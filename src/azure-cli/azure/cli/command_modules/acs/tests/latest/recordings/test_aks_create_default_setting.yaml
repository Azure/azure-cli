interactions:
- request:
    body: null
    headers:
      Accept:
      - application/json
      Accept-Encoding:
      - gzip, deflate
      CommandName:
      - aks create
      Connection:
      - keep-alive
      ParameterSetName:
      - --resource-group --name --location --dns-name-prefix --node-count --ssh-key-value
        --service-principal --client-secret --no-wait
      User-Agent:
<<<<<<< HEAD
      - AZURECLI/2.49.0 azsdk-python-azure-mgmt-containerservice/23.0.0 Python/3.8.16
        (macOS-13.4-arm64-arm-64bit)
    method: GET
    uri: https://management.azure.com/subscriptions/00000000-0000-0000-0000-000000000000/resourceGroups/clitest000001/providers/Microsoft.ContainerService/managedClusters/cliakstest000001?api-version=2023-05-01
=======
      - AZURECLI/2.49.0 azsdk-python-azure-mgmt-containerservice/24.0.0 Python/3.8.10
        (Linux-5.15.0-1039-azure-x86_64-with-glibc2.29)
    method: GET
    uri: https://management.azure.com/subscriptions/00000000-0000-0000-0000-000000000000/resourceGroups/clitest000001/providers/Microsoft.ContainerService/managedClusters/cliakstest000001?api-version=2023-07-01
>>>>>>> 13d0ab0a
  response:
    body:
      string: '{"error":{"code":"ResourceNotFound","message":"The Resource ''Microsoft.ContainerService/managedClusters/cliakstest000001''
        under resource group ''clitest000001'' was not found. For more details please
        go to https://aka.ms/ARMResourceNotFoundFix"}}'
    headers:
      cache-control:
      - no-cache
      content-length:
      - '244'
      content-type:
      - application/json; charset=utf-8
      date:
<<<<<<< HEAD
      - Wed, 14 Jun 2023 21:24:52 GMT
=======
      - Thu, 29 Jun 2023 09:36:16 GMT
>>>>>>> 13d0ab0a
      expires:
      - '-1'
      pragma:
      - no-cache
      strict-transport-security:
      - max-age=31536000; includeSubDomains
      x-content-type-options:
      - nosniff
      x-ms-failure-cause:
      - gateway
    status:
      code: 404
      message: Not Found
- request:
    body: '{"location": "westus2", "properties": {"kubernetesVersion": "", "dnsPrefix":
      "cliaksdns000002", "agentPoolProfiles": [{"count": 1, "vmSize": "Standard_DS2_v2",
      "osDiskSizeGB": 0, "osType": "Linux", "enableAutoScaling": false, "type": "VirtualMachineScaleSets",
      "mode": "System", "orchestratorVersion": "", "upgradeSettings": {}, "enableNodePublicIP":
      false, "scaleSetPriority": "Regular", "scaleSetEvictionPolicy": "Delete", "spotMaxPrice":
      -1.0, "nodeTaints": [], "enableEncryptionAtHost": false, "enableUltraSSD": false,
      "enableFIPS": false, "name": "nodepool1"}], "linuxProfile": {"adminUsername":
<<<<<<< HEAD
      "azureuser", "ssh": {"publicKeys": [{"keyData": "ssh-rsa AAAAB3NzaC1yc2EAAAADAQABAAACAQCbIg1guRHbI0lV11wWDt1r2cUdcNd27CJsg+SfgC7miZeubtwUhbsPdhMQsfDyhOWHq1+ZL0M+nJZV63d/1dhmhtgyOqejUwrPlzKhydsbrsdUor+JmNJDdW01v7BXHyuymT8G4s09jCasNOwiufbP/qp72ruu0bIA1nySsvlf9pCQAuFkAnVnf/rFhUlOkhtRpwcq8SUNY2zRHR/EKb/4NWY1JzR4sa3q2fWIJdrrX0DvLoa5g9bIEd4Df79ba7v+yiUBOS0zT2ll+z4g9izHK3EO5d8hL4jYxcjKs+wcslSYRWrascfscLgMlMGh0CdKeNTDjHpGPncaf3Z+FwwwjWeuiNBxv7bJo13/8B/098KlVDl4GZqsoBCEjPyJfV6hO0y/LkRGkk7oHWKgeWAfKtfLItRp00eZ4fcJNK9kCaSMmEugoZWcI7NGbZXzqFWqbpRI7NcDP9+WIQ+i9U5vqWsqd/zng4kbuAJ6UuKqIzB0upYrLShfQE3SAck8oaLhJqqq56VfDuASNpJKidV+zq27HfSBmbXnkR/5AK337dc3MXKJypoK/QPMLKUAP5XLPbs+NddJQV7EZXd29DLgp+fRIg3edpKdO7ZErWhv7d+3Kws+e1Y+ypmR2WIVSwVyBEUfgv2C8Ts9gnTF4pNcEY/S2aBicz5Ew2+jdyGNQQ==
      test@example.com\n"}]}}, "servicePrincipalProfile": {"clientId":"00000000-0000-0000-0000-000000000001",
=======
      "azureuser", "ssh": {"publicKeys": [{"keyData": "ssh-rsa AAAAB3NzaC1yc2EAAAADAQABAAABAQCw4P22/hE86EX0l2HMO+M6Gw+CW6O4Yl84NLjVqF7NtK8xwQKcZwGeIwNBv/HxJ0uMJlOCG1ZMPPvSZHDp07QvAjYKKryIkIGilxLUh4fNOEQiZqAXB2badERUdwLRB4f6kHc0vb35GHw3tlyjjDjvQTO7UgZQxnbipxyrJAYfMHxfXjST1tvmln3v87WvBGsY2hr1Iqx/gMO3AIqaNoJntl1sIeAcg8xXdYW3PP6N1gYToFsDxsQZU2rfefIRDniuP4fYy2J4shtEAkyzv1BlOBJGHBqCzyrhXVqFElLSFV99QhLUi43zXL4Ge1QKJBztH/q48ohMBt3WenkP2KsT
      azcli_aks_live_test@example.com\n"}]}}, "servicePrincipalProfile": {"clientId":"00000000-0000-0000-0000-000000000001",
>>>>>>> 13d0ab0a
      "secret":"fake-secret"}, "addonProfiles": {}, "enableRBAC": true, "networkProfile":
      {"networkPlugin": "kubenet", "podCidr": "10.244.0.0/16", "serviceCidr": "10.0.0.0/16",
      "dnsServiceIP": "10.0.0.10", "outboundType": "loadBalancer", "loadBalancerSku":
      "standard"}, "disableLocalAccounts": false, "storageProfile": {}}}'
    headers:
      Accept:
      - application/json
      Accept-Encoding:
      - gzip, deflate
      CommandName:
      - aks create
      Connection:
      - keep-alive
      Content-Length:
<<<<<<< HEAD
      - '1796'
=======
      - '1467'
>>>>>>> 13d0ab0a
      Content-Type:
      - application/json
      ParameterSetName:
      - --resource-group --name --location --dns-name-prefix --node-count --ssh-key-value
        --service-principal --client-secret --no-wait
      User-Agent:
<<<<<<< HEAD
      - AZURECLI/2.49.0 azsdk-python-azure-mgmt-containerservice/23.0.0 Python/3.8.16
        (macOS-13.4-arm64-arm-64bit)
    method: PUT
    uri: https://management.azure.com/subscriptions/00000000-0000-0000-0000-000000000000/resourceGroups/clitest000001/providers/Microsoft.ContainerService/managedClusters/cliakstest000001?api-version=2023-05-01
  response:
    body:
      string: "{\n  \"code\": \"ServicePrincipalNotFound\",\n  \"details\": null,\n\
        \  \"message\": \"Service principal clientID: 0a048992-9adc-46a2-8d28-16cb9b806204\
        \ not found in Active Directory tenant 72f988bf-86f1-41af-91ab-2d7cd011db47,\
        \ Please see https://aka.ms/aks-sp-help for more details.\",\n  \"subcode\"\
        : \"ServicePrincipalNotFound\"\n }"
=======
      - AZURECLI/2.49.0 azsdk-python-azure-mgmt-containerservice/24.0.0 Python/3.8.10
        (Linux-5.15.0-1039-azure-x86_64-with-glibc2.29)
    method: PUT
    uri: https://management.azure.com/subscriptions/00000000-0000-0000-0000-000000000000/resourceGroups/clitest000001/providers/Microsoft.ContainerService/managedClusters/cliakstest000001?api-version=2023-07-01
  response:
    body:
      string: "{\n  \"id\": \"/subscriptions/00000000-0000-0000-0000-000000000000/resourcegroups/clitest000001/providers/Microsoft.ContainerService/managedClusters/cliakstest000001\",\n
        \ \"location\": \"westus2\",\n  \"name\": \"cliakstest000001\",\n  \"type\":
        \"Microsoft.ContainerService/ManagedClusters\",\n  \"properties\": {\n   \"provisioningState\":
        \"Creating\",\n   \"powerState\": {\n    \"code\": \"Running\"\n   },\n   \"kubernetesVersion\":
        \"1.25.6\",\n   \"currentKubernetesVersion\": \"1.25.6\",\n   \"dnsPrefix\":
        \"cliaksdns000002\",\n   \"fqdn\": \"cliaksdns000002-12rnwob6.hcp.westus2.azmk8s.io\",\n
        \  \"azurePortalFQDN\": \"cliaksdns000002-12rnwob6.portal.hcp.westus2.azmk8s.io\",\n
        \  \"agentPoolProfiles\": [\n    {\n     \"name\": \"nodepool1\",\n     \"count\":
        1,\n     \"vmSize\": \"Standard_DS2_v2\",\n     \"osDiskSizeGB\": 128,\n     \"osDiskType\":
        \"Managed\",\n     \"kubeletDiskType\": \"OS\",\n     \"maxPods\": 110,\n
        \    \"type\": \"VirtualMachineScaleSets\",\n     \"enableAutoScaling\": false,\n
        \    \"provisioningState\": \"Creating\",\n     \"powerState\": {\n      \"code\":
        \"Running\"\n     },\n     \"orchestratorVersion\": \"1.25.6\",\n     \"currentOrchestratorVersion\":
        \"1.25.6\",\n     \"enableNodePublicIP\": false,\n     \"mode\": \"System\",\n
        \    \"enableEncryptionAtHost\": false,\n     \"enableUltraSSD\": false,\n
        \    \"osType\": \"Linux\",\n     \"osSKU\": \"Ubuntu\",\n     \"nodeImageVersion\":
        \"AKSUbuntu-2204gen2containerd-202306.19.0\",\n     \"upgradeSettings\": {},\n
        \    \"enableFIPS\": false\n    }\n   ],\n   \"linuxProfile\": {\n    \"adminUsername\":
        \"azureuser\",\n    \"ssh\": {\n     \"publicKeys\": [\n      {\n       \"keyData\":
        \"ssh-rsa AAAAB3NzaC1yc2EAAAADAQABAAABAQCw4P22/hE86EX0l2HMO+M6Gw+CW6O4Yl84NLjVqF7NtK8xwQKcZwGeIwNBv/HxJ0uMJlOCG1ZMPPvSZHDp07QvAjYKKryIkIGilxLUh4fNOEQiZqAXB2badERUdwLRB4f6kHc0vb35GHw3tlyjjDjvQTO7UgZQxnbipxyrJAYfMHxfXjST1tvmln3v87WvBGsY2hr1Iqx/gMO3AIqaNoJntl1sIeAcg8xXdYW3PP6N1gYToFsDxsQZU2rfefIRDniuP4fYy2J4shtEAkyzv1BlOBJGHBqCzyrhXVqFElLSFV99QhLUi43zXL4Ge1QKJBztH/q48ohMBt3WenkP2KsT
        azcli_aks_live_test@example.com\\n\"\n      }\n     ]\n    }\n   },\n   \"servicePrincipalProfile\":
        {\n    \"clientId\":\"00000000-0000-0000-0000-000000000001\"\n   },\n   \"nodeResourceGroup\":
        \"MC_clitest000001_cliakstest000001_westus2\",\n   \"enableRBAC\": true,\n
        \  \"supportPlan\": \"KubernetesOfficial\",\n   \"networkProfile\": {\n    \"networkPlugin\":
        \"kubenet\",\n    \"loadBalancerSku\": \"standard\",\n    \"loadBalancerProfile\":
        {\n     \"managedOutboundIPs\": {\n      \"count\": 1\n     }\n    },\n    \"podCidr\":
        \"10.244.0.0/16\",\n    \"serviceCidr\": \"10.0.0.0/16\",\n    \"dnsServiceIP\":
        \"10.0.0.10\",\n    \"outboundType\": \"loadBalancer\",\n    \"podCidrs\":
        [\n     \"10.244.0.0/16\"\n    ],\n    \"serviceCidrs\": [\n     \"10.0.0.0/16\"\n
        \   ],\n    \"ipFamilies\": [\n     \"IPv4\"\n    ]\n   },\n   \"maxAgentPools\":
        100,\n   \"disableLocalAccounts\": false,\n   \"securityProfile\": {},\n   \"storageProfile\":
        {\n    \"diskCSIDriver\": {\n     \"enabled\": true\n    },\n    \"fileCSIDriver\":
        {\n     \"enabled\": true\n    },\n    \"snapshotController\": {\n     \"enabled\":
        true\n    }\n   },\n   \"oidcIssuerProfile\": {\n    \"enabled\": false\n
        \  },\n   \"workloadAutoScalerProfile\": {}\n  },\n  \"sku\": {\n   \"name\":
        \"Base\",\n   \"tier\": \"Free\"\n  }\n }"
    headers:
      azure-asyncoperation:
      - https://management.azure.com/subscriptions/00000000-0000-0000-0000-000000000000/providers/Microsoft.ContainerService/locations/westus2/operations/ae38cd21-0a0f-4422-bd35-d87eb86e2cad?api-version=2016-03-30
      cache-control:
      - no-cache
      content-length:
      - '3049'
      content-type:
      - application/json
      date:
      - Thu, 29 Jun 2023 09:36:22 GMT
      expires:
      - '-1'
      pragma:
      - no-cache
      server:
      - nginx
      strict-transport-security:
      - max-age=31536000; includeSubDomains
      x-content-type-options:
      - nosniff
      x-ms-ratelimit-remaining-subscription-writes:
      - '1198'
    status:
      code: 201
      message: Created
- request:
    body: null
    headers:
      Accept:
      - application/json
      Accept-Encoding:
      - gzip, deflate
      CommandName:
      - aks wait
      Connection:
      - keep-alive
      ParameterSetName:
      - -g -n --created
      User-Agent:
      - AZURECLI/2.49.0 azsdk-python-azure-mgmt-containerservice/24.0.0 Python/3.8.10
        (Linux-5.15.0-1039-azure-x86_64-with-glibc2.29)
    method: GET
    uri: https://management.azure.com/subscriptions/00000000-0000-0000-0000-000000000000/resourceGroups/clitest000001/providers/Microsoft.ContainerService/managedClusters/cliakstest000001?api-version=2023-07-01
  response:
    body:
      string: "{\n  \"id\": \"/subscriptions/00000000-0000-0000-0000-000000000000/resourcegroups/clitest000001/providers/Microsoft.ContainerService/managedClusters/cliakstest000001\",\n
        \ \"location\": \"westus2\",\n  \"name\": \"cliakstest000001\",\n  \"type\":
        \"Microsoft.ContainerService/ManagedClusters\",\n  \"properties\": {\n   \"provisioningState\":
        \"Creating\",\n   \"powerState\": {\n    \"code\": \"Running\"\n   },\n   \"kubernetesVersion\":
        \"1.25.6\",\n   \"currentKubernetesVersion\": \"1.25.6\",\n   \"dnsPrefix\":
        \"cliaksdns000002\",\n   \"fqdn\": \"cliaksdns000002-12rnwob6.hcp.westus2.azmk8s.io\",\n
        \  \"azurePortalFQDN\": \"cliaksdns000002-12rnwob6.portal.hcp.westus2.azmk8s.io\",\n
        \  \"agentPoolProfiles\": [\n    {\n     \"name\": \"nodepool1\",\n     \"count\":
        1,\n     \"vmSize\": \"Standard_DS2_v2\",\n     \"osDiskSizeGB\": 128,\n     \"osDiskType\":
        \"Managed\",\n     \"kubeletDiskType\": \"OS\",\n     \"maxPods\": 110,\n
        \    \"type\": \"VirtualMachineScaleSets\",\n     \"enableAutoScaling\": false,\n
        \    \"provisioningState\": \"Creating\",\n     \"powerState\": {\n      \"code\":
        \"Running\"\n     },\n     \"orchestratorVersion\": \"1.25.6\",\n     \"currentOrchestratorVersion\":
        \"1.25.6\",\n     \"enableNodePublicIP\": false,\n     \"mode\": \"System\",\n
        \    \"enableEncryptionAtHost\": false,\n     \"enableUltraSSD\": false,\n
        \    \"osType\": \"Linux\",\n     \"osSKU\": \"Ubuntu\",\n     \"nodeImageVersion\":
        \"AKSUbuntu-2204gen2containerd-202306.19.0\",\n     \"upgradeSettings\": {},\n
        \    \"enableFIPS\": false\n    }\n   ],\n   \"linuxProfile\": {\n    \"adminUsername\":
        \"azureuser\",\n    \"ssh\": {\n     \"publicKeys\": [\n      {\n       \"keyData\":
        \"ssh-rsa AAAAB3NzaC1yc2EAAAADAQABAAABAQCw4P22/hE86EX0l2HMO+M6Gw+CW6O4Yl84NLjVqF7NtK8xwQKcZwGeIwNBv/HxJ0uMJlOCG1ZMPPvSZHDp07QvAjYKKryIkIGilxLUh4fNOEQiZqAXB2badERUdwLRB4f6kHc0vb35GHw3tlyjjDjvQTO7UgZQxnbipxyrJAYfMHxfXjST1tvmln3v87WvBGsY2hr1Iqx/gMO3AIqaNoJntl1sIeAcg8xXdYW3PP6N1gYToFsDxsQZU2rfefIRDniuP4fYy2J4shtEAkyzv1BlOBJGHBqCzyrhXVqFElLSFV99QhLUi43zXL4Ge1QKJBztH/q48ohMBt3WenkP2KsT
        azcli_aks_live_test@example.com\\n\"\n      }\n     ]\n    }\n   },\n   \"servicePrincipalProfile\":
        {\n    \"clientId\":\"00000000-0000-0000-0000-000000000001\"\n   },\n   \"nodeResourceGroup\":
        \"MC_clitest000001_cliakstest000001_westus2\",\n   \"enableRBAC\": true,\n
        \  \"supportPlan\": \"KubernetesOfficial\",\n   \"networkProfile\": {\n    \"networkPlugin\":
        \"kubenet\",\n    \"loadBalancerSku\": \"standard\",\n    \"loadBalancerProfile\":
        {\n     \"managedOutboundIPs\": {\n      \"count\": 1\n     }\n    },\n    \"podCidr\":
        \"10.244.0.0/16\",\n    \"serviceCidr\": \"10.0.0.0/16\",\n    \"dnsServiceIP\":
        \"10.0.0.10\",\n    \"outboundType\": \"loadBalancer\",\n    \"podCidrs\":
        [\n     \"10.244.0.0/16\"\n    ],\n    \"serviceCidrs\": [\n     \"10.0.0.0/16\"\n
        \   ],\n    \"ipFamilies\": [\n     \"IPv4\"\n    ]\n   },\n   \"maxAgentPools\":
        100,\n   \"disableLocalAccounts\": false,\n   \"securityProfile\": {},\n   \"storageProfile\":
        {\n    \"diskCSIDriver\": {\n     \"enabled\": true\n    },\n    \"fileCSIDriver\":
        {\n     \"enabled\": true\n    },\n    \"snapshotController\": {\n     \"enabled\":
        true\n    }\n   },\n   \"oidcIssuerProfile\": {\n    \"enabled\": false\n
        \  },\n   \"workloadAutoScalerProfile\": {}\n  },\n  \"sku\": {\n   \"name\":
        \"Base\",\n   \"tier\": \"Free\"\n  }\n }"
    headers:
      cache-control:
      - no-cache
      content-length:
      - '3049'
      content-type:
      - application/json
      date:
      - Thu, 29 Jun 2023 09:36:23 GMT
      expires:
      - '-1'
      pragma:
      - no-cache
      server:
      - nginx
      strict-transport-security:
      - max-age=31536000; includeSubDomains
      transfer-encoding:
      - chunked
      vary:
      - Accept-Encoding
      x-content-type-options:
      - nosniff
    status:
      code: 200
      message: OK
- request:
    body: null
    headers:
      Accept:
      - application/json
      Accept-Encoding:
      - gzip, deflate
      CommandName:
      - aks wait
      Connection:
      - keep-alive
      ParameterSetName:
      - -g -n --created
      User-Agent:
      - AZURECLI/2.49.0 azsdk-python-azure-mgmt-containerservice/24.0.0 Python/3.8.10
        (Linux-5.15.0-1039-azure-x86_64-with-glibc2.29)
    method: GET
    uri: https://management.azure.com/subscriptions/00000000-0000-0000-0000-000000000000/resourceGroups/clitest000001/providers/Microsoft.ContainerService/managedClusters/cliakstest000001?api-version=2023-07-01
  response:
    body:
      string: "{\n  \"id\": \"/subscriptions/00000000-0000-0000-0000-000000000000/resourcegroups/clitest000001/providers/Microsoft.ContainerService/managedClusters/cliakstest000001\",\n
        \ \"location\": \"westus2\",\n  \"name\": \"cliakstest000001\",\n  \"type\":
        \"Microsoft.ContainerService/ManagedClusters\",\n  \"properties\": {\n   \"provisioningState\":
        \"Creating\",\n   \"powerState\": {\n    \"code\": \"Running\"\n   },\n   \"kubernetesVersion\":
        \"1.25.6\",\n   \"currentKubernetesVersion\": \"1.25.6\",\n   \"dnsPrefix\":
        \"cliaksdns000002\",\n   \"fqdn\": \"cliaksdns000002-12rnwob6.hcp.westus2.azmk8s.io\",\n
        \  \"azurePortalFQDN\": \"cliaksdns000002-12rnwob6.portal.hcp.westus2.azmk8s.io\",\n
        \  \"agentPoolProfiles\": [\n    {\n     \"name\": \"nodepool1\",\n     \"count\":
        1,\n     \"vmSize\": \"Standard_DS2_v2\",\n     \"osDiskSizeGB\": 128,\n     \"osDiskType\":
        \"Managed\",\n     \"kubeletDiskType\": \"OS\",\n     \"maxPods\": 110,\n
        \    \"type\": \"VirtualMachineScaleSets\",\n     \"enableAutoScaling\": false,\n
        \    \"provisioningState\": \"Creating\",\n     \"powerState\": {\n      \"code\":
        \"Running\"\n     },\n     \"orchestratorVersion\": \"1.25.6\",\n     \"currentOrchestratorVersion\":
        \"1.25.6\",\n     \"enableNodePublicIP\": false,\n     \"mode\": \"System\",\n
        \    \"enableEncryptionAtHost\": false,\n     \"enableUltraSSD\": false,\n
        \    \"osType\": \"Linux\",\n     \"osSKU\": \"Ubuntu\",\n     \"nodeImageVersion\":
        \"AKSUbuntu-2204gen2containerd-202306.19.0\",\n     \"upgradeSettings\": {},\n
        \    \"enableFIPS\": false\n    }\n   ],\n   \"linuxProfile\": {\n    \"adminUsername\":
        \"azureuser\",\n    \"ssh\": {\n     \"publicKeys\": [\n      {\n       \"keyData\":
        \"ssh-rsa AAAAB3NzaC1yc2EAAAADAQABAAABAQCw4P22/hE86EX0l2HMO+M6Gw+CW6O4Yl84NLjVqF7NtK8xwQKcZwGeIwNBv/HxJ0uMJlOCG1ZMPPvSZHDp07QvAjYKKryIkIGilxLUh4fNOEQiZqAXB2badERUdwLRB4f6kHc0vb35GHw3tlyjjDjvQTO7UgZQxnbipxyrJAYfMHxfXjST1tvmln3v87WvBGsY2hr1Iqx/gMO3AIqaNoJntl1sIeAcg8xXdYW3PP6N1gYToFsDxsQZU2rfefIRDniuP4fYy2J4shtEAkyzv1BlOBJGHBqCzyrhXVqFElLSFV99QhLUi43zXL4Ge1QKJBztH/q48ohMBt3WenkP2KsT
        azcli_aks_live_test@example.com\\n\"\n      }\n     ]\n    }\n   },\n   \"servicePrincipalProfile\":
        {\n    \"clientId\":\"00000000-0000-0000-0000-000000000001\"\n   },\n   \"nodeResourceGroup\":
        \"MC_clitest000001_cliakstest000001_westus2\",\n   \"enableRBAC\": true,\n
        \  \"supportPlan\": \"KubernetesOfficial\",\n   \"networkProfile\": {\n    \"networkPlugin\":
        \"kubenet\",\n    \"loadBalancerSku\": \"standard\",\n    \"loadBalancerProfile\":
        {\n     \"managedOutboundIPs\": {\n      \"count\": 1\n     },\n     \"effectiveOutboundIPs\":
        [\n      {\n       \"id\": \"/subscriptions/00000000-0000-0000-0000-000000000000/resourceGroups/MC_clitest000001_cliakstest000001_westus2/providers/Microsoft.Network/publicIPAddresses/25cefeab-7fe7-493e-aa28-205b383258c3\"\n
        \     }\n     ]\n    },\n    \"podCidr\": \"10.244.0.0/16\",\n    \"serviceCidr\":
        \"10.0.0.0/16\",\n    \"dnsServiceIP\": \"10.0.0.10\",\n    \"outboundType\":
        \"loadBalancer\",\n    \"podCidrs\": [\n     \"10.244.0.0/16\"\n    ],\n    \"serviceCidrs\":
        [\n     \"10.0.0.0/16\"\n    ],\n    \"ipFamilies\": [\n     \"IPv4\"\n    ]\n
        \  },\n   \"maxAgentPools\": 100,\n   \"disableLocalAccounts\": false,\n   \"securityProfile\":
        {},\n   \"storageProfile\": {\n    \"diskCSIDriver\": {\n     \"enabled\":
        true\n    },\n    \"fileCSIDriver\": {\n     \"enabled\": true\n    },\n    \"snapshotController\":
        {\n     \"enabled\": true\n    }\n   },\n   \"oidcIssuerProfile\": {\n    \"enabled\":
        false\n   },\n   \"workloadAutoScalerProfile\": {}\n  },\n  \"sku\": {\n   \"name\":
        \"Base\",\n   \"tier\": \"Free\"\n  }\n }"
>>>>>>> 13d0ab0a
    headers:
      cache-control:
      - no-cache
      content-length:
<<<<<<< HEAD
      - '313'
      content-type:
      - application/json
      date:
      - Wed, 14 Jun 2023 21:24:57 GMT
=======
      - '3311'
      content-type:
      - application/json
      date:
      - Thu, 29 Jun 2023 09:36:53 GMT
>>>>>>> 13d0ab0a
      expires:
      - '-1'
      pragma:
      - no-cache
      server:
      - nginx
      strict-transport-security:
      - max-age=31536000; includeSubDomains
      transfer-encoding:
      - chunked
      vary:
      - Accept-Encoding
      x-content-type-options:
      - nosniff
<<<<<<< HEAD
      x-ms-ratelimit-remaining-subscription-writes:
      - '1199'
    status:
      code: 404
      message: Not Found
=======
    status:
      code: 200
      message: OK
>>>>>>> 13d0ab0a
- request:
    body: '{"location": "westus2", "properties": {"kubernetesVersion": "", "dnsPrefix":
      "cliaksdns000002", "agentPoolProfiles": [{"count": 1, "vmSize": "Standard_DS2_v2",
      "osDiskSizeGB": 0, "osType": "Linux", "enableAutoScaling": false, "type": "VirtualMachineScaleSets",
      "mode": "System", "orchestratorVersion": "", "upgradeSettings": {}, "enableNodePublicIP":
      false, "scaleSetPriority": "Regular", "scaleSetEvictionPolicy": "Delete", "spotMaxPrice":
      -1.0, "nodeTaints": [], "enableEncryptionAtHost": false, "enableUltraSSD": false,
      "enableFIPS": false, "name": "nodepool1"}], "linuxProfile": {"adminUsername":
      "azureuser", "ssh": {"publicKeys": [{"keyData": "ssh-rsa AAAAB3NzaC1yc2EAAAADAQABAAACAQCbIg1guRHbI0lV11wWDt1r2cUdcNd27CJsg+SfgC7miZeubtwUhbsPdhMQsfDyhOWHq1+ZL0M+nJZV63d/1dhmhtgyOqejUwrPlzKhydsbrsdUor+JmNJDdW01v7BXHyuymT8G4s09jCasNOwiufbP/qp72ruu0bIA1nySsvlf9pCQAuFkAnVnf/rFhUlOkhtRpwcq8SUNY2zRHR/EKb/4NWY1JzR4sa3q2fWIJdrrX0DvLoa5g9bIEd4Df79ba7v+yiUBOS0zT2ll+z4g9izHK3EO5d8hL4jYxcjKs+wcslSYRWrascfscLgMlMGh0CdKeNTDjHpGPncaf3Z+FwwwjWeuiNBxv7bJo13/8B/098KlVDl4GZqsoBCEjPyJfV6hO0y/LkRGkk7oHWKgeWAfKtfLItRp00eZ4fcJNK9kCaSMmEugoZWcI7NGbZXzqFWqbpRI7NcDP9+WIQ+i9U5vqWsqd/zng4kbuAJ6UuKqIzB0upYrLShfQE3SAck8oaLhJqqq56VfDuASNpJKidV+zq27HfSBmbXnkR/5AK337dc3MXKJypoK/QPMLKUAP5XLPbs+NddJQV7EZXd29DLgp+fRIg3edpKdO7ZErWhv7d+3Kws+e1Y+ypmR2WIVSwVyBEUfgv2C8Ts9gnTF4pNcEY/S2aBicz5Ew2+jdyGNQQ==
      test@example.com\n"}]}}, "servicePrincipalProfile": {"clientId":"00000000-0000-0000-0000-000000000001",
      "secret":"fake-secret"}, "addonProfiles": {}, "enableRBAC": true, "networkProfile":
      {"networkPlugin": "kubenet", "podCidr": "10.244.0.0/16", "serviceCidr": "10.0.0.0/16",
      "dnsServiceIP": "10.0.0.10", "outboundType": "loadBalancer", "loadBalancerSku":
      "standard"}, "disableLocalAccounts": false, "storageProfile": {}}}'
    headers:
      Accept:
      - application/json
      Accept-Encoding:
      - gzip, deflate
      CommandName:
      - aks create
      Connection:
      - keep-alive
      Content-Length:
      - '1796'
      Content-Type:
      - application/json
      ParameterSetName:
      - --resource-group --name --location --dns-name-prefix --node-count --ssh-key-value
        --service-principal --client-secret --no-wait
      User-Agent:
<<<<<<< HEAD
      - AZURECLI/2.49.0 azsdk-python-azure-mgmt-containerservice/23.0.0 Python/3.8.16
        (macOS-13.4-arm64-arm-64bit)
    method: PUT
    uri: https://management.azure.com/subscriptions/00000000-0000-0000-0000-000000000000/resourceGroups/clitest000001/providers/Microsoft.ContainerService/managedClusters/cliakstest000001?api-version=2023-05-01
  response:
    body:
      string: "{\n  \"id\": \"/subscriptions/00000000-0000-0000-0000-000000000000/resourcegroups/clitest000001/providers/Microsoft.ContainerService/managedClusters/cliakstest000001\"\
        ,\n  \"location\": \"westus2\",\n  \"name\": \"cliakstest000001\",\n  \"type\"\
        : \"Microsoft.ContainerService/ManagedClusters\",\n  \"properties\": {\n \
        \  \"provisioningState\": \"Creating\",\n   \"powerState\": {\n    \"code\"\
        : \"Running\"\n   },\n   \"kubernetesVersion\": \"1.25.6\",\n   \"currentKubernetesVersion\"\
        : \"1.25.6\",\n   \"dnsPrefix\": \"cliaksdns000002\",\n   \"fqdn\": \"cliaksdns000002-6k6k45ch.hcp.westus2.azmk8s.io\"\
        ,\n   \"azurePortalFQDN\": \"cliaksdns000002-6k6k45ch.portal.hcp.westus2.azmk8s.io\"\
        ,\n   \"agentPoolProfiles\": [\n    {\n     \"name\": \"nodepool1\",\n   \
        \  \"count\": 1,\n     \"vmSize\": \"Standard_DS2_v2\",\n     \"osDiskSizeGB\"\
        : 128,\n     \"osDiskType\": \"Managed\",\n     \"kubeletDiskType\": \"OS\"\
        ,\n     \"maxPods\": 110,\n     \"type\": \"VirtualMachineScaleSets\",\n \
        \    \"enableAutoScaling\": false,\n     \"provisioningState\": \"Creating\"\
        ,\n     \"powerState\": {\n      \"code\": \"Running\"\n     },\n     \"orchestratorVersion\"\
        : \"1.25.6\",\n     \"currentOrchestratorVersion\": \"1.25.6\",\n     \"enableNodePublicIP\"\
        : false,\n     \"mode\": \"System\",\n     \"enableEncryptionAtHost\": false,\n\
        \     \"enableUltraSSD\": false,\n     \"osType\": \"Linux\",\n     \"osSKU\"\
        : \"Ubuntu\",\n     \"nodeImageVersion\": \"AKSUbuntu-2204gen2containerd-202306.01.0\"\
        ,\n     \"upgradeSettings\": {},\n     \"enableFIPS\": false\n    }\n   ],\n\
        \   \"linuxProfile\": {\n    \"adminUsername\": \"azureuser\",\n    \"ssh\"\
        : {\n     \"publicKeys\": [\n      {\n       \"keyData\": \"ssh-rsa AAAAB3NzaC1yc2EAAAADAQABAAACAQCbIg1guRHbI0lV11wWDt1r2cUdcNd27CJsg+SfgC7miZeubtwUhbsPdhMQsfDyhOWHq1+ZL0M+nJZV63d/1dhmhtgyOqejUwrPlzKhydsbrsdUor+JmNJDdW01v7BXHyuymT8G4s09jCasNOwiufbP/qp72ruu0bIA1nySsvlf9pCQAuFkAnVnf/rFhUlOkhtRpwcq8SUNY2zRHR/EKb/4NWY1JzR4sa3q2fWIJdrrX0DvLoa5g9bIEd4Df79ba7v+yiUBOS0zT2ll+z4g9izHK3EO5d8hL4jYxcjKs+wcslSYRWrascfscLgMlMGh0CdKeNTDjHpGPncaf3Z+FwwwjWeuiNBxv7bJo13/8B/098KlVDl4GZqsoBCEjPyJfV6hO0y/LkRGkk7oHWKgeWAfKtfLItRp00eZ4fcJNK9kCaSMmEugoZWcI7NGbZXzqFWqbpRI7NcDP9+WIQ+i9U5vqWsqd/zng4kbuAJ6UuKqIzB0upYrLShfQE3SAck8oaLhJqqq56VfDuASNpJKidV+zq27HfSBmbXnkR/5AK337dc3MXKJypoK/QPMLKUAP5XLPbs+NddJQV7EZXd29DLgp+fRIg3edpKdO7ZErWhv7d+3Kws+e1Y+ypmR2WIVSwVyBEUfgv2C8Ts9gnTF4pNcEY/S2aBicz5Ew2+jdyGNQQ==\
        \ test@example.com\\n\"\n      }\n     ]\n    }\n   },\n   \"servicePrincipalProfile\"\
        : {\n    \"clientId\":\"00000000-0000-0000-0000-000000000001\"\n   },\n  \
        \ \"nodeResourceGroup\": \"MC_clitest000001_cliakstest000001_westus2\",\n\
        \   \"enableRBAC\": true,\n   \"supportPlan\": \"KubernetesOfficial\",\n \
        \  \"networkProfile\": {\n    \"networkPlugin\": \"kubenet\",\n    \"loadBalancerSku\"\
        : \"standard\",\n    \"loadBalancerProfile\": {\n     \"managedOutboundIPs\"\
        : {\n      \"count\": 1\n     }\n    },\n    \"podCidr\": \"10.244.0.0/16\"\
        ,\n    \"serviceCidr\": \"10.0.0.0/16\",\n    \"dnsServiceIP\": \"10.0.0.10\"\
        ,\n    \"outboundType\": \"loadBalancer\",\n    \"podCidrs\": [\n     \"10.244.0.0/16\"\
        \n    ],\n    \"serviceCidrs\": [\n     \"10.0.0.0/16\"\n    ],\n    \"ipFamilies\"\
        : [\n     \"IPv4\"\n    ]\n   },\n   \"maxAgentPools\": 100,\n   \"disableLocalAccounts\"\
        : false,\n   \"securityProfile\": {},\n   \"storageProfile\": {\n    \"diskCSIDriver\"\
        : {\n     \"enabled\": true\n    },\n    \"fileCSIDriver\": {\n     \"enabled\"\
        : true\n    },\n    \"snapshotController\": {\n     \"enabled\": true\n  \
        \  }\n   },\n   \"oidcIssuerProfile\": {\n    \"enabled\": false\n   },\n\
        \   \"workloadAutoScalerProfile\": {}\n  },\n  \"sku\": {\n   \"name\": \"\
        Base\",\n   \"tier\": \"Free\"\n  }\n }"
=======
      - AZURECLI/2.49.0 azsdk-python-azure-mgmt-containerservice/24.0.0 Python/3.8.10
        (Linux-5.15.0-1039-azure-x86_64-with-glibc2.29)
    method: GET
    uri: https://management.azure.com/subscriptions/00000000-0000-0000-0000-000000000000/resourceGroups/clitest000001/providers/Microsoft.ContainerService/managedClusters/cliakstest000001?api-version=2023-07-01
  response:
    body:
      string: "{\n  \"id\": \"/subscriptions/00000000-0000-0000-0000-000000000000/resourcegroups/clitest000001/providers/Microsoft.ContainerService/managedClusters/cliakstest000001\",\n
        \ \"location\": \"westus2\",\n  \"name\": \"cliakstest000001\",\n  \"type\":
        \"Microsoft.ContainerService/ManagedClusters\",\n  \"properties\": {\n   \"provisioningState\":
        \"Creating\",\n   \"powerState\": {\n    \"code\": \"Running\"\n   },\n   \"kubernetesVersion\":
        \"1.25.6\",\n   \"currentKubernetesVersion\": \"1.25.6\",\n   \"dnsPrefix\":
        \"cliaksdns000002\",\n   \"fqdn\": \"cliaksdns000002-12rnwob6.hcp.westus2.azmk8s.io\",\n
        \  \"azurePortalFQDN\": \"cliaksdns000002-12rnwob6.portal.hcp.westus2.azmk8s.io\",\n
        \  \"agentPoolProfiles\": [\n    {\n     \"name\": \"nodepool1\",\n     \"count\":
        1,\n     \"vmSize\": \"Standard_DS2_v2\",\n     \"osDiskSizeGB\": 128,\n     \"osDiskType\":
        \"Managed\",\n     \"kubeletDiskType\": \"OS\",\n     \"maxPods\": 110,\n
        \    \"type\": \"VirtualMachineScaleSets\",\n     \"enableAutoScaling\": false,\n
        \    \"provisioningState\": \"Creating\",\n     \"powerState\": {\n      \"code\":
        \"Running\"\n     },\n     \"orchestratorVersion\": \"1.25.6\",\n     \"currentOrchestratorVersion\":
        \"1.25.6\",\n     \"enableNodePublicIP\": false,\n     \"mode\": \"System\",\n
        \    \"enableEncryptionAtHost\": false,\n     \"enableUltraSSD\": false,\n
        \    \"osType\": \"Linux\",\n     \"osSKU\": \"Ubuntu\",\n     \"nodeImageVersion\":
        \"AKSUbuntu-2204gen2containerd-202306.19.0\",\n     \"upgradeSettings\": {},\n
        \    \"enableFIPS\": false\n    }\n   ],\n   \"linuxProfile\": {\n    \"adminUsername\":
        \"azureuser\",\n    \"ssh\": {\n     \"publicKeys\": [\n      {\n       \"keyData\":
        \"ssh-rsa AAAAB3NzaC1yc2EAAAADAQABAAABAQCw4P22/hE86EX0l2HMO+M6Gw+CW6O4Yl84NLjVqF7NtK8xwQKcZwGeIwNBv/HxJ0uMJlOCG1ZMPPvSZHDp07QvAjYKKryIkIGilxLUh4fNOEQiZqAXB2badERUdwLRB4f6kHc0vb35GHw3tlyjjDjvQTO7UgZQxnbipxyrJAYfMHxfXjST1tvmln3v87WvBGsY2hr1Iqx/gMO3AIqaNoJntl1sIeAcg8xXdYW3PP6N1gYToFsDxsQZU2rfefIRDniuP4fYy2J4shtEAkyzv1BlOBJGHBqCzyrhXVqFElLSFV99QhLUi43zXL4Ge1QKJBztH/q48ohMBt3WenkP2KsT
        azcli_aks_live_test@example.com\\n\"\n      }\n     ]\n    }\n   },\n   \"servicePrincipalProfile\":
        {\n    \"clientId\":\"00000000-0000-0000-0000-000000000001\"\n   },\n   \"nodeResourceGroup\":
        \"MC_clitest000001_cliakstest000001_westus2\",\n   \"enableRBAC\": true,\n
        \  \"supportPlan\": \"KubernetesOfficial\",\n   \"networkProfile\": {\n    \"networkPlugin\":
        \"kubenet\",\n    \"loadBalancerSku\": \"standard\",\n    \"loadBalancerProfile\":
        {\n     \"managedOutboundIPs\": {\n      \"count\": 1\n     },\n     \"effectiveOutboundIPs\":
        [\n      {\n       \"id\": \"/subscriptions/00000000-0000-0000-0000-000000000000/resourceGroups/MC_clitest000001_cliakstest000001_westus2/providers/Microsoft.Network/publicIPAddresses/25cefeab-7fe7-493e-aa28-205b383258c3\"\n
        \     }\n     ]\n    },\n    \"podCidr\": \"10.244.0.0/16\",\n    \"serviceCidr\":
        \"10.0.0.0/16\",\n    \"dnsServiceIP\": \"10.0.0.10\",\n    \"outboundType\":
        \"loadBalancer\",\n    \"podCidrs\": [\n     \"10.244.0.0/16\"\n    ],\n    \"serviceCidrs\":
        [\n     \"10.0.0.0/16\"\n    ],\n    \"ipFamilies\": [\n     \"IPv4\"\n    ]\n
        \  },\n   \"maxAgentPools\": 100,\n   \"disableLocalAccounts\": false,\n   \"securityProfile\":
        {},\n   \"storageProfile\": {\n    \"diskCSIDriver\": {\n     \"enabled\":
        true\n    },\n    \"fileCSIDriver\": {\n     \"enabled\": true\n    },\n    \"snapshotController\":
        {\n     \"enabled\": true\n    }\n   },\n   \"oidcIssuerProfile\": {\n    \"enabled\":
        false\n   },\n   \"workloadAutoScalerProfile\": {}\n  },\n  \"sku\": {\n   \"name\":
        \"Base\",\n   \"tier\": \"Free\"\n  }\n }"
>>>>>>> 13d0ab0a
    headers:
      azure-asyncoperation:
      - https://management.azure.com/subscriptions/00000000-0000-0000-0000-000000000000/providers/Microsoft.ContainerService/locations/westus2/operations/2d92ba90-6015-4a1c-89c5-1461a088b3b1?api-version=2016-03-30
      cache-control:
      - no-cache
      content-length:
<<<<<<< HEAD
      - '3378'
      content-type:
      - application/json
      date:
      - Wed, 14 Jun 2023 21:25:05 GMT
=======
      - '3311'
      content-type:
      - application/json
      date:
      - Thu, 29 Jun 2023 09:37:24 GMT
>>>>>>> 13d0ab0a
      expires:
      - '-1'
      pragma:
      - no-cache
      server:
      - nginx
      strict-transport-security:
      - max-age=31536000; includeSubDomains
      x-content-type-options:
      - nosniff
      x-ms-ratelimit-remaining-subscription-writes:
      - '1198'
    status:
      code: 201
      message: Created
- request:
    body: null
    headers:
      Accept:
      - application/json
      Accept-Encoding:
      - gzip, deflate
      CommandName:
      - aks wait
      Connection:
      - keep-alive
      ParameterSetName:
      - -g -n --created
      User-Agent:
<<<<<<< HEAD
      - AZURECLI/2.49.0 azsdk-python-azure-mgmt-containerservice/23.0.0 Python/3.8.16
        (macOS-13.4-arm64-arm-64bit)
    method: GET
    uri: https://management.azure.com/subscriptions/00000000-0000-0000-0000-000000000000/resourceGroups/clitest000001/providers/Microsoft.ContainerService/managedClusters/cliakstest000001?api-version=2023-05-01
  response:
    body:
      string: "{\n  \"id\": \"/subscriptions/00000000-0000-0000-0000-000000000000/resourcegroups/clitest000001/providers/Microsoft.ContainerService/managedClusters/cliakstest000001\"\
        ,\n  \"location\": \"westus2\",\n  \"name\": \"cliakstest000001\",\n  \"type\"\
        : \"Microsoft.ContainerService/ManagedClusters\",\n  \"properties\": {\n \
        \  \"provisioningState\": \"Creating\",\n   \"powerState\": {\n    \"code\"\
        : \"Running\"\n   },\n   \"kubernetesVersion\": \"1.25.6\",\n   \"currentKubernetesVersion\"\
        : \"1.25.6\",\n   \"dnsPrefix\": \"cliaksdns000002\",\n   \"fqdn\": \"cliaksdns000002-6k6k45ch.hcp.westus2.azmk8s.io\"\
        ,\n   \"azurePortalFQDN\": \"cliaksdns000002-6k6k45ch.portal.hcp.westus2.azmk8s.io\"\
        ,\n   \"agentPoolProfiles\": [\n    {\n     \"name\": \"nodepool1\",\n   \
        \  \"count\": 1,\n     \"vmSize\": \"Standard_DS2_v2\",\n     \"osDiskSizeGB\"\
        : 128,\n     \"osDiskType\": \"Managed\",\n     \"kubeletDiskType\": \"OS\"\
        ,\n     \"maxPods\": 110,\n     \"type\": \"VirtualMachineScaleSets\",\n \
        \    \"enableAutoScaling\": false,\n     \"provisioningState\": \"Creating\"\
        ,\n     \"powerState\": {\n      \"code\": \"Running\"\n     },\n     \"orchestratorVersion\"\
        : \"1.25.6\",\n     \"currentOrchestratorVersion\": \"1.25.6\",\n     \"enableNodePublicIP\"\
        : false,\n     \"mode\": \"System\",\n     \"enableEncryptionAtHost\": false,\n\
        \     \"enableUltraSSD\": false,\n     \"osType\": \"Linux\",\n     \"osSKU\"\
        : \"Ubuntu\",\n     \"nodeImageVersion\": \"AKSUbuntu-2204gen2containerd-202306.01.0\"\
        ,\n     \"upgradeSettings\": {},\n     \"enableFIPS\": false\n    }\n   ],\n\
        \   \"linuxProfile\": {\n    \"adminUsername\": \"azureuser\",\n    \"ssh\"\
        : {\n     \"publicKeys\": [\n      {\n       \"keyData\": \"ssh-rsa AAAAB3NzaC1yc2EAAAADAQABAAACAQCbIg1guRHbI0lV11wWDt1r2cUdcNd27CJsg+SfgC7miZeubtwUhbsPdhMQsfDyhOWHq1+ZL0M+nJZV63d/1dhmhtgyOqejUwrPlzKhydsbrsdUor+JmNJDdW01v7BXHyuymT8G4s09jCasNOwiufbP/qp72ruu0bIA1nySsvlf9pCQAuFkAnVnf/rFhUlOkhtRpwcq8SUNY2zRHR/EKb/4NWY1JzR4sa3q2fWIJdrrX0DvLoa5g9bIEd4Df79ba7v+yiUBOS0zT2ll+z4g9izHK3EO5d8hL4jYxcjKs+wcslSYRWrascfscLgMlMGh0CdKeNTDjHpGPncaf3Z+FwwwjWeuiNBxv7bJo13/8B/098KlVDl4GZqsoBCEjPyJfV6hO0y/LkRGkk7oHWKgeWAfKtfLItRp00eZ4fcJNK9kCaSMmEugoZWcI7NGbZXzqFWqbpRI7NcDP9+WIQ+i9U5vqWsqd/zng4kbuAJ6UuKqIzB0upYrLShfQE3SAck8oaLhJqqq56VfDuASNpJKidV+zq27HfSBmbXnkR/5AK337dc3MXKJypoK/QPMLKUAP5XLPbs+NddJQV7EZXd29DLgp+fRIg3edpKdO7ZErWhv7d+3Kws+e1Y+ypmR2WIVSwVyBEUfgv2C8Ts9gnTF4pNcEY/S2aBicz5Ew2+jdyGNQQ==\
        \ test@example.com\\n\"\n      }\n     ]\n    }\n   },\n   \"servicePrincipalProfile\"\
        : {\n    \"clientId\":\"00000000-0000-0000-0000-000000000001\"\n   },\n  \
        \ \"nodeResourceGroup\": \"MC_clitest000001_cliakstest000001_westus2\",\n\
        \   \"enableRBAC\": true,\n   \"supportPlan\": \"KubernetesOfficial\",\n \
        \  \"networkProfile\": {\n    \"networkPlugin\": \"kubenet\",\n    \"loadBalancerSku\"\
        : \"standard\",\n    \"loadBalancerProfile\": {\n     \"managedOutboundIPs\"\
        : {\n      \"count\": 1\n     }\n    },\n    \"podCidr\": \"10.244.0.0/16\"\
        ,\n    \"serviceCidr\": \"10.0.0.0/16\",\n    \"dnsServiceIP\": \"10.0.0.10\"\
        ,\n    \"outboundType\": \"loadBalancer\",\n    \"podCidrs\": [\n     \"10.244.0.0/16\"\
        \n    ],\n    \"serviceCidrs\": [\n     \"10.0.0.0/16\"\n    ],\n    \"ipFamilies\"\
        : [\n     \"IPv4\"\n    ]\n   },\n   \"maxAgentPools\": 100,\n   \"disableLocalAccounts\"\
        : false,\n   \"securityProfile\": {},\n   \"storageProfile\": {\n    \"diskCSIDriver\"\
        : {\n     \"enabled\": true\n    },\n    \"fileCSIDriver\": {\n     \"enabled\"\
        : true\n    },\n    \"snapshotController\": {\n     \"enabled\": true\n  \
        \  }\n   },\n   \"oidcIssuerProfile\": {\n    \"enabled\": false\n   },\n\
        \   \"workloadAutoScalerProfile\": {}\n  },\n  \"sku\": {\n   \"name\": \"\
        Base\",\n   \"tier\": \"Free\"\n  }\n }"
=======
      - AZURECLI/2.49.0 azsdk-python-azure-mgmt-containerservice/24.0.0 Python/3.8.10
        (Linux-5.15.0-1039-azure-x86_64-with-glibc2.29)
    method: GET
    uri: https://management.azure.com/subscriptions/00000000-0000-0000-0000-000000000000/resourceGroups/clitest000001/providers/Microsoft.ContainerService/managedClusters/cliakstest000001?api-version=2023-07-01
  response:
    body:
      string: "{\n  \"id\": \"/subscriptions/00000000-0000-0000-0000-000000000000/resourcegroups/clitest000001/providers/Microsoft.ContainerService/managedClusters/cliakstest000001\",\n
        \ \"location\": \"westus2\",\n  \"name\": \"cliakstest000001\",\n  \"type\":
        \"Microsoft.ContainerService/ManagedClusters\",\n  \"properties\": {\n   \"provisioningState\":
        \"Creating\",\n   \"powerState\": {\n    \"code\": \"Running\"\n   },\n   \"kubernetesVersion\":
        \"1.25.6\",\n   \"currentKubernetesVersion\": \"1.25.6\",\n   \"dnsPrefix\":
        \"cliaksdns000002\",\n   \"fqdn\": \"cliaksdns000002-12rnwob6.hcp.westus2.azmk8s.io\",\n
        \  \"azurePortalFQDN\": \"cliaksdns000002-12rnwob6.portal.hcp.westus2.azmk8s.io\",\n
        \  \"agentPoolProfiles\": [\n    {\n     \"name\": \"nodepool1\",\n     \"count\":
        1,\n     \"vmSize\": \"Standard_DS2_v2\",\n     \"osDiskSizeGB\": 128,\n     \"osDiskType\":
        \"Managed\",\n     \"kubeletDiskType\": \"OS\",\n     \"maxPods\": 110,\n
        \    \"type\": \"VirtualMachineScaleSets\",\n     \"enableAutoScaling\": false,\n
        \    \"provisioningState\": \"Creating\",\n     \"powerState\": {\n      \"code\":
        \"Running\"\n     },\n     \"orchestratorVersion\": \"1.25.6\",\n     \"currentOrchestratorVersion\":
        \"1.25.6\",\n     \"enableNodePublicIP\": false,\n     \"mode\": \"System\",\n
        \    \"enableEncryptionAtHost\": false,\n     \"enableUltraSSD\": false,\n
        \    \"osType\": \"Linux\",\n     \"osSKU\": \"Ubuntu\",\n     \"nodeImageVersion\":
        \"AKSUbuntu-2204gen2containerd-202306.19.0\",\n     \"upgradeSettings\": {},\n
        \    \"enableFIPS\": false\n    }\n   ],\n   \"linuxProfile\": {\n    \"adminUsername\":
        \"azureuser\",\n    \"ssh\": {\n     \"publicKeys\": [\n      {\n       \"keyData\":
        \"ssh-rsa AAAAB3NzaC1yc2EAAAADAQABAAABAQCw4P22/hE86EX0l2HMO+M6Gw+CW6O4Yl84NLjVqF7NtK8xwQKcZwGeIwNBv/HxJ0uMJlOCG1ZMPPvSZHDp07QvAjYKKryIkIGilxLUh4fNOEQiZqAXB2badERUdwLRB4f6kHc0vb35GHw3tlyjjDjvQTO7UgZQxnbipxyrJAYfMHxfXjST1tvmln3v87WvBGsY2hr1Iqx/gMO3AIqaNoJntl1sIeAcg8xXdYW3PP6N1gYToFsDxsQZU2rfefIRDniuP4fYy2J4shtEAkyzv1BlOBJGHBqCzyrhXVqFElLSFV99QhLUi43zXL4Ge1QKJBztH/q48ohMBt3WenkP2KsT
        azcli_aks_live_test@example.com\\n\"\n      }\n     ]\n    }\n   },\n   \"servicePrincipalProfile\":
        {\n    \"clientId\":\"00000000-0000-0000-0000-000000000001\"\n   },\n   \"nodeResourceGroup\":
        \"MC_clitest000001_cliakstest000001_westus2\",\n   \"enableRBAC\": true,\n
        \  \"supportPlan\": \"KubernetesOfficial\",\n   \"networkProfile\": {\n    \"networkPlugin\":
        \"kubenet\",\n    \"loadBalancerSku\": \"standard\",\n    \"loadBalancerProfile\":
        {\n     \"managedOutboundIPs\": {\n      \"count\": 1\n     },\n     \"effectiveOutboundIPs\":
        [\n      {\n       \"id\": \"/subscriptions/00000000-0000-0000-0000-000000000000/resourceGroups/MC_clitest000001_cliakstest000001_westus2/providers/Microsoft.Network/publicIPAddresses/25cefeab-7fe7-493e-aa28-205b383258c3\"\n
        \     }\n     ]\n    },\n    \"podCidr\": \"10.244.0.0/16\",\n    \"serviceCidr\":
        \"10.0.0.0/16\",\n    \"dnsServiceIP\": \"10.0.0.10\",\n    \"outboundType\":
        \"loadBalancer\",\n    \"podCidrs\": [\n     \"10.244.0.0/16\"\n    ],\n    \"serviceCidrs\":
        [\n     \"10.0.0.0/16\"\n    ],\n    \"ipFamilies\": [\n     \"IPv4\"\n    ]\n
        \  },\n   \"maxAgentPools\": 100,\n   \"disableLocalAccounts\": false,\n   \"securityProfile\":
        {},\n   \"storageProfile\": {\n    \"diskCSIDriver\": {\n     \"enabled\":
        true\n    },\n    \"fileCSIDriver\": {\n     \"enabled\": true\n    },\n    \"snapshotController\":
        {\n     \"enabled\": true\n    }\n   },\n   \"oidcIssuerProfile\": {\n    \"enabled\":
        false\n   },\n   \"workloadAutoScalerProfile\": {}\n  },\n  \"sku\": {\n   \"name\":
        \"Base\",\n   \"tier\": \"Free\"\n  }\n }"
>>>>>>> 13d0ab0a
    headers:
      cache-control:
      - no-cache
      content-length:
<<<<<<< HEAD
      - '3378'
      content-type:
      - application/json
      date:
      - Wed, 14 Jun 2023 21:25:08 GMT
=======
      - '3311'
      content-type:
      - application/json
      date:
      - Thu, 29 Jun 2023 09:37:55 GMT
>>>>>>> 13d0ab0a
      expires:
      - '-1'
      pragma:
      - no-cache
      server:
      - nginx
      strict-transport-security:
      - max-age=31536000; includeSubDomains
      transfer-encoding:
      - chunked
      vary:
      - Accept-Encoding
      x-content-type-options:
      - nosniff
    status:
      code: 200
      message: OK
- request:
    body: null
    headers:
      Accept:
      - application/json
      Accept-Encoding:
      - gzip, deflate
      CommandName:
      - aks wait
      Connection:
      - keep-alive
      ParameterSetName:
      - -g -n --created
      User-Agent:
<<<<<<< HEAD
      - AZURECLI/2.49.0 azsdk-python-azure-mgmt-containerservice/23.0.0 Python/3.8.16
        (macOS-13.4-arm64-arm-64bit)
    method: GET
    uri: https://management.azure.com/subscriptions/00000000-0000-0000-0000-000000000000/resourceGroups/clitest000001/providers/Microsoft.ContainerService/managedClusters/cliakstest000001?api-version=2023-05-01
  response:
    body:
      string: "{\n  \"id\": \"/subscriptions/00000000-0000-0000-0000-000000000000/resourcegroups/clitest000001/providers/Microsoft.ContainerService/managedClusters/cliakstest000001\"\
        ,\n  \"location\": \"westus2\",\n  \"name\": \"cliakstest000001\",\n  \"type\"\
        : \"Microsoft.ContainerService/ManagedClusters\",\n  \"properties\": {\n \
        \  \"provisioningState\": \"Creating\",\n   \"powerState\": {\n    \"code\"\
        : \"Running\"\n   },\n   \"kubernetesVersion\": \"1.25.6\",\n   \"currentKubernetesVersion\"\
        : \"1.25.6\",\n   \"dnsPrefix\": \"cliaksdns000002\",\n   \"fqdn\": \"cliaksdns000002-6k6k45ch.hcp.westus2.azmk8s.io\"\
        ,\n   \"azurePortalFQDN\": \"cliaksdns000002-6k6k45ch.portal.hcp.westus2.azmk8s.io\"\
        ,\n   \"agentPoolProfiles\": [\n    {\n     \"name\": \"nodepool1\",\n   \
        \  \"count\": 1,\n     \"vmSize\": \"Standard_DS2_v2\",\n     \"osDiskSizeGB\"\
        : 128,\n     \"osDiskType\": \"Managed\",\n     \"kubeletDiskType\": \"OS\"\
        ,\n     \"maxPods\": 110,\n     \"type\": \"VirtualMachineScaleSets\",\n \
        \    \"enableAutoScaling\": false,\n     \"provisioningState\": \"Creating\"\
        ,\n     \"powerState\": {\n      \"code\": \"Running\"\n     },\n     \"orchestratorVersion\"\
        : \"1.25.6\",\n     \"currentOrchestratorVersion\": \"1.25.6\",\n     \"enableNodePublicIP\"\
        : false,\n     \"mode\": \"System\",\n     \"enableEncryptionAtHost\": false,\n\
        \     \"enableUltraSSD\": false,\n     \"osType\": \"Linux\",\n     \"osSKU\"\
        : \"Ubuntu\",\n     \"nodeImageVersion\": \"AKSUbuntu-2204gen2containerd-202306.01.0\"\
        ,\n     \"upgradeSettings\": {},\n     \"enableFIPS\": false\n    }\n   ],\n\
        \   \"linuxProfile\": {\n    \"adminUsername\": \"azureuser\",\n    \"ssh\"\
        : {\n     \"publicKeys\": [\n      {\n       \"keyData\": \"ssh-rsa AAAAB3NzaC1yc2EAAAADAQABAAACAQCbIg1guRHbI0lV11wWDt1r2cUdcNd27CJsg+SfgC7miZeubtwUhbsPdhMQsfDyhOWHq1+ZL0M+nJZV63d/1dhmhtgyOqejUwrPlzKhydsbrsdUor+JmNJDdW01v7BXHyuymT8G4s09jCasNOwiufbP/qp72ruu0bIA1nySsvlf9pCQAuFkAnVnf/rFhUlOkhtRpwcq8SUNY2zRHR/EKb/4NWY1JzR4sa3q2fWIJdrrX0DvLoa5g9bIEd4Df79ba7v+yiUBOS0zT2ll+z4g9izHK3EO5d8hL4jYxcjKs+wcslSYRWrascfscLgMlMGh0CdKeNTDjHpGPncaf3Z+FwwwjWeuiNBxv7bJo13/8B/098KlVDl4GZqsoBCEjPyJfV6hO0y/LkRGkk7oHWKgeWAfKtfLItRp00eZ4fcJNK9kCaSMmEugoZWcI7NGbZXzqFWqbpRI7NcDP9+WIQ+i9U5vqWsqd/zng4kbuAJ6UuKqIzB0upYrLShfQE3SAck8oaLhJqqq56VfDuASNpJKidV+zq27HfSBmbXnkR/5AK337dc3MXKJypoK/QPMLKUAP5XLPbs+NddJQV7EZXd29DLgp+fRIg3edpKdO7ZErWhv7d+3Kws+e1Y+ypmR2WIVSwVyBEUfgv2C8Ts9gnTF4pNcEY/S2aBicz5Ew2+jdyGNQQ==\
        \ test@example.com\\n\"\n      }\n     ]\n    }\n   },\n   \"servicePrincipalProfile\"\
        : {\n    \"clientId\":\"00000000-0000-0000-0000-000000000001\"\n   },\n  \
        \ \"nodeResourceGroup\": \"MC_clitest000001_cliakstest000001_westus2\",\n\
        \   \"enableRBAC\": true,\n   \"supportPlan\": \"KubernetesOfficial\",\n \
        \  \"networkProfile\": {\n    \"networkPlugin\": \"kubenet\",\n    \"loadBalancerSku\"\
        : \"standard\",\n    \"loadBalancerProfile\": {\n     \"managedOutboundIPs\"\
        : {\n      \"count\": 1\n     },\n     \"effectiveOutboundIPs\": [\n     \
        \ {\n       \"id\": \"/subscriptions/00000000-0000-0000-0000-000000000000/resourceGroups/MC_clitest000001_cliakstest000001_westus2/providers/Microsoft.Network/publicIPAddresses/65e61843-1fbc-47a1-b399-ebe0d9b8ae34\"\
        \n      }\n     ]\n    },\n    \"podCidr\": \"10.244.0.0/16\",\n    \"serviceCidr\"\
        : \"10.0.0.0/16\",\n    \"dnsServiceIP\": \"10.0.0.10\",\n    \"outboundType\"\
        : \"loadBalancer\",\n    \"podCidrs\": [\n     \"10.244.0.0/16\"\n    ],\n\
        \    \"serviceCidrs\": [\n     \"10.0.0.0/16\"\n    ],\n    \"ipFamilies\"\
        : [\n     \"IPv4\"\n    ]\n   },\n   \"maxAgentPools\": 100,\n   \"disableLocalAccounts\"\
        : false,\n   \"securityProfile\": {},\n   \"storageProfile\": {\n    \"diskCSIDriver\"\
        : {\n     \"enabled\": true\n    },\n    \"fileCSIDriver\": {\n     \"enabled\"\
        : true\n    },\n    \"snapshotController\": {\n     \"enabled\": true\n  \
        \  }\n   },\n   \"oidcIssuerProfile\": {\n    \"enabled\": false\n   },\n\
        \   \"workloadAutoScalerProfile\": {}\n  },\n  \"sku\": {\n   \"name\": \"\
        Base\",\n   \"tier\": \"Free\"\n  }\n }"
=======
      - AZURECLI/2.49.0 azsdk-python-azure-mgmt-containerservice/24.0.0 Python/3.8.10
        (Linux-5.15.0-1039-azure-x86_64-with-glibc2.29)
    method: GET
    uri: https://management.azure.com/subscriptions/00000000-0000-0000-0000-000000000000/resourceGroups/clitest000001/providers/Microsoft.ContainerService/managedClusters/cliakstest000001?api-version=2023-07-01
  response:
    body:
      string: "{\n  \"id\": \"/subscriptions/00000000-0000-0000-0000-000000000000/resourcegroups/clitest000001/providers/Microsoft.ContainerService/managedClusters/cliakstest000001\",\n
        \ \"location\": \"westus2\",\n  \"name\": \"cliakstest000001\",\n  \"type\":
        \"Microsoft.ContainerService/ManagedClusters\",\n  \"properties\": {\n   \"provisioningState\":
        \"Creating\",\n   \"powerState\": {\n    \"code\": \"Running\"\n   },\n   \"kubernetesVersion\":
        \"1.25.6\",\n   \"currentKubernetesVersion\": \"1.25.6\",\n   \"dnsPrefix\":
        \"cliaksdns000002\",\n   \"fqdn\": \"cliaksdns000002-12rnwob6.hcp.westus2.azmk8s.io\",\n
        \  \"azurePortalFQDN\": \"cliaksdns000002-12rnwob6.portal.hcp.westus2.azmk8s.io\",\n
        \  \"agentPoolProfiles\": [\n    {\n     \"name\": \"nodepool1\",\n     \"count\":
        1,\n     \"vmSize\": \"Standard_DS2_v2\",\n     \"osDiskSizeGB\": 128,\n     \"osDiskType\":
        \"Managed\",\n     \"kubeletDiskType\": \"OS\",\n     \"maxPods\": 110,\n
        \    \"type\": \"VirtualMachineScaleSets\",\n     \"enableAutoScaling\": false,\n
        \    \"provisioningState\": \"Creating\",\n     \"powerState\": {\n      \"code\":
        \"Running\"\n     },\n     \"orchestratorVersion\": \"1.25.6\",\n     \"currentOrchestratorVersion\":
        \"1.25.6\",\n     \"enableNodePublicIP\": false,\n     \"mode\": \"System\",\n
        \    \"enableEncryptionAtHost\": false,\n     \"enableUltraSSD\": false,\n
        \    \"osType\": \"Linux\",\n     \"osSKU\": \"Ubuntu\",\n     \"nodeImageVersion\":
        \"AKSUbuntu-2204gen2containerd-202306.19.0\",\n     \"upgradeSettings\": {},\n
        \    \"enableFIPS\": false\n    }\n   ],\n   \"linuxProfile\": {\n    \"adminUsername\":
        \"azureuser\",\n    \"ssh\": {\n     \"publicKeys\": [\n      {\n       \"keyData\":
        \"ssh-rsa AAAAB3NzaC1yc2EAAAADAQABAAABAQCw4P22/hE86EX0l2HMO+M6Gw+CW6O4Yl84NLjVqF7NtK8xwQKcZwGeIwNBv/HxJ0uMJlOCG1ZMPPvSZHDp07QvAjYKKryIkIGilxLUh4fNOEQiZqAXB2badERUdwLRB4f6kHc0vb35GHw3tlyjjDjvQTO7UgZQxnbipxyrJAYfMHxfXjST1tvmln3v87WvBGsY2hr1Iqx/gMO3AIqaNoJntl1sIeAcg8xXdYW3PP6N1gYToFsDxsQZU2rfefIRDniuP4fYy2J4shtEAkyzv1BlOBJGHBqCzyrhXVqFElLSFV99QhLUi43zXL4Ge1QKJBztH/q48ohMBt3WenkP2KsT
        azcli_aks_live_test@example.com\\n\"\n      }\n     ]\n    }\n   },\n   \"servicePrincipalProfile\":
        {\n    \"clientId\":\"00000000-0000-0000-0000-000000000001\"\n   },\n   \"nodeResourceGroup\":
        \"MC_clitest000001_cliakstest000001_westus2\",\n   \"enableRBAC\": true,\n
        \  \"supportPlan\": \"KubernetesOfficial\",\n   \"networkProfile\": {\n    \"networkPlugin\":
        \"kubenet\",\n    \"loadBalancerSku\": \"standard\",\n    \"loadBalancerProfile\":
        {\n     \"managedOutboundIPs\": {\n      \"count\": 1\n     },\n     \"effectiveOutboundIPs\":
        [\n      {\n       \"id\": \"/subscriptions/00000000-0000-0000-0000-000000000000/resourceGroups/MC_clitest000001_cliakstest000001_westus2/providers/Microsoft.Network/publicIPAddresses/25cefeab-7fe7-493e-aa28-205b383258c3\"\n
        \     }\n     ]\n    },\n    \"podCidr\": \"10.244.0.0/16\",\n    \"serviceCidr\":
        \"10.0.0.0/16\",\n    \"dnsServiceIP\": \"10.0.0.10\",\n    \"outboundType\":
        \"loadBalancer\",\n    \"podCidrs\": [\n     \"10.244.0.0/16\"\n    ],\n    \"serviceCidrs\":
        [\n     \"10.0.0.0/16\"\n    ],\n    \"ipFamilies\": [\n     \"IPv4\"\n    ]\n
        \  },\n   \"maxAgentPools\": 100,\n   \"disableLocalAccounts\": false,\n   \"securityProfile\":
        {},\n   \"storageProfile\": {\n    \"diskCSIDriver\": {\n     \"enabled\":
        true\n    },\n    \"fileCSIDriver\": {\n     \"enabled\": true\n    },\n    \"snapshotController\":
        {\n     \"enabled\": true\n    }\n   },\n   \"oidcIssuerProfile\": {\n    \"enabled\":
        false\n   },\n   \"workloadAutoScalerProfile\": {}\n  },\n  \"sku\": {\n   \"name\":
        \"Base\",\n   \"tier\": \"Free\"\n  }\n }"
>>>>>>> 13d0ab0a
    headers:
      cache-control:
      - no-cache
      content-length:
<<<<<<< HEAD
      - '3640'
      content-type:
      - application/json
      date:
      - Wed, 14 Jun 2023 21:25:38 GMT
=======
      - '3311'
      content-type:
      - application/json
      date:
      - Thu, 29 Jun 2023 09:38:26 GMT
>>>>>>> 13d0ab0a
      expires:
      - '-1'
      pragma:
      - no-cache
      server:
      - nginx
      strict-transport-security:
      - max-age=31536000; includeSubDomains
      transfer-encoding:
      - chunked
      vary:
      - Accept-Encoding
      x-content-type-options:
      - nosniff
    status:
      code: 200
      message: OK
- request:
    body: null
    headers:
      Accept:
      - application/json
      Accept-Encoding:
      - gzip, deflate
      CommandName:
      - aks wait
      Connection:
      - keep-alive
      ParameterSetName:
      - -g -n --created
      User-Agent:
<<<<<<< HEAD
      - AZURECLI/2.49.0 azsdk-python-azure-mgmt-containerservice/23.0.0 Python/3.8.16
        (macOS-13.4-arm64-arm-64bit)
    method: GET
    uri: https://management.azure.com/subscriptions/00000000-0000-0000-0000-000000000000/resourceGroups/clitest000001/providers/Microsoft.ContainerService/managedClusters/cliakstest000001?api-version=2023-05-01
  response:
    body:
      string: "{\n  \"id\": \"/subscriptions/00000000-0000-0000-0000-000000000000/resourcegroups/clitest000001/providers/Microsoft.ContainerService/managedClusters/cliakstest000001\"\
        ,\n  \"location\": \"westus2\",\n  \"name\": \"cliakstest000001\",\n  \"type\"\
        : \"Microsoft.ContainerService/ManagedClusters\",\n  \"properties\": {\n \
        \  \"provisioningState\": \"Creating\",\n   \"powerState\": {\n    \"code\"\
        : \"Running\"\n   },\n   \"kubernetesVersion\": \"1.25.6\",\n   \"currentKubernetesVersion\"\
        : \"1.25.6\",\n   \"dnsPrefix\": \"cliaksdns000002\",\n   \"fqdn\": \"cliaksdns000002-6k6k45ch.hcp.westus2.azmk8s.io\"\
        ,\n   \"azurePortalFQDN\": \"cliaksdns000002-6k6k45ch.portal.hcp.westus2.azmk8s.io\"\
        ,\n   \"agentPoolProfiles\": [\n    {\n     \"name\": \"nodepool1\",\n   \
        \  \"count\": 1,\n     \"vmSize\": \"Standard_DS2_v2\",\n     \"osDiskSizeGB\"\
        : 128,\n     \"osDiskType\": \"Managed\",\n     \"kubeletDiskType\": \"OS\"\
        ,\n     \"maxPods\": 110,\n     \"type\": \"VirtualMachineScaleSets\",\n \
        \    \"enableAutoScaling\": false,\n     \"provisioningState\": \"Creating\"\
        ,\n     \"powerState\": {\n      \"code\": \"Running\"\n     },\n     \"orchestratorVersion\"\
        : \"1.25.6\",\n     \"currentOrchestratorVersion\": \"1.25.6\",\n     \"enableNodePublicIP\"\
        : false,\n     \"mode\": \"System\",\n     \"enableEncryptionAtHost\": false,\n\
        \     \"enableUltraSSD\": false,\n     \"osType\": \"Linux\",\n     \"osSKU\"\
        : \"Ubuntu\",\n     \"nodeImageVersion\": \"AKSUbuntu-2204gen2containerd-202306.01.0\"\
        ,\n     \"upgradeSettings\": {},\n     \"enableFIPS\": false\n    }\n   ],\n\
        \   \"linuxProfile\": {\n    \"adminUsername\": \"azureuser\",\n    \"ssh\"\
        : {\n     \"publicKeys\": [\n      {\n       \"keyData\": \"ssh-rsa AAAAB3NzaC1yc2EAAAADAQABAAACAQCbIg1guRHbI0lV11wWDt1r2cUdcNd27CJsg+SfgC7miZeubtwUhbsPdhMQsfDyhOWHq1+ZL0M+nJZV63d/1dhmhtgyOqejUwrPlzKhydsbrsdUor+JmNJDdW01v7BXHyuymT8G4s09jCasNOwiufbP/qp72ruu0bIA1nySsvlf9pCQAuFkAnVnf/rFhUlOkhtRpwcq8SUNY2zRHR/EKb/4NWY1JzR4sa3q2fWIJdrrX0DvLoa5g9bIEd4Df79ba7v+yiUBOS0zT2ll+z4g9izHK3EO5d8hL4jYxcjKs+wcslSYRWrascfscLgMlMGh0CdKeNTDjHpGPncaf3Z+FwwwjWeuiNBxv7bJo13/8B/098KlVDl4GZqsoBCEjPyJfV6hO0y/LkRGkk7oHWKgeWAfKtfLItRp00eZ4fcJNK9kCaSMmEugoZWcI7NGbZXzqFWqbpRI7NcDP9+WIQ+i9U5vqWsqd/zng4kbuAJ6UuKqIzB0upYrLShfQE3SAck8oaLhJqqq56VfDuASNpJKidV+zq27HfSBmbXnkR/5AK337dc3MXKJypoK/QPMLKUAP5XLPbs+NddJQV7EZXd29DLgp+fRIg3edpKdO7ZErWhv7d+3Kws+e1Y+ypmR2WIVSwVyBEUfgv2C8Ts9gnTF4pNcEY/S2aBicz5Ew2+jdyGNQQ==\
        \ test@example.com\\n\"\n      }\n     ]\n    }\n   },\n   \"servicePrincipalProfile\"\
        : {\n    \"clientId\":\"00000000-0000-0000-0000-000000000001\"\n   },\n  \
        \ \"nodeResourceGroup\": \"MC_clitest000001_cliakstest000001_westus2\",\n\
        \   \"enableRBAC\": true,\n   \"supportPlan\": \"KubernetesOfficial\",\n \
        \  \"networkProfile\": {\n    \"networkPlugin\": \"kubenet\",\n    \"loadBalancerSku\"\
        : \"standard\",\n    \"loadBalancerProfile\": {\n     \"managedOutboundIPs\"\
        : {\n      \"count\": 1\n     },\n     \"effectiveOutboundIPs\": [\n     \
        \ {\n       \"id\": \"/subscriptions/00000000-0000-0000-0000-000000000000/resourceGroups/MC_clitest000001_cliakstest000001_westus2/providers/Microsoft.Network/publicIPAddresses/65e61843-1fbc-47a1-b399-ebe0d9b8ae34\"\
        \n      }\n     ]\n    },\n    \"podCidr\": \"10.244.0.0/16\",\n    \"serviceCidr\"\
        : \"10.0.0.0/16\",\n    \"dnsServiceIP\": \"10.0.0.10\",\n    \"outboundType\"\
        : \"loadBalancer\",\n    \"podCidrs\": [\n     \"10.244.0.0/16\"\n    ],\n\
        \    \"serviceCidrs\": [\n     \"10.0.0.0/16\"\n    ],\n    \"ipFamilies\"\
        : [\n     \"IPv4\"\n    ]\n   },\n   \"maxAgentPools\": 100,\n   \"disableLocalAccounts\"\
        : false,\n   \"securityProfile\": {},\n   \"storageProfile\": {\n    \"diskCSIDriver\"\
        : {\n     \"enabled\": true\n    },\n    \"fileCSIDriver\": {\n     \"enabled\"\
        : true\n    },\n    \"snapshotController\": {\n     \"enabled\": true\n  \
        \  }\n   },\n   \"oidcIssuerProfile\": {\n    \"enabled\": false\n   },\n\
        \   \"workloadAutoScalerProfile\": {}\n  },\n  \"sku\": {\n   \"name\": \"\
        Base\",\n   \"tier\": \"Free\"\n  }\n }"
=======
      - AZURECLI/2.49.0 azsdk-python-azure-mgmt-containerservice/24.0.0 Python/3.8.10
        (Linux-5.15.0-1039-azure-x86_64-with-glibc2.29)
    method: GET
    uri: https://management.azure.com/subscriptions/00000000-0000-0000-0000-000000000000/resourceGroups/clitest000001/providers/Microsoft.ContainerService/managedClusters/cliakstest000001?api-version=2023-07-01
  response:
    body:
      string: "{\n  \"id\": \"/subscriptions/00000000-0000-0000-0000-000000000000/resourcegroups/clitest000001/providers/Microsoft.ContainerService/managedClusters/cliakstest000001\",\n
        \ \"location\": \"westus2\",\n  \"name\": \"cliakstest000001\",\n  \"type\":
        \"Microsoft.ContainerService/ManagedClusters\",\n  \"properties\": {\n   \"provisioningState\":
        \"Creating\",\n   \"powerState\": {\n    \"code\": \"Running\"\n   },\n   \"kubernetesVersion\":
        \"1.25.6\",\n   \"currentKubernetesVersion\": \"1.25.6\",\n   \"dnsPrefix\":
        \"cliaksdns000002\",\n   \"fqdn\": \"cliaksdns000002-12rnwob6.hcp.westus2.azmk8s.io\",\n
        \  \"azurePortalFQDN\": \"cliaksdns000002-12rnwob6.portal.hcp.westus2.azmk8s.io\",\n
        \  \"agentPoolProfiles\": [\n    {\n     \"name\": \"nodepool1\",\n     \"count\":
        1,\n     \"vmSize\": \"Standard_DS2_v2\",\n     \"osDiskSizeGB\": 128,\n     \"osDiskType\":
        \"Managed\",\n     \"kubeletDiskType\": \"OS\",\n     \"maxPods\": 110,\n
        \    \"type\": \"VirtualMachineScaleSets\",\n     \"enableAutoScaling\": false,\n
        \    \"provisioningState\": \"Creating\",\n     \"powerState\": {\n      \"code\":
        \"Running\"\n     },\n     \"orchestratorVersion\": \"1.25.6\",\n     \"currentOrchestratorVersion\":
        \"1.25.6\",\n     \"enableNodePublicIP\": false,\n     \"mode\": \"System\",\n
        \    \"enableEncryptionAtHost\": false,\n     \"enableUltraSSD\": false,\n
        \    \"osType\": \"Linux\",\n     \"osSKU\": \"Ubuntu\",\n     \"nodeImageVersion\":
        \"AKSUbuntu-2204gen2containerd-202306.19.0\",\n     \"upgradeSettings\": {},\n
        \    \"enableFIPS\": false\n    }\n   ],\n   \"linuxProfile\": {\n    \"adminUsername\":
        \"azureuser\",\n    \"ssh\": {\n     \"publicKeys\": [\n      {\n       \"keyData\":
        \"ssh-rsa AAAAB3NzaC1yc2EAAAADAQABAAABAQCw4P22/hE86EX0l2HMO+M6Gw+CW6O4Yl84NLjVqF7NtK8xwQKcZwGeIwNBv/HxJ0uMJlOCG1ZMPPvSZHDp07QvAjYKKryIkIGilxLUh4fNOEQiZqAXB2badERUdwLRB4f6kHc0vb35GHw3tlyjjDjvQTO7UgZQxnbipxyrJAYfMHxfXjST1tvmln3v87WvBGsY2hr1Iqx/gMO3AIqaNoJntl1sIeAcg8xXdYW3PP6N1gYToFsDxsQZU2rfefIRDniuP4fYy2J4shtEAkyzv1BlOBJGHBqCzyrhXVqFElLSFV99QhLUi43zXL4Ge1QKJBztH/q48ohMBt3WenkP2KsT
        azcli_aks_live_test@example.com\\n\"\n      }\n     ]\n    }\n   },\n   \"servicePrincipalProfile\":
        {\n    \"clientId\":\"00000000-0000-0000-0000-000000000001\"\n   },\n   \"nodeResourceGroup\":
        \"MC_clitest000001_cliakstest000001_westus2\",\n   \"enableRBAC\": true,\n
        \  \"supportPlan\": \"KubernetesOfficial\",\n   \"networkProfile\": {\n    \"networkPlugin\":
        \"kubenet\",\n    \"loadBalancerSku\": \"standard\",\n    \"loadBalancerProfile\":
        {\n     \"managedOutboundIPs\": {\n      \"count\": 1\n     },\n     \"effectiveOutboundIPs\":
        [\n      {\n       \"id\": \"/subscriptions/00000000-0000-0000-0000-000000000000/resourceGroups/MC_clitest000001_cliakstest000001_westus2/providers/Microsoft.Network/publicIPAddresses/25cefeab-7fe7-493e-aa28-205b383258c3\"\n
        \     }\n     ]\n    },\n    \"podCidr\": \"10.244.0.0/16\",\n    \"serviceCidr\":
        \"10.0.0.0/16\",\n    \"dnsServiceIP\": \"10.0.0.10\",\n    \"outboundType\":
        \"loadBalancer\",\n    \"podCidrs\": [\n     \"10.244.0.0/16\"\n    ],\n    \"serviceCidrs\":
        [\n     \"10.0.0.0/16\"\n    ],\n    \"ipFamilies\": [\n     \"IPv4\"\n    ]\n
        \  },\n   \"maxAgentPools\": 100,\n   \"disableLocalAccounts\": false,\n   \"securityProfile\":
        {},\n   \"storageProfile\": {\n    \"diskCSIDriver\": {\n     \"enabled\":
        true\n    },\n    \"fileCSIDriver\": {\n     \"enabled\": true\n    },\n    \"snapshotController\":
        {\n     \"enabled\": true\n    }\n   },\n   \"oidcIssuerProfile\": {\n    \"enabled\":
        false\n   },\n   \"workloadAutoScalerProfile\": {}\n  },\n  \"sku\": {\n   \"name\":
        \"Base\",\n   \"tier\": \"Free\"\n  }\n }"
>>>>>>> 13d0ab0a
    headers:
      cache-control:
      - no-cache
      content-length:
<<<<<<< HEAD
      - '3640'
      content-type:
      - application/json
      date:
      - Wed, 14 Jun 2023 21:26:09 GMT
=======
      - '3311'
      content-type:
      - application/json
      date:
      - Thu, 29 Jun 2023 09:38:56 GMT
>>>>>>> 13d0ab0a
      expires:
      - '-1'
      pragma:
      - no-cache
      server:
      - nginx
      strict-transport-security:
      - max-age=31536000; includeSubDomains
      transfer-encoding:
      - chunked
      vary:
      - Accept-Encoding
      x-content-type-options:
      - nosniff
    status:
      code: 200
      message: OK
- request:
    body: null
    headers:
      Accept:
      - application/json
      Accept-Encoding:
      - gzip, deflate
      CommandName:
      - aks wait
      Connection:
      - keep-alive
      ParameterSetName:
      - -g -n --created
      User-Agent:
<<<<<<< HEAD
      - AZURECLI/2.49.0 azsdk-python-azure-mgmt-containerservice/23.0.0 Python/3.8.16
        (macOS-13.4-arm64-arm-64bit)
    method: GET
    uri: https://management.azure.com/subscriptions/00000000-0000-0000-0000-000000000000/resourceGroups/clitest000001/providers/Microsoft.ContainerService/managedClusters/cliakstest000001?api-version=2023-05-01
  response:
    body:
      string: "{\n  \"id\": \"/subscriptions/00000000-0000-0000-0000-000000000000/resourcegroups/clitest000001/providers/Microsoft.ContainerService/managedClusters/cliakstest000001\"\
        ,\n  \"location\": \"westus2\",\n  \"name\": \"cliakstest000001\",\n  \"type\"\
        : \"Microsoft.ContainerService/ManagedClusters\",\n  \"properties\": {\n \
        \  \"provisioningState\": \"Creating\",\n   \"powerState\": {\n    \"code\"\
        : \"Running\"\n   },\n   \"kubernetesVersion\": \"1.25.6\",\n   \"currentKubernetesVersion\"\
        : \"1.25.6\",\n   \"dnsPrefix\": \"cliaksdns000002\",\n   \"fqdn\": \"cliaksdns000002-6k6k45ch.hcp.westus2.azmk8s.io\"\
        ,\n   \"azurePortalFQDN\": \"cliaksdns000002-6k6k45ch.portal.hcp.westus2.azmk8s.io\"\
        ,\n   \"agentPoolProfiles\": [\n    {\n     \"name\": \"nodepool1\",\n   \
        \  \"count\": 1,\n     \"vmSize\": \"Standard_DS2_v2\",\n     \"osDiskSizeGB\"\
        : 128,\n     \"osDiskType\": \"Managed\",\n     \"kubeletDiskType\": \"OS\"\
        ,\n     \"maxPods\": 110,\n     \"type\": \"VirtualMachineScaleSets\",\n \
        \    \"enableAutoScaling\": false,\n     \"provisioningState\": \"Creating\"\
        ,\n     \"powerState\": {\n      \"code\": \"Running\"\n     },\n     \"orchestratorVersion\"\
        : \"1.25.6\",\n     \"currentOrchestratorVersion\": \"1.25.6\",\n     \"enableNodePublicIP\"\
        : false,\n     \"mode\": \"System\",\n     \"enableEncryptionAtHost\": false,\n\
        \     \"enableUltraSSD\": false,\n     \"osType\": \"Linux\",\n     \"osSKU\"\
        : \"Ubuntu\",\n     \"nodeImageVersion\": \"AKSUbuntu-2204gen2containerd-202306.01.0\"\
        ,\n     \"upgradeSettings\": {},\n     \"enableFIPS\": false\n    }\n   ],\n\
        \   \"linuxProfile\": {\n    \"adminUsername\": \"azureuser\",\n    \"ssh\"\
        : {\n     \"publicKeys\": [\n      {\n       \"keyData\": \"ssh-rsa AAAAB3NzaC1yc2EAAAADAQABAAACAQCbIg1guRHbI0lV11wWDt1r2cUdcNd27CJsg+SfgC7miZeubtwUhbsPdhMQsfDyhOWHq1+ZL0M+nJZV63d/1dhmhtgyOqejUwrPlzKhydsbrsdUor+JmNJDdW01v7BXHyuymT8G4s09jCasNOwiufbP/qp72ruu0bIA1nySsvlf9pCQAuFkAnVnf/rFhUlOkhtRpwcq8SUNY2zRHR/EKb/4NWY1JzR4sa3q2fWIJdrrX0DvLoa5g9bIEd4Df79ba7v+yiUBOS0zT2ll+z4g9izHK3EO5d8hL4jYxcjKs+wcslSYRWrascfscLgMlMGh0CdKeNTDjHpGPncaf3Z+FwwwjWeuiNBxv7bJo13/8B/098KlVDl4GZqsoBCEjPyJfV6hO0y/LkRGkk7oHWKgeWAfKtfLItRp00eZ4fcJNK9kCaSMmEugoZWcI7NGbZXzqFWqbpRI7NcDP9+WIQ+i9U5vqWsqd/zng4kbuAJ6UuKqIzB0upYrLShfQE3SAck8oaLhJqqq56VfDuASNpJKidV+zq27HfSBmbXnkR/5AK337dc3MXKJypoK/QPMLKUAP5XLPbs+NddJQV7EZXd29DLgp+fRIg3edpKdO7ZErWhv7d+3Kws+e1Y+ypmR2WIVSwVyBEUfgv2C8Ts9gnTF4pNcEY/S2aBicz5Ew2+jdyGNQQ==\
        \ test@example.com\\n\"\n      }\n     ]\n    }\n   },\n   \"servicePrincipalProfile\"\
        : {\n    \"clientId\":\"00000000-0000-0000-0000-000000000001\"\n   },\n  \
        \ \"nodeResourceGroup\": \"MC_clitest000001_cliakstest000001_westus2\",\n\
        \   \"enableRBAC\": true,\n   \"supportPlan\": \"KubernetesOfficial\",\n \
        \  \"networkProfile\": {\n    \"networkPlugin\": \"kubenet\",\n    \"loadBalancerSku\"\
        : \"standard\",\n    \"loadBalancerProfile\": {\n     \"managedOutboundIPs\"\
        : {\n      \"count\": 1\n     },\n     \"effectiveOutboundIPs\": [\n     \
        \ {\n       \"id\": \"/subscriptions/00000000-0000-0000-0000-000000000000/resourceGroups/MC_clitest000001_cliakstest000001_westus2/providers/Microsoft.Network/publicIPAddresses/65e61843-1fbc-47a1-b399-ebe0d9b8ae34\"\
        \n      }\n     ]\n    },\n    \"podCidr\": \"10.244.0.0/16\",\n    \"serviceCidr\"\
        : \"10.0.0.0/16\",\n    \"dnsServiceIP\": \"10.0.0.10\",\n    \"outboundType\"\
        : \"loadBalancer\",\n    \"podCidrs\": [\n     \"10.244.0.0/16\"\n    ],\n\
        \    \"serviceCidrs\": [\n     \"10.0.0.0/16\"\n    ],\n    \"ipFamilies\"\
        : [\n     \"IPv4\"\n    ]\n   },\n   \"maxAgentPools\": 100,\n   \"disableLocalAccounts\"\
        : false,\n   \"securityProfile\": {},\n   \"storageProfile\": {\n    \"diskCSIDriver\"\
        : {\n     \"enabled\": true\n    },\n    \"fileCSIDriver\": {\n     \"enabled\"\
        : true\n    },\n    \"snapshotController\": {\n     \"enabled\": true\n  \
        \  }\n   },\n   \"oidcIssuerProfile\": {\n    \"enabled\": false\n   },\n\
        \   \"workloadAutoScalerProfile\": {}\n  },\n  \"sku\": {\n   \"name\": \"\
        Base\",\n   \"tier\": \"Free\"\n  }\n }"
=======
      - AZURECLI/2.49.0 azsdk-python-azure-mgmt-containerservice/24.0.0 Python/3.8.10
        (Linux-5.15.0-1039-azure-x86_64-with-glibc2.29)
    method: GET
    uri: https://management.azure.com/subscriptions/00000000-0000-0000-0000-000000000000/resourceGroups/clitest000001/providers/Microsoft.ContainerService/managedClusters/cliakstest000001?api-version=2023-07-01
  response:
    body:
      string: "{\n  \"id\": \"/subscriptions/00000000-0000-0000-0000-000000000000/resourcegroups/clitest000001/providers/Microsoft.ContainerService/managedClusters/cliakstest000001\",\n
        \ \"location\": \"westus2\",\n  \"name\": \"cliakstest000001\",\n  \"type\":
        \"Microsoft.ContainerService/ManagedClusters\",\n  \"properties\": {\n   \"provisioningState\":
        \"Creating\",\n   \"powerState\": {\n    \"code\": \"Running\"\n   },\n   \"kubernetesVersion\":
        \"1.25.6\",\n   \"currentKubernetesVersion\": \"1.25.6\",\n   \"dnsPrefix\":
        \"cliaksdns000002\",\n   \"fqdn\": \"cliaksdns000002-12rnwob6.hcp.westus2.azmk8s.io\",\n
        \  \"azurePortalFQDN\": \"cliaksdns000002-12rnwob6.portal.hcp.westus2.azmk8s.io\",\n
        \  \"agentPoolProfiles\": [\n    {\n     \"name\": \"nodepool1\",\n     \"count\":
        1,\n     \"vmSize\": \"Standard_DS2_v2\",\n     \"osDiskSizeGB\": 128,\n     \"osDiskType\":
        \"Managed\",\n     \"kubeletDiskType\": \"OS\",\n     \"maxPods\": 110,\n
        \    \"type\": \"VirtualMachineScaleSets\",\n     \"enableAutoScaling\": false,\n
        \    \"provisioningState\": \"Creating\",\n     \"powerState\": {\n      \"code\":
        \"Running\"\n     },\n     \"orchestratorVersion\": \"1.25.6\",\n     \"currentOrchestratorVersion\":
        \"1.25.6\",\n     \"enableNodePublicIP\": false,\n     \"mode\": \"System\",\n
        \    \"enableEncryptionAtHost\": false,\n     \"enableUltraSSD\": false,\n
        \    \"osType\": \"Linux\",\n     \"osSKU\": \"Ubuntu\",\n     \"nodeImageVersion\":
        \"AKSUbuntu-2204gen2containerd-202306.19.0\",\n     \"upgradeSettings\": {},\n
        \    \"enableFIPS\": false\n    }\n   ],\n   \"linuxProfile\": {\n    \"adminUsername\":
        \"azureuser\",\n    \"ssh\": {\n     \"publicKeys\": [\n      {\n       \"keyData\":
        \"ssh-rsa AAAAB3NzaC1yc2EAAAADAQABAAABAQCw4P22/hE86EX0l2HMO+M6Gw+CW6O4Yl84NLjVqF7NtK8xwQKcZwGeIwNBv/HxJ0uMJlOCG1ZMPPvSZHDp07QvAjYKKryIkIGilxLUh4fNOEQiZqAXB2badERUdwLRB4f6kHc0vb35GHw3tlyjjDjvQTO7UgZQxnbipxyrJAYfMHxfXjST1tvmln3v87WvBGsY2hr1Iqx/gMO3AIqaNoJntl1sIeAcg8xXdYW3PP6N1gYToFsDxsQZU2rfefIRDniuP4fYy2J4shtEAkyzv1BlOBJGHBqCzyrhXVqFElLSFV99QhLUi43zXL4Ge1QKJBztH/q48ohMBt3WenkP2KsT
        azcli_aks_live_test@example.com\\n\"\n      }\n     ]\n    }\n   },\n   \"servicePrincipalProfile\":
        {\n    \"clientId\":\"00000000-0000-0000-0000-000000000001\"\n   },\n   \"nodeResourceGroup\":
        \"MC_clitest000001_cliakstest000001_westus2\",\n   \"enableRBAC\": true,\n
        \  \"supportPlan\": \"KubernetesOfficial\",\n   \"networkProfile\": {\n    \"networkPlugin\":
        \"kubenet\",\n    \"loadBalancerSku\": \"standard\",\n    \"loadBalancerProfile\":
        {\n     \"managedOutboundIPs\": {\n      \"count\": 1\n     },\n     \"effectiveOutboundIPs\":
        [\n      {\n       \"id\": \"/subscriptions/00000000-0000-0000-0000-000000000000/resourceGroups/MC_clitest000001_cliakstest000001_westus2/providers/Microsoft.Network/publicIPAddresses/25cefeab-7fe7-493e-aa28-205b383258c3\"\n
        \     }\n     ]\n    },\n    \"podCidr\": \"10.244.0.0/16\",\n    \"serviceCidr\":
        \"10.0.0.0/16\",\n    \"dnsServiceIP\": \"10.0.0.10\",\n    \"outboundType\":
        \"loadBalancer\",\n    \"podCidrs\": [\n     \"10.244.0.0/16\"\n    ],\n    \"serviceCidrs\":
        [\n     \"10.0.0.0/16\"\n    ],\n    \"ipFamilies\": [\n     \"IPv4\"\n    ]\n
        \  },\n   \"maxAgentPools\": 100,\n   \"disableLocalAccounts\": false,\n   \"securityProfile\":
        {},\n   \"storageProfile\": {\n    \"diskCSIDriver\": {\n     \"enabled\":
        true\n    },\n    \"fileCSIDriver\": {\n     \"enabled\": true\n    },\n    \"snapshotController\":
        {\n     \"enabled\": true\n    }\n   },\n   \"oidcIssuerProfile\": {\n    \"enabled\":
        false\n   },\n   \"workloadAutoScalerProfile\": {}\n  },\n  \"sku\": {\n   \"name\":
        \"Base\",\n   \"tier\": \"Free\"\n  }\n }"
>>>>>>> 13d0ab0a
    headers:
      cache-control:
      - no-cache
      content-length:
<<<<<<< HEAD
      - '3640'
      content-type:
      - application/json
      date:
      - Wed, 14 Jun 2023 21:26:40 GMT
=======
      - '3311'
      content-type:
      - application/json
      date:
      - Thu, 29 Jun 2023 09:39:26 GMT
>>>>>>> 13d0ab0a
      expires:
      - '-1'
      pragma:
      - no-cache
      server:
      - nginx
      strict-transport-security:
      - max-age=31536000; includeSubDomains
      transfer-encoding:
      - chunked
      vary:
      - Accept-Encoding
      x-content-type-options:
      - nosniff
    status:
      code: 200
      message: OK
- request:
    body: null
    headers:
      Accept:
      - application/json
      Accept-Encoding:
      - gzip, deflate
      CommandName:
      - aks wait
      Connection:
      - keep-alive
      ParameterSetName:
      - -g -n --created
      User-Agent:
<<<<<<< HEAD
      - AZURECLI/2.49.0 azsdk-python-azure-mgmt-containerservice/23.0.0 Python/3.8.16
        (macOS-13.4-arm64-arm-64bit)
    method: GET
    uri: https://management.azure.com/subscriptions/00000000-0000-0000-0000-000000000000/resourceGroups/clitest000001/providers/Microsoft.ContainerService/managedClusters/cliakstest000001?api-version=2023-05-01
  response:
    body:
      string: "{\n  \"id\": \"/subscriptions/00000000-0000-0000-0000-000000000000/resourcegroups/clitest000001/providers/Microsoft.ContainerService/managedClusters/cliakstest000001\"\
        ,\n  \"location\": \"westus2\",\n  \"name\": \"cliakstest000001\",\n  \"type\"\
        : \"Microsoft.ContainerService/ManagedClusters\",\n  \"properties\": {\n \
        \  \"provisioningState\": \"Creating\",\n   \"powerState\": {\n    \"code\"\
        : \"Running\"\n   },\n   \"kubernetesVersion\": \"1.25.6\",\n   \"currentKubernetesVersion\"\
        : \"1.25.6\",\n   \"dnsPrefix\": \"cliaksdns000002\",\n   \"fqdn\": \"cliaksdns000002-6k6k45ch.hcp.westus2.azmk8s.io\"\
        ,\n   \"azurePortalFQDN\": \"cliaksdns000002-6k6k45ch.portal.hcp.westus2.azmk8s.io\"\
        ,\n   \"agentPoolProfiles\": [\n    {\n     \"name\": \"nodepool1\",\n   \
        \  \"count\": 1,\n     \"vmSize\": \"Standard_DS2_v2\",\n     \"osDiskSizeGB\"\
        : 128,\n     \"osDiskType\": \"Managed\",\n     \"kubeletDiskType\": \"OS\"\
        ,\n     \"maxPods\": 110,\n     \"type\": \"VirtualMachineScaleSets\",\n \
        \    \"enableAutoScaling\": false,\n     \"provisioningState\": \"Creating\"\
        ,\n     \"powerState\": {\n      \"code\": \"Running\"\n     },\n     \"orchestratorVersion\"\
        : \"1.25.6\",\n     \"currentOrchestratorVersion\": \"1.25.6\",\n     \"enableNodePublicIP\"\
        : false,\n     \"mode\": \"System\",\n     \"enableEncryptionAtHost\": false,\n\
        \     \"enableUltraSSD\": false,\n     \"osType\": \"Linux\",\n     \"osSKU\"\
        : \"Ubuntu\",\n     \"nodeImageVersion\": \"AKSUbuntu-2204gen2containerd-202306.01.0\"\
        ,\n     \"upgradeSettings\": {},\n     \"enableFIPS\": false\n    }\n   ],\n\
        \   \"linuxProfile\": {\n    \"adminUsername\": \"azureuser\",\n    \"ssh\"\
        : {\n     \"publicKeys\": [\n      {\n       \"keyData\": \"ssh-rsa AAAAB3NzaC1yc2EAAAADAQABAAACAQCbIg1guRHbI0lV11wWDt1r2cUdcNd27CJsg+SfgC7miZeubtwUhbsPdhMQsfDyhOWHq1+ZL0M+nJZV63d/1dhmhtgyOqejUwrPlzKhydsbrsdUor+JmNJDdW01v7BXHyuymT8G4s09jCasNOwiufbP/qp72ruu0bIA1nySsvlf9pCQAuFkAnVnf/rFhUlOkhtRpwcq8SUNY2zRHR/EKb/4NWY1JzR4sa3q2fWIJdrrX0DvLoa5g9bIEd4Df79ba7v+yiUBOS0zT2ll+z4g9izHK3EO5d8hL4jYxcjKs+wcslSYRWrascfscLgMlMGh0CdKeNTDjHpGPncaf3Z+FwwwjWeuiNBxv7bJo13/8B/098KlVDl4GZqsoBCEjPyJfV6hO0y/LkRGkk7oHWKgeWAfKtfLItRp00eZ4fcJNK9kCaSMmEugoZWcI7NGbZXzqFWqbpRI7NcDP9+WIQ+i9U5vqWsqd/zng4kbuAJ6UuKqIzB0upYrLShfQE3SAck8oaLhJqqq56VfDuASNpJKidV+zq27HfSBmbXnkR/5AK337dc3MXKJypoK/QPMLKUAP5XLPbs+NddJQV7EZXd29DLgp+fRIg3edpKdO7ZErWhv7d+3Kws+e1Y+ypmR2WIVSwVyBEUfgv2C8Ts9gnTF4pNcEY/S2aBicz5Ew2+jdyGNQQ==\
        \ test@example.com\\n\"\n      }\n     ]\n    }\n   },\n   \"servicePrincipalProfile\"\
        : {\n    \"clientId\":\"00000000-0000-0000-0000-000000000001\"\n   },\n  \
        \ \"nodeResourceGroup\": \"MC_clitest000001_cliakstest000001_westus2\",\n\
        \   \"enableRBAC\": true,\n   \"supportPlan\": \"KubernetesOfficial\",\n \
        \  \"networkProfile\": {\n    \"networkPlugin\": \"kubenet\",\n    \"loadBalancerSku\"\
        : \"standard\",\n    \"loadBalancerProfile\": {\n     \"managedOutboundIPs\"\
        : {\n      \"count\": 1\n     },\n     \"effectiveOutboundIPs\": [\n     \
        \ {\n       \"id\": \"/subscriptions/00000000-0000-0000-0000-000000000000/resourceGroups/MC_clitest000001_cliakstest000001_westus2/providers/Microsoft.Network/publicIPAddresses/65e61843-1fbc-47a1-b399-ebe0d9b8ae34\"\
        \n      }\n     ]\n    },\n    \"podCidr\": \"10.244.0.0/16\",\n    \"serviceCidr\"\
        : \"10.0.0.0/16\",\n    \"dnsServiceIP\": \"10.0.0.10\",\n    \"outboundType\"\
        : \"loadBalancer\",\n    \"podCidrs\": [\n     \"10.244.0.0/16\"\n    ],\n\
        \    \"serviceCidrs\": [\n     \"10.0.0.0/16\"\n    ],\n    \"ipFamilies\"\
        : [\n     \"IPv4\"\n    ]\n   },\n   \"maxAgentPools\": 100,\n   \"disableLocalAccounts\"\
        : false,\n   \"securityProfile\": {},\n   \"storageProfile\": {\n    \"diskCSIDriver\"\
        : {\n     \"enabled\": true\n    },\n    \"fileCSIDriver\": {\n     \"enabled\"\
        : true\n    },\n    \"snapshotController\": {\n     \"enabled\": true\n  \
        \  }\n   },\n   \"oidcIssuerProfile\": {\n    \"enabled\": false\n   },\n\
        \   \"workloadAutoScalerProfile\": {}\n  },\n  \"sku\": {\n   \"name\": \"\
        Base\",\n   \"tier\": \"Free\"\n  }\n }"
=======
      - AZURECLI/2.49.0 azsdk-python-azure-mgmt-containerservice/24.0.0 Python/3.8.10
        (Linux-5.15.0-1039-azure-x86_64-with-glibc2.29)
    method: GET
    uri: https://management.azure.com/subscriptions/00000000-0000-0000-0000-000000000000/resourceGroups/clitest000001/providers/Microsoft.ContainerService/managedClusters/cliakstest000001?api-version=2023-07-01
  response:
    body:
      string: "{\n  \"id\": \"/subscriptions/00000000-0000-0000-0000-000000000000/resourcegroups/clitest000001/providers/Microsoft.ContainerService/managedClusters/cliakstest000001\",\n
        \ \"location\": \"westus2\",\n  \"name\": \"cliakstest000001\",\n  \"type\":
        \"Microsoft.ContainerService/ManagedClusters\",\n  \"properties\": {\n   \"provisioningState\":
        \"Creating\",\n   \"powerState\": {\n    \"code\": \"Running\"\n   },\n   \"kubernetesVersion\":
        \"1.25.6\",\n   \"currentKubernetesVersion\": \"1.25.6\",\n   \"dnsPrefix\":
        \"cliaksdns000002\",\n   \"fqdn\": \"cliaksdns000002-12rnwob6.hcp.westus2.azmk8s.io\",\n
        \  \"azurePortalFQDN\": \"cliaksdns000002-12rnwob6.portal.hcp.westus2.azmk8s.io\",\n
        \  \"agentPoolProfiles\": [\n    {\n     \"name\": \"nodepool1\",\n     \"count\":
        1,\n     \"vmSize\": \"Standard_DS2_v2\",\n     \"osDiskSizeGB\": 128,\n     \"osDiskType\":
        \"Managed\",\n     \"kubeletDiskType\": \"OS\",\n     \"maxPods\": 110,\n
        \    \"type\": \"VirtualMachineScaleSets\",\n     \"enableAutoScaling\": false,\n
        \    \"provisioningState\": \"Creating\",\n     \"powerState\": {\n      \"code\":
        \"Running\"\n     },\n     \"orchestratorVersion\": \"1.25.6\",\n     \"currentOrchestratorVersion\":
        \"1.25.6\",\n     \"enableNodePublicIP\": false,\n     \"mode\": \"System\",\n
        \    \"enableEncryptionAtHost\": false,\n     \"enableUltraSSD\": false,\n
        \    \"osType\": \"Linux\",\n     \"osSKU\": \"Ubuntu\",\n     \"nodeImageVersion\":
        \"AKSUbuntu-2204gen2containerd-202306.19.0\",\n     \"upgradeSettings\": {},\n
        \    \"enableFIPS\": false\n    }\n   ],\n   \"linuxProfile\": {\n    \"adminUsername\":
        \"azureuser\",\n    \"ssh\": {\n     \"publicKeys\": [\n      {\n       \"keyData\":
        \"ssh-rsa AAAAB3NzaC1yc2EAAAADAQABAAABAQCw4P22/hE86EX0l2HMO+M6Gw+CW6O4Yl84NLjVqF7NtK8xwQKcZwGeIwNBv/HxJ0uMJlOCG1ZMPPvSZHDp07QvAjYKKryIkIGilxLUh4fNOEQiZqAXB2badERUdwLRB4f6kHc0vb35GHw3tlyjjDjvQTO7UgZQxnbipxyrJAYfMHxfXjST1tvmln3v87WvBGsY2hr1Iqx/gMO3AIqaNoJntl1sIeAcg8xXdYW3PP6N1gYToFsDxsQZU2rfefIRDniuP4fYy2J4shtEAkyzv1BlOBJGHBqCzyrhXVqFElLSFV99QhLUi43zXL4Ge1QKJBztH/q48ohMBt3WenkP2KsT
        azcli_aks_live_test@example.com\\n\"\n      }\n     ]\n    }\n   },\n   \"servicePrincipalProfile\":
        {\n    \"clientId\":\"00000000-0000-0000-0000-000000000001\"\n   },\n   \"nodeResourceGroup\":
        \"MC_clitest000001_cliakstest000001_westus2\",\n   \"enableRBAC\": true,\n
        \  \"supportPlan\": \"KubernetesOfficial\",\n   \"networkProfile\": {\n    \"networkPlugin\":
        \"kubenet\",\n    \"loadBalancerSku\": \"standard\",\n    \"loadBalancerProfile\":
        {\n     \"managedOutboundIPs\": {\n      \"count\": 1\n     },\n     \"effectiveOutboundIPs\":
        [\n      {\n       \"id\": \"/subscriptions/00000000-0000-0000-0000-000000000000/resourceGroups/MC_clitest000001_cliakstest000001_westus2/providers/Microsoft.Network/publicIPAddresses/25cefeab-7fe7-493e-aa28-205b383258c3\"\n
        \     }\n     ]\n    },\n    \"podCidr\": \"10.244.0.0/16\",\n    \"serviceCidr\":
        \"10.0.0.0/16\",\n    \"dnsServiceIP\": \"10.0.0.10\",\n    \"outboundType\":
        \"loadBalancer\",\n    \"podCidrs\": [\n     \"10.244.0.0/16\"\n    ],\n    \"serviceCidrs\":
        [\n     \"10.0.0.0/16\"\n    ],\n    \"ipFamilies\": [\n     \"IPv4\"\n    ]\n
        \  },\n   \"maxAgentPools\": 100,\n   \"disableLocalAccounts\": false,\n   \"securityProfile\":
        {},\n   \"storageProfile\": {\n    \"diskCSIDriver\": {\n     \"enabled\":
        true\n    },\n    \"fileCSIDriver\": {\n     \"enabled\": true\n    },\n    \"snapshotController\":
        {\n     \"enabled\": true\n    }\n   },\n   \"oidcIssuerProfile\": {\n    \"enabled\":
        false\n   },\n   \"workloadAutoScalerProfile\": {}\n  },\n  \"sku\": {\n   \"name\":
        \"Base\",\n   \"tier\": \"Free\"\n  }\n }"
>>>>>>> 13d0ab0a
    headers:
      cache-control:
      - no-cache
      content-length:
<<<<<<< HEAD
      - '3640'
      content-type:
      - application/json
      date:
      - Wed, 14 Jun 2023 21:27:11 GMT
=======
      - '3311'
      content-type:
      - application/json
      date:
      - Thu, 29 Jun 2023 09:39:57 GMT
>>>>>>> 13d0ab0a
      expires:
      - '-1'
      pragma:
      - no-cache
      server:
      - nginx
      strict-transport-security:
      - max-age=31536000; includeSubDomains
      transfer-encoding:
      - chunked
      vary:
      - Accept-Encoding
      x-content-type-options:
      - nosniff
    status:
      code: 200
      message: OK
- request:
    body: null
    headers:
      Accept:
      - application/json
      Accept-Encoding:
      - gzip, deflate
      CommandName:
      - aks wait
      Connection:
      - keep-alive
      ParameterSetName:
      - -g -n --created
      User-Agent:
<<<<<<< HEAD
      - AZURECLI/2.49.0 azsdk-python-azure-mgmt-containerservice/23.0.0 Python/3.8.16
        (macOS-13.4-arm64-arm-64bit)
    method: GET
    uri: https://management.azure.com/subscriptions/00000000-0000-0000-0000-000000000000/resourceGroups/clitest000001/providers/Microsoft.ContainerService/managedClusters/cliakstest000001?api-version=2023-05-01
  response:
    body:
      string: "{\n  \"id\": \"/subscriptions/00000000-0000-0000-0000-000000000000/resourcegroups/clitest000001/providers/Microsoft.ContainerService/managedClusters/cliakstest000001\"\
        ,\n  \"location\": \"westus2\",\n  \"name\": \"cliakstest000001\",\n  \"type\"\
        : \"Microsoft.ContainerService/ManagedClusters\",\n  \"properties\": {\n \
        \  \"provisioningState\": \"Creating\",\n   \"powerState\": {\n    \"code\"\
        : \"Running\"\n   },\n   \"kubernetesVersion\": \"1.25.6\",\n   \"currentKubernetesVersion\"\
        : \"1.25.6\",\n   \"dnsPrefix\": \"cliaksdns000002\",\n   \"fqdn\": \"cliaksdns000002-6k6k45ch.hcp.westus2.azmk8s.io\"\
        ,\n   \"azurePortalFQDN\": \"cliaksdns000002-6k6k45ch.portal.hcp.westus2.azmk8s.io\"\
        ,\n   \"agentPoolProfiles\": [\n    {\n     \"name\": \"nodepool1\",\n   \
        \  \"count\": 1,\n     \"vmSize\": \"Standard_DS2_v2\",\n     \"osDiskSizeGB\"\
        : 128,\n     \"osDiskType\": \"Managed\",\n     \"kubeletDiskType\": \"OS\"\
        ,\n     \"maxPods\": 110,\n     \"type\": \"VirtualMachineScaleSets\",\n \
        \    \"enableAutoScaling\": false,\n     \"provisioningState\": \"Creating\"\
        ,\n     \"powerState\": {\n      \"code\": \"Running\"\n     },\n     \"orchestratorVersion\"\
        : \"1.25.6\",\n     \"currentOrchestratorVersion\": \"1.25.6\",\n     \"enableNodePublicIP\"\
        : false,\n     \"mode\": \"System\",\n     \"enableEncryptionAtHost\": false,\n\
        \     \"enableUltraSSD\": false,\n     \"osType\": \"Linux\",\n     \"osSKU\"\
        : \"Ubuntu\",\n     \"nodeImageVersion\": \"AKSUbuntu-2204gen2containerd-202306.01.0\"\
        ,\n     \"upgradeSettings\": {},\n     \"enableFIPS\": false\n    }\n   ],\n\
        \   \"linuxProfile\": {\n    \"adminUsername\": \"azureuser\",\n    \"ssh\"\
        : {\n     \"publicKeys\": [\n      {\n       \"keyData\": \"ssh-rsa AAAAB3NzaC1yc2EAAAADAQABAAACAQCbIg1guRHbI0lV11wWDt1r2cUdcNd27CJsg+SfgC7miZeubtwUhbsPdhMQsfDyhOWHq1+ZL0M+nJZV63d/1dhmhtgyOqejUwrPlzKhydsbrsdUor+JmNJDdW01v7BXHyuymT8G4s09jCasNOwiufbP/qp72ruu0bIA1nySsvlf9pCQAuFkAnVnf/rFhUlOkhtRpwcq8SUNY2zRHR/EKb/4NWY1JzR4sa3q2fWIJdrrX0DvLoa5g9bIEd4Df79ba7v+yiUBOS0zT2ll+z4g9izHK3EO5d8hL4jYxcjKs+wcslSYRWrascfscLgMlMGh0CdKeNTDjHpGPncaf3Z+FwwwjWeuiNBxv7bJo13/8B/098KlVDl4GZqsoBCEjPyJfV6hO0y/LkRGkk7oHWKgeWAfKtfLItRp00eZ4fcJNK9kCaSMmEugoZWcI7NGbZXzqFWqbpRI7NcDP9+WIQ+i9U5vqWsqd/zng4kbuAJ6UuKqIzB0upYrLShfQE3SAck8oaLhJqqq56VfDuASNpJKidV+zq27HfSBmbXnkR/5AK337dc3MXKJypoK/QPMLKUAP5XLPbs+NddJQV7EZXd29DLgp+fRIg3edpKdO7ZErWhv7d+3Kws+e1Y+ypmR2WIVSwVyBEUfgv2C8Ts9gnTF4pNcEY/S2aBicz5Ew2+jdyGNQQ==\
        \ test@example.com\\n\"\n      }\n     ]\n    }\n   },\n   \"servicePrincipalProfile\"\
        : {\n    \"clientId\":\"00000000-0000-0000-0000-000000000001\"\n   },\n  \
        \ \"nodeResourceGroup\": \"MC_clitest000001_cliakstest000001_westus2\",\n\
        \   \"enableRBAC\": true,\n   \"supportPlan\": \"KubernetesOfficial\",\n \
        \  \"networkProfile\": {\n    \"networkPlugin\": \"kubenet\",\n    \"loadBalancerSku\"\
        : \"standard\",\n    \"loadBalancerProfile\": {\n     \"managedOutboundIPs\"\
        : {\n      \"count\": 1\n     },\n     \"effectiveOutboundIPs\": [\n     \
        \ {\n       \"id\": \"/subscriptions/00000000-0000-0000-0000-000000000000/resourceGroups/MC_clitest000001_cliakstest000001_westus2/providers/Microsoft.Network/publicIPAddresses/65e61843-1fbc-47a1-b399-ebe0d9b8ae34\"\
        \n      }\n     ]\n    },\n    \"podCidr\": \"10.244.0.0/16\",\n    \"serviceCidr\"\
        : \"10.0.0.0/16\",\n    \"dnsServiceIP\": \"10.0.0.10\",\n    \"outboundType\"\
        : \"loadBalancer\",\n    \"podCidrs\": [\n     \"10.244.0.0/16\"\n    ],\n\
        \    \"serviceCidrs\": [\n     \"10.0.0.0/16\"\n    ],\n    \"ipFamilies\"\
        : [\n     \"IPv4\"\n    ]\n   },\n   \"maxAgentPools\": 100,\n   \"disableLocalAccounts\"\
        : false,\n   \"securityProfile\": {},\n   \"storageProfile\": {\n    \"diskCSIDriver\"\
        : {\n     \"enabled\": true\n    },\n    \"fileCSIDriver\": {\n     \"enabled\"\
        : true\n    },\n    \"snapshotController\": {\n     \"enabled\": true\n  \
        \  }\n   },\n   \"oidcIssuerProfile\": {\n    \"enabled\": false\n   },\n\
        \   \"workloadAutoScalerProfile\": {}\n  },\n  \"sku\": {\n   \"name\": \"\
        Base\",\n   \"tier\": \"Free\"\n  }\n }"
=======
      - AZURECLI/2.49.0 azsdk-python-azure-mgmt-containerservice/24.0.0 Python/3.8.10
        (Linux-5.15.0-1039-azure-x86_64-with-glibc2.29)
    method: GET
    uri: https://management.azure.com/subscriptions/00000000-0000-0000-0000-000000000000/resourceGroups/clitest000001/providers/Microsoft.ContainerService/managedClusters/cliakstest000001?api-version=2023-07-01
  response:
    body:
      string: "{\n  \"id\": \"/subscriptions/00000000-0000-0000-0000-000000000000/resourcegroups/clitest000001/providers/Microsoft.ContainerService/managedClusters/cliakstest000001\",\n
        \ \"location\": \"westus2\",\n  \"name\": \"cliakstest000001\",\n  \"type\":
        \"Microsoft.ContainerService/ManagedClusters\",\n  \"properties\": {\n   \"provisioningState\":
        \"Creating\",\n   \"powerState\": {\n    \"code\": \"Running\"\n   },\n   \"kubernetesVersion\":
        \"1.25.6\",\n   \"currentKubernetesVersion\": \"1.25.6\",\n   \"dnsPrefix\":
        \"cliaksdns000002\",\n   \"fqdn\": \"cliaksdns000002-12rnwob6.hcp.westus2.azmk8s.io\",\n
        \  \"azurePortalFQDN\": \"cliaksdns000002-12rnwob6.portal.hcp.westus2.azmk8s.io\",\n
        \  \"agentPoolProfiles\": [\n    {\n     \"name\": \"nodepool1\",\n     \"count\":
        1,\n     \"vmSize\": \"Standard_DS2_v2\",\n     \"osDiskSizeGB\": 128,\n     \"osDiskType\":
        \"Managed\",\n     \"kubeletDiskType\": \"OS\",\n     \"maxPods\": 110,\n
        \    \"type\": \"VirtualMachineScaleSets\",\n     \"enableAutoScaling\": false,\n
        \    \"provisioningState\": \"Creating\",\n     \"powerState\": {\n      \"code\":
        \"Running\"\n     },\n     \"orchestratorVersion\": \"1.25.6\",\n     \"currentOrchestratorVersion\":
        \"1.25.6\",\n     \"enableNodePublicIP\": false,\n     \"mode\": \"System\",\n
        \    \"enableEncryptionAtHost\": false,\n     \"enableUltraSSD\": false,\n
        \    \"osType\": \"Linux\",\n     \"osSKU\": \"Ubuntu\",\n     \"nodeImageVersion\":
        \"AKSUbuntu-2204gen2containerd-202306.19.0\",\n     \"upgradeSettings\": {},\n
        \    \"enableFIPS\": false\n    }\n   ],\n   \"linuxProfile\": {\n    \"adminUsername\":
        \"azureuser\",\n    \"ssh\": {\n     \"publicKeys\": [\n      {\n       \"keyData\":
        \"ssh-rsa AAAAB3NzaC1yc2EAAAADAQABAAABAQCw4P22/hE86EX0l2HMO+M6Gw+CW6O4Yl84NLjVqF7NtK8xwQKcZwGeIwNBv/HxJ0uMJlOCG1ZMPPvSZHDp07QvAjYKKryIkIGilxLUh4fNOEQiZqAXB2badERUdwLRB4f6kHc0vb35GHw3tlyjjDjvQTO7UgZQxnbipxyrJAYfMHxfXjST1tvmln3v87WvBGsY2hr1Iqx/gMO3AIqaNoJntl1sIeAcg8xXdYW3PP6N1gYToFsDxsQZU2rfefIRDniuP4fYy2J4shtEAkyzv1BlOBJGHBqCzyrhXVqFElLSFV99QhLUi43zXL4Ge1QKJBztH/q48ohMBt3WenkP2KsT
        azcli_aks_live_test@example.com\\n\"\n      }\n     ]\n    }\n   },\n   \"servicePrincipalProfile\":
        {\n    \"clientId\":\"00000000-0000-0000-0000-000000000001\"\n   },\n   \"nodeResourceGroup\":
        \"MC_clitest000001_cliakstest000001_westus2\",\n   \"enableRBAC\": true,\n
        \  \"supportPlan\": \"KubernetesOfficial\",\n   \"networkProfile\": {\n    \"networkPlugin\":
        \"kubenet\",\n    \"loadBalancerSku\": \"standard\",\n    \"loadBalancerProfile\":
        {\n     \"managedOutboundIPs\": {\n      \"count\": 1\n     },\n     \"effectiveOutboundIPs\":
        [\n      {\n       \"id\": \"/subscriptions/00000000-0000-0000-0000-000000000000/resourceGroups/MC_clitest000001_cliakstest000001_westus2/providers/Microsoft.Network/publicIPAddresses/25cefeab-7fe7-493e-aa28-205b383258c3\"\n
        \     }\n     ]\n    },\n    \"podCidr\": \"10.244.0.0/16\",\n    \"serviceCidr\":
        \"10.0.0.0/16\",\n    \"dnsServiceIP\": \"10.0.0.10\",\n    \"outboundType\":
        \"loadBalancer\",\n    \"podCidrs\": [\n     \"10.244.0.0/16\"\n    ],\n    \"serviceCidrs\":
        [\n     \"10.0.0.0/16\"\n    ],\n    \"ipFamilies\": [\n     \"IPv4\"\n    ]\n
        \  },\n   \"maxAgentPools\": 100,\n   \"disableLocalAccounts\": false,\n   \"securityProfile\":
        {},\n   \"storageProfile\": {\n    \"diskCSIDriver\": {\n     \"enabled\":
        true\n    },\n    \"fileCSIDriver\": {\n     \"enabled\": true\n    },\n    \"snapshotController\":
        {\n     \"enabled\": true\n    }\n   },\n   \"oidcIssuerProfile\": {\n    \"enabled\":
        false\n   },\n   \"workloadAutoScalerProfile\": {}\n  },\n  \"sku\": {\n   \"name\":
        \"Base\",\n   \"tier\": \"Free\"\n  }\n }"
>>>>>>> 13d0ab0a
    headers:
      cache-control:
      - no-cache
      content-length:
<<<<<<< HEAD
      - '3640'
      content-type:
      - application/json
      date:
      - Wed, 14 Jun 2023 21:27:41 GMT
=======
      - '3311'
      content-type:
      - application/json
      date:
      - Thu, 29 Jun 2023 09:40:27 GMT
>>>>>>> 13d0ab0a
      expires:
      - '-1'
      pragma:
      - no-cache
      server:
      - nginx
      strict-transport-security:
      - max-age=31536000; includeSubDomains
      transfer-encoding:
      - chunked
      vary:
      - Accept-Encoding
      x-content-type-options:
      - nosniff
    status:
      code: 200
      message: OK
- request:
    body: null
    headers:
      Accept:
      - application/json
      Accept-Encoding:
      - gzip, deflate
      CommandName:
      - aks wait
      Connection:
      - keep-alive
      ParameterSetName:
      - -g -n --created
      User-Agent:
<<<<<<< HEAD
      - AZURECLI/2.49.0 azsdk-python-azure-mgmt-containerservice/23.0.0 Python/3.8.16
        (macOS-13.4-arm64-arm-64bit)
    method: GET
    uri: https://management.azure.com/subscriptions/00000000-0000-0000-0000-000000000000/resourceGroups/clitest000001/providers/Microsoft.ContainerService/managedClusters/cliakstest000001?api-version=2023-05-01
  response:
    body:
      string: "{\n  \"id\": \"/subscriptions/00000000-0000-0000-0000-000000000000/resourcegroups/clitest000001/providers/Microsoft.ContainerService/managedClusters/cliakstest000001\"\
        ,\n  \"location\": \"westus2\",\n  \"name\": \"cliakstest000001\",\n  \"type\"\
        : \"Microsoft.ContainerService/ManagedClusters\",\n  \"properties\": {\n \
        \  \"provisioningState\": \"Succeeded\",\n   \"powerState\": {\n    \"code\"\
        : \"Running\"\n   },\n   \"kubernetesVersion\": \"1.25.6\",\n   \"currentKubernetesVersion\"\
        : \"1.25.6\",\n   \"dnsPrefix\": \"cliaksdns000002\",\n   \"fqdn\": \"cliaksdns000002-6k6k45ch.hcp.westus2.azmk8s.io\"\
        ,\n   \"azurePortalFQDN\": \"cliaksdns000002-6k6k45ch.portal.hcp.westus2.azmk8s.io\"\
        ,\n   \"agentPoolProfiles\": [\n    {\n     \"name\": \"nodepool1\",\n   \
        \  \"count\": 1,\n     \"vmSize\": \"Standard_DS2_v2\",\n     \"osDiskSizeGB\"\
        : 128,\n     \"osDiskType\": \"Managed\",\n     \"kubeletDiskType\": \"OS\"\
        ,\n     \"maxPods\": 110,\n     \"type\": \"VirtualMachineScaleSets\",\n \
        \    \"enableAutoScaling\": false,\n     \"provisioningState\": \"Succeeded\"\
        ,\n     \"powerState\": {\n      \"code\": \"Running\"\n     },\n     \"orchestratorVersion\"\
        : \"1.25.6\",\n     \"currentOrchestratorVersion\": \"1.25.6\",\n     \"enableNodePublicIP\"\
        : false,\n     \"mode\": \"System\",\n     \"enableEncryptionAtHost\": false,\n\
        \     \"enableUltraSSD\": false,\n     \"osType\": \"Linux\",\n     \"osSKU\"\
        : \"Ubuntu\",\n     \"nodeImageVersion\": \"AKSUbuntu-2204gen2containerd-202306.01.0\"\
        ,\n     \"upgradeSettings\": {},\n     \"enableFIPS\": false\n    }\n   ],\n\
        \   \"linuxProfile\": {\n    \"adminUsername\": \"azureuser\",\n    \"ssh\"\
        : {\n     \"publicKeys\": [\n      {\n       \"keyData\": \"ssh-rsa AAAAB3NzaC1yc2EAAAADAQABAAACAQCbIg1guRHbI0lV11wWDt1r2cUdcNd27CJsg+SfgC7miZeubtwUhbsPdhMQsfDyhOWHq1+ZL0M+nJZV63d/1dhmhtgyOqejUwrPlzKhydsbrsdUor+JmNJDdW01v7BXHyuymT8G4s09jCasNOwiufbP/qp72ruu0bIA1nySsvlf9pCQAuFkAnVnf/rFhUlOkhtRpwcq8SUNY2zRHR/EKb/4NWY1JzR4sa3q2fWIJdrrX0DvLoa5g9bIEd4Df79ba7v+yiUBOS0zT2ll+z4g9izHK3EO5d8hL4jYxcjKs+wcslSYRWrascfscLgMlMGh0CdKeNTDjHpGPncaf3Z+FwwwjWeuiNBxv7bJo13/8B/098KlVDl4GZqsoBCEjPyJfV6hO0y/LkRGkk7oHWKgeWAfKtfLItRp00eZ4fcJNK9kCaSMmEugoZWcI7NGbZXzqFWqbpRI7NcDP9+WIQ+i9U5vqWsqd/zng4kbuAJ6UuKqIzB0upYrLShfQE3SAck8oaLhJqqq56VfDuASNpJKidV+zq27HfSBmbXnkR/5AK337dc3MXKJypoK/QPMLKUAP5XLPbs+NddJQV7EZXd29DLgp+fRIg3edpKdO7ZErWhv7d+3Kws+e1Y+ypmR2WIVSwVyBEUfgv2C8Ts9gnTF4pNcEY/S2aBicz5Ew2+jdyGNQQ==\
        \ test@example.com\\n\"\n      }\n     ]\n    }\n   },\n   \"servicePrincipalProfile\"\
        : {\n    \"clientId\":\"00000000-0000-0000-0000-000000000001\"\n   },\n  \
        \ \"nodeResourceGroup\": \"MC_clitest000001_cliakstest000001_westus2\",\n\
        \   \"enableRBAC\": true,\n   \"supportPlan\": \"KubernetesOfficial\",\n \
        \  \"networkProfile\": {\n    \"networkPlugin\": \"kubenet\",\n    \"loadBalancerSku\"\
        : \"Standard\",\n    \"loadBalancerProfile\": {\n     \"managedOutboundIPs\"\
        : {\n      \"count\": 1\n     },\n     \"effectiveOutboundIPs\": [\n     \
        \ {\n       \"id\": \"/subscriptions/00000000-0000-0000-0000-000000000000/resourceGroups/MC_clitest000001_cliakstest000001_westus2/providers/Microsoft.Network/publicIPAddresses/65e61843-1fbc-47a1-b399-ebe0d9b8ae34\"\
        \n      }\n     ]\n    },\n    \"podCidr\": \"10.244.0.0/16\",\n    \"serviceCidr\"\
        : \"10.0.0.0/16\",\n    \"dnsServiceIP\": \"10.0.0.10\",\n    \"outboundType\"\
        : \"loadBalancer\",\n    \"podCidrs\": [\n     \"10.244.0.0/16\"\n    ],\n\
        \    \"serviceCidrs\": [\n     \"10.0.0.0/16\"\n    ],\n    \"ipFamilies\"\
        : [\n     \"IPv4\"\n    ]\n   },\n   \"maxAgentPools\": 100,\n   \"disableLocalAccounts\"\
        : false,\n   \"securityProfile\": {},\n   \"storageProfile\": {\n    \"diskCSIDriver\"\
        : {\n     \"enabled\": true\n    },\n    \"fileCSIDriver\": {\n     \"enabled\"\
        : true\n    },\n    \"snapshotController\": {\n     \"enabled\": true\n  \
        \  }\n   },\n   \"oidcIssuerProfile\": {\n    \"enabled\": false\n   },\n\
        \   \"workloadAutoScalerProfile\": {}\n  },\n  \"sku\": {\n   \"name\": \"\
        Base\",\n   \"tier\": \"Free\"\n  }\n }"
=======
      - AZURECLI/2.49.0 azsdk-python-azure-mgmt-containerservice/24.0.0 Python/3.8.10
        (Linux-5.15.0-1039-azure-x86_64-with-glibc2.29)
    method: GET
    uri: https://management.azure.com/subscriptions/00000000-0000-0000-0000-000000000000/resourceGroups/clitest000001/providers/Microsoft.ContainerService/managedClusters/cliakstest000001?api-version=2023-07-01
  response:
    body:
      string: "{\n  \"id\": \"/subscriptions/00000000-0000-0000-0000-000000000000/resourcegroups/clitest000001/providers/Microsoft.ContainerService/managedClusters/cliakstest000001\",\n
        \ \"location\": \"westus2\",\n  \"name\": \"cliakstest000001\",\n  \"type\":
        \"Microsoft.ContainerService/ManagedClusters\",\n  \"properties\": {\n   \"provisioningState\":
        \"Succeeded\",\n   \"powerState\": {\n    \"code\": \"Running\"\n   },\n   \"kubernetesVersion\":
        \"1.25.6\",\n   \"currentKubernetesVersion\": \"1.25.6\",\n   \"dnsPrefix\":
        \"cliaksdns000002\",\n   \"fqdn\": \"cliaksdns000002-12rnwob6.hcp.westus2.azmk8s.io\",\n
        \  \"azurePortalFQDN\": \"cliaksdns000002-12rnwob6.portal.hcp.westus2.azmk8s.io\",\n
        \  \"agentPoolProfiles\": [\n    {\n     \"name\": \"nodepool1\",\n     \"count\":
        1,\n     \"vmSize\": \"Standard_DS2_v2\",\n     \"osDiskSizeGB\": 128,\n     \"osDiskType\":
        \"Managed\",\n     \"kubeletDiskType\": \"OS\",\n     \"maxPods\": 110,\n
        \    \"type\": \"VirtualMachineScaleSets\",\n     \"enableAutoScaling\": false,\n
        \    \"provisioningState\": \"Succeeded\",\n     \"powerState\": {\n      \"code\":
        \"Running\"\n     },\n     \"orchestratorVersion\": \"1.25.6\",\n     \"currentOrchestratorVersion\":
        \"1.25.6\",\n     \"enableNodePublicIP\": false,\n     \"mode\": \"System\",\n
        \    \"enableEncryptionAtHost\": false,\n     \"enableUltraSSD\": false,\n
        \    \"osType\": \"Linux\",\n     \"osSKU\": \"Ubuntu\",\n     \"nodeImageVersion\":
        \"AKSUbuntu-2204gen2containerd-202306.19.0\",\n     \"upgradeSettings\": {},\n
        \    \"enableFIPS\": false\n    }\n   ],\n   \"linuxProfile\": {\n    \"adminUsername\":
        \"azureuser\",\n    \"ssh\": {\n     \"publicKeys\": [\n      {\n       \"keyData\":
        \"ssh-rsa AAAAB3NzaC1yc2EAAAADAQABAAABAQCw4P22/hE86EX0l2HMO+M6Gw+CW6O4Yl84NLjVqF7NtK8xwQKcZwGeIwNBv/HxJ0uMJlOCG1ZMPPvSZHDp07QvAjYKKryIkIGilxLUh4fNOEQiZqAXB2badERUdwLRB4f6kHc0vb35GHw3tlyjjDjvQTO7UgZQxnbipxyrJAYfMHxfXjST1tvmln3v87WvBGsY2hr1Iqx/gMO3AIqaNoJntl1sIeAcg8xXdYW3PP6N1gYToFsDxsQZU2rfefIRDniuP4fYy2J4shtEAkyzv1BlOBJGHBqCzyrhXVqFElLSFV99QhLUi43zXL4Ge1QKJBztH/q48ohMBt3WenkP2KsT
        azcli_aks_live_test@example.com\\n\"\n      }\n     ]\n    }\n   },\n   \"servicePrincipalProfile\":
        {\n    \"clientId\":\"00000000-0000-0000-0000-000000000001\"\n   },\n   \"nodeResourceGroup\":
        \"MC_clitest000001_cliakstest000001_westus2\",\n   \"enableRBAC\": true,\n
        \  \"supportPlan\": \"KubernetesOfficial\",\n   \"networkProfile\": {\n    \"networkPlugin\":
        \"kubenet\",\n    \"loadBalancerSku\": \"Standard\",\n    \"loadBalancerProfile\":
        {\n     \"managedOutboundIPs\": {\n      \"count\": 1\n     },\n     \"effectiveOutboundIPs\":
        [\n      {\n       \"id\": \"/subscriptions/00000000-0000-0000-0000-000000000000/resourceGroups/MC_clitest000001_cliakstest000001_westus2/providers/Microsoft.Network/publicIPAddresses/25cefeab-7fe7-493e-aa28-205b383258c3\"\n
        \     }\n     ]\n    },\n    \"podCidr\": \"10.244.0.0/16\",\n    \"serviceCidr\":
        \"10.0.0.0/16\",\n    \"dnsServiceIP\": \"10.0.0.10\",\n    \"outboundType\":
        \"loadBalancer\",\n    \"podCidrs\": [\n     \"10.244.0.0/16\"\n    ],\n    \"serviceCidrs\":
        [\n     \"10.0.0.0/16\"\n    ],\n    \"ipFamilies\": [\n     \"IPv4\"\n    ]\n
        \  },\n   \"maxAgentPools\": 100,\n   \"disableLocalAccounts\": false,\n   \"securityProfile\":
        {},\n   \"storageProfile\": {\n    \"diskCSIDriver\": {\n     \"enabled\":
        true\n    },\n    \"fileCSIDriver\": {\n     \"enabled\": true\n    },\n    \"snapshotController\":
        {\n     \"enabled\": true\n    }\n   },\n   \"oidcIssuerProfile\": {\n    \"enabled\":
        false\n   },\n   \"workloadAutoScalerProfile\": {}\n  },\n  \"sku\": {\n   \"name\":
        \"Base\",\n   \"tier\": \"Free\"\n  }\n }"
>>>>>>> 13d0ab0a
    headers:
      cache-control:
      - no-cache
      content-length:
<<<<<<< HEAD
      - '3642'
      content-type:
      - application/json
      date:
      - Wed, 14 Jun 2023 21:28:11 GMT
=======
      - '3313'
      content-type:
      - application/json
      date:
      - Thu, 29 Jun 2023 09:40:58 GMT
>>>>>>> 13d0ab0a
      expires:
      - '-1'
      pragma:
      - no-cache
      server:
      - nginx
      strict-transport-security:
      - max-age=31536000; includeSubDomains
      transfer-encoding:
      - chunked
      vary:
      - Accept-Encoding
      x-content-type-options:
      - nosniff
    status:
      code: 200
      message: OK
- request:
    body: null
    headers:
      Accept:
      - application/json
      Accept-Encoding:
      - gzip, deflate
      CommandName:
      - aks list
      Connection:
      - keep-alive
      ParameterSetName:
      - -g
      User-Agent:
<<<<<<< HEAD
      - AZURECLI/2.49.0 azsdk-python-azure-mgmt-containerservice/23.0.0 Python/3.8.16
        (macOS-13.4-arm64-arm-64bit)
    method: GET
    uri: https://management.azure.com/subscriptions/00000000-0000-0000-0000-000000000000/resourceGroups/clitest000001/providers/Microsoft.ContainerService/managedClusters?api-version=2023-05-01
  response:
    body:
      string: "{\n  \"value\": [\n   {\n    \"id\": \"/subscriptions/00000000-0000-0000-0000-000000000000/resourcegroups/clitest000001/providers/Microsoft.ContainerService/managedClusters/cliakstest000001\"\
        ,\n    \"location\": \"westus2\",\n    \"name\": \"cliakstest000001\",\n \
        \   \"type\": \"Microsoft.ContainerService/ManagedClusters\",\n    \"properties\"\
        : {\n     \"provisioningState\": \"Succeeded\",\n     \"powerState\": {\n\
        \      \"code\": \"Running\"\n     },\n     \"kubernetesVersion\": \"1.25.6\"\
        ,\n     \"currentKubernetesVersion\": \"1.25.6\",\n     \"dnsPrefix\": \"\
        cliaksdns000002\",\n     \"fqdn\": \"cliaksdns000002-6k6k45ch.hcp.westus2.azmk8s.io\"\
        ,\n     \"azurePortalFQDN\": \"cliaksdns000002-6k6k45ch.portal.hcp.westus2.azmk8s.io\"\
        ,\n     \"agentPoolProfiles\": [\n      {\n       \"name\": \"nodepool1\"\
        ,\n       \"count\": 1,\n       \"vmSize\": \"Standard_DS2_v2\",\n       \"\
        osDiskSizeGB\": 128,\n       \"osDiskType\": \"Managed\",\n       \"kubeletDiskType\"\
        : \"OS\",\n       \"maxPods\": 110,\n       \"type\": \"VirtualMachineScaleSets\"\
        ,\n       \"enableAutoScaling\": false,\n       \"provisioningState\": \"\
        Succeeded\",\n       \"powerState\": {\n        \"code\": \"Running\"\n  \
        \     },\n       \"orchestratorVersion\": \"1.25.6\",\n       \"currentOrchestratorVersion\"\
        : \"1.25.6\",\n       \"enableNodePublicIP\": false,\n       \"mode\": \"\
        System\",\n       \"enableEncryptionAtHost\": false,\n       \"enableUltraSSD\"\
        : false,\n       \"osType\": \"Linux\",\n       \"osSKU\": \"Ubuntu\",\n \
        \      \"nodeImageVersion\": \"AKSUbuntu-2204gen2containerd-202306.01.0\"\
        ,\n       \"upgradeSettings\": {},\n       \"enableFIPS\": false\n      }\n\
        \     ],\n     \"linuxProfile\": {\n      \"adminUsername\": \"azureuser\"\
        ,\n      \"ssh\": {\n       \"publicKeys\": [\n        {\n         \"keyData\"\
        : \"ssh-rsa AAAAB3NzaC1yc2EAAAADAQABAAACAQCbIg1guRHbI0lV11wWDt1r2cUdcNd27CJsg+SfgC7miZeubtwUhbsPdhMQsfDyhOWHq1+ZL0M+nJZV63d/1dhmhtgyOqejUwrPlzKhydsbrsdUor+JmNJDdW01v7BXHyuymT8G4s09jCasNOwiufbP/qp72ruu0bIA1nySsvlf9pCQAuFkAnVnf/rFhUlOkhtRpwcq8SUNY2zRHR/EKb/4NWY1JzR4sa3q2fWIJdrrX0DvLoa5g9bIEd4Df79ba7v+yiUBOS0zT2ll+z4g9izHK3EO5d8hL4jYxcjKs+wcslSYRWrascfscLgMlMGh0CdKeNTDjHpGPncaf3Z+FwwwjWeuiNBxv7bJo13/8B/098KlVDl4GZqsoBCEjPyJfV6hO0y/LkRGkk7oHWKgeWAfKtfLItRp00eZ4fcJNK9kCaSMmEugoZWcI7NGbZXzqFWqbpRI7NcDP9+WIQ+i9U5vqWsqd/zng4kbuAJ6UuKqIzB0upYrLShfQE3SAck8oaLhJqqq56VfDuASNpJKidV+zq27HfSBmbXnkR/5AK337dc3MXKJypoK/QPMLKUAP5XLPbs+NddJQV7EZXd29DLgp+fRIg3edpKdO7ZErWhv7d+3Kws+e1Y+ypmR2WIVSwVyBEUfgv2C8Ts9gnTF4pNcEY/S2aBicz5Ew2+jdyGNQQ==\
        \ test@example.com\\n\"\n        }\n       ]\n      }\n     },\n     \"servicePrincipalProfile\"\
        : {\n      \"clientId\":\"00000000-0000-0000-0000-000000000001\"\n     },\n\
        \     \"nodeResourceGroup\": \"MC_clitest000001_cliakstest000001_westus2\"\
        ,\n     \"enableRBAC\": true,\n     \"supportPlan\": \"KubernetesOfficial\"\
        ,\n     \"networkProfile\": {\n      \"networkPlugin\": \"kubenet\",\n   \
        \   \"loadBalancerSku\": \"Standard\",\n      \"loadBalancerProfile\": {\n\
        \       \"managedOutboundIPs\": {\n        \"count\": 1\n       },\n     \
        \  \"effectiveOutboundIPs\": [\n        {\n         \"id\": \"/subscriptions/00000000-0000-0000-0000-000000000000/resourceGroups/MC_clitest000001_cliakstest000001_westus2/providers/Microsoft.Network/publicIPAddresses/65e61843-1fbc-47a1-b399-ebe0d9b8ae34\"\
        \n        }\n       ]\n      },\n      \"podCidr\": \"10.244.0.0/16\",\n \
        \     \"serviceCidr\": \"10.0.0.0/16\",\n      \"dnsServiceIP\": \"10.0.0.10\"\
        ,\n      \"outboundType\": \"loadBalancer\",\n      \"podCidrs\": [\n    \
        \   \"10.244.0.0/16\"\n      ],\n      \"serviceCidrs\": [\n       \"10.0.0.0/16\"\
        \n      ],\n      \"ipFamilies\": [\n       \"IPv4\"\n      ]\n     },\n \
        \    \"maxAgentPools\": 100,\n     \"disableLocalAccounts\": false,\n    \
        \ \"securityProfile\": {},\n     \"storageProfile\": {\n      \"diskCSIDriver\"\
        : {\n       \"enabled\": true\n      },\n      \"fileCSIDriver\": {\n    \
        \   \"enabled\": true\n      },\n      \"snapshotController\": {\n       \"\
        enabled\": true\n      }\n     },\n     \"oidcIssuerProfile\": {\n      \"\
        enabled\": false\n     },\n     \"workloadAutoScalerProfile\": {}\n    },\n\
        \    \"sku\": {\n     \"name\": \"Base\",\n     \"tier\": \"Free\"\n    }\n\
        \   }\n  ]\n }"
=======
      - AZURECLI/2.49.0 azsdk-python-azure-mgmt-containerservice/24.0.0 Python/3.8.10
        (Linux-5.15.0-1039-azure-x86_64-with-glibc2.29)
    method: GET
    uri: https://management.azure.com/subscriptions/00000000-0000-0000-0000-000000000000/resourceGroups/clitest000001/providers/Microsoft.ContainerService/managedClusters?api-version=2023-07-01
  response:
    body:
      string: "{\n  \"value\": [\n   {\n    \"id\": \"/subscriptions/00000000-0000-0000-0000-000000000000/resourcegroups/clitest000001/providers/Microsoft.ContainerService/managedClusters/cliakstest000001\",\n
        \   \"location\": \"westus2\",\n    \"name\": \"cliakstest000001\",\n    \"type\":
        \"Microsoft.ContainerService/ManagedClusters\",\n    \"properties\": {\n     \"provisioningState\":
        \"Succeeded\",\n     \"powerState\": {\n      \"code\": \"Running\"\n     },\n
        \    \"kubernetesVersion\": \"1.25.6\",\n     \"currentKubernetesVersion\":
        \"1.25.6\",\n     \"dnsPrefix\": \"cliaksdns000002\",\n     \"fqdn\": \"cliaksdns000002-12rnwob6.hcp.westus2.azmk8s.io\",\n
        \    \"azurePortalFQDN\": \"cliaksdns000002-12rnwob6.portal.hcp.westus2.azmk8s.io\",\n
        \    \"agentPoolProfiles\": [\n      {\n       \"name\": \"nodepool1\",\n
        \      \"count\": 1,\n       \"vmSize\": \"Standard_DS2_v2\",\n       \"osDiskSizeGB\":
        128,\n       \"osDiskType\": \"Managed\",\n       \"kubeletDiskType\": \"OS\",\n
        \      \"maxPods\": 110,\n       \"type\": \"VirtualMachineScaleSets\",\n
        \      \"enableAutoScaling\": false,\n       \"provisioningState\": \"Succeeded\",\n
        \      \"powerState\": {\n        \"code\": \"Running\"\n       },\n       \"orchestratorVersion\":
        \"1.25.6\",\n       \"currentOrchestratorVersion\": \"1.25.6\",\n       \"enableNodePublicIP\":
        false,\n       \"mode\": \"System\",\n       \"enableEncryptionAtHost\": false,\n
        \      \"enableUltraSSD\": false,\n       \"osType\": \"Linux\",\n       \"osSKU\":
        \"Ubuntu\",\n       \"nodeImageVersion\": \"AKSUbuntu-2204gen2containerd-202306.19.0\",\n
        \      \"upgradeSettings\": {},\n       \"enableFIPS\": false\n      }\n     ],\n
        \    \"linuxProfile\": {\n      \"adminUsername\": \"azureuser\",\n      \"ssh\":
        {\n       \"publicKeys\": [\n        {\n         \"keyData\": \"ssh-rsa AAAAB3NzaC1yc2EAAAADAQABAAABAQCw4P22/hE86EX0l2HMO+M6Gw+CW6O4Yl84NLjVqF7NtK8xwQKcZwGeIwNBv/HxJ0uMJlOCG1ZMPPvSZHDp07QvAjYKKryIkIGilxLUh4fNOEQiZqAXB2badERUdwLRB4f6kHc0vb35GHw3tlyjjDjvQTO7UgZQxnbipxyrJAYfMHxfXjST1tvmln3v87WvBGsY2hr1Iqx/gMO3AIqaNoJntl1sIeAcg8xXdYW3PP6N1gYToFsDxsQZU2rfefIRDniuP4fYy2J4shtEAkyzv1BlOBJGHBqCzyrhXVqFElLSFV99QhLUi43zXL4Ge1QKJBztH/q48ohMBt3WenkP2KsT
        azcli_aks_live_test@example.com\\n\"\n        }\n       ]\n      }\n     },\n
        \    \"servicePrincipalProfile\": {\n      \"clientId\":\"00000000-0000-0000-0000-000000000001\"\n
        \    },\n     \"nodeResourceGroup\": \"MC_clitest000001_cliakstest000001_westus2\",\n
        \    \"enableRBAC\": true,\n     \"supportPlan\": \"KubernetesOfficial\",\n
        \    \"networkProfile\": {\n      \"networkPlugin\": \"kubenet\",\n      \"loadBalancerSku\":
        \"Standard\",\n      \"loadBalancerProfile\": {\n       \"managedOutboundIPs\":
        {\n        \"count\": 1\n       },\n       \"effectiveOutboundIPs\": [\n        {\n
        \        \"id\": \"/subscriptions/00000000-0000-0000-0000-000000000000/resourceGroups/MC_clitest000001_cliakstest000001_westus2/providers/Microsoft.Network/publicIPAddresses/25cefeab-7fe7-493e-aa28-205b383258c3\"\n
        \       }\n       ]\n      },\n      \"podCidr\": \"10.244.0.0/16\",\n      \"serviceCidr\":
        \"10.0.0.0/16\",\n      \"dnsServiceIP\": \"10.0.0.10\",\n      \"outboundType\":
        \"loadBalancer\",\n      \"podCidrs\": [\n       \"10.244.0.0/16\"\n      ],\n
        \     \"serviceCidrs\": [\n       \"10.0.0.0/16\"\n      ],\n      \"ipFamilies\":
        [\n       \"IPv4\"\n      ]\n     },\n     \"maxAgentPools\": 100,\n     \"disableLocalAccounts\":
        false,\n     \"securityProfile\": {},\n     \"storageProfile\": {\n      \"diskCSIDriver\":
        {\n       \"enabled\": true\n      },\n      \"fileCSIDriver\": {\n       \"enabled\":
        true\n      },\n      \"snapshotController\": {\n       \"enabled\": true\n
        \     }\n     },\n     \"oidcIssuerProfile\": {\n      \"enabled\": false\n
        \    },\n     \"workloadAutoScalerProfile\": {}\n    },\n    \"sku\": {\n
        \    \"name\": \"Base\",\n     \"tier\": \"Free\"\n    }\n   }\n  ]\n }"
>>>>>>> 13d0ab0a
    headers:
      cache-control:
      - no-cache
      content-length:
<<<<<<< HEAD
      - '3885'
      content-type:
      - application/json
      date:
      - Wed, 14 Jun 2023 21:28:14 GMT
=======
      - '3556'
      content-type:
      - application/json
      date:
      - Thu, 29 Jun 2023 09:40:59 GMT
>>>>>>> 13d0ab0a
      expires:
      - '-1'
      pragma:
      - no-cache
      server:
      - nginx
      strict-transport-security:
      - max-age=31536000; includeSubDomains
      transfer-encoding:
      - chunked
      vary:
      - Accept-Encoding
      x-content-type-options:
      - nosniff
    status:
      code: 200
      message: OK
- request:
    body: null
    headers:
      Accept:
      - application/json
      Accept-Encoding:
      - gzip, deflate
      CommandName:
      - aks list
      Connection:
      - keep-alive
      ParameterSetName:
      - -g -o
      User-Agent:
<<<<<<< HEAD
      - AZURECLI/2.49.0 azsdk-python-azure-mgmt-containerservice/23.0.0 Python/3.8.16
        (macOS-13.4-arm64-arm-64bit)
    method: GET
    uri: https://management.azure.com/subscriptions/00000000-0000-0000-0000-000000000000/resourceGroups/clitest000001/providers/Microsoft.ContainerService/managedClusters?api-version=2023-05-01
  response:
    body:
      string: "{\n  \"value\": [\n   {\n    \"id\": \"/subscriptions/00000000-0000-0000-0000-000000000000/resourcegroups/clitest000001/providers/Microsoft.ContainerService/managedClusters/cliakstest000001\"\
        ,\n    \"location\": \"westus2\",\n    \"name\": \"cliakstest000001\",\n \
        \   \"type\": \"Microsoft.ContainerService/ManagedClusters\",\n    \"properties\"\
        : {\n     \"provisioningState\": \"Succeeded\",\n     \"powerState\": {\n\
        \      \"code\": \"Running\"\n     },\n     \"kubernetesVersion\": \"1.25.6\"\
        ,\n     \"currentKubernetesVersion\": \"1.25.6\",\n     \"dnsPrefix\": \"\
        cliaksdns000002\",\n     \"fqdn\": \"cliaksdns000002-6k6k45ch.hcp.westus2.azmk8s.io\"\
        ,\n     \"azurePortalFQDN\": \"cliaksdns000002-6k6k45ch.portal.hcp.westus2.azmk8s.io\"\
        ,\n     \"agentPoolProfiles\": [\n      {\n       \"name\": \"nodepool1\"\
        ,\n       \"count\": 1,\n       \"vmSize\": \"Standard_DS2_v2\",\n       \"\
        osDiskSizeGB\": 128,\n       \"osDiskType\": \"Managed\",\n       \"kubeletDiskType\"\
        : \"OS\",\n       \"maxPods\": 110,\n       \"type\": \"VirtualMachineScaleSets\"\
        ,\n       \"enableAutoScaling\": false,\n       \"provisioningState\": \"\
        Succeeded\",\n       \"powerState\": {\n        \"code\": \"Running\"\n  \
        \     },\n       \"orchestratorVersion\": \"1.25.6\",\n       \"currentOrchestratorVersion\"\
        : \"1.25.6\",\n       \"enableNodePublicIP\": false,\n       \"mode\": \"\
        System\",\n       \"enableEncryptionAtHost\": false,\n       \"enableUltraSSD\"\
        : false,\n       \"osType\": \"Linux\",\n       \"osSKU\": \"Ubuntu\",\n \
        \      \"nodeImageVersion\": \"AKSUbuntu-2204gen2containerd-202306.01.0\"\
        ,\n       \"upgradeSettings\": {},\n       \"enableFIPS\": false\n      }\n\
        \     ],\n     \"linuxProfile\": {\n      \"adminUsername\": \"azureuser\"\
        ,\n      \"ssh\": {\n       \"publicKeys\": [\n        {\n         \"keyData\"\
        : \"ssh-rsa AAAAB3NzaC1yc2EAAAADAQABAAACAQCbIg1guRHbI0lV11wWDt1r2cUdcNd27CJsg+SfgC7miZeubtwUhbsPdhMQsfDyhOWHq1+ZL0M+nJZV63d/1dhmhtgyOqejUwrPlzKhydsbrsdUor+JmNJDdW01v7BXHyuymT8G4s09jCasNOwiufbP/qp72ruu0bIA1nySsvlf9pCQAuFkAnVnf/rFhUlOkhtRpwcq8SUNY2zRHR/EKb/4NWY1JzR4sa3q2fWIJdrrX0DvLoa5g9bIEd4Df79ba7v+yiUBOS0zT2ll+z4g9izHK3EO5d8hL4jYxcjKs+wcslSYRWrascfscLgMlMGh0CdKeNTDjHpGPncaf3Z+FwwwjWeuiNBxv7bJo13/8B/098KlVDl4GZqsoBCEjPyJfV6hO0y/LkRGkk7oHWKgeWAfKtfLItRp00eZ4fcJNK9kCaSMmEugoZWcI7NGbZXzqFWqbpRI7NcDP9+WIQ+i9U5vqWsqd/zng4kbuAJ6UuKqIzB0upYrLShfQE3SAck8oaLhJqqq56VfDuASNpJKidV+zq27HfSBmbXnkR/5AK337dc3MXKJypoK/QPMLKUAP5XLPbs+NddJQV7EZXd29DLgp+fRIg3edpKdO7ZErWhv7d+3Kws+e1Y+ypmR2WIVSwVyBEUfgv2C8Ts9gnTF4pNcEY/S2aBicz5Ew2+jdyGNQQ==\
        \ test@example.com\\n\"\n        }\n       ]\n      }\n     },\n     \"servicePrincipalProfile\"\
        : {\n      \"clientId\":\"00000000-0000-0000-0000-000000000001\"\n     },\n\
        \     \"nodeResourceGroup\": \"MC_clitest000001_cliakstest000001_westus2\"\
        ,\n     \"enableRBAC\": true,\n     \"supportPlan\": \"KubernetesOfficial\"\
        ,\n     \"networkProfile\": {\n      \"networkPlugin\": \"kubenet\",\n   \
        \   \"loadBalancerSku\": \"Standard\",\n      \"loadBalancerProfile\": {\n\
        \       \"managedOutboundIPs\": {\n        \"count\": 1\n       },\n     \
        \  \"effectiveOutboundIPs\": [\n        {\n         \"id\": \"/subscriptions/00000000-0000-0000-0000-000000000000/resourceGroups/MC_clitest000001_cliakstest000001_westus2/providers/Microsoft.Network/publicIPAddresses/65e61843-1fbc-47a1-b399-ebe0d9b8ae34\"\
        \n        }\n       ]\n      },\n      \"podCidr\": \"10.244.0.0/16\",\n \
        \     \"serviceCidr\": \"10.0.0.0/16\",\n      \"dnsServiceIP\": \"10.0.0.10\"\
        ,\n      \"outboundType\": \"loadBalancer\",\n      \"podCidrs\": [\n    \
        \   \"10.244.0.0/16\"\n      ],\n      \"serviceCidrs\": [\n       \"10.0.0.0/16\"\
        \n      ],\n      \"ipFamilies\": [\n       \"IPv4\"\n      ]\n     },\n \
        \    \"maxAgentPools\": 100,\n     \"disableLocalAccounts\": false,\n    \
        \ \"securityProfile\": {},\n     \"storageProfile\": {\n      \"diskCSIDriver\"\
        : {\n       \"enabled\": true\n      },\n      \"fileCSIDriver\": {\n    \
        \   \"enabled\": true\n      },\n      \"snapshotController\": {\n       \"\
        enabled\": true\n      }\n     },\n     \"oidcIssuerProfile\": {\n      \"\
        enabled\": false\n     },\n     \"workloadAutoScalerProfile\": {}\n    },\n\
        \    \"sku\": {\n     \"name\": \"Base\",\n     \"tier\": \"Free\"\n    }\n\
        \   }\n  ]\n }"
=======
      - AZURECLI/2.49.0 azsdk-python-azure-mgmt-containerservice/24.0.0 Python/3.8.10
        (Linux-5.15.0-1039-azure-x86_64-with-glibc2.29)
    method: GET
    uri: https://management.azure.com/subscriptions/00000000-0000-0000-0000-000000000000/resourceGroups/clitest000001/providers/Microsoft.ContainerService/managedClusters?api-version=2023-07-01
  response:
    body:
      string: "{\n  \"value\": [\n   {\n    \"id\": \"/subscriptions/00000000-0000-0000-0000-000000000000/resourcegroups/clitest000001/providers/Microsoft.ContainerService/managedClusters/cliakstest000001\",\n
        \   \"location\": \"westus2\",\n    \"name\": \"cliakstest000001\",\n    \"type\":
        \"Microsoft.ContainerService/ManagedClusters\",\n    \"properties\": {\n     \"provisioningState\":
        \"Succeeded\",\n     \"powerState\": {\n      \"code\": \"Running\"\n     },\n
        \    \"kubernetesVersion\": \"1.25.6\",\n     \"currentKubernetesVersion\":
        \"1.25.6\",\n     \"dnsPrefix\": \"cliaksdns000002\",\n     \"fqdn\": \"cliaksdns000002-12rnwob6.hcp.westus2.azmk8s.io\",\n
        \    \"azurePortalFQDN\": \"cliaksdns000002-12rnwob6.portal.hcp.westus2.azmk8s.io\",\n
        \    \"agentPoolProfiles\": [\n      {\n       \"name\": \"nodepool1\",\n
        \      \"count\": 1,\n       \"vmSize\": \"Standard_DS2_v2\",\n       \"osDiskSizeGB\":
        128,\n       \"osDiskType\": \"Managed\",\n       \"kubeletDiskType\": \"OS\",\n
        \      \"maxPods\": 110,\n       \"type\": \"VirtualMachineScaleSets\",\n
        \      \"enableAutoScaling\": false,\n       \"provisioningState\": \"Succeeded\",\n
        \      \"powerState\": {\n        \"code\": \"Running\"\n       },\n       \"orchestratorVersion\":
        \"1.25.6\",\n       \"currentOrchestratorVersion\": \"1.25.6\",\n       \"enableNodePublicIP\":
        false,\n       \"mode\": \"System\",\n       \"enableEncryptionAtHost\": false,\n
        \      \"enableUltraSSD\": false,\n       \"osType\": \"Linux\",\n       \"osSKU\":
        \"Ubuntu\",\n       \"nodeImageVersion\": \"AKSUbuntu-2204gen2containerd-202306.19.0\",\n
        \      \"upgradeSettings\": {},\n       \"enableFIPS\": false\n      }\n     ],\n
        \    \"linuxProfile\": {\n      \"adminUsername\": \"azureuser\",\n      \"ssh\":
        {\n       \"publicKeys\": [\n        {\n         \"keyData\": \"ssh-rsa AAAAB3NzaC1yc2EAAAADAQABAAABAQCw4P22/hE86EX0l2HMO+M6Gw+CW6O4Yl84NLjVqF7NtK8xwQKcZwGeIwNBv/HxJ0uMJlOCG1ZMPPvSZHDp07QvAjYKKryIkIGilxLUh4fNOEQiZqAXB2badERUdwLRB4f6kHc0vb35GHw3tlyjjDjvQTO7UgZQxnbipxyrJAYfMHxfXjST1tvmln3v87WvBGsY2hr1Iqx/gMO3AIqaNoJntl1sIeAcg8xXdYW3PP6N1gYToFsDxsQZU2rfefIRDniuP4fYy2J4shtEAkyzv1BlOBJGHBqCzyrhXVqFElLSFV99QhLUi43zXL4Ge1QKJBztH/q48ohMBt3WenkP2KsT
        azcli_aks_live_test@example.com\\n\"\n        }\n       ]\n      }\n     },\n
        \    \"servicePrincipalProfile\": {\n      \"clientId\":\"00000000-0000-0000-0000-000000000001\"\n
        \    },\n     \"nodeResourceGroup\": \"MC_clitest000001_cliakstest000001_westus2\",\n
        \    \"enableRBAC\": true,\n     \"supportPlan\": \"KubernetesOfficial\",\n
        \    \"networkProfile\": {\n      \"networkPlugin\": \"kubenet\",\n      \"loadBalancerSku\":
        \"Standard\",\n      \"loadBalancerProfile\": {\n       \"managedOutboundIPs\":
        {\n        \"count\": 1\n       },\n       \"effectiveOutboundIPs\": [\n        {\n
        \        \"id\": \"/subscriptions/00000000-0000-0000-0000-000000000000/resourceGroups/MC_clitest000001_cliakstest000001_westus2/providers/Microsoft.Network/publicIPAddresses/25cefeab-7fe7-493e-aa28-205b383258c3\"\n
        \       }\n       ]\n      },\n      \"podCidr\": \"10.244.0.0/16\",\n      \"serviceCidr\":
        \"10.0.0.0/16\",\n      \"dnsServiceIP\": \"10.0.0.10\",\n      \"outboundType\":
        \"loadBalancer\",\n      \"podCidrs\": [\n       \"10.244.0.0/16\"\n      ],\n
        \     \"serviceCidrs\": [\n       \"10.0.0.0/16\"\n      ],\n      \"ipFamilies\":
        [\n       \"IPv4\"\n      ]\n     },\n     \"maxAgentPools\": 100,\n     \"disableLocalAccounts\":
        false,\n     \"securityProfile\": {},\n     \"storageProfile\": {\n      \"diskCSIDriver\":
        {\n       \"enabled\": true\n      },\n      \"fileCSIDriver\": {\n       \"enabled\":
        true\n      },\n      \"snapshotController\": {\n       \"enabled\": true\n
        \     }\n     },\n     \"oidcIssuerProfile\": {\n      \"enabled\": false\n
        \    },\n     \"workloadAutoScalerProfile\": {}\n    },\n    \"sku\": {\n
        \    \"name\": \"Base\",\n     \"tier\": \"Free\"\n    }\n   }\n  ]\n }"
>>>>>>> 13d0ab0a
    headers:
      cache-control:
      - no-cache
      content-length:
<<<<<<< HEAD
      - '3885'
      content-type:
      - application/json
      date:
      - Wed, 14 Jun 2023 21:28:15 GMT
=======
      - '3556'
      content-type:
      - application/json
      date:
      - Thu, 29 Jun 2023 09:41:00 GMT
>>>>>>> 13d0ab0a
      expires:
      - '-1'
      pragma:
      - no-cache
      server:
      - nginx
      strict-transport-security:
      - max-age=31536000; includeSubDomains
      transfer-encoding:
      - chunked
      vary:
      - Accept-Encoding
      x-content-type-options:
      - nosniff
    status:
      code: 200
      message: OK
- request:
    body: null
    headers:
      Accept:
      - application/json
      Accept-Encoding:
      - gzip, deflate
      CommandName:
      - aks show
      Connection:
      - keep-alive
      ParameterSetName:
      - -g -n
      User-Agent:
<<<<<<< HEAD
      - AZURECLI/2.49.0 azsdk-python-azure-mgmt-containerservice/23.0.0 Python/3.8.16
        (macOS-13.4-arm64-arm-64bit)
    method: GET
    uri: https://management.azure.com/subscriptions/00000000-0000-0000-0000-000000000000/resourceGroups/clitest000001/providers/Microsoft.ContainerService/managedClusters/cliakstest000001?api-version=2023-05-01
  response:
    body:
      string: "{\n  \"id\": \"/subscriptions/00000000-0000-0000-0000-000000000000/resourcegroups/clitest000001/providers/Microsoft.ContainerService/managedClusters/cliakstest000001\"\
        ,\n  \"location\": \"westus2\",\n  \"name\": \"cliakstest000001\",\n  \"type\"\
        : \"Microsoft.ContainerService/ManagedClusters\",\n  \"properties\": {\n \
        \  \"provisioningState\": \"Succeeded\",\n   \"powerState\": {\n    \"code\"\
        : \"Running\"\n   },\n   \"kubernetesVersion\": \"1.25.6\",\n   \"currentKubernetesVersion\"\
        : \"1.25.6\",\n   \"dnsPrefix\": \"cliaksdns000002\",\n   \"fqdn\": \"cliaksdns000002-6k6k45ch.hcp.westus2.azmk8s.io\"\
        ,\n   \"azurePortalFQDN\": \"cliaksdns000002-6k6k45ch.portal.hcp.westus2.azmk8s.io\"\
        ,\n   \"agentPoolProfiles\": [\n    {\n     \"name\": \"nodepool1\",\n   \
        \  \"count\": 1,\n     \"vmSize\": \"Standard_DS2_v2\",\n     \"osDiskSizeGB\"\
        : 128,\n     \"osDiskType\": \"Managed\",\n     \"kubeletDiskType\": \"OS\"\
        ,\n     \"maxPods\": 110,\n     \"type\": \"VirtualMachineScaleSets\",\n \
        \    \"enableAutoScaling\": false,\n     \"provisioningState\": \"Succeeded\"\
        ,\n     \"powerState\": {\n      \"code\": \"Running\"\n     },\n     \"orchestratorVersion\"\
        : \"1.25.6\",\n     \"currentOrchestratorVersion\": \"1.25.6\",\n     \"enableNodePublicIP\"\
        : false,\n     \"mode\": \"System\",\n     \"enableEncryptionAtHost\": false,\n\
        \     \"enableUltraSSD\": false,\n     \"osType\": \"Linux\",\n     \"osSKU\"\
        : \"Ubuntu\",\n     \"nodeImageVersion\": \"AKSUbuntu-2204gen2containerd-202306.01.0\"\
        ,\n     \"upgradeSettings\": {},\n     \"enableFIPS\": false\n    }\n   ],\n\
        \   \"linuxProfile\": {\n    \"adminUsername\": \"azureuser\",\n    \"ssh\"\
        : {\n     \"publicKeys\": [\n      {\n       \"keyData\": \"ssh-rsa AAAAB3NzaC1yc2EAAAADAQABAAACAQCbIg1guRHbI0lV11wWDt1r2cUdcNd27CJsg+SfgC7miZeubtwUhbsPdhMQsfDyhOWHq1+ZL0M+nJZV63d/1dhmhtgyOqejUwrPlzKhydsbrsdUor+JmNJDdW01v7BXHyuymT8G4s09jCasNOwiufbP/qp72ruu0bIA1nySsvlf9pCQAuFkAnVnf/rFhUlOkhtRpwcq8SUNY2zRHR/EKb/4NWY1JzR4sa3q2fWIJdrrX0DvLoa5g9bIEd4Df79ba7v+yiUBOS0zT2ll+z4g9izHK3EO5d8hL4jYxcjKs+wcslSYRWrascfscLgMlMGh0CdKeNTDjHpGPncaf3Z+FwwwjWeuiNBxv7bJo13/8B/098KlVDl4GZqsoBCEjPyJfV6hO0y/LkRGkk7oHWKgeWAfKtfLItRp00eZ4fcJNK9kCaSMmEugoZWcI7NGbZXzqFWqbpRI7NcDP9+WIQ+i9U5vqWsqd/zng4kbuAJ6UuKqIzB0upYrLShfQE3SAck8oaLhJqqq56VfDuASNpJKidV+zq27HfSBmbXnkR/5AK337dc3MXKJypoK/QPMLKUAP5XLPbs+NddJQV7EZXd29DLgp+fRIg3edpKdO7ZErWhv7d+3Kws+e1Y+ypmR2WIVSwVyBEUfgv2C8Ts9gnTF4pNcEY/S2aBicz5Ew2+jdyGNQQ==\
        \ test@example.com\\n\"\n      }\n     ]\n    }\n   },\n   \"servicePrincipalProfile\"\
        : {\n    \"clientId\":\"00000000-0000-0000-0000-000000000001\"\n   },\n  \
        \ \"nodeResourceGroup\": \"MC_clitest000001_cliakstest000001_westus2\",\n\
        \   \"enableRBAC\": true,\n   \"supportPlan\": \"KubernetesOfficial\",\n \
        \  \"networkProfile\": {\n    \"networkPlugin\": \"kubenet\",\n    \"loadBalancerSku\"\
        : \"Standard\",\n    \"loadBalancerProfile\": {\n     \"managedOutboundIPs\"\
        : {\n      \"count\": 1\n     },\n     \"effectiveOutboundIPs\": [\n     \
        \ {\n       \"id\": \"/subscriptions/00000000-0000-0000-0000-000000000000/resourceGroups/MC_clitest000001_cliakstest000001_westus2/providers/Microsoft.Network/publicIPAddresses/65e61843-1fbc-47a1-b399-ebe0d9b8ae34\"\
        \n      }\n     ]\n    },\n    \"podCidr\": \"10.244.0.0/16\",\n    \"serviceCidr\"\
        : \"10.0.0.0/16\",\n    \"dnsServiceIP\": \"10.0.0.10\",\n    \"outboundType\"\
        : \"loadBalancer\",\n    \"podCidrs\": [\n     \"10.244.0.0/16\"\n    ],\n\
        \    \"serviceCidrs\": [\n     \"10.0.0.0/16\"\n    ],\n    \"ipFamilies\"\
        : [\n     \"IPv4\"\n    ]\n   },\n   \"maxAgentPools\": 100,\n   \"disableLocalAccounts\"\
        : false,\n   \"securityProfile\": {},\n   \"storageProfile\": {\n    \"diskCSIDriver\"\
        : {\n     \"enabled\": true\n    },\n    \"fileCSIDriver\": {\n     \"enabled\"\
        : true\n    },\n    \"snapshotController\": {\n     \"enabled\": true\n  \
        \  }\n   },\n   \"oidcIssuerProfile\": {\n    \"enabled\": false\n   },\n\
        \   \"workloadAutoScalerProfile\": {}\n  },\n  \"sku\": {\n   \"name\": \"\
        Base\",\n   \"tier\": \"Free\"\n  }\n }"
=======
      - AZURECLI/2.49.0 azsdk-python-azure-mgmt-containerservice/24.0.0 Python/3.8.10
        (Linux-5.15.0-1039-azure-x86_64-with-glibc2.29)
    method: GET
    uri: https://management.azure.com/subscriptions/00000000-0000-0000-0000-000000000000/resourceGroups/clitest000001/providers/Microsoft.ContainerService/managedClusters/cliakstest000001?api-version=2023-07-01
  response:
    body:
      string: "{\n  \"id\": \"/subscriptions/00000000-0000-0000-0000-000000000000/resourcegroups/clitest000001/providers/Microsoft.ContainerService/managedClusters/cliakstest000001\",\n
        \ \"location\": \"westus2\",\n  \"name\": \"cliakstest000001\",\n  \"type\":
        \"Microsoft.ContainerService/ManagedClusters\",\n  \"properties\": {\n   \"provisioningState\":
        \"Succeeded\",\n   \"powerState\": {\n    \"code\": \"Running\"\n   },\n   \"kubernetesVersion\":
        \"1.25.6\",\n   \"currentKubernetesVersion\": \"1.25.6\",\n   \"dnsPrefix\":
        \"cliaksdns000002\",\n   \"fqdn\": \"cliaksdns000002-12rnwob6.hcp.westus2.azmk8s.io\",\n
        \  \"azurePortalFQDN\": \"cliaksdns000002-12rnwob6.portal.hcp.westus2.azmk8s.io\",\n
        \  \"agentPoolProfiles\": [\n    {\n     \"name\": \"nodepool1\",\n     \"count\":
        1,\n     \"vmSize\": \"Standard_DS2_v2\",\n     \"osDiskSizeGB\": 128,\n     \"osDiskType\":
        \"Managed\",\n     \"kubeletDiskType\": \"OS\",\n     \"maxPods\": 110,\n
        \    \"type\": \"VirtualMachineScaleSets\",\n     \"enableAutoScaling\": false,\n
        \    \"provisioningState\": \"Succeeded\",\n     \"powerState\": {\n      \"code\":
        \"Running\"\n     },\n     \"orchestratorVersion\": \"1.25.6\",\n     \"currentOrchestratorVersion\":
        \"1.25.6\",\n     \"enableNodePublicIP\": false,\n     \"mode\": \"System\",\n
        \    \"enableEncryptionAtHost\": false,\n     \"enableUltraSSD\": false,\n
        \    \"osType\": \"Linux\",\n     \"osSKU\": \"Ubuntu\",\n     \"nodeImageVersion\":
        \"AKSUbuntu-2204gen2containerd-202306.19.0\",\n     \"upgradeSettings\": {},\n
        \    \"enableFIPS\": false\n    }\n   ],\n   \"linuxProfile\": {\n    \"adminUsername\":
        \"azureuser\",\n    \"ssh\": {\n     \"publicKeys\": [\n      {\n       \"keyData\":
        \"ssh-rsa AAAAB3NzaC1yc2EAAAADAQABAAABAQCw4P22/hE86EX0l2HMO+M6Gw+CW6O4Yl84NLjVqF7NtK8xwQKcZwGeIwNBv/HxJ0uMJlOCG1ZMPPvSZHDp07QvAjYKKryIkIGilxLUh4fNOEQiZqAXB2badERUdwLRB4f6kHc0vb35GHw3tlyjjDjvQTO7UgZQxnbipxyrJAYfMHxfXjST1tvmln3v87WvBGsY2hr1Iqx/gMO3AIqaNoJntl1sIeAcg8xXdYW3PP6N1gYToFsDxsQZU2rfefIRDniuP4fYy2J4shtEAkyzv1BlOBJGHBqCzyrhXVqFElLSFV99QhLUi43zXL4Ge1QKJBztH/q48ohMBt3WenkP2KsT
        azcli_aks_live_test@example.com\\n\"\n      }\n     ]\n    }\n   },\n   \"servicePrincipalProfile\":
        {\n    \"clientId\":\"00000000-0000-0000-0000-000000000001\"\n   },\n   \"nodeResourceGroup\":
        \"MC_clitest000001_cliakstest000001_westus2\",\n   \"enableRBAC\": true,\n
        \  \"supportPlan\": \"KubernetesOfficial\",\n   \"networkProfile\": {\n    \"networkPlugin\":
        \"kubenet\",\n    \"loadBalancerSku\": \"Standard\",\n    \"loadBalancerProfile\":
        {\n     \"managedOutboundIPs\": {\n      \"count\": 1\n     },\n     \"effectiveOutboundIPs\":
        [\n      {\n       \"id\": \"/subscriptions/00000000-0000-0000-0000-000000000000/resourceGroups/MC_clitest000001_cliakstest000001_westus2/providers/Microsoft.Network/publicIPAddresses/25cefeab-7fe7-493e-aa28-205b383258c3\"\n
        \     }\n     ]\n    },\n    \"podCidr\": \"10.244.0.0/16\",\n    \"serviceCidr\":
        \"10.0.0.0/16\",\n    \"dnsServiceIP\": \"10.0.0.10\",\n    \"outboundType\":
        \"loadBalancer\",\n    \"podCidrs\": [\n     \"10.244.0.0/16\"\n    ],\n    \"serviceCidrs\":
        [\n     \"10.0.0.0/16\"\n    ],\n    \"ipFamilies\": [\n     \"IPv4\"\n    ]\n
        \  },\n   \"maxAgentPools\": 100,\n   \"disableLocalAccounts\": false,\n   \"securityProfile\":
        {},\n   \"storageProfile\": {\n    \"diskCSIDriver\": {\n     \"enabled\":
        true\n    },\n    \"fileCSIDriver\": {\n     \"enabled\": true\n    },\n    \"snapshotController\":
        {\n     \"enabled\": true\n    }\n   },\n   \"oidcIssuerProfile\": {\n    \"enabled\":
        false\n   },\n   \"workloadAutoScalerProfile\": {}\n  },\n  \"sku\": {\n   \"name\":
        \"Base\",\n   \"tier\": \"Free\"\n  }\n }"
>>>>>>> 13d0ab0a
    headers:
      cache-control:
      - no-cache
      content-length:
<<<<<<< HEAD
      - '3642'
      content-type:
      - application/json
      date:
      - Wed, 14 Jun 2023 21:28:17 GMT
=======
      - '3313'
      content-type:
      - application/json
      date:
      - Thu, 29 Jun 2023 09:41:00 GMT
>>>>>>> 13d0ab0a
      expires:
      - '-1'
      pragma:
      - no-cache
      server:
      - nginx
      strict-transport-security:
      - max-age=31536000; includeSubDomains
      transfer-encoding:
      - chunked
      vary:
      - Accept-Encoding
      x-content-type-options:
      - nosniff
    status:
      code: 200
      message: OK
- request:
    body: null
    headers:
      Accept:
      - application/json
      Accept-Encoding:
      - gzip, deflate
      CommandName:
      - aks get-credentials
      Connection:
      - keep-alive
      Content-Length:
      - '0'
      ParameterSetName:
      - -g -n --file
      User-Agent:
<<<<<<< HEAD
      - AZURECLI/2.49.0 azsdk-python-azure-mgmt-containerservice/23.0.0 Python/3.8.16
        (macOS-13.4-arm64-arm-64bit)
    method: POST
    uri: https://management.azure.com/subscriptions/00000000-0000-0000-0000-000000000000/resourceGroups/clitest000001/providers/Microsoft.ContainerService/managedClusters/cliakstest000001/listClusterUserCredential?api-version=2023-05-01
  response:
    body:
      string: "{\n  \"kubeconfigs\": [\n   {\n    \"name\": \"clusterUser\",\n   \
        \ \"value\": \"YXBpVmVyc2lvbjogdjEKY2x1c3RlcnM6Ci0gY2x1c3RlcjoKICAgIGNlcnRpZmljYXRlLWF1dGhvcml0eS1kYXRhOiBMUzB0TFMxQ1JVZEpUaUJEUlZKVVNVWkpRMEZVUlMwdExTMHRDazFKU1VVMlJFTkRRWFJEWjBGM1NVSkJaMGxSUzFSV1FVeE1Xbll3Umt4aVpEbDZXREZRZVc4clZFRk9RbWRyY1docmFVYzVkekJDUVZGelJrRkVRVTRLVFZGemQwTlJXVVJXVVZGRVJYZEthbGxVUVdkR2R6QjVUWHBCTWsxVVVYbE5WRVV4VFdwc1lVZEJPSGxOUkZWNlRVUlplRTVFU1hoTmFsVjVUMVp2ZHdwRVZFVk1UVUZyUjBFeFZVVkJlRTFEV1RKRmQyZG5TV2xOUVRCSFExTnhSMU5KWWpORVVVVkNRVkZWUVVFMFNVTkVkMEYzWjJkSlMwRnZTVU5CVVVSRkNqRm5VVmgwT1V4cU9HVkRVeTlNU1VGRFNFWTJjVEpEUTNScE1YQmliV2hMTlhOUlNrMHlZaTlhYzBOVlkwZ3dOR3g2TmpZMlQyZzJSWE16ZERWYVdsb0tUV0ZrUlZWV1kxRk9VVkV6YmpsSlNIcDVXbU5vVW5aclVEQkRSRWxpYTJKb2IxcFZjMGxWT1dKWlVqUldXVkprYW1JeVRYQlRSVmhKV0ZBdkwwNXhaQW80Y0VaMVVISnFORlZyTlVkSlFrUjZlR2RqTlV4aU5WVTJRVEJKZDBzMlRrNDRiSEZTTUhGVFNISlFaRlpUTVcxRVVYVnZkbEk0WkZwc1kzRXlZbUpUQ25CVGRFOUhUVWRrUzBwalVUTllXSEZ2Y1ZWMGJqQk1iMk5RSzJaSVdrc3ZRV0ZrU1RabWRVZDFWbXBIYm5wM2FXZHpRWFpLTm5KdFFYSnZTelo2VVdJS1RsbHdNVVpuV1dWM1UzbFNTVVpXZERrMGJHOHJWMGR4TkhjMFJYVkJNVTFMVEc1UU5tdHNhSE51Y1d0NFlWSkhUbGh3YTNWbWFtUlVLMDUxZGxCUU5Bb3dNbTF1ZFhkWk9GSk9haTlIUVVkb1ExY3lkVU5zVGpOWE4xZEROV3hOVW1OSVdVd3hSVkZIUlVOd015dDFObGN3V0dKdVZ6bFRkVXRUVlZsUE5FaGtDbFZTU0VkRU5rZENhaTlYVTNwbk4zTk5OVVl5Y0dSYWNFTXhLME55UzFsVmFrTmtSVzlJVW5aeE4yNWlSbElyY1VzMlQwUkhlUzlCZWtwdGFrbDZkV1lLWlM5eFowVlhkVVprVVRCSmJsRjJibmhpVTFwSFVGRlNXR3RDYkVoTmRUZHhha3BMWmpGeVRsQnBWV3B0YW0weVF6RXZNa2xIZFZsSWJqZGtZVEZLVGdwNlZsbDFXRFpqUW5BMk1IZGpSMDVvY3pkdWJqUkRjRzhyVm1FelUwcFlNV3B4VkhKcFozUjVabGhXVVRKTmRIbGhkWE5rVmxCdlYwWk5ObGxCT1VsbkNrMW1aamt3VDJSV2FsZEtNRmN6UjJKNVUxWjRWMGxxV21sbk5EWTFOVVZQYjNSUlFVOVpkWGhoSzFWUE1HdGhkaXMyTVZRekwwNUxlRWhNWW5kRVNtOEtlamRtTWxOYVlqbHpjRFJVUTBaUlRuVnpaVzl5VG1Sb09WRlVlbk5pY1RrM1JVVllWREk0TjBSM1NVUkJVVUZDYnpCSmQxRkVRVTlDWjA1V1NGRTRRZ3BCWmpoRlFrRk5RMEZ4VVhkRWQxbEVWbEl3VkVGUlNDOUNRVlYzUVhkRlFpOTZRV1JDWjA1V1NGRTBSVVpuVVZWdGNITkdjMk1yZUVWM1ZGTnhjWEpoQ25jNFNHTnlSM2x2ZVZWbmQwUlJXVXBMYjFwSmFIWmpUa0ZSUlV4Q1VVRkVaMmRKUWtGR2FVcFFjVlZLU25SQ1VGaGtNWGs1UTJ4VlRtVlhSRlprY1VFS2RXUlJTbE0xZUVoYWEyTlNlVlI2VUhjMVkzbGFVV1Y2SzNKeGRsTm5WVVZVTkRKUGVtOW9heTlJWTB4RVlWbHlXVTVqYjJaTGFYWkxXRU0yYkN0amRnbzRVSGR2ZERRdk9FRnZaVEoxU1ZwTWNuRldNbFpCTkZwMGVVUkJhR056V205TlJtRnhhaXREY3pKVWNraHFhRTFuU0RsM1ZUSTNkVmQ0VXpWVlRFZzBDa05aTldSdGEwbEhRM2xGS3pSYVYwZFNXRk15YVRWVWNsVkxSMUpRYW5SU2R6ZzViVkZ0YjB4NGJIRlVjM2RYSzBwWmMwRjJWM2czVjNCRGFqWkpZVzBLVFVSSWFtd3phbVJYU1VFMlVVczBMM2RwVWxKT1VuaEZNV0V4VkdWVlVqZ3dTalJTUzNaalduZ3lhRVFyUlV3NFMwUjJNMmhRZEhSdmVYbDNkamxKZWdwQkt6Qk1NVXhOVm0xbVJIRlhRMmcyUXpKUWFsazFhV3hWYXpCTWJYbFVkbUZHVG1KNk5GWjFTbUpyWXpKdFdGTmpZVmt4VFVGYVVYWXdZVEJZUmtVd0NuZFVTMDlpZFdGWGF6VldhbHBPYTNWSWQwZHhZM2RDY1VVMVQxZFFZbHBqTW14S05IQkpRMGxUVDBSeFRreHRjbGhUTWxOeVRYUXpkVTlFWVhacFpuWUtUV016ZUZSVGFtOW5TR1V6VG1zd1kzSlFTRmhuZGpKT1pYWmpTbTlKWjJSTE1FVXdiM2h2UlhrMVkwOXNkV2R3WjJsMmFTOVZNRzVEVmpacFMyRTFVZ3BuUVhVdmNURnFUelpQYUhabFZrRmFZbTlIT0hKdE5VSmlVbXBCYTFsMFltVm1hMlZaZWxneFoxUmtWR2gzYjFCdk1IazVRVFEwTDI1UldHcEZkV3B3Q2pCcFdHMUJlbWx3VVZGdGFFaFROalpIZFdobWRVbEtTbmRRTXpaRGEyOHZXRkp0VDBJMk5IZG9PRUo2WlVWbU5VNXhNRWs0YUhkaWJrTmpjbmQ1VjBVS2FUbHZkbXgzZGs5M01tbFVSMjlwY2pkdGRVY3lOakowY2tGQ1l6bDFRaTkxWlN0Mk5rZENVRWhKVW5oc1kxTlFZMnBvTjNodFpqWlNZVUZaWWxneE5RcGpjWGxaV2tJNFJ6TlZRVTlEZVhSTENpMHRMUzB0UlU1RUlFTkZVbFJKUmtsRFFWUkZMUzB0TFMwSwogICAgc2VydmVyOiBodHRwczovL2NsaWFrc2Ruc3BoeHVqd2gtNms2azQ1Y2guaGNwLndlc3R1czIuYXptazhzLmlvOjQ0MwogIG5hbWU6IGNsaWFrc3Rlc3QyaGdic28KY29udGV4dHM6Ci0gY29udGV4dDoKICAgIGNsdXN0ZXI6IGNsaWFrc3Rlc3QyaGdic28KICAgIHVzZXI6IGNsdXN0ZXJVc2VyX2NsaXRlc3RvZTYzYjc0Ynh6X2NsaWFrc3Rlc3QyaGdic28KICBuYW1lOiBjbGlha3N0ZXN0MmhnYnNvCmN1cnJlbnQtY29udGV4dDogY2xpYWtzdGVzdDJoZ2JzbwpraW5kOiBDb25maWcKcHJlZmVyZW5jZXM6IHt9CnVzZXJzOgotIG5hbWU6IGNsdXN0ZXJVc2VyX2NsaXRlc3RvZTYzYjc0Ynh6X2NsaWFrc3Rlc3QyaGdic28KICB1c2VyOgogICAgY2xpZW50LWNlcnRpZmljYXRlLWRhdGE6IExTMHRMUzFDUlVkSlRpQkRSVkpVU1VaSlEwRlVSUzB0TFMwdENrMUpTVVpJVkVORFFYZFhaMEYzU1VKQlowbFJXbVJUUmpnMk9HUk1jemtyZG5kM0wxcFlaMWx1ZWtGT1FtZHJjV2hyYVVjNWR6QkNRVkZ6UmtGRVFVNEtUVkZ6ZDBOUldVUldVVkZFUlhkS2FsbFVRV1ZHZHpCNVRYcEJNazFVVVhsTlZFVXhUV3BzWVVaM01IbE9WRUV5VFZSUmVVMVVTVEZOYW14aFRVUkJlQXBHZWtGV1FtZE9Wa0pCYjFSRWJrNDFZek5TYkdKVWNIUlpXRTR3V2xoS2VrMVNWWGRGZDFsRVZsRlJSRVYzZUhSWldFNHdXbGhLYW1KSGJHeGlibEYzQ21kblNXbE5RVEJIUTFOeFIxTkpZak5FVVVWQ1FWRlZRVUUwU1VORWQwRjNaMmRKUzBGdlNVTkJVVU01VURaUWJtSk1SME5TU2tsV00zUmhWVVpWYVhNS2FIRjZOMHRHWld4MWJGa3ZVVWRzWkd4dE9XOXJiRGRSVVc4d1NtbFhTVWRJVEZJNFVWSndVazkxWmtKQ09YcDZTRkJuUkVGS1VWUkpja3RDWm1aaWJBcEthazVTT1ZGNGRVbEhXVFY0TXpWalNEZzFWWFZNUkdoTmFpOHdia3BSWVVWRWJXbDNla3BVU0V4Qk9GVTFSbXR3TVVNMldYRk9lVzVYVTAxdlptZDVDbkozUjFaTFJYYzVRbGxNV1RSek0wWnBNMEZoT0hWSGMwUXljVFo2T1hVMlJFaDFURm96UVVnclN6Y3lhVXRIU25CNVRFWnJSVUZ2TW0xRlJEbDNjbVVLWkcxb1JqSjFjVEJTVUZKRGFHbEpPSFpzVG1KT1dVazBOQ3N3Y0ZoM2JVNUZVeXM0UjNwQ1kydzVkbTF3T0dsVFN6QXdVV2xoVm1jMlVEVkxaWFYyWndvNFN6ZG5kVlZMTTFadGMxWnpkVkUxU2tSbU9HZGplRXAzUmpSdWFFRldXV1ZYVWpkVGQyRlpjRlZ0YUM5eWJIbFhTMUV2ZERkc00zTlBSVkI1T1hSd0NsUTVUV0pGY0hselRFNDVTRXRPY1VjdmJERlVWMjl0YXk5R0sxTjNaMVpaUVZOTVNXRlJhWGhuVEdObFZubDJOaXRpYlZKVEt6WkxSblppTWs5d2JWZ0tSWE16WnpFNGFFVjFVRXBhY0VkVFVHZDZXbVl4YWxaTGNqQXZXRUZuTlZRd1VubzBOa05pUWpKR2VrSnVObWhzUTJOc1VsZGFNRXMyVmtwbk55ODJVZ3BwTVZwa1JIUkVlbEJJYmpkRFpraHFUakZ4YVdKUE1HUnNaRlJRU0ZkTFFsZDJOREpHZEV4UFUydFZTa3hLVURsSVJYWk5kV2wyVmxKYVRYSjRTRVJZQ2t4WGFFTXdTME40WkU1dWNTdFFVWEpFTUZCamQySnRPV2hqWVhkMFNHNTZTRFkxWTBkb05rZG1SMll3UmpkMFFVdFllbVYzUkU1MGFETjJja3B6Y20wS1RGcEpaRGxHT0RGcFQzQTNhR2haU201VVpsQjFSbGhXZG1sRk0ySjJjMUZGVkdkRmVGZG9NbVJQTjFCMVlsZEdZVFZwVjBzNVowTXZLMkUxUVZWa1pBcG1iRkpuTjFwdU9GRlRVM0I2VFhJeFNYSTBhMHBSU1VSQlVVRkNiekZaZDFaRVFVOUNaMDVXU0ZFNFFrRm1PRVZDUVUxRFFtRkJkMFYzV1VSV1VqQnNDa0pCZDNkRFoxbEpTM2RaUWtKUlZVaEJkMGwzUkVGWlJGWlNNRlJCVVVndlFrRkpkMEZFUVdaQ1owNVdTRk5OUlVkRVFWZG5RbE5oYlhkWGVIbzNSVlFLUWs1TGNYRjBja1IzWkhsellrdHFTbE5FUVU1Q1oydHhhR3RwUnpsM01FSkJVWE5HUVVGUFEwRm5SVUZDV210UFlUZ3JRMWg2VjNWc1ZXeDRWMHd4ZFFwbFRFSkRSRVFyT0hsMGMybGFhbHBNZEdaR1RHc3dOVzh6YW5wemVIQXphRkV4V2xsMlZHeG5RV3hoUzFGWVFVTktjM2gxWkRock1ERnFXblJUYUhaUENuYzRUR2RQWm1SU2FVZGhVbmx0U0drMU5VOW9XbUpTWWpkQ2VuQlBRMUZhU21aUlRFMTBOUzlRYm1rek9FSnBZMUJvVnpWYVVsSkpkMnRtZFRSUmFVb0tWV3BXTWpSaVp6TkJWWFEwUVVKUlRXcHJaREZTZDBrcmFDdGhTRUpaVlcxamNsTk9WV3BtYmtsbFlrRXpTR2xTWTBWSWMyRmlNMGRLUVZVNWJtdFNXUXBSYUdSMk9XZFZPSHBVZVRJMFJVVTFUbXgyZVZsWmQxUlNabVZuYUNzNFpUZEVSbGhQWkN0RGFrNXRaRkIzZEZWQmFsWllhMWhrYURsSGRVeFJOMloxQ21kaGJWaHpTRWhuYzFSSEsxQnVXVmRDYjNSVFNEaGhhVnBqTVVoblVtaHJValZRWlV0U1RqaFlhelpOTHpac2NFODNVbGsxT0Vob1N6WmxZbFZCYWtVS2NEZzFhRlJFTW1WWGFXMXVjbFkxUW1STWFtcE9iRUl4YkRKUU16Tk1SU3RFZG5sSlZ6azFPRTg1YkRKWGJGSmFSMFp2S3pCbGEzVXdXVWRIUVROWWNncHNaVzVrUWpoamNraDNRVnBzVUhoV1dGb3pSVXhVVmxaUU9VZFliWFkyZVRJNVdXRXlVa1YwUXpsaFdYVTBVMnhJUW1Nek9GZFRPR2RUV1RaM2VUSXZDazFRZERoSGFuRjNSaXRRT0VVMU9IRXhhRlZNWkdoSkx5dG5ObWRYVjA1WU5WWnVZMWhMUzNCWmVVdHRMMGh6TjJJelMwTTJZMEVyZGtOR01qQk5UVmdLZEVNMGQyMVlLMlpTYlhFclZtWlJabEJuTUVkVk1uQTJlRlJFVFVWVmRFSnZibmgyUTBOV1VXVjBNVXhNYkcxcUt6Tkhaa2hGZDI4ME5tWktjVkJQUWdwcVZUVlRNek5YUWxSaGRYTlpVa2cyUjNSNFpsSkxXSGxNTjJOVFMyd3JMMnhhWlVWNGRWVkVhRU5SWXpnemVuaGtTM3BFY25FeU9WZGxVVWw1T0N0bUNuVXdTRUZCUjIxbUwwTlhiV2xrVkhGU1VTOVZPVVpKUFFvdExTMHRMVVZPUkNCRFJWSlVTVVpKUTBGVVJTMHRMUzB0Q2c9PQogICAgY2xpZW50LWtleS1kYXRhOiBMUzB0TFMxQ1JVZEpUaUJTVTBFZ1VGSkpWa0ZVUlNCTFJWa3RMUzB0TFFwTlNVbEtTMEZKUWtGQlMwTkJaMFZCZGxRcmFqVXllWGhuYTFOVFJtUTNWMnhDVmtseVNXRnpLM2xvV0hCaWNGZFFNRUp3V0ZwYWRtRktTbVV3UlV0T0NrTlpiR2xDYUhrd1prVkZZVlZVY201M1VXWmpPSGg2TkVGM1ExVkZlVXQ1WjFnek1qVlRXWHBWWmxWTlltbENiVTlqWkN0WVFpOVBWa3hwZHpSVVNTOEtPVXA1VlVkb1FUVnZjMDE1VlhoNWQxQkdUMUphUzJSUmRXMUxhbU53TVd0cVMwZzBUWEU0UW14VGFFMVFVVmRETWs5TVRuaFpkSGRIZGt4b2NrRTVjUXAxY3k5aWRXZDROMmt5WkhkQ0wybDFPVzlwYUdsaFkybDRXa0pCUzA1d2FFRXZZMHN6YmxwdlVtUnljWFJGVkRCUmIxbHBVRXcxVkZkNlYwTlBUMUIwQ2t0V09FcHFVa1YyZGtKemQxaEtabUkxY1daSmEybDBUa1ZKYld4WlQyb3JVMjV5Y2pSUVEzVTBUR3hEZERGYWNrWmlUR3RQVTFFekwwbElUVk5qUW1VS1NqUlJSbGRJYkd0bE1ITkhiVXRXU205bU5qVmpiR2xyVURkbE5XUTNSR2hFT0haaVlWVXZWRWQ0UzJOeVEzcG1VbmxxWVdoMk5XUlZNWEZLY0ZCNFpncHJjMGxHVjBGRmFYbEhhMGx6V1VNelNHeGpjaXQyYlRWclZYWjFhV2hpTWpscWNWcHNlRXhPTkU1bVNWSk1hbmxYWVZKcmFqUk5NbGc1V1RGVGNUbFFDakYzU1U5Vk9VVmpLMDluYlhka2FHTjNXaXR2V2xGdVNsVldiV1JEZFd4VFdVOHZLMnRaZEZkWVVUZFJPSHA0TlN0M2JuZzBlbVJoYjIxNmRFaGFXRlVLZW5neGFXZFdjaXRPYUdKVGVtdHdSa05UZVZRdlVuaE1la3h2Y2pGVlYxUkxPRkozTVhreGIxRjBRMmR6V0ZSYU5uWnFNRXQzT1VRelRVYzFkbGxZUndwelRGSTFPSGdyZFZoQ2IyVm9ibmh1T1VKbE4xRkRiRGd6YzBGNllsbGtOelo1WWtzMWFUSlRTR1pTWms1WmFuRmxORmxYUTFvd00zbzNhRll4WWpSb0NrNHlOemRGUWtVMFFrMVdiMlJ1VkhWNk4yMHhhRmQxV1d4cGRsbEJkaTl0ZFZGR1NGaFlOVlZaVHpKYUwwVkZhM0ZqZWtzNVUwc3JTa05WUTBGM1JVRUtRVkZMUTBGblFWQk1XRTUyY3k4dmIyVnhaR054WVhBM05XUnJWMUJTWWxOaVkwaGFkMHd2TmtGeGFIZHZVV1lyVlhZM1dIQlFOalp5VWtnelpUUllaUXBGVkhGVVIxTTFUa0pPZUhKbmRqbEJMMjFNYUhobU5tRTVRV1JDUTFoa1JVMHljbnA1YUZadmRrNDRaR1JGSzFBMkswRkVjalIzUW1scE1ESnBaV0ZXQ21KNVNYbEhSRXh4U1RadFpHTlBNMEZvVUdsdE1FbHBiak55VjFKSGQyWTVaRzFZYlROMlNraG5jV3RQUm5OcEt6Ukpka2w1VGs4clpEY3dabWh5UkVJS01WZElaWGRqYzBkaGNEZEtPREpYVDJkeGMybHROa1E0VDBkMlpYVTFRbEpUWlZaWk16ZzNXRXAyY2tnNVJuVnlSRkJsVFhGSWNqQjJia281Y0dOek1ncFJkR1l5UmxKbVJuWTVPRTlIWm5KelVVb3pTM29yVkZaQ1JtRXlhVFZpTmpOMVJFTTBNazVxVFdneWNtdzBVVVk1UlV3eVFub3JSakk0YVhnNU9IQm1DazlRTUcxalRuTmxOblJpYTI1TlpGQmtUMU5wTDAxVFVVSTRSbTgxVjFacmQybG9abE5CZWtwcmQwSmlNMFJXTVdKQ2NXOUZSMFZCVDNSTmJXazBUbk1LZDJGUWRITkdVVlV5TWpWSGRVTnFXbVIxV0ZoSVlqSlhibmR3WVZsM2VHaGtUbEJ0WkRGcWQzWkxaMWRtV0U5eWFVRkJWMFF6T1M5S2JXcDBSMk0zZUFwTlVrMWtkMVJ6U1ZGaWVYRXJURkJCYlRORE5rSk1URTVDUTNrdmEwOUpPREZFYkdoaE1FWTBNelY0UzFCV1dGZG5jbXh3TWpGbFZGY3dMMmhaUVZreENsVmlZa3RwUmpoWlJrVkpTblZwVkRkR1FUWm1RMWd3Vmt0YVEyMHpkR0V2UzJNeFJYZDVMMGxxWTNWaWJFc3pjWGRWTlROMFFWUTVOV2hNTDI5b1pIRUtRekp0WTJwMGFtbDFielUxVDNsQ1F6bFVUekZ1UTFoQ01GUmpkMUV3TUZRNVlXb3hWVVI0WTBndllqVXlSR2d3Yld4bFVrSkJMMnhITUdoclFXNXZUd281YkU0d1RFeHBjR3h0ZVZSVFRtWk5TMFIxZDNablRqTlhORXhaUWxKelVFRTNRMHc1Y0VNd1pXNHhhbEJKTVhaWlVVdERRVkZGUVhwdUt6WkZObTA0Q25ObGRrSmFiMnBCUmxnNWFraG9PR1JaTlRkbE1HZEpORWt2VERSRldreFROMmxoUzNOalpYZFliVlFyVDJsdmFqQnhUMUkyTHpaeVMxRm9hbFJrS3pVS1RsUkxlallyVW5aeFQwZFRSbWxQTlZWTlduQXJURU54UTBaTVNXZFhiV015UmtkV2RuWnRPSFp6S3pCVlVHcG1PV3NyYmpFeU4yNTNOMDlNZVRkdlJ3cEpORlpQV1ZvemRrdGhlRFprT1dWbGJpczJlRk5CTDFSTFZYTnZTakp5UWpsU1EyZG9UbkV3WTB0dFNuZHNWbXBRYVhoNVZEQjZkM2g2TjAwMlNEVm9Dak52UldaVWRURm5RbU13V0ZCbFExSXpTemhWYzAxMFdGQkRNMmd2VTNNeldrNVhZbUpQY1ZwalVXVlhTbXczVVZaMGEzRTBTbTFJYUhJeFVsaFplRWNLWm5SU2JrWm1OWEJXVEZscmNFUjNUMnN5TVVKNllYSkZkVEpZUVdKeFptOXRkbU4xUjJWalJERXhSbGd3YW5aQlExcDJha2s0TDFwaVVFdGpkemhNVGdwWVlqSnZLMlY2WjBvMFVHNVZkMHREUVZGRlFUWndNVTkwUldGcU0yZ3dhWHBHYzNaSVVWRk1Zak5VV1RSeWRpOVdLMHBVZDB0V05XdzNaMnRuU1RNNENtWkdUblZvT1RWMVpFZEljVXgzTkRKSGJHYzBlbEE1VlV4VmVuRkRjR2wwYjFocFVsaEdOUzlSU0c5WGNHeHVNRmRPYmt0WlltMTBaVzFoZWtGeWRXTUtVVkpPV1RkeVEzWlpkbTFtSzBSemFtaFVRVVZUZWk4eFREQXpOMU5sYTNOaFVGRkRXa016UjBsTWNEaEJSbTFGU3paeWJrWnVSelF2YzNKUUsyeGFTZ3BWWlZoT1Ztd3dTMEl4WkVVd2RucFBURTFYVmxsSE4zRlpjV2h5Ym5KTFpsaExlRlI1YTFOSmVFaG9PQ3RsYTJ4NlVscGxSVE50YlhsUU9XcDFTamhuQ25nMVkzZE5SMWhMWld4V2VtZFRSVmw0YkdFd1VVNDVZa1ZXVERjeGRsaHhhVTlFT0hFeE1sWTFja3N2VFc1UFkxQjBjVzVwZFdodlMzWTFhU3Q2TTFvS2VEQkJlbGx4VTBWSFNYWmFVMHhHZHk5ME5sbzFRV2hXT1VKallWSTNVbXhOY1VadlVsbzBkbkIzUzBOQlVVSm1NSGN5TmxOcE0zbE5iMFJSTXl0NWFncEVWRmxzY1VSTGRra3JOSEZpYWxVelIxZDZZMWQwU0daRFlYVmhla0oxWmpocFZ6TlJRVGRZYkVkblIzQXljM1EwTWt0U2NFcDNRbVk0U0ZkWFZ6aHVDbGt5VjNwUFIybHhabmxvTVRaNVZUaE1ORFI2TXpWeFZrWXlZbmc1Um05UFFXSjVabEp3TlVoWmNtUXdWbFppWm1wa1dERmxRMGRhU1dsak5WUldla3NLWW1WME1qWlhkMGR6TTBVMVF6TTNiSHB4WVZob1FXSXhabVl5TDB0UE5VdDVZVWhRZFVkblVsWm1Za1p5WlV0a01IaHhjbGRPY0RWemJHMW5LM0UxZHdwbmNtVnBWWGt2WTNoTVNrcFRSa3d5TjJsUVRXODVNVlYzV0hOaGF6bE5XV3BJYVRBeldrczBaWEJhV0VjeVpUQnpkVEp5UWpSckwwZGliWE5xZURZMUNqTk1kM05MYlVwd1RESTBNWHB0VkRCM1ZXTklSVzkyZVZCWWJqZE5lVk53UzIxdmFXVlBLMjlvWkhCc2NDOUplR2xJVVU5ek4zTjRTVTh6YXpkSVRXOEtXWGxHV2tGdlNVSkJSV3BwTldacFRHMVplaTlqUkdkalpUazFMM2w1TW5SR01WRmFTVFZMYURsWVREYzVXRW93SzNGSlZtVnJUVVpwUjJ0a1lWTk5kUW8yUW05SFUwUnBWeTg0TlhZMVF6ZFBibXRpT0dRM1UyRlRSVFY0TjFGaFV6VXdXakl5TjNCbGNuTnFPV0pwSzBGcFJYaHdSRWh2VEVWTE0xZHdhVmxTQ21SMWEyWk9hMGhEVlZKTmRtOHpVVEoyWTB0UlpHZFBSa04wYTJ0bU1VUmlibTV3WkZaUWNHSTVZalkzVW1OWGFVeEZjVkpWSzFoc2FHOHdNa05ySzA0S2FGRjNia1JqV2tzck9GVm9jMEk1UjFFeWFtbENWRUU1VDFOeE1XSXJabHB3Y201akwwdHNhVTFaWmt4WE1ERkhVMmw1Y0VGMk15dHpha2hYTjJKb2FncHZObUZUUzJGbk1HUXpkRkEyU0V4U1dGQjJSRWRyUnpjME9FMDFTamhEY2prd2IzUk5TRlV5WVV0YU1qTlRWeXROWmtoeWJsTlRVbWhYVlRONGRrZzFDbEZHSzJSQlNWZDBhMmhIVG5CWFdsaGFkM0YyZFVkRGNWWkZTMDFwYWtWRFoyZEZRa0ZMY0dsRFJETjRTVk5PT0RWNU0yNHdZVzk0TmxRMWQxbE1TRTRLYlhCRWRWRldjRVZLUmpKM1QwSnJZa04zWVVsaVR6VlhiWEJZVFRsbWVuQlhSVmRGVFdwYU5GZFpUemhMZFdKeFZXSnpNRU5tUW5KdlpGRllVbTl6Y3dwMmEyaEtSRWRFVEV4b01YWmFTa2h3Y2lzMGNHTkVXVTF2TjFGcGVWQlRhbHBWWlZoRlpuUktXR1YyYWpoS1dsTjFXWEY1VDBobWRsTnhMeXRQZVc5VkNrMUhjVkpTYTJoUlJ6TkVObWN3YlhadU5qZENjVFozY3pWTmNYUk1WRmxLVTBGeFVucHllblEwVjFkbFkwdGpNeXRGZGtocFJHUkdVRTVNY1hKelNVWUtXR1JvZHpGek9VSjBhVFo2UzBsMk0yMVBWa0poTWxkdFdqSTRSMkZDU0d0ME0wRnFNV05ZZVRKWGVWbHhhakJtYlc0Mk1qbGFVVmsxYVdOelF6UktRUXBJVDBZMWRGaFZjMU5TT1VobGVpdHRNMjFvTDFWRU5Xc3dXWHB3VVhrNWIxTTRjVTlqWVhFNVRHOXBkMFI0VG04MlZFVjBjRWRuYkZCclp6MEtMUzB0TFMxRlRrUWdVbE5CSUZCU1NWWkJWRVVnUzBWWkxTMHRMUzBLCiAgICB0b2tlbjogc3NyN2ZxbWN3ajJubXlzZnc0cmJqM3kxY2JsZng0eXAzbG5yc2oyeW1lYm1wMnFxcWxiZWNoYWE0dTRjaXc4N3FlZ2FyMHJjbWxuN201MTZ2dDVvbDZzYmptdWluOHhpZ3l1N2k2Mm5jMnN1ZndzOXBsNTRnaGl2cjl2c3cwY3IK\"\
        \n   }\n  ]\n }"
=======
      - AZURECLI/2.49.0 azsdk-python-azure-mgmt-containerservice/24.0.0 Python/3.8.10
        (Linux-5.15.0-1039-azure-x86_64-with-glibc2.29)
    method: POST
    uri: https://management.azure.com/subscriptions/00000000-0000-0000-0000-000000000000/resourceGroups/clitest000001/providers/Microsoft.ContainerService/managedClusters/cliakstest000001/listClusterUserCredential?api-version=2023-07-01
  response:
    body:
      string: "{\n  \"kubeconfigs\": [\n   {\n    \"name\": \"clusterUser\",\n    \"value\":
        \"YXBpVmVyc2lvbjogdjEKY2x1c3RlcnM6Ci0gY2x1c3RlcjoKICAgIGNlcnRpZmljYXRlLWF1dGhvcml0eS1kYXRhOiBMUzB0TFMxQ1JVZEpUaUJEUlZKVVNVWkpRMEZVUlMwdExTMHRDazFKU1VVMlZFTkRRWFJIWjBGM1NVSkJaMGxTUVV3eFNHdHZiMkpNWm1zeWNrWm5SREZ4UkV0Sk1uZDNSRkZaU2t0dldrbG9kbU5PUVZGRlRFSlJRWGNLUkZSRlRFMUJhMGRCTVZWRlFYaE5RMWt5UlhkSlFtTk9UV3BOZDA1cVNUVk5SR3Q1VG1wUmVGZG9aMUJOYWtFeFRYcEJNazFxYTNkUFZFMHlUa1JHWVFwTlFUQjRRM3BCU2tKblRsWkNRVTFVUVcxT2FFMUpTVU5KYWtGT1FtZHJjV2hyYVVjNWR6QkNRVkZGUmtGQlQwTkJaemhCVFVsSlEwTm5TME5CWjBWQkNqQjNXRXhSZUhsaWVGUm9jM2xPUnpGTWJXeFpVSFUyUTIwNGQxTnVObXBrUlhwT01ETm5kV3B6VW1keVZqUjJUbkpXTHpGVGF5dFRkV2RpWWxsRVZqSUtSMWhHUVVnNU0wTXlXVVpKTWtsdWJqUlNhVXBMUkRObU5HOUVWM1pNVlV0SWQxcDNTemxUY0RKWFdsaG1MMEpQVjJKSE5WcERkemhMY3pWcVEyOXZOUXBGYnpkR1VsSkVaR2ROYm1sdlJDOWlhVXhoWW5kNWNVOXhaMjFTVDNad1EwTm5aVFZ0WkU1bmVVVnljSEJRY0c1VFkxbFVkbFpXWWpVdkswczJNRlJCQ2s5eldYcHdVSGhFZEdFemNrVTBNR054U1VaaGVWWm5VbEF3Tkc5RUsxbFNNR0Z3V1ROVVdWcFFiVzFFVVVwRlQxcHRkM1Z4TjFwUWRqUmFTbGw1WmpVS05tOHlielUyU2sweE0xUTVSR28xWTB4S09YRnhhRFYzZEhZM09VbGhaa0UyVUhaSU9VbDBUalpNUVVoRllUVlFWSFUwUVRWT2VsaDFRbE50TnpKblRBb3pjbEJCYmtONFUwVkVia3RzVEVOQlRqWktSMG94VlZwNmFXaHNkVlY2V21ocGVISndaRkZKZEcxcmN6WTRhMU56TlVoNGMzWTVWSGRVU0dOd2VGUnZDamxKTVVabVNuaGxWQzl0V21ZMVNXc3dSVlZQUWpKcFkwWmFja1l6WWpSQ1NTdENLM1l6VlVaQlRHSmxOMEUxY0ROUVFpOXFjRTVsTlM4MFExbE1WaThLV1VKTFYzVjBTbEJpVlZweldIWjFUMGhuVG5aSk9WQldSRVZOYURod1NITlFaVU4xVG0xaU1GcDFWalpJT0daUk5qTlRZVk15U1dka2FESktla2MzU2dwUWVXY3pOR0pyTDNSUFVXUndXVnB5V2xWUFNVRXhSeTg0Ymt0WldrbGxabWR1VTNSTmFqRkNkbTF2ZGxKdlNFMVdlRkpSYjFacFRHbFBiVVk1Y25wVUNpdHZiR05CVW10eUswVTFSa1EzV0VRd1kyMUxaVE5aT1RoNmNHazRTakZxYjNoTlpXSjFjMk5RUW1kamVERlFiVTV2ZDJGcmRETlFPWEYyYzNWcFRDOEtVV0pJTUZKVU15dEtjV05SYlhsWGRqaG1iM1ExYldwMGJrbDROR3RFUzJoeFVtdG1kbFpCUlhZM2MwTkJkMFZCUVdGT1EwMUZRWGRFWjFsRVZsSXdVQXBCVVVndlFrRlJSRUZuUzJ0TlFUaEhRVEZWWkVWM1JVSXZkMUZHVFVGTlFrRm1PSGRJVVZsRVZsSXdUMEpDV1VWR1NEZ3lkVkpaUjNsaVVrVkVWVGc0Q21WUFFVeHhUbFJ5ZDBkTVRVMUJNRWREVTNGSFUwbGlNMFJSUlVKRGQxVkJRVFJKUTBGUlFVUkdTMXBRVlZSS2FWZHpPV3BEZVZGM1RVazJhMWwxYzJnS05VZHlUR1JaVVVaTFVsbGhia2hpTUdoM1ZHdDZlbEJpZUROaE5FVjJRbkZqVGpGbGRpdEVlbGsyUlhaSldHZHlhRE5MV0ZKd1lURjJiV3RQU0dkbllncHVMMXBpWTNobU5tRjViMDFOTld0MVdYUlBPWGd5VFhsVlExQlpVRWQzV0ZwM05WSlpUamRGTW5kemJFbHRWRTlvZG5wblFVUnNkbTgwVFhWYVZubzVDamMyUm5sNmRYcFNiRkZ2T1VOaE0zcDFNMVZWY2psTmNEa3JNMVp4WWtJelptNXBSMUZaZURacGRqUkhOMGhYTlVORVdUY3lSemRXT1VGSFJrRlRaRE1LYUdwMFJtVnFkR05OU0ROb1MyZHZUSEZKTVhSRVNGSjJRVUpUVGpBMUwyZ3dhVWRIVVdGcmVsWXdRbG92Vm1sM2NUaFNiRFJzY3k5RmFUUnNhMUZtV0FwdE5HcFVkVmx0WjBsUmJGY3pVelEwUVhOQlVHUjBZekZrWW5CU05XdHRjaXRvVDAxclFubG9lbGhyV0VaSGNEZGxiM05UUjJSWGVWRkhlV3gyY1ZJeENrOUpWa1pTYWl0NlpFa3lZV1ZEVlhOeWIyOTBhR2xCUTBSclYyMUtXRnBNZFM4eGJEVk1iMDFUTW5GblNIVnNkSE1yVERKVFZHOWtZakpoYWtGU2VGTUthMDVsYzNkVGNuWnhSbmRMWmtsdk5FVnhWSGRIUzJGcVRsSTJZbmM0YTFFM1kzZDRaWFo1VGxKSU5sTnVaMlZFYUdSV1oyczVOelJXVDJscldHTTVWd28yUm10RVJqTnJRbUZpZFdNcmFreGpSVGd6T1RsSGJuQlpVV2hqUlV0T2QzUnFabFpUVDNWd2RURTBlV29yYW5VMmRYUlBjV0ZUTVhweFlUVndPRzgwQ2t4aFVscEhkazFaZUhnMVIxRmtaRVJDVWk5RFEyeFZkelZvWVhBMVVUWldjMGx2TXpKak5VbzFkWFl5VmxsbVVFbExUQ3RTVFRaYWFHaHhaV0Z1SzBNS1UyNHhaREpFY1Rsa1dGbFZjRk4zTUhRMlMxQnJhVVJuVGtaQlkxUjBTR0psV0dKeFNVVnlhQ3RwTW1Wa01qVlFSSE5qTW0xblpsVjNlVVZPYUROR1l3cDRhbE5IVUVnM09WSldOVXB0TDJ4Q01IYzlQUW90TFMwdExVVk9SQ0JEUlZKVVNVWkpRMEZVUlMwdExTMHRDZz09CiAgICBzZXJ2ZXI6IGh0dHBzOi8vY2xpYWtzZG5zY2lrcHp5eC0xMnJud29iNi5oY3Aud2VzdHVzMi5hem1rOHMuaW86NDQzCiAgbmFtZTogY2xpYWtzdGVzdHNyNXZtdwpjb250ZXh0czoKLSBjb250ZXh0OgogICAgY2x1c3RlcjogY2xpYWtzdGVzdHNyNXZtdwogICAgdXNlcjogY2x1c3RlclVzZXJfY2xpdGVzdHRkZmxrbG42NDZfY2xpYWtzdGVzdHNyNXZtdwogIG5hbWU6IGNsaWFrc3Rlc3RzcjV2bXcKY3VycmVudC1jb250ZXh0OiBjbGlha3N0ZXN0c3I1dm13CmtpbmQ6IENvbmZpZwpwcmVmZXJlbmNlczoge30KdXNlcnM6Ci0gbmFtZTogY2x1c3RlclVzZXJfY2xpdGVzdHRkZmxrbG42NDZfY2xpYWtzdGVzdHNyNXZtdwogIHVzZXI6CiAgICBjbGllbnQtY2VydGlmaWNhdGUtZGF0YTogTFMwdExTMUNSVWRKVGlCRFJWSlVTVVpKUTBGVVJTMHRMUzB0Q2sxSlNVWklha05EUVhkaFowRjNTVUpCWjBsU1FVcGFSVWhLVjFZMU9GSTNhRkF3UWtobGRqaElka1YzUkZGWlNrdHZXa2xvZG1OT1FWRkZURUpSUVhjS1JGUkZURTFCYTBkQk1WVkZRWGhOUTFreVJYZElhR05PVFdwTmQwNXFTVFZOUkd0NVRtcFJlRmRvWTA1TmFsVjNUbXBKTlUxRWEzcE9hbEY0VjJwQmR3cE5VbU4zUmxGWlJGWlJVVXRGZHpWNlpWaE9NRnBYTURaaVYwWjZaRWRXZVdONlJWWk5RazFIUVRGVlJVRjRUVTFpVjBaNlpFZFdlVmt5ZUhCYVZ6VXdDazFKU1VOSmFrRk9RbWRyY1docmFVYzVkekJDUVZGRlJrRkJUME5CWnpoQlRVbEpRME5uUzBOQlowVkJjVUpLSzJ0SVpXeHViRk5HWWxSVFRuaE9TSEVLTlZFclprdEVkWFZoYVVzMlFuaHZlRWw0UW1GcmMzcEpTRmM0ZVRWalYyNUpja1ozVWpaNVoyaG1SM0p4YlU1YVlqSnRNVWczWkVSSE5IWnJlRUZEUVFvMmJFdG1MMEpWVDJ4cVlTdG5RMVJ4Y0ZKUGVVMU9MMGRsVVZZMmRqY3ZSbUZTVFcxMU5VRjBkMjgyWVhSRFpWbDZRbVJqTTFKaFNrTmtkMnBQTDA1SkNsVXJlWGhXTkhGUE4xTjBTRTVYU1dsNWVFSm9ZbTEzWWsxVFEyNU1Sbm93THpkR01GZFBVMjVIY25KaGNtaEdaWEJSY1hSQlpITmtTMk0wTlM5bk4yWUtSRGhGV0hsWFRqUmpjM2xtV205TlpHUm1RMUJaYUdOUldVVlZkbWMzZW1SRVNHVXdTbXhzYlZkUFFVVXhVR2xMTTFsUGJ5OVBia041YlZWcVkxcGljZ28zVTBvMFVqVlJjbUZuU0ROdVdGSmtlbEJxVjFoMFExSkdMME4xTW1sMGVtUjVXamx6V25OUFdqaHBjMHRXYzBkSFoyMVlkSHA2Y0cxNmJqVm9XWFkyQ2xWWlNtSlVhbVJoZGtOaWJHMTRSVzFNTUV4WWEwWm9ZeTlKZWtNMGNqTXZNbXg2T0ZwM05sWklaR2t4ZDFNMVdUVTBOMlExV1hRMU9YazJiVVZ0VEc4S1ZXcG5OR2x3T0VWUGVrbGxaQzlCTUVwWlNWWnphVkZNVWxFMk9HOVBiM00xV0dGMWVtOWtjMDVOT0dWMFRsVndLM0JOTnpoeFRHTmFSa3RJU1VwTlRBcFFOVTVSV1hkeWJVZDFVU3RrUVZaUlZsbDVMelpzVVdZM2JrdFZXRTl2VEVKVFkzZHpUams0YzBsd1RVeFRkR2hQV0dObFRYbzVLMlJTUm5sRlZubzBDbmRaWkc5bWVVVmtiRkUxYWpadlIxRkRZbTEwU1d3eVdWQklVVTlGT0dOR2MzWndVMU5KUzNaVmRHa3ZkRlJGUTFNdk9XdGhMMjk0VHpSTWFWY3ZPRzhLUjNGSU9FMDRja0YyZDJsSlJHRmliM3BGYjFOUE1WTlFkV3BhVjBrMGVFSkpkQzh5U1VoTGREQXlRWEpJVVd3NU5USjVSV3h6TUVORFpYTndaMEpZVkFwcFYwTTNZbEprYWtKSFdtaGhXV1ZMVUdOU01sZDVUVU5CZDBWQlFXRk9WMDFHVVhkRVoxbEVWbEl3VUVGUlNDOUNRVkZFUVdkWFowMUNUVWRCTVZWa0NrcFJVVTFOUVc5SFEwTnpSMEZSVlVaQ2QwMURUVUYzUjBFeFZXUkZkMFZDTDNkUlEwMUJRWGRJZDFsRVZsSXdha0pDWjNkR2IwRlZabnBoTlVabllrb0tkRVZSVGxSNmVEUTBRWFZ2TVU5MlFWbHpkM2RFVVZsS1MyOWFTV2gyWTA1QlVVVk1RbEZCUkdkblNVSkJTRTl4UXk5UFFVaEdTRWd2UzJoTFNFWjRMd3BMUVhoaksxVXlZV3RzUVd0NmNVVktWVmRzVEhwalZsbzBaMDl1ZVd0emQwWk9RblZTVDB4RlpHaE9aMHR4WVhWaWFVd3hjRFZoUmpJMGF6TkJVVUZFQ2pGUWNFZFRTMU1yU1VSalRuQlljRkFyYUVGclVtaDBOWFJPTWtSVlpHZDBPRWRLWmsxWmEwUTRjSGhRWTNVelJHTjNWMHRpVjFKalVuZFFZbGhtU21VS2JFTkZXR2xRUmxOSlVtWkNXR1pSUzFseGVFaEpWVzl6TUZGcFFrbFBiaTl4TUN0SmRTdG1VMjE1ZEhGb2FFaHdURFF4V1dGMVIwWTJOMDVOZVRSRVlncE9lWGRVZVdWSGMyNXVWM0ZJUzNsMmNIQk5OSGhJVDAxb1JGTmFjMWRxVG5WelRVMDRaSEp4U1V3d2JYWkxTM2xaTURBMmNWbGpNVlYwU0RsdWFrWkVDbkJ2YkVjclkydEpNbGREWTAxNWRXbHRXbFJzT1dkME5YSk5WMFJzUWxZd1dXNDRURlpYWjBaV2VucENSbVkzUXpkQ2FqbFpTWGd6U2xrNWNGTjFSSGdLVFd0cWJrWjFaa3BOTWl0b2R6UTVVMjEwTlRsbFkybG5UVk0yYVVaRFZtbE5jMUJUUVZsS2NVWm1UV3AzTkd4alVWTjJlVlV3ZG13MFZXYzBNRkJYU0FwbVZWSlhSVXN4YkhweVZtaERTVzVaWVdVNGMwcHVjbW95U2tSSVZ6bGlkMlZEVFVST2QzWkRhV2RvVFRaMWMxRlNUMjFXTUV0SWRFRnhTVWcwU0ZSVUNtWjJUblE1YVd4aFRWb3pSemhCZDBWNkx6ZFVSbkJOZEd4WE16aElTRWhST1RGVVRFcHNhV1Y0Ykd0TlowWm5iMkUzWmxKa1YxSXpVMjVQT1ZSeVIwa0tiSFZOYTFCNldTOHlVR2gyUms5WVdEWnlUREk0VFcxeWIyUkhXbTFsUkZoS1lrOUpZMDFUU1ZJemJrTXdRMEZsWXpWTFRHbFZiVUpsYUc5V1p6QXZNUXBKWTB4eGNFaEdkVGc1YWsxaGREbG5jMWdyV1dST1ZGUlJTVVpwV1doM1drY3lXVnA0TjFkWlN6WlROM1o0Vld0SWRrdzFRMDV4YVdZNFIySkplVlpOQ2xsamNIbERaVmQwWldaMWEzVkVOR1Z2WmxwR2RqZFViZ290TFMwdExVVk9SQ0JEUlZKVVNVWkpRMEZVUlMwdExTMHRDZz09CiAgICBjbGllbnQta2V5LWRhdGE6IExTMHRMUzFDUlVkSlRpQlNVMEVnVUZKSlZrRlVSU0JMUlZrdExTMHRMUXBOU1VsS1MwRkpRa0ZCUzBOQlowVkJjVUpLSzJ0SVpXeHViRk5HWWxSVFRuaE9TSEUxVVN0bVMwUjFkV0ZwU3paQ2VHOTRTWGhDWVd0emVrbElWemg1Q2pWalYyNUpja1ozVWpaNVoyaG1SM0p4YlU1YVlqSnRNVWczWkVSSE5IWnJlRUZEUVRac1MyWXZRbFZQYkdwaEsyZERWSEZ3VWs5NVRVNHZSMlZSVmpZS2RqY3ZSbUZTVFcxMU5VRjBkMjgyWVhSRFpWbDZRbVJqTTFKaFNrTmtkMnBQTDA1SlZTdDVlRlkwY1U4M1UzUklUbGRKYVhsNFFtaGliWGRpVFZORGJncE1Sbm93THpkR01GZFBVMjVIY25KaGNtaEdaWEJSY1hSQlpITmtTMk0wTlM5bk4yWkVPRVZZZVZkT05HTnplV1phYjAxa1pHWkRVRmxvWTFGWlJWVjJDbWMzZW1SRVNHVXdTbXhzYlZkUFFVVXhVR2xMTTFsUGJ5OVBia041YlZWcVkxcGljamRUU2pSU05WRnlZV2RJTTI1WVVtUjZVR3BYV0hSRFVrWXZRM1VLTW1sMGVtUjVXamx6V25OUFdqaHBjMHRXYzBkSFoyMVlkSHA2Y0cxNmJqVm9XWFkyVlZsS1lsUnFaR0YyUTJKc2JYaEZiVXd3VEZoclJtaGpMMGw2UXdvMGNqTXZNbXg2T0ZwM05sWklaR2t4ZDFNMVdUVTBOMlExV1hRMU9YazJiVVZ0VEc5VmFtYzBhWEE0UlU5NlNXVmtMMEV3U2xsSlZuTnBVVXhTVVRZNENtOVBiM00xV0dGMWVtOWtjMDVOT0dWMFRsVndLM0JOTnpoeFRHTmFSa3RJU1VwTlRGQTFUbEZaZDNKdFIzVlJLMlJCVmxGV1dYa3ZObXhSWmpkdVMxVUtXRTl2VEVKVFkzZHpUams0YzBsd1RVeFRkR2hQV0dObFRYbzVLMlJTUm5sRlZubzBkMWxrYjJaNVJXUnNVVFZxTm05SFVVTmliWFJKYkRKWlVFaFJUd3BGT0dOR2MzWndVMU5KUzNaVmRHa3ZkRlJGUTFNdk9XdGhMMjk0VHpSTWFWY3ZPRzlIY1VnNFRUaHlRWFozYVVsRVlXSnZla1Z2VTA4eFUxQjFhbHBYQ2trMGVFSkpkQzh5U1VoTGREQXlRWEpJVVd3NU5USjVSV3h6TUVORFpYTndaMEpZVkdsWFF6ZGlVbVJxUWtkYWFHRlpaVXRRWTFJeVYzbE5RMEYzUlVFS1FWRkxRMEZuUVhjMVpXbFRjVmQ1ZVRaek5VTXpiVnBqYlN0SmJVMUhlRk55VlVweFQwbzBPREJNTnpRdk5XOUxWMkV2YVN0SFdYSmxWbnBPSzBObE9RcG5jR3BXVURKR09WZG9aemhHVG05UlZubFpZMFJ3UWtwQloyZ3ZieTlvVG5jcllWSm9Nak5ZU2tkYWMwUndXSEZMUlVNM1JuZEJSMW8wYmsxeWVta3lDbTE0Vkd4S1RUUlliV1Z0V0daNmFWTlVhWE5wYUdwNGRVSmlURWRVTDJWemFUTkNXSGxvTmxkb2JUSjFMMG8wVFVoVlIzZEJiSE5CZVdrMmVHTllVbm9LU2taelJuRk9WbFZxVmsxdE1ucDBTV0ptU2toS2JYVjVOR0Z4SzBRMlUxY3ZLM2xqU1dKS1EyaGxWRGxYYW1GMFEwSTNTV3N6YUcxalNEQjZWVzFTUlFwUlFVSktNMU56Y1hSM1JGaDJObFppY0RkeU0xaFpUalZYWW5CalRFbHZiamhTUkUxaU4xRldlVVJSSzBoVGRIQlFSemR4VFhscU56WnRXbGRvVVd4UENuTmthalJGZFdOaWVGSkxObGx2TkZWVWNFWTRhWFJ3ZDI5NUx6VkxPVGxVTkM4MFoydENaV1JoUWs0MFQwdDZWMjVWTUdWdFZrTkRkR3RLVjNoVU1sY0tXSGhNY1UxdFdGUkNaRm93YVd0Vk0xbG1PR2RMWkhjNGJFYzBXbWRVYUhoUE5HVXJWRkUwZW10YVNsRlBObkUwY1hWeFZrVmllR1ppWjA5eVoybDNlQW8wZUZFME4yOVNTVWMzZW5odlZFSXZWV3huT1VGWFVGbHBLM1k1VDNONVl6TkNhek5rY1hoaWRVVjJPQ3R5UzBRemVXSXpLMnhsUW1KNWFWWm5lQzlKQ2pGa0wwaEVRVXh4T0ZoNldWaHZheTlaYmxKS1JWazRlak55VG00dllVSkxXbVZtYjJkQ1VFNXhUVzlQY1V0eGNFRTVkMWsyYXpWa1Rub3hSa2hyWmxRS1NTOTRjWEF4VDFoUlFUVmhaemRyUjA5S1YxRXdkSFpaU205dk1rMVdUMnB6U20xUVdXVnJTaXRXVDJGWU0yVnVhMFU0V2s1d2FGcHpaWGh1UVhnNGFBcFJkMDVuWld0clFURnVkVU5yWjFOeFRFNWhOREJHU0dkelYwRnZUa3hYTTBoMGMyRmlja2RrZHpKSlkySjFWMHcyVVV0RFFWRkZRWGRWT0VFNFNrZG1DbHBsZWtNeVZpdGxNMHN2YWprdmMycFdZakpVUXpORFNIWlNOV1ExYTBwcGVEaFVSblZTYTJaSGNUaEdZV1pLT1hKME1HNXJTMVJhTDB4NVlpdHJRMllLZVdobVUybHRkVTF0UlVwU1dqUnpWeXR0TTJVclQwcHpWek5OWW5OWFZHWjZUblE0T0hWdlV6TlFhSGROU1hGdVFWbFVOSFl5WWxSVlYxTk9SM1ZyV1Fwek5IRkVjRE5hYzJrM2JVUm5lV2hLWkZaWlNtOVZZMUJvTjFsb2JtTjRUbWh4WWpKUU4xUXdZekZEUkU1bmJFdE9SVTFITUVobWNWQmplR2RuUTJ4MUNtTTVVemRJV2taWE9VY3ZVWGRQVG1ST1JHOWpNVU5wVUc1M1ZGUkJabGxYU2xORVVGaG5jMWRLU1U5UFZuZGxSazRyYlVoeWJ6VlZaVVl3YTA5ME56WUthVUUxUVc5VmFtWjBXSFYzYzNsMVNWQldUaXQ1WVVsMlozWnhTemRMTlhWT1pHRnJlR0pMY1ZKcWIwcHNWRVpCZVZneWIySnpZbFJDVnpabVFtd3pOQW8zY0RkM1ZFUjJaVGMxZVUxc2QwdERRVkZGUVROd1VrMDJUMGR6TUUxS1VWSkdVek14TDNWUldHZFlWRmxqT0dJelNYTllNSEZEYTJOQmNqSnROV2hKQ2xBeU5GTmlSbWh5TVRkU1VrRlhhMjV0TVhGdlduUnZWbmhNUlROSFpFMUJRVWRqYWxoaVYwUlpXa3c1YTA1R1RYUnJVbnBsUTNsbGRVUTVabTE0UTJJS1NsQndWRXhNU1dJemVHVk1hVlo0WVhoUVdFa3dhemx2T1dKSFNVWkZVM1V5WTJVNWJXUk1VM2sxZWtZNVkzZzRhRmRMV1cxSlZWcHFWelpxYlZGaU9BcFhXR0ZFVEN0aFZYaGhWa3hQVkhOdk1FTmxibUZMV0ZSdFdWcGljMUpKTm5wMlpHcGlTM3BWVEZOSVZXSTBjV05ETVZab1RGaFFVQ3RPWkhkRmQwd3dDak5qWkRReVpsWktkVmxJV25VMVNGcGFabFZHTlRGTlJ6a3dia2xITTA1TFdqbG5WSFp1TTBVdmMyRjJSRzUzYVdRMlYyTmhSRGRpZFd4TmRYSTFSVVlLVjNjMlkycE5MMFEwYVVaTVluWTViMWx3VUUwME1HZ3hRU3N3VUhaWVpucG9UVEkwZDNNMVlsWlJTME5CVVVKaFluQTBkVGROUlZsRGNHNW5NMU5ZVWdwalozVkJORU5FV1hCS1dXTjJUMnRVV2xKb2FXUjBORVpRU2pKUVExSjVUeTlDTDFwUU5VeHBZMmd4YmxGdFpXdElOSGROYkRWNmNFTjRialJ1V0Zkd0NtRlRWSGd2Y0ZOcFZsUkpRbFowVDBGUFMzQlZORFkzTjBKQ1pFSkJTbGxSWmpkNmExTkphakpaWjBkSlkxRTRZM1poUW5oWVYybHlNMWh1V0hCelVVTUtNMkZsVkdaUk5WbGpVV0ZUVWpBNFVtMTJaa0V2VjIxeVR6UktjSEpVY2t0ck0ya3JiRGQyTmtaUU1HdEhNbFZsZDJaVVNFbENja2N6TVdOc04zVTRlQW8zVUd4SmN6RlVVRGhRZFRWdFRIZFFiRlU0ZEZaTVZuQmhlRGN6YWs1SmQwSk5aR0pIVnpaUFEwcGljalY2VUVoR2VrOTVkM04xVEZOTVpXUm1RakJFQ25CeWFUQkxVVXBWVW1wS1JFYzNaVVZYTjJOUlNVVXpOSEU1UW5KdFJHbHRTRGxMU2pBdkwwOUJlRmd2ZEUwelZtUmliVFZZWXpkMGRYSmpTbmQwZURVS1ZtUkNSRUZ2U1VKQlVVUlRSR1JFTjFseFkzVkxTVTlLZVZFemNrcG1NR0o2Y0VkeU1UaEpjV2MxV1VzNFFraG1jakpyUjJSR1QxTnJVRmRSUkVjMVV3cEdiR3AzV2s5WE9VSnVVM2hDUWxoU1JqVkhlSEpIUW5aQlQySjFZeTlQTW1KUWMyZzFXRkp2SzNaaGFVeHFTRzlJWkRkRVVEUjFOaTlSWW5KM2JtSjBDazV3U1RSSmRFZERNbHBaV21KR2JsbHlVaXRKVTFReFpWSTVUMWRVVGtWck1sTkpNV3Q2VEdONWNYcExSelp3SzNkRVFtbHdZVmxZV1M5SWQycGpTbEFLVDBkNGFXRlpUbVF4YkRVeVRYcEZZbnBUU0ZKWVUzWnJNRXhIYWtOUlVVRlNPVWgwU21wdFdIUkpOMDlVTWt0NFN6bG5XVU5STVVGR1FsUnZWbFZYY2dwaVdFVnVVa1ZEVUhGUmNGZFJhRkJ5Tkd4VFdVY3hhbGcwWVV4WlptMWpaMHhwT1dSRmVXVlJSazV2YW5jeFlXOWFRVXBIVEVNeVMzWnhTbVJtVjBsWENtdFhaRmxNUnlzNWQwWkNNMGR3Vm1ORVEyaDZibUpXVXpKeVkwbEhZV3N4UVc5SlFrRkJWSFYzT0ZRMWRVUXdiRXBHUW5CR2RXbzFWSGhIUml0cVRURUtSelkzTVhwRWNVRmliMkowTVVKS01tTk1SRk4zZDNGcVZGWmhTa2hzWlRNM2RTczRMMUpPZERCb1VXbGpZbTlUVEVsd1NWbzRVa3R5U1VSTFFsSk5XQW8yZFN0eWFGUmpOR0V4VDJVMlVXWnpOa2h1UjIxVmVETmlSbTlZWVdGbGEzVnVXSGRoVVUxaWQyb3lhR3RaYWpOMlNqSTVNVmMxUTBsWGFUQkVNMEprQ25sM1ZXaHhTMkl4TjA5UlRGbHlVeTkxUkd0S1VFTmFNbkJLU1dSWmMzbENVRnBSTWpSM1pIaFdURGRoZWtKUlpWQjNObWN2V1hKTVpIbDBSbXA1T0U4S0szZEdUR3d4WVhOT2F6aGFVMFpPVTFoRlltWXpTVnBTYVhvMFdYbGFTa05YWW5CelduUnFlU3REUzFsUU1XWnVOamQ0VUZkdlpVeFZWVlpKWm05Qk9RcElZMmxxYmpkc1ZFdExiVWxMVkcxb1ZHTXlhWGRhUzBsaWQycElkWGRGT0ZjM1ZFVndlVUZyTDNCcFRrZzVSREYxWmxaeWJGTlNNbnB1ZHowS0xTMHRMUzFGVGtRZ1VsTkJJRkJTU1ZaQlZFVWdTMFZaTFMwdExTMEsKICAgIHRva2VuOiBzZ3E4dXQ3dnAwZnhiZ2cwanlvYzFkd2dkbjVnMnptOWoxb3RhenJyOWh6azgybzY3bXRvNmYzcXBxdnB0anQ4N2M0azlqZGx5NWc2ZWoybzc5OG0xaWRlY3NlemZvNm1ubHQ1ODJxM3puajQzZXdseXd4azlxejYweWJlYmZ2dwo=\"\n
        \  }\n  ]\n }"
>>>>>>> 13d0ab0a
    headers:
      cache-control:
      - no-cache
      content-length:
      - '13084'
      content-type:
      - application/json
      date:
<<<<<<< HEAD
      - Wed, 14 Jun 2023 21:28:17 GMT
=======
      - Thu, 29 Jun 2023 09:41:01 GMT
>>>>>>> 13d0ab0a
      expires:
      - '-1'
      pragma:
      - no-cache
      server:
      - nginx
      strict-transport-security:
      - max-age=31536000; includeSubDomains
      x-content-type-options:
      - nosniff
      x-ms-ratelimit-remaining-subscription-writes:
      - '1199'
    status:
      code: 200
      message: OK
- request:
    body: null
    headers:
      Accept:
      - application/json
      Accept-Encoding:
      - gzip, deflate
      CommandName:
      - aks get-credentials
      Connection:
      - keep-alive
      Content-Length:
      - '0'
      ParameterSetName:
      - -g -n -f
      User-Agent:
<<<<<<< HEAD
      - AZURECLI/2.49.0 azsdk-python-azure-mgmt-containerservice/23.0.0 Python/3.8.16
        (macOS-13.4-arm64-arm-64bit)
    method: POST
    uri: https://management.azure.com/subscriptions/00000000-0000-0000-0000-000000000000/resourceGroups/clitest000001/providers/Microsoft.ContainerService/managedClusters/cliakstest000001/listClusterUserCredential?api-version=2023-05-01
  response:
    body:
      string: "{\n  \"kubeconfigs\": [\n   {\n    \"name\": \"clusterUser\",\n   \
        \ \"value\": \"YXBpVmVyc2lvbjogdjEKY2x1c3RlcnM6Ci0gY2x1c3RlcjoKICAgIGNlcnRpZmljYXRlLWF1dGhvcml0eS1kYXRhOiBMUzB0TFMxQ1JVZEpUaUJEUlZKVVNVWkpRMEZVUlMwdExTMHRDazFKU1VVMlJFTkRRWFJEWjBGM1NVSkJaMGxSUzFSV1FVeE1Xbll3Umt4aVpEbDZXREZRZVc4clZFRk9RbWRyY1docmFVYzVkekJDUVZGelJrRkVRVTRLVFZGemQwTlJXVVJXVVZGRVJYZEthbGxVUVdkR2R6QjVUWHBCTWsxVVVYbE5WRVV4VFdwc1lVZEJPSGxOUkZWNlRVUlplRTVFU1hoTmFsVjVUMVp2ZHdwRVZFVk1UVUZyUjBFeFZVVkJlRTFEV1RKRmQyZG5TV2xOUVRCSFExTnhSMU5KWWpORVVVVkNRVkZWUVVFMFNVTkVkMEYzWjJkSlMwRnZTVU5CVVVSRkNqRm5VVmgwT1V4cU9HVkRVeTlNU1VGRFNFWTJjVEpEUTNScE1YQmliV2hMTlhOUlNrMHlZaTlhYzBOVlkwZ3dOR3g2TmpZMlQyZzJSWE16ZERWYVdsb0tUV0ZrUlZWV1kxRk9VVkV6YmpsSlNIcDVXbU5vVW5aclVEQkRSRWxpYTJKb2IxcFZjMGxWT1dKWlVqUldXVkprYW1JeVRYQlRSVmhKV0ZBdkwwNXhaQW80Y0VaMVVISnFORlZyTlVkSlFrUjZlR2RqTlV4aU5WVTJRVEJKZDBzMlRrNDRiSEZTTUhGVFNISlFaRlpUTVcxRVVYVnZkbEk0WkZwc1kzRXlZbUpUQ25CVGRFOUhUVWRrUzBwalVUTllXSEZ2Y1ZWMGJqQk1iMk5RSzJaSVdrc3ZRV0ZrU1RabWRVZDFWbXBIYm5wM2FXZHpRWFpLTm5KdFFYSnZTelo2VVdJS1RsbHdNVVpuV1dWM1UzbFNTVVpXZERrMGJHOHJWMGR4TkhjMFJYVkJNVTFMVEc1UU5tdHNhSE51Y1d0NFlWSkhUbGh3YTNWbWFtUlVLMDUxZGxCUU5Bb3dNbTF1ZFhkWk9GSk9haTlIUVVkb1ExY3lkVU5zVGpOWE4xZEROV3hOVW1OSVdVd3hSVkZIUlVOd015dDFObGN3V0dKdVZ6bFRkVXRUVlZsUE5FaGtDbFZTU0VkRU5rZENhaTlYVTNwbk4zTk5OVVl5Y0dSYWNFTXhLME55UzFsVmFrTmtSVzlJVW5aeE4yNWlSbElyY1VzMlQwUkhlUzlCZWtwdGFrbDZkV1lLWlM5eFowVlhkVVprVVRCSmJsRjJibmhpVTFwSFVGRlNXR3RDYkVoTmRUZHhha3BMWmpGeVRsQnBWV3B0YW0weVF6RXZNa2xIZFZsSWJqZGtZVEZLVGdwNlZsbDFXRFpqUW5BMk1IZGpSMDVvY3pkdWJqUkRjRzhyVm1FelUwcFlNV3B4VkhKcFozUjVabGhXVVRKTmRIbGhkWE5rVmxCdlYwWk5ObGxCT1VsbkNrMW1aamt3VDJSV2FsZEtNRmN6UjJKNVUxWjRWMGxxV21sbk5EWTFOVVZQYjNSUlFVOVpkWGhoSzFWUE1HdGhkaXMyTVZRekwwNUxlRWhNWW5kRVNtOEtlamRtTWxOYVlqbHpjRFJVUTBaUlRuVnpaVzl5VG1Sb09WRlVlbk5pY1RrM1JVVllWREk0TjBSM1NVUkJVVUZDYnpCSmQxRkVRVTlDWjA1V1NGRTRRZ3BCWmpoRlFrRk5RMEZ4VVhkRWQxbEVWbEl3VkVGUlNDOUNRVlYzUVhkRlFpOTZRV1JDWjA1V1NGRTBSVVpuVVZWdGNITkdjMk1yZUVWM1ZGTnhjWEpoQ25jNFNHTnlSM2x2ZVZWbmQwUlJXVXBMYjFwSmFIWmpUa0ZSUlV4Q1VVRkVaMmRKUWtGR2FVcFFjVlZLU25SQ1VGaGtNWGs1UTJ4VlRtVlhSRlprY1VFS2RXUlJTbE0xZUVoYWEyTlNlVlI2VUhjMVkzbGFVV1Y2SzNKeGRsTm5WVVZVTkRKUGVtOW9heTlJWTB4RVlWbHlXVTVqYjJaTGFYWkxXRU0yYkN0amRnbzRVSGR2ZERRdk9FRnZaVEoxU1ZwTWNuRldNbFpCTkZwMGVVUkJhR056V205TlJtRnhhaXREY3pKVWNraHFhRTFuU0RsM1ZUSTNkVmQ0VXpWVlRFZzBDa05aTldSdGEwbEhRM2xGS3pSYVYwZFNXRk15YVRWVWNsVkxSMUpRYW5SU2R6ZzViVkZ0YjB4NGJIRlVjM2RYSzBwWmMwRjJWM2czVjNCRGFqWkpZVzBLVFVSSWFtd3phbVJYU1VFMlVVczBMM2RwVWxKT1VuaEZNV0V4VkdWVlVqZ3dTalJTUzNaalduZ3lhRVFyUlV3NFMwUjJNMmhRZEhSdmVYbDNkamxKZWdwQkt6Qk1NVXhOVm0xbVJIRlhRMmcyUXpKUWFsazFhV3hWYXpCTWJYbFVkbUZHVG1KNk5GWjFTbUpyWXpKdFdGTmpZVmt4VFVGYVVYWXdZVEJZUmtVd0NuZFVTMDlpZFdGWGF6VldhbHBPYTNWSWQwZHhZM2RDY1VVMVQxZFFZbHBqTW14S05IQkpRMGxUVDBSeFRreHRjbGhUTWxOeVRYUXpkVTlFWVhacFpuWUtUV016ZUZSVGFtOW5TR1V6VG1zd1kzSlFTRmhuZGpKT1pYWmpTbTlKWjJSTE1FVXdiM2h2UlhrMVkwOXNkV2R3WjJsMmFTOVZNRzVEVmpacFMyRTFVZ3BuUVhVdmNURnFUelpQYUhabFZrRmFZbTlIT0hKdE5VSmlVbXBCYTFsMFltVm1hMlZaZWxneFoxUmtWR2gzYjFCdk1IazVRVFEwTDI1UldHcEZkV3B3Q2pCcFdHMUJlbWx3VVZGdGFFaFROalpIZFdobWRVbEtTbmRRTXpaRGEyOHZXRkp0VDBJMk5IZG9PRUo2WlVWbU5VNXhNRWs0YUhkaWJrTmpjbmQ1VjBVS2FUbHZkbXgzZGs5M01tbFVSMjlwY2pkdGRVY3lOakowY2tGQ1l6bDFRaTkxWlN0Mk5rZENVRWhKVW5oc1kxTlFZMnBvTjNodFpqWlNZVUZaWWxneE5RcGpjWGxaV2tJNFJ6TlZRVTlEZVhSTENpMHRMUzB0UlU1RUlFTkZVbFJKUmtsRFFWUkZMUzB0TFMwSwogICAgc2VydmVyOiBodHRwczovL2NsaWFrc2Ruc3BoeHVqd2gtNms2azQ1Y2guaGNwLndlc3R1czIuYXptazhzLmlvOjQ0MwogIG5hbWU6IGNsaWFrc3Rlc3QyaGdic28KY29udGV4dHM6Ci0gY29udGV4dDoKICAgIGNsdXN0ZXI6IGNsaWFrc3Rlc3QyaGdic28KICAgIHVzZXI6IGNsdXN0ZXJVc2VyX2NsaXRlc3RvZTYzYjc0Ynh6X2NsaWFrc3Rlc3QyaGdic28KICBuYW1lOiBjbGlha3N0ZXN0MmhnYnNvCmN1cnJlbnQtY29udGV4dDogY2xpYWtzdGVzdDJoZ2JzbwpraW5kOiBDb25maWcKcHJlZmVyZW5jZXM6IHt9CnVzZXJzOgotIG5hbWU6IGNsdXN0ZXJVc2VyX2NsaXRlc3RvZTYzYjc0Ynh6X2NsaWFrc3Rlc3QyaGdic28KICB1c2VyOgogICAgY2xpZW50LWNlcnRpZmljYXRlLWRhdGE6IExTMHRMUzFDUlVkSlRpQkRSVkpVU1VaSlEwRlVSUzB0TFMwdENrMUpTVVpJVkVORFFYZFhaMEYzU1VKQlowbFJXbVJUUmpnMk9HUk1jemtyZG5kM0wxcFlaMWx1ZWtGT1FtZHJjV2hyYVVjNWR6QkNRVkZ6UmtGRVFVNEtUVkZ6ZDBOUldVUldVVkZFUlhkS2FsbFVRV1ZHZHpCNVRYcEJNazFVVVhsTlZFVXhUV3BzWVVaM01IbE9WRUV5VFZSUmVVMVVTVEZOYW14aFRVUkJlQXBHZWtGV1FtZE9Wa0pCYjFSRWJrNDFZek5TYkdKVWNIUlpXRTR3V2xoS2VrMVNWWGRGZDFsRVZsRlJSRVYzZUhSWldFNHdXbGhLYW1KSGJHeGlibEYzQ21kblNXbE5RVEJIUTFOeFIxTkpZak5FVVVWQ1FWRlZRVUUwU1VORWQwRjNaMmRKUzBGdlNVTkJVVU01VURaUWJtSk1SME5TU2tsV00zUmhWVVpWYVhNS2FIRjZOMHRHWld4MWJGa3ZVVWRzWkd4dE9XOXJiRGRSVVc4d1NtbFhTVWRJVEZJNFVWSndVazkxWmtKQ09YcDZTRkJuUkVGS1VWUkpja3RDWm1aaWJBcEthazVTT1ZGNGRVbEhXVFY0TXpWalNEZzFWWFZNUkdoTmFpOHdia3BSWVVWRWJXbDNla3BVU0V4Qk9GVTFSbXR3TVVNMldYRk9lVzVYVTAxdlptZDVDbkozUjFaTFJYYzVRbGxNV1RSek0wWnBNMEZoT0hWSGMwUXljVFo2T1hVMlJFaDFURm96UVVnclN6Y3lhVXRIU25CNVRFWnJSVUZ2TW0xRlJEbDNjbVVLWkcxb1JqSjFjVEJTVUZKRGFHbEpPSFpzVG1KT1dVazBOQ3N3Y0ZoM2JVNUZVeXM0UjNwQ1kydzVkbTF3T0dsVFN6QXdVV2xoVm1jMlVEVkxaWFYyWndvNFN6ZG5kVlZMTTFadGMxWnpkVkUxU2tSbU9HZGplRXAzUmpSdWFFRldXV1ZYVWpkVGQyRlpjRlZ0YUM5eWJIbFhTMUV2ZERkc00zTlBSVkI1T1hSd0NsUTVUV0pGY0hselRFNDVTRXRPY1VjdmJERlVWMjl0YXk5R0sxTjNaMVpaUVZOTVNXRlJhWGhuVEdObFZubDJOaXRpYlZKVEt6WkxSblppTWs5d2JWZ0tSWE16WnpFNGFFVjFVRXBhY0VkVFVHZDZXbVl4YWxaTGNqQXZXRUZuTlZRd1VubzBOa05pUWpKR2VrSnVObWhzUTJOc1VsZGFNRXMyVmtwbk55ODJVZ3BwTVZwa1JIUkVlbEJJYmpkRFpraHFUakZ4YVdKUE1HUnNaRlJRU0ZkTFFsZDJOREpHZEV4UFUydFZTa3hLVURsSVJYWk5kV2wyVmxKYVRYSjRTRVJZQ2t4WGFFTXdTME40WkU1dWNTdFFVWEpFTUZCamQySnRPV2hqWVhkMFNHNTZTRFkxWTBkb05rZG1SMll3UmpkMFFVdFllbVYzUkU1MGFETjJja3B6Y20wS1RGcEpaRGxHT0RGcFQzQTNhR2haU201VVpsQjFSbGhXZG1sRk0ySjJjMUZGVkdkRmVGZG9NbVJQTjFCMVlsZEdZVFZwVjBzNVowTXZLMkUxUVZWa1pBcG1iRkpuTjFwdU9GRlRVM0I2VFhJeFNYSTBhMHBSU1VSQlVVRkNiekZaZDFaRVFVOUNaMDVXU0ZFNFFrRm1PRVZDUVUxRFFtRkJkMFYzV1VSV1VqQnNDa0pCZDNkRFoxbEpTM2RaUWtKUlZVaEJkMGwzUkVGWlJGWlNNRlJCVVVndlFrRkpkMEZFUVdaQ1owNVdTRk5OUlVkRVFWZG5RbE5oYlhkWGVIbzNSVlFLUWs1TGNYRjBja1IzWkhsellrdHFTbE5FUVU1Q1oydHhhR3RwUnpsM01FSkJVWE5HUVVGUFEwRm5SVUZDV210UFlUZ3JRMWg2VjNWc1ZXeDRWMHd4ZFFwbFRFSkRSRVFyT0hsMGMybGFhbHBNZEdaR1RHc3dOVzh6YW5wemVIQXphRkV4V2xsMlZHeG5RV3hoUzFGWVFVTktjM2gxWkRock1ERnFXblJUYUhaUENuYzRUR2RQWm1SU2FVZGhVbmx0U0drMU5VOW9XbUpTWWpkQ2VuQlBRMUZhU21aUlRFMTBOUzlRYm1rek9FSnBZMUJvVnpWYVVsSkpkMnRtZFRSUmFVb0tWV3BXTWpSaVp6TkJWWFEwUVVKUlRXcHJaREZTZDBrcmFDdGhTRUpaVlcxamNsTk9WV3BtYmtsbFlrRXpTR2xTWTBWSWMyRmlNMGRLUVZVNWJtdFNXUXBSYUdSMk9XZFZPSHBVZVRJMFJVVTFUbXgyZVZsWmQxUlNabVZuYUNzNFpUZEVSbGhQWkN0RGFrNXRaRkIzZEZWQmFsWllhMWhrYURsSGRVeFJOMloxQ21kaGJWaHpTRWhuYzFSSEsxQnVXVmRDYjNSVFNEaGhhVnBqTVVoblVtaHJValZRWlV0U1RqaFlhelpOTHpac2NFODNVbGsxT0Vob1N6WmxZbFZCYWtVS2NEZzFhRlJFTW1WWGFXMXVjbFkxUW1STWFtcE9iRUl4YkRKUU16Tk1SU3RFZG5sSlZ6azFPRTg1YkRKWGJGSmFSMFp2S3pCbGEzVXdXVWRIUVROWWNncHNaVzVrUWpoamNraDNRVnBzVUhoV1dGb3pSVXhVVmxaUU9VZFliWFkyZVRJNVdXRXlVa1YwUXpsaFdYVTBVMnhJUW1Nek9GZFRPR2RUV1RaM2VUSXZDazFRZERoSGFuRjNSaXRRT0VVMU9IRXhhRlZNWkdoSkx5dG5ObWRYVjA1WU5WWnVZMWhMUzNCWmVVdHRMMGh6TjJJelMwTTJZMEVyZGtOR01qQk5UVmdLZEVNMGQyMVlLMlpTYlhFclZtWlJabEJuTUVkVk1uQTJlRlJFVFVWVmRFSnZibmgyUTBOV1VXVjBNVXhNYkcxcUt6Tkhaa2hGZDI4ME5tWktjVkJQUWdwcVZUVlRNek5YUWxSaGRYTlpVa2cyUjNSNFpsSkxXSGxNTjJOVFMyd3JMMnhhWlVWNGRWVkVhRU5SWXpnemVuaGtTM3BFY25FeU9WZGxVVWw1T0N0bUNuVXdTRUZCUjIxbUwwTlhiV2xrVkhGU1VTOVZPVVpKUFFvdExTMHRMVVZPUkNCRFJWSlVTVVpKUTBGVVJTMHRMUzB0Q2c9PQogICAgY2xpZW50LWtleS1kYXRhOiBMUzB0TFMxQ1JVZEpUaUJTVTBFZ1VGSkpWa0ZVUlNCTFJWa3RMUzB0TFFwTlNVbEtTMEZKUWtGQlMwTkJaMFZCZGxRcmFqVXllWGhuYTFOVFJtUTNWMnhDVmtseVNXRnpLM2xvV0hCaWNGZFFNRUp3V0ZwYWRtRktTbVV3UlV0T0NrTlpiR2xDYUhrd1prVkZZVlZVY201M1VXWmpPSGg2TkVGM1ExVkZlVXQ1WjFnek1qVlRXWHBWWmxWTlltbENiVTlqWkN0WVFpOVBWa3hwZHpSVVNTOEtPVXA1VlVkb1FUVnZjMDE1VlhoNWQxQkdUMUphUzJSUmRXMUxhbU53TVd0cVMwZzBUWEU0UW14VGFFMVFVVmRETWs5TVRuaFpkSGRIZGt4b2NrRTVjUXAxY3k5aWRXZDROMmt5WkhkQ0wybDFPVzlwYUdsaFkybDRXa0pCUzA1d2FFRXZZMHN6YmxwdlVtUnljWFJGVkRCUmIxbHBVRXcxVkZkNlYwTlBUMUIwQ2t0V09FcHFVa1YyZGtKemQxaEtabUkxY1daSmEybDBUa1ZKYld4WlQyb3JVMjV5Y2pSUVEzVTBUR3hEZERGYWNrWmlUR3RQVTFFekwwbElUVk5qUW1VS1NqUlJSbGRJYkd0bE1ITkhiVXRXU205bU5qVmpiR2xyVURkbE5XUTNSR2hFT0haaVlWVXZWRWQ0UzJOeVEzcG1VbmxxWVdoMk5XUlZNWEZLY0ZCNFpncHJjMGxHVjBGRmFYbEhhMGx6V1VNelNHeGpjaXQyYlRWclZYWjFhV2hpTWpscWNWcHNlRXhPTkU1bVNWSk1hbmxYWVZKcmFqUk5NbGc1V1RGVGNUbFFDakYzU1U5Vk9VVmpLMDluYlhka2FHTjNXaXR2V2xGdVNsVldiV1JEZFd4VFdVOHZLMnRaZEZkWVVUZFJPSHA0TlN0M2JuZzBlbVJoYjIxNmRFaGFXRlVLZW5neGFXZFdjaXRPYUdKVGVtdHdSa05UZVZRdlVuaE1la3h2Y2pGVlYxUkxPRkozTVhreGIxRjBRMmR6V0ZSYU5uWnFNRXQzT1VRelRVYzFkbGxZUndwelRGSTFPSGdyZFZoQ2IyVm9ibmh1T1VKbE4xRkRiRGd6YzBGNllsbGtOelo1WWtzMWFUSlRTR1pTWms1WmFuRmxORmxYUTFvd00zbzNhRll4WWpSb0NrNHlOemRGUWtVMFFrMVdiMlJ1VkhWNk4yMHhhRmQxV1d4cGRsbEJkaTl0ZFZGR1NGaFlOVlZaVHpKYUwwVkZhM0ZqZWtzNVUwc3JTa05WUTBGM1JVRUtRVkZMUTBGblFWQk1XRTUyY3k4dmIyVnhaR054WVhBM05XUnJWMUJTWWxOaVkwaGFkMHd2TmtGeGFIZHZVV1lyVlhZM1dIQlFOalp5VWtnelpUUllaUXBGVkhGVVIxTTFUa0pPZUhKbmRqbEJMMjFNYUhobU5tRTVRV1JDUTFoa1JVMHljbnA1YUZadmRrNDRaR1JGSzFBMkswRkVjalIzUW1scE1ESnBaV0ZXQ21KNVNYbEhSRXh4U1RadFpHTlBNMEZvVUdsdE1FbHBiak55VjFKSGQyWTVaRzFZYlROMlNraG5jV3RQUm5OcEt6Ukpka2w1VGs4clpEY3dabWh5UkVJS01WZElaWGRqYzBkaGNEZEtPREpYVDJkeGMybHROa1E0VDBkMlpYVTFRbEpUWlZaWk16ZzNXRXAyY2tnNVJuVnlSRkJsVFhGSWNqQjJia281Y0dOek1ncFJkR1l5UmxKbVJuWTVPRTlIWm5KelVVb3pTM29yVkZaQ1JtRXlhVFZpTmpOMVJFTTBNazVxVFdneWNtdzBVVVk1UlV3eVFub3JSakk0YVhnNU9IQm1DazlRTUcxalRuTmxOblJpYTI1TlpGQmtUMU5wTDAxVFVVSTRSbTgxVjFacmQybG9abE5CZWtwcmQwSmlNMFJXTVdKQ2NXOUZSMFZCVDNSTmJXazBUbk1LZDJGUWRITkdVVlV5TWpWSGRVTnFXbVIxV0ZoSVlqSlhibmR3WVZsM2VHaGtUbEJ0WkRGcWQzWkxaMWRtV0U5eWFVRkJWMFF6T1M5S2JXcDBSMk0zZUFwTlVrMWtkMVJ6U1ZGaWVYRXJURkJCYlRORE5rSk1URTVDUTNrdmEwOUpPREZFYkdoaE1FWTBNelY0UzFCV1dGZG5jbXh3TWpGbFZGY3dMMmhaUVZreENsVmlZa3RwUmpoWlJrVkpTblZwVkRkR1FUWm1RMWd3Vmt0YVEyMHpkR0V2UzJNeFJYZDVMMGxxWTNWaWJFc3pjWGRWTlROMFFWUTVOV2hNTDI5b1pIRUtRekp0WTJwMGFtbDFielUxVDNsQ1F6bFVUekZ1UTFoQ01GUmpkMUV3TUZRNVlXb3hWVVI0WTBndllqVXlSR2d3Yld4bFVrSkJMMnhITUdoclFXNXZUd281YkU0d1RFeHBjR3h0ZVZSVFRtWk5TMFIxZDNablRqTlhORXhaUWxKelVFRTNRMHc1Y0VNd1pXNHhhbEJKTVhaWlVVdERRVkZGUVhwdUt6WkZObTA0Q25ObGRrSmFiMnBCUmxnNWFraG9PR1JaTlRkbE1HZEpORWt2VERSRldreFROMmxoUzNOalpYZFliVlFyVDJsdmFqQnhUMUkyTHpaeVMxRm9hbFJrS3pVS1RsUkxlallyVW5aeFQwZFRSbWxQTlZWTlduQXJURU54UTBaTVNXZFhiV015UmtkV2RuWnRPSFp6S3pCVlVHcG1PV3NyYmpFeU4yNTNOMDlNZVRkdlJ3cEpORlpQV1ZvemRrdGhlRFprT1dWbGJpczJlRk5CTDFSTFZYTnZTakp5UWpsU1EyZG9UbkV3WTB0dFNuZHNWbXBRYVhoNVZEQjZkM2g2TjAwMlNEVm9Dak52UldaVWRURm5RbU13V0ZCbFExSXpTemhWYzAxMFdGQkRNMmd2VTNNeldrNVhZbUpQY1ZwalVXVlhTbXczVVZaMGEzRTBTbTFJYUhJeFVsaFplRWNLWm5SU2JrWm1OWEJXVEZscmNFUjNUMnN5TVVKNllYSkZkVEpZUVdKeFptOXRkbU4xUjJWalJERXhSbGd3YW5aQlExcDJha2s0TDFwaVVFdGpkemhNVGdwWVlqSnZLMlY2WjBvMFVHNVZkMHREUVZGRlFUWndNVTkwUldGcU0yZ3dhWHBHYzNaSVVWRk1Zak5VV1RSeWRpOVdLMHBVZDB0V05XdzNaMnRuU1RNNENtWkdUblZvT1RWMVpFZEljVXgzTkRKSGJHYzBlbEE1VlV4VmVuRkRjR2wwYjFocFVsaEdOUzlSU0c5WGNHeHVNRmRPYmt0WlltMTBaVzFoZWtGeWRXTUtVVkpPV1RkeVEzWlpkbTFtSzBSemFtaFVRVVZUZWk4eFREQXpOMU5sYTNOaFVGRkRXa016UjBsTWNEaEJSbTFGU3paeWJrWnVSelF2YzNKUUsyeGFTZ3BWWlZoT1Ztd3dTMEl4WkVVd2RucFBURTFYVmxsSE4zRlpjV2h5Ym5KTFpsaExlRlI1YTFOSmVFaG9PQ3RsYTJ4NlVscGxSVE50YlhsUU9XcDFTamhuQ25nMVkzZE5SMWhMWld4V2VtZFRSVmw0YkdFd1VVNDVZa1ZXVERjeGRsaHhhVTlFT0hFeE1sWTFja3N2VFc1UFkxQjBjVzVwZFdodlMzWTFhU3Q2TTFvS2VEQkJlbGx4VTBWSFNYWmFVMHhHZHk5ME5sbzFRV2hXT1VKallWSTNVbXhOY1VadlVsbzBkbkIzUzBOQlVVSm1NSGN5TmxOcE0zbE5iMFJSTXl0NWFncEVWRmxzY1VSTGRra3JOSEZpYWxVelIxZDZZMWQwU0daRFlYVmhla0oxWmpocFZ6TlJRVGRZYkVkblIzQXljM1EwTWt0U2NFcDNRbVk0U0ZkWFZ6aHVDbGt5VjNwUFIybHhabmxvTVRaNVZUaE1ORFI2TXpWeFZrWXlZbmc1Um05UFFXSjVabEp3TlVoWmNtUXdWbFppWm1wa1dERmxRMGRhU1dsak5WUldla3NLWW1WME1qWlhkMGR6TTBVMVF6TTNiSHB4WVZob1FXSXhabVl5TDB0UE5VdDVZVWhRZFVkblVsWm1Za1p5WlV0a01IaHhjbGRPY0RWemJHMW5LM0UxZHdwbmNtVnBWWGt2WTNoTVNrcFRSa3d5TjJsUVRXODVNVlYzV0hOaGF6bE5XV3BJYVRBeldrczBaWEJhV0VjeVpUQnpkVEp5UWpSckwwZGliWE5xZURZMUNqTk1kM05MYlVwd1RESTBNWHB0VkRCM1ZXTklSVzkyZVZCWWJqZE5lVk53UzIxdmFXVlBLMjlvWkhCc2NDOUplR2xJVVU5ek4zTjRTVTh6YXpkSVRXOEtXWGxHV2tGdlNVSkJSV3BwTldacFRHMVplaTlqUkdkalpUazFMM2w1TW5SR01WRmFTVFZMYURsWVREYzVXRW93SzNGSlZtVnJUVVpwUjJ0a1lWTk5kUW8yUW05SFUwUnBWeTg0TlhZMVF6ZFBibXRpT0dRM1UyRlRSVFY0TjFGaFV6VXdXakl5TjNCbGNuTnFPV0pwSzBGcFJYaHdSRWh2VEVWTE0xZHdhVmxTQ21SMWEyWk9hMGhEVlZKTmRtOHpVVEoyWTB0UlpHZFBSa04wYTJ0bU1VUmlibTV3WkZaUWNHSTVZalkzVW1OWGFVeEZjVkpWSzFoc2FHOHdNa05ySzA0S2FGRjNia1JqV2tzck9GVm9jMEk1UjFFeWFtbENWRUU1VDFOeE1XSXJabHB3Y201akwwdHNhVTFaWmt4WE1ERkhVMmw1Y0VGMk15dHpha2hYTjJKb2FncHZObUZUUzJGbk1HUXpkRkEyU0V4U1dGQjJSRWRyUnpjME9FMDFTamhEY2prd2IzUk5TRlV5WVV0YU1qTlRWeXROWmtoeWJsTlRVbWhYVlRONGRrZzFDbEZHSzJSQlNWZDBhMmhIVG5CWFdsaGFkM0YyZFVkRGNWWkZTMDFwYWtWRFoyZEZRa0ZMY0dsRFJETjRTVk5PT0RWNU0yNHdZVzk0TmxRMWQxbE1TRTRLYlhCRWRWRldjRVZLUmpKM1QwSnJZa04zWVVsaVR6VlhiWEJZVFRsbWVuQlhSVmRGVFdwYU5GZFpUemhMZFdKeFZXSnpNRU5tUW5KdlpGRllVbTl6Y3dwMmEyaEtSRWRFVEV4b01YWmFTa2h3Y2lzMGNHTkVXVTF2TjFGcGVWQlRhbHBWWlZoRlpuUktXR1YyYWpoS1dsTjFXWEY1VDBobWRsTnhMeXRQZVc5VkNrMUhjVkpTYTJoUlJ6TkVObWN3YlhadU5qZENjVFozY3pWTmNYUk1WRmxLVTBGeFVucHllblEwVjFkbFkwdGpNeXRGZGtocFJHUkdVRTVNY1hKelNVWUtXR1JvZHpGek9VSjBhVFo2UzBsMk0yMVBWa0poTWxkdFdqSTRSMkZDU0d0ME0wRnFNV05ZZVRKWGVWbHhhakJtYlc0Mk1qbGFVVmsxYVdOelF6UktRUXBJVDBZMWRGaFZjMU5TT1VobGVpdHRNMjFvTDFWRU5Xc3dXWHB3VVhrNWIxTTRjVTlqWVhFNVRHOXBkMFI0VG04MlZFVjBjRWRuYkZCclp6MEtMUzB0TFMxRlRrUWdVbE5CSUZCU1NWWkJWRVVnUzBWWkxTMHRMUzBLCiAgICB0b2tlbjogc3NyN2ZxbWN3ajJubXlzZnc0cmJqM3kxY2JsZng0eXAzbG5yc2oyeW1lYm1wMnFxcWxiZWNoYWE0dTRjaXc4N3FlZ2FyMHJjbWxuN201MTZ2dDVvbDZzYmptdWluOHhpZ3l1N2k2Mm5jMnN1ZndzOXBsNTRnaGl2cjl2c3cwY3IK\"\
        \n   }\n  ]\n }"
=======
      - AZURECLI/2.49.0 azsdk-python-azure-mgmt-containerservice/24.0.0 Python/3.8.10
        (Linux-5.15.0-1039-azure-x86_64-with-glibc2.29)
    method: POST
    uri: https://management.azure.com/subscriptions/00000000-0000-0000-0000-000000000000/resourceGroups/clitest000001/providers/Microsoft.ContainerService/managedClusters/cliakstest000001/listClusterUserCredential?api-version=2023-07-01
  response:
    body:
      string: "{\n  \"kubeconfigs\": [\n   {\n    \"name\": \"clusterUser\",\n    \"value\":
        \"YXBpVmVyc2lvbjogdjEKY2x1c3RlcnM6Ci0gY2x1c3RlcjoKICAgIGNlcnRpZmljYXRlLWF1dGhvcml0eS1kYXRhOiBMUzB0TFMxQ1JVZEpUaUJEUlZKVVNVWkpRMEZVUlMwdExTMHRDazFKU1VVMlZFTkRRWFJIWjBGM1NVSkJaMGxTUVV3eFNHdHZiMkpNWm1zeWNrWm5SREZ4UkV0Sk1uZDNSRkZaU2t0dldrbG9kbU5PUVZGRlRFSlJRWGNLUkZSRlRFMUJhMGRCTVZWRlFYaE5RMWt5UlhkSlFtTk9UV3BOZDA1cVNUVk5SR3Q1VG1wUmVGZG9aMUJOYWtFeFRYcEJNazFxYTNkUFZFMHlUa1JHWVFwTlFUQjRRM3BCU2tKblRsWkNRVTFVUVcxT2FFMUpTVU5KYWtGT1FtZHJjV2hyYVVjNWR6QkNRVkZGUmtGQlQwTkJaemhCVFVsSlEwTm5TME5CWjBWQkNqQjNXRXhSZUhsaWVGUm9jM2xPUnpGTWJXeFpVSFUyUTIwNGQxTnVObXBrUlhwT01ETm5kV3B6VW1keVZqUjJUbkpXTHpGVGF5dFRkV2RpWWxsRVZqSUtSMWhHUVVnNU0wTXlXVVpKTWtsdWJqUlNhVXBMUkRObU5HOUVWM1pNVlV0SWQxcDNTemxUY0RKWFdsaG1MMEpQVjJKSE5WcERkemhMY3pWcVEyOXZOUXBGYnpkR1VsSkVaR2ROYm1sdlJDOWlhVXhoWW5kNWNVOXhaMjFTVDNad1EwTm5aVFZ0WkU1bmVVVnljSEJRY0c1VFkxbFVkbFpXWWpVdkswczJNRlJCQ2s5eldYcHdVSGhFZEdFemNrVTBNR054U1VaaGVWWm5VbEF3Tkc5RUsxbFNNR0Z3V1ROVVdWcFFiVzFFVVVwRlQxcHRkM1Z4TjFwUWRqUmFTbGw1WmpVS05tOHlielUyU2sweE0xUTVSR28xWTB4S09YRnhhRFYzZEhZM09VbGhaa0UyVUhaSU9VbDBUalpNUVVoRllUVlFWSFUwUVRWT2VsaDFRbE50TnpKblRBb3pjbEJCYmtONFUwVkVia3RzVEVOQlRqWktSMG94VlZwNmFXaHNkVlY2V21ocGVISndaRkZKZEcxcmN6WTRhMU56TlVoNGMzWTVWSGRVU0dOd2VGUnZDamxKTVVabVNuaGxWQzl0V21ZMVNXc3dSVlZQUWpKcFkwWmFja1l6WWpSQ1NTdENLM1l6VlVaQlRHSmxOMEUxY0ROUVFpOXFjRTVsTlM4MFExbE1WaThLV1VKTFYzVjBTbEJpVlZweldIWjFUMGhuVG5aSk9WQldSRVZOYURod1NITlFaVU4xVG0xaU1GcDFWalpJT0daUk5qTlRZVk15U1dka2FESktla2MzU2dwUWVXY3pOR0pyTDNSUFVXUndXVnB5V2xWUFNVRXhSeTg0Ymt0WldrbGxabWR1VTNSTmFqRkNkbTF2ZGxKdlNFMVdlRkpSYjFacFRHbFBiVVk1Y25wVUNpdHZiR05CVW10eUswVTFSa1EzV0VRd1kyMUxaVE5aT1RoNmNHazRTakZxYjNoTlpXSjFjMk5RUW1kamVERlFiVTV2ZDJGcmRETlFPWEYyYzNWcFRDOEtVV0pJTUZKVU15dEtjV05SYlhsWGRqaG1iM1ExYldwMGJrbDROR3RFUzJoeFVtdG1kbFpCUlhZM2MwTkJkMFZCUVdGT1EwMUZRWGRFWjFsRVZsSXdVQXBCVVVndlFrRlJSRUZuUzJ0TlFUaEhRVEZWWkVWM1JVSXZkMUZHVFVGTlFrRm1PSGRJVVZsRVZsSXdUMEpDV1VWR1NEZ3lkVkpaUjNsaVVrVkVWVGc0Q21WUFFVeHhUbFJ5ZDBkTVRVMUJNRWREVTNGSFUwbGlNMFJSUlVKRGQxVkJRVFJKUTBGUlFVUkdTMXBRVlZSS2FWZHpPV3BEZVZGM1RVazJhMWwxYzJnS05VZHlUR1JaVVVaTFVsbGhia2hpTUdoM1ZHdDZlbEJpZUROaE5FVjJRbkZqVGpGbGRpdEVlbGsyUlhaSldHZHlhRE5MV0ZKd1lURjJiV3RQU0dkbllncHVMMXBpWTNobU5tRjViMDFOTld0MVdYUlBPWGd5VFhsVlExQlpVRWQzV0ZwM05WSlpUamRGTW5kemJFbHRWRTlvZG5wblFVUnNkbTgwVFhWYVZubzVDamMyUm5sNmRYcFNiRkZ2T1VOaE0zcDFNMVZWY2psTmNEa3JNMVp4WWtJelptNXBSMUZaZURacGRqUkhOMGhYTlVORVdUY3lSemRXT1VGSFJrRlRaRE1LYUdwMFJtVnFkR05OU0ROb1MyZHZUSEZKTVhSRVNGSjJRVUpUVGpBMUwyZ3dhVWRIVVdGcmVsWXdRbG92Vm1sM2NUaFNiRFJzY3k5RmFUUnNhMUZtV0FwdE5HcFVkVmx0WjBsUmJGY3pVelEwUVhOQlVHUjBZekZrWW5CU05XdHRjaXRvVDAxclFubG9lbGhyV0VaSGNEZGxiM05UUjJSWGVWRkhlV3gyY1ZJeENrOUpWa1pTYWl0NlpFa3lZV1ZEVlhOeWIyOTBhR2xCUTBSclYyMUtXRnBNZFM4eGJEVk1iMDFUTW5GblNIVnNkSE1yVERKVFZHOWtZakpoYWtGU2VGTUthMDVsYzNkVGNuWnhSbmRMWmtsdk5FVnhWSGRIUzJGcVRsSTJZbmM0YTFFM1kzZDRaWFo1VGxKSU5sTnVaMlZFYUdSV1oyczVOelJXVDJscldHTTVWd28yUm10RVJqTnJRbUZpZFdNcmFreGpSVGd6T1RsSGJuQlpVV2hqUlV0T2QzUnFabFpUVDNWd2RURTBlV29yYW5VMmRYUlBjV0ZUTVhweFlUVndPRzgwQ2t4aFVscEhkazFaZUhnMVIxRmtaRVJDVWk5RFEyeFZkelZvWVhBMVVUWldjMGx2TXpKak5VbzFkWFl5VmxsbVVFbExUQ3RTVFRaYWFHaHhaV0Z1SzBNS1UyNHhaREpFY1Rsa1dGbFZjRk4zTUhRMlMxQnJhVVJuVGtaQlkxUjBTR0psV0dKeFNVVnlhQ3RwTW1Wa01qVlFSSE5qTW0xblpsVjNlVVZPYUROR1l3cDRhbE5IVUVnM09WSldOVXB0TDJ4Q01IYzlQUW90TFMwdExVVk9SQ0JEUlZKVVNVWkpRMEZVUlMwdExTMHRDZz09CiAgICBzZXJ2ZXI6IGh0dHBzOi8vY2xpYWtzZG5zY2lrcHp5eC0xMnJud29iNi5oY3Aud2VzdHVzMi5hem1rOHMuaW86NDQzCiAgbmFtZTogY2xpYWtzdGVzdHNyNXZtdwpjb250ZXh0czoKLSBjb250ZXh0OgogICAgY2x1c3RlcjogY2xpYWtzdGVzdHNyNXZtdwogICAgdXNlcjogY2x1c3RlclVzZXJfY2xpdGVzdHRkZmxrbG42NDZfY2xpYWtzdGVzdHNyNXZtdwogIG5hbWU6IGNsaWFrc3Rlc3RzcjV2bXcKY3VycmVudC1jb250ZXh0OiBjbGlha3N0ZXN0c3I1dm13CmtpbmQ6IENvbmZpZwpwcmVmZXJlbmNlczoge30KdXNlcnM6Ci0gbmFtZTogY2x1c3RlclVzZXJfY2xpdGVzdHRkZmxrbG42NDZfY2xpYWtzdGVzdHNyNXZtdwogIHVzZXI6CiAgICBjbGllbnQtY2VydGlmaWNhdGUtZGF0YTogTFMwdExTMUNSVWRKVGlCRFJWSlVTVVpKUTBGVVJTMHRMUzB0Q2sxSlNVWklha05EUVhkaFowRjNTVUpCWjBsU1FVcGFSVWhLVjFZMU9GSTNhRkF3UWtobGRqaElka1YzUkZGWlNrdHZXa2xvZG1OT1FWRkZURUpSUVhjS1JGUkZURTFCYTBkQk1WVkZRWGhOUTFreVJYZElhR05PVFdwTmQwNXFTVFZOUkd0NVRtcFJlRmRvWTA1TmFsVjNUbXBKTlUxRWEzcE9hbEY0VjJwQmR3cE5VbU4zUmxGWlJGWlJVVXRGZHpWNlpWaE9NRnBYTURaaVYwWjZaRWRXZVdONlJWWk5RazFIUVRGVlJVRjRUVTFpVjBaNlpFZFdlVmt5ZUhCYVZ6VXdDazFKU1VOSmFrRk9RbWRyY1docmFVYzVkekJDUVZGRlJrRkJUME5CWnpoQlRVbEpRME5uUzBOQlowVkJjVUpLSzJ0SVpXeHViRk5HWWxSVFRuaE9TSEVLTlZFclprdEVkWFZoYVVzMlFuaHZlRWw0UW1GcmMzcEpTRmM0ZVRWalYyNUpja1ozVWpaNVoyaG1SM0p4YlU1YVlqSnRNVWczWkVSSE5IWnJlRUZEUVFvMmJFdG1MMEpWVDJ4cVlTdG5RMVJ4Y0ZKUGVVMU9MMGRsVVZZMmRqY3ZSbUZTVFcxMU5VRjBkMjgyWVhSRFpWbDZRbVJqTTFKaFNrTmtkMnBQTDA1SkNsVXJlWGhXTkhGUE4xTjBTRTVYU1dsNWVFSm9ZbTEzWWsxVFEyNU1Sbm93THpkR01GZFBVMjVIY25KaGNtaEdaWEJSY1hSQlpITmtTMk0wTlM5bk4yWUtSRGhGV0hsWFRqUmpjM2xtV205TlpHUm1RMUJaYUdOUldVVlZkbWMzZW1SRVNHVXdTbXhzYlZkUFFVVXhVR2xMTTFsUGJ5OVBia041YlZWcVkxcGljZ28zVTBvMFVqVlJjbUZuU0ROdVdGSmtlbEJxVjFoMFExSkdMME4xTW1sMGVtUjVXamx6V25OUFdqaHBjMHRXYzBkSFoyMVlkSHA2Y0cxNmJqVm9XWFkyQ2xWWlNtSlVhbVJoZGtOaWJHMTRSVzFNTUV4WWEwWm9ZeTlKZWtNMGNqTXZNbXg2T0ZwM05sWklaR2t4ZDFNMVdUVTBOMlExV1hRMU9YazJiVVZ0VEc4S1ZXcG5OR2x3T0VWUGVrbGxaQzlCTUVwWlNWWnphVkZNVWxFMk9HOVBiM00xV0dGMWVtOWtjMDVOT0dWMFRsVndLM0JOTnpoeFRHTmFSa3RJU1VwTlRBcFFOVTVSV1hkeWJVZDFVU3RrUVZaUlZsbDVMelpzVVdZM2JrdFZXRTl2VEVKVFkzZHpUams0YzBsd1RVeFRkR2hQV0dObFRYbzVLMlJTUm5sRlZubzBDbmRaWkc5bWVVVmtiRkUxYWpadlIxRkRZbTEwU1d3eVdWQklVVTlGT0dOR2MzWndVMU5KUzNaVmRHa3ZkRlJGUTFNdk9XdGhMMjk0VHpSTWFWY3ZPRzhLUjNGSU9FMDRja0YyZDJsSlJHRmliM3BGYjFOUE1WTlFkV3BhVjBrMGVFSkpkQzh5U1VoTGREQXlRWEpJVVd3NU5USjVSV3h6TUVORFpYTndaMEpZVkFwcFYwTTNZbEprYWtKSFdtaGhXV1ZMVUdOU01sZDVUVU5CZDBWQlFXRk9WMDFHVVhkRVoxbEVWbEl3VUVGUlNDOUNRVkZFUVdkWFowMUNUVWRCTVZWa0NrcFJVVTFOUVc5SFEwTnpSMEZSVlVaQ2QwMURUVUYzUjBFeFZXUkZkMFZDTDNkUlEwMUJRWGRJZDFsRVZsSXdha0pDWjNkR2IwRlZabnBoTlVabllrb0tkRVZSVGxSNmVEUTBRWFZ2TVU5MlFWbHpkM2RFVVZsS1MyOWFTV2gyWTA1QlVVVk1RbEZCUkdkblNVSkJTRTl4UXk5UFFVaEdTRWd2UzJoTFNFWjRMd3BMUVhoaksxVXlZV3RzUVd0NmNVVktWVmRzVEhwalZsbzBaMDl1ZVd0emQwWk9RblZTVDB4RlpHaE9aMHR4WVhWaWFVd3hjRFZoUmpJMGF6TkJVVUZFQ2pGUWNFZFRTMU1yU1VSalRuQlljRkFyYUVGclVtaDBOWFJPTWtSVlpHZDBPRWRLWmsxWmEwUTRjSGhRWTNVelJHTjNWMHRpVjFKalVuZFFZbGhtU21VS2JFTkZXR2xRUmxOSlVtWkNXR1pSUzFseGVFaEpWVzl6TUZGcFFrbFBiaTl4TUN0SmRTdG1VMjE1ZEhGb2FFaHdURFF4V1dGMVIwWTJOMDVOZVRSRVlncE9lWGRVZVdWSGMyNXVWM0ZJUzNsMmNIQk5OSGhJVDAxb1JGTmFjMWRxVG5WelRVMDRaSEp4U1V3d2JYWkxTM2xaTURBMmNWbGpNVlYwU0RsdWFrWkVDbkJ2YkVjclkydEpNbGREWTAxNWRXbHRXbFJzT1dkME5YSk5WMFJzUWxZd1dXNDRURlpYWjBaV2VucENSbVkzUXpkQ2FqbFpTWGd6U2xrNWNGTjFSSGdLVFd0cWJrWjFaa3BOTWl0b2R6UTVVMjEwTlRsbFkybG5UVk0yYVVaRFZtbE5jMUJUUVZsS2NVWm1UV3AzTkd4alVWTjJlVlV3ZG13MFZXYzBNRkJYU0FwbVZWSlhSVXN4YkhweVZtaERTVzVaWVdVNGMwcHVjbW95U2tSSVZ6bGlkMlZEVFVST2QzWkRhV2RvVFRaMWMxRlNUMjFXTUV0SWRFRnhTVWcwU0ZSVUNtWjJUblE1YVd4aFRWb3pSemhCZDBWNkx6ZFVSbkJOZEd4WE16aElTRWhST1RGVVRFcHNhV1Y0Ykd0TlowWm5iMkUzWmxKa1YxSXpVMjVQT1ZSeVIwa0tiSFZOYTFCNldTOHlVR2gyUms5WVdEWnlUREk0VFcxeWIyUkhXbTFsUkZoS1lrOUpZMDFUU1ZJemJrTXdRMEZsWXpWTFRHbFZiVUpsYUc5V1p6QXZNUXBKWTB4eGNFaEdkVGc1YWsxaGREbG5jMWdyV1dST1ZGUlJTVVpwV1doM1drY3lXVnA0TjFkWlN6WlROM1o0Vld0SWRrdzFRMDV4YVdZNFIySkplVlpOQ2xsamNIbERaVmQwWldaMWEzVkVOR1Z2WmxwR2RqZFViZ290TFMwdExVVk9SQ0JEUlZKVVNVWkpRMEZVUlMwdExTMHRDZz09CiAgICBjbGllbnQta2V5LWRhdGE6IExTMHRMUzFDUlVkSlRpQlNVMEVnVUZKSlZrRlVSU0JMUlZrdExTMHRMUXBOU1VsS1MwRkpRa0ZCUzBOQlowVkJjVUpLSzJ0SVpXeHViRk5HWWxSVFRuaE9TSEUxVVN0bVMwUjFkV0ZwU3paQ2VHOTRTWGhDWVd0emVrbElWemg1Q2pWalYyNUpja1ozVWpaNVoyaG1SM0p4YlU1YVlqSnRNVWczWkVSSE5IWnJlRUZEUVRac1MyWXZRbFZQYkdwaEsyZERWSEZ3VWs5NVRVNHZSMlZSVmpZS2RqY3ZSbUZTVFcxMU5VRjBkMjgyWVhSRFpWbDZRbVJqTTFKaFNrTmtkMnBQTDA1SlZTdDVlRlkwY1U4M1UzUklUbGRKYVhsNFFtaGliWGRpVFZORGJncE1Sbm93THpkR01GZFBVMjVIY25KaGNtaEdaWEJSY1hSQlpITmtTMk0wTlM5bk4yWkVPRVZZZVZkT05HTnplV1phYjAxa1pHWkRVRmxvWTFGWlJWVjJDbWMzZW1SRVNHVXdTbXhzYlZkUFFVVXhVR2xMTTFsUGJ5OVBia041YlZWcVkxcGljamRUU2pSU05WRnlZV2RJTTI1WVVtUjZVR3BYV0hSRFVrWXZRM1VLTW1sMGVtUjVXamx6V25OUFdqaHBjMHRXYzBkSFoyMVlkSHA2Y0cxNmJqVm9XWFkyVlZsS1lsUnFaR0YyUTJKc2JYaEZiVXd3VEZoclJtaGpMMGw2UXdvMGNqTXZNbXg2T0ZwM05sWklaR2t4ZDFNMVdUVTBOMlExV1hRMU9YazJiVVZ0VEc5VmFtYzBhWEE0UlU5NlNXVmtMMEV3U2xsSlZuTnBVVXhTVVRZNENtOVBiM00xV0dGMWVtOWtjMDVOT0dWMFRsVndLM0JOTnpoeFRHTmFSa3RJU1VwTlRGQTFUbEZaZDNKdFIzVlJLMlJCVmxGV1dYa3ZObXhSWmpkdVMxVUtXRTl2VEVKVFkzZHpUams0YzBsd1RVeFRkR2hQV0dObFRYbzVLMlJTUm5sRlZubzBkMWxrYjJaNVJXUnNVVFZxTm05SFVVTmliWFJKYkRKWlVFaFJUd3BGT0dOR2MzWndVMU5KUzNaVmRHa3ZkRlJGUTFNdk9XdGhMMjk0VHpSTWFWY3ZPRzlIY1VnNFRUaHlRWFozYVVsRVlXSnZla1Z2VTA4eFUxQjFhbHBYQ2trMGVFSkpkQzh5U1VoTGREQXlRWEpJVVd3NU5USjVSV3h6TUVORFpYTndaMEpZVkdsWFF6ZGlVbVJxUWtkYWFHRlpaVXRRWTFJeVYzbE5RMEYzUlVFS1FWRkxRMEZuUVhjMVpXbFRjVmQ1ZVRaek5VTXpiVnBqYlN0SmJVMUhlRk55VlVweFQwbzBPREJNTnpRdk5XOUxWMkV2YVN0SFdYSmxWbnBPSzBObE9RcG5jR3BXVURKR09WZG9aemhHVG05UlZubFpZMFJ3UWtwQloyZ3ZieTlvVG5jcllWSm9Nak5ZU2tkYWMwUndXSEZMUlVNM1JuZEJSMW8wYmsxeWVta3lDbTE0Vkd4S1RUUlliV1Z0V0daNmFWTlVhWE5wYUdwNGRVSmlURWRVTDJWemFUTkNXSGxvTmxkb2JUSjFMMG8wVFVoVlIzZEJiSE5CZVdrMmVHTllVbm9LU2taelJuRk9WbFZxVmsxdE1ucDBTV0ptU2toS2JYVjVOR0Z4SzBRMlUxY3ZLM2xqU1dKS1EyaGxWRGxYYW1GMFEwSTNTV3N6YUcxalNEQjZWVzFTUlFwUlFVSktNMU56Y1hSM1JGaDJObFppY0RkeU0xaFpUalZYWW5CalRFbHZiamhTUkUxaU4xRldlVVJSSzBoVGRIQlFSemR4VFhscU56WnRXbGRvVVd4UENuTmthalJGZFdOaWVGSkxObGx2TkZWVWNFWTRhWFJ3ZDI5NUx6VkxPVGxVTkM4MFoydENaV1JoUWs0MFQwdDZWMjVWTUdWdFZrTkRkR3RLVjNoVU1sY0tXSGhNY1UxdFdGUkNaRm93YVd0Vk0xbG1PR2RMWkhjNGJFYzBXbWRVYUhoUE5HVXJWRkUwZW10YVNsRlBObkUwY1hWeFZrVmllR1ppWjA5eVoybDNlQW8wZUZFME4yOVNTVWMzZW5odlZFSXZWV3huT1VGWFVGbHBLM1k1VDNONVl6TkNhek5rY1hoaWRVVjJPQ3R5UzBRemVXSXpLMnhsUW1KNWFWWm5lQzlKQ2pGa0wwaEVRVXh4T0ZoNldWaHZheTlaYmxKS1JWazRlak55VG00dllVSkxXbVZtYjJkQ1VFNXhUVzlQY1V0eGNFRTVkMWsyYXpWa1Rub3hSa2hyWmxRS1NTOTRjWEF4VDFoUlFUVmhaemRyUjA5S1YxRXdkSFpaU205dk1rMVdUMnB6U20xUVdXVnJTaXRXVDJGWU0yVnVhMFU0V2s1d2FGcHpaWGh1UVhnNGFBcFJkMDVuWld0clFURnVkVU5yWjFOeFRFNWhOREJHU0dkelYwRnZUa3hYTTBoMGMyRmlja2RrZHpKSlkySjFWMHcyVVV0RFFWRkZRWGRWT0VFNFNrZG1DbHBsZWtNeVZpdGxNMHN2YWprdmMycFdZakpVUXpORFNIWlNOV1ExYTBwcGVEaFVSblZTYTJaSGNUaEdZV1pLT1hKME1HNXJTMVJhTDB4NVlpdHJRMllLZVdobVUybHRkVTF0UlVwU1dqUnpWeXR0TTJVclQwcHpWek5OWW5OWFZHWjZUblE0T0hWdlV6TlFhSGROU1hGdVFWbFVOSFl5WWxSVlYxTk9SM1ZyV1Fwek5IRkVjRE5hYzJrM2JVUm5lV2hLWkZaWlNtOVZZMUJvTjFsb2JtTjRUbWh4WWpKUU4xUXdZekZEUkU1bmJFdE9SVTFITUVobWNWQmplR2RuUTJ4MUNtTTVVemRJV2taWE9VY3ZVWGRQVG1ST1JHOWpNVU5wVUc1M1ZGUkJabGxYU2xORVVGaG5jMWRLU1U5UFZuZGxSazRyYlVoeWJ6VlZaVVl3YTA5ME56WUthVUUxUVc5VmFtWjBXSFYzYzNsMVNWQldUaXQ1WVVsMlozWnhTemRMTlhWT1pHRnJlR0pMY1ZKcWIwcHNWRVpCZVZneWIySnpZbFJDVnpabVFtd3pOQW8zY0RkM1ZFUjJaVGMxZVUxc2QwdERRVkZGUVROd1VrMDJUMGR6TUUxS1VWSkdVek14TDNWUldHZFlWRmxqT0dJelNYTllNSEZEYTJOQmNqSnROV2hKQ2xBeU5GTmlSbWh5TVRkU1VrRlhhMjV0TVhGdlduUnZWbmhNUlROSFpFMUJRVWRqYWxoaVYwUlpXa3c1YTA1R1RYUnJVbnBsUTNsbGRVUTVabTE0UTJJS1NsQndWRXhNU1dJemVHVk1hVlo0WVhoUVdFa3dhemx2T1dKSFNVWkZVM1V5WTJVNWJXUk1VM2sxZWtZNVkzZzRhRmRMV1cxSlZWcHFWelpxYlZGaU9BcFhXR0ZFVEN0aFZYaGhWa3hQVkhOdk1FTmxibUZMV0ZSdFdWcGljMUpKTm5wMlpHcGlTM3BWVEZOSVZXSTBjV05ETVZab1RGaFFVQ3RPWkhkRmQwd3dDak5qWkRReVpsWktkVmxJV25VMVNGcGFabFZHTlRGTlJ6a3dia2xITTA1TFdqbG5WSFp1TTBVdmMyRjJSRzUzYVdRMlYyTmhSRGRpZFd4TmRYSTFSVVlLVjNjMlkycE5MMFEwYVVaTVluWTViMWx3VUUwME1HZ3hRU3N3VUhaWVpucG9UVEkwZDNNMVlsWlJTME5CVVVKaFluQTBkVGROUlZsRGNHNW5NMU5ZVWdwalozVkJORU5FV1hCS1dXTjJUMnRVV2xKb2FXUjBORVpRU2pKUVExSjVUeTlDTDFwUU5VeHBZMmd4YmxGdFpXdElOSGROYkRWNmNFTjRialJ1V0Zkd0NtRlRWSGd2Y0ZOcFZsUkpRbFowVDBGUFMzQlZORFkzTjBKQ1pFSkJTbGxSWmpkNmExTkphakpaWjBkSlkxRTRZM1poUW5oWVYybHlNMWh1V0hCelVVTUtNMkZsVkdaUk5WbGpVV0ZUVWpBNFVtMTJaa0V2VjIxeVR6UktjSEpVY2t0ck0ya3JiRGQyTmtaUU1HdEhNbFZsZDJaVVNFbENja2N6TVdOc04zVTRlQW8zVUd4SmN6RlVVRGhRZFRWdFRIZFFiRlU0ZEZaTVZuQmhlRGN6YWs1SmQwSk5aR0pIVnpaUFEwcGljalY2VUVoR2VrOTVkM04xVEZOTVpXUm1RakJFQ25CeWFUQkxVVXBWVW1wS1JFYzNaVVZYTjJOUlNVVXpOSEU1UW5KdFJHbHRTRGxMU2pBdkwwOUJlRmd2ZEUwelZtUmliVFZZWXpkMGRYSmpTbmQwZURVS1ZtUkNSRUZ2U1VKQlVVUlRSR1JFTjFseFkzVkxTVTlLZVZFemNrcG1NR0o2Y0VkeU1UaEpjV2MxV1VzNFFraG1jakpyUjJSR1QxTnJVRmRSUkVjMVV3cEdiR3AzV2s5WE9VSnVVM2hDUWxoU1JqVkhlSEpIUW5aQlQySjFZeTlQTW1KUWMyZzFXRkp2SzNaaGFVeHFTRzlJWkRkRVVEUjFOaTlSWW5KM2JtSjBDazV3U1RSSmRFZERNbHBaV21KR2JsbHlVaXRKVTFReFpWSTVUMWRVVGtWck1sTkpNV3Q2VEdONWNYcExSelp3SzNkRVFtbHdZVmxZV1M5SWQycGpTbEFLVDBkNGFXRlpUbVF4YkRVeVRYcEZZbnBUU0ZKWVUzWnJNRXhIYWtOUlVVRlNPVWgwU21wdFdIUkpOMDlVTWt0NFN6bG5XVU5STVVGR1FsUnZWbFZYY2dwaVdFVnVVa1ZEVUhGUmNGZFJhRkJ5Tkd4VFdVY3hhbGcwWVV4WlptMWpaMHhwT1dSRmVXVlJSazV2YW5jeFlXOWFRVXBIVEVNeVMzWnhTbVJtVjBsWENtdFhaRmxNUnlzNWQwWkNNMGR3Vm1ORVEyaDZibUpXVXpKeVkwbEhZV3N4UVc5SlFrRkJWSFYzT0ZRMWRVUXdiRXBHUW5CR2RXbzFWSGhIUml0cVRURUtSelkzTVhwRWNVRmliMkowTVVKS01tTk1SRk4zZDNGcVZGWmhTa2hzWlRNM2RTczRMMUpPZERCb1VXbGpZbTlUVEVsd1NWbzRVa3R5U1VSTFFsSk5XQW8yZFN0eWFGUmpOR0V4VDJVMlVXWnpOa2h1UjIxVmVETmlSbTlZWVdGbGEzVnVXSGRoVVUxaWQyb3lhR3RaYWpOMlNqSTVNVmMxUTBsWGFUQkVNMEprQ25sM1ZXaHhTMkl4TjA5UlRGbHlVeTkxUkd0S1VFTmFNbkJLU1dSWmMzbENVRnBSTWpSM1pIaFdURGRoZWtKUlpWQjNObWN2V1hKTVpIbDBSbXA1T0U4S0szZEdUR3d4WVhOT2F6aGFVMFpPVTFoRlltWXpTVnBTYVhvMFdYbGFTa05YWW5CelduUnFlU3REUzFsUU1XWnVOamQ0VUZkdlpVeFZWVlpKWm05Qk9RcElZMmxxYmpkc1ZFdExiVWxMVkcxb1ZHTXlhWGRhUzBsaWQycElkWGRGT0ZjM1ZFVndlVUZyTDNCcFRrZzVSREYxWmxaeWJGTlNNbnB1ZHowS0xTMHRMUzFGVGtRZ1VsTkJJRkJTU1ZaQlZFVWdTMFZaTFMwdExTMEsKICAgIHRva2VuOiBzZ3E4dXQ3dnAwZnhiZ2cwanlvYzFkd2dkbjVnMnptOWoxb3RhenJyOWh6azgybzY3bXRvNmYzcXBxdnB0anQ4N2M0azlqZGx5NWc2ZWoybzc5OG0xaWRlY3NlemZvNm1ubHQ1ODJxM3puajQzZXdseXd4azlxejYweWJlYmZ2dwo=\"\n
        \  }\n  ]\n }"
>>>>>>> 13d0ab0a
    headers:
      cache-control:
      - no-cache
      content-length:
      - '13084'
      content-type:
      - application/json
      date:
<<<<<<< HEAD
      - Wed, 14 Jun 2023 21:28:19 GMT
=======
      - Thu, 29 Jun 2023 09:41:01 GMT
>>>>>>> 13d0ab0a
      expires:
      - '-1'
      pragma:
      - no-cache
      server:
      - nginx
      strict-transport-security:
      - max-age=31536000; includeSubDomains
      transfer-encoding:
      - chunked
      vary:
      - Accept-Encoding
      x-content-type-options:
      - nosniff
      x-ms-ratelimit-remaining-subscription-writes:
      - '1199'
    status:
      code: 200
      message: OK
- request:
    body: null
    headers:
      Accept:
      - application/json
      Accept-Encoding:
      - gzip, deflate
      CommandName:
      - aks get-credentials
      Connection:
      - keep-alive
      Content-Length:
      - '0'
      ParameterSetName:
      - -g -n -f
      User-Agent:
<<<<<<< HEAD
      - AZURECLI/2.49.0 azsdk-python-azure-mgmt-containerservice/23.0.0 Python/3.8.16
        (macOS-13.4-arm64-arm-64bit)
    method: POST
    uri: https://management.azure.com/subscriptions/00000000-0000-0000-0000-000000000000/resourceGroups/clitest000001/providers/Microsoft.ContainerService/managedClusters/cliakstest000001/listClusterUserCredential?api-version=2023-05-01
  response:
    body:
      string: "{\n  \"kubeconfigs\": [\n   {\n    \"name\": \"clusterUser\",\n   \
        \ \"value\": \"YXBpVmVyc2lvbjogdjEKY2x1c3RlcnM6Ci0gY2x1c3RlcjoKICAgIGNlcnRpZmljYXRlLWF1dGhvcml0eS1kYXRhOiBMUzB0TFMxQ1JVZEpUaUJEUlZKVVNVWkpRMEZVUlMwdExTMHRDazFKU1VVMlJFTkRRWFJEWjBGM1NVSkJaMGxSUzFSV1FVeE1Xbll3Umt4aVpEbDZXREZRZVc4clZFRk9RbWRyY1docmFVYzVkekJDUVZGelJrRkVRVTRLVFZGemQwTlJXVVJXVVZGRVJYZEthbGxVUVdkR2R6QjVUWHBCTWsxVVVYbE5WRVV4VFdwc1lVZEJPSGxOUkZWNlRVUlplRTVFU1hoTmFsVjVUMVp2ZHdwRVZFVk1UVUZyUjBFeFZVVkJlRTFEV1RKRmQyZG5TV2xOUVRCSFExTnhSMU5KWWpORVVVVkNRVkZWUVVFMFNVTkVkMEYzWjJkSlMwRnZTVU5CVVVSRkNqRm5VVmgwT1V4cU9HVkRVeTlNU1VGRFNFWTJjVEpEUTNScE1YQmliV2hMTlhOUlNrMHlZaTlhYzBOVlkwZ3dOR3g2TmpZMlQyZzJSWE16ZERWYVdsb0tUV0ZrUlZWV1kxRk9VVkV6YmpsSlNIcDVXbU5vVW5aclVEQkRSRWxpYTJKb2IxcFZjMGxWT1dKWlVqUldXVkprYW1JeVRYQlRSVmhKV0ZBdkwwNXhaQW80Y0VaMVVISnFORlZyTlVkSlFrUjZlR2RqTlV4aU5WVTJRVEJKZDBzMlRrNDRiSEZTTUhGVFNISlFaRlpUTVcxRVVYVnZkbEk0WkZwc1kzRXlZbUpUQ25CVGRFOUhUVWRrUzBwalVUTllXSEZ2Y1ZWMGJqQk1iMk5RSzJaSVdrc3ZRV0ZrU1RabWRVZDFWbXBIYm5wM2FXZHpRWFpLTm5KdFFYSnZTelo2VVdJS1RsbHdNVVpuV1dWM1UzbFNTVVpXZERrMGJHOHJWMGR4TkhjMFJYVkJNVTFMVEc1UU5tdHNhSE51Y1d0NFlWSkhUbGh3YTNWbWFtUlVLMDUxZGxCUU5Bb3dNbTF1ZFhkWk9GSk9haTlIUVVkb1ExY3lkVU5zVGpOWE4xZEROV3hOVW1OSVdVd3hSVkZIUlVOd015dDFObGN3V0dKdVZ6bFRkVXRUVlZsUE5FaGtDbFZTU0VkRU5rZENhaTlYVTNwbk4zTk5OVVl5Y0dSYWNFTXhLME55UzFsVmFrTmtSVzlJVW5aeE4yNWlSbElyY1VzMlQwUkhlUzlCZWtwdGFrbDZkV1lLWlM5eFowVlhkVVprVVRCSmJsRjJibmhpVTFwSFVGRlNXR3RDYkVoTmRUZHhha3BMWmpGeVRsQnBWV3B0YW0weVF6RXZNa2xIZFZsSWJqZGtZVEZLVGdwNlZsbDFXRFpqUW5BMk1IZGpSMDVvY3pkdWJqUkRjRzhyVm1FelUwcFlNV3B4VkhKcFozUjVabGhXVVRKTmRIbGhkWE5rVmxCdlYwWk5ObGxCT1VsbkNrMW1aamt3VDJSV2FsZEtNRmN6UjJKNVUxWjRWMGxxV21sbk5EWTFOVVZQYjNSUlFVOVpkWGhoSzFWUE1HdGhkaXMyTVZRekwwNUxlRWhNWW5kRVNtOEtlamRtTWxOYVlqbHpjRFJVUTBaUlRuVnpaVzl5VG1Sb09WRlVlbk5pY1RrM1JVVllWREk0TjBSM1NVUkJVVUZDYnpCSmQxRkVRVTlDWjA1V1NGRTRRZ3BCWmpoRlFrRk5RMEZ4VVhkRWQxbEVWbEl3VkVGUlNDOUNRVlYzUVhkRlFpOTZRV1JDWjA1V1NGRTBSVVpuVVZWdGNITkdjMk1yZUVWM1ZGTnhjWEpoQ25jNFNHTnlSM2x2ZVZWbmQwUlJXVXBMYjFwSmFIWmpUa0ZSUlV4Q1VVRkVaMmRKUWtGR2FVcFFjVlZLU25SQ1VGaGtNWGs1UTJ4VlRtVlhSRlprY1VFS2RXUlJTbE0xZUVoYWEyTlNlVlI2VUhjMVkzbGFVV1Y2SzNKeGRsTm5WVVZVTkRKUGVtOW9heTlJWTB4RVlWbHlXVTVqYjJaTGFYWkxXRU0yYkN0amRnbzRVSGR2ZERRdk9FRnZaVEoxU1ZwTWNuRldNbFpCTkZwMGVVUkJhR056V205TlJtRnhhaXREY3pKVWNraHFhRTFuU0RsM1ZUSTNkVmQ0VXpWVlRFZzBDa05aTldSdGEwbEhRM2xGS3pSYVYwZFNXRk15YVRWVWNsVkxSMUpRYW5SU2R6ZzViVkZ0YjB4NGJIRlVjM2RYSzBwWmMwRjJWM2czVjNCRGFqWkpZVzBLVFVSSWFtd3phbVJYU1VFMlVVczBMM2RwVWxKT1VuaEZNV0V4VkdWVlVqZ3dTalJTUzNaalduZ3lhRVFyUlV3NFMwUjJNMmhRZEhSdmVYbDNkamxKZWdwQkt6Qk1NVXhOVm0xbVJIRlhRMmcyUXpKUWFsazFhV3hWYXpCTWJYbFVkbUZHVG1KNk5GWjFTbUpyWXpKdFdGTmpZVmt4VFVGYVVYWXdZVEJZUmtVd0NuZFVTMDlpZFdGWGF6VldhbHBPYTNWSWQwZHhZM2RDY1VVMVQxZFFZbHBqTW14S05IQkpRMGxUVDBSeFRreHRjbGhUTWxOeVRYUXpkVTlFWVhacFpuWUtUV016ZUZSVGFtOW5TR1V6VG1zd1kzSlFTRmhuZGpKT1pYWmpTbTlKWjJSTE1FVXdiM2h2UlhrMVkwOXNkV2R3WjJsMmFTOVZNRzVEVmpacFMyRTFVZ3BuUVhVdmNURnFUelpQYUhabFZrRmFZbTlIT0hKdE5VSmlVbXBCYTFsMFltVm1hMlZaZWxneFoxUmtWR2gzYjFCdk1IazVRVFEwTDI1UldHcEZkV3B3Q2pCcFdHMUJlbWx3VVZGdGFFaFROalpIZFdobWRVbEtTbmRRTXpaRGEyOHZXRkp0VDBJMk5IZG9PRUo2WlVWbU5VNXhNRWs0YUhkaWJrTmpjbmQ1VjBVS2FUbHZkbXgzZGs5M01tbFVSMjlwY2pkdGRVY3lOakowY2tGQ1l6bDFRaTkxWlN0Mk5rZENVRWhKVW5oc1kxTlFZMnBvTjNodFpqWlNZVUZaWWxneE5RcGpjWGxaV2tJNFJ6TlZRVTlEZVhSTENpMHRMUzB0UlU1RUlFTkZVbFJKUmtsRFFWUkZMUzB0TFMwSwogICAgc2VydmVyOiBodHRwczovL2NsaWFrc2Ruc3BoeHVqd2gtNms2azQ1Y2guaGNwLndlc3R1czIuYXptazhzLmlvOjQ0MwogIG5hbWU6IGNsaWFrc3Rlc3QyaGdic28KY29udGV4dHM6Ci0gY29udGV4dDoKICAgIGNsdXN0ZXI6IGNsaWFrc3Rlc3QyaGdic28KICAgIHVzZXI6IGNsdXN0ZXJVc2VyX2NsaXRlc3RvZTYzYjc0Ynh6X2NsaWFrc3Rlc3QyaGdic28KICBuYW1lOiBjbGlha3N0ZXN0MmhnYnNvCmN1cnJlbnQtY29udGV4dDogY2xpYWtzdGVzdDJoZ2JzbwpraW5kOiBDb25maWcKcHJlZmVyZW5jZXM6IHt9CnVzZXJzOgotIG5hbWU6IGNsdXN0ZXJVc2VyX2NsaXRlc3RvZTYzYjc0Ynh6X2NsaWFrc3Rlc3QyaGdic28KICB1c2VyOgogICAgY2xpZW50LWNlcnRpZmljYXRlLWRhdGE6IExTMHRMUzFDUlVkSlRpQkRSVkpVU1VaSlEwRlVSUzB0TFMwdENrMUpTVVpJVkVORFFYZFhaMEYzU1VKQlowbFJXbVJUUmpnMk9HUk1jemtyZG5kM0wxcFlaMWx1ZWtGT1FtZHJjV2hyYVVjNWR6QkNRVkZ6UmtGRVFVNEtUVkZ6ZDBOUldVUldVVkZFUlhkS2FsbFVRV1ZHZHpCNVRYcEJNazFVVVhsTlZFVXhUV3BzWVVaM01IbE9WRUV5VFZSUmVVMVVTVEZOYW14aFRVUkJlQXBHZWtGV1FtZE9Wa0pCYjFSRWJrNDFZek5TYkdKVWNIUlpXRTR3V2xoS2VrMVNWWGRGZDFsRVZsRlJSRVYzZUhSWldFNHdXbGhLYW1KSGJHeGlibEYzQ21kblNXbE5RVEJIUTFOeFIxTkpZak5FVVVWQ1FWRlZRVUUwU1VORWQwRjNaMmRKUzBGdlNVTkJVVU01VURaUWJtSk1SME5TU2tsV00zUmhWVVpWYVhNS2FIRjZOMHRHWld4MWJGa3ZVVWRzWkd4dE9XOXJiRGRSVVc4d1NtbFhTVWRJVEZJNFVWSndVazkxWmtKQ09YcDZTRkJuUkVGS1VWUkpja3RDWm1aaWJBcEthazVTT1ZGNGRVbEhXVFY0TXpWalNEZzFWWFZNUkdoTmFpOHdia3BSWVVWRWJXbDNla3BVU0V4Qk9GVTFSbXR3TVVNMldYRk9lVzVYVTAxdlptZDVDbkozUjFaTFJYYzVRbGxNV1RSek0wWnBNMEZoT0hWSGMwUXljVFo2T1hVMlJFaDFURm96UVVnclN6Y3lhVXRIU25CNVRFWnJSVUZ2TW0xRlJEbDNjbVVLWkcxb1JqSjFjVEJTVUZKRGFHbEpPSFpzVG1KT1dVazBOQ3N3Y0ZoM2JVNUZVeXM0UjNwQ1kydzVkbTF3T0dsVFN6QXdVV2xoVm1jMlVEVkxaWFYyWndvNFN6ZG5kVlZMTTFadGMxWnpkVkUxU2tSbU9HZGplRXAzUmpSdWFFRldXV1ZYVWpkVGQyRlpjRlZ0YUM5eWJIbFhTMUV2ZERkc00zTlBSVkI1T1hSd0NsUTVUV0pGY0hselRFNDVTRXRPY1VjdmJERlVWMjl0YXk5R0sxTjNaMVpaUVZOTVNXRlJhWGhuVEdObFZubDJOaXRpYlZKVEt6WkxSblppTWs5d2JWZ0tSWE16WnpFNGFFVjFVRXBhY0VkVFVHZDZXbVl4YWxaTGNqQXZXRUZuTlZRd1VubzBOa05pUWpKR2VrSnVObWhzUTJOc1VsZGFNRXMyVmtwbk55ODJVZ3BwTVZwa1JIUkVlbEJJYmpkRFpraHFUakZ4YVdKUE1HUnNaRlJRU0ZkTFFsZDJOREpHZEV4UFUydFZTa3hLVURsSVJYWk5kV2wyVmxKYVRYSjRTRVJZQ2t4WGFFTXdTME40WkU1dWNTdFFVWEpFTUZCamQySnRPV2hqWVhkMFNHNTZTRFkxWTBkb05rZG1SMll3UmpkMFFVdFllbVYzUkU1MGFETjJja3B6Y20wS1RGcEpaRGxHT0RGcFQzQTNhR2haU201VVpsQjFSbGhXZG1sRk0ySjJjMUZGVkdkRmVGZG9NbVJQTjFCMVlsZEdZVFZwVjBzNVowTXZLMkUxUVZWa1pBcG1iRkpuTjFwdU9GRlRVM0I2VFhJeFNYSTBhMHBSU1VSQlVVRkNiekZaZDFaRVFVOUNaMDVXU0ZFNFFrRm1PRVZDUVUxRFFtRkJkMFYzV1VSV1VqQnNDa0pCZDNkRFoxbEpTM2RaUWtKUlZVaEJkMGwzUkVGWlJGWlNNRlJCVVVndlFrRkpkMEZFUVdaQ1owNVdTRk5OUlVkRVFWZG5RbE5oYlhkWGVIbzNSVlFLUWs1TGNYRjBja1IzWkhsellrdHFTbE5FUVU1Q1oydHhhR3RwUnpsM01FSkJVWE5HUVVGUFEwRm5SVUZDV210UFlUZ3JRMWg2VjNWc1ZXeDRWMHd4ZFFwbFRFSkRSRVFyT0hsMGMybGFhbHBNZEdaR1RHc3dOVzh6YW5wemVIQXphRkV4V2xsMlZHeG5RV3hoUzFGWVFVTktjM2gxWkRock1ERnFXblJUYUhaUENuYzRUR2RQWm1SU2FVZGhVbmx0U0drMU5VOW9XbUpTWWpkQ2VuQlBRMUZhU21aUlRFMTBOUzlRYm1rek9FSnBZMUJvVnpWYVVsSkpkMnRtZFRSUmFVb0tWV3BXTWpSaVp6TkJWWFEwUVVKUlRXcHJaREZTZDBrcmFDdGhTRUpaVlcxamNsTk9WV3BtYmtsbFlrRXpTR2xTWTBWSWMyRmlNMGRLUVZVNWJtdFNXUXBSYUdSMk9XZFZPSHBVZVRJMFJVVTFUbXgyZVZsWmQxUlNabVZuYUNzNFpUZEVSbGhQWkN0RGFrNXRaRkIzZEZWQmFsWllhMWhrYURsSGRVeFJOMloxQ21kaGJWaHpTRWhuYzFSSEsxQnVXVmRDYjNSVFNEaGhhVnBqTVVoblVtaHJValZRWlV0U1RqaFlhelpOTHpac2NFODNVbGsxT0Vob1N6WmxZbFZCYWtVS2NEZzFhRlJFTW1WWGFXMXVjbFkxUW1STWFtcE9iRUl4YkRKUU16Tk1SU3RFZG5sSlZ6azFPRTg1YkRKWGJGSmFSMFp2S3pCbGEzVXdXVWRIUVROWWNncHNaVzVrUWpoamNraDNRVnBzVUhoV1dGb3pSVXhVVmxaUU9VZFliWFkyZVRJNVdXRXlVa1YwUXpsaFdYVTBVMnhJUW1Nek9GZFRPR2RUV1RaM2VUSXZDazFRZERoSGFuRjNSaXRRT0VVMU9IRXhhRlZNWkdoSkx5dG5ObWRYVjA1WU5WWnVZMWhMUzNCWmVVdHRMMGh6TjJJelMwTTJZMEVyZGtOR01qQk5UVmdLZEVNMGQyMVlLMlpTYlhFclZtWlJabEJuTUVkVk1uQTJlRlJFVFVWVmRFSnZibmgyUTBOV1VXVjBNVXhNYkcxcUt6Tkhaa2hGZDI4ME5tWktjVkJQUWdwcVZUVlRNek5YUWxSaGRYTlpVa2cyUjNSNFpsSkxXSGxNTjJOVFMyd3JMMnhhWlVWNGRWVkVhRU5SWXpnemVuaGtTM3BFY25FeU9WZGxVVWw1T0N0bUNuVXdTRUZCUjIxbUwwTlhiV2xrVkhGU1VTOVZPVVpKUFFvdExTMHRMVVZPUkNCRFJWSlVTVVpKUTBGVVJTMHRMUzB0Q2c9PQogICAgY2xpZW50LWtleS1kYXRhOiBMUzB0TFMxQ1JVZEpUaUJTVTBFZ1VGSkpWa0ZVUlNCTFJWa3RMUzB0TFFwTlNVbEtTMEZKUWtGQlMwTkJaMFZCZGxRcmFqVXllWGhuYTFOVFJtUTNWMnhDVmtseVNXRnpLM2xvV0hCaWNGZFFNRUp3V0ZwYWRtRktTbVV3UlV0T0NrTlpiR2xDYUhrd1prVkZZVlZVY201M1VXWmpPSGg2TkVGM1ExVkZlVXQ1WjFnek1qVlRXWHBWWmxWTlltbENiVTlqWkN0WVFpOVBWa3hwZHpSVVNTOEtPVXA1VlVkb1FUVnZjMDE1VlhoNWQxQkdUMUphUzJSUmRXMUxhbU53TVd0cVMwZzBUWEU0UW14VGFFMVFVVmRETWs5TVRuaFpkSGRIZGt4b2NrRTVjUXAxY3k5aWRXZDROMmt5WkhkQ0wybDFPVzlwYUdsaFkybDRXa0pCUzA1d2FFRXZZMHN6YmxwdlVtUnljWFJGVkRCUmIxbHBVRXcxVkZkNlYwTlBUMUIwQ2t0V09FcHFVa1YyZGtKemQxaEtabUkxY1daSmEybDBUa1ZKYld4WlQyb3JVMjV5Y2pSUVEzVTBUR3hEZERGYWNrWmlUR3RQVTFFekwwbElUVk5qUW1VS1NqUlJSbGRJYkd0bE1ITkhiVXRXU205bU5qVmpiR2xyVURkbE5XUTNSR2hFT0haaVlWVXZWRWQ0UzJOeVEzcG1VbmxxWVdoMk5XUlZNWEZLY0ZCNFpncHJjMGxHVjBGRmFYbEhhMGx6V1VNelNHeGpjaXQyYlRWclZYWjFhV2hpTWpscWNWcHNlRXhPTkU1bVNWSk1hbmxYWVZKcmFqUk5NbGc1V1RGVGNUbFFDakYzU1U5Vk9VVmpLMDluYlhka2FHTjNXaXR2V2xGdVNsVldiV1JEZFd4VFdVOHZLMnRaZEZkWVVUZFJPSHA0TlN0M2JuZzBlbVJoYjIxNmRFaGFXRlVLZW5neGFXZFdjaXRPYUdKVGVtdHdSa05UZVZRdlVuaE1la3h2Y2pGVlYxUkxPRkozTVhreGIxRjBRMmR6V0ZSYU5uWnFNRXQzT1VRelRVYzFkbGxZUndwelRGSTFPSGdyZFZoQ2IyVm9ibmh1T1VKbE4xRkRiRGd6YzBGNllsbGtOelo1WWtzMWFUSlRTR1pTWms1WmFuRmxORmxYUTFvd00zbzNhRll4WWpSb0NrNHlOemRGUWtVMFFrMVdiMlJ1VkhWNk4yMHhhRmQxV1d4cGRsbEJkaTl0ZFZGR1NGaFlOVlZaVHpKYUwwVkZhM0ZqZWtzNVUwc3JTa05WUTBGM1JVRUtRVkZMUTBGblFWQk1XRTUyY3k4dmIyVnhaR054WVhBM05XUnJWMUJTWWxOaVkwaGFkMHd2TmtGeGFIZHZVV1lyVlhZM1dIQlFOalp5VWtnelpUUllaUXBGVkhGVVIxTTFUa0pPZUhKbmRqbEJMMjFNYUhobU5tRTVRV1JDUTFoa1JVMHljbnA1YUZadmRrNDRaR1JGSzFBMkswRkVjalIzUW1scE1ESnBaV0ZXQ21KNVNYbEhSRXh4U1RadFpHTlBNMEZvVUdsdE1FbHBiak55VjFKSGQyWTVaRzFZYlROMlNraG5jV3RQUm5OcEt6Ukpka2w1VGs4clpEY3dabWh5UkVJS01WZElaWGRqYzBkaGNEZEtPREpYVDJkeGMybHROa1E0VDBkMlpYVTFRbEpUWlZaWk16ZzNXRXAyY2tnNVJuVnlSRkJsVFhGSWNqQjJia281Y0dOek1ncFJkR1l5UmxKbVJuWTVPRTlIWm5KelVVb3pTM29yVkZaQ1JtRXlhVFZpTmpOMVJFTTBNazVxVFdneWNtdzBVVVk1UlV3eVFub3JSakk0YVhnNU9IQm1DazlRTUcxalRuTmxOblJpYTI1TlpGQmtUMU5wTDAxVFVVSTRSbTgxVjFacmQybG9abE5CZWtwcmQwSmlNMFJXTVdKQ2NXOUZSMFZCVDNSTmJXazBUbk1LZDJGUWRITkdVVlV5TWpWSGRVTnFXbVIxV0ZoSVlqSlhibmR3WVZsM2VHaGtUbEJ0WkRGcWQzWkxaMWRtV0U5eWFVRkJWMFF6T1M5S2JXcDBSMk0zZUFwTlVrMWtkMVJ6U1ZGaWVYRXJURkJCYlRORE5rSk1URTVDUTNrdmEwOUpPREZFYkdoaE1FWTBNelY0UzFCV1dGZG5jbXh3TWpGbFZGY3dMMmhaUVZreENsVmlZa3RwUmpoWlJrVkpTblZwVkRkR1FUWm1RMWd3Vmt0YVEyMHpkR0V2UzJNeFJYZDVMMGxxWTNWaWJFc3pjWGRWTlROMFFWUTVOV2hNTDI5b1pIRUtRekp0WTJwMGFtbDFielUxVDNsQ1F6bFVUekZ1UTFoQ01GUmpkMUV3TUZRNVlXb3hWVVI0WTBndllqVXlSR2d3Yld4bFVrSkJMMnhITUdoclFXNXZUd281YkU0d1RFeHBjR3h0ZVZSVFRtWk5TMFIxZDNablRqTlhORXhaUWxKelVFRTNRMHc1Y0VNd1pXNHhhbEJKTVhaWlVVdERRVkZGUVhwdUt6WkZObTA0Q25ObGRrSmFiMnBCUmxnNWFraG9PR1JaTlRkbE1HZEpORWt2VERSRldreFROMmxoUzNOalpYZFliVlFyVDJsdmFqQnhUMUkyTHpaeVMxRm9hbFJrS3pVS1RsUkxlallyVW5aeFQwZFRSbWxQTlZWTlduQXJURU54UTBaTVNXZFhiV015UmtkV2RuWnRPSFp6S3pCVlVHcG1PV3NyYmpFeU4yNTNOMDlNZVRkdlJ3cEpORlpQV1ZvemRrdGhlRFprT1dWbGJpczJlRk5CTDFSTFZYTnZTakp5UWpsU1EyZG9UbkV3WTB0dFNuZHNWbXBRYVhoNVZEQjZkM2g2TjAwMlNEVm9Dak52UldaVWRURm5RbU13V0ZCbFExSXpTemhWYzAxMFdGQkRNMmd2VTNNeldrNVhZbUpQY1ZwalVXVlhTbXczVVZaMGEzRTBTbTFJYUhJeFVsaFplRWNLWm5SU2JrWm1OWEJXVEZscmNFUjNUMnN5TVVKNllYSkZkVEpZUVdKeFptOXRkbU4xUjJWalJERXhSbGd3YW5aQlExcDJha2s0TDFwaVVFdGpkemhNVGdwWVlqSnZLMlY2WjBvMFVHNVZkMHREUVZGRlFUWndNVTkwUldGcU0yZ3dhWHBHYzNaSVVWRk1Zak5VV1RSeWRpOVdLMHBVZDB0V05XdzNaMnRuU1RNNENtWkdUblZvT1RWMVpFZEljVXgzTkRKSGJHYzBlbEE1VlV4VmVuRkRjR2wwYjFocFVsaEdOUzlSU0c5WGNHeHVNRmRPYmt0WlltMTBaVzFoZWtGeWRXTUtVVkpPV1RkeVEzWlpkbTFtSzBSemFtaFVRVVZUZWk4eFREQXpOMU5sYTNOaFVGRkRXa016UjBsTWNEaEJSbTFGU3paeWJrWnVSelF2YzNKUUsyeGFTZ3BWWlZoT1Ztd3dTMEl4WkVVd2RucFBURTFYVmxsSE4zRlpjV2h5Ym5KTFpsaExlRlI1YTFOSmVFaG9PQ3RsYTJ4NlVscGxSVE50YlhsUU9XcDFTamhuQ25nMVkzZE5SMWhMWld4V2VtZFRSVmw0YkdFd1VVNDVZa1ZXVERjeGRsaHhhVTlFT0hFeE1sWTFja3N2VFc1UFkxQjBjVzVwZFdodlMzWTFhU3Q2TTFvS2VEQkJlbGx4VTBWSFNYWmFVMHhHZHk5ME5sbzFRV2hXT1VKallWSTNVbXhOY1VadlVsbzBkbkIzUzBOQlVVSm1NSGN5TmxOcE0zbE5iMFJSTXl0NWFncEVWRmxzY1VSTGRra3JOSEZpYWxVelIxZDZZMWQwU0daRFlYVmhla0oxWmpocFZ6TlJRVGRZYkVkblIzQXljM1EwTWt0U2NFcDNRbVk0U0ZkWFZ6aHVDbGt5VjNwUFIybHhabmxvTVRaNVZUaE1ORFI2TXpWeFZrWXlZbmc1Um05UFFXSjVabEp3TlVoWmNtUXdWbFppWm1wa1dERmxRMGRhU1dsak5WUldla3NLWW1WME1qWlhkMGR6TTBVMVF6TTNiSHB4WVZob1FXSXhabVl5TDB0UE5VdDVZVWhRZFVkblVsWm1Za1p5WlV0a01IaHhjbGRPY0RWemJHMW5LM0UxZHdwbmNtVnBWWGt2WTNoTVNrcFRSa3d5TjJsUVRXODVNVlYzV0hOaGF6bE5XV3BJYVRBeldrczBaWEJhV0VjeVpUQnpkVEp5UWpSckwwZGliWE5xZURZMUNqTk1kM05MYlVwd1RESTBNWHB0VkRCM1ZXTklSVzkyZVZCWWJqZE5lVk53UzIxdmFXVlBLMjlvWkhCc2NDOUplR2xJVVU5ek4zTjRTVTh6YXpkSVRXOEtXWGxHV2tGdlNVSkJSV3BwTldacFRHMVplaTlqUkdkalpUazFMM2w1TW5SR01WRmFTVFZMYURsWVREYzVXRW93SzNGSlZtVnJUVVpwUjJ0a1lWTk5kUW8yUW05SFUwUnBWeTg0TlhZMVF6ZFBibXRpT0dRM1UyRlRSVFY0TjFGaFV6VXdXakl5TjNCbGNuTnFPV0pwSzBGcFJYaHdSRWh2VEVWTE0xZHdhVmxTQ21SMWEyWk9hMGhEVlZKTmRtOHpVVEoyWTB0UlpHZFBSa04wYTJ0bU1VUmlibTV3WkZaUWNHSTVZalkzVW1OWGFVeEZjVkpWSzFoc2FHOHdNa05ySzA0S2FGRjNia1JqV2tzck9GVm9jMEk1UjFFeWFtbENWRUU1VDFOeE1XSXJabHB3Y201akwwdHNhVTFaWmt4WE1ERkhVMmw1Y0VGMk15dHpha2hYTjJKb2FncHZObUZUUzJGbk1HUXpkRkEyU0V4U1dGQjJSRWRyUnpjME9FMDFTamhEY2prd2IzUk5TRlV5WVV0YU1qTlRWeXROWmtoeWJsTlRVbWhYVlRONGRrZzFDbEZHSzJSQlNWZDBhMmhIVG5CWFdsaGFkM0YyZFVkRGNWWkZTMDFwYWtWRFoyZEZRa0ZMY0dsRFJETjRTVk5PT0RWNU0yNHdZVzk0TmxRMWQxbE1TRTRLYlhCRWRWRldjRVZLUmpKM1QwSnJZa04zWVVsaVR6VlhiWEJZVFRsbWVuQlhSVmRGVFdwYU5GZFpUemhMZFdKeFZXSnpNRU5tUW5KdlpGRllVbTl6Y3dwMmEyaEtSRWRFVEV4b01YWmFTa2h3Y2lzMGNHTkVXVTF2TjFGcGVWQlRhbHBWWlZoRlpuUktXR1YyYWpoS1dsTjFXWEY1VDBobWRsTnhMeXRQZVc5VkNrMUhjVkpTYTJoUlJ6TkVObWN3YlhadU5qZENjVFozY3pWTmNYUk1WRmxLVTBGeFVucHllblEwVjFkbFkwdGpNeXRGZGtocFJHUkdVRTVNY1hKelNVWUtXR1JvZHpGek9VSjBhVFo2UzBsMk0yMVBWa0poTWxkdFdqSTRSMkZDU0d0ME0wRnFNV05ZZVRKWGVWbHhhakJtYlc0Mk1qbGFVVmsxYVdOelF6UktRUXBJVDBZMWRGaFZjMU5TT1VobGVpdHRNMjFvTDFWRU5Xc3dXWHB3VVhrNWIxTTRjVTlqWVhFNVRHOXBkMFI0VG04MlZFVjBjRWRuYkZCclp6MEtMUzB0TFMxRlRrUWdVbE5CSUZCU1NWWkJWRVVnUzBWWkxTMHRMUzBLCiAgICB0b2tlbjogc3NyN2ZxbWN3ajJubXlzZnc0cmJqM3kxY2JsZng0eXAzbG5yc2oyeW1lYm1wMnFxcWxiZWNoYWE0dTRjaXc4N3FlZ2FyMHJjbWxuN201MTZ2dDVvbDZzYmptdWluOHhpZ3l1N2k2Mm5jMnN1ZndzOXBsNTRnaGl2cjl2c3cwY3IK\"\
        \n   }\n  ]\n }"
=======
      - AZURECLI/2.49.0 azsdk-python-azure-mgmt-containerservice/24.0.0 Python/3.8.10
        (Linux-5.15.0-1039-azure-x86_64-with-glibc2.29)
    method: POST
    uri: https://management.azure.com/subscriptions/00000000-0000-0000-0000-000000000000/resourceGroups/clitest000001/providers/Microsoft.ContainerService/managedClusters/cliakstest000001/listClusterUserCredential?api-version=2023-07-01
  response:
    body:
      string: "{\n  \"kubeconfigs\": [\n   {\n    \"name\": \"clusterUser\",\n    \"value\":
        \"YXBpVmVyc2lvbjogdjEKY2x1c3RlcnM6Ci0gY2x1c3RlcjoKICAgIGNlcnRpZmljYXRlLWF1dGhvcml0eS1kYXRhOiBMUzB0TFMxQ1JVZEpUaUJEUlZKVVNVWkpRMEZVUlMwdExTMHRDazFKU1VVMlZFTkRRWFJIWjBGM1NVSkJaMGxTUVV3eFNHdHZiMkpNWm1zeWNrWm5SREZ4UkV0Sk1uZDNSRkZaU2t0dldrbG9kbU5PUVZGRlRFSlJRWGNLUkZSRlRFMUJhMGRCTVZWRlFYaE5RMWt5UlhkSlFtTk9UV3BOZDA1cVNUVk5SR3Q1VG1wUmVGZG9aMUJOYWtFeFRYcEJNazFxYTNkUFZFMHlUa1JHWVFwTlFUQjRRM3BCU2tKblRsWkNRVTFVUVcxT2FFMUpTVU5KYWtGT1FtZHJjV2hyYVVjNWR6QkNRVkZGUmtGQlQwTkJaemhCVFVsSlEwTm5TME5CWjBWQkNqQjNXRXhSZUhsaWVGUm9jM2xPUnpGTWJXeFpVSFUyUTIwNGQxTnVObXBrUlhwT01ETm5kV3B6VW1keVZqUjJUbkpXTHpGVGF5dFRkV2RpWWxsRVZqSUtSMWhHUVVnNU0wTXlXVVpKTWtsdWJqUlNhVXBMUkRObU5HOUVWM1pNVlV0SWQxcDNTemxUY0RKWFdsaG1MMEpQVjJKSE5WcERkemhMY3pWcVEyOXZOUXBGYnpkR1VsSkVaR2ROYm1sdlJDOWlhVXhoWW5kNWNVOXhaMjFTVDNad1EwTm5aVFZ0WkU1bmVVVnljSEJRY0c1VFkxbFVkbFpXWWpVdkswczJNRlJCQ2s5eldYcHdVSGhFZEdFemNrVTBNR054U1VaaGVWWm5VbEF3Tkc5RUsxbFNNR0Z3V1ROVVdWcFFiVzFFVVVwRlQxcHRkM1Z4TjFwUWRqUmFTbGw1WmpVS05tOHlielUyU2sweE0xUTVSR28xWTB4S09YRnhhRFYzZEhZM09VbGhaa0UyVUhaSU9VbDBUalpNUVVoRllUVlFWSFUwUVRWT2VsaDFRbE50TnpKblRBb3pjbEJCYmtONFUwVkVia3RzVEVOQlRqWktSMG94VlZwNmFXaHNkVlY2V21ocGVISndaRkZKZEcxcmN6WTRhMU56TlVoNGMzWTVWSGRVU0dOd2VGUnZDamxKTVVabVNuaGxWQzl0V21ZMVNXc3dSVlZQUWpKcFkwWmFja1l6WWpSQ1NTdENLM1l6VlVaQlRHSmxOMEUxY0ROUVFpOXFjRTVsTlM4MFExbE1WaThLV1VKTFYzVjBTbEJpVlZweldIWjFUMGhuVG5aSk9WQldSRVZOYURod1NITlFaVU4xVG0xaU1GcDFWalpJT0daUk5qTlRZVk15U1dka2FESktla2MzU2dwUWVXY3pOR0pyTDNSUFVXUndXVnB5V2xWUFNVRXhSeTg0Ymt0WldrbGxabWR1VTNSTmFqRkNkbTF2ZGxKdlNFMVdlRkpSYjFacFRHbFBiVVk1Y25wVUNpdHZiR05CVW10eUswVTFSa1EzV0VRd1kyMUxaVE5aT1RoNmNHazRTakZxYjNoTlpXSjFjMk5RUW1kamVERlFiVTV2ZDJGcmRETlFPWEYyYzNWcFRDOEtVV0pJTUZKVU15dEtjV05SYlhsWGRqaG1iM1ExYldwMGJrbDROR3RFUzJoeFVtdG1kbFpCUlhZM2MwTkJkMFZCUVdGT1EwMUZRWGRFWjFsRVZsSXdVQXBCVVVndlFrRlJSRUZuUzJ0TlFUaEhRVEZWWkVWM1JVSXZkMUZHVFVGTlFrRm1PSGRJVVZsRVZsSXdUMEpDV1VWR1NEZ3lkVkpaUjNsaVVrVkVWVGc0Q21WUFFVeHhUbFJ5ZDBkTVRVMUJNRWREVTNGSFUwbGlNMFJSUlVKRGQxVkJRVFJKUTBGUlFVUkdTMXBRVlZSS2FWZHpPV3BEZVZGM1RVazJhMWwxYzJnS05VZHlUR1JaVVVaTFVsbGhia2hpTUdoM1ZHdDZlbEJpZUROaE5FVjJRbkZqVGpGbGRpdEVlbGsyUlhaSldHZHlhRE5MV0ZKd1lURjJiV3RQU0dkbllncHVMMXBpWTNobU5tRjViMDFOTld0MVdYUlBPWGd5VFhsVlExQlpVRWQzV0ZwM05WSlpUamRGTW5kemJFbHRWRTlvZG5wblFVUnNkbTgwVFhWYVZubzVDamMyUm5sNmRYcFNiRkZ2T1VOaE0zcDFNMVZWY2psTmNEa3JNMVp4WWtJelptNXBSMUZaZURacGRqUkhOMGhYTlVORVdUY3lSemRXT1VGSFJrRlRaRE1LYUdwMFJtVnFkR05OU0ROb1MyZHZUSEZKTVhSRVNGSjJRVUpUVGpBMUwyZ3dhVWRIVVdGcmVsWXdRbG92Vm1sM2NUaFNiRFJzY3k5RmFUUnNhMUZtV0FwdE5HcFVkVmx0WjBsUmJGY3pVelEwUVhOQlVHUjBZekZrWW5CU05XdHRjaXRvVDAxclFubG9lbGhyV0VaSGNEZGxiM05UUjJSWGVWRkhlV3gyY1ZJeENrOUpWa1pTYWl0NlpFa3lZV1ZEVlhOeWIyOTBhR2xCUTBSclYyMUtXRnBNZFM4eGJEVk1iMDFUTW5GblNIVnNkSE1yVERKVFZHOWtZakpoYWtGU2VGTUthMDVsYzNkVGNuWnhSbmRMWmtsdk5FVnhWSGRIUzJGcVRsSTJZbmM0YTFFM1kzZDRaWFo1VGxKSU5sTnVaMlZFYUdSV1oyczVOelJXVDJscldHTTVWd28yUm10RVJqTnJRbUZpZFdNcmFreGpSVGd6T1RsSGJuQlpVV2hqUlV0T2QzUnFabFpUVDNWd2RURTBlV29yYW5VMmRYUlBjV0ZUTVhweFlUVndPRzgwQ2t4aFVscEhkazFaZUhnMVIxRmtaRVJDVWk5RFEyeFZkelZvWVhBMVVUWldjMGx2TXpKak5VbzFkWFl5VmxsbVVFbExUQ3RTVFRaYWFHaHhaV0Z1SzBNS1UyNHhaREpFY1Rsa1dGbFZjRk4zTUhRMlMxQnJhVVJuVGtaQlkxUjBTR0psV0dKeFNVVnlhQ3RwTW1Wa01qVlFSSE5qTW0xblpsVjNlVVZPYUROR1l3cDRhbE5IVUVnM09WSldOVXB0TDJ4Q01IYzlQUW90TFMwdExVVk9SQ0JEUlZKVVNVWkpRMEZVUlMwdExTMHRDZz09CiAgICBzZXJ2ZXI6IGh0dHBzOi8vY2xpYWtzZG5zY2lrcHp5eC0xMnJud29iNi5oY3Aud2VzdHVzMi5hem1rOHMuaW86NDQzCiAgbmFtZTogY2xpYWtzdGVzdHNyNXZtdwpjb250ZXh0czoKLSBjb250ZXh0OgogICAgY2x1c3RlcjogY2xpYWtzdGVzdHNyNXZtdwogICAgdXNlcjogY2x1c3RlclVzZXJfY2xpdGVzdHRkZmxrbG42NDZfY2xpYWtzdGVzdHNyNXZtdwogIG5hbWU6IGNsaWFrc3Rlc3RzcjV2bXcKY3VycmVudC1jb250ZXh0OiBjbGlha3N0ZXN0c3I1dm13CmtpbmQ6IENvbmZpZwpwcmVmZXJlbmNlczoge30KdXNlcnM6Ci0gbmFtZTogY2x1c3RlclVzZXJfY2xpdGVzdHRkZmxrbG42NDZfY2xpYWtzdGVzdHNyNXZtdwogIHVzZXI6CiAgICBjbGllbnQtY2VydGlmaWNhdGUtZGF0YTogTFMwdExTMUNSVWRKVGlCRFJWSlVTVVpKUTBGVVJTMHRMUzB0Q2sxSlNVWklha05EUVhkaFowRjNTVUpCWjBsU1FVcGFSVWhLVjFZMU9GSTNhRkF3UWtobGRqaElka1YzUkZGWlNrdHZXa2xvZG1OT1FWRkZURUpSUVhjS1JGUkZURTFCYTBkQk1WVkZRWGhOUTFreVJYZElhR05PVFdwTmQwNXFTVFZOUkd0NVRtcFJlRmRvWTA1TmFsVjNUbXBKTlUxRWEzcE9hbEY0VjJwQmR3cE5VbU4zUmxGWlJGWlJVVXRGZHpWNlpWaE9NRnBYTURaaVYwWjZaRWRXZVdONlJWWk5RazFIUVRGVlJVRjRUVTFpVjBaNlpFZFdlVmt5ZUhCYVZ6VXdDazFKU1VOSmFrRk9RbWRyY1docmFVYzVkekJDUVZGRlJrRkJUME5CWnpoQlRVbEpRME5uUzBOQlowVkJjVUpLSzJ0SVpXeHViRk5HWWxSVFRuaE9TSEVLTlZFclprdEVkWFZoYVVzMlFuaHZlRWw0UW1GcmMzcEpTRmM0ZVRWalYyNUpja1ozVWpaNVoyaG1SM0p4YlU1YVlqSnRNVWczWkVSSE5IWnJlRUZEUVFvMmJFdG1MMEpWVDJ4cVlTdG5RMVJ4Y0ZKUGVVMU9MMGRsVVZZMmRqY3ZSbUZTVFcxMU5VRjBkMjgyWVhSRFpWbDZRbVJqTTFKaFNrTmtkMnBQTDA1SkNsVXJlWGhXTkhGUE4xTjBTRTVYU1dsNWVFSm9ZbTEzWWsxVFEyNU1Sbm93THpkR01GZFBVMjVIY25KaGNtaEdaWEJSY1hSQlpITmtTMk0wTlM5bk4yWUtSRGhGV0hsWFRqUmpjM2xtV205TlpHUm1RMUJaYUdOUldVVlZkbWMzZW1SRVNHVXdTbXhzYlZkUFFVVXhVR2xMTTFsUGJ5OVBia041YlZWcVkxcGljZ28zVTBvMFVqVlJjbUZuU0ROdVdGSmtlbEJxVjFoMFExSkdMME4xTW1sMGVtUjVXamx6V25OUFdqaHBjMHRXYzBkSFoyMVlkSHA2Y0cxNmJqVm9XWFkyQ2xWWlNtSlVhbVJoZGtOaWJHMTRSVzFNTUV4WWEwWm9ZeTlKZWtNMGNqTXZNbXg2T0ZwM05sWklaR2t4ZDFNMVdUVTBOMlExV1hRMU9YazJiVVZ0VEc4S1ZXcG5OR2x3T0VWUGVrbGxaQzlCTUVwWlNWWnphVkZNVWxFMk9HOVBiM00xV0dGMWVtOWtjMDVOT0dWMFRsVndLM0JOTnpoeFRHTmFSa3RJU1VwTlRBcFFOVTVSV1hkeWJVZDFVU3RrUVZaUlZsbDVMelpzVVdZM2JrdFZXRTl2VEVKVFkzZHpUams0YzBsd1RVeFRkR2hQV0dObFRYbzVLMlJTUm5sRlZubzBDbmRaWkc5bWVVVmtiRkUxYWpadlIxRkRZbTEwU1d3eVdWQklVVTlGT0dOR2MzWndVMU5KUzNaVmRHa3ZkRlJGUTFNdk9XdGhMMjk0VHpSTWFWY3ZPRzhLUjNGSU9FMDRja0YyZDJsSlJHRmliM3BGYjFOUE1WTlFkV3BhVjBrMGVFSkpkQzh5U1VoTGREQXlRWEpJVVd3NU5USjVSV3h6TUVORFpYTndaMEpZVkFwcFYwTTNZbEprYWtKSFdtaGhXV1ZMVUdOU01sZDVUVU5CZDBWQlFXRk9WMDFHVVhkRVoxbEVWbEl3VUVGUlNDOUNRVkZFUVdkWFowMUNUVWRCTVZWa0NrcFJVVTFOUVc5SFEwTnpSMEZSVlVaQ2QwMURUVUYzUjBFeFZXUkZkMFZDTDNkUlEwMUJRWGRJZDFsRVZsSXdha0pDWjNkR2IwRlZabnBoTlVabllrb0tkRVZSVGxSNmVEUTBRWFZ2TVU5MlFWbHpkM2RFVVZsS1MyOWFTV2gyWTA1QlVVVk1RbEZCUkdkblNVSkJTRTl4UXk5UFFVaEdTRWd2UzJoTFNFWjRMd3BMUVhoaksxVXlZV3RzUVd0NmNVVktWVmRzVEhwalZsbzBaMDl1ZVd0emQwWk9RblZTVDB4RlpHaE9aMHR4WVhWaWFVd3hjRFZoUmpJMGF6TkJVVUZFQ2pGUWNFZFRTMU1yU1VSalRuQlljRkFyYUVGclVtaDBOWFJPTWtSVlpHZDBPRWRLWmsxWmEwUTRjSGhRWTNVelJHTjNWMHRpVjFKalVuZFFZbGhtU21VS2JFTkZXR2xRUmxOSlVtWkNXR1pSUzFseGVFaEpWVzl6TUZGcFFrbFBiaTl4TUN0SmRTdG1VMjE1ZEhGb2FFaHdURFF4V1dGMVIwWTJOMDVOZVRSRVlncE9lWGRVZVdWSGMyNXVWM0ZJUzNsMmNIQk5OSGhJVDAxb1JGTmFjMWRxVG5WelRVMDRaSEp4U1V3d2JYWkxTM2xaTURBMmNWbGpNVlYwU0RsdWFrWkVDbkJ2YkVjclkydEpNbGREWTAxNWRXbHRXbFJzT1dkME5YSk5WMFJzUWxZd1dXNDRURlpYWjBaV2VucENSbVkzUXpkQ2FqbFpTWGd6U2xrNWNGTjFSSGdLVFd0cWJrWjFaa3BOTWl0b2R6UTVVMjEwTlRsbFkybG5UVk0yYVVaRFZtbE5jMUJUUVZsS2NVWm1UV3AzTkd4alVWTjJlVlV3ZG13MFZXYzBNRkJYU0FwbVZWSlhSVXN4YkhweVZtaERTVzVaWVdVNGMwcHVjbW95U2tSSVZ6bGlkMlZEVFVST2QzWkRhV2RvVFRaMWMxRlNUMjFXTUV0SWRFRnhTVWcwU0ZSVUNtWjJUblE1YVd4aFRWb3pSemhCZDBWNkx6ZFVSbkJOZEd4WE16aElTRWhST1RGVVRFcHNhV1Y0Ykd0TlowWm5iMkUzWmxKa1YxSXpVMjVQT1ZSeVIwa0tiSFZOYTFCNldTOHlVR2gyUms5WVdEWnlUREk0VFcxeWIyUkhXbTFsUkZoS1lrOUpZMDFUU1ZJemJrTXdRMEZsWXpWTFRHbFZiVUpsYUc5V1p6QXZNUXBKWTB4eGNFaEdkVGc1YWsxaGREbG5jMWdyV1dST1ZGUlJTVVpwV1doM1drY3lXVnA0TjFkWlN6WlROM1o0Vld0SWRrdzFRMDV4YVdZNFIySkplVlpOQ2xsamNIbERaVmQwWldaMWEzVkVOR1Z2WmxwR2RqZFViZ290TFMwdExVVk9SQ0JEUlZKVVNVWkpRMEZVUlMwdExTMHRDZz09CiAgICBjbGllbnQta2V5LWRhdGE6IExTMHRMUzFDUlVkSlRpQlNVMEVnVUZKSlZrRlVSU0JMUlZrdExTMHRMUXBOU1VsS1MwRkpRa0ZCUzBOQlowVkJjVUpLSzJ0SVpXeHViRk5HWWxSVFRuaE9TSEUxVVN0bVMwUjFkV0ZwU3paQ2VHOTRTWGhDWVd0emVrbElWemg1Q2pWalYyNUpja1ozVWpaNVoyaG1SM0p4YlU1YVlqSnRNVWczWkVSSE5IWnJlRUZEUVRac1MyWXZRbFZQYkdwaEsyZERWSEZ3VWs5NVRVNHZSMlZSVmpZS2RqY3ZSbUZTVFcxMU5VRjBkMjgyWVhSRFpWbDZRbVJqTTFKaFNrTmtkMnBQTDA1SlZTdDVlRlkwY1U4M1UzUklUbGRKYVhsNFFtaGliWGRpVFZORGJncE1Sbm93THpkR01GZFBVMjVIY25KaGNtaEdaWEJSY1hSQlpITmtTMk0wTlM5bk4yWkVPRVZZZVZkT05HTnplV1phYjAxa1pHWkRVRmxvWTFGWlJWVjJDbWMzZW1SRVNHVXdTbXhzYlZkUFFVVXhVR2xMTTFsUGJ5OVBia041YlZWcVkxcGljamRUU2pSU05WRnlZV2RJTTI1WVVtUjZVR3BYV0hSRFVrWXZRM1VLTW1sMGVtUjVXamx6V25OUFdqaHBjMHRXYzBkSFoyMVlkSHA2Y0cxNmJqVm9XWFkyVlZsS1lsUnFaR0YyUTJKc2JYaEZiVXd3VEZoclJtaGpMMGw2UXdvMGNqTXZNbXg2T0ZwM05sWklaR2t4ZDFNMVdUVTBOMlExV1hRMU9YazJiVVZ0VEc5VmFtYzBhWEE0UlU5NlNXVmtMMEV3U2xsSlZuTnBVVXhTVVRZNENtOVBiM00xV0dGMWVtOWtjMDVOT0dWMFRsVndLM0JOTnpoeFRHTmFSa3RJU1VwTlRGQTFUbEZaZDNKdFIzVlJLMlJCVmxGV1dYa3ZObXhSWmpkdVMxVUtXRTl2VEVKVFkzZHpUams0YzBsd1RVeFRkR2hQV0dObFRYbzVLMlJTUm5sRlZubzBkMWxrYjJaNVJXUnNVVFZxTm05SFVVTmliWFJKYkRKWlVFaFJUd3BGT0dOR2MzWndVMU5KUzNaVmRHa3ZkRlJGUTFNdk9XdGhMMjk0VHpSTWFWY3ZPRzlIY1VnNFRUaHlRWFozYVVsRVlXSnZla1Z2VTA4eFUxQjFhbHBYQ2trMGVFSkpkQzh5U1VoTGREQXlRWEpJVVd3NU5USjVSV3h6TUVORFpYTndaMEpZVkdsWFF6ZGlVbVJxUWtkYWFHRlpaVXRRWTFJeVYzbE5RMEYzUlVFS1FWRkxRMEZuUVhjMVpXbFRjVmQ1ZVRaek5VTXpiVnBqYlN0SmJVMUhlRk55VlVweFQwbzBPREJNTnpRdk5XOUxWMkV2YVN0SFdYSmxWbnBPSzBObE9RcG5jR3BXVURKR09WZG9aemhHVG05UlZubFpZMFJ3UWtwQloyZ3ZieTlvVG5jcllWSm9Nak5ZU2tkYWMwUndXSEZMUlVNM1JuZEJSMW8wYmsxeWVta3lDbTE0Vkd4S1RUUlliV1Z0V0daNmFWTlVhWE5wYUdwNGRVSmlURWRVTDJWemFUTkNXSGxvTmxkb2JUSjFMMG8wVFVoVlIzZEJiSE5CZVdrMmVHTllVbm9LU2taelJuRk9WbFZxVmsxdE1ucDBTV0ptU2toS2JYVjVOR0Z4SzBRMlUxY3ZLM2xqU1dKS1EyaGxWRGxYYW1GMFEwSTNTV3N6YUcxalNEQjZWVzFTUlFwUlFVSktNMU56Y1hSM1JGaDJObFppY0RkeU0xaFpUalZYWW5CalRFbHZiamhTUkUxaU4xRldlVVJSSzBoVGRIQlFSemR4VFhscU56WnRXbGRvVVd4UENuTmthalJGZFdOaWVGSkxObGx2TkZWVWNFWTRhWFJ3ZDI5NUx6VkxPVGxVTkM4MFoydENaV1JoUWs0MFQwdDZWMjVWTUdWdFZrTkRkR3RLVjNoVU1sY0tXSGhNY1UxdFdGUkNaRm93YVd0Vk0xbG1PR2RMWkhjNGJFYzBXbWRVYUhoUE5HVXJWRkUwZW10YVNsRlBObkUwY1hWeFZrVmllR1ppWjA5eVoybDNlQW8wZUZFME4yOVNTVWMzZW5odlZFSXZWV3huT1VGWFVGbHBLM1k1VDNONVl6TkNhek5rY1hoaWRVVjJPQ3R5UzBRemVXSXpLMnhsUW1KNWFWWm5lQzlKQ2pGa0wwaEVRVXh4T0ZoNldWaHZheTlaYmxKS1JWazRlak55VG00dllVSkxXbVZtYjJkQ1VFNXhUVzlQY1V0eGNFRTVkMWsyYXpWa1Rub3hSa2hyWmxRS1NTOTRjWEF4VDFoUlFUVmhaemRyUjA5S1YxRXdkSFpaU205dk1rMVdUMnB6U20xUVdXVnJTaXRXVDJGWU0yVnVhMFU0V2s1d2FGcHpaWGh1UVhnNGFBcFJkMDVuWld0clFURnVkVU5yWjFOeFRFNWhOREJHU0dkelYwRnZUa3hYTTBoMGMyRmlja2RrZHpKSlkySjFWMHcyVVV0RFFWRkZRWGRWT0VFNFNrZG1DbHBsZWtNeVZpdGxNMHN2YWprdmMycFdZakpVUXpORFNIWlNOV1ExYTBwcGVEaFVSblZTYTJaSGNUaEdZV1pLT1hKME1HNXJTMVJhTDB4NVlpdHJRMllLZVdobVUybHRkVTF0UlVwU1dqUnpWeXR0TTJVclQwcHpWek5OWW5OWFZHWjZUblE0T0hWdlV6TlFhSGROU1hGdVFWbFVOSFl5WWxSVlYxTk9SM1ZyV1Fwek5IRkVjRE5hYzJrM2JVUm5lV2hLWkZaWlNtOVZZMUJvTjFsb2JtTjRUbWh4WWpKUU4xUXdZekZEUkU1bmJFdE9SVTFITUVobWNWQmplR2RuUTJ4MUNtTTVVemRJV2taWE9VY3ZVWGRQVG1ST1JHOWpNVU5wVUc1M1ZGUkJabGxYU2xORVVGaG5jMWRLU1U5UFZuZGxSazRyYlVoeWJ6VlZaVVl3YTA5ME56WUthVUUxUVc5VmFtWjBXSFYzYzNsMVNWQldUaXQ1WVVsMlozWnhTemRMTlhWT1pHRnJlR0pMY1ZKcWIwcHNWRVpCZVZneWIySnpZbFJDVnpabVFtd3pOQW8zY0RkM1ZFUjJaVGMxZVUxc2QwdERRVkZGUVROd1VrMDJUMGR6TUUxS1VWSkdVek14TDNWUldHZFlWRmxqT0dJelNYTllNSEZEYTJOQmNqSnROV2hKQ2xBeU5GTmlSbWh5TVRkU1VrRlhhMjV0TVhGdlduUnZWbmhNUlROSFpFMUJRVWRqYWxoaVYwUlpXa3c1YTA1R1RYUnJVbnBsUTNsbGRVUTVabTE0UTJJS1NsQndWRXhNU1dJemVHVk1hVlo0WVhoUVdFa3dhemx2T1dKSFNVWkZVM1V5WTJVNWJXUk1VM2sxZWtZNVkzZzRhRmRMV1cxSlZWcHFWelpxYlZGaU9BcFhXR0ZFVEN0aFZYaGhWa3hQVkhOdk1FTmxibUZMV0ZSdFdWcGljMUpKTm5wMlpHcGlTM3BWVEZOSVZXSTBjV05ETVZab1RGaFFVQ3RPWkhkRmQwd3dDak5qWkRReVpsWktkVmxJV25VMVNGcGFabFZHTlRGTlJ6a3dia2xITTA1TFdqbG5WSFp1TTBVdmMyRjJSRzUzYVdRMlYyTmhSRGRpZFd4TmRYSTFSVVlLVjNjMlkycE5MMFEwYVVaTVluWTViMWx3VUUwME1HZ3hRU3N3VUhaWVpucG9UVEkwZDNNMVlsWlJTME5CVVVKaFluQTBkVGROUlZsRGNHNW5NMU5ZVWdwalozVkJORU5FV1hCS1dXTjJUMnRVV2xKb2FXUjBORVpRU2pKUVExSjVUeTlDTDFwUU5VeHBZMmd4YmxGdFpXdElOSGROYkRWNmNFTjRialJ1V0Zkd0NtRlRWSGd2Y0ZOcFZsUkpRbFowVDBGUFMzQlZORFkzTjBKQ1pFSkJTbGxSWmpkNmExTkphakpaWjBkSlkxRTRZM1poUW5oWVYybHlNMWh1V0hCelVVTUtNMkZsVkdaUk5WbGpVV0ZUVWpBNFVtMTJaa0V2VjIxeVR6UktjSEpVY2t0ck0ya3JiRGQyTmtaUU1HdEhNbFZsZDJaVVNFbENja2N6TVdOc04zVTRlQW8zVUd4SmN6RlVVRGhRZFRWdFRIZFFiRlU0ZEZaTVZuQmhlRGN6YWs1SmQwSk5aR0pIVnpaUFEwcGljalY2VUVoR2VrOTVkM04xVEZOTVpXUm1RakJFQ25CeWFUQkxVVXBWVW1wS1JFYzNaVVZYTjJOUlNVVXpOSEU1UW5KdFJHbHRTRGxMU2pBdkwwOUJlRmd2ZEUwelZtUmliVFZZWXpkMGRYSmpTbmQwZURVS1ZtUkNSRUZ2U1VKQlVVUlRSR1JFTjFseFkzVkxTVTlLZVZFemNrcG1NR0o2Y0VkeU1UaEpjV2MxV1VzNFFraG1jakpyUjJSR1QxTnJVRmRSUkVjMVV3cEdiR3AzV2s5WE9VSnVVM2hDUWxoU1JqVkhlSEpIUW5aQlQySjFZeTlQTW1KUWMyZzFXRkp2SzNaaGFVeHFTRzlJWkRkRVVEUjFOaTlSWW5KM2JtSjBDazV3U1RSSmRFZERNbHBaV21KR2JsbHlVaXRKVTFReFpWSTVUMWRVVGtWck1sTkpNV3Q2VEdONWNYcExSelp3SzNkRVFtbHdZVmxZV1M5SWQycGpTbEFLVDBkNGFXRlpUbVF4YkRVeVRYcEZZbnBUU0ZKWVUzWnJNRXhIYWtOUlVVRlNPVWgwU21wdFdIUkpOMDlVTWt0NFN6bG5XVU5STVVGR1FsUnZWbFZYY2dwaVdFVnVVa1ZEVUhGUmNGZFJhRkJ5Tkd4VFdVY3hhbGcwWVV4WlptMWpaMHhwT1dSRmVXVlJSazV2YW5jeFlXOWFRVXBIVEVNeVMzWnhTbVJtVjBsWENtdFhaRmxNUnlzNWQwWkNNMGR3Vm1ORVEyaDZibUpXVXpKeVkwbEhZV3N4UVc5SlFrRkJWSFYzT0ZRMWRVUXdiRXBHUW5CR2RXbzFWSGhIUml0cVRURUtSelkzTVhwRWNVRmliMkowTVVKS01tTk1SRk4zZDNGcVZGWmhTa2hzWlRNM2RTczRMMUpPZERCb1VXbGpZbTlUVEVsd1NWbzRVa3R5U1VSTFFsSk5XQW8yZFN0eWFGUmpOR0V4VDJVMlVXWnpOa2h1UjIxVmVETmlSbTlZWVdGbGEzVnVXSGRoVVUxaWQyb3lhR3RaYWpOMlNqSTVNVmMxUTBsWGFUQkVNMEprQ25sM1ZXaHhTMkl4TjA5UlRGbHlVeTkxUkd0S1VFTmFNbkJLU1dSWmMzbENVRnBSTWpSM1pIaFdURGRoZWtKUlpWQjNObWN2V1hKTVpIbDBSbXA1T0U4S0szZEdUR3d4WVhOT2F6aGFVMFpPVTFoRlltWXpTVnBTYVhvMFdYbGFTa05YWW5CelduUnFlU3REUzFsUU1XWnVOamQ0VUZkdlpVeFZWVlpKWm05Qk9RcElZMmxxYmpkc1ZFdExiVWxMVkcxb1ZHTXlhWGRhUzBsaWQycElkWGRGT0ZjM1ZFVndlVUZyTDNCcFRrZzVSREYxWmxaeWJGTlNNbnB1ZHowS0xTMHRMUzFGVGtRZ1VsTkJJRkJTU1ZaQlZFVWdTMFZaTFMwdExTMEsKICAgIHRva2VuOiBzZ3E4dXQ3dnAwZnhiZ2cwanlvYzFkd2dkbjVnMnptOWoxb3RhenJyOWh6azgybzY3bXRvNmYzcXBxdnB0anQ4N2M0azlqZGx5NWc2ZWoybzc5OG0xaWRlY3NlemZvNm1ubHQ1ODJxM3puajQzZXdseXd4azlxejYweWJlYmZ2dwo=\"\n
        \  }\n  ]\n }"
>>>>>>> 13d0ab0a
    headers:
      cache-control:
      - no-cache
      content-length:
      - '13084'
      content-type:
      - application/json
      date:
<<<<<<< HEAD
      - Wed, 14 Jun 2023 21:28:20 GMT
=======
      - Thu, 29 Jun 2023 09:41:02 GMT
>>>>>>> 13d0ab0a
      expires:
      - '-1'
      pragma:
      - no-cache
      server:
      - nginx
      strict-transport-security:
      - max-age=31536000; includeSubDomains
      transfer-encoding:
      - chunked
      vary:
      - Accept-Encoding
      x-content-type-options:
      - nosniff
      x-ms-ratelimit-remaining-subscription-writes:
      - '1199'
    status:
      code: 200
      message: OK
- request:
    body: null
    headers:
      Accept:
      - application/json
      Accept-Encoding:
      - gzip, deflate
      CommandName:
      - aks delete
      Connection:
      - keep-alive
      Content-Length:
      - '0'
      ParameterSetName:
      - -g -n --yes --no-wait
      User-Agent:
<<<<<<< HEAD
      - AZURECLI/2.49.0 azsdk-python-azure-mgmt-containerservice/23.0.0 Python/3.8.16
        (macOS-13.4-arm64-arm-64bit)
    method: DELETE
    uri: https://management.azure.com/subscriptions/00000000-0000-0000-0000-000000000000/resourceGroups/clitest000001/providers/Microsoft.ContainerService/managedClusters/cliakstest000001?api-version=2023-05-01
=======
      - AZURECLI/2.49.0 azsdk-python-azure-mgmt-containerservice/24.0.0 Python/3.8.10
        (Linux-5.15.0-1039-azure-x86_64-with-glibc2.29)
    method: DELETE
    uri: https://management.azure.com/subscriptions/00000000-0000-0000-0000-000000000000/resourceGroups/clitest000001/providers/Microsoft.ContainerService/managedClusters/cliakstest000001?api-version=2023-07-01
>>>>>>> 13d0ab0a
  response:
    body:
      string: ''
    headers:
      azure-asyncoperation:
<<<<<<< HEAD
      - https://management.azure.com/subscriptions/00000000-0000-0000-0000-000000000000/providers/Microsoft.ContainerService/locations/westus2/operations/84f0229b-77ab-4caf-8bf9-5292e472eadc?api-version=2016-03-30
=======
      - https://management.azure.com/subscriptions/00000000-0000-0000-0000-000000000000/providers/Microsoft.ContainerService/locations/westus2/operations/df6350b7-416d-43c7-82e0-96c8bf8fcef4?api-version=2016-03-30
>>>>>>> 13d0ab0a
      cache-control:
      - no-cache
      content-length:
      - '0'
      date:
<<<<<<< HEAD
      - Wed, 14 Jun 2023 21:28:22 GMT
      expires:
      - '-1'
      location:
      - https://management.azure.com/subscriptions/00000000-0000-0000-0000-000000000000/providers/Microsoft.ContainerService/locations/westus2/operationresults/84f0229b-77ab-4caf-8bf9-5292e472eadc?api-version=2016-03-30
=======
      - Thu, 29 Jun 2023 09:41:04 GMT
      expires:
      - '-1'
      location:
      - https://management.azure.com/subscriptions/00000000-0000-0000-0000-000000000000/providers/Microsoft.ContainerService/locations/westus2/operationresults/df6350b7-416d-43c7-82e0-96c8bf8fcef4?api-version=2016-03-30
>>>>>>> 13d0ab0a
      pragma:
      - no-cache
      server:
      - nginx
      strict-transport-security:
      - max-age=31536000; includeSubDomains
      x-content-type-options:
      - nosniff
      x-ms-ratelimit-remaining-subscription-deletes:
      - '14999'
    status:
      code: 202
      message: Accepted
version: 1<|MERGE_RESOLUTION|>--- conflicted
+++ resolved
@@ -14,17 +14,10 @@
       - --resource-group --name --location --dns-name-prefix --node-count --ssh-key-value
         --service-principal --client-secret --no-wait
       User-Agent:
-<<<<<<< HEAD
-      - AZURECLI/2.49.0 azsdk-python-azure-mgmt-containerservice/23.0.0 Python/3.8.16
-        (macOS-13.4-arm64-arm-64bit)
-    method: GET
-    uri: https://management.azure.com/subscriptions/00000000-0000-0000-0000-000000000000/resourceGroups/clitest000001/providers/Microsoft.ContainerService/managedClusters/cliakstest000001?api-version=2023-05-01
-=======
       - AZURECLI/2.49.0 azsdk-python-azure-mgmt-containerservice/24.0.0 Python/3.8.10
         (Linux-5.15.0-1039-azure-x86_64-with-glibc2.29)
     method: GET
     uri: https://management.azure.com/subscriptions/00000000-0000-0000-0000-000000000000/resourceGroups/clitest000001/providers/Microsoft.ContainerService/managedClusters/cliakstest000001?api-version=2023-07-01
->>>>>>> 13d0ab0a
   response:
     body:
       string: '{"error":{"code":"ResourceNotFound","message":"The Resource ''Microsoft.ContainerService/managedClusters/cliakstest000001''
@@ -38,11 +31,7 @@
       content-type:
       - application/json; charset=utf-8
       date:
-<<<<<<< HEAD
-      - Wed, 14 Jun 2023 21:24:52 GMT
-=======
       - Thu, 29 Jun 2023 09:36:16 GMT
->>>>>>> 13d0ab0a
       expires:
       - '-1'
       pragma:
@@ -64,13 +53,8 @@
       false, "scaleSetPriority": "Regular", "scaleSetEvictionPolicy": "Delete", "spotMaxPrice":
       -1.0, "nodeTaints": [], "enableEncryptionAtHost": false, "enableUltraSSD": false,
       "enableFIPS": false, "name": "nodepool1"}], "linuxProfile": {"adminUsername":
-<<<<<<< HEAD
-      "azureuser", "ssh": {"publicKeys": [{"keyData": "ssh-rsa AAAAB3NzaC1yc2EAAAADAQABAAACAQCbIg1guRHbI0lV11wWDt1r2cUdcNd27CJsg+SfgC7miZeubtwUhbsPdhMQsfDyhOWHq1+ZL0M+nJZV63d/1dhmhtgyOqejUwrPlzKhydsbrsdUor+JmNJDdW01v7BXHyuymT8G4s09jCasNOwiufbP/qp72ruu0bIA1nySsvlf9pCQAuFkAnVnf/rFhUlOkhtRpwcq8SUNY2zRHR/EKb/4NWY1JzR4sa3q2fWIJdrrX0DvLoa5g9bIEd4Df79ba7v+yiUBOS0zT2ll+z4g9izHK3EO5d8hL4jYxcjKs+wcslSYRWrascfscLgMlMGh0CdKeNTDjHpGPncaf3Z+FwwwjWeuiNBxv7bJo13/8B/098KlVDl4GZqsoBCEjPyJfV6hO0y/LkRGkk7oHWKgeWAfKtfLItRp00eZ4fcJNK9kCaSMmEugoZWcI7NGbZXzqFWqbpRI7NcDP9+WIQ+i9U5vqWsqd/zng4kbuAJ6UuKqIzB0upYrLShfQE3SAck8oaLhJqqq56VfDuASNpJKidV+zq27HfSBmbXnkR/5AK337dc3MXKJypoK/QPMLKUAP5XLPbs+NddJQV7EZXd29DLgp+fRIg3edpKdO7ZErWhv7d+3Kws+e1Y+ypmR2WIVSwVyBEUfgv2C8Ts9gnTF4pNcEY/S2aBicz5Ew2+jdyGNQQ==
-      test@example.com\n"}]}}, "servicePrincipalProfile": {"clientId":"00000000-0000-0000-0000-000000000001",
-=======
       "azureuser", "ssh": {"publicKeys": [{"keyData": "ssh-rsa AAAAB3NzaC1yc2EAAAADAQABAAABAQCw4P22/hE86EX0l2HMO+M6Gw+CW6O4Yl84NLjVqF7NtK8xwQKcZwGeIwNBv/HxJ0uMJlOCG1ZMPPvSZHDp07QvAjYKKryIkIGilxLUh4fNOEQiZqAXB2badERUdwLRB4f6kHc0vb35GHw3tlyjjDjvQTO7UgZQxnbipxyrJAYfMHxfXjST1tvmln3v87WvBGsY2hr1Iqx/gMO3AIqaNoJntl1sIeAcg8xXdYW3PP6N1gYToFsDxsQZU2rfefIRDniuP4fYy2J4shtEAkyzv1BlOBJGHBqCzyrhXVqFElLSFV99QhLUi43zXL4Ge1QKJBztH/q48ohMBt3WenkP2KsT
       azcli_aks_live_test@example.com\n"}]}}, "servicePrincipalProfile": {"clientId":"00000000-0000-0000-0000-000000000001",
->>>>>>> 13d0ab0a
       "secret":"fake-secret"}, "addonProfiles": {}, "enableRBAC": true, "networkProfile":
       {"networkPlugin": "kubenet", "podCidr": "10.244.0.0/16", "serviceCidr": "10.0.0.0/16",
       "dnsServiceIP": "10.0.0.10", "outboundType": "loadBalancer", "loadBalancerSku":
@@ -85,30 +69,13 @@
       Connection:
       - keep-alive
       Content-Length:
-<<<<<<< HEAD
-      - '1796'
-=======
       - '1467'
->>>>>>> 13d0ab0a
       Content-Type:
       - application/json
       ParameterSetName:
       - --resource-group --name --location --dns-name-prefix --node-count --ssh-key-value
         --service-principal --client-secret --no-wait
       User-Agent:
-<<<<<<< HEAD
-      - AZURECLI/2.49.0 azsdk-python-azure-mgmt-containerservice/23.0.0 Python/3.8.16
-        (macOS-13.4-arm64-arm-64bit)
-    method: PUT
-    uri: https://management.azure.com/subscriptions/00000000-0000-0000-0000-000000000000/resourceGroups/clitest000001/providers/Microsoft.ContainerService/managedClusters/cliakstest000001?api-version=2023-05-01
-  response:
-    body:
-      string: "{\n  \"code\": \"ServicePrincipalNotFound\",\n  \"details\": null,\n\
-        \  \"message\": \"Service principal clientID: 0a048992-9adc-46a2-8d28-16cb9b806204\
-        \ not found in Active Directory tenant 72f988bf-86f1-41af-91ab-2d7cd011db47,\
-        \ Please see https://aka.ms/aks-sp-help for more details.\",\n  \"subcode\"\
-        : \"ServicePrincipalNotFound\"\n }"
-=======
       - AZURECLI/2.49.0 azsdk-python-azure-mgmt-containerservice/24.0.0 Python/3.8.10
         (Linux-5.15.0-1039-azure-x86_64-with-glibc2.29)
     method: PUT
@@ -316,24 +283,15 @@
         {\n     \"enabled\": true\n    }\n   },\n   \"oidcIssuerProfile\": {\n    \"enabled\":
         false\n   },\n   \"workloadAutoScalerProfile\": {}\n  },\n  \"sku\": {\n   \"name\":
         \"Base\",\n   \"tier\": \"Free\"\n  }\n }"
->>>>>>> 13d0ab0a
-    headers:
-      cache-control:
-      - no-cache
-      content-length:
-<<<<<<< HEAD
-      - '313'
-      content-type:
-      - application/json
-      date:
-      - Wed, 14 Jun 2023 21:24:57 GMT
-=======
+    headers:
+      cache-control:
+      - no-cache
+      content-length:
       - '3311'
       content-type:
       - application/json
       date:
       - Thu, 29 Jun 2023 09:36:53 GMT
->>>>>>> 13d0ab0a
       expires:
       - '-1'
       pragma:
@@ -348,93 +306,23 @@
       - Accept-Encoding
       x-content-type-options:
       - nosniff
-<<<<<<< HEAD
-      x-ms-ratelimit-remaining-subscription-writes:
-      - '1199'
-    status:
-      code: 404
-      message: Not Found
-=======
-    status:
-      code: 200
-      message: OK
->>>>>>> 13d0ab0a
-- request:
-    body: '{"location": "westus2", "properties": {"kubernetesVersion": "", "dnsPrefix":
-      "cliaksdns000002", "agentPoolProfiles": [{"count": 1, "vmSize": "Standard_DS2_v2",
-      "osDiskSizeGB": 0, "osType": "Linux", "enableAutoScaling": false, "type": "VirtualMachineScaleSets",
-      "mode": "System", "orchestratorVersion": "", "upgradeSettings": {}, "enableNodePublicIP":
-      false, "scaleSetPriority": "Regular", "scaleSetEvictionPolicy": "Delete", "spotMaxPrice":
-      -1.0, "nodeTaints": [], "enableEncryptionAtHost": false, "enableUltraSSD": false,
-      "enableFIPS": false, "name": "nodepool1"}], "linuxProfile": {"adminUsername":
-      "azureuser", "ssh": {"publicKeys": [{"keyData": "ssh-rsa AAAAB3NzaC1yc2EAAAADAQABAAACAQCbIg1guRHbI0lV11wWDt1r2cUdcNd27CJsg+SfgC7miZeubtwUhbsPdhMQsfDyhOWHq1+ZL0M+nJZV63d/1dhmhtgyOqejUwrPlzKhydsbrsdUor+JmNJDdW01v7BXHyuymT8G4s09jCasNOwiufbP/qp72ruu0bIA1nySsvlf9pCQAuFkAnVnf/rFhUlOkhtRpwcq8SUNY2zRHR/EKb/4NWY1JzR4sa3q2fWIJdrrX0DvLoa5g9bIEd4Df79ba7v+yiUBOS0zT2ll+z4g9izHK3EO5d8hL4jYxcjKs+wcslSYRWrascfscLgMlMGh0CdKeNTDjHpGPncaf3Z+FwwwjWeuiNBxv7bJo13/8B/098KlVDl4GZqsoBCEjPyJfV6hO0y/LkRGkk7oHWKgeWAfKtfLItRp00eZ4fcJNK9kCaSMmEugoZWcI7NGbZXzqFWqbpRI7NcDP9+WIQ+i9U5vqWsqd/zng4kbuAJ6UuKqIzB0upYrLShfQE3SAck8oaLhJqqq56VfDuASNpJKidV+zq27HfSBmbXnkR/5AK337dc3MXKJypoK/QPMLKUAP5XLPbs+NddJQV7EZXd29DLgp+fRIg3edpKdO7ZErWhv7d+3Kws+e1Y+ypmR2WIVSwVyBEUfgv2C8Ts9gnTF4pNcEY/S2aBicz5Ew2+jdyGNQQ==
-      test@example.com\n"}]}}, "servicePrincipalProfile": {"clientId":"00000000-0000-0000-0000-000000000001",
-      "secret":"fake-secret"}, "addonProfiles": {}, "enableRBAC": true, "networkProfile":
-      {"networkPlugin": "kubenet", "podCidr": "10.244.0.0/16", "serviceCidr": "10.0.0.0/16",
-      "dnsServiceIP": "10.0.0.10", "outboundType": "loadBalancer", "loadBalancerSku":
-      "standard"}, "disableLocalAccounts": false, "storageProfile": {}}}'
-    headers:
-      Accept:
-      - application/json
-      Accept-Encoding:
-      - gzip, deflate
-      CommandName:
-      - aks create
-      Connection:
-      - keep-alive
-      Content-Length:
-      - '1796'
-      Content-Type:
-      - application/json
-      ParameterSetName:
-      - --resource-group --name --location --dns-name-prefix --node-count --ssh-key-value
-        --service-principal --client-secret --no-wait
-      User-Agent:
-<<<<<<< HEAD
-      - AZURECLI/2.49.0 azsdk-python-azure-mgmt-containerservice/23.0.0 Python/3.8.16
-        (macOS-13.4-arm64-arm-64bit)
-    method: PUT
-    uri: https://management.azure.com/subscriptions/00000000-0000-0000-0000-000000000000/resourceGroups/clitest000001/providers/Microsoft.ContainerService/managedClusters/cliakstest000001?api-version=2023-05-01
-  response:
-    body:
-      string: "{\n  \"id\": \"/subscriptions/00000000-0000-0000-0000-000000000000/resourcegroups/clitest000001/providers/Microsoft.ContainerService/managedClusters/cliakstest000001\"\
-        ,\n  \"location\": \"westus2\",\n  \"name\": \"cliakstest000001\",\n  \"type\"\
-        : \"Microsoft.ContainerService/ManagedClusters\",\n  \"properties\": {\n \
-        \  \"provisioningState\": \"Creating\",\n   \"powerState\": {\n    \"code\"\
-        : \"Running\"\n   },\n   \"kubernetesVersion\": \"1.25.6\",\n   \"currentKubernetesVersion\"\
-        : \"1.25.6\",\n   \"dnsPrefix\": \"cliaksdns000002\",\n   \"fqdn\": \"cliaksdns000002-6k6k45ch.hcp.westus2.azmk8s.io\"\
-        ,\n   \"azurePortalFQDN\": \"cliaksdns000002-6k6k45ch.portal.hcp.westus2.azmk8s.io\"\
-        ,\n   \"agentPoolProfiles\": [\n    {\n     \"name\": \"nodepool1\",\n   \
-        \  \"count\": 1,\n     \"vmSize\": \"Standard_DS2_v2\",\n     \"osDiskSizeGB\"\
-        : 128,\n     \"osDiskType\": \"Managed\",\n     \"kubeletDiskType\": \"OS\"\
-        ,\n     \"maxPods\": 110,\n     \"type\": \"VirtualMachineScaleSets\",\n \
-        \    \"enableAutoScaling\": false,\n     \"provisioningState\": \"Creating\"\
-        ,\n     \"powerState\": {\n      \"code\": \"Running\"\n     },\n     \"orchestratorVersion\"\
-        : \"1.25.6\",\n     \"currentOrchestratorVersion\": \"1.25.6\",\n     \"enableNodePublicIP\"\
-        : false,\n     \"mode\": \"System\",\n     \"enableEncryptionAtHost\": false,\n\
-        \     \"enableUltraSSD\": false,\n     \"osType\": \"Linux\",\n     \"osSKU\"\
-        : \"Ubuntu\",\n     \"nodeImageVersion\": \"AKSUbuntu-2204gen2containerd-202306.01.0\"\
-        ,\n     \"upgradeSettings\": {},\n     \"enableFIPS\": false\n    }\n   ],\n\
-        \   \"linuxProfile\": {\n    \"adminUsername\": \"azureuser\",\n    \"ssh\"\
-        : {\n     \"publicKeys\": [\n      {\n       \"keyData\": \"ssh-rsa AAAAB3NzaC1yc2EAAAADAQABAAACAQCbIg1guRHbI0lV11wWDt1r2cUdcNd27CJsg+SfgC7miZeubtwUhbsPdhMQsfDyhOWHq1+ZL0M+nJZV63d/1dhmhtgyOqejUwrPlzKhydsbrsdUor+JmNJDdW01v7BXHyuymT8G4s09jCasNOwiufbP/qp72ruu0bIA1nySsvlf9pCQAuFkAnVnf/rFhUlOkhtRpwcq8SUNY2zRHR/EKb/4NWY1JzR4sa3q2fWIJdrrX0DvLoa5g9bIEd4Df79ba7v+yiUBOS0zT2ll+z4g9izHK3EO5d8hL4jYxcjKs+wcslSYRWrascfscLgMlMGh0CdKeNTDjHpGPncaf3Z+FwwwjWeuiNBxv7bJo13/8B/098KlVDl4GZqsoBCEjPyJfV6hO0y/LkRGkk7oHWKgeWAfKtfLItRp00eZ4fcJNK9kCaSMmEugoZWcI7NGbZXzqFWqbpRI7NcDP9+WIQ+i9U5vqWsqd/zng4kbuAJ6UuKqIzB0upYrLShfQE3SAck8oaLhJqqq56VfDuASNpJKidV+zq27HfSBmbXnkR/5AK337dc3MXKJypoK/QPMLKUAP5XLPbs+NddJQV7EZXd29DLgp+fRIg3edpKdO7ZErWhv7d+3Kws+e1Y+ypmR2WIVSwVyBEUfgv2C8Ts9gnTF4pNcEY/S2aBicz5Ew2+jdyGNQQ==\
-        \ test@example.com\\n\"\n      }\n     ]\n    }\n   },\n   \"servicePrincipalProfile\"\
-        : {\n    \"clientId\":\"00000000-0000-0000-0000-000000000001\"\n   },\n  \
-        \ \"nodeResourceGroup\": \"MC_clitest000001_cliakstest000001_westus2\",\n\
-        \   \"enableRBAC\": true,\n   \"supportPlan\": \"KubernetesOfficial\",\n \
-        \  \"networkProfile\": {\n    \"networkPlugin\": \"kubenet\",\n    \"loadBalancerSku\"\
-        : \"standard\",\n    \"loadBalancerProfile\": {\n     \"managedOutboundIPs\"\
-        : {\n      \"count\": 1\n     }\n    },\n    \"podCidr\": \"10.244.0.0/16\"\
-        ,\n    \"serviceCidr\": \"10.0.0.0/16\",\n    \"dnsServiceIP\": \"10.0.0.10\"\
-        ,\n    \"outboundType\": \"loadBalancer\",\n    \"podCidrs\": [\n     \"10.244.0.0/16\"\
-        \n    ],\n    \"serviceCidrs\": [\n     \"10.0.0.0/16\"\n    ],\n    \"ipFamilies\"\
-        : [\n     \"IPv4\"\n    ]\n   },\n   \"maxAgentPools\": 100,\n   \"disableLocalAccounts\"\
-        : false,\n   \"securityProfile\": {},\n   \"storageProfile\": {\n    \"diskCSIDriver\"\
-        : {\n     \"enabled\": true\n    },\n    \"fileCSIDriver\": {\n     \"enabled\"\
-        : true\n    },\n    \"snapshotController\": {\n     \"enabled\": true\n  \
-        \  }\n   },\n   \"oidcIssuerProfile\": {\n    \"enabled\": false\n   },\n\
-        \   \"workloadAutoScalerProfile\": {}\n  },\n  \"sku\": {\n   \"name\": \"\
-        Base\",\n   \"tier\": \"Free\"\n  }\n }"
-=======
+    status:
+      code: 200
+      message: OK
+- request:
+    body: null
+    headers:
+      Accept:
+      - application/json
+      Accept-Encoding:
+      - gzip, deflate
+      CommandName:
+      - aks wait
+      Connection:
+      - keep-alive
+      ParameterSetName:
+      - -g -n --created
+      User-Agent:
       - AZURECLI/2.49.0 azsdk-python-azure-mgmt-containerservice/24.0.0 Python/3.8.10
         (Linux-5.15.0-1039-azure-x86_64-with-glibc2.29)
     method: GET
@@ -478,41 +366,32 @@
         {\n     \"enabled\": true\n    }\n   },\n   \"oidcIssuerProfile\": {\n    \"enabled\":
         false\n   },\n   \"workloadAutoScalerProfile\": {}\n  },\n  \"sku\": {\n   \"name\":
         \"Base\",\n   \"tier\": \"Free\"\n  }\n }"
->>>>>>> 13d0ab0a
-    headers:
-      azure-asyncoperation:
-      - https://management.azure.com/subscriptions/00000000-0000-0000-0000-000000000000/providers/Microsoft.ContainerService/locations/westus2/operations/2d92ba90-6015-4a1c-89c5-1461a088b3b1?api-version=2016-03-30
-      cache-control:
-      - no-cache
-      content-length:
-<<<<<<< HEAD
-      - '3378'
-      content-type:
-      - application/json
-      date:
-      - Wed, 14 Jun 2023 21:25:05 GMT
-=======
+    headers:
+      cache-control:
+      - no-cache
+      content-length:
       - '3311'
       content-type:
       - application/json
       date:
       - Thu, 29 Jun 2023 09:37:24 GMT
->>>>>>> 13d0ab0a
-      expires:
-      - '-1'
-      pragma:
-      - no-cache
-      server:
-      - nginx
-      strict-transport-security:
-      - max-age=31536000; includeSubDomains
-      x-content-type-options:
-      - nosniff
-      x-ms-ratelimit-remaining-subscription-writes:
-      - '1198'
-    status:
-      code: 201
-      message: Created
+      expires:
+      - '-1'
+      pragma:
+      - no-cache
+      server:
+      - nginx
+      strict-transport-security:
+      - max-age=31536000; includeSubDomains
+      transfer-encoding:
+      - chunked
+      vary:
+      - Accept-Encoding
+      x-content-type-options:
+      - nosniff
+    status:
+      code: 200
+      message: OK
 - request:
     body: null
     headers:
@@ -527,51 +406,6 @@
       ParameterSetName:
       - -g -n --created
       User-Agent:
-<<<<<<< HEAD
-      - AZURECLI/2.49.0 azsdk-python-azure-mgmt-containerservice/23.0.0 Python/3.8.16
-        (macOS-13.4-arm64-arm-64bit)
-    method: GET
-    uri: https://management.azure.com/subscriptions/00000000-0000-0000-0000-000000000000/resourceGroups/clitest000001/providers/Microsoft.ContainerService/managedClusters/cliakstest000001?api-version=2023-05-01
-  response:
-    body:
-      string: "{\n  \"id\": \"/subscriptions/00000000-0000-0000-0000-000000000000/resourcegroups/clitest000001/providers/Microsoft.ContainerService/managedClusters/cliakstest000001\"\
-        ,\n  \"location\": \"westus2\",\n  \"name\": \"cliakstest000001\",\n  \"type\"\
-        : \"Microsoft.ContainerService/ManagedClusters\",\n  \"properties\": {\n \
-        \  \"provisioningState\": \"Creating\",\n   \"powerState\": {\n    \"code\"\
-        : \"Running\"\n   },\n   \"kubernetesVersion\": \"1.25.6\",\n   \"currentKubernetesVersion\"\
-        : \"1.25.6\",\n   \"dnsPrefix\": \"cliaksdns000002\",\n   \"fqdn\": \"cliaksdns000002-6k6k45ch.hcp.westus2.azmk8s.io\"\
-        ,\n   \"azurePortalFQDN\": \"cliaksdns000002-6k6k45ch.portal.hcp.westus2.azmk8s.io\"\
-        ,\n   \"agentPoolProfiles\": [\n    {\n     \"name\": \"nodepool1\",\n   \
-        \  \"count\": 1,\n     \"vmSize\": \"Standard_DS2_v2\",\n     \"osDiskSizeGB\"\
-        : 128,\n     \"osDiskType\": \"Managed\",\n     \"kubeletDiskType\": \"OS\"\
-        ,\n     \"maxPods\": 110,\n     \"type\": \"VirtualMachineScaleSets\",\n \
-        \    \"enableAutoScaling\": false,\n     \"provisioningState\": \"Creating\"\
-        ,\n     \"powerState\": {\n      \"code\": \"Running\"\n     },\n     \"orchestratorVersion\"\
-        : \"1.25.6\",\n     \"currentOrchestratorVersion\": \"1.25.6\",\n     \"enableNodePublicIP\"\
-        : false,\n     \"mode\": \"System\",\n     \"enableEncryptionAtHost\": false,\n\
-        \     \"enableUltraSSD\": false,\n     \"osType\": \"Linux\",\n     \"osSKU\"\
-        : \"Ubuntu\",\n     \"nodeImageVersion\": \"AKSUbuntu-2204gen2containerd-202306.01.0\"\
-        ,\n     \"upgradeSettings\": {},\n     \"enableFIPS\": false\n    }\n   ],\n\
-        \   \"linuxProfile\": {\n    \"adminUsername\": \"azureuser\",\n    \"ssh\"\
-        : {\n     \"publicKeys\": [\n      {\n       \"keyData\": \"ssh-rsa AAAAB3NzaC1yc2EAAAADAQABAAACAQCbIg1guRHbI0lV11wWDt1r2cUdcNd27CJsg+SfgC7miZeubtwUhbsPdhMQsfDyhOWHq1+ZL0M+nJZV63d/1dhmhtgyOqejUwrPlzKhydsbrsdUor+JmNJDdW01v7BXHyuymT8G4s09jCasNOwiufbP/qp72ruu0bIA1nySsvlf9pCQAuFkAnVnf/rFhUlOkhtRpwcq8SUNY2zRHR/EKb/4NWY1JzR4sa3q2fWIJdrrX0DvLoa5g9bIEd4Df79ba7v+yiUBOS0zT2ll+z4g9izHK3EO5d8hL4jYxcjKs+wcslSYRWrascfscLgMlMGh0CdKeNTDjHpGPncaf3Z+FwwwjWeuiNBxv7bJo13/8B/098KlVDl4GZqsoBCEjPyJfV6hO0y/LkRGkk7oHWKgeWAfKtfLItRp00eZ4fcJNK9kCaSMmEugoZWcI7NGbZXzqFWqbpRI7NcDP9+WIQ+i9U5vqWsqd/zng4kbuAJ6UuKqIzB0upYrLShfQE3SAck8oaLhJqqq56VfDuASNpJKidV+zq27HfSBmbXnkR/5AK337dc3MXKJypoK/QPMLKUAP5XLPbs+NddJQV7EZXd29DLgp+fRIg3edpKdO7ZErWhv7d+3Kws+e1Y+ypmR2WIVSwVyBEUfgv2C8Ts9gnTF4pNcEY/S2aBicz5Ew2+jdyGNQQ==\
-        \ test@example.com\\n\"\n      }\n     ]\n    }\n   },\n   \"servicePrincipalProfile\"\
-        : {\n    \"clientId\":\"00000000-0000-0000-0000-000000000001\"\n   },\n  \
-        \ \"nodeResourceGroup\": \"MC_clitest000001_cliakstest000001_westus2\",\n\
-        \   \"enableRBAC\": true,\n   \"supportPlan\": \"KubernetesOfficial\",\n \
-        \  \"networkProfile\": {\n    \"networkPlugin\": \"kubenet\",\n    \"loadBalancerSku\"\
-        : \"standard\",\n    \"loadBalancerProfile\": {\n     \"managedOutboundIPs\"\
-        : {\n      \"count\": 1\n     }\n    },\n    \"podCidr\": \"10.244.0.0/16\"\
-        ,\n    \"serviceCidr\": \"10.0.0.0/16\",\n    \"dnsServiceIP\": \"10.0.0.10\"\
-        ,\n    \"outboundType\": \"loadBalancer\",\n    \"podCidrs\": [\n     \"10.244.0.0/16\"\
-        \n    ],\n    \"serviceCidrs\": [\n     \"10.0.0.0/16\"\n    ],\n    \"ipFamilies\"\
-        : [\n     \"IPv4\"\n    ]\n   },\n   \"maxAgentPools\": 100,\n   \"disableLocalAccounts\"\
-        : false,\n   \"securityProfile\": {},\n   \"storageProfile\": {\n    \"diskCSIDriver\"\
-        : {\n     \"enabled\": true\n    },\n    \"fileCSIDriver\": {\n     \"enabled\"\
-        : true\n    },\n    \"snapshotController\": {\n     \"enabled\": true\n  \
-        \  }\n   },\n   \"oidcIssuerProfile\": {\n    \"enabled\": false\n   },\n\
-        \   \"workloadAutoScalerProfile\": {}\n  },\n  \"sku\": {\n   \"name\": \"\
-        Base\",\n   \"tier\": \"Free\"\n  }\n }"
-=======
       - AZURECLI/2.49.0 azsdk-python-azure-mgmt-containerservice/24.0.0 Python/3.8.10
         (Linux-5.15.0-1039-azure-x86_64-with-glibc2.29)
     method: GET
@@ -615,24 +449,15 @@
         {\n     \"enabled\": true\n    }\n   },\n   \"oidcIssuerProfile\": {\n    \"enabled\":
         false\n   },\n   \"workloadAutoScalerProfile\": {}\n  },\n  \"sku\": {\n   \"name\":
         \"Base\",\n   \"tier\": \"Free\"\n  }\n }"
->>>>>>> 13d0ab0a
-    headers:
-      cache-control:
-      - no-cache
-      content-length:
-<<<<<<< HEAD
-      - '3378'
-      content-type:
-      - application/json
-      date:
-      - Wed, 14 Jun 2023 21:25:08 GMT
-=======
+    headers:
+      cache-control:
+      - no-cache
+      content-length:
       - '3311'
       content-type:
       - application/json
       date:
       - Thu, 29 Jun 2023 09:37:55 GMT
->>>>>>> 13d0ab0a
       expires:
       - '-1'
       pragma:
@@ -664,53 +489,6 @@
       ParameterSetName:
       - -g -n --created
       User-Agent:
-<<<<<<< HEAD
-      - AZURECLI/2.49.0 azsdk-python-azure-mgmt-containerservice/23.0.0 Python/3.8.16
-        (macOS-13.4-arm64-arm-64bit)
-    method: GET
-    uri: https://management.azure.com/subscriptions/00000000-0000-0000-0000-000000000000/resourceGroups/clitest000001/providers/Microsoft.ContainerService/managedClusters/cliakstest000001?api-version=2023-05-01
-  response:
-    body:
-      string: "{\n  \"id\": \"/subscriptions/00000000-0000-0000-0000-000000000000/resourcegroups/clitest000001/providers/Microsoft.ContainerService/managedClusters/cliakstest000001\"\
-        ,\n  \"location\": \"westus2\",\n  \"name\": \"cliakstest000001\",\n  \"type\"\
-        : \"Microsoft.ContainerService/ManagedClusters\",\n  \"properties\": {\n \
-        \  \"provisioningState\": \"Creating\",\n   \"powerState\": {\n    \"code\"\
-        : \"Running\"\n   },\n   \"kubernetesVersion\": \"1.25.6\",\n   \"currentKubernetesVersion\"\
-        : \"1.25.6\",\n   \"dnsPrefix\": \"cliaksdns000002\",\n   \"fqdn\": \"cliaksdns000002-6k6k45ch.hcp.westus2.azmk8s.io\"\
-        ,\n   \"azurePortalFQDN\": \"cliaksdns000002-6k6k45ch.portal.hcp.westus2.azmk8s.io\"\
-        ,\n   \"agentPoolProfiles\": [\n    {\n     \"name\": \"nodepool1\",\n   \
-        \  \"count\": 1,\n     \"vmSize\": \"Standard_DS2_v2\",\n     \"osDiskSizeGB\"\
-        : 128,\n     \"osDiskType\": \"Managed\",\n     \"kubeletDiskType\": \"OS\"\
-        ,\n     \"maxPods\": 110,\n     \"type\": \"VirtualMachineScaleSets\",\n \
-        \    \"enableAutoScaling\": false,\n     \"provisioningState\": \"Creating\"\
-        ,\n     \"powerState\": {\n      \"code\": \"Running\"\n     },\n     \"orchestratorVersion\"\
-        : \"1.25.6\",\n     \"currentOrchestratorVersion\": \"1.25.6\",\n     \"enableNodePublicIP\"\
-        : false,\n     \"mode\": \"System\",\n     \"enableEncryptionAtHost\": false,\n\
-        \     \"enableUltraSSD\": false,\n     \"osType\": \"Linux\",\n     \"osSKU\"\
-        : \"Ubuntu\",\n     \"nodeImageVersion\": \"AKSUbuntu-2204gen2containerd-202306.01.0\"\
-        ,\n     \"upgradeSettings\": {},\n     \"enableFIPS\": false\n    }\n   ],\n\
-        \   \"linuxProfile\": {\n    \"adminUsername\": \"azureuser\",\n    \"ssh\"\
-        : {\n     \"publicKeys\": [\n      {\n       \"keyData\": \"ssh-rsa AAAAB3NzaC1yc2EAAAADAQABAAACAQCbIg1guRHbI0lV11wWDt1r2cUdcNd27CJsg+SfgC7miZeubtwUhbsPdhMQsfDyhOWHq1+ZL0M+nJZV63d/1dhmhtgyOqejUwrPlzKhydsbrsdUor+JmNJDdW01v7BXHyuymT8G4s09jCasNOwiufbP/qp72ruu0bIA1nySsvlf9pCQAuFkAnVnf/rFhUlOkhtRpwcq8SUNY2zRHR/EKb/4NWY1JzR4sa3q2fWIJdrrX0DvLoa5g9bIEd4Df79ba7v+yiUBOS0zT2ll+z4g9izHK3EO5d8hL4jYxcjKs+wcslSYRWrascfscLgMlMGh0CdKeNTDjHpGPncaf3Z+FwwwjWeuiNBxv7bJo13/8B/098KlVDl4GZqsoBCEjPyJfV6hO0y/LkRGkk7oHWKgeWAfKtfLItRp00eZ4fcJNK9kCaSMmEugoZWcI7NGbZXzqFWqbpRI7NcDP9+WIQ+i9U5vqWsqd/zng4kbuAJ6UuKqIzB0upYrLShfQE3SAck8oaLhJqqq56VfDuASNpJKidV+zq27HfSBmbXnkR/5AK337dc3MXKJypoK/QPMLKUAP5XLPbs+NddJQV7EZXd29DLgp+fRIg3edpKdO7ZErWhv7d+3Kws+e1Y+ypmR2WIVSwVyBEUfgv2C8Ts9gnTF4pNcEY/S2aBicz5Ew2+jdyGNQQ==\
-        \ test@example.com\\n\"\n      }\n     ]\n    }\n   },\n   \"servicePrincipalProfile\"\
-        : {\n    \"clientId\":\"00000000-0000-0000-0000-000000000001\"\n   },\n  \
-        \ \"nodeResourceGroup\": \"MC_clitest000001_cliakstest000001_westus2\",\n\
-        \   \"enableRBAC\": true,\n   \"supportPlan\": \"KubernetesOfficial\",\n \
-        \  \"networkProfile\": {\n    \"networkPlugin\": \"kubenet\",\n    \"loadBalancerSku\"\
-        : \"standard\",\n    \"loadBalancerProfile\": {\n     \"managedOutboundIPs\"\
-        : {\n      \"count\": 1\n     },\n     \"effectiveOutboundIPs\": [\n     \
-        \ {\n       \"id\": \"/subscriptions/00000000-0000-0000-0000-000000000000/resourceGroups/MC_clitest000001_cliakstest000001_westus2/providers/Microsoft.Network/publicIPAddresses/65e61843-1fbc-47a1-b399-ebe0d9b8ae34\"\
-        \n      }\n     ]\n    },\n    \"podCidr\": \"10.244.0.0/16\",\n    \"serviceCidr\"\
-        : \"10.0.0.0/16\",\n    \"dnsServiceIP\": \"10.0.0.10\",\n    \"outboundType\"\
-        : \"loadBalancer\",\n    \"podCidrs\": [\n     \"10.244.0.0/16\"\n    ],\n\
-        \    \"serviceCidrs\": [\n     \"10.0.0.0/16\"\n    ],\n    \"ipFamilies\"\
-        : [\n     \"IPv4\"\n    ]\n   },\n   \"maxAgentPools\": 100,\n   \"disableLocalAccounts\"\
-        : false,\n   \"securityProfile\": {},\n   \"storageProfile\": {\n    \"diskCSIDriver\"\
-        : {\n     \"enabled\": true\n    },\n    \"fileCSIDriver\": {\n     \"enabled\"\
-        : true\n    },\n    \"snapshotController\": {\n     \"enabled\": true\n  \
-        \  }\n   },\n   \"oidcIssuerProfile\": {\n    \"enabled\": false\n   },\n\
-        \   \"workloadAutoScalerProfile\": {}\n  },\n  \"sku\": {\n   \"name\": \"\
-        Base\",\n   \"tier\": \"Free\"\n  }\n }"
-=======
       - AZURECLI/2.49.0 azsdk-python-azure-mgmt-containerservice/24.0.0 Python/3.8.10
         (Linux-5.15.0-1039-azure-x86_64-with-glibc2.29)
     method: GET
@@ -754,24 +532,15 @@
         {\n     \"enabled\": true\n    }\n   },\n   \"oidcIssuerProfile\": {\n    \"enabled\":
         false\n   },\n   \"workloadAutoScalerProfile\": {}\n  },\n  \"sku\": {\n   \"name\":
         \"Base\",\n   \"tier\": \"Free\"\n  }\n }"
->>>>>>> 13d0ab0a
-    headers:
-      cache-control:
-      - no-cache
-      content-length:
-<<<<<<< HEAD
-      - '3640'
-      content-type:
-      - application/json
-      date:
-      - Wed, 14 Jun 2023 21:25:38 GMT
-=======
+    headers:
+      cache-control:
+      - no-cache
+      content-length:
       - '3311'
       content-type:
       - application/json
       date:
       - Thu, 29 Jun 2023 09:38:26 GMT
->>>>>>> 13d0ab0a
       expires:
       - '-1'
       pragma:
@@ -803,53 +572,6 @@
       ParameterSetName:
       - -g -n --created
       User-Agent:
-<<<<<<< HEAD
-      - AZURECLI/2.49.0 azsdk-python-azure-mgmt-containerservice/23.0.0 Python/3.8.16
-        (macOS-13.4-arm64-arm-64bit)
-    method: GET
-    uri: https://management.azure.com/subscriptions/00000000-0000-0000-0000-000000000000/resourceGroups/clitest000001/providers/Microsoft.ContainerService/managedClusters/cliakstest000001?api-version=2023-05-01
-  response:
-    body:
-      string: "{\n  \"id\": \"/subscriptions/00000000-0000-0000-0000-000000000000/resourcegroups/clitest000001/providers/Microsoft.ContainerService/managedClusters/cliakstest000001\"\
-        ,\n  \"location\": \"westus2\",\n  \"name\": \"cliakstest000001\",\n  \"type\"\
-        : \"Microsoft.ContainerService/ManagedClusters\",\n  \"properties\": {\n \
-        \  \"provisioningState\": \"Creating\",\n   \"powerState\": {\n    \"code\"\
-        : \"Running\"\n   },\n   \"kubernetesVersion\": \"1.25.6\",\n   \"currentKubernetesVersion\"\
-        : \"1.25.6\",\n   \"dnsPrefix\": \"cliaksdns000002\",\n   \"fqdn\": \"cliaksdns000002-6k6k45ch.hcp.westus2.azmk8s.io\"\
-        ,\n   \"azurePortalFQDN\": \"cliaksdns000002-6k6k45ch.portal.hcp.westus2.azmk8s.io\"\
-        ,\n   \"agentPoolProfiles\": [\n    {\n     \"name\": \"nodepool1\",\n   \
-        \  \"count\": 1,\n     \"vmSize\": \"Standard_DS2_v2\",\n     \"osDiskSizeGB\"\
-        : 128,\n     \"osDiskType\": \"Managed\",\n     \"kubeletDiskType\": \"OS\"\
-        ,\n     \"maxPods\": 110,\n     \"type\": \"VirtualMachineScaleSets\",\n \
-        \    \"enableAutoScaling\": false,\n     \"provisioningState\": \"Creating\"\
-        ,\n     \"powerState\": {\n      \"code\": \"Running\"\n     },\n     \"orchestratorVersion\"\
-        : \"1.25.6\",\n     \"currentOrchestratorVersion\": \"1.25.6\",\n     \"enableNodePublicIP\"\
-        : false,\n     \"mode\": \"System\",\n     \"enableEncryptionAtHost\": false,\n\
-        \     \"enableUltraSSD\": false,\n     \"osType\": \"Linux\",\n     \"osSKU\"\
-        : \"Ubuntu\",\n     \"nodeImageVersion\": \"AKSUbuntu-2204gen2containerd-202306.01.0\"\
-        ,\n     \"upgradeSettings\": {},\n     \"enableFIPS\": false\n    }\n   ],\n\
-        \   \"linuxProfile\": {\n    \"adminUsername\": \"azureuser\",\n    \"ssh\"\
-        : {\n     \"publicKeys\": [\n      {\n       \"keyData\": \"ssh-rsa AAAAB3NzaC1yc2EAAAADAQABAAACAQCbIg1guRHbI0lV11wWDt1r2cUdcNd27CJsg+SfgC7miZeubtwUhbsPdhMQsfDyhOWHq1+ZL0M+nJZV63d/1dhmhtgyOqejUwrPlzKhydsbrsdUor+JmNJDdW01v7BXHyuymT8G4s09jCasNOwiufbP/qp72ruu0bIA1nySsvlf9pCQAuFkAnVnf/rFhUlOkhtRpwcq8SUNY2zRHR/EKb/4NWY1JzR4sa3q2fWIJdrrX0DvLoa5g9bIEd4Df79ba7v+yiUBOS0zT2ll+z4g9izHK3EO5d8hL4jYxcjKs+wcslSYRWrascfscLgMlMGh0CdKeNTDjHpGPncaf3Z+FwwwjWeuiNBxv7bJo13/8B/098KlVDl4GZqsoBCEjPyJfV6hO0y/LkRGkk7oHWKgeWAfKtfLItRp00eZ4fcJNK9kCaSMmEugoZWcI7NGbZXzqFWqbpRI7NcDP9+WIQ+i9U5vqWsqd/zng4kbuAJ6UuKqIzB0upYrLShfQE3SAck8oaLhJqqq56VfDuASNpJKidV+zq27HfSBmbXnkR/5AK337dc3MXKJypoK/QPMLKUAP5XLPbs+NddJQV7EZXd29DLgp+fRIg3edpKdO7ZErWhv7d+3Kws+e1Y+ypmR2WIVSwVyBEUfgv2C8Ts9gnTF4pNcEY/S2aBicz5Ew2+jdyGNQQ==\
-        \ test@example.com\\n\"\n      }\n     ]\n    }\n   },\n   \"servicePrincipalProfile\"\
-        : {\n    \"clientId\":\"00000000-0000-0000-0000-000000000001\"\n   },\n  \
-        \ \"nodeResourceGroup\": \"MC_clitest000001_cliakstest000001_westus2\",\n\
-        \   \"enableRBAC\": true,\n   \"supportPlan\": \"KubernetesOfficial\",\n \
-        \  \"networkProfile\": {\n    \"networkPlugin\": \"kubenet\",\n    \"loadBalancerSku\"\
-        : \"standard\",\n    \"loadBalancerProfile\": {\n     \"managedOutboundIPs\"\
-        : {\n      \"count\": 1\n     },\n     \"effectiveOutboundIPs\": [\n     \
-        \ {\n       \"id\": \"/subscriptions/00000000-0000-0000-0000-000000000000/resourceGroups/MC_clitest000001_cliakstest000001_westus2/providers/Microsoft.Network/publicIPAddresses/65e61843-1fbc-47a1-b399-ebe0d9b8ae34\"\
-        \n      }\n     ]\n    },\n    \"podCidr\": \"10.244.0.0/16\",\n    \"serviceCidr\"\
-        : \"10.0.0.0/16\",\n    \"dnsServiceIP\": \"10.0.0.10\",\n    \"outboundType\"\
-        : \"loadBalancer\",\n    \"podCidrs\": [\n     \"10.244.0.0/16\"\n    ],\n\
-        \    \"serviceCidrs\": [\n     \"10.0.0.0/16\"\n    ],\n    \"ipFamilies\"\
-        : [\n     \"IPv4\"\n    ]\n   },\n   \"maxAgentPools\": 100,\n   \"disableLocalAccounts\"\
-        : false,\n   \"securityProfile\": {},\n   \"storageProfile\": {\n    \"diskCSIDriver\"\
-        : {\n     \"enabled\": true\n    },\n    \"fileCSIDriver\": {\n     \"enabled\"\
-        : true\n    },\n    \"snapshotController\": {\n     \"enabled\": true\n  \
-        \  }\n   },\n   \"oidcIssuerProfile\": {\n    \"enabled\": false\n   },\n\
-        \   \"workloadAutoScalerProfile\": {}\n  },\n  \"sku\": {\n   \"name\": \"\
-        Base\",\n   \"tier\": \"Free\"\n  }\n }"
-=======
       - AZURECLI/2.49.0 azsdk-python-azure-mgmt-containerservice/24.0.0 Python/3.8.10
         (Linux-5.15.0-1039-azure-x86_64-with-glibc2.29)
     method: GET
@@ -893,24 +615,15 @@
         {\n     \"enabled\": true\n    }\n   },\n   \"oidcIssuerProfile\": {\n    \"enabled\":
         false\n   },\n   \"workloadAutoScalerProfile\": {}\n  },\n  \"sku\": {\n   \"name\":
         \"Base\",\n   \"tier\": \"Free\"\n  }\n }"
->>>>>>> 13d0ab0a
-    headers:
-      cache-control:
-      - no-cache
-      content-length:
-<<<<<<< HEAD
-      - '3640'
-      content-type:
-      - application/json
-      date:
-      - Wed, 14 Jun 2023 21:26:09 GMT
-=======
+    headers:
+      cache-control:
+      - no-cache
+      content-length:
       - '3311'
       content-type:
       - application/json
       date:
       - Thu, 29 Jun 2023 09:38:56 GMT
->>>>>>> 13d0ab0a
       expires:
       - '-1'
       pragma:
@@ -942,53 +655,6 @@
       ParameterSetName:
       - -g -n --created
       User-Agent:
-<<<<<<< HEAD
-      - AZURECLI/2.49.0 azsdk-python-azure-mgmt-containerservice/23.0.0 Python/3.8.16
-        (macOS-13.4-arm64-arm-64bit)
-    method: GET
-    uri: https://management.azure.com/subscriptions/00000000-0000-0000-0000-000000000000/resourceGroups/clitest000001/providers/Microsoft.ContainerService/managedClusters/cliakstest000001?api-version=2023-05-01
-  response:
-    body:
-      string: "{\n  \"id\": \"/subscriptions/00000000-0000-0000-0000-000000000000/resourcegroups/clitest000001/providers/Microsoft.ContainerService/managedClusters/cliakstest000001\"\
-        ,\n  \"location\": \"westus2\",\n  \"name\": \"cliakstest000001\",\n  \"type\"\
-        : \"Microsoft.ContainerService/ManagedClusters\",\n  \"properties\": {\n \
-        \  \"provisioningState\": \"Creating\",\n   \"powerState\": {\n    \"code\"\
-        : \"Running\"\n   },\n   \"kubernetesVersion\": \"1.25.6\",\n   \"currentKubernetesVersion\"\
-        : \"1.25.6\",\n   \"dnsPrefix\": \"cliaksdns000002\",\n   \"fqdn\": \"cliaksdns000002-6k6k45ch.hcp.westus2.azmk8s.io\"\
-        ,\n   \"azurePortalFQDN\": \"cliaksdns000002-6k6k45ch.portal.hcp.westus2.azmk8s.io\"\
-        ,\n   \"agentPoolProfiles\": [\n    {\n     \"name\": \"nodepool1\",\n   \
-        \  \"count\": 1,\n     \"vmSize\": \"Standard_DS2_v2\",\n     \"osDiskSizeGB\"\
-        : 128,\n     \"osDiskType\": \"Managed\",\n     \"kubeletDiskType\": \"OS\"\
-        ,\n     \"maxPods\": 110,\n     \"type\": \"VirtualMachineScaleSets\",\n \
-        \    \"enableAutoScaling\": false,\n     \"provisioningState\": \"Creating\"\
-        ,\n     \"powerState\": {\n      \"code\": \"Running\"\n     },\n     \"orchestratorVersion\"\
-        : \"1.25.6\",\n     \"currentOrchestratorVersion\": \"1.25.6\",\n     \"enableNodePublicIP\"\
-        : false,\n     \"mode\": \"System\",\n     \"enableEncryptionAtHost\": false,\n\
-        \     \"enableUltraSSD\": false,\n     \"osType\": \"Linux\",\n     \"osSKU\"\
-        : \"Ubuntu\",\n     \"nodeImageVersion\": \"AKSUbuntu-2204gen2containerd-202306.01.0\"\
-        ,\n     \"upgradeSettings\": {},\n     \"enableFIPS\": false\n    }\n   ],\n\
-        \   \"linuxProfile\": {\n    \"adminUsername\": \"azureuser\",\n    \"ssh\"\
-        : {\n     \"publicKeys\": [\n      {\n       \"keyData\": \"ssh-rsa AAAAB3NzaC1yc2EAAAADAQABAAACAQCbIg1guRHbI0lV11wWDt1r2cUdcNd27CJsg+SfgC7miZeubtwUhbsPdhMQsfDyhOWHq1+ZL0M+nJZV63d/1dhmhtgyOqejUwrPlzKhydsbrsdUor+JmNJDdW01v7BXHyuymT8G4s09jCasNOwiufbP/qp72ruu0bIA1nySsvlf9pCQAuFkAnVnf/rFhUlOkhtRpwcq8SUNY2zRHR/EKb/4NWY1JzR4sa3q2fWIJdrrX0DvLoa5g9bIEd4Df79ba7v+yiUBOS0zT2ll+z4g9izHK3EO5d8hL4jYxcjKs+wcslSYRWrascfscLgMlMGh0CdKeNTDjHpGPncaf3Z+FwwwjWeuiNBxv7bJo13/8B/098KlVDl4GZqsoBCEjPyJfV6hO0y/LkRGkk7oHWKgeWAfKtfLItRp00eZ4fcJNK9kCaSMmEugoZWcI7NGbZXzqFWqbpRI7NcDP9+WIQ+i9U5vqWsqd/zng4kbuAJ6UuKqIzB0upYrLShfQE3SAck8oaLhJqqq56VfDuASNpJKidV+zq27HfSBmbXnkR/5AK337dc3MXKJypoK/QPMLKUAP5XLPbs+NddJQV7EZXd29DLgp+fRIg3edpKdO7ZErWhv7d+3Kws+e1Y+ypmR2WIVSwVyBEUfgv2C8Ts9gnTF4pNcEY/S2aBicz5Ew2+jdyGNQQ==\
-        \ test@example.com\\n\"\n      }\n     ]\n    }\n   },\n   \"servicePrincipalProfile\"\
-        : {\n    \"clientId\":\"00000000-0000-0000-0000-000000000001\"\n   },\n  \
-        \ \"nodeResourceGroup\": \"MC_clitest000001_cliakstest000001_westus2\",\n\
-        \   \"enableRBAC\": true,\n   \"supportPlan\": \"KubernetesOfficial\",\n \
-        \  \"networkProfile\": {\n    \"networkPlugin\": \"kubenet\",\n    \"loadBalancerSku\"\
-        : \"standard\",\n    \"loadBalancerProfile\": {\n     \"managedOutboundIPs\"\
-        : {\n      \"count\": 1\n     },\n     \"effectiveOutboundIPs\": [\n     \
-        \ {\n       \"id\": \"/subscriptions/00000000-0000-0000-0000-000000000000/resourceGroups/MC_clitest000001_cliakstest000001_westus2/providers/Microsoft.Network/publicIPAddresses/65e61843-1fbc-47a1-b399-ebe0d9b8ae34\"\
-        \n      }\n     ]\n    },\n    \"podCidr\": \"10.244.0.0/16\",\n    \"serviceCidr\"\
-        : \"10.0.0.0/16\",\n    \"dnsServiceIP\": \"10.0.0.10\",\n    \"outboundType\"\
-        : \"loadBalancer\",\n    \"podCidrs\": [\n     \"10.244.0.0/16\"\n    ],\n\
-        \    \"serviceCidrs\": [\n     \"10.0.0.0/16\"\n    ],\n    \"ipFamilies\"\
-        : [\n     \"IPv4\"\n    ]\n   },\n   \"maxAgentPools\": 100,\n   \"disableLocalAccounts\"\
-        : false,\n   \"securityProfile\": {},\n   \"storageProfile\": {\n    \"diskCSIDriver\"\
-        : {\n     \"enabled\": true\n    },\n    \"fileCSIDriver\": {\n     \"enabled\"\
-        : true\n    },\n    \"snapshotController\": {\n     \"enabled\": true\n  \
-        \  }\n   },\n   \"oidcIssuerProfile\": {\n    \"enabled\": false\n   },\n\
-        \   \"workloadAutoScalerProfile\": {}\n  },\n  \"sku\": {\n   \"name\": \"\
-        Base\",\n   \"tier\": \"Free\"\n  }\n }"
-=======
       - AZURECLI/2.49.0 azsdk-python-azure-mgmt-containerservice/24.0.0 Python/3.8.10
         (Linux-5.15.0-1039-azure-x86_64-with-glibc2.29)
     method: GET
@@ -1032,24 +698,15 @@
         {\n     \"enabled\": true\n    }\n   },\n   \"oidcIssuerProfile\": {\n    \"enabled\":
         false\n   },\n   \"workloadAutoScalerProfile\": {}\n  },\n  \"sku\": {\n   \"name\":
         \"Base\",\n   \"tier\": \"Free\"\n  }\n }"
->>>>>>> 13d0ab0a
-    headers:
-      cache-control:
-      - no-cache
-      content-length:
-<<<<<<< HEAD
-      - '3640'
-      content-type:
-      - application/json
-      date:
-      - Wed, 14 Jun 2023 21:26:40 GMT
-=======
+    headers:
+      cache-control:
+      - no-cache
+      content-length:
       - '3311'
       content-type:
       - application/json
       date:
       - Thu, 29 Jun 2023 09:39:26 GMT
->>>>>>> 13d0ab0a
       expires:
       - '-1'
       pragma:
@@ -1081,53 +738,6 @@
       ParameterSetName:
       - -g -n --created
       User-Agent:
-<<<<<<< HEAD
-      - AZURECLI/2.49.0 azsdk-python-azure-mgmt-containerservice/23.0.0 Python/3.8.16
-        (macOS-13.4-arm64-arm-64bit)
-    method: GET
-    uri: https://management.azure.com/subscriptions/00000000-0000-0000-0000-000000000000/resourceGroups/clitest000001/providers/Microsoft.ContainerService/managedClusters/cliakstest000001?api-version=2023-05-01
-  response:
-    body:
-      string: "{\n  \"id\": \"/subscriptions/00000000-0000-0000-0000-000000000000/resourcegroups/clitest000001/providers/Microsoft.ContainerService/managedClusters/cliakstest000001\"\
-        ,\n  \"location\": \"westus2\",\n  \"name\": \"cliakstest000001\",\n  \"type\"\
-        : \"Microsoft.ContainerService/ManagedClusters\",\n  \"properties\": {\n \
-        \  \"provisioningState\": \"Creating\",\n   \"powerState\": {\n    \"code\"\
-        : \"Running\"\n   },\n   \"kubernetesVersion\": \"1.25.6\",\n   \"currentKubernetesVersion\"\
-        : \"1.25.6\",\n   \"dnsPrefix\": \"cliaksdns000002\",\n   \"fqdn\": \"cliaksdns000002-6k6k45ch.hcp.westus2.azmk8s.io\"\
-        ,\n   \"azurePortalFQDN\": \"cliaksdns000002-6k6k45ch.portal.hcp.westus2.azmk8s.io\"\
-        ,\n   \"agentPoolProfiles\": [\n    {\n     \"name\": \"nodepool1\",\n   \
-        \  \"count\": 1,\n     \"vmSize\": \"Standard_DS2_v2\",\n     \"osDiskSizeGB\"\
-        : 128,\n     \"osDiskType\": \"Managed\",\n     \"kubeletDiskType\": \"OS\"\
-        ,\n     \"maxPods\": 110,\n     \"type\": \"VirtualMachineScaleSets\",\n \
-        \    \"enableAutoScaling\": false,\n     \"provisioningState\": \"Creating\"\
-        ,\n     \"powerState\": {\n      \"code\": \"Running\"\n     },\n     \"orchestratorVersion\"\
-        : \"1.25.6\",\n     \"currentOrchestratorVersion\": \"1.25.6\",\n     \"enableNodePublicIP\"\
-        : false,\n     \"mode\": \"System\",\n     \"enableEncryptionAtHost\": false,\n\
-        \     \"enableUltraSSD\": false,\n     \"osType\": \"Linux\",\n     \"osSKU\"\
-        : \"Ubuntu\",\n     \"nodeImageVersion\": \"AKSUbuntu-2204gen2containerd-202306.01.0\"\
-        ,\n     \"upgradeSettings\": {},\n     \"enableFIPS\": false\n    }\n   ],\n\
-        \   \"linuxProfile\": {\n    \"adminUsername\": \"azureuser\",\n    \"ssh\"\
-        : {\n     \"publicKeys\": [\n      {\n       \"keyData\": \"ssh-rsa AAAAB3NzaC1yc2EAAAADAQABAAACAQCbIg1guRHbI0lV11wWDt1r2cUdcNd27CJsg+SfgC7miZeubtwUhbsPdhMQsfDyhOWHq1+ZL0M+nJZV63d/1dhmhtgyOqejUwrPlzKhydsbrsdUor+JmNJDdW01v7BXHyuymT8G4s09jCasNOwiufbP/qp72ruu0bIA1nySsvlf9pCQAuFkAnVnf/rFhUlOkhtRpwcq8SUNY2zRHR/EKb/4NWY1JzR4sa3q2fWIJdrrX0DvLoa5g9bIEd4Df79ba7v+yiUBOS0zT2ll+z4g9izHK3EO5d8hL4jYxcjKs+wcslSYRWrascfscLgMlMGh0CdKeNTDjHpGPncaf3Z+FwwwjWeuiNBxv7bJo13/8B/098KlVDl4GZqsoBCEjPyJfV6hO0y/LkRGkk7oHWKgeWAfKtfLItRp00eZ4fcJNK9kCaSMmEugoZWcI7NGbZXzqFWqbpRI7NcDP9+WIQ+i9U5vqWsqd/zng4kbuAJ6UuKqIzB0upYrLShfQE3SAck8oaLhJqqq56VfDuASNpJKidV+zq27HfSBmbXnkR/5AK337dc3MXKJypoK/QPMLKUAP5XLPbs+NddJQV7EZXd29DLgp+fRIg3edpKdO7ZErWhv7d+3Kws+e1Y+ypmR2WIVSwVyBEUfgv2C8Ts9gnTF4pNcEY/S2aBicz5Ew2+jdyGNQQ==\
-        \ test@example.com\\n\"\n      }\n     ]\n    }\n   },\n   \"servicePrincipalProfile\"\
-        : {\n    \"clientId\":\"00000000-0000-0000-0000-000000000001\"\n   },\n  \
-        \ \"nodeResourceGroup\": \"MC_clitest000001_cliakstest000001_westus2\",\n\
-        \   \"enableRBAC\": true,\n   \"supportPlan\": \"KubernetesOfficial\",\n \
-        \  \"networkProfile\": {\n    \"networkPlugin\": \"kubenet\",\n    \"loadBalancerSku\"\
-        : \"standard\",\n    \"loadBalancerProfile\": {\n     \"managedOutboundIPs\"\
-        : {\n      \"count\": 1\n     },\n     \"effectiveOutboundIPs\": [\n     \
-        \ {\n       \"id\": \"/subscriptions/00000000-0000-0000-0000-000000000000/resourceGroups/MC_clitest000001_cliakstest000001_westus2/providers/Microsoft.Network/publicIPAddresses/65e61843-1fbc-47a1-b399-ebe0d9b8ae34\"\
-        \n      }\n     ]\n    },\n    \"podCidr\": \"10.244.0.0/16\",\n    \"serviceCidr\"\
-        : \"10.0.0.0/16\",\n    \"dnsServiceIP\": \"10.0.0.10\",\n    \"outboundType\"\
-        : \"loadBalancer\",\n    \"podCidrs\": [\n     \"10.244.0.0/16\"\n    ],\n\
-        \    \"serviceCidrs\": [\n     \"10.0.0.0/16\"\n    ],\n    \"ipFamilies\"\
-        : [\n     \"IPv4\"\n    ]\n   },\n   \"maxAgentPools\": 100,\n   \"disableLocalAccounts\"\
-        : false,\n   \"securityProfile\": {},\n   \"storageProfile\": {\n    \"diskCSIDriver\"\
-        : {\n     \"enabled\": true\n    },\n    \"fileCSIDriver\": {\n     \"enabled\"\
-        : true\n    },\n    \"snapshotController\": {\n     \"enabled\": true\n  \
-        \  }\n   },\n   \"oidcIssuerProfile\": {\n    \"enabled\": false\n   },\n\
-        \   \"workloadAutoScalerProfile\": {}\n  },\n  \"sku\": {\n   \"name\": \"\
-        Base\",\n   \"tier\": \"Free\"\n  }\n }"
-=======
       - AZURECLI/2.49.0 azsdk-python-azure-mgmt-containerservice/24.0.0 Python/3.8.10
         (Linux-5.15.0-1039-azure-x86_64-with-glibc2.29)
     method: GET
@@ -1171,24 +781,15 @@
         {\n     \"enabled\": true\n    }\n   },\n   \"oidcIssuerProfile\": {\n    \"enabled\":
         false\n   },\n   \"workloadAutoScalerProfile\": {}\n  },\n  \"sku\": {\n   \"name\":
         \"Base\",\n   \"tier\": \"Free\"\n  }\n }"
->>>>>>> 13d0ab0a
-    headers:
-      cache-control:
-      - no-cache
-      content-length:
-<<<<<<< HEAD
-      - '3640'
-      content-type:
-      - application/json
-      date:
-      - Wed, 14 Jun 2023 21:27:11 GMT
-=======
+    headers:
+      cache-control:
+      - no-cache
+      content-length:
       - '3311'
       content-type:
       - application/json
       date:
       - Thu, 29 Jun 2023 09:39:57 GMT
->>>>>>> 13d0ab0a
       expires:
       - '-1'
       pragma:
@@ -1220,53 +821,6 @@
       ParameterSetName:
       - -g -n --created
       User-Agent:
-<<<<<<< HEAD
-      - AZURECLI/2.49.0 azsdk-python-azure-mgmt-containerservice/23.0.0 Python/3.8.16
-        (macOS-13.4-arm64-arm-64bit)
-    method: GET
-    uri: https://management.azure.com/subscriptions/00000000-0000-0000-0000-000000000000/resourceGroups/clitest000001/providers/Microsoft.ContainerService/managedClusters/cliakstest000001?api-version=2023-05-01
-  response:
-    body:
-      string: "{\n  \"id\": \"/subscriptions/00000000-0000-0000-0000-000000000000/resourcegroups/clitest000001/providers/Microsoft.ContainerService/managedClusters/cliakstest000001\"\
-        ,\n  \"location\": \"westus2\",\n  \"name\": \"cliakstest000001\",\n  \"type\"\
-        : \"Microsoft.ContainerService/ManagedClusters\",\n  \"properties\": {\n \
-        \  \"provisioningState\": \"Creating\",\n   \"powerState\": {\n    \"code\"\
-        : \"Running\"\n   },\n   \"kubernetesVersion\": \"1.25.6\",\n   \"currentKubernetesVersion\"\
-        : \"1.25.6\",\n   \"dnsPrefix\": \"cliaksdns000002\",\n   \"fqdn\": \"cliaksdns000002-6k6k45ch.hcp.westus2.azmk8s.io\"\
-        ,\n   \"azurePortalFQDN\": \"cliaksdns000002-6k6k45ch.portal.hcp.westus2.azmk8s.io\"\
-        ,\n   \"agentPoolProfiles\": [\n    {\n     \"name\": \"nodepool1\",\n   \
-        \  \"count\": 1,\n     \"vmSize\": \"Standard_DS2_v2\",\n     \"osDiskSizeGB\"\
-        : 128,\n     \"osDiskType\": \"Managed\",\n     \"kubeletDiskType\": \"OS\"\
-        ,\n     \"maxPods\": 110,\n     \"type\": \"VirtualMachineScaleSets\",\n \
-        \    \"enableAutoScaling\": false,\n     \"provisioningState\": \"Creating\"\
-        ,\n     \"powerState\": {\n      \"code\": \"Running\"\n     },\n     \"orchestratorVersion\"\
-        : \"1.25.6\",\n     \"currentOrchestratorVersion\": \"1.25.6\",\n     \"enableNodePublicIP\"\
-        : false,\n     \"mode\": \"System\",\n     \"enableEncryptionAtHost\": false,\n\
-        \     \"enableUltraSSD\": false,\n     \"osType\": \"Linux\",\n     \"osSKU\"\
-        : \"Ubuntu\",\n     \"nodeImageVersion\": \"AKSUbuntu-2204gen2containerd-202306.01.0\"\
-        ,\n     \"upgradeSettings\": {},\n     \"enableFIPS\": false\n    }\n   ],\n\
-        \   \"linuxProfile\": {\n    \"adminUsername\": \"azureuser\",\n    \"ssh\"\
-        : {\n     \"publicKeys\": [\n      {\n       \"keyData\": \"ssh-rsa AAAAB3NzaC1yc2EAAAADAQABAAACAQCbIg1guRHbI0lV11wWDt1r2cUdcNd27CJsg+SfgC7miZeubtwUhbsPdhMQsfDyhOWHq1+ZL0M+nJZV63d/1dhmhtgyOqejUwrPlzKhydsbrsdUor+JmNJDdW01v7BXHyuymT8G4s09jCasNOwiufbP/qp72ruu0bIA1nySsvlf9pCQAuFkAnVnf/rFhUlOkhtRpwcq8SUNY2zRHR/EKb/4NWY1JzR4sa3q2fWIJdrrX0DvLoa5g9bIEd4Df79ba7v+yiUBOS0zT2ll+z4g9izHK3EO5d8hL4jYxcjKs+wcslSYRWrascfscLgMlMGh0CdKeNTDjHpGPncaf3Z+FwwwjWeuiNBxv7bJo13/8B/098KlVDl4GZqsoBCEjPyJfV6hO0y/LkRGkk7oHWKgeWAfKtfLItRp00eZ4fcJNK9kCaSMmEugoZWcI7NGbZXzqFWqbpRI7NcDP9+WIQ+i9U5vqWsqd/zng4kbuAJ6UuKqIzB0upYrLShfQE3SAck8oaLhJqqq56VfDuASNpJKidV+zq27HfSBmbXnkR/5AK337dc3MXKJypoK/QPMLKUAP5XLPbs+NddJQV7EZXd29DLgp+fRIg3edpKdO7ZErWhv7d+3Kws+e1Y+ypmR2WIVSwVyBEUfgv2C8Ts9gnTF4pNcEY/S2aBicz5Ew2+jdyGNQQ==\
-        \ test@example.com\\n\"\n      }\n     ]\n    }\n   },\n   \"servicePrincipalProfile\"\
-        : {\n    \"clientId\":\"00000000-0000-0000-0000-000000000001\"\n   },\n  \
-        \ \"nodeResourceGroup\": \"MC_clitest000001_cliakstest000001_westus2\",\n\
-        \   \"enableRBAC\": true,\n   \"supportPlan\": \"KubernetesOfficial\",\n \
-        \  \"networkProfile\": {\n    \"networkPlugin\": \"kubenet\",\n    \"loadBalancerSku\"\
-        : \"standard\",\n    \"loadBalancerProfile\": {\n     \"managedOutboundIPs\"\
-        : {\n      \"count\": 1\n     },\n     \"effectiveOutboundIPs\": [\n     \
-        \ {\n       \"id\": \"/subscriptions/00000000-0000-0000-0000-000000000000/resourceGroups/MC_clitest000001_cliakstest000001_westus2/providers/Microsoft.Network/publicIPAddresses/65e61843-1fbc-47a1-b399-ebe0d9b8ae34\"\
-        \n      }\n     ]\n    },\n    \"podCidr\": \"10.244.0.0/16\",\n    \"serviceCidr\"\
-        : \"10.0.0.0/16\",\n    \"dnsServiceIP\": \"10.0.0.10\",\n    \"outboundType\"\
-        : \"loadBalancer\",\n    \"podCidrs\": [\n     \"10.244.0.0/16\"\n    ],\n\
-        \    \"serviceCidrs\": [\n     \"10.0.0.0/16\"\n    ],\n    \"ipFamilies\"\
-        : [\n     \"IPv4\"\n    ]\n   },\n   \"maxAgentPools\": 100,\n   \"disableLocalAccounts\"\
-        : false,\n   \"securityProfile\": {},\n   \"storageProfile\": {\n    \"diskCSIDriver\"\
-        : {\n     \"enabled\": true\n    },\n    \"fileCSIDriver\": {\n     \"enabled\"\
-        : true\n    },\n    \"snapshotController\": {\n     \"enabled\": true\n  \
-        \  }\n   },\n   \"oidcIssuerProfile\": {\n    \"enabled\": false\n   },\n\
-        \   \"workloadAutoScalerProfile\": {}\n  },\n  \"sku\": {\n   \"name\": \"\
-        Base\",\n   \"tier\": \"Free\"\n  }\n }"
-=======
       - AZURECLI/2.49.0 azsdk-python-azure-mgmt-containerservice/24.0.0 Python/3.8.10
         (Linux-5.15.0-1039-azure-x86_64-with-glibc2.29)
     method: GET
@@ -1310,24 +864,15 @@
         {\n     \"enabled\": true\n    }\n   },\n   \"oidcIssuerProfile\": {\n    \"enabled\":
         false\n   },\n   \"workloadAutoScalerProfile\": {}\n  },\n  \"sku\": {\n   \"name\":
         \"Base\",\n   \"tier\": \"Free\"\n  }\n }"
->>>>>>> 13d0ab0a
-    headers:
-      cache-control:
-      - no-cache
-      content-length:
-<<<<<<< HEAD
-      - '3640'
-      content-type:
-      - application/json
-      date:
-      - Wed, 14 Jun 2023 21:27:41 GMT
-=======
+    headers:
+      cache-control:
+      - no-cache
+      content-length:
       - '3311'
       content-type:
       - application/json
       date:
       - Thu, 29 Jun 2023 09:40:27 GMT
->>>>>>> 13d0ab0a
       expires:
       - '-1'
       pragma:
@@ -1359,53 +904,6 @@
       ParameterSetName:
       - -g -n --created
       User-Agent:
-<<<<<<< HEAD
-      - AZURECLI/2.49.0 azsdk-python-azure-mgmt-containerservice/23.0.0 Python/3.8.16
-        (macOS-13.4-arm64-arm-64bit)
-    method: GET
-    uri: https://management.azure.com/subscriptions/00000000-0000-0000-0000-000000000000/resourceGroups/clitest000001/providers/Microsoft.ContainerService/managedClusters/cliakstest000001?api-version=2023-05-01
-  response:
-    body:
-      string: "{\n  \"id\": \"/subscriptions/00000000-0000-0000-0000-000000000000/resourcegroups/clitest000001/providers/Microsoft.ContainerService/managedClusters/cliakstest000001\"\
-        ,\n  \"location\": \"westus2\",\n  \"name\": \"cliakstest000001\",\n  \"type\"\
-        : \"Microsoft.ContainerService/ManagedClusters\",\n  \"properties\": {\n \
-        \  \"provisioningState\": \"Succeeded\",\n   \"powerState\": {\n    \"code\"\
-        : \"Running\"\n   },\n   \"kubernetesVersion\": \"1.25.6\",\n   \"currentKubernetesVersion\"\
-        : \"1.25.6\",\n   \"dnsPrefix\": \"cliaksdns000002\",\n   \"fqdn\": \"cliaksdns000002-6k6k45ch.hcp.westus2.azmk8s.io\"\
-        ,\n   \"azurePortalFQDN\": \"cliaksdns000002-6k6k45ch.portal.hcp.westus2.azmk8s.io\"\
-        ,\n   \"agentPoolProfiles\": [\n    {\n     \"name\": \"nodepool1\",\n   \
-        \  \"count\": 1,\n     \"vmSize\": \"Standard_DS2_v2\",\n     \"osDiskSizeGB\"\
-        : 128,\n     \"osDiskType\": \"Managed\",\n     \"kubeletDiskType\": \"OS\"\
-        ,\n     \"maxPods\": 110,\n     \"type\": \"VirtualMachineScaleSets\",\n \
-        \    \"enableAutoScaling\": false,\n     \"provisioningState\": \"Succeeded\"\
-        ,\n     \"powerState\": {\n      \"code\": \"Running\"\n     },\n     \"orchestratorVersion\"\
-        : \"1.25.6\",\n     \"currentOrchestratorVersion\": \"1.25.6\",\n     \"enableNodePublicIP\"\
-        : false,\n     \"mode\": \"System\",\n     \"enableEncryptionAtHost\": false,\n\
-        \     \"enableUltraSSD\": false,\n     \"osType\": \"Linux\",\n     \"osSKU\"\
-        : \"Ubuntu\",\n     \"nodeImageVersion\": \"AKSUbuntu-2204gen2containerd-202306.01.0\"\
-        ,\n     \"upgradeSettings\": {},\n     \"enableFIPS\": false\n    }\n   ],\n\
-        \   \"linuxProfile\": {\n    \"adminUsername\": \"azureuser\",\n    \"ssh\"\
-        : {\n     \"publicKeys\": [\n      {\n       \"keyData\": \"ssh-rsa AAAAB3NzaC1yc2EAAAADAQABAAACAQCbIg1guRHbI0lV11wWDt1r2cUdcNd27CJsg+SfgC7miZeubtwUhbsPdhMQsfDyhOWHq1+ZL0M+nJZV63d/1dhmhtgyOqejUwrPlzKhydsbrsdUor+JmNJDdW01v7BXHyuymT8G4s09jCasNOwiufbP/qp72ruu0bIA1nySsvlf9pCQAuFkAnVnf/rFhUlOkhtRpwcq8SUNY2zRHR/EKb/4NWY1JzR4sa3q2fWIJdrrX0DvLoa5g9bIEd4Df79ba7v+yiUBOS0zT2ll+z4g9izHK3EO5d8hL4jYxcjKs+wcslSYRWrascfscLgMlMGh0CdKeNTDjHpGPncaf3Z+FwwwjWeuiNBxv7bJo13/8B/098KlVDl4GZqsoBCEjPyJfV6hO0y/LkRGkk7oHWKgeWAfKtfLItRp00eZ4fcJNK9kCaSMmEugoZWcI7NGbZXzqFWqbpRI7NcDP9+WIQ+i9U5vqWsqd/zng4kbuAJ6UuKqIzB0upYrLShfQE3SAck8oaLhJqqq56VfDuASNpJKidV+zq27HfSBmbXnkR/5AK337dc3MXKJypoK/QPMLKUAP5XLPbs+NddJQV7EZXd29DLgp+fRIg3edpKdO7ZErWhv7d+3Kws+e1Y+ypmR2WIVSwVyBEUfgv2C8Ts9gnTF4pNcEY/S2aBicz5Ew2+jdyGNQQ==\
-        \ test@example.com\\n\"\n      }\n     ]\n    }\n   },\n   \"servicePrincipalProfile\"\
-        : {\n    \"clientId\":\"00000000-0000-0000-0000-000000000001\"\n   },\n  \
-        \ \"nodeResourceGroup\": \"MC_clitest000001_cliakstest000001_westus2\",\n\
-        \   \"enableRBAC\": true,\n   \"supportPlan\": \"KubernetesOfficial\",\n \
-        \  \"networkProfile\": {\n    \"networkPlugin\": \"kubenet\",\n    \"loadBalancerSku\"\
-        : \"Standard\",\n    \"loadBalancerProfile\": {\n     \"managedOutboundIPs\"\
-        : {\n      \"count\": 1\n     },\n     \"effectiveOutboundIPs\": [\n     \
-        \ {\n       \"id\": \"/subscriptions/00000000-0000-0000-0000-000000000000/resourceGroups/MC_clitest000001_cliakstest000001_westus2/providers/Microsoft.Network/publicIPAddresses/65e61843-1fbc-47a1-b399-ebe0d9b8ae34\"\
-        \n      }\n     ]\n    },\n    \"podCidr\": \"10.244.0.0/16\",\n    \"serviceCidr\"\
-        : \"10.0.0.0/16\",\n    \"dnsServiceIP\": \"10.0.0.10\",\n    \"outboundType\"\
-        : \"loadBalancer\",\n    \"podCidrs\": [\n     \"10.244.0.0/16\"\n    ],\n\
-        \    \"serviceCidrs\": [\n     \"10.0.0.0/16\"\n    ],\n    \"ipFamilies\"\
-        : [\n     \"IPv4\"\n    ]\n   },\n   \"maxAgentPools\": 100,\n   \"disableLocalAccounts\"\
-        : false,\n   \"securityProfile\": {},\n   \"storageProfile\": {\n    \"diskCSIDriver\"\
-        : {\n     \"enabled\": true\n    },\n    \"fileCSIDriver\": {\n     \"enabled\"\
-        : true\n    },\n    \"snapshotController\": {\n     \"enabled\": true\n  \
-        \  }\n   },\n   \"oidcIssuerProfile\": {\n    \"enabled\": false\n   },\n\
-        \   \"workloadAutoScalerProfile\": {}\n  },\n  \"sku\": {\n   \"name\": \"\
-        Base\",\n   \"tier\": \"Free\"\n  }\n }"
-=======
       - AZURECLI/2.49.0 azsdk-python-azure-mgmt-containerservice/24.0.0 Python/3.8.10
         (Linux-5.15.0-1039-azure-x86_64-with-glibc2.29)
     method: GET
@@ -1449,24 +947,15 @@
         {\n     \"enabled\": true\n    }\n   },\n   \"oidcIssuerProfile\": {\n    \"enabled\":
         false\n   },\n   \"workloadAutoScalerProfile\": {}\n  },\n  \"sku\": {\n   \"name\":
         \"Base\",\n   \"tier\": \"Free\"\n  }\n }"
->>>>>>> 13d0ab0a
-    headers:
-      cache-control:
-      - no-cache
-      content-length:
-<<<<<<< HEAD
-      - '3642'
-      content-type:
-      - application/json
-      date:
-      - Wed, 14 Jun 2023 21:28:11 GMT
-=======
+    headers:
+      cache-control:
+      - no-cache
+      content-length:
       - '3313'
       content-type:
       - application/json
       date:
       - Thu, 29 Jun 2023 09:40:58 GMT
->>>>>>> 13d0ab0a
       expires:
       - '-1'
       pragma:
@@ -1498,58 +987,6 @@
       ParameterSetName:
       - -g
       User-Agent:
-<<<<<<< HEAD
-      - AZURECLI/2.49.0 azsdk-python-azure-mgmt-containerservice/23.0.0 Python/3.8.16
-        (macOS-13.4-arm64-arm-64bit)
-    method: GET
-    uri: https://management.azure.com/subscriptions/00000000-0000-0000-0000-000000000000/resourceGroups/clitest000001/providers/Microsoft.ContainerService/managedClusters?api-version=2023-05-01
-  response:
-    body:
-      string: "{\n  \"value\": [\n   {\n    \"id\": \"/subscriptions/00000000-0000-0000-0000-000000000000/resourcegroups/clitest000001/providers/Microsoft.ContainerService/managedClusters/cliakstest000001\"\
-        ,\n    \"location\": \"westus2\",\n    \"name\": \"cliakstest000001\",\n \
-        \   \"type\": \"Microsoft.ContainerService/ManagedClusters\",\n    \"properties\"\
-        : {\n     \"provisioningState\": \"Succeeded\",\n     \"powerState\": {\n\
-        \      \"code\": \"Running\"\n     },\n     \"kubernetesVersion\": \"1.25.6\"\
-        ,\n     \"currentKubernetesVersion\": \"1.25.6\",\n     \"dnsPrefix\": \"\
-        cliaksdns000002\",\n     \"fqdn\": \"cliaksdns000002-6k6k45ch.hcp.westus2.azmk8s.io\"\
-        ,\n     \"azurePortalFQDN\": \"cliaksdns000002-6k6k45ch.portal.hcp.westus2.azmk8s.io\"\
-        ,\n     \"agentPoolProfiles\": [\n      {\n       \"name\": \"nodepool1\"\
-        ,\n       \"count\": 1,\n       \"vmSize\": \"Standard_DS2_v2\",\n       \"\
-        osDiskSizeGB\": 128,\n       \"osDiskType\": \"Managed\",\n       \"kubeletDiskType\"\
-        : \"OS\",\n       \"maxPods\": 110,\n       \"type\": \"VirtualMachineScaleSets\"\
-        ,\n       \"enableAutoScaling\": false,\n       \"provisioningState\": \"\
-        Succeeded\",\n       \"powerState\": {\n        \"code\": \"Running\"\n  \
-        \     },\n       \"orchestratorVersion\": \"1.25.6\",\n       \"currentOrchestratorVersion\"\
-        : \"1.25.6\",\n       \"enableNodePublicIP\": false,\n       \"mode\": \"\
-        System\",\n       \"enableEncryptionAtHost\": false,\n       \"enableUltraSSD\"\
-        : false,\n       \"osType\": \"Linux\",\n       \"osSKU\": \"Ubuntu\",\n \
-        \      \"nodeImageVersion\": \"AKSUbuntu-2204gen2containerd-202306.01.0\"\
-        ,\n       \"upgradeSettings\": {},\n       \"enableFIPS\": false\n      }\n\
-        \     ],\n     \"linuxProfile\": {\n      \"adminUsername\": \"azureuser\"\
-        ,\n      \"ssh\": {\n       \"publicKeys\": [\n        {\n         \"keyData\"\
-        : \"ssh-rsa AAAAB3NzaC1yc2EAAAADAQABAAACAQCbIg1guRHbI0lV11wWDt1r2cUdcNd27CJsg+SfgC7miZeubtwUhbsPdhMQsfDyhOWHq1+ZL0M+nJZV63d/1dhmhtgyOqejUwrPlzKhydsbrsdUor+JmNJDdW01v7BXHyuymT8G4s09jCasNOwiufbP/qp72ruu0bIA1nySsvlf9pCQAuFkAnVnf/rFhUlOkhtRpwcq8SUNY2zRHR/EKb/4NWY1JzR4sa3q2fWIJdrrX0DvLoa5g9bIEd4Df79ba7v+yiUBOS0zT2ll+z4g9izHK3EO5d8hL4jYxcjKs+wcslSYRWrascfscLgMlMGh0CdKeNTDjHpGPncaf3Z+FwwwjWeuiNBxv7bJo13/8B/098KlVDl4GZqsoBCEjPyJfV6hO0y/LkRGkk7oHWKgeWAfKtfLItRp00eZ4fcJNK9kCaSMmEugoZWcI7NGbZXzqFWqbpRI7NcDP9+WIQ+i9U5vqWsqd/zng4kbuAJ6UuKqIzB0upYrLShfQE3SAck8oaLhJqqq56VfDuASNpJKidV+zq27HfSBmbXnkR/5AK337dc3MXKJypoK/QPMLKUAP5XLPbs+NddJQV7EZXd29DLgp+fRIg3edpKdO7ZErWhv7d+3Kws+e1Y+ypmR2WIVSwVyBEUfgv2C8Ts9gnTF4pNcEY/S2aBicz5Ew2+jdyGNQQ==\
-        \ test@example.com\\n\"\n        }\n       ]\n      }\n     },\n     \"servicePrincipalProfile\"\
-        : {\n      \"clientId\":\"00000000-0000-0000-0000-000000000001\"\n     },\n\
-        \     \"nodeResourceGroup\": \"MC_clitest000001_cliakstest000001_westus2\"\
-        ,\n     \"enableRBAC\": true,\n     \"supportPlan\": \"KubernetesOfficial\"\
-        ,\n     \"networkProfile\": {\n      \"networkPlugin\": \"kubenet\",\n   \
-        \   \"loadBalancerSku\": \"Standard\",\n      \"loadBalancerProfile\": {\n\
-        \       \"managedOutboundIPs\": {\n        \"count\": 1\n       },\n     \
-        \  \"effectiveOutboundIPs\": [\n        {\n         \"id\": \"/subscriptions/00000000-0000-0000-0000-000000000000/resourceGroups/MC_clitest000001_cliakstest000001_westus2/providers/Microsoft.Network/publicIPAddresses/65e61843-1fbc-47a1-b399-ebe0d9b8ae34\"\
-        \n        }\n       ]\n      },\n      \"podCidr\": \"10.244.0.0/16\",\n \
-        \     \"serviceCidr\": \"10.0.0.0/16\",\n      \"dnsServiceIP\": \"10.0.0.10\"\
-        ,\n      \"outboundType\": \"loadBalancer\",\n      \"podCidrs\": [\n    \
-        \   \"10.244.0.0/16\"\n      ],\n      \"serviceCidrs\": [\n       \"10.0.0.0/16\"\
-        \n      ],\n      \"ipFamilies\": [\n       \"IPv4\"\n      ]\n     },\n \
-        \    \"maxAgentPools\": 100,\n     \"disableLocalAccounts\": false,\n    \
-        \ \"securityProfile\": {},\n     \"storageProfile\": {\n      \"diskCSIDriver\"\
-        : {\n       \"enabled\": true\n      },\n      \"fileCSIDriver\": {\n    \
-        \   \"enabled\": true\n      },\n      \"snapshotController\": {\n       \"\
-        enabled\": true\n      }\n     },\n     \"oidcIssuerProfile\": {\n      \"\
-        enabled\": false\n     },\n     \"workloadAutoScalerProfile\": {}\n    },\n\
-        \    \"sku\": {\n     \"name\": \"Base\",\n     \"tier\": \"Free\"\n    }\n\
-        \   }\n  ]\n }"
-=======
       - AZURECLI/2.49.0 azsdk-python-azure-mgmt-containerservice/24.0.0 Python/3.8.10
         (Linux-5.15.0-1039-azure-x86_64-with-glibc2.29)
     method: GET
@@ -1595,24 +1032,15 @@
         \     }\n     },\n     \"oidcIssuerProfile\": {\n      \"enabled\": false\n
         \    },\n     \"workloadAutoScalerProfile\": {}\n    },\n    \"sku\": {\n
         \    \"name\": \"Base\",\n     \"tier\": \"Free\"\n    }\n   }\n  ]\n }"
->>>>>>> 13d0ab0a
-    headers:
-      cache-control:
-      - no-cache
-      content-length:
-<<<<<<< HEAD
-      - '3885'
-      content-type:
-      - application/json
-      date:
-      - Wed, 14 Jun 2023 21:28:14 GMT
-=======
+    headers:
+      cache-control:
+      - no-cache
+      content-length:
       - '3556'
       content-type:
       - application/json
       date:
       - Thu, 29 Jun 2023 09:40:59 GMT
->>>>>>> 13d0ab0a
       expires:
       - '-1'
       pragma:
@@ -1644,58 +1072,6 @@
       ParameterSetName:
       - -g -o
       User-Agent:
-<<<<<<< HEAD
-      - AZURECLI/2.49.0 azsdk-python-azure-mgmt-containerservice/23.0.0 Python/3.8.16
-        (macOS-13.4-arm64-arm-64bit)
-    method: GET
-    uri: https://management.azure.com/subscriptions/00000000-0000-0000-0000-000000000000/resourceGroups/clitest000001/providers/Microsoft.ContainerService/managedClusters?api-version=2023-05-01
-  response:
-    body:
-      string: "{\n  \"value\": [\n   {\n    \"id\": \"/subscriptions/00000000-0000-0000-0000-000000000000/resourcegroups/clitest000001/providers/Microsoft.ContainerService/managedClusters/cliakstest000001\"\
-        ,\n    \"location\": \"westus2\",\n    \"name\": \"cliakstest000001\",\n \
-        \   \"type\": \"Microsoft.ContainerService/ManagedClusters\",\n    \"properties\"\
-        : {\n     \"provisioningState\": \"Succeeded\",\n     \"powerState\": {\n\
-        \      \"code\": \"Running\"\n     },\n     \"kubernetesVersion\": \"1.25.6\"\
-        ,\n     \"currentKubernetesVersion\": \"1.25.6\",\n     \"dnsPrefix\": \"\
-        cliaksdns000002\",\n     \"fqdn\": \"cliaksdns000002-6k6k45ch.hcp.westus2.azmk8s.io\"\
-        ,\n     \"azurePortalFQDN\": \"cliaksdns000002-6k6k45ch.portal.hcp.westus2.azmk8s.io\"\
-        ,\n     \"agentPoolProfiles\": [\n      {\n       \"name\": \"nodepool1\"\
-        ,\n       \"count\": 1,\n       \"vmSize\": \"Standard_DS2_v2\",\n       \"\
-        osDiskSizeGB\": 128,\n       \"osDiskType\": \"Managed\",\n       \"kubeletDiskType\"\
-        : \"OS\",\n       \"maxPods\": 110,\n       \"type\": \"VirtualMachineScaleSets\"\
-        ,\n       \"enableAutoScaling\": false,\n       \"provisioningState\": \"\
-        Succeeded\",\n       \"powerState\": {\n        \"code\": \"Running\"\n  \
-        \     },\n       \"orchestratorVersion\": \"1.25.6\",\n       \"currentOrchestratorVersion\"\
-        : \"1.25.6\",\n       \"enableNodePublicIP\": false,\n       \"mode\": \"\
-        System\",\n       \"enableEncryptionAtHost\": false,\n       \"enableUltraSSD\"\
-        : false,\n       \"osType\": \"Linux\",\n       \"osSKU\": \"Ubuntu\",\n \
-        \      \"nodeImageVersion\": \"AKSUbuntu-2204gen2containerd-202306.01.0\"\
-        ,\n       \"upgradeSettings\": {},\n       \"enableFIPS\": false\n      }\n\
-        \     ],\n     \"linuxProfile\": {\n      \"adminUsername\": \"azureuser\"\
-        ,\n      \"ssh\": {\n       \"publicKeys\": [\n        {\n         \"keyData\"\
-        : \"ssh-rsa AAAAB3NzaC1yc2EAAAADAQABAAACAQCbIg1guRHbI0lV11wWDt1r2cUdcNd27CJsg+SfgC7miZeubtwUhbsPdhMQsfDyhOWHq1+ZL0M+nJZV63d/1dhmhtgyOqejUwrPlzKhydsbrsdUor+JmNJDdW01v7BXHyuymT8G4s09jCasNOwiufbP/qp72ruu0bIA1nySsvlf9pCQAuFkAnVnf/rFhUlOkhtRpwcq8SUNY2zRHR/EKb/4NWY1JzR4sa3q2fWIJdrrX0DvLoa5g9bIEd4Df79ba7v+yiUBOS0zT2ll+z4g9izHK3EO5d8hL4jYxcjKs+wcslSYRWrascfscLgMlMGh0CdKeNTDjHpGPncaf3Z+FwwwjWeuiNBxv7bJo13/8B/098KlVDl4GZqsoBCEjPyJfV6hO0y/LkRGkk7oHWKgeWAfKtfLItRp00eZ4fcJNK9kCaSMmEugoZWcI7NGbZXzqFWqbpRI7NcDP9+WIQ+i9U5vqWsqd/zng4kbuAJ6UuKqIzB0upYrLShfQE3SAck8oaLhJqqq56VfDuASNpJKidV+zq27HfSBmbXnkR/5AK337dc3MXKJypoK/QPMLKUAP5XLPbs+NddJQV7EZXd29DLgp+fRIg3edpKdO7ZErWhv7d+3Kws+e1Y+ypmR2WIVSwVyBEUfgv2C8Ts9gnTF4pNcEY/S2aBicz5Ew2+jdyGNQQ==\
-        \ test@example.com\\n\"\n        }\n       ]\n      }\n     },\n     \"servicePrincipalProfile\"\
-        : {\n      \"clientId\":\"00000000-0000-0000-0000-000000000001\"\n     },\n\
-        \     \"nodeResourceGroup\": \"MC_clitest000001_cliakstest000001_westus2\"\
-        ,\n     \"enableRBAC\": true,\n     \"supportPlan\": \"KubernetesOfficial\"\
-        ,\n     \"networkProfile\": {\n      \"networkPlugin\": \"kubenet\",\n   \
-        \   \"loadBalancerSku\": \"Standard\",\n      \"loadBalancerProfile\": {\n\
-        \       \"managedOutboundIPs\": {\n        \"count\": 1\n       },\n     \
-        \  \"effectiveOutboundIPs\": [\n        {\n         \"id\": \"/subscriptions/00000000-0000-0000-0000-000000000000/resourceGroups/MC_clitest000001_cliakstest000001_westus2/providers/Microsoft.Network/publicIPAddresses/65e61843-1fbc-47a1-b399-ebe0d9b8ae34\"\
-        \n        }\n       ]\n      },\n      \"podCidr\": \"10.244.0.0/16\",\n \
-        \     \"serviceCidr\": \"10.0.0.0/16\",\n      \"dnsServiceIP\": \"10.0.0.10\"\
-        ,\n      \"outboundType\": \"loadBalancer\",\n      \"podCidrs\": [\n    \
-        \   \"10.244.0.0/16\"\n      ],\n      \"serviceCidrs\": [\n       \"10.0.0.0/16\"\
-        \n      ],\n      \"ipFamilies\": [\n       \"IPv4\"\n      ]\n     },\n \
-        \    \"maxAgentPools\": 100,\n     \"disableLocalAccounts\": false,\n    \
-        \ \"securityProfile\": {},\n     \"storageProfile\": {\n      \"diskCSIDriver\"\
-        : {\n       \"enabled\": true\n      },\n      \"fileCSIDriver\": {\n    \
-        \   \"enabled\": true\n      },\n      \"snapshotController\": {\n       \"\
-        enabled\": true\n      }\n     },\n     \"oidcIssuerProfile\": {\n      \"\
-        enabled\": false\n     },\n     \"workloadAutoScalerProfile\": {}\n    },\n\
-        \    \"sku\": {\n     \"name\": \"Base\",\n     \"tier\": \"Free\"\n    }\n\
-        \   }\n  ]\n }"
-=======
       - AZURECLI/2.49.0 azsdk-python-azure-mgmt-containerservice/24.0.0 Python/3.8.10
         (Linux-5.15.0-1039-azure-x86_64-with-glibc2.29)
     method: GET
@@ -1741,24 +1117,15 @@
         \     }\n     },\n     \"oidcIssuerProfile\": {\n      \"enabled\": false\n
         \    },\n     \"workloadAutoScalerProfile\": {}\n    },\n    \"sku\": {\n
         \    \"name\": \"Base\",\n     \"tier\": \"Free\"\n    }\n   }\n  ]\n }"
->>>>>>> 13d0ab0a
-    headers:
-      cache-control:
-      - no-cache
-      content-length:
-<<<<<<< HEAD
-      - '3885'
-      content-type:
-      - application/json
-      date:
-      - Wed, 14 Jun 2023 21:28:15 GMT
-=======
+    headers:
+      cache-control:
+      - no-cache
+      content-length:
       - '3556'
       content-type:
       - application/json
       date:
       - Thu, 29 Jun 2023 09:41:00 GMT
->>>>>>> 13d0ab0a
       expires:
       - '-1'
       pragma:
@@ -1790,53 +1157,6 @@
       ParameterSetName:
       - -g -n
       User-Agent:
-<<<<<<< HEAD
-      - AZURECLI/2.49.0 azsdk-python-azure-mgmt-containerservice/23.0.0 Python/3.8.16
-        (macOS-13.4-arm64-arm-64bit)
-    method: GET
-    uri: https://management.azure.com/subscriptions/00000000-0000-0000-0000-000000000000/resourceGroups/clitest000001/providers/Microsoft.ContainerService/managedClusters/cliakstest000001?api-version=2023-05-01
-  response:
-    body:
-      string: "{\n  \"id\": \"/subscriptions/00000000-0000-0000-0000-000000000000/resourcegroups/clitest000001/providers/Microsoft.ContainerService/managedClusters/cliakstest000001\"\
-        ,\n  \"location\": \"westus2\",\n  \"name\": \"cliakstest000001\",\n  \"type\"\
-        : \"Microsoft.ContainerService/ManagedClusters\",\n  \"properties\": {\n \
-        \  \"provisioningState\": \"Succeeded\",\n   \"powerState\": {\n    \"code\"\
-        : \"Running\"\n   },\n   \"kubernetesVersion\": \"1.25.6\",\n   \"currentKubernetesVersion\"\
-        : \"1.25.6\",\n   \"dnsPrefix\": \"cliaksdns000002\",\n   \"fqdn\": \"cliaksdns000002-6k6k45ch.hcp.westus2.azmk8s.io\"\
-        ,\n   \"azurePortalFQDN\": \"cliaksdns000002-6k6k45ch.portal.hcp.westus2.azmk8s.io\"\
-        ,\n   \"agentPoolProfiles\": [\n    {\n     \"name\": \"nodepool1\",\n   \
-        \  \"count\": 1,\n     \"vmSize\": \"Standard_DS2_v2\",\n     \"osDiskSizeGB\"\
-        : 128,\n     \"osDiskType\": \"Managed\",\n     \"kubeletDiskType\": \"OS\"\
-        ,\n     \"maxPods\": 110,\n     \"type\": \"VirtualMachineScaleSets\",\n \
-        \    \"enableAutoScaling\": false,\n     \"provisioningState\": \"Succeeded\"\
-        ,\n     \"powerState\": {\n      \"code\": \"Running\"\n     },\n     \"orchestratorVersion\"\
-        : \"1.25.6\",\n     \"currentOrchestratorVersion\": \"1.25.6\",\n     \"enableNodePublicIP\"\
-        : false,\n     \"mode\": \"System\",\n     \"enableEncryptionAtHost\": false,\n\
-        \     \"enableUltraSSD\": false,\n     \"osType\": \"Linux\",\n     \"osSKU\"\
-        : \"Ubuntu\",\n     \"nodeImageVersion\": \"AKSUbuntu-2204gen2containerd-202306.01.0\"\
-        ,\n     \"upgradeSettings\": {},\n     \"enableFIPS\": false\n    }\n   ],\n\
-        \   \"linuxProfile\": {\n    \"adminUsername\": \"azureuser\",\n    \"ssh\"\
-        : {\n     \"publicKeys\": [\n      {\n       \"keyData\": \"ssh-rsa AAAAB3NzaC1yc2EAAAADAQABAAACAQCbIg1guRHbI0lV11wWDt1r2cUdcNd27CJsg+SfgC7miZeubtwUhbsPdhMQsfDyhOWHq1+ZL0M+nJZV63d/1dhmhtgyOqejUwrPlzKhydsbrsdUor+JmNJDdW01v7BXHyuymT8G4s09jCasNOwiufbP/qp72ruu0bIA1nySsvlf9pCQAuFkAnVnf/rFhUlOkhtRpwcq8SUNY2zRHR/EKb/4NWY1JzR4sa3q2fWIJdrrX0DvLoa5g9bIEd4Df79ba7v+yiUBOS0zT2ll+z4g9izHK3EO5d8hL4jYxcjKs+wcslSYRWrascfscLgMlMGh0CdKeNTDjHpGPncaf3Z+FwwwjWeuiNBxv7bJo13/8B/098KlVDl4GZqsoBCEjPyJfV6hO0y/LkRGkk7oHWKgeWAfKtfLItRp00eZ4fcJNK9kCaSMmEugoZWcI7NGbZXzqFWqbpRI7NcDP9+WIQ+i9U5vqWsqd/zng4kbuAJ6UuKqIzB0upYrLShfQE3SAck8oaLhJqqq56VfDuASNpJKidV+zq27HfSBmbXnkR/5AK337dc3MXKJypoK/QPMLKUAP5XLPbs+NddJQV7EZXd29DLgp+fRIg3edpKdO7ZErWhv7d+3Kws+e1Y+ypmR2WIVSwVyBEUfgv2C8Ts9gnTF4pNcEY/S2aBicz5Ew2+jdyGNQQ==\
-        \ test@example.com\\n\"\n      }\n     ]\n    }\n   },\n   \"servicePrincipalProfile\"\
-        : {\n    \"clientId\":\"00000000-0000-0000-0000-000000000001\"\n   },\n  \
-        \ \"nodeResourceGroup\": \"MC_clitest000001_cliakstest000001_westus2\",\n\
-        \   \"enableRBAC\": true,\n   \"supportPlan\": \"KubernetesOfficial\",\n \
-        \  \"networkProfile\": {\n    \"networkPlugin\": \"kubenet\",\n    \"loadBalancerSku\"\
-        : \"Standard\",\n    \"loadBalancerProfile\": {\n     \"managedOutboundIPs\"\
-        : {\n      \"count\": 1\n     },\n     \"effectiveOutboundIPs\": [\n     \
-        \ {\n       \"id\": \"/subscriptions/00000000-0000-0000-0000-000000000000/resourceGroups/MC_clitest000001_cliakstest000001_westus2/providers/Microsoft.Network/publicIPAddresses/65e61843-1fbc-47a1-b399-ebe0d9b8ae34\"\
-        \n      }\n     ]\n    },\n    \"podCidr\": \"10.244.0.0/16\",\n    \"serviceCidr\"\
-        : \"10.0.0.0/16\",\n    \"dnsServiceIP\": \"10.0.0.10\",\n    \"outboundType\"\
-        : \"loadBalancer\",\n    \"podCidrs\": [\n     \"10.244.0.0/16\"\n    ],\n\
-        \    \"serviceCidrs\": [\n     \"10.0.0.0/16\"\n    ],\n    \"ipFamilies\"\
-        : [\n     \"IPv4\"\n    ]\n   },\n   \"maxAgentPools\": 100,\n   \"disableLocalAccounts\"\
-        : false,\n   \"securityProfile\": {},\n   \"storageProfile\": {\n    \"diskCSIDriver\"\
-        : {\n     \"enabled\": true\n    },\n    \"fileCSIDriver\": {\n     \"enabled\"\
-        : true\n    },\n    \"snapshotController\": {\n     \"enabled\": true\n  \
-        \  }\n   },\n   \"oidcIssuerProfile\": {\n    \"enabled\": false\n   },\n\
-        \   \"workloadAutoScalerProfile\": {}\n  },\n  \"sku\": {\n   \"name\": \"\
-        Base\",\n   \"tier\": \"Free\"\n  }\n }"
-=======
       - AZURECLI/2.49.0 azsdk-python-azure-mgmt-containerservice/24.0.0 Python/3.8.10
         (Linux-5.15.0-1039-azure-x86_64-with-glibc2.29)
     method: GET
@@ -1880,24 +1200,15 @@
         {\n     \"enabled\": true\n    }\n   },\n   \"oidcIssuerProfile\": {\n    \"enabled\":
         false\n   },\n   \"workloadAutoScalerProfile\": {}\n  },\n  \"sku\": {\n   \"name\":
         \"Base\",\n   \"tier\": \"Free\"\n  }\n }"
->>>>>>> 13d0ab0a
-    headers:
-      cache-control:
-      - no-cache
-      content-length:
-<<<<<<< HEAD
-      - '3642'
-      content-type:
-      - application/json
-      date:
-      - Wed, 14 Jun 2023 21:28:17 GMT
-=======
+    headers:
+      cache-control:
+      - no-cache
+      content-length:
       - '3313'
       content-type:
       - application/json
       date:
       - Thu, 29 Jun 2023 09:41:00 GMT
->>>>>>> 13d0ab0a
       expires:
       - '-1'
       pragma:
@@ -1931,17 +1242,6 @@
       ParameterSetName:
       - -g -n --file
       User-Agent:
-<<<<<<< HEAD
-      - AZURECLI/2.49.0 azsdk-python-azure-mgmt-containerservice/23.0.0 Python/3.8.16
-        (macOS-13.4-arm64-arm-64bit)
-    method: POST
-    uri: https://management.azure.com/subscriptions/00000000-0000-0000-0000-000000000000/resourceGroups/clitest000001/providers/Microsoft.ContainerService/managedClusters/cliakstest000001/listClusterUserCredential?api-version=2023-05-01
-  response:
-    body:
-      string: "{\n  \"kubeconfigs\": [\n   {\n    \"name\": \"clusterUser\",\n   \
-        \ \"value\": \"YXBpVmVyc2lvbjogdjEKY2x1c3RlcnM6Ci0gY2x1c3RlcjoKICAgIGNlcnRpZmljYXRlLWF1dGhvcml0eS1kYXRhOiBMUzB0TFMxQ1JVZEpUaUJEUlZKVVNVWkpRMEZVUlMwdExTMHRDazFKU1VVMlJFTkRRWFJEWjBGM1NVSkJaMGxSUzFSV1FVeE1Xbll3Umt4aVpEbDZXREZRZVc4clZFRk9RbWRyY1docmFVYzVkekJDUVZGelJrRkVRVTRLVFZGemQwTlJXVVJXVVZGRVJYZEthbGxVUVdkR2R6QjVUWHBCTWsxVVVYbE5WRVV4VFdwc1lVZEJPSGxOUkZWNlRVUlplRTVFU1hoTmFsVjVUMVp2ZHdwRVZFVk1UVUZyUjBFeFZVVkJlRTFEV1RKRmQyZG5TV2xOUVRCSFExTnhSMU5KWWpORVVVVkNRVkZWUVVFMFNVTkVkMEYzWjJkSlMwRnZTVU5CVVVSRkNqRm5VVmgwT1V4cU9HVkRVeTlNU1VGRFNFWTJjVEpEUTNScE1YQmliV2hMTlhOUlNrMHlZaTlhYzBOVlkwZ3dOR3g2TmpZMlQyZzJSWE16ZERWYVdsb0tUV0ZrUlZWV1kxRk9VVkV6YmpsSlNIcDVXbU5vVW5aclVEQkRSRWxpYTJKb2IxcFZjMGxWT1dKWlVqUldXVkprYW1JeVRYQlRSVmhKV0ZBdkwwNXhaQW80Y0VaMVVISnFORlZyTlVkSlFrUjZlR2RqTlV4aU5WVTJRVEJKZDBzMlRrNDRiSEZTTUhGVFNISlFaRlpUTVcxRVVYVnZkbEk0WkZwc1kzRXlZbUpUQ25CVGRFOUhUVWRrUzBwalVUTllXSEZ2Y1ZWMGJqQk1iMk5RSzJaSVdrc3ZRV0ZrU1RabWRVZDFWbXBIYm5wM2FXZHpRWFpLTm5KdFFYSnZTelo2VVdJS1RsbHdNVVpuV1dWM1UzbFNTVVpXZERrMGJHOHJWMGR4TkhjMFJYVkJNVTFMVEc1UU5tdHNhSE51Y1d0NFlWSkhUbGh3YTNWbWFtUlVLMDUxZGxCUU5Bb3dNbTF1ZFhkWk9GSk9haTlIUVVkb1ExY3lkVU5zVGpOWE4xZEROV3hOVW1OSVdVd3hSVkZIUlVOd015dDFObGN3V0dKdVZ6bFRkVXRUVlZsUE5FaGtDbFZTU0VkRU5rZENhaTlYVTNwbk4zTk5OVVl5Y0dSYWNFTXhLME55UzFsVmFrTmtSVzlJVW5aeE4yNWlSbElyY1VzMlQwUkhlUzlCZWtwdGFrbDZkV1lLWlM5eFowVlhkVVprVVRCSmJsRjJibmhpVTFwSFVGRlNXR3RDYkVoTmRUZHhha3BMWmpGeVRsQnBWV3B0YW0weVF6RXZNa2xIZFZsSWJqZGtZVEZLVGdwNlZsbDFXRFpqUW5BMk1IZGpSMDVvY3pkdWJqUkRjRzhyVm1FelUwcFlNV3B4VkhKcFozUjVabGhXVVRKTmRIbGhkWE5rVmxCdlYwWk5ObGxCT1VsbkNrMW1aamt3VDJSV2FsZEtNRmN6UjJKNVUxWjRWMGxxV21sbk5EWTFOVVZQYjNSUlFVOVpkWGhoSzFWUE1HdGhkaXMyTVZRekwwNUxlRWhNWW5kRVNtOEtlamRtTWxOYVlqbHpjRFJVUTBaUlRuVnpaVzl5VG1Sb09WRlVlbk5pY1RrM1JVVllWREk0TjBSM1NVUkJVVUZDYnpCSmQxRkVRVTlDWjA1V1NGRTRRZ3BCWmpoRlFrRk5RMEZ4VVhkRWQxbEVWbEl3VkVGUlNDOUNRVlYzUVhkRlFpOTZRV1JDWjA1V1NGRTBSVVpuVVZWdGNITkdjMk1yZUVWM1ZGTnhjWEpoQ25jNFNHTnlSM2x2ZVZWbmQwUlJXVXBMYjFwSmFIWmpUa0ZSUlV4Q1VVRkVaMmRKUWtGR2FVcFFjVlZLU25SQ1VGaGtNWGs1UTJ4VlRtVlhSRlprY1VFS2RXUlJTbE0xZUVoYWEyTlNlVlI2VUhjMVkzbGFVV1Y2SzNKeGRsTm5WVVZVTkRKUGVtOW9heTlJWTB4RVlWbHlXVTVqYjJaTGFYWkxXRU0yYkN0amRnbzRVSGR2ZERRdk9FRnZaVEoxU1ZwTWNuRldNbFpCTkZwMGVVUkJhR056V205TlJtRnhhaXREY3pKVWNraHFhRTFuU0RsM1ZUSTNkVmQ0VXpWVlRFZzBDa05aTldSdGEwbEhRM2xGS3pSYVYwZFNXRk15YVRWVWNsVkxSMUpRYW5SU2R6ZzViVkZ0YjB4NGJIRlVjM2RYSzBwWmMwRjJWM2czVjNCRGFqWkpZVzBLVFVSSWFtd3phbVJYU1VFMlVVczBMM2RwVWxKT1VuaEZNV0V4VkdWVlVqZ3dTalJTUzNaalduZ3lhRVFyUlV3NFMwUjJNMmhRZEhSdmVYbDNkamxKZWdwQkt6Qk1NVXhOVm0xbVJIRlhRMmcyUXpKUWFsazFhV3hWYXpCTWJYbFVkbUZHVG1KNk5GWjFTbUpyWXpKdFdGTmpZVmt4VFVGYVVYWXdZVEJZUmtVd0NuZFVTMDlpZFdGWGF6VldhbHBPYTNWSWQwZHhZM2RDY1VVMVQxZFFZbHBqTW14S05IQkpRMGxUVDBSeFRreHRjbGhUTWxOeVRYUXpkVTlFWVhacFpuWUtUV016ZUZSVGFtOW5TR1V6VG1zd1kzSlFTRmhuZGpKT1pYWmpTbTlKWjJSTE1FVXdiM2h2UlhrMVkwOXNkV2R3WjJsMmFTOVZNRzVEVmpacFMyRTFVZ3BuUVhVdmNURnFUelpQYUhabFZrRmFZbTlIT0hKdE5VSmlVbXBCYTFsMFltVm1hMlZaZWxneFoxUmtWR2gzYjFCdk1IazVRVFEwTDI1UldHcEZkV3B3Q2pCcFdHMUJlbWx3VVZGdGFFaFROalpIZFdobWRVbEtTbmRRTXpaRGEyOHZXRkp0VDBJMk5IZG9PRUo2WlVWbU5VNXhNRWs0YUhkaWJrTmpjbmQ1VjBVS2FUbHZkbXgzZGs5M01tbFVSMjlwY2pkdGRVY3lOakowY2tGQ1l6bDFRaTkxWlN0Mk5rZENVRWhKVW5oc1kxTlFZMnBvTjNodFpqWlNZVUZaWWxneE5RcGpjWGxaV2tJNFJ6TlZRVTlEZVhSTENpMHRMUzB0UlU1RUlFTkZVbFJKUmtsRFFWUkZMUzB0TFMwSwogICAgc2VydmVyOiBodHRwczovL2NsaWFrc2Ruc3BoeHVqd2gtNms2azQ1Y2guaGNwLndlc3R1czIuYXptazhzLmlvOjQ0MwogIG5hbWU6IGNsaWFrc3Rlc3QyaGdic28KY29udGV4dHM6Ci0gY29udGV4dDoKICAgIGNsdXN0ZXI6IGNsaWFrc3Rlc3QyaGdic28KICAgIHVzZXI6IGNsdXN0ZXJVc2VyX2NsaXRlc3RvZTYzYjc0Ynh6X2NsaWFrc3Rlc3QyaGdic28KICBuYW1lOiBjbGlha3N0ZXN0MmhnYnNvCmN1cnJlbnQtY29udGV4dDogY2xpYWtzdGVzdDJoZ2JzbwpraW5kOiBDb25maWcKcHJlZmVyZW5jZXM6IHt9CnVzZXJzOgotIG5hbWU6IGNsdXN0ZXJVc2VyX2NsaXRlc3RvZTYzYjc0Ynh6X2NsaWFrc3Rlc3QyaGdic28KICB1c2VyOgogICAgY2xpZW50LWNlcnRpZmljYXRlLWRhdGE6IExTMHRMUzFDUlVkSlRpQkRSVkpVU1VaSlEwRlVSUzB0TFMwdENrMUpTVVpJVkVORFFYZFhaMEYzU1VKQlowbFJXbVJUUmpnMk9HUk1jemtyZG5kM0wxcFlaMWx1ZWtGT1FtZHJjV2hyYVVjNWR6QkNRVkZ6UmtGRVFVNEtUVkZ6ZDBOUldVUldVVkZFUlhkS2FsbFVRV1ZHZHpCNVRYcEJNazFVVVhsTlZFVXhUV3BzWVVaM01IbE9WRUV5VFZSUmVVMVVTVEZOYW14aFRVUkJlQXBHZWtGV1FtZE9Wa0pCYjFSRWJrNDFZek5TYkdKVWNIUlpXRTR3V2xoS2VrMVNWWGRGZDFsRVZsRlJSRVYzZUhSWldFNHdXbGhLYW1KSGJHeGlibEYzQ21kblNXbE5RVEJIUTFOeFIxTkpZak5FVVVWQ1FWRlZRVUUwU1VORWQwRjNaMmRKUzBGdlNVTkJVVU01VURaUWJtSk1SME5TU2tsV00zUmhWVVpWYVhNS2FIRjZOMHRHWld4MWJGa3ZVVWRzWkd4dE9XOXJiRGRSVVc4d1NtbFhTVWRJVEZJNFVWSndVazkxWmtKQ09YcDZTRkJuUkVGS1VWUkpja3RDWm1aaWJBcEthazVTT1ZGNGRVbEhXVFY0TXpWalNEZzFWWFZNUkdoTmFpOHdia3BSWVVWRWJXbDNla3BVU0V4Qk9GVTFSbXR3TVVNMldYRk9lVzVYVTAxdlptZDVDbkozUjFaTFJYYzVRbGxNV1RSek0wWnBNMEZoT0hWSGMwUXljVFo2T1hVMlJFaDFURm96UVVnclN6Y3lhVXRIU25CNVRFWnJSVUZ2TW0xRlJEbDNjbVVLWkcxb1JqSjFjVEJTVUZKRGFHbEpPSFpzVG1KT1dVazBOQ3N3Y0ZoM2JVNUZVeXM0UjNwQ1kydzVkbTF3T0dsVFN6QXdVV2xoVm1jMlVEVkxaWFYyWndvNFN6ZG5kVlZMTTFadGMxWnpkVkUxU2tSbU9HZGplRXAzUmpSdWFFRldXV1ZYVWpkVGQyRlpjRlZ0YUM5eWJIbFhTMUV2ZERkc00zTlBSVkI1T1hSd0NsUTVUV0pGY0hselRFNDVTRXRPY1VjdmJERlVWMjl0YXk5R0sxTjNaMVpaUVZOTVNXRlJhWGhuVEdObFZubDJOaXRpYlZKVEt6WkxSblppTWs5d2JWZ0tSWE16WnpFNGFFVjFVRXBhY0VkVFVHZDZXbVl4YWxaTGNqQXZXRUZuTlZRd1VubzBOa05pUWpKR2VrSnVObWhzUTJOc1VsZGFNRXMyVmtwbk55ODJVZ3BwTVZwa1JIUkVlbEJJYmpkRFpraHFUakZ4YVdKUE1HUnNaRlJRU0ZkTFFsZDJOREpHZEV4UFUydFZTa3hLVURsSVJYWk5kV2wyVmxKYVRYSjRTRVJZQ2t4WGFFTXdTME40WkU1dWNTdFFVWEpFTUZCamQySnRPV2hqWVhkMFNHNTZTRFkxWTBkb05rZG1SMll3UmpkMFFVdFllbVYzUkU1MGFETjJja3B6Y20wS1RGcEpaRGxHT0RGcFQzQTNhR2haU201VVpsQjFSbGhXZG1sRk0ySjJjMUZGVkdkRmVGZG9NbVJQTjFCMVlsZEdZVFZwVjBzNVowTXZLMkUxUVZWa1pBcG1iRkpuTjFwdU9GRlRVM0I2VFhJeFNYSTBhMHBSU1VSQlVVRkNiekZaZDFaRVFVOUNaMDVXU0ZFNFFrRm1PRVZDUVUxRFFtRkJkMFYzV1VSV1VqQnNDa0pCZDNkRFoxbEpTM2RaUWtKUlZVaEJkMGwzUkVGWlJGWlNNRlJCVVVndlFrRkpkMEZFUVdaQ1owNVdTRk5OUlVkRVFWZG5RbE5oYlhkWGVIbzNSVlFLUWs1TGNYRjBja1IzWkhsellrdHFTbE5FUVU1Q1oydHhhR3RwUnpsM01FSkJVWE5HUVVGUFEwRm5SVUZDV210UFlUZ3JRMWg2VjNWc1ZXeDRWMHd4ZFFwbFRFSkRSRVFyT0hsMGMybGFhbHBNZEdaR1RHc3dOVzh6YW5wemVIQXphRkV4V2xsMlZHeG5RV3hoUzFGWVFVTktjM2gxWkRock1ERnFXblJUYUhaUENuYzRUR2RQWm1SU2FVZGhVbmx0U0drMU5VOW9XbUpTWWpkQ2VuQlBRMUZhU21aUlRFMTBOUzlRYm1rek9FSnBZMUJvVnpWYVVsSkpkMnRtZFRSUmFVb0tWV3BXTWpSaVp6TkJWWFEwUVVKUlRXcHJaREZTZDBrcmFDdGhTRUpaVlcxamNsTk9WV3BtYmtsbFlrRXpTR2xTWTBWSWMyRmlNMGRLUVZVNWJtdFNXUXBSYUdSMk9XZFZPSHBVZVRJMFJVVTFUbXgyZVZsWmQxUlNabVZuYUNzNFpUZEVSbGhQWkN0RGFrNXRaRkIzZEZWQmFsWllhMWhrYURsSGRVeFJOMloxQ21kaGJWaHpTRWhuYzFSSEsxQnVXVmRDYjNSVFNEaGhhVnBqTVVoblVtaHJValZRWlV0U1RqaFlhelpOTHpac2NFODNVbGsxT0Vob1N6WmxZbFZCYWtVS2NEZzFhRlJFTW1WWGFXMXVjbFkxUW1STWFtcE9iRUl4YkRKUU16Tk1SU3RFZG5sSlZ6azFPRTg1YkRKWGJGSmFSMFp2S3pCbGEzVXdXVWRIUVROWWNncHNaVzVrUWpoamNraDNRVnBzVUhoV1dGb3pSVXhVVmxaUU9VZFliWFkyZVRJNVdXRXlVa1YwUXpsaFdYVTBVMnhJUW1Nek9GZFRPR2RUV1RaM2VUSXZDazFRZERoSGFuRjNSaXRRT0VVMU9IRXhhRlZNWkdoSkx5dG5ObWRYVjA1WU5WWnVZMWhMUzNCWmVVdHRMMGh6TjJJelMwTTJZMEVyZGtOR01qQk5UVmdLZEVNMGQyMVlLMlpTYlhFclZtWlJabEJuTUVkVk1uQTJlRlJFVFVWVmRFSnZibmgyUTBOV1VXVjBNVXhNYkcxcUt6Tkhaa2hGZDI4ME5tWktjVkJQUWdwcVZUVlRNek5YUWxSaGRYTlpVa2cyUjNSNFpsSkxXSGxNTjJOVFMyd3JMMnhhWlVWNGRWVkVhRU5SWXpnemVuaGtTM3BFY25FeU9WZGxVVWw1T0N0bUNuVXdTRUZCUjIxbUwwTlhiV2xrVkhGU1VTOVZPVVpKUFFvdExTMHRMVVZPUkNCRFJWSlVTVVpKUTBGVVJTMHRMUzB0Q2c9PQogICAgY2xpZW50LWtleS1kYXRhOiBMUzB0TFMxQ1JVZEpUaUJTVTBFZ1VGSkpWa0ZVUlNCTFJWa3RMUzB0TFFwTlNVbEtTMEZKUWtGQlMwTkJaMFZCZGxRcmFqVXllWGhuYTFOVFJtUTNWMnhDVmtseVNXRnpLM2xvV0hCaWNGZFFNRUp3V0ZwYWRtRktTbVV3UlV0T0NrTlpiR2xDYUhrd1prVkZZVlZVY201M1VXWmpPSGg2TkVGM1ExVkZlVXQ1WjFnek1qVlRXWHBWWmxWTlltbENiVTlqWkN0WVFpOVBWa3hwZHpSVVNTOEtPVXA1VlVkb1FUVnZjMDE1VlhoNWQxQkdUMUphUzJSUmRXMUxhbU53TVd0cVMwZzBUWEU0UW14VGFFMVFVVmRETWs5TVRuaFpkSGRIZGt4b2NrRTVjUXAxY3k5aWRXZDROMmt5WkhkQ0wybDFPVzlwYUdsaFkybDRXa0pCUzA1d2FFRXZZMHN6YmxwdlVtUnljWFJGVkRCUmIxbHBVRXcxVkZkNlYwTlBUMUIwQ2t0V09FcHFVa1YyZGtKemQxaEtabUkxY1daSmEybDBUa1ZKYld4WlQyb3JVMjV5Y2pSUVEzVTBUR3hEZERGYWNrWmlUR3RQVTFFekwwbElUVk5qUW1VS1NqUlJSbGRJYkd0bE1ITkhiVXRXU205bU5qVmpiR2xyVURkbE5XUTNSR2hFT0haaVlWVXZWRWQ0UzJOeVEzcG1VbmxxWVdoMk5XUlZNWEZLY0ZCNFpncHJjMGxHVjBGRmFYbEhhMGx6V1VNelNHeGpjaXQyYlRWclZYWjFhV2hpTWpscWNWcHNlRXhPTkU1bVNWSk1hbmxYWVZKcmFqUk5NbGc1V1RGVGNUbFFDakYzU1U5Vk9VVmpLMDluYlhka2FHTjNXaXR2V2xGdVNsVldiV1JEZFd4VFdVOHZLMnRaZEZkWVVUZFJPSHA0TlN0M2JuZzBlbVJoYjIxNmRFaGFXRlVLZW5neGFXZFdjaXRPYUdKVGVtdHdSa05UZVZRdlVuaE1la3h2Y2pGVlYxUkxPRkozTVhreGIxRjBRMmR6V0ZSYU5uWnFNRXQzT1VRelRVYzFkbGxZUndwelRGSTFPSGdyZFZoQ2IyVm9ibmh1T1VKbE4xRkRiRGd6YzBGNllsbGtOelo1WWtzMWFUSlRTR1pTWms1WmFuRmxORmxYUTFvd00zbzNhRll4WWpSb0NrNHlOemRGUWtVMFFrMVdiMlJ1VkhWNk4yMHhhRmQxV1d4cGRsbEJkaTl0ZFZGR1NGaFlOVlZaVHpKYUwwVkZhM0ZqZWtzNVUwc3JTa05WUTBGM1JVRUtRVkZMUTBGblFWQk1XRTUyY3k4dmIyVnhaR054WVhBM05XUnJWMUJTWWxOaVkwaGFkMHd2TmtGeGFIZHZVV1lyVlhZM1dIQlFOalp5VWtnelpUUllaUXBGVkhGVVIxTTFUa0pPZUhKbmRqbEJMMjFNYUhobU5tRTVRV1JDUTFoa1JVMHljbnA1YUZadmRrNDRaR1JGSzFBMkswRkVjalIzUW1scE1ESnBaV0ZXQ21KNVNYbEhSRXh4U1RadFpHTlBNMEZvVUdsdE1FbHBiak55VjFKSGQyWTVaRzFZYlROMlNraG5jV3RQUm5OcEt6Ukpka2w1VGs4clpEY3dabWh5UkVJS01WZElaWGRqYzBkaGNEZEtPREpYVDJkeGMybHROa1E0VDBkMlpYVTFRbEpUWlZaWk16ZzNXRXAyY2tnNVJuVnlSRkJsVFhGSWNqQjJia281Y0dOek1ncFJkR1l5UmxKbVJuWTVPRTlIWm5KelVVb3pTM29yVkZaQ1JtRXlhVFZpTmpOMVJFTTBNazVxVFdneWNtdzBVVVk1UlV3eVFub3JSakk0YVhnNU9IQm1DazlRTUcxalRuTmxOblJpYTI1TlpGQmtUMU5wTDAxVFVVSTRSbTgxVjFacmQybG9abE5CZWtwcmQwSmlNMFJXTVdKQ2NXOUZSMFZCVDNSTmJXazBUbk1LZDJGUWRITkdVVlV5TWpWSGRVTnFXbVIxV0ZoSVlqSlhibmR3WVZsM2VHaGtUbEJ0WkRGcWQzWkxaMWRtV0U5eWFVRkJWMFF6T1M5S2JXcDBSMk0zZUFwTlVrMWtkMVJ6U1ZGaWVYRXJURkJCYlRORE5rSk1URTVDUTNrdmEwOUpPREZFYkdoaE1FWTBNelY0UzFCV1dGZG5jbXh3TWpGbFZGY3dMMmhaUVZreENsVmlZa3RwUmpoWlJrVkpTblZwVkRkR1FUWm1RMWd3Vmt0YVEyMHpkR0V2UzJNeFJYZDVMMGxxWTNWaWJFc3pjWGRWTlROMFFWUTVOV2hNTDI5b1pIRUtRekp0WTJwMGFtbDFielUxVDNsQ1F6bFVUekZ1UTFoQ01GUmpkMUV3TUZRNVlXb3hWVVI0WTBndllqVXlSR2d3Yld4bFVrSkJMMnhITUdoclFXNXZUd281YkU0d1RFeHBjR3h0ZVZSVFRtWk5TMFIxZDNablRqTlhORXhaUWxKelVFRTNRMHc1Y0VNd1pXNHhhbEJKTVhaWlVVdERRVkZGUVhwdUt6WkZObTA0Q25ObGRrSmFiMnBCUmxnNWFraG9PR1JaTlRkbE1HZEpORWt2VERSRldreFROMmxoUzNOalpYZFliVlFyVDJsdmFqQnhUMUkyTHpaeVMxRm9hbFJrS3pVS1RsUkxlallyVW5aeFQwZFRSbWxQTlZWTlduQXJURU54UTBaTVNXZFhiV015UmtkV2RuWnRPSFp6S3pCVlVHcG1PV3NyYmpFeU4yNTNOMDlNZVRkdlJ3cEpORlpQV1ZvemRrdGhlRFprT1dWbGJpczJlRk5CTDFSTFZYTnZTakp5UWpsU1EyZG9UbkV3WTB0dFNuZHNWbXBRYVhoNVZEQjZkM2g2TjAwMlNEVm9Dak52UldaVWRURm5RbU13V0ZCbFExSXpTemhWYzAxMFdGQkRNMmd2VTNNeldrNVhZbUpQY1ZwalVXVlhTbXczVVZaMGEzRTBTbTFJYUhJeFVsaFplRWNLWm5SU2JrWm1OWEJXVEZscmNFUjNUMnN5TVVKNllYSkZkVEpZUVdKeFptOXRkbU4xUjJWalJERXhSbGd3YW5aQlExcDJha2s0TDFwaVVFdGpkemhNVGdwWVlqSnZLMlY2WjBvMFVHNVZkMHREUVZGRlFUWndNVTkwUldGcU0yZ3dhWHBHYzNaSVVWRk1Zak5VV1RSeWRpOVdLMHBVZDB0V05XdzNaMnRuU1RNNENtWkdUblZvT1RWMVpFZEljVXgzTkRKSGJHYzBlbEE1VlV4VmVuRkRjR2wwYjFocFVsaEdOUzlSU0c5WGNHeHVNRmRPYmt0WlltMTBaVzFoZWtGeWRXTUtVVkpPV1RkeVEzWlpkbTFtSzBSemFtaFVRVVZUZWk4eFREQXpOMU5sYTNOaFVGRkRXa016UjBsTWNEaEJSbTFGU3paeWJrWnVSelF2YzNKUUsyeGFTZ3BWWlZoT1Ztd3dTMEl4WkVVd2RucFBURTFYVmxsSE4zRlpjV2h5Ym5KTFpsaExlRlI1YTFOSmVFaG9PQ3RsYTJ4NlVscGxSVE50YlhsUU9XcDFTamhuQ25nMVkzZE5SMWhMWld4V2VtZFRSVmw0YkdFd1VVNDVZa1ZXVERjeGRsaHhhVTlFT0hFeE1sWTFja3N2VFc1UFkxQjBjVzVwZFdodlMzWTFhU3Q2TTFvS2VEQkJlbGx4VTBWSFNYWmFVMHhHZHk5ME5sbzFRV2hXT1VKallWSTNVbXhOY1VadlVsbzBkbkIzUzBOQlVVSm1NSGN5TmxOcE0zbE5iMFJSTXl0NWFncEVWRmxzY1VSTGRra3JOSEZpYWxVelIxZDZZMWQwU0daRFlYVmhla0oxWmpocFZ6TlJRVGRZYkVkblIzQXljM1EwTWt0U2NFcDNRbVk0U0ZkWFZ6aHVDbGt5VjNwUFIybHhabmxvTVRaNVZUaE1ORFI2TXpWeFZrWXlZbmc1Um05UFFXSjVabEp3TlVoWmNtUXdWbFppWm1wa1dERmxRMGRhU1dsak5WUldla3NLWW1WME1qWlhkMGR6TTBVMVF6TTNiSHB4WVZob1FXSXhabVl5TDB0UE5VdDVZVWhRZFVkblVsWm1Za1p5WlV0a01IaHhjbGRPY0RWemJHMW5LM0UxZHdwbmNtVnBWWGt2WTNoTVNrcFRSa3d5TjJsUVRXODVNVlYzV0hOaGF6bE5XV3BJYVRBeldrczBaWEJhV0VjeVpUQnpkVEp5UWpSckwwZGliWE5xZURZMUNqTk1kM05MYlVwd1RESTBNWHB0VkRCM1ZXTklSVzkyZVZCWWJqZE5lVk53UzIxdmFXVlBLMjlvWkhCc2NDOUplR2xJVVU5ek4zTjRTVTh6YXpkSVRXOEtXWGxHV2tGdlNVSkJSV3BwTldacFRHMVplaTlqUkdkalpUazFMM2w1TW5SR01WRmFTVFZMYURsWVREYzVXRW93SzNGSlZtVnJUVVpwUjJ0a1lWTk5kUW8yUW05SFUwUnBWeTg0TlhZMVF6ZFBibXRpT0dRM1UyRlRSVFY0TjFGaFV6VXdXakl5TjNCbGNuTnFPV0pwSzBGcFJYaHdSRWh2VEVWTE0xZHdhVmxTQ21SMWEyWk9hMGhEVlZKTmRtOHpVVEoyWTB0UlpHZFBSa04wYTJ0bU1VUmlibTV3WkZaUWNHSTVZalkzVW1OWGFVeEZjVkpWSzFoc2FHOHdNa05ySzA0S2FGRjNia1JqV2tzck9GVm9jMEk1UjFFeWFtbENWRUU1VDFOeE1XSXJabHB3Y201akwwdHNhVTFaWmt4WE1ERkhVMmw1Y0VGMk15dHpha2hYTjJKb2FncHZObUZUUzJGbk1HUXpkRkEyU0V4U1dGQjJSRWRyUnpjME9FMDFTamhEY2prd2IzUk5TRlV5WVV0YU1qTlRWeXROWmtoeWJsTlRVbWhYVlRONGRrZzFDbEZHSzJSQlNWZDBhMmhIVG5CWFdsaGFkM0YyZFVkRGNWWkZTMDFwYWtWRFoyZEZRa0ZMY0dsRFJETjRTVk5PT0RWNU0yNHdZVzk0TmxRMWQxbE1TRTRLYlhCRWRWRldjRVZLUmpKM1QwSnJZa04zWVVsaVR6VlhiWEJZVFRsbWVuQlhSVmRGVFdwYU5GZFpUemhMZFdKeFZXSnpNRU5tUW5KdlpGRllVbTl6Y3dwMmEyaEtSRWRFVEV4b01YWmFTa2h3Y2lzMGNHTkVXVTF2TjFGcGVWQlRhbHBWWlZoRlpuUktXR1YyYWpoS1dsTjFXWEY1VDBobWRsTnhMeXRQZVc5VkNrMUhjVkpTYTJoUlJ6TkVObWN3YlhadU5qZENjVFozY3pWTmNYUk1WRmxLVTBGeFVucHllblEwVjFkbFkwdGpNeXRGZGtocFJHUkdVRTVNY1hKelNVWUtXR1JvZHpGek9VSjBhVFo2UzBsMk0yMVBWa0poTWxkdFdqSTRSMkZDU0d0ME0wRnFNV05ZZVRKWGVWbHhhakJtYlc0Mk1qbGFVVmsxYVdOelF6UktRUXBJVDBZMWRGaFZjMU5TT1VobGVpdHRNMjFvTDFWRU5Xc3dXWHB3VVhrNWIxTTRjVTlqWVhFNVRHOXBkMFI0VG04MlZFVjBjRWRuYkZCclp6MEtMUzB0TFMxRlRrUWdVbE5CSUZCU1NWWkJWRVVnUzBWWkxTMHRMUzBLCiAgICB0b2tlbjogc3NyN2ZxbWN3ajJubXlzZnc0cmJqM3kxY2JsZng0eXAzbG5yc2oyeW1lYm1wMnFxcWxiZWNoYWE0dTRjaXc4N3FlZ2FyMHJjbWxuN201MTZ2dDVvbDZzYmptdWluOHhpZ3l1N2k2Mm5jMnN1ZndzOXBsNTRnaGl2cjl2c3cwY3IK\"\
-        \n   }\n  ]\n }"
-=======
       - AZURECLI/2.49.0 azsdk-python-azure-mgmt-containerservice/24.0.0 Python/3.8.10
         (Linux-5.15.0-1039-azure-x86_64-with-glibc2.29)
     method: POST
@@ -1951,7 +1251,6 @@
       string: "{\n  \"kubeconfigs\": [\n   {\n    \"name\": \"clusterUser\",\n    \"value\":
         \"YXBpVmVyc2lvbjogdjEKY2x1c3RlcnM6Ci0gY2x1c3RlcjoKICAgIGNlcnRpZmljYXRlLWF1dGhvcml0eS1kYXRhOiBMUzB0TFMxQ1JVZEpUaUJEUlZKVVNVWkpRMEZVUlMwdExTMHRDazFKU1VVMlZFTkRRWFJIWjBGM1NVSkJaMGxTUVV3eFNHdHZiMkpNWm1zeWNrWm5SREZ4UkV0Sk1uZDNSRkZaU2t0dldrbG9kbU5PUVZGRlRFSlJRWGNLUkZSRlRFMUJhMGRCTVZWRlFYaE5RMWt5UlhkSlFtTk9UV3BOZDA1cVNUVk5SR3Q1VG1wUmVGZG9aMUJOYWtFeFRYcEJNazFxYTNkUFZFMHlUa1JHWVFwTlFUQjRRM3BCU2tKblRsWkNRVTFVUVcxT2FFMUpTVU5KYWtGT1FtZHJjV2hyYVVjNWR6QkNRVkZGUmtGQlQwTkJaemhCVFVsSlEwTm5TME5CWjBWQkNqQjNXRXhSZUhsaWVGUm9jM2xPUnpGTWJXeFpVSFUyUTIwNGQxTnVObXBrUlhwT01ETm5kV3B6VW1keVZqUjJUbkpXTHpGVGF5dFRkV2RpWWxsRVZqSUtSMWhHUVVnNU0wTXlXVVpKTWtsdWJqUlNhVXBMUkRObU5HOUVWM1pNVlV0SWQxcDNTemxUY0RKWFdsaG1MMEpQVjJKSE5WcERkemhMY3pWcVEyOXZOUXBGYnpkR1VsSkVaR2ROYm1sdlJDOWlhVXhoWW5kNWNVOXhaMjFTVDNad1EwTm5aVFZ0WkU1bmVVVnljSEJRY0c1VFkxbFVkbFpXWWpVdkswczJNRlJCQ2s5eldYcHdVSGhFZEdFemNrVTBNR054U1VaaGVWWm5VbEF3Tkc5RUsxbFNNR0Z3V1ROVVdWcFFiVzFFVVVwRlQxcHRkM1Z4TjFwUWRqUmFTbGw1WmpVS05tOHlielUyU2sweE0xUTVSR28xWTB4S09YRnhhRFYzZEhZM09VbGhaa0UyVUhaSU9VbDBUalpNUVVoRllUVlFWSFUwUVRWT2VsaDFRbE50TnpKblRBb3pjbEJCYmtONFUwVkVia3RzVEVOQlRqWktSMG94VlZwNmFXaHNkVlY2V21ocGVISndaRkZKZEcxcmN6WTRhMU56TlVoNGMzWTVWSGRVU0dOd2VGUnZDamxKTVVabVNuaGxWQzl0V21ZMVNXc3dSVlZQUWpKcFkwWmFja1l6WWpSQ1NTdENLM1l6VlVaQlRHSmxOMEUxY0ROUVFpOXFjRTVsTlM4MFExbE1WaThLV1VKTFYzVjBTbEJpVlZweldIWjFUMGhuVG5aSk9WQldSRVZOYURod1NITlFaVU4xVG0xaU1GcDFWalpJT0daUk5qTlRZVk15U1dka2FESktla2MzU2dwUWVXY3pOR0pyTDNSUFVXUndXVnB5V2xWUFNVRXhSeTg0Ymt0WldrbGxabWR1VTNSTmFqRkNkbTF2ZGxKdlNFMVdlRkpSYjFacFRHbFBiVVk1Y25wVUNpdHZiR05CVW10eUswVTFSa1EzV0VRd1kyMUxaVE5aT1RoNmNHazRTakZxYjNoTlpXSjFjMk5RUW1kamVERlFiVTV2ZDJGcmRETlFPWEYyYzNWcFRDOEtVV0pJTUZKVU15dEtjV05SYlhsWGRqaG1iM1ExYldwMGJrbDROR3RFUzJoeFVtdG1kbFpCUlhZM2MwTkJkMFZCUVdGT1EwMUZRWGRFWjFsRVZsSXdVQXBCVVVndlFrRlJSRUZuUzJ0TlFUaEhRVEZWWkVWM1JVSXZkMUZHVFVGTlFrRm1PSGRJVVZsRVZsSXdUMEpDV1VWR1NEZ3lkVkpaUjNsaVVrVkVWVGc0Q21WUFFVeHhUbFJ5ZDBkTVRVMUJNRWREVTNGSFUwbGlNMFJSUlVKRGQxVkJRVFJKUTBGUlFVUkdTMXBRVlZSS2FWZHpPV3BEZVZGM1RVazJhMWwxYzJnS05VZHlUR1JaVVVaTFVsbGhia2hpTUdoM1ZHdDZlbEJpZUROaE5FVjJRbkZqVGpGbGRpdEVlbGsyUlhaSldHZHlhRE5MV0ZKd1lURjJiV3RQU0dkbllncHVMMXBpWTNobU5tRjViMDFOTld0MVdYUlBPWGd5VFhsVlExQlpVRWQzV0ZwM05WSlpUamRGTW5kemJFbHRWRTlvZG5wblFVUnNkbTgwVFhWYVZubzVDamMyUm5sNmRYcFNiRkZ2T1VOaE0zcDFNMVZWY2psTmNEa3JNMVp4WWtJelptNXBSMUZaZURacGRqUkhOMGhYTlVORVdUY3lSemRXT1VGSFJrRlRaRE1LYUdwMFJtVnFkR05OU0ROb1MyZHZUSEZKTVhSRVNGSjJRVUpUVGpBMUwyZ3dhVWRIVVdGcmVsWXdRbG92Vm1sM2NUaFNiRFJzY3k5RmFUUnNhMUZtV0FwdE5HcFVkVmx0WjBsUmJGY3pVelEwUVhOQlVHUjBZekZrWW5CU05XdHRjaXRvVDAxclFubG9lbGhyV0VaSGNEZGxiM05UUjJSWGVWRkhlV3gyY1ZJeENrOUpWa1pTYWl0NlpFa3lZV1ZEVlhOeWIyOTBhR2xCUTBSclYyMUtXRnBNZFM4eGJEVk1iMDFUTW5GblNIVnNkSE1yVERKVFZHOWtZakpoYWtGU2VGTUthMDVsYzNkVGNuWnhSbmRMWmtsdk5FVnhWSGRIUzJGcVRsSTJZbmM0YTFFM1kzZDRaWFo1VGxKSU5sTnVaMlZFYUdSV1oyczVOelJXVDJscldHTTVWd28yUm10RVJqTnJRbUZpZFdNcmFreGpSVGd6T1RsSGJuQlpVV2hqUlV0T2QzUnFabFpUVDNWd2RURTBlV29yYW5VMmRYUlBjV0ZUTVhweFlUVndPRzgwQ2t4aFVscEhkazFaZUhnMVIxRmtaRVJDVWk5RFEyeFZkelZvWVhBMVVUWldjMGx2TXpKak5VbzFkWFl5VmxsbVVFbExUQ3RTVFRaYWFHaHhaV0Z1SzBNS1UyNHhaREpFY1Rsa1dGbFZjRk4zTUhRMlMxQnJhVVJuVGtaQlkxUjBTR0psV0dKeFNVVnlhQ3RwTW1Wa01qVlFSSE5qTW0xblpsVjNlVVZPYUROR1l3cDRhbE5IVUVnM09WSldOVXB0TDJ4Q01IYzlQUW90TFMwdExVVk9SQ0JEUlZKVVNVWkpRMEZVUlMwdExTMHRDZz09CiAgICBzZXJ2ZXI6IGh0dHBzOi8vY2xpYWtzZG5zY2lrcHp5eC0xMnJud29iNi5oY3Aud2VzdHVzMi5hem1rOHMuaW86NDQzCiAgbmFtZTogY2xpYWtzdGVzdHNyNXZtdwpjb250ZXh0czoKLSBjb250ZXh0OgogICAgY2x1c3RlcjogY2xpYWtzdGVzdHNyNXZtdwogICAgdXNlcjogY2x1c3RlclVzZXJfY2xpdGVzdHRkZmxrbG42NDZfY2xpYWtzdGVzdHNyNXZtdwogIG5hbWU6IGNsaWFrc3Rlc3RzcjV2bXcKY3VycmVudC1jb250ZXh0OiBjbGlha3N0ZXN0c3I1dm13CmtpbmQ6IENvbmZpZwpwcmVmZXJlbmNlczoge30KdXNlcnM6Ci0gbmFtZTogY2x1c3RlclVzZXJfY2xpdGVzdHRkZmxrbG42NDZfY2xpYWtzdGVzdHNyNXZtdwogIHVzZXI6CiAgICBjbGllbnQtY2VydGlmaWNhdGUtZGF0YTogTFMwdExTMUNSVWRKVGlCRFJWSlVTVVpKUTBGVVJTMHRMUzB0Q2sxSlNVWklha05EUVhkaFowRjNTVUpCWjBsU1FVcGFSVWhLVjFZMU9GSTNhRkF3UWtobGRqaElka1YzUkZGWlNrdHZXa2xvZG1OT1FWRkZURUpSUVhjS1JGUkZURTFCYTBkQk1WVkZRWGhOUTFreVJYZElhR05PVFdwTmQwNXFTVFZOUkd0NVRtcFJlRmRvWTA1TmFsVjNUbXBKTlUxRWEzcE9hbEY0VjJwQmR3cE5VbU4zUmxGWlJGWlJVVXRGZHpWNlpWaE9NRnBYTURaaVYwWjZaRWRXZVdONlJWWk5RazFIUVRGVlJVRjRUVTFpVjBaNlpFZFdlVmt5ZUhCYVZ6VXdDazFKU1VOSmFrRk9RbWRyY1docmFVYzVkekJDUVZGRlJrRkJUME5CWnpoQlRVbEpRME5uUzBOQlowVkJjVUpLSzJ0SVpXeHViRk5HWWxSVFRuaE9TSEVLTlZFclprdEVkWFZoYVVzMlFuaHZlRWw0UW1GcmMzcEpTRmM0ZVRWalYyNUpja1ozVWpaNVoyaG1SM0p4YlU1YVlqSnRNVWczWkVSSE5IWnJlRUZEUVFvMmJFdG1MMEpWVDJ4cVlTdG5RMVJ4Y0ZKUGVVMU9MMGRsVVZZMmRqY3ZSbUZTVFcxMU5VRjBkMjgyWVhSRFpWbDZRbVJqTTFKaFNrTmtkMnBQTDA1SkNsVXJlWGhXTkhGUE4xTjBTRTVYU1dsNWVFSm9ZbTEzWWsxVFEyNU1Sbm93THpkR01GZFBVMjVIY25KaGNtaEdaWEJSY1hSQlpITmtTMk0wTlM5bk4yWUtSRGhGV0hsWFRqUmpjM2xtV205TlpHUm1RMUJaYUdOUldVVlZkbWMzZW1SRVNHVXdTbXhzYlZkUFFVVXhVR2xMTTFsUGJ5OVBia041YlZWcVkxcGljZ28zVTBvMFVqVlJjbUZuU0ROdVdGSmtlbEJxVjFoMFExSkdMME4xTW1sMGVtUjVXamx6V25OUFdqaHBjMHRXYzBkSFoyMVlkSHA2Y0cxNmJqVm9XWFkyQ2xWWlNtSlVhbVJoZGtOaWJHMTRSVzFNTUV4WWEwWm9ZeTlKZWtNMGNqTXZNbXg2T0ZwM05sWklaR2t4ZDFNMVdUVTBOMlExV1hRMU9YazJiVVZ0VEc4S1ZXcG5OR2x3T0VWUGVrbGxaQzlCTUVwWlNWWnphVkZNVWxFMk9HOVBiM00xV0dGMWVtOWtjMDVOT0dWMFRsVndLM0JOTnpoeFRHTmFSa3RJU1VwTlRBcFFOVTVSV1hkeWJVZDFVU3RrUVZaUlZsbDVMelpzVVdZM2JrdFZXRTl2VEVKVFkzZHpUams0YzBsd1RVeFRkR2hQV0dObFRYbzVLMlJTUm5sRlZubzBDbmRaWkc5bWVVVmtiRkUxYWpadlIxRkRZbTEwU1d3eVdWQklVVTlGT0dOR2MzWndVMU5KUzNaVmRHa3ZkRlJGUTFNdk9XdGhMMjk0VHpSTWFWY3ZPRzhLUjNGSU9FMDRja0YyZDJsSlJHRmliM3BGYjFOUE1WTlFkV3BhVjBrMGVFSkpkQzh5U1VoTGREQXlRWEpJVVd3NU5USjVSV3h6TUVORFpYTndaMEpZVkFwcFYwTTNZbEprYWtKSFdtaGhXV1ZMVUdOU01sZDVUVU5CZDBWQlFXRk9WMDFHVVhkRVoxbEVWbEl3VUVGUlNDOUNRVkZFUVdkWFowMUNUVWRCTVZWa0NrcFJVVTFOUVc5SFEwTnpSMEZSVlVaQ2QwMURUVUYzUjBFeFZXUkZkMFZDTDNkUlEwMUJRWGRJZDFsRVZsSXdha0pDWjNkR2IwRlZabnBoTlVabllrb0tkRVZSVGxSNmVEUTBRWFZ2TVU5MlFWbHpkM2RFVVZsS1MyOWFTV2gyWTA1QlVVVk1RbEZCUkdkblNVSkJTRTl4UXk5UFFVaEdTRWd2UzJoTFNFWjRMd3BMUVhoaksxVXlZV3RzUVd0NmNVVktWVmRzVEhwalZsbzBaMDl1ZVd0emQwWk9RblZTVDB4RlpHaE9aMHR4WVhWaWFVd3hjRFZoUmpJMGF6TkJVVUZFQ2pGUWNFZFRTMU1yU1VSalRuQlljRkFyYUVGclVtaDBOWFJPTWtSVlpHZDBPRWRLWmsxWmEwUTRjSGhRWTNVelJHTjNWMHRpVjFKalVuZFFZbGhtU21VS2JFTkZXR2xRUmxOSlVtWkNXR1pSUzFseGVFaEpWVzl6TUZGcFFrbFBiaTl4TUN0SmRTdG1VMjE1ZEhGb2FFaHdURFF4V1dGMVIwWTJOMDVOZVRSRVlncE9lWGRVZVdWSGMyNXVWM0ZJUzNsMmNIQk5OSGhJVDAxb1JGTmFjMWRxVG5WelRVMDRaSEp4U1V3d2JYWkxTM2xaTURBMmNWbGpNVlYwU0RsdWFrWkVDbkJ2YkVjclkydEpNbGREWTAxNWRXbHRXbFJzT1dkME5YSk5WMFJzUWxZd1dXNDRURlpYWjBaV2VucENSbVkzUXpkQ2FqbFpTWGd6U2xrNWNGTjFSSGdLVFd0cWJrWjFaa3BOTWl0b2R6UTVVMjEwTlRsbFkybG5UVk0yYVVaRFZtbE5jMUJUUVZsS2NVWm1UV3AzTkd4alVWTjJlVlV3ZG13MFZXYzBNRkJYU0FwbVZWSlhSVXN4YkhweVZtaERTVzVaWVdVNGMwcHVjbW95U2tSSVZ6bGlkMlZEVFVST2QzWkRhV2RvVFRaMWMxRlNUMjFXTUV0SWRFRnhTVWcwU0ZSVUNtWjJUblE1YVd4aFRWb3pSemhCZDBWNkx6ZFVSbkJOZEd4WE16aElTRWhST1RGVVRFcHNhV1Y0Ykd0TlowWm5iMkUzWmxKa1YxSXpVMjVQT1ZSeVIwa0tiSFZOYTFCNldTOHlVR2gyUms5WVdEWnlUREk0VFcxeWIyUkhXbTFsUkZoS1lrOUpZMDFUU1ZJemJrTXdRMEZsWXpWTFRHbFZiVUpsYUc5V1p6QXZNUXBKWTB4eGNFaEdkVGc1YWsxaGREbG5jMWdyV1dST1ZGUlJTVVpwV1doM1drY3lXVnA0TjFkWlN6WlROM1o0Vld0SWRrdzFRMDV4YVdZNFIySkplVlpOQ2xsamNIbERaVmQwWldaMWEzVkVOR1Z2WmxwR2RqZFViZ290TFMwdExVVk9SQ0JEUlZKVVNVWkpRMEZVUlMwdExTMHRDZz09CiAgICBjbGllbnQta2V5LWRhdGE6IExTMHRMUzFDUlVkSlRpQlNVMEVnVUZKSlZrRlVSU0JMUlZrdExTMHRMUXBOU1VsS1MwRkpRa0ZCUzBOQlowVkJjVUpLSzJ0SVpXeHViRk5HWWxSVFRuaE9TSEUxVVN0bVMwUjFkV0ZwU3paQ2VHOTRTWGhDWVd0emVrbElWemg1Q2pWalYyNUpja1ozVWpaNVoyaG1SM0p4YlU1YVlqSnRNVWczWkVSSE5IWnJlRUZEUVRac1MyWXZRbFZQYkdwaEsyZERWSEZ3VWs5NVRVNHZSMlZSVmpZS2RqY3ZSbUZTVFcxMU5VRjBkMjgyWVhSRFpWbDZRbVJqTTFKaFNrTmtkMnBQTDA1SlZTdDVlRlkwY1U4M1UzUklUbGRKYVhsNFFtaGliWGRpVFZORGJncE1Sbm93THpkR01GZFBVMjVIY25KaGNtaEdaWEJSY1hSQlpITmtTMk0wTlM5bk4yWkVPRVZZZVZkT05HTnplV1phYjAxa1pHWkRVRmxvWTFGWlJWVjJDbWMzZW1SRVNHVXdTbXhzYlZkUFFVVXhVR2xMTTFsUGJ5OVBia041YlZWcVkxcGljamRUU2pSU05WRnlZV2RJTTI1WVVtUjZVR3BYV0hSRFVrWXZRM1VLTW1sMGVtUjVXamx6V25OUFdqaHBjMHRXYzBkSFoyMVlkSHA2Y0cxNmJqVm9XWFkyVlZsS1lsUnFaR0YyUTJKc2JYaEZiVXd3VEZoclJtaGpMMGw2UXdvMGNqTXZNbXg2T0ZwM05sWklaR2t4ZDFNMVdUVTBOMlExV1hRMU9YazJiVVZ0VEc5VmFtYzBhWEE0UlU5NlNXVmtMMEV3U2xsSlZuTnBVVXhTVVRZNENtOVBiM00xV0dGMWVtOWtjMDVOT0dWMFRsVndLM0JOTnpoeFRHTmFSa3RJU1VwTlRGQTFUbEZaZDNKdFIzVlJLMlJCVmxGV1dYa3ZObXhSWmpkdVMxVUtXRTl2VEVKVFkzZHpUams0YzBsd1RVeFRkR2hQV0dObFRYbzVLMlJTUm5sRlZubzBkMWxrYjJaNVJXUnNVVFZxTm05SFVVTmliWFJKYkRKWlVFaFJUd3BGT0dOR2MzWndVMU5KUzNaVmRHa3ZkRlJGUTFNdk9XdGhMMjk0VHpSTWFWY3ZPRzlIY1VnNFRUaHlRWFozYVVsRVlXSnZla1Z2VTA4eFUxQjFhbHBYQ2trMGVFSkpkQzh5U1VoTGREQXlRWEpJVVd3NU5USjVSV3h6TUVORFpYTndaMEpZVkdsWFF6ZGlVbVJxUWtkYWFHRlpaVXRRWTFJeVYzbE5RMEYzUlVFS1FWRkxRMEZuUVhjMVpXbFRjVmQ1ZVRaek5VTXpiVnBqYlN0SmJVMUhlRk55VlVweFQwbzBPREJNTnpRdk5XOUxWMkV2YVN0SFdYSmxWbnBPSzBObE9RcG5jR3BXVURKR09WZG9aemhHVG05UlZubFpZMFJ3UWtwQloyZ3ZieTlvVG5jcllWSm9Nak5ZU2tkYWMwUndXSEZMUlVNM1JuZEJSMW8wYmsxeWVta3lDbTE0Vkd4S1RUUlliV1Z0V0daNmFWTlVhWE5wYUdwNGRVSmlURWRVTDJWemFUTkNXSGxvTmxkb2JUSjFMMG8wVFVoVlIzZEJiSE5CZVdrMmVHTllVbm9LU2taelJuRk9WbFZxVmsxdE1ucDBTV0ptU2toS2JYVjVOR0Z4SzBRMlUxY3ZLM2xqU1dKS1EyaGxWRGxYYW1GMFEwSTNTV3N6YUcxalNEQjZWVzFTUlFwUlFVSktNMU56Y1hSM1JGaDJObFppY0RkeU0xaFpUalZYWW5CalRFbHZiamhTUkUxaU4xRldlVVJSSzBoVGRIQlFSemR4VFhscU56WnRXbGRvVVd4UENuTmthalJGZFdOaWVGSkxObGx2TkZWVWNFWTRhWFJ3ZDI5NUx6VkxPVGxVTkM4MFoydENaV1JoUWs0MFQwdDZWMjVWTUdWdFZrTkRkR3RLVjNoVU1sY0tXSGhNY1UxdFdGUkNaRm93YVd0Vk0xbG1PR2RMWkhjNGJFYzBXbWRVYUhoUE5HVXJWRkUwZW10YVNsRlBObkUwY1hWeFZrVmllR1ppWjA5eVoybDNlQW8wZUZFME4yOVNTVWMzZW5odlZFSXZWV3huT1VGWFVGbHBLM1k1VDNONVl6TkNhek5rY1hoaWRVVjJPQ3R5UzBRemVXSXpLMnhsUW1KNWFWWm5lQzlKQ2pGa0wwaEVRVXh4T0ZoNldWaHZheTlaYmxKS1JWazRlak55VG00dllVSkxXbVZtYjJkQ1VFNXhUVzlQY1V0eGNFRTVkMWsyYXpWa1Rub3hSa2hyWmxRS1NTOTRjWEF4VDFoUlFUVmhaemRyUjA5S1YxRXdkSFpaU205dk1rMVdUMnB6U20xUVdXVnJTaXRXVDJGWU0yVnVhMFU0V2s1d2FGcHpaWGh1UVhnNGFBcFJkMDVuWld0clFURnVkVU5yWjFOeFRFNWhOREJHU0dkelYwRnZUa3hYTTBoMGMyRmlja2RrZHpKSlkySjFWMHcyVVV0RFFWRkZRWGRWT0VFNFNrZG1DbHBsZWtNeVZpdGxNMHN2YWprdmMycFdZakpVUXpORFNIWlNOV1ExYTBwcGVEaFVSblZTYTJaSGNUaEdZV1pLT1hKME1HNXJTMVJhTDB4NVlpdHJRMllLZVdobVUybHRkVTF0UlVwU1dqUnpWeXR0TTJVclQwcHpWek5OWW5OWFZHWjZUblE0T0hWdlV6TlFhSGROU1hGdVFWbFVOSFl5WWxSVlYxTk9SM1ZyV1Fwek5IRkVjRE5hYzJrM2JVUm5lV2hLWkZaWlNtOVZZMUJvTjFsb2JtTjRUbWh4WWpKUU4xUXdZekZEUkU1bmJFdE9SVTFITUVobWNWQmplR2RuUTJ4MUNtTTVVemRJV2taWE9VY3ZVWGRQVG1ST1JHOWpNVU5wVUc1M1ZGUkJabGxYU2xORVVGaG5jMWRLU1U5UFZuZGxSazRyYlVoeWJ6VlZaVVl3YTA5ME56WUthVUUxUVc5VmFtWjBXSFYzYzNsMVNWQldUaXQ1WVVsMlozWnhTemRMTlhWT1pHRnJlR0pMY1ZKcWIwcHNWRVpCZVZneWIySnpZbFJDVnpabVFtd3pOQW8zY0RkM1ZFUjJaVGMxZVUxc2QwdERRVkZGUVROd1VrMDJUMGR6TUUxS1VWSkdVek14TDNWUldHZFlWRmxqT0dJelNYTllNSEZEYTJOQmNqSnROV2hKQ2xBeU5GTmlSbWh5TVRkU1VrRlhhMjV0TVhGdlduUnZWbmhNUlROSFpFMUJRVWRqYWxoaVYwUlpXa3c1YTA1R1RYUnJVbnBsUTNsbGRVUTVabTE0UTJJS1NsQndWRXhNU1dJemVHVk1hVlo0WVhoUVdFa3dhemx2T1dKSFNVWkZVM1V5WTJVNWJXUk1VM2sxZWtZNVkzZzRhRmRMV1cxSlZWcHFWelpxYlZGaU9BcFhXR0ZFVEN0aFZYaGhWa3hQVkhOdk1FTmxibUZMV0ZSdFdWcGljMUpKTm5wMlpHcGlTM3BWVEZOSVZXSTBjV05ETVZab1RGaFFVQ3RPWkhkRmQwd3dDak5qWkRReVpsWktkVmxJV25VMVNGcGFabFZHTlRGTlJ6a3dia2xITTA1TFdqbG5WSFp1TTBVdmMyRjJSRzUzYVdRMlYyTmhSRGRpZFd4TmRYSTFSVVlLVjNjMlkycE5MMFEwYVVaTVluWTViMWx3VUUwME1HZ3hRU3N3VUhaWVpucG9UVEkwZDNNMVlsWlJTME5CVVVKaFluQTBkVGROUlZsRGNHNW5NMU5ZVWdwalozVkJORU5FV1hCS1dXTjJUMnRVV2xKb2FXUjBORVpRU2pKUVExSjVUeTlDTDFwUU5VeHBZMmd4YmxGdFpXdElOSGROYkRWNmNFTjRialJ1V0Zkd0NtRlRWSGd2Y0ZOcFZsUkpRbFowVDBGUFMzQlZORFkzTjBKQ1pFSkJTbGxSWmpkNmExTkphakpaWjBkSlkxRTRZM1poUW5oWVYybHlNMWh1V0hCelVVTUtNMkZsVkdaUk5WbGpVV0ZUVWpBNFVtMTJaa0V2VjIxeVR6UktjSEpVY2t0ck0ya3JiRGQyTmtaUU1HdEhNbFZsZDJaVVNFbENja2N6TVdOc04zVTRlQW8zVUd4SmN6RlVVRGhRZFRWdFRIZFFiRlU0ZEZaTVZuQmhlRGN6YWs1SmQwSk5aR0pIVnpaUFEwcGljalY2VUVoR2VrOTVkM04xVEZOTVpXUm1RakJFQ25CeWFUQkxVVXBWVW1wS1JFYzNaVVZYTjJOUlNVVXpOSEU1UW5KdFJHbHRTRGxMU2pBdkwwOUJlRmd2ZEUwelZtUmliVFZZWXpkMGRYSmpTbmQwZURVS1ZtUkNSRUZ2U1VKQlVVUlRSR1JFTjFseFkzVkxTVTlLZVZFemNrcG1NR0o2Y0VkeU1UaEpjV2MxV1VzNFFraG1jakpyUjJSR1QxTnJVRmRSUkVjMVV3cEdiR3AzV2s5WE9VSnVVM2hDUWxoU1JqVkhlSEpIUW5aQlQySjFZeTlQTW1KUWMyZzFXRkp2SzNaaGFVeHFTRzlJWkRkRVVEUjFOaTlSWW5KM2JtSjBDazV3U1RSSmRFZERNbHBaV21KR2JsbHlVaXRKVTFReFpWSTVUMWRVVGtWck1sTkpNV3Q2VEdONWNYcExSelp3SzNkRVFtbHdZVmxZV1M5SWQycGpTbEFLVDBkNGFXRlpUbVF4YkRVeVRYcEZZbnBUU0ZKWVUzWnJNRXhIYWtOUlVVRlNPVWgwU21wdFdIUkpOMDlVTWt0NFN6bG5XVU5STVVGR1FsUnZWbFZYY2dwaVdFVnVVa1ZEVUhGUmNGZFJhRkJ5Tkd4VFdVY3hhbGcwWVV4WlptMWpaMHhwT1dSRmVXVlJSazV2YW5jeFlXOWFRVXBIVEVNeVMzWnhTbVJtVjBsWENtdFhaRmxNUnlzNWQwWkNNMGR3Vm1ORVEyaDZibUpXVXpKeVkwbEhZV3N4UVc5SlFrRkJWSFYzT0ZRMWRVUXdiRXBHUW5CR2RXbzFWSGhIUml0cVRURUtSelkzTVhwRWNVRmliMkowTVVKS01tTk1SRk4zZDNGcVZGWmhTa2hzWlRNM2RTczRMMUpPZERCb1VXbGpZbTlUVEVsd1NWbzRVa3R5U1VSTFFsSk5XQW8yZFN0eWFGUmpOR0V4VDJVMlVXWnpOa2h1UjIxVmVETmlSbTlZWVdGbGEzVnVXSGRoVVUxaWQyb3lhR3RaYWpOMlNqSTVNVmMxUTBsWGFUQkVNMEprQ25sM1ZXaHhTMkl4TjA5UlRGbHlVeTkxUkd0S1VFTmFNbkJLU1dSWmMzbENVRnBSTWpSM1pIaFdURGRoZWtKUlpWQjNObWN2V1hKTVpIbDBSbXA1T0U4S0szZEdUR3d4WVhOT2F6aGFVMFpPVTFoRlltWXpTVnBTYVhvMFdYbGFTa05YWW5CelduUnFlU3REUzFsUU1XWnVOamQ0VUZkdlpVeFZWVlpKWm05Qk9RcElZMmxxYmpkc1ZFdExiVWxMVkcxb1ZHTXlhWGRhUzBsaWQycElkWGRGT0ZjM1ZFVndlVUZyTDNCcFRrZzVSREYxWmxaeWJGTlNNbnB1ZHowS0xTMHRMUzFGVGtRZ1VsTkJJRkJTU1ZaQlZFVWdTMFZaTFMwdExTMEsKICAgIHRva2VuOiBzZ3E4dXQ3dnAwZnhiZ2cwanlvYzFkd2dkbjVnMnptOWoxb3RhenJyOWh6azgybzY3bXRvNmYzcXBxdnB0anQ4N2M0azlqZGx5NWc2ZWoybzc5OG0xaWRlY3NlemZvNm1ubHQ1ODJxM3puajQzZXdseXd4azlxejYweWJlYmZ2dwo=\"\n
         \  }\n  ]\n }"
->>>>>>> 13d0ab0a
     headers:
       cache-control:
       - no-cache
@@ -1960,11 +1259,7 @@
       content-type:
       - application/json
       date:
-<<<<<<< HEAD
-      - Wed, 14 Jun 2023 21:28:17 GMT
-=======
       - Thu, 29 Jun 2023 09:41:01 GMT
->>>>>>> 13d0ab0a
       expires:
       - '-1'
       pragma:
@@ -1996,17 +1291,6 @@
       ParameterSetName:
       - -g -n -f
       User-Agent:
-<<<<<<< HEAD
-      - AZURECLI/2.49.0 azsdk-python-azure-mgmt-containerservice/23.0.0 Python/3.8.16
-        (macOS-13.4-arm64-arm-64bit)
-    method: POST
-    uri: https://management.azure.com/subscriptions/00000000-0000-0000-0000-000000000000/resourceGroups/clitest000001/providers/Microsoft.ContainerService/managedClusters/cliakstest000001/listClusterUserCredential?api-version=2023-05-01
-  response:
-    body:
-      string: "{\n  \"kubeconfigs\": [\n   {\n    \"name\": \"clusterUser\",\n   \
-        \ \"value\": \"YXBpVmVyc2lvbjogdjEKY2x1c3RlcnM6Ci0gY2x1c3RlcjoKICAgIGNlcnRpZmljYXRlLWF1dGhvcml0eS1kYXRhOiBMUzB0TFMxQ1JVZEpUaUJEUlZKVVNVWkpRMEZVUlMwdExTMHRDazFKU1VVMlJFTkRRWFJEWjBGM1NVSkJaMGxSUzFSV1FVeE1Xbll3Umt4aVpEbDZXREZRZVc4clZFRk9RbWRyY1docmFVYzVkekJDUVZGelJrRkVRVTRLVFZGemQwTlJXVVJXVVZGRVJYZEthbGxVUVdkR2R6QjVUWHBCTWsxVVVYbE5WRVV4VFdwc1lVZEJPSGxOUkZWNlRVUlplRTVFU1hoTmFsVjVUMVp2ZHdwRVZFVk1UVUZyUjBFeFZVVkJlRTFEV1RKRmQyZG5TV2xOUVRCSFExTnhSMU5KWWpORVVVVkNRVkZWUVVFMFNVTkVkMEYzWjJkSlMwRnZTVU5CVVVSRkNqRm5VVmgwT1V4cU9HVkRVeTlNU1VGRFNFWTJjVEpEUTNScE1YQmliV2hMTlhOUlNrMHlZaTlhYzBOVlkwZ3dOR3g2TmpZMlQyZzJSWE16ZERWYVdsb0tUV0ZrUlZWV1kxRk9VVkV6YmpsSlNIcDVXbU5vVW5aclVEQkRSRWxpYTJKb2IxcFZjMGxWT1dKWlVqUldXVkprYW1JeVRYQlRSVmhKV0ZBdkwwNXhaQW80Y0VaMVVISnFORlZyTlVkSlFrUjZlR2RqTlV4aU5WVTJRVEJKZDBzMlRrNDRiSEZTTUhGVFNISlFaRlpUTVcxRVVYVnZkbEk0WkZwc1kzRXlZbUpUQ25CVGRFOUhUVWRrUzBwalVUTllXSEZ2Y1ZWMGJqQk1iMk5RSzJaSVdrc3ZRV0ZrU1RabWRVZDFWbXBIYm5wM2FXZHpRWFpLTm5KdFFYSnZTelo2VVdJS1RsbHdNVVpuV1dWM1UzbFNTVVpXZERrMGJHOHJWMGR4TkhjMFJYVkJNVTFMVEc1UU5tdHNhSE51Y1d0NFlWSkhUbGh3YTNWbWFtUlVLMDUxZGxCUU5Bb3dNbTF1ZFhkWk9GSk9haTlIUVVkb1ExY3lkVU5zVGpOWE4xZEROV3hOVW1OSVdVd3hSVkZIUlVOd015dDFObGN3V0dKdVZ6bFRkVXRUVlZsUE5FaGtDbFZTU0VkRU5rZENhaTlYVTNwbk4zTk5OVVl5Y0dSYWNFTXhLME55UzFsVmFrTmtSVzlJVW5aeE4yNWlSbElyY1VzMlQwUkhlUzlCZWtwdGFrbDZkV1lLWlM5eFowVlhkVVprVVRCSmJsRjJibmhpVTFwSFVGRlNXR3RDYkVoTmRUZHhha3BMWmpGeVRsQnBWV3B0YW0weVF6RXZNa2xIZFZsSWJqZGtZVEZLVGdwNlZsbDFXRFpqUW5BMk1IZGpSMDVvY3pkdWJqUkRjRzhyVm1FelUwcFlNV3B4VkhKcFozUjVabGhXVVRKTmRIbGhkWE5rVmxCdlYwWk5ObGxCT1VsbkNrMW1aamt3VDJSV2FsZEtNRmN6UjJKNVUxWjRWMGxxV21sbk5EWTFOVVZQYjNSUlFVOVpkWGhoSzFWUE1HdGhkaXMyTVZRekwwNUxlRWhNWW5kRVNtOEtlamRtTWxOYVlqbHpjRFJVUTBaUlRuVnpaVzl5VG1Sb09WRlVlbk5pY1RrM1JVVllWREk0TjBSM1NVUkJVVUZDYnpCSmQxRkVRVTlDWjA1V1NGRTRRZ3BCWmpoRlFrRk5RMEZ4VVhkRWQxbEVWbEl3VkVGUlNDOUNRVlYzUVhkRlFpOTZRV1JDWjA1V1NGRTBSVVpuVVZWdGNITkdjMk1yZUVWM1ZGTnhjWEpoQ25jNFNHTnlSM2x2ZVZWbmQwUlJXVXBMYjFwSmFIWmpUa0ZSUlV4Q1VVRkVaMmRKUWtGR2FVcFFjVlZLU25SQ1VGaGtNWGs1UTJ4VlRtVlhSRlprY1VFS2RXUlJTbE0xZUVoYWEyTlNlVlI2VUhjMVkzbGFVV1Y2SzNKeGRsTm5WVVZVTkRKUGVtOW9heTlJWTB4RVlWbHlXVTVqYjJaTGFYWkxXRU0yYkN0amRnbzRVSGR2ZERRdk9FRnZaVEoxU1ZwTWNuRldNbFpCTkZwMGVVUkJhR056V205TlJtRnhhaXREY3pKVWNraHFhRTFuU0RsM1ZUSTNkVmQ0VXpWVlRFZzBDa05aTldSdGEwbEhRM2xGS3pSYVYwZFNXRk15YVRWVWNsVkxSMUpRYW5SU2R6ZzViVkZ0YjB4NGJIRlVjM2RYSzBwWmMwRjJWM2czVjNCRGFqWkpZVzBLVFVSSWFtd3phbVJYU1VFMlVVczBMM2RwVWxKT1VuaEZNV0V4VkdWVlVqZ3dTalJTUzNaalduZ3lhRVFyUlV3NFMwUjJNMmhRZEhSdmVYbDNkamxKZWdwQkt6Qk1NVXhOVm0xbVJIRlhRMmcyUXpKUWFsazFhV3hWYXpCTWJYbFVkbUZHVG1KNk5GWjFTbUpyWXpKdFdGTmpZVmt4VFVGYVVYWXdZVEJZUmtVd0NuZFVTMDlpZFdGWGF6VldhbHBPYTNWSWQwZHhZM2RDY1VVMVQxZFFZbHBqTW14S05IQkpRMGxUVDBSeFRreHRjbGhUTWxOeVRYUXpkVTlFWVhacFpuWUtUV016ZUZSVGFtOW5TR1V6VG1zd1kzSlFTRmhuZGpKT1pYWmpTbTlKWjJSTE1FVXdiM2h2UlhrMVkwOXNkV2R3WjJsMmFTOVZNRzVEVmpacFMyRTFVZ3BuUVhVdmNURnFUelpQYUhabFZrRmFZbTlIT0hKdE5VSmlVbXBCYTFsMFltVm1hMlZaZWxneFoxUmtWR2gzYjFCdk1IazVRVFEwTDI1UldHcEZkV3B3Q2pCcFdHMUJlbWx3VVZGdGFFaFROalpIZFdobWRVbEtTbmRRTXpaRGEyOHZXRkp0VDBJMk5IZG9PRUo2WlVWbU5VNXhNRWs0YUhkaWJrTmpjbmQ1VjBVS2FUbHZkbXgzZGs5M01tbFVSMjlwY2pkdGRVY3lOakowY2tGQ1l6bDFRaTkxWlN0Mk5rZENVRWhKVW5oc1kxTlFZMnBvTjNodFpqWlNZVUZaWWxneE5RcGpjWGxaV2tJNFJ6TlZRVTlEZVhSTENpMHRMUzB0UlU1RUlFTkZVbFJKUmtsRFFWUkZMUzB0TFMwSwogICAgc2VydmVyOiBodHRwczovL2NsaWFrc2Ruc3BoeHVqd2gtNms2azQ1Y2guaGNwLndlc3R1czIuYXptazhzLmlvOjQ0MwogIG5hbWU6IGNsaWFrc3Rlc3QyaGdic28KY29udGV4dHM6Ci0gY29udGV4dDoKICAgIGNsdXN0ZXI6IGNsaWFrc3Rlc3QyaGdic28KICAgIHVzZXI6IGNsdXN0ZXJVc2VyX2NsaXRlc3RvZTYzYjc0Ynh6X2NsaWFrc3Rlc3QyaGdic28KICBuYW1lOiBjbGlha3N0ZXN0MmhnYnNvCmN1cnJlbnQtY29udGV4dDogY2xpYWtzdGVzdDJoZ2JzbwpraW5kOiBDb25maWcKcHJlZmVyZW5jZXM6IHt9CnVzZXJzOgotIG5hbWU6IGNsdXN0ZXJVc2VyX2NsaXRlc3RvZTYzYjc0Ynh6X2NsaWFrc3Rlc3QyaGdic28KICB1c2VyOgogICAgY2xpZW50LWNlcnRpZmljYXRlLWRhdGE6IExTMHRMUzFDUlVkSlRpQkRSVkpVU1VaSlEwRlVSUzB0TFMwdENrMUpTVVpJVkVORFFYZFhaMEYzU1VKQlowbFJXbVJUUmpnMk9HUk1jemtyZG5kM0wxcFlaMWx1ZWtGT1FtZHJjV2hyYVVjNWR6QkNRVkZ6UmtGRVFVNEtUVkZ6ZDBOUldVUldVVkZFUlhkS2FsbFVRV1ZHZHpCNVRYcEJNazFVVVhsTlZFVXhUV3BzWVVaM01IbE9WRUV5VFZSUmVVMVVTVEZOYW14aFRVUkJlQXBHZWtGV1FtZE9Wa0pCYjFSRWJrNDFZek5TYkdKVWNIUlpXRTR3V2xoS2VrMVNWWGRGZDFsRVZsRlJSRVYzZUhSWldFNHdXbGhLYW1KSGJHeGlibEYzQ21kblNXbE5RVEJIUTFOeFIxTkpZak5FVVVWQ1FWRlZRVUUwU1VORWQwRjNaMmRKUzBGdlNVTkJVVU01VURaUWJtSk1SME5TU2tsV00zUmhWVVpWYVhNS2FIRjZOMHRHWld4MWJGa3ZVVWRzWkd4dE9XOXJiRGRSVVc4d1NtbFhTVWRJVEZJNFVWSndVazkxWmtKQ09YcDZTRkJuUkVGS1VWUkpja3RDWm1aaWJBcEthazVTT1ZGNGRVbEhXVFY0TXpWalNEZzFWWFZNUkdoTmFpOHdia3BSWVVWRWJXbDNla3BVU0V4Qk9GVTFSbXR3TVVNMldYRk9lVzVYVTAxdlptZDVDbkozUjFaTFJYYzVRbGxNV1RSek0wWnBNMEZoT0hWSGMwUXljVFo2T1hVMlJFaDFURm96UVVnclN6Y3lhVXRIU25CNVRFWnJSVUZ2TW0xRlJEbDNjbVVLWkcxb1JqSjFjVEJTVUZKRGFHbEpPSFpzVG1KT1dVazBOQ3N3Y0ZoM2JVNUZVeXM0UjNwQ1kydzVkbTF3T0dsVFN6QXdVV2xoVm1jMlVEVkxaWFYyWndvNFN6ZG5kVlZMTTFadGMxWnpkVkUxU2tSbU9HZGplRXAzUmpSdWFFRldXV1ZYVWpkVGQyRlpjRlZ0YUM5eWJIbFhTMUV2ZERkc00zTlBSVkI1T1hSd0NsUTVUV0pGY0hselRFNDVTRXRPY1VjdmJERlVWMjl0YXk5R0sxTjNaMVpaUVZOTVNXRlJhWGhuVEdObFZubDJOaXRpYlZKVEt6WkxSblppTWs5d2JWZ0tSWE16WnpFNGFFVjFVRXBhY0VkVFVHZDZXbVl4YWxaTGNqQXZXRUZuTlZRd1VubzBOa05pUWpKR2VrSnVObWhzUTJOc1VsZGFNRXMyVmtwbk55ODJVZ3BwTVZwa1JIUkVlbEJJYmpkRFpraHFUakZ4YVdKUE1HUnNaRlJRU0ZkTFFsZDJOREpHZEV4UFUydFZTa3hLVURsSVJYWk5kV2wyVmxKYVRYSjRTRVJZQ2t4WGFFTXdTME40WkU1dWNTdFFVWEpFTUZCamQySnRPV2hqWVhkMFNHNTZTRFkxWTBkb05rZG1SMll3UmpkMFFVdFllbVYzUkU1MGFETjJja3B6Y20wS1RGcEpaRGxHT0RGcFQzQTNhR2haU201VVpsQjFSbGhXZG1sRk0ySjJjMUZGVkdkRmVGZG9NbVJQTjFCMVlsZEdZVFZwVjBzNVowTXZLMkUxUVZWa1pBcG1iRkpuTjFwdU9GRlRVM0I2VFhJeFNYSTBhMHBSU1VSQlVVRkNiekZaZDFaRVFVOUNaMDVXU0ZFNFFrRm1PRVZDUVUxRFFtRkJkMFYzV1VSV1VqQnNDa0pCZDNkRFoxbEpTM2RaUWtKUlZVaEJkMGwzUkVGWlJGWlNNRlJCVVVndlFrRkpkMEZFUVdaQ1owNVdTRk5OUlVkRVFWZG5RbE5oYlhkWGVIbzNSVlFLUWs1TGNYRjBja1IzWkhsellrdHFTbE5FUVU1Q1oydHhhR3RwUnpsM01FSkJVWE5HUVVGUFEwRm5SVUZDV210UFlUZ3JRMWg2VjNWc1ZXeDRWMHd4ZFFwbFRFSkRSRVFyT0hsMGMybGFhbHBNZEdaR1RHc3dOVzh6YW5wemVIQXphRkV4V2xsMlZHeG5RV3hoUzFGWVFVTktjM2gxWkRock1ERnFXblJUYUhaUENuYzRUR2RQWm1SU2FVZGhVbmx0U0drMU5VOW9XbUpTWWpkQ2VuQlBRMUZhU21aUlRFMTBOUzlRYm1rek9FSnBZMUJvVnpWYVVsSkpkMnRtZFRSUmFVb0tWV3BXTWpSaVp6TkJWWFEwUVVKUlRXcHJaREZTZDBrcmFDdGhTRUpaVlcxamNsTk9WV3BtYmtsbFlrRXpTR2xTWTBWSWMyRmlNMGRLUVZVNWJtdFNXUXBSYUdSMk9XZFZPSHBVZVRJMFJVVTFUbXgyZVZsWmQxUlNabVZuYUNzNFpUZEVSbGhQWkN0RGFrNXRaRkIzZEZWQmFsWllhMWhrYURsSGRVeFJOMloxQ21kaGJWaHpTRWhuYzFSSEsxQnVXVmRDYjNSVFNEaGhhVnBqTVVoblVtaHJValZRWlV0U1RqaFlhelpOTHpac2NFODNVbGsxT0Vob1N6WmxZbFZCYWtVS2NEZzFhRlJFTW1WWGFXMXVjbFkxUW1STWFtcE9iRUl4YkRKUU16Tk1SU3RFZG5sSlZ6azFPRTg1YkRKWGJGSmFSMFp2S3pCbGEzVXdXVWRIUVROWWNncHNaVzVrUWpoamNraDNRVnBzVUhoV1dGb3pSVXhVVmxaUU9VZFliWFkyZVRJNVdXRXlVa1YwUXpsaFdYVTBVMnhJUW1Nek9GZFRPR2RUV1RaM2VUSXZDazFRZERoSGFuRjNSaXRRT0VVMU9IRXhhRlZNWkdoSkx5dG5ObWRYVjA1WU5WWnVZMWhMUzNCWmVVdHRMMGh6TjJJelMwTTJZMEVyZGtOR01qQk5UVmdLZEVNMGQyMVlLMlpTYlhFclZtWlJabEJuTUVkVk1uQTJlRlJFVFVWVmRFSnZibmgyUTBOV1VXVjBNVXhNYkcxcUt6Tkhaa2hGZDI4ME5tWktjVkJQUWdwcVZUVlRNek5YUWxSaGRYTlpVa2cyUjNSNFpsSkxXSGxNTjJOVFMyd3JMMnhhWlVWNGRWVkVhRU5SWXpnemVuaGtTM3BFY25FeU9WZGxVVWw1T0N0bUNuVXdTRUZCUjIxbUwwTlhiV2xrVkhGU1VTOVZPVVpKUFFvdExTMHRMVVZPUkNCRFJWSlVTVVpKUTBGVVJTMHRMUzB0Q2c9PQogICAgY2xpZW50LWtleS1kYXRhOiBMUzB0TFMxQ1JVZEpUaUJTVTBFZ1VGSkpWa0ZVUlNCTFJWa3RMUzB0TFFwTlNVbEtTMEZKUWtGQlMwTkJaMFZCZGxRcmFqVXllWGhuYTFOVFJtUTNWMnhDVmtseVNXRnpLM2xvV0hCaWNGZFFNRUp3V0ZwYWRtRktTbVV3UlV0T0NrTlpiR2xDYUhrd1prVkZZVlZVY201M1VXWmpPSGg2TkVGM1ExVkZlVXQ1WjFnek1qVlRXWHBWWmxWTlltbENiVTlqWkN0WVFpOVBWa3hwZHpSVVNTOEtPVXA1VlVkb1FUVnZjMDE1VlhoNWQxQkdUMUphUzJSUmRXMUxhbU53TVd0cVMwZzBUWEU0UW14VGFFMVFVVmRETWs5TVRuaFpkSGRIZGt4b2NrRTVjUXAxY3k5aWRXZDROMmt5WkhkQ0wybDFPVzlwYUdsaFkybDRXa0pCUzA1d2FFRXZZMHN6YmxwdlVtUnljWFJGVkRCUmIxbHBVRXcxVkZkNlYwTlBUMUIwQ2t0V09FcHFVa1YyZGtKemQxaEtabUkxY1daSmEybDBUa1ZKYld4WlQyb3JVMjV5Y2pSUVEzVTBUR3hEZERGYWNrWmlUR3RQVTFFekwwbElUVk5qUW1VS1NqUlJSbGRJYkd0bE1ITkhiVXRXU205bU5qVmpiR2xyVURkbE5XUTNSR2hFT0haaVlWVXZWRWQ0UzJOeVEzcG1VbmxxWVdoMk5XUlZNWEZLY0ZCNFpncHJjMGxHVjBGRmFYbEhhMGx6V1VNelNHeGpjaXQyYlRWclZYWjFhV2hpTWpscWNWcHNlRXhPTkU1bVNWSk1hbmxYWVZKcmFqUk5NbGc1V1RGVGNUbFFDakYzU1U5Vk9VVmpLMDluYlhka2FHTjNXaXR2V2xGdVNsVldiV1JEZFd4VFdVOHZLMnRaZEZkWVVUZFJPSHA0TlN0M2JuZzBlbVJoYjIxNmRFaGFXRlVLZW5neGFXZFdjaXRPYUdKVGVtdHdSa05UZVZRdlVuaE1la3h2Y2pGVlYxUkxPRkozTVhreGIxRjBRMmR6V0ZSYU5uWnFNRXQzT1VRelRVYzFkbGxZUndwelRGSTFPSGdyZFZoQ2IyVm9ibmh1T1VKbE4xRkRiRGd6YzBGNllsbGtOelo1WWtzMWFUSlRTR1pTWms1WmFuRmxORmxYUTFvd00zbzNhRll4WWpSb0NrNHlOemRGUWtVMFFrMVdiMlJ1VkhWNk4yMHhhRmQxV1d4cGRsbEJkaTl0ZFZGR1NGaFlOVlZaVHpKYUwwVkZhM0ZqZWtzNVUwc3JTa05WUTBGM1JVRUtRVkZMUTBGblFWQk1XRTUyY3k4dmIyVnhaR054WVhBM05XUnJWMUJTWWxOaVkwaGFkMHd2TmtGeGFIZHZVV1lyVlhZM1dIQlFOalp5VWtnelpUUllaUXBGVkhGVVIxTTFUa0pPZUhKbmRqbEJMMjFNYUhobU5tRTVRV1JDUTFoa1JVMHljbnA1YUZadmRrNDRaR1JGSzFBMkswRkVjalIzUW1scE1ESnBaV0ZXQ21KNVNYbEhSRXh4U1RadFpHTlBNMEZvVUdsdE1FbHBiak55VjFKSGQyWTVaRzFZYlROMlNraG5jV3RQUm5OcEt6Ukpka2w1VGs4clpEY3dabWh5UkVJS01WZElaWGRqYzBkaGNEZEtPREpYVDJkeGMybHROa1E0VDBkMlpYVTFRbEpUWlZaWk16ZzNXRXAyY2tnNVJuVnlSRkJsVFhGSWNqQjJia281Y0dOek1ncFJkR1l5UmxKbVJuWTVPRTlIWm5KelVVb3pTM29yVkZaQ1JtRXlhVFZpTmpOMVJFTTBNazVxVFdneWNtdzBVVVk1UlV3eVFub3JSakk0YVhnNU9IQm1DazlRTUcxalRuTmxOblJpYTI1TlpGQmtUMU5wTDAxVFVVSTRSbTgxVjFacmQybG9abE5CZWtwcmQwSmlNMFJXTVdKQ2NXOUZSMFZCVDNSTmJXazBUbk1LZDJGUWRITkdVVlV5TWpWSGRVTnFXbVIxV0ZoSVlqSlhibmR3WVZsM2VHaGtUbEJ0WkRGcWQzWkxaMWRtV0U5eWFVRkJWMFF6T1M5S2JXcDBSMk0zZUFwTlVrMWtkMVJ6U1ZGaWVYRXJURkJCYlRORE5rSk1URTVDUTNrdmEwOUpPREZFYkdoaE1FWTBNelY0UzFCV1dGZG5jbXh3TWpGbFZGY3dMMmhaUVZreENsVmlZa3RwUmpoWlJrVkpTblZwVkRkR1FUWm1RMWd3Vmt0YVEyMHpkR0V2UzJNeFJYZDVMMGxxWTNWaWJFc3pjWGRWTlROMFFWUTVOV2hNTDI5b1pIRUtRekp0WTJwMGFtbDFielUxVDNsQ1F6bFVUekZ1UTFoQ01GUmpkMUV3TUZRNVlXb3hWVVI0WTBndllqVXlSR2d3Yld4bFVrSkJMMnhITUdoclFXNXZUd281YkU0d1RFeHBjR3h0ZVZSVFRtWk5TMFIxZDNablRqTlhORXhaUWxKelVFRTNRMHc1Y0VNd1pXNHhhbEJKTVhaWlVVdERRVkZGUVhwdUt6WkZObTA0Q25ObGRrSmFiMnBCUmxnNWFraG9PR1JaTlRkbE1HZEpORWt2VERSRldreFROMmxoUzNOalpYZFliVlFyVDJsdmFqQnhUMUkyTHpaeVMxRm9hbFJrS3pVS1RsUkxlallyVW5aeFQwZFRSbWxQTlZWTlduQXJURU54UTBaTVNXZFhiV015UmtkV2RuWnRPSFp6S3pCVlVHcG1PV3NyYmpFeU4yNTNOMDlNZVRkdlJ3cEpORlpQV1ZvemRrdGhlRFprT1dWbGJpczJlRk5CTDFSTFZYTnZTakp5UWpsU1EyZG9UbkV3WTB0dFNuZHNWbXBRYVhoNVZEQjZkM2g2TjAwMlNEVm9Dak52UldaVWRURm5RbU13V0ZCbFExSXpTemhWYzAxMFdGQkRNMmd2VTNNeldrNVhZbUpQY1ZwalVXVlhTbXczVVZaMGEzRTBTbTFJYUhJeFVsaFplRWNLWm5SU2JrWm1OWEJXVEZscmNFUjNUMnN5TVVKNllYSkZkVEpZUVdKeFptOXRkbU4xUjJWalJERXhSbGd3YW5aQlExcDJha2s0TDFwaVVFdGpkemhNVGdwWVlqSnZLMlY2WjBvMFVHNVZkMHREUVZGRlFUWndNVTkwUldGcU0yZ3dhWHBHYzNaSVVWRk1Zak5VV1RSeWRpOVdLMHBVZDB0V05XdzNaMnRuU1RNNENtWkdUblZvT1RWMVpFZEljVXgzTkRKSGJHYzBlbEE1VlV4VmVuRkRjR2wwYjFocFVsaEdOUzlSU0c5WGNHeHVNRmRPYmt0WlltMTBaVzFoZWtGeWRXTUtVVkpPV1RkeVEzWlpkbTFtSzBSemFtaFVRVVZUZWk4eFREQXpOMU5sYTNOaFVGRkRXa016UjBsTWNEaEJSbTFGU3paeWJrWnVSelF2YzNKUUsyeGFTZ3BWWlZoT1Ztd3dTMEl4WkVVd2RucFBURTFYVmxsSE4zRlpjV2h5Ym5KTFpsaExlRlI1YTFOSmVFaG9PQ3RsYTJ4NlVscGxSVE50YlhsUU9XcDFTamhuQ25nMVkzZE5SMWhMWld4V2VtZFRSVmw0YkdFd1VVNDVZa1ZXVERjeGRsaHhhVTlFT0hFeE1sWTFja3N2VFc1UFkxQjBjVzVwZFdodlMzWTFhU3Q2TTFvS2VEQkJlbGx4VTBWSFNYWmFVMHhHZHk5ME5sbzFRV2hXT1VKallWSTNVbXhOY1VadlVsbzBkbkIzUzBOQlVVSm1NSGN5TmxOcE0zbE5iMFJSTXl0NWFncEVWRmxzY1VSTGRra3JOSEZpYWxVelIxZDZZMWQwU0daRFlYVmhla0oxWmpocFZ6TlJRVGRZYkVkblIzQXljM1EwTWt0U2NFcDNRbVk0U0ZkWFZ6aHVDbGt5VjNwUFIybHhabmxvTVRaNVZUaE1ORFI2TXpWeFZrWXlZbmc1Um05UFFXSjVabEp3TlVoWmNtUXdWbFppWm1wa1dERmxRMGRhU1dsak5WUldla3NLWW1WME1qWlhkMGR6TTBVMVF6TTNiSHB4WVZob1FXSXhabVl5TDB0UE5VdDVZVWhRZFVkblVsWm1Za1p5WlV0a01IaHhjbGRPY0RWemJHMW5LM0UxZHdwbmNtVnBWWGt2WTNoTVNrcFRSa3d5TjJsUVRXODVNVlYzV0hOaGF6bE5XV3BJYVRBeldrczBaWEJhV0VjeVpUQnpkVEp5UWpSckwwZGliWE5xZURZMUNqTk1kM05MYlVwd1RESTBNWHB0VkRCM1ZXTklSVzkyZVZCWWJqZE5lVk53UzIxdmFXVlBLMjlvWkhCc2NDOUplR2xJVVU5ek4zTjRTVTh6YXpkSVRXOEtXWGxHV2tGdlNVSkJSV3BwTldacFRHMVplaTlqUkdkalpUazFMM2w1TW5SR01WRmFTVFZMYURsWVREYzVXRW93SzNGSlZtVnJUVVpwUjJ0a1lWTk5kUW8yUW05SFUwUnBWeTg0TlhZMVF6ZFBibXRpT0dRM1UyRlRSVFY0TjFGaFV6VXdXakl5TjNCbGNuTnFPV0pwSzBGcFJYaHdSRWh2VEVWTE0xZHdhVmxTQ21SMWEyWk9hMGhEVlZKTmRtOHpVVEoyWTB0UlpHZFBSa04wYTJ0bU1VUmlibTV3WkZaUWNHSTVZalkzVW1OWGFVeEZjVkpWSzFoc2FHOHdNa05ySzA0S2FGRjNia1JqV2tzck9GVm9jMEk1UjFFeWFtbENWRUU1VDFOeE1XSXJabHB3Y201akwwdHNhVTFaWmt4WE1ERkhVMmw1Y0VGMk15dHpha2hYTjJKb2FncHZObUZUUzJGbk1HUXpkRkEyU0V4U1dGQjJSRWRyUnpjME9FMDFTamhEY2prd2IzUk5TRlV5WVV0YU1qTlRWeXROWmtoeWJsTlRVbWhYVlRONGRrZzFDbEZHSzJSQlNWZDBhMmhIVG5CWFdsaGFkM0YyZFVkRGNWWkZTMDFwYWtWRFoyZEZRa0ZMY0dsRFJETjRTVk5PT0RWNU0yNHdZVzk0TmxRMWQxbE1TRTRLYlhCRWRWRldjRVZLUmpKM1QwSnJZa04zWVVsaVR6VlhiWEJZVFRsbWVuQlhSVmRGVFdwYU5GZFpUemhMZFdKeFZXSnpNRU5tUW5KdlpGRllVbTl6Y3dwMmEyaEtSRWRFVEV4b01YWmFTa2h3Y2lzMGNHTkVXVTF2TjFGcGVWQlRhbHBWWlZoRlpuUktXR1YyYWpoS1dsTjFXWEY1VDBobWRsTnhMeXRQZVc5VkNrMUhjVkpTYTJoUlJ6TkVObWN3YlhadU5qZENjVFozY3pWTmNYUk1WRmxLVTBGeFVucHllblEwVjFkbFkwdGpNeXRGZGtocFJHUkdVRTVNY1hKelNVWUtXR1JvZHpGek9VSjBhVFo2UzBsMk0yMVBWa0poTWxkdFdqSTRSMkZDU0d0ME0wRnFNV05ZZVRKWGVWbHhhakJtYlc0Mk1qbGFVVmsxYVdOelF6UktRUXBJVDBZMWRGaFZjMU5TT1VobGVpdHRNMjFvTDFWRU5Xc3dXWHB3VVhrNWIxTTRjVTlqWVhFNVRHOXBkMFI0VG04MlZFVjBjRWRuYkZCclp6MEtMUzB0TFMxRlRrUWdVbE5CSUZCU1NWWkJWRVVnUzBWWkxTMHRMUzBLCiAgICB0b2tlbjogc3NyN2ZxbWN3ajJubXlzZnc0cmJqM3kxY2JsZng0eXAzbG5yc2oyeW1lYm1wMnFxcWxiZWNoYWE0dTRjaXc4N3FlZ2FyMHJjbWxuN201MTZ2dDVvbDZzYmptdWluOHhpZ3l1N2k2Mm5jMnN1ZndzOXBsNTRnaGl2cjl2c3cwY3IK\"\
-        \n   }\n  ]\n }"
-=======
       - AZURECLI/2.49.0 azsdk-python-azure-mgmt-containerservice/24.0.0 Python/3.8.10
         (Linux-5.15.0-1039-azure-x86_64-with-glibc2.29)
     method: POST
@@ -2016,7 +1300,6 @@
       string: "{\n  \"kubeconfigs\": [\n   {\n    \"name\": \"clusterUser\",\n    \"value\":
         \"YXBpVmVyc2lvbjogdjEKY2x1c3RlcnM6Ci0gY2x1c3RlcjoKICAgIGNlcnRpZmljYXRlLWF1dGhvcml0eS1kYXRhOiBMUzB0TFMxQ1JVZEpUaUJEUlZKVVNVWkpRMEZVUlMwdExTMHRDazFKU1VVMlZFTkRRWFJIWjBGM1NVSkJaMGxTUVV3eFNHdHZiMkpNWm1zeWNrWm5SREZ4UkV0Sk1uZDNSRkZaU2t0dldrbG9kbU5PUVZGRlRFSlJRWGNLUkZSRlRFMUJhMGRCTVZWRlFYaE5RMWt5UlhkSlFtTk9UV3BOZDA1cVNUVk5SR3Q1VG1wUmVGZG9aMUJOYWtFeFRYcEJNazFxYTNkUFZFMHlUa1JHWVFwTlFUQjRRM3BCU2tKblRsWkNRVTFVUVcxT2FFMUpTVU5KYWtGT1FtZHJjV2hyYVVjNWR6QkNRVkZGUmtGQlQwTkJaemhCVFVsSlEwTm5TME5CWjBWQkNqQjNXRXhSZUhsaWVGUm9jM2xPUnpGTWJXeFpVSFUyUTIwNGQxTnVObXBrUlhwT01ETm5kV3B6VW1keVZqUjJUbkpXTHpGVGF5dFRkV2RpWWxsRVZqSUtSMWhHUVVnNU0wTXlXVVpKTWtsdWJqUlNhVXBMUkRObU5HOUVWM1pNVlV0SWQxcDNTemxUY0RKWFdsaG1MMEpQVjJKSE5WcERkemhMY3pWcVEyOXZOUXBGYnpkR1VsSkVaR2ROYm1sdlJDOWlhVXhoWW5kNWNVOXhaMjFTVDNad1EwTm5aVFZ0WkU1bmVVVnljSEJRY0c1VFkxbFVkbFpXWWpVdkswczJNRlJCQ2s5eldYcHdVSGhFZEdFemNrVTBNR054U1VaaGVWWm5VbEF3Tkc5RUsxbFNNR0Z3V1ROVVdWcFFiVzFFVVVwRlQxcHRkM1Z4TjFwUWRqUmFTbGw1WmpVS05tOHlielUyU2sweE0xUTVSR28xWTB4S09YRnhhRFYzZEhZM09VbGhaa0UyVUhaSU9VbDBUalpNUVVoRllUVlFWSFUwUVRWT2VsaDFRbE50TnpKblRBb3pjbEJCYmtONFUwVkVia3RzVEVOQlRqWktSMG94VlZwNmFXaHNkVlY2V21ocGVISndaRkZKZEcxcmN6WTRhMU56TlVoNGMzWTVWSGRVU0dOd2VGUnZDamxKTVVabVNuaGxWQzl0V21ZMVNXc3dSVlZQUWpKcFkwWmFja1l6WWpSQ1NTdENLM1l6VlVaQlRHSmxOMEUxY0ROUVFpOXFjRTVsTlM4MFExbE1WaThLV1VKTFYzVjBTbEJpVlZweldIWjFUMGhuVG5aSk9WQldSRVZOYURod1NITlFaVU4xVG0xaU1GcDFWalpJT0daUk5qTlRZVk15U1dka2FESktla2MzU2dwUWVXY3pOR0pyTDNSUFVXUndXVnB5V2xWUFNVRXhSeTg0Ymt0WldrbGxabWR1VTNSTmFqRkNkbTF2ZGxKdlNFMVdlRkpSYjFacFRHbFBiVVk1Y25wVUNpdHZiR05CVW10eUswVTFSa1EzV0VRd1kyMUxaVE5aT1RoNmNHazRTakZxYjNoTlpXSjFjMk5RUW1kamVERlFiVTV2ZDJGcmRETlFPWEYyYzNWcFRDOEtVV0pJTUZKVU15dEtjV05SYlhsWGRqaG1iM1ExYldwMGJrbDROR3RFUzJoeFVtdG1kbFpCUlhZM2MwTkJkMFZCUVdGT1EwMUZRWGRFWjFsRVZsSXdVQXBCVVVndlFrRlJSRUZuUzJ0TlFUaEhRVEZWWkVWM1JVSXZkMUZHVFVGTlFrRm1PSGRJVVZsRVZsSXdUMEpDV1VWR1NEZ3lkVkpaUjNsaVVrVkVWVGc0Q21WUFFVeHhUbFJ5ZDBkTVRVMUJNRWREVTNGSFUwbGlNMFJSUlVKRGQxVkJRVFJKUTBGUlFVUkdTMXBRVlZSS2FWZHpPV3BEZVZGM1RVazJhMWwxYzJnS05VZHlUR1JaVVVaTFVsbGhia2hpTUdoM1ZHdDZlbEJpZUROaE5FVjJRbkZqVGpGbGRpdEVlbGsyUlhaSldHZHlhRE5MV0ZKd1lURjJiV3RQU0dkbllncHVMMXBpWTNobU5tRjViMDFOTld0MVdYUlBPWGd5VFhsVlExQlpVRWQzV0ZwM05WSlpUamRGTW5kemJFbHRWRTlvZG5wblFVUnNkbTgwVFhWYVZubzVDamMyUm5sNmRYcFNiRkZ2T1VOaE0zcDFNMVZWY2psTmNEa3JNMVp4WWtJelptNXBSMUZaZURacGRqUkhOMGhYTlVORVdUY3lSemRXT1VGSFJrRlRaRE1LYUdwMFJtVnFkR05OU0ROb1MyZHZUSEZKTVhSRVNGSjJRVUpUVGpBMUwyZ3dhVWRIVVdGcmVsWXdRbG92Vm1sM2NUaFNiRFJzY3k5RmFUUnNhMUZtV0FwdE5HcFVkVmx0WjBsUmJGY3pVelEwUVhOQlVHUjBZekZrWW5CU05XdHRjaXRvVDAxclFubG9lbGhyV0VaSGNEZGxiM05UUjJSWGVWRkhlV3gyY1ZJeENrOUpWa1pTYWl0NlpFa3lZV1ZEVlhOeWIyOTBhR2xCUTBSclYyMUtXRnBNZFM4eGJEVk1iMDFUTW5GblNIVnNkSE1yVERKVFZHOWtZakpoYWtGU2VGTUthMDVsYzNkVGNuWnhSbmRMWmtsdk5FVnhWSGRIUzJGcVRsSTJZbmM0YTFFM1kzZDRaWFo1VGxKSU5sTnVaMlZFYUdSV1oyczVOelJXVDJscldHTTVWd28yUm10RVJqTnJRbUZpZFdNcmFreGpSVGd6T1RsSGJuQlpVV2hqUlV0T2QzUnFabFpUVDNWd2RURTBlV29yYW5VMmRYUlBjV0ZUTVhweFlUVndPRzgwQ2t4aFVscEhkazFaZUhnMVIxRmtaRVJDVWk5RFEyeFZkelZvWVhBMVVUWldjMGx2TXpKak5VbzFkWFl5VmxsbVVFbExUQ3RTVFRaYWFHaHhaV0Z1SzBNS1UyNHhaREpFY1Rsa1dGbFZjRk4zTUhRMlMxQnJhVVJuVGtaQlkxUjBTR0psV0dKeFNVVnlhQ3RwTW1Wa01qVlFSSE5qTW0xblpsVjNlVVZPYUROR1l3cDRhbE5IVUVnM09WSldOVXB0TDJ4Q01IYzlQUW90TFMwdExVVk9SQ0JEUlZKVVNVWkpRMEZVUlMwdExTMHRDZz09CiAgICBzZXJ2ZXI6IGh0dHBzOi8vY2xpYWtzZG5zY2lrcHp5eC0xMnJud29iNi5oY3Aud2VzdHVzMi5hem1rOHMuaW86NDQzCiAgbmFtZTogY2xpYWtzdGVzdHNyNXZtdwpjb250ZXh0czoKLSBjb250ZXh0OgogICAgY2x1c3RlcjogY2xpYWtzdGVzdHNyNXZtdwogICAgdXNlcjogY2x1c3RlclVzZXJfY2xpdGVzdHRkZmxrbG42NDZfY2xpYWtzdGVzdHNyNXZtdwogIG5hbWU6IGNsaWFrc3Rlc3RzcjV2bXcKY3VycmVudC1jb250ZXh0OiBjbGlha3N0ZXN0c3I1dm13CmtpbmQ6IENvbmZpZwpwcmVmZXJlbmNlczoge30KdXNlcnM6Ci0gbmFtZTogY2x1c3RlclVzZXJfY2xpdGVzdHRkZmxrbG42NDZfY2xpYWtzdGVzdHNyNXZtdwogIHVzZXI6CiAgICBjbGllbnQtY2VydGlmaWNhdGUtZGF0YTogTFMwdExTMUNSVWRKVGlCRFJWSlVTVVpKUTBGVVJTMHRMUzB0Q2sxSlNVWklha05EUVhkaFowRjNTVUpCWjBsU1FVcGFSVWhLVjFZMU9GSTNhRkF3UWtobGRqaElka1YzUkZGWlNrdHZXa2xvZG1OT1FWRkZURUpSUVhjS1JGUkZURTFCYTBkQk1WVkZRWGhOUTFreVJYZElhR05PVFdwTmQwNXFTVFZOUkd0NVRtcFJlRmRvWTA1TmFsVjNUbXBKTlUxRWEzcE9hbEY0VjJwQmR3cE5VbU4zUmxGWlJGWlJVVXRGZHpWNlpWaE9NRnBYTURaaVYwWjZaRWRXZVdONlJWWk5RazFIUVRGVlJVRjRUVTFpVjBaNlpFZFdlVmt5ZUhCYVZ6VXdDazFKU1VOSmFrRk9RbWRyY1docmFVYzVkekJDUVZGRlJrRkJUME5CWnpoQlRVbEpRME5uUzBOQlowVkJjVUpLSzJ0SVpXeHViRk5HWWxSVFRuaE9TSEVLTlZFclprdEVkWFZoYVVzMlFuaHZlRWw0UW1GcmMzcEpTRmM0ZVRWalYyNUpja1ozVWpaNVoyaG1SM0p4YlU1YVlqSnRNVWczWkVSSE5IWnJlRUZEUVFvMmJFdG1MMEpWVDJ4cVlTdG5RMVJ4Y0ZKUGVVMU9MMGRsVVZZMmRqY3ZSbUZTVFcxMU5VRjBkMjgyWVhSRFpWbDZRbVJqTTFKaFNrTmtkMnBQTDA1SkNsVXJlWGhXTkhGUE4xTjBTRTVYU1dsNWVFSm9ZbTEzWWsxVFEyNU1Sbm93THpkR01GZFBVMjVIY25KaGNtaEdaWEJSY1hSQlpITmtTMk0wTlM5bk4yWUtSRGhGV0hsWFRqUmpjM2xtV205TlpHUm1RMUJaYUdOUldVVlZkbWMzZW1SRVNHVXdTbXhzYlZkUFFVVXhVR2xMTTFsUGJ5OVBia041YlZWcVkxcGljZ28zVTBvMFVqVlJjbUZuU0ROdVdGSmtlbEJxVjFoMFExSkdMME4xTW1sMGVtUjVXamx6V25OUFdqaHBjMHRXYzBkSFoyMVlkSHA2Y0cxNmJqVm9XWFkyQ2xWWlNtSlVhbVJoZGtOaWJHMTRSVzFNTUV4WWEwWm9ZeTlKZWtNMGNqTXZNbXg2T0ZwM05sWklaR2t4ZDFNMVdUVTBOMlExV1hRMU9YazJiVVZ0VEc4S1ZXcG5OR2x3T0VWUGVrbGxaQzlCTUVwWlNWWnphVkZNVWxFMk9HOVBiM00xV0dGMWVtOWtjMDVOT0dWMFRsVndLM0JOTnpoeFRHTmFSa3RJU1VwTlRBcFFOVTVSV1hkeWJVZDFVU3RrUVZaUlZsbDVMelpzVVdZM2JrdFZXRTl2VEVKVFkzZHpUams0YzBsd1RVeFRkR2hQV0dObFRYbzVLMlJTUm5sRlZubzBDbmRaWkc5bWVVVmtiRkUxYWpadlIxRkRZbTEwU1d3eVdWQklVVTlGT0dOR2MzWndVMU5KUzNaVmRHa3ZkRlJGUTFNdk9XdGhMMjk0VHpSTWFWY3ZPRzhLUjNGSU9FMDRja0YyZDJsSlJHRmliM3BGYjFOUE1WTlFkV3BhVjBrMGVFSkpkQzh5U1VoTGREQXlRWEpJVVd3NU5USjVSV3h6TUVORFpYTndaMEpZVkFwcFYwTTNZbEprYWtKSFdtaGhXV1ZMVUdOU01sZDVUVU5CZDBWQlFXRk9WMDFHVVhkRVoxbEVWbEl3VUVGUlNDOUNRVkZFUVdkWFowMUNUVWRCTVZWa0NrcFJVVTFOUVc5SFEwTnpSMEZSVlVaQ2QwMURUVUYzUjBFeFZXUkZkMFZDTDNkUlEwMUJRWGRJZDFsRVZsSXdha0pDWjNkR2IwRlZabnBoTlVabllrb0tkRVZSVGxSNmVEUTBRWFZ2TVU5MlFWbHpkM2RFVVZsS1MyOWFTV2gyWTA1QlVVVk1RbEZCUkdkblNVSkJTRTl4UXk5UFFVaEdTRWd2UzJoTFNFWjRMd3BMUVhoaksxVXlZV3RzUVd0NmNVVktWVmRzVEhwalZsbzBaMDl1ZVd0emQwWk9RblZTVDB4RlpHaE9aMHR4WVhWaWFVd3hjRFZoUmpJMGF6TkJVVUZFQ2pGUWNFZFRTMU1yU1VSalRuQlljRkFyYUVGclVtaDBOWFJPTWtSVlpHZDBPRWRLWmsxWmEwUTRjSGhRWTNVelJHTjNWMHRpVjFKalVuZFFZbGhtU21VS2JFTkZXR2xRUmxOSlVtWkNXR1pSUzFseGVFaEpWVzl6TUZGcFFrbFBiaTl4TUN0SmRTdG1VMjE1ZEhGb2FFaHdURFF4V1dGMVIwWTJOMDVOZVRSRVlncE9lWGRVZVdWSGMyNXVWM0ZJUzNsMmNIQk5OSGhJVDAxb1JGTmFjMWRxVG5WelRVMDRaSEp4U1V3d2JYWkxTM2xaTURBMmNWbGpNVlYwU0RsdWFrWkVDbkJ2YkVjclkydEpNbGREWTAxNWRXbHRXbFJzT1dkME5YSk5WMFJzUWxZd1dXNDRURlpYWjBaV2VucENSbVkzUXpkQ2FqbFpTWGd6U2xrNWNGTjFSSGdLVFd0cWJrWjFaa3BOTWl0b2R6UTVVMjEwTlRsbFkybG5UVk0yYVVaRFZtbE5jMUJUUVZsS2NVWm1UV3AzTkd4alVWTjJlVlV3ZG13MFZXYzBNRkJYU0FwbVZWSlhSVXN4YkhweVZtaERTVzVaWVdVNGMwcHVjbW95U2tSSVZ6bGlkMlZEVFVST2QzWkRhV2RvVFRaMWMxRlNUMjFXTUV0SWRFRnhTVWcwU0ZSVUNtWjJUblE1YVd4aFRWb3pSemhCZDBWNkx6ZFVSbkJOZEd4WE16aElTRWhST1RGVVRFcHNhV1Y0Ykd0TlowWm5iMkUzWmxKa1YxSXpVMjVQT1ZSeVIwa0tiSFZOYTFCNldTOHlVR2gyUms5WVdEWnlUREk0VFcxeWIyUkhXbTFsUkZoS1lrOUpZMDFUU1ZJemJrTXdRMEZsWXpWTFRHbFZiVUpsYUc5V1p6QXZNUXBKWTB4eGNFaEdkVGc1YWsxaGREbG5jMWdyV1dST1ZGUlJTVVpwV1doM1drY3lXVnA0TjFkWlN6WlROM1o0Vld0SWRrdzFRMDV4YVdZNFIySkplVlpOQ2xsamNIbERaVmQwWldaMWEzVkVOR1Z2WmxwR2RqZFViZ290TFMwdExVVk9SQ0JEUlZKVVNVWkpRMEZVUlMwdExTMHRDZz09CiAgICBjbGllbnQta2V5LWRhdGE6IExTMHRMUzFDUlVkSlRpQlNVMEVnVUZKSlZrRlVSU0JMUlZrdExTMHRMUXBOU1VsS1MwRkpRa0ZCUzBOQlowVkJjVUpLSzJ0SVpXeHViRk5HWWxSVFRuaE9TSEUxVVN0bVMwUjFkV0ZwU3paQ2VHOTRTWGhDWVd0emVrbElWemg1Q2pWalYyNUpja1ozVWpaNVoyaG1SM0p4YlU1YVlqSnRNVWczWkVSSE5IWnJlRUZEUVRac1MyWXZRbFZQYkdwaEsyZERWSEZ3VWs5NVRVNHZSMlZSVmpZS2RqY3ZSbUZTVFcxMU5VRjBkMjgyWVhSRFpWbDZRbVJqTTFKaFNrTmtkMnBQTDA1SlZTdDVlRlkwY1U4M1UzUklUbGRKYVhsNFFtaGliWGRpVFZORGJncE1Sbm93THpkR01GZFBVMjVIY25KaGNtaEdaWEJSY1hSQlpITmtTMk0wTlM5bk4yWkVPRVZZZVZkT05HTnplV1phYjAxa1pHWkRVRmxvWTFGWlJWVjJDbWMzZW1SRVNHVXdTbXhzYlZkUFFVVXhVR2xMTTFsUGJ5OVBia041YlZWcVkxcGljamRUU2pSU05WRnlZV2RJTTI1WVVtUjZVR3BYV0hSRFVrWXZRM1VLTW1sMGVtUjVXamx6V25OUFdqaHBjMHRXYzBkSFoyMVlkSHA2Y0cxNmJqVm9XWFkyVlZsS1lsUnFaR0YyUTJKc2JYaEZiVXd3VEZoclJtaGpMMGw2UXdvMGNqTXZNbXg2T0ZwM05sWklaR2t4ZDFNMVdUVTBOMlExV1hRMU9YazJiVVZ0VEc5VmFtYzBhWEE0UlU5NlNXVmtMMEV3U2xsSlZuTnBVVXhTVVRZNENtOVBiM00xV0dGMWVtOWtjMDVOT0dWMFRsVndLM0JOTnpoeFRHTmFSa3RJU1VwTlRGQTFUbEZaZDNKdFIzVlJLMlJCVmxGV1dYa3ZObXhSWmpkdVMxVUtXRTl2VEVKVFkzZHpUams0YzBsd1RVeFRkR2hQV0dObFRYbzVLMlJTUm5sRlZubzBkMWxrYjJaNVJXUnNVVFZxTm05SFVVTmliWFJKYkRKWlVFaFJUd3BGT0dOR2MzWndVMU5KUzNaVmRHa3ZkRlJGUTFNdk9XdGhMMjk0VHpSTWFWY3ZPRzlIY1VnNFRUaHlRWFozYVVsRVlXSnZla1Z2VTA4eFUxQjFhbHBYQ2trMGVFSkpkQzh5U1VoTGREQXlRWEpJVVd3NU5USjVSV3h6TUVORFpYTndaMEpZVkdsWFF6ZGlVbVJxUWtkYWFHRlpaVXRRWTFJeVYzbE5RMEYzUlVFS1FWRkxRMEZuUVhjMVpXbFRjVmQ1ZVRaek5VTXpiVnBqYlN0SmJVMUhlRk55VlVweFQwbzBPREJNTnpRdk5XOUxWMkV2YVN0SFdYSmxWbnBPSzBObE9RcG5jR3BXVURKR09WZG9aemhHVG05UlZubFpZMFJ3UWtwQloyZ3ZieTlvVG5jcllWSm9Nak5ZU2tkYWMwUndXSEZMUlVNM1JuZEJSMW8wYmsxeWVta3lDbTE0Vkd4S1RUUlliV1Z0V0daNmFWTlVhWE5wYUdwNGRVSmlURWRVTDJWemFUTkNXSGxvTmxkb2JUSjFMMG8wVFVoVlIzZEJiSE5CZVdrMmVHTllVbm9LU2taelJuRk9WbFZxVmsxdE1ucDBTV0ptU2toS2JYVjVOR0Z4SzBRMlUxY3ZLM2xqU1dKS1EyaGxWRGxYYW1GMFEwSTNTV3N6YUcxalNEQjZWVzFTUlFwUlFVSktNMU56Y1hSM1JGaDJObFppY0RkeU0xaFpUalZYWW5CalRFbHZiamhTUkUxaU4xRldlVVJSSzBoVGRIQlFSemR4VFhscU56WnRXbGRvVVd4UENuTmthalJGZFdOaWVGSkxObGx2TkZWVWNFWTRhWFJ3ZDI5NUx6VkxPVGxVTkM4MFoydENaV1JoUWs0MFQwdDZWMjVWTUdWdFZrTkRkR3RLVjNoVU1sY0tXSGhNY1UxdFdGUkNaRm93YVd0Vk0xbG1PR2RMWkhjNGJFYzBXbWRVYUhoUE5HVXJWRkUwZW10YVNsRlBObkUwY1hWeFZrVmllR1ppWjA5eVoybDNlQW8wZUZFME4yOVNTVWMzZW5odlZFSXZWV3huT1VGWFVGbHBLM1k1VDNONVl6TkNhek5rY1hoaWRVVjJPQ3R5UzBRemVXSXpLMnhsUW1KNWFWWm5lQzlKQ2pGa0wwaEVRVXh4T0ZoNldWaHZheTlaYmxKS1JWazRlak55VG00dllVSkxXbVZtYjJkQ1VFNXhUVzlQY1V0eGNFRTVkMWsyYXpWa1Rub3hSa2hyWmxRS1NTOTRjWEF4VDFoUlFUVmhaemRyUjA5S1YxRXdkSFpaU205dk1rMVdUMnB6U20xUVdXVnJTaXRXVDJGWU0yVnVhMFU0V2s1d2FGcHpaWGh1UVhnNGFBcFJkMDVuWld0clFURnVkVU5yWjFOeFRFNWhOREJHU0dkelYwRnZUa3hYTTBoMGMyRmlja2RrZHpKSlkySjFWMHcyVVV0RFFWRkZRWGRWT0VFNFNrZG1DbHBsZWtNeVZpdGxNMHN2YWprdmMycFdZakpVUXpORFNIWlNOV1ExYTBwcGVEaFVSblZTYTJaSGNUaEdZV1pLT1hKME1HNXJTMVJhTDB4NVlpdHJRMllLZVdobVUybHRkVTF0UlVwU1dqUnpWeXR0TTJVclQwcHpWek5OWW5OWFZHWjZUblE0T0hWdlV6TlFhSGROU1hGdVFWbFVOSFl5WWxSVlYxTk9SM1ZyV1Fwek5IRkVjRE5hYzJrM2JVUm5lV2hLWkZaWlNtOVZZMUJvTjFsb2JtTjRUbWh4WWpKUU4xUXdZekZEUkU1bmJFdE9SVTFITUVobWNWQmplR2RuUTJ4MUNtTTVVemRJV2taWE9VY3ZVWGRQVG1ST1JHOWpNVU5wVUc1M1ZGUkJabGxYU2xORVVGaG5jMWRLU1U5UFZuZGxSazRyYlVoeWJ6VlZaVVl3YTA5ME56WUthVUUxUVc5VmFtWjBXSFYzYzNsMVNWQldUaXQ1WVVsMlozWnhTemRMTlhWT1pHRnJlR0pMY1ZKcWIwcHNWRVpCZVZneWIySnpZbFJDVnpabVFtd3pOQW8zY0RkM1ZFUjJaVGMxZVUxc2QwdERRVkZGUVROd1VrMDJUMGR6TUUxS1VWSkdVek14TDNWUldHZFlWRmxqT0dJelNYTllNSEZEYTJOQmNqSnROV2hKQ2xBeU5GTmlSbWh5TVRkU1VrRlhhMjV0TVhGdlduUnZWbmhNUlROSFpFMUJRVWRqYWxoaVYwUlpXa3c1YTA1R1RYUnJVbnBsUTNsbGRVUTVabTE0UTJJS1NsQndWRXhNU1dJemVHVk1hVlo0WVhoUVdFa3dhemx2T1dKSFNVWkZVM1V5WTJVNWJXUk1VM2sxZWtZNVkzZzRhRmRMV1cxSlZWcHFWelpxYlZGaU9BcFhXR0ZFVEN0aFZYaGhWa3hQVkhOdk1FTmxibUZMV0ZSdFdWcGljMUpKTm5wMlpHcGlTM3BWVEZOSVZXSTBjV05ETVZab1RGaFFVQ3RPWkhkRmQwd3dDak5qWkRReVpsWktkVmxJV25VMVNGcGFabFZHTlRGTlJ6a3dia2xITTA1TFdqbG5WSFp1TTBVdmMyRjJSRzUzYVdRMlYyTmhSRGRpZFd4TmRYSTFSVVlLVjNjMlkycE5MMFEwYVVaTVluWTViMWx3VUUwME1HZ3hRU3N3VUhaWVpucG9UVEkwZDNNMVlsWlJTME5CVVVKaFluQTBkVGROUlZsRGNHNW5NMU5ZVWdwalozVkJORU5FV1hCS1dXTjJUMnRVV2xKb2FXUjBORVpRU2pKUVExSjVUeTlDTDFwUU5VeHBZMmd4YmxGdFpXdElOSGROYkRWNmNFTjRialJ1V0Zkd0NtRlRWSGd2Y0ZOcFZsUkpRbFowVDBGUFMzQlZORFkzTjBKQ1pFSkJTbGxSWmpkNmExTkphakpaWjBkSlkxRTRZM1poUW5oWVYybHlNMWh1V0hCelVVTUtNMkZsVkdaUk5WbGpVV0ZUVWpBNFVtMTJaa0V2VjIxeVR6UktjSEpVY2t0ck0ya3JiRGQyTmtaUU1HdEhNbFZsZDJaVVNFbENja2N6TVdOc04zVTRlQW8zVUd4SmN6RlVVRGhRZFRWdFRIZFFiRlU0ZEZaTVZuQmhlRGN6YWs1SmQwSk5aR0pIVnpaUFEwcGljalY2VUVoR2VrOTVkM04xVEZOTVpXUm1RakJFQ25CeWFUQkxVVXBWVW1wS1JFYzNaVVZYTjJOUlNVVXpOSEU1UW5KdFJHbHRTRGxMU2pBdkwwOUJlRmd2ZEUwelZtUmliVFZZWXpkMGRYSmpTbmQwZURVS1ZtUkNSRUZ2U1VKQlVVUlRSR1JFTjFseFkzVkxTVTlLZVZFemNrcG1NR0o2Y0VkeU1UaEpjV2MxV1VzNFFraG1jakpyUjJSR1QxTnJVRmRSUkVjMVV3cEdiR3AzV2s5WE9VSnVVM2hDUWxoU1JqVkhlSEpIUW5aQlQySjFZeTlQTW1KUWMyZzFXRkp2SzNaaGFVeHFTRzlJWkRkRVVEUjFOaTlSWW5KM2JtSjBDazV3U1RSSmRFZERNbHBaV21KR2JsbHlVaXRKVTFReFpWSTVUMWRVVGtWck1sTkpNV3Q2VEdONWNYcExSelp3SzNkRVFtbHdZVmxZV1M5SWQycGpTbEFLVDBkNGFXRlpUbVF4YkRVeVRYcEZZbnBUU0ZKWVUzWnJNRXhIYWtOUlVVRlNPVWgwU21wdFdIUkpOMDlVTWt0NFN6bG5XVU5STVVGR1FsUnZWbFZYY2dwaVdFVnVVa1ZEVUhGUmNGZFJhRkJ5Tkd4VFdVY3hhbGcwWVV4WlptMWpaMHhwT1dSRmVXVlJSazV2YW5jeFlXOWFRVXBIVEVNeVMzWnhTbVJtVjBsWENtdFhaRmxNUnlzNWQwWkNNMGR3Vm1ORVEyaDZibUpXVXpKeVkwbEhZV3N4UVc5SlFrRkJWSFYzT0ZRMWRVUXdiRXBHUW5CR2RXbzFWSGhIUml0cVRURUtSelkzTVhwRWNVRmliMkowTVVKS01tTk1SRk4zZDNGcVZGWmhTa2hzWlRNM2RTczRMMUpPZERCb1VXbGpZbTlUVEVsd1NWbzRVa3R5U1VSTFFsSk5XQW8yZFN0eWFGUmpOR0V4VDJVMlVXWnpOa2h1UjIxVmVETmlSbTlZWVdGbGEzVnVXSGRoVVUxaWQyb3lhR3RaYWpOMlNqSTVNVmMxUTBsWGFUQkVNMEprQ25sM1ZXaHhTMkl4TjA5UlRGbHlVeTkxUkd0S1VFTmFNbkJLU1dSWmMzbENVRnBSTWpSM1pIaFdURGRoZWtKUlpWQjNObWN2V1hKTVpIbDBSbXA1T0U4S0szZEdUR3d4WVhOT2F6aGFVMFpPVTFoRlltWXpTVnBTYVhvMFdYbGFTa05YWW5CelduUnFlU3REUzFsUU1XWnVOamQ0VUZkdlpVeFZWVlpKWm05Qk9RcElZMmxxYmpkc1ZFdExiVWxMVkcxb1ZHTXlhWGRhUzBsaWQycElkWGRGT0ZjM1ZFVndlVUZyTDNCcFRrZzVSREYxWmxaeWJGTlNNbnB1ZHowS0xTMHRMUzFGVGtRZ1VsTkJJRkJTU1ZaQlZFVWdTMFZaTFMwdExTMEsKICAgIHRva2VuOiBzZ3E4dXQ3dnAwZnhiZ2cwanlvYzFkd2dkbjVnMnptOWoxb3RhenJyOWh6azgybzY3bXRvNmYzcXBxdnB0anQ4N2M0azlqZGx5NWc2ZWoybzc5OG0xaWRlY3NlemZvNm1ubHQ1ODJxM3puajQzZXdseXd4azlxejYweWJlYmZ2dwo=\"\n
         \  }\n  ]\n }"
->>>>>>> 13d0ab0a
     headers:
       cache-control:
       - no-cache
@@ -2025,11 +1308,7 @@
       content-type:
       - application/json
       date:
-<<<<<<< HEAD
-      - Wed, 14 Jun 2023 21:28:19 GMT
-=======
       - Thu, 29 Jun 2023 09:41:01 GMT
->>>>>>> 13d0ab0a
       expires:
       - '-1'
       pragma:
@@ -2065,17 +1344,6 @@
       ParameterSetName:
       - -g -n -f
       User-Agent:
-<<<<<<< HEAD
-      - AZURECLI/2.49.0 azsdk-python-azure-mgmt-containerservice/23.0.0 Python/3.8.16
-        (macOS-13.4-arm64-arm-64bit)
-    method: POST
-    uri: https://management.azure.com/subscriptions/00000000-0000-0000-0000-000000000000/resourceGroups/clitest000001/providers/Microsoft.ContainerService/managedClusters/cliakstest000001/listClusterUserCredential?api-version=2023-05-01
-  response:
-    body:
-      string: "{\n  \"kubeconfigs\": [\n   {\n    \"name\": \"clusterUser\",\n   \
-        \ \"value\": \"YXBpVmVyc2lvbjogdjEKY2x1c3RlcnM6Ci0gY2x1c3RlcjoKICAgIGNlcnRpZmljYXRlLWF1dGhvcml0eS1kYXRhOiBMUzB0TFMxQ1JVZEpUaUJEUlZKVVNVWkpRMEZVUlMwdExTMHRDazFKU1VVMlJFTkRRWFJEWjBGM1NVSkJaMGxSUzFSV1FVeE1Xbll3Umt4aVpEbDZXREZRZVc4clZFRk9RbWRyY1docmFVYzVkekJDUVZGelJrRkVRVTRLVFZGemQwTlJXVVJXVVZGRVJYZEthbGxVUVdkR2R6QjVUWHBCTWsxVVVYbE5WRVV4VFdwc1lVZEJPSGxOUkZWNlRVUlplRTVFU1hoTmFsVjVUMVp2ZHdwRVZFVk1UVUZyUjBFeFZVVkJlRTFEV1RKRmQyZG5TV2xOUVRCSFExTnhSMU5KWWpORVVVVkNRVkZWUVVFMFNVTkVkMEYzWjJkSlMwRnZTVU5CVVVSRkNqRm5VVmgwT1V4cU9HVkRVeTlNU1VGRFNFWTJjVEpEUTNScE1YQmliV2hMTlhOUlNrMHlZaTlhYzBOVlkwZ3dOR3g2TmpZMlQyZzJSWE16ZERWYVdsb0tUV0ZrUlZWV1kxRk9VVkV6YmpsSlNIcDVXbU5vVW5aclVEQkRSRWxpYTJKb2IxcFZjMGxWT1dKWlVqUldXVkprYW1JeVRYQlRSVmhKV0ZBdkwwNXhaQW80Y0VaMVVISnFORlZyTlVkSlFrUjZlR2RqTlV4aU5WVTJRVEJKZDBzMlRrNDRiSEZTTUhGVFNISlFaRlpUTVcxRVVYVnZkbEk0WkZwc1kzRXlZbUpUQ25CVGRFOUhUVWRrUzBwalVUTllXSEZ2Y1ZWMGJqQk1iMk5RSzJaSVdrc3ZRV0ZrU1RabWRVZDFWbXBIYm5wM2FXZHpRWFpLTm5KdFFYSnZTelo2VVdJS1RsbHdNVVpuV1dWM1UzbFNTVVpXZERrMGJHOHJWMGR4TkhjMFJYVkJNVTFMVEc1UU5tdHNhSE51Y1d0NFlWSkhUbGh3YTNWbWFtUlVLMDUxZGxCUU5Bb3dNbTF1ZFhkWk9GSk9haTlIUVVkb1ExY3lkVU5zVGpOWE4xZEROV3hOVW1OSVdVd3hSVkZIUlVOd015dDFObGN3V0dKdVZ6bFRkVXRUVlZsUE5FaGtDbFZTU0VkRU5rZENhaTlYVTNwbk4zTk5OVVl5Y0dSYWNFTXhLME55UzFsVmFrTmtSVzlJVW5aeE4yNWlSbElyY1VzMlQwUkhlUzlCZWtwdGFrbDZkV1lLWlM5eFowVlhkVVprVVRCSmJsRjJibmhpVTFwSFVGRlNXR3RDYkVoTmRUZHhha3BMWmpGeVRsQnBWV3B0YW0weVF6RXZNa2xIZFZsSWJqZGtZVEZLVGdwNlZsbDFXRFpqUW5BMk1IZGpSMDVvY3pkdWJqUkRjRzhyVm1FelUwcFlNV3B4VkhKcFozUjVabGhXVVRKTmRIbGhkWE5rVmxCdlYwWk5ObGxCT1VsbkNrMW1aamt3VDJSV2FsZEtNRmN6UjJKNVUxWjRWMGxxV21sbk5EWTFOVVZQYjNSUlFVOVpkWGhoSzFWUE1HdGhkaXMyTVZRekwwNUxlRWhNWW5kRVNtOEtlamRtTWxOYVlqbHpjRFJVUTBaUlRuVnpaVzl5VG1Sb09WRlVlbk5pY1RrM1JVVllWREk0TjBSM1NVUkJVVUZDYnpCSmQxRkVRVTlDWjA1V1NGRTRRZ3BCWmpoRlFrRk5RMEZ4VVhkRWQxbEVWbEl3VkVGUlNDOUNRVlYzUVhkRlFpOTZRV1JDWjA1V1NGRTBSVVpuVVZWdGNITkdjMk1yZUVWM1ZGTnhjWEpoQ25jNFNHTnlSM2x2ZVZWbmQwUlJXVXBMYjFwSmFIWmpUa0ZSUlV4Q1VVRkVaMmRKUWtGR2FVcFFjVlZLU25SQ1VGaGtNWGs1UTJ4VlRtVlhSRlprY1VFS2RXUlJTbE0xZUVoYWEyTlNlVlI2VUhjMVkzbGFVV1Y2SzNKeGRsTm5WVVZVTkRKUGVtOW9heTlJWTB4RVlWbHlXVTVqYjJaTGFYWkxXRU0yYkN0amRnbzRVSGR2ZERRdk9FRnZaVEoxU1ZwTWNuRldNbFpCTkZwMGVVUkJhR056V205TlJtRnhhaXREY3pKVWNraHFhRTFuU0RsM1ZUSTNkVmQ0VXpWVlRFZzBDa05aTldSdGEwbEhRM2xGS3pSYVYwZFNXRk15YVRWVWNsVkxSMUpRYW5SU2R6ZzViVkZ0YjB4NGJIRlVjM2RYSzBwWmMwRjJWM2czVjNCRGFqWkpZVzBLVFVSSWFtd3phbVJYU1VFMlVVczBMM2RwVWxKT1VuaEZNV0V4VkdWVlVqZ3dTalJTUzNaalduZ3lhRVFyUlV3NFMwUjJNMmhRZEhSdmVYbDNkamxKZWdwQkt6Qk1NVXhOVm0xbVJIRlhRMmcyUXpKUWFsazFhV3hWYXpCTWJYbFVkbUZHVG1KNk5GWjFTbUpyWXpKdFdGTmpZVmt4VFVGYVVYWXdZVEJZUmtVd0NuZFVTMDlpZFdGWGF6VldhbHBPYTNWSWQwZHhZM2RDY1VVMVQxZFFZbHBqTW14S05IQkpRMGxUVDBSeFRreHRjbGhUTWxOeVRYUXpkVTlFWVhacFpuWUtUV016ZUZSVGFtOW5TR1V6VG1zd1kzSlFTRmhuZGpKT1pYWmpTbTlKWjJSTE1FVXdiM2h2UlhrMVkwOXNkV2R3WjJsMmFTOVZNRzVEVmpacFMyRTFVZ3BuUVhVdmNURnFUelpQYUhabFZrRmFZbTlIT0hKdE5VSmlVbXBCYTFsMFltVm1hMlZaZWxneFoxUmtWR2gzYjFCdk1IazVRVFEwTDI1UldHcEZkV3B3Q2pCcFdHMUJlbWx3VVZGdGFFaFROalpIZFdobWRVbEtTbmRRTXpaRGEyOHZXRkp0VDBJMk5IZG9PRUo2WlVWbU5VNXhNRWs0YUhkaWJrTmpjbmQ1VjBVS2FUbHZkbXgzZGs5M01tbFVSMjlwY2pkdGRVY3lOakowY2tGQ1l6bDFRaTkxWlN0Mk5rZENVRWhKVW5oc1kxTlFZMnBvTjNodFpqWlNZVUZaWWxneE5RcGpjWGxaV2tJNFJ6TlZRVTlEZVhSTENpMHRMUzB0UlU1RUlFTkZVbFJKUmtsRFFWUkZMUzB0TFMwSwogICAgc2VydmVyOiBodHRwczovL2NsaWFrc2Ruc3BoeHVqd2gtNms2azQ1Y2guaGNwLndlc3R1czIuYXptazhzLmlvOjQ0MwogIG5hbWU6IGNsaWFrc3Rlc3QyaGdic28KY29udGV4dHM6Ci0gY29udGV4dDoKICAgIGNsdXN0ZXI6IGNsaWFrc3Rlc3QyaGdic28KICAgIHVzZXI6IGNsdXN0ZXJVc2VyX2NsaXRlc3RvZTYzYjc0Ynh6X2NsaWFrc3Rlc3QyaGdic28KICBuYW1lOiBjbGlha3N0ZXN0MmhnYnNvCmN1cnJlbnQtY29udGV4dDogY2xpYWtzdGVzdDJoZ2JzbwpraW5kOiBDb25maWcKcHJlZmVyZW5jZXM6IHt9CnVzZXJzOgotIG5hbWU6IGNsdXN0ZXJVc2VyX2NsaXRlc3RvZTYzYjc0Ynh6X2NsaWFrc3Rlc3QyaGdic28KICB1c2VyOgogICAgY2xpZW50LWNlcnRpZmljYXRlLWRhdGE6IExTMHRMUzFDUlVkSlRpQkRSVkpVU1VaSlEwRlVSUzB0TFMwdENrMUpTVVpJVkVORFFYZFhaMEYzU1VKQlowbFJXbVJUUmpnMk9HUk1jemtyZG5kM0wxcFlaMWx1ZWtGT1FtZHJjV2hyYVVjNWR6QkNRVkZ6UmtGRVFVNEtUVkZ6ZDBOUldVUldVVkZFUlhkS2FsbFVRV1ZHZHpCNVRYcEJNazFVVVhsTlZFVXhUV3BzWVVaM01IbE9WRUV5VFZSUmVVMVVTVEZOYW14aFRVUkJlQXBHZWtGV1FtZE9Wa0pCYjFSRWJrNDFZek5TYkdKVWNIUlpXRTR3V2xoS2VrMVNWWGRGZDFsRVZsRlJSRVYzZUhSWldFNHdXbGhLYW1KSGJHeGlibEYzQ21kblNXbE5RVEJIUTFOeFIxTkpZak5FVVVWQ1FWRlZRVUUwU1VORWQwRjNaMmRKUzBGdlNVTkJVVU01VURaUWJtSk1SME5TU2tsV00zUmhWVVpWYVhNS2FIRjZOMHRHWld4MWJGa3ZVVWRzWkd4dE9XOXJiRGRSVVc4d1NtbFhTVWRJVEZJNFVWSndVazkxWmtKQ09YcDZTRkJuUkVGS1VWUkpja3RDWm1aaWJBcEthazVTT1ZGNGRVbEhXVFY0TXpWalNEZzFWWFZNUkdoTmFpOHdia3BSWVVWRWJXbDNla3BVU0V4Qk9GVTFSbXR3TVVNMldYRk9lVzVYVTAxdlptZDVDbkozUjFaTFJYYzVRbGxNV1RSek0wWnBNMEZoT0hWSGMwUXljVFo2T1hVMlJFaDFURm96UVVnclN6Y3lhVXRIU25CNVRFWnJSVUZ2TW0xRlJEbDNjbVVLWkcxb1JqSjFjVEJTVUZKRGFHbEpPSFpzVG1KT1dVazBOQ3N3Y0ZoM2JVNUZVeXM0UjNwQ1kydzVkbTF3T0dsVFN6QXdVV2xoVm1jMlVEVkxaWFYyWndvNFN6ZG5kVlZMTTFadGMxWnpkVkUxU2tSbU9HZGplRXAzUmpSdWFFRldXV1ZYVWpkVGQyRlpjRlZ0YUM5eWJIbFhTMUV2ZERkc00zTlBSVkI1T1hSd0NsUTVUV0pGY0hselRFNDVTRXRPY1VjdmJERlVWMjl0YXk5R0sxTjNaMVpaUVZOTVNXRlJhWGhuVEdObFZubDJOaXRpYlZKVEt6WkxSblppTWs5d2JWZ0tSWE16WnpFNGFFVjFVRXBhY0VkVFVHZDZXbVl4YWxaTGNqQXZXRUZuTlZRd1VubzBOa05pUWpKR2VrSnVObWhzUTJOc1VsZGFNRXMyVmtwbk55ODJVZ3BwTVZwa1JIUkVlbEJJYmpkRFpraHFUakZ4YVdKUE1HUnNaRlJRU0ZkTFFsZDJOREpHZEV4UFUydFZTa3hLVURsSVJYWk5kV2wyVmxKYVRYSjRTRVJZQ2t4WGFFTXdTME40WkU1dWNTdFFVWEpFTUZCamQySnRPV2hqWVhkMFNHNTZTRFkxWTBkb05rZG1SMll3UmpkMFFVdFllbVYzUkU1MGFETjJja3B6Y20wS1RGcEpaRGxHT0RGcFQzQTNhR2haU201VVpsQjFSbGhXZG1sRk0ySjJjMUZGVkdkRmVGZG9NbVJQTjFCMVlsZEdZVFZwVjBzNVowTXZLMkUxUVZWa1pBcG1iRkpuTjFwdU9GRlRVM0I2VFhJeFNYSTBhMHBSU1VSQlVVRkNiekZaZDFaRVFVOUNaMDVXU0ZFNFFrRm1PRVZDUVUxRFFtRkJkMFYzV1VSV1VqQnNDa0pCZDNkRFoxbEpTM2RaUWtKUlZVaEJkMGwzUkVGWlJGWlNNRlJCVVVndlFrRkpkMEZFUVdaQ1owNVdTRk5OUlVkRVFWZG5RbE5oYlhkWGVIbzNSVlFLUWs1TGNYRjBja1IzWkhsellrdHFTbE5FUVU1Q1oydHhhR3RwUnpsM01FSkJVWE5HUVVGUFEwRm5SVUZDV210UFlUZ3JRMWg2VjNWc1ZXeDRWMHd4ZFFwbFRFSkRSRVFyT0hsMGMybGFhbHBNZEdaR1RHc3dOVzh6YW5wemVIQXphRkV4V2xsMlZHeG5RV3hoUzFGWVFVTktjM2gxWkRock1ERnFXblJUYUhaUENuYzRUR2RQWm1SU2FVZGhVbmx0U0drMU5VOW9XbUpTWWpkQ2VuQlBRMUZhU21aUlRFMTBOUzlRYm1rek9FSnBZMUJvVnpWYVVsSkpkMnRtZFRSUmFVb0tWV3BXTWpSaVp6TkJWWFEwUVVKUlRXcHJaREZTZDBrcmFDdGhTRUpaVlcxamNsTk9WV3BtYmtsbFlrRXpTR2xTWTBWSWMyRmlNMGRLUVZVNWJtdFNXUXBSYUdSMk9XZFZPSHBVZVRJMFJVVTFUbXgyZVZsWmQxUlNabVZuYUNzNFpUZEVSbGhQWkN0RGFrNXRaRkIzZEZWQmFsWllhMWhrYURsSGRVeFJOMloxQ21kaGJWaHpTRWhuYzFSSEsxQnVXVmRDYjNSVFNEaGhhVnBqTVVoblVtaHJValZRWlV0U1RqaFlhelpOTHpac2NFODNVbGsxT0Vob1N6WmxZbFZCYWtVS2NEZzFhRlJFTW1WWGFXMXVjbFkxUW1STWFtcE9iRUl4YkRKUU16Tk1SU3RFZG5sSlZ6azFPRTg1YkRKWGJGSmFSMFp2S3pCbGEzVXdXVWRIUVROWWNncHNaVzVrUWpoamNraDNRVnBzVUhoV1dGb3pSVXhVVmxaUU9VZFliWFkyZVRJNVdXRXlVa1YwUXpsaFdYVTBVMnhJUW1Nek9GZFRPR2RUV1RaM2VUSXZDazFRZERoSGFuRjNSaXRRT0VVMU9IRXhhRlZNWkdoSkx5dG5ObWRYVjA1WU5WWnVZMWhMUzNCWmVVdHRMMGh6TjJJelMwTTJZMEVyZGtOR01qQk5UVmdLZEVNMGQyMVlLMlpTYlhFclZtWlJabEJuTUVkVk1uQTJlRlJFVFVWVmRFSnZibmgyUTBOV1VXVjBNVXhNYkcxcUt6Tkhaa2hGZDI4ME5tWktjVkJQUWdwcVZUVlRNek5YUWxSaGRYTlpVa2cyUjNSNFpsSkxXSGxNTjJOVFMyd3JMMnhhWlVWNGRWVkVhRU5SWXpnemVuaGtTM3BFY25FeU9WZGxVVWw1T0N0bUNuVXdTRUZCUjIxbUwwTlhiV2xrVkhGU1VTOVZPVVpKUFFvdExTMHRMVVZPUkNCRFJWSlVTVVpKUTBGVVJTMHRMUzB0Q2c9PQogICAgY2xpZW50LWtleS1kYXRhOiBMUzB0TFMxQ1JVZEpUaUJTVTBFZ1VGSkpWa0ZVUlNCTFJWa3RMUzB0TFFwTlNVbEtTMEZKUWtGQlMwTkJaMFZCZGxRcmFqVXllWGhuYTFOVFJtUTNWMnhDVmtseVNXRnpLM2xvV0hCaWNGZFFNRUp3V0ZwYWRtRktTbVV3UlV0T0NrTlpiR2xDYUhrd1prVkZZVlZVY201M1VXWmpPSGg2TkVGM1ExVkZlVXQ1WjFnek1qVlRXWHBWWmxWTlltbENiVTlqWkN0WVFpOVBWa3hwZHpSVVNTOEtPVXA1VlVkb1FUVnZjMDE1VlhoNWQxQkdUMUphUzJSUmRXMUxhbU53TVd0cVMwZzBUWEU0UW14VGFFMVFVVmRETWs5TVRuaFpkSGRIZGt4b2NrRTVjUXAxY3k5aWRXZDROMmt5WkhkQ0wybDFPVzlwYUdsaFkybDRXa0pCUzA1d2FFRXZZMHN6YmxwdlVtUnljWFJGVkRCUmIxbHBVRXcxVkZkNlYwTlBUMUIwQ2t0V09FcHFVa1YyZGtKemQxaEtabUkxY1daSmEybDBUa1ZKYld4WlQyb3JVMjV5Y2pSUVEzVTBUR3hEZERGYWNrWmlUR3RQVTFFekwwbElUVk5qUW1VS1NqUlJSbGRJYkd0bE1ITkhiVXRXU205bU5qVmpiR2xyVURkbE5XUTNSR2hFT0haaVlWVXZWRWQ0UzJOeVEzcG1VbmxxWVdoMk5XUlZNWEZLY0ZCNFpncHJjMGxHVjBGRmFYbEhhMGx6V1VNelNHeGpjaXQyYlRWclZYWjFhV2hpTWpscWNWcHNlRXhPTkU1bVNWSk1hbmxYWVZKcmFqUk5NbGc1V1RGVGNUbFFDakYzU1U5Vk9VVmpLMDluYlhka2FHTjNXaXR2V2xGdVNsVldiV1JEZFd4VFdVOHZLMnRaZEZkWVVUZFJPSHA0TlN0M2JuZzBlbVJoYjIxNmRFaGFXRlVLZW5neGFXZFdjaXRPYUdKVGVtdHdSa05UZVZRdlVuaE1la3h2Y2pGVlYxUkxPRkozTVhreGIxRjBRMmR6V0ZSYU5uWnFNRXQzT1VRelRVYzFkbGxZUndwelRGSTFPSGdyZFZoQ2IyVm9ibmh1T1VKbE4xRkRiRGd6YzBGNllsbGtOelo1WWtzMWFUSlRTR1pTWms1WmFuRmxORmxYUTFvd00zbzNhRll4WWpSb0NrNHlOemRGUWtVMFFrMVdiMlJ1VkhWNk4yMHhhRmQxV1d4cGRsbEJkaTl0ZFZGR1NGaFlOVlZaVHpKYUwwVkZhM0ZqZWtzNVUwc3JTa05WUTBGM1JVRUtRVkZMUTBGblFWQk1XRTUyY3k4dmIyVnhaR054WVhBM05XUnJWMUJTWWxOaVkwaGFkMHd2TmtGeGFIZHZVV1lyVlhZM1dIQlFOalp5VWtnelpUUllaUXBGVkhGVVIxTTFUa0pPZUhKbmRqbEJMMjFNYUhobU5tRTVRV1JDUTFoa1JVMHljbnA1YUZadmRrNDRaR1JGSzFBMkswRkVjalIzUW1scE1ESnBaV0ZXQ21KNVNYbEhSRXh4U1RadFpHTlBNMEZvVUdsdE1FbHBiak55VjFKSGQyWTVaRzFZYlROMlNraG5jV3RQUm5OcEt6Ukpka2w1VGs4clpEY3dabWh5UkVJS01WZElaWGRqYzBkaGNEZEtPREpYVDJkeGMybHROa1E0VDBkMlpYVTFRbEpUWlZaWk16ZzNXRXAyY2tnNVJuVnlSRkJsVFhGSWNqQjJia281Y0dOek1ncFJkR1l5UmxKbVJuWTVPRTlIWm5KelVVb3pTM29yVkZaQ1JtRXlhVFZpTmpOMVJFTTBNazVxVFdneWNtdzBVVVk1UlV3eVFub3JSakk0YVhnNU9IQm1DazlRTUcxalRuTmxOblJpYTI1TlpGQmtUMU5wTDAxVFVVSTRSbTgxVjFacmQybG9abE5CZWtwcmQwSmlNMFJXTVdKQ2NXOUZSMFZCVDNSTmJXazBUbk1LZDJGUWRITkdVVlV5TWpWSGRVTnFXbVIxV0ZoSVlqSlhibmR3WVZsM2VHaGtUbEJ0WkRGcWQzWkxaMWRtV0U5eWFVRkJWMFF6T1M5S2JXcDBSMk0zZUFwTlVrMWtkMVJ6U1ZGaWVYRXJURkJCYlRORE5rSk1URTVDUTNrdmEwOUpPREZFYkdoaE1FWTBNelY0UzFCV1dGZG5jbXh3TWpGbFZGY3dMMmhaUVZreENsVmlZa3RwUmpoWlJrVkpTblZwVkRkR1FUWm1RMWd3Vmt0YVEyMHpkR0V2UzJNeFJYZDVMMGxxWTNWaWJFc3pjWGRWTlROMFFWUTVOV2hNTDI5b1pIRUtRekp0WTJwMGFtbDFielUxVDNsQ1F6bFVUekZ1UTFoQ01GUmpkMUV3TUZRNVlXb3hWVVI0WTBndllqVXlSR2d3Yld4bFVrSkJMMnhITUdoclFXNXZUd281YkU0d1RFeHBjR3h0ZVZSVFRtWk5TMFIxZDNablRqTlhORXhaUWxKelVFRTNRMHc1Y0VNd1pXNHhhbEJKTVhaWlVVdERRVkZGUVhwdUt6WkZObTA0Q25ObGRrSmFiMnBCUmxnNWFraG9PR1JaTlRkbE1HZEpORWt2VERSRldreFROMmxoUzNOalpYZFliVlFyVDJsdmFqQnhUMUkyTHpaeVMxRm9hbFJrS3pVS1RsUkxlallyVW5aeFQwZFRSbWxQTlZWTlduQXJURU54UTBaTVNXZFhiV015UmtkV2RuWnRPSFp6S3pCVlVHcG1PV3NyYmpFeU4yNTNOMDlNZVRkdlJ3cEpORlpQV1ZvemRrdGhlRFprT1dWbGJpczJlRk5CTDFSTFZYTnZTakp5UWpsU1EyZG9UbkV3WTB0dFNuZHNWbXBRYVhoNVZEQjZkM2g2TjAwMlNEVm9Dak52UldaVWRURm5RbU13V0ZCbFExSXpTemhWYzAxMFdGQkRNMmd2VTNNeldrNVhZbUpQY1ZwalVXVlhTbXczVVZaMGEzRTBTbTFJYUhJeFVsaFplRWNLWm5SU2JrWm1OWEJXVEZscmNFUjNUMnN5TVVKNllYSkZkVEpZUVdKeFptOXRkbU4xUjJWalJERXhSbGd3YW5aQlExcDJha2s0TDFwaVVFdGpkemhNVGdwWVlqSnZLMlY2WjBvMFVHNVZkMHREUVZGRlFUWndNVTkwUldGcU0yZ3dhWHBHYzNaSVVWRk1Zak5VV1RSeWRpOVdLMHBVZDB0V05XdzNaMnRuU1RNNENtWkdUblZvT1RWMVpFZEljVXgzTkRKSGJHYzBlbEE1VlV4VmVuRkRjR2wwYjFocFVsaEdOUzlSU0c5WGNHeHVNRmRPYmt0WlltMTBaVzFoZWtGeWRXTUtVVkpPV1RkeVEzWlpkbTFtSzBSemFtaFVRVVZUZWk4eFREQXpOMU5sYTNOaFVGRkRXa016UjBsTWNEaEJSbTFGU3paeWJrWnVSelF2YzNKUUsyeGFTZ3BWWlZoT1Ztd3dTMEl4WkVVd2RucFBURTFYVmxsSE4zRlpjV2h5Ym5KTFpsaExlRlI1YTFOSmVFaG9PQ3RsYTJ4NlVscGxSVE50YlhsUU9XcDFTamhuQ25nMVkzZE5SMWhMWld4V2VtZFRSVmw0YkdFd1VVNDVZa1ZXVERjeGRsaHhhVTlFT0hFeE1sWTFja3N2VFc1UFkxQjBjVzVwZFdodlMzWTFhU3Q2TTFvS2VEQkJlbGx4VTBWSFNYWmFVMHhHZHk5ME5sbzFRV2hXT1VKallWSTNVbXhOY1VadlVsbzBkbkIzUzBOQlVVSm1NSGN5TmxOcE0zbE5iMFJSTXl0NWFncEVWRmxzY1VSTGRra3JOSEZpYWxVelIxZDZZMWQwU0daRFlYVmhla0oxWmpocFZ6TlJRVGRZYkVkblIzQXljM1EwTWt0U2NFcDNRbVk0U0ZkWFZ6aHVDbGt5VjNwUFIybHhabmxvTVRaNVZUaE1ORFI2TXpWeFZrWXlZbmc1Um05UFFXSjVabEp3TlVoWmNtUXdWbFppWm1wa1dERmxRMGRhU1dsak5WUldla3NLWW1WME1qWlhkMGR6TTBVMVF6TTNiSHB4WVZob1FXSXhabVl5TDB0UE5VdDVZVWhRZFVkblVsWm1Za1p5WlV0a01IaHhjbGRPY0RWemJHMW5LM0UxZHdwbmNtVnBWWGt2WTNoTVNrcFRSa3d5TjJsUVRXODVNVlYzV0hOaGF6bE5XV3BJYVRBeldrczBaWEJhV0VjeVpUQnpkVEp5UWpSckwwZGliWE5xZURZMUNqTk1kM05MYlVwd1RESTBNWHB0VkRCM1ZXTklSVzkyZVZCWWJqZE5lVk53UzIxdmFXVlBLMjlvWkhCc2NDOUplR2xJVVU5ek4zTjRTVTh6YXpkSVRXOEtXWGxHV2tGdlNVSkJSV3BwTldacFRHMVplaTlqUkdkalpUazFMM2w1TW5SR01WRmFTVFZMYURsWVREYzVXRW93SzNGSlZtVnJUVVpwUjJ0a1lWTk5kUW8yUW05SFUwUnBWeTg0TlhZMVF6ZFBibXRpT0dRM1UyRlRSVFY0TjFGaFV6VXdXakl5TjNCbGNuTnFPV0pwSzBGcFJYaHdSRWh2VEVWTE0xZHdhVmxTQ21SMWEyWk9hMGhEVlZKTmRtOHpVVEoyWTB0UlpHZFBSa04wYTJ0bU1VUmlibTV3WkZaUWNHSTVZalkzVW1OWGFVeEZjVkpWSzFoc2FHOHdNa05ySzA0S2FGRjNia1JqV2tzck9GVm9jMEk1UjFFeWFtbENWRUU1VDFOeE1XSXJabHB3Y201akwwdHNhVTFaWmt4WE1ERkhVMmw1Y0VGMk15dHpha2hYTjJKb2FncHZObUZUUzJGbk1HUXpkRkEyU0V4U1dGQjJSRWRyUnpjME9FMDFTamhEY2prd2IzUk5TRlV5WVV0YU1qTlRWeXROWmtoeWJsTlRVbWhYVlRONGRrZzFDbEZHSzJSQlNWZDBhMmhIVG5CWFdsaGFkM0YyZFVkRGNWWkZTMDFwYWtWRFoyZEZRa0ZMY0dsRFJETjRTVk5PT0RWNU0yNHdZVzk0TmxRMWQxbE1TRTRLYlhCRWRWRldjRVZLUmpKM1QwSnJZa04zWVVsaVR6VlhiWEJZVFRsbWVuQlhSVmRGVFdwYU5GZFpUemhMZFdKeFZXSnpNRU5tUW5KdlpGRllVbTl6Y3dwMmEyaEtSRWRFVEV4b01YWmFTa2h3Y2lzMGNHTkVXVTF2TjFGcGVWQlRhbHBWWlZoRlpuUktXR1YyYWpoS1dsTjFXWEY1VDBobWRsTnhMeXRQZVc5VkNrMUhjVkpTYTJoUlJ6TkVObWN3YlhadU5qZENjVFozY3pWTmNYUk1WRmxLVTBGeFVucHllblEwVjFkbFkwdGpNeXRGZGtocFJHUkdVRTVNY1hKelNVWUtXR1JvZHpGek9VSjBhVFo2UzBsMk0yMVBWa0poTWxkdFdqSTRSMkZDU0d0ME0wRnFNV05ZZVRKWGVWbHhhakJtYlc0Mk1qbGFVVmsxYVdOelF6UktRUXBJVDBZMWRGaFZjMU5TT1VobGVpdHRNMjFvTDFWRU5Xc3dXWHB3VVhrNWIxTTRjVTlqWVhFNVRHOXBkMFI0VG04MlZFVjBjRWRuYkZCclp6MEtMUzB0TFMxRlRrUWdVbE5CSUZCU1NWWkJWRVVnUzBWWkxTMHRMUzBLCiAgICB0b2tlbjogc3NyN2ZxbWN3ajJubXlzZnc0cmJqM3kxY2JsZng0eXAzbG5yc2oyeW1lYm1wMnFxcWxiZWNoYWE0dTRjaXc4N3FlZ2FyMHJjbWxuN201MTZ2dDVvbDZzYmptdWluOHhpZ3l1N2k2Mm5jMnN1ZndzOXBsNTRnaGl2cjl2c3cwY3IK\"\
-        \n   }\n  ]\n }"
-=======
       - AZURECLI/2.49.0 azsdk-python-azure-mgmt-containerservice/24.0.0 Python/3.8.10
         (Linux-5.15.0-1039-azure-x86_64-with-glibc2.29)
     method: POST
@@ -2085,7 +1353,6 @@
       string: "{\n  \"kubeconfigs\": [\n   {\n    \"name\": \"clusterUser\",\n    \"value\":
         \"YXBpVmVyc2lvbjogdjEKY2x1c3RlcnM6Ci0gY2x1c3RlcjoKICAgIGNlcnRpZmljYXRlLWF1dGhvcml0eS1kYXRhOiBMUzB0TFMxQ1JVZEpUaUJEUlZKVVNVWkpRMEZVUlMwdExTMHRDazFKU1VVMlZFTkRRWFJIWjBGM1NVSkJaMGxTUVV3eFNHdHZiMkpNWm1zeWNrWm5SREZ4UkV0Sk1uZDNSRkZaU2t0dldrbG9kbU5PUVZGRlRFSlJRWGNLUkZSRlRFMUJhMGRCTVZWRlFYaE5RMWt5UlhkSlFtTk9UV3BOZDA1cVNUVk5SR3Q1VG1wUmVGZG9aMUJOYWtFeFRYcEJNazFxYTNkUFZFMHlUa1JHWVFwTlFUQjRRM3BCU2tKblRsWkNRVTFVUVcxT2FFMUpTVU5KYWtGT1FtZHJjV2hyYVVjNWR6QkNRVkZGUmtGQlQwTkJaemhCVFVsSlEwTm5TME5CWjBWQkNqQjNXRXhSZUhsaWVGUm9jM2xPUnpGTWJXeFpVSFUyUTIwNGQxTnVObXBrUlhwT01ETm5kV3B6VW1keVZqUjJUbkpXTHpGVGF5dFRkV2RpWWxsRVZqSUtSMWhHUVVnNU0wTXlXVVpKTWtsdWJqUlNhVXBMUkRObU5HOUVWM1pNVlV0SWQxcDNTemxUY0RKWFdsaG1MMEpQVjJKSE5WcERkemhMY3pWcVEyOXZOUXBGYnpkR1VsSkVaR2ROYm1sdlJDOWlhVXhoWW5kNWNVOXhaMjFTVDNad1EwTm5aVFZ0WkU1bmVVVnljSEJRY0c1VFkxbFVkbFpXWWpVdkswczJNRlJCQ2s5eldYcHdVSGhFZEdFemNrVTBNR054U1VaaGVWWm5VbEF3Tkc5RUsxbFNNR0Z3V1ROVVdWcFFiVzFFVVVwRlQxcHRkM1Z4TjFwUWRqUmFTbGw1WmpVS05tOHlielUyU2sweE0xUTVSR28xWTB4S09YRnhhRFYzZEhZM09VbGhaa0UyVUhaSU9VbDBUalpNUVVoRllUVlFWSFUwUVRWT2VsaDFRbE50TnpKblRBb3pjbEJCYmtONFUwVkVia3RzVEVOQlRqWktSMG94VlZwNmFXaHNkVlY2V21ocGVISndaRkZKZEcxcmN6WTRhMU56TlVoNGMzWTVWSGRVU0dOd2VGUnZDamxKTVVabVNuaGxWQzl0V21ZMVNXc3dSVlZQUWpKcFkwWmFja1l6WWpSQ1NTdENLM1l6VlVaQlRHSmxOMEUxY0ROUVFpOXFjRTVsTlM4MFExbE1WaThLV1VKTFYzVjBTbEJpVlZweldIWjFUMGhuVG5aSk9WQldSRVZOYURod1NITlFaVU4xVG0xaU1GcDFWalpJT0daUk5qTlRZVk15U1dka2FESktla2MzU2dwUWVXY3pOR0pyTDNSUFVXUndXVnB5V2xWUFNVRXhSeTg0Ymt0WldrbGxabWR1VTNSTmFqRkNkbTF2ZGxKdlNFMVdlRkpSYjFacFRHbFBiVVk1Y25wVUNpdHZiR05CVW10eUswVTFSa1EzV0VRd1kyMUxaVE5aT1RoNmNHazRTakZxYjNoTlpXSjFjMk5RUW1kamVERlFiVTV2ZDJGcmRETlFPWEYyYzNWcFRDOEtVV0pJTUZKVU15dEtjV05SYlhsWGRqaG1iM1ExYldwMGJrbDROR3RFUzJoeFVtdG1kbFpCUlhZM2MwTkJkMFZCUVdGT1EwMUZRWGRFWjFsRVZsSXdVQXBCVVVndlFrRlJSRUZuUzJ0TlFUaEhRVEZWWkVWM1JVSXZkMUZHVFVGTlFrRm1PSGRJVVZsRVZsSXdUMEpDV1VWR1NEZ3lkVkpaUjNsaVVrVkVWVGc0Q21WUFFVeHhUbFJ5ZDBkTVRVMUJNRWREVTNGSFUwbGlNMFJSUlVKRGQxVkJRVFJKUTBGUlFVUkdTMXBRVlZSS2FWZHpPV3BEZVZGM1RVazJhMWwxYzJnS05VZHlUR1JaVVVaTFVsbGhia2hpTUdoM1ZHdDZlbEJpZUROaE5FVjJRbkZqVGpGbGRpdEVlbGsyUlhaSldHZHlhRE5MV0ZKd1lURjJiV3RQU0dkbllncHVMMXBpWTNobU5tRjViMDFOTld0MVdYUlBPWGd5VFhsVlExQlpVRWQzV0ZwM05WSlpUamRGTW5kemJFbHRWRTlvZG5wblFVUnNkbTgwVFhWYVZubzVDamMyUm5sNmRYcFNiRkZ2T1VOaE0zcDFNMVZWY2psTmNEa3JNMVp4WWtJelptNXBSMUZaZURacGRqUkhOMGhYTlVORVdUY3lSemRXT1VGSFJrRlRaRE1LYUdwMFJtVnFkR05OU0ROb1MyZHZUSEZKTVhSRVNGSjJRVUpUVGpBMUwyZ3dhVWRIVVdGcmVsWXdRbG92Vm1sM2NUaFNiRFJzY3k5RmFUUnNhMUZtV0FwdE5HcFVkVmx0WjBsUmJGY3pVelEwUVhOQlVHUjBZekZrWW5CU05XdHRjaXRvVDAxclFubG9lbGhyV0VaSGNEZGxiM05UUjJSWGVWRkhlV3gyY1ZJeENrOUpWa1pTYWl0NlpFa3lZV1ZEVlhOeWIyOTBhR2xCUTBSclYyMUtXRnBNZFM4eGJEVk1iMDFUTW5GblNIVnNkSE1yVERKVFZHOWtZakpoYWtGU2VGTUthMDVsYzNkVGNuWnhSbmRMWmtsdk5FVnhWSGRIUzJGcVRsSTJZbmM0YTFFM1kzZDRaWFo1VGxKSU5sTnVaMlZFYUdSV1oyczVOelJXVDJscldHTTVWd28yUm10RVJqTnJRbUZpZFdNcmFreGpSVGd6T1RsSGJuQlpVV2hqUlV0T2QzUnFabFpUVDNWd2RURTBlV29yYW5VMmRYUlBjV0ZUTVhweFlUVndPRzgwQ2t4aFVscEhkazFaZUhnMVIxRmtaRVJDVWk5RFEyeFZkelZvWVhBMVVUWldjMGx2TXpKak5VbzFkWFl5VmxsbVVFbExUQ3RTVFRaYWFHaHhaV0Z1SzBNS1UyNHhaREpFY1Rsa1dGbFZjRk4zTUhRMlMxQnJhVVJuVGtaQlkxUjBTR0psV0dKeFNVVnlhQ3RwTW1Wa01qVlFSSE5qTW0xblpsVjNlVVZPYUROR1l3cDRhbE5IVUVnM09WSldOVXB0TDJ4Q01IYzlQUW90TFMwdExVVk9SQ0JEUlZKVVNVWkpRMEZVUlMwdExTMHRDZz09CiAgICBzZXJ2ZXI6IGh0dHBzOi8vY2xpYWtzZG5zY2lrcHp5eC0xMnJud29iNi5oY3Aud2VzdHVzMi5hem1rOHMuaW86NDQzCiAgbmFtZTogY2xpYWtzdGVzdHNyNXZtdwpjb250ZXh0czoKLSBjb250ZXh0OgogICAgY2x1c3RlcjogY2xpYWtzdGVzdHNyNXZtdwogICAgdXNlcjogY2x1c3RlclVzZXJfY2xpdGVzdHRkZmxrbG42NDZfY2xpYWtzdGVzdHNyNXZtdwogIG5hbWU6IGNsaWFrc3Rlc3RzcjV2bXcKY3VycmVudC1jb250ZXh0OiBjbGlha3N0ZXN0c3I1dm13CmtpbmQ6IENvbmZpZwpwcmVmZXJlbmNlczoge30KdXNlcnM6Ci0gbmFtZTogY2x1c3RlclVzZXJfY2xpdGVzdHRkZmxrbG42NDZfY2xpYWtzdGVzdHNyNXZtdwogIHVzZXI6CiAgICBjbGllbnQtY2VydGlmaWNhdGUtZGF0YTogTFMwdExTMUNSVWRKVGlCRFJWSlVTVVpKUTBGVVJTMHRMUzB0Q2sxSlNVWklha05EUVhkaFowRjNTVUpCWjBsU1FVcGFSVWhLVjFZMU9GSTNhRkF3UWtobGRqaElka1YzUkZGWlNrdHZXa2xvZG1OT1FWRkZURUpSUVhjS1JGUkZURTFCYTBkQk1WVkZRWGhOUTFreVJYZElhR05PVFdwTmQwNXFTVFZOUkd0NVRtcFJlRmRvWTA1TmFsVjNUbXBKTlUxRWEzcE9hbEY0VjJwQmR3cE5VbU4zUmxGWlJGWlJVVXRGZHpWNlpWaE9NRnBYTURaaVYwWjZaRWRXZVdONlJWWk5RazFIUVRGVlJVRjRUVTFpVjBaNlpFZFdlVmt5ZUhCYVZ6VXdDazFKU1VOSmFrRk9RbWRyY1docmFVYzVkekJDUVZGRlJrRkJUME5CWnpoQlRVbEpRME5uUzBOQlowVkJjVUpLSzJ0SVpXeHViRk5HWWxSVFRuaE9TSEVLTlZFclprdEVkWFZoYVVzMlFuaHZlRWw0UW1GcmMzcEpTRmM0ZVRWalYyNUpja1ozVWpaNVoyaG1SM0p4YlU1YVlqSnRNVWczWkVSSE5IWnJlRUZEUVFvMmJFdG1MMEpWVDJ4cVlTdG5RMVJ4Y0ZKUGVVMU9MMGRsVVZZMmRqY3ZSbUZTVFcxMU5VRjBkMjgyWVhSRFpWbDZRbVJqTTFKaFNrTmtkMnBQTDA1SkNsVXJlWGhXTkhGUE4xTjBTRTVYU1dsNWVFSm9ZbTEzWWsxVFEyNU1Sbm93THpkR01GZFBVMjVIY25KaGNtaEdaWEJSY1hSQlpITmtTMk0wTlM5bk4yWUtSRGhGV0hsWFRqUmpjM2xtV205TlpHUm1RMUJaYUdOUldVVlZkbWMzZW1SRVNHVXdTbXhzYlZkUFFVVXhVR2xMTTFsUGJ5OVBia041YlZWcVkxcGljZ28zVTBvMFVqVlJjbUZuU0ROdVdGSmtlbEJxVjFoMFExSkdMME4xTW1sMGVtUjVXamx6V25OUFdqaHBjMHRXYzBkSFoyMVlkSHA2Y0cxNmJqVm9XWFkyQ2xWWlNtSlVhbVJoZGtOaWJHMTRSVzFNTUV4WWEwWm9ZeTlKZWtNMGNqTXZNbXg2T0ZwM05sWklaR2t4ZDFNMVdUVTBOMlExV1hRMU9YazJiVVZ0VEc4S1ZXcG5OR2x3T0VWUGVrbGxaQzlCTUVwWlNWWnphVkZNVWxFMk9HOVBiM00xV0dGMWVtOWtjMDVOT0dWMFRsVndLM0JOTnpoeFRHTmFSa3RJU1VwTlRBcFFOVTVSV1hkeWJVZDFVU3RrUVZaUlZsbDVMelpzVVdZM2JrdFZXRTl2VEVKVFkzZHpUams0YzBsd1RVeFRkR2hQV0dObFRYbzVLMlJTUm5sRlZubzBDbmRaWkc5bWVVVmtiRkUxYWpadlIxRkRZbTEwU1d3eVdWQklVVTlGT0dOR2MzWndVMU5KUzNaVmRHa3ZkRlJGUTFNdk9XdGhMMjk0VHpSTWFWY3ZPRzhLUjNGSU9FMDRja0YyZDJsSlJHRmliM3BGYjFOUE1WTlFkV3BhVjBrMGVFSkpkQzh5U1VoTGREQXlRWEpJVVd3NU5USjVSV3h6TUVORFpYTndaMEpZVkFwcFYwTTNZbEprYWtKSFdtaGhXV1ZMVUdOU01sZDVUVU5CZDBWQlFXRk9WMDFHVVhkRVoxbEVWbEl3VUVGUlNDOUNRVkZFUVdkWFowMUNUVWRCTVZWa0NrcFJVVTFOUVc5SFEwTnpSMEZSVlVaQ2QwMURUVUYzUjBFeFZXUkZkMFZDTDNkUlEwMUJRWGRJZDFsRVZsSXdha0pDWjNkR2IwRlZabnBoTlVabllrb0tkRVZSVGxSNmVEUTBRWFZ2TVU5MlFWbHpkM2RFVVZsS1MyOWFTV2gyWTA1QlVVVk1RbEZCUkdkblNVSkJTRTl4UXk5UFFVaEdTRWd2UzJoTFNFWjRMd3BMUVhoaksxVXlZV3RzUVd0NmNVVktWVmRzVEhwalZsbzBaMDl1ZVd0emQwWk9RblZTVDB4RlpHaE9aMHR4WVhWaWFVd3hjRFZoUmpJMGF6TkJVVUZFQ2pGUWNFZFRTMU1yU1VSalRuQlljRkFyYUVGclVtaDBOWFJPTWtSVlpHZDBPRWRLWmsxWmEwUTRjSGhRWTNVelJHTjNWMHRpVjFKalVuZFFZbGhtU21VS2JFTkZXR2xRUmxOSlVtWkNXR1pSUzFseGVFaEpWVzl6TUZGcFFrbFBiaTl4TUN0SmRTdG1VMjE1ZEhGb2FFaHdURFF4V1dGMVIwWTJOMDVOZVRSRVlncE9lWGRVZVdWSGMyNXVWM0ZJUzNsMmNIQk5OSGhJVDAxb1JGTmFjMWRxVG5WelRVMDRaSEp4U1V3d2JYWkxTM2xaTURBMmNWbGpNVlYwU0RsdWFrWkVDbkJ2YkVjclkydEpNbGREWTAxNWRXbHRXbFJzT1dkME5YSk5WMFJzUWxZd1dXNDRURlpYWjBaV2VucENSbVkzUXpkQ2FqbFpTWGd6U2xrNWNGTjFSSGdLVFd0cWJrWjFaa3BOTWl0b2R6UTVVMjEwTlRsbFkybG5UVk0yYVVaRFZtbE5jMUJUUVZsS2NVWm1UV3AzTkd4alVWTjJlVlV3ZG13MFZXYzBNRkJYU0FwbVZWSlhSVXN4YkhweVZtaERTVzVaWVdVNGMwcHVjbW95U2tSSVZ6bGlkMlZEVFVST2QzWkRhV2RvVFRaMWMxRlNUMjFXTUV0SWRFRnhTVWcwU0ZSVUNtWjJUblE1YVd4aFRWb3pSemhCZDBWNkx6ZFVSbkJOZEd4WE16aElTRWhST1RGVVRFcHNhV1Y0Ykd0TlowWm5iMkUzWmxKa1YxSXpVMjVQT1ZSeVIwa0tiSFZOYTFCNldTOHlVR2gyUms5WVdEWnlUREk0VFcxeWIyUkhXbTFsUkZoS1lrOUpZMDFUU1ZJemJrTXdRMEZsWXpWTFRHbFZiVUpsYUc5V1p6QXZNUXBKWTB4eGNFaEdkVGc1YWsxaGREbG5jMWdyV1dST1ZGUlJTVVpwV1doM1drY3lXVnA0TjFkWlN6WlROM1o0Vld0SWRrdzFRMDV4YVdZNFIySkplVlpOQ2xsamNIbERaVmQwWldaMWEzVkVOR1Z2WmxwR2RqZFViZ290TFMwdExVVk9SQ0JEUlZKVVNVWkpRMEZVUlMwdExTMHRDZz09CiAgICBjbGllbnQta2V5LWRhdGE6IExTMHRMUzFDUlVkSlRpQlNVMEVnVUZKSlZrRlVSU0JMUlZrdExTMHRMUXBOU1VsS1MwRkpRa0ZCUzBOQlowVkJjVUpLSzJ0SVpXeHViRk5HWWxSVFRuaE9TSEUxVVN0bVMwUjFkV0ZwU3paQ2VHOTRTWGhDWVd0emVrbElWemg1Q2pWalYyNUpja1ozVWpaNVoyaG1SM0p4YlU1YVlqSnRNVWczWkVSSE5IWnJlRUZEUVRac1MyWXZRbFZQYkdwaEsyZERWSEZ3VWs5NVRVNHZSMlZSVmpZS2RqY3ZSbUZTVFcxMU5VRjBkMjgyWVhSRFpWbDZRbVJqTTFKaFNrTmtkMnBQTDA1SlZTdDVlRlkwY1U4M1UzUklUbGRKYVhsNFFtaGliWGRpVFZORGJncE1Sbm93THpkR01GZFBVMjVIY25KaGNtaEdaWEJSY1hSQlpITmtTMk0wTlM5bk4yWkVPRVZZZVZkT05HTnplV1phYjAxa1pHWkRVRmxvWTFGWlJWVjJDbWMzZW1SRVNHVXdTbXhzYlZkUFFVVXhVR2xMTTFsUGJ5OVBia041YlZWcVkxcGljamRUU2pSU05WRnlZV2RJTTI1WVVtUjZVR3BYV0hSRFVrWXZRM1VLTW1sMGVtUjVXamx6V25OUFdqaHBjMHRXYzBkSFoyMVlkSHA2Y0cxNmJqVm9XWFkyVlZsS1lsUnFaR0YyUTJKc2JYaEZiVXd3VEZoclJtaGpMMGw2UXdvMGNqTXZNbXg2T0ZwM05sWklaR2t4ZDFNMVdUVTBOMlExV1hRMU9YazJiVVZ0VEc5VmFtYzBhWEE0UlU5NlNXVmtMMEV3U2xsSlZuTnBVVXhTVVRZNENtOVBiM00xV0dGMWVtOWtjMDVOT0dWMFRsVndLM0JOTnpoeFRHTmFSa3RJU1VwTlRGQTFUbEZaZDNKdFIzVlJLMlJCVmxGV1dYa3ZObXhSWmpkdVMxVUtXRTl2VEVKVFkzZHpUams0YzBsd1RVeFRkR2hQV0dObFRYbzVLMlJTUm5sRlZubzBkMWxrYjJaNVJXUnNVVFZxTm05SFVVTmliWFJKYkRKWlVFaFJUd3BGT0dOR2MzWndVMU5KUzNaVmRHa3ZkRlJGUTFNdk9XdGhMMjk0VHpSTWFWY3ZPRzlIY1VnNFRUaHlRWFozYVVsRVlXSnZla1Z2VTA4eFUxQjFhbHBYQ2trMGVFSkpkQzh5U1VoTGREQXlRWEpJVVd3NU5USjVSV3h6TUVORFpYTndaMEpZVkdsWFF6ZGlVbVJxUWtkYWFHRlpaVXRRWTFJeVYzbE5RMEYzUlVFS1FWRkxRMEZuUVhjMVpXbFRjVmQ1ZVRaek5VTXpiVnBqYlN0SmJVMUhlRk55VlVweFQwbzBPREJNTnpRdk5XOUxWMkV2YVN0SFdYSmxWbnBPSzBObE9RcG5jR3BXVURKR09WZG9aemhHVG05UlZubFpZMFJ3UWtwQloyZ3ZieTlvVG5jcllWSm9Nak5ZU2tkYWMwUndXSEZMUlVNM1JuZEJSMW8wYmsxeWVta3lDbTE0Vkd4S1RUUlliV1Z0V0daNmFWTlVhWE5wYUdwNGRVSmlURWRVTDJWemFUTkNXSGxvTmxkb2JUSjFMMG8wVFVoVlIzZEJiSE5CZVdrMmVHTllVbm9LU2taelJuRk9WbFZxVmsxdE1ucDBTV0ptU2toS2JYVjVOR0Z4SzBRMlUxY3ZLM2xqU1dKS1EyaGxWRGxYYW1GMFEwSTNTV3N6YUcxalNEQjZWVzFTUlFwUlFVSktNMU56Y1hSM1JGaDJObFppY0RkeU0xaFpUalZYWW5CalRFbHZiamhTUkUxaU4xRldlVVJSSzBoVGRIQlFSemR4VFhscU56WnRXbGRvVVd4UENuTmthalJGZFdOaWVGSkxObGx2TkZWVWNFWTRhWFJ3ZDI5NUx6VkxPVGxVTkM4MFoydENaV1JoUWs0MFQwdDZWMjVWTUdWdFZrTkRkR3RLVjNoVU1sY0tXSGhNY1UxdFdGUkNaRm93YVd0Vk0xbG1PR2RMWkhjNGJFYzBXbWRVYUhoUE5HVXJWRkUwZW10YVNsRlBObkUwY1hWeFZrVmllR1ppWjA5eVoybDNlQW8wZUZFME4yOVNTVWMzZW5odlZFSXZWV3huT1VGWFVGbHBLM1k1VDNONVl6TkNhek5rY1hoaWRVVjJPQ3R5UzBRemVXSXpLMnhsUW1KNWFWWm5lQzlKQ2pGa0wwaEVRVXh4T0ZoNldWaHZheTlaYmxKS1JWazRlak55VG00dllVSkxXbVZtYjJkQ1VFNXhUVzlQY1V0eGNFRTVkMWsyYXpWa1Rub3hSa2hyWmxRS1NTOTRjWEF4VDFoUlFUVmhaemRyUjA5S1YxRXdkSFpaU205dk1rMVdUMnB6U20xUVdXVnJTaXRXVDJGWU0yVnVhMFU0V2s1d2FGcHpaWGh1UVhnNGFBcFJkMDVuWld0clFURnVkVU5yWjFOeFRFNWhOREJHU0dkelYwRnZUa3hYTTBoMGMyRmlja2RrZHpKSlkySjFWMHcyVVV0RFFWRkZRWGRWT0VFNFNrZG1DbHBsZWtNeVZpdGxNMHN2YWprdmMycFdZakpVUXpORFNIWlNOV1ExYTBwcGVEaFVSblZTYTJaSGNUaEdZV1pLT1hKME1HNXJTMVJhTDB4NVlpdHJRMllLZVdobVUybHRkVTF0UlVwU1dqUnpWeXR0TTJVclQwcHpWek5OWW5OWFZHWjZUblE0T0hWdlV6TlFhSGROU1hGdVFWbFVOSFl5WWxSVlYxTk9SM1ZyV1Fwek5IRkVjRE5hYzJrM2JVUm5lV2hLWkZaWlNtOVZZMUJvTjFsb2JtTjRUbWh4WWpKUU4xUXdZekZEUkU1bmJFdE9SVTFITUVobWNWQmplR2RuUTJ4MUNtTTVVemRJV2taWE9VY3ZVWGRQVG1ST1JHOWpNVU5wVUc1M1ZGUkJabGxYU2xORVVGaG5jMWRLU1U5UFZuZGxSazRyYlVoeWJ6VlZaVVl3YTA5ME56WUthVUUxUVc5VmFtWjBXSFYzYzNsMVNWQldUaXQ1WVVsMlozWnhTemRMTlhWT1pHRnJlR0pMY1ZKcWIwcHNWRVpCZVZneWIySnpZbFJDVnpabVFtd3pOQW8zY0RkM1ZFUjJaVGMxZVUxc2QwdERRVkZGUVROd1VrMDJUMGR6TUUxS1VWSkdVek14TDNWUldHZFlWRmxqT0dJelNYTllNSEZEYTJOQmNqSnROV2hKQ2xBeU5GTmlSbWh5TVRkU1VrRlhhMjV0TVhGdlduUnZWbmhNUlROSFpFMUJRVWRqYWxoaVYwUlpXa3c1YTA1R1RYUnJVbnBsUTNsbGRVUTVabTE0UTJJS1NsQndWRXhNU1dJemVHVk1hVlo0WVhoUVdFa3dhemx2T1dKSFNVWkZVM1V5WTJVNWJXUk1VM2sxZWtZNVkzZzRhRmRMV1cxSlZWcHFWelpxYlZGaU9BcFhXR0ZFVEN0aFZYaGhWa3hQVkhOdk1FTmxibUZMV0ZSdFdWcGljMUpKTm5wMlpHcGlTM3BWVEZOSVZXSTBjV05ETVZab1RGaFFVQ3RPWkhkRmQwd3dDak5qWkRReVpsWktkVmxJV25VMVNGcGFabFZHTlRGTlJ6a3dia2xITTA1TFdqbG5WSFp1TTBVdmMyRjJSRzUzYVdRMlYyTmhSRGRpZFd4TmRYSTFSVVlLVjNjMlkycE5MMFEwYVVaTVluWTViMWx3VUUwME1HZ3hRU3N3VUhaWVpucG9UVEkwZDNNMVlsWlJTME5CVVVKaFluQTBkVGROUlZsRGNHNW5NMU5ZVWdwalozVkJORU5FV1hCS1dXTjJUMnRVV2xKb2FXUjBORVpRU2pKUVExSjVUeTlDTDFwUU5VeHBZMmd4YmxGdFpXdElOSGROYkRWNmNFTjRialJ1V0Zkd0NtRlRWSGd2Y0ZOcFZsUkpRbFowVDBGUFMzQlZORFkzTjBKQ1pFSkJTbGxSWmpkNmExTkphakpaWjBkSlkxRTRZM1poUW5oWVYybHlNMWh1V0hCelVVTUtNMkZsVkdaUk5WbGpVV0ZUVWpBNFVtMTJaa0V2VjIxeVR6UktjSEpVY2t0ck0ya3JiRGQyTmtaUU1HdEhNbFZsZDJaVVNFbENja2N6TVdOc04zVTRlQW8zVUd4SmN6RlVVRGhRZFRWdFRIZFFiRlU0ZEZaTVZuQmhlRGN6YWs1SmQwSk5aR0pIVnpaUFEwcGljalY2VUVoR2VrOTVkM04xVEZOTVpXUm1RakJFQ25CeWFUQkxVVXBWVW1wS1JFYzNaVVZYTjJOUlNVVXpOSEU1UW5KdFJHbHRTRGxMU2pBdkwwOUJlRmd2ZEUwelZtUmliVFZZWXpkMGRYSmpTbmQwZURVS1ZtUkNSRUZ2U1VKQlVVUlRSR1JFTjFseFkzVkxTVTlLZVZFemNrcG1NR0o2Y0VkeU1UaEpjV2MxV1VzNFFraG1jakpyUjJSR1QxTnJVRmRSUkVjMVV3cEdiR3AzV2s5WE9VSnVVM2hDUWxoU1JqVkhlSEpIUW5aQlQySjFZeTlQTW1KUWMyZzFXRkp2SzNaaGFVeHFTRzlJWkRkRVVEUjFOaTlSWW5KM2JtSjBDazV3U1RSSmRFZERNbHBaV21KR2JsbHlVaXRKVTFReFpWSTVUMWRVVGtWck1sTkpNV3Q2VEdONWNYcExSelp3SzNkRVFtbHdZVmxZV1M5SWQycGpTbEFLVDBkNGFXRlpUbVF4YkRVeVRYcEZZbnBUU0ZKWVUzWnJNRXhIYWtOUlVVRlNPVWgwU21wdFdIUkpOMDlVTWt0NFN6bG5XVU5STVVGR1FsUnZWbFZYY2dwaVdFVnVVa1ZEVUhGUmNGZFJhRkJ5Tkd4VFdVY3hhbGcwWVV4WlptMWpaMHhwT1dSRmVXVlJSazV2YW5jeFlXOWFRVXBIVEVNeVMzWnhTbVJtVjBsWENtdFhaRmxNUnlzNWQwWkNNMGR3Vm1ORVEyaDZibUpXVXpKeVkwbEhZV3N4UVc5SlFrRkJWSFYzT0ZRMWRVUXdiRXBHUW5CR2RXbzFWSGhIUml0cVRURUtSelkzTVhwRWNVRmliMkowTVVKS01tTk1SRk4zZDNGcVZGWmhTa2hzWlRNM2RTczRMMUpPZERCb1VXbGpZbTlUVEVsd1NWbzRVa3R5U1VSTFFsSk5XQW8yZFN0eWFGUmpOR0V4VDJVMlVXWnpOa2h1UjIxVmVETmlSbTlZWVdGbGEzVnVXSGRoVVUxaWQyb3lhR3RaYWpOMlNqSTVNVmMxUTBsWGFUQkVNMEprQ25sM1ZXaHhTMkl4TjA5UlRGbHlVeTkxUkd0S1VFTmFNbkJLU1dSWmMzbENVRnBSTWpSM1pIaFdURGRoZWtKUlpWQjNObWN2V1hKTVpIbDBSbXA1T0U4S0szZEdUR3d4WVhOT2F6aGFVMFpPVTFoRlltWXpTVnBTYVhvMFdYbGFTa05YWW5CelduUnFlU3REUzFsUU1XWnVOamQ0VUZkdlpVeFZWVlpKWm05Qk9RcElZMmxxYmpkc1ZFdExiVWxMVkcxb1ZHTXlhWGRhUzBsaWQycElkWGRGT0ZjM1ZFVndlVUZyTDNCcFRrZzVSREYxWmxaeWJGTlNNbnB1ZHowS0xTMHRMUzFGVGtRZ1VsTkJJRkJTU1ZaQlZFVWdTMFZaTFMwdExTMEsKICAgIHRva2VuOiBzZ3E4dXQ3dnAwZnhiZ2cwanlvYzFkd2dkbjVnMnptOWoxb3RhenJyOWh6azgybzY3bXRvNmYzcXBxdnB0anQ4N2M0azlqZGx5NWc2ZWoybzc5OG0xaWRlY3NlemZvNm1ubHQ1ODJxM3puajQzZXdseXd4azlxejYweWJlYmZ2dwo=\"\n
         \  }\n  ]\n }"
->>>>>>> 13d0ab0a
     headers:
       cache-control:
       - no-cache
@@ -2094,11 +1361,7 @@
       content-type:
       - application/json
       date:
-<<<<<<< HEAD
-      - Wed, 14 Jun 2023 21:28:20 GMT
-=======
       - Thu, 29 Jun 2023 09:41:02 GMT
->>>>>>> 13d0ab0a
       expires:
       - '-1'
       pragma:
@@ -2134,45 +1397,26 @@
       ParameterSetName:
       - -g -n --yes --no-wait
       User-Agent:
-<<<<<<< HEAD
-      - AZURECLI/2.49.0 azsdk-python-azure-mgmt-containerservice/23.0.0 Python/3.8.16
-        (macOS-13.4-arm64-arm-64bit)
-    method: DELETE
-    uri: https://management.azure.com/subscriptions/00000000-0000-0000-0000-000000000000/resourceGroups/clitest000001/providers/Microsoft.ContainerService/managedClusters/cliakstest000001?api-version=2023-05-01
-=======
       - AZURECLI/2.49.0 azsdk-python-azure-mgmt-containerservice/24.0.0 Python/3.8.10
         (Linux-5.15.0-1039-azure-x86_64-with-glibc2.29)
     method: DELETE
     uri: https://management.azure.com/subscriptions/00000000-0000-0000-0000-000000000000/resourceGroups/clitest000001/providers/Microsoft.ContainerService/managedClusters/cliakstest000001?api-version=2023-07-01
->>>>>>> 13d0ab0a
   response:
     body:
       string: ''
     headers:
       azure-asyncoperation:
-<<<<<<< HEAD
-      - https://management.azure.com/subscriptions/00000000-0000-0000-0000-000000000000/providers/Microsoft.ContainerService/locations/westus2/operations/84f0229b-77ab-4caf-8bf9-5292e472eadc?api-version=2016-03-30
-=======
       - https://management.azure.com/subscriptions/00000000-0000-0000-0000-000000000000/providers/Microsoft.ContainerService/locations/westus2/operations/df6350b7-416d-43c7-82e0-96c8bf8fcef4?api-version=2016-03-30
->>>>>>> 13d0ab0a
       cache-control:
       - no-cache
       content-length:
       - '0'
       date:
-<<<<<<< HEAD
-      - Wed, 14 Jun 2023 21:28:22 GMT
-      expires:
-      - '-1'
-      location:
-      - https://management.azure.com/subscriptions/00000000-0000-0000-0000-000000000000/providers/Microsoft.ContainerService/locations/westus2/operationresults/84f0229b-77ab-4caf-8bf9-5292e472eadc?api-version=2016-03-30
-=======
       - Thu, 29 Jun 2023 09:41:04 GMT
       expires:
       - '-1'
       location:
       - https://management.azure.com/subscriptions/00000000-0000-0000-0000-000000000000/providers/Microsoft.ContainerService/locations/westus2/operationresults/df6350b7-416d-43c7-82e0-96c8bf8fcef4?api-version=2016-03-30
->>>>>>> 13d0ab0a
       pragma:
       - no-cache
       server:
