--- conflicted
+++ resolved
@@ -1984,12 +1984,7 @@
 
 class AppConfigAadAuthLiveScenarioTest(ScenarioTest):
 
-<<<<<<< HEAD
     @live_only()
-=======
-    # Due to a bug in LiveScenarioTest, self.assertRaisesRegex() will not detect the exception.
-    # To run this testcase in local with --live, temporarily change to ScenarioTest and add AllowLargeResponse annotation.
->>>>>>> 7bdd6dbf
     @ResourceGroupPreparer(parameter_name_for_location='location')
     def test_azconfig_aad_auth(self, resource_group, location):
         config_store_name = self.create_random_name(prefix='AadTest', length=15)
@@ -2049,12 +2044,8 @@
             'endpoint': endpoint
         })
 
-<<<<<<< HEAD
-        # Before assigning data reader role, read operation should fail with AAD auth
-=======
         # Before assigning data reader role, read operation should fail with AAD auth.
         # The exception really depends on the which identity is used to run this testcase.
->>>>>>> 7bdd6dbf
         with self.assertRaisesRegex(CLIError, "Operation returned an invalid status '(?:Unauthorized|Forbidden)'"):
             self.cmd('appconfig kv show --endpoint {endpoint} --auth-mode login --key {key}')
 
