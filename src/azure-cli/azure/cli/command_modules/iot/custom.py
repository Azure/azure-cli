--- conflicted
+++ resolved
@@ -9,17 +9,14 @@
 from knack.log import get_logger
 from knack.util import CLIError
 from msrestazure.azure_exceptions import CloudError
-<<<<<<< HEAD
 from azure.cli.core.azclierror import (
     ArgumentUsageError,
     BadRequestError,
     InvalidArgumentValueError,
     RequiredArgumentMissingError,
-    ResourceNotFoundError
+    ResourceNotFoundError,
+    UnclassifiedUserFault
 )
-=======
-from azure.cli.core.azclierror import UnclassifiedUserFault, RequiredArgumentMissingError, ArgumentUsageError
->>>>>>> 99d7a010
 from azure.cli.core.commands import LongRunningOperation
 from azure.cli.core.util import sdk_no_wait
 
