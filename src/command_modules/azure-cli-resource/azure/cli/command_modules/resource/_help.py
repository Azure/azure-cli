--- conflicted
+++ resolved
@@ -189,15 +189,11 @@
     type: command
     short-summary: List policy definitions.
 """
-<<<<<<< HEAD
-helps['policy setdefinition create'] = """
-=======
 helps['policy set-definition'] = """
     type: group
     short-summary: Manage resource policy set definitions.
 """
 helps['policy set-definition create'] = """
->>>>>>> 588b86f2
             type: command
             short-summary: Create a policy set definition.
             parameters:
@@ -214,35 +210,19 @@
                             } \\
                         ]
 """
-<<<<<<< HEAD
-helps['policy setdefinition delete'] = """
+helps['policy set-definition delete'] = """
     type: command
     short-summary: Delete a policy set definition.
 """
-helps['policy setdefinition show'] = """
+helps['policy set-definition show'] = """
     type: command
     short-summary: get a policy set definition.
 """
-helps['policy setdefinition update'] = """
+helps['policy set-definition update'] = """
     type: command
     short-summary: Update a policy set definition.
 """
-helps['policy setdefinition list'] = """
-=======
-helps['policy set-definition delete'] = """
-    type: command
-    short-summary: Delete a policy set definition.
-"""
-helps['policy set-definition show'] = """
-    type: command
-    short-summary: get a policy set definition.
-"""
-helps['policy set-definition update'] = """
-    type: command
-    short-summary: Update a policy set definition.
-"""
 helps['policy set-definition list'] = """
->>>>>>> 588b86f2
     type: command
     short-summary: List policy set definitions.
 """
