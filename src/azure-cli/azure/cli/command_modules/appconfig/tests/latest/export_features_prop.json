--- conflicted
+++ resolved
@@ -1,8 +1,4 @@
-<<<<<<< HEAD
-#Fri Apr 08 17:36:51 China Standard Time 2022
-=======
 #Fri Apr 08 17:57:36 China Standard Time 2022
->>>>>>> a20f8ca2
 Color=Red
 Region=West US
 feature-management.FalseFeature=false
