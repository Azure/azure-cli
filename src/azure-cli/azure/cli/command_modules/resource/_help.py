# coding=utf-8
# --------------------------------------------------------------------------------------------
# Copyright (c) Microsoft Corporation. All rights reserved.
# Licensed under the MIT License. See License.txt in the project root for license information.
# --------------------------------------------------------------------------------------------

from knack.help_files import helps  # pylint: disable=unused-import
# pylint: disable=line-too-long, too-many-lines

helps['account lock'] = """
type: group
short-summary: Manage Azure subscription level locks.
"""

helps['account lock create'] = """
type: command
short-summary: Create a subscription lock.
examples:
  - name: Create a read-only subscription level lock.
    text: >
        az account lock create --lock-type ReadOnly -n lockName
"""

helps['account lock delete'] = """
type: command
short-summary: Delete a subscription lock.
examples:
  - name: Delete a subscription lock
    text: >
        az account lock delete --name lockName
"""

helps['account lock list'] = """
type: command
short-summary: List lock information in the subscription.
examples:
  - name: List out all locks on the subscription level
    text: >
        az account lock list
"""

helps['account lock show'] = """
type: command
short-summary: Show the details of a subscription lock
examples:
  - name: Show a subscription level lock
    text: >
        az account lock show -n lockname
"""

helps['account lock update'] = """
type: command
short-summary: Update a subscription lock.
examples:
  - name: Update a subscription lock with new notes and type
    text: >
        az account lock update --name lockName --notes newNotesHere --lock-type CanNotDelete
"""

helps['account management-group'] = """
type: group
short-summary: Manage Azure Management Groups.
"""

helps['account management-group create'] = """
type: command
short-summary: Create a new management group.
long-summary: Create a new management group.
parameters:
  - name: --name -n
    type: string
    short-summary: Name of the management group.
  - name: --display-name -d
    type: string
    short-summary: Sets the display name of the management group. If null, the group name is set as the display name.
  - name: --parent -p
    type: string
    short-summary: Sets the parent of the management group. Can be the fully qualified id or the name of the management group. If null, the root tenant group is set as the parent.
examples:
  - name: Create a new management group.
    text: >
        az account management-group create --name GroupName
  - name: Create a new management group with a specific display name.
    text: >
        az account management-group create --name GroupName --display-name DisplayName
  - name: Create a new management group with a specific parent.
    text: >
        az account management-group create --name GroupName --parent ParentId/ParentName
  - name: Create a new management group with a specific display name and parent.
    text: >
        az account management-group create --name GroupName --display-name DisplayName --parent ParentId/ParentName
"""

helps['account management-group delete'] = """
type: command
short-summary: Delete an existing management group.
long-summary: Delete an existing management group.
parameters:
  - name: --name -n
    type: string
    short-summary: Name of the management group.
examples:
  - name: Delete an existing management group
    text: >
        az account management-group delete --name GroupName
"""

helps['account management-group list'] = """
type: command
short-summary: List all management groups.
long-summary: List of all management groups in the current tenant.
examples:
  - name: List all management groups
    text: >
        az account management-group list
"""

helps['account management-group show'] = """
type: command
short-summary: Get a specific management group.
long-summary: Get the details of the management group.
parameters:
  - name: --name -n
    type: string
    short-summary: Name of the management group.
  - name: --expand -e
    type: bool
    short-summary: If given, lists the children in the first level of hierarchy.
  - name: --recurse -r
    type: bool
    short-summary: If given, lists the children in all levels of hierarchy.
examples:
  - name: Get a management group.
    text: >
        az account management-group show --name GroupName
  - name: Get a management group with children in the first level of hierarchy.
    text: >
        az account management-group show --name GroupName -e
  - name: Get a management group with children in all levels of hierarchy.
    text: >
        az account management-group show --name GroupName -e -r
"""

helps['account management-group subscription'] = """
type: group
short-summary: Subscription operations for Management Groups.
"""

helps['account management-group subscription add'] = """
type: command
short-summary: Add a subscription to a management group.
long-summary: Add a subscription to a management group.
parameters:
  - name: --name -n
    type: string
    short-summary: Name of the management group.
  - name: --subscription -s
    type: string
    short-summary: Subscription Id or Name
examples:
  - name: Add a subscription to a management group.
    text: >
        az account management-group subscription add --name GroupName --subscription Subscription
"""

helps['account management-group subscription remove'] = """
type: command
short-summary: Remove an existing subscription from a management group.
long-summary: Remove an existing subscription from a management group.
parameters:
  - name: --name -n
    type: string
    short-summary: Name of the management group.
  - name: --subscription -s
    type: string
    short-summary: Subscription Id or Name
examples:
  - name: Remove an existing subscription from a management group.
    text: >
        az account management-group subscription remove --name GroupName --subscription Subscription
"""

helps['account management-group update'] = """
type: command
short-summary: Update an existing management group.
long-summary: Update an existing management group.
parameters:
  - name: --name -n
    type: string
    short-summary: Name of the management group.
  - name: --display-name -d
    type: string
    short-summary: Updates the display name of the management group. If null, no change is made.
  - name: --parent -p
    type: string
    short-summary: Update the parent of the management group. Can be the fully qualified id or the name of the management group. If null, no change is made.
examples:
  - name: Update an existing management group with a specific display name.
    text: >
        az account management-group update --name GroupName --display-name DisplayName
  - name: Update an existing management group with a specific parent.
    text: >
        az account management-group update --name GroupName --parent ParentId/ParentName
  - name: Update an existing management group with a specific display name and parent.
    text: >
        az account management-group update --name GroupName --display-name DisplayName --parent ParentId/ParentName
"""

helps['deployment'] = """
type: group
short-summary: Manage Azure Resource Manager template deployment at subscription scope.
"""

helps['deployment list'] = """
type: command
short-summary: List deployments at subscription scope.
examples:
  - name: List deployments at subscription scope.
    text: az deployment list
"""

helps['deployment show'] = """
type: command
short-summary: Show a deployment at subscription scope.
examples:
  - name: Show a deployment at subscription scope.
    text: az deployment show -n deployment01
"""

helps['deployment delete'] = """
type: command
short-summary: Delete a deployment at subscription scope.
examples:
  - name: Delete a deployment at subscription scope.
    text: az deployment delete -n deployment01
"""

helps['deployment validate'] = """
type: command
short-summary: Validate whether a template is valid at subscription scope.
parameters:
  - name: --parameters -p
    short-summary: Supply deployment parameter values.
    long-summary: >
        Parameters may be supplied from a file using the `@{path}` syntax, a JSON string, or as <KEY=VALUE> pairs. Parameters are evaluated in order, so when a value is assigned twice, the latter value will be used.
        It is recommended that you supply your parameters file first, and then override selectively using KEY=VALUE syntax.
  - name: --template-file -f
    short-summary: The path to the template file.
  - name: --template-uri -u
    short-summary: The URI to the template file.
  - name: --location -l
    short-summary: The location to store the deployment metadata.
  - name: --name -n
    short-summary: The deployment name.
examples:
  - name: Validate whether a template is valid at subscription scope.
    text: |
        az deployment validate --location westus2 --parameters MyValue=This MyArray=@array.json --template-file azuredeploy.json
"""

helps['deployment create'] = """
type: command
short-summary: Start a deployment at subscription scope.
parameters:
  - name: --parameters -p
    short-summary: Supply deployment parameter values.
    long-summary: >
        Parameters may be supplied from a file using the `@{path}` syntax, a JSON string, or as <KEY=VALUE> pairs. Parameters are evaluated in order, so when a value is assigned twice, the latter value will be used.
        It is recommended that you supply your parameters file first, and then override selectively using KEY=VALUE syntax.
  - name: --template-file -f
    short-summary: The path to the template file.
  - name: --template-uri -u
    short-summary: The URI to the template file.
  - name: --location -l
    short-summary: The location to store the deployment metadata.
  - name: --name -n
    short-summary: The deployment name.
examples:
  - name: Create a deployment at subscription scope from a remote template file, using parameters from a local JSON file.
    text: >
        az deployment create --location WestUS --template-uri https://myresource/azuredeploy.json --parameters @myparameters.json
  - name: Create a deployment at subscription scope from a local template file, using parameters from a JSON string.
    text: |
<<<<<<< HEAD
        az deployment create --location WestUS --template-file azuredeploy.json --parameters '{
                "policyName": {
                    "value": "policy2"
                }
            }'
  - name: Create a deployment at subscription scope from a local template, using a parameter file, a remote parameter file, and selectively overriding key/value pairs.
=======
        az deployment create --location WestUS --template-file azuredeploy.json  \\
            --parameters "{ \\"policyName\\": { \\"value\\": \\"policy2\\" }}"
  - name: Create a deployment from a local template, using a parameter file, a remote parameter file, and selectively overriding key/value pairs.
>>>>>>> 14906a45
    text: >
        az deployment create --location WestUS --template-file azuredeploy.json  \\
            --parameters @params.json --parameters https://mysite/params.json --parameters MyValue=This MyArray=@array.json
"""

helps['deployment export'] = """
type: command
short-summary: Export the template used for a deployment.
examples:
  - name: Export the template used for a deployment at subscription scope.
    text: |
        az deployment export --name MyDeployment
"""

helps['deployment wait'] = """
type: command
short-summary: Place the CLI in a waiting state until a deployment condition is met.
examples:
  - name: Place the CLI in a waiting state until a deployment condition is met. (autogenerated)
    text: |
        az deployment wait --deleted --name MyDeployment --subscription MySubscription
    crafted: true
"""

helps['deployment operation'] = """
type: group
short-summary: Manage deployment operations at subscription scope.
"""

helps['deployment operation list'] = """
type: command
short-summary: List deployment operations at subscription scope.
"""

helps['deployment operation show'] = """
type: command
short-summary: Show a deployment operation at subscription scope.
"""

helps['deployment sub'] = """
type: group
short-summary: Manage Azure Resource Manager template deployment at subscription scope.
"""

helps['deployment sub list'] = """
type: command
short-summary: List deployments at subscription scope.
examples:
  - name: List deployments at subscription scope.
    text: az deployment sub list
"""

helps['deployment sub show'] = """
type: command
short-summary: Show a deployment at subscription scope.
examples:
  - name: Show a deployment at subscription scope.
    text: az deployment sub show -n deployment01
"""

helps['deployment sub delete'] = """
type: command
short-summary: Delete a deployment at subscription scope.
examples:
  - name: Delete a deployment at subscription scope.
    text: az deployment sub delete -n deployment01
"""

helps['deployment sub validate'] = """
type: command
short-summary: Validate whether a template is valid at subscription scope.
parameters:
  - name: --parameters -p
    short-summary: Supply deployment parameter values.
    long-summary: >
        Parameters may be supplied from a file using the `@{path}` syntax, a JSON string, or as <KEY=VALUE> pairs. Parameters are evaluated in order, so when a value is assigned twice, the latter value will be used.
        It is recommended that you supply your parameters file first, and then override selectively using KEY=VALUE syntax.
  - name: --template-file -f
    short-summary: The path to the template file.
  - name: --template-uri -u
    short-summary: The URI to the template file.
  - name: --location -l
    short-summary: The location to store the deployment metadata.
  - name: --name -n
    short-summary: The deployment name.
examples:
  - name: Validate whether a template is valid at subscription scope.
    text: az deployment sub validate --location westus2 --template-file {template-file}
"""

helps['deployment sub create'] = """
type: command
short-summary: Start a deployment at subscription scope.
parameters:
  - name: --parameters -p
    short-summary: Supply deployment parameter values.
    long-summary: >
        Parameters may be supplied from a file using the `@{path}` syntax, a JSON string, or as <KEY=VALUE> pairs. Parameters are evaluated in order, so when a value is assigned twice, the latter value will be used.
        It is recommended that you supply your parameters file first, and then override selectively using KEY=VALUE syntax.
  - name: --template-file -f
    short-summary: The path to the template file.
  - name: --template-uri -u
    short-summary: The URI to the template file.
  - name: --location -l
    short-summary: The location to store the deployment metadata.
  - name: --name -n
    short-summary: The deployment name.
examples:
  - name: Create a deployment at subscription scope from a remote template file, using parameters from a local JSON file.
    text: >
        az deployment sub create --location WestUS --template-uri https://myresource/azuredeploy.json --parameters @myparameters.json
  - name: Create a deployment at subscription scope from a local template file, using parameters from a JSON string.
    text: |
        az deployment sub create --location WestUS --template-file azuredeploy.json --parameters '{
                "policyName": {
                    "value": "policy2"
                }
            }'
  - name: Create a deployment at subscription scope from a local template, using a parameter file, a remote parameter file, and selectively overriding key/value pairs.
    text: >
        az deployment sub create --location WestUS --template-file azuredeploy.json  \\
            --parameters @params.json --parameters https://mysite/params.json --parameters MyValue=This MyArray=@array.json
"""

helps['deployment sub export'] = """
type: command
short-summary: Export the template used for a deployment.
examples:
  - name: Export the template used for a deployment at subscription scope.
    text: az deployment sub export --name MyDeployment
"""

helps['deployment sub wait'] = """
type: command
short-summary: Place the CLI in a waiting state until a deployment condition is met.
"""

helps['deployment operation sub'] = """
type: group
short-summary: Manage deployment operations at subscription scope.
"""

helps['deployment operation sub list'] = """
type: command
short-summary: List deployment operations at subscription scope.
"""

helps['deployment operation sub show'] = """
type: command
short-summary: Show a deployment operation at subscription scope.
"""

helps['deployment group'] = """
type: group
short-summary: Manage Azure Resource Manager template deployment at resource group.
"""

helps['deployment group list'] = """
type: command
short-summary: List deployments at resource group.
examples:
  - name: List deployments at resource group.
    text: az deployment group list -g testrg
"""

helps['deployment group show'] = """
type: command
short-summary: Show a deployment at resource group.
examples:
  - name: Show a deployment at resource group.
    text: az deployment group show -g testrg -n deployment01
"""

helps['deployment group delete'] = """
type: command
short-summary: Delete a deployment at resource group.
examples:
  - name: Delete a deployment at resource group.
    text: az deployment group delete -g testrg -n deployment01
"""

helps['deployment group validate'] = """
type: command
short-summary: Validate whether a template is valid at resource group.
parameters:
  - name: --parameters -p
    short-summary: Supply deployment parameter values.
    long-summary: >
        Parameters may be supplied from a file using the `@{path}` syntax, a JSON string, or as <KEY=VALUE> pairs. Parameters are evaluated in order, so when a value is assigned twice, the latter value will be used.
        It is recommended that you supply your parameters file first, and then override selectively using KEY=VALUE syntax.
  - name: --template-file -f
    short-summary: The path to the template file.
  - name: --template-uri -u
    short-summary: The URI to the template file.
  - name: --resource-group -g
    short-summary: The resource group to create deployment at.
  - name: --name -n
    short-summary: The deployment name.
  - name: --mode
    short-summary: The deployment mode.
examples:
  - name: Validate whether a template is valid at resource group.
    text: az deployment group validate --resource-group testrg --template-file {template-file}
"""

helps['deployment group create'] = """
type: command
short-summary: Start a deployment at resource group.
parameters:
  - name: --parameters -p
    short-summary: Supply deployment parameter values.
    long-summary: >
        Parameters may be supplied from a file using the `@{path}` syntax, a JSON string, or as <KEY=VALUE> pairs. Parameters are evaluated in order, so when a value is assigned twice, the latter value will be used.
        It is recommended that you supply your parameters file first, and then override selectively using KEY=VALUE syntax.
  - name: --template-file -f
    short-summary: The path to the template file.
  - name: --template-uri -u
    short-summary: The URI to the template file.
  - name: --resource-group -g
    short-summary: The resource group to create deployment at.
  - name: --name -n
    short-summary: The deployment name.
  - name: --mode
    short-summary: The deployment mode.
examples:
  - name: Create a deployment at resource group from a remote template file, using parameters from a local JSON file.
    text: >
        az deployment group create --resource-group testrg --name rollout01 --template-uri https://myresource/azuredeploy.json --parameters @myparameters.json
  - name: Create a deployment at resource group from a local template file, using parameters from a JSON string.
    text: |
        az deployment group create --resource-group testrg --name rollout01 --template-file azuredeploy.json --parameters '{
                "policyName": {
                    "value": "policy2"
                }
            }'
  - name: Create a deployment at resource group from a local template, using a parameter file, a remote parameter file, and selectively overriding key/value pairs.
    text: >
        az deployment group create --resource-group testrg --name rollout01 --template-file azuredeploy.json  \\
            --parameters @params.json --parameters https://mysite/params.json --parameters MyValue=This MyArray=@array.json
"""

helps['deployment group export'] = """
type: command
short-summary: Export the template used for a deployment.
examples:
  - name: Export the template used for a deployment at resource group.
    text: az deployment group export --resource-group testrg --name MyDeployment
"""

helps['deployment group wait'] = """
type: command
short-summary: Place the CLI in a waiting state until a deployment condition is met.
"""

helps['deployment operation group'] = """
type: group
short-summary: Manage deployment operations at resource group.
"""

helps['deployment operation group list'] = """
type: command
short-summary: List deployment operations at resource group.
"""

helps['deployment operation group show'] = """
type: command
short-summary: Show a deployment operation at resource group.
"""

helps['deployment mg'] = """
type: group
short-summary: Manage Azure Resource Manager template deployment at management group.
"""

helps['deployment mg list'] = """
type: command
short-summary: List deployments at management group.
examples:
  - name: List deployments at management group.
    text: az deployment mg list -m testmg
"""

helps['deployment mg show'] = """
type: command
short-summary: Show a deployment at management group.
examples:
  - name: Show a deployment at management group.
    text: az deployment mg show -m testmg -n deployment01
"""

helps['deployment mg delete'] = """
type: command
short-summary: Delete a deployment at management group.
examples:
  - name: Delete a deployment at management group.
    text: az deployment mg delete -m testmg -n deployment01
"""

helps['deployment mg validate'] = """
type: command
short-summary: Validate whether a template is valid at management group.
parameters:
  - name: --parameters -p
    short-summary: Supply deployment parameter values.
    long-summary: >
        Parameters may be supplied from a file using the `@{path}` syntax, a JSON string, or as <KEY=VALUE> pairs. Parameters are evaluated in order, so when a value is assigned twice, the latter value will be used.
        It is recommended that you supply your parameters file first, and then override selectively using KEY=VALUE syntax.
  - name: --template-file -f
    short-summary: The path to the template file.
  - name: --template-uri -u
    short-summary: The URI to the template file.
  - name: --management-group-id -m
    short-summary: The management group id to create deployment at.
  - name: --name -n
    short-summary: The deployment name.
  - name: --location -l
    short-summary: The location to store the deployment metadata.
examples:
  - name: Validate whether a template is valid at management group.
    text: az deployment mg validate --management-group-id testmg --location WestUS --template-file {template-file}
"""

helps['deployment mg create'] = """
type: command
short-summary: Start a deployment at management group.
parameters:
  - name: --parameters -p
    short-summary: Supply deployment parameter values.
    long-summary: >
        Parameters may be supplied from a file using the `@{path}` syntax, a JSON string, or as <KEY=VALUE> pairs. Parameters are evaluated in order, so when a value is assigned twice, the latter value will be used.
        It is recommended that you supply your parameters file first, and then override selectively using KEY=VALUE syntax.
  - name: --template-file -f
    short-summary: The path to the template file.
  - name: --template-uri -u
    short-summary: The URI to the template file.
  - name: --management-group-id -m
    short-summary: The management group id to create deployment at.
  - name: --name -n
    short-summary: The deployment name.
  - name: --location -l
    short-summary: The location to store the deployment metadata.
examples:
  - name: Create a deployment at management group from a remote template file, using parameters from a local JSON file.
    text: >
        az deployment mg create --management-group-id testrg --name rollout01 --location WestUS --template-uri https://myresource/azuredeploy.json --parameters @myparameters.json
  - name: Create a deployment at management group from a local template file, using parameters from a JSON string.
    text: |
        az deployment mg create --management-group-id testmg --name rollout01 --location WestUS --template-file azuredeploy.json --parameters '{
                "policyName": {
                    "value": "policy2"
                }
            }'
  - name: Create a deployment at management group from a local template, using a parameter file, a remote parameter file, and selectively overriding key/value pairs.
    text: >
        az deployment mg create --management-group-id testmg --name rollout01 --location WestUS --template-file azuredeploy.json  \\
            --parameters @params.json --parameters https://mysite/params.json --parameters MyValue=This MyArray=@array.json
"""

helps['deployment mg export'] = """
type: command
short-summary: Export the template used for a deployment.
examples:
  - name: Export the template used for a deployment at management group.
    text: az deployment mg export --management-group-id testmg --name MyDeployment
"""

helps['deployment mg wait'] = """
type: command
short-summary: Place the CLI in a waiting state until a deployment condition is met.
"""

helps['deployment operation mg'] = """
type: group
short-summary: Manage deployment operations at management group.
"""

helps['deployment operation mg list'] = """
type: command
short-summary: List deployment operations at management group.
"""

helps['deployment operation mg show'] = """
type: command
short-summary: Show a deployment operation at management group.
"""

helps['deployment tenant'] = """
type: group
short-summary: Manage Azure Resource Manager template deployment at tenant scope.
"""

helps['deployment tenant list'] = """
type: command
short-summary: List deployments at tenant scope.
examples:
  - name: List deployments at tenant scope.
    text: az deployment tenant list
"""

helps['deployment tenant show'] = """
type: command
short-summary: Show a deployment at tenant scope.
examples:
  - name: Show a deployment at tenant scope.
    text: az deployment tenant show -n deployment01
"""

helps['deployment tenant delete'] = """
type: command
short-summary: Delete a deployment at tenant scope.
examples:
  - name: Delete a deployment at tenant scope.
    text: az deployment tenant delete -n deployment01
"""

helps['deployment tenant validate'] = """
type: command
short-summary: Validate whether a template is valid at tenant scope.
parameters:
  - name: --parameters -p
    short-summary: Supply deployment parameter values.
    long-summary: >
        Parameters may be supplied from a file using the `@{path}` syntax, a JSON string, or as <KEY=VALUE> pairs. Parameters are evaluated in order, so when a value is assigned twice, the latter value will be used.
        It is recommended that you supply your parameters file first, and then override selectively using KEY=VALUE syntax.
  - name: --template-file -f
    short-summary: The path to the template file.
  - name: --template-uri -u
    short-summary: The URI to the template file.
  - name: --name -n
    short-summary: The deployment name.
  - name: --location -l
    short-summary: The location to store the deployment metadata.
examples:
  - name: Validate whether a template is valid at tenant scope.
    text: az deployment tenant validate --location WestUS --template-file {template-file}
"""

helps['deployment tenant create'] = """
type: command
short-summary: Start a deployment at tenant scope.
parameters:
  - name: --parameters -p
    short-summary: Supply deployment parameter values.
    long-summary: >
        Parameters may be supplied from a file using the `@{path}` syntax, a JSON string, or as <KEY=VALUE> pairs. Parameters are evaluated in order, so when a value is assigned twice, the latter value will be used.
        It is recommended that you supply your parameters file first, and then override selectively using KEY=VALUE syntax.
  - name: --template-file -f
    short-summary: The path to the template file.
  - name: --template-uri -u
    short-summary: The URI to the template file.
  - name: --name -n
    short-summary: The deployment name.
  - name: --location -l
    short-summary: The location to store the deployment metadata.
examples:
  - name: Create a deployment at tenant scope from a remote template file, using parameters from a local JSON file.
    text: >
        az deployment tenant create --name rollout01 --location WestUS --template-uri https://myresource/azuredeploy.json --parameters @myparameters.json
  - name: Create a deployment at tenant scope from a local template file, using parameters from a JSON string.
    text: |
        az deployment tenant create --name rollout01 --location WestUS --template-file azuredeploy.json --parameters '{
                "policyName": {
                    "value": "policy2"
                }
            }'
  - name: Create a deployment at tenant scope from a local template, using a parameter file, a remote parameter file, and selectively overriding key/value pairs.
    text: >
        az deployment tenant create --name rollout01 --location WestUS --template-file azuredeploy.json  \\
            --parameters @params.json --parameters https://mysite/params.json --parameters MyValue=This MyArray=@array.json
"""

helps['deployment tenant export'] = """
type: command
short-summary: Export the template used for a deployment.
examples:
  - name: Export the template used for a deployment at tenant scope.
    text: az deployment tenant export --name MyDeployment
"""

helps['deployment tenant wait'] = """
type: command
short-summary: Place the CLI in a waiting state until a deployment condition is met.
examples:
  - name: Place the CLI in a waiting state until a deployment condition is met. (autogenerated)
    text: |
        az deployment tenant wait --deleted --name MyDeployment
    crafted: true
"""

helps['deployment operation tenant'] = """
type: group
short-summary: Manage deployment operations at tenant scope.
"""

helps['deployment operation tenant list'] = """
type: command
short-summary: List deployment operations at tenant scope.
"""

helps['deployment operation tenant show'] = """
type: command
short-summary: Show a deployment operation at tenant scope.
"""

helps['feature'] = """
type: group
short-summary: Manage resource provider features.
"""

helps['feature list'] = """
type: command
short-summary: List preview features.
examples:
  - name: List preview features
    text: az feature list
"""

helps['feature register'] = """
type: command
short-summary: register a preview feature.
examples:
  - name: register the "Shared Image Gallery" feature
    text: az feature register --namespace Microsoft.Compute --name GalleryPreview
"""

helps['group'] = """
type: group
short-summary: Manage resource groups and template deployments.
"""

helps['group create'] = """
type: command
short-summary: Create a new resource group.
examples:
  - name: Create a new resource group in the West US region.
    text: >
        az group create -l westus -n MyResourceGroup
"""

helps['group delete'] = """
type: command
short-summary: Delete a resource group.
examples:
  - name: Delete a resource group.
    text: >
        az group delete -n MyResourceGroup
"""

helps['group deployment'] = """
type: group
short-summary: Manage Azure Resource Manager deployments.
"""

helps['group deployment create'] = """
type: command
short-summary: Start a deployment.
parameters:
  - name: --parameters -p
    short-summary: Supply deployment parameter values.
    long-summary: >
        Parameters may be supplied from a file using the `@{path}` syntax, a JSON string, or as <KEY=VALUE> pairs. Parameters are evaluated in order, so when a value is assigned twice, the latter value will be used.
        It is recommended that you supply your parameters file first, and then override selectively using KEY=VALUE syntax.
examples:
  - name: Create a deployment from a remote template file, using parameters from a local JSON file.
    text: >
        az group deployment create -g MyResourceGroup --template-uri https://myresource/azuredeploy.json --parameters @myparameters.json
  - name: Create a deployment from a local template file, using parameters from a JSON string.
    text: |
        az group deployment create -g MyResourceGroup --template-file azuredeploy.json \\
            --parameters "{ \\"location\\": { \\"value\\": \\"westus\\" } }"
  - name: Create a deployment from a local template, using a local parameter file, a remote parameter file, and selectively overriding key/value pairs.
    text: >
        az group deployment create -g MyResourceGroup --template-file azuredeploy.json \\
            --parameters @params.json --parameters https://mysite/params.json --parameters MyValue=This MyArray=@array.json
"""

helps['group deployment export'] = """
type: command
short-summary: Export the template used for a deployment.
examples:
  - name: Export the template used for a deployment. (autogenerated)
    text: |
        az group deployment export --name MyDeployment --resource-group MyResourceGroup
    crafted: true
"""

helps['group deployment operation'] = """
type: group
short-summary: Manage deployment operations.
"""

helps['group deployment validate'] = """
type: command
short-summary: Validate whether a template is syntactically correct.
parameters:
  - name: --parameters -p
    short-summary: Supply deployment parameter values.
    long-summary: >
        Parameters may be supplied from a file using the `@{path}` syntax, a JSON string, or as <KEY=VALUE> pairs. Parameters are evaluated in order, so when a value is assigned twice, the latter value will be used.
        It is recommended that you supply your parameters file first, and then override selectively using KEY=VALUE syntax.
examples:
  - name: Validate whether a template is syntactically correct. (autogenerated)
    text: |
        az group deployment validate --parameters "{ \\"location\\": { \\"value\\": \\"westus\\" } }" \\
            --resource-group MyResourceGroup --template-file storage.json
    crafted: true
"""

helps['group deployment wait'] = """
type: command
short-summary: Place the CLI in a waiting state until a deployment condition is met.
examples:
  - name: Place the CLI in a waiting state until a deployment condition is met. (autogenerated)
    text: |
        az group deployment wait --name MyDeployment --resource-group MyResourceGroup --updated
    crafted: true
  - name: Place the CLI in a waiting state until a deployment condition is met. (autogenerated)
    text: |
        az group deployment wait --created --name MyDeployment --resource-group MyResourceGroup
    crafted: true
"""

helps['group exists'] = """
type: command
short-summary: Check if a resource group exists.
examples:
  - name: Check if 'MyResourceGroup' exists.
    text: >
        az group exists -n MyResourceGroup
"""

helps['group list'] = """
type: command
short-summary: List resource groups.
examples:
  - name: List all resource groups located in the West US region.
    text: >
        az group list --query "[?location=='westus']"
"""

helps['group lock'] = """
type: group
short-summary: Manage Azure resource group locks.
"""

helps['group lock create'] = """
type: command
short-summary: Create a resource group lock.
examples:
  - name: Create a read-only resource group level lock.
    text: >
        az group lock create --lock-type ReadOnly -n lockName -g MyResourceGroup
"""

helps['group lock delete'] = """
type: command
short-summary: Delete a resource group lock.
examples:
  - name: Delete a resource group lock
    text: >
        az group lock delete --name lockName -g MyResourceGroup
"""

helps['group lock list'] = """
type: command
short-summary: List lock information in the resource-group.
examples:
  - name: List out all locks on the resource group level
    text: >
        az group lock list -g MyResourceGroup
"""

helps['group lock show'] = """
type: command
short-summary: Show the details of a resource group lock
examples:
  - name: Show a resource group level lock
    text: >
        az group lock show -n lockname -g MyResourceGroup
"""

helps['group lock update'] = """
type: command
short-summary: Update a resource group lock.
examples:
  - name: Update a resource group lock with new notes and type
    text: >
        az group lock update --name lockName -g MyResourceGroup --notes newNotesHere --lock-type CanNotDelete
"""

helps['group update'] = """
type: command
short-summary: Update a resource group.
examples:
  - name: Update a resource group. (autogenerated)
    text: |
        az group update --resource-group MyResourceGroup --set tags.CostCenter='{"Dept":"IT","Environment":"Test"}'
    crafted: true
"""

helps['group wait'] = """
type: command
short-summary: Place the CLI in a waiting state until a condition of the resource group is met.
examples:
  - name: Place the CLI in a waiting state until a condition of the resource group is met. (autogenerated)
    text: |
        az group wait --created  --resource-group MyResourceGroup
    crafted: true
  - name: Place the CLI in a waiting state until a condition of the resource group is met. (autogenerated)
    text: |
        az group wait --deleted --resource-group MyResourceGroup
    crafted: true
"""

helps['lock'] = """
type: group
short-summary: Manage Azure locks.
"""

helps['lock create'] = """
type: command
short-summary: Create a lock.
long-summary: 'Locks can exist at three different scopes: subscription, resource group and resource.'
examples:
  - name: Create a read-only subscription level lock.
    text: >
        az lock create --name lockName --resource-group group --lock-type ReadOnly
"""

helps['lock delete'] = """
type: command
short-summary: Delete a lock.
examples:
  - name: Delete a resource group-level lock
    text: >
        az lock delete --name lockName --resource-group group
"""

helps['lock list'] = """
type: command
short-summary: List lock information.
examples:
  - name: List out the locks on a vnet resource. Includes locks in the associated group and subscription.
    text: >
        az lock list --resource myvnet --resource-type Microsoft.Network/virtualNetworks -g group
  - name: List out all locks on the subscription level
    text: >
        az lock list
"""

helps['lock show'] = """
type: command
short-summary: Show the properties of a lock
examples:
  - name: Show a subscription level lock
    text: >
        az lock show -n lockname
  - name: Show the properties of a lock (autogenerated)
    text: |
        az lock show --name lockname --resource-group MyResourceGroup --resource-name MyResource --resource-type Microsoft.Network/virtualNetworks
    crafted: true
"""

helps['lock update'] = """
type: command
short-summary: Update a lock.
examples:
  - name: Update a resource group level lock with new notes and type
    text: >
        az lock update --name lockName --resource-group group --notes newNotesHere --lock-type CanNotDelete
"""

helps['managedapp'] = """
type: group
short-summary: Manage template solutions provided and maintained by Independent Software Vendors (ISVs).
"""

helps['managedapp create'] = """
type: command
short-summary: Create a managed application.
examples:
  - name: Create a managed application of kind 'ServiceCatalog'. This requires a valid managed application definition ID.
    text: |
        az managedapp create -g MyResourceGroup -n MyManagedApp -l westcentralus --kind ServiceCatalog \\
            -m "/subscriptions/{SubID}/resourceGroups/{ManagedResourceGroup}" \\
            -d "/subscriptions/{SubID}/resourceGroups/{ResourceGroup}/providers/Microsoft.Solutions/applianceDefinitions/{ApplianceDefinition}"
  - name: Create a managed application of kind 'MarketPlace'. This requires a valid plan, containing details about existing marketplace package like plan name, version, publisher and product.
    text: |
        az managedapp create -g MyResourceGroup -n MyManagedApp -l westcentralus --kind MarketPlace \\
            -m "/subscriptions/{SubID}/resourceGroups/{ManagedResourceGroup}" \\
            --plan-name ContosoAppliance --plan-version "1.0" --plan-product "contoso-appliance" --plan-publisher Contoso
"""

helps['managedapp definition'] = """
type: group
short-summary: Manage Azure Managed Applications.
"""

helps['managedapp definition create'] = """
type: command
short-summary: Create a managed application definition.
examples:
  - name: Create a managed application defintion.
    text: >
        az managedapp definition create -g MyResourceGroup -n MyManagedAppDef -l eastus --display-name "MyManagedAppDef" \\
            --description "My Managed App Def description" -a "myPrincipalId:myRoleId" --lock-level None \\
            --package-file-uri "https://path/to/myPackage.zip"
  - name: Create a managed application defintion with inline values for createUiDefinition and mainTemplate.
    text: >
        az managedapp definition create -g MyResourceGroup -n MyManagedAppDef -l eastus --display-name "MyManagedAppDef" \\
            --description "My Managed App Def description" -a "myPrincipalId:myRoleId" --lock-level None \\
            --create-ui-definition @myCreateUiDef.json --main-template @myMainTemplate.json
"""

helps['managedapp definition delete'] = """
type: command
short-summary: Delete a managed application definition.
examples:
  - name: Delete a managed application definition. (autogenerated)
    text: |
        az managedapp definition delete --name MyManagedApplicationDefinition --resource-group MyResourceGroup
    crafted: true
"""

helps['managedapp definition list'] = """
type: command
short-summary: List managed application definitions.
examples:
  - name: List managed application definitions. (autogenerated)
    text: |
        az managedapp definition list --resource-group MyResourceGroup
    crafted: true
"""

helps['managedapp delete'] = """
type: command
short-summary: Delete a managed application.
examples:
  - name: Delete a managed application. (autogenerated)
    text: |
        az managedapp delete --name MyManagedApplication --resource-group MyResourceGroup
    crafted: true
"""

helps['managedapp list'] = """
type: command
short-summary: List managed applications.
examples:
  - name: List managed applications. (autogenerated)
    text: |
        az managedapp list --resource-group MyResourceGroup
    crafted: true
"""

helps['policy'] = """
type: group
short-summary: Manage resource policies.
"""

helps['policy assignment'] = """
type: group
short-summary: Manage resource policy assignments.
"""

helps['policy assignment create'] = """
type: command
short-summary: Create a resource policy assignment.
parameters:
  - name: --scope
    type: string
    short-summary: Scope to which this policy assignment applies.
examples:
  - name: Create a resource policy assignment at scope
    text: |
        Valid scopes are management group, subscription, resource group, and resource, for example
           management group:  /providers/Microsoft.Management/managementGroups/MyManagementGroup
           subscription:      /subscriptions/0b1f6471-1bf0-4dda-aec3-111122223333
           resource group:    /subscriptions/0b1f6471-1bf0-4dda-aec3-111122223333/resourceGroups/myGroup
           resource:          /subscriptions/0b1f6471-1bf0-4dda-aec3-111122223333/resourceGroups/myGroup/providers/Microsoft.Compute/virtualMachines/myVM
             az policy assignment create --scope \\
                "/providers/Microsoft.Management/managementGroups/MyManagementGroup" \\
                    --policy {PolicyName} -p "{ \\"allowedLocations\\": \\
                        { \\"value\\": [ \\"australiaeast\\", \\"eastus\\", \\"japaneast\\" ] } }"
  - name: Create a resource policy assignment and provide rule parameter values.
    text: |
        az policy assignment create --policy {PolicyName} -p "{ \\"allowedLocations\\": \\
            { \\"value\\": [ \\"australiaeast\\", \\"eastus\\", \\"japaneast\\" ] } }"
  - name: Create a resource policy assignment with a system assigned identity.
    text: >
        az policy assignment create --name myPolicy --policy {PolicyName} --assign-identity
  - name: Create a resource policy assignment with a system assigned identity. The identity will have 'Contributor' role access to the subscription.
    text: >
        az policy assignment create --name myPolicy --policy {PolicyName} --assign-identity --identity-scope /subscriptions/xxxxxxxx-xxxx-xxxx-xxxx-xxxxxxxxxxxx --role Contributor
  - name: Create a resource policy assignment with an enforcement mode. It indicates whether a policy effect will be enforced or not during assignment creation and update. Please visit https://aka.ms/azure-policyAssignment-enforcement-mode for more information.
    text: >
        az policy assignment create --name myPolicy --policy {PolicyName} --enforcement-mode 'DoNotEnforce'
"""

helps['policy assignment delete'] = """
type: command
short-summary: Delete a resource policy assignment.
examples:
  - name: Delete a resource policy assignment. (autogenerated)
    text: |
        az policy assignment delete --name MyPolicyAssignment
    crafted: true
"""

helps['policy assignment identity'] = """
type: group
short-summary: Manage a policy assignment's managed identity.
"""

helps['policy assignment identity assign'] = """
type: command
short-summary: Add a system assigned identity to a policy assignment.
examples:
  - name: Add a system assigned managed identity to a policy assignment.
    text: >
        az policy assignment identity assign -g MyResourceGroup -n MyPolicyAssignment
  - name: Add a system assigned managed identity to a policy assignment and grant it the 'Contributor' role for the current resource group.
    text: >
        az policy assignment identity assign -g MyResourceGroup -n MyPolicyAssignment --role Contributor --identity-scope /subscriptions/xxxxxxxx-xxxx-xxxx-xxxx-xxxxxxxxxxxx/resourceGroups/MyResourceGroup
"""

helps['policy assignment identity remove'] = """
type: command
short-summary: Remove a managed identity from a policy assignment.
"""

helps['policy assignment identity show'] = """
type: command
short-summary: Show a policy assignment's managed identity.
examples:
  - name: Show a policy assignment's managed identity. (autogenerated)
    text: |
        az policy assignment identity show --name MyPolicyAssignment
    crafted: true
"""

helps['policy assignment list'] = """
type: command
short-summary: List resource policy assignments.
"""

helps['policy assignment show'] = """
type: command
short-summary: Show a resource policy assignment.
examples:
  - name: Show a resource policy assignment. (autogenerated)
    text: |
        az policy assignment show --name MyPolicyAssignment
    crafted: true
"""

helps['policy definition'] = """
type: group
short-summary: Manage resource policy definitions.
"""

helps['policy definition create'] = """
type: command
short-summary: Create a policy definition.
parameters:
  - name: --rules
    type: string
    short-summary: Policy rules in JSON format, or a path to a file containing JSON rules.
  - name: --management-group
    type: string
    short-summary: Name of the management group the new policy definition can be assigned in.
  - name: --subscription
    type: string
    short-summary: Name or id of the subscription the new policy definition can be assigned in.
examples:
  - name: Create a read-only policy.
    text: |
        az policy definition create --name readOnlyStorage --rules "{ \\"if\\": \\
            { \\"field\\": \\"type\\", \\"equals\\": \\"Microsoft.Storage/storageAccounts/write\\" }, \\
                \\"then\\": { \\"effect\\": \\"deny\\" } }"
  - name: Create a policy parameter definition.
    text: |
        az policy definition create --name allowedLocations \\
            --rules "{ \\"if\\": { \\"allOf\\": [ \\
                { \\"field\\": \\"location\\",\\"notIn\\": \\"[parameters('listOfAllowedLocations')]\\" }, \\
                    { \\"field\\": \\"location\\", \\"notEquals\\": \\"global\\" }, \\
                        { \\"field\\": \\"type\\", \\"notEquals\\": \\
                            \\"Microsoft.AzureActiveDirectory/b2cDirectories\\"} \\
                                ] }, \\"then\\": { \\"effect\\": \\"deny\\" } }" \\
            --params "{ \\"allowedLocations\\": { \\
                \\"type\\": \\"array\\", \\"metadata\\": { \\"description\\": \\
                    \\"The list of locations that can be specified when deploying resources\\", \\
                        \\"strongType\\": \\"location\\", \\"displayName\\": \\"Allowed locations\\" } } }"
  - name: Create a read-only policy that can be applied within a management group.
    text: |
        az policy definition create -n readOnlyStorage --management-group "MyManagementGroup" \\
            --rules "{ \\"if\\": { \\"field\\": \\"type\\", \\
                \\"equals\\": \\"Microsoft.Storage/storageAccounts/write\\" }, \\
                    \\"then\\": { \\"effect\\": \\"deny\\" } }"
  - name: Create a policy definition with mode. The mode 'Indexed' indicates the policy should be evaluated only for resource types that support tags and location.
    text: |
        az policy definition create --name TagsPolicyDefinition --subscription "MySubscription" \\
            --mode Indexed --rules "{ \\"if\\": { \\"field\\": \\"tags\\", \\"exists\\": \\"false\\" }, \\
                \\"then\\": { \\"effect\\": \\"deny\\" } }"
"""

helps['policy definition delete'] = """
type: command
short-summary: Delete a policy definition.
examples:
  - name: Delete a policy definition. (autogenerated)
    text: |
        az policy definition delete --name MyPolicyDefinition
    crafted: true
"""

helps['policy definition list'] = """
type: command
short-summary: List policy definitions.
"""

helps['policy definition show'] = """
type: command
short-summary: Show a policy definition.
examples:
  - name: Show a policy definition. (autogenerated)
    text: |
        az policy definition show --name MyPolicyDefinition
    crafted: true
"""

helps['policy definition update'] = """
type: command
short-summary: Update a policy definition.
examples:
  - name: Update a policy definition. (autogenerated)
    text: |
        az policy definition update --name MyPolicyDefinition
    crafted: true
"""

helps['policy set-definition'] = """
type: group
short-summary: Manage resource policy set definitions.
"""

helps['policy set-definition create'] = """
type: command
short-summary: Create a policy set definition.
parameters:
  - name: --definitions
    type: string
    short-summary: Policy definitions in JSON format, or a path to a file or URI containing JSON rules.
  - name: --management-group
    type: string
    short-summary: Name of management group the new policy set definition can be assigned in.
  - name: --subscription
    type: string
    short-summary: Name or id of the subscription the new policy set definition can be assigned in.
examples:
  - name: Create a policy set definition.
    text: |
        az policy set-definition create -n readOnlyStorage \\
            --definitions "[ { \\"policyDefinitionId\\": \\"/subscriptions/mySubId/providers/ \\
                Microsoft.Authorization/policyDefinitions/storagePolicy\\", \\"parameters\\": \\
                    { \\"storageSku\\": { \\"value\\": \\"[parameters(\\\\"requiredSku\\\\")]\\" } } }]" \\
            --params "{ \\"requiredSku\\": { \\"type\\": \\"String\\" } }"
  - name: Create a policy set definition with parameters.
    text: |
        az policy set-definition create -n readOnlyStorage --definitions '[
                { "policyDefinitionId": "/subscriptions/mySubId/providers/Microsoft.Authorization/policyDefinitions/storagePolicy" }
            ]'
  - name: Create a policy set definition in a subscription.
    text: |
        az policy set-definition create -n readOnlyStorage --subscription '0b1f6471-1bf0-4dda-aec3-111122223333' --definitions '[
                { "policyDefinitionId": "/subscriptions/0b1f6471-1bf0-4dda-aec3-111122223333/providers/Microsoft.Authorization/policyDefinitions/storagePolicy" }
            ]'
  - name: Create a policy set definition with policy definition groups.
    text: |
        az policy set-definition create -n computeRequirements \\
            --definitions "[ { \\"policyDefinitionId \\": \\"/subscriptions/mySubId/providers/ \\
                Microsoft.Authorization/policyDefinitions/storagePolicy\\", \\"groupNames\\": \\
                    [ \\"CostSaving\\", \\"Organizational\\" ] }, { \\"policyDefinitionId\\": \\
                        \\"/subscriptions/mySubId/providers/Microsoft.Authorization/ \\
                            policyDefinitions/tagPolicy\\", \\"groupNames\\": [ \\
                                \\"Organizational\\" ] } ]" \\
            --definition-groups "[{ \\"name\\": \\"CostSaving\\" }, { \\"name\\": \\"Organizational\\" } ]"
"""

helps['policy set-definition delete'] = """
type: command
short-summary: Delete a policy set definition.
examples:
  - name: Delete a policy set definition. (autogenerated)
    text: |
        az policy set-definition delete --management-group myMg --name MyPolicySetDefinition
    crafted: true
"""

helps['policy set-definition list'] = """
type: command
short-summary: List policy set definitions.
"""

helps['policy set-definition show'] = """
type: command
short-summary: Show a policy set definition.
examples:
  - name: Show a policy set definition. (autogenerated)
    text: |
        az policy set-definition show --name MyPolicySetDefinition
    crafted: true
"""

helps['policy set-definition update'] = """
type: command
short-summary: Update a policy set definition.
examples:
  - name: Update a policy set definition.
    text: |-
        az policy set-definition update --definitions '[
                { "policyDefinitionId": "/subscriptions/mySubId/providers/Microsoft.Authorization/policyDefinitions/storagePolicy" }
            ]' --name MyPolicySetDefinition
  - name: Update the groups and definitions within a policy set definition.
    text: |
        az policy set-definition update -n computeRequirements \\
            --definitions "[ { \\"policyDefinitionId\\": \\"/subscriptions/mySubId/providers/ \\
                Microsoft.Authorization/policyDefinitions/storagePolicy\\", \\"groupNames\\": [ \\
                    \\"CostSaving\\", \\"Organizational\\" ] }, { \\"policyDefinitionId\\": \\
                        \\"/subscriptions/mySubId/providers/Microsoft.Authorization/ \\
                            policyDefinitions/tagPolicy\\", \\
                                \\"groupNames\\": [ \\"Organizational\\" ] } ]" \\
            --definition-groups "[{ \\"name\\": \\"CostSaving\\" }, { \\"name\\": \\"Organizational\\" } ]"
"""

helps['provider'] = """
type: group
short-summary: Manage resource providers.
"""

helps['provider list'] = """
type: command
examples:
  - name: Display all resource types for the network resource provider.
    text: >
        az provider list --query [?namespace=='Microsoft.Network'].resourceTypes[].resourceType
"""

helps['provider operation'] = """
type: group
short-summary: Get provider operations metadatas.
"""

helps['provider operation list'] = """
type: command
short-summary: Get operations from all providers.
"""

helps['provider operation show'] = """
type: command
short-summary: Get an individual provider's operations.
examples:
  - name: Get an individual provider's operations. (autogenerated)
    text: |
        az provider operation show --namespace Microsoft.Storage
    crafted: true
"""

helps['provider register'] = """
type: command
short-summary: Register a provider.
examples:
  - name: Register a provider. (autogenerated)
    text: |
        az provider register --namespace 'Microsoft.PolicyInsights'
    crafted: true
"""

helps['provider unregister'] = """
type: command
short-summary: Unregister a provider.
examples:
  - name: Unregister a provider. (autogenerated)
    text: |
        az provider unregister --namespace Microsoft.Automation
    crafted: true
"""

helps['resource'] = """
type: group
short-summary: Manage Azure resources.
"""

helps['resource create'] = """
type: command
short-summary: create a resource.
examples:
  - name: Create an API app by providing a full JSON configuration.
    text: |
        az resource create -g myRG -n myApiApp --resource-type Microsoft.web/sites \\
            --is-full-object --properties "{ \\"kind\\": \\"api\\", \\"location\\": \\
                \\"West US\\", \\"properties\\": { \\"serverFarmId\\": \\
                    \\"/subscriptions/{SubID}/resourcegroups/{ResourceGroup} \\
                        /providers/Microsoft.Web/serverfarms/{ServicePlan}\\" } }"
  - name: Create a resource by loading JSON configuration from a file.
    text: >
        az resource create -g myRG -n myApiApp --resource-type Microsoft.web/sites --is-full-object --properties @jsonConfigFile
  - name: Create a web app with the minimum required configuration information.
    text: |
        az resource create -g myRG -n myWeb --resource-type Microsoft.web/sites \\
            --properties "{ \\"serverFarmId\\":\\"/subscriptions/{SubID}/resourcegroups/ \\
                {ResourceGroup}/providers/Microsoft.Web/serverfarms/{ServicePlan}\\" }"
"""

helps['resource delete'] = """
type: command
short-summary: Delete a resource.
examples:
  - name: Delete a virtual machine named 'MyVm'.
    text: >
        az resource delete -g MyResourceGroup -n MyVm --resource-type "Microsoft.Compute/virtualMachines"
  - name: Delete a web app using a resource identifier.
    text: >
        az resource delete --ids /subscriptions/0b1f6471-1bf0-4dda-aec3-111111111111/resourceGroups/MyResourceGroup/providers/Microsoft.Web/sites/MyWebapp
  - name: Delete a subnet using a resource identifier.
    text: >
        az resource delete --ids /subscriptions/0b1f6471-1bf0-4dda-aec3-111111111111/resourceGroups/MyResourceGroup/providers/Microsoft.Network/virtualNetworks/MyVnet/subnets/MySubnet
"""

helps['resource invoke-action'] = """
type: command
short-summary: Invoke an action on the resource.
long-summary: >
    A list of possible actions corresponding to a resource can be found at https://docs.microsoft.com/rest/api/. All POST requests are actions that can be invoked and are specified at the end of the URI path. For instance, to stop a VM, the
    request URI is https://management.azure.com/subscriptions/{SubscriptionId}/resourceGroups/{ResourceGroup}/providers/Microsoft.Compute/virtualMachines/{VM}/powerOff?api-version={APIVersion} and the corresponding action is `powerOff`. This can
    be found at https://docs.microsoft.com/rest/api/compute/virtualmachines/virtualmachines-stop.
examples:
  - name: Power-off a vm, specified by Id.
    text: >
        az resource invoke-action --action powerOff \\
          --ids /subscriptions/{SubID}/resourceGroups/{ResourceGroup}/providers/Microsoft.Compute/virtualMachines/{VMName}
  - name: Capture information for a stopped vm.
    text: >
        az resource invoke-action --action capture \\
          --ids /subscriptions/{SubID}/resourceGroups/{ResourceGroup}/providers/ \\
            Microsoft.Compute/virtualMachines/{VMName} \\
          --request-body "{ \\"vhdPrefix\\": \\"myPrefix\\", \\"destinationContainerName\\": \\
            \\"myContainer\\", \\"overwriteVhds\\": true }"
  - name: Invoke an action on the resource. (autogenerated)
    text: |
        az resource invoke-action --action capture --name MyResource --resource-group MyResourceGroup --resource-type Microsoft.web/sites
    crafted: true
"""

helps['resource link'] = """
type: group
short-summary: Manage links between resources.
long-summary: >
    Linking is a feature of the Resource Manager. It enables declaring relationships between resources even if they do not reside in the same resource group.
    Linking has no impact on resource usage, billing, or role-based access. It allows for managing multiple resources across groups as a single unit.
"""

helps['resource link create'] = """
type: command
short-summary: Create a new link between resources.
parameters:
  - name: --link
    long-summary: >
        Format: /subscriptions/{SubID}/resourceGroups/{ResourceGroupID}/providers/{ProviderNamespace}/{ResourceType}/{ResourceName}/providers/Microsoft.Resources/links/{LinkName}
examples:
  - name: Create a link from {SourceID} to {ResourceID} with notes
    text: >
        az resource link create --link {SourceID} --target {ResourceID} --notes "SourceID depends on ResourceID"
"""

helps['resource link delete'] = """
type: command
short-summary: Delete a link between resources.
parameters:
  - name: --link
    long-summary: >
        Format: /subscriptions/{SubID}/resourceGroups/{ResourceGroupID}/providers/{ProviderNamespace}/{ResourceType}/{ResourceName}/providers/Microsoft.Resources/links/{LinkName}
examples:
  - name: Delete link {LinkID}
    text: >
        az resource link delete --link {LinkID}
"""

helps['resource link list'] = """
type: command
short-summary: List resource links.
examples:
  - name: List links, filtering with {filter-string}
    text: >
        az resource link list --filter {filter-string}
  - name: List all links for resource group {ResourceGroup} in subscription {SubID}
    text: >
        az resource link list --scope /subscriptions/{SubID}/resourceGroups/{ResourceGroup}
"""

helps['resource link update'] = """
type: command
short-summary: Update link between resources.
parameters:
  - name: --link
    long-summary: >
        Format: /subscriptions/{SubID}/resourceGroups/{ResourceGroupID}/providers/{ProviderNamespace}/{ResourceType}/{ResourceName}/providers/Microsoft.Resources/links/{LinkName}
examples:
  - name: Update the notes for {LinkID} notes "some notes to explain this link"
    text: >
        az resource link update --link {LinkID} --notes "some notes to explain this link"
"""

helps['resource list'] = """
type: command
short-summary: List resources.
examples:
  - name: List all resources in the West US region.
    text: >
        az resource list --location westus
  - name: List all resources with the name 'resourceName'.
    text: >
        az resource list --name 'resourceName'
  - name: List all resources with the tag 'test'.
    text: >
        az resource list --tag test
  - name: List all resources with a tag that starts with 'test'.
    text: >
        az resource list --tag 'test*'
  - name: List all resources with the tag 'test' that have the value 'example'.
    text: >
        az resource list --tag test=example
"""

helps['resource lock'] = """
type: group
short-summary: Manage Azure resource level locks.
"""

helps['resource lock create'] = """
type: command
short-summary: Create a resource-level lock.
examples:
  - name: Create a read-only resource level lock on a vnet.
    text: >
        az resource lock create --lock-type ReadOnly -n lockName -g MyResourceGroup --resource myvnet --resource-type Microsoft.Network/virtualNetworks
  - name: Create a read-only resource level lock on a vnet using a vnet id.
    text: >
        az resource lock create --lock-type ReadOnly -n lockName --resource /subscriptions/{SubID}/resourceGroups/{ResourceGroup}/providers/Microsoft.Network/virtualNetworks/{VNETName}
"""

helps['resource lock delete'] = """
type: command
short-summary: Delete a resource-level lock.
examples:
  - name: Delete a resource level lock
    text: >
        az resource lock delete --name lockName -g MyResourceGroup --resource myvnet --resource-type Microsoft.Network/virtualNetworks
  - name: Delete a resource level lock on a vnet using a vnet id.
    text: >
        az resource lock delete -n lockName --resource /subscriptions/{SubID}/resourceGroups/{ResourceGroup}/providers/Microsoft.Network/virtualNetworks/{VMName}
"""

helps['resource lock list'] = """
type: command
short-summary: List lock information in the resource-level.
examples:
  - name: List out all locks on a vnet
    text: >
        az resource lock list -g MyResourceGroup --resource myvnet --resource-type Microsoft.Network/virtualNetworks
"""

helps['resource lock show'] = """
type: command
short-summary: Show the details of a resource-level lock
examples:
  - name: Show a resource level lock
    text: >
        az resource lock show -n lockname -g MyResourceGroup --resource myvnet --resource-type Microsoft.Network/virtualNetworks
"""

helps['resource lock update'] = """
type: command
short-summary: Update a resource-level lock.
examples:
  - name: Update a resource level lock with new notes and type
    text: >
        az resource lock update --name lockName -g MyResourceGroup --resource myvnet --resource-type Microsoft.Network/virtualNetworks --notes newNotesHere --lock-type CanNotDelete
"""

helps['resource show'] = """
type: command
short-summary: Get the details of a resource.
examples:
  - name: Show a virtual machine resource named 'MyVm'.
    text: >
        az resource show -g MyResourceGroup -n MyVm --resource-type "Microsoft.Compute/virtualMachines"
  - name: Show a web app using a resource identifier.
    text: >
        az resource show --ids /subscriptions/0b1f6471-1bf0-4dda-aec3-111111111111/resourceGroups/MyResourceGroup/providers/Microsoft.Web/sites/MyWebapp
  - name: Show a subnet.
    text: >
        az resource show -g MyResourceGroup -n MySubnet --namespace Microsoft.Network --parent virtualnetworks/MyVnet --resource-type subnets
  - name: Show a subnet using a resource identifier.
    text: >
        az resource show --ids /subscriptions/0b1f6471-1bf0-4dda-aec3-111111111111/resourceGroups/MyResourceGroup/providers/Microsoft.Network/virtualNetworks/MyVnet/subnets/MySubnet
  - name: Show an application gateway path rule.
    text: >
        az resource show -g MyResourceGroup --namespace Microsoft.Network --parent applicationGateways/ag1/urlPathMaps/map1 --resource-type pathRules -n rule1
"""

helps['resource tag'] = """
type: command
short-summary: Tag a resource.
examples:
  - name: Tag the virtual machine 'MyVm' with the key 'vmlist' and value 'vm1'.
    text: >
        az resource tag --tags vmlist=vm1 -g MyResourceGroup -n MyVm --resource-type "Microsoft.Compute/virtualMachines"
  - name: Tag a web app with the key 'vmlist' and value 'vm1', using a resource identifier.
    text: >
        az resource tag --tags vmlist=vm1 --ids /subscriptions/{SubID}/resourceGroups/{ResourceGroup}/providers/Microsoft.Web/sites/{WebApp}
  - name: Tag a resource. (autogenerated)
    text: |
        az resource tag --ids /subscriptions/{SubID}/resourceGroups/{ResourceGroup}/providers/Microsoft.Web/sites/{WebApp} --tags vmlist=vm1
    crafted: true
"""

helps['resource update'] = """
type: command
short-summary: Update a resource.
examples:
  - name: Update a resource. (autogenerated)
    text: |
        az resource update --ids $id --set properties.connectionType=Proxy
    crafted: true
"""

helps['resource wait'] = """
type: command
short-summary: Place the CLI in a waiting state until a condition of a resources is met.
examples:
  - name: Place the CLI in a waiting state until a condition of a resources is met. (autogenerated)
    text: |
        az resource wait --exists --ids /subscriptions/{SubID}/resourceGroups/{ResourceGroup}/providers/Microsoft.Web/sites/{WebApp}
    crafted: true
  - name: Place the CLI in a waiting state until a condition of a resources is met. (autogenerated)
    text: |
        az resource wait --exists --ids /subscriptions/{SubID}/resourceGroups/{ResourceGroup}/providers/Microsoft.Web/sites/{WebApp} --include-response-body true
    crafted: true
  - name: Place the CLI in a waiting state until a condition of a resources is met. (autogenerated)
    text: |
        az resource wait --exists --name MyResource --resource-group MyResourceGroup --resource-type subnets
    crafted: true
"""

helps['rest'] = """
type: command
short-summary: invoke a custom request
examples:
  - name: Get Audit log through Microsoft Graph
    text: >
        az rest --method get --uri https://graph.microsoft.com/beta/auditLogs/directoryAudits
  - name: Update a Azure Active Directory Graph User's display name
    text: >
        az rest --method patch --uri "https://graph.microsoft.com/v1.0/users/johndoe@azuresdkteam.onmicrosoft.com" --body "{\\"displayName\\": \\"jondoe2\\"}"
  - name: Get a virtual machine
    text: >
        az rest --method get --uri /subscriptions/{subscriptionId}/resourceGroups/{resourceGroupName}/providers/Microsoft.Compute/virtualMachines/{vmName}?api-version=2019-03-01
  - name: Create a public IP address from body.json file
    text: >
        az rest --method put --uri https://management.azure.com/subscriptions/{subscriptionId}/resourceGroups/{resourceGroupName}/providers/Microsoft.Network/publicIPAddresses/{publicIpAddressName}?api-version=2019-09-01 --body @body.json
"""

helps['tag'] = """
type: group
short-summary: Manage resource tags.
"""

helps['version'] = """
type: command
short-summary: Show the versions of Azure CLI modules and extensions in JSON format by default or format configured by --output
"""<|MERGE_RESOLUTION|>--- conflicted
+++ resolved
@@ -281,18 +281,9 @@
         az deployment create --location WestUS --template-uri https://myresource/azuredeploy.json --parameters @myparameters.json
   - name: Create a deployment at subscription scope from a local template file, using parameters from a JSON string.
     text: |
-<<<<<<< HEAD
-        az deployment create --location WestUS --template-file azuredeploy.json --parameters '{
-                "policyName": {
-                    "value": "policy2"
-                }
-            }'
-  - name: Create a deployment at subscription scope from a local template, using a parameter file, a remote parameter file, and selectively overriding key/value pairs.
-=======
         az deployment create --location WestUS --template-file azuredeploy.json  \\
             --parameters "{ \\"policyName\\": { \\"value\\": \\"policy2\\" }}"
-  - name: Create a deployment from a local template, using a parameter file, a remote parameter file, and selectively overriding key/value pairs.
->>>>>>> 14906a45
+  - name: Create a deployment at subscription scope from a local template, using a parameter file, a remote parameter file, and selectively overriding key/value pairs.
     text: >
         az deployment create --location WestUS --template-file azuredeploy.json  \\
             --parameters @params.json --parameters https://mysite/params.json --parameters MyValue=This MyArray=@array.json
