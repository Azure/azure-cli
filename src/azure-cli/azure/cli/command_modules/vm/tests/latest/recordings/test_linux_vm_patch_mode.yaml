interactions:
- request:
    body: null
    headers:
      Accept:
      - application/json
      Accept-Encoding:
      - gzip, deflate
      CommandName:
      - vm create
      Connection:
      - keep-alive
      ParameterSetName:
      - -g -n --image --enable-agent --patch-mode --generate-ssh-keys --nsg-rule --admin-username
      User-Agent:
<<<<<<< HEAD
      - AZURECLI/2.47.0 azsdk-python-azure-mgmt-resource/22.0.0 Python/3.10.11 (Linux-5.15.0-1036-azure-x86_64-with-glibc2.31)
        VSTS_7b238909-6802-4b65-b90d-184bca47f458_build_220_0
=======
      - AZURECLI/2.51.0 azsdk-python-azure-mgmt-resource/23.1.0b2 Python/3.9.13 (Windows-10-10.0.22621-SP0)
>>>>>>> 13d0ab0a
    method: GET
    uri: https://management.azure.com/subscriptions/00000000-0000-0000-0000-000000000000/resourcegroups/cli_test_linux_vm_patch_mode_000001?api-version=2022-09-01
  response:
    body:
<<<<<<< HEAD
      string: '{"id":"/subscriptions/00000000-0000-0000-0000-000000000000/resourceGroups/cli_test_linux_vm_patch_mode_000001","name":"cli_test_linux_vm_patch_mode_000001","type":"Microsoft.Resources/resourceGroups","location":"westus","tags":{"product":"azurecli","cause":"automation","date":"2023-05-26T01:28:57Z"},"properties":{"provisioningState":"Succeeded"}}'
=======
      string: '{"id":"/subscriptions/00000000-0000-0000-0000-000000000000/resourceGroups/cli_test_linux_vm_patch_mode_000001","name":"cli_test_linux_vm_patch_mode_000001","type":"Microsoft.Resources/resourceGroups","location":"westus","tags":{"product":"azurecli","cause":"automation","test":"test_linux_vm_patch_mode","date":"2023-08-02T09:21:15Z","module":"vm"},"properties":{"provisioningState":"Succeeded"}}'
>>>>>>> 13d0ab0a
    headers:
      cache-control:
      - no-cache
      content-length:
<<<<<<< HEAD
      - '348'
      content-type:
      - application/json; charset=utf-8
      date:
      - Fri, 26 May 2023 01:28:58 GMT
=======
      - '396'
      content-type:
      - application/json; charset=utf-8
      date:
      - Wed, 02 Aug 2023 09:21:26 GMT
>>>>>>> 13d0ab0a
      expires:
      - '-1'
      pragma:
      - no-cache
      strict-transport-security:
      - max-age=31536000; includeSubDomains
      vary:
      - Accept-Encoding
      x-content-type-options:
      - nosniff
    status:
      code: 200
      message: OK
- request:
    body: null
    headers:
      Accept:
      - application/json
      Accept-Encoding:
      - gzip, deflate
      CommandName:
      - vm create
      Connection:
      - keep-alive
      ParameterSetName:
      - -g -n --image --enable-agent --patch-mode --generate-ssh-keys --nsg-rule --admin-username
      User-Agent:
<<<<<<< HEAD
      - AZURECLI/2.47.0 azsdk-python-azure-mgmt-compute/29.1.0 Python/3.10.11 (Linux-5.15.0-1036-azure-x86_64-with-glibc2.31)
        VSTS_7b238909-6802-4b65-b90d-184bca47f458_build_220_0
=======
      - AZURECLI/2.51.0 azsdk-python-azure-mgmt-compute/30.0.0 Python/3.9.13 (Windows-10-10.0.22621-SP0)
>>>>>>> 13d0ab0a
    method: GET
    uri: https://management.azure.com/subscriptions/00000000-0000-0000-0000-000000000000/providers/Microsoft.Compute/locations/westus/publishers/Canonical/artifacttypes/vmimage/offers/UbuntuServer/skus/18.04-LTS/versions?$top=1&$orderby=name%20desc&api-version=2022-11-01
  response:
    body:
<<<<<<< HEAD
      string: "[\r\n  {\r\n    \"location\": \"westus\",\r\n    \"name\": \"18.04.202305220\",\r\n
        \   \"id\": \"/Subscriptions/00000000-0000-0000-0000-000000000000/Providers/Microsoft.Compute/Locations/westus/Publishers/Canonical/ArtifactTypes/VMImage/Offers/UbuntuServer/Skus/18.04-LTS/Versions/18.04.202305220\"\r\n
=======
      string: "[\r\n  {\r\n    \"location\": \"westus\",\r\n    \"name\": \"18.04.202306070\",\r\n
        \   \"id\": \"/Subscriptions/00000000-0000-0000-0000-000000000000/Providers/Microsoft.Compute/Locations/westus/Publishers/Canonical/ArtifactTypes/VMImage/Offers/UbuntuServer/Skus/18.04-LTS/Versions/18.04.202306070\"\r\n
>>>>>>> 13d0ab0a
        \ }\r\n]"
    headers:
      cache-control:
      - no-cache
      content-length:
      - '286'
      content-type:
      - application/json; charset=utf-8
      date:
<<<<<<< HEAD
      - Fri, 26 May 2023 01:28:58 GMT
=======
      - Wed, 02 Aug 2023 09:21:27 GMT
>>>>>>> 13d0ab0a
      expires:
      - '-1'
      pragma:
      - no-cache
      server:
      - Microsoft-HTTPAPI/2.0
      - Microsoft-HTTPAPI/2.0
      strict-transport-security:
      - max-age=31536000; includeSubDomains
      transfer-encoding:
      - chunked
      vary:
      - Accept-Encoding
      x-content-type-options:
      - nosniff
      x-ms-ratelimit-remaining-resource:
<<<<<<< HEAD
      - Microsoft.Compute/ListVMImagesVersionsFromLocation3Min;15999,Microsoft.Compute/ListVMImagesVersionsFromLocation30Min;43978
=======
      - Microsoft.Compute/ListVMImagesVersionsFromLocation3Min;15999,Microsoft.Compute/ListVMImagesVersionsFromLocation30Min;43994
>>>>>>> 13d0ab0a
    status:
      code: 200
      message: OK
- request:
    body: null
    headers:
      Accept:
      - application/json
      Accept-Encoding:
      - gzip, deflate
      CommandName:
      - vm create
      Connection:
      - keep-alive
      ParameterSetName:
      - -g -n --image --enable-agent --patch-mode --generate-ssh-keys --nsg-rule --admin-username
      User-Agent:
<<<<<<< HEAD
      - AZURECLI/2.47.0 azsdk-python-azure-mgmt-compute/29.1.0 Python/3.10.11 (Linux-5.15.0-1036-azure-x86_64-with-glibc2.31)
        VSTS_7b238909-6802-4b65-b90d-184bca47f458_build_220_0
    method: GET
    uri: https://management.azure.com/subscriptions/00000000-0000-0000-0000-000000000000/providers/Microsoft.Compute/locations/westus/publishers/Canonical/artifacttypes/vmimage/offers/UbuntuServer/skus/18.04-LTS/versions/18.04.202305220?api-version=2022-11-01
=======
      - AZURECLI/2.51.0 azsdk-python-azure-mgmt-compute/30.0.0 Python/3.9.13 (Windows-10-10.0.22621-SP0)
    method: GET
    uri: https://management.azure.com/subscriptions/00000000-0000-0000-0000-000000000000/providers/Microsoft.Compute/locations/westus/publishers/Canonical/artifacttypes/vmimage/offers/UbuntuServer/skus/18.04-LTS/versions/18.04.202306070?api-version=2022-11-01
>>>>>>> 13d0ab0a
  response:
    body:
      string: "{\r\n  \"properties\": {\r\n    \"hyperVGeneration\": \"V1\",\r\n    \"architecture\":
        \"x64\",\r\n    \"replicaType\": \"Unmanaged\",\r\n    \"disallowed\": {\r\n
        \     \"vmDiskType\": \"None\"\r\n    },\r\n    \"automaticOSUpgradeProperties\":
        {\r\n      \"automaticOSUpgradeSupported\": true\r\n    },\r\n    \"imageDeprecationStatus\":
        {\r\n      \"imageState\": \"Active\"\r\n    },\r\n    \"features\": [\r\n
        \     {\r\n        \"name\": \"IsAcceleratedNetworkSupported\",\r\n        \"value\":
        \"True\"\r\n      },\r\n      {\r\n        \"name\": \"DiskControllerTypes\",\r\n
        \       \"value\": \"SCSI, NVMe\"\r\n      },\r\n      {\r\n        \"name\":
        \"IsHibernateSupported\",\r\n        \"value\": \"True\"\r\n      }\r\n    ],\r\n
        \   \"osDiskImage\": {\r\n      \"operatingSystem\": \"Linux\",\r\n      \"sizeInGb\":
        31,\r\n      \"sizeInBytes\": 32213303808\r\n    },\r\n    \"dataDiskImages\":
<<<<<<< HEAD
        []\r\n  },\r\n  \"location\": \"westus\",\r\n  \"name\": \"18.04.202305220\",\r\n
        \ \"id\": \"/Subscriptions/00000000-0000-0000-0000-000000000000/Providers/Microsoft.Compute/Locations/westus/Publishers/Canonical/ArtifactTypes/VMImage/Offers/UbuntuServer/Skus/18.04-LTS/Versions/18.04.202305220\"\r\n}"
=======
        []\r\n  },\r\n  \"location\": \"westus\",\r\n  \"name\": \"18.04.202306070\",\r\n
        \ \"id\": \"/Subscriptions/00000000-0000-0000-0000-000000000000/Providers/Microsoft.Compute/Locations/westus/Publishers/Canonical/ArtifactTypes/VMImage/Offers/UbuntuServer/Skus/18.04-LTS/Versions/18.04.202306070\"\r\n}"
>>>>>>> 13d0ab0a
    headers:
      cache-control:
      - no-cache
      content-length:
      - '1048'
      content-type:
      - application/json; charset=utf-8
      date:
<<<<<<< HEAD
      - Fri, 26 May 2023 01:28:58 GMT
=======
      - Wed, 02 Aug 2023 09:21:29 GMT
>>>>>>> 13d0ab0a
      expires:
      - '-1'
      pragma:
      - no-cache
      server:
      - Microsoft-HTTPAPI/2.0
      - Microsoft-HTTPAPI/2.0
      strict-transport-security:
      - max-age=31536000; includeSubDomains
      transfer-encoding:
      - chunked
      vary:
      - Accept-Encoding
      x-content-type-options:
      - nosniff
      x-ms-ratelimit-remaining-resource:
<<<<<<< HEAD
      - Microsoft.Compute/GetVMImageFromLocation3Min;12999,Microsoft.Compute/GetVMImageFromLocation30Min;73985
=======
      - Microsoft.Compute/GetVMImageFromLocation3Min;12999,Microsoft.Compute/GetVMImageFromLocation30Min;73995
>>>>>>> 13d0ab0a
    status:
      code: 200
      message: OK
- request:
    body: null
    headers:
      Accept:
      - application/json
      Accept-Encoding:
      - gzip, deflate
      CommandName:
      - vm create
      Connection:
      - keep-alive
      ParameterSetName:
      - -g -n --image --enable-agent --patch-mode --generate-ssh-keys --nsg-rule --admin-username
      User-Agent:
<<<<<<< HEAD
      - AZURECLI/2.47.0 (AAZ) azsdk-python-core/1.24.0 Python/3.10.11 (Linux-5.15.0-1036-azure-x86_64-with-glibc2.31)
        VSTS_7b238909-6802-4b65-b90d-184bca47f458_build_220_0
=======
      - AZURECLI/2.51.0 (AAZ) azsdk-python-core/1.28.0 Python/3.9.13 (Windows-10-10.0.22621-SP0)
>>>>>>> 13d0ab0a
    method: GET
    uri: https://management.azure.com/subscriptions/00000000-0000-0000-0000-000000000000/resourceGroups/cli_test_linux_vm_patch_mode_000001/providers/Microsoft.Network/virtualNetworks?api-version=2022-01-01
  response:
    body:
      string: '{"value":[]}'
    headers:
      cache-control:
      - no-cache
      content-length:
      - '12'
      content-type:
      - application/json; charset=utf-8
      date:
<<<<<<< HEAD
      - Fri, 26 May 2023 01:28:59 GMT
=======
      - Wed, 02 Aug 2023 09:21:30 GMT
>>>>>>> 13d0ab0a
      expires:
      - '-1'
      pragma:
      - no-cache
      strict-transport-security:
      - max-age=31536000; includeSubDomains
      vary:
      - Accept-Encoding
      x-content-type-options:
      - nosniff
    status:
      code: 200
      message: OK
- request:
    body: null
    headers:
      Accept:
      - application/json
      Accept-Encoding:
      - gzip, deflate
      CommandName:
      - vm create
      Connection:
      - keep-alive
      ParameterSetName:
      - -g -n --image --enable-agent --patch-mode --generate-ssh-keys --nsg-rule --admin-username
      User-Agent:
<<<<<<< HEAD
      - AZURECLI/2.47.0 azsdk-python-azure-mgmt-compute/29.1.0 Python/3.10.11 (Linux-5.15.0-1036-azure-x86_64-with-glibc2.31)
        VSTS_7b238909-6802-4b65-b90d-184bca47f458_build_220_0
=======
      - AZURECLI/2.51.0 azsdk-python-azure-mgmt-compute/30.0.0 Python/3.9.13 (Windows-10-10.0.22621-SP0)
>>>>>>> 13d0ab0a
    method: GET
    uri: https://management.azure.com/subscriptions/00000000-0000-0000-0000-000000000000/providers/Microsoft.Compute/locations/westus/publishers/Canonical/artifacttypes/vmimage/offers/UbuntuServer/skus/18.04-LTS/versions?$top=1&$orderby=name%20desc&api-version=2022-11-01
  response:
    body:
<<<<<<< HEAD
      string: "[\r\n  {\r\n    \"location\": \"westus\",\r\n    \"name\": \"18.04.202305220\",\r\n
        \   \"id\": \"/Subscriptions/00000000-0000-0000-0000-000000000000/Providers/Microsoft.Compute/Locations/westus/Publishers/Canonical/ArtifactTypes/VMImage/Offers/UbuntuServer/Skus/18.04-LTS/Versions/18.04.202305220\"\r\n
=======
      string: "[\r\n  {\r\n    \"location\": \"westus\",\r\n    \"name\": \"18.04.202306070\",\r\n
        \   \"id\": \"/Subscriptions/00000000-0000-0000-0000-000000000000/Providers/Microsoft.Compute/Locations/westus/Publishers/Canonical/ArtifactTypes/VMImage/Offers/UbuntuServer/Skus/18.04-LTS/Versions/18.04.202306070\"\r\n
>>>>>>> 13d0ab0a
        \ }\r\n]"
    headers:
      cache-control:
      - no-cache
      content-length:
      - '286'
      content-type:
      - application/json; charset=utf-8
      date:
<<<<<<< HEAD
      - Fri, 26 May 2023 01:28:59 GMT
=======
      - Wed, 02 Aug 2023 09:21:31 GMT
>>>>>>> 13d0ab0a
      expires:
      - '-1'
      pragma:
      - no-cache
      server:
      - Microsoft-HTTPAPI/2.0
      - Microsoft-HTTPAPI/2.0
      strict-transport-security:
      - max-age=31536000; includeSubDomains
      transfer-encoding:
      - chunked
      vary:
      - Accept-Encoding
      x-content-type-options:
      - nosniff
      x-ms-ratelimit-remaining-resource:
<<<<<<< HEAD
      - Microsoft.Compute/ListVMImagesVersionsFromLocation3Min;15998,Microsoft.Compute/ListVMImagesVersionsFromLocation30Min;43977
=======
      - Microsoft.Compute/ListVMImagesVersionsFromLocation3Min;15998,Microsoft.Compute/ListVMImagesVersionsFromLocation30Min;43993
>>>>>>> 13d0ab0a
    status:
      code: 200
      message: OK
- request:
    body: null
    headers:
      Accept:
      - application/json
      Accept-Encoding:
      - gzip, deflate
      CommandName:
      - vm create
      Connection:
      - keep-alive
      ParameterSetName:
      - -g -n --image --enable-agent --patch-mode --generate-ssh-keys --nsg-rule --admin-username
      User-Agent:
<<<<<<< HEAD
      - AZURECLI/2.47.0 azsdk-python-azure-mgmt-compute/29.1.0 Python/3.10.11 (Linux-5.15.0-1036-azure-x86_64-with-glibc2.31)
        VSTS_7b238909-6802-4b65-b90d-184bca47f458_build_220_0
    method: GET
    uri: https://management.azure.com/subscriptions/00000000-0000-0000-0000-000000000000/providers/Microsoft.Compute/locations/westus/publishers/Canonical/artifacttypes/vmimage/offers/UbuntuServer/skus/18.04-LTS/versions/18.04.202305220?api-version=2022-11-01
=======
      - AZURECLI/2.51.0 azsdk-python-azure-mgmt-compute/30.0.0 Python/3.9.13 (Windows-10-10.0.22621-SP0)
    method: GET
    uri: https://management.azure.com/subscriptions/00000000-0000-0000-0000-000000000000/providers/Microsoft.Compute/locations/westus/publishers/Canonical/artifacttypes/vmimage/offers/UbuntuServer/skus/18.04-LTS/versions/18.04.202306070?api-version=2022-11-01
>>>>>>> 13d0ab0a
  response:
    body:
      string: "{\r\n  \"properties\": {\r\n    \"hyperVGeneration\": \"V1\",\r\n    \"architecture\":
        \"x64\",\r\n    \"replicaType\": \"Unmanaged\",\r\n    \"disallowed\": {\r\n
        \     \"vmDiskType\": \"None\"\r\n    },\r\n    \"automaticOSUpgradeProperties\":
        {\r\n      \"automaticOSUpgradeSupported\": true\r\n    },\r\n    \"imageDeprecationStatus\":
        {\r\n      \"imageState\": \"Active\"\r\n    },\r\n    \"features\": [\r\n
        \     {\r\n        \"name\": \"IsAcceleratedNetworkSupported\",\r\n        \"value\":
        \"True\"\r\n      },\r\n      {\r\n        \"name\": \"DiskControllerTypes\",\r\n
        \       \"value\": \"SCSI, NVMe\"\r\n      },\r\n      {\r\n        \"name\":
        \"IsHibernateSupported\",\r\n        \"value\": \"True\"\r\n      }\r\n    ],\r\n
        \   \"osDiskImage\": {\r\n      \"operatingSystem\": \"Linux\",\r\n      \"sizeInGb\":
        31,\r\n      \"sizeInBytes\": 32213303808\r\n    },\r\n    \"dataDiskImages\":
<<<<<<< HEAD
        []\r\n  },\r\n  \"location\": \"westus\",\r\n  \"name\": \"18.04.202305220\",\r\n
        \ \"id\": \"/Subscriptions/00000000-0000-0000-0000-000000000000/Providers/Microsoft.Compute/Locations/westus/Publishers/Canonical/ArtifactTypes/VMImage/Offers/UbuntuServer/Skus/18.04-LTS/Versions/18.04.202305220\"\r\n}"
=======
        []\r\n  },\r\n  \"location\": \"westus\",\r\n  \"name\": \"18.04.202306070\",\r\n
        \ \"id\": \"/Subscriptions/00000000-0000-0000-0000-000000000000/Providers/Microsoft.Compute/Locations/westus/Publishers/Canonical/ArtifactTypes/VMImage/Offers/UbuntuServer/Skus/18.04-LTS/Versions/18.04.202306070\"\r\n}"
>>>>>>> 13d0ab0a
    headers:
      cache-control:
      - no-cache
      content-length:
      - '1048'
      content-type:
      - application/json; charset=utf-8
      date:
<<<<<<< HEAD
      - Fri, 26 May 2023 01:29:00 GMT
=======
      - Wed, 02 Aug 2023 09:21:32 GMT
>>>>>>> 13d0ab0a
      expires:
      - '-1'
      pragma:
      - no-cache
      server:
      - Microsoft-HTTPAPI/2.0
      - Microsoft-HTTPAPI/2.0
      strict-transport-security:
      - max-age=31536000; includeSubDomains
      transfer-encoding:
      - chunked
      vary:
      - Accept-Encoding
      x-content-type-options:
      - nosniff
      x-ms-ratelimit-remaining-resource:
<<<<<<< HEAD
      - Microsoft.Compute/GetVMImageFromLocation3Min;12998,Microsoft.Compute/GetVMImageFromLocation30Min;73984
=======
      - Microsoft.Compute/GetVMImageFromLocation3Min;12998,Microsoft.Compute/GetVMImageFromLocation30Min;73994
>>>>>>> 13d0ab0a
    status:
      code: 200
      message: OK
- request:
    body: null
    headers:
      Accept:
      - application/json
      Accept-Encoding:
      - gzip, deflate
      CommandName:
      - vm create
      Connection:
      - keep-alive
      ParameterSetName:
      - -g -n --image --enable-agent --patch-mode --generate-ssh-keys --nsg-rule --admin-username
      User-Agent:
<<<<<<< HEAD
      - AZURECLI/2.47.0 azsdk-python-azure-mgmt-compute/29.1.0 Python/3.10.11 (Linux-5.15.0-1036-azure-x86_64-with-glibc2.31)
        VSTS_7b238909-6802-4b65-b90d-184bca47f458_build_220_0
=======
      - AZURECLI/2.51.0 azsdk-python-azure-mgmt-compute/30.0.0 Python/3.9.13 (Windows-10-10.0.22621-SP0)
>>>>>>> 13d0ab0a
    method: GET
    uri: https://management.azure.com/subscriptions/00000000-0000-0000-0000-000000000000/providers/Microsoft.Compute/locations/westus/publishers/Canonical/artifacttypes/vmimage/offers/UbuntuServer/skus/18.04-LTS/versions?$top=1&$orderby=name%20desc&api-version=2022-11-01
  response:
    body:
<<<<<<< HEAD
      string: "[\r\n  {\r\n    \"location\": \"westus\",\r\n    \"name\": \"18.04.202305220\",\r\n
        \   \"id\": \"/Subscriptions/00000000-0000-0000-0000-000000000000/Providers/Microsoft.Compute/Locations/westus/Publishers/Canonical/ArtifactTypes/VMImage/Offers/UbuntuServer/Skus/18.04-LTS/Versions/18.04.202305220\"\r\n
=======
      string: "[\r\n  {\r\n    \"location\": \"westus\",\r\n    \"name\": \"18.04.202306070\",\r\n
        \   \"id\": \"/Subscriptions/00000000-0000-0000-0000-000000000000/Providers/Microsoft.Compute/Locations/westus/Publishers/Canonical/ArtifactTypes/VMImage/Offers/UbuntuServer/Skus/18.04-LTS/Versions/18.04.202306070\"\r\n
>>>>>>> 13d0ab0a
        \ }\r\n]"
    headers:
      cache-control:
      - no-cache
      content-length:
      - '286'
      content-type:
      - application/json; charset=utf-8
      date:
<<<<<<< HEAD
      - Fri, 26 May 2023 01:29:00 GMT
=======
      - Wed, 02 Aug 2023 09:21:34 GMT
>>>>>>> 13d0ab0a
      expires:
      - '-1'
      pragma:
      - no-cache
      server:
      - Microsoft-HTTPAPI/2.0
      - Microsoft-HTTPAPI/2.0
      strict-transport-security:
      - max-age=31536000; includeSubDomains
      transfer-encoding:
      - chunked
      vary:
      - Accept-Encoding
      x-content-type-options:
      - nosniff
      x-ms-ratelimit-remaining-resource:
<<<<<<< HEAD
      - Microsoft.Compute/ListVMImagesVersionsFromLocation3Min;15997,Microsoft.Compute/ListVMImagesVersionsFromLocation30Min;43976
=======
      - Microsoft.Compute/ListVMImagesVersionsFromLocation3Min;15997,Microsoft.Compute/ListVMImagesVersionsFromLocation30Min;43992
>>>>>>> 13d0ab0a
    status:
      code: 200
      message: OK
- request:
    body: null
    headers:
      Accept:
      - application/json
      Accept-Encoding:
      - gzip, deflate
      CommandName:
      - vm create
      Connection:
      - keep-alive
      ParameterSetName:
      - -g -n --image --enable-agent --patch-mode --generate-ssh-keys --nsg-rule --admin-username
      User-Agent:
<<<<<<< HEAD
      - AZURECLI/2.47.0 azsdk-python-azure-mgmt-compute/29.1.0 Python/3.10.11 (Linux-5.15.0-1036-azure-x86_64-with-glibc2.31)
        VSTS_7b238909-6802-4b65-b90d-184bca47f458_build_220_0
    method: GET
    uri: https://management.azure.com/subscriptions/00000000-0000-0000-0000-000000000000/providers/Microsoft.Compute/locations/westus/publishers/Canonical/artifacttypes/vmimage/offers/UbuntuServer/skus/18.04-LTS/versions/18.04.202305220?api-version=2022-11-01
=======
      - AZURECLI/2.51.0 azsdk-python-azure-mgmt-compute/30.0.0 Python/3.9.13 (Windows-10-10.0.22621-SP0)
    method: GET
    uri: https://management.azure.com/subscriptions/00000000-0000-0000-0000-000000000000/providers/Microsoft.Compute/locations/westus/publishers/Canonical/artifacttypes/vmimage/offers/UbuntuServer/skus/18.04-LTS/versions/18.04.202306070?api-version=2022-11-01
>>>>>>> 13d0ab0a
  response:
    body:
      string: "{\r\n  \"properties\": {\r\n    \"hyperVGeneration\": \"V1\",\r\n    \"architecture\":
        \"x64\",\r\n    \"replicaType\": \"Unmanaged\",\r\n    \"disallowed\": {\r\n
        \     \"vmDiskType\": \"None\"\r\n    },\r\n    \"automaticOSUpgradeProperties\":
        {\r\n      \"automaticOSUpgradeSupported\": true\r\n    },\r\n    \"imageDeprecationStatus\":
        {\r\n      \"imageState\": \"Active\"\r\n    },\r\n    \"features\": [\r\n
        \     {\r\n        \"name\": \"IsAcceleratedNetworkSupported\",\r\n        \"value\":
        \"True\"\r\n      },\r\n      {\r\n        \"name\": \"DiskControllerTypes\",\r\n
        \       \"value\": \"SCSI, NVMe\"\r\n      },\r\n      {\r\n        \"name\":
        \"IsHibernateSupported\",\r\n        \"value\": \"True\"\r\n      }\r\n    ],\r\n
        \   \"osDiskImage\": {\r\n      \"operatingSystem\": \"Linux\",\r\n      \"sizeInGb\":
        31,\r\n      \"sizeInBytes\": 32213303808\r\n    },\r\n    \"dataDiskImages\":
<<<<<<< HEAD
        []\r\n  },\r\n  \"location\": \"westus\",\r\n  \"name\": \"18.04.202305220\",\r\n
        \ \"id\": \"/Subscriptions/00000000-0000-0000-0000-000000000000/Providers/Microsoft.Compute/Locations/westus/Publishers/Canonical/ArtifactTypes/VMImage/Offers/UbuntuServer/Skus/18.04-LTS/Versions/18.04.202305220\"\r\n}"
=======
        []\r\n  },\r\n  \"location\": \"westus\",\r\n  \"name\": \"18.04.202306070\",\r\n
        \ \"id\": \"/Subscriptions/00000000-0000-0000-0000-000000000000/Providers/Microsoft.Compute/Locations/westus/Publishers/Canonical/ArtifactTypes/VMImage/Offers/UbuntuServer/Skus/18.04-LTS/Versions/18.04.202306070\"\r\n}"
>>>>>>> 13d0ab0a
    headers:
      cache-control:
      - no-cache
      content-length:
      - '1048'
      content-type:
      - application/json; charset=utf-8
      date:
<<<<<<< HEAD
      - Fri, 26 May 2023 01:29:00 GMT
=======
      - Wed, 02 Aug 2023 09:21:35 GMT
>>>>>>> 13d0ab0a
      expires:
      - '-1'
      pragma:
      - no-cache
      server:
      - Microsoft-HTTPAPI/2.0
      - Microsoft-HTTPAPI/2.0
      strict-transport-security:
      - max-age=31536000; includeSubDomains
      transfer-encoding:
      - chunked
      vary:
      - Accept-Encoding
      x-content-type-options:
      - nosniff
      x-ms-ratelimit-remaining-resource:
<<<<<<< HEAD
      - Microsoft.Compute/GetVMImageFromLocation3Min;12997,Microsoft.Compute/GetVMImageFromLocation30Min;73983
=======
      - Microsoft.Compute/GetVMImageFromLocation3Min;12997,Microsoft.Compute/GetVMImageFromLocation30Min;73993
>>>>>>> 13d0ab0a
    status:
      code: 200
      message: OK
- request:
    body: '{"properties": {"template": {"$schema": "https://schema.management.azure.com/schemas/2015-01-01/deploymentTemplate.json#",
      "contentVersion": "1.0.0.0", "parameters": {}, "variables": {}, "resources":
      [{"name": "vm1VNET", "type": "Microsoft.Network/virtualNetworks", "location":
      "westus", "apiVersion": "2015-06-15", "dependsOn": [], "tags": {}, "properties":
      {"addressSpace": {"addressPrefixes": ["10.0.0.0/16"]}, "subnets": [{"name":
      "vm1Subnet", "properties": {"addressPrefix": "10.0.0.0/24"}}]}}, {"type": "Microsoft.Network/networkSecurityGroups",
      "name": "vm1NSG", "apiVersion": "2015-06-15", "location": "westus", "tags":
      {}, "dependsOn": []}, {"apiVersion": "2022-01-01", "type": "Microsoft.Network/publicIPAddresses",
      "name": "vm1PublicIP", "location": "westus", "tags": {}, "dependsOn": [], "properties":
      {"publicIPAllocationMethod": null}}, {"apiVersion": "2015-06-15", "type": "Microsoft.Network/networkInterfaces",
      "name": "vm1VMNic", "location": "westus", "tags": {}, "dependsOn": ["Microsoft.Network/virtualNetworks/vm1VNET",
      "Microsoft.Network/networkSecurityGroups/vm1NSG", "Microsoft.Network/publicIpAddresses/vm1PublicIP"],
      "properties": {"ipConfigurations": [{"name": "ipconfigvm1", "properties": {"privateIPAllocationMethod":
      "Dynamic", "subnet": {"id": "/subscriptions/00000000-0000-0000-0000-000000000000/resourceGroups/cli_test_linux_vm_patch_mode_000001/providers/Microsoft.Network/virtualNetworks/vm1VNET/subnets/vm1Subnet"},
      "publicIPAddress": {"id": "/subscriptions/00000000-0000-0000-0000-000000000000/resourceGroups/cli_test_linux_vm_patch_mode_000001/providers/Microsoft.Network/publicIPAddresses/vm1PublicIP"}}}],
      "networkSecurityGroup": {"id": "/subscriptions/00000000-0000-0000-0000-000000000000/resourceGroups/cli_test_linux_vm_patch_mode_000001/providers/Microsoft.Network/networkSecurityGroups/vm1NSG"}}},
      {"apiVersion": "2022-11-01", "type": "Microsoft.Compute/virtualMachines", "name":
      "vm1", "location": "westus", "tags": {}, "dependsOn": ["Microsoft.Network/networkInterfaces/vm1VMNic"],
      "properties": {"hardwareProfile": {"vmSize": "Standard_DS1_v2"}, "networkProfile":
      {"networkInterfaces": [{"id": "/subscriptions/00000000-0000-0000-0000-000000000000/resourceGroups/cli_test_linux_vm_patch_mode_000001/providers/Microsoft.Network/networkInterfaces/vm1VMNic",
      "properties": {"deleteOption": null}}]}, "storageProfile": {"osDisk": {"createOption":
      "fromImage", "name": null, "caching": "ReadWrite", "managedDisk": {"storageAccountType":
      null}}, "imageReference": {"publisher": "Canonical", "offer": "UbuntuServer",
      "sku": "18.04-LTS", "version": "latest"}}, "osProfile": {"computerName": "vm1",
      "adminUsername": "vmtest", "linuxConfiguration": {"disablePasswordAuthentication":
<<<<<<< HEAD
      true, "ssh": {"publicKeys": [{"keyData": "ssh-rsa AAAAB3NzaC1yc2EAAAADAQABAAABAQCs/i3lxwGxI+YVNYr4amHpKJDysk9+MptNWHI/LO3bjZcWNDz5M8P8kcvN2ihtiUET28dHk199I+9ElkHA7tPBqhziqQ9FUPRLwzYMGvg/Fcp695vQf/Ib4HJOHvuJq6mNZWRhBoj2W2QOKmhpMx+HClEkd5jbg5w8m2mb1LrXc7GPqg2AVhjPXprXp8ti20O3OhQW3Vupme95ETLCCwlWWumcE/LSX3z/xhC94VEAj7SuoV+I9UTpd8qcuz9uXrGhiJjH9iCPjEXV70lg9IlY0/lTuMCpUtO2arVOfH2ek6HBGTWZ9uk4uTaW7PObuy/IHZEFuHV5hpJ9M2UGD3VZ",
      "path": "/home/vmtest/.ssh/authorized_keys"}]}, "provisionVMAgent": true, "patchSettings":
      {"patchMode": "AutomaticByPlatform"}}}}}], "outputs": {}}, "parameters": {},
      "mode": "incremental"}}'
=======
      true, "ssh": {"publicKeys": [{"keyData": "ssh-rsa AAAAB3NzaC1yc2EAAAADAQABAAABgQDLq1sEri2RcnDg8tjo775iZUd5HVjAdQjSgky6ciJgrvPNUxZv9D65dL9GLllmDhq4Xv6SxbppUJhG0vl/VgaRRPyWRrHXgZRBl0c+H0A2X0Y7L/9sir1ezs2xv89+T03Y+KQYGyZa4xuxwlfdsl6YHjHGW97ONxyDfQesFkSdwyRI0RsnV0/GB8mRF32tgSwxqT8cpXjzjz7w4usgT52knfpyslFfZGRfTjamae/sZeezBTSfsvgryEMxxxXBvXC8/iiTxRG9cQxURK6t1VCeT6F7OmJhY2G+sPCXbkEyOjkfT18y/iUSyPEPVkoaO8Ab9eNPIUFBhRPapQlZ5YsQcIBrDmBb013lRdH82K6Q7Avp3x5liFwjQT96p5CIikl6MlJScZ6SK1dnqAEEPuBvz7vCKSsVaIxTeZhnpiX44cp87VGOR1Sqlus3s3C4NbRKU/a3023vmMV6t/F9SY94sFlWPs2q6ihRTmqV5oYZScJlGgp9voQ/9XStN+4pfAE=
      zhuyan@microsoft.com\n", "path": "/home/vmtest/.ssh/authorized_keys"}]}, "provisionVMAgent":
      true, "patchSettings": {"patchMode": "AutomaticByPlatform"}}}}}], "outputs":
      {}}, "parameters": {}, "mode": "incremental"}}'
>>>>>>> 13d0ab0a
    headers:
      Accept:
      - application/json
      Accept-Encoding:
      - gzip, deflate
      CommandName:
      - vm create
      Connection:
      - keep-alive
      Content-Length:
      - '3530'
      Content-Type:
      - application/json
      ParameterSetName:
      - -g -n --image --enable-agent --patch-mode --generate-ssh-keys --nsg-rule --admin-username
      User-Agent:
<<<<<<< HEAD
      - AZURECLI/2.47.0 azsdk-python-azure-mgmt-resource/22.0.0 Python/3.10.11 (Linux-5.15.0-1036-azure-x86_64-with-glibc2.31)
        VSTS_7b238909-6802-4b65-b90d-184bca47f458_build_220_0
=======
      - AZURECLI/2.51.0 azsdk-python-azure-mgmt-resource/23.1.0b2 Python/3.9.13 (Windows-10-10.0.22621-SP0)
>>>>>>> 13d0ab0a
    method: PUT
    uri: https://management.azure.com/subscriptions/00000000-0000-0000-0000-000000000000/resourcegroups/cli_test_linux_vm_patch_mode_000001/providers/Microsoft.Resources/deployments/mock-deployment?api-version=2022-09-01
  response:
    body:
<<<<<<< HEAD
      string: '{"id":"/subscriptions/00000000-0000-0000-0000-000000000000/resourceGroups/cli_test_linux_vm_patch_mode_000001/providers/Microsoft.Resources/deployments/vm_deploy_0Ye3OXvHLb6987SKE8Jmifwz0Byc5asG","name":"vm_deploy_0Ye3OXvHLb6987SKE8Jmifwz0Byc5asG","type":"Microsoft.Resources/deployments","properties":{"templateHash":"924259596442622568","parameters":{},"mode":"Incremental","provisioningState":"Accepted","timestamp":"2023-05-26T01:29:03.2509754Z","duration":"PT0.000186S","correlationId":"849f9886-654b-44d3-8ac7-62eb8f1ff9f4","providers":[{"namespace":"Microsoft.Network","resourceTypes":[{"resourceType":"virtualNetworks","locations":["westus"]},{"resourceType":"networkSecurityGroups","locations":["westus"]},{"resourceType":"publicIPAddresses","locations":["westus"]},{"resourceType":"networkInterfaces","locations":["westus"]}]},{"namespace":"Microsoft.Compute","resourceTypes":[{"resourceType":"virtualMachines","locations":["westus"]}]}],"dependencies":[{"dependsOn":[{"id":"/subscriptions/00000000-0000-0000-0000-000000000000/resourceGroups/cli_test_linux_vm_patch_mode_000001/providers/Microsoft.Network/virtualNetworks/vm1VNET","resourceType":"Microsoft.Network/virtualNetworks","resourceName":"vm1VNET"},{"id":"/subscriptions/00000000-0000-0000-0000-000000000000/resourceGroups/cli_test_linux_vm_patch_mode_000001/providers/Microsoft.Network/networkSecurityGroups/vm1NSG","resourceType":"Microsoft.Network/networkSecurityGroups","resourceName":"vm1NSG"},{"id":"/subscriptions/00000000-0000-0000-0000-000000000000/resourceGroups/cli_test_linux_vm_patch_mode_000001/providers/Microsoft.Network/publicIPAddresses/vm1PublicIP","resourceType":"Microsoft.Network/publicIPAddresses","resourceName":"vm1PublicIP"}],"id":"/subscriptions/00000000-0000-0000-0000-000000000000/resourceGroups/cli_test_linux_vm_patch_mode_000001/providers/Microsoft.Network/networkInterfaces/vm1VMNic","resourceType":"Microsoft.Network/networkInterfaces","resourceName":"vm1VMNic"},{"dependsOn":[{"id":"/subscriptions/00000000-0000-0000-0000-000000000000/resourceGroups/cli_test_linux_vm_patch_mode_000001/providers/Microsoft.Network/networkInterfaces/vm1VMNic","resourceType":"Microsoft.Network/networkInterfaces","resourceName":"vm1VMNic"}],"id":"/subscriptions/00000000-0000-0000-0000-000000000000/resourceGroups/cli_test_linux_vm_patch_mode_000001/providers/Microsoft.Compute/virtualMachines/vm1","resourceType":"Microsoft.Compute/virtualMachines","resourceName":"vm1"}]}}'
    headers:
      azure-asyncoperation:
      - https://management.azure.com/subscriptions/00000000-0000-0000-0000-000000000000/resourcegroups/cli_test_linux_vm_patch_mode_000001/providers/Microsoft.Resources/deployments/vm_deploy_0Ye3OXvHLb6987SKE8Jmifwz0Byc5asG/operationStatuses/08585165423431198156?api-version=2022-09-01
=======
      string: '{"id":"/subscriptions/00000000-0000-0000-0000-000000000000/resourceGroups/cli_test_linux_vm_patch_mode_000001/providers/Microsoft.Resources/deployments/vm_deploy_5GtvAWGd0t6Bc959eStoqhOFiJ3X3zm4","name":"vm_deploy_5GtvAWGd0t6Bc959eStoqhOFiJ3X3zm4","type":"Microsoft.Resources/deployments","properties":{"templateHash":"5140637336666176728","parameters":{},"mode":"Incremental","provisioningState":"Accepted","timestamp":"2023-08-02T09:21:44.0573219Z","duration":"PT0.0001059S","correlationId":"dfd13ebf-7586-4d61-b1d0-7908e5bee999","providers":[{"namespace":"Microsoft.Network","resourceTypes":[{"resourceType":"virtualNetworks","locations":["westus"]},{"resourceType":"networkSecurityGroups","locations":["westus"]},{"resourceType":"publicIPAddresses","locations":["westus"]},{"resourceType":"networkInterfaces","locations":["westus"]}]},{"namespace":"Microsoft.Compute","resourceTypes":[{"resourceType":"virtualMachines","locations":["westus"]}]}],"dependencies":[{"dependsOn":[{"id":"/subscriptions/00000000-0000-0000-0000-000000000000/resourceGroups/cli_test_linux_vm_patch_mode_000001/providers/Microsoft.Network/virtualNetworks/vm1VNET","resourceType":"Microsoft.Network/virtualNetworks","resourceName":"vm1VNET"},{"id":"/subscriptions/00000000-0000-0000-0000-000000000000/resourceGroups/cli_test_linux_vm_patch_mode_000001/providers/Microsoft.Network/networkSecurityGroups/vm1NSG","resourceType":"Microsoft.Network/networkSecurityGroups","resourceName":"vm1NSG"},{"id":"/subscriptions/00000000-0000-0000-0000-000000000000/resourceGroups/cli_test_linux_vm_patch_mode_000001/providers/Microsoft.Network/publicIPAddresses/vm1PublicIP","resourceType":"Microsoft.Network/publicIPAddresses","resourceName":"vm1PublicIP"}],"id":"/subscriptions/00000000-0000-0000-0000-000000000000/resourceGroups/cli_test_linux_vm_patch_mode_000001/providers/Microsoft.Network/networkInterfaces/vm1VMNic","resourceType":"Microsoft.Network/networkInterfaces","resourceName":"vm1VMNic"},{"dependsOn":[{"id":"/subscriptions/00000000-0000-0000-0000-000000000000/resourceGroups/cli_test_linux_vm_patch_mode_000001/providers/Microsoft.Network/networkInterfaces/vm1VMNic","resourceType":"Microsoft.Network/networkInterfaces","resourceName":"vm1VMNic"}],"id":"/subscriptions/00000000-0000-0000-0000-000000000000/resourceGroups/cli_test_linux_vm_patch_mode_000001/providers/Microsoft.Compute/virtualMachines/vm1","resourceType":"Microsoft.Compute/virtualMachines","resourceName":"vm1"}]}}'
    headers:
      azure-asyncoperation:
      - https://management.azure.com/subscriptions/00000000-0000-0000-0000-000000000000/resourcegroups/cli_test_linux_vm_patch_mode_000001/providers/Microsoft.Resources/deployments/vm_deploy_5GtvAWGd0t6Bc959eStoqhOFiJ3X3zm4/operationStatuses/08585106387844575633?api-version=2022-09-01
>>>>>>> 13d0ab0a
      cache-control:
      - no-cache
      content-length:
      - '2460'
      content-type:
      - application/json; charset=utf-8
      date:
<<<<<<< HEAD
      - Fri, 26 May 2023 01:29:02 GMT
=======
      - Wed, 02 Aug 2023 09:21:45 GMT
>>>>>>> 13d0ab0a
      expires:
      - '-1'
      pragma:
      - no-cache
      strict-transport-security:
      - max-age=31536000; includeSubDomains
      x-content-type-options:
      - nosniff
      x-ms-ratelimit-remaining-subscription-writes:
<<<<<<< HEAD
      - '1195'
=======
      - '1199'
>>>>>>> 13d0ab0a
    status:
      code: 201
      message: Created
- request:
    body: null
    headers:
      Accept:
      - '*/*'
      Accept-Encoding:
      - gzip, deflate
      CommandName:
      - vm create
      Connection:
      - keep-alive
      ParameterSetName:
      - -g -n --image --enable-agent --patch-mode --generate-ssh-keys --nsg-rule --admin-username
      User-Agent:
<<<<<<< HEAD
      - AZURECLI/2.47.0 azsdk-python-azure-mgmt-resource/22.0.0 Python/3.10.11 (Linux-5.15.0-1036-azure-x86_64-with-glibc2.31)
        VSTS_7b238909-6802-4b65-b90d-184bca47f458_build_220_0
    method: GET
    uri: https://management.azure.com/subscriptions/00000000-0000-0000-0000-000000000000/resourcegroups/cli_test_linux_vm_patch_mode_000001/providers/Microsoft.Resources/deployments/mock-deployment/operationStatuses/08585165423431198156?api-version=2022-09-01
=======
      - AZURECLI/2.51.0 azsdk-python-azure-mgmt-resource/23.1.0b2 Python/3.9.13 (Windows-10-10.0.22621-SP0)
    method: GET
    uri: https://management.azure.com/subscriptions/00000000-0000-0000-0000-000000000000/resourcegroups/cli_test_linux_vm_patch_mode_000001/providers/Microsoft.Resources/deployments/mock-deployment/operationStatuses/08585106387844575633?api-version=2022-09-01
  response:
    body:
      string: '{"status":"Running"}'
    headers:
      cache-control:
      - no-cache
      content-length:
      - '20'
      content-type:
      - application/json; charset=utf-8
      date:
      - Wed, 02 Aug 2023 09:21:45 GMT
      expires:
      - '-1'
      pragma:
      - no-cache
      strict-transport-security:
      - max-age=31536000; includeSubDomains
      vary:
      - Accept-Encoding
      x-content-type-options:
      - nosniff
    status:
      code: 200
      message: OK
- request:
    body: null
    headers:
      Accept:
      - '*/*'
      Accept-Encoding:
      - gzip, deflate
      CommandName:
      - vm create
      Connection:
      - keep-alive
      ParameterSetName:
      - -g -n --image --enable-agent --patch-mode --generate-ssh-keys --nsg-rule --admin-username
      User-Agent:
      - AZURECLI/2.51.0 azsdk-python-azure-mgmt-resource/23.1.0b2 Python/3.9.13 (Windows-10-10.0.22621-SP0)
    method: GET
    uri: https://management.azure.com/subscriptions/00000000-0000-0000-0000-000000000000/resourcegroups/cli_test_linux_vm_patch_mode_000001/providers/Microsoft.Resources/deployments/mock-deployment/operationStatuses/08585106387844575633?api-version=2022-09-01
  response:
    body:
      string: '{"status":"Running"}'
    headers:
      cache-control:
      - no-cache
      content-length:
      - '20'
      content-type:
      - application/json; charset=utf-8
      date:
      - Wed, 02 Aug 2023 09:22:16 GMT
      expires:
      - '-1'
      pragma:
      - no-cache
      strict-transport-security:
      - max-age=31536000; includeSubDomains
      vary:
      - Accept-Encoding
      x-content-type-options:
      - nosniff
    status:
      code: 200
      message: OK
- request:
    body: null
    headers:
      Accept:
      - '*/*'
      Accept-Encoding:
      - gzip, deflate
      CommandName:
      - vm create
      Connection:
      - keep-alive
      ParameterSetName:
      - -g -n --image --enable-agent --patch-mode --generate-ssh-keys --nsg-rule --admin-username
      User-Agent:
      - AZURECLI/2.51.0 azsdk-python-azure-mgmt-resource/23.1.0b2 Python/3.9.13 (Windows-10-10.0.22621-SP0)
    method: GET
    uri: https://management.azure.com/subscriptions/00000000-0000-0000-0000-000000000000/resourcegroups/cli_test_linux_vm_patch_mode_000001/providers/Microsoft.Resources/deployments/mock-deployment/operationStatuses/08585106387844575633?api-version=2022-09-01
>>>>>>> 13d0ab0a
  response:
    body:
      string: '{"status":"Succeeded"}'
    headers:
      cache-control:
      - no-cache
      content-length:
      - '22'
      content-type:
      - application/json; charset=utf-8
      date:
<<<<<<< HEAD
      - Fri, 26 May 2023 01:29:33 GMT
=======
      - Wed, 02 Aug 2023 09:22:47 GMT
>>>>>>> 13d0ab0a
      expires:
      - '-1'
      pragma:
      - no-cache
      strict-transport-security:
      - max-age=31536000; includeSubDomains
      vary:
      - Accept-Encoding
      x-content-type-options:
      - nosniff
    status:
      code: 200
      message: OK
- request:
    body: null
    headers:
      Accept:
      - '*/*'
      Accept-Encoding:
      - gzip, deflate
      CommandName:
      - vm create
      Connection:
      - keep-alive
      ParameterSetName:
      - -g -n --image --enable-agent --patch-mode --generate-ssh-keys --nsg-rule --admin-username
      User-Agent:
<<<<<<< HEAD
      - AZURECLI/2.47.0 azsdk-python-azure-mgmt-resource/22.0.0 Python/3.10.11 (Linux-5.15.0-1036-azure-x86_64-with-glibc2.31)
        VSTS_7b238909-6802-4b65-b90d-184bca47f458_build_220_0
=======
      - AZURECLI/2.51.0 azsdk-python-azure-mgmt-resource/23.1.0b2 Python/3.9.13 (Windows-10-10.0.22621-SP0)
>>>>>>> 13d0ab0a
    method: GET
    uri: https://management.azure.com/subscriptions/00000000-0000-0000-0000-000000000000/resourcegroups/cli_test_linux_vm_patch_mode_000001/providers/Microsoft.Resources/deployments/mock-deployment?api-version=2022-09-01
  response:
    body:
<<<<<<< HEAD
      string: '{"id":"/subscriptions/00000000-0000-0000-0000-000000000000/resourceGroups/cli_test_linux_vm_patch_mode_000001/providers/Microsoft.Resources/deployments/vm_deploy_0Ye3OXvHLb6987SKE8Jmifwz0Byc5asG","name":"vm_deploy_0Ye3OXvHLb6987SKE8Jmifwz0Byc5asG","type":"Microsoft.Resources/deployments","properties":{"templateHash":"924259596442622568","parameters":{},"mode":"Incremental","provisioningState":"Succeeded","timestamp":"2023-05-26T01:29:27.8624483Z","duration":"PT24.6116589S","correlationId":"849f9886-654b-44d3-8ac7-62eb8f1ff9f4","providers":[{"namespace":"Microsoft.Network","resourceTypes":[{"resourceType":"virtualNetworks","locations":["westus"]},{"resourceType":"networkSecurityGroups","locations":["westus"]},{"resourceType":"publicIPAddresses","locations":["westus"]},{"resourceType":"networkInterfaces","locations":["westus"]}]},{"namespace":"Microsoft.Compute","resourceTypes":[{"resourceType":"virtualMachines","locations":["westus"]}]}],"dependencies":[{"dependsOn":[{"id":"/subscriptions/00000000-0000-0000-0000-000000000000/resourceGroups/cli_test_linux_vm_patch_mode_000001/providers/Microsoft.Network/virtualNetworks/vm1VNET","resourceType":"Microsoft.Network/virtualNetworks","resourceName":"vm1VNET"},{"id":"/subscriptions/00000000-0000-0000-0000-000000000000/resourceGroups/cli_test_linux_vm_patch_mode_000001/providers/Microsoft.Network/networkSecurityGroups/vm1NSG","resourceType":"Microsoft.Network/networkSecurityGroups","resourceName":"vm1NSG"},{"id":"/subscriptions/00000000-0000-0000-0000-000000000000/resourceGroups/cli_test_linux_vm_patch_mode_000001/providers/Microsoft.Network/publicIPAddresses/vm1PublicIP","resourceType":"Microsoft.Network/publicIPAddresses","resourceName":"vm1PublicIP"}],"id":"/subscriptions/00000000-0000-0000-0000-000000000000/resourceGroups/cli_test_linux_vm_patch_mode_000001/providers/Microsoft.Network/networkInterfaces/vm1VMNic","resourceType":"Microsoft.Network/networkInterfaces","resourceName":"vm1VMNic"},{"dependsOn":[{"id":"/subscriptions/00000000-0000-0000-0000-000000000000/resourceGroups/cli_test_linux_vm_patch_mode_000001/providers/Microsoft.Network/networkInterfaces/vm1VMNic","resourceType":"Microsoft.Network/networkInterfaces","resourceName":"vm1VMNic"}],"id":"/subscriptions/00000000-0000-0000-0000-000000000000/resourceGroups/cli_test_linux_vm_patch_mode_000001/providers/Microsoft.Compute/virtualMachines/vm1","resourceType":"Microsoft.Compute/virtualMachines","resourceName":"vm1"}],"outputs":{},"outputResources":[{"id":"/subscriptions/00000000-0000-0000-0000-000000000000/resourceGroups/cli_test_linux_vm_patch_mode_000001/providers/Microsoft.Compute/virtualMachines/vm1"},{"id":"/subscriptions/00000000-0000-0000-0000-000000000000/resourceGroups/cli_test_linux_vm_patch_mode_000001/providers/Microsoft.Network/networkInterfaces/vm1VMNic"},{"id":"/subscriptions/00000000-0000-0000-0000-000000000000/resourceGroups/cli_test_linux_vm_patch_mode_000001/providers/Microsoft.Network/networkSecurityGroups/vm1NSG"},{"id":"/subscriptions/00000000-0000-0000-0000-000000000000/resourceGroups/cli_test_linux_vm_patch_mode_000001/providers/Microsoft.Network/publicIPAddresses/vm1PublicIP"},{"id":"/subscriptions/00000000-0000-0000-0000-000000000000/resourceGroups/cli_test_linux_vm_patch_mode_000001/providers/Microsoft.Network/virtualNetworks/vm1VNET"}]}}'
=======
      string: '{"id":"/subscriptions/00000000-0000-0000-0000-000000000000/resourceGroups/cli_test_linux_vm_patch_mode_000001/providers/Microsoft.Resources/deployments/vm_deploy_5GtvAWGd0t6Bc959eStoqhOFiJ3X3zm4","name":"vm_deploy_5GtvAWGd0t6Bc959eStoqhOFiJ3X3zm4","type":"Microsoft.Resources/deployments","properties":{"templateHash":"5140637336666176728","parameters":{},"mode":"Incremental","provisioningState":"Succeeded","timestamp":"2023-08-02T09:22:28.7121992Z","duration":"PT44.6549832S","correlationId":"dfd13ebf-7586-4d61-b1d0-7908e5bee999","providers":[{"namespace":"Microsoft.Network","resourceTypes":[{"resourceType":"virtualNetworks","locations":["westus"]},{"resourceType":"networkSecurityGroups","locations":["westus"]},{"resourceType":"publicIPAddresses","locations":["westus"]},{"resourceType":"networkInterfaces","locations":["westus"]}]},{"namespace":"Microsoft.Compute","resourceTypes":[{"resourceType":"virtualMachines","locations":["westus"]}]}],"dependencies":[{"dependsOn":[{"id":"/subscriptions/00000000-0000-0000-0000-000000000000/resourceGroups/cli_test_linux_vm_patch_mode_000001/providers/Microsoft.Network/virtualNetworks/vm1VNET","resourceType":"Microsoft.Network/virtualNetworks","resourceName":"vm1VNET"},{"id":"/subscriptions/00000000-0000-0000-0000-000000000000/resourceGroups/cli_test_linux_vm_patch_mode_000001/providers/Microsoft.Network/networkSecurityGroups/vm1NSG","resourceType":"Microsoft.Network/networkSecurityGroups","resourceName":"vm1NSG"},{"id":"/subscriptions/00000000-0000-0000-0000-000000000000/resourceGroups/cli_test_linux_vm_patch_mode_000001/providers/Microsoft.Network/publicIPAddresses/vm1PublicIP","resourceType":"Microsoft.Network/publicIPAddresses","resourceName":"vm1PublicIP"}],"id":"/subscriptions/00000000-0000-0000-0000-000000000000/resourceGroups/cli_test_linux_vm_patch_mode_000001/providers/Microsoft.Network/networkInterfaces/vm1VMNic","resourceType":"Microsoft.Network/networkInterfaces","resourceName":"vm1VMNic"},{"dependsOn":[{"id":"/subscriptions/00000000-0000-0000-0000-000000000000/resourceGroups/cli_test_linux_vm_patch_mode_000001/providers/Microsoft.Network/networkInterfaces/vm1VMNic","resourceType":"Microsoft.Network/networkInterfaces","resourceName":"vm1VMNic"}],"id":"/subscriptions/00000000-0000-0000-0000-000000000000/resourceGroups/cli_test_linux_vm_patch_mode_000001/providers/Microsoft.Compute/virtualMachines/vm1","resourceType":"Microsoft.Compute/virtualMachines","resourceName":"vm1"}],"outputs":{},"outputResources":[{"id":"/subscriptions/00000000-0000-0000-0000-000000000000/resourceGroups/cli_test_linux_vm_patch_mode_000001/providers/Microsoft.Compute/virtualMachines/vm1"},{"id":"/subscriptions/00000000-0000-0000-0000-000000000000/resourceGroups/cli_test_linux_vm_patch_mode_000001/providers/Microsoft.Network/networkInterfaces/vm1VMNic"},{"id":"/subscriptions/00000000-0000-0000-0000-000000000000/resourceGroups/cli_test_linux_vm_patch_mode_000001/providers/Microsoft.Network/networkSecurityGroups/vm1NSG"},{"id":"/subscriptions/00000000-0000-0000-0000-000000000000/resourceGroups/cli_test_linux_vm_patch_mode_000001/providers/Microsoft.Network/publicIPAddresses/vm1PublicIP"},{"id":"/subscriptions/00000000-0000-0000-0000-000000000000/resourceGroups/cli_test_linux_vm_patch_mode_000001/providers/Microsoft.Network/virtualNetworks/vm1VNET"}]}}'
>>>>>>> 13d0ab0a
    headers:
      cache-control:
      - no-cache
      content-length:
      - '3326'
      content-type:
      - application/json; charset=utf-8
      date:
<<<<<<< HEAD
      - Fri, 26 May 2023 01:29:33 GMT
=======
      - Wed, 02 Aug 2023 09:22:48 GMT
>>>>>>> 13d0ab0a
      expires:
      - '-1'
      pragma:
      - no-cache
      strict-transport-security:
      - max-age=31536000; includeSubDomains
      vary:
      - Accept-Encoding
      x-content-type-options:
      - nosniff
    status:
      code: 200
      message: OK
- request:
    body: null
    headers:
      Accept:
      - application/json
      Accept-Encoding:
      - gzip, deflate
      CommandName:
      - vm create
      Connection:
      - keep-alive
      ParameterSetName:
      - -g -n --image --enable-agent --patch-mode --generate-ssh-keys --nsg-rule --admin-username
      User-Agent:
<<<<<<< HEAD
      - AZURECLI/2.47.0 azsdk-python-azure-mgmt-compute/29.1.0 Python/3.10.11 (Linux-5.15.0-1036-azure-x86_64-with-glibc2.31)
        VSTS_7b238909-6802-4b65-b90d-184bca47f458_build_220_0
=======
      - AZURECLI/2.51.0 azsdk-python-azure-mgmt-compute/30.0.0 Python/3.9.13 (Windows-10-10.0.22621-SP0)
>>>>>>> 13d0ab0a
    method: GET
    uri: https://management.azure.com/subscriptions/00000000-0000-0000-0000-000000000000/resourceGroups/cli_test_linux_vm_patch_mode_000001/providers/Microsoft.Compute/virtualMachines/vm1?$expand=instanceView&api-version=2022-11-01
  response:
    body:
      string: "{\r\n  \"name\": \"vm1\",\r\n  \"id\": \"/subscriptions/00000000-0000-0000-0000-000000000000/resourceGroups/cli_test_linux_vm_patch_mode_000001/providers/Microsoft.Compute/virtualMachines/vm1\",\r\n
        \ \"type\": \"Microsoft.Compute/virtualMachines\",\r\n  \"location\": \"westus\",\r\n
<<<<<<< HEAD
        \ \"tags\": {},\r\n  \"properties\": {\r\n    \"vmId\": \"b5131236-1741-4baa-862d-277b4bc186c0\",\r\n
=======
        \ \"tags\": {},\r\n  \"properties\": {\r\n    \"vmId\": \"0c3b0ec5-529d-4910-8956-55c5d88b54b3\",\r\n
>>>>>>> 13d0ab0a
        \   \"hardwareProfile\": {\r\n      \"vmSize\": \"Standard_DS1_v2\"\r\n    },\r\n
        \   \"storageProfile\": {\r\n      \"imageReference\": {\r\n        \"publisher\":
        \"Canonical\",\r\n        \"offer\": \"UbuntuServer\",\r\n        \"sku\":
        \"18.04-LTS\",\r\n        \"version\": \"latest\",\r\n        \"exactVersion\":
<<<<<<< HEAD
        \"18.04.202305220\"\r\n      },\r\n      \"osDisk\": {\r\n        \"osType\":
        \"Linux\",\r\n        \"name\": \"vm1_disk1_a09399bcc8de49a9a48780870e030d97\",\r\n
        \       \"createOption\": \"FromImage\",\r\n        \"caching\": \"ReadWrite\",\r\n
        \       \"managedDisk\": {\r\n          \"storageAccountType\": \"Premium_LRS\",\r\n
        \         \"id\": \"/subscriptions/00000000-0000-0000-0000-000000000000/resourceGroups/cli_test_linux_vm_patch_mode_000001/providers/Microsoft.Compute/disks/vm1_disk1_a09399bcc8de49a9a48780870e030d97\"\r\n
=======
        \"18.04.202306070\"\r\n      },\r\n      \"osDisk\": {\r\n        \"osType\":
        \"Linux\",\r\n        \"name\": \"vm1_disk1_4ad8a00d77af46668f9ad4068aa5cb91\",\r\n
        \       \"createOption\": \"FromImage\",\r\n        \"caching\": \"ReadWrite\",\r\n
        \       \"managedDisk\": {\r\n          \"storageAccountType\": \"Premium_LRS\",\r\n
        \         \"id\": \"/subscriptions/00000000-0000-0000-0000-000000000000/resourceGroups/cli_test_linux_vm_patch_mode_000001/providers/Microsoft.Compute/disks/vm1_disk1_4ad8a00d77af46668f9ad4068aa5cb91\"\r\n
>>>>>>> 13d0ab0a
        \       },\r\n        \"deleteOption\": \"Detach\",\r\n        \"diskSizeGB\":
        30\r\n      },\r\n      \"dataDisks\": []\r\n    },\r\n    \"osProfile\":
        {\r\n      \"computerName\": \"vm1\",\r\n      \"adminUsername\": \"vmtest\",\r\n
        \     \"linuxConfiguration\": {\r\n        \"disablePasswordAuthentication\":
        true,\r\n        \"ssh\": {\r\n          \"publicKeys\": [\r\n            {\r\n
        \             \"path\": \"/home/vmtest/.ssh/authorized_keys\",\r\n              \"keyData\":
<<<<<<< HEAD
        \"ssh-rsa AAAAB3NzaC1yc2EAAAADAQABAAABAQCs/i3lxwGxI+YVNYr4amHpKJDysk9+MptNWHI/LO3bjZcWNDz5M8P8kcvN2ihtiUET28dHk199I+9ElkHA7tPBqhziqQ9FUPRLwzYMGvg/Fcp695vQf/Ib4HJOHvuJq6mNZWRhBoj2W2QOKmhpMx+HClEkd5jbg5w8m2mb1LrXc7GPqg2AVhjPXprXp8ti20O3OhQW3Vupme95ETLCCwlWWumcE/LSX3z/xhC94VEAj7SuoV+I9UTpd8qcuz9uXrGhiJjH9iCPjEXV70lg9IlY0/lTuMCpUtO2arVOfH2ek6HBGTWZ9uk4uTaW7PObuy/IHZEFuHV5hpJ9M2UGD3VZ\"\r\n
        \           }\r\n          ]\r\n        },\r\n        \"provisionVMAgent\":
        true,\r\n        \"patchSettings\": {\r\n          \"patchMode\": \"AutomaticByPlatform\",\r\n
        \         \"assessmentMode\": \"ImageDefault\"\r\n        },\r\n        \"enableVMAgentPlatformUpdates\":
        false\r\n      },\r\n      \"secrets\": [],\r\n      \"allowExtensionOperations\":
        true,\r\n      \"requireGuestProvisionSignal\": true\r\n    },\r\n    \"networkProfile\":
        {\"networkInterfaces\":[{\"id\":\"/subscriptions/00000000-0000-0000-0000-000000000000/resourceGroups/cli_test_linux_vm_patch_mode_000001/providers/Microsoft.Network/networkInterfaces/vm1VMNic\"}]},\r\n
        \   \"provisioningState\": \"Succeeded\",\r\n    \"instanceView\": {\r\n      \"vmAgent\":
        {\r\n        \"vmAgentVersion\": \"Unknown\",\r\n        \"statuses\": [\r\n
        \         {\r\n            \"code\": \"ProvisioningState/Unavailable\",\r\n
        \           \"level\": \"Warning\",\r\n            \"displayStatus\": \"Not
        Ready\",\r\n            \"message\": \"VM status blob is found but not yet
        populated.\",\r\n            \"time\": \"2023-05-26T01:29:34+00:00\"\r\n          }\r\n
        \       ]\r\n      },\r\n      \"disks\": [\r\n        {\r\n          \"name\":
        \"vm1_disk1_a09399bcc8de49a9a48780870e030d97\",\r\n          \"statuses\":
        [\r\n            {\r\n              \"code\": \"ProvisioningState/succeeded\",\r\n
        \             \"level\": \"Info\",\r\n              \"displayStatus\": \"Provisioning
        succeeded\",\r\n              \"time\": \"2023-05-26T01:29:14.5996474+00:00\"\r\n
        \           }\r\n          ]\r\n        }\r\n      ],\r\n      \"hyperVGeneration\":
        \"V1\",\r\n      \"statuses\": [\r\n        {\r\n          \"code\": \"ProvisioningState/succeeded\",\r\n
        \         \"level\": \"Info\",\r\n          \"displayStatus\": \"Provisioning
        succeeded\",\r\n          \"time\": \"2023-05-26T01:29:25.8185756+00:00\"\r\n
        \       },\r\n        {\r\n          \"code\": \"PowerState/running\",\r\n
        \         \"level\": \"Info\",\r\n          \"displayStatus\": \"VM running\"\r\n
        \       }\r\n      ]\r\n    },\r\n    \"timeCreated\": \"2023-05-26T01:29:12.5683878+00:00\"\r\n
=======
        \"ssh-rsa AAAAB3NzaC1yc2EAAAADAQABAAABgQDLq1sEri2RcnDg8tjo775iZUd5HVjAdQjSgky6ciJgrvPNUxZv9D65dL9GLllmDhq4Xv6SxbppUJhG0vl/VgaRRPyWRrHXgZRBl0c+H0A2X0Y7L/9sir1ezs2xv89+T03Y+KQYGyZa4xuxwlfdsl6YHjHGW97ONxyDfQesFkSdwyRI0RsnV0/GB8mRF32tgSwxqT8cpXjzjz7w4usgT52knfpyslFfZGRfTjamae/sZeezBTSfsvgryEMxxxXBvXC8/iiTxRG9cQxURK6t1VCeT6F7OmJhY2G+sPCXbkEyOjkfT18y/iUSyPEPVkoaO8Ab9eNPIUFBhRPapQlZ5YsQcIBrDmBb013lRdH82K6Q7Avp3x5liFwjQT96p5CIikl6MlJScZ6SK1dnqAEEPuBvz7vCKSsVaIxTeZhnpiX44cp87VGOR1Sqlus3s3C4NbRKU/a3023vmMV6t/F9SY94sFlWPs2q6ihRTmqV5oYZScJlGgp9voQ/9XStN+4pfAE=
        zhuyan@microsoft.com\\n\"\r\n            }\r\n          ]\r\n        },\r\n
        \       \"provisionVMAgent\": true,\r\n        \"patchSettings\": {\r\n          \"patchMode\":
        \"AutomaticByPlatform\",\r\n          \"assessmentMode\": \"ImageDefault\"\r\n
        \       },\r\n        \"enableVMAgentPlatformUpdates\": false\r\n      },\r\n
        \     \"secrets\": [],\r\n      \"allowExtensionOperations\": true,\r\n      \"requireGuestProvisionSignal\":
        true\r\n    },\r\n    \"networkProfile\": {\"networkInterfaces\":[{\"id\":\"/subscriptions/00000000-0000-0000-0000-000000000000/resourceGroups/cli_test_linux_vm_patch_mode_000001/providers/Microsoft.Network/networkInterfaces/vm1VMNic\"}]},\r\n
        \   \"provisioningState\": \"Succeeded\",\r\n    \"instanceView\": {\r\n      \"computerName\":
        \"vm1\",\r\n      \"osName\": \"ubuntu\",\r\n      \"osVersion\": \"18.04\",\r\n
        \     \"vmAgent\": {\r\n        \"vmAgentVersion\": \"2.9.1.1\",\r\n        \"statuses\":
        [\r\n          {\r\n            \"code\": \"ProvisioningState/succeeded\",\r\n
        \           \"level\": \"Info\",\r\n            \"displayStatus\": \"Ready\",\r\n
        \           \"message\": \"Guest Agent is running\",\r\n            \"time\":
        \"2023-08-02T09:22:40+00:00\"\r\n          }\r\n        ],\r\n        \"extensionHandlers\":
        []\r\n      },\r\n      \"disks\": [\r\n        {\r\n          \"name\": \"vm1_disk1_4ad8a00d77af46668f9ad4068aa5cb91\",\r\n
        \         \"statuses\": [\r\n            {\r\n              \"code\": \"ProvisioningState/succeeded\",\r\n
        \             \"level\": \"Info\",\r\n              \"displayStatus\": \"Provisioning
        succeeded\",\r\n              \"time\": \"2023-08-02T09:22:04.9234735+00:00\"\r\n
        \           }\r\n          ]\r\n        }\r\n      ],\r\n      \"hyperVGeneration\":
        \"V1\",\r\n      \"statuses\": [\r\n        {\r\n          \"code\": \"ProvisioningState/succeeded\",\r\n
        \         \"level\": \"Info\",\r\n          \"displayStatus\": \"Provisioning
        succeeded\",\r\n          \"time\": \"2023-08-02T09:22:26.9861249+00:00\"\r\n
        \       },\r\n        {\r\n          \"code\": \"PowerState/running\",\r\n
        \         \"level\": \"Info\",\r\n          \"displayStatus\": \"VM running\"\r\n
        \       }\r\n      ]\r\n    },\r\n    \"timeCreated\": \"2023-08-02T09:22:01.892203+00:00\"\r\n
>>>>>>> 13d0ab0a
        \ }\r\n}"
    headers:
      cache-control:
      - no-cache
      content-length:
<<<<<<< HEAD
      - '3802'
      content-type:
      - application/json; charset=utf-8
      date:
      - Fri, 26 May 2023 01:29:33 GMT
=======
      - '4083'
      content-type:
      - application/json; charset=utf-8
      date:
      - Wed, 02 Aug 2023 09:22:50 GMT
>>>>>>> 13d0ab0a
      expires:
      - '-1'
      pragma:
      - no-cache
      server:
      - Microsoft-HTTPAPI/2.0
      - Microsoft-HTTPAPI/2.0
      strict-transport-security:
      - max-age=31536000; includeSubDomains
      transfer-encoding:
      - chunked
      vary:
      - Accept-Encoding
      x-content-type-options:
      - nosniff
      x-ms-ratelimit-remaining-resource:
<<<<<<< HEAD
      - Microsoft.Compute/LowCostGet3Min;3991,Microsoft.Compute/LowCostGet30Min;31975
=======
      - Microsoft.Compute/LowCostGet3Min;3997,Microsoft.Compute/LowCostGet30Min;31978
>>>>>>> 13d0ab0a
    status:
      code: 200
      message: OK
- request:
    body: null
    headers:
      Accept:
      - application/json
      Accept-Encoding:
      - gzip, deflate
      CommandName:
      - vm create
      Connection:
      - keep-alive
      ParameterSetName:
      - -g -n --image --enable-agent --patch-mode --generate-ssh-keys --nsg-rule --admin-username
      User-Agent:
<<<<<<< HEAD
      - AZURECLI/2.47.0 (AAZ) azsdk-python-core/1.24.0 Python/3.10.11 (Linux-5.15.0-1036-azure-x86_64-with-glibc2.31)
        VSTS_7b238909-6802-4b65-b90d-184bca47f458_build_220_0
=======
      - AZURECLI/2.51.0 (AAZ) azsdk-python-core/1.28.0 Python/3.9.13 (Windows-10-10.0.22621-SP0)
>>>>>>> 13d0ab0a
    method: GET
    uri: https://management.azure.com/subscriptions/00000000-0000-0000-0000-000000000000/resourceGroups/cli_test_linux_vm_patch_mode_000001/providers/Microsoft.Network/networkInterfaces/vm1VMNic?api-version=2022-01-01
  response:
    body:
      string: "{\r\n  \"name\": \"vm1VMNic\",\r\n  \"id\": \"/subscriptions/00000000-0000-0000-0000-000000000000/resourceGroups/cli_test_linux_vm_patch_mode_000001/providers/Microsoft.Network/networkInterfaces/vm1VMNic\",\r\n
<<<<<<< HEAD
        \ \"etag\": \"W/\\\"3367ecf3-b831-43af-bc57-325983c6f6a7\\\"\",\r\n  \"tags\":
        {},\r\n  \"properties\": {\r\n    \"provisioningState\": \"Succeeded\",\r\n
        \   \"resourceGuid\": \"8abe695b-8ed9-4f5a-9c19-96d4fe4fc8a1\",\r\n    \"ipConfigurations\":
        [\r\n      {\r\n        \"name\": \"ipconfigvm1\",\r\n        \"id\": \"/subscriptions/00000000-0000-0000-0000-000000000000/resourceGroups/cli_test_linux_vm_patch_mode_000001/providers/Microsoft.Network/networkInterfaces/vm1VMNic/ipConfigurations/ipconfigvm1\",\r\n
        \       \"etag\": \"W/\\\"3367ecf3-b831-43af-bc57-325983c6f6a7\\\"\",\r\n
=======
        \ \"etag\": \"W/\\\"069b84aa-765c-491f-b7c7-c05dc9d70971\\\"\",\r\n  \"tags\":
        {},\r\n  \"properties\": {\r\n    \"provisioningState\": \"Succeeded\",\r\n
        \   \"resourceGuid\": \"895a3caa-57a9-4940-956a-549053517f4d\",\r\n    \"ipConfigurations\":
        [\r\n      {\r\n        \"name\": \"ipconfigvm1\",\r\n        \"id\": \"/subscriptions/00000000-0000-0000-0000-000000000000/resourceGroups/cli_test_linux_vm_patch_mode_000001/providers/Microsoft.Network/networkInterfaces/vm1VMNic/ipConfigurations/ipconfigvm1\",\r\n
        \       \"etag\": \"W/\\\"069b84aa-765c-491f-b7c7-c05dc9d70971\\\"\",\r\n
>>>>>>> 13d0ab0a
        \       \"type\": \"Microsoft.Network/networkInterfaces/ipConfigurations\",\r\n
        \       \"properties\": {\r\n          \"provisioningState\": \"Succeeded\",\r\n
        \         \"privateIPAddress\": \"10.0.0.4\",\r\n          \"privateIPAllocationMethod\":
        \"Dynamic\",\r\n          \"publicIPAddress\": {\r\n            \"id\": \"/subscriptions/00000000-0000-0000-0000-000000000000/resourceGroups/cli_test_linux_vm_patch_mode_000001/providers/Microsoft.Network/publicIPAddresses/vm1PublicIP\"\r\n
        \         },\r\n          \"subnet\": {\r\n            \"id\": \"/subscriptions/00000000-0000-0000-0000-000000000000/resourceGroups/cli_test_linux_vm_patch_mode_000001/providers/Microsoft.Network/virtualNetworks/vm1VNET/subnets/vm1Subnet\"\r\n
        \         },\r\n          \"primary\": true,\r\n          \"privateIPAddressVersion\":
        \"IPv4\"\r\n        }\r\n      }\r\n    ],\r\n    \"dnsSettings\": {\r\n      \"dnsServers\":
        [],\r\n      \"appliedDnsServers\": [],\r\n      \"internalDomainNameSuffix\":
<<<<<<< HEAD
        \"kfx0r1zlidoufebepgx1x2ryjb.dx.internal.cloudapp.net\"\r\n    },\r\n    \"macAddress\":
        \"00-22-48-02-B7-DD\",\r\n    \"vnetEncryptionSupported\": false,\r\n    \"enableIPForwarding\":
=======
        \"4sw2ky252xiuletfaqs0ppx3of.dx.internal.cloudapp.net\"\r\n    },\r\n    \"macAddress\":
        \"00-22-48-04-C6-F9\",\r\n    \"vnetEncryptionSupported\": false,\r\n    \"enableIPForwarding\":
>>>>>>> 13d0ab0a
        false,\r\n    \"networkSecurityGroup\": {\r\n      \"id\": \"/subscriptions/00000000-0000-0000-0000-000000000000/resourceGroups/cli_test_linux_vm_patch_mode_000001/providers/Microsoft.Network/networkSecurityGroups/vm1NSG\"\r\n
        \   },\r\n    \"primary\": true,\r\n    \"virtualMachine\": {\r\n      \"id\":
        \"/subscriptions/00000000-0000-0000-0000-000000000000/resourceGroups/cli_test_linux_vm_patch_mode_000001/providers/Microsoft.Compute/virtualMachines/vm1\"\r\n
        \   },\r\n    \"hostedWorkloads\": [],\r\n    \"tapConfigurations\": [],\r\n
        \   \"nicType\": \"Standard\",\r\n    \"allowPort25Out\": true\r\n  },\r\n
        \ \"type\": \"Microsoft.Network/networkInterfaces\",\r\n  \"location\": \"westus\",\r\n
        \ \"kind\": \"Regular\"\r\n}"
    headers:
      cache-control:
      - no-cache
      content-length:
      - '2461'
      content-type:
      - application/json; charset=utf-8
      date:
<<<<<<< HEAD
      - Fri, 26 May 2023 01:29:34 GMT
      etag:
      - W/"3367ecf3-b831-43af-bc57-325983c6f6a7"
=======
      - Wed, 02 Aug 2023 09:22:51 GMT
      etag:
      - W/"069b84aa-765c-491f-b7c7-c05dc9d70971"
>>>>>>> 13d0ab0a
      expires:
      - '-1'
      pragma:
      - no-cache
      server:
      - Microsoft-HTTPAPI/2.0
      - Microsoft-HTTPAPI/2.0
      strict-transport-security:
      - max-age=31536000; includeSubDomains
      transfer-encoding:
      - chunked
      vary:
      - Accept-Encoding
      x-content-type-options:
      - nosniff
      x-ms-arm-service-request-id:
<<<<<<< HEAD
      - 6292efdf-e8d6-49ca-9e4b-06d73ae505af
=======
      - 6914b488-45f5-429f-a012-2138008a5140
>>>>>>> 13d0ab0a
    status:
      code: 200
      message: OK
- request:
    body: null
    headers:
      Accept:
      - application/json
      Accept-Encoding:
      - gzip, deflate
      CommandName:
      - vm create
      Connection:
      - keep-alive
      ParameterSetName:
      - -g -n --image --enable-agent --patch-mode --generate-ssh-keys --nsg-rule --admin-username
      User-Agent:
<<<<<<< HEAD
      - AZURECLI/2.47.0 (AAZ) azsdk-python-core/1.24.0 Python/3.10.11 (Linux-5.15.0-1036-azure-x86_64-with-glibc2.31)
        VSTS_7b238909-6802-4b65-b90d-184bca47f458_build_220_0
=======
      - AZURECLI/2.51.0 (AAZ) azsdk-python-core/1.28.0 Python/3.9.13 (Windows-10-10.0.22621-SP0)
>>>>>>> 13d0ab0a
    method: GET
    uri: https://management.azure.com/subscriptions/00000000-0000-0000-0000-000000000000/resourceGroups/cli_test_linux_vm_patch_mode_000001/providers/Microsoft.Network/publicIPAddresses/vm1PublicIP?api-version=2022-01-01
  response:
    body:
      string: "{\r\n  \"name\": \"vm1PublicIP\",\r\n  \"id\": \"/subscriptions/00000000-0000-0000-0000-000000000000/resourceGroups/cli_test_linux_vm_patch_mode_000001/providers/Microsoft.Network/publicIPAddresses/vm1PublicIP\",\r\n
<<<<<<< HEAD
        \ \"etag\": \"W/\\\"058b2616-a587-4e6f-aa0a-16838742c13c\\\"\",\r\n  \"location\":
        \"westus\",\r\n  \"tags\": {},\r\n  \"properties\": {\r\n    \"provisioningState\":
        \"Succeeded\",\r\n    \"resourceGuid\": \"cbc295e2-5efa-48ed-9dc9-b13dd154cc44\",\r\n
        \   \"ipAddress\": \"20.245.33.22\",\r\n    \"publicIPAddressVersion\": \"IPv4\",\r\n
=======
        \ \"etag\": \"W/\\\"cfeb8338-094f-4406-8bc2-7f5875062130\\\"\",\r\n  \"location\":
        \"westus\",\r\n  \"tags\": {},\r\n  \"properties\": {\r\n    \"provisioningState\":
        \"Succeeded\",\r\n    \"resourceGuid\": \"50f337e6-feab-4b0d-9620-45ba1649fe76\",\r\n
        \   \"ipAddress\": \"20.59.127.244\",\r\n    \"publicIPAddressVersion\": \"IPv4\",\r\n
>>>>>>> 13d0ab0a
        \   \"publicIPAllocationMethod\": \"Dynamic\",\r\n    \"idleTimeoutInMinutes\":
        4,\r\n    \"ipTags\": [],\r\n    \"ipConfiguration\": {\r\n      \"id\": \"/subscriptions/00000000-0000-0000-0000-000000000000/resourceGroups/cli_test_linux_vm_patch_mode_000001/providers/Microsoft.Network/networkInterfaces/vm1VMNic/ipConfigurations/ipconfigvm1\"\r\n
        \   }\r\n  },\r\n  \"type\": \"Microsoft.Network/publicIPAddresses\",\r\n
        \ \"sku\": {\r\n    \"name\": \"Basic\",\r\n    \"tier\": \"Regional\"\r\n
        \ }\r\n}"
    headers:
      cache-control:
      - no-cache
      content-length:
      - '942'
      content-type:
      - application/json; charset=utf-8
      date:
<<<<<<< HEAD
      - Fri, 26 May 2023 01:29:34 GMT
      etag:
      - W/"058b2616-a587-4e6f-aa0a-16838742c13c"
=======
      - Wed, 02 Aug 2023 09:22:52 GMT
      etag:
      - W/"cfeb8338-094f-4406-8bc2-7f5875062130"
>>>>>>> 13d0ab0a
      expires:
      - '-1'
      pragma:
      - no-cache
      server:
      - Microsoft-HTTPAPI/2.0
      - Microsoft-HTTPAPI/2.0
      strict-transport-security:
      - max-age=31536000; includeSubDomains
      transfer-encoding:
      - chunked
      vary:
      - Accept-Encoding
      x-content-type-options:
      - nosniff
      x-ms-arm-service-request-id:
<<<<<<< HEAD
      - 0660381d-26d2-4b80-8643-8e6694511cd5
=======
      - 0648d275-c00c-41a1-971c-902089b991bd
>>>>>>> 13d0ab0a
    status:
      code: 200
      message: OK
- request:
    body: null
    headers:
      Accept:
      - application/json
      Accept-Encoding:
      - gzip, deflate
      CommandName:
      - vm show
      Connection:
      - keep-alive
      ParameterSetName:
      - -g -n
      User-Agent:
<<<<<<< HEAD
      - AZURECLI/2.47.0 azsdk-python-azure-mgmt-compute/29.1.0 Python/3.10.11 (Linux-5.15.0-1036-azure-x86_64-with-glibc2.31)
        VSTS_7b238909-6802-4b65-b90d-184bca47f458_build_220_0
=======
      - AZURECLI/2.51.0 azsdk-python-azure-mgmt-compute/30.0.0 Python/3.9.13 (Windows-10-10.0.22621-SP0)
>>>>>>> 13d0ab0a
    method: GET
    uri: https://management.azure.com/subscriptions/00000000-0000-0000-0000-000000000000/resourceGroups/cli_test_linux_vm_patch_mode_000001/providers/Microsoft.Compute/virtualMachines/vm1?api-version=2022-11-01
  response:
    body:
      string: "{\r\n  \"name\": \"vm1\",\r\n  \"id\": \"/subscriptions/00000000-0000-0000-0000-000000000000/resourceGroups/cli_test_linux_vm_patch_mode_000001/providers/Microsoft.Compute/virtualMachines/vm1\",\r\n
        \ \"type\": \"Microsoft.Compute/virtualMachines\",\r\n  \"location\": \"westus\",\r\n
<<<<<<< HEAD
        \ \"tags\": {},\r\n  \"properties\": {\r\n    \"vmId\": \"b5131236-1741-4baa-862d-277b4bc186c0\",\r\n
=======
        \ \"tags\": {},\r\n  \"properties\": {\r\n    \"vmId\": \"0c3b0ec5-529d-4910-8956-55c5d88b54b3\",\r\n
>>>>>>> 13d0ab0a
        \   \"hardwareProfile\": {\r\n      \"vmSize\": \"Standard_DS1_v2\"\r\n    },\r\n
        \   \"storageProfile\": {\r\n      \"imageReference\": {\r\n        \"publisher\":
        \"Canonical\",\r\n        \"offer\": \"UbuntuServer\",\r\n        \"sku\":
        \"18.04-LTS\",\r\n        \"version\": \"latest\",\r\n        \"exactVersion\":
<<<<<<< HEAD
        \"18.04.202305220\"\r\n      },\r\n      \"osDisk\": {\r\n        \"osType\":
        \"Linux\",\r\n        \"name\": \"vm1_disk1_a09399bcc8de49a9a48780870e030d97\",\r\n
        \       \"createOption\": \"FromImage\",\r\n        \"caching\": \"ReadWrite\",\r\n
        \       \"managedDisk\": {\r\n          \"storageAccountType\": \"Premium_LRS\",\r\n
        \         \"id\": \"/subscriptions/00000000-0000-0000-0000-000000000000/resourceGroups/cli_test_linux_vm_patch_mode_000001/providers/Microsoft.Compute/disks/vm1_disk1_a09399bcc8de49a9a48780870e030d97\"\r\n
=======
        \"18.04.202306070\"\r\n      },\r\n      \"osDisk\": {\r\n        \"osType\":
        \"Linux\",\r\n        \"name\": \"vm1_disk1_4ad8a00d77af46668f9ad4068aa5cb91\",\r\n
        \       \"createOption\": \"FromImage\",\r\n        \"caching\": \"ReadWrite\",\r\n
        \       \"managedDisk\": {\r\n          \"storageAccountType\": \"Premium_LRS\",\r\n
        \         \"id\": \"/subscriptions/00000000-0000-0000-0000-000000000000/resourceGroups/cli_test_linux_vm_patch_mode_000001/providers/Microsoft.Compute/disks/vm1_disk1_4ad8a00d77af46668f9ad4068aa5cb91\"\r\n
>>>>>>> 13d0ab0a
        \       },\r\n        \"deleteOption\": \"Detach\",\r\n        \"diskSizeGB\":
        30\r\n      },\r\n      \"dataDisks\": []\r\n    },\r\n    \"osProfile\":
        {\r\n      \"computerName\": \"vm1\",\r\n      \"adminUsername\": \"vmtest\",\r\n
        \     \"linuxConfiguration\": {\r\n        \"disablePasswordAuthentication\":
        true,\r\n        \"ssh\": {\r\n          \"publicKeys\": [\r\n            {\r\n
        \             \"path\": \"/home/vmtest/.ssh/authorized_keys\",\r\n              \"keyData\":
<<<<<<< HEAD
        \"ssh-rsa AAAAB3NzaC1yc2EAAAADAQABAAABAQCs/i3lxwGxI+YVNYr4amHpKJDysk9+MptNWHI/LO3bjZcWNDz5M8P8kcvN2ihtiUET28dHk199I+9ElkHA7tPBqhziqQ9FUPRLwzYMGvg/Fcp695vQf/Ib4HJOHvuJq6mNZWRhBoj2W2QOKmhpMx+HClEkd5jbg5w8m2mb1LrXc7GPqg2AVhjPXprXp8ti20O3OhQW3Vupme95ETLCCwlWWumcE/LSX3z/xhC94VEAj7SuoV+I9UTpd8qcuz9uXrGhiJjH9iCPjEXV70lg9IlY0/lTuMCpUtO2arVOfH2ek6HBGTWZ9uk4uTaW7PObuy/IHZEFuHV5hpJ9M2UGD3VZ\"\r\n
        \           }\r\n          ]\r\n        },\r\n        \"provisionVMAgent\":
        true,\r\n        \"patchSettings\": {\r\n          \"patchMode\": \"AutomaticByPlatform\",\r\n
        \         \"assessmentMode\": \"ImageDefault\"\r\n        },\r\n        \"enableVMAgentPlatformUpdates\":
        false\r\n      },\r\n      \"secrets\": [],\r\n      \"allowExtensionOperations\":
        true,\r\n      \"requireGuestProvisionSignal\": true\r\n    },\r\n    \"networkProfile\":
        {\"networkInterfaces\":[{\"id\":\"/subscriptions/00000000-0000-0000-0000-000000000000/resourceGroups/cli_test_linux_vm_patch_mode_000001/providers/Microsoft.Network/networkInterfaces/vm1VMNic\"}]},\r\n
        \   \"provisioningState\": \"Succeeded\",\r\n    \"timeCreated\": \"2023-05-26T01:29:12.5683878+00:00\"\r\n
        \ }\r\n}"
=======
        \"ssh-rsa AAAAB3NzaC1yc2EAAAADAQABAAABgQDLq1sEri2RcnDg8tjo775iZUd5HVjAdQjSgky6ciJgrvPNUxZv9D65dL9GLllmDhq4Xv6SxbppUJhG0vl/VgaRRPyWRrHXgZRBl0c+H0A2X0Y7L/9sir1ezs2xv89+T03Y+KQYGyZa4xuxwlfdsl6YHjHGW97ONxyDfQesFkSdwyRI0RsnV0/GB8mRF32tgSwxqT8cpXjzjz7w4usgT52knfpyslFfZGRfTjamae/sZeezBTSfsvgryEMxxxXBvXC8/iiTxRG9cQxURK6t1VCeT6F7OmJhY2G+sPCXbkEyOjkfT18y/iUSyPEPVkoaO8Ab9eNPIUFBhRPapQlZ5YsQcIBrDmBb013lRdH82K6Q7Avp3x5liFwjQT96p5CIikl6MlJScZ6SK1dnqAEEPuBvz7vCKSsVaIxTeZhnpiX44cp87VGOR1Sqlus3s3C4NbRKU/a3023vmMV6t/F9SY94sFlWPs2q6ihRTmqV5oYZScJlGgp9voQ/9XStN+4pfAE=
        zhuyan@microsoft.com\\n\"\r\n            }\r\n          ]\r\n        },\r\n
        \       \"provisionVMAgent\": true,\r\n        \"patchSettings\": {\r\n          \"patchMode\":
        \"AutomaticByPlatform\",\r\n          \"assessmentMode\": \"ImageDefault\"\r\n
        \       },\r\n        \"enableVMAgentPlatformUpdates\": false\r\n      },\r\n
        \     \"secrets\": [],\r\n      \"allowExtensionOperations\": true,\r\n      \"requireGuestProvisionSignal\":
        true\r\n    },\r\n    \"networkProfile\": {\"networkInterfaces\":[{\"id\":\"/subscriptions/00000000-0000-0000-0000-000000000000/resourceGroups/cli_test_linux_vm_patch_mode_000001/providers/Microsoft.Network/networkInterfaces/vm1VMNic\"}]},\r\n
        \   \"provisioningState\": \"Succeeded\",\r\n    \"timeCreated\": \"2023-08-02T09:22:01.892203+00:00\"\r\n
        \ }\r\n}"
    headers:
      cache-control:
      - no-cache
      content-length:
      - '2793'
      content-type:
      - application/json; charset=utf-8
      date:
      - Wed, 02 Aug 2023 09:22:54 GMT
      expires:
      - '-1'
      pragma:
      - no-cache
      server:
      - Microsoft-HTTPAPI/2.0
      - Microsoft-HTTPAPI/2.0
      strict-transport-security:
      - max-age=31536000; includeSubDomains
      transfer-encoding:
      - chunked
      vary:
      - Accept-Encoding
      x-content-type-options:
      - nosniff
      x-ms-ratelimit-remaining-resource:
      - Microsoft.Compute/LowCostGet3Min;3996,Microsoft.Compute/LowCostGet30Min;31977
    status:
      code: 200
      message: OK
- request:
    body: null
    headers:
      Accept:
      - application/json
      Accept-Encoding:
      - gzip, deflate
      CommandName:
      - vm assess-patches
      Connection:
      - keep-alive
      Content-Length:
      - '0'
      ParameterSetName:
      - -g -n
      User-Agent:
      - AZURECLI/2.51.0 (AAZ) azsdk-python-core/1.28.0 Python/3.9.13 (Windows-10-10.0.22621-SP0)
    method: POST
    uri: https://management.azure.com/subscriptions/00000000-0000-0000-0000-000000000000/resourceGroups/cli_test_linux_vm_patch_mode_000001/providers/Microsoft.Compute/virtualMachines/vm1/assessPatches?api-version=2022-11-01
  response:
    body:
      string: ''
    headers:
      azure-asyncnotification:
      - Enabled
      azure-asyncoperation:
      - https://management.azure.com/subscriptions/00000000-0000-0000-0000-000000000000/providers/Microsoft.Compute/locations/westus/operations/a9edafcb-804f-4824-aa17-e9732a307082?p=571046f6-b640-41c1-86f7-f9f044b5adf9&api-version=2022-11-01
      cache-control:
      - no-cache
      content-length:
      - '0'
      date:
      - Wed, 02 Aug 2023 09:22:55 GMT
      expires:
      - '-1'
      location:
      - https://management.azure.com/subscriptions/00000000-0000-0000-0000-000000000000/providers/Microsoft.Compute/locations/westus/operations/a9edafcb-804f-4824-aa17-e9732a307082?p=571046f6-b640-41c1-86f7-f9f044b5adf9&monitor=true&api-version=2022-11-01
      pragma:
      - no-cache
      server:
      - Microsoft-HTTPAPI/2.0
      - Microsoft-HTTPAPI/2.0
      strict-transport-security:
      - max-age=31536000; includeSubDomains
      x-content-type-options:
      - nosniff
      x-ms-ratelimit-remaining-resource:
      - Microsoft.Compute/VMGuestPatchOperation3Min;189,Microsoft.Compute/VMGuestPatchOperation30Min;599
      x-ms-ratelimit-remaining-subscription-writes:
      - '1199'
    status:
      code: 202
      message: Accepted
- request:
    body: null
    headers:
      Accept:
      - '*/*'
      Accept-Encoding:
      - gzip, deflate
      CommandName:
      - vm assess-patches
      Connection:
      - keep-alive
      ParameterSetName:
      - -g -n
      User-Agent:
      - AZURECLI/2.51.0 (AAZ) azsdk-python-core/1.28.0 Python/3.9.13 (Windows-10-10.0.22621-SP0)
    method: GET
    uri: https://management.azure.com/subscriptions/00000000-0000-0000-0000-000000000000/providers/Microsoft.Compute/locations/westus/operations/a9edafcb-804f-4824-aa17-e9732a307082?p=571046f6-b640-41c1-86f7-f9f044b5adf9&api-version=2022-11-01
  response:
    body:
      string: "{\r\n  \"startTime\": \"2023-08-02T09:22:54.9550153+00:00\",\r\n  \"status\":
        \"InProgress\",\r\n  \"name\": \"a9edafcb-804f-4824-aa17-e9732a307082\"\r\n}"
    headers:
      cache-control:
      - no-cache
      content-length:
      - '134'
      content-type:
      - application/json; charset=utf-8
      date:
      - Wed, 02 Aug 2023 09:22:55 GMT
      expires:
      - '-1'
      pragma:
      - no-cache
      server:
      - Microsoft-HTTPAPI/2.0
      - Microsoft-HTTPAPI/2.0
      strict-transport-security:
      - max-age=31536000; includeSubDomains
      transfer-encoding:
      - chunked
      vary:
      - Accept-Encoding
      x-content-type-options:
      - nosniff
      x-ms-ratelimit-remaining-resource:
      - Microsoft.Compute/GetOperation3Min;14998,Microsoft.Compute/GetOperation30Min;29980
    status:
      code: 200
      message: OK
- request:
    body: null
    headers:
      Accept:
      - '*/*'
      Accept-Encoding:
      - gzip, deflate
      CommandName:
      - vm assess-patches
      Connection:
      - keep-alive
      ParameterSetName:
      - -g -n
      User-Agent:
      - AZURECLI/2.51.0 (AAZ) azsdk-python-core/1.28.0 Python/3.9.13 (Windows-10-10.0.22621-SP0)
    method: GET
    uri: https://management.azure.com/subscriptions/00000000-0000-0000-0000-000000000000/providers/Microsoft.Compute/locations/westus/operations/a9edafcb-804f-4824-aa17-e9732a307082?p=571046f6-b640-41c1-86f7-f9f044b5adf9&api-version=2022-11-01
  response:
    body:
      string: "{\r\n  \"startTime\": \"2023-08-02T09:22:54.9550153+00:00\",\r\n  \"status\":
        \"InProgress\",\r\n  \"name\": \"a9edafcb-804f-4824-aa17-e9732a307082\"\r\n}"
    headers:
      cache-control:
      - no-cache
      content-length:
      - '134'
      content-type:
      - application/json; charset=utf-8
      date:
      - Wed, 02 Aug 2023 09:23:26 GMT
      expires:
      - '-1'
      pragma:
      - no-cache
      server:
      - Microsoft-HTTPAPI/2.0
      - Microsoft-HTTPAPI/2.0
      strict-transport-security:
      - max-age=31536000; includeSubDomains
      transfer-encoding:
      - chunked
      vary:
      - Accept-Encoding
      x-content-type-options:
      - nosniff
      x-ms-ratelimit-remaining-resource:
      - Microsoft.Compute/GetOperation3Min;14997,Microsoft.Compute/GetOperation30Min;29979
    status:
      code: 200
      message: OK
- request:
    body: null
    headers:
      Accept:
      - '*/*'
      Accept-Encoding:
      - gzip, deflate
      CommandName:
      - vm assess-patches
      Connection:
      - keep-alive
      ParameterSetName:
      - -g -n
      User-Agent:
      - AZURECLI/2.51.0 (AAZ) azsdk-python-core/1.28.0 Python/3.9.13 (Windows-10-10.0.22621-SP0)
    method: GET
    uri: https://management.azure.com/subscriptions/00000000-0000-0000-0000-000000000000/providers/Microsoft.Compute/locations/westus/operations/a9edafcb-804f-4824-aa17-e9732a307082?p=571046f6-b640-41c1-86f7-f9f044b5adf9&api-version=2022-11-01
  response:
    body:
      string: "{\r\n  \"startTime\": \"2023-08-02T09:22:54.9550153+00:00\",\r\n  \"status\":
        \"InProgress\",\r\n  \"name\": \"a9edafcb-804f-4824-aa17-e9732a307082\"\r\n}"
    headers:
      cache-control:
      - no-cache
      content-length:
      - '134'
      content-type:
      - application/json; charset=utf-8
      date:
      - Wed, 02 Aug 2023 09:23:58 GMT
      expires:
      - '-1'
      pragma:
      - no-cache
      server:
      - Microsoft-HTTPAPI/2.0
      - Microsoft-HTTPAPI/2.0
      strict-transport-security:
      - max-age=31536000; includeSubDomains
      transfer-encoding:
      - chunked
      vary:
      - Accept-Encoding
      x-content-type-options:
      - nosniff
      x-ms-ratelimit-remaining-resource:
      - Microsoft.Compute/GetOperation3Min;14996,Microsoft.Compute/GetOperation30Min;29978
    status:
      code: 200
      message: OK
- request:
    body: null
    headers:
      Accept:
      - '*/*'
      Accept-Encoding:
      - gzip, deflate
      CommandName:
      - vm assess-patches
      Connection:
      - keep-alive
      ParameterSetName:
      - -g -n
      User-Agent:
      - AZURECLI/2.51.0 (AAZ) azsdk-python-core/1.28.0 Python/3.9.13 (Windows-10-10.0.22621-SP0)
    method: GET
    uri: https://management.azure.com/subscriptions/00000000-0000-0000-0000-000000000000/providers/Microsoft.Compute/locations/westus/operations/a9edafcb-804f-4824-aa17-e9732a307082?p=571046f6-b640-41c1-86f7-f9f044b5adf9&api-version=2022-11-01
  response:
    body:
      string: "{\r\n  \"startTime\": \"2023-08-02T09:22:54.9550153+00:00\",\r\n  \"status\":
        \"InProgress\",\r\n  \"name\": \"a9edafcb-804f-4824-aa17-e9732a307082\"\r\n}"
    headers:
      cache-control:
      - no-cache
      content-length:
      - '134'
      content-type:
      - application/json; charset=utf-8
      date:
      - Wed, 02 Aug 2023 09:24:29 GMT
      expires:
      - '-1'
      pragma:
      - no-cache
      server:
      - Microsoft-HTTPAPI/2.0
      - Microsoft-HTTPAPI/2.0
      strict-transport-security:
      - max-age=31536000; includeSubDomains
      transfer-encoding:
      - chunked
      vary:
      - Accept-Encoding
      x-content-type-options:
      - nosniff
      x-ms-ratelimit-remaining-resource:
      - Microsoft.Compute/GetOperation3Min;14994,Microsoft.Compute/GetOperation30Min;29976
    status:
      code: 200
      message: OK
- request:
    body: null
    headers:
      Accept:
      - '*/*'
      Accept-Encoding:
      - gzip, deflate
      CommandName:
      - vm assess-patches
      Connection:
      - keep-alive
      ParameterSetName:
      - -g -n
      User-Agent:
      - AZURECLI/2.51.0 (AAZ) azsdk-python-core/1.28.0 Python/3.9.13 (Windows-10-10.0.22621-SP0)
    method: GET
    uri: https://management.azure.com/subscriptions/00000000-0000-0000-0000-000000000000/providers/Microsoft.Compute/locations/westus/operations/a9edafcb-804f-4824-aa17-e9732a307082?p=571046f6-b640-41c1-86f7-f9f044b5adf9&api-version=2022-11-01
  response:
    body:
      string: "{\r\n  \"startTime\": \"2023-08-02T09:22:54.9550153+00:00\",\r\n  \"status\":
        \"InProgress\",\r\n  \"name\": \"a9edafcb-804f-4824-aa17-e9732a307082\"\r\n}"
    headers:
      cache-control:
      - no-cache
      content-length:
      - '134'
      content-type:
      - application/json; charset=utf-8
      date:
      - Wed, 02 Aug 2023 09:25:00 GMT
      expires:
      - '-1'
      pragma:
      - no-cache
      server:
      - Microsoft-HTTPAPI/2.0
      - Microsoft-HTTPAPI/2.0
      strict-transport-security:
      - max-age=31536000; includeSubDomains
      transfer-encoding:
      - chunked
      vary:
      - Accept-Encoding
      x-content-type-options:
      - nosniff
      x-ms-ratelimit-remaining-resource:
      - Microsoft.Compute/GetOperation3Min;14993,Microsoft.Compute/GetOperation30Min;29978
    status:
      code: 200
      message: OK
- request:
    body: null
    headers:
      Accept:
      - '*/*'
      Accept-Encoding:
      - gzip, deflate
      CommandName:
      - vm assess-patches
      Connection:
      - keep-alive
      ParameterSetName:
      - -g -n
      User-Agent:
      - AZURECLI/2.51.0 (AAZ) azsdk-python-core/1.28.0 Python/3.9.13 (Windows-10-10.0.22621-SP0)
    method: GET
    uri: https://management.azure.com/subscriptions/00000000-0000-0000-0000-000000000000/providers/Microsoft.Compute/locations/westus/operations/a9edafcb-804f-4824-aa17-e9732a307082?p=571046f6-b640-41c1-86f7-f9f044b5adf9&api-version=2022-11-01
  response:
    body:
      string: "{\r\n  \"startTime\": \"2023-08-02T09:22:54.9550153+00:00\",\r\n  \"endTime\":
        \"2023-08-02T09:25:21.4089872+00:00\",\r\n  \"status\": \"Succeeded\",\r\n
        \ \"properties\": {\r\n    \"output\": {\"status\":\"Succeeded\",\"assessmentActivityId\":\"a9edafcb-804f-4824-aa17-e9732a307082\",\"rebootPending\":false,\"criticalAndSecurityPatchCount\":56,\"otherPatchCount\":3,\"startDateTime\":\"2023-08-02T09:23:04.4239263+00:00\",\"availablePatches\":[{\"patchId\":\"apparmor_2.12-4ubuntu5.3_Ubuntu_18.04\",\"name\":\"apparmor\",\"version\":\"2.12-4ubuntu5.3\",\"classifications\":[\"Security\"],\"rebootBehavior\":\"NeverReboots\",\"publishedDate\":\"0001-01-01T00:00:00+00:00\",\"activityId\":\"a9edafcb-804f-4824-aa17-e9732a307082\",\"lastModifiedDateTime\":\"2023-08-02T09:24:45+00:00\",\"assessmentState\":\"Available\"},{\"patchId\":\"libapparmor1_2.12-4ubuntu5.3_Ubuntu_18.04\",\"name\":\"libapparmor1\",\"version\":\"2.12-4ubuntu5.3\",\"classifications\":[\"Security\"],\"rebootBehavior\":\"NeverReboots\",\"publishedDate\":\"0001-01-01T00:00:00+00:00\",\"activityId\":\"a9edafcb-804f-4824-aa17-e9732a307082\",\"lastModifiedDateTime\":\"2023-08-02T09:24:45+00:00\",\"assessmentState\":\"Available\"},{\"patchId\":\"linux-cloud-tools-common_4.15.0-213.224_Ubuntu_18.04\",\"name\":\"linux-cloud-tools-common\",\"version\":\"4.15.0-213.224\",\"classifications\":[\"Security\"],\"rebootBehavior\":\"NeverReboots\",\"publishedDate\":\"0001-01-01T00:00:00+00:00\",\"activityId\":\"a9edafcb-804f-4824-aa17-e9732a307082\",\"lastModifiedDateTime\":\"2023-08-02T09:24:45+00:00\",\"assessmentState\":\"Available\"},{\"patchId\":\"linux-tools-common_4.15.0-213.224_Ubuntu_18.04\",\"name\":\"linux-tools-common\",\"version\":\"4.15.0-213.224\",\"classifications\":[\"Security\"],\"rebootBehavior\":\"NeverReboots\",\"publishedDate\":\"0001-01-01T00:00:00+00:00\",\"activityId\":\"a9edafcb-804f-4824-aa17-e9732a307082\",\"lastModifiedDateTime\":\"2023-08-02T09:24:45+00:00\",\"assessmentState\":\"Available\"},{\"patchId\":\"bind9-host_UA_ESM_Required_Ubuntu_18.04\",\"name\":\"bind9-host\",\"version\":\"UA_ESM_Required\",\"classifications\":[\"Security-ESM\"],\"rebootBehavior\":\"NeverReboots\",\"publishedDate\":\"0001-01-01T00:00:00+00:00\",\"activityId\":\"a9edafcb-804f-4824-aa17-e9732a307082\",\"lastModifiedDateTime\":\"2023-08-02T09:24:45+00:00\",\"assessmentState\":\"Available\"},{\"patchId\":\"dnsutils_UA_ESM_Required_Ubuntu_18.04\",\"name\":\"dnsutils\",\"version\":\"UA_ESM_Required\",\"classifications\":[\"Security-ESM\"],\"rebootBehavior\":\"NeverReboots\",\"publishedDate\":\"0001-01-01T00:00:00+00:00\",\"activityId\":\"a9edafcb-804f-4824-aa17-e9732a307082\",\"lastModifiedDateTime\":\"2023-08-02T09:24:45+00:00\",\"assessmentState\":\"Available\"},{\"patchId\":\"libavahi-client3_UA_ESM_Required_Ubuntu_18.04\",\"name\":\"libavahi-client3\",\"version\":\"UA_ESM_Required\",\"classifications\":[\"Security-ESM\"],\"rebootBehavior\":\"NeverReboots\",\"publishedDate\":\"0001-01-01T00:00:00+00:00\",\"activityId\":\"a9edafcb-804f-4824-aa17-e9732a307082\",\"lastModifiedDateTime\":\"2023-08-02T09:24:45+00:00\",\"assessmentState\":\"Available\"},{\"patchId\":\"libavahi-common-data_UA_ESM_Required_Ubuntu_18.04\",\"name\":\"libavahi-common-data\",\"version\":\"UA_ESM_Required\",\"classifications\":[\"Security-ESM\"],\"rebootBehavior\":\"NeverReboots\",\"publishedDate\":\"0001-01-01T00:00:00+00:00\",\"activityId\":\"a9edafcb-804f-4824-aa17-e9732a307082\",\"lastModifiedDateTime\":\"2023-08-02T09:24:45+00:00\",\"assessmentState\":\"Available\"},{\"patchId\":\"libavahi-common3_UA_ESM_Required_Ubuntu_18.04\",\"name\":\"libavahi-common3\",\"version\":\"UA_ESM_Required\",\"classifications\":[\"Security-ESM\"],\"rebootBehavior\":\"NeverReboots\",\"publishedDate\":\"0001-01-01T00:00:00+00:00\",\"activityId\":\"a9edafcb-804f-4824-aa17-e9732a307082\",\"lastModifiedDateTime\":\"2023-08-02T09:24:45+00:00\",\"assessmentState\":\"Available\"},{\"patchId\":\"libbind9-160_UA_ESM_Required_Ubuntu_18.04\",\"name\":\"libbind9-160\",\"version\":\"UA_ESM_Required\",\"classifications\":[\"Security-ESM\"],\"rebootBehavior\":\"NeverReboots\",\"publishedDate\":\"0001-01-01T00:00:00+00:00\",\"activityId\":\"a9edafcb-804f-4824-aa17-e9732a307082\",\"lastModifiedDateTime\":\"2023-08-02T09:24:45+00:00\",\"assessmentState\":\"Available\"},{\"patchId\":\"libcap2_UA_ESM_Required_Ubuntu_18.04\",\"name\":\"libcap2\",\"version\":\"UA_ESM_Required\",\"classifications\":[\"Security-ESM\"],\"rebootBehavior\":\"NeverReboots\",\"publishedDate\":\"0001-01-01T00:00:00+00:00\",\"activityId\":\"a9edafcb-804f-4824-aa17-e9732a307082\",\"lastModifiedDateTime\":\"2023-08-02T09:24:45+00:00\",\"assessmentState\":\"Available\"},{\"patchId\":\"libcap2-bin_UA_ESM_Required_Ubuntu_18.04\",\"name\":\"libcap2-bin\",\"version\":\"UA_ESM_Required\",\"classifications\":[\"Security-ESM\"],\"rebootBehavior\":\"NeverReboots\",\"publishedDate\":\"0001-01-01T00:00:00+00:00\",\"activityId\":\"a9edafcb-804f-4824-aa17-e9732a307082\",\"lastModifiedDateTime\":\"2023-08-02T09:24:45+00:00\",\"assessmentState\":\"Available\"},{\"patchId\":\"libcups2_UA_ESM_Required_Ubuntu_18.04\",\"name\":\"libcups2\",\"version\":\"UA_ESM_Required\",\"classifications\":[\"Security-ESM\"],\"rebootBehavior\":\"NeverReboots\",\"publishedDate\":\"0001-01-01T00:00:00+00:00\",\"activityId\":\"a9edafcb-804f-4824-aa17-e9732a307082\",\"lastModifiedDateTime\":\"2023-08-02T09:24:45+00:00\",\"assessmentState\":\"Available\"},{\"patchId\":\"libdns-export1100_UA_ESM_Required_Ubuntu_18.04\",\"name\":\"libdns-export1100\",\"version\":\"UA_ESM_Required\",\"classifications\":[\"Security-ESM\"],\"rebootBehavior\":\"NeverReboots\",\"publishedDate\":\"0001-01-01T00:00:00+00:00\",\"activityId\":\"a9edafcb-804f-4824-aa17-e9732a307082\",\"lastModifiedDateTime\":\"2023-08-02T09:24:45+00:00\",\"assessmentState\":\"Available\"},{\"patchId\":\"libdns1100_UA_ESM_Required_Ubuntu_18.04\",\"name\":\"libdns1100\",\"version\":\"UA_ESM_Required\",\"classifications\":[\"Security-ESM\"],\"rebootBehavior\":\"NeverReboots\",\"publishedDate\":\"0001-01-01T00:00:00+00:00\",\"activityId\":\"a9edafcb-804f-4824-aa17-e9732a307082\",\"lastModifiedDateTime\":\"2023-08-02T09:24:45+00:00\",\"assessmentState\":\"Available\"},{\"patchId\":\"libirs160_UA_ESM_Required_Ubuntu_18.04\",\"name\":\"libirs160\",\"version\":\"UA_ESM_Required\",\"classifications\":[\"Security-ESM\"],\"rebootBehavior\":\"NeverReboots\",\"publishedDate\":\"0001-01-01T00:00:00+00:00\",\"activityId\":\"a9edafcb-804f-4824-aa17-e9732a307082\",\"lastModifiedDateTime\":\"2023-08-02T09:24:45+00:00\",\"assessmentState\":\"Available\"},{\"patchId\":\"libisc-export169_UA_ESM_Required_Ubuntu_18.04\",\"name\":\"libisc-export169\",\"version\":\"UA_ESM_Required\",\"classifications\":[\"Security-ESM\"],\"rebootBehavior\":\"NeverReboots\",\"publishedDate\":\"0001-01-01T00:00:00+00:00\",\"activityId\":\"a9edafcb-804f-4824-aa17-e9732a307082\",\"lastModifiedDateTime\":\"2023-08-02T09:24:45+00:00\",\"assessmentState\":\"Available\"},{\"patchId\":\"libisc169_UA_ESM_Required_Ubuntu_18.04\",\"name\":\"libisc169\",\"version\":\"UA_ESM_Required\",\"classifications\":[\"Security-ESM\"],\"rebootBehavior\":\"NeverReboots\",\"publishedDate\":\"0001-01-01T00:00:00+00:00\",\"activityId\":\"a9edafcb-804f-4824-aa17-e9732a307082\",\"lastModifiedDateTime\":\"2023-08-02T09:24:45+00:00\",\"assessmentState\":\"Available\"},{\"patchId\":\"libisccc160_UA_ESM_Required_Ubuntu_18.04\",\"name\":\"libisccc160\",\"version\":\"UA_ESM_Required\",\"classifications\":[\"Security-ESM\"],\"rebootBehavior\":\"NeverReboots\",\"publishedDate\":\"0001-01-01T00:00:00+00:00\",\"activityId\":\"a9edafcb-804f-4824-aa17-e9732a307082\",\"lastModifiedDateTime\":\"2023-08-02T09:24:45+00:00\",\"assessmentState\":\"Available\"},{\"patchId\":\"libisccfg160_UA_ESM_Required_Ubuntu_18.04\",\"name\":\"libisccfg160\",\"version\":\"UA_ESM_Required\",\"classifications\":[\"Security-ESM\"],\"rebootBehavior\":\"NeverReboots\",\"publishedDate\":\"0001-01-01T00:00:00+00:00\",\"activityId\":\"a9edafcb-804f-4824-aa17-e9732a307082\",\"lastModifiedDateTime\":\"2023-08-02T09:24:45+00:00\",\"assessmentState\":\"Available\"},{\"patchId\":\"libldap-2.4-2_UA_ESM_Required_Ubuntu_18.04\",\"name\":\"libldap-2.4-2\",\"version\":\"UA_ESM_Required\",\"classifications\":[\"Security-ESM\"],\"rebootBehavior\":\"NeverReboots\",\"publishedDate\":\"0001-01-01T00:00:00+00:00\",\"activityId\":\"a9edafcb-804f-4824-aa17-e9732a307082\",\"lastModifiedDateTime\":\"2023-08-02T09:24:45+00:00\",\"assessmentState\":\"Available\"},{\"patchId\":\"libldap-common_UA_ESM_Required_Ubuntu_18.04\",\"name\":\"libldap-common\",\"version\":\"UA_ESM_Required\",\"classifications\":[\"Security-ESM\"],\"rebootBehavior\":\"NeverReboots\",\"publishedDate\":\"0001-01-01T00:00:00+00:00\",\"activityId\":\"a9edafcb-804f-4824-aa17-e9732a307082\",\"lastModifiedDateTime\":\"2023-08-02T09:24:45+00:00\",\"assessmentState\":\"Available\"},{\"patchId\":\"liblwres160_UA_ESM_Required_Ubuntu_18.04\",\"name\":\"liblwres160\",\"version\":\"UA_ESM_Required\",\"classifications\":[\"Security-ESM\"],\"rebootBehavior\":\"NeverReboots\",\"publishedDate\":\"0001-01-01T00:00:00+00:00\",\"activityId\":\"a9edafcb-804f-4824-aa17-e9732a307082\",\"lastModifiedDateTime\":\"2023-08-02T09:24:45+00:00\",\"assessmentState\":\"Available\"},{\"patchId\":\"libnghttp2-14_UA_ESM_Required_Ubuntu_18.04\",\"name\":\"libnghttp2-14\",\"version\":\"UA_ESM_Required\",\"classifications\":[\"Security-ESM\"],\"rebootBehavior\":\"NeverReboots\",\"publishedDate\":\"0001-01-01T00:00:00+00:00\",\"activityId\":\"a9edafcb-804f-4824-aa17-e9732a307082\",\"lastModifiedDateTime\":\"2023-08-02T09:24:45+00:00\",\"assessmentState\":\"Available\"},{\"patchId\":\"libpam-cap_UA_ESM_Required_Ubuntu_18.04\",\"name\":\"libpam-cap\",\"version\":\"UA_ESM_Required\",\"classifications\":[\"Security-ESM\"],\"rebootBehavior\":\"NeverReboots\",\"publishedDate\":\"0001-01-01T00:00:00+00:00\",\"activityId\":\"a9edafcb-804f-4824-aa17-e9732a307082\",\"lastModifiedDateTime\":\"2023-08-02T09:24:45+00:00\",\"assessmentState\":\"Available\"},{\"patchId\":\"libpython2.7_UA_ESM_Required_Ubuntu_18.04\",\"name\":\"libpython2.7\",\"version\":\"UA_ESM_Required\",\"classifications\":[\"Security-ESM\"],\"rebootBehavior\":\"NeverReboots\",\"publishedDate\":\"0001-01-01T00:00:00+00:00\",\"activityId\":\"a9edafcb-804f-4824-aa17-e9732a307082\",\"lastModifiedDateTime\":\"2023-08-02T09:24:45+00:00\",\"assessmentState\":\"Available\"},{\"patchId\":\"libpython2.7-minimal_UA_ESM_Required_Ubuntu_18.04\",\"name\":\"libpython2.7-minimal\",\"version\":\"UA_ESM_Required\",\"classifications\":[\"Security-ESM\"],\"rebootBehavior\":\"NeverReboots\",\"publishedDate\":\"0001-01-01T00:00:00+00:00\",\"activityId\":\"a9edafcb-804f-4824-aa17-e9732a307082\",\"lastModifiedDateTime\":\"2023-08-02T09:24:45+00:00\",\"assessmentState\":\"Available\"},{\"patchId\":\"libpython2.7-stdlib_UA_ESM_Required_Ubuntu_18.04\",\"name\":\"libpython2.7-stdlib\",\"version\":\"UA_ESM_Required\",\"classifications\":[\"Security-ESM\"],\"rebootBehavior\":\"NeverReboots\",\"publishedDate\":\"0001-01-01T00:00:00+00:00\",\"activityId\":\"a9edafcb-804f-4824-aa17-e9732a307082\",\"lastModifiedDateTime\":\"2023-08-02T09:24:45+00:00\",\"assessmentState\":\"Available\"},{\"patchId\":\"libpython3.6_UA_ESM_Required_Ubuntu_18.04\",\"name\":\"libpython3.6\",\"version\":\"UA_ESM_Required\",\"classifications\":[\"Security-ESM\"],\"rebootBehavior\":\"NeverReboots\",\"publishedDate\":\"0001-01-01T00:00:00+00:00\",\"activityId\":\"a9edafcb-804f-4824-aa17-e9732a307082\",\"lastModifiedDateTime\":\"2023-08-02T09:24:45+00:00\",\"assessmentState\":\"Available\"},{\"patchId\":\"libpython3.6-minimal_UA_ESM_Required_Ubuntu_18.04\",\"name\":\"libpython3.6-minimal\",\"version\":\"UA_ESM_Required\",\"classifications\":[\"Security-ESM\"],\"rebootBehavior\":\"NeverReboots\",\"publishedDate\":\"0001-01-01T00:00:00+00:00\",\"activityId\":\"a9edafcb-804f-4824-aa17-e9732a307082\",\"lastModifiedDateTime\":\"2023-08-02T09:24:45+00:00\",\"assessmentState\":\"Available\"},{\"patchId\":\"libpython3.6-stdlib_UA_ESM_Required_Ubuntu_18.04\",\"name\":\"libpython3.6-stdlib\",\"version\":\"UA_ESM_Required\",\"classifications\":[\"Security-ESM\"],\"rebootBehavior\":\"NeverReboots\",\"publishedDate\":\"0001-01-01T00:00:00+00:00\",\"activityId\":\"a9edafcb-804f-4824-aa17-e9732a307082\",\"lastModifiedDateTime\":\"2023-08-02T09:24:45+00:00\",\"assessmentState\":\"Available\"},{\"patchId\":\"libx11-6_UA_ESM_Required_Ubuntu_18.04\",\"name\":\"libx11-6\",\"version\":\"UA_ESM_Required\",\"classifications\":[\"Security-ESM\"],\"rebootBehavior\":\"NeverReboots\",\"publishedDate\":\"0001-01-01T00:00:00+00:00\",\"activityId\":\"a9edafcb-804f-4824-aa17-e9732a307082\",\"lastModifiedDateTime\":\"2023-08-02T09:24:45+00:00\",\"assessmentState\":\"Available\"},{\"patchId\":\"libx11-data_UA_ESM_Required_Ubuntu_18.04\",\"name\":\"libx11-data\",\"version\":\"UA_ESM_Required\",\"classifications\":[\"Security-ESM\"],\"rebootBehavior\":\"NeverReboots\",\"publishedDate\":\"0001-01-01T00:00:00+00:00\",\"activityId\":\"a9edafcb-804f-4824-aa17-e9732a307082\",\"lastModifiedDateTime\":\"2023-08-02T09:24:45+00:00\",\"assessmentState\":\"Available\"},{\"patchId\":\"linux-azure_UA_ESM_Required_Ubuntu_18.04\",\"name\":\"linux-azure\",\"version\":\"UA_ESM_Required\",\"classifications\":[\"Security-ESM\"],\"rebootBehavior\":\"NeverReboots\",\"publishedDate\":\"0001-01-01T00:00:00+00:00\",\"activityId\":\"a9edafcb-804f-4824-aa17-e9732a307082\",\"lastModifiedDateTime\":\"2023-08-02T09:24:45+00:00\",\"assessmentState\":\"Available\"},{\"patchId\":\"linux-cloud-tools-azure_UA_ESM_Required_Ubuntu_18.04\",\"name\":\"linux-cloud-tools-azure\",\"version\":\"UA_ESM_Required\",\"classifications\":[\"Security-ESM\"],\"rebootBehavior\":\"NeverReboots\",\"publishedDate\":\"0001-01-01T00:00:00+00:00\",\"activityId\":\"a9edafcb-804f-4824-aa17-e9732a307082\",\"lastModifiedDateTime\":\"2023-08-02T09:24:45+00:00\",\"assessmentState\":\"Available\"},{\"patchId\":\"linux-cloud-tools-common_UA_ESM_Required_Ubuntu_18.04\",\"name\":\"linux-cloud-tools-common\",\"version\":\"UA_ESM_Required\",\"classifications\":[\"Security-ESM\"],\"rebootBehavior\":\"NeverReboots\",\"publishedDate\":\"0001-01-01T00:00:00+00:00\",\"activityId\":\"a9edafcb-804f-4824-aa17-e9732a307082\",\"lastModifiedDateTime\":\"2023-08-02T09:24:45+00:00\",\"assessmentState\":\"Available\"},{\"patchId\":\"linux-headers-azure_UA_ESM_Required_Ubuntu_18.04\",\"name\":\"linux-headers-azure\",\"version\":\"UA_ESM_Required\",\"classifications\":[\"Security-ESM\"],\"rebootBehavior\":\"NeverReboots\",\"publishedDate\":\"0001-01-01T00:00:00+00:00\",\"activityId\":\"a9edafcb-804f-4824-aa17-e9732a307082\",\"lastModifiedDateTime\":\"2023-08-02T09:24:45+00:00\",\"assessmentState\":\"Available\"},{\"patchId\":\"linux-image-azure_UA_ESM_Required_Ubuntu_18.04\",\"name\":\"linux-image-azure\",\"version\":\"UA_ESM_Required\",\"classifications\":[\"Security-ESM\"],\"rebootBehavior\":\"NeverReboots\",\"publishedDate\":\"0001-01-01T00:00:00+00:00\",\"activityId\":\"a9edafcb-804f-4824-aa17-e9732a307082\",\"lastModifiedDateTime\":\"2023-08-02T09:24:45+00:00\",\"assessmentState\":\"Available\"},{\"patchId\":\"linux-tools-azure_UA_ESM_Required_Ubuntu_18.04\",\"name\":\"linux-tools-azure\",\"version\":\"UA_ESM_Required\",\"classifications\":[\"Security-ESM\"],\"rebootBehavior\":\"NeverReboots\",\"publishedDate\":\"0001-01-01T00:00:00+00:00\",\"activityId\":\"a9edafcb-804f-4824-aa17-e9732a307082\",\"lastModifiedDateTime\":\"2023-08-02T09:24:45+00:00\",\"assessmentState\":\"Available\"},{\"patchId\":\"linux-tools-common_UA_ESM_Required_Ubuntu_18.04\",\"name\":\"linux-tools-common\",\"version\":\"UA_ESM_Required\",\"classifications\":[\"Security-ESM\"],\"rebootBehavior\":\"NeverReboots\",\"publishedDate\":\"0001-01-01T00:00:00+00:00\",\"activityId\":\"a9edafcb-804f-4824-aa17-e9732a307082\",\"lastModifiedDateTime\":\"2023-08-02T09:24:45+00:00\",\"assessmentState\":\"Available\"},{\"patchId\":\"open-iscsi_UA_ESM_Required_Ubuntu_18.04\",\"name\":\"open-iscsi\",\"version\":\"UA_ESM_Required\",\"classifications\":[\"Security-ESM\"],\"rebootBehavior\":\"NeverReboots\",\"publishedDate\":\"0001-01-01T00:00:00+00:00\",\"activityId\":\"a9edafcb-804f-4824-aa17-e9732a307082\",\"lastModifiedDateTime\":\"2023-08-02T09:24:45+00:00\",\"assessmentState\":\"Available\"},{\"patchId\":\"open-vm-tools_UA_ESM_Required_Ubuntu_18.04\",\"name\":\"open-vm-tools\",\"version\":\"UA_ESM_Required\",\"classifications\":[\"Security-ESM\"],\"rebootBehavior\":\"NeverReboots\",\"publishedDate\":\"0001-01-01T00:00:00+00:00\",\"activityId\":\"a9edafcb-804f-4824-aa17-e9732a307082\",\"lastModifiedDateTime\":\"2023-08-02T09:24:45+00:00\",\"assessmentState\":\"Available\"},{\"patchId\":\"openssh-client_UA_ESM_Required_Ubuntu_18.04\",\"name\":\"openssh-client\",\"version\":\"UA_ESM_Required\",\"classifications\":[\"Security-ESM\"],\"rebootBehavior\":\"NeverReboots\",\"publishedDate\":\"0001-01-01T00:00:00+00:00\",\"activityId\":\"a9edafcb-804f-4824-aa17-e9732a307082\",\"lastModifiedDateTime\":\"2023-08-02T09:24:45+00:00\",\"assessmentState\":\"Available\"},{\"patchId\":\"openssh-server_UA_ESM_Required_Ubuntu_18.04\",\"name\":\"openssh-server\",\"version\":\"UA_ESM_Required\",\"classifications\":[\"Security-ESM\"],\"rebootBehavior\":\"NeverReboots\",\"publishedDate\":\"0001-01-01T00:00:00+00:00\",\"activityId\":\"a9edafcb-804f-4824-aa17-e9732a307082\",\"lastModifiedDateTime\":\"2023-08-02T09:24:45+00:00\",\"assessmentState\":\"Available\"},{\"patchId\":\"openssh-sftp-server_UA_ESM_Required_Ubuntu_18.04\",\"name\":\"openssh-sftp-server\",\"version\":\"UA_ESM_Required\",\"classifications\":[\"Security-ESM\"],\"rebootBehavior\":\"NeverReboots\",\"publishedDate\":\"0001-01-01T00:00:00+00:00\",\"activityId\":\"a9edafcb-804f-4824-aa17-e9732a307082\",\"lastModifiedDateTime\":\"2023-08-02T09:24:45+00:00\",\"assessmentState\":\"Available\"},{\"patchId\":\"python2.7_UA_ESM_Required_Ubuntu_18.04\",\"name\":\"python2.7\",\"version\":\"UA_ESM_Required\",\"classifications\":[\"Security-ESM\"],\"rebootBehavior\":\"NeverReboots\",\"publishedDate\":\"0001-01-01T00:00:00+00:00\",\"activityId\":\"a9edafcb-804f-4824-aa17-e9732a307082\",\"lastModifiedDateTime\":\"2023-08-02T09:24:45+00:00\",\"assessmentState\":\"Available\"},{\"patchId\":\"python2.7-minimal_UA_ESM_Required_Ubuntu_18.04\",\"name\":\"python2.7-minimal\",\"version\":\"UA_ESM_Required\",\"classifications\":[\"Security-ESM\"],\"rebootBehavior\":\"NeverReboots\",\"publishedDate\":\"0001-01-01T00:00:00+00:00\",\"activityId\":\"a9edafcb-804f-4824-aa17-e9732a307082\",\"lastModifiedDateTime\":\"2023-08-02T09:24:45+00:00\",\"assessmentState\":\"Available\"},{\"patchId\":\"python3-requests_UA_ESM_Required_Ubuntu_18.04\",\"name\":\"python3-requests\",\"version\":\"UA_ESM_Required\",\"classifications\":[\"Security-ESM\"],\"rebootBehavior\":\"NeverReboots\",\"publishedDate\":\"0001-01-01T00:00:00+00:00\",\"activityId\":\"a9edafcb-804f-4824-aa17-e9732a307082\",\"lastModifiedDateTime\":\"2023-08-02T09:24:45+00:00\",\"assessmentState\":\"Available\"},{\"patchId\":\"python3.6_UA_ESM_Required_Ubuntu_18.04\",\"name\":\"python3.6\",\"version\":\"UA_ESM_Required\",\"classifications\":[\"Security-ESM\"],\"rebootBehavior\":\"NeverReboots\",\"publishedDate\":\"0001-01-01T00:00:00+00:00\",\"activityId\":\"a9edafcb-804f-4824-aa17-e9732a307082\",\"lastModifiedDateTime\":\"2023-08-02T09:24:45+00:00\",\"assessmentState\":\"Available\"},{\"patchId\":\"python3.6-minimal_UA_ESM_Required_Ubuntu_18.04\",\"name\":\"python3.6-minimal\",\"version\":\"UA_ESM_Required\",\"classifications\":[\"Security-ESM\"],\"rebootBehavior\":\"NeverReboots\",\"publishedDate\":\"0001-01-01T00:00:00+00:00\",\"activityId\":\"a9edafcb-804f-4824-aa17-e9732a307082\",\"lastModifiedDateTime\":\"2023-08-02T09:24:45+00:00\",\"assessmentState\":\"Available\"},{\"patchId\":\"screen_UA_ESM_Required_Ubuntu_18.04\",\"name\":\"screen\",\"version\":\"UA_ESM_Required\",\"classifications\":[\"Security-ESM\"],\"rebootBehavior\":\"NeverReboots\",\"publishedDate\":\"0001-01-01T00:00:00+00:00\",\"activityId\":\"a9edafcb-804f-4824-aa17-e9732a307082\",\"lastModifiedDateTime\":\"2023-08-02T09:24:45+00:00\",\"assessmentState\":\"Available\"},{\"patchId\":\"vim_UA_ESM_Required_Ubuntu_18.04\",\"name\":\"vim\",\"version\":\"UA_ESM_Required\",\"classifications\":[\"Security-ESM\"],\"rebootBehavior\":\"NeverReboots\",\"publishedDate\":\"0001-01-01T00:00:00+00:00\",\"activityId\":\"a9edafcb-804f-4824-aa17-e9732a307082\",\"lastModifiedDateTime\":\"2023-08-02T09:24:45+00:00\",\"assessmentState\":\"Available\"},{\"patchId\":\"vim-common_UA_ESM_Required_Ubuntu_18.04\",\"name\":\"vim-common\",\"version\":\"UA_ESM_Required\",\"classifications\":[\"Security-ESM\"],\"rebootBehavior\":\"NeverReboots\",\"publishedDate\":\"0001-01-01T00:00:00+00:00\",\"activityId\":\"a9edafcb-804f-4824-aa17-e9732a307082\",\"lastModifiedDateTime\":\"2023-08-02T09:24:45+00:00\",\"assessmentState\":\"Available\"},{\"patchId\":\"vim-runtime_UA_ESM_Required_Ubuntu_18.04\",\"name\":\"vim-runtime\",\"version\":\"UA_ESM_Required\",\"classifications\":[\"Security-ESM\"],\"rebootBehavior\":\"NeverReboots\",\"publishedDate\":\"0001-01-01T00:00:00+00:00\",\"activityId\":\"a9edafcb-804f-4824-aa17-e9732a307082\",\"lastModifiedDateTime\":\"2023-08-02T09:24:45+00:00\",\"assessmentState\":\"Available\"},{\"patchId\":\"vim-tiny_UA_ESM_Required_Ubuntu_18.04\",\"name\":\"vim-tiny\",\"version\":\"UA_ESM_Required\",\"classifications\":[\"Security-ESM\"],\"rebootBehavior\":\"NeverReboots\",\"publishedDate\":\"0001-01-01T00:00:00+00:00\",\"activityId\":\"a9edafcb-804f-4824-aa17-e9732a307082\",\"lastModifiedDateTime\":\"2023-08-02T09:24:45+00:00\",\"assessmentState\":\"Available\"},{\"patchId\":\"xxd_UA_ESM_Required_Ubuntu_18.04\",\"name\":\"xxd\",\"version\":\"UA_ESM_Required\",\"classifications\":[\"Security-ESM\"],\"rebootBehavior\":\"NeverReboots\",\"publishedDate\":\"0001-01-01T00:00:00+00:00\",\"activityId\":\"a9edafcb-804f-4824-aa17-e9732a307082\",\"lastModifiedDateTime\":\"2023-08-02T09:24:45+00:00\",\"assessmentState\":\"Available\"},{\"patchId\":\"mokutil_0.6.0-2~18.04.1_Ubuntu_18.04\",\"name\":\"mokutil\",\"version\":\"0.6.0-2~18.04.1\",\"classifications\":[\"Other\"],\"rebootBehavior\":\"NeverReboots\",\"publishedDate\":\"0001-01-01T00:00:00+00:00\",\"activityId\":\"a9edafcb-804f-4824-aa17-e9732a307082\",\"lastModifiedDateTime\":\"2023-08-02T09:24:45+00:00\",\"assessmentState\":\"Available\"},{\"patchId\":\"shim-signed_1.37~18.04.13+15.7-0ubuntu1_Ubuntu_18.04\",\"name\":\"shim-signed\",\"version\":\"1.37~18.04.13+15.7-0ubuntu1\",\"classifications\":[\"Other\"],\"rebootBehavior\":\"NeverReboots\",\"publishedDate\":\"0001-01-01T00:00:00+00:00\",\"activityId\":\"a9edafcb-804f-4824-aa17-e9732a307082\",\"lastModifiedDateTime\":\"2023-08-02T09:24:45+00:00\",\"assessmentState\":\"Available\"},{\"patchId\":\"ubuntu-advantage-tools_28.1~18.04_Ubuntu_18.04\",\"name\":\"ubuntu-advantage-tools\",\"version\":\"28.1~18.04\",\"classifications\":[\"Other\"],\"rebootBehavior\":\"NeverReboots\",\"publishedDate\":\"0001-01-01T00:00:00+00:00\",\"activityId\":\"a9edafcb-804f-4824-aa17-e9732a307082\",\"lastModifiedDateTime\":\"2023-08-02T09:24:45+00:00\",\"assessmentState\":\"Available\"}],\"error\":{\"details\":[{\"code\":\"UA_ESM_REQUIRED\",\"message\":\"52
        patches requires Ubuntu Pro for Infrastructure with Extended Security Maintenance\"}],\"code\":\"1\",\"message\":\"1
        error/s reported. The latest 1 error/s are shared in detail. To view all errors,
        review this log file on the machine: /var/log/azure/Microsoft.CPlat.Core.LinuxPatchExtension/0.core.log\"}}\r\n
        \ },\r\n  \"name\": \"a9edafcb-804f-4824-aa17-e9732a307082\"\r\n}"
    headers:
      cache-control:
      - no-cache
      content-length:
      - '21590'
      content-type:
      - application/json; charset=utf-8
      date:
      - Wed, 02 Aug 2023 09:25:30 GMT
      expires:
      - '-1'
      pragma:
      - no-cache
      server:
      - Microsoft-HTTPAPI/2.0
      - Microsoft-HTTPAPI/2.0
      strict-transport-security:
      - max-age=31536000; includeSubDomains
      transfer-encoding:
      - chunked
      vary:
      - Accept-Encoding
      x-content-type-options:
      - nosniff
      x-ms-ratelimit-remaining-resource:
      - Microsoft.Compute/GetOperation3Min;14992,Microsoft.Compute/GetOperation30Min;29976
    status:
      code: 200
      message: OK
- request:
    body: null
    headers:
      Accept:
      - '*/*'
      Accept-Encoding:
      - gzip, deflate
      CommandName:
      - vm assess-patches
      Connection:
      - keep-alive
      ParameterSetName:
      - -g -n
      User-Agent:
      - AZURECLI/2.51.0 (AAZ) azsdk-python-core/1.28.0 Python/3.9.13 (Windows-10-10.0.22621-SP0)
    method: GET
    uri: https://management.azure.com/subscriptions/00000000-0000-0000-0000-000000000000/providers/Microsoft.Compute/locations/westus/operations/a9edafcb-804f-4824-aa17-e9732a307082?p=571046f6-b640-41c1-86f7-f9f044b5adf9&monitor=true&api-version=2022-11-01
  response:
    body:
      string: '{"status":"Succeeded","assessmentActivityId":"a9edafcb-804f-4824-aa17-e9732a307082","rebootPending":false,"criticalAndSecurityPatchCount":56,"otherPatchCount":3,"startDateTime":"2023-08-02T09:23:04.4239263+00:00","availablePatches":[{"patchId":"apparmor_2.12-4ubuntu5.3_Ubuntu_18.04","name":"apparmor","version":"2.12-4ubuntu5.3","classifications":["Security"],"rebootBehavior":"NeverReboots","publishedDate":"0001-01-01T00:00:00+00:00","activityId":"a9edafcb-804f-4824-aa17-e9732a307082","lastModifiedDateTime":"2023-08-02T09:24:45+00:00","assessmentState":"Available"},{"patchId":"libapparmor1_2.12-4ubuntu5.3_Ubuntu_18.04","name":"libapparmor1","version":"2.12-4ubuntu5.3","classifications":["Security"],"rebootBehavior":"NeverReboots","publishedDate":"0001-01-01T00:00:00+00:00","activityId":"a9edafcb-804f-4824-aa17-e9732a307082","lastModifiedDateTime":"2023-08-02T09:24:45+00:00","assessmentState":"Available"},{"patchId":"linux-cloud-tools-common_4.15.0-213.224_Ubuntu_18.04","name":"linux-cloud-tools-common","version":"4.15.0-213.224","classifications":["Security"],"rebootBehavior":"NeverReboots","publishedDate":"0001-01-01T00:00:00+00:00","activityId":"a9edafcb-804f-4824-aa17-e9732a307082","lastModifiedDateTime":"2023-08-02T09:24:45+00:00","assessmentState":"Available"},{"patchId":"linux-tools-common_4.15.0-213.224_Ubuntu_18.04","name":"linux-tools-common","version":"4.15.0-213.224","classifications":["Security"],"rebootBehavior":"NeverReboots","publishedDate":"0001-01-01T00:00:00+00:00","activityId":"a9edafcb-804f-4824-aa17-e9732a307082","lastModifiedDateTime":"2023-08-02T09:24:45+00:00","assessmentState":"Available"},{"patchId":"bind9-host_UA_ESM_Required_Ubuntu_18.04","name":"bind9-host","version":"UA_ESM_Required","classifications":["Security-ESM"],"rebootBehavior":"NeverReboots","publishedDate":"0001-01-01T00:00:00+00:00","activityId":"a9edafcb-804f-4824-aa17-e9732a307082","lastModifiedDateTime":"2023-08-02T09:24:45+00:00","assessmentState":"Available"},{"patchId":"dnsutils_UA_ESM_Required_Ubuntu_18.04","name":"dnsutils","version":"UA_ESM_Required","classifications":["Security-ESM"],"rebootBehavior":"NeverReboots","publishedDate":"0001-01-01T00:00:00+00:00","activityId":"a9edafcb-804f-4824-aa17-e9732a307082","lastModifiedDateTime":"2023-08-02T09:24:45+00:00","assessmentState":"Available"},{"patchId":"libavahi-client3_UA_ESM_Required_Ubuntu_18.04","name":"libavahi-client3","version":"UA_ESM_Required","classifications":["Security-ESM"],"rebootBehavior":"NeverReboots","publishedDate":"0001-01-01T00:00:00+00:00","activityId":"a9edafcb-804f-4824-aa17-e9732a307082","lastModifiedDateTime":"2023-08-02T09:24:45+00:00","assessmentState":"Available"},{"patchId":"libavahi-common-data_UA_ESM_Required_Ubuntu_18.04","name":"libavahi-common-data","version":"UA_ESM_Required","classifications":["Security-ESM"],"rebootBehavior":"NeverReboots","publishedDate":"0001-01-01T00:00:00+00:00","activityId":"a9edafcb-804f-4824-aa17-e9732a307082","lastModifiedDateTime":"2023-08-02T09:24:45+00:00","assessmentState":"Available"},{"patchId":"libavahi-common3_UA_ESM_Required_Ubuntu_18.04","name":"libavahi-common3","version":"UA_ESM_Required","classifications":["Security-ESM"],"rebootBehavior":"NeverReboots","publishedDate":"0001-01-01T00:00:00+00:00","activityId":"a9edafcb-804f-4824-aa17-e9732a307082","lastModifiedDateTime":"2023-08-02T09:24:45+00:00","assessmentState":"Available"},{"patchId":"libbind9-160_UA_ESM_Required_Ubuntu_18.04","name":"libbind9-160","version":"UA_ESM_Required","classifications":["Security-ESM"],"rebootBehavior":"NeverReboots","publishedDate":"0001-01-01T00:00:00+00:00","activityId":"a9edafcb-804f-4824-aa17-e9732a307082","lastModifiedDateTime":"2023-08-02T09:24:45+00:00","assessmentState":"Available"},{"patchId":"libcap2_UA_ESM_Required_Ubuntu_18.04","name":"libcap2","version":"UA_ESM_Required","classifications":["Security-ESM"],"rebootBehavior":"NeverReboots","publishedDate":"0001-01-01T00:00:00+00:00","activityId":"a9edafcb-804f-4824-aa17-e9732a307082","lastModifiedDateTime":"2023-08-02T09:24:45+00:00","assessmentState":"Available"},{"patchId":"libcap2-bin_UA_ESM_Required_Ubuntu_18.04","name":"libcap2-bin","version":"UA_ESM_Required","classifications":["Security-ESM"],"rebootBehavior":"NeverReboots","publishedDate":"0001-01-01T00:00:00+00:00","activityId":"a9edafcb-804f-4824-aa17-e9732a307082","lastModifiedDateTime":"2023-08-02T09:24:45+00:00","assessmentState":"Available"},{"patchId":"libcups2_UA_ESM_Required_Ubuntu_18.04","name":"libcups2","version":"UA_ESM_Required","classifications":["Security-ESM"],"rebootBehavior":"NeverReboots","publishedDate":"0001-01-01T00:00:00+00:00","activityId":"a9edafcb-804f-4824-aa17-e9732a307082","lastModifiedDateTime":"2023-08-02T09:24:45+00:00","assessmentState":"Available"},{"patchId":"libdns-export1100_UA_ESM_Required_Ubuntu_18.04","name":"libdns-export1100","version":"UA_ESM_Required","classifications":["Security-ESM"],"rebootBehavior":"NeverReboots","publishedDate":"0001-01-01T00:00:00+00:00","activityId":"a9edafcb-804f-4824-aa17-e9732a307082","lastModifiedDateTime":"2023-08-02T09:24:45+00:00","assessmentState":"Available"},{"patchId":"libdns1100_UA_ESM_Required_Ubuntu_18.04","name":"libdns1100","version":"UA_ESM_Required","classifications":["Security-ESM"],"rebootBehavior":"NeverReboots","publishedDate":"0001-01-01T00:00:00+00:00","activityId":"a9edafcb-804f-4824-aa17-e9732a307082","lastModifiedDateTime":"2023-08-02T09:24:45+00:00","assessmentState":"Available"},{"patchId":"libirs160_UA_ESM_Required_Ubuntu_18.04","name":"libirs160","version":"UA_ESM_Required","classifications":["Security-ESM"],"rebootBehavior":"NeverReboots","publishedDate":"0001-01-01T00:00:00+00:00","activityId":"a9edafcb-804f-4824-aa17-e9732a307082","lastModifiedDateTime":"2023-08-02T09:24:45+00:00","assessmentState":"Available"},{"patchId":"libisc-export169_UA_ESM_Required_Ubuntu_18.04","name":"libisc-export169","version":"UA_ESM_Required","classifications":["Security-ESM"],"rebootBehavior":"NeverReboots","publishedDate":"0001-01-01T00:00:00+00:00","activityId":"a9edafcb-804f-4824-aa17-e9732a307082","lastModifiedDateTime":"2023-08-02T09:24:45+00:00","assessmentState":"Available"},{"patchId":"libisc169_UA_ESM_Required_Ubuntu_18.04","name":"libisc169","version":"UA_ESM_Required","classifications":["Security-ESM"],"rebootBehavior":"NeverReboots","publishedDate":"0001-01-01T00:00:00+00:00","activityId":"a9edafcb-804f-4824-aa17-e9732a307082","lastModifiedDateTime":"2023-08-02T09:24:45+00:00","assessmentState":"Available"},{"patchId":"libisccc160_UA_ESM_Required_Ubuntu_18.04","name":"libisccc160","version":"UA_ESM_Required","classifications":["Security-ESM"],"rebootBehavior":"NeverReboots","publishedDate":"0001-01-01T00:00:00+00:00","activityId":"a9edafcb-804f-4824-aa17-e9732a307082","lastModifiedDateTime":"2023-08-02T09:24:45+00:00","assessmentState":"Available"},{"patchId":"libisccfg160_UA_ESM_Required_Ubuntu_18.04","name":"libisccfg160","version":"UA_ESM_Required","classifications":["Security-ESM"],"rebootBehavior":"NeverReboots","publishedDate":"0001-01-01T00:00:00+00:00","activityId":"a9edafcb-804f-4824-aa17-e9732a307082","lastModifiedDateTime":"2023-08-02T09:24:45+00:00","assessmentState":"Available"},{"patchId":"libldap-2.4-2_UA_ESM_Required_Ubuntu_18.04","name":"libldap-2.4-2","version":"UA_ESM_Required","classifications":["Security-ESM"],"rebootBehavior":"NeverReboots","publishedDate":"0001-01-01T00:00:00+00:00","activityId":"a9edafcb-804f-4824-aa17-e9732a307082","lastModifiedDateTime":"2023-08-02T09:24:45+00:00","assessmentState":"Available"},{"patchId":"libldap-common_UA_ESM_Required_Ubuntu_18.04","name":"libldap-common","version":"UA_ESM_Required","classifications":["Security-ESM"],"rebootBehavior":"NeverReboots","publishedDate":"0001-01-01T00:00:00+00:00","activityId":"a9edafcb-804f-4824-aa17-e9732a307082","lastModifiedDateTime":"2023-08-02T09:24:45+00:00","assessmentState":"Available"},{"patchId":"liblwres160_UA_ESM_Required_Ubuntu_18.04","name":"liblwres160","version":"UA_ESM_Required","classifications":["Security-ESM"],"rebootBehavior":"NeverReboots","publishedDate":"0001-01-01T00:00:00+00:00","activityId":"a9edafcb-804f-4824-aa17-e9732a307082","lastModifiedDateTime":"2023-08-02T09:24:45+00:00","assessmentState":"Available"},{"patchId":"libnghttp2-14_UA_ESM_Required_Ubuntu_18.04","name":"libnghttp2-14","version":"UA_ESM_Required","classifications":["Security-ESM"],"rebootBehavior":"NeverReboots","publishedDate":"0001-01-01T00:00:00+00:00","activityId":"a9edafcb-804f-4824-aa17-e9732a307082","lastModifiedDateTime":"2023-08-02T09:24:45+00:00","assessmentState":"Available"},{"patchId":"libpam-cap_UA_ESM_Required_Ubuntu_18.04","name":"libpam-cap","version":"UA_ESM_Required","classifications":["Security-ESM"],"rebootBehavior":"NeverReboots","publishedDate":"0001-01-01T00:00:00+00:00","activityId":"a9edafcb-804f-4824-aa17-e9732a307082","lastModifiedDateTime":"2023-08-02T09:24:45+00:00","assessmentState":"Available"},{"patchId":"libpython2.7_UA_ESM_Required_Ubuntu_18.04","name":"libpython2.7","version":"UA_ESM_Required","classifications":["Security-ESM"],"rebootBehavior":"NeverReboots","publishedDate":"0001-01-01T00:00:00+00:00","activityId":"a9edafcb-804f-4824-aa17-e9732a307082","lastModifiedDateTime":"2023-08-02T09:24:45+00:00","assessmentState":"Available"},{"patchId":"libpython2.7-minimal_UA_ESM_Required_Ubuntu_18.04","name":"libpython2.7-minimal","version":"UA_ESM_Required","classifications":["Security-ESM"],"rebootBehavior":"NeverReboots","publishedDate":"0001-01-01T00:00:00+00:00","activityId":"a9edafcb-804f-4824-aa17-e9732a307082","lastModifiedDateTime":"2023-08-02T09:24:45+00:00","assessmentState":"Available"},{"patchId":"libpython2.7-stdlib_UA_ESM_Required_Ubuntu_18.04","name":"libpython2.7-stdlib","version":"UA_ESM_Required","classifications":["Security-ESM"],"rebootBehavior":"NeverReboots","publishedDate":"0001-01-01T00:00:00+00:00","activityId":"a9edafcb-804f-4824-aa17-e9732a307082","lastModifiedDateTime":"2023-08-02T09:24:45+00:00","assessmentState":"Available"},{"patchId":"libpython3.6_UA_ESM_Required_Ubuntu_18.04","name":"libpython3.6","version":"UA_ESM_Required","classifications":["Security-ESM"],"rebootBehavior":"NeverReboots","publishedDate":"0001-01-01T00:00:00+00:00","activityId":"a9edafcb-804f-4824-aa17-e9732a307082","lastModifiedDateTime":"2023-08-02T09:24:45+00:00","assessmentState":"Available"},{"patchId":"libpython3.6-minimal_UA_ESM_Required_Ubuntu_18.04","name":"libpython3.6-minimal","version":"UA_ESM_Required","classifications":["Security-ESM"],"rebootBehavior":"NeverReboots","publishedDate":"0001-01-01T00:00:00+00:00","activityId":"a9edafcb-804f-4824-aa17-e9732a307082","lastModifiedDateTime":"2023-08-02T09:24:45+00:00","assessmentState":"Available"},{"patchId":"libpython3.6-stdlib_UA_ESM_Required_Ubuntu_18.04","name":"libpython3.6-stdlib","version":"UA_ESM_Required","classifications":["Security-ESM"],"rebootBehavior":"NeverReboots","publishedDate":"0001-01-01T00:00:00+00:00","activityId":"a9edafcb-804f-4824-aa17-e9732a307082","lastModifiedDateTime":"2023-08-02T09:24:45+00:00","assessmentState":"Available"},{"patchId":"libx11-6_UA_ESM_Required_Ubuntu_18.04","name":"libx11-6","version":"UA_ESM_Required","classifications":["Security-ESM"],"rebootBehavior":"NeverReboots","publishedDate":"0001-01-01T00:00:00+00:00","activityId":"a9edafcb-804f-4824-aa17-e9732a307082","lastModifiedDateTime":"2023-08-02T09:24:45+00:00","assessmentState":"Available"},{"patchId":"libx11-data_UA_ESM_Required_Ubuntu_18.04","name":"libx11-data","version":"UA_ESM_Required","classifications":["Security-ESM"],"rebootBehavior":"NeverReboots","publishedDate":"0001-01-01T00:00:00+00:00","activityId":"a9edafcb-804f-4824-aa17-e9732a307082","lastModifiedDateTime":"2023-08-02T09:24:45+00:00","assessmentState":"Available"},{"patchId":"linux-azure_UA_ESM_Required_Ubuntu_18.04","name":"linux-azure","version":"UA_ESM_Required","classifications":["Security-ESM"],"rebootBehavior":"NeverReboots","publishedDate":"0001-01-01T00:00:00+00:00","activityId":"a9edafcb-804f-4824-aa17-e9732a307082","lastModifiedDateTime":"2023-08-02T09:24:45+00:00","assessmentState":"Available"},{"patchId":"linux-cloud-tools-azure_UA_ESM_Required_Ubuntu_18.04","name":"linux-cloud-tools-azure","version":"UA_ESM_Required","classifications":["Security-ESM"],"rebootBehavior":"NeverReboots","publishedDate":"0001-01-01T00:00:00+00:00","activityId":"a9edafcb-804f-4824-aa17-e9732a307082","lastModifiedDateTime":"2023-08-02T09:24:45+00:00","assessmentState":"Available"},{"patchId":"linux-cloud-tools-common_UA_ESM_Required_Ubuntu_18.04","name":"linux-cloud-tools-common","version":"UA_ESM_Required","classifications":["Security-ESM"],"rebootBehavior":"NeverReboots","publishedDate":"0001-01-01T00:00:00+00:00","activityId":"a9edafcb-804f-4824-aa17-e9732a307082","lastModifiedDateTime":"2023-08-02T09:24:45+00:00","assessmentState":"Available"},{"patchId":"linux-headers-azure_UA_ESM_Required_Ubuntu_18.04","name":"linux-headers-azure","version":"UA_ESM_Required","classifications":["Security-ESM"],"rebootBehavior":"NeverReboots","publishedDate":"0001-01-01T00:00:00+00:00","activityId":"a9edafcb-804f-4824-aa17-e9732a307082","lastModifiedDateTime":"2023-08-02T09:24:45+00:00","assessmentState":"Available"},{"patchId":"linux-image-azure_UA_ESM_Required_Ubuntu_18.04","name":"linux-image-azure","version":"UA_ESM_Required","classifications":["Security-ESM"],"rebootBehavior":"NeverReboots","publishedDate":"0001-01-01T00:00:00+00:00","activityId":"a9edafcb-804f-4824-aa17-e9732a307082","lastModifiedDateTime":"2023-08-02T09:24:45+00:00","assessmentState":"Available"},{"patchId":"linux-tools-azure_UA_ESM_Required_Ubuntu_18.04","name":"linux-tools-azure","version":"UA_ESM_Required","classifications":["Security-ESM"],"rebootBehavior":"NeverReboots","publishedDate":"0001-01-01T00:00:00+00:00","activityId":"a9edafcb-804f-4824-aa17-e9732a307082","lastModifiedDateTime":"2023-08-02T09:24:45+00:00","assessmentState":"Available"},{"patchId":"linux-tools-common_UA_ESM_Required_Ubuntu_18.04","name":"linux-tools-common","version":"UA_ESM_Required","classifications":["Security-ESM"],"rebootBehavior":"NeverReboots","publishedDate":"0001-01-01T00:00:00+00:00","activityId":"a9edafcb-804f-4824-aa17-e9732a307082","lastModifiedDateTime":"2023-08-02T09:24:45+00:00","assessmentState":"Available"},{"patchId":"open-iscsi_UA_ESM_Required_Ubuntu_18.04","name":"open-iscsi","version":"UA_ESM_Required","classifications":["Security-ESM"],"rebootBehavior":"NeverReboots","publishedDate":"0001-01-01T00:00:00+00:00","activityId":"a9edafcb-804f-4824-aa17-e9732a307082","lastModifiedDateTime":"2023-08-02T09:24:45+00:00","assessmentState":"Available"},{"patchId":"open-vm-tools_UA_ESM_Required_Ubuntu_18.04","name":"open-vm-tools","version":"UA_ESM_Required","classifications":["Security-ESM"],"rebootBehavior":"NeverReboots","publishedDate":"0001-01-01T00:00:00+00:00","activityId":"a9edafcb-804f-4824-aa17-e9732a307082","lastModifiedDateTime":"2023-08-02T09:24:45+00:00","assessmentState":"Available"},{"patchId":"openssh-client_UA_ESM_Required_Ubuntu_18.04","name":"openssh-client","version":"UA_ESM_Required","classifications":["Security-ESM"],"rebootBehavior":"NeverReboots","publishedDate":"0001-01-01T00:00:00+00:00","activityId":"a9edafcb-804f-4824-aa17-e9732a307082","lastModifiedDateTime":"2023-08-02T09:24:45+00:00","assessmentState":"Available"},{"patchId":"openssh-server_UA_ESM_Required_Ubuntu_18.04","name":"openssh-server","version":"UA_ESM_Required","classifications":["Security-ESM"],"rebootBehavior":"NeverReboots","publishedDate":"0001-01-01T00:00:00+00:00","activityId":"a9edafcb-804f-4824-aa17-e9732a307082","lastModifiedDateTime":"2023-08-02T09:24:45+00:00","assessmentState":"Available"},{"patchId":"openssh-sftp-server_UA_ESM_Required_Ubuntu_18.04","name":"openssh-sftp-server","version":"UA_ESM_Required","classifications":["Security-ESM"],"rebootBehavior":"NeverReboots","publishedDate":"0001-01-01T00:00:00+00:00","activityId":"a9edafcb-804f-4824-aa17-e9732a307082","lastModifiedDateTime":"2023-08-02T09:24:45+00:00","assessmentState":"Available"},{"patchId":"python2.7_UA_ESM_Required_Ubuntu_18.04","name":"python2.7","version":"UA_ESM_Required","classifications":["Security-ESM"],"rebootBehavior":"NeverReboots","publishedDate":"0001-01-01T00:00:00+00:00","activityId":"a9edafcb-804f-4824-aa17-e9732a307082","lastModifiedDateTime":"2023-08-02T09:24:45+00:00","assessmentState":"Available"},{"patchId":"python2.7-minimal_UA_ESM_Required_Ubuntu_18.04","name":"python2.7-minimal","version":"UA_ESM_Required","classifications":["Security-ESM"],"rebootBehavior":"NeverReboots","publishedDate":"0001-01-01T00:00:00+00:00","activityId":"a9edafcb-804f-4824-aa17-e9732a307082","lastModifiedDateTime":"2023-08-02T09:24:45+00:00","assessmentState":"Available"},{"patchId":"python3-requests_UA_ESM_Required_Ubuntu_18.04","name":"python3-requests","version":"UA_ESM_Required","classifications":["Security-ESM"],"rebootBehavior":"NeverReboots","publishedDate":"0001-01-01T00:00:00+00:00","activityId":"a9edafcb-804f-4824-aa17-e9732a307082","lastModifiedDateTime":"2023-08-02T09:24:45+00:00","assessmentState":"Available"},{"patchId":"python3.6_UA_ESM_Required_Ubuntu_18.04","name":"python3.6","version":"UA_ESM_Required","classifications":["Security-ESM"],"rebootBehavior":"NeverReboots","publishedDate":"0001-01-01T00:00:00+00:00","activityId":"a9edafcb-804f-4824-aa17-e9732a307082","lastModifiedDateTime":"2023-08-02T09:24:45+00:00","assessmentState":"Available"},{"patchId":"python3.6-minimal_UA_ESM_Required_Ubuntu_18.04","name":"python3.6-minimal","version":"UA_ESM_Required","classifications":["Security-ESM"],"rebootBehavior":"NeverReboots","publishedDate":"0001-01-01T00:00:00+00:00","activityId":"a9edafcb-804f-4824-aa17-e9732a307082","lastModifiedDateTime":"2023-08-02T09:24:45+00:00","assessmentState":"Available"},{"patchId":"screen_UA_ESM_Required_Ubuntu_18.04","name":"screen","version":"UA_ESM_Required","classifications":["Security-ESM"],"rebootBehavior":"NeverReboots","publishedDate":"0001-01-01T00:00:00+00:00","activityId":"a9edafcb-804f-4824-aa17-e9732a307082","lastModifiedDateTime":"2023-08-02T09:24:45+00:00","assessmentState":"Available"},{"patchId":"vim_UA_ESM_Required_Ubuntu_18.04","name":"vim","version":"UA_ESM_Required","classifications":["Security-ESM"],"rebootBehavior":"NeverReboots","publishedDate":"0001-01-01T00:00:00+00:00","activityId":"a9edafcb-804f-4824-aa17-e9732a307082","lastModifiedDateTime":"2023-08-02T09:24:45+00:00","assessmentState":"Available"},{"patchId":"vim-common_UA_ESM_Required_Ubuntu_18.04","name":"vim-common","version":"UA_ESM_Required","classifications":["Security-ESM"],"rebootBehavior":"NeverReboots","publishedDate":"0001-01-01T00:00:00+00:00","activityId":"a9edafcb-804f-4824-aa17-e9732a307082","lastModifiedDateTime":"2023-08-02T09:24:45+00:00","assessmentState":"Available"},{"patchId":"vim-runtime_UA_ESM_Required_Ubuntu_18.04","name":"vim-runtime","version":"UA_ESM_Required","classifications":["Security-ESM"],"rebootBehavior":"NeverReboots","publishedDate":"0001-01-01T00:00:00+00:00","activityId":"a9edafcb-804f-4824-aa17-e9732a307082","lastModifiedDateTime":"2023-08-02T09:24:45+00:00","assessmentState":"Available"},{"patchId":"vim-tiny_UA_ESM_Required_Ubuntu_18.04","name":"vim-tiny","version":"UA_ESM_Required","classifications":["Security-ESM"],"rebootBehavior":"NeverReboots","publishedDate":"0001-01-01T00:00:00+00:00","activityId":"a9edafcb-804f-4824-aa17-e9732a307082","lastModifiedDateTime":"2023-08-02T09:24:45+00:00","assessmentState":"Available"},{"patchId":"xxd_UA_ESM_Required_Ubuntu_18.04","name":"xxd","version":"UA_ESM_Required","classifications":["Security-ESM"],"rebootBehavior":"NeverReboots","publishedDate":"0001-01-01T00:00:00+00:00","activityId":"a9edafcb-804f-4824-aa17-e9732a307082","lastModifiedDateTime":"2023-08-02T09:24:45+00:00","assessmentState":"Available"},{"patchId":"mokutil_0.6.0-2~18.04.1_Ubuntu_18.04","name":"mokutil","version":"0.6.0-2~18.04.1","classifications":["Other"],"rebootBehavior":"NeverReboots","publishedDate":"0001-01-01T00:00:00+00:00","activityId":"a9edafcb-804f-4824-aa17-e9732a307082","lastModifiedDateTime":"2023-08-02T09:24:45+00:00","assessmentState":"Available"},{"patchId":"shim-signed_1.37~18.04.13+15.7-0ubuntu1_Ubuntu_18.04","name":"shim-signed","version":"1.37~18.04.13+15.7-0ubuntu1","classifications":["Other"],"rebootBehavior":"NeverReboots","publishedDate":"0001-01-01T00:00:00+00:00","activityId":"a9edafcb-804f-4824-aa17-e9732a307082","lastModifiedDateTime":"2023-08-02T09:24:45+00:00","assessmentState":"Available"},{"patchId":"ubuntu-advantage-tools_28.1~18.04_Ubuntu_18.04","name":"ubuntu-advantage-tools","version":"28.1~18.04","classifications":["Other"],"rebootBehavior":"NeverReboots","publishedDate":"0001-01-01T00:00:00+00:00","activityId":"a9edafcb-804f-4824-aa17-e9732a307082","lastModifiedDateTime":"2023-08-02T09:24:45+00:00","assessmentState":"Available"}],"error":{"details":[{"code":"UA_ESM_REQUIRED","message":"52
        patches requires Ubuntu Pro for Infrastructure with Extended Security Maintenance"}],"code":"1","message":"1
        error/s reported. The latest 1 error/s are shared in detail. To view all errors,
        review this log file on the machine: /var/log/azure/Microsoft.CPlat.Core.LinuxPatchExtension/0.core.log"}}'
>>>>>>> 13d0ab0a
    headers:
      cache-control:
      - no-cache
      content-length:
      - '21365'
      content-type:
      - application/json; charset=utf-8
      date:
<<<<<<< HEAD
      - Fri, 26 May 2023 01:29:34 GMT
=======
      - Wed, 02 Aug 2023 09:25:32 GMT
>>>>>>> 13d0ab0a
      expires:
      - '-1'
      pragma:
      - no-cache
      server:
      - Microsoft-HTTPAPI/2.0
      - Microsoft-HTTPAPI/2.0
      strict-transport-security:
      - max-age=31536000; includeSubDomains
      transfer-encoding:
      - chunked
      vary:
      - Accept-Encoding
      x-content-type-options:
      - nosniff
      x-ms-ratelimit-remaining-resource:
<<<<<<< HEAD
      - Microsoft.Compute/LowCostGet3Min;3990,Microsoft.Compute/LowCostGet30Min;31974
=======
      - Microsoft.Compute/GetOperation3Min;14991,Microsoft.Compute/GetOperation30Min;29975
>>>>>>> 13d0ab0a
    status:
      code: 200
      message: OK
version: 1<|MERGE_RESOLUTION|>--- conflicted
+++ resolved
@@ -13,82 +13,55 @@
       ParameterSetName:
       - -g -n --image --enable-agent --patch-mode --generate-ssh-keys --nsg-rule --admin-username
       User-Agent:
-<<<<<<< HEAD
-      - AZURECLI/2.47.0 azsdk-python-azure-mgmt-resource/22.0.0 Python/3.10.11 (Linux-5.15.0-1036-azure-x86_64-with-glibc2.31)
-        VSTS_7b238909-6802-4b65-b90d-184bca47f458_build_220_0
-=======
       - AZURECLI/2.51.0 azsdk-python-azure-mgmt-resource/23.1.0b2 Python/3.9.13 (Windows-10-10.0.22621-SP0)
->>>>>>> 13d0ab0a
     method: GET
     uri: https://management.azure.com/subscriptions/00000000-0000-0000-0000-000000000000/resourcegroups/cli_test_linux_vm_patch_mode_000001?api-version=2022-09-01
   response:
     body:
-<<<<<<< HEAD
-      string: '{"id":"/subscriptions/00000000-0000-0000-0000-000000000000/resourceGroups/cli_test_linux_vm_patch_mode_000001","name":"cli_test_linux_vm_patch_mode_000001","type":"Microsoft.Resources/resourceGroups","location":"westus","tags":{"product":"azurecli","cause":"automation","date":"2023-05-26T01:28:57Z"},"properties":{"provisioningState":"Succeeded"}}'
-=======
       string: '{"id":"/subscriptions/00000000-0000-0000-0000-000000000000/resourceGroups/cli_test_linux_vm_patch_mode_000001","name":"cli_test_linux_vm_patch_mode_000001","type":"Microsoft.Resources/resourceGroups","location":"westus","tags":{"product":"azurecli","cause":"automation","test":"test_linux_vm_patch_mode","date":"2023-08-02T09:21:15Z","module":"vm"},"properties":{"provisioningState":"Succeeded"}}'
->>>>>>> 13d0ab0a
-    headers:
-      cache-control:
-      - no-cache
-      content-length:
-<<<<<<< HEAD
-      - '348'
-      content-type:
-      - application/json; charset=utf-8
-      date:
-      - Fri, 26 May 2023 01:28:58 GMT
-=======
+    headers:
+      cache-control:
+      - no-cache
+      content-length:
       - '396'
       content-type:
       - application/json; charset=utf-8
       date:
       - Wed, 02 Aug 2023 09:21:26 GMT
->>>>>>> 13d0ab0a
-      expires:
-      - '-1'
-      pragma:
-      - no-cache
-      strict-transport-security:
-      - max-age=31536000; includeSubDomains
-      vary:
-      - Accept-Encoding
-      x-content-type-options:
-      - nosniff
-    status:
-      code: 200
-      message: OK
-- request:
-    body: null
-    headers:
-      Accept:
-      - application/json
-      Accept-Encoding:
-      - gzip, deflate
-      CommandName:
-      - vm create
-      Connection:
-      - keep-alive
-      ParameterSetName:
-      - -g -n --image --enable-agent --patch-mode --generate-ssh-keys --nsg-rule --admin-username
-      User-Agent:
-<<<<<<< HEAD
-      - AZURECLI/2.47.0 azsdk-python-azure-mgmt-compute/29.1.0 Python/3.10.11 (Linux-5.15.0-1036-azure-x86_64-with-glibc2.31)
-        VSTS_7b238909-6802-4b65-b90d-184bca47f458_build_220_0
-=======
+      expires:
+      - '-1'
+      pragma:
+      - no-cache
+      strict-transport-security:
+      - max-age=31536000; includeSubDomains
+      vary:
+      - Accept-Encoding
+      x-content-type-options:
+      - nosniff
+    status:
+      code: 200
+      message: OK
+- request:
+    body: null
+    headers:
+      Accept:
+      - application/json
+      Accept-Encoding:
+      - gzip, deflate
+      CommandName:
+      - vm create
+      Connection:
+      - keep-alive
+      ParameterSetName:
+      - -g -n --image --enable-agent --patch-mode --generate-ssh-keys --nsg-rule --admin-username
+      User-Agent:
       - AZURECLI/2.51.0 azsdk-python-azure-mgmt-compute/30.0.0 Python/3.9.13 (Windows-10-10.0.22621-SP0)
->>>>>>> 13d0ab0a
     method: GET
     uri: https://management.azure.com/subscriptions/00000000-0000-0000-0000-000000000000/providers/Microsoft.Compute/locations/westus/publishers/Canonical/artifacttypes/vmimage/offers/UbuntuServer/skus/18.04-LTS/versions?$top=1&$orderby=name%20desc&api-version=2022-11-01
   response:
     body:
-<<<<<<< HEAD
-      string: "[\r\n  {\r\n    \"location\": \"westus\",\r\n    \"name\": \"18.04.202305220\",\r\n
-        \   \"id\": \"/Subscriptions/00000000-0000-0000-0000-000000000000/Providers/Microsoft.Compute/Locations/westus/Publishers/Canonical/ArtifactTypes/VMImage/Offers/UbuntuServer/Skus/18.04-LTS/Versions/18.04.202305220\"\r\n
-=======
       string: "[\r\n  {\r\n    \"location\": \"westus\",\r\n    \"name\": \"18.04.202306070\",\r\n
         \   \"id\": \"/Subscriptions/00000000-0000-0000-0000-000000000000/Providers/Microsoft.Compute/Locations/westus/Publishers/Canonical/ArtifactTypes/VMImage/Offers/UbuntuServer/Skus/18.04-LTS/Versions/18.04.202306070\"\r\n
->>>>>>> 13d0ab0a
         \ }\r\n]"
     headers:
       cache-control:
@@ -98,59 +71,44 @@
       content-type:
       - application/json; charset=utf-8
       date:
-<<<<<<< HEAD
-      - Fri, 26 May 2023 01:28:58 GMT
-=======
       - Wed, 02 Aug 2023 09:21:27 GMT
->>>>>>> 13d0ab0a
-      expires:
-      - '-1'
-      pragma:
-      - no-cache
-      server:
-      - Microsoft-HTTPAPI/2.0
-      - Microsoft-HTTPAPI/2.0
-      strict-transport-security:
-      - max-age=31536000; includeSubDomains
-      transfer-encoding:
-      - chunked
-      vary:
-      - Accept-Encoding
-      x-content-type-options:
-      - nosniff
-      x-ms-ratelimit-remaining-resource:
-<<<<<<< HEAD
-      - Microsoft.Compute/ListVMImagesVersionsFromLocation3Min;15999,Microsoft.Compute/ListVMImagesVersionsFromLocation30Min;43978
-=======
+      expires:
+      - '-1'
+      pragma:
+      - no-cache
+      server:
+      - Microsoft-HTTPAPI/2.0
+      - Microsoft-HTTPAPI/2.0
+      strict-transport-security:
+      - max-age=31536000; includeSubDomains
+      transfer-encoding:
+      - chunked
+      vary:
+      - Accept-Encoding
+      x-content-type-options:
+      - nosniff
+      x-ms-ratelimit-remaining-resource:
       - Microsoft.Compute/ListVMImagesVersionsFromLocation3Min;15999,Microsoft.Compute/ListVMImagesVersionsFromLocation30Min;43994
->>>>>>> 13d0ab0a
-    status:
-      code: 200
-      message: OK
-- request:
-    body: null
-    headers:
-      Accept:
-      - application/json
-      Accept-Encoding:
-      - gzip, deflate
-      CommandName:
-      - vm create
-      Connection:
-      - keep-alive
-      ParameterSetName:
-      - -g -n --image --enable-agent --patch-mode --generate-ssh-keys --nsg-rule --admin-username
-      User-Agent:
-<<<<<<< HEAD
-      - AZURECLI/2.47.0 azsdk-python-azure-mgmt-compute/29.1.0 Python/3.10.11 (Linux-5.15.0-1036-azure-x86_64-with-glibc2.31)
-        VSTS_7b238909-6802-4b65-b90d-184bca47f458_build_220_0
-    method: GET
-    uri: https://management.azure.com/subscriptions/00000000-0000-0000-0000-000000000000/providers/Microsoft.Compute/locations/westus/publishers/Canonical/artifacttypes/vmimage/offers/UbuntuServer/skus/18.04-LTS/versions/18.04.202305220?api-version=2022-11-01
-=======
+    status:
+      code: 200
+      message: OK
+- request:
+    body: null
+    headers:
+      Accept:
+      - application/json
+      Accept-Encoding:
+      - gzip, deflate
+      CommandName:
+      - vm create
+      Connection:
+      - keep-alive
+      ParameterSetName:
+      - -g -n --image --enable-agent --patch-mode --generate-ssh-keys --nsg-rule --admin-username
+      User-Agent:
       - AZURECLI/2.51.0 azsdk-python-azure-mgmt-compute/30.0.0 Python/3.9.13 (Windows-10-10.0.22621-SP0)
     method: GET
     uri: https://management.azure.com/subscriptions/00000000-0000-0000-0000-000000000000/providers/Microsoft.Compute/locations/westus/publishers/Canonical/artifacttypes/vmimage/offers/UbuntuServer/skus/18.04-LTS/versions/18.04.202306070?api-version=2022-11-01
->>>>>>> 13d0ab0a
   response:
     body:
       string: "{\r\n  \"properties\": {\r\n    \"hyperVGeneration\": \"V1\",\r\n    \"architecture\":
@@ -164,13 +122,8 @@
         \"IsHibernateSupported\",\r\n        \"value\": \"True\"\r\n      }\r\n    ],\r\n
         \   \"osDiskImage\": {\r\n      \"operatingSystem\": \"Linux\",\r\n      \"sizeInGb\":
         31,\r\n      \"sizeInBytes\": 32213303808\r\n    },\r\n    \"dataDiskImages\":
-<<<<<<< HEAD
-        []\r\n  },\r\n  \"location\": \"westus\",\r\n  \"name\": \"18.04.202305220\",\r\n
-        \ \"id\": \"/Subscriptions/00000000-0000-0000-0000-000000000000/Providers/Microsoft.Compute/Locations/westus/Publishers/Canonical/ArtifactTypes/VMImage/Offers/UbuntuServer/Skus/18.04-LTS/Versions/18.04.202305220\"\r\n}"
-=======
         []\r\n  },\r\n  \"location\": \"westus\",\r\n  \"name\": \"18.04.202306070\",\r\n
         \ \"id\": \"/Subscriptions/00000000-0000-0000-0000-000000000000/Providers/Microsoft.Compute/Locations/westus/Publishers/Canonical/ArtifactTypes/VMImage/Offers/UbuntuServer/Skus/18.04-LTS/Versions/18.04.202306070\"\r\n}"
->>>>>>> 13d0ab0a
     headers:
       cache-control:
       - no-cache
@@ -179,55 +132,42 @@
       content-type:
       - application/json; charset=utf-8
       date:
-<<<<<<< HEAD
-      - Fri, 26 May 2023 01:28:58 GMT
-=======
       - Wed, 02 Aug 2023 09:21:29 GMT
->>>>>>> 13d0ab0a
-      expires:
-      - '-1'
-      pragma:
-      - no-cache
-      server:
-      - Microsoft-HTTPAPI/2.0
-      - Microsoft-HTTPAPI/2.0
-      strict-transport-security:
-      - max-age=31536000; includeSubDomains
-      transfer-encoding:
-      - chunked
-      vary:
-      - Accept-Encoding
-      x-content-type-options:
-      - nosniff
-      x-ms-ratelimit-remaining-resource:
-<<<<<<< HEAD
-      - Microsoft.Compute/GetVMImageFromLocation3Min;12999,Microsoft.Compute/GetVMImageFromLocation30Min;73985
-=======
+      expires:
+      - '-1'
+      pragma:
+      - no-cache
+      server:
+      - Microsoft-HTTPAPI/2.0
+      - Microsoft-HTTPAPI/2.0
+      strict-transport-security:
+      - max-age=31536000; includeSubDomains
+      transfer-encoding:
+      - chunked
+      vary:
+      - Accept-Encoding
+      x-content-type-options:
+      - nosniff
+      x-ms-ratelimit-remaining-resource:
       - Microsoft.Compute/GetVMImageFromLocation3Min;12999,Microsoft.Compute/GetVMImageFromLocation30Min;73995
->>>>>>> 13d0ab0a
-    status:
-      code: 200
-      message: OK
-- request:
-    body: null
-    headers:
-      Accept:
-      - application/json
-      Accept-Encoding:
-      - gzip, deflate
-      CommandName:
-      - vm create
-      Connection:
-      - keep-alive
-      ParameterSetName:
-      - -g -n --image --enable-agent --patch-mode --generate-ssh-keys --nsg-rule --admin-username
-      User-Agent:
-<<<<<<< HEAD
-      - AZURECLI/2.47.0 (AAZ) azsdk-python-core/1.24.0 Python/3.10.11 (Linux-5.15.0-1036-azure-x86_64-with-glibc2.31)
-        VSTS_7b238909-6802-4b65-b90d-184bca47f458_build_220_0
-=======
+    status:
+      code: 200
+      message: OK
+- request:
+    body: null
+    headers:
+      Accept:
+      - application/json
+      Accept-Encoding:
+      - gzip, deflate
+      CommandName:
+      - vm create
+      Connection:
+      - keep-alive
+      ParameterSetName:
+      - -g -n --image --enable-agent --patch-mode --generate-ssh-keys --nsg-rule --admin-username
+      User-Agent:
       - AZURECLI/2.51.0 (AAZ) azsdk-python-core/1.28.0 Python/3.9.13 (Windows-10-10.0.22621-SP0)
->>>>>>> 13d0ab0a
     method: GET
     uri: https://management.azure.com/subscriptions/00000000-0000-0000-0000-000000000000/resourceGroups/cli_test_linux_vm_patch_mode_000001/providers/Microsoft.Network/virtualNetworks?api-version=2022-01-01
   response:
@@ -241,55 +181,41 @@
       content-type:
       - application/json; charset=utf-8
       date:
-<<<<<<< HEAD
-      - Fri, 26 May 2023 01:28:59 GMT
-=======
       - Wed, 02 Aug 2023 09:21:30 GMT
->>>>>>> 13d0ab0a
-      expires:
-      - '-1'
-      pragma:
-      - no-cache
-      strict-transport-security:
-      - max-age=31536000; includeSubDomains
-      vary:
-      - Accept-Encoding
-      x-content-type-options:
-      - nosniff
-    status:
-      code: 200
-      message: OK
-- request:
-    body: null
-    headers:
-      Accept:
-      - application/json
-      Accept-Encoding:
-      - gzip, deflate
-      CommandName:
-      - vm create
-      Connection:
-      - keep-alive
-      ParameterSetName:
-      - -g -n --image --enable-agent --patch-mode --generate-ssh-keys --nsg-rule --admin-username
-      User-Agent:
-<<<<<<< HEAD
-      - AZURECLI/2.47.0 azsdk-python-azure-mgmt-compute/29.1.0 Python/3.10.11 (Linux-5.15.0-1036-azure-x86_64-with-glibc2.31)
-        VSTS_7b238909-6802-4b65-b90d-184bca47f458_build_220_0
-=======
+      expires:
+      - '-1'
+      pragma:
+      - no-cache
+      strict-transport-security:
+      - max-age=31536000; includeSubDomains
+      vary:
+      - Accept-Encoding
+      x-content-type-options:
+      - nosniff
+    status:
+      code: 200
+      message: OK
+- request:
+    body: null
+    headers:
+      Accept:
+      - application/json
+      Accept-Encoding:
+      - gzip, deflate
+      CommandName:
+      - vm create
+      Connection:
+      - keep-alive
+      ParameterSetName:
+      - -g -n --image --enable-agent --patch-mode --generate-ssh-keys --nsg-rule --admin-username
+      User-Agent:
       - AZURECLI/2.51.0 azsdk-python-azure-mgmt-compute/30.0.0 Python/3.9.13 (Windows-10-10.0.22621-SP0)
->>>>>>> 13d0ab0a
     method: GET
     uri: https://management.azure.com/subscriptions/00000000-0000-0000-0000-000000000000/providers/Microsoft.Compute/locations/westus/publishers/Canonical/artifacttypes/vmimage/offers/UbuntuServer/skus/18.04-LTS/versions?$top=1&$orderby=name%20desc&api-version=2022-11-01
   response:
     body:
-<<<<<<< HEAD
-      string: "[\r\n  {\r\n    \"location\": \"westus\",\r\n    \"name\": \"18.04.202305220\",\r\n
-        \   \"id\": \"/Subscriptions/00000000-0000-0000-0000-000000000000/Providers/Microsoft.Compute/Locations/westus/Publishers/Canonical/ArtifactTypes/VMImage/Offers/UbuntuServer/Skus/18.04-LTS/Versions/18.04.202305220\"\r\n
-=======
       string: "[\r\n  {\r\n    \"location\": \"westus\",\r\n    \"name\": \"18.04.202306070\",\r\n
         \   \"id\": \"/Subscriptions/00000000-0000-0000-0000-000000000000/Providers/Microsoft.Compute/Locations/westus/Publishers/Canonical/ArtifactTypes/VMImage/Offers/UbuntuServer/Skus/18.04-LTS/Versions/18.04.202306070\"\r\n
->>>>>>> 13d0ab0a
         \ }\r\n]"
     headers:
       cache-control:
@@ -299,59 +225,44 @@
       content-type:
       - application/json; charset=utf-8
       date:
-<<<<<<< HEAD
-      - Fri, 26 May 2023 01:28:59 GMT
-=======
       - Wed, 02 Aug 2023 09:21:31 GMT
->>>>>>> 13d0ab0a
-      expires:
-      - '-1'
-      pragma:
-      - no-cache
-      server:
-      - Microsoft-HTTPAPI/2.0
-      - Microsoft-HTTPAPI/2.0
-      strict-transport-security:
-      - max-age=31536000; includeSubDomains
-      transfer-encoding:
-      - chunked
-      vary:
-      - Accept-Encoding
-      x-content-type-options:
-      - nosniff
-      x-ms-ratelimit-remaining-resource:
-<<<<<<< HEAD
-      - Microsoft.Compute/ListVMImagesVersionsFromLocation3Min;15998,Microsoft.Compute/ListVMImagesVersionsFromLocation30Min;43977
-=======
+      expires:
+      - '-1'
+      pragma:
+      - no-cache
+      server:
+      - Microsoft-HTTPAPI/2.0
+      - Microsoft-HTTPAPI/2.0
+      strict-transport-security:
+      - max-age=31536000; includeSubDomains
+      transfer-encoding:
+      - chunked
+      vary:
+      - Accept-Encoding
+      x-content-type-options:
+      - nosniff
+      x-ms-ratelimit-remaining-resource:
       - Microsoft.Compute/ListVMImagesVersionsFromLocation3Min;15998,Microsoft.Compute/ListVMImagesVersionsFromLocation30Min;43993
->>>>>>> 13d0ab0a
-    status:
-      code: 200
-      message: OK
-- request:
-    body: null
-    headers:
-      Accept:
-      - application/json
-      Accept-Encoding:
-      - gzip, deflate
-      CommandName:
-      - vm create
-      Connection:
-      - keep-alive
-      ParameterSetName:
-      - -g -n --image --enable-agent --patch-mode --generate-ssh-keys --nsg-rule --admin-username
-      User-Agent:
-<<<<<<< HEAD
-      - AZURECLI/2.47.0 azsdk-python-azure-mgmt-compute/29.1.0 Python/3.10.11 (Linux-5.15.0-1036-azure-x86_64-with-glibc2.31)
-        VSTS_7b238909-6802-4b65-b90d-184bca47f458_build_220_0
-    method: GET
-    uri: https://management.azure.com/subscriptions/00000000-0000-0000-0000-000000000000/providers/Microsoft.Compute/locations/westus/publishers/Canonical/artifacttypes/vmimage/offers/UbuntuServer/skus/18.04-LTS/versions/18.04.202305220?api-version=2022-11-01
-=======
+    status:
+      code: 200
+      message: OK
+- request:
+    body: null
+    headers:
+      Accept:
+      - application/json
+      Accept-Encoding:
+      - gzip, deflate
+      CommandName:
+      - vm create
+      Connection:
+      - keep-alive
+      ParameterSetName:
+      - -g -n --image --enable-agent --patch-mode --generate-ssh-keys --nsg-rule --admin-username
+      User-Agent:
       - AZURECLI/2.51.0 azsdk-python-azure-mgmt-compute/30.0.0 Python/3.9.13 (Windows-10-10.0.22621-SP0)
     method: GET
     uri: https://management.azure.com/subscriptions/00000000-0000-0000-0000-000000000000/providers/Microsoft.Compute/locations/westus/publishers/Canonical/artifacttypes/vmimage/offers/UbuntuServer/skus/18.04-LTS/versions/18.04.202306070?api-version=2022-11-01
->>>>>>> 13d0ab0a
   response:
     body:
       string: "{\r\n  \"properties\": {\r\n    \"hyperVGeneration\": \"V1\",\r\n    \"architecture\":
@@ -365,13 +276,8 @@
         \"IsHibernateSupported\",\r\n        \"value\": \"True\"\r\n      }\r\n    ],\r\n
         \   \"osDiskImage\": {\r\n      \"operatingSystem\": \"Linux\",\r\n      \"sizeInGb\":
         31,\r\n      \"sizeInBytes\": 32213303808\r\n    },\r\n    \"dataDiskImages\":
-<<<<<<< HEAD
-        []\r\n  },\r\n  \"location\": \"westus\",\r\n  \"name\": \"18.04.202305220\",\r\n
-        \ \"id\": \"/Subscriptions/00000000-0000-0000-0000-000000000000/Providers/Microsoft.Compute/Locations/westus/Publishers/Canonical/ArtifactTypes/VMImage/Offers/UbuntuServer/Skus/18.04-LTS/Versions/18.04.202305220\"\r\n}"
-=======
         []\r\n  },\r\n  \"location\": \"westus\",\r\n  \"name\": \"18.04.202306070\",\r\n
         \ \"id\": \"/Subscriptions/00000000-0000-0000-0000-000000000000/Providers/Microsoft.Compute/Locations/westus/Publishers/Canonical/ArtifactTypes/VMImage/Offers/UbuntuServer/Skus/18.04-LTS/Versions/18.04.202306070\"\r\n}"
->>>>>>> 13d0ab0a
     headers:
       cache-control:
       - no-cache
@@ -380,66 +286,48 @@
       content-type:
       - application/json; charset=utf-8
       date:
-<<<<<<< HEAD
-      - Fri, 26 May 2023 01:29:00 GMT
-=======
       - Wed, 02 Aug 2023 09:21:32 GMT
->>>>>>> 13d0ab0a
-      expires:
-      - '-1'
-      pragma:
-      - no-cache
-      server:
-      - Microsoft-HTTPAPI/2.0
-      - Microsoft-HTTPAPI/2.0
-      strict-transport-security:
-      - max-age=31536000; includeSubDomains
-      transfer-encoding:
-      - chunked
-      vary:
-      - Accept-Encoding
-      x-content-type-options:
-      - nosniff
-      x-ms-ratelimit-remaining-resource:
-<<<<<<< HEAD
-      - Microsoft.Compute/GetVMImageFromLocation3Min;12998,Microsoft.Compute/GetVMImageFromLocation30Min;73984
-=======
+      expires:
+      - '-1'
+      pragma:
+      - no-cache
+      server:
+      - Microsoft-HTTPAPI/2.0
+      - Microsoft-HTTPAPI/2.0
+      strict-transport-security:
+      - max-age=31536000; includeSubDomains
+      transfer-encoding:
+      - chunked
+      vary:
+      - Accept-Encoding
+      x-content-type-options:
+      - nosniff
+      x-ms-ratelimit-remaining-resource:
       - Microsoft.Compute/GetVMImageFromLocation3Min;12998,Microsoft.Compute/GetVMImageFromLocation30Min;73994
->>>>>>> 13d0ab0a
-    status:
-      code: 200
-      message: OK
-- request:
-    body: null
-    headers:
-      Accept:
-      - application/json
-      Accept-Encoding:
-      - gzip, deflate
-      CommandName:
-      - vm create
-      Connection:
-      - keep-alive
-      ParameterSetName:
-      - -g -n --image --enable-agent --patch-mode --generate-ssh-keys --nsg-rule --admin-username
-      User-Agent:
-<<<<<<< HEAD
-      - AZURECLI/2.47.0 azsdk-python-azure-mgmt-compute/29.1.0 Python/3.10.11 (Linux-5.15.0-1036-azure-x86_64-with-glibc2.31)
-        VSTS_7b238909-6802-4b65-b90d-184bca47f458_build_220_0
-=======
+    status:
+      code: 200
+      message: OK
+- request:
+    body: null
+    headers:
+      Accept:
+      - application/json
+      Accept-Encoding:
+      - gzip, deflate
+      CommandName:
+      - vm create
+      Connection:
+      - keep-alive
+      ParameterSetName:
+      - -g -n --image --enable-agent --patch-mode --generate-ssh-keys --nsg-rule --admin-username
+      User-Agent:
       - AZURECLI/2.51.0 azsdk-python-azure-mgmt-compute/30.0.0 Python/3.9.13 (Windows-10-10.0.22621-SP0)
->>>>>>> 13d0ab0a
     method: GET
     uri: https://management.azure.com/subscriptions/00000000-0000-0000-0000-000000000000/providers/Microsoft.Compute/locations/westus/publishers/Canonical/artifacttypes/vmimage/offers/UbuntuServer/skus/18.04-LTS/versions?$top=1&$orderby=name%20desc&api-version=2022-11-01
   response:
     body:
-<<<<<<< HEAD
-      string: "[\r\n  {\r\n    \"location\": \"westus\",\r\n    \"name\": \"18.04.202305220\",\r\n
-        \   \"id\": \"/Subscriptions/00000000-0000-0000-0000-000000000000/Providers/Microsoft.Compute/Locations/westus/Publishers/Canonical/ArtifactTypes/VMImage/Offers/UbuntuServer/Skus/18.04-LTS/Versions/18.04.202305220\"\r\n
-=======
       string: "[\r\n  {\r\n    \"location\": \"westus\",\r\n    \"name\": \"18.04.202306070\",\r\n
         \   \"id\": \"/Subscriptions/00000000-0000-0000-0000-000000000000/Providers/Microsoft.Compute/Locations/westus/Publishers/Canonical/ArtifactTypes/VMImage/Offers/UbuntuServer/Skus/18.04-LTS/Versions/18.04.202306070\"\r\n
->>>>>>> 13d0ab0a
         \ }\r\n]"
     headers:
       cache-control:
@@ -449,59 +337,44 @@
       content-type:
       - application/json; charset=utf-8
       date:
-<<<<<<< HEAD
-      - Fri, 26 May 2023 01:29:00 GMT
-=======
       - Wed, 02 Aug 2023 09:21:34 GMT
->>>>>>> 13d0ab0a
-      expires:
-      - '-1'
-      pragma:
-      - no-cache
-      server:
-      - Microsoft-HTTPAPI/2.0
-      - Microsoft-HTTPAPI/2.0
-      strict-transport-security:
-      - max-age=31536000; includeSubDomains
-      transfer-encoding:
-      - chunked
-      vary:
-      - Accept-Encoding
-      x-content-type-options:
-      - nosniff
-      x-ms-ratelimit-remaining-resource:
-<<<<<<< HEAD
-      - Microsoft.Compute/ListVMImagesVersionsFromLocation3Min;15997,Microsoft.Compute/ListVMImagesVersionsFromLocation30Min;43976
-=======
+      expires:
+      - '-1'
+      pragma:
+      - no-cache
+      server:
+      - Microsoft-HTTPAPI/2.0
+      - Microsoft-HTTPAPI/2.0
+      strict-transport-security:
+      - max-age=31536000; includeSubDomains
+      transfer-encoding:
+      - chunked
+      vary:
+      - Accept-Encoding
+      x-content-type-options:
+      - nosniff
+      x-ms-ratelimit-remaining-resource:
       - Microsoft.Compute/ListVMImagesVersionsFromLocation3Min;15997,Microsoft.Compute/ListVMImagesVersionsFromLocation30Min;43992
->>>>>>> 13d0ab0a
-    status:
-      code: 200
-      message: OK
-- request:
-    body: null
-    headers:
-      Accept:
-      - application/json
-      Accept-Encoding:
-      - gzip, deflate
-      CommandName:
-      - vm create
-      Connection:
-      - keep-alive
-      ParameterSetName:
-      - -g -n --image --enable-agent --patch-mode --generate-ssh-keys --nsg-rule --admin-username
-      User-Agent:
-<<<<<<< HEAD
-      - AZURECLI/2.47.0 azsdk-python-azure-mgmt-compute/29.1.0 Python/3.10.11 (Linux-5.15.0-1036-azure-x86_64-with-glibc2.31)
-        VSTS_7b238909-6802-4b65-b90d-184bca47f458_build_220_0
-    method: GET
-    uri: https://management.azure.com/subscriptions/00000000-0000-0000-0000-000000000000/providers/Microsoft.Compute/locations/westus/publishers/Canonical/artifacttypes/vmimage/offers/UbuntuServer/skus/18.04-LTS/versions/18.04.202305220?api-version=2022-11-01
-=======
+    status:
+      code: 200
+      message: OK
+- request:
+    body: null
+    headers:
+      Accept:
+      - application/json
+      Accept-Encoding:
+      - gzip, deflate
+      CommandName:
+      - vm create
+      Connection:
+      - keep-alive
+      ParameterSetName:
+      - -g -n --image --enable-agent --patch-mode --generate-ssh-keys --nsg-rule --admin-username
+      User-Agent:
       - AZURECLI/2.51.0 azsdk-python-azure-mgmt-compute/30.0.0 Python/3.9.13 (Windows-10-10.0.22621-SP0)
     method: GET
     uri: https://management.azure.com/subscriptions/00000000-0000-0000-0000-000000000000/providers/Microsoft.Compute/locations/westus/publishers/Canonical/artifacttypes/vmimage/offers/UbuntuServer/skus/18.04-LTS/versions/18.04.202306070?api-version=2022-11-01
->>>>>>> 13d0ab0a
   response:
     body:
       string: "{\r\n  \"properties\": {\r\n    \"hyperVGeneration\": \"V1\",\r\n    \"architecture\":
@@ -515,13 +388,8 @@
         \"IsHibernateSupported\",\r\n        \"value\": \"True\"\r\n      }\r\n    ],\r\n
         \   \"osDiskImage\": {\r\n      \"operatingSystem\": \"Linux\",\r\n      \"sizeInGb\":
         31,\r\n      \"sizeInBytes\": 32213303808\r\n    },\r\n    \"dataDiskImages\":
-<<<<<<< HEAD
-        []\r\n  },\r\n  \"location\": \"westus\",\r\n  \"name\": \"18.04.202305220\",\r\n
-        \ \"id\": \"/Subscriptions/00000000-0000-0000-0000-000000000000/Providers/Microsoft.Compute/Locations/westus/Publishers/Canonical/ArtifactTypes/VMImage/Offers/UbuntuServer/Skus/18.04-LTS/Versions/18.04.202305220\"\r\n}"
-=======
         []\r\n  },\r\n  \"location\": \"westus\",\r\n  \"name\": \"18.04.202306070\",\r\n
         \ \"id\": \"/Subscriptions/00000000-0000-0000-0000-000000000000/Providers/Microsoft.Compute/Locations/westus/Publishers/Canonical/ArtifactTypes/VMImage/Offers/UbuntuServer/Skus/18.04-LTS/Versions/18.04.202306070\"\r\n}"
->>>>>>> 13d0ab0a
     headers:
       cache-control:
       - no-cache
@@ -530,32 +398,24 @@
       content-type:
       - application/json; charset=utf-8
       date:
-<<<<<<< HEAD
-      - Fri, 26 May 2023 01:29:00 GMT
-=======
       - Wed, 02 Aug 2023 09:21:35 GMT
->>>>>>> 13d0ab0a
-      expires:
-      - '-1'
-      pragma:
-      - no-cache
-      server:
-      - Microsoft-HTTPAPI/2.0
-      - Microsoft-HTTPAPI/2.0
-      strict-transport-security:
-      - max-age=31536000; includeSubDomains
-      transfer-encoding:
-      - chunked
-      vary:
-      - Accept-Encoding
-      x-content-type-options:
-      - nosniff
-      x-ms-ratelimit-remaining-resource:
-<<<<<<< HEAD
-      - Microsoft.Compute/GetVMImageFromLocation3Min;12997,Microsoft.Compute/GetVMImageFromLocation30Min;73983
-=======
+      expires:
+      - '-1'
+      pragma:
+      - no-cache
+      server:
+      - Microsoft-HTTPAPI/2.0
+      - Microsoft-HTTPAPI/2.0
+      strict-transport-security:
+      - max-age=31536000; includeSubDomains
+      transfer-encoding:
+      - chunked
+      vary:
+      - Accept-Encoding
+      x-content-type-options:
+      - nosniff
+      x-ms-ratelimit-remaining-resource:
       - Microsoft.Compute/GetVMImageFromLocation3Min;12997,Microsoft.Compute/GetVMImageFromLocation30Min;73993
->>>>>>> 13d0ab0a
     status:
       code: 200
       message: OK
@@ -585,17 +445,10 @@
       null}}, "imageReference": {"publisher": "Canonical", "offer": "UbuntuServer",
       "sku": "18.04-LTS", "version": "latest"}}, "osProfile": {"computerName": "vm1",
       "adminUsername": "vmtest", "linuxConfiguration": {"disablePasswordAuthentication":
-<<<<<<< HEAD
-      true, "ssh": {"publicKeys": [{"keyData": "ssh-rsa AAAAB3NzaC1yc2EAAAADAQABAAABAQCs/i3lxwGxI+YVNYr4amHpKJDysk9+MptNWHI/LO3bjZcWNDz5M8P8kcvN2ihtiUET28dHk199I+9ElkHA7tPBqhziqQ9FUPRLwzYMGvg/Fcp695vQf/Ib4HJOHvuJq6mNZWRhBoj2W2QOKmhpMx+HClEkd5jbg5w8m2mb1LrXc7GPqg2AVhjPXprXp8ti20O3OhQW3Vupme95ETLCCwlWWumcE/LSX3z/xhC94VEAj7SuoV+I9UTpd8qcuz9uXrGhiJjH9iCPjEXV70lg9IlY0/lTuMCpUtO2arVOfH2ek6HBGTWZ9uk4uTaW7PObuy/IHZEFuHV5hpJ9M2UGD3VZ",
-      "path": "/home/vmtest/.ssh/authorized_keys"}]}, "provisionVMAgent": true, "patchSettings":
-      {"patchMode": "AutomaticByPlatform"}}}}}], "outputs": {}}, "parameters": {},
-      "mode": "incremental"}}'
-=======
       true, "ssh": {"publicKeys": [{"keyData": "ssh-rsa AAAAB3NzaC1yc2EAAAADAQABAAABgQDLq1sEri2RcnDg8tjo775iZUd5HVjAdQjSgky6ciJgrvPNUxZv9D65dL9GLllmDhq4Xv6SxbppUJhG0vl/VgaRRPyWRrHXgZRBl0c+H0A2X0Y7L/9sir1ezs2xv89+T03Y+KQYGyZa4xuxwlfdsl6YHjHGW97ONxyDfQesFkSdwyRI0RsnV0/GB8mRF32tgSwxqT8cpXjzjz7w4usgT52knfpyslFfZGRfTjamae/sZeezBTSfsvgryEMxxxXBvXC8/iiTxRG9cQxURK6t1VCeT6F7OmJhY2G+sPCXbkEyOjkfT18y/iUSyPEPVkoaO8Ab9eNPIUFBhRPapQlZ5YsQcIBrDmBb013lRdH82K6Q7Avp3x5liFwjQT96p5CIikl6MlJScZ6SK1dnqAEEPuBvz7vCKSsVaIxTeZhnpiX44cp87VGOR1Sqlus3s3C4NbRKU/a3023vmMV6t/F9SY94sFlWPs2q6ihRTmqV5oYZScJlGgp9voQ/9XStN+4pfAE=
       zhuyan@microsoft.com\n", "path": "/home/vmtest/.ssh/authorized_keys"}]}, "provisionVMAgent":
       true, "patchSettings": {"patchMode": "AutomaticByPlatform"}}}}}], "outputs":
       {}}, "parameters": {}, "mode": "incremental"}}'
->>>>>>> 13d0ab0a
     headers:
       Accept:
       - application/json
@@ -612,39 +465,23 @@
       ParameterSetName:
       - -g -n --image --enable-agent --patch-mode --generate-ssh-keys --nsg-rule --admin-username
       User-Agent:
-<<<<<<< HEAD
-      - AZURECLI/2.47.0 azsdk-python-azure-mgmt-resource/22.0.0 Python/3.10.11 (Linux-5.15.0-1036-azure-x86_64-with-glibc2.31)
-        VSTS_7b238909-6802-4b65-b90d-184bca47f458_build_220_0
-=======
       - AZURECLI/2.51.0 azsdk-python-azure-mgmt-resource/23.1.0b2 Python/3.9.13 (Windows-10-10.0.22621-SP0)
->>>>>>> 13d0ab0a
     method: PUT
     uri: https://management.azure.com/subscriptions/00000000-0000-0000-0000-000000000000/resourcegroups/cli_test_linux_vm_patch_mode_000001/providers/Microsoft.Resources/deployments/mock-deployment?api-version=2022-09-01
   response:
     body:
-<<<<<<< HEAD
-      string: '{"id":"/subscriptions/00000000-0000-0000-0000-000000000000/resourceGroups/cli_test_linux_vm_patch_mode_000001/providers/Microsoft.Resources/deployments/vm_deploy_0Ye3OXvHLb6987SKE8Jmifwz0Byc5asG","name":"vm_deploy_0Ye3OXvHLb6987SKE8Jmifwz0Byc5asG","type":"Microsoft.Resources/deployments","properties":{"templateHash":"924259596442622568","parameters":{},"mode":"Incremental","provisioningState":"Accepted","timestamp":"2023-05-26T01:29:03.2509754Z","duration":"PT0.000186S","correlationId":"849f9886-654b-44d3-8ac7-62eb8f1ff9f4","providers":[{"namespace":"Microsoft.Network","resourceTypes":[{"resourceType":"virtualNetworks","locations":["westus"]},{"resourceType":"networkSecurityGroups","locations":["westus"]},{"resourceType":"publicIPAddresses","locations":["westus"]},{"resourceType":"networkInterfaces","locations":["westus"]}]},{"namespace":"Microsoft.Compute","resourceTypes":[{"resourceType":"virtualMachines","locations":["westus"]}]}],"dependencies":[{"dependsOn":[{"id":"/subscriptions/00000000-0000-0000-0000-000000000000/resourceGroups/cli_test_linux_vm_patch_mode_000001/providers/Microsoft.Network/virtualNetworks/vm1VNET","resourceType":"Microsoft.Network/virtualNetworks","resourceName":"vm1VNET"},{"id":"/subscriptions/00000000-0000-0000-0000-000000000000/resourceGroups/cli_test_linux_vm_patch_mode_000001/providers/Microsoft.Network/networkSecurityGroups/vm1NSG","resourceType":"Microsoft.Network/networkSecurityGroups","resourceName":"vm1NSG"},{"id":"/subscriptions/00000000-0000-0000-0000-000000000000/resourceGroups/cli_test_linux_vm_patch_mode_000001/providers/Microsoft.Network/publicIPAddresses/vm1PublicIP","resourceType":"Microsoft.Network/publicIPAddresses","resourceName":"vm1PublicIP"}],"id":"/subscriptions/00000000-0000-0000-0000-000000000000/resourceGroups/cli_test_linux_vm_patch_mode_000001/providers/Microsoft.Network/networkInterfaces/vm1VMNic","resourceType":"Microsoft.Network/networkInterfaces","resourceName":"vm1VMNic"},{"dependsOn":[{"id":"/subscriptions/00000000-0000-0000-0000-000000000000/resourceGroups/cli_test_linux_vm_patch_mode_000001/providers/Microsoft.Network/networkInterfaces/vm1VMNic","resourceType":"Microsoft.Network/networkInterfaces","resourceName":"vm1VMNic"}],"id":"/subscriptions/00000000-0000-0000-0000-000000000000/resourceGroups/cli_test_linux_vm_patch_mode_000001/providers/Microsoft.Compute/virtualMachines/vm1","resourceType":"Microsoft.Compute/virtualMachines","resourceName":"vm1"}]}}'
-    headers:
-      azure-asyncoperation:
-      - https://management.azure.com/subscriptions/00000000-0000-0000-0000-000000000000/resourcegroups/cli_test_linux_vm_patch_mode_000001/providers/Microsoft.Resources/deployments/vm_deploy_0Ye3OXvHLb6987SKE8Jmifwz0Byc5asG/operationStatuses/08585165423431198156?api-version=2022-09-01
-=======
       string: '{"id":"/subscriptions/00000000-0000-0000-0000-000000000000/resourceGroups/cli_test_linux_vm_patch_mode_000001/providers/Microsoft.Resources/deployments/vm_deploy_5GtvAWGd0t6Bc959eStoqhOFiJ3X3zm4","name":"vm_deploy_5GtvAWGd0t6Bc959eStoqhOFiJ3X3zm4","type":"Microsoft.Resources/deployments","properties":{"templateHash":"5140637336666176728","parameters":{},"mode":"Incremental","provisioningState":"Accepted","timestamp":"2023-08-02T09:21:44.0573219Z","duration":"PT0.0001059S","correlationId":"dfd13ebf-7586-4d61-b1d0-7908e5bee999","providers":[{"namespace":"Microsoft.Network","resourceTypes":[{"resourceType":"virtualNetworks","locations":["westus"]},{"resourceType":"networkSecurityGroups","locations":["westus"]},{"resourceType":"publicIPAddresses","locations":["westus"]},{"resourceType":"networkInterfaces","locations":["westus"]}]},{"namespace":"Microsoft.Compute","resourceTypes":[{"resourceType":"virtualMachines","locations":["westus"]}]}],"dependencies":[{"dependsOn":[{"id":"/subscriptions/00000000-0000-0000-0000-000000000000/resourceGroups/cli_test_linux_vm_patch_mode_000001/providers/Microsoft.Network/virtualNetworks/vm1VNET","resourceType":"Microsoft.Network/virtualNetworks","resourceName":"vm1VNET"},{"id":"/subscriptions/00000000-0000-0000-0000-000000000000/resourceGroups/cli_test_linux_vm_patch_mode_000001/providers/Microsoft.Network/networkSecurityGroups/vm1NSG","resourceType":"Microsoft.Network/networkSecurityGroups","resourceName":"vm1NSG"},{"id":"/subscriptions/00000000-0000-0000-0000-000000000000/resourceGroups/cli_test_linux_vm_patch_mode_000001/providers/Microsoft.Network/publicIPAddresses/vm1PublicIP","resourceType":"Microsoft.Network/publicIPAddresses","resourceName":"vm1PublicIP"}],"id":"/subscriptions/00000000-0000-0000-0000-000000000000/resourceGroups/cli_test_linux_vm_patch_mode_000001/providers/Microsoft.Network/networkInterfaces/vm1VMNic","resourceType":"Microsoft.Network/networkInterfaces","resourceName":"vm1VMNic"},{"dependsOn":[{"id":"/subscriptions/00000000-0000-0000-0000-000000000000/resourceGroups/cli_test_linux_vm_patch_mode_000001/providers/Microsoft.Network/networkInterfaces/vm1VMNic","resourceType":"Microsoft.Network/networkInterfaces","resourceName":"vm1VMNic"}],"id":"/subscriptions/00000000-0000-0000-0000-000000000000/resourceGroups/cli_test_linux_vm_patch_mode_000001/providers/Microsoft.Compute/virtualMachines/vm1","resourceType":"Microsoft.Compute/virtualMachines","resourceName":"vm1"}]}}'
     headers:
       azure-asyncoperation:
       - https://management.azure.com/subscriptions/00000000-0000-0000-0000-000000000000/resourcegroups/cli_test_linux_vm_patch_mode_000001/providers/Microsoft.Resources/deployments/vm_deploy_5GtvAWGd0t6Bc959eStoqhOFiJ3X3zm4/operationStatuses/08585106387844575633?api-version=2022-09-01
->>>>>>> 13d0ab0a
-      cache-control:
-      - no-cache
-      content-length:
-      - '2460'
-      content-type:
-      - application/json; charset=utf-8
-      date:
-<<<<<<< HEAD
-      - Fri, 26 May 2023 01:29:02 GMT
-=======
+      cache-control:
+      - no-cache
+      content-length:
+      - '2462'
+      content-type:
+      - application/json; charset=utf-8
+      date:
       - Wed, 02 Aug 2023 09:21:45 GMT
->>>>>>> 13d0ab0a
       expires:
       - '-1'
       pragma:
@@ -654,11 +491,7 @@
       x-content-type-options:
       - nosniff
       x-ms-ratelimit-remaining-subscription-writes:
-<<<<<<< HEAD
-      - '1195'
-=======
       - '1199'
->>>>>>> 13d0ab0a
     status:
       code: 201
       message: Created
@@ -676,12 +509,6 @@
       ParameterSetName:
       - -g -n --image --enable-agent --patch-mode --generate-ssh-keys --nsg-rule --admin-username
       User-Agent:
-<<<<<<< HEAD
-      - AZURECLI/2.47.0 azsdk-python-azure-mgmt-resource/22.0.0 Python/3.10.11 (Linux-5.15.0-1036-azure-x86_64-with-glibc2.31)
-        VSTS_7b238909-6802-4b65-b90d-184bca47f458_build_220_0
-    method: GET
-    uri: https://management.azure.com/subscriptions/00000000-0000-0000-0000-000000000000/resourcegroups/cli_test_linux_vm_patch_mode_000001/providers/Microsoft.Resources/deployments/mock-deployment/operationStatuses/08585165423431198156?api-version=2022-09-01
-=======
       - AZURECLI/2.51.0 azsdk-python-azure-mgmt-resource/23.1.0b2 Python/3.9.13 (Windows-10-10.0.22621-SP0)
     method: GET
     uri: https://management.azure.com/subscriptions/00000000-0000-0000-0000-000000000000/resourcegroups/cli_test_linux_vm_patch_mode_000001/providers/Microsoft.Resources/deployments/mock-deployment/operationStatuses/08585106387844575633?api-version=2022-09-01
@@ -769,7 +596,6 @@
       - AZURECLI/2.51.0 azsdk-python-azure-mgmt-resource/23.1.0b2 Python/3.9.13 (Windows-10-10.0.22621-SP0)
     method: GET
     uri: https://management.azure.com/subscriptions/00000000-0000-0000-0000-000000000000/resourcegroups/cli_test_linux_vm_patch_mode_000001/providers/Microsoft.Resources/deployments/mock-deployment/operationStatuses/08585106387844575633?api-version=2022-09-01
->>>>>>> 13d0ab0a
   response:
     body:
       string: '{"status":"Succeeded"}'
@@ -781,11 +607,7 @@
       content-type:
       - application/json; charset=utf-8
       date:
-<<<<<<< HEAD
-      - Fri, 26 May 2023 01:29:33 GMT
-=======
       - Wed, 02 Aug 2023 09:22:47 GMT
->>>>>>> 13d0ab0a
       expires:
       - '-1'
       pragma:
@@ -813,128 +635,71 @@
       ParameterSetName:
       - -g -n --image --enable-agent --patch-mode --generate-ssh-keys --nsg-rule --admin-username
       User-Agent:
-<<<<<<< HEAD
-      - AZURECLI/2.47.0 azsdk-python-azure-mgmt-resource/22.0.0 Python/3.10.11 (Linux-5.15.0-1036-azure-x86_64-with-glibc2.31)
-        VSTS_7b238909-6802-4b65-b90d-184bca47f458_build_220_0
-=======
       - AZURECLI/2.51.0 azsdk-python-azure-mgmt-resource/23.1.0b2 Python/3.9.13 (Windows-10-10.0.22621-SP0)
->>>>>>> 13d0ab0a
     method: GET
     uri: https://management.azure.com/subscriptions/00000000-0000-0000-0000-000000000000/resourcegroups/cli_test_linux_vm_patch_mode_000001/providers/Microsoft.Resources/deployments/mock-deployment?api-version=2022-09-01
   response:
     body:
-<<<<<<< HEAD
-      string: '{"id":"/subscriptions/00000000-0000-0000-0000-000000000000/resourceGroups/cli_test_linux_vm_patch_mode_000001/providers/Microsoft.Resources/deployments/vm_deploy_0Ye3OXvHLb6987SKE8Jmifwz0Byc5asG","name":"vm_deploy_0Ye3OXvHLb6987SKE8Jmifwz0Byc5asG","type":"Microsoft.Resources/deployments","properties":{"templateHash":"924259596442622568","parameters":{},"mode":"Incremental","provisioningState":"Succeeded","timestamp":"2023-05-26T01:29:27.8624483Z","duration":"PT24.6116589S","correlationId":"849f9886-654b-44d3-8ac7-62eb8f1ff9f4","providers":[{"namespace":"Microsoft.Network","resourceTypes":[{"resourceType":"virtualNetworks","locations":["westus"]},{"resourceType":"networkSecurityGroups","locations":["westus"]},{"resourceType":"publicIPAddresses","locations":["westus"]},{"resourceType":"networkInterfaces","locations":["westus"]}]},{"namespace":"Microsoft.Compute","resourceTypes":[{"resourceType":"virtualMachines","locations":["westus"]}]}],"dependencies":[{"dependsOn":[{"id":"/subscriptions/00000000-0000-0000-0000-000000000000/resourceGroups/cli_test_linux_vm_patch_mode_000001/providers/Microsoft.Network/virtualNetworks/vm1VNET","resourceType":"Microsoft.Network/virtualNetworks","resourceName":"vm1VNET"},{"id":"/subscriptions/00000000-0000-0000-0000-000000000000/resourceGroups/cli_test_linux_vm_patch_mode_000001/providers/Microsoft.Network/networkSecurityGroups/vm1NSG","resourceType":"Microsoft.Network/networkSecurityGroups","resourceName":"vm1NSG"},{"id":"/subscriptions/00000000-0000-0000-0000-000000000000/resourceGroups/cli_test_linux_vm_patch_mode_000001/providers/Microsoft.Network/publicIPAddresses/vm1PublicIP","resourceType":"Microsoft.Network/publicIPAddresses","resourceName":"vm1PublicIP"}],"id":"/subscriptions/00000000-0000-0000-0000-000000000000/resourceGroups/cli_test_linux_vm_patch_mode_000001/providers/Microsoft.Network/networkInterfaces/vm1VMNic","resourceType":"Microsoft.Network/networkInterfaces","resourceName":"vm1VMNic"},{"dependsOn":[{"id":"/subscriptions/00000000-0000-0000-0000-000000000000/resourceGroups/cli_test_linux_vm_patch_mode_000001/providers/Microsoft.Network/networkInterfaces/vm1VMNic","resourceType":"Microsoft.Network/networkInterfaces","resourceName":"vm1VMNic"}],"id":"/subscriptions/00000000-0000-0000-0000-000000000000/resourceGroups/cli_test_linux_vm_patch_mode_000001/providers/Microsoft.Compute/virtualMachines/vm1","resourceType":"Microsoft.Compute/virtualMachines","resourceName":"vm1"}],"outputs":{},"outputResources":[{"id":"/subscriptions/00000000-0000-0000-0000-000000000000/resourceGroups/cli_test_linux_vm_patch_mode_000001/providers/Microsoft.Compute/virtualMachines/vm1"},{"id":"/subscriptions/00000000-0000-0000-0000-000000000000/resourceGroups/cli_test_linux_vm_patch_mode_000001/providers/Microsoft.Network/networkInterfaces/vm1VMNic"},{"id":"/subscriptions/00000000-0000-0000-0000-000000000000/resourceGroups/cli_test_linux_vm_patch_mode_000001/providers/Microsoft.Network/networkSecurityGroups/vm1NSG"},{"id":"/subscriptions/00000000-0000-0000-0000-000000000000/resourceGroups/cli_test_linux_vm_patch_mode_000001/providers/Microsoft.Network/publicIPAddresses/vm1PublicIP"},{"id":"/subscriptions/00000000-0000-0000-0000-000000000000/resourceGroups/cli_test_linux_vm_patch_mode_000001/providers/Microsoft.Network/virtualNetworks/vm1VNET"}]}}'
-=======
       string: '{"id":"/subscriptions/00000000-0000-0000-0000-000000000000/resourceGroups/cli_test_linux_vm_patch_mode_000001/providers/Microsoft.Resources/deployments/vm_deploy_5GtvAWGd0t6Bc959eStoqhOFiJ3X3zm4","name":"vm_deploy_5GtvAWGd0t6Bc959eStoqhOFiJ3X3zm4","type":"Microsoft.Resources/deployments","properties":{"templateHash":"5140637336666176728","parameters":{},"mode":"Incremental","provisioningState":"Succeeded","timestamp":"2023-08-02T09:22:28.7121992Z","duration":"PT44.6549832S","correlationId":"dfd13ebf-7586-4d61-b1d0-7908e5bee999","providers":[{"namespace":"Microsoft.Network","resourceTypes":[{"resourceType":"virtualNetworks","locations":["westus"]},{"resourceType":"networkSecurityGroups","locations":["westus"]},{"resourceType":"publicIPAddresses","locations":["westus"]},{"resourceType":"networkInterfaces","locations":["westus"]}]},{"namespace":"Microsoft.Compute","resourceTypes":[{"resourceType":"virtualMachines","locations":["westus"]}]}],"dependencies":[{"dependsOn":[{"id":"/subscriptions/00000000-0000-0000-0000-000000000000/resourceGroups/cli_test_linux_vm_patch_mode_000001/providers/Microsoft.Network/virtualNetworks/vm1VNET","resourceType":"Microsoft.Network/virtualNetworks","resourceName":"vm1VNET"},{"id":"/subscriptions/00000000-0000-0000-0000-000000000000/resourceGroups/cli_test_linux_vm_patch_mode_000001/providers/Microsoft.Network/networkSecurityGroups/vm1NSG","resourceType":"Microsoft.Network/networkSecurityGroups","resourceName":"vm1NSG"},{"id":"/subscriptions/00000000-0000-0000-0000-000000000000/resourceGroups/cli_test_linux_vm_patch_mode_000001/providers/Microsoft.Network/publicIPAddresses/vm1PublicIP","resourceType":"Microsoft.Network/publicIPAddresses","resourceName":"vm1PublicIP"}],"id":"/subscriptions/00000000-0000-0000-0000-000000000000/resourceGroups/cli_test_linux_vm_patch_mode_000001/providers/Microsoft.Network/networkInterfaces/vm1VMNic","resourceType":"Microsoft.Network/networkInterfaces","resourceName":"vm1VMNic"},{"dependsOn":[{"id":"/subscriptions/00000000-0000-0000-0000-000000000000/resourceGroups/cli_test_linux_vm_patch_mode_000001/providers/Microsoft.Network/networkInterfaces/vm1VMNic","resourceType":"Microsoft.Network/networkInterfaces","resourceName":"vm1VMNic"}],"id":"/subscriptions/00000000-0000-0000-0000-000000000000/resourceGroups/cli_test_linux_vm_patch_mode_000001/providers/Microsoft.Compute/virtualMachines/vm1","resourceType":"Microsoft.Compute/virtualMachines","resourceName":"vm1"}],"outputs":{},"outputResources":[{"id":"/subscriptions/00000000-0000-0000-0000-000000000000/resourceGroups/cli_test_linux_vm_patch_mode_000001/providers/Microsoft.Compute/virtualMachines/vm1"},{"id":"/subscriptions/00000000-0000-0000-0000-000000000000/resourceGroups/cli_test_linux_vm_patch_mode_000001/providers/Microsoft.Network/networkInterfaces/vm1VMNic"},{"id":"/subscriptions/00000000-0000-0000-0000-000000000000/resourceGroups/cli_test_linux_vm_patch_mode_000001/providers/Microsoft.Network/networkSecurityGroups/vm1NSG"},{"id":"/subscriptions/00000000-0000-0000-0000-000000000000/resourceGroups/cli_test_linux_vm_patch_mode_000001/providers/Microsoft.Network/publicIPAddresses/vm1PublicIP"},{"id":"/subscriptions/00000000-0000-0000-0000-000000000000/resourceGroups/cli_test_linux_vm_patch_mode_000001/providers/Microsoft.Network/virtualNetworks/vm1VNET"}]}}'
->>>>>>> 13d0ab0a
-    headers:
-      cache-control:
-      - no-cache
-      content-length:
-      - '3326'
-      content-type:
-      - application/json; charset=utf-8
-      date:
-<<<<<<< HEAD
-      - Fri, 26 May 2023 01:29:33 GMT
-=======
+    headers:
+      cache-control:
+      - no-cache
+      content-length:
+      - '3327'
+      content-type:
+      - application/json; charset=utf-8
+      date:
       - Wed, 02 Aug 2023 09:22:48 GMT
->>>>>>> 13d0ab0a
-      expires:
-      - '-1'
-      pragma:
-      - no-cache
-      strict-transport-security:
-      - max-age=31536000; includeSubDomains
-      vary:
-      - Accept-Encoding
-      x-content-type-options:
-      - nosniff
-    status:
-      code: 200
-      message: OK
-- request:
-    body: null
-    headers:
-      Accept:
-      - application/json
-      Accept-Encoding:
-      - gzip, deflate
-      CommandName:
-      - vm create
-      Connection:
-      - keep-alive
-      ParameterSetName:
-      - -g -n --image --enable-agent --patch-mode --generate-ssh-keys --nsg-rule --admin-username
-      User-Agent:
-<<<<<<< HEAD
-      - AZURECLI/2.47.0 azsdk-python-azure-mgmt-compute/29.1.0 Python/3.10.11 (Linux-5.15.0-1036-azure-x86_64-with-glibc2.31)
-        VSTS_7b238909-6802-4b65-b90d-184bca47f458_build_220_0
-=======
+      expires:
+      - '-1'
+      pragma:
+      - no-cache
+      strict-transport-security:
+      - max-age=31536000; includeSubDomains
+      vary:
+      - Accept-Encoding
+      x-content-type-options:
+      - nosniff
+    status:
+      code: 200
+      message: OK
+- request:
+    body: null
+    headers:
+      Accept:
+      - application/json
+      Accept-Encoding:
+      - gzip, deflate
+      CommandName:
+      - vm create
+      Connection:
+      - keep-alive
+      ParameterSetName:
+      - -g -n --image --enable-agent --patch-mode --generate-ssh-keys --nsg-rule --admin-username
+      User-Agent:
       - AZURECLI/2.51.0 azsdk-python-azure-mgmt-compute/30.0.0 Python/3.9.13 (Windows-10-10.0.22621-SP0)
->>>>>>> 13d0ab0a
     method: GET
     uri: https://management.azure.com/subscriptions/00000000-0000-0000-0000-000000000000/resourceGroups/cli_test_linux_vm_patch_mode_000001/providers/Microsoft.Compute/virtualMachines/vm1?$expand=instanceView&api-version=2022-11-01
   response:
     body:
       string: "{\r\n  \"name\": \"vm1\",\r\n  \"id\": \"/subscriptions/00000000-0000-0000-0000-000000000000/resourceGroups/cli_test_linux_vm_patch_mode_000001/providers/Microsoft.Compute/virtualMachines/vm1\",\r\n
         \ \"type\": \"Microsoft.Compute/virtualMachines\",\r\n  \"location\": \"westus\",\r\n
-<<<<<<< HEAD
-        \ \"tags\": {},\r\n  \"properties\": {\r\n    \"vmId\": \"b5131236-1741-4baa-862d-277b4bc186c0\",\r\n
-=======
         \ \"tags\": {},\r\n  \"properties\": {\r\n    \"vmId\": \"0c3b0ec5-529d-4910-8956-55c5d88b54b3\",\r\n
->>>>>>> 13d0ab0a
         \   \"hardwareProfile\": {\r\n      \"vmSize\": \"Standard_DS1_v2\"\r\n    },\r\n
         \   \"storageProfile\": {\r\n      \"imageReference\": {\r\n        \"publisher\":
         \"Canonical\",\r\n        \"offer\": \"UbuntuServer\",\r\n        \"sku\":
         \"18.04-LTS\",\r\n        \"version\": \"latest\",\r\n        \"exactVersion\":
-<<<<<<< HEAD
-        \"18.04.202305220\"\r\n      },\r\n      \"osDisk\": {\r\n        \"osType\":
-        \"Linux\",\r\n        \"name\": \"vm1_disk1_a09399bcc8de49a9a48780870e030d97\",\r\n
-        \       \"createOption\": \"FromImage\",\r\n        \"caching\": \"ReadWrite\",\r\n
-        \       \"managedDisk\": {\r\n          \"storageAccountType\": \"Premium_LRS\",\r\n
-        \         \"id\": \"/subscriptions/00000000-0000-0000-0000-000000000000/resourceGroups/cli_test_linux_vm_patch_mode_000001/providers/Microsoft.Compute/disks/vm1_disk1_a09399bcc8de49a9a48780870e030d97\"\r\n
-=======
         \"18.04.202306070\"\r\n      },\r\n      \"osDisk\": {\r\n        \"osType\":
         \"Linux\",\r\n        \"name\": \"vm1_disk1_4ad8a00d77af46668f9ad4068aa5cb91\",\r\n
         \       \"createOption\": \"FromImage\",\r\n        \"caching\": \"ReadWrite\",\r\n
         \       \"managedDisk\": {\r\n          \"storageAccountType\": \"Premium_LRS\",\r\n
         \         \"id\": \"/subscriptions/00000000-0000-0000-0000-000000000000/resourceGroups/cli_test_linux_vm_patch_mode_000001/providers/Microsoft.Compute/disks/vm1_disk1_4ad8a00d77af46668f9ad4068aa5cb91\"\r\n
->>>>>>> 13d0ab0a
         \       },\r\n        \"deleteOption\": \"Detach\",\r\n        \"diskSizeGB\":
         30\r\n      },\r\n      \"dataDisks\": []\r\n    },\r\n    \"osProfile\":
         {\r\n      \"computerName\": \"vm1\",\r\n      \"adminUsername\": \"vmtest\",\r\n
         \     \"linuxConfiguration\": {\r\n        \"disablePasswordAuthentication\":
         true,\r\n        \"ssh\": {\r\n          \"publicKeys\": [\r\n            {\r\n
         \             \"path\": \"/home/vmtest/.ssh/authorized_keys\",\r\n              \"keyData\":
-<<<<<<< HEAD
-        \"ssh-rsa AAAAB3NzaC1yc2EAAAADAQABAAABAQCs/i3lxwGxI+YVNYr4amHpKJDysk9+MptNWHI/LO3bjZcWNDz5M8P8kcvN2ihtiUET28dHk199I+9ElkHA7tPBqhziqQ9FUPRLwzYMGvg/Fcp695vQf/Ib4HJOHvuJq6mNZWRhBoj2W2QOKmhpMx+HClEkd5jbg5w8m2mb1LrXc7GPqg2AVhjPXprXp8ti20O3OhQW3Vupme95ETLCCwlWWumcE/LSX3z/xhC94VEAj7SuoV+I9UTpd8qcuz9uXrGhiJjH9iCPjEXV70lg9IlY0/lTuMCpUtO2arVOfH2ek6HBGTWZ9uk4uTaW7PObuy/IHZEFuHV5hpJ9M2UGD3VZ\"\r\n
-        \           }\r\n          ]\r\n        },\r\n        \"provisionVMAgent\":
-        true,\r\n        \"patchSettings\": {\r\n          \"patchMode\": \"AutomaticByPlatform\",\r\n
-        \         \"assessmentMode\": \"ImageDefault\"\r\n        },\r\n        \"enableVMAgentPlatformUpdates\":
-        false\r\n      },\r\n      \"secrets\": [],\r\n      \"allowExtensionOperations\":
-        true,\r\n      \"requireGuestProvisionSignal\": true\r\n    },\r\n    \"networkProfile\":
-        {\"networkInterfaces\":[{\"id\":\"/subscriptions/00000000-0000-0000-0000-000000000000/resourceGroups/cli_test_linux_vm_patch_mode_000001/providers/Microsoft.Network/networkInterfaces/vm1VMNic\"}]},\r\n
-        \   \"provisioningState\": \"Succeeded\",\r\n    \"instanceView\": {\r\n      \"vmAgent\":
-        {\r\n        \"vmAgentVersion\": \"Unknown\",\r\n        \"statuses\": [\r\n
-        \         {\r\n            \"code\": \"ProvisioningState/Unavailable\",\r\n
-        \           \"level\": \"Warning\",\r\n            \"displayStatus\": \"Not
-        Ready\",\r\n            \"message\": \"VM status blob is found but not yet
-        populated.\",\r\n            \"time\": \"2023-05-26T01:29:34+00:00\"\r\n          }\r\n
-        \       ]\r\n      },\r\n      \"disks\": [\r\n        {\r\n          \"name\":
-        \"vm1_disk1_a09399bcc8de49a9a48780870e030d97\",\r\n          \"statuses\":
-        [\r\n            {\r\n              \"code\": \"ProvisioningState/succeeded\",\r\n
-        \             \"level\": \"Info\",\r\n              \"displayStatus\": \"Provisioning
-        succeeded\",\r\n              \"time\": \"2023-05-26T01:29:14.5996474+00:00\"\r\n
-        \           }\r\n          ]\r\n        }\r\n      ],\r\n      \"hyperVGeneration\":
-        \"V1\",\r\n      \"statuses\": [\r\n        {\r\n          \"code\": \"ProvisioningState/succeeded\",\r\n
-        \         \"level\": \"Info\",\r\n          \"displayStatus\": \"Provisioning
-        succeeded\",\r\n          \"time\": \"2023-05-26T01:29:25.8185756+00:00\"\r\n
-        \       },\r\n        {\r\n          \"code\": \"PowerState/running\",\r\n
-        \         \"level\": \"Info\",\r\n          \"displayStatus\": \"VM running\"\r\n
-        \       }\r\n      ]\r\n    },\r\n    \"timeCreated\": \"2023-05-26T01:29:12.5683878+00:00\"\r\n
-=======
         \"ssh-rsa AAAAB3NzaC1yc2EAAAADAQABAAABgQDLq1sEri2RcnDg8tjo775iZUd5HVjAdQjSgky6ciJgrvPNUxZv9D65dL9GLllmDhq4Xv6SxbppUJhG0vl/VgaRRPyWRrHXgZRBl0c+H0A2X0Y7L/9sir1ezs2xv89+T03Y+KQYGyZa4xuxwlfdsl6YHjHGW97ONxyDfQesFkSdwyRI0RsnV0/GB8mRF32tgSwxqT8cpXjzjz7w4usgT52knfpyslFfZGRfTjamae/sZeezBTSfsvgryEMxxxXBvXC8/iiTxRG9cQxURK6t1VCeT6F7OmJhY2G+sPCXbkEyOjkfT18y/iUSyPEPVkoaO8Ab9eNPIUFBhRPapQlZ5YsQcIBrDmBb013lRdH82K6Q7Avp3x5liFwjQT96p5CIikl6MlJScZ6SK1dnqAEEPuBvz7vCKSsVaIxTeZhnpiX44cp87VGOR1Sqlus3s3C4NbRKU/a3023vmMV6t/F9SY94sFlWPs2q6ihRTmqV5oYZScJlGgp9voQ/9XStN+4pfAE=
         zhuyan@microsoft.com\\n\"\r\n            }\r\n          ]\r\n        },\r\n
         \       \"provisionVMAgent\": true,\r\n        \"patchSettings\": {\r\n          \"patchMode\":
@@ -960,87 +725,61 @@
         \       },\r\n        {\r\n          \"code\": \"PowerState/running\",\r\n
         \         \"level\": \"Info\",\r\n          \"displayStatus\": \"VM running\"\r\n
         \       }\r\n      ]\r\n    },\r\n    \"timeCreated\": \"2023-08-02T09:22:01.892203+00:00\"\r\n
->>>>>>> 13d0ab0a
         \ }\r\n}"
     headers:
       cache-control:
       - no-cache
       content-length:
-<<<<<<< HEAD
-      - '3802'
-      content-type:
-      - application/json; charset=utf-8
-      date:
-      - Fri, 26 May 2023 01:29:33 GMT
-=======
       - '4083'
       content-type:
       - application/json; charset=utf-8
       date:
       - Wed, 02 Aug 2023 09:22:50 GMT
->>>>>>> 13d0ab0a
-      expires:
-      - '-1'
-      pragma:
-      - no-cache
-      server:
-      - Microsoft-HTTPAPI/2.0
-      - Microsoft-HTTPAPI/2.0
-      strict-transport-security:
-      - max-age=31536000; includeSubDomains
-      transfer-encoding:
-      - chunked
-      vary:
-      - Accept-Encoding
-      x-content-type-options:
-      - nosniff
-      x-ms-ratelimit-remaining-resource:
-<<<<<<< HEAD
-      - Microsoft.Compute/LowCostGet3Min;3991,Microsoft.Compute/LowCostGet30Min;31975
-=======
+      expires:
+      - '-1'
+      pragma:
+      - no-cache
+      server:
+      - Microsoft-HTTPAPI/2.0
+      - Microsoft-HTTPAPI/2.0
+      strict-transport-security:
+      - max-age=31536000; includeSubDomains
+      transfer-encoding:
+      - chunked
+      vary:
+      - Accept-Encoding
+      x-content-type-options:
+      - nosniff
+      x-ms-ratelimit-remaining-resource:
       - Microsoft.Compute/LowCostGet3Min;3997,Microsoft.Compute/LowCostGet30Min;31978
->>>>>>> 13d0ab0a
-    status:
-      code: 200
-      message: OK
-- request:
-    body: null
-    headers:
-      Accept:
-      - application/json
-      Accept-Encoding:
-      - gzip, deflate
-      CommandName:
-      - vm create
-      Connection:
-      - keep-alive
-      ParameterSetName:
-      - -g -n --image --enable-agent --patch-mode --generate-ssh-keys --nsg-rule --admin-username
-      User-Agent:
-<<<<<<< HEAD
-      - AZURECLI/2.47.0 (AAZ) azsdk-python-core/1.24.0 Python/3.10.11 (Linux-5.15.0-1036-azure-x86_64-with-glibc2.31)
-        VSTS_7b238909-6802-4b65-b90d-184bca47f458_build_220_0
-=======
+    status:
+      code: 200
+      message: OK
+- request:
+    body: null
+    headers:
+      Accept:
+      - application/json
+      Accept-Encoding:
+      - gzip, deflate
+      CommandName:
+      - vm create
+      Connection:
+      - keep-alive
+      ParameterSetName:
+      - -g -n --image --enable-agent --patch-mode --generate-ssh-keys --nsg-rule --admin-username
+      User-Agent:
       - AZURECLI/2.51.0 (AAZ) azsdk-python-core/1.28.0 Python/3.9.13 (Windows-10-10.0.22621-SP0)
->>>>>>> 13d0ab0a
     method: GET
     uri: https://management.azure.com/subscriptions/00000000-0000-0000-0000-000000000000/resourceGroups/cli_test_linux_vm_patch_mode_000001/providers/Microsoft.Network/networkInterfaces/vm1VMNic?api-version=2022-01-01
   response:
     body:
       string: "{\r\n  \"name\": \"vm1VMNic\",\r\n  \"id\": \"/subscriptions/00000000-0000-0000-0000-000000000000/resourceGroups/cli_test_linux_vm_patch_mode_000001/providers/Microsoft.Network/networkInterfaces/vm1VMNic\",\r\n
-<<<<<<< HEAD
-        \ \"etag\": \"W/\\\"3367ecf3-b831-43af-bc57-325983c6f6a7\\\"\",\r\n  \"tags\":
-        {},\r\n  \"properties\": {\r\n    \"provisioningState\": \"Succeeded\",\r\n
-        \   \"resourceGuid\": \"8abe695b-8ed9-4f5a-9c19-96d4fe4fc8a1\",\r\n    \"ipConfigurations\":
-        [\r\n      {\r\n        \"name\": \"ipconfigvm1\",\r\n        \"id\": \"/subscriptions/00000000-0000-0000-0000-000000000000/resourceGroups/cli_test_linux_vm_patch_mode_000001/providers/Microsoft.Network/networkInterfaces/vm1VMNic/ipConfigurations/ipconfigvm1\",\r\n
-        \       \"etag\": \"W/\\\"3367ecf3-b831-43af-bc57-325983c6f6a7\\\"\",\r\n
-=======
         \ \"etag\": \"W/\\\"069b84aa-765c-491f-b7c7-c05dc9d70971\\\"\",\r\n  \"tags\":
         {},\r\n  \"properties\": {\r\n    \"provisioningState\": \"Succeeded\",\r\n
         \   \"resourceGuid\": \"895a3caa-57a9-4940-956a-549053517f4d\",\r\n    \"ipConfigurations\":
         [\r\n      {\r\n        \"name\": \"ipconfigvm1\",\r\n        \"id\": \"/subscriptions/00000000-0000-0000-0000-000000000000/resourceGroups/cli_test_linux_vm_patch_mode_000001/providers/Microsoft.Network/networkInterfaces/vm1VMNic/ipConfigurations/ipconfigvm1\",\r\n
         \       \"etag\": \"W/\\\"069b84aa-765c-491f-b7c7-c05dc9d70971\\\"\",\r\n
->>>>>>> 13d0ab0a
         \       \"type\": \"Microsoft.Network/networkInterfaces/ipConfigurations\",\r\n
         \       \"properties\": {\r\n          \"provisioningState\": \"Succeeded\",\r\n
         \         \"privateIPAddress\": \"10.0.0.4\",\r\n          \"privateIPAllocationMethod\":
@@ -1049,13 +788,8 @@
         \         },\r\n          \"primary\": true,\r\n          \"privateIPAddressVersion\":
         \"IPv4\"\r\n        }\r\n      }\r\n    ],\r\n    \"dnsSettings\": {\r\n      \"dnsServers\":
         [],\r\n      \"appliedDnsServers\": [],\r\n      \"internalDomainNameSuffix\":
-<<<<<<< HEAD
-        \"kfx0r1zlidoufebepgx1x2ryjb.dx.internal.cloudapp.net\"\r\n    },\r\n    \"macAddress\":
-        \"00-22-48-02-B7-DD\",\r\n    \"vnetEncryptionSupported\": false,\r\n    \"enableIPForwarding\":
-=======
         \"4sw2ky252xiuletfaqs0ppx3of.dx.internal.cloudapp.net\"\r\n    },\r\n    \"macAddress\":
         \"00-22-48-04-C6-F9\",\r\n    \"vnetEncryptionSupported\": false,\r\n    \"enableIPForwarding\":
->>>>>>> 13d0ab0a
         false,\r\n    \"networkSecurityGroup\": {\r\n      \"id\": \"/subscriptions/00000000-0000-0000-0000-000000000000/resourceGroups/cli_test_linux_vm_patch_mode_000001/providers/Microsoft.Network/networkSecurityGroups/vm1NSG\"\r\n
         \   },\r\n    \"primary\": true,\r\n    \"virtualMachine\": {\r\n      \"id\":
         \"/subscriptions/00000000-0000-0000-0000-000000000000/resourceGroups/cli_test_linux_vm_patch_mode_000001/providers/Microsoft.Compute/virtualMachines/vm1\"\r\n
@@ -1071,15 +805,9 @@
       content-type:
       - application/json; charset=utf-8
       date:
-<<<<<<< HEAD
-      - Fri, 26 May 2023 01:29:34 GMT
-      etag:
-      - W/"3367ecf3-b831-43af-bc57-325983c6f6a7"
-=======
       - Wed, 02 Aug 2023 09:22:51 GMT
       etag:
       - W/"069b84aa-765c-491f-b7c7-c05dc9d70971"
->>>>>>> 13d0ab0a
       expires:
       - '-1'
       pragma:
@@ -1096,50 +824,34 @@
       x-content-type-options:
       - nosniff
       x-ms-arm-service-request-id:
-<<<<<<< HEAD
-      - 6292efdf-e8d6-49ca-9e4b-06d73ae505af
-=======
       - 6914b488-45f5-429f-a012-2138008a5140
->>>>>>> 13d0ab0a
-    status:
-      code: 200
-      message: OK
-- request:
-    body: null
-    headers:
-      Accept:
-      - application/json
-      Accept-Encoding:
-      - gzip, deflate
-      CommandName:
-      - vm create
-      Connection:
-      - keep-alive
-      ParameterSetName:
-      - -g -n --image --enable-agent --patch-mode --generate-ssh-keys --nsg-rule --admin-username
-      User-Agent:
-<<<<<<< HEAD
-      - AZURECLI/2.47.0 (AAZ) azsdk-python-core/1.24.0 Python/3.10.11 (Linux-5.15.0-1036-azure-x86_64-with-glibc2.31)
-        VSTS_7b238909-6802-4b65-b90d-184bca47f458_build_220_0
-=======
+    status:
+      code: 200
+      message: OK
+- request:
+    body: null
+    headers:
+      Accept:
+      - application/json
+      Accept-Encoding:
+      - gzip, deflate
+      CommandName:
+      - vm create
+      Connection:
+      - keep-alive
+      ParameterSetName:
+      - -g -n --image --enable-agent --patch-mode --generate-ssh-keys --nsg-rule --admin-username
+      User-Agent:
       - AZURECLI/2.51.0 (AAZ) azsdk-python-core/1.28.0 Python/3.9.13 (Windows-10-10.0.22621-SP0)
->>>>>>> 13d0ab0a
     method: GET
     uri: https://management.azure.com/subscriptions/00000000-0000-0000-0000-000000000000/resourceGroups/cli_test_linux_vm_patch_mode_000001/providers/Microsoft.Network/publicIPAddresses/vm1PublicIP?api-version=2022-01-01
   response:
     body:
       string: "{\r\n  \"name\": \"vm1PublicIP\",\r\n  \"id\": \"/subscriptions/00000000-0000-0000-0000-000000000000/resourceGroups/cli_test_linux_vm_patch_mode_000001/providers/Microsoft.Network/publicIPAddresses/vm1PublicIP\",\r\n
-<<<<<<< HEAD
-        \ \"etag\": \"W/\\\"058b2616-a587-4e6f-aa0a-16838742c13c\\\"\",\r\n  \"location\":
-        \"westus\",\r\n  \"tags\": {},\r\n  \"properties\": {\r\n    \"provisioningState\":
-        \"Succeeded\",\r\n    \"resourceGuid\": \"cbc295e2-5efa-48ed-9dc9-b13dd154cc44\",\r\n
-        \   \"ipAddress\": \"20.245.33.22\",\r\n    \"publicIPAddressVersion\": \"IPv4\",\r\n
-=======
         \ \"etag\": \"W/\\\"cfeb8338-094f-4406-8bc2-7f5875062130\\\"\",\r\n  \"location\":
         \"westus\",\r\n  \"tags\": {},\r\n  \"properties\": {\r\n    \"provisioningState\":
         \"Succeeded\",\r\n    \"resourceGuid\": \"50f337e6-feab-4b0d-9620-45ba1649fe76\",\r\n
         \   \"ipAddress\": \"20.59.127.244\",\r\n    \"publicIPAddressVersion\": \"IPv4\",\r\n
->>>>>>> 13d0ab0a
         \   \"publicIPAllocationMethod\": \"Dynamic\",\r\n    \"idleTimeoutInMinutes\":
         4,\r\n    \"ipTags\": [],\r\n    \"ipConfiguration\": {\r\n      \"id\": \"/subscriptions/00000000-0000-0000-0000-000000000000/resourceGroups/cli_test_linux_vm_patch_mode_000001/providers/Microsoft.Network/networkInterfaces/vm1VMNic/ipConfigurations/ipconfigvm1\"\r\n
         \   }\r\n  },\r\n  \"type\": \"Microsoft.Network/publicIPAddresses\",\r\n
@@ -1153,15 +865,9 @@
       content-type:
       - application/json; charset=utf-8
       date:
-<<<<<<< HEAD
-      - Fri, 26 May 2023 01:29:34 GMT
-      etag:
-      - W/"058b2616-a587-4e6f-aa0a-16838742c13c"
-=======
       - Wed, 02 Aug 2023 09:22:52 GMT
       etag:
       - W/"cfeb8338-094f-4406-8bc2-7f5875062130"
->>>>>>> 13d0ab0a
       expires:
       - '-1'
       pragma:
@@ -1178,11 +884,7 @@
       x-content-type-options:
       - nosniff
       x-ms-arm-service-request-id:
-<<<<<<< HEAD
-      - 0660381d-26d2-4b80-8643-8e6694511cd5
-=======
       - 0648d275-c00c-41a1-971c-902089b991bd
->>>>>>> 13d0ab0a
     status:
       code: 200
       message: OK
@@ -1200,57 +902,29 @@
       ParameterSetName:
       - -g -n
       User-Agent:
-<<<<<<< HEAD
-      - AZURECLI/2.47.0 azsdk-python-azure-mgmt-compute/29.1.0 Python/3.10.11 (Linux-5.15.0-1036-azure-x86_64-with-glibc2.31)
-        VSTS_7b238909-6802-4b65-b90d-184bca47f458_build_220_0
-=======
       - AZURECLI/2.51.0 azsdk-python-azure-mgmt-compute/30.0.0 Python/3.9.13 (Windows-10-10.0.22621-SP0)
->>>>>>> 13d0ab0a
     method: GET
     uri: https://management.azure.com/subscriptions/00000000-0000-0000-0000-000000000000/resourceGroups/cli_test_linux_vm_patch_mode_000001/providers/Microsoft.Compute/virtualMachines/vm1?api-version=2022-11-01
   response:
     body:
       string: "{\r\n  \"name\": \"vm1\",\r\n  \"id\": \"/subscriptions/00000000-0000-0000-0000-000000000000/resourceGroups/cli_test_linux_vm_patch_mode_000001/providers/Microsoft.Compute/virtualMachines/vm1\",\r\n
         \ \"type\": \"Microsoft.Compute/virtualMachines\",\r\n  \"location\": \"westus\",\r\n
-<<<<<<< HEAD
-        \ \"tags\": {},\r\n  \"properties\": {\r\n    \"vmId\": \"b5131236-1741-4baa-862d-277b4bc186c0\",\r\n
-=======
         \ \"tags\": {},\r\n  \"properties\": {\r\n    \"vmId\": \"0c3b0ec5-529d-4910-8956-55c5d88b54b3\",\r\n
->>>>>>> 13d0ab0a
         \   \"hardwareProfile\": {\r\n      \"vmSize\": \"Standard_DS1_v2\"\r\n    },\r\n
         \   \"storageProfile\": {\r\n      \"imageReference\": {\r\n        \"publisher\":
         \"Canonical\",\r\n        \"offer\": \"UbuntuServer\",\r\n        \"sku\":
         \"18.04-LTS\",\r\n        \"version\": \"latest\",\r\n        \"exactVersion\":
-<<<<<<< HEAD
-        \"18.04.202305220\"\r\n      },\r\n      \"osDisk\": {\r\n        \"osType\":
-        \"Linux\",\r\n        \"name\": \"vm1_disk1_a09399bcc8de49a9a48780870e030d97\",\r\n
-        \       \"createOption\": \"FromImage\",\r\n        \"caching\": \"ReadWrite\",\r\n
-        \       \"managedDisk\": {\r\n          \"storageAccountType\": \"Premium_LRS\",\r\n
-        \         \"id\": \"/subscriptions/00000000-0000-0000-0000-000000000000/resourceGroups/cli_test_linux_vm_patch_mode_000001/providers/Microsoft.Compute/disks/vm1_disk1_a09399bcc8de49a9a48780870e030d97\"\r\n
-=======
         \"18.04.202306070\"\r\n      },\r\n      \"osDisk\": {\r\n        \"osType\":
         \"Linux\",\r\n        \"name\": \"vm1_disk1_4ad8a00d77af46668f9ad4068aa5cb91\",\r\n
         \       \"createOption\": \"FromImage\",\r\n        \"caching\": \"ReadWrite\",\r\n
         \       \"managedDisk\": {\r\n          \"storageAccountType\": \"Premium_LRS\",\r\n
         \         \"id\": \"/subscriptions/00000000-0000-0000-0000-000000000000/resourceGroups/cli_test_linux_vm_patch_mode_000001/providers/Microsoft.Compute/disks/vm1_disk1_4ad8a00d77af46668f9ad4068aa5cb91\"\r\n
->>>>>>> 13d0ab0a
         \       },\r\n        \"deleteOption\": \"Detach\",\r\n        \"diskSizeGB\":
         30\r\n      },\r\n      \"dataDisks\": []\r\n    },\r\n    \"osProfile\":
         {\r\n      \"computerName\": \"vm1\",\r\n      \"adminUsername\": \"vmtest\",\r\n
         \     \"linuxConfiguration\": {\r\n        \"disablePasswordAuthentication\":
         true,\r\n        \"ssh\": {\r\n          \"publicKeys\": [\r\n            {\r\n
         \             \"path\": \"/home/vmtest/.ssh/authorized_keys\",\r\n              \"keyData\":
-<<<<<<< HEAD
-        \"ssh-rsa AAAAB3NzaC1yc2EAAAADAQABAAABAQCs/i3lxwGxI+YVNYr4amHpKJDysk9+MptNWHI/LO3bjZcWNDz5M8P8kcvN2ihtiUET28dHk199I+9ElkHA7tPBqhziqQ9FUPRLwzYMGvg/Fcp695vQf/Ib4HJOHvuJq6mNZWRhBoj2W2QOKmhpMx+HClEkd5jbg5w8m2mb1LrXc7GPqg2AVhjPXprXp8ti20O3OhQW3Vupme95ETLCCwlWWumcE/LSX3z/xhC94VEAj7SuoV+I9UTpd8qcuz9uXrGhiJjH9iCPjEXV70lg9IlY0/lTuMCpUtO2arVOfH2ek6HBGTWZ9uk4uTaW7PObuy/IHZEFuHV5hpJ9M2UGD3VZ\"\r\n
-        \           }\r\n          ]\r\n        },\r\n        \"provisionVMAgent\":
-        true,\r\n        \"patchSettings\": {\r\n          \"patchMode\": \"AutomaticByPlatform\",\r\n
-        \         \"assessmentMode\": \"ImageDefault\"\r\n        },\r\n        \"enableVMAgentPlatformUpdates\":
-        false\r\n      },\r\n      \"secrets\": [],\r\n      \"allowExtensionOperations\":
-        true,\r\n      \"requireGuestProvisionSignal\": true\r\n    },\r\n    \"networkProfile\":
-        {\"networkInterfaces\":[{\"id\":\"/subscriptions/00000000-0000-0000-0000-000000000000/resourceGroups/cli_test_linux_vm_patch_mode_000001/providers/Microsoft.Network/networkInterfaces/vm1VMNic\"}]},\r\n
-        \   \"provisioningState\": \"Succeeded\",\r\n    \"timeCreated\": \"2023-05-26T01:29:12.5683878+00:00\"\r\n
-        \ }\r\n}"
-=======
         \"ssh-rsa AAAAB3NzaC1yc2EAAAADAQABAAABgQDLq1sEri2RcnDg8tjo775iZUd5HVjAdQjSgky6ciJgrvPNUxZv9D65dL9GLllmDhq4Xv6SxbppUJhG0vl/VgaRRPyWRrHXgZRBl0c+H0A2X0Y7L/9sir1ezs2xv89+T03Y+KQYGyZa4xuxwlfdsl6YHjHGW97ONxyDfQesFkSdwyRI0RsnV0/GB8mRF32tgSwxqT8cpXjzjz7w4usgT52knfpyslFfZGRfTjamae/sZeezBTSfsvgryEMxxxXBvXC8/iiTxRG9cQxURK6t1VCeT6F7OmJhY2G+sPCXbkEyOjkfT18y/iUSyPEPVkoaO8Ab9eNPIUFBhRPapQlZ5YsQcIBrDmBb013lRdH82K6Q7Avp3x5liFwjQT96p5CIikl6MlJScZ6SK1dnqAEEPuBvz7vCKSsVaIxTeZhnpiX44cp87VGOR1Sqlus3s3C4NbRKU/a3023vmMV6t/F9SY94sFlWPs2q6ihRTmqV5oYZScJlGgp9voQ/9XStN+4pfAE=
         zhuyan@microsoft.com\\n\"\r\n            }\r\n          ]\r\n        },\r\n
         \       \"provisionVMAgent\": true,\r\n        \"patchSettings\": {\r\n          \"patchMode\":
@@ -1670,7 +1344,6 @@
         patches requires Ubuntu Pro for Infrastructure with Extended Security Maintenance"}],"code":"1","message":"1
         error/s reported. The latest 1 error/s are shared in detail. To view all errors,
         review this log file on the machine: /var/log/azure/Microsoft.CPlat.Core.LinuxPatchExtension/0.core.log"}}'
->>>>>>> 13d0ab0a
     headers:
       cache-control:
       - no-cache
@@ -1679,32 +1352,24 @@
       content-type:
       - application/json; charset=utf-8
       date:
-<<<<<<< HEAD
-      - Fri, 26 May 2023 01:29:34 GMT
-=======
       - Wed, 02 Aug 2023 09:25:32 GMT
->>>>>>> 13d0ab0a
-      expires:
-      - '-1'
-      pragma:
-      - no-cache
-      server:
-      - Microsoft-HTTPAPI/2.0
-      - Microsoft-HTTPAPI/2.0
-      strict-transport-security:
-      - max-age=31536000; includeSubDomains
-      transfer-encoding:
-      - chunked
-      vary:
-      - Accept-Encoding
-      x-content-type-options:
-      - nosniff
-      x-ms-ratelimit-remaining-resource:
-<<<<<<< HEAD
-      - Microsoft.Compute/LowCostGet3Min;3990,Microsoft.Compute/LowCostGet30Min;31974
-=======
+      expires:
+      - '-1'
+      pragma:
+      - no-cache
+      server:
+      - Microsoft-HTTPAPI/2.0
+      - Microsoft-HTTPAPI/2.0
+      strict-transport-security:
+      - max-age=31536000; includeSubDomains
+      transfer-encoding:
+      - chunked
+      vary:
+      - Accept-Encoding
+      x-content-type-options:
+      - nosniff
+      x-ms-ratelimit-remaining-resource:
       - Microsoft.Compute/GetOperation3Min;14991,Microsoft.Compute/GetOperation30Min;29975
->>>>>>> 13d0ab0a
     status:
       code: 200
       message: OK
