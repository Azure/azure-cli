# coding=utf-8
# --------------------------------------------------------------------------------------------
# Copyright (c) Microsoft Corporation. All rights reserved.
# Licensed under the MIT License. See License.txt in the project root for license information.
# --------------------------------------------------------------------------------------------

from knack.help_files import helps  # pylint: disable=unused-import


helps['ad sp create-for-rbac'] = """
    type: command
    short-summary: Create a service principal and configure its access to Azure resources.
    parameters:
        - name: --name -n
          short-summary: Name or app URI to associate the RBAC with. If not present, a name will be generated.
        - name: --password -p
          short-summary: The password used to log in.
          long-summary: If not present and `--cert` is not specified, a random password will be generated.
        - name: --cert
          short-summary: Certificate to use for credentials.
          long-summary: When used with `--keyvault,` indicates the name of the cert to use or create.
            Otherwise, supply a PEM or DER formatted public certificate string. Use `@{path}` to
            load from a file. Do not include private key info.
        - name: --create-cert
          short-summary: Create a self-signed certificate to use for the credential.
          long-summary: Use with `--keyvault` to create the certificate in Key Vault. Otherwise, a
            certificate will be created locally.
        - name: --keyvault
          short-summary: Name or ID of a KeyVault to use for creating or retrieving certificates.
        - name: --years
          short-summary: 'Number of years for which the credentials will be valid. Default: 1 year'
        - name: --scopes
          short-summary: >
            Space-separated list of scopes the service principal's role assignment applies to.
            Defaults to the root of the current subscription.
        - name: --role
          short-summary: Role of the service principal.
    examples:
        - name: Create with a default role assignment.
          text: >
            az ad sp create-for-rbac
        - name: Create using a custom name, and with a default assignment.
          text: >
            az ad sp create-for-rbac -n "MyApp"
        - name: Create without a default assignment.
          text: >
            az ad sp create-for-rbac --skip-assignment
        - name: Create with customized contributor assignments.
          text: |
            az ad sp create-for-rbac -n "MyApp" --role contributor \\
                --scopes /subscriptions/{SubID}/resourceGroups/{ResourceGroup1} \\
                /subscriptions/{SubID}/resourceGroups/{ResourceGroup2}
        - name: Create using a self-signed certificte.
          text: az ad sp create-for-rbac --create-cert
        - name: Create using a self-signed certificate, and store it within KeyVault.
          text: az ad sp create-for-rbac --keyvault MyVault --cert CertName --create-cert
        - name: Create using existing certificate in KeyVault.
          text: az ad sp create-for-rbac --keyvault MyVault --cert CertName
    """

helps['ad sp credential'] = """
    type: group
    short-summary: manage a service principal's credentials.
"""

helps['ad sp credential list'] = """
    type: command
    short-summary: list a service principal's credentials.
"""

helps['ad sp credential delete'] = """
    type: command
    short-summary: delete a service principal's credential.
"""

helps['ad sp credential reset'] = """
    type: command
    short-summary: Reset a service principal credential.
    long-summary: Use upon expiration of the service principal's credentials, or in the event that login credentials are lost.
    parameters:
        - name: --name -n
          short-summary: Name or app URI for the credential.
        - name: --password -p
          short-summary: The password used to log in.
          long-summary: If not present and `--cert` is not specified, a random password will be generated.
        - name: --cert
          short-summary: Certificate to use for credentials.
          long-summary: When using `--keyvault,` indicates the name of the cert to use or create.
            Otherwise, supply a PEM or DER formatted public certificate string. Use `@{path}` to
            load from a file. Do not include private key info.
        - name: --create-cert
          short-summary: Create a self-signed certificate to use for the credential.
          long-summary: Use with `--keyvault` to create the certificate in Key Vault. Otherwise, a
            certificate will be created locally.
        - name: --keyvault
          short-summary: Name or ID of a KeyVault to use for creating or retrieving certificates.
        - name: --years
          short-summary: 'Number of years for which the credentials will be valid. Default: 1 year'
"""
helps['ad sp delete'] = """
    type: command
    short-summary: Delete a service principal and its role assignments.
"""
helps['ad sp create'] = """
    type: command
    short-summary: Create a service principal.
"""
helps['ad sp list'] = """
    type: command
    short-summary: List service principals.
"""
helps['ad sp owner'] = """
    type: group
    short-summary: Manage service principal owners.
"""
helps['ad sp owner list'] = """
    type: command
    short-summary: List service principal owners.
"""
helps['ad sp show'] = """
    type: command
    short-summary: Get the details of a service principal.
"""
helps['ad app'] = """
    type: group
    short-summary: Manage applications with AAD Graph.
"""
helps['ad app delete'] = """
    type: command
    short-summary: Delete an application.
"""
helps['ad app list'] = """
    type: command
    short-summary: List applications.
"""
helps['ad app show'] = """
    type: command
    short-summary: Get the details of an application.
"""
helps['ad app update'] = """
    type: command
    short-summary: Update an application.
    examples:
        - name: update a native application with delegated permission of "access the AAD directory as the signed-in user"
          text: |
                az ad app update --id e042ec79-34cd-498f-9d9f-123456781234 --required-resource-accesses @manifest.json
                ("manifest.json" contains the following content)
                [{
                    "resourceAppId": "00000002-0000-0000-c000-000000000000",
                    "resourceAccess": [
                        {
                            "id": "a42657d6-7f20-40e3-b6f0-cee03008a62a",
                            "type": "Scope"
                        }
                   ]
                }]
        - name: update an application's group membership claims to "All"
          text: >
                az ad app update --id e042ec79-34cd-498f-9d9f-123456781234 --set groupMembershipClaims=All

"""
<<<<<<< HEAD
helps['ad app permission'] = """
    type: group
    short-summary: manage an application's OAuth2 permissions.
"""
helps['ad app permission grant'] = """
    type: command
    short-summary: Grant an app OAuth2 permissions from another app
    examples:
        - name: Grant a native application with OAuth2 permissions from an existing AAD app with TTL of 2 years
          text: az ad app permission grant --id e042ec79-34cd-498f-9d9f-1234234 --app-id a0322f79-57df-498f-9d9f-12678 --expires 2
"""
helps['ad app permission list'] = """
    type: command
    short-summary: List the app OAuth2 permissions
    examples:
        - name: List the OAuth2 permissions for an existing AAD app
          text: az ad app permission list --id e042ec79-34cd-498f-9d9f-1234234
=======
helps['ad app owner'] = """
    type: group
    short-summary: Manage application owners.
"""
helps['ad app owner list'] = """
    type: command
    short-summary: List application owners.
>>>>>>> 5053cb80
"""
helps['ad user list'] = """
    type: command
    short-summary: List Azure Active Directory users.
"""
helps['ad user get-member-groups'] = """
    type: command
    short-summary: Get groups of which the user is a member
"""
helps['role'] = """
    type: group
    short-summary: Manage user roles for access control with Azure Active Directory and service principals.
"""
helps['role assignment'] = """
    type: group
    short-summary: Manage role assignments.
"""
helps['role assignment create'] = """
    type: command
    short-summary: Create a new role assignment for a user, group, or service principal.
    examples:
        - name: Create role assignment for an assignee.
          text: az role assignment create --assignee sp_name --role a_role
"""
helps['role assignment delete'] = """
    type: command
    short-summary: Delete role assignments.
"""
helps['role assignment list'] = """
    type: command
    short-summary: List role assignments.
    long-summary: By default, only assignments scoped to subscription will be displayed. To view assignments scoped by resource or group, use `--all`.
"""
helps['role assignment list-changelogs'] = """
    type: command
    short-summary: List changelogs for role assignments.
"""
helps['role definition'] = """
    type: group
    short-summary: Manage role definitions.
"""

helps['role definition create'] = """
    type: command
    short-summary: Create a custom role definition.
    parameters:
        - name: --role-definition
          type: string
          short-summary: Description of a role as JSON, or a path to a file containing a JSON description.
    examples:
        - name: Create a role with read-only access to storage and network resources, and the ability to start or restart VMs.
          text: |
                az role definition create --role-definition '{
                    "Name": "Contoso On-call",
                    "Description": "Perform VM actions and read storage and network information."
                    "Actions": [
                        "Microsoft.Compute/*/read",
                        "Microsoft.Compute/virtualMachines/start/action",
                        "Microsoft.Compute/virtualMachines/restart/action",
                        "Microsoft.Network/*/read",
                        "Microsoft.Storage/*/read",
                        "Microsoft.Authorization/*/read",
                        "Microsoft.Resources/subscriptions/resourceGroups/read",
                        "Microsoft.Resources/subscriptions/resourceGroups/resources/read",
                        "Microsoft.Insights/alertRules/*",
                        "Microsoft.Support/*"
                    ],
                    "DataActions": [
                        "Microsoft.Storage/storageAccounts/blobServices/containers/blobs/*"
                    ],
                    "NotDataActions": [
                        "Microsoft.Storage/storageAccounts/blobServices/containers/blobs/write"
                    ],
                    "AssignableScopes": ["/subscriptions/xxxxxxxx-xxxx-xxxx-xxxx-xxxxxxxxxxxx"]
                }'
        - name: Create a role from a file containing a JSON description.
          text: >
            az role definition create --role-definition @ad-role.json
"""

helps['role definition delete'] = """
    type: command
    short-summary: Delete a role definition.
"""
helps['role definition list'] = """
    type: command
    short-summary: List role definitions.
"""
helps['role definition update'] = """
    type: command
    short-summary: Update a role definition.
    parameters:
        - name: --role-definition
          type: string
          short-summary: Description of a role as JSON, or a path to a file containing a JSON description.
"""
helps['ad'] = """
    type: group
    short-summary: Manage Azure Active Directory Graph entities needed for Role Based Access Control
"""
helps['ad app create'] = """
    type: command
    short-summary: Create a web application, web API or native application
    examples:
        - name: Create a native application with delegated permission of "access the AAD directory as the signed-in user"
          text: |
                az ad app create --display-name my-native --native-app --required-resource-accesses @manifest.json
                ("manifest.json" contains the following content)
                [{
                    "resourceAppId": "00000002-0000-0000-c000-000000000000",
                    "resourceAccess": [
                        {
                            "id": "a42657d6-7f20-40e3-b6f0-cee03008a62a",
                            "type": "Scope"
                        }
                   ]
                }]
"""
helps['ad group'] = """
    type: group
    short-summary: Manage Azure Active Directory groups.
"""
helps['ad group create'] = """
    type: command
    short-summary: Create a group in the directory.
"""
helps['ad group member'] = """
    type: group
    short-summary: Manage Azure Active Directory group members.
"""
helps['ad group member check'] = """
    type: command
    short-summary: Check if a member is in a group.
"""
helps['ad sp'] = """
    type: group
    short-summary: Manage Azure Active Directory service principals for automation authentication.
"""
helps['ad user'] = """
    type: group
    short-summary: Manage Azure Active Directory users and user authentication.
"""<|MERGE_RESOLUTION|>--- conflicted
+++ resolved
@@ -159,7 +159,7 @@
                 az ad app update --id e042ec79-34cd-498f-9d9f-123456781234 --set groupMembershipClaims=All
 
 """
-<<<<<<< HEAD
+az_ad_app_grant_command
 helps['ad app permission'] = """
     type: group
     short-summary: manage an application's OAuth2 permissions.
@@ -177,7 +177,7 @@
     examples:
         - name: List the OAuth2 permissions for an existing AAD app
           text: az ad app permission list --id e042ec79-34cd-498f-9d9f-1234234
-=======
+"""
 helps['ad app owner'] = """
     type: group
     short-summary: Manage application owners.
@@ -185,7 +185,6 @@
 helps['ad app owner list'] = """
     type: command
     short-summary: List application owners.
->>>>>>> 5053cb80
 """
 helps['ad user list'] = """
     type: command
