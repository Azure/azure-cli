--- conflicted
+++ resolved
@@ -11,10 +11,6 @@
 
 VERSION = "2.11.1"
 
-<<<<<<< HEAD
-VERSION = "2.10.10"
-=======
->>>>>>> bdda8e30
 # If we have source, validate that our version numbers match
 # This should prevent uploading releases with mismatched versions.
 try:
