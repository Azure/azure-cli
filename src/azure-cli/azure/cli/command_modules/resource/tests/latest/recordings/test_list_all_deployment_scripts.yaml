--- conflicted
+++ resolved
@@ -11,11 +11,7 @@
       Connection:
       - keep-alive
       User-Agent:
-<<<<<<< HEAD
-      - python/3.8.3 (Windows-10-10.0.19041-SP0) msrest/0.6.9 msrest_azure/0.6.3 azure-mgmt-resource/10.0.0
-=======
-      - python/3.8.2 (Windows-10-10.0.19041-SP0) msrest/0.6.9 msrest_azure/0.6.3 azure-mgmt-resource/10.1.0
->>>>>>> 3c2ff2b5
+      - python/3.8.2 (Windows-10-10.0.19041-SP0) msrest/0.6.9 msrest_azure/0.6.3 azure-mgmt-resource/10.1.0
         Azure-SDK-For-Python AZURECLI/2.8.0
       accept-language:
       - en-US
@@ -23,28 +19,16 @@
     uri: https://management.azure.com/subscriptions/00000000-0000-0000-0000-000000000000/providers/Microsoft.Resources/deploymentScripts?api-version=2019-10-01-preview
   response:
     body:
-<<<<<<< HEAD
-      string: "{\r\n  \"value\": []\r\n}"
-=======
       string: '{"value":[]}'
->>>>>>> 3c2ff2b5
-    headers:
-      cache-control:
-      - no-cache
-      content-length:
-<<<<<<< HEAD
-      - '19'
-      content-type:
-      - application/json; charset=utf-8
-      date:
-      - Mon, 06 Jul 2020 15:49:44 GMT
-=======
+    headers:
+      cache-control:
+      - no-cache
+      content-length:
       - '12'
       content-type:
       - application/json; charset=utf-8
       date:
       - Mon, 06 Jul 2020 22:53:04 GMT
->>>>>>> 3c2ff2b5
       expires:
       - '-1'
       pragma:
@@ -99,11 +83,7 @@
       ParameterSetName:
       - -g -n --template-file --parameters
       User-Agent:
-<<<<<<< HEAD
-      - python/3.8.3 (Windows-10-10.0.19041-SP0) msrest/0.6.9 msrest_azure/0.6.3 azure-mgmt-resource/10.0.0
-=======
-      - python/3.8.2 (Windows-10-10.0.19041-SP0) msrest/0.6.9 msrest_azure/0.6.3 azure-mgmt-resource/10.1.0
->>>>>>> 3c2ff2b5
+      - python/3.8.2 (Windows-10-10.0.19041-SP0) msrest/0.6.9 msrest_azure/0.6.3 azure-mgmt-resource/10.1.0
         Azure-SDK-For-Python AZURECLI/2.8.0
       accept-language:
       - en-US
@@ -111,11 +91,7 @@
     uri: https://management.azure.com/subscriptions/00000000-0000-0000-0000-000000000000/resourcegroups/cli_test_deployment_scripts000001/providers/Microsoft.Resources/deployments/mock-deployment/validate?api-version=2020-06-01
   response:
     body:
-<<<<<<< HEAD
-      string: '{"id":"/subscriptions/00000000-0000-0000-0000-000000000000/resourceGroups/cli_test_deployment_scripts000001/providers/Microsoft.Resources/deployments/ds000003","name":"ds000003","type":"Microsoft.Resources/deployments","properties":{"templateHash":"10149382041214521334","parameters":{"scriptName":{"type":"String","value":"script000002"},"utcValue":{"type":"String","value":"20200706T154946Z"}},"mode":"Incremental","provisioningState":"Succeeded","timestamp":"2020-07-06T15:49:46.4004414Z","duration":"PT0S","correlationId":"1cb7e603-b7d1-4eb2-a090-d50f242a3694","providers":[{"namespace":"Microsoft.Resources","resourceTypes":[{"resourceType":"deploymentScripts","locations":["westus"]}]}],"dependencies":[],"validatedResources":[{"id":"/subscriptions/00000000-0000-0000-0000-000000000000/resourceGroups/cli_test_deployment_scripts000001/providers/Microsoft.Resources/deploymentScripts/script000002"}]}}'
-=======
       string: '{"id":"/subscriptions/00000000-0000-0000-0000-000000000000/resourceGroups/cli_test_deployment_scripts000001/providers/Microsoft.Resources/deployments/ds000003","name":"ds000003","type":"Microsoft.Resources/deployments","properties":{"templateHash":"10149382041214521334","parameters":{"scriptName":{"type":"String","value":"script000002"},"utcValue":{"type":"String","value":"20200706T225305Z"}},"mode":"Incremental","provisioningState":"Succeeded","timestamp":"2020-07-06T22:53:05.4148275Z","duration":"PT0S","correlationId":"fc294d77-bd5e-4f42-8885-33034ab75c81","providers":[{"namespace":"Microsoft.Resources","resourceTypes":[{"resourceType":"deploymentScripts","locations":["westus"]}]}],"dependencies":[],"validatedResources":[{"id":"/subscriptions/00000000-0000-0000-0000-000000000000/resourceGroups/cli_test_deployment_scripts000001/providers/Microsoft.Resources/deploymentScripts/script000002"}]}}'
->>>>>>> 3c2ff2b5
     headers:
       cache-control:
       - no-cache
@@ -124,11 +100,7 @@
       content-type:
       - application/json; charset=utf-8
       date:
-<<<<<<< HEAD
-      - Mon, 06 Jul 2020 15:49:46 GMT
-=======
       - Mon, 06 Jul 2020 22:53:04 GMT
->>>>>>> 3c2ff2b5
       expires:
       - '-1'
       pragma:
@@ -183,11 +155,7 @@
       ParameterSetName:
       - -g -n --template-file --parameters
       User-Agent:
-<<<<<<< HEAD
-      - python/3.8.3 (Windows-10-10.0.19041-SP0) msrest/0.6.9 msrest_azure/0.6.3 azure-mgmt-resource/10.0.0
-=======
-      - python/3.8.2 (Windows-10-10.0.19041-SP0) msrest/0.6.9 msrest_azure/0.6.3 azure-mgmt-resource/10.1.0
->>>>>>> 3c2ff2b5
+      - python/3.8.2 (Windows-10-10.0.19041-SP0) msrest/0.6.9 msrest_azure/0.6.3 azure-mgmt-resource/10.1.0
         Azure-SDK-For-Python AZURECLI/2.8.0
       accept-language:
       - en-US
@@ -195,17 +163,10 @@
     uri: https://management.azure.com/subscriptions/00000000-0000-0000-0000-000000000000/resourcegroups/cli_test_deployment_scripts000001/providers/Microsoft.Resources/deployments/mock-deployment?api-version=2020-06-01
   response:
     body:
-<<<<<<< HEAD
-      string: '{"id":"/subscriptions/00000000-0000-0000-0000-000000000000/resourceGroups/cli_test_deployment_scripts000001/providers/Microsoft.Resources/deployments/ds000003","name":"ds000003","type":"Microsoft.Resources/deployments","properties":{"templateHash":"10149382041214521334","parameters":{"scriptName":{"type":"String","value":"script000002"},"utcValue":{"type":"String","value":"20200706T154946Z"}},"mode":"Incremental","provisioningState":"Accepted","timestamp":"2020-07-06T15:49:47.6384171Z","duration":"PT0.7523938S","correlationId":"7ebd9f3b-47b7-4d98-b4d6-166fc27f0134","providers":[{"namespace":"Microsoft.Resources","resourceTypes":[{"resourceType":"deploymentScripts","locations":["westus"]}]}],"dependencies":[]}}'
-    headers:
-      azure-asyncoperation:
-      - https://management.azure.com/subscriptions/00000000-0000-0000-0000-000000000000/resourcegroups/cli_test_deployment_scripts000001/providers/Microsoft.Resources/deployments/ds000003/operationStatuses/08586075562985915890?api-version=2020-06-01
-=======
       string: '{"id":"/subscriptions/00000000-0000-0000-0000-000000000000/resourceGroups/cli_test_deployment_scripts000001/providers/Microsoft.Resources/deployments/ds000003","name":"ds000003","type":"Microsoft.Resources/deployments","properties":{"templateHash":"10149382041214521334","parameters":{"scriptName":{"type":"String","value":"script000002"},"utcValue":{"type":"String","value":"20200706T225305Z"}},"mode":"Incremental","provisioningState":"Accepted","timestamp":"2020-07-06T22:53:06.3722437Z","duration":"PT0.636353S","correlationId":"75342cf9-ba57-4f16-9775-6551d6bff9f1","providers":[{"namespace":"Microsoft.Resources","resourceTypes":[{"resourceType":"deploymentScripts","locations":["westus"]}]}],"dependencies":[]}}'
     headers:
       azure-asyncoperation:
       - https://management.azure.com/subscriptions/00000000-0000-0000-0000-000000000000/resourcegroups/cli_test_deployment_scripts000001/providers/Microsoft.Resources/deployments/ds000003/operationStatuses/08586075308997417180?api-version=2020-06-01
->>>>>>> 3c2ff2b5
       cache-control:
       - no-cache
       content-length:
@@ -213,11 +174,7 @@
       content-type:
       - application/json; charset=utf-8
       date:
-<<<<<<< HEAD
-      - Mon, 06 Jul 2020 15:49:48 GMT
-=======
       - Mon, 06 Jul 2020 22:53:05 GMT
->>>>>>> 3c2ff2b5
       expires:
       - '-1'
       pragma:
@@ -245,23 +202,6 @@
       ParameterSetName:
       - -g -n --template-file --parameters
       User-Agent:
-<<<<<<< HEAD
-      - python/3.8.3 (Windows-10-10.0.19041-SP0) msrest/0.6.9 msrest_azure/0.6.3 azure-mgmt-resource/10.0.0
-        Azure-SDK-For-Python AZURECLI/2.8.0
-    method: GET
-    uri: https://management.azure.com/subscriptions/00000000-0000-0000-0000-000000000000/resourcegroups/cli_test_deployment_scripts000001/providers/Microsoft.Resources/deployments/mock-deployment/operationStatuses/08586075562985915890?api-version=2020-06-01
-  response:
-    body:
-      string: '{"status":"Failed","error":{"code":"DeploymentFailed","message":"At
-        least one resource deployment operation failed. Please list deployment operations
-        for details. Please see https://aka.ms/DeployOperations for usage details.","details":[{"code":"BadRequest","message":"{\r\n  \"error\":
-        {\r\n    \"code\": \"FailedIdentityOperation\",\r\n    \"message\": \"Identity
-        operation for resource ''/subscriptions/00000000-0000-0000-0000-000000000000/resourceGroups/cli_test_deployment_scripts000001/providers/Microsoft.Resources/deploymentScripts/script000002''
-        failed with error ''Failed to perform resource identity operation. Status:
-        ''BadRequest''. Response: ''{\\\"error\\\":{\\\"code\\\":\\\"BadRequest\\\",\\\"message\\\":\\\"Resource
-        ''/subscriptions/00000000-0000-0000-0000-000000000000/resourcegroups/python_sdk_test/providers/Microsoft.ManagedIdentity/userAssignedIdentities/python_test_sdk_msi''
-        was not found.\\\"}}''.''.\"\r\n  }\r\n}"}]}}'
-=======
       - python/3.8.2 (Windows-10-10.0.19041-SP0) msrest/0.6.9 msrest_azure/0.6.3 azure-mgmt-resource/10.1.0
         Azure-SDK-For-Python AZURECLI/2.8.0
     method: GET
@@ -464,24 +404,15 @@
         \     \"id\": \"/subscriptions/00000000-0000-0000-0000-000000000000/resourceGroups/cli_test_deployment_scripts000001/providers/Microsoft.Resources/deploymentScripts/script000002\",\r\n
         \     \"type\": \"Microsoft.Resources/deploymentScripts\",\r\n      \"name\":
         \"script000002\"\r\n    }\r\n  ]\r\n}"
->>>>>>> 3c2ff2b5
-    headers:
-      cache-control:
-      - no-cache
-      content-length:
-<<<<<<< HEAD
-      - '986'
-      content-type:
-      - application/json; charset=utf-8
-      date:
-      - Mon, 06 Jul 2020 15:50:17 GMT
-=======
+    headers:
+      cache-control:
+      - no-cache
+      content-length:
       - '2362'
       content-type:
       - application/json; charset=utf-8
       date:
       - Mon, 06 Jul 2020 22:54:37 GMT
->>>>>>> 3c2ff2b5
       expires:
       - '-1'
       pragma:
