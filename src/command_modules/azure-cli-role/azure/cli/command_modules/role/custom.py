--- conflicted
+++ resolved
@@ -237,17 +237,13 @@
         scope=scope or ('/subscriptions/' + definitions_client.config.subscription_id)))
     role_dics = {i.id: _get_role_property(i, 'role_name') for i in role_defs}
     for i in results:
-<<<<<<< HEAD
-        if role_dics.get(_get_role_property(i, 'roleDefinitionId')):
-            _set_role_definition_property(i, 'roleDefinitionName', _get_role_property(i, 'roleDefinitionId'))
-=======
+
         if not i.get('roleDefinitionName'):
             if role_dics.get(i['roleDefinitionId']):
                 i['roleDefinitionName'] = role_dics[i['roleDefinitionId']]
             else:
                 i['roleDefinitionName'] = None  # the role definition might have been deleted
 
->>>>>>> 02796a41
     # fill in principal names
     principal_ids = set(_get_role_property(i, 'principalId') for i in results if _get_role_property(i, 'principalId'))
 
