--- conflicted
+++ resolved
@@ -34,17 +34,10 @@
     'azure-mgmt-authorization==0.30.0',
     'azure-mgmt-compute==2.1.0',
     'azure-mgmt-keyvault==0.40.0',
-<<<<<<< HEAD
     'azure-keyvault==0.3.6',
-    'azure-mgmt-network==1.4.0',
-    'azure-mgmt-resource==1.1.0',
-    'azure-multiapi-storage==0.1.3',
-=======
-    'azure-keyvault==0.3.4',
     'azure-mgmt-network==1.5.0rc1',
     'azure-mgmt-resource==1.2.0rc2',
     'azure-multiapi-storage==0.1.4',
->>>>>>> 4d384380
     'azure-cli-core'
 ]
 
