# --------------------------------------------------------------------------------------------
# Copyright (c) Microsoft Corporation. All rights reserved.
# Licensed under the MIT License. See License.txt in the project root for license information.
# --------------------------------------------------------------------------------------------

import ast
import threading
import time
import re
from xml.etree import ElementTree

from urllib.parse import urlparse
from urllib.request import urlopen

from binascii import hexlify
from os import urandom
import datetime
import json
import ssl
import sys
import uuid
from functools import reduce
import invoke
from nacl import encoding, public

import OpenSSL.crypto
from fabric import Connection

from knack.prompting import prompt_pass, NoTTYException, prompt_y_n
from knack.util import CLIError
from knack.log import get_logger

from msrestazure.azure_exceptions import CloudError
from msrestazure.tools import is_valid_resource_id, parse_resource_id, resource_id

from azure.mgmt.storage import StorageManagementClient
from azure.mgmt.applicationinsights import ApplicationInsightsManagementClient
from azure.mgmt.web.models import KeyInfo

from azure.cli.core.commands.client_factory import get_mgmt_service_client
from azure.cli.core.commands import LongRunningOperation
from azure.cli.core.util import in_cloud_console, shell_safe_json_parse, open_page_in_browser, get_json_object, \
    ConfiguredDefaultSetter, sdk_no_wait
from azure.cli.core.util import get_az_user_agent, send_raw_request, get_file_json
from azure.cli.core.profiles import ResourceType, get_sdk
from azure.cli.core.azclierror import (InvalidArgumentValueError, MutuallyExclusiveArgumentError, ResourceNotFoundError,
                                       RequiredArgumentMissingError, ValidationError, CLIInternalError,
                                       UnclassifiedUserFault, AzureResponseError, AzureInternalError,
                                       ArgumentUsageError, FileOperationError)

from .tunnel import TunnelServer

from ._params import AUTH_TYPES, MULTI_CONTAINER_TYPES
from ._client_factory import (web_client_factory, ex_handler_factory, providers_client_factory,
                              appcontainers_client_factory)
from ._appservice_utils import _generic_site_operation, _generic_settings_operation
from .utils import (_normalize_sku,
                    get_sku_tier,
                    retryable_method,
                    raise_missing_token_suggestion,
                    _get_location_from_resource_group,
                    _list_app,
                    is_functionapp,
                    _rename_server_farm_props,
                    _get_location_from_webapp,
                    _normalize_location,
                    get_pool_manager, use_additional_properties, get_app_service_plan_from_webapp,
                    get_resource_if_exists, repo_url_to_name, get_token,
                    app_service_plan_exists, is_centauri_functionapp, _remove_list_duplicates)
from ._create_util import (zip_contents_from_dir, get_runtime_version_details, create_resource_group, get_app_details,
                           check_resource_group_exists, set_location, get_site_availability, get_profile_username,
                           get_plan_to_use, get_lang_from_content, get_rg_to_use, get_sku_to_use,
                           detect_os_from_src, get_current_stack_from_runtime, generate_default_app_name,
                           get_or_create_default_workspace, get_or_create_default_resource_group,
                           get_workspace)
from ._constants import (FUNCTIONS_STACKS_API_KEYS, FUNCTIONS_LINUX_RUNTIME_VERSION_REGEX,
                         FUNCTIONS_WINDOWS_RUNTIME_VERSION_REGEX, FUNCTIONS_NO_V2_REGIONS, PUBLIC_CLOUD,
                         LINUX_GITHUB_ACTIONS_WORKFLOW_TEMPLATE_PATH, WINDOWS_GITHUB_ACTIONS_WORKFLOW_TEMPLATE_PATH,
                         DOTNET_RUNTIME_NAME, NETCORE_RUNTIME_NAME, ASPDOTNET_RUNTIME_NAME, LINUX_OS_NAME,
                         WINDOWS_OS_NAME, LINUX_FUNCTIONAPP_GITHUB_ACTIONS_WORKFLOW_TEMPLATE_PATH,
                         WINDOWS_FUNCTIONAPP_GITHUB_ACTIONS_WORKFLOW_TEMPLATE_PATH, DEFAULT_CENTAURI_IMAGE,
                         VERSION_2022_09_01)
from ._github_oauth import (get_github_access_token, cache_github_token)
from ._validators import validate_and_convert_to_int, validate_range_of_int_flag

from .aaz.latest.network.vnet import List as VNetList, Show as VNetShow
from .aaz.latest.network.vnet.subnet import Show as SubnetShow, Update as SubnetUpdate
from .aaz.latest.relay.hyco import Show as HyCoShow
from .aaz.latest.relay.hyco.authorization_rule import List as HycoAuthoList, Create as HycoAuthoCreate
from .aaz.latest.relay.hyco.authorization_rule.keys import List as HycoAuthoKeysList
from .aaz.latest.relay.namespace import List as NamespaceList

logger = get_logger(__name__)

# pylint:disable=no-member,too-many-lines,too-many-locals

# region "Common routines shared with quick-start extensions."
# Please maintain compatibility in both interfaces and functionalities"


def create_webapp(cmd, resource_group_name, name, plan, runtime=None, startup_file=None,  # pylint: disable=too-many-statements,too-many-branches
                  deployment_container_image_name=None, deployment_source_url=None, deployment_source_branch='master',
                  deployment_local_git=None, docker_registry_server_password=None, docker_registry_server_user=None,
                  multicontainer_config_type=None, multicontainer_config_file=None, tags=None,
                  using_webapp_up=False, language=None, assign_identities=None,
                  role='Contributor', scope=None, vnet=None, subnet=None, https_only=False, public_network_access=None):
    from azure.mgmt.web.models import Site
    from azure.core.exceptions import ResourceNotFoundError as _ResourceNotFoundError
    SiteConfig, SkuDescription, NameValuePair = cmd.get_models(
        'SiteConfig', 'SkuDescription', 'NameValuePair')

    if deployment_source_url and deployment_local_git:
        raise MutuallyExclusiveArgumentError('usage error: --deployment-source-url <url> | --deployment-local-git')

    docker_registry_server_url = parse_docker_image_name(deployment_container_image_name)

    client = web_client_factory(cmd.cli_ctx)
    plan_info = None
    if is_valid_resource_id(plan):
        parse_result = parse_resource_id(plan)
        plan_info = client.app_service_plans.get(parse_result['resource_group'], parse_result['name'])
    else:
        try:
            plan_info = client.app_service_plans.get(name=plan, resource_group_name=resource_group_name)
        except _ResourceNotFoundError:
            plan_info = None
        if not plan_info:
            plans = list(client.app_service_plans.list(detailed=True))
            for user_plan in plans:
                if user_plan.name.lower() == plan.lower():
                    if plan_info:
                        raise InvalidArgumentValueError("There are multiple plans with name {}.".format(plan),
                                                        "Try using the plan resource ID instead.")
                    parse_result = parse_resource_id(user_plan.id)
                    plan_info = client.app_service_plans.get(parse_result['resource_group'], parse_result['name'])
    if not plan_info:
        raise ResourceNotFoundError("The plan '{}' doesn't exist.".format(plan))
    is_linux = plan_info.reserved
    helper = _StackRuntimeHelper(cmd, linux=is_linux, windows=not is_linux)
    location = plan_info.location
    # This is to keep the existing appsettings for a newly created webapp on existing webapp name.
    name_validation = get_site_availability(cmd, name)
    if not name_validation.name_available:
        if name_validation.reason == 'Invalid':
            raise ValidationError(name_validation.message)
        logger.warning("Webapp '%s' already exists. The command will use the existing app's settings.", name)
        app_details = get_app_details(cmd, name)
        if app_details is None:
            raise ResourceNotFoundError("Unable to retrieve details of the existing app '{}'. Please check that "
                                        "the app is a part of the current subscription".format(name))
        current_rg = app_details.resource_group
        if resource_group_name is not None and (resource_group_name.lower() != current_rg.lower()):
            raise ValidationError("The webapp '{}' exists in resource group '{}' and does not "
                                  "match the value entered '{}'. Please re-run command with the "
                                  "correct parameters.". format(name, current_rg, resource_group_name))
        existing_app_settings = _generic_site_operation(cmd.cli_ctx, resource_group_name,
                                                        name, 'list_application_settings')
        settings = []
        for k, v in existing_app_settings.properties.items():
            settings.append(NameValuePair(name=k, value=v))
        site_config = SiteConfig(app_settings=settings)
    else:
        site_config = SiteConfig(app_settings=[])
    if isinstance(plan_info.sku, SkuDescription) and plan_info.sku.name.upper() not in ['F1', 'FREE', 'SHARED', 'D1',
                                                                                        'B1', 'B2', 'B3', 'BASIC']:
        site_config.always_on = True

    if subnet or vnet:
        subnet_info = _get_subnet_info(cmd=cmd,
                                       resource_group_name=resource_group_name,
                                       subnet=subnet,
                                       vnet=vnet)
        _validate_vnet_integration_location(cmd=cmd, webapp_location=plan_info.location,
                                            subnet_resource_group=subnet_info["resource_group_name"],
                                            vnet_name=subnet_info["vnet_name"],
                                            vnet_sub_id=subnet_info["subnet_subscription_id"])
        _vnet_delegation_check(cmd, subnet_subscription_id=subnet_info["subnet_subscription_id"],
                               vnet_resource_group=subnet_info["resource_group_name"],
                               vnet_name=subnet_info["vnet_name"],
                               subnet_name=subnet_info["subnet_name"])
        subnet_resource_id = subnet_info["subnet_resource_id"]
        vnet_route_all_enabled = True
    else:
        subnet_resource_id = None
        vnet_route_all_enabled = None

    if using_webapp_up:
        https_only = using_webapp_up

    webapp_def = Site(location=location, site_config=site_config, server_farm_id=plan_info.id, tags=tags,
                      https_only=https_only, virtual_network_subnet_id=subnet_resource_id,
                      public_network_access=public_network_access, vnet_route_all_enabled=vnet_route_all_enabled)
    if runtime:
        runtime = _StackRuntimeHelper.remove_delimiters(runtime)

    current_stack = None
    if is_linux:
        if not validate_container_app_create_options(runtime, deployment_container_image_name,
                                                     multicontainer_config_type, multicontainer_config_file):
            raise ArgumentUsageError("usage error: --runtime | --deployment-container-image-name |"
                                     " --multicontainer-config-type TYPE --multicontainer-config-file FILE")
        if startup_file:
            site_config.app_command_line = startup_file

        if runtime:
            match = helper.resolve(runtime, is_linux)
            if not match:
                raise ValidationError("Linux Runtime '{}' is not supported."
                                      "Run 'az webapp list-runtimes --os-type linux' to cross check".format(runtime))
            helper.get_site_config_setter(match, linux=is_linux)(cmd=cmd, stack=match, site_config=site_config)
        elif deployment_container_image_name:
            site_config.linux_fx_version = _format_fx_version(deployment_container_image_name)
            if name_validation.name_available:
                site_config.app_settings.append(NameValuePair(name="WEBSITES_ENABLE_APP_SERVICE_STORAGE",
                                                              value="false"))
        elif multicontainer_config_type and multicontainer_config_file:
            encoded_config_file = _get_linux_multicontainer_encoded_config_from_file(multicontainer_config_file)
            site_config.linux_fx_version = _format_fx_version(encoded_config_file, multicontainer_config_type)

    elif plan_info.is_xenon:  # windows container webapp
        if deployment_container_image_name:
            site_config.windows_fx_version = _format_fx_version(deployment_container_image_name)
        # set the needed app settings for container image validation
        if name_validation.name_available:
            site_config.app_settings.append(NameValuePair(name="DOCKER_REGISTRY_SERVER_USERNAME",
                                                          value=docker_registry_server_user))
            site_config.app_settings.append(NameValuePair(name="DOCKER_REGISTRY_SERVER_PASSWORD",
                                                          value=docker_registry_server_password))
            site_config.app_settings.append(NameValuePair(name="DOCKER_REGISTRY_SERVER_URL",
                                                          value=docker_registry_server_url))

    elif runtime:  # windows webapp with runtime specified
        if any([startup_file, deployment_container_image_name, multicontainer_config_file, multicontainer_config_type]):
            raise ArgumentUsageError("usage error: --startup-file or --deployment-container-image-name or "
                                     "--multicontainer-config-type and --multicontainer-config-file is "
                                     "only appliable on linux webapp")
        match = helper.resolve(runtime, linux=is_linux)
        if not match:
            raise ValidationError("Windows runtime '{}' is not supported."
                                  "Run 'az webapp list-runtimes --os-type windows' to cross check".format(runtime))
        helper.get_site_config_setter(match, linux=is_linux)(cmd=cmd, stack=match, site_config=site_config)

        # TODO: Ask Calvin the purpose of this - seems like unneeded set of calls
        # portal uses the current_stack propety in metadata to display stack for windows apps
        current_stack = get_current_stack_from_runtime(runtime)

    else:  # windows webapp without runtime specified
        if name_validation.name_available:  # If creating new webapp
            node_default_version = helper.get_default_version("node", is_linux, get_windows_config_version=True)
            site_config.app_settings.append(NameValuePair(name="WEBSITE_NODE_DEFAULT_VERSION",
                                                          value=node_default_version))

    if site_config.app_settings:
        for setting in site_config.app_settings:
            logger.info('Will set appsetting %s', setting)
    if using_webapp_up:  # when the routine is invoked as a help method for webapp up
        if name_validation.name_available:
            logger.info("will set appsetting for enabling build")
            site_config.app_settings.append(NameValuePair(name="SCM_DO_BUILD_DURING_DEPLOYMENT", value=True))
    if language is not None and language.lower() == 'dotnetcore':
        if name_validation.name_available:
            site_config.app_settings.append(NameValuePair(name='ANCM_ADDITIONAL_ERROR_PAGE_LINK',
                                                          value='https://{}.scm.azurewebsites.net/detectors'
                                                          .format(name)))

    poller = client.web_apps.begin_create_or_update(resource_group_name, name, webapp_def)
    webapp = LongRunningOperation(cmd.cli_ctx)(poller)

    if current_stack:
        _update_webapp_current_stack_property_if_needed(cmd, resource_group_name, name, current_stack)

    # Ensure SCC operations follow right after the 'create', no precedent appsetting update commands
    _set_remote_or_local_git(cmd, webapp, resource_group_name, name, deployment_source_url,
                             deployment_source_branch, deployment_local_git)

    _fill_ftp_publishing_url(cmd, webapp, resource_group_name, name)

    if deployment_container_image_name:
        logger.info("Updating container settings")
        update_container_settings(cmd, resource_group_name, name, docker_registry_server_url,
                                  deployment_container_image_name, docker_registry_server_user,
                                  docker_registry_server_password=docker_registry_server_password)

    if assign_identities is not None:
        identity = assign_identity(cmd, resource_group_name, name, assign_identities,
                                   role, None, scope)
        webapp.identity = identity
    return webapp


def _validate_vnet_integration_location(cmd, subnet_resource_group, vnet_name, webapp_location, vnet_sub_id=None):
    from azure.cli.core.commands.client_factory import get_subscription_id

    current_sub_id = get_subscription_id(cmd.cli_ctx)
    if vnet_sub_id:
        cmd.cli_ctx.data['subscription_id'] = vnet_sub_id

    vnet_location = VNetShow(cli_ctx=cmd.cli_ctx)(command_args={
        "name": vnet_name,
        "resource_group": subnet_resource_group
    })["location"]

    cmd.cli_ctx.data['subscription_id'] = current_sub_id

    vnet_location = _normalize_location(cmd, vnet_location)
    asp_location = _normalize_location(cmd, webapp_location)
    if vnet_location != asp_location:
        raise ArgumentUsageError("Unable to create webapp: vnet and App Service Plan must be in the same location. "
                                 "vnet location: {}. Plan location: {}.".format(vnet_location, asp_location))


def _get_subnet_info(cmd, resource_group_name, vnet, subnet):
    from azure.cli.core.commands.client_factory import get_subscription_id
    subnet_info = {"vnet_name": None,
                   "subnet_name": None,
                   "resource_group_name": None,
                   "subnet_resource_id": None,
                   "subnet_subscription_id": None,
                   "vnet_resource_id": None}

    if is_valid_resource_id(subnet):
        if vnet:
            logger.warning("--subnet argument is a resource ID. Ignoring --vnet argument.")

        parsed_sub_rid = parse_resource_id(subnet)

        subnet_info["vnet_name"] = parsed_sub_rid["name"]
        subnet_info["subnet_name"] = parsed_sub_rid["resource_name"]
        subnet_info["resource_group_name"] = parsed_sub_rid["resource_group"]
        subnet_info["subnet_resource_id"] = subnet
        subnet_info["subnet_subscription_id"] = parsed_sub_rid["subscription"]

        vnet_fmt = "/subscriptions/{}/resourceGroups/{}/providers/Microsoft.Network/virtualNetworks/{}"
        subnet_info["vnet_resource_id"] = vnet_fmt.format(parsed_sub_rid["subscription"],
                                                          parsed_sub_rid["resource_group"],
                                                          parsed_sub_rid["name"])
        return subnet_info
    subnet_name = subnet

    if is_valid_resource_id(vnet):
        parsed_vnet = parse_resource_id(vnet)
        subnet_rg = parsed_vnet["resource_group"]
        vnet_name = parsed_vnet["name"]
        subscription_id = parsed_vnet["subscription"]
        subnet_info["vnet_resource_id"] = vnet
    else:
        logger.warning("Assuming subnet resource group is the same as webapp. "
                       "Use a resource ID for --subnet or --vnet to use a different resource group.")
        subnet_rg = resource_group_name
        vnet_name = vnet
        subscription_id = get_subscription_id(cmd.cli_ctx)
        vnet_fmt = "/subscriptions/{}/resourceGroups/{}/providers/Microsoft.Network/virtualNetworks/{}"
        subnet_info["vnet_resource_id"] = vnet_fmt.format(subscription_id,
                                                          subnet_rg,
                                                          vnet)

    subnet_id_fmt = "/subscriptions/{}/resourceGroups/{}/providers/Microsoft.Network/virtualNetworks/{}/subnets/{}"
    subnet_rid = subnet_id_fmt.format(subscription_id, subnet_rg, vnet_name, subnet_name)

    subnet_info["vnet_name"] = vnet_name
    subnet_info["subnet_name"] = subnet_name
    subnet_info["resource_group_name"] = subnet_rg
    subnet_info["subnet_resource_id"] = subnet_rid
    subnet_info["subnet_subscription_id"] = subscription_id
    return subnet_info


def get_managed_environment(cmd, resource_group_name, environment_name):
    try:
        appcontainers_client = appcontainers_client_factory(cmd.cli_ctx)
        return appcontainers_client.managed_environments.get(resource_group_name, environment_name)
    except Exception as ex:  # pylint: disable=broad-except
        error_message = ("Retrieving managed environment failed with an exception:\n{}"
                         "\nThe environment does not exist".format(ex))
        recommendation_message = "Please verify the managed environment is valid."
        raise ResourceNotFoundError(error_message, recommendation_message)


def validate_container_app_create_options(runtime=None, deployment_container_image_name=None,
                                          multicontainer_config_type=None, multicontainer_config_file=None):
    if bool(multicontainer_config_type) != bool(multicontainer_config_file):
        return False
    opts = [runtime, deployment_container_image_name, multicontainer_config_type]
    return len([x for x in opts if x]) == 1  # you can only specify one out the combinations


def parse_docker_image_name(deployment_container_image_name, environment=None):
    if not deployment_container_image_name:
        return None
    non_url = "/" not in deployment_container_image_name
    non_url = non_url or ("." not in deployment_container_image_name and ":" not in deployment_container_image_name)
    if non_url:
        return None
    parsed_url = urlparse(deployment_container_image_name)
    if parsed_url.scheme:
        return parsed_url.hostname
    hostname = urlparse("https://{}".format(deployment_container_image_name)).hostname
    if environment:
        return hostname
    return "https://{}".format(hostname)


def update_app_settings(cmd, resource_group_name, name, settings=None, slot=None, slot_settings=None):
    if not settings and not slot_settings:
        raise MutuallyExclusiveArgumentError('Usage Error: --settings |--slot-settings')

    settings = settings or []
    slot_settings = slot_settings or []

    app_settings = _generic_site_operation(cmd.cli_ctx, resource_group_name, name,
                                           'list_application_settings', slot)
    result, slot_result = {}, {}
    # pylint: disable=too-many-nested-blocks
    for src, dest, setting_type in [(settings, result, "Settings"), (slot_settings, slot_result, "SlotSettings")]:
        for s in src:
            try:
                temp = shell_safe_json_parse(s)
                if isinstance(temp, list):  # a bit messy, but we'd like accept the output of the "list" command
                    for t in temp:
                        if 'slotSetting' in t.keys():
                            slot_result[t['name']] = t['slotSetting']
                        elif setting_type == "SlotSettings":
                            slot_result[t['name']] = True
                        result[t['name']] = t['value']
                else:
                    dest.update(temp)
            except CLIError:
                setting_name, value = s.split('=', 1)
                dest[setting_name] = value
                result.update(dest)

    for setting_name, value in result.items():
        app_settings.properties[setting_name] = value
    client = web_client_factory(cmd.cli_ctx)


# TODO: Centauri currently return wrong payload for update appsettings, remove this once backend has the fix.
    if is_centauri_functionapp(cmd, resource_group_name, name):
        update_application_settings_polling(cmd, resource_group_name, name, app_settings, slot, client)
        result = _generic_site_operation(cmd.cli_ctx, resource_group_name, name, 'list_application_settings', slot)
    else:
        result = _generic_settings_operation(cmd.cli_ctx, resource_group_name, name,
                                             'update_application_settings',
                                             app_settings, slot, client)

    app_settings_slot_cfg_names = []
    if slot_result:
        slot_cfg_names = client.web_apps.list_slot_configuration_names(resource_group_name, name)
        slot_cfg_names.app_setting_names = slot_cfg_names.app_setting_names or []
        # Slot settings logic to add a new setting(s) or remove an existing setting(s)
        for slot_setting_name, value in slot_result.items():
            if value and slot_setting_name not in slot_cfg_names.app_setting_names:
                slot_cfg_names.app_setting_names.append(slot_setting_name)
            elif not value and slot_setting_name in slot_cfg_names.app_setting_names:
                slot_cfg_names.app_setting_names.remove(slot_setting_name)
        app_settings_slot_cfg_names = slot_cfg_names.app_setting_names
        client.web_apps.update_slot_configuration_names(resource_group_name, name, slot_cfg_names)

    return _build_app_settings_output(result.properties, app_settings_slot_cfg_names, redact=True)


# TODO: Update manual polling to use LongRunningOperation once backend API & new SDK supports polling
def update_application_settings_polling(cmd, resource_group_name, name, app_settings, slot, client):
    try:
        _generic_settings_operation(cmd.cli_ctx, resource_group_name, name,
                                    'update_application_settings',
                                    app_settings, slot, client)
    except Exception as ex:  # pylint: disable=broad-except
        poll_url = ex.response.headers['Location'] if 'Location' in ex.response.headers else None
        if ex.response.status_code == 202 and poll_url:
            r = send_raw_request(cmd.cli_ctx, method='get', url=poll_url)
            poll_timeout = time.time() + 60 * 2  # 2 minute timeout

            while r.status_code != 200 and time.time() < poll_timeout:
                time.sleep(5)
                r = send_raw_request(cmd.cli_ctx, method='get', url=poll_url)
        else:
            raise CLIError(ex)


def add_azure_storage_account(cmd, resource_group_name, name, custom_id, storage_type, account_name,
                              share_name, access_key, mount_path=None, slot=None, slot_setting=False):
    AzureStorageInfoValue = cmd.get_models('AzureStorageInfoValue')
    azure_storage_accounts = _generic_site_operation(cmd.cli_ctx, resource_group_name, name,
                                                     'list_azure_storage_accounts', slot)

    if custom_id in azure_storage_accounts.properties:
        raise ValidationError("Site already configured with an Azure storage account with the id '{}'. "
                              "Use 'az webapp config storage-account update' to update an existing "
                              "Azure storage account configuration.".format(custom_id))

    azure_storage_accounts.properties[custom_id] = AzureStorageInfoValue(type=storage_type, account_name=account_name,
                                                                         share_name=share_name, access_key=access_key,
                                                                         mount_path=mount_path)
    client = web_client_factory(cmd.cli_ctx)

    result = _generic_settings_operation(cmd.cli_ctx, resource_group_name, name,
                                         'update_azure_storage_accounts', azure_storage_accounts,
                                         slot, client)

    if slot_setting:
        slot_cfg_names = client.web_apps.list_slot_configuration_names(resource_group_name, name)

        slot_cfg_names.azure_storage_config_names = slot_cfg_names.azure_storage_config_names or []
        if custom_id not in slot_cfg_names.azure_storage_config_names:
            slot_cfg_names.azure_storage_config_names.append(custom_id)
            client.web_apps.update_slot_configuration_names(resource_group_name, name, slot_cfg_names)

    return _redact_storage_accounts(result.properties)


def update_azure_storage_account(cmd, resource_group_name, name, custom_id, storage_type=None, account_name=None,
                                 share_name=None, access_key=None, mount_path=None, slot=None, slot_setting=False):
    AzureStorageInfoValue = cmd.get_models('AzureStorageInfoValue')

    azure_storage_accounts = _generic_site_operation(cmd.cli_ctx, resource_group_name, name,
                                                     'list_azure_storage_accounts', slot)

    existing_account_config = azure_storage_accounts.properties.pop(custom_id, None)

    if not existing_account_config:
        raise ResourceNotFoundError("No Azure storage account configuration found with the id '{}'. "
                                    "Use 'az webapp config storage-account add' to add a new "
                                    "Azure storage account configuration.".format(custom_id))

    new_account_config = AzureStorageInfoValue(
        type=storage_type or existing_account_config.type,
        account_name=account_name or existing_account_config.account_name,
        share_name=share_name or existing_account_config.share_name,
        access_key=access_key or existing_account_config.access_key,
        mount_path=mount_path or existing_account_config.mount_path
    )

    azure_storage_accounts.properties[custom_id] = new_account_config

    client = web_client_factory(cmd.cli_ctx)
    result = _generic_settings_operation(cmd.cli_ctx, resource_group_name, name,
                                         'update_azure_storage_accounts', azure_storage_accounts,
                                         slot, client)

    if slot_setting:
        slot_cfg_names = client.web_apps.list_slot_configuration_names(resource_group_name, name)
        slot_cfg_names.azure_storage_config_names = slot_cfg_names.azure_storage_config_names or []
        if custom_id not in slot_cfg_names.azure_storage_config_names:
            slot_cfg_names.azure_storage_config_names.append(custom_id)
            client.web_apps.update_slot_configuration_names(resource_group_name, name, slot_cfg_names)

    return _redact_storage_accounts(result.properties)


def enable_zip_deploy_functionapp(cmd, resource_group_name, name, src, build_remote=False, timeout=None, slot=None):
    client = web_client_factory(cmd.cli_ctx)
    app = client.web_apps.get(resource_group_name, name)
    if app is None:
        raise ResourceNotFoundError('The function app \'{}\' was not found in resource group \'{}\'. '
                                    'Please make sure these values are correct.'.format(name, resource_group_name))
    parse_plan_id = parse_resource_id(app.server_farm_id)
    plan_info = None
    retry_delay = 10  # seconds
    # We need to retry getting the plan because sometimes if the plan is created as part of function app,
    # it can take a couple of tries before it gets the plan
    for _ in range(5):
        try:
            plan_info = client.app_service_plans.get(parse_plan_id['resource_group'],
                                                     parse_plan_id['name'])
        except:  # pylint: disable=bare-except
            pass
        if plan_info is not None:
            break
        time.sleep(retry_delay)

    is_consumption = is_plan_consumption(cmd, plan_info)

    # if linux consumption, validate that AzureWebJobsStorage app setting exists
    if is_consumption and app.reserved:
        validate_zip_deploy_app_setting_exists(cmd, resource_group_name, name, slot)

    if (not build_remote) and is_consumption and app.reserved:
        return upload_zip_to_storage(cmd, resource_group_name, name, src, slot)
    if build_remote and app.reserved:
        add_remote_build_app_settings(cmd, resource_group_name, name, slot)
    elif app.reserved:
        remove_remote_build_app_settings(cmd, resource_group_name, name, slot)

    return enable_zip_deploy(cmd, resource_group_name, name, src, timeout, slot)


def enable_zip_deploy_webapp(cmd, resource_group_name, name, src, timeout=None, slot=None):
    return enable_zip_deploy(cmd, resource_group_name, name, src, timeout=timeout, slot=slot)


def enable_zip_deploy(cmd, resource_group_name, name, src, timeout=None, slot=None):
    logger.warning("Getting scm site credentials for zip deployment")

    try:
        scm_url = _get_scm_url(cmd, resource_group_name, name, slot)
    except ValueError:
        raise ResourceNotFoundError('Failed to fetch scm url for function app')

    client = web_client_factory(cmd.cli_ctx)
    app = client.web_apps.get(resource_group_name, name)
    deployer = '&Deployer=az_cli_functions' if is_functionapp(app) else ''
    zip_url = scm_url + '/api/zipdeploy?isAsync=true' + deployer
    deployment_status_url = scm_url + '/api/deployments/latest'

    additional_headers = {"Content-Type": "application/octet-stream", "Cache-Control": "no-cache"}
    headers = get_scm_site_headers(cmd.cli_ctx, name, resource_group_name, slot,
                                   additional_headers=additional_headers)

    import os
    import requests
    from azure.cli.core.util import should_disable_connection_verify
    # Read file content

    with open(os.path.realpath(os.path.expanduser(src)), 'rb') as fs:
        zip_content = fs.read()
        logger.warning("Starting zip deployment. This operation can take a while to complete ...")
        res = requests.post(zip_url, data=zip_content, headers=headers, verify=not should_disable_connection_verify())
        logger.warning("Deployment endpoint responded with status code %d", res.status_code)

    # check the status of async deployment
    if res.status_code == 202:
        response = _check_zip_deployment_status(cmd, resource_group_name, name, deployment_status_url,
                                                slot, timeout)
        return response

    # check if there's an ongoing process
    if res.status_code == 409:
        raise UnclassifiedUserFault("There may be an ongoing deployment or your app setting has "
                                    "WEBSITE_RUN_FROM_PACKAGE. Please track your deployment in {} and ensure the "
                                    "WEBSITE_RUN_FROM_PACKAGE app setting is removed. Use 'az webapp config "
                                    "appsettings list --name MyWebapp --resource-group MyResourceGroup --subscription "
                                    "MySubscription' to list app settings and 'az webapp config appsettings delete "
                                    "--name MyWebApp --resource-group MyResourceGroup --setting-names <setting-names> "
                                    "to delete them.".format(deployment_status_url))

    # check if an error occured during deployment
    if res.status_code:
        raise AzureInternalError("An error occured during deployment. Status Code: {}, Details: {}"
                                 .format(res.status_code, res.text))


def add_remote_build_app_settings(cmd, resource_group_name, name, slot):
    settings = get_app_settings(cmd, resource_group_name, name, slot)
    scm_do_build_during_deployment = None
    website_run_from_package = None
    enable_oryx_build = None

    app_settings_should_not_have = []
    app_settings_should_contain = {}

    for keyval in settings:
        value = keyval['value'].lower()
        if keyval['name'] == 'SCM_DO_BUILD_DURING_DEPLOYMENT':
            scm_do_build_during_deployment = value in ('true', '1')
        if keyval['name'] == 'WEBSITE_RUN_FROM_PACKAGE':
            website_run_from_package = value
        if keyval['name'] == 'ENABLE_ORYX_BUILD':
            enable_oryx_build = value

    if scm_do_build_during_deployment is not True:
        logger.warning("Setting SCM_DO_BUILD_DURING_DEPLOYMENT to true")
        update_app_settings(cmd, resource_group_name, name, [
            "SCM_DO_BUILD_DURING_DEPLOYMENT=true"
        ], slot)
        app_settings_should_contain['SCM_DO_BUILD_DURING_DEPLOYMENT'] = 'true'

    if website_run_from_package:
        logger.warning("Removing WEBSITE_RUN_FROM_PACKAGE app setting")
        delete_app_settings(cmd, resource_group_name, name, [
            "WEBSITE_RUN_FROM_PACKAGE"
        ], slot)
        app_settings_should_not_have.append('WEBSITE_RUN_FROM_PACKAGE')

    if enable_oryx_build:
        logger.warning("Removing ENABLE_ORYX_BUILD app setting")
        delete_app_settings(cmd, resource_group_name, name, [
            "ENABLE_ORYX_BUILD"
        ], slot)
        app_settings_should_not_have.append('ENABLE_ORYX_BUILD')

    # Wait for scm site to get the latest app settings
    if app_settings_should_not_have or app_settings_should_contain:
        logger.warning("Waiting SCM site to be updated with the latest app settings")
        scm_is_up_to_date = False
        retries = 10
        while not scm_is_up_to_date and retries >= 0:
            scm_is_up_to_date = validate_app_settings_in_scm(
                cmd, resource_group_name, name, slot,
                should_contain=app_settings_should_contain,
                should_not_have=app_settings_should_not_have)
            retries -= 1
            time.sleep(5)

        if retries < 0:
            logger.warning("App settings may not be propagated to the SCM site.")


def remove_remote_build_app_settings(cmd, resource_group_name, name, slot):
    settings = get_app_settings(cmd, resource_group_name, name, slot)
    scm_do_build_during_deployment = None

    app_settings_should_contain = {}

    for keyval in settings:
        if keyval['name'] == 'SCM_DO_BUILD_DURING_DEPLOYMENT':
            value = keyval['value'].lower()
            scm_do_build_during_deployment = value in ('true', '1')

    if scm_do_build_during_deployment is not False:
        logger.warning("Setting SCM_DO_BUILD_DURING_DEPLOYMENT to false")
        update_app_settings(cmd, resource_group_name, name, [
            "SCM_DO_BUILD_DURING_DEPLOYMENT=false"
        ], slot)
        app_settings_should_contain['SCM_DO_BUILD_DURING_DEPLOYMENT'] = 'false'

    # Wait for scm site to get the latest app settings
    if app_settings_should_contain:
        logger.warning("Waiting SCM site to be updated with the latest app settings")
        scm_is_up_to_date = False
        retries = 10
        while not scm_is_up_to_date and retries >= 0:
            scm_is_up_to_date = validate_app_settings_in_scm(
                cmd, resource_group_name, name, slot,
                should_contain=app_settings_should_contain)
            retries -= 1
            time.sleep(5)

        if retries < 0:
            logger.warning("App settings may not be propagated to the SCM site")


def validate_zip_deploy_app_setting_exists(cmd, resource_group_name, name, slot=None):
    settings = get_app_settings(cmd, resource_group_name, name, slot)

    storage_connection = None
    for keyval in settings:
        if keyval['name'] == 'AzureWebJobsStorage':
            storage_connection = str(keyval['value'])

    if storage_connection is None:
        raise ValidationError(('The Azure CLI does not support this deployment path. Please '
                               'configure the app to deploy from a remote package using the steps here: '
                               'https://aka.ms/deployfromurl'))


def upload_zip_to_storage(cmd, resource_group_name, name, src, slot=None):
    settings = get_app_settings(cmd, resource_group_name, name, slot)

    storage_connection = None
    for keyval in settings:
        if keyval['name'] == 'AzureWebJobsStorage':
            storage_connection = str(keyval['value'])

    container_name = "function-releases"
    blob_name = "{}-{}.zip".format(datetime.datetime.today().strftime('%Y%m%d%H%M%S'), str(uuid.uuid4()))
    BlockBlobService = get_sdk(cmd.cli_ctx, ResourceType.DATA_STORAGE, 'blob#BlockBlobService')
    block_blob_service = BlockBlobService(connection_string=storage_connection)
    if not block_blob_service.exists(container_name):
        block_blob_service.create_container(container_name)

    # https://gist.github.com/vladignatyev/06860ec2040cb497f0f3
    def progress_callback(current, total):
        total_length = 30
        filled_length = int(round(total_length * current) / float(total))
        percents = round(100.0 * current / float(total), 1)
        progress_bar = '=' * filled_length + '-' * (total_length - filled_length)
        progress_message = 'Uploading {} {}%'.format(progress_bar, percents)
        cmd.cli_ctx.get_progress_controller().add(message=progress_message)

    block_blob_service.create_blob_from_path(container_name, blob_name, src, validate_content=True,
                                             progress_callback=progress_callback)

    now = datetime.datetime.utcnow()
    blob_start = now - datetime.timedelta(minutes=10)
    blob_end = now + datetime.timedelta(weeks=520)
    BlobPermissions = get_sdk(cmd.cli_ctx, ResourceType.DATA_STORAGE, 'blob#BlobPermissions')
    blob_token = block_blob_service.generate_blob_shared_access_signature(container_name,
                                                                          blob_name,
                                                                          permission=BlobPermissions(read=True),
                                                                          expiry=blob_end,
                                                                          start=blob_start)

    blob_uri = block_blob_service.make_blob_url(container_name, blob_name, sas_token=blob_token)
    website_run_from_setting = "WEBSITE_RUN_FROM_PACKAGE={}".format(blob_uri)
    update_app_settings(cmd, resource_group_name, name, settings=[website_run_from_setting], slot=slot)
    client = web_client_factory(cmd.cli_ctx)

    try:
        logger.info('\nSyncing Triggers...')
        if slot is not None:
            client.web_apps.sync_function_triggers_slot(resource_group_name, name, slot)
        else:
            client.web_apps.sync_function_triggers(resource_group_name, name)
    except CloudError as ex:
        # This SDK function throws an error if Status Code is 200
        if ex.status_code != 200:
            raise ex
    except Exception as ex:  # pylint: disable=broad-except
        if ex.response.status_code != 200:
            raise ex


# for generic updater
def get_webapp(cmd, resource_group_name, name, slot=None):
    return _generic_site_operation(cmd.cli_ctx, resource_group_name, name, 'get', slot)


def set_webapp(cmd, resource_group_name, name, slot=None, skip_dns_registration=None,  # pylint: disable=unused-argument
               skip_custom_domain_verification=None, force_dns_registration=None, ttl_in_seconds=None, **kwargs):  # pylint: disable=unused-argument
    instance = kwargs['parameters']
    client = web_client_factory(cmd.cli_ctx)
    updater = client.web_apps.begin_create_or_update_slot if slot else client.web_apps.begin_create_or_update
    kwargs = dict(resource_group_name=resource_group_name, name=name, site_envelope=instance)
    if slot:
        kwargs['slot'] = slot

    return updater(**kwargs)


def update_webapp(cmd, instance, client_affinity_enabled=None, https_only=None, minimum_elastic_instance_count=None,
                  prewarmed_instance_count=None):
    if 'function' in instance.kind:
        raise ValidationError("please use 'az functionapp update' to update this function app")
    if minimum_elastic_instance_count or prewarmed_instance_count:
        args = ["--minimum-elastic-instance-count", "--prewarmed-instance-count"]
        plan = get_app_service_plan_from_webapp(cmd, instance)
        sku = _normalize_sku(plan.sku.name)
        if get_sku_tier(sku) not in ["PREMIUMV2", "PREMIUMV3"]:
            raise ValidationError("{} are only supported for elastic premium V2/V3 SKUs".format(str(args)))
        if not plan.elastic_scale_enabled:
            raise ValidationError("Elastic scale is not enabled on the App Service Plan. Please update the plan ")
        if (minimum_elastic_instance_count or 0) > plan.maximum_elastic_worker_count:
            raise ValidationError("--minimum-elastic-instance-count: Minimum elastic instance count is greater than "
                                  "the app service plan's maximum Elastic worker count. "
                                  "Please choose a lower count or update the plan's maximum ")
        if (prewarmed_instance_count or 0) > plan.maximum_elastic_worker_count:
            raise ValidationError("--prewarmed-instance-count: Prewarmed instance count is greater than "
                                  "the app service plan's maximum Elastic worker count. "
                                  "Please choose a lower count or update the plan's maximum ")

    if client_affinity_enabled is not None:
        instance.client_affinity_enabled = client_affinity_enabled == 'true'
    if https_only is not None:
        instance.https_only = https_only == 'true'

    if minimum_elastic_instance_count is not None:
        from azure.mgmt.web.models import SiteConfig
        # Need to create a new SiteConfig object to ensure that the new property is included in request body
        conf = SiteConfig(**instance.site_config.as_dict())
        conf.minimum_elastic_instance_count = minimum_elastic_instance_count
        instance.site_config = conf

    if prewarmed_instance_count is not None:
        instance.site_config.pre_warmed_instance_count = prewarmed_instance_count

    return instance


def update_functionapp(cmd, instance, plan=None, force=False):
    client = web_client_factory(cmd.cli_ctx)
    if plan is not None:
        if is_valid_resource_id(plan):
            dest_parse_result = parse_resource_id(plan)
            dest_plan_info = client.app_service_plans.get(dest_parse_result['resource_group'],
                                                          dest_parse_result['name'])
        else:
            dest_plan_info = client.app_service_plans.get(instance.resource_group, plan)
        if dest_plan_info is None:
            raise ResourceNotFoundError("The plan '{}' doesn't exist".format(plan))
        validate_plan_switch_compatibility(cmd, client, instance, dest_plan_info, force)
        instance.server_farm_id = dest_plan_info.id
    return instance


def validate_plan_switch_compatibility(cmd, client, src_functionapp_instance, dest_plan_instance, force):
    general_switch_msg = 'Currently the switch is only allowed between a Consumption or an Elastic Premium plan.'
    src_parse_result = parse_resource_id(src_functionapp_instance.server_farm_id)
    src_plan_info = client.app_service_plans.get(src_parse_result['resource_group'],
                                                 src_parse_result['name'])

    if src_plan_info is None:
        raise ResourceNotFoundError('Could not determine the current plan of the functionapp')

    # Ensure all plans involved are windows. Reserved = true indicates Linux.
    if src_plan_info.reserved or dest_plan_instance.reserved:
        raise ValidationError('This feature currently supports windows to windows plan migrations. For other '
                              'migrations, please redeploy.')

    src_is_premium = is_plan_elastic_premium(cmd, src_plan_info)
    dest_is_consumption = is_plan_consumption(cmd, dest_plan_instance)

    if not (is_plan_consumption(cmd, src_plan_info) or src_is_premium):
        raise ValidationError('Your functionapp is not using a Consumption or an Elastic Premium plan. ' +
                              general_switch_msg)
    if not (dest_is_consumption or is_plan_elastic_premium(cmd, dest_plan_instance)):
        raise ValidationError('You are trying to move to a plan that is not a Consumption or an '
                              'Elastic Premium plan. ' +
                              general_switch_msg)

    if src_is_premium and dest_is_consumption:
        logger.warning('WARNING: Moving a functionapp from Premium to Consumption might result in loss of '
                       'functionality and cause the app to break. Please ensure the functionapp is compatible '
                       'with a Consumption plan and is not using any features only available in Premium.')
        if not force:
            raise RequiredArgumentMissingError('If you want to migrate a functionapp from a Premium to Consumption '
                                               'plan, please re-run this command with the \'--force\' flag.')


def set_functionapp(cmd, resource_group_name, name, slot=None, **kwargs):
    instance = kwargs['parameters']
    client = web_client_factory(cmd.cli_ctx)
    updater = client.web_apps.begin_create_or_update_slot if slot else client.web_apps.begin_create_or_update
    kwargs = dict(resource_group_name=resource_group_name, name=name, site_envelope=instance)
    if slot:
        kwargs['slot'] = slot

    return updater(**kwargs)


def get_functionapp(cmd, resource_group_name, name, slot=None):
    function_app = _generic_site_operation(cmd.cli_ctx, resource_group_name, name, 'get', slot)
    if not function_app or 'function' not in function_app.kind:
        raise ResourceNotFoundError("Unable to find App {} in resource group {}".format(name, resource_group_name))
    return function_app


def list_webapp(cmd, resource_group_name=None):
    full_list = _list_app(cmd.cli_ctx, resource_group_name)
    # ignore apps with kind==null & not functions apps
    return list(filter(lambda x: x.kind is not None and "function" not in x.kind.lower(), full_list))


def list_deleted_webapp(cmd, resource_group_name=None, name=None, slot=None):
    result = _list_deleted_app(cmd.cli_ctx, resource_group_name, name, slot)
    return sorted(result, key=lambda site: site.deleted_site_id)


def webapp_exists(cmd, resource_group_name, name, slot=None):
    from azure.core.exceptions import ResourceNotFoundError as RNFR
    exists = True
    try:
        if slot:
            get_webapp(cmd, resource_group_name=resource_group_name, name=name, slot=slot)
        else:
            get_webapp(cmd, resource_group_name=resource_group_name, name=name)
    except RNFR:
        exists = False
    return exists


def restore_deleted_webapp(cmd, deleted_id, resource_group_name, name, slot=None, restore_content_only=None,
                           target_app_svc_plan=None):
    # If web app doesn't exist, Try creating it in the provided app service plan
    if not webapp_exists(cmd, resource_group_name, name, slot):
        logger.debug('Web app %s with slot %s not found under resource group %s', name, slot, resource_group_name)
        if not target_app_svc_plan:
            raise ValidationError(
                f'Target app "{name}" does not exist. '
                'Specify --target-app-svc-plan for it to be created automatically.')
        if not app_service_plan_exists(cmd, resource_group_name, target_app_svc_plan):
            raise ValidationError(
                f'Target app service plan "{target_app_svc_plan}" not found '
                f'in the target resource group "{resource_group_name}"')
        # create webapp in the plan
        create_webapp(cmd, resource_group_name, name, target_app_svc_plan)
        logger.debug(
            'Web app %s is created on plan %s, resource group %s', name, target_app_svc_plan, resource_group_name)

    DeletedAppRestoreRequest = cmd.get_models('DeletedAppRestoreRequest')
    request = DeletedAppRestoreRequest(deleted_site_id=deleted_id, recover_configuration=not restore_content_only)
    return _generic_site_operation(cmd.cli_ctx, resource_group_name, name, 'begin_restore_from_deleted_app',
                                   slot, request)


def list_function_app(cmd, resource_group_name=None):
    return list(filter(lambda x: x.kind is not None and is_functionapp(x),
                _list_app(cmd.cli_ctx, resource_group_name)))


def show_functionapp(cmd, resource_group_name, name, slot=None):
    app = _generic_site_operation(cmd.cli_ctx, resource_group_name, name, 'get', slot)
    if not app:
        raise ResourceNotFoundError("Unable to find resource'{}', in ResourceGroup '{}'.".format(name,
                                                                                                 resource_group_name))
    app.site_config = _generic_site_operation(cmd.cli_ctx, resource_group_name, name, 'get_configuration',
                                              slot)
    if not is_centauri_functionapp(cmd, resource_group_name, name):
        _rename_server_farm_props(app)
        _fill_ftp_publishing_url(cmd, app, resource_group_name, name, slot)
    return app


def show_app(cmd, resource_group_name, name, slot=None):
    app = _generic_site_operation(cmd.cli_ctx, resource_group_name, name, 'get', slot)
    if not app:
        raise ResourceNotFoundError("Unable to find resource'{}', in ResourceGroup '{}'.".format(name,
                                                                                                 resource_group_name))
    app.site_config = _generic_site_operation(cmd.cli_ctx, resource_group_name, name, 'get_configuration',
                                              slot)
    if not is_centauri_functionapp(cmd, resource_group_name, name):
        _rename_server_farm_props(app)
        _fill_ftp_publishing_url(cmd, app, resource_group_name, name, slot)
        _remove_list_duplicates(app)
    return app


def _list_app(cli_ctx, resource_group_name=None):
    client = web_client_factory(cli_ctx)
    if resource_group_name:
        result = list(client.web_apps.list_by_resource_group(resource_group_name))
    else:
        result = list(client.web_apps.list())
    for webapp in result:
        _rename_server_farm_props(webapp)
    return result


def _list_deleted_app(cli_ctx, resource_group_name=None, name=None, slot=None):
    client = web_client_factory(cli_ctx)
    locations = _get_deleted_apps_locations(cli_ctx)
    result = []
    for location in locations:
        result = result + list(client.deleted_web_apps.list_by_location(location))
    if resource_group_name:
        result = [r for r in result if r.resource_group == resource_group_name]
    if name:
        result = [r for r in result if r.deleted_site_name.lower() == name.lower()]
    if slot:
        result = [r for r in result if r.slot.lower() == slot.lower()]
    return result


def _build_identities_info(identities):
    from ._appservice_utils import MSI_LOCAL_ID
    identities = identities or []
    identity_types = []
    if not identities or MSI_LOCAL_ID in identities:
        identity_types.append('SystemAssigned')
    external_identities = [x for x in identities if x != MSI_LOCAL_ID]
    if external_identities:
        identity_types.append('UserAssigned')
    identity_types = ','.join(identity_types)
    info = {'type': identity_types}
    if external_identities:
        info['userAssignedIdentities'] = {e: {} for e in external_identities}
    return (info, identity_types, external_identities, 'SystemAssigned' in identity_types)


def assign_identity(cmd, resource_group_name, name, assign_identities=None, role='Contributor', slot=None, scope=None):
    ManagedServiceIdentity, ResourceIdentityType = cmd.get_models('ManagedServiceIdentity',
                                                                  'ManagedServiceIdentityType')
    UserAssignedIdentitiesValue = cmd.get_models('UserAssignedIdentity')
    _, _, external_identities, enable_local_identity = _build_identities_info(assign_identities)

    def getter():
        return _generic_site_operation(cmd.cli_ctx, resource_group_name, name, 'get', slot)

    def setter(webapp):
        if webapp.identity and webapp.identity.type == ResourceIdentityType.system_assigned_user_assigned:
            identity_types = ResourceIdentityType.system_assigned_user_assigned
        elif webapp.identity and webapp.identity.type == ResourceIdentityType.system_assigned and external_identities:
            identity_types = ResourceIdentityType.system_assigned_user_assigned
        elif webapp.identity and webapp.identity.type == ResourceIdentityType.user_assigned and enable_local_identity:
            identity_types = ResourceIdentityType.system_assigned_user_assigned
        elif external_identities and enable_local_identity:
            identity_types = ResourceIdentityType.system_assigned_user_assigned
        elif external_identities:
            identity_types = ResourceIdentityType.user_assigned
        else:
            identity_types = ResourceIdentityType.system_assigned

        if webapp.identity:
            webapp.identity.type = identity_types
        else:
            webapp.identity = ManagedServiceIdentity(type=identity_types)
        if external_identities:
            if not webapp.identity.user_assigned_identities:
                webapp.identity.user_assigned_identities = {}
            for identity in external_identities:
                webapp.identity.user_assigned_identities[identity] = UserAssignedIdentitiesValue()

        poller = _generic_site_operation(cmd.cli_ctx, resource_group_name, name, 'begin_create_or_update',
                                         extra_parameter=webapp, slot=slot)
        return LongRunningOperation(cmd.cli_ctx)(poller)

    from azure.cli.core.commands.arm import assign_identity as _assign_identity
    webapp = _assign_identity(cmd.cli_ctx, getter, setter, identity_role=role, identity_scope=scope)
    return webapp.identity


def show_identity(cmd, resource_group_name, name, slot=None):
    web_app = _generic_site_operation(cmd.cli_ctx, resource_group_name, name, 'get', slot)
    if not web_app:
        raise ResourceNotFoundError("Unable to find App {} in resource group {}".format(name, resource_group_name))
    return web_app.identity


def remove_identity(cmd, resource_group_name, name, remove_identities=None, slot=None):
    IdentityType = cmd.get_models('ManagedServiceIdentityType')
    UserAssignedIdentitiesValue = cmd.get_models('UserAssignedIdentity')
    _, _, external_identities, remove_local_identity = _build_identities_info(remove_identities)

    def getter():
        return _generic_site_operation(cmd.cli_ctx, resource_group_name, name, 'get', slot)

    def setter(webapp):
        if webapp.identity is None:
            return webapp
        to_remove = []
        existing_identities = {x.lower() for x in list((webapp.identity.user_assigned_identities or {}).keys())}
        if external_identities:
            to_remove = {x.lower() for x in external_identities}
            non_existing = to_remove.difference(existing_identities)
            if non_existing:
                raise ResourceNotFoundError("'{}' are not associated with '{}'".format(','.join(non_existing), name))
            if not list(existing_identities - to_remove):
                if webapp.identity.type == IdentityType.user_assigned:
                    webapp.identity.type = IdentityType.none
                elif webapp.identity.type == IdentityType.system_assigned_user_assigned:
                    webapp.identity.type = IdentityType.system_assigned

        webapp.identity.user_assigned_identities = None
        if remove_local_identity:
            webapp.identity.type = (IdentityType.none
                                    if webapp.identity.type == IdentityType.system_assigned or
                                    webapp.identity.type == IdentityType.none
                                    else IdentityType.user_assigned)

        if webapp.identity.type not in [IdentityType.none, IdentityType.system_assigned]:
            webapp.identity.user_assigned_identities = {}
        if to_remove:
            for identity in list(existing_identities - to_remove):
                webapp.identity.user_assigned_identities[identity] = UserAssignedIdentitiesValue()
        else:
            for identity in list(existing_identities):
                webapp.identity.user_assigned_identities[identity] = UserAssignedIdentitiesValue()

        poller = _generic_site_operation(cmd.cli_ctx, resource_group_name, name, 'begin_create_or_update', slot, webapp)
        return LongRunningOperation(cmd.cli_ctx)(poller)

    from azure.cli.core.commands.arm import assign_identity as _assign_identity
    webapp = _assign_identity(cmd.cli_ctx, getter, setter)
    return webapp.identity


def get_auth_settings(cmd, resource_group_name, name, slot=None):
    return _generic_site_operation(cmd.cli_ctx, resource_group_name, name, 'get_auth_settings', slot)


def is_auth_runtime_version_valid(runtime_version=None):
    if runtime_version is None:
        return True
    if runtime_version.startswith("~") and len(runtime_version) > 1:
        try:
            int(runtime_version[1:])
        except ValueError:
            return False
        return True
    split_versions = runtime_version.split('.')
    if len(split_versions) != 3:
        return False
    for version in split_versions:
        try:
            int(version)
        except ValueError:
            return False
    return True


def update_auth_settings(cmd, resource_group_name, name, enabled=None, action=None,  # pylint: disable=unused-argument
                         client_id=None, token_store_enabled=None, runtime_version=None,  # pylint: disable=unused-argument
                         token_refresh_extension_hours=None,  # pylint: disable=unused-argument
                         allowed_external_redirect_urls=None, client_secret=None,  # pylint: disable=unused-argument
                         client_secret_certificate_thumbprint=None,  # pylint: disable=unused-argument
                         allowed_audiences=None, issuer=None, facebook_app_id=None,  # pylint: disable=unused-argument
                         facebook_app_secret=None, facebook_oauth_scopes=None,  # pylint: disable=unused-argument
                         twitter_consumer_key=None, twitter_consumer_secret=None,  # pylint: disable=unused-argument
                         google_client_id=None, google_client_secret=None,  # pylint: disable=unused-argument
                         google_oauth_scopes=None, microsoft_account_client_id=None,  # pylint: disable=unused-argument
                         microsoft_account_client_secret=None,  # pylint: disable=unused-argument
                         microsoft_account_oauth_scopes=None, slot=None):  # pylint: disable=unused-argument
    auth_settings = get_auth_settings(cmd, resource_group_name, name, slot)
    UnauthenticatedClientAction = cmd.get_models('UnauthenticatedClientAction')
    if action == 'AllowAnonymous':
        auth_settings.unauthenticated_client_action = UnauthenticatedClientAction.allow_anonymous
    elif action:
        auth_settings.unauthenticated_client_action = UnauthenticatedClientAction.redirect_to_login_page
        auth_settings.default_provider = AUTH_TYPES[action]
    # validate runtime version
    if not is_auth_runtime_version_valid(runtime_version):
        raise InvalidArgumentValueError('Usage Error: --runtime-version set to invalid value')

    import inspect
    frame = inspect.currentframe()
    bool_flags = ['enabled', 'token_store_enabled']
    # note: getargvalues is used already in azure.cli.core.commands.
    # and no simple functional replacement for this deprecating method for 3.5
    args, _, _, values = inspect.getargvalues(frame)  # pylint: disable=deprecated-method

    for arg in args[2:]:
        if values.get(arg, None):
            setattr(auth_settings, arg, values[arg] if arg not in bool_flags else values[arg] == 'true')

    return _generic_site_operation(cmd.cli_ctx, resource_group_name, name, 'update_auth_settings', slot, auth_settings)


def list_instances(cmd, resource_group_name, name, slot=None):
    return _generic_site_operation(cmd.cli_ctx, resource_group_name, name, 'list_instance_identifiers', slot)


def list_runtimes(cmd, os_type=None, linux=False):
    if os_type is not None and linux:
        raise MutuallyExclusiveArgumentError("Cannot use both --os-type and --linux")

    if linux:
        linux = True
        windows = False
    else:
        # show both linux and windows stacks by default
        linux = True
        windows = True
        if os_type == WINDOWS_OS_NAME:
            linux = False
        if os_type == LINUX_OS_NAME:
            windows = False

    runtime_helper = _StackRuntimeHelper(cmd=cmd, linux=linux, windows=windows)
    return runtime_helper.get_stack_names_only(delimiter=":")


def list_function_app_runtimes(cmd, os_type=None):
    # show both linux and windows stacks by default
    linux = True
    windows = True
    if os_type == WINDOWS_OS_NAME:
        linux = False
    if os_type == LINUX_OS_NAME:
        windows = False

    runtime_helper = _FunctionAppStackRuntimeHelper(cmd=cmd, linux=linux, windows=windows)
    linux_stacks = [r.to_dict() for r in runtime_helper.stacks if r.linux]
    windows_stacks = [r.to_dict() for r in runtime_helper.stacks if not r.linux]
    if linux and not windows:
        return linux_stacks
    if windows and not linux:
        return windows_stacks
    return {WINDOWS_OS_NAME: windows_stacks, LINUX_OS_NAME: linux_stacks}


def delete_logic_app(cmd, resource_group_name, name, slot=None):
    return _generic_site_operation(cmd.cli_ctx, resource_group_name, name, 'delete', slot)


def delete_function_app(cmd, resource_group_name, name, keep_empty_plan=None, slot=None):
    client = web_client_factory(cmd.cli_ctx)
    if slot:
        client.web_apps.delete_slot(resource_group_name, name, slot,
                                    delete_empty_server_farm=False if keep_empty_plan else None)
    else:
        client.web_apps.delete(resource_group_name, name,
                               delete_empty_server_farm=False if keep_empty_plan else None)


def delete_webapp(cmd, resource_group_name, name, keep_metrics=None, keep_empty_plan=None,
                  keep_dns_registration=None, slot=None):  # pylint: disable=unused-argument
    client = web_client_factory(cmd.cli_ctx)
    if slot:
        client.web_apps.delete_slot(resource_group_name, name, slot,
                                    delete_metrics=False if keep_metrics else None,
                                    delete_empty_server_farm=False if keep_empty_plan else None)
    else:
        client.web_apps.delete(resource_group_name, name,
                               delete_metrics=False if keep_metrics else None,
                               delete_empty_server_farm=False if keep_empty_plan else None)


def stop_webapp(cmd, resource_group_name, name, slot=None):
    return _generic_site_operation(cmd.cli_ctx, resource_group_name, name, 'stop', slot)


def start_webapp(cmd, resource_group_name, name, slot=None):
    return _generic_site_operation(cmd.cli_ctx, resource_group_name, name, 'start', slot)


def restart_webapp(cmd, resource_group_name, name, slot=None):
    return _generic_site_operation(cmd.cli_ctx, resource_group_name, name, 'restart', slot)


def get_site_configs(cmd, resource_group_name, name, slot=None):
    return _generic_site_operation(cmd.cli_ctx, resource_group_name, name, 'get_configuration', slot)


def get_app_settings(cmd, resource_group_name, name, slot=None):
    result = _generic_site_operation(cmd.cli_ctx, resource_group_name, name, 'list_application_settings', slot)
    client = web_client_factory(cmd.cli_ctx)
    slot_app_setting_names = [] if is_centauri_functionapp(cmd, resource_group_name, name) \
        else client.web_apps.list_slot_configuration_names(resource_group_name, name) \
        .app_setting_names
    return _build_app_settings_output(result.properties, slot_app_setting_names)


# Check if the app setting is propagated to the Kudu site correctly by calling api/settings endpoint
# should_have [] is a list of app settings which are expected to be set
# should_not_have [] is a list of app settings which are expected to be absent
# should_contain {} is a dictionary of app settings which are expected to be set with precise values
# Return True if validation succeeded
def validate_app_settings_in_scm(cmd, resource_group_name, name, slot=None,
                                 should_have=None, should_not_have=None, should_contain=None):
    scm_settings = _get_app_settings_from_scm(cmd, resource_group_name, name, slot)
    scm_setting_keys = set(scm_settings.keys())

    if should_have and not set(should_have).issubset(scm_setting_keys):
        return False

    if should_not_have and set(should_not_have).intersection(scm_setting_keys):
        return False

    temp_setting = scm_settings.copy()
    temp_setting.update(should_contain or {})
    if temp_setting != scm_settings:
        return False

    return True


@retryable_method(retries=3, interval_sec=5)
def _get_app_settings_from_scm(cmd, resource_group_name, name, slot=None):
    scm_url = _get_scm_url(cmd, resource_group_name, name, slot)
    settings_url = '{}/api/settings'.format(scm_url)
    additional_headers = {
        'Content-Type': 'application/octet-stream',
        'Cache-Control': 'no-cache',
    }
    headers = get_scm_site_headers(cmd.cli_ctx, name, resource_group_name, slot, additional_headers=additional_headers)

    import requests
    response = requests.get(settings_url, headers=headers, timeout=30)
    return response.json() or {}


def get_connection_strings(cmd, resource_group_name, name, slot=None):
    result = _generic_site_operation(cmd.cli_ctx, resource_group_name, name, 'list_connection_strings', slot)
    client = web_client_factory(cmd.cli_ctx)
    slot_constr_names = client.web_apps.list_slot_configuration_names(resource_group_name, name) \
                              .connection_string_names or []
    result = [{'name': p,
               'value': result.properties[p].value,
               'type': result.properties[p].type,
               'slotSetting': p in slot_constr_names} for p in result.properties]
    return result


def get_azure_storage_accounts(cmd, resource_group_name, name, slot=None):
    client = web_client_factory(cmd.cli_ctx)
    result = _generic_site_operation(cmd.cli_ctx, resource_group_name, name,
                                     'list_azure_storage_accounts', slot)

    slot_azure_storage_config_names = client.web_apps.list_slot_configuration_names(resource_group_name, name) \
                                                     .azure_storage_config_names or []

    return [{'name': p,
             'value': result.properties[p],
             'slotSetting': p in slot_azure_storage_config_names} for p in result.properties]


def _fill_ftp_publishing_url(cmd, webapp, resource_group_name, name, slot=None):
    profiles = list_publish_profiles(cmd, resource_group_name, name, slot)
    try:
        url = next(p['publishUrl'] for p in profiles if p['publishMethod'] == 'FTP')
        setattr(webapp, 'ftpPublishingUrl', url)
    except StopIteration:
        pass
    return webapp


def _format_fx_version(custom_image_name, container_config_type=None):
    lower_custom_image_name = custom_image_name.lower()
    if "https://" in lower_custom_image_name or "http://" in lower_custom_image_name:
        custom_image_name = lower_custom_image_name.replace("https://", "").replace("http://", "")
    fx_version = custom_image_name.strip()
    fx_version_lower = fx_version.lower()
    # handles case of only spaces
    if fx_version:
        if container_config_type:
            fx_version = '{}|{}'.format(container_config_type, custom_image_name)
        elif not fx_version_lower.startswith('docker|'):
            fx_version = '{}|{}'.format('DOCKER', custom_image_name)
    else:
        fx_version = ' '
    return fx_version


def _add_fx_version(cmd, resource_group_name, name, custom_image_name, slot=None):
    fx_version = _format_fx_version(custom_image_name)
    web_app = get_webapp(cmd, resource_group_name, name, slot)
    if not web_app:
        raise ResourceNotFoundError("'{}' app doesn't exist in resource group {}".format(name, resource_group_name))
    linux_fx = fx_version if (web_app.reserved or not web_app.is_xenon) else None
    windows_fx = fx_version if web_app.is_xenon else None
    return update_site_configs(cmd, resource_group_name, name,
                               linux_fx_version=linux_fx, windows_fx_version=windows_fx, slot=slot)


def _delete_linux_fx_version(cmd, resource_group_name, name, slot=None):
    return update_site_configs(cmd, resource_group_name, name, linux_fx_version=' ', slot=slot)


def _get_fx_version(cmd, resource_group_name, name, slot=None):
    site_config = get_site_configs(cmd, resource_group_name, name, slot)
    return site_config.linux_fx_version or site_config.windows_fx_version or ''


def url_validator(url):
    try:
        result = urlparse(url)
        return all([result.scheme, result.netloc, result.path])
    except ValueError:
        return False


def _get_linux_multicontainer_decoded_config(cmd, resource_group_name, name, slot=None):
    from base64 import b64decode
    linux_fx_version = _get_fx_version(cmd, resource_group_name, name, slot)
    if not any(linux_fx_version.startswith(s) for s in MULTI_CONTAINER_TYPES):
        raise ValidationError("Cannot decode config that is not one of the"
                              " following types: {}".format(','.join(MULTI_CONTAINER_TYPES)))
    return b64decode(linux_fx_version.split('|')[1].encode('utf-8'))


def _get_linux_multicontainer_encoded_config_from_file(file_name):
    from base64 import b64encode
    config_file_bytes = None
    if url_validator(file_name):
        response = urlopen(file_name, context=_ssl_context())
        config_file_bytes = response.read()
    else:
        with open(file_name, 'rb') as f:
            config_file_bytes = f.read()
    # Decode base64 encoded byte array into string
    return b64encode(config_file_bytes).decode('utf-8')


# for any modifications to the non-optional parameters, adjust the reflection logic accordingly
# in the method
# pylint: disable=unused-argument
def update_site_configs(cmd, resource_group_name, name, slot=None, number_of_workers=None, linux_fx_version=None,
                        windows_fx_version=None, pre_warmed_instance_count=None, php_version=None,
                        python_version=None, net_framework_version=None, power_shell_version=None,
                        java_version=None, java_container=None, java_container_version=None,
                        remote_debugging_enabled=None, web_sockets_enabled=None,
                        always_on=None, auto_heal_enabled=None,
                        use32_bit_worker_process=None,
                        min_tls_version=None,
                        http20_enabled=None,
                        app_command_line=None,
                        ftps_state=None,
                        vnet_route_all_enabled=None,
                        generic_configurations=None,
                        min_replicas=None,
                        max_replicas=None):
    configs = get_site_configs(cmd, resource_group_name, name, slot)
    app_settings = _generic_site_operation(cmd.cli_ctx, resource_group_name, name,
                                           'list_application_settings', slot)
    if number_of_workers is not None:
        number_of_workers = validate_range_of_int_flag('--number-of-workers', number_of_workers, min_val=0, max_val=20)
    if linux_fx_version:
        if linux_fx_version.strip().lower().startswith('docker|'):
            if ('WEBSITES_ENABLE_APP_SERVICE_STORAGE' not in app_settings.properties or
                    app_settings.properties['WEBSITES_ENABLE_APP_SERVICE_STORAGE'] != 'true'):
                update_app_settings(cmd, resource_group_name, name, ["WEBSITES_ENABLE_APP_SERVICE_STORAGE=false"])
        else:
            delete_app_settings(cmd, resource_group_name, name, ["WEBSITES_ENABLE_APP_SERVICE_STORAGE"])

    if pre_warmed_instance_count is not None:
        pre_warmed_instance_count = validate_range_of_int_flag('--prewarmed-instance-count', pre_warmed_instance_count,
                                                               min_val=0, max_val=20)
    import inspect
    frame = inspect.currentframe()
    bool_flags = ['remote_debugging_enabled', 'web_sockets_enabled', 'always_on',
                  'auto_heal_enabled', 'use32_bit_worker_process', 'http20_enabled', 'vnet_route_all_enabled']
    int_flags = ['pre_warmed_instance_count', 'number_of_workers']
    # note: getargvalues is used already in azure.cli.core.commands.
    # and no simple functional replacement for this deprecating method for 3.5
    args, _, _, values = inspect.getargvalues(frame)  # pylint: disable=deprecated-method
    for arg in args[3:]:
        if arg in int_flags and values[arg] is not None:
            values[arg] = validate_and_convert_to_int(arg, values[arg])
        if arg != 'generic_configurations' and values.get(arg, None):
            setattr(configs, arg, values[arg] if arg not in bool_flags else values[arg] == 'true')

    generic_configurations = generic_configurations or []
    # https://github.com/Azure/azure-cli/issues/14857
    updating_ip_security_restrictions = False

    result = {}
    for s in generic_configurations:
        try:
            json_object = get_json_object(s)
            for config_name in json_object:
                if config_name.lower() == 'ip_security_restrictions':
                    updating_ip_security_restrictions = True
            result.update(json_object)
        except CLIError:
            config_name, value = s.split('=', 1)
            result[config_name] = value

    for config_name, value in result.items():
        if config_name.lower() == 'ip_security_restrictions':
            updating_ip_security_restrictions = True
        setattr(configs, config_name, value)

    if not updating_ip_security_restrictions:
        setattr(configs, 'ip_security_restrictions', None)
        setattr(configs, 'scm_ip_security_restrictions', None)

    if is_centauri_functionapp(cmd, resource_group_name, name):
        if min_replicas is not None:
            setattr(configs, 'minimum_elastic_instance_count', min_replicas)
        if max_replicas is not None:
            setattr(configs, 'function_app_scale_limit', max_replicas)
        return update_configuration_polling(cmd, resource_group_name, name, slot, configs)
    return _generic_site_operation(cmd.cli_ctx, resource_group_name, name, 'update_configuration', slot, configs)


def update_configuration_polling(cmd, resource_group_name, name, slot, configs):
    try:
        return _generic_site_operation(cmd.cli_ctx, resource_group_name, name, 'update_configuration', slot, configs)
    except Exception as ex:  # pylint: disable=broad-except
        poll_url = ex.response.headers['Location'] if 'Location' in ex.response.headers else None
        if ex.response.status_code == 202 and poll_url:
            r = send_raw_request(cmd.cli_ctx, method='get', url=poll_url)
            poll_timeout = time.time() + 60 * 2  # 2 minute timeout

            while r.status_code != 200 and time.time() < poll_timeout:
                time.sleep(5)
                r = send_raw_request(cmd.cli_ctx, method='get', url=poll_url)

            if r.status_code == 200:
                return r.json()
        else:
            raise CLIError(ex)


def delete_app_settings(cmd, resource_group_name, name, setting_names, slot=None):
    app_settings = _generic_site_operation(cmd.cli_ctx, resource_group_name, name, 'list_application_settings', slot)
    client = web_client_factory(cmd.cli_ctx)
    centauri_functionapp = is_centauri_functionapp(cmd, resource_group_name, name)
    slot_cfg_names = {} if centauri_functionapp \
        else client.web_apps.list_slot_configuration_names(resource_group_name, name)
    is_slot_settings = False

    for setting_name in setting_names:
        app_settings.properties.pop(setting_name, None)
        if slot_cfg_names and slot_cfg_names.app_setting_names and setting_name in slot_cfg_names.app_setting_names:
            slot_cfg_names.app_setting_names.remove(setting_name)
            is_slot_settings = True

    if is_slot_settings:
        client.web_apps.update_slot_configuration_names(resource_group_name, name, slot_cfg_names)

# TODO: Centauri currently return wrong payload for update appsettings, remove this once backend has the fix.
    if centauri_functionapp:
        update_application_settings_polling(cmd, resource_group_name, name, app_settings, slot, client)
        result = _generic_site_operation(cmd.cli_ctx, resource_group_name, name, 'list_application_settings', slot)
    else:
        result = _generic_settings_operation(cmd.cli_ctx, resource_group_name, name,
                                             'update_application_settings',
                                             app_settings, slot, client)

    return _build_app_settings_output(result.properties,
                                      slot_cfg_names.app_setting_names if slot_cfg_names else [],
                                      redact=True)


def delete_azure_storage_accounts(cmd, resource_group_name, name, custom_id, slot=None):
    azure_storage_accounts = _generic_site_operation(cmd.cli_ctx, resource_group_name, name,
                                                     'list_azure_storage_accounts', slot)
    client = web_client_factory(cmd.cli_ctx)

    slot_cfg_names = client.web_apps.list_slot_configuration_names(resource_group_name, name)
    is_slot_settings = False

    azure_storage_accounts.properties.pop(custom_id, None)
    if slot_cfg_names.azure_storage_config_names and custom_id in slot_cfg_names.azure_storage_config_names:
        slot_cfg_names.azure_storage_config_names.remove(custom_id)
        is_slot_settings = True

    if is_slot_settings:
        client.web_apps.update_slot_configuration_names(resource_group_name, name, slot_cfg_names)

    result = _generic_settings_operation(cmd.cli_ctx, resource_group_name, name,
                                         'update_azure_storage_accounts', azure_storage_accounts,
                                         slot, client)

    return _redact_storage_accounts(result.properties)


def _redact_storage_accounts(properties):
    logger.warning('Storage account access keys have been redacted. '
                   'Use `az webapp config storage-account list` to view.')
    for account in properties:
        properties[account].accessKey = None
    return properties


def _ssl_context():
    if sys.version_info < (3, 4) or (in_cloud_console() and sys.platform.system() == 'Windows'):
        try:
            return ssl.SSLContext(ssl.PROTOCOL_TLS)  # added in python 2.7.13 and 3.6
        except AttributeError:
            return ssl.SSLContext(ssl.PROTOCOL_TLSv1)

    return ssl.create_default_context()


def _build_app_settings_output(app_settings, slot_cfg_names, redact=False):
    slot_cfg_names = slot_cfg_names or []
    return [{'name': p,
             'value': app_settings[p],
             'slotSetting': p in slot_cfg_names} for p in (_redact_appsettings(app_settings) if redact
                                                           else _mask_creds_related_appsettings(app_settings))]


def _redact_appsettings(settings):
    logger.warning('App settings have been redacted. '
                   'Use `az webapp/logicapp/functionapp config appsettings list` to view.')
    for x in settings:
        settings[x] = None
    return settings


def _build_app_settings_input(settings, connection_string_type):
    if not settings:
        return []
    try:
        # check if its a json file
        settings_str = ''.join([i.rstrip() for i in settings])
        json_obj = json.loads(settings_str)
        json_obj = json_obj if isinstance(json_obj, list) else [json_obj]
        for i in json_obj:
            keys = i.keys()
            if 'value' not in keys or 'name' not in keys or 'type' not in keys:
                raise KeyError
        return json_obj
    except KeyError:
        raise ArgumentUsageError("In json settings, 'value', 'name' and 'type' is required; 'slotSetting' is optional")
    except json.decoder.JSONDecodeError:
        # this may not be a json file
        if not connection_string_type:
            raise ArgumentUsageError('either --connection-string-type is required if not using json, or bad json file')
        results = []
        for name_value in settings:
            conn_string_name, value = name_value.split('=', 1)
            if value[0] in ["'", '"']:  # strip away the quots used as separators
                value = value[1:-1]
            results.append({'name': conn_string_name, 'value': value, 'type': connection_string_type})
        return results


def update_connection_strings(cmd, resource_group_name, name, connection_string_type=None,
                              settings=None, slot=None, slot_settings=None):
    from azure.mgmt.web.models import ConnStringValueTypePair
    if not settings and not slot_settings:
        raise ArgumentUsageError('Usage Error: --settings |--slot-settings')
    settings = _build_app_settings_input(settings, connection_string_type)
    sticky_slot_settings = _build_app_settings_input(slot_settings, connection_string_type)
    rm_sticky_slot_settings = set()

    conn_strings = _generic_site_operation(cmd.cli_ctx, resource_group_name, name,
                                           'list_connection_strings', slot)

    for name_value_type in settings + sticky_slot_settings:
        # split at the first '=', connection string should not have '=' in the name
        conn_strings.properties[name_value_type['name']] = ConnStringValueTypePair(value=name_value_type['value'],
                                                                                   type=name_value_type['type'])
        if 'slotSetting' in name_value_type:
            if name_value_type['slotSetting']:
                sticky_slot_settings.append(name_value_type)
            else:
                rm_sticky_slot_settings.add(name_value_type['name'])

    client = web_client_factory(cmd.cli_ctx)
    result = _generic_settings_operation(cmd.cli_ctx, resource_group_name, name,
                                         'update_connection_strings',
                                         conn_strings, slot, client)

    if sticky_slot_settings or rm_sticky_slot_settings:
        new_slot_setting_names = set(n['name'] for n in sticky_slot_settings)  # add setting name
        slot_cfg_names = client.web_apps.list_slot_configuration_names(resource_group_name, name)
        slot_cfg_names.connection_string_names = set(slot_cfg_names.connection_string_names or [])
        slot_cfg_names.connection_string_names.update(new_slot_setting_names)
        slot_cfg_names.connection_string_names -= rm_sticky_slot_settings
        client.web_apps.update_slot_configuration_names(resource_group_name, name, slot_cfg_names)

    return _redact_connection_strings(result.properties)


def delete_connection_strings(cmd, resource_group_name, name, setting_names, slot=None):
    conn_strings = _generic_site_operation(cmd.cli_ctx, resource_group_name, name,
                                           'list_connection_strings', slot)
    client = web_client_factory(cmd.cli_ctx)

    slot_cfg_names = client.web_apps.list_slot_configuration_names(resource_group_name, name)
    is_slot_settings = False
    for setting_name in setting_names:
        conn_strings.properties.pop(setting_name, None)
        if slot_cfg_names.connection_string_names and setting_name in slot_cfg_names.connection_string_names:
            slot_cfg_names.connection_string_names.remove(setting_name)
            is_slot_settings = True

    if is_slot_settings:
        client.web_apps.update_slot_configuration_names(resource_group_name, name, slot_cfg_names)

    result = _generic_settings_operation(cmd.cli_ctx, resource_group_name, name,
                                         'update_connection_strings',
                                         conn_strings, slot, client)
    _redact_connection_strings(result.properties)
    return result


def _redact_connection_strings(properties):
    logger.warning('Connection string values have been redacted. '
                   'Use `az webapp config connection-string list` to view.')
    for setting in properties:
        properties[setting].value = None
    return properties


CONTAINER_APPSETTING_NAMES = ['DOCKER_REGISTRY_SERVER_URL', 'DOCKER_REGISTRY_SERVER_USERNAME',
                              'DOCKER_REGISTRY_SERVER_PASSWORD', "WEBSITES_ENABLE_APP_SERVICE_STORAGE"]
APPSETTINGS_TO_MASK = ['DOCKER_REGISTRY_SERVER_PASSWORD']


def update_container_settings(cmd, resource_group_name, name, docker_registry_server_url=None,
                              docker_custom_image_name=None, docker_registry_server_user=None,
                              websites_enable_app_service_storage=None, docker_registry_server_password=None,
                              multicontainer_config_type=None, multicontainer_config_file=None,
                              slot=None, min_replicas=None, max_replicas=None):
    settings = []
    if docker_registry_server_url is not None:
        settings.append('DOCKER_REGISTRY_SERVER_URL=' + docker_registry_server_url)

    if (not docker_registry_server_user and not docker_registry_server_password and
            docker_registry_server_url and '.azurecr.io' in docker_registry_server_url):
        logger.warning('No credential was provided to access Azure Container Registry. Trying to look up...')
        parsed = urlparse(docker_registry_server_url)
        registry_name = (parsed.netloc if parsed.scheme else parsed.path).split('.')[0]
        try:
            docker_registry_server_user, docker_registry_server_password = _get_acr_cred(cmd.cli_ctx, registry_name)
        except Exception as ex:  # pylint: disable=broad-except
            logger.warning("Retrieving credentials failed with an exception:'%s'", ex)  # consider throw if needed

    if docker_registry_server_user is not None:
        settings.append('DOCKER_REGISTRY_SERVER_USERNAME=' + docker_registry_server_user)
    if docker_registry_server_password is not None:
        settings.append('DOCKER_REGISTRY_SERVER_PASSWORD=' + docker_registry_server_password)
    if websites_enable_app_service_storage:
        settings.append('WEBSITES_ENABLE_APP_SERVICE_STORAGE=' + websites_enable_app_service_storage)

    if docker_registry_server_user or docker_registry_server_password or docker_registry_server_url or websites_enable_app_service_storage:  # pylint: disable=line-too-long
        update_app_settings(cmd, resource_group_name, name, settings, slot)
    settings = get_app_settings(cmd, resource_group_name, name, slot)
    if docker_custom_image_name is not None:
        _add_fx_version(cmd, resource_group_name, name, docker_custom_image_name, slot)

    if multicontainer_config_file and multicontainer_config_type:
        encoded_config_file = _get_linux_multicontainer_encoded_config_from_file(multicontainer_config_file)
        linux_fx_version = _format_fx_version(encoded_config_file, multicontainer_config_type)
        update_site_configs(cmd, resource_group_name, name, linux_fx_version=linux_fx_version, slot=slot)
    elif multicontainer_config_file or multicontainer_config_type:
        logger.warning('Must change both settings --multicontainer-config-file FILE --multicontainer-config-type TYPE')

    if min_replicas is not None or max_replicas is not None:
        update_site_configs(cmd, resource_group_name, name, min_replicas=min_replicas, max_replicas=max_replicas)

    return _mask_creds_related_appsettings(_filter_for_container_settings(cmd, resource_group_name, name, settings,
                                                                          slot=slot))


def update_container_settings_functionapp(cmd, resource_group_name, name, registry_server=None,
                                          image=None, registry_username=None,
                                          registry_password=None, slot=None, min_replicas=None, max_replicas=None,
<<<<<<< HEAD
                                          workload_profile_name=None, cpu=None, memory=None):
    if is_centauri_functionapp(cmd, resource_group_name, name):
        _validate_cpu_momory_functionapp(cpu, memory)
        update_resource_config(cmd, resource_group_name, name, cpu=cpu, memory=memory,
                               workload_profile_name=workload_profile_name)

=======
                                          enable_dapr=None, dapr_app_id=None, dapr_app_port=None,
                                          dapr_http_max_request_size=None, dapr_http_read_buffer_size=None,
                                          dapr_log_level=None, dapr_enable_api_logging=None):
    if is_centauri_functionapp(cmd, resource_group_name, name):
        update_dapr_config(cmd, resource_group_name, name, enable_dapr, dapr_app_id, dapr_app_port,
                           dapr_http_max_request_size, dapr_http_read_buffer_size, dapr_log_level,
                           dapr_enable_api_logging)
>>>>>>> fbbf1c22
    return update_container_settings(cmd, resource_group_name, name, registry_server,
                                     image, registry_username, None,
                                     registry_password, multicontainer_config_type=None,
                                     multicontainer_config_file=None, slot=slot,
                                     min_replicas=min_replicas, max_replicas=max_replicas)


def _get_acr_cred(cli_ctx, registry_name):
    from azure.mgmt.containerregistry import ContainerRegistryManagementClient
    from azure.cli.core.commands.parameters import get_resources_in_subscription
    client = get_mgmt_service_client(cli_ctx, ContainerRegistryManagementClient).registries

    result = get_resources_in_subscription(cli_ctx, 'Microsoft.ContainerRegistry/registries')
    result = [item for item in result if item.name.lower() == registry_name]
    if not result or len(result) > 1:
        raise ResourceNotFoundError("No resource or more than one were found with name '{}'.".format(registry_name))
    resource_group_name = parse_resource_id(result[0].id)['resource_group']

    registry = client.get(resource_group_name, registry_name)

    if registry.admin_user_enabled:  # pylint: disable=no-member
        cred = client.list_credentials(resource_group_name, registry_name)
        return cred.username, cred.passwords[0].value
    raise ResourceNotFoundError("Failed to retrieve container registry credentials. Please either provide the "
                                "credentials or run 'az acr update -n {} --admin-enabled true' to enable "
                                "admin first.".format(registry_name))


def delete_container_settings(cmd, resource_group_name, name, slot=None):
    _delete_linux_fx_version(cmd, resource_group_name, name, slot)
    delete_app_settings(cmd, resource_group_name, name, CONTAINER_APPSETTING_NAMES, slot)


def show_container_settings(cmd, resource_group_name, name, show_multicontainer_config=None, slot=None):
    settings = get_app_settings(cmd, resource_group_name, name, slot)
    return _mask_creds_related_appsettings(_filter_for_container_settings(cmd, resource_group_name, name, settings,
                                                                          show_multicontainer_config, slot))


def show_container_settings_functionapp(cmd, resource_group_name, name, slot=None):
    return show_container_settings(cmd, resource_group_name, name, show_multicontainer_config=None, slot=slot)


def _filter_for_container_settings(cmd, resource_group_name, name, settings,
                                   show_multicontainer_config=None, slot=None):
    result = [x for x in settings if x['name'] in CONTAINER_APPSETTING_NAMES]
    fx_version = _get_fx_version(cmd, resource_group_name, name, slot).strip()
    if fx_version:
        added_image_name = {'name': 'DOCKER_CUSTOM_IMAGE_NAME',
                            'value': fx_version}
        result.append(added_image_name)
        if show_multicontainer_config:
            decoded_value = _get_linux_multicontainer_decoded_config(cmd, resource_group_name, name, slot)
            decoded_image_name = {'name': 'DOCKER_CUSTOM_IMAGE_NAME_DECODED',
                                  'value': decoded_value}
            result.append(decoded_image_name)
    return result


# TODO: remove this when #3660(service tracking issue) is resolved
def _mask_creds_related_appsettings(settings):
    for x in [x1 for x1 in settings if x1 in APPSETTINGS_TO_MASK]:
        settings[x] = None
    return settings


def add_hostname(cmd, resource_group_name, webapp_name, hostname, slot=None):
    from azure.mgmt.web.models import HostNameBinding
    client = web_client_factory(cmd.cli_ctx)
    webapp = client.web_apps.get(resource_group_name, webapp_name)
    if not webapp:
        raise ResourceNotFoundError("'{}' app doesn't exist".format(webapp_name))
    binding = HostNameBinding(site_name=webapp.name)
    if slot is None:
        return client.web_apps.create_or_update_host_name_binding(resource_group_name=resource_group_name,
                                                                  name=webapp.name, host_name=hostname,
                                                                  host_name_binding=binding)

    return client.web_apps.create_or_update_host_name_binding_slot(resource_group_name=resource_group_name,
                                                                   name=webapp.name, host_name=hostname,
                                                                   slot=slot, host_name_binding=binding)


def delete_hostname(cmd, resource_group_name, webapp_name, hostname, slot=None):
    client = web_client_factory(cmd.cli_ctx)
    if slot is None:
        return client.web_apps.delete_host_name_binding(resource_group_name, webapp_name, hostname)

    return client.web_apps.delete_host_name_binding_slot(resource_group_name, webapp_name, slot, hostname)


def list_hostnames(cmd, resource_group_name, webapp_name, slot=None):
    result = list(_generic_site_operation(cmd.cli_ctx, resource_group_name, webapp_name,
                                          'list_host_name_bindings', slot))
    for r in result:
        r.name = r.name.split('/')[-1]
    return result


def get_external_ip(cmd, resource_group_name, webapp_name):
    SslState = cmd.get_models('SslState')
    # logics here are ported from portal
    client = web_client_factory(cmd.cli_ctx)
    webapp = client.web_apps.get(resource_group_name, webapp_name)
    if not webapp:
        raise ResourceNotFoundError("'{}' app doesn't exist".format(webapp_name))
    if webapp.hosting_environment_profile:
        address = client.app_service_environments.list_vips(
            resource_group_name, webapp.hosting_environment_profile.name)
        if address.internal_ip_address:
            ip_address = address.internal_ip_address
        else:
            vip = next((s for s in webapp.host_name_ssl_states if s.ssl_state == SslState.ip_based_enabled), None)
            ip_address = vip.virtual_ip if vip else address.service_ip_address
    else:
        ip_address = _resolve_hostname_through_dns(webapp.default_host_name)

    return {'ip': ip_address}


def _resolve_hostname_through_dns(hostname):
    import socket
    return socket.gethostbyname(hostname)


def create_webapp_slot(cmd, resource_group_name, webapp, slot, configuration_source=None,
                       deployment_container_image_name=None, docker_registry_server_password=None,
                       docker_registry_server_user=None):
    container_args = deployment_container_image_name or docker_registry_server_password or docker_registry_server_user
    if container_args and not configuration_source:
        raise ArgumentUsageError("Cannot use arguments --deployment-container_image_name, "
                                 "--docker-registry-server_password, or --docker-registry-server-user without argument "
                                 "--configuration-source")

    docker_registry_server_url = parse_docker_image_name(deployment_container_image_name)

    Site, SiteConfig, NameValuePair = cmd.get_models('Site', 'SiteConfig', 'NameValuePair')
    client = web_client_factory(cmd.cli_ctx)
    site = client.web_apps.get(resource_group_name, webapp)
    site_config = get_site_configs(cmd, resource_group_name, webapp, None)
    if not site:
        raise ResourceNotFoundError("'{}' app doesn't exist".format(webapp))
    if 'functionapp' in site.kind:
        raise ValidationError("'{}' is a function app. Please use "
                              "`az functionapp deployment slot create`.".format(webapp))
    location = site.location
    slot_def = Site(server_farm_id=site.server_farm_id, location=location)
    slot_def.site_config = SiteConfig()

    # if it is a Windows Container site, at least pass the necessary
    # app settings to perform the container image validation:
    if configuration_source and site_config.windows_fx_version:
        # get settings from the source
        clone_from_prod = configuration_source.lower() == webapp.lower()
        src_slot = None if clone_from_prod else configuration_source
        app_settings = _generic_site_operation(cmd.cli_ctx, resource_group_name, webapp,
                                               'list_application_settings', src_slot)
        settings = []
        for k, v in app_settings.properties.items():
            if k in ("DOCKER_REGISTRY_SERVER_USERNAME", "DOCKER_REGISTRY_SERVER_PASSWORD",
                     "DOCKER_REGISTRY_SERVER_URL"):
                settings.append(NameValuePair(name=k, value=v))
        slot_def.site_config = SiteConfig(app_settings=settings)
    poller = client.web_apps.begin_create_or_update_slot(resource_group_name, webapp, site_envelope=slot_def, slot=slot)
    result = LongRunningOperation(cmd.cli_ctx)(poller)

    if configuration_source:
        update_slot_configuration_from_source(cmd, client, resource_group_name, webapp, slot, configuration_source,
                                              deployment_container_image_name, docker_registry_server_password,
                                              docker_registry_server_user,
                                              docker_registry_server_url=docker_registry_server_url)

    result.name = result.name.split('/')[-1]
    return result


def create_functionapp_slot(cmd, resource_group_name, name, slot, configuration_source=None,
                            image=None, registry_password=None,
                            registry_username=None):
    container_args = image or registry_password or registry_username
    if container_args and not configuration_source:
        raise ArgumentUsageError("Cannot use image, password and username arguments without "
                                 "--configuration-source argument")

    docker_registry_server_url = parse_docker_image_name(image)

    Site = cmd.get_models('Site')
    client = web_client_factory(cmd.cli_ctx)
    site = client.web_apps.get(resource_group_name, name)
    if not site:
        raise ResourceNotFoundError("'{}' function app doesn't exist".format(name))
    location = site.location
    slot_def = Site(server_farm_id=site.server_farm_id, location=location)

    poller = client.web_apps.begin_create_or_update_slot(resource_group_name, name, site_envelope=slot_def, slot=slot)
    result = LongRunningOperation(cmd.cli_ctx)(poller)

    if configuration_source:
        update_slot_configuration_from_source(cmd, client, resource_group_name, name, slot, configuration_source,
                                              image, registry_password,
                                              registry_username,
                                              docker_registry_server_url=docker_registry_server_url)

    result.name = result.name.split('/')[-1]
    return result


def _resolve_storage_account_resource_group(cmd, name):
    from azure.cli.command_modules.storage.operations.account import list_storage_accounts
    accounts = [a for a in list_storage_accounts(cmd) if a.name == name]
    if accounts:
        return parse_resource_id(accounts[0].id).get("resource_group")


def _set_site_config_storage_keys(cmd, site_config):
    from azure.cli.command_modules.storage._client_factory import cf_sa_for_keys

    for _, acct in site_config.azure_storage_accounts.items():
        if acct.access_key is None:
            scf = cf_sa_for_keys(cmd.cli_ctx, None)
            acct_rg = _resolve_storage_account_resource_group(cmd, acct.account_name)
            keys = scf.list_keys(acct_rg, acct.account_name, logging_enable=False).keys
            if keys:
                key = keys[0]
                logger.info("Retreived key %s", key.key_name)
                acct.access_key = key.value


def update_slot_configuration_from_source(cmd, client, resource_group_name, webapp, slot, configuration_source=None,
                                          deployment_container_image_name=None, docker_registry_server_password=None,
                                          docker_registry_server_user=None, docker_registry_server_url=None):

    clone_from_prod = configuration_source.lower() == webapp.lower()
    site_config = get_site_configs(cmd, resource_group_name, webapp,
                                   None if clone_from_prod else configuration_source)
    if site_config.azure_storage_accounts:
        logger.warning("The configuration source has storage accounts. Looking up their access keys...")
        _set_site_config_storage_keys(cmd, site_config)

    _generic_site_operation(cmd.cli_ctx, resource_group_name, webapp,
                            'update_configuration', slot, site_config)

    # slot create doesn't clone over the app-settings and connection-strings, so we do it here
    # also make sure slot settings don't get propagated.

    slot_cfg_names = client.web_apps.list_slot_configuration_names(resource_group_name, webapp)
    src_slot = None if clone_from_prod else configuration_source
    app_settings = _generic_site_operation(cmd.cli_ctx, resource_group_name, webapp,
                                           'list_application_settings',
                                           src_slot)
    for a in slot_cfg_names.app_setting_names or []:
        app_settings.properties.pop(a, None)

    connection_strings = _generic_site_operation(cmd.cli_ctx, resource_group_name, webapp,
                                                 'list_connection_strings',
                                                 src_slot)
    for a in slot_cfg_names.connection_string_names or []:
        connection_strings.properties.pop(a, None)

    _generic_settings_operation(cmd.cli_ctx, resource_group_name, webapp,
                                'update_application_settings',
                                app_settings, slot, client)
    _generic_settings_operation(cmd.cli_ctx, resource_group_name, webapp,
                                'update_connection_strings',
                                connection_strings, slot, client)

    if deployment_container_image_name or docker_registry_server_password or docker_registry_server_user:
        update_container_settings(cmd, resource_group_name, webapp,
                                  docker_custom_image_name=deployment_container_image_name, slot=slot,
                                  docker_registry_server_user=docker_registry_server_user,
                                  docker_registry_server_password=docker_registry_server_password,
                                  docker_registry_server_url=docker_registry_server_url)


def config_source_control(cmd, resource_group_name, name, repo_url, repository_type='git', branch=None,  # pylint: disable=too-many-locals
                          manual_integration=None, git_token=None, slot=None, github_action=None):
    client = web_client_factory(cmd.cli_ctx)
    location = _get_location_from_webapp(client, resource_group_name, name)

    from azure.mgmt.web.models import SiteSourceControl, SourceControl
    if git_token:
        sc = SourceControl(location=location, source_control_name='GitHub', token=git_token)
        client.update_source_control('GitHub', sc)

    source_control = SiteSourceControl(location=location, repo_url=repo_url, branch=branch,
                                       is_manual_integration=manual_integration,
                                       is_mercurial=(repository_type != 'git'), is_git_hub_action=bool(github_action))

    # SCC config can fail if previous commands caused SCMSite shutdown, so retry here.
    for i in range(5):
        try:
            poller = _generic_site_operation(cmd.cli_ctx, resource_group_name, name,
                                             'begin_create_or_update_source_control',
                                             slot, source_control)
            response = LongRunningOperation(cmd.cli_ctx)(poller)
            if response.git_hub_action_configuration and \
                response.git_hub_action_configuration.container_configuration and \
                    response.git_hub_action_configuration.container_configuration.password:
                logger.warning("GitHub action password has been redacted. Use "
                               "`az webapp/functionapp deployment source show` to view.")
                response.git_hub_action_configuration.container_configuration.password = None
            return response
        except Exception as ex:  # pylint: disable=broad-except
            ex = ex_handler_factory(no_throw=True)(ex)
            # for non server errors(50x), just throw; otherwise retry 4 times
            if i == 4 or not re.findall(r'\(50\d\)', str(ex)):
                raise
            logger.warning('retrying %s/4', i + 1)
            time.sleep(5)   # retry in a moment


def update_git_token(cmd, git_token=None):
    '''
    Update source control token cached in Azure app service. If no token is provided,
    the command will clean up existing token. Note that tokens are now redacted in the result.
    '''
    client = web_client_factory(cmd.cli_ctx)
    from azure.mgmt.web.models import SourceControl
    sc = SourceControl(name='not-really-needed', source_control_name='GitHub', token=git_token or '')
    response = client.update_source_control('GitHub', sc)
    logger.warning('Tokens have been redacted.')
    response.refresh_token = None
    response.token = None
    response.token_secret = None
    return response


def show_source_control(cmd, resource_group_name, name, slot=None):
    return _generic_site_operation(cmd.cli_ctx, resource_group_name, name, 'get_source_control', slot)


def delete_source_control(cmd, resource_group_name, name, slot=None):
    return _generic_site_operation(cmd.cli_ctx, resource_group_name, name, 'delete_source_control', slot)


def enable_local_git(cmd, resource_group_name, name, slot=None):
    client = web_client_factory(cmd.cli_ctx)
    site_config = get_site_configs(cmd, resource_group_name, name, slot)
    site_config.scm_type = 'LocalGit'
    _generic_site_operation(cmd.cli_ctx, resource_group_name, name, 'create_or_update_configuration', slot, site_config)
    return {'url': _get_local_git_url(cmd.cli_ctx, client, resource_group_name, name, slot)}


def sync_site_repo(cmd, resource_group_name, name, slot=None):
    try:
        return _generic_site_operation(cmd.cli_ctx, resource_group_name, name, 'sync_repository', slot)
    except CloudError as ex:  # Because of bad spec, sdk throws on 200. We capture it here
        if ex.status_code not in [200, 204]:
            raise ex


def list_app_service_plans(cmd, resource_group_name=None):
    client = web_client_factory(cmd.cli_ctx)
    if resource_group_name is None:
        plans = list(client.app_service_plans.list(detailed=True))  # enables querying "numberOfSites"
    else:
        plans = list(client.app_service_plans.list_by_resource_group(resource_group_name))
    for plan in plans:
        # prune a few useless fields
        del plan.geo_region
        del plan.subscription
    return plans


# TODO use zone_redundant field on ASP model when we switch to SDK version 5.0.0
def _enable_zone_redundant(plan_def, sku_def, number_of_workers):
    plan_def.enable_additional_properties_sending()
    existing_properties = plan_def.serialize()["properties"]
    plan_def.additional_properties["properties"] = existing_properties
    plan_def.additional_properties["properties"]["zoneRedundant"] = True
    if number_of_workers is None:
        sku_def.capacity = 3
    else:
        sku_def.capacity = max(3, number_of_workers)


def create_app_service_plan(cmd, resource_group_name, name, is_linux, hyper_v, per_site_scaling=False,
                            app_service_environment=None, sku='B1', number_of_workers=None, location=None,
                            tags=None, no_wait=False, zone_redundant=False):
    HostingEnvironmentProfile, SkuDescription, AppServicePlan = cmd.get_models(
        'HostingEnvironmentProfile', 'SkuDescription', 'AppServicePlan')

    client = web_client_factory(cmd.cli_ctx)
    if app_service_environment:
        # Method app_service_environments.list can only list ASE form the same subscription.
        ase_list = client.app_service_environments.list()
        ase_found = False
        ase = None
        for ase in ase_list:
            if ase.name.lower() == app_service_environment.lower() or ase.id.lower() == app_service_environment.lower():
                ase_def = HostingEnvironmentProfile(id=ase.id)
                location = ase.location
                ase_found = True
                break
        if not ase_found:
            if is_valid_resource_id(app_service_environment):
                ase_def = HostingEnvironmentProfile(id=app_service_environment)
                if location is None:
                    location = _get_location_from_resource_group(cmd.cli_ctx, resource_group_name)
            else:
                err_msg = "App service environment '{}' not found in subscription. If you want to create the \
app service plan in different subscription than the app service environment, please use the resource ID for \
--app-service-environment parameter. Additionally if the resource group is in different region than the \
app service environment, please use --location parameter and specify the region where the app service environment \
has been deployed ".format(app_service_environment)
                raise ResourceNotFoundError(err_msg)
        if hyper_v and ase.kind in ('ASEV1', 'ASEV2'):
            raise ArgumentUsageError('Windows containers are only supported on App Service Environment v3')
    else:  # Non-ASE
        ase_def = None
        if location is None:
            location = _get_location_from_resource_group(cmd.cli_ctx, resource_group_name)

    # the api is odd on parameter naming, have to live with it for now
    sku_def = SkuDescription(tier=get_sku_tier(sku), name=_normalize_sku(sku), capacity=number_of_workers)
    plan_def = AppServicePlan(location=location, tags=tags, sku=sku_def,
                              reserved=(is_linux or None), hyper_v=(hyper_v or None), name=name,
                              per_site_scaling=per_site_scaling, hosting_environment_profile=ase_def)

    if sku.upper() in ['WS1', 'WS2', 'WS3']:
        existing_plan = get_resource_if_exists(client.app_service_plans,
                                               resource_group_name=resource_group_name, name=name)
        if existing_plan and existing_plan.sku.tier != "WorkflowStandard":
            raise ValidationError("Plan {} in resource group {} already exists and "
                                  "cannot be updated to a logic app SKU (WS1, WS2, or WS3)")
        plan_def.type = "elastic"

    if zone_redundant:
        _enable_zone_redundant(plan_def, sku_def, number_of_workers)

    return sdk_no_wait(no_wait, client.app_service_plans.begin_create_or_update, name=name,
                       resource_group_name=resource_group_name, app_service_plan=plan_def)


def update_app_service_plan(instance, sku=None, number_of_workers=None, elastic_scale=None,
                            max_elastic_worker_count=None):
    if number_of_workers is None and sku is None and elastic_scale is None and max_elastic_worker_count is None:
        args = ["--number-of-workers", "--sku", "--elastic-scale", "--max-elastic-worker-count"]
        logger.warning('Nothing to update. Set one of the following parameters to make an update: %s', str(args))
    sku_def = instance.sku
    if sku is not None:
        sku = _normalize_sku(sku)
        sku_def.tier = get_sku_tier(sku)
        sku_def.name = sku

    if number_of_workers is not None:
        sku_def.capacity = number_of_workers
    else:
        number_of_workers = sku_def.capacity

    if elastic_scale is not None or max_elastic_worker_count is not None:
        if sku is None:
            sku = instance.sku.name
        if get_sku_tier(sku) not in ["PREMIUMV2", "PREMIUMV3", "WorkflowStandard"]:
            raise ValidationError("--number-of-workers and --elastic-scale can only "
                                  "be used on premium V2/V3 or workflow SKUs. "
                                  "Use command help to see all available SKUs.")

    if elastic_scale is not None:
        # TODO use instance.elastic_scale_enabled once the ASP client factories are updated
        use_additional_properties(instance)
        instance.additional_properties["properties"]["elasticScaleEnabled"] = elastic_scale

    if max_elastic_worker_count is not None:
        instance.maximum_elastic_worker_count = max_elastic_worker_count
        if max_elastic_worker_count < number_of_workers:
            raise InvalidArgumentValueError("--max-elastic-worker-count must be greater than or equal to the "
                                            "plan's number of workers. To update the plan's number of workers, use "
                                            "--number-of-workers ")
        # TODO use instance.maximum_elastic_worker_count once the ASP client factories are updated
        use_additional_properties(instance)
        instance.additional_properties["properties"]["maximumElasticWorkerCount"] = max_elastic_worker_count

    instance.sku = sku_def
    return instance


def show_plan(cmd, resource_group_name, name):
    from azure.cli.core.commands.client_factory import get_subscription_id
    client = web_client_factory(cmd.cli_ctx)
    serverfarm_url_base = '/subscriptions/{}/resourceGroups/{}/providers/Microsoft.Web/serverfarms/{}?api-version={}'
    subscription_id = get_subscription_id(cmd.cli_ctx)
    serverfarm_url = serverfarm_url_base.format(subscription_id, resource_group_name, name, client.DEFAULT_API_VERSION)
    request_url = cmd.cli_ctx.cloud.endpoints.resource_manager + serverfarm_url
    response = send_raw_request(cmd.cli_ctx, "GET", request_url)
    return response.json()


def update_functionapp_app_service_plan(cmd, instance, sku=None, number_of_workers=None, max_burst=None):
    instance = update_app_service_plan(instance, sku, number_of_workers)
    if max_burst is not None:
        if not is_plan_elastic_premium(cmd, instance):
            raise ValidationError("Usage error: --max-burst is only supported for Elastic Premium (EP) plans")
        max_burst = validate_range_of_int_flag('--max-burst', max_burst, min_val=0, max_val=20)
        instance.maximum_elastic_worker_count = max_burst
    if number_of_workers is not None:
        number_of_workers = validate_range_of_int_flag('--number-of-workers / --min-instances',
                                                       number_of_workers, min_val=0, max_val=20)
    return update_app_service_plan(instance, sku, number_of_workers)


def show_backup_configuration(cmd, resource_group_name, webapp_name, slot=None):
    try:
        return _generic_site_operation(cmd.cli_ctx, resource_group_name, webapp_name,
                                       'get_backup_configuration', slot)
    except Exception:  # pylint: disable=broad-except
        raise ResourceNotFoundError('Backup configuration not found')


def list_backups(cmd, resource_group_name, webapp_name, slot=None):
    return _generic_site_operation(cmd.cli_ctx, resource_group_name, webapp_name, 'list_backups', slot)


def create_backup(cmd, resource_group_name, webapp_name, storage_account_url,
                  db_name=None, db_type=None,
                  db_connection_string=None, backup_name=None, slot=None):
    BackupRequest = cmd.get_models('BackupRequest')
    client = web_client_factory(cmd.cli_ctx)
    if backup_name and backup_name.lower().endswith('.zip'):
        backup_name = backup_name[:-4]
    db_setting = _create_db_setting(cmd, db_name, db_type=db_type, db_connection_string=db_connection_string)
    backup_request = BackupRequest(backup_name=backup_name,
                                   storage_account_url=storage_account_url, databases=db_setting)
    if slot:
        return client.web_apps.backup_slot(resource_group_name=resource_group_name,
                                           name=webapp_name, request=backup_request, slot=slot)
    return client.web_apps.backup(resource_group_name, webapp_name, backup_request)


def update_backup_schedule(cmd, resource_group_name, webapp_name, storage_account_url=None,
                           frequency=None, keep_at_least_one_backup=None,
                           retention_period_in_days=None, db_name=None,
                           db_connection_string=None, db_type=None, backup_name=None, slot=None):
    BackupSchedule, BackupRequest = cmd.get_models('BackupSchedule', 'BackupRequest')
    configuration = None
    if backup_name and backup_name.lower().endswith('.zip'):
        backup_name = backup_name[:-4]
    if not backup_name:
        backup_name = '{0}_{1}'.format(webapp_name, datetime.datetime.utcnow().strftime('%Y%m%d%H%M'))

    try:
        configuration = _generic_site_operation(cmd.cli_ctx, resource_group_name, webapp_name,
                                                'get_backup_configuration', slot)
    except Exception:  # pylint: disable=broad-except
        # No configuration set yet
        if not all([storage_account_url, frequency, retention_period_in_days,
                    keep_at_least_one_backup]):
            raise ResourceNotFoundError('No backup configuration found. A configuration must be created. ' +
                                        'Usage: --container-url URL --frequency TIME --retention DAYS ' +
                                        '--retain-one TRUE/FALSE')

    # If arguments were not specified, use the values in the current backup schedule
    if storage_account_url is None:
        storage_account_url = configuration.storage_account_url

    if retention_period_in_days is None:
        retention_period_in_days = configuration.backup_schedule.retention_period_in_days

    if keep_at_least_one_backup is None:
        keep_at_least_one_backup = configuration.backup_schedule.keep_at_least_one_backup
    else:
        keep_at_least_one_backup = keep_at_least_one_backup.lower() == 'true'

    if frequency:
        # Parse schedule frequency
        frequency_num, frequency_unit = _parse_frequency(cmd, frequency)
    else:
        frequency_num = configuration.backup_schedule.frequency_interval
        frequency_unit = configuration.backup_schedule.frequency_unit

    if configuration and configuration.databases:
        db = configuration.databases[0]
        db_type = db_type or db.database_type
        db_name = db_name or db.name
        db_connection_string = db_connection_string or db.connection_string

    db_setting = _create_db_setting(cmd, db_name, db_type=db_type, db_connection_string=db_connection_string)

    backup_schedule = BackupSchedule(frequency_interval=frequency_num, frequency_unit=frequency_unit.name,
                                     keep_at_least_one_backup=keep_at_least_one_backup,
                                     retention_period_in_days=retention_period_in_days)
    backup_request = BackupRequest(backup_request_name=backup_name, backup_schedule=backup_schedule,
                                   enabled=True, storage_account_url=storage_account_url,
                                   databases=db_setting)
    return _generic_site_operation(cmd.cli_ctx, resource_group_name, webapp_name, 'update_backup_configuration',
                                   slot, backup_request)


def restore_backup(cmd, resource_group_name, webapp_name, storage_account_url, backup_name,
                   db_name=None, db_type=None, db_connection_string=None,
                   target_name=None, overwrite=None, ignore_hostname_conflict=None, slot=None):
    RestoreRequest = cmd.get_models('RestoreRequest')
    client = web_client_factory(cmd.cli_ctx)
    storage_blob_name = backup_name
    if not storage_blob_name.lower().endswith('.zip'):
        storage_blob_name += '.zip'
    db_setting = _create_db_setting(cmd, db_name, db_type=db_type, db_connection_string=db_connection_string)
    restore_request = RestoreRequest(storage_account_url=storage_account_url,
                                     blob_name=storage_blob_name, overwrite=overwrite,
                                     site_name=target_name, databases=db_setting,
                                     ignore_conflicting_host_names=ignore_hostname_conflict)
    if slot:
        return client.web_apps.begin_restore_slot(resource_group_name, webapp_name, 0, slot, restore_request)

    return client.web_apps.begin_restore(resource_group_name, webapp_name, 0, restore_request)


def delete_backup(cmd, resource_group_name, webapp_name, backup_id, slot=None):
    client = web_client_factory(cmd.cli_ctx)
    if slot:
        return client.web_apps.delete_backup_slot(resource_group_name, webapp_name, backup_id, slot)
    return client.web_apps.delete_backup(resource_group_name, webapp_name, backup_id)


def list_snapshots(cmd, resource_group_name, name, slot=None):
    return _generic_site_operation(cmd.cli_ctx, resource_group_name, name, 'list_snapshots',
                                   slot)


def restore_snapshot(cmd, resource_group_name, name, time, slot=None, restore_content_only=False,  # pylint: disable=redefined-outer-name
                     source_resource_group=None, source_name=None, source_slot=None):
    from azure.cli.core.commands.client_factory import get_subscription_id
    SnapshotRecoverySource, SnapshotRestoreRequest = cmd.get_models('SnapshotRecoverySource', 'SnapshotRestoreRequest')
    client = web_client_factory(cmd.cli_ctx)
    recover_config = not restore_content_only
    if all([source_resource_group, source_name]):
        # Restore from source app to target app
        sub_id = get_subscription_id(cmd.cli_ctx)
        source_id = "/subscriptions/" + sub_id + "/resourceGroups/" + source_resource_group + \
            "/providers/Microsoft.Web/sites/" + source_name
        if source_slot:
            source_id = source_id + "/slots/" + source_slot
        source = SnapshotRecoverySource(id=source_id)
        request = SnapshotRestoreRequest(overwrite=False, snapshot_time=time, recovery_source=source,
                                         recover_configuration=recover_config)
        if slot:
            return client.web_apps.begin_restore_snapshot_slot(resource_group_name, name, slot, request)
        return client.web_apps.begin_restore_snapshot(resource_group_name, name, request)
    if any([source_resource_group, source_name]):
        raise ArgumentUsageError('usage error: --source-resource-group and '
                                 '--source-name must both be specified if one is used')
    # Overwrite app with its own snapshot
    request = SnapshotRestoreRequest(overwrite=True, snapshot_time=time, recover_configuration=recover_config)
    if slot:
        return client.web_apps.begin_restore_snapshot_slot(resource_group_name, name, slot, request)
    return client.web_apps.begin_restore_snapshot(resource_group_name, name, request)


# pylint: disable=inconsistent-return-statements
def _create_db_setting(cmd, db_name, db_type, db_connection_string):
    DatabaseBackupSetting = cmd.get_models('DatabaseBackupSetting')
    if all([db_name, db_type, db_connection_string]):
        return [DatabaseBackupSetting(database_type=db_type, name=db_name, connection_string=db_connection_string)]
    if any([db_name, db_type, db_connection_string]):
        raise ArgumentUsageError('usage error: --db-name NAME --db-type TYPE --db-connection-string STRING')


def _parse_frequency(cmd, frequency):
    FrequencyUnit = cmd.get_models('FrequencyUnit')
    unit_part = frequency.lower()[-1]
    if unit_part == 'd':
        frequency_unit = FrequencyUnit.day
    elif unit_part == 'h':
        frequency_unit = FrequencyUnit.hour
    else:
        raise InvalidArgumentValueError('Frequency must end with d or h for "day" or "hour"')

    try:
        frequency_num = int(frequency[:-1])
    except ValueError:
        raise InvalidArgumentValueError('Frequency must start with a number')

    if frequency_num < 0:
        raise InvalidArgumentValueError('Frequency must be positive')

    return frequency_num, frequency_unit


def _get_deleted_apps_locations(cli_ctx):
    client = get_mgmt_service_client(cli_ctx, ResourceType.MGMT_RESOURCE_RESOURCES)
    web_provider = client.providers.get('Microsoft.Web')
    del_sites_resource = next((x for x in web_provider.resource_types if x.resource_type == 'deletedSites'), None)
    if del_sites_resource:
        return del_sites_resource.locations
    return []


def _get_local_git_url(cli_ctx, client, resource_group_name, name, slot=None):
    user = client.get_publishing_user()
    result = _generic_site_operation(cli_ctx, resource_group_name, name, 'get_source_control', slot)
    parsed = urlparse(result.repo_url)
    return '{}://{}@{}/{}.git'.format(parsed.scheme, user.publishing_user_name,
                                      parsed.netloc, name)


def _get_scm_url(cmd, resource_group_name, name, slot=None):
    from azure.mgmt.web.models import HostType
    app = _generic_site_operation(cmd.cli_ctx, resource_group_name, name, 'get', slot)
    for host in app.host_name_ssl_states or []:
        if host.host_type == HostType.repository:
            return "https://{}".format(host.name)

    # this should not happen, but throw anyway
    raise ResourceNotFoundError('Failed to retrieve Scm Uri')


def get_publishing_user(cmd):
    client = web_client_factory(cmd.cli_ctx)
    return client.get_publishing_user()


def set_deployment_user(cmd, user_name, password=None):
    '''
    Update deployment credentials.(Note, all webapps in your subscription will be impacted)
    '''
    User = cmd.get_models('User')
    client = web_client_factory(cmd.cli_ctx)
    user = User(publishing_user_name=user_name)
    if password is None:
        try:
            password = prompt_pass(msg='Password: ', confirm=True)
        except NoTTYException:
            raise ArgumentUsageError('Please specify both username and password in non-interactive mode.')

    user.publishing_password = password
    return client.update_publishing_user(user)


def list_publishing_credentials(cmd, resource_group_name, name, slot=None):
    content = _generic_site_operation(cmd.cli_ctx, resource_group_name, name,
                                      'begin_list_publishing_credentials', slot)
    return content.result()


def list_publish_profiles(cmd, resource_group_name, name, slot=None, xml=False):
    import xmltodict
    content = _generic_site_operation(cmd.cli_ctx, resource_group_name, name,
                                      'list_publishing_profile_xml_with_secrets', slot, {"format": "WebDeploy"})
    full_xml = ''
    for f in content:
        full_xml += f.decode()

    if not xml:
        profiles = xmltodict.parse(full_xml, xml_attribs=True)['publishData']['publishProfile']
        converted = []

        if not isinstance(profiles, list):
            profiles = [profiles]

        for profile in profiles:
            new = {}
            for key in profile:
                # strip the leading '@' xmltodict put in for attributes
                new[key.lstrip('@')] = profile[key]
            converted.append(new)
        return converted

    cmd.cli_ctx.invocation.data['output'] = 'tsv'
    return full_xml


def enable_cd(cmd, resource_group_name, name, enable, slot=None):
    settings = []
    settings.append("DOCKER_ENABLE_CI=" + enable)

    update_app_settings(cmd, resource_group_name, name, settings, slot)

    return show_container_cd_url(cmd, resource_group_name, name, slot)


def show_container_cd_url(cmd, resource_group_name, name, slot=None):
    settings = get_app_settings(cmd, resource_group_name, name, slot)
    docker_enabled = False
    for setting in settings:
        if setting['name'] == 'DOCKER_ENABLE_CI' and setting['value'] == 'true':
            docker_enabled = True
            break

    cd_settings = {}
    cd_settings['DOCKER_ENABLE_CI'] = docker_enabled

    if docker_enabled:
        credentials = list_publishing_credentials(cmd, resource_group_name, name, slot)
        if credentials:
            cd_url = credentials.scm_uri + '/docker/hook'
            cd_settings['CI_CD_URL'] = cd_url
    else:
        cd_settings['CI_CD_URL'] = ''

    return cd_settings


def view_in_browser(cmd, resource_group_name, name, slot=None, logs=False):
    url = _get_url(cmd, resource_group_name, name, slot)
    open_page_in_browser(url)
    if logs:
        get_streaming_log(cmd, resource_group_name, name, provider=None, slot=slot)


def _get_url(cmd, resource_group_name, name, slot=None):
    SslState = cmd.get_models('SslState')
    site = _generic_site_operation(cmd.cli_ctx, resource_group_name, name, 'get', slot)
    if not site:
        raise ResourceNotFoundError("'{}' app doesn't exist".format(name))
    url = site.enabled_host_names[0]  # picks the custom domain URL incase a domain is assigned
    ssl_host = next((h for h in site.host_name_ssl_states
                     if h.ssl_state != SslState.disabled), None)
    return ('https' if ssl_host else 'http') + '://' + url


# TODO: expose new blob support
def config_diagnostics(cmd, resource_group_name, name, level=None,
                       application_logging=None, web_server_logging=None,
                       docker_container_logging=None, detailed_error_messages=None,
                       failed_request_tracing=None, slot=None):
    from azure.mgmt.web.models import (FileSystemApplicationLogsConfig, ApplicationLogsConfig,
                                       AzureBlobStorageApplicationLogsConfig, SiteLogsConfig,
                                       HttpLogsConfig, FileSystemHttpLogsConfig,
                                       EnabledConfig)
    client = web_client_factory(cmd.cli_ctx)
    # TODO: ensure we call get_site only once
    site = client.web_apps.get(resource_group_name, name)
    if not site:
        raise ResourceNotFoundError("'{}' app doesn't exist".format(name))

    application_logs = None
    if application_logging:
        fs_log = None
        blob_log = None
        level = level if application_logging != 'off' else False
        level = True if level is None else level
        if application_logging in ['filesystem', 'off']:
            fs_log = FileSystemApplicationLogsConfig(level=level)
        if application_logging in ['azureblobstorage', 'off']:
            blob_log = AzureBlobStorageApplicationLogsConfig(level=level, retention_in_days=3,
                                                             sas_url=None)
        application_logs = ApplicationLogsConfig(file_system=fs_log,
                                                 azure_blob_storage=blob_log)

    http_logs = None
    server_logging_option = web_server_logging or docker_container_logging
    if server_logging_option:
        # TODO: az blob storage log config currently not in use, will be impelemented later.
        # Tracked as Issue: #4764 on Github
        filesystem_log_config = None
        turned_on = server_logging_option != 'off'
        if server_logging_option in ['filesystem', 'off']:
            # 100 mb max log size, retention lasts 3 days. Yes we hard code it, portal does too
            filesystem_log_config = FileSystemHttpLogsConfig(retention_in_mb=100, retention_in_days=3,
                                                             enabled=turned_on)
        http_logs = HttpLogsConfig(file_system=filesystem_log_config, azure_blob_storage=None)

    detailed_error_messages_logs = (None if detailed_error_messages is None
                                    else EnabledConfig(enabled=detailed_error_messages))
    failed_request_tracing_logs = (None if failed_request_tracing is None
                                   else EnabledConfig(enabled=failed_request_tracing))
    site_log_config = SiteLogsConfig(application_logs=application_logs,
                                     http_logs=http_logs,
                                     failed_requests_tracing=failed_request_tracing_logs,
                                     detailed_error_messages=detailed_error_messages_logs)

    return _generic_site_operation(cmd.cli_ctx, resource_group_name, name, 'update_diagnostic_logs_config',
                                   slot, site_log_config)


def show_diagnostic_settings(cmd, resource_group_name, name, slot=None):
    return _generic_site_operation(cmd.cli_ctx, resource_group_name, name, 'get_diagnostic_logs_configuration', slot)


def show_deployment_log(cmd, resource_group, name, slot=None, deployment_id=None):
    import requests
    scm_url = _get_scm_url(cmd, resource_group, name, slot)
    headers = get_scm_site_headers(cmd.cli_ctx, name, resource_group, slot)

    deployment_log_url = ''
    if deployment_id:
        deployment_log_url = '{}/api/deployments/{}/log'.format(scm_url, deployment_id)
    else:
        deployments_url = '{}/api/deployments/'.format(scm_url)
        response = requests.get(deployments_url, headers=headers)

        if response.status_code != 200:
            raise CLIError("Failed to connect to '{}' with status code '{}' and reason '{}'".format(
                deployments_url, response.status_code, response.reason))

        sorted_logs = sorted(
            response.json(),
            key=lambda x: x['start_time'],
            reverse=True
        )
        if sorted_logs and sorted_logs[0]:
            deployment_log_url = sorted_logs[0].get('log_url', '')

    if deployment_log_url:
        response = requests.get(deployment_log_url, headers=headers)
        if response.status_code != 200:
            raise CLIError("Failed to connect to '{}' with status code '{}' and reason '{}'".format(
                deployment_log_url, response.status_code, response.reason))
        return response.json()
    return []


def list_deployment_logs(cmd, resource_group, name, slot=None):
    import requests

    scm_url = _get_scm_url(cmd, resource_group, name, slot)
    headers = get_scm_site_headers(cmd.cli_ctx, name, resource_group, slot)
    deployment_log_url = '{}/api/deployments/'.format(scm_url)

    response = requests.get(deployment_log_url, headers=headers)

    if response.status_code != 200:
        raise CLIError("Failed to connect to '{}' with status code '{}' and reason '{}'".format(
            scm_url, response.status_code, response.reason))

    return response.json() or []


def config_slot_auto_swap(cmd, resource_group_name, webapp, slot, auto_swap_slot=None, disable=None):
    client = web_client_factory(cmd.cli_ctx)
    site_config = client.web_apps.get_configuration_slot(resource_group_name, webapp, slot)
    site_config.auto_swap_slot_name = '' if disable else (auto_swap_slot or 'production')
    return _generic_site_operation(cmd.cli_ctx, resource_group_name, webapp, 'update_configuration', slot, site_config)


def list_slots(cmd, resource_group_name, webapp):
    client = web_client_factory(cmd.cli_ctx)
    slots = list(client.web_apps.list_slots(resource_group_name, webapp))
    for slot in slots:
        slot.name = slot.name.split('/')[-1]
        setattr(slot, 'app_service_plan', parse_resource_id(slot.server_farm_id)['name'])
        del slot.server_farm_id
    return slots


def swap_slot(cmd, resource_group_name, webapp, slot, target_slot=None, preserve_vnet=None, action='swap'):
    client = web_client_factory(cmd.cli_ctx)
    # Default isPreserveVnet to 'True' if preserve_vnet is 'None'
    isPreserveVnet = preserve_vnet if preserve_vnet is not None else 'true'
    # converstion from string to Boolean
    isPreserveVnet = bool(isPreserveVnet == 'true')
    CsmSlotEntity = cmd.get_models('CsmSlotEntity')
    slot_swap_entity = CsmSlotEntity(target_slot=target_slot or 'production', preserve_vnet=isPreserveVnet)
    if action == 'swap':
        poller = client.web_apps.begin_swap_slot(resource_group_name, webapp, slot, slot_swap_entity)
        return poller
    if action == 'preview':
        if slot is None:
            result = client.web_apps.apply_slot_config_to_production(resource_group_name, webapp, slot_swap_entity)
        else:
            result = client.web_apps.apply_slot_configuration_slot(resource_group_name, webapp, slot, slot_swap_entity)
        return result
    # we will reset both source slot and target slot
    if target_slot is None:
        client.web_apps.reset_production_slot_config(resource_group_name, webapp)
    else:
        client.web_apps.reset_slot_configuration_slot(resource_group_name, webapp, target_slot)
    return None


def delete_slot(cmd, resource_group_name, webapp, slot):
    client = web_client_factory(cmd.cli_ctx)
    # TODO: once swagger finalized, expose other parameters like: delete_all_slots, etc...
    client.web_apps.delete_slot(resource_group_name, webapp, slot)


def set_traffic_routing(cmd, resource_group_name, name, distribution):
    RampUpRule = cmd.get_models('RampUpRule')
    client = web_client_factory(cmd.cli_ctx)
    site = client.web_apps.get(resource_group_name, name)
    if not site:
        raise ResourceNotFoundError("'{}' app doesn't exist".format(name))
    configs = get_site_configs(cmd, resource_group_name, name)
    host_name_split = site.default_host_name.split('.', 1)
    host_name_suffix = '.' + host_name_split[1]
    host_name_val = host_name_split[0]
    configs.experiments.ramp_up_rules = []
    for r in distribution:
        slot, percentage = r.split('=')
        action_host_name_slot = host_name_val + "-" + slot
        configs.experiments.ramp_up_rules.append(RampUpRule(action_host_name=action_host_name_slot + host_name_suffix,
                                                            reroute_percentage=float(percentage),
                                                            name=slot))
    _generic_site_operation(cmd.cli_ctx, resource_group_name, name, 'update_configuration', None, configs)

    return configs.experiments.ramp_up_rules


def show_traffic_routing(cmd, resource_group_name, name):
    configs = get_site_configs(cmd, resource_group_name, name)
    return configs.experiments.ramp_up_rules


def clear_traffic_routing(cmd, resource_group_name, name):
    set_traffic_routing(cmd, resource_group_name, name, [])


def enable_credentials(cmd, resource_group_name, name, enable, slot=None):
    from azure.mgmt.web.models import CorsSettings
    configs = get_site_configs(cmd, resource_group_name, name, slot)
    if not configs.cors:
        configs.cors = CorsSettings()
    configs.cors.support_credentials = enable
    result = _generic_site_operation(cmd.cli_ctx, resource_group_name, name, 'update_configuration', slot, configs)
    return result.cors


def add_cors(cmd, resource_group_name, name, allowed_origins, slot=None):
    from azure.mgmt.web.models import CorsSettings
    configs = get_site_configs(cmd, resource_group_name, name, slot)
    if not configs.cors:
        configs.cors = CorsSettings()
    configs.cors.allowed_origins = (configs.cors.allowed_origins or []) + allowed_origins
    result = _generic_site_operation(cmd.cli_ctx, resource_group_name, name, 'update_configuration', slot, configs)
    return result.cors


def remove_cors(cmd, resource_group_name, name, allowed_origins, slot=None):
    configs = get_site_configs(cmd, resource_group_name, name, slot)
    if configs.cors:
        if allowed_origins:
            configs.cors.allowed_origins = [x for x in (configs.cors.allowed_origins or []) if x not in allowed_origins]
        else:
            configs.cors.allowed_origins = []
        configs = _generic_site_operation(cmd.cli_ctx, resource_group_name, name, 'update_configuration', slot, configs)
    return configs.cors


def show_cors(cmd, resource_group_name, name, slot=None):
    configs = get_site_configs(cmd, resource_group_name, name, slot)
    return configs.cors


def get_streaming_log(cmd, resource_group_name, name, provider=None, slot=None):
    # ping the site first to ensure that the site container is running
    # logsteam does not work if the site container is not running
    # See https://github.com/Azure/azure-cli/issues/23058
    ping_site(cmd, resource_group_name, name, slot)
    scm_url = _get_scm_url(cmd, resource_group_name, name, slot)
    streaming_url = scm_url + '/logstream'
    if provider:
        streaming_url += ('/' + provider.lstrip('/'))

    headers = get_scm_site_headers(cmd.cli_ctx, name, resource_group_name, slot)
    t = threading.Thread(target=_get_log, args=(streaming_url, headers))
    t.daemon = True
    t.start()

    while True:
        time.sleep(100)  # so that ctrl+c can stop the command


def ping_site(cmd, resource_group_name, name, slot, timeout=230):
    import urllib3
    try:
        site_url = _get_url(cmd, resource_group_name, name, slot)
        http = urllib3.PoolManager(timeout=urllib3.Timeout(connect=timeout, read=timeout))
        http.request('GET', site_url)
    except Exception:  # pylint: disable=broad-except
        logger.warning("Unable to reach the app.")
        raise


def download_historical_logs(cmd, resource_group_name, name, log_file=None, slot=None):
    scm_url = _get_scm_url(cmd, resource_group_name, name, slot)
    url = scm_url.rstrip('/') + '/dump'
    headers = get_scm_site_headers(cmd.cli_ctx, name, resource_group_name, slot)
    _get_log(url, headers, log_file)
    logger.warning('Downloaded logs to %s', log_file)


def _get_site_credential(cli_ctx, resource_group_name, name, slot=None):
    creds = _generic_site_operation(cli_ctx, resource_group_name, name, 'begin_list_publishing_credentials', slot)
    creds = creds.result()
    return (creds.publishing_user_name, creds.publishing_password)


def get_bearer_token(cli_ctx):
    from azure.cli.core._profile import Profile
    profile = Profile(cli_ctx=cli_ctx)
    credential, _, _ = profile.get_login_credentials()
    bearer_token = credential.get_token().token
    return bearer_token


def basic_auth_supported(cli_ctx, name, resource_group_name, slot=None):
    return _generic_site_operation(cli_ctx, resource_group_name, name, 'get_scm_allowed', slot).allow


# auth with basic auth if available
def get_scm_site_headers(cli_ctx, name, resource_group_name, slot=None, additional_headers=None):
    import urllib3

    if basic_auth_supported(cli_ctx, name, resource_group_name, slot):
        logger.info("[AUTH]: basic")
        username, password = _get_site_credential(cli_ctx, resource_group_name, name, slot)
        headers = urllib3.util.make_headers(basic_auth=f"{username}:{password}")
    else:
        logger.info("[AUTH]: AAD")
        headers = urllib3.util.make_headers()
        headers["Authorization"] = f"Bearer {get_bearer_token(cli_ctx)}"
    headers['User-Agent'] = get_az_user_agent()
    headers['x-ms-client-request-id'] = cli_ctx.data['headers']['x-ms-client-request-id']
    # allow setting Content-Type, Cache-Control, etc. headers
    if additional_headers:
        for k, v in additional_headers.items():
            headers[k] = v

    return headers


def _get_log(url, headers, log_file=None):
    http = get_pool_manager(url)
    r = http.request(
        'GET',
        url,
        headers=headers,
        preload_content=False
    )
    if r.status != 200:
        raise CLIError("Failed to connect to '{}' with status code '{}' and reason '{}'".format(
            url, r.status, r.reason))
    if log_file:  # download logs
        with open(log_file, 'wb') as f:
            while True:
                data = r.read(1024)
                if not data:
                    break
                f.write(data)
    else:  # streaming
        std_encoding = sys.stdout.encoding
        try:
            for chunk in r.stream():
                if chunk:
                    # Extra encode() and decode for stdout which does not support 'utf-8'
                    logger.warning(chunk.decode(encoding='utf-8', errors='replace')
                                   .encode(std_encoding, errors='replace')
                                   .decode(std_encoding, errors='replace')
                                   .rstrip('\n\r'))  # each line of log has CRLF.
        except Exception as ex:  # pylint: disable=broad-except
            logger.error("Log stream interrupted. Exiting live log stream.")
            logger.debug(ex)
        finally:
            r.release_conn()


def upload_ssl_cert(cmd, resource_group_name,
                    name, certificate_password,
                    certificate_file, slot=None,
                    certificate_name=None):
    Certificate = cmd.get_models('Certificate')
    client = web_client_factory(cmd.cli_ctx)
    webapp = _generic_site_operation(cmd.cli_ctx, resource_group_name, name, 'get', slot)
    cert_file = open(certificate_file, 'rb')
    cert_contents = cert_file.read()
    hosting_environment_profile_param = (webapp.hosting_environment_profile.name
                                         if webapp.hosting_environment_profile else '')

    try:
        thumb_print = _get_cert(certificate_password, certificate_file)
    except OpenSSL.crypto.Error as e:
        raise UnclassifiedUserFault(f"Failed to get the certificate's thrumbprint with error: '{e}'. "
                                    "Please double check the certificate password.") from e
    if certificate_name:
        cert_name = certificate_name
    else:
        cert_name = _generate_cert_name(thumb_print, hosting_environment_profile_param,
                                        webapp.location, resource_group_name)
    cert = Certificate(password=certificate_password, pfx_blob=cert_contents,
                       location=webapp.location, server_farm_id=webapp.server_farm_id)
    return client.certificates.create_or_update(resource_group_name, cert_name, cert)


def _generate_cert_name(thumb_print, hosting_environment, location, resource_group_name):
    return "%s_%s_%s_%s" % (thumb_print, hosting_environment, location, resource_group_name)


def _get_cert(certificate_password, certificate_file):
    ''' Decrypts the .pfx file '''
    p12 = OpenSSL.crypto.load_pkcs12(open(certificate_file, 'rb').read(), certificate_password)
    cert = p12.get_certificate()
    digest_algorithm = 'sha1'
    thumbprint = cert.digest(digest_algorithm).decode("utf-8").replace(':', '')
    return thumbprint


def list_ssl_certs(cmd, resource_group_name):
    client = web_client_factory(cmd.cli_ctx)
    return client.certificates.list_by_resource_group(resource_group_name)


def show_ssl_cert(cmd, resource_group_name, certificate_name):
    client = web_client_factory(cmd.cli_ctx)
    return client.certificates.get(resource_group_name, certificate_name)


def delete_ssl_cert(cmd, resource_group_name, certificate_thumbprint):
    client = web_client_factory(cmd.cli_ctx)
    webapp_certs = client.certificates.list_by_resource_group(resource_group_name)
    for webapp_cert in webapp_certs:
        if webapp_cert.thumbprint == certificate_thumbprint:
            return client.certificates.delete(resource_group_name, webapp_cert.name)
    raise ResourceNotFoundError("Certificate for thumbprint '{}' not found".format(certificate_thumbprint))


def import_ssl_cert(cmd, resource_group_name, name, key_vault, key_vault_certificate_name, certificate_name=None):
    Certificate = cmd.get_models('Certificate')
    client = web_client_factory(cmd.cli_ctx)
    webapp = client.web_apps.get(resource_group_name, name)
    if not webapp:
        raise ResourceNotFoundError("'{}' app doesn't exist in resource group {}".format(name, resource_group_name))
    server_farm_id = webapp.server_farm_id
    location = webapp.location
    kv_id = None
    if not is_valid_resource_id(key_vault):
        kv_client = get_mgmt_service_client(cmd.cli_ctx, ResourceType.MGMT_KEYVAULT)
        key_vaults = kv_client.vaults.list_by_subscription()
        for kv in key_vaults:
            if key_vault == kv.name:
                kv_id = kv.id
                break
    else:
        kv_id = key_vault

    if kv_id is None:
        kv_msg = 'The Key Vault {0} was not found in the subscription in context. ' \
                 'If your Key Vault is in a different subscription, please specify the full Resource ID: ' \
                 '\naz .. ssl import -n {1} -g {2} --key-vault-certificate-name {3} ' \
                 '--key-vault /subscriptions/[sub id]/resourceGroups/[rg]/providers/Microsoft.KeyVault/' \
                 'vaults/{0}'.format(key_vault, name, resource_group_name, key_vault_certificate_name)
        logger.warning(kv_msg)
        return

    kv_id_parts = parse_resource_id(kv_id)
    kv_name = kv_id_parts['name']
    kv_resource_group_name = kv_id_parts['resource_group']
    kv_subscription = kv_id_parts['subscription']

    # If in the public cloud, check if certificate is an app service certificate, in the same or a diferent
    # subscription
    kv_secret_name = None
    cloud_type = cmd.cli_ctx.cloud.name
    from azure.cli.core.commands.client_factory import get_subscription_id
    subscription_id = get_subscription_id(cmd.cli_ctx)
    if cloud_type.lower() == PUBLIC_CLOUD.lower():
        if kv_subscription.lower() != subscription_id.lower():
            diff_subscription_client = get_mgmt_service_client(cmd.cli_ctx, ResourceType.MGMT_APPSERVICE,
                                                               subscription_id=kv_subscription)
            ascs = diff_subscription_client.app_service_certificate_orders.list(api_version=VERSION_2022_09_01)
        else:
            ascs = client.app_service_certificate_orders.list(api_version=VERSION_2022_09_01)

        kv_secret_name = None
        for asc in ascs:
            if asc.name == key_vault_certificate_name:
                kv_secret_name = asc.certificates[key_vault_certificate_name].key_vault_secret_name

    # if kv_secret_name is not populated, it is not an appservice certificate, proceed for KV certificates
    if not kv_secret_name:
        kv_secret_name = key_vault_certificate_name

    if certificate_name:
        cert_name = certificate_name
    else:
        cert_name = '{}-{}-{}'.format(resource_group_name, kv_name, key_vault_certificate_name)

    lnk = 'https://azure.github.io/AppService/2016/05/24/Deploying-Azure-Web-App-Certificate-through-Key-Vault.html'
    lnk_msg = 'Find more details here: {}'.format(lnk)
    if not _check_service_principal_permissions(cmd, kv_resource_group_name, kv_name, kv_subscription):
        logger.warning('Unable to verify Key Vault permissions.')
        logger.warning('You may need to grant Microsoft.Azure.WebSites service principal the Secret:Get permission')
        logger.warning(lnk_msg)

    kv_cert_def = Certificate(location=location, key_vault_id=kv_id, password='',
                              key_vault_secret_name=kv_secret_name, server_farm_id=server_farm_id)

    return client.certificates.create_or_update(name=cert_name, resource_group_name=resource_group_name,
                                                certificate_envelope=kv_cert_def)


def create_managed_ssl_cert(cmd, resource_group_name, name, hostname, slot=None, certificate_name=None):
    Certificate = cmd.get_models('Certificate')
    hostname = hostname.lower()
    client = web_client_factory(cmd.cli_ctx)
    webapp = _generic_site_operation(cmd.cli_ctx, resource_group_name, name, 'get', slot)
    if not webapp:
        slot_text = "Deployment slot {} in ".format(slot) if slot else ''
        raise ResourceNotFoundError("{0}app {1} doesn't exist in resource group {2}".format(slot_text,
                                                                                            name,
                                                                                            resource_group_name))

    parsed_plan_id = parse_resource_id(webapp.server_farm_id)
    plan_info = client.app_service_plans.get(parsed_plan_id['resource_group'], parsed_plan_id['name'])
    if plan_info.sku.tier.upper() == 'FREE' or plan_info.sku.tier.upper() == 'SHARED':
        raise ValidationError('Managed Certificate is not supported on Free and Shared tier.')

    if not _verify_hostname_binding(cmd, resource_group_name, name, hostname, slot):
        slot_text = " --slot {}".format(slot) if slot else ""
        raise ValidationError("Hostname (custom domain) '{0}' is not registered with {1}. "
                              "Use 'az webapp config hostname add --resource-group {2} "
                              "--webapp-name {1}{3} --hostname {0}' "
                              "to register the hostname.".format(hostname, name, resource_group_name, slot_text))

    server_farm_id = webapp.server_farm_id
    location = webapp.location
    easy_cert_def = Certificate(location=location, canonical_name=hostname,
                                server_farm_id=server_farm_id, password='')

    # TODO: Update manual polling to use LongRunningOperation once backend API & new SDK supports polling
    try:
        certificate_name = hostname if not certificate_name else certificate_name
        return client.certificates.create_or_update(name=certificate_name, resource_group_name=resource_group_name,
                                                    certificate_envelope=easy_cert_def)
    except Exception as ex:
        poll_url = ex.response.headers['Location'] if 'Location' in ex.response.headers else None
        if ex.response.status_code == 202 and poll_url:
            r = send_raw_request(cmd.cli_ctx, method='get', url=poll_url)
            poll_timeout = time.time() + 60 * 2  # 2 minute timeout

            while r.status_code != 200 and time.time() < poll_timeout:
                time.sleep(5)
                r = send_raw_request(cmd.cli_ctx, method='get', url=poll_url)

            if r.status_code == 200:
                try:
                    return r.json()
                except ValueError:
                    return r.text
            logger.warning("Managed Certificate creation in progress. Please use the command "
                           "'az webapp config ssl show -g %s --certificate-name %s' "
                           " to view your certificate once it is created", resource_group_name, certificate_name)
            return
        raise CLIError(ex)


def _check_service_principal_permissions(cmd, resource_group_name, key_vault_name, key_vault_subscription):
    from azure.cli.command_modules.role import graph_client_factory, GraphError
    graph_client = graph_client_factory(cmd.cli_ctx)
    from azure.cli.core.commands.client_factory import get_subscription_id
    subscription = get_subscription_id(cmd.cli_ctx)
    # Cannot check if key vault is in another subscription
    if subscription != key_vault_subscription:
        return False
    kv_client = get_mgmt_service_client(cmd.cli_ctx, ResourceType.MGMT_KEYVAULT)
    vault = kv_client.vaults.get(resource_group_name=resource_group_name, vault_name=key_vault_name)
    # Check for Microsoft.Azure.WebSites app registration
    AZURE_PUBLIC_WEBSITES_APP_ID = 'abfa0a7c-a6b6-4736-8310-5855508787cd'
    AZURE_GOV_WEBSITES_APP_ID = '6a02c803-dafd-4136-b4c3-5a6f318b4714'
    for policy in vault.properties.access_policies:
        try:
            sp = graph_client.service_principal_get(policy.object_id)
            if sp['appId'] == AZURE_PUBLIC_WEBSITES_APP_ID or sp['appId'] == AZURE_GOV_WEBSITES_APP_ID:
                for perm in policy.permissions.secrets:
                    if perm == "Get":
                        return True
        except GraphError:
            pass  # Lookup will fail for non service principals (users, groups, etc.)
    return False


def _update_host_name_ssl_state(cmd, resource_group_name, webapp_name, webapp,
                                host_name, ssl_state, thumbprint, slot=None):
    Site, HostNameSslState = cmd.get_models('Site', 'HostNameSslState')
    updated_webapp = Site(host_name_ssl_states=[HostNameSslState(name=host_name,
                                                                 ssl_state=ssl_state,
                                                                 thumbprint=thumbprint,
                                                                 to_update=True)],
                          location=webapp.location, tags=webapp.tags)
    return _generic_site_operation(cmd.cli_ctx, resource_group_name, webapp_name, 'begin_create_or_update',
                                   slot, updated_webapp)


def _update_ssl_binding(cmd, resource_group_name, name, certificate_thumbprint, ssl_type, hostname, slot=None):
    client = web_client_factory(cmd.cli_ctx)
    webapp = client.web_apps.get(resource_group_name, name)
    if not webapp:
        raise ResourceNotFoundError("'{}' app doesn't exist".format(name))

    cert_resource_group_name = parse_resource_id(webapp.server_farm_id)['resource_group']
    webapp_certs = client.certificates.list_by_resource_group(cert_resource_group_name)

    found_cert = None
    # search for a cert that matches in the app service plan's RG
    for webapp_cert in webapp_certs:
        if webapp_cert.thumbprint == certificate_thumbprint:
            found_cert = webapp_cert
    # search for a cert that matches in the webapp's RG
    if not found_cert:
        webapp_certs = client.certificates.list_by_resource_group(resource_group_name)
        for webapp_cert in webapp_certs:
            if webapp_cert.thumbprint == certificate_thumbprint:
                found_cert = webapp_cert
    # search for a cert that matches in the subscription, filtering on the serverfarm
    if not found_cert:
        sub_certs = client.certificates.list(filter=f"ServerFarmId eq '{webapp.server_farm_id}'")
        found_cert = next(iter([c for c in sub_certs if c.thumbprint == certificate_thumbprint]), None)
    if found_cert:
        if not hostname:
            if len(found_cert.host_names) == 1 and not found_cert.host_names[0].startswith('*'):
                return _update_host_name_ssl_state(cmd, resource_group_name, name, webapp,
                                                   found_cert.host_names[0], ssl_type,
                                                   certificate_thumbprint, slot)
            query_result = list_hostnames(cmd, resource_group_name, name, slot)
            hostnames_in_webapp = [x.name.split('/')[-1] for x in query_result]
            to_update = _match_host_names_from_cert(found_cert.host_names, hostnames_in_webapp)
        else:
            to_update = [hostname]
        for h in to_update:
            _update_host_name_ssl_state(cmd, resource_group_name, name, webapp,
                                        h, ssl_type, certificate_thumbprint, slot)

        return show_app(cmd, resource_group_name, name, slot)

    raise ResourceNotFoundError("Certificate for thumbprint '{}' not found.".format(certificate_thumbprint))


def bind_ssl_cert(cmd, resource_group_name, name, certificate_thumbprint, ssl_type, hostname=None, slot=None):
    SslState = cmd.get_models('SslState')
    return _update_ssl_binding(cmd, resource_group_name, name, certificate_thumbprint,
                               SslState.sni_enabled if ssl_type == 'SNI' else SslState.ip_based_enabled, hostname, slot)


def unbind_ssl_cert(cmd, resource_group_name, name, certificate_thumbprint, hostname=None, slot=None):
    SslState = cmd.get_models('SslState')
    return _update_ssl_binding(cmd, resource_group_name, name,
                               certificate_thumbprint, SslState.disabled, hostname, slot)


def _match_host_names_from_cert(hostnames_from_cert, hostnames_in_webapp):
    # the goal is to match '*.foo.com' with host name like 'admin.foo.com', 'logs.foo.com', etc
    matched = set()
    for hostname in hostnames_from_cert:
        if hostname.startswith('*'):
            for h in hostnames_in_webapp:
                if hostname[hostname.find('.'):] == h[h.find('.'):]:
                    matched.add(h)
        elif hostname in hostnames_in_webapp:
            matched.add(hostname)
    return matched


# help class handles runtime stack in format like 'node|6.1', 'php|5.5'
# pylint: disable=too-few-public-methods
class _AbstractStackRuntimeHelper:
    def __init__(self, cmd, linux=False, windows=False):
        self._cmd = cmd
        self._client = web_client_factory(cmd.cli_ctx)
        self._linux = linux
        self._windows = windows
        self._stacks = []

    @property
    def stacks(self):
        self._load_stacks()
        return self._stacks

    def _get_raw_stacks_from_api(self):
        raise NotImplementedError

    # updates self._stacks
    def _parse_raw_stacks(self, stacks):
        raise NotImplementedError

    def _load_stacks(self):
        if self._stacks:
            return
        stacks = self._get_raw_stacks_from_api()
        self._parse_raw_stacks(stacks)


# WebApps stack class
class _StackRuntimeHelper(_AbstractStackRuntimeHelper):
    DEFAULT_DELIMETER = "|"  # character that separates runtime name from version
    ALLOWED_DELIMETERS = "|:"  # delimiters allowed: '|', ':'

    # pylint: disable=too-few-public-methods
    class Runtime:
        def __init__(self, display_name=None, configs=None, github_actions_properties=None, linux=False):
            self.display_name = display_name
            self.configs = configs if configs is not None else dict()
            self.github_actions_properties = github_actions_properties
            self.linux = linux

    def __init__(self, cmd, linux=False, windows=False):
        # TODO try and get API support for this so it isn't hardcoded
        self.windows_config_mappings = {
            'node': 'WEBSITE_NODE_DEFAULT_VERSION',
            'python': 'python_version',
            'php': 'php_version',
            'aspnet': 'net_framework_version',
            'dotnet': 'net_framework_version',
            'dotnetcore': None
        }
        super().__init__(cmd, linux=linux, windows=windows)

    def get_stack_names_only(self, delimiter=None):
        windows_stacks = [s.display_name for s in self.stacks if not s.linux]
        linux_stacks = [s.display_name for s in self.stacks if s.linux]
        if delimiter is not None:
            windows_stacks = [n.replace(self.DEFAULT_DELIMETER, delimiter) for n in windows_stacks]
            linux_stacks = [n.replace(self.DEFAULT_DELIMETER, delimiter) for n in linux_stacks]
        if self._linux and not self._windows:
            return linux_stacks
        if self._windows and not self._linux:
            return windows_stacks
        return {LINUX_OS_NAME: linux_stacks, WINDOWS_OS_NAME: windows_stacks}

    def _get_raw_stacks_from_api(self):
        return list(self._client.provider.get_web_app_stacks(stack_os_type=None))

    def _parse_raw_stacks(self, stacks):
        for lang in stacks:
            if lang.display_text.lower() == "java":
                continue  # info on java stacks is taken from the "java containers" stacks
            for major_version in lang.major_versions:
                if self._linux:
                    self._parse_major_version_linux(major_version, self._stacks)
                if self._windows:
                    self._parse_major_version_windows(major_version, self._stacks, self.windows_config_mappings)

    @classmethod
    def remove_delimiters(cls, runtime):
        if not runtime:
            return runtime
        runtime = re.split("[{}]".format(cls.ALLOWED_DELIMETERS), runtime)
        return cls.DEFAULT_DELIMETER.join(filter(None, runtime))

    def resolve(self, display_name, linux=False):
        display_name = display_name.lower()
        stack = next((s for s in self.stacks if s.linux == linux and s.display_name.lower() == display_name), None)
        if stack is None:  # help convert previously acceptable stack names into correct ones if runtime not found
            old_to_new_windows = {
                "node|12-lts": "node|12lts",
                "node|14-lts": "node|14lts",
                "node|16-lts": "node|16lts",
                "dotnet|5.0": "dotnet|5",
                "dotnet|6.0": "dotnet|6",
            }
            old_to_new_linux = {
                "dotnet|5.0": "dotnetcore|5.0",
                "dotnet|6.0": "dotnetcore|6.0",
            }
            if linux:
                display_name = old_to_new_linux.get(display_name)
            else:
                display_name = old_to_new_windows.get(display_name)
            stack = next((s for s in self.stacks if s.linux == linux and s.display_name.lower() == display_name), None)
        return stack

    @classmethod
    def get_site_config_setter(cls, runtime, linux=False):
        if linux:
            return cls.update_site_config
        return cls.update_site_appsettings if 'node' in runtime.display_name.lower() else cls.update_site_config

    # assumes non-java
    def get_default_version(self, lang, linux=False, get_windows_config_version=False):
        versions = self.get_version_list(lang, linux, get_windows_config_version)
        versions.sort()
        if not versions:
            os = WINDOWS_OS_NAME if not linux else LINUX_OS_NAME
            raise ValidationError("Invalid language type {} for OS {}".format(lang, os))
        return versions[0]

    # assumes non-java
    def get_version_list(self, lang, linux=False, get_windows_config_version=False):
        lang = lang.upper()
        versions = []

        for s in self.stacks:
            if s.linux == linux:
                l_name, v, *_ = s.display_name.upper().split("|")
                if l_name == lang:
                    if get_windows_config_version:
                        versions.append(s.configs[self.windows_config_mappings[lang.lower()]])
                    else:
                        versions.append(v)

        return versions

    @staticmethod
    def update_site_config(stack, site_config, cmd=None):
        for k, v in stack.configs.items():
            setattr(site_config, k, v)
        return site_config

    @staticmethod
    def update_site_appsettings(cmd, stack, site_config):
        NameValuePair = cmd.get_models('NameValuePair')
        if site_config.app_settings is None:
            site_config.app_settings = []

        for k, v in stack.configs.items():
            already_in_appsettings = False
            for app_setting in site_config.app_settings:
                if app_setting.name == k:
                    already_in_appsettings = True
                    app_setting.value = v
            if not already_in_appsettings:
                site_config.app_settings.append(NameValuePair(name=k, value=v))
        return site_config

    # format a (non-java) windows runtime display text
    # TODO get API to return more CLI-friendly display text for windows stacks
    @classmethod
    def _format_windows_display_text(cls, display_text):
        t = display_text.upper()
        t = t.replace(".NET CORE", NETCORE_RUNTIME_NAME.upper())
        t = t.replace("ASP.NET", ASPDOTNET_RUNTIME_NAME.upper())
        t = t.replace(".NET", DOTNET_RUNTIME_NAME)
        t = re.sub(r"\(.*\)", "", t)  # remove "(LTS)"
        return t.replace(" ", "|", 1).replace(" ", "")

    @classmethod
    def _is_valid_runtime_setting(cls, runtime_setting):
        return runtime_setting is not None and not runtime_setting.is_hidden and not runtime_setting.is_deprecated

    @classmethod
    def _get_runtime_setting(cls, minor_version, linux, java):
        if not linux:
            if not java:
                return minor_version.stack_settings.windows_runtime_settings
            return minor_version.stack_settings.windows_container_settings
        if not java:
            return minor_version.stack_settings.linux_runtime_settings
        return minor_version.stack_settings.linux_container_settings

    @classmethod
    def _get_valid_minor_versions(cls, major_version, linux, java=False):
        def _filter(minor_version):
            return cls._is_valid_runtime_setting(cls._get_runtime_setting(minor_version, linux, java))
        return [m for m in major_version.minor_versions if _filter(m)]

    def _parse_major_version_windows(self, major_version, parsed_results, config_mappings):
        minor_java_versions = self._get_valid_minor_versions(major_version, linux=False, java=True)
        default_java_version = next(iter(minor_java_versions), None)
        if default_java_version:
            container_settings = default_java_version.stack_settings.windows_container_settings
            # TODO get the API to return java versions in a more parseable way
            for java_version in ["1.8", "11", "17"]:
                java_container = container_settings.java_container
                container_version = container_settings.java_container_version
                if container_version.upper() == "SE":
                    java_container = "Java SE"
                    if java_version == "1.8":
                        container_version = "8"
                    else:
                        container_version = java_version
                runtime_name = "{}|{}|{}|{}".format("java",
                                                    java_version,
                                                    java_container,
                                                    container_version)
                gh_actions_version = "8" if java_version == "1.8" else java_version
                gh_actions_runtime = "{}, {}, {}".format(java_version,
                                                         java_container.lower().replace(" se", ""),
                                                         container_settings.java_container_version.lower())
                if java_container == "Java SE":  # once runtime name is set, reset configs to correct values
                    java_container = "JAVA"
                    container_version = "SE"
                runtime = self.Runtime(display_name=runtime_name,
                                       configs={"java_version": java_version,
                                                "java_container": java_container,
                                                "java_container_version": container_version},
                                       github_actions_properties={"github_actions_version": gh_actions_version,
                                                                  "app_runtime": "java",
                                                                  "app_runtime_version": gh_actions_runtime},
                                       linux=False)
                parsed_results.append(runtime)
        else:
            minor_versions = self._get_valid_minor_versions(major_version, linux=False, java=False)
            for minor_version in minor_versions:
                settings = minor_version.stack_settings.windows_runtime_settings
                runtime_name = self._format_windows_display_text(minor_version.display_text)

                runtime = self.Runtime(display_name=runtime_name, linux=False)
                lang_name = runtime_name.split("|")[0].lower()
                config_key = config_mappings.get(lang_name)

                if config_key:
                    runtime.configs[config_key] = settings.runtime_version
                gh_properties = settings.git_hub_action_settings
                if gh_properties.is_supported:
                    runtime.github_actions_properties = {"github_actions_version": gh_properties.supported_version}

                parsed_results.append(runtime)

    def _parse_major_version_linux(self, major_version, parsed_results):
        minor_java_versions = self._get_valid_minor_versions(major_version, linux=True, java=True)
        default_java_version_linux = next(iter(minor_java_versions), None)
        if default_java_version_linux:
            linux_container_settings = default_java_version_linux.stack_settings.linux_container_settings
            runtimes = [(linux_container_settings.additional_properties.get("java17Runtime"), "17"),
                        (linux_container_settings.java11_runtime, "11"),
                        (linux_container_settings.java8_runtime, "8")]
            for runtime_name, version in [(r, v) for (r, v) in runtimes if r is not None]:
                runtime = self.Runtime(display_name=runtime_name,
                                       configs={"linux_fx_version": runtime_name},
                                       github_actions_properties={"github_actions_version": version},
                                       linux=True,
                                       )
                parsed_results.append(runtime)
        else:
            minor_versions = self._get_valid_minor_versions(major_version, linux=True, java=False)
            for minor_version in minor_versions:
                settings = minor_version.stack_settings.linux_runtime_settings
                runtime_name = settings.runtime_version
                runtime = self.Runtime(display_name=runtime_name,
                                       configs={"linux_fx_version": runtime_name},
                                       linux=True,
                                       )
                gh_properties = settings.git_hub_action_settings
                if gh_properties.is_supported:
                    runtime.github_actions_properties = {"github_actions_version": gh_properties.supported_version}
                parsed_results.append(runtime)

    # override _load_stacks() to call this method to use hardcoded stacks
    def _load_stacks_hardcoded(self):
        import os
        stacks_file = os.path.abspath(os.path.join(os.path.abspath(__file__), '../resources/WebappRuntimeStacks.json'))
        if self._stacks:
            return
        stacks = []
        if self._linux:
            stacks_json = get_file_json(stacks_file)['linux']
            for r in stacks_json:
                stacks.append(self.Runtime(display_name=r.get("displayName"),
                                           configs=r.get("configs"),
                                           github_actions_properties=r.get("github_actions_properties"),
                                           linux=True))
        if self._windows:  # Windows stacks
            stacks_json = get_file_json(stacks_file)['windows']
            for r in stacks_json:
                stacks.append(self.Runtime(display_name=r.get("displayName"),
                                           configs=r.get("configs"),
                                           github_actions_properties=r.get("github_actions_properties"),
                                           linux=False))
        self._stacks = stacks


class _FunctionAppStackRuntimeHelper(_AbstractStackRuntimeHelper):
    # pylint: disable=too-few-public-methods,too-many-instance-attributes
    class Runtime:
        def __init__(self, name=None, version=None, is_preview=False, supported_func_versions=None, linux=False,
                     app_settings_dict=None, site_config_dict=None, app_insights=False, default=False,
                     github_actions_properties=None):
            self.name = name
            self.version = version
            self.is_preview = is_preview
            self.supported_func_versions = [] if not supported_func_versions else supported_func_versions
            self.linux = linux
            self.app_settings_dict = dict() if not app_settings_dict else app_settings_dict
            self.site_config_dict = dict() if not site_config_dict else site_config_dict
            self.app_insights = app_insights
            self.default = default
            self.github_actions_properties = github_actions_properties

            self.display_name = "{}|{}".format(name, version) if version else name

        # used for displaying stacks
        def to_dict(self):
            d = {"runtime": self.name,
                 "version": self.version,
                 "supported_functions_versions": self.supported_func_versions}
            if self.linux:
                d["linux_fx_version"] = self.site_config_dict.linux_fx_version
            return d

    def __init__(self, cmd, linux=False, windows=False):
        self.disallowed_functions_versions = {"~1", "~2"}
        self.KEYS = FUNCTIONS_STACKS_API_KEYS()
        super().__init__(cmd, linux=linux, windows=windows)

    def resolve(self, runtime, version=None, functions_version=None, linux=False, disable_version_error=False):
        stacks = self.stacks
        runtimes = [r for r in stacks if r.linux == linux and runtime == r.name]
        os = LINUX_OS_NAME if linux else WINDOWS_OS_NAME
        if not runtimes:
            supported_runtimes = [r.name for r in stacks if r.linux == linux]
            raise ValidationError("Runtime {0} not supported for os {1}. Supported runtimes for os {1} are: {2}. "
                                  "Run 'az functionapp list-runtimes' for more details on supported runtimes. "
                                  .format(runtime, os, supported_runtimes))
        if version is None:
            return self.get_default_version(runtime, functions_version, linux)
        matched_runtime_version = next((r for r in runtimes if r.version == version), None)
        if not matched_runtime_version:
            # help convert previously acceptable versions into correct ones if match not found
            old_to_new_version = {
                "11": "11.0",
                "8": "8.0",
                "7": "7.0",
                "6.0": "6",
                "1.8": "8.0"
            }
            new_version = old_to_new_version.get(version)
            matched_runtime_version = next((r for r in runtimes if r.version == new_version), None)
        if not matched_runtime_version:
            versions = [r.version for r in runtimes]
            if disable_version_error:
                return None
            raise ValidationError("Invalid version: {0} for runtime {1} and os {2}. Supported versions for runtime "
                                  "{1} and os {2} are: {3}. "
                                  "Run 'az functionapp list-runtimes' for more details on supported runtimes. "
                                  .format(version, runtime, os, versions))
        if functions_version not in matched_runtime_version.supported_func_versions:
            supported_func_versions = matched_runtime_version.supported_func_versions
            raise ValidationError("Functions version {} is not supported for runtime {} with version {} and os {}. "
                                  "Supported functions versions are {}. "
                                  "Run 'az functionapp list-runtimes' for more details on supported runtimes. "
                                  .format(functions_version, runtime, version, os, supported_func_versions))
        return matched_runtime_version

    def get_default_version(self, runtime, functions_version, linux=False):
        runtimes = [r for r in self.stacks if r.linux == linux and r.name == runtime]
        runtimes.sort(key=lambda r: r.default, reverse=True)  # make runtimes with default=True appear first
        for r in runtimes:
            if functions_version in r.supported_func_versions:
                return r
        raise ValidationError("Could not find a runtime version for runtime {} with functions version {} and os {}"
                              "Run 'az functionapp list-runtimes' for more details on supported runtimes. ")

    def _get_raw_stacks_from_api(self):
        return list(self._client.provider.get_function_app_stacks(stack_os_type=None))

    # remove non-digit or non-"." chars
    @classmethod
    def _format_version_name(cls, name):
        return re.sub(r"[^\d\.]", "", name)

    # format version names while maintaining uniqueness
    def _format_version_names(self, runtime_to_version):
        formatted_runtime_to_version = {}
        for runtime, versions in runtime_to_version.items():
            formatted_runtime_to_version[runtime] = formatted_runtime_to_version.get(runtime, dict())
            for version_name, version_info in versions.items():
                formatted_name = self._format_version_name(version_name)
                if formatted_name in formatted_runtime_to_version[runtime]:
                    formatted_name = version_name.lower().replace(" ", "-")
                formatted_runtime_to_version[runtime][formatted_name] = version_info
        return formatted_runtime_to_version

    @classmethod
    def _format_function_version(cls, v):
        return v.replace("~", "")

    def _get_valid_function_versions(self, runtime_settings):
        supported_function_versions = runtime_settings.supported_functions_extension_versions
        valid_versions = []
        for v in supported_function_versions:
            if v not in self.disallowed_functions_versions:
                valid_versions.append(self._format_version_name(v))
        return valid_versions

    def _parse_minor_version(self, runtime_settings, major_version_name, minor_version_name, runtime_to_version):
        if not runtime_settings.is_deprecated:
            functions_versions = self._get_valid_function_versions(runtime_settings)
            if functions_versions:
                runtime_version_properties = {
                    self.KEYS.IS_PREVIEW: runtime_settings.is_preview,
                    self.KEYS.SUPPORTED_EXTENSION_VERSIONS: functions_versions,
                    self.KEYS.APP_SETTINGS_DICT: runtime_settings.app_settings_dictionary,
                    self.KEYS.APPLICATION_INSIGHTS: runtime_settings.app_insights_settings.is_supported,
                    self.KEYS.SITE_CONFIG_DICT: runtime_settings.site_config_properties_dictionary,
                    self.KEYS.IS_DEFAULT: bool(runtime_settings.is_default),
                    self.KEYS.GIT_HUB_ACTION_SETTINGS: runtime_settings.git_hub_action_settings
                }

                runtime_name = (runtime_settings.app_settings_dictionary.get(self.KEYS.FUNCTIONS_WORKER_RUNTIME) or
                                major_version_name)
                runtime_to_version[runtime_name] = runtime_to_version.get(runtime_name, dict())
                runtime_to_version[runtime_name][minor_version_name] = runtime_version_properties

    def _create_runtime_from_properties(self, runtime_name, version_name, version_properties, linux):
        supported_func_versions = version_properties[self.KEYS.SUPPORTED_EXTENSION_VERSIONS]
        return self.Runtime(name=runtime_name,
                            version=version_name,
                            is_preview=version_properties[self.KEYS.IS_PREVIEW],
                            supported_func_versions=supported_func_versions,
                            linux=linux,
                            site_config_dict=version_properties[self.KEYS.SITE_CONFIG_DICT],
                            app_settings_dict=version_properties[self.KEYS.APP_SETTINGS_DICT],
                            app_insights=version_properties[self.KEYS.APPLICATION_INSIGHTS],
                            default=version_properties[self.KEYS.IS_DEFAULT],
                            github_actions_properties=version_properties[self.KEYS.GIT_HUB_ACTION_SETTINGS]
                            )

    def _parse_raw_stacks(self, stacks):
        # build a map of runtime -> runtime version -> runtime version properties
        runtime_to_version_linux = {}
        runtime_to_version_windows = {}
        for runtime in stacks:
            for major_version in runtime.major_versions:
                for minor_version in major_version.minor_versions:
                    runtime_version = minor_version.value
                    linux_settings = minor_version.stack_settings.linux_runtime_settings
                    windows_settings = minor_version.stack_settings.windows_runtime_settings

                    if linux_settings is not None and not linux_settings.is_hidden:
                        self._parse_minor_version(runtime_settings=linux_settings,
                                                  major_version_name=runtime.name,
                                                  minor_version_name=runtime_version,
                                                  runtime_to_version=runtime_to_version_linux)

                    if windows_settings is not None and not windows_settings.is_hidden:
                        self._parse_minor_version(runtime_settings=windows_settings,
                                                  major_version_name=runtime.name,
                                                  minor_version_name=runtime_version,
                                                  runtime_to_version=runtime_to_version_windows)

        runtime_to_version_linux = self._format_version_names(runtime_to_version_linux)
        runtime_to_version_windows = self._format_version_names(runtime_to_version_windows)

        for runtime_name, versions in runtime_to_version_windows.items():
            for version_name, version_properties in versions.items():
                r = self._create_runtime_from_properties(runtime_name, version_name, version_properties, linux=False)
                self._stacks.append(r)

        for runtime_name, versions in runtime_to_version_linux.items():
            for version_name, version_properties in versions.items():
                r = self._create_runtime_from_properties(runtime_name, version_name, version_properties, linux=True)
                self._stacks.append(r)


def get_app_insights_key(cli_ctx, resource_group, name):
    appinsights_client = get_mgmt_service_client(cli_ctx, ApplicationInsightsManagementClient)
    appinsights = appinsights_client.components.get(resource_group, name)
    if appinsights is None or appinsights.instrumentation_key is None:
        raise ResourceNotFoundError("App Insights {} under resource group {} was not found.".format(name,
                                                                                                    resource_group))
    return appinsights.instrumentation_key


def create_functionapp_app_service_plan(cmd, resource_group_name, name, is_linux, sku, number_of_workers=None,
                                        max_burst=None, location=None, tags=None, zone_redundant=False):
    SkuDescription, AppServicePlan = cmd.get_models('SkuDescription', 'AppServicePlan')
    sku = _normalize_sku(sku)
    tier = get_sku_tier(sku)

    client = web_client_factory(cmd.cli_ctx)
    if location is None:
        location = _get_location_from_resource_group(cmd.cli_ctx, resource_group_name)
    if number_of_workers is not None:
        number_of_workers = validate_range_of_int_flag('--number-of-workers', number_of_workers, min_val=0, max_val=20)
    sku_def = SkuDescription(tier=tier, name=sku, capacity=number_of_workers)
    plan_def = AppServicePlan(location=location, tags=tags, sku=sku_def,
                              reserved=(is_linux or None), maximum_elastic_worker_count=max_burst,
                              hyper_v=None, name=name)

    if zone_redundant:
        _enable_zone_redundant(plan_def, sku_def, number_of_workers)

    return client.app_service_plans.begin_create_or_update(resource_group_name, name, plan_def)


def is_plan_consumption(cmd, plan_info):
    SkuDescription, AppServicePlan = cmd.get_models('SkuDescription', 'AppServicePlan')
    if isinstance(plan_info, AppServicePlan):
        if isinstance(plan_info.sku, SkuDescription):
            return plan_info.sku.tier.lower() == 'dynamic'
    return False


def is_plan_elastic_premium(cmd, plan_info):
    SkuDescription, AppServicePlan = cmd.get_models('SkuDescription', 'AppServicePlan')
    if isinstance(plan_info, AppServicePlan):
        if isinstance(plan_info.sku, SkuDescription):
            return plan_info.sku.tier == 'ElasticPremium'
    return False


def should_enable_distributed_tracing(consumption_plan_location, matched_runtime, image):
    return consumption_plan_location is None \
        and matched_runtime.name.lower() == "java" \
        and image is None


def update_functionapp_polling(cmd, resource_group_name, name, functionapp):
    try:
        _generic_site_operation(cmd.cli_ctx, resource_group_name, name, 'update', None, functionapp)
    except Exception as ex:  # pylint: disable=broad-except
        poll_url = ex.response.headers['Location'] if 'Location' in ex.response.headers else None
        if ex.response.status_code == 202 and poll_url:
            r = send_raw_request(cmd.cli_ctx, method='get', url=poll_url)
            poll_timeout = time.time() + 60 * 2  # 2 minute timeout

            while r.status_code != 200 and time.time() < poll_timeout:
                time.sleep(5)
                r = send_raw_request(cmd.cli_ctx, method='get', url=poll_url)
        else:
            raise CLIError(ex)


<<<<<<< HEAD
def update_resource_config(cmd, resource_group_name, name, workload_profile_name=None, cpu=None, memory=None):
    site = _generic_site_operation(cmd.cli_ctx, resource_group_name, name, 'get')

    if cpu is not None and memory is not None:
        setattr(site.resource_config, 'cpu', cpu)
        setattr(site.resource_config, 'memory', memory)

    if workload_profile_name is not None:
        setattr(site, 'workload_profile_name', workload_profile_name)

=======
def update_dapr_config(cmd, resource_group_name, name, enabled=None, app_id=None, app_port=None,
                       http_max_request_size=None, http_read_buffer_size=None, log_level=None,
                       enable_api_logging=None):
    site = _generic_site_operation(cmd.cli_ctx, resource_group_name, name, 'get')
    import inspect
    frame = inspect.currentframe()
    bool_flags = ['enabled', 'enable_api_logging']
    int_flags = ['app_port', 'http_max_request_size', 'http_read_buffer_size']
    args, _, _, values = inspect.getargvalues(frame)  # pylint: disable=deprecated-method
    for arg in args[3:]:
        if arg in int_flags and values[arg] is not None:
            values[arg] = validate_and_convert_to_int(arg, values[arg])
        if values.get(arg, None):
            setattr(site.dapr_config, arg, values[arg] if arg not in bool_flags else values[arg] == 'true')
>>>>>>> fbbf1c22
    update_functionapp_polling(cmd, resource_group_name, name, site)


def create_functionapp(cmd, resource_group_name, name, storage_account, plan=None,
                       os_type=None, functions_version=None, runtime=None, runtime_version=None,
                       consumption_plan_location=None, app_insights=None, app_insights_key=None,
                       disable_app_insights=None, deployment_source_url=None,
                       deployment_source_branch='master', deployment_local_git=None,
                       registry_server=None, registry_password=None, registry_username=None,
                       image=None, tags=None, assign_identities=None,
                       role='Contributor', scope=None, vnet=None, subnet=None, https_only=False,
                       environment=None, min_replicas=None, max_replicas=None, workspace=None,
<<<<<<< HEAD
                       workload_profile_name=None, cpu=None, memory=None):

=======
                       enable_dapr=False, dapr_app_id=None, dapr_app_port=None, dapr_http_max_request_size=None,
                       dapr_http_read_buffer_size=None, dapr_log_level=None, dapr_enable_api_logging=False):
>>>>>>> fbbf1c22
    # pylint: disable=too-many-statements, too-many-branches
    if functions_version is None:
        logger.warning("No functions version specified so defaulting to 3. In the future, specifying a version will "
                       "be required. To create a 3.x function you would pass in the flag `--functions-version 3`")
        functions_version = '3'
    if deployment_source_url and deployment_local_git:
        raise MutuallyExclusiveArgumentError('usage error: --deployment-source-url <url> | --deployment-local-git')
    if any([cpu, memory, workload_profile_name]) and environment is None:
        raise RequiredArgumentMissingError("usage error: parameters --cpu, -memory, --workload-profile-name "
                                           "must be used with parameter --environment, please provide the "
                                           "name of the container app environment using --environment.")
    if environment is None and bool(plan) == bool(consumption_plan_location):
        raise MutuallyExclusiveArgumentError("usage error: You must specify one of these parameter "
                                             "--plan NAME_OR_ID | --consumption-plan-location LOCATION")
    if ((min_replicas is not None or max_replicas is not None) and environment is None):
        raise RequiredArgumentMissingError("usage error: parameters --min-replicas and --max-replicas must be "
                                           "used with parameter --environment, please provide the name "
                                           "of the container app environment using --environment.")
    if any([enable_dapr, dapr_app_id, dapr_app_port, dapr_http_max_request_size, dapr_http_read_buffer_size,
            dapr_log_level, dapr_enable_api_logging]) and environment is None:
        raise RequiredArgumentMissingError("usage error: parameters --enable-dapr, --dapr-app-id, "
                                           "--dapr-app-port, --dapr-http-max-request-size, "
                                           "--dapr-http-read-buffer-size, --dapr-log-level and "
                                           "dapr-enable-api-logging must be used with parameter --environment,"
                                           "please provide the name of the container app environment using "
                                           "--environment.")
    from azure.mgmt.web.models import Site
<<<<<<< HEAD
    SiteConfig, NameValuePair, ResourceConfig = cmd.get_models('SiteConfig', 'NameValuePair', 'ResourceConfig')
=======
    SiteConfig, NameValuePair, DaprConfig = cmd.get_models('SiteConfig', 'NameValuePair', 'DaprConfig')
>>>>>>> fbbf1c22
    disable_app_insights = (disable_app_insights == "true")

    site_config = SiteConfig(app_settings=[])
    client = web_client_factory(cmd.cli_ctx)

    dapr_config = DaprConfig()

    if vnet or subnet:
        if plan:
            if is_valid_resource_id(plan):
                parse_result = parse_resource_id(plan)
                plan_info = client.app_service_plans.get(parse_result['resource_group'], parse_result['name'])
            else:
                plan_info = client.app_service_plans.get(resource_group_name, plan)
            webapp_location = plan_info.location
        else:
            webapp_location = consumption_plan_location

        subnet_info = _get_subnet_info(cmd=cmd,
                                       resource_group_name=resource_group_name,
                                       subnet=subnet,
                                       vnet=vnet)
        _validate_vnet_integration_location(cmd=cmd, webapp_location=webapp_location,
                                            subnet_resource_group=subnet_info["resource_group_name"],
                                            vnet_name=subnet_info["vnet_name"],
                                            vnet_sub_id=subnet_info["subnet_subscription_id"])
        _vnet_delegation_check(cmd, subnet_subscription_id=subnet_info["subnet_subscription_id"],
                               vnet_resource_group=subnet_info["resource_group_name"],
                               vnet_name=subnet_info["vnet_name"],
                               subnet_name=subnet_info["subnet_name"])
        subnet_resource_id = subnet_info["subnet_resource_id"]
        vnet_route_all_enabled = True
    else:
        subnet_resource_id = None
        vnet_route_all_enabled = None

    functionapp_def = Site(location=None, site_config=site_config, dapr_config=dapr_config, tags=tags,
                           virtual_network_subnet_id=subnet_resource_id, https_only=https_only,
                           vnet_route_all_enabled=vnet_route_all_enabled)

    plan_info = None
    if runtime is not None:
        runtime = runtime.lower()

    if consumption_plan_location:
        locations = list_consumption_locations(cmd)
        location = next((loc for loc in locations if loc['name'].lower() == consumption_plan_location.lower()), None)
        if location is None:
            raise ValidationError("Location is invalid. Use: az functionapp list-consumption-locations")
        functionapp_def.location = consumption_plan_location
        functionapp_def.kind = 'functionapp'
        # if os_type is None, the os type is windows
        is_linux = bool(os_type and os_type.lower() == LINUX_OS_NAME)

    elif plan:  # apps with SKU based plan
        if is_valid_resource_id(plan):
            parse_result = parse_resource_id(plan)
            plan_info = client.app_service_plans.get(parse_result['resource_group'], parse_result['name'])
        else:
            plan_info = client.app_service_plans.get(resource_group_name, plan)
        if not plan_info:
            raise ResourceNotFoundError("The plan '{}' doesn't exist".format(plan))
        location = plan_info.location
        is_linux = bool(plan_info.reserved)
        functionapp_def.server_farm_id = plan
        functionapp_def.location = location

    if environment is not None:
        if consumption_plan_location is not None:
            raise ArgumentUsageError(
                '--consumption-plan-location is not a valid input for Azure Functions on Azure Container App '
                'environments. Please try again without the --consumption-plan-location parameter.')

        if plan is not None:
            raise ArgumentUsageError(
                '--plan is not a valid input for Azure Functions on Azure Container App environments. '
                'Please try again without the --plan parameter.')

        if os_type is not None:
            raise ArgumentUsageError(
                '--os-type is not a valid input for Azure Functions on Azure Container App environments. '
                'Please try again without the --os-type parameter.')

        is_linux = True

        if image is None:
            image = DEFAULT_CENTAURI_IMAGE

    if registry_server:
        docker_registry_server_url = registry_server
    else:
        docker_registry_server_url = parse_docker_image_name(image, environment)

    if functions_version == '2' and functionapp_def.location in FUNCTIONS_NO_V2_REGIONS:
        raise ValidationError("2.x functions are not supported in this region. To create a 3.x function, "
                              "pass in the flag '--functions-version 3'")

    if is_linux and not runtime and (consumption_plan_location or not image):
        raise ArgumentUsageError(
            "usage error: --runtime RUNTIME required for linux functions apps without custom image.")

    if runtime is None and runtime_version is not None:
        raise ArgumentUsageError('Must specify --runtime to use --runtime-version')

    runtime_helper = _FunctionAppStackRuntimeHelper(cmd, linux=is_linux, windows=(not is_linux))
    matched_runtime = runtime_helper.resolve("dotnet" if not runtime else runtime,
                                             runtime_version, functions_version, is_linux)

    site_config_dict = matched_runtime.site_config_dict
    app_settings_dict = matched_runtime.app_settings_dict

    con_string = _validate_and_get_connection_string(cmd.cli_ctx, resource_group_name, storage_account)

    if environment is not None:
        site_config.app_settings.append(NameValuePair(name='AzureWebJobsStorage', value=con_string))
        if docker_registry_server_url is not None:
            site_config.app_settings.append(
                NameValuePair(name='DOCKER_REGISTRY_SERVER_URL', value=docker_registry_server_url)
            )

        if (not registry_username and not registry_password and
                docker_registry_server_url and '.azurecr.io' in str(docker_registry_server_url)):
            logger.warning('No credential was provided to access Azure Container Registry. Trying to look up...')
            parsed = urlparse(docker_registry_server_url)
            registry_name = (parsed.netloc if parsed.scheme else parsed.path).split('.')[0]
            try:
                registry_username, registry_password = _get_acr_cred(cmd.cli_ctx, registry_name)
            except Exception as ex:  # pylint: disable=broad-except
                logger.warning("Retrieving credentials failed with an exception:'%s'", ex)  # consider throw if needed

        if registry_username is not None:
            site_config.app_settings.append(
                NameValuePair(name='DOCKER_REGISTRY_SERVER_USERNAME', value=registry_username)
            )
        if registry_password is not None:
            site_config.app_settings.append(
                NameValuePair(name='DOCKER_REGISTRY_SERVER_PASSWORD', value=registry_password)
            )

        app_settings_dict = {}
        matched_runtime.app_insights = True
    elif is_linux:
        functionapp_def.kind = 'functionapp,linux'
        functionapp_def.reserved = True
        is_consumption = consumption_plan_location is not None
        if not is_consumption:
            site_config.app_settings.append(NameValuePair(name='MACHINEKEY_DecryptionKey',
                                                          value=str(hexlify(urandom(32)).decode()).upper()))
            if image:
                functionapp_def.kind = 'functionapp,linux,container'
                site_config.app_settings.append(NameValuePair(name='DOCKER_CUSTOM_IMAGE_NAME',
                                                              value=image))
                site_config.app_settings.append(NameValuePair(name='FUNCTION_APP_EDIT_MODE', value='readOnly'))
                site_config.app_settings.append(NameValuePair(name='WEBSITES_ENABLE_APP_SERVICE_STORAGE',
                                                              value='false'))
                site_config.linux_fx_version = _format_fx_version(image)

                # clear all runtime specific configs and settings
                site_config_dict.use32_bit_worker_process = False
                app_settings_dict = {}

                # ensure that app insights is created if not disabled
                matched_runtime.app_insights = True
            else:
                site_config.app_settings.append(NameValuePair(name='WEBSITES_ENABLE_APP_SERVICE_STORAGE',
                                                              value='true'))
    else:
        functionapp_def.kind = 'functionapp'

    # set site configs
    for prop, value in site_config_dict.as_dict().items():
        snake_case_prop = _convert_camel_to_snake_case(prop)
        setattr(site_config, snake_case_prop, value)

    if environment is not None:
        functionapp_def.kind = 'functionapp,linux,container,azurecontainerapps'
        functionapp_def.reserved = None
        functionapp_def.name = name
        functionapp_def.https_only = None
        functionapp_def.scm_site_also_stopped = None
        functionapp_def.hyper_v = None
        functionapp_def.is_xenon = None
        functionapp_def.type = 'Microsoft.Web/sites'

        # validate cpu and memory parameters.
        _validate_cpu_momory_functionapp(cpu, memory)

        if (workload_profile_name is not None):
            functionapp_def.workload_profile_name = workload_profile_name

        if (cpu is not None and memory is not None):
            functionapp_def.resource_config = ResourceConfig()
            functionapp_def.resource_config.cpu = cpu
            functionapp_def.resource_config.memory = memory

        site_config.net_framework_version = None
        site_config.java_version = None
        site_config.use32_bit_worker_process = None
        site_config.power_shell_version = None
        site_config.linux_fx_version = _format_fx_version(image)
        site_config.http20_enabled = None
        site_config.local_my_sql_enabled = None
        if min_replicas is not None:
            site_config.minimum_elastic_instance_count = min_replicas
        if max_replicas is not None:
            site_config.function_app_scale_limit = max_replicas

        if enable_dapr:
            logger.warning("Please note while using Dapr Extension for Azure Functions, app port is "
                           "mandatory when using Dapr triggers and should be empty when using only Dapr bindings.")
            dapr_config.enabled = True
            dapr_config.app_id = dapr_app_id
            dapr_config.app_port = dapr_app_port
            dapr_config.http_max_request_size = dapr_http_max_request_size
            dapr_config.http_read_buffer_size = dapr_http_read_buffer_size
            dapr_config.log_level = dapr_log_level
            dapr_config.enable_api_logging = dapr_enable_api_logging

        managed_environment = get_managed_environment(cmd, resource_group_name, environment)
        location = managed_environment.location
        functionapp_def.location = location

        functionapp_def.enable_additional_properties_sending()
        existing_properties = functionapp_def.serialize()["properties"]
        functionapp_def.additional_properties["properties"] = existing_properties
        functionapp_def.additional_properties["properties"]["name"] = name
        functionapp_def.additional_properties["properties"]["managedEnvironmentId"] = managed_environment.id

    # temporary workaround for dotnet-isolated linux consumption apps
    if is_linux and consumption_plan_location is not None and runtime == 'dotnet-isolated':
        site_config.linux_fx_version = ''

    # adding app settings
    for app_setting, value in app_settings_dict.items():
        site_config.app_settings.append(NameValuePair(name=app_setting, value=value))

    site_config.app_settings.append(NameValuePair(name='FUNCTIONS_EXTENSION_VERSION',
                                                  value=_get_extension_version_functionapp(functions_version)))
    site_config.app_settings.append(NameValuePair(name='AzureWebJobsStorage', value=con_string))

    # If plan is not consumption or elastic premium, we need to set always on
    if consumption_plan_location is None and plan_info is not None and not is_plan_elastic_premium(cmd, plan_info):
        site_config.always_on = True

    # If plan is elastic premium or consumption, we need these app settings
    if (plan_info is not None and is_plan_elastic_premium(cmd, plan_info)) or consumption_plan_location is not None:
        site_config.app_settings.append(NameValuePair(name='WEBSITE_CONTENTAZUREFILECONNECTIONSTRING',
                                                      value=con_string))
        site_config.app_settings.append(NameValuePair(name='WEBSITE_CONTENTSHARE', value=_get_content_share_name(name)))

    create_app_insights = False

    if app_insights_key is not None:
        site_config.app_settings.append(NameValuePair(name='APPINSIGHTS_INSTRUMENTATIONKEY',
                                                      value=app_insights_key))
    elif app_insights is not None:
        instrumentation_key = get_app_insights_key(cmd.cli_ctx, resource_group_name, app_insights)
        site_config.app_settings.append(NameValuePair(name='APPINSIGHTS_INSTRUMENTATIONKEY',
                                                      value=instrumentation_key))
    elif disable_app_insights or not matched_runtime.app_insights:
        # set up dashboard if no app insights
        site_config.app_settings.append(NameValuePair(name='AzureWebJobsDashboard', value=con_string))
    elif not disable_app_insights and matched_runtime.app_insights:
        create_app_insights = True

    poller = client.web_apps.begin_create_or_update(resource_group_name, name, functionapp_def)
    functionapp = LongRunningOperation(cmd.cli_ctx)(poller)

    if environment is not None and (workload_profile_name is not None or cpu is not None or memory is not None):
        functionapp = client.web_apps.get(resource_group_name, name)

    if consumption_plan_location and is_linux:
        logger.warning("Your Linux function app '%s', that uses a consumption plan has been successfully "
                       "created but is not active until content is published using "
                       "Azure Portal or the Functions Core Tools.", name)
    else:
        _set_remote_or_local_git(cmd, functionapp, resource_group_name, name, deployment_source_url,
                                 deployment_source_branch, deployment_local_git)

    if create_app_insights:
        try:
            try_create_workspace_based_application_insights(cmd, functionapp, workspace)
            if should_enable_distributed_tracing(consumption_plan_location, matched_runtime, image):
                update_app_settings(cmd, functionapp.resource_group, functionapp.name,
                                    ["APPLICATIONINSIGHTS_ENABLE_AGENT=true"])

        except Exception:  # pylint: disable=broad-except
            logger.warning('Error while trying to create and configure an Application Insights for the Function App. '
                           'Please use the Azure Portal to create and configure the Application Insights, if needed.')
            update_app_settings(cmd, functionapp.resource_group, functionapp.name,
                                ['AzureWebJobsDashboard={}'.format(con_string)])

    if image and environment is None:
        update_container_settings_functionapp(cmd, resource_group_name, name, docker_registry_server_url,
                                              image, registry_username,
                                              registry_password)

    if assign_identities is not None:
        identity = assign_identity(cmd, resource_group_name, name, assign_identities,
                                   role, None, scope)
        functionapp.identity = identity

    return functionapp


def _validate_cpu_momory_functionapp(cpu=None, memory=None):
    # validate either both cpu and memory are provided or none is provided. throw error otherwise
    if cpu is None and memory is None:
        return

    if cpu is not None and memory is None:
        raise ArgumentUsageError("The --memory argument is required with --cpu. Please provide both or none.")

    if cpu is None and memory is not None:
        raise ArgumentUsageError("The --cpu argument is required with --memory. Please provide both or none.")

    # validate that memory is number and ends with Gi
    if not memory.lower().endswith("gi"):
        raise ValidationError("The --memory argument should end with Gi. Please provide a correct value. e.g. 4.0Gi.")

    try:
        float(memory[:-2])
    except ValueError:
        raise ValidationError("The --memory argument is not valid. Please provide a correct value. e.g. 4.0Gi.")

    return


def _get_extension_version_functionapp(functions_version):
    if functions_version is not None:
        return '~{}'.format(functions_version)
    return '~2'


def _get_app_setting_set_functionapp(site_config, app_setting):
    return list(filter(lambda x: x.name == app_setting, site_config.app_settings))


def _convert_camel_to_snake_case(text):
    return reduce(lambda x, y: x + ('_' if y.isupper() else '') + y, text).lower()


def _get_runtime_version_functionapp(version_string, is_linux):
    windows_match = re.fullmatch(FUNCTIONS_WINDOWS_RUNTIME_VERSION_REGEX, version_string)
    if windows_match:
        return float(windows_match.group(1))

    linux_match = re.fullmatch(FUNCTIONS_LINUX_RUNTIME_VERSION_REGEX, version_string)
    if linux_match:
        return float(linux_match.group(1))

    try:
        return float(version_string)
    except ValueError:
        return 0


def _get_content_share_name(app_name):
    # content share name should be up to 63 characters long, lowercase letter and digits, and random
    # so take the first 50 characters of the app name and add the last 12 digits of a random uuid
    share_name = app_name[0:50]
    suffix = str(uuid.uuid4()).split('-')[-1]
    return share_name.lower() + suffix


def try_create_workspace_based_application_insights(cmd, functionapp, workspace_name):
    creation_failed_warn = 'Unable to create the Application Insights for the Function App. ' \
                           'Please use the Azure Portal to manually create and configure the Application Insights, ' \
                           'if needed.'

    ai_resource_group_name = functionapp.resource_group
    ai_name = functionapp.name
    ai_location = _normalize_location(cmd, functionapp.location)

    workspace = get_workspace(cmd, workspace_name)

    if workspace is None:
        default_resource_group = get_or_create_default_resource_group(cmd, ai_location)
        workspace = get_or_create_default_workspace(cmd, ai_location, default_resource_group.name)

    app_insights_client = get_mgmt_service_client(
        cmd.cli_ctx,
        ApplicationInsightsManagementClient,
        api_version='2020-02-02-preview'
    )

    ai_properties = {
        "name": ai_name,
        "location": ai_location,
        "kind": "web",
        "properties": {
            "Application_Type": "web",
            "WorkspaceResourceId": workspace.id
        }
    }

    appinsights = app_insights_client.components.create_or_update(ai_resource_group_name, ai_name, ai_properties)
    if appinsights is None or appinsights.instrumentation_key is None:
        logger.warning(creation_failed_warn)
        return

    # We make this success message as a warning to no interfere with regular JSON output in stdout
    logger.warning('Application Insights \"%s\" was created for this Function App. '
                   'You can visit https://portal.azure.com/#resource%s/overview to view your '
                   'Application Insights component', appinsights.name, appinsights.id)

    if not is_centauri_functionapp(cmd, ai_resource_group_name, ai_name):
        update_app_settings(cmd, functionapp.resource_group, functionapp.name,
                            ['APPINSIGHTS_INSTRUMENTATIONKEY={}'.format(appinsights.instrumentation_key)])
    else:
        update_app_settings(cmd, functionapp.resource_group, functionapp.name,
                            ['APPLICATIONINSIGHTS_CONNECTION_STRING={}'.format(appinsights.connection_string)])


def try_create_application_insights(cmd, functionapp):
    creation_failed_warn = 'Unable to create the Application Insights for the Function App. ' \
                           'Please use the Azure Portal to manually create and configure the Application Insights, ' \
                           'if needed.'

    ai_resource_group_name = functionapp.resource_group
    ai_name = functionapp.name
    ai_location = functionapp.location

    app_insights_client = get_mgmt_service_client(cmd.cli_ctx, ApplicationInsightsManagementClient)
    ai_properties = {
        "name": ai_name,
        "location": ai_location,
        "kind": "web",
        "properties": {
            "Application_Type": "web"
        }
    }
    appinsights = app_insights_client.components.create_or_update(ai_resource_group_name, ai_name, ai_properties)
    if appinsights is None or appinsights.instrumentation_key is None:
        logger.warning(creation_failed_warn)
        return

    # We make this success message as a warning to no interfere with regular JSON output in stdout
    logger.warning('Application Insights \"%s\" was created for this Function App. '
                   'You can visit https://portal.azure.com/#resource%s/overview to view your '
                   'Application Insights component', appinsights.name, appinsights.id)

    if not is_centauri_functionapp(cmd, ai_resource_group_name, ai_name):
        update_app_settings(cmd, functionapp.resource_group, functionapp.name,
                            ['APPINSIGHTS_INSTRUMENTATIONKEY={}'.format(appinsights.instrumentation_key)])
    else:
        update_app_settings(cmd, functionapp.resource_group, functionapp.name,
                            ['APPLICATIONINSIGHTS_CONNECTION_STRING={}'.format(appinsights.connection_string)])


def _set_remote_or_local_git(cmd, webapp, resource_group_name, name, deployment_source_url=None,
                             deployment_source_branch='master', deployment_local_git=None):
    if deployment_source_url:
        logger.warning("Linking to git repository '%s'", deployment_source_url)
        try:
            config_source_control(cmd, resource_group_name, name, deployment_source_url, 'git',
                                  deployment_source_branch, manual_integration=True)
        except Exception as ex:  # pylint: disable=broad-except
            ex = ex_handler_factory(no_throw=True)(ex)
            logger.warning("Link to git repository failed due to error '%s'", ex)

    if deployment_local_git:
        local_git_info = enable_local_git(cmd, resource_group_name, name)
        logger.warning("Local git is configured with url of '%s'", local_git_info['url'])
        setattr(webapp, 'deploymentLocalGitUrl', local_git_info['url'])


def _validate_and_get_connection_string(cli_ctx, resource_group_name, storage_account):
    sa_resource_group = resource_group_name
    if is_valid_resource_id(storage_account):
        sa_resource_group = parse_resource_id(storage_account)['resource_group']
        storage_account = parse_resource_id(storage_account)['name']
    storage_client = get_mgmt_service_client(cli_ctx, StorageManagementClient)
    storage_properties = storage_client.storage_accounts.get_properties(sa_resource_group,
                                                                        storage_account)
    error_message = ''
    endpoints = storage_properties.primary_endpoints
    sku = storage_properties.sku.name
    allowed_storage_types = ['Standard_GRS', 'Standard_RAGRS', 'Standard_LRS', 'Standard_ZRS', 'Premium_LRS', 'Standard_GZRS']  # pylint: disable=line-too-long

    for e in ['blob', 'queue', 'table']:
        if not getattr(endpoints, e, None):
            error_message = "Storage account '{}' has no '{}' endpoint. It must have table, queue, and blob endpoints all enabled".format(storage_account, e)   # pylint: disable=line-too-long
    if sku not in allowed_storage_types:
        error_message += 'Storage type {} is not allowed'.format(sku)

    if error_message:
        raise CLIError(error_message)

    obj = storage_client.storage_accounts.list_keys(sa_resource_group, storage_account)  # pylint: disable=no-member
    try:
        keys = [obj.keys[0].value, obj.keys[1].value]  # pylint: disable=no-member
    except AttributeError:
        # Older API versions have a slightly different structure
        keys = [obj.key1, obj.key2]  # pylint: disable=no-member

    endpoint_suffix = cli_ctx.cloud.suffixes.storage_endpoint
    connection_string = 'DefaultEndpointsProtocol={};EndpointSuffix={};AccountName={};AccountKey={}'.format(
        "https",
        endpoint_suffix,
        storage_account,
        keys[0])  # pylint: disable=no-member

    return connection_string


def list_consumption_locations(cmd):
    client = web_client_factory(cmd.cli_ctx)
    regions = client.list_geo_regions(sku='Dynamic')
    return [{'name': x.name.lower().replace(' ', '')} for x in regions]


def list_locations(cmd, sku, linux_workers_enabled=None, hyperv_workers_enabled=None):
    web_client = web_client_factory(cmd.cli_ctx)
    full_sku = get_sku_tier(sku)
    # Temporary fix due to regression in this specific API with 2021-03-01, should be removed with the next SDK update
    web_client_geo_regions = web_client.list_geo_regions(sku=full_sku,
                                                         linux_workers_enabled=linux_workers_enabled,
                                                         xenon_workers_enabled=hyperv_workers_enabled)

    providers_client = providers_client_factory(cmd.cli_ctx)
    providers_client_locations_list = getattr(providers_client.get('Microsoft.Web'), 'resource_types', [])
    for resource_type in providers_client_locations_list:
        if resource_type.resource_type == 'sites':
            providers_client_locations_list = resource_type.locations
            break

    return [geo_region for geo_region in web_client_geo_regions if geo_region.name in providers_client_locations_list]


def _check_zip_deployment_status(cmd, rg_name, name, deployment_status_url, slot, timeout=None):
    import requests
    from azure.cli.core.util import should_disable_connection_verify

    headers = get_scm_site_headers(cmd.cli_ctx, name, rg_name, slot)
    total_trials = (int(timeout) // 2) if timeout else 450
    num_trials = 0
    while num_trials < total_trials:
        time.sleep(2)
        response = requests.get(deployment_status_url, headers=headers,
                                verify=not should_disable_connection_verify())
        try:
            res_dict = response.json()
        except json.decoder.JSONDecodeError:
            logger.warning("Deployment status endpoint %s returns malformed data. Retrying...", deployment_status_url)
            res_dict = {}
        finally:
            num_trials = num_trials + 1

        if res_dict.get('status', 0) == 3:
            _configure_default_logging(cmd, rg_name, name)
            raise CLIError("Zip deployment failed. {}. Please run the command az webapp log deployment show "
                           "-n {} -g {}".format(res_dict, name, rg_name))
        if res_dict.get('status', 0) == 4:
            break
        if 'progress' in res_dict:
            logger.info(res_dict['progress'])  # show only in debug mode, customers seem to find this confusing
    # if the deployment is taking longer than expected
    if res_dict.get('status', 0) != 4:
        _configure_default_logging(cmd, rg_name, name)
        raise CLIError("""Timeout reached by the command, however, the deployment operation
                       is still on-going. Navigate to your scm site to check the deployment status""")
    return res_dict


def list_continuous_webjobs(cmd, resource_group_name, name, slot=None):
    return _generic_site_operation(cmd.cli_ctx, resource_group_name, name, 'list_continuous_web_jobs', slot)


def start_continuous_webjob(cmd, resource_group_name, name, webjob_name, slot=None):
    client = web_client_factory(cmd.cli_ctx)
    if slot:
        client.web_apps.start_continuous_web_job_slot(resource_group_name, name, webjob_name, slot)
        return client.web_apps.get_continuous_web_job_slot(resource_group_name, name, webjob_name, slot)
    client.web_apps.start_continuous_web_job(resource_group_name, name, webjob_name)
    return client.web_apps.get_continuous_web_job(resource_group_name, name, webjob_name)


def stop_continuous_webjob(cmd, resource_group_name, name, webjob_name, slot=None):
    client = web_client_factory(cmd.cli_ctx)
    if slot:
        client.web_apps.stop_continuous_web_job_slot(resource_group_name, name, webjob_name, slot)
        return client.web_apps.get_continuous_web_job_slot(resource_group_name, name, webjob_name, slot)
    client.web_apps.stop_continuous_web_job(resource_group_name, name, webjob_name)
    return client.web_apps.get_continuous_web_job(resource_group_name, name, webjob_name)


def remove_continuous_webjob(cmd, resource_group_name, name, webjob_name, slot=None):
    client = web_client_factory(cmd.cli_ctx)
    if slot:
        return client.web_apps.delete_continuous_web_job_slot(resource_group_name, name, webjob_name, slot)
    return client.web_apps.delete_continuous_web_job(resource_group_name, name, webjob_name)


def list_triggered_webjobs(cmd, resource_group_name, name, slot=None):
    return _generic_site_operation(cmd.cli_ctx, resource_group_name, name, 'list_triggered_web_jobs', slot)


def run_triggered_webjob(cmd, resource_group_name, name, webjob_name, slot=None):
    client = web_client_factory(cmd.cli_ctx)
    if slot:
        client.web_apps.run_triggered_web_job_slot(resource_group_name, name, webjob_name, slot)
        return client.web_apps.get_triggered_web_job_slot(resource_group_name, name, webjob_name, slot)
    client.web_apps.run_triggered_web_job(resource_group_name, name, webjob_name)
    return client.web_apps.get_triggered_web_job(resource_group_name, name, webjob_name)


def remove_triggered_webjob(cmd, resource_group_name, name, webjob_name, slot=None):
    client = web_client_factory(cmd.cli_ctx)
    if slot:
        return client.web_apps.delete_triggered_web_job_slot(resource_group_name, name, webjob_name, slot)
    return client.web_apps.delete_triggered_web_job(resource_group_name, name, webjob_name)


def list_hc(cmd, name, resource_group_name, slot=None):
    client = web_client_factory(cmd.cli_ctx)
    if slot is None:
        listed_vals = client.web_apps.list_hybrid_connections(resource_group_name, name)
    else:
        listed_vals = client.web_apps.list_hybrid_connections_slot(resource_group_name, name, slot)

    # reformats hybrid connection, to prune unnecessary fields
    mod_list = []
    for x in listed_vals.additional_properties["value"]:
        properties = x["properties"]
        resourceGroup = x["id"].split("/")
        mod_hc = {
            "id": x["id"],
            "location": x["location"],
            "name": x["name"],
            "properties": {
                "hostname": properties["hostname"],
                "port": properties["port"],
                "relayArmUri": properties["relayArmUri"],
                "relayName": properties["relayName"],
                "serviceBusNamespace": properties["serviceBusNamespace"],
                "serviceBusSuffix": properties["serviceBusSuffix"]
            },
            "resourceGroup": resourceGroup[4],
            "type": x["type"]
        }
        mod_list.append(mod_hc)
    return mod_list


def add_hc(cmd, name, resource_group_name, namespace, hybrid_connection, slot=None):
    HybridConnection = cmd.get_models('HybridConnection')

    web_client = web_client_factory(cmd.cli_ctx)

    hy_co_id = ''
    for n in NamespaceList(cli_ctx=cmd.cli_ctx)(command_args={}):
        logger.warning(n['name'])
        if n['name'] == namespace:
            hy_co_id = n['id']

    if hy_co_id == '':
        raise ResourceNotFoundError('Azure Service Bus Relay namespace {} was not found.'.format(namespace))

    i = 0
    hy_co_resource_group = ''
    hy_co_split = hy_co_id.split("/")
    for z in hy_co_split:
        if z == "resourceGroups":
            hy_co_resource_group = hy_co_split[i + 1]
        i = i + 1

    # calling the relay API to get information about the hybrid connection
    hy_co = HyCoShow(cli_ctx=cmd.cli_ctx)(command_args={"resource_group": hy_co_resource_group,
                                                        "namespace_name": namespace,
                                                        "name": hybrid_connection})

    # if the hybrid connection does not have a default sender authorization
    # rule, create it
    hy_co_rules = HycoAuthoList(cli_ctx=cmd.cli_ctx)(command_args={"resource_group": hy_co_resource_group,
                                                                   "namespace_name": namespace,
                                                                   "hybrid_connection_name": hybrid_connection})
    has_default_sender_key = False
    for r in hy_co_rules:
        if r['name'].lower() == "defaultsender":
            for z in r['rights']:
                if z[0].lower() == 'send' and len(z) == 1:
                    has_default_sender_key = True

    if not has_default_sender_key:
        rights = ["Send"]
        args = {"resource_group": hy_co_resource_group, "namespace_name": namespace,
                "hybrid_connection_name": hybrid_connection, "name": "defaultSender", "rights": rights}
        HycoAuthoCreate(cli_ctx=cmd.cli_ctx)(command_args=args)
    hy_co_keys = HycoAuthoKeysList(cli_ctx=cmd.cli_ctx)(command_args={"resource_group": hy_co_resource_group,
                                                                      "namespace_name": namespace,
                                                                      "hybrid_connection_name": hybrid_connection,
                                                                      "name": "defaultSender"})
    hy_co_info = hy_co['id']
    hy_co_metadata = ast.literal_eval(hy_co['userMetadata'])
    hy_co_hostname = ''
    for x in hy_co_metadata:
        if x["key"] == "endpoint":
            hy_co_hostname = x["value"]

    hostname_parts = hy_co_hostname.split(":")
    hostname = hostname_parts[0]
    port = hostname_parts[1]
    id_parameters = hy_co_info.split("/")

    # populate object with information from the hybrid connection, and set it
    # on webapp

    hc = HybridConnection(service_bus_namespace=id_parameters[8],
                          relay_name=hybrid_connection,
                          relay_arm_uri=hy_co_info,
                          hostname=hostname,
                          port=port,
                          send_key_name="defaultSender",
                          send_key_value=hy_co_keys['primaryKey'],
                          service_bus_suffix=".servicebus.windows.net")

    if slot is None:
        return_hc = web_client.web_apps.create_or_update_hybrid_connection(resource_group_name, name, namespace,
                                                                           hybrid_connection, hc)
    else:
        return_hc = web_client.web_apps.create_or_update_hybrid_connection_slot(resource_group_name, name, namespace,
                                                                                hybrid_connection, slot, hc)

    # reformats hybrid connection, to prune unnecessary fields
    resourceGroup = return_hc.id.split("/")
    mod_hc = {
        "hostname": return_hc.hostname,
        "id": return_hc.id,
        "location": return_hc.additional_properties["location"],
        "name": return_hc.name,
        "port": return_hc.port,
        "relayArmUri": return_hc.relay_arm_uri,
        "resourceGroup": resourceGroup[4],
        "serviceBusNamespace": return_hc.service_bus_namespace,
        "serviceBusSuffix": return_hc.service_bus_suffix
    }
    return mod_hc


# set the key the apps use to connect with the hybrid connection
def set_hc_key(cmd, plan, resource_group_name, namespace, hybrid_connection, key_type):
    HybridConnection = cmd.get_models('HybridConnection')
    web_client = web_client_factory(cmd.cli_ctx)

    # extract the hybrid connection resource group
    asp_hy_co = web_client.app_service_plans.get_hybrid_connection(resource_group_name, plan,
                                                                   namespace, hybrid_connection)
    arm_uri = asp_hy_co.relay_arm_uri
    split_uri = arm_uri.split("resourceGroups/")
    resource_group_strings = split_uri[1].split('/')
    relay_resource_group = resource_group_strings[0]

    # calling the relay function to obtain information about the hc in question
    hy_co = HyCoShow(cli_ctx=cmd.cli_ctx)(command_args={"resource_group": relay_resource_group,
                                                        "namespace_name": namespace,
                                                        "name": hybrid_connection})

    # if the hybrid connection does not have a default sender authorization
    # rule, create it
    hy_co_rules = HycoAuthoList(cli_ctx=cmd.cli_ctx)(command_args={"resource_group": relay_resource_group,
                                                                   "namespace_name": namespace,
                                                                   "hybrid_connection_name": hybrid_connection})

    has_default_sender_key = False
    for r in hy_co_rules:
        if r['name'].lower() == "defaultsender":
            for z in r['rights']:
                if z[0].lower() == 'send' and len(z) == 1:
                    has_default_sender_key = True

    if not has_default_sender_key:
        rights = ["Send"]
        args = {"resource_group": relay_resource_group, "namespace_name": namespace,
                "hybrid_connection_name": hybrid_connection, "name": "defaultSender", "rights": rights}
        HycoAuthoCreate(cli_ctx=cmd.cli_ctx)(command_args=args)

    hy_co_keys = HycoAuthoKeysList(cli_ctx=cmd.cli_ctx)(command_args={"resource_group": relay_resource_group,
                                                                      "namespace_name": namespace,
                                                                      "hybrid_connection_name": hybrid_connection,
                                                                      "name": "defaultSender"})
    hy_co_metadata = ast.literal_eval(hy_co.user_metadata)
    hy_co_hostname = 0
    for x in hy_co_metadata:
        if x["key"] == "endpoint":
            hy_co_hostname = x["value"]

    hostname_parts = hy_co_hostname.split(":")
    hostname = hostname_parts[0]
    port = hostname_parts[1]

    key = "empty"
    if key_type.lower() == "primary":
        key = hy_co_keys['primaryKey']
    elif key_type.lower() == "secondary":
        key = hy_co_keys['secondaryKey']
    # enures input is correct
    if key == "empty":
        logger.warning("Key type is invalid - must be primary or secondary")
        return

    apps = web_client.app_service_plans.list_web_apps_by_hybrid_connection(resource_group_name, plan, namespace,
                                                                           hybrid_connection)
    # changes the key for every app that uses that hybrid connection
    for x in apps:
        app_info = ast.literal_eval(x)
        app_name = app_info["name"]
        app_id = app_info["id"]
        id_split = app_id.split("/")
        app_resource_group = id_split[4]
        hc = HybridConnection(service_bus_namespace=namespace, relay_name=hybrid_connection,
                              relay_arm_uri=arm_uri, hostname=hostname, port=port, send_key_name="defaultSender",
                              send_key_value=key)
        web_client.web_apps.update_hybrid_connection(app_resource_group, app_name, namespace,
                                                     hybrid_connection, hc)

    return web_client.app_service_plans.list_web_apps_by_hybrid_connection(resource_group_name, plan,
                                                                           namespace, hybrid_connection)


def appservice_list_vnet(cmd, resource_group_name, plan):
    web_client = web_client_factory(cmd.cli_ctx)
    return web_client.app_service_plans.list_vnets(resource_group_name, plan)


def remove_hc(cmd, resource_group_name, name, namespace, hybrid_connection, slot=None):
    client = web_client_factory(cmd.cli_ctx)
    if slot is None:
        return_hc = client.web_apps.delete_hybrid_connection(resource_group_name, name, namespace, hybrid_connection)
    else:
        return_hc = client.web_apps.delete_hybrid_connection_slot(resource_group_name, name, namespace,
                                                                  hybrid_connection, slot)
    return return_hc


def list_functionapp_vnet_integration(cmd, name, resource_group_name, slot=None):
    return list_vnet_integration(cmd, name, resource_group_name, slot=None)


def list_vnet_integration(cmd, name, resource_group_name, slot=None):
    client = web_client_factory(cmd.cli_ctx)
    if slot is None:
        result = list(client.web_apps.list_vnet_connections(resource_group_name, name))
    else:
        result = list(client.web_apps.list_vnet_connections_slot(resource_group_name, name, slot))
    mod_list = []

    # reformats the vnet entry, removing unecessary information
    for x in result:
        # removes GUIDs from name and id
        longName = x.name
        if '_' in longName:
            usIndex = longName.index('_')
            shortName = longName[usIndex + 1:]
        else:
            shortName = longName
        v_id = x.id
        lastSlash = v_id.rindex('/')
        shortId = v_id[:lastSlash] + '/' + shortName
        # extracts desired fields
        certThumbprint = x.cert_thumbprint
        location = x.additional_properties["location"]
        v_type = x.type
        vnet_resource_id = x.vnet_resource_id
        id_strings = v_id.split('/')
        resourceGroup = id_strings[4]
        routes = x.routes

        vnet_mod = {"certThumbprint": certThumbprint,
                    "id": shortId,
                    "location": location,
                    "name": shortName,
                    "resourceGroup": resourceGroup,
                    "routes": routes,
                    "type": v_type,
                    "vnetResourceId": vnet_resource_id}
        mod_list.append(vnet_mod)

    return mod_list


def add_webapp_vnet_integration(cmd, name, resource_group_name, vnet, subnet, slot=None, skip_delegation_check=False):
    return _add_vnet_integration(cmd, name, resource_group_name, vnet, subnet, slot, skip_delegation_check)


def add_functionapp_vnet_integration(cmd, name, resource_group_name, vnet, subnet, slot=None,
                                     skip_delegation_check=False):
    client = web_client_factory(cmd.cli_ctx)
    functionapp = get_functionapp(cmd, resource_group_name, name)
    parsed_plan_id = parse_resource_id(functionapp.server_farm_id)
    plan_info = client.app_service_plans.get(parsed_plan_id['resource_group'], parsed_plan_id['name'])
    if plan_info is None:
        raise ResourceNotFoundError('Could not determine the current plan of the functionapp')
    if is_plan_consumption(cmd, plan_info):
        raise ValidationError('Virtual network integration is not allowed for consumption plans')
    return _add_vnet_integration(cmd, name, resource_group_name, vnet, subnet, slot, skip_delegation_check)


def _add_vnet_integration(cmd, name, resource_group_name, vnet, subnet, slot=None, skip_delegation_check=False):
    subnet_info = _get_subnet_info(cmd=cmd,
                                   resource_group_name=resource_group_name,
                                   subnet=subnet,
                                   vnet=vnet)
    client = web_client_factory(cmd.cli_ctx)

    app = _generic_site_operation(cmd.cli_ctx, resource_group_name, name, 'get', slot, client=client)

    parsed_plan = parse_resource_id(app.server_farm_id)
    plan_info = client.app_service_plans.get(parsed_plan['resource_group'], parsed_plan["name"])

    if skip_delegation_check:
        logger.warning('Skipping delegation check. Ensure that subnet is delegated to Microsoft.Web/serverFarms.'
                       ' Missing delegation can cause "Bad Request" error.')
    else:
        _vnet_delegation_check(cmd, subnet_subscription_id=subnet_info["subnet_subscription_id"],
                               vnet_resource_group=subnet_info["resource_group_name"],
                               vnet_name=subnet_info["vnet_name"],
                               subnet_name=subnet_info["subnet_name"])

    app.virtual_network_subnet_id = subnet_info["subnet_resource_id"]
    app.vnet_route_all_enabled = True

    _generic_site_operation(cmd.cli_ctx, resource_group_name, name, 'begin_create_or_update', slot,
                            client=client, extra_parameter=app)

    return {
        "id": subnet_info["vnet_resource_id"],
        "location": plan_info.location,  # must be the same as vnet location bc of validation check
        "name": subnet_info["vnet_name"],
        "resourceGroup": subnet_info["resource_group_name"],
        "subnetResourceId": subnet_info["subnet_resource_id"]
    }


def _vnet_delegation_check(cmd, subnet_subscription_id, vnet_resource_group, vnet_name, subnet_name):
    from azure.cli.core.commands.client_factory import get_subscription_id

    if get_subscription_id(cmd.cli_ctx).lower() != subnet_subscription_id.lower():
        logger.warning('Cannot validate subnet in other subscription for delegation to Microsoft.Web/serverFarms.'
                       ' Missing delegation can cause "Bad Request" error.')
        logger.warning('To manually add a delegation, use the command: az network vnet subnet update '
                       '--resource-group %s '
                       '--name %s '
                       '--vnet-name %s '
                       '--delegations Microsoft.Web/serverFarms', vnet_resource_group, subnet_name, vnet_name)
    else:
        subnetObj = SubnetShow(cli_ctx=cmd.cli_ctx)(command_args={
            "name": subnet_name,
            "vnet_name": vnet_name,
            "resource_group": vnet_resource_group
        })
        delegations = subnetObj["delegations"]
        delegated = False
        for d in delegations:
            if d["serviceName"].lower() == "microsoft.web/serverfarms".lower():
                delegated = True

        if not delegated:
            poller = SubnetUpdate(cli_ctx=cmd.cli_ctx)(command_args={
                "name": subnet_name,
                "vnet_name": vnet_name,
                "resource_group": vnet_resource_group,
                "delegated_services": [{"name": "delegation", "service_name": "Microsoft.Web/serverFarms"}]
            })
            LongRunningOperation(cmd.cli_ctx)(poller)


def _validate_subnet(cli_ctx, subnet, vnet, resource_group_name):
    subnet_is_id = is_valid_resource_id(subnet)
    if subnet_is_id:
        subnet_id_parts = parse_resource_id(subnet)
        vnet_name = subnet_id_parts['name']
        if not (vnet_name.lower() == vnet.lower() or subnet.startswith(vnet)):
            logger.warning('Subnet ID is valid. Ignoring vNet input.')
        return subnet

    vnet_is_id = is_valid_resource_id(vnet)
    if vnet_is_id:
        vnet_id_parts = parse_resource_id(vnet)
        return resource_id(
            subscription=vnet_id_parts['subscription'],
            resource_group=vnet_id_parts['resource_group'],
            namespace='Microsoft.Network',
            type='virtualNetworks',
            name=vnet_id_parts['name'],
            child_type_1='subnets',
            child_name_1=subnet)

    # Reuse logic from existing command to stay backwards compatible
    list_all_vnets = VNetList(cli_ctx=cli_ctx)(command_args={})

    vnets = []
    for v in list_all_vnets:
        if vnet in (v["name"], v["id"]):
            vnet_details = parse_resource_id(v["id"])
            vnet_resource_group = vnet_details['resource_group']
            vnets.append((v["id"], v["name"], vnet_resource_group))

    if not vnets:
        return logger.warning("The virtual network %s was not found in the subscription.", vnet)

    # If more than one vnet, try to use one from same resource group. Otherwise, use first and log the vnet resource id
    found_vnet = [v for v in vnets if v[2].lower() == resource_group_name.lower()]
    if not found_vnet:
        found_vnet = [vnets[0]]

    (vnet_id, vnet, vnet_resource_group) = found_vnet[0]
    if len(vnets) > 1:
        logger.warning("Multiple virtual networks of name %s were found. Using virtual network with resource ID: %s. "
                       "To use a different virtual network, specify the virtual network resource ID using --vnet.",
                       vnet, vnet_id)
    vnet_id_parts = parse_resource_id(vnet_id)
    return resource_id(
        subscription=vnet_id_parts['subscription'],
        resource_group=vnet_id_parts['resource_group'],
        namespace='Microsoft.Network',
        type='virtualNetworks',
        name=vnet_id_parts['name'],
        child_type_1='subnets',
        child_name_1=subnet)


def remove_functionapp_vnet_integration(cmd, name, resource_group_name, slot=None):
    return remove_vnet_integration(cmd, name, resource_group_name, slot)


def remove_vnet_integration(cmd, name, resource_group_name, slot=None):
    client = web_client_factory(cmd.cli_ctx)
    if slot is None:
        return_vnet = client.web_apps.delete_swift_virtual_network(resource_group_name, name)
    else:
        return_vnet = client.web_apps.delete_swift_virtual_network_slot(resource_group_name, name, slot)
    return return_vnet


def get_history_triggered_webjob(cmd, resource_group_name, name, webjob_name, slot=None):
    client = web_client_factory(cmd.cli_ctx)
    if slot:
        return client.web_apps.list_triggered_web_job_history_slot(resource_group_name, name, webjob_name, slot)
    return client.web_apps.list_triggered_web_job_history(resource_group_name, name, webjob_name)


def webapp_up(cmd, name=None, resource_group_name=None, plan=None, location=None, sku=None,  # pylint: disable=too-many-statements,too-many-branches
              os_type=None, runtime=None, dryrun=False, logs=False, launch_browser=False, html=False,
              app_service_environment=None):
    if not name:
        name = generate_default_app_name(cmd)

    import os

    AppServicePlan = cmd.get_models('AppServicePlan')
    src_dir = os.getcwd()
    _src_path_escaped = "{}".format(src_dir.replace(os.sep, os.sep + os.sep))
    client = web_client_factory(cmd.cli_ctx)
    user = get_profile_username()
    _create_new_rg = False
    _site_availability = get_site_availability(cmd, name)
    _create_new_app = _site_availability.name_available
    runtime = _StackRuntimeHelper.remove_delimiters(runtime)
    os_name = os_type if os_type else detect_os_from_src(src_dir, html, runtime)
    _is_linux = os_name.lower() == LINUX_OS_NAME
    helper = _StackRuntimeHelper(cmd, linux=_is_linux, windows=not _is_linux)

    if runtime:
        match = helper.resolve(runtime, _is_linux)
        if not match:
            raise ValidationError("{0} runtime '{1}' is not supported. Please check supported runtimes with: "
                                  "'az webapp list-runtimes --os {0}'".format(os_name, runtime))

        language = runtime.split('|')[0]
        version_used_create = '|'.join(runtime.split('|')[1:])
        detected_version = '-'
    else:
        # detect the version
        _lang_details = get_lang_from_content(src_dir, html, is_linux=_is_linux)
        language = _lang_details.get('language')
        _data = get_runtime_version_details(_lang_details.get('file_loc'), language, helper, _is_linux)
        version_used_create = _data.get('to_create')
        detected_version = _data.get('detected')

    runtime_version = "{}|{}".format(language, version_used_create) if \
        version_used_create != "-" else version_used_create
    site_config = None

    if not _create_new_app:  # App exists, or App name unavailable
        if _site_availability.reason == 'Invalid':
            raise ValidationError(_site_availability.message)
        # Get the ASP & RG info, if the ASP & RG parameters are provided we use those else we need to find those
        logger.warning("Webapp '%s' already exists. The command will deploy contents to the existing app.", name)
        app_details = get_app_details(cmd, name)
        if app_details is None:
            raise ResourceNotFoundError("Unable to retrieve details of the existing app '{}'. Please check that the "
                                        "app is a part of the current subscription if updating an existing app. If "
                                        "creating a new app, app names must be globally unique. Please try a more "
                                        "unique name or leave unspecified to receive a randomly "
                                        "generated name.".format(name))
        current_rg = app_details.resource_group
        if resource_group_name is not None and (resource_group_name.lower() != current_rg.lower()):
            raise ValidationError("The webapp '{}' exists in ResourceGroup '{}' and does not "
                                  "match the value entered '{}'. Please re-run command with the "
                                  "correct parameters.". format(name, current_rg, resource_group_name))
        rg_name = resource_group_name or current_rg
        if location is None:
            loc = app_details.location.replace(" ", "").lower()
        else:
            loc = location.replace(" ", "").lower()
        plan_details = parse_resource_id(app_details.server_farm_id)
        current_plan = plan_details['name']
        if plan is not None and current_plan.lower() != plan.lower():
            raise ValidationError("The plan name entered '{}' does not match the plan name that the webapp is "
                                  "hosted in '{}'. Please check if you have configured defaults for plan name "
                                  "and re-run command.".format(plan, current_plan))
        plan = plan or plan_details['name']
        plan_info = client.app_service_plans.get(plan_details['resource_group'], plan)
        sku = plan_info.sku.name if isinstance(plan_info, AppServicePlan) else 'Free'
        current_os = 'Linux' if plan_info.reserved else 'Windows'
        # Raise error if current OS of the app is different from the current one
        if current_os.lower() != os_name.lower():
            raise ValidationError("The webapp '{}' is a {} app. The code detected at '{}' will default to "
                                  "'{}'. Please create a new app "
                                  "to continue this operation. For more information on default behaviors, "
                                  "see https://docs.microsoft.com/cli/azure/webapp?view=azure-cli-latest#az_webapp_up."
                                  .format(name, current_os, src_dir, os_name))
        _is_linux = plan_info.reserved
        # for an existing app check if the runtime version needs to be updated
        # Get site config to check the runtime version
        site_config = client.web_apps.get_configuration(rg_name, name)
    else:  # need to create new app, check if we need to use default RG or use user entered values
        logger.warning("The webapp '%s' doesn't exist", name)
        sku = get_sku_to_use(src_dir, html, sku, runtime, app_service_environment)
        loc = set_location(cmd, sku, location)
        rg_name = get_rg_to_use(user, resource_group_name)
        _create_new_rg = not check_resource_group_exists(cmd, rg_name)
        plan = get_plan_to_use(cmd=cmd,
                               user=user,
                               loc=loc,
                               sku=sku,
                               create_rg=_create_new_rg,
                               resource_group_name=rg_name,
                               plan=plan,
                               is_linux=_is_linux,
                               client=client)
    dry_run_str = r""" {
                "name" : "%s",
                "appserviceplan" : "%s",
                "resourcegroup" : "%s",
                "sku": "%s",
                "os": "%s",
                "location" : "%s",
                "src_path" : "%s",
                "runtime_version_detected": "%s",
                "runtime_version": "%s"
                }
                """ % (name, plan, rg_name, get_sku_tier(sku), os_name, loc, _src_path_escaped, detected_version,
                       runtime_version)
    create_json = json.loads(dry_run_str)

    if dryrun:
        logger.warning("Web app will be created with the below configuration,re-run command "
                       "without the --dryrun flag to create & deploy a new app")
        return create_json

    if _create_new_rg:
        logger.warning("Creating Resource group '%s' ...", rg_name)
        create_resource_group(cmd, rg_name, loc)
        logger.warning("Resource group creation complete")
    # create ASP
    logger.warning("Creating AppServicePlan '%s' or Updating if already exists", plan)
    # we will always call the ASP create or update API so that in case of re-deployment, if the SKU or plan setting are
    # updated we update those
    try:
        create_app_service_plan(cmd, rg_name, plan, _is_linux, hyper_v=False, per_site_scaling=False, sku=sku,
                                number_of_workers=1 if _is_linux else None, location=loc,
                                app_service_environment=app_service_environment)
    except ResourceNotFoundError as ex:
        raise ex
    except CLIError as ex:
        raise ex
    except Exception as ex:  # pylint: disable=broad-except
        if ex.response.status_code == 409:  # catch 409 conflict when trying to create existing ASP in diff location
            try:
                response_content = json.loads(ex.response._content.decode('utf-8'))  # pylint: disable=protected-access
            except Exception:  # pylint: disable=broad-except
                raise CLIInternalError(ex)
            raise UnclassifiedUserFault(response_content['error']['message'])
        raise AzureResponseError(ex)

    if _create_new_app:
        logger.warning("Creating webapp '%s' ...", name)
        create_webapp(cmd, rg_name, name, plan, runtime_version if not html else None,
                      using_webapp_up=True, language=language)
        _configure_default_logging(cmd, rg_name, name)
    else:  # for existing app if we might need to update the stack runtime settings
        helper = _StackRuntimeHelper(cmd, linux=_is_linux, windows=not _is_linux)
        match = helper.resolve(runtime_version, _is_linux)

        if os_name.lower() == 'linux' and site_config.linux_fx_version != runtime_version:
            if match and site_config.linux_fx_version != match.configs['linux_fx_version']:
                logger.warning('Updating runtime version from %s to %s',
                               site_config.linux_fx_version, match.configs['linux_fx_version'])
                update_site_configs(cmd, rg_name, name, linux_fx_version=match.configs['linux_fx_version'])
                logger.warning('Waiting for runtime version to propagate ...')
                time.sleep(30)  # wait for kudu to get updated runtime before zipdeploy. No way to poll for this
            elif not match:
                logger.warning('Updating runtime version from %s to %s',
                               site_config.linux_fx_version, runtime_version)
                update_site_configs(cmd, rg_name, name, linux_fx_version=runtime_version)
                logger.warning('Waiting for runtime version to propagate ...')
                time.sleep(30)  # wait for kudu to get updated runtime before zipdeploy. No way to poll for this
        elif os_name.lower() == 'windows':
            # may need to update stack runtime settings. For node its site_config.app_settings, otherwise site_config
            if match:
                _update_app_settings_for_windows_if_needed(cmd, rg_name, name, match, site_config, runtime_version)
        create_json['runtime_version'] = runtime_version
    # Zip contents & Deploy
    logger.warning("Creating zip with contents of dir %s ...", src_dir)
    # zip contents & deploy
    zip_file_path = zip_contents_from_dir(src_dir, language)
    enable_zip_deploy(cmd, rg_name, name, zip_file_path)

    if launch_browser:
        logger.warning("Launching app using default browser")
        view_in_browser(cmd, rg_name, name, None, logs)
    else:
        _url = _get_url(cmd, rg_name, name)
        logger.warning("You can launch the app at %s", _url)
        create_json.update({'URL': _url})

    if logs:
        _configure_default_logging(cmd, rg_name, name)
        try:
            return get_streaming_log(cmd, rg_name, name)
        except Exception:  # pylint: disable=broad-except
            logger.warning("Unable to reach the app. Please run 'az webapp log tail' to view the logs.")

    _set_webapp_up_default_args(cmd, rg_name, sku, plan, loc, name)

    return create_json


def _set_webapp_up_default_args(cmd, rg_name, sku, plan, loc, name):
    with ConfiguredDefaultSetter(cmd.cli_ctx.config, True):
        logger.warning("Setting 'az webapp up' default arguments for current directory. "
                       "Manage defaults with 'az configure --scope local'")

        cmd.cli_ctx.config.set_value('defaults', 'group', rg_name)
        logger.warning("--resource-group/-g default: %s", rg_name)

        cmd.cli_ctx.config.set_value('defaults', 'sku', sku)
        logger.warning("--sku default: %s", sku)

        cmd.cli_ctx.config.set_value('defaults', 'appserviceplan', plan)
        logger.warning("--plan/-p default: %s", plan)

        cmd.cli_ctx.config.set_value('defaults', 'location', loc)
        logger.warning("--location/-l default: %s", loc)

        cmd.cli_ctx.config.set_value('defaults', 'web', name)
        logger.warning("--name/-n default: %s", name)


def _update_app_settings_for_windows_if_needed(cmd, rg_name, name, match, site_config, runtime_version):
    app_settings = _generic_site_operation(cmd.cli_ctx, rg_name, name, 'list_application_settings', slot=None)
    update_needed = False
    if 'node' in runtime_version:
        settings = []
        for k, v in match.configs.items():
            for app_setting_name, app_setting_value in app_settings.properties.items():
                if app_setting_name == k and app_setting_value != v:
                    update_needed = True
                    settings.append(f"{k}={v}")
        if update_needed:
            logger.warning('Updating runtime version to %s', runtime_version)
            update_app_settings(cmd, rg_name, name, settings=settings, slot=None, slot_settings=None)
    else:
        for k, v in match.configs.items():
            if getattr(site_config, k, None) != v:
                update_needed = True
                setattr(site_config, k, v)
        if update_needed:
            logger.warning('Updating runtime version to %s', runtime_version)
            update_site_configs(cmd,
                                rg_name,
                                name,
                                net_framework_version=site_config.net_framework_version,
                                php_version=site_config.php_version,
                                python_version=site_config.python_version,
                                java_version=site_config.java_version,
                                java_container=site_config.java_container,
                                java_container_version=site_config.java_container_version)

    current_stack = get_current_stack_from_runtime(runtime_version)
    _update_webapp_current_stack_property_if_needed(cmd, rg_name, name, current_stack)

    if update_needed:
        logger.warning('Waiting for runtime version to propagate ...')
        time.sleep(30)  # wait for kudu to get updated runtime before zipdeploy. No way to poll for this


def _update_webapp_current_stack_property_if_needed(cmd, resource_group, name, current_stack):
    if not current_stack:
        return
    # portal uses this current_stack value to display correct runtime for windows webapps
    client = web_client_factory(cmd.cli_ctx)
    app_metadata = client.web_apps.list_metadata(resource_group, name)
    if 'CURRENT_STACK' not in app_metadata.properties or app_metadata.properties["CURRENT_STACK"] != current_stack:
        app_metadata.properties["CURRENT_STACK"] = current_stack
        client.web_apps.update_metadata(resource_group, name, metadata=app_metadata)


def _ping_scm_site(cmd, resource_group, name, instance=None):
    from azure.cli.core.util import should_disable_connection_verify
    #  wake up kudu, by making an SCM call
    import requests
    #  work around until the timeout limits issue for linux is investigated & fixed
    scm_url = _get_scm_url(cmd, resource_group, name)
    headers = get_scm_site_headers(cmd.cli_ctx, name, resource_group)
    cookies = {}
    if instance is not None:
        cookies['ARRAffinity'] = instance
    requests.get(scm_url + '/api/settings', headers=headers, verify=not should_disable_connection_verify(),
                 cookies=cookies)


def is_webapp_up(tunnel_server):
    return tunnel_server.is_webapp_up()


def get_tunnel(cmd, resource_group_name, name, port=None, slot=None, instance=None):
    webapp = _generic_site_operation(cmd.cli_ctx, resource_group_name, name, 'get', slot)
    is_linux = webapp.reserved
    if not is_linux:
        raise ValidationError("Only Linux App Service Plans supported, Found a Windows App Service Plan")

    if port is None:
        port = 0  # Will auto-select a free port from 1024-65535
        logger.info('No port defined, creating on random free port')

    # Validate that we have a known instance (case-sensitive)
    if instance is not None:
        instances = list_instances(cmd, resource_group_name, name, slot=slot)
        instance_names = set(i.name for i in instances)
        if instance not in instance_names:
            if slot is not None:
                raise ValidationError("The provided instance '{}' is not valid "
                                      "for this webapp and slot.".format(instance))
            raise ValidationError("The provided instance '{}' is not valid for this webapp.".format(instance))

    scm_url = _get_scm_url(cmd, resource_group_name, name, slot)
    headers = get_scm_site_headers(cmd.cli_ctx, name, resource_group_name, slot)
    # basic & bearer auth use different capitalization for whatever reason
    auth_string = headers.get("authorization") or headers.get("Authorization")

    tunnel_server = TunnelServer('127.0.0.1', port, scm_url, auth_string, instance)
    _ping_scm_site(cmd, resource_group_name, name, instance=instance)

    _wait_for_webapp(tunnel_server)
    return tunnel_server


def create_tunnel(cmd, resource_group_name, name, port=None, slot=None, timeout=None, instance=None):
    tunnel_server = get_tunnel(cmd, resource_group_name, name, port, slot, instance)

    t = threading.Thread(target=_start_tunnel, args=(tunnel_server,))
    t.daemon = True
    t.start()
    logger.warning('Opening tunnel on addr: %s', tunnel_server.local_addr)
    logger.warning('Opening tunnel on port: %s', tunnel_server.local_port)

    config = get_site_configs(cmd, resource_group_name, name, slot)
    if config.remote_debugging_enabled:
        logger.warning('Tunnel is ready, connect on port %s', tunnel_server.local_port)
    else:
        ssh_user_name = 'root'
        ssh_user_password = 'Docker!'
        logger.warning('SSH is available { username: %s, password: %s }', ssh_user_name, ssh_user_password)

    logger.warning('Ctrl + C to close')

    if timeout:
        time.sleep(int(timeout))
    else:
        while t.is_alive():
            time.sleep(5)


def create_tunnel_and_session(cmd, resource_group_name, name, port=None, slot=None, timeout=None, instance=None):
    tunnel_server = get_tunnel(cmd, resource_group_name, name, port, slot, instance)

    t = threading.Thread(target=_start_tunnel, args=(tunnel_server,))
    t.daemon = True
    t.start()

    ssh_user_name = 'root'
    ssh_user_password = 'Docker!'

    s = threading.Thread(target=_start_ssh_session,
                         args=('localhost', tunnel_server.get_port(), ssh_user_name, ssh_user_password))
    s.daemon = True
    s.start()

    if timeout:
        time.sleep(int(timeout))
    else:
        while s.is_alive() and t.is_alive():
            time.sleep(5)


def perform_onedeploy(cmd,
                      resource_group_name,
                      name,
                      src_path=None,
                      src_url=None,
                      target_path=None,
                      artifact_type=None,
                      is_async=None,
                      restart=None,
                      clean=None,
                      ignore_stack=None,
                      timeout=None,
                      slot=None):
    params = OneDeployParams()

    params.cmd = cmd
    params.resource_group_name = resource_group_name
    params.webapp_name = name
    params.src_path = src_path
    params.src_url = src_url
    params.target_path = target_path
    params.artifact_type = artifact_type
    params.is_async_deployment = is_async
    params.should_restart = restart
    params.is_clean_deployment = clean
    params.should_ignore_stack = ignore_stack
    params.timeout = timeout
    params.slot = slot

    return _perform_onedeploy_internal(params)


# Class for OneDeploy parameters
# pylint: disable=too-many-instance-attributes,too-few-public-methods
class OneDeployParams:
    def __init__(self):
        self.cmd = None
        self.resource_group_name = None
        self.webapp_name = None
        self.src_path = None
        self.src_url = None
        self.artifact_type = None
        self.is_async_deployment = None
        self.target_path = None
        self.should_restart = None
        self.is_clean_deployment = None
        self.should_ignore_stack = None
        self.timeout = None
        self.slot = None
# pylint: enable=too-many-instance-attributes,too-few-public-methods


def _build_onedeploy_url(params):
    if params.src_url:
        return _build_onedeploy_arm_url(params)
    return _build_onedeploy_scm_url(params)


def _build_onedeploy_scm_url(params):
    scm_url = _get_scm_url(params.cmd, params.resource_group_name, params.webapp_name, params.slot)
    deploy_url = scm_url + '/api/publish?type=' + params.artifact_type

    if params.is_async_deployment is not None:
        deploy_url = deploy_url + '&async=' + str(params.is_async_deployment)

    if params.should_restart is not None:
        deploy_url = deploy_url + '&restart=' + str(params.should_restart)

    if params.is_clean_deployment is not None:
        deploy_url = deploy_url + '&clean=' + str(params.is_clean_deployment)

    if params.should_ignore_stack is not None:
        deploy_url = deploy_url + '&ignorestack=' + str(params.should_ignore_stack)

    if params.target_path is not None:
        deploy_url = deploy_url + '&path=' + params.target_path

    return deploy_url


def _build_onedeploy_arm_url(params):
    from azure.cli.core.commands.client_factory import get_subscription_id
    client = web_client_factory(params.cmd.cli_ctx)
    sub_id = get_subscription_id(params.cmd.cli_ctx)
    if not params.slot:
        base_url = (
            f"subscriptions/{sub_id}/resourceGroups/{params.resource_group_name}/providers/Microsoft.Web/sites/"
            f"{params.webapp_name}/extensions/onedeploy?api-version={client.DEFAULT_API_VERSION}"
        )
    else:
        base_url = (
            f"subscriptions/{sub_id}/resourceGroups/{params.resource_group_name}/providers/Microsoft.Web/sites/"
            f"{params.webapp_name}/slots/{params.slot}/extensions/onedeploy"
            f"?api-version={client.DEFAULT_API_VERSION}"
        )
    return params.cmd.cli_ctx.cloud.endpoints.resource_manager + base_url


def _get_ondeploy_headers(params):
    if params.src_path:
        content_type = 'application/octet-stream'
    elif params.src_url:
        content_type = 'application/json'
    else:
        raise RequiredArgumentMissingError('Unable to determine source location of the artifact being deployed')

    additional_headers = {"Content-Type": content_type, "Cache-Control": "no-cache"}

    return get_scm_site_headers(params.cmd.cli_ctx, params.webapp_name, params.resource_group_name, params.slot,
                                additional_headers=additional_headers)


def _get_onedeploy_status_url(params):
    scm_url = _get_scm_url(params.cmd, params.resource_group_name, params.webapp_name, params.slot)
    return scm_url + '/api/deployments/latest'


def _get_onedeploy_request_body(params):
    import os

    if params.src_path:
        logger.info('Deploying from local path: %s', params.src_path)
        try:
            with open(os.path.realpath(os.path.expanduser(params.src_path)), 'rb') as fs:
                body = fs.read()
        except Exception as e:  # pylint: disable=broad-except
            raise ResourceNotFoundError("Either '{}' is not a valid local file path or you do not have permissions to "
                                        "access it".format(params.src_path)) from e
    elif params.src_url:
        logger.info('Deploying from URL: %s', params.src_url)
        body = {
            "properties": {
                "packageUri": params.src_url,
                "type": params.artifact_type,
                "path": params.target_path,
                "ignorestack": params.should_ignore_stack,
                "clean": params.is_clean_deployment,
                "restart": params.should_restart,
            }
        }
        body = {"properties": {k: v for k, v in body["properties"].items() if v is not None}}
        body = json.dumps(body)
    else:
        raise ResourceNotFoundError('Unable to determine source location of the artifact being deployed')

    return body


def _update_artifact_type(params):
    import os

    if params.artifact_type is not None:
        return

    # Interpret deployment type from the file extension if the type parameter is not passed
    _, file_extension = os.path.splitext(params.src_path)
    file_extension = file_extension[1:]
    if file_extension in ('war', 'jar', 'ear', 'zip'):
        params.artifact_type = file_extension
    elif file_extension in ('sh', 'bat'):
        params.artifact_type = 'startup'
    else:
        params.artifact_type = 'static'
    logger.warning("Deployment type: %s. To override deployment type, please specify the --type parameter. "
                   "Possible values: war, jar, ear, zip, startup, script, static", params.artifact_type)


def _make_onedeploy_request(params):
    import requests
    from azure.cli.core.util import should_disable_connection_verify

    # Build the request body, headers, API URL and status URL
    body = _get_onedeploy_request_body(params)
    deploy_url = _build_onedeploy_url(params)
    deployment_status_url = _get_onedeploy_status_url(params)
    headers = _get_ondeploy_headers(params)

    # For debugging purposes only, you can change the async deployment into a sync deployment by polling the API status
    # For that, set poll_async_deployment_for_debugging=True
    logger.info("Deployment API: %s", deploy_url)
    if not params.src_url:  # use SCM endpoint
        response = requests.post(deploy_url, data=body, headers=headers, verify=not should_disable_connection_verify())
        poll_async_deployment_for_debugging = True
    else:
        response = send_raw_request(params.cmd.cli_ctx, "PUT", deploy_url, body=body)
        poll_async_deployment_for_debugging = False

    # check the status of async deployment
    if response.status_code == 202 or response.status_code == 200:
        response_body = None
        if poll_async_deployment_for_debugging:
            logger.info('Polling the status of async deployment')
            response_body = _check_zip_deployment_status(params.cmd, params.resource_group_name, params.webapp_name,
                                                         deployment_status_url, params.slot, params.timeout)
            logger.info('Async deployment complete. Server response: %s', response_body)
        else:
            if 'application/json' in response.headers.get('content-type', ""):
                state = response.json().get("properties", {}).get("provisioningState")
                if state:
                    logger.warning("Deployment status is: \"%s\"", state)
                response_body = response.json().get("properties", {})
        return response_body

    # API not available yet!
    if response.status_code == 404:
        raise ResourceNotFoundError("This API isn't available in this environment yet!")

    # check if there's an ongoing process
    if response.status_code == 409:
        raise ValidationError("Another deployment is in progress. Please wait until that process is complete before "
                              "starting a new deployment. You can track the ongoing deployment at {}"
                              .format(deployment_status_url))

    # check if an error occured during deployment
    if response.status_code:
        raise CLIError("An error occured during deployment. Status Code: {}, Details: {}"
                       .format(response.status_code, response.text))


# OneDeploy
def _perform_onedeploy_internal(params):

    # Update artifact type, if required
    _update_artifact_type(params)

    # Now make the OneDeploy API call
    logger.info("Initiating deployment")
    response = _make_onedeploy_request(params)
    logger.info("Deployment has completed successfully")
    return response


def _wait_for_webapp(tunnel_server):
    tries = 0
    while True:
        if is_webapp_up(tunnel_server):
            break
        if tries == 0:
            logger.warning('Connection is not ready yet, please wait')
        if tries == 60:
            raise CLIError('SSH timeout, your app must be running before'
                           ' it can accept SSH connections. '
                           'Use `az webapp log tail` to review the app startup logs.')
        tries = tries + 1
        logger.warning('.')
        time.sleep(1)


def _start_tunnel(tunnel_server):
    tunnel_server.start_server()


def _start_ssh_session(hostname, port, username, password):
    tries = 0
    while True:
        try:
            c = Connection(host=hostname,
                           port=port,
                           user=username,
                           # connect_timeout=60*10,
                           connect_kwargs={"password": password})
            break
        except Exception as ex:  # pylint: disable=broad-except
            logger.info(ex)
            if tries == 0:
                logger.warning('Connection is not ready yet, please wait')
            if tries == 60:
                raise CLIError("Timeout Error, Unable to establish a connection")
            tries = tries + 1
            logger.warning('.')
            time.sleep(1)
    try:
        try:
            c.run('cat /etc/motd', pty=True)
        except invoke.exceptions.UnexpectedExit:
            # Don't crash over a non-existing /etc/motd.
            pass
        c.run('source /etc/profile; exec $SHELL -l', pty=True)
    except Exception as ex:  # pylint: disable=broad-except
        logger.info(ex)
    finally:
        c.close()


def ssh_webapp(cmd, resource_group_name, name, port=None, slot=None, timeout=None, instance=None):  # pylint: disable=too-many-statements
    import platform
    if platform.system() == "Windows":
        webapp = _generic_site_operation(cmd.cli_ctx, resource_group_name, name, 'get', slot)
        is_linux = webapp.reserved
        if not is_linux:
            raise ValidationError("Only Linux App Service Plans supported, found a Windows App Service Plan")

        scm_url = _get_scm_url(cmd, resource_group_name, name, slot)
        if not instance:
            open_page_in_browser(scm_url + '/webssh/host')
        else:
            open_page_in_browser(scm_url + '/webssh/host?instance={}'.format(instance))
    else:
        config = get_site_configs(cmd, resource_group_name, name, slot)
        if config.remote_debugging_enabled:
            raise ValidationError('Remote debugging is enabled, please disable')
        create_tunnel_and_session(
            cmd, resource_group_name, name, port=port, slot=slot, timeout=timeout, instance=instance)


def _configure_default_logging(cmd, rg_name, name):
    logger.warning("Configuring default logging for the app, if not already enabled")
    return config_diagnostics(cmd, rg_name, name,
                              application_logging=True, web_server_logging='filesystem',
                              docker_container_logging='filesystem')


# TODO remove once appservice-kube extension removes
def _validate_app_service_environment_id(cli_ctx, ase, resource_group_name):
    ase_is_id = is_valid_resource_id(ase)
    if ase_is_id:
        return ase

    from azure.cli.core.commands.client_factory import get_subscription_id
    return resource_id(
        subscription=get_subscription_id(cli_ctx),
        resource_group=resource_group_name,
        namespace='Microsoft.Web',
        type='hostingEnvironments',
        name=ase)


def _format_key_vault_id(cli_ctx, key_vault, resource_group_name):
    key_vault_is_id = is_valid_resource_id(key_vault)
    if key_vault_is_id:
        return key_vault

    from azure.cli.core.commands.client_factory import get_subscription_id
    return resource_id(
        subscription=get_subscription_id(cli_ctx),
        resource_group=resource_group_name,
        namespace='Microsoft.KeyVault',
        type='vaults',
        name=key_vault)


def _verify_hostname_binding(cmd, resource_group_name, name, hostname, slot=None):
    hostname_bindings = _generic_site_operation(cmd.cli_ctx, resource_group_name, name,
                                                'list_host_name_bindings', slot)
    verified_hostname_found = False
    for hostname_binding in hostname_bindings:
        binding_name = hostname_binding.name.split('/')[-1]
        if binding_name.lower() == hostname and (hostname_binding.host_name_type == 'Verified' or
                                                 hostname_binding.host_name_type == 'Managed'):
            verified_hostname_found = True

    return verified_hostname_found


def update_host_key(cmd, resource_group_name, name, key_type, key_name, key_value=None, slot=None):
    # pylint: disable=protected-access
    key_info = KeyInfo(name=key_name, value=key_value)
    KeyInfo._attribute_map = {
        'name': {'key': 'properties.name', 'type': 'str'},
        'value': {'key': 'properties.value', 'type': 'str'},
    }
    client = web_client_factory(cmd.cli_ctx)
    if slot:
        response = client.web_apps.create_or_update_host_secret_slot(resource_group_name,
                                                                     name,
                                                                     key_type,
                                                                     key_name,
                                                                     slot,
                                                                     key=key_info)
    else:
        response = client.web_apps.create_or_update_host_secret(resource_group_name,
                                                                name,
                                                                key_type,
                                                                key_name,
                                                                key=key_info)
    logger.warning('Keys have been redacted. Use `az functionapp keys list` to view.')
    response.value = None
    return response


def list_host_keys(cmd, resource_group_name, name, slot=None):
    client = web_client_factory(cmd.cli_ctx)
    if slot:
        return client.web_apps.list_host_keys_slot(resource_group_name, name, slot)
    return client.web_apps.list_host_keys(resource_group_name, name)


def delete_host_key(cmd, resource_group_name, name, key_type, key_name, slot=None):
    client = web_client_factory(cmd.cli_ctx)
    if slot:
        return client.web_apps.delete_host_secret_slot(resource_group_name, name, key_type, key_name, slot)
    return client.web_apps.delete_host_secret(resource_group_name, name, key_type, key_name)


def list_functions(cmd, resource_group_name, name):
    client = web_client_factory(cmd.cli_ctx)
    return client.web_apps.list_functions(resource_group_name, name)


def show_function(cmd, resource_group_name, name, function_name):
    client = web_client_factory(cmd.cli_ctx)
    result = client.web_apps.get_function(resource_group_name, name, function_name)
    if result is None:
        return "Function '{}' does not exist in app '{}'".format(function_name, name)
    return result


def delete_function(cmd, resource_group_name, name, function_name):
    client = web_client_factory(cmd.cli_ctx)
    result = client.web_apps.delete_function(resource_group_name, name, function_name)
    return result


def update_function_key(cmd, resource_group_name, name, function_name, key_name, key_value=None, slot=None):
    # pylint: disable=protected-access
    key_info = KeyInfo(name=key_name, value=key_value)
    KeyInfo._attribute_map = {
        'name': {'key': 'properties.name', 'type': 'str'},
        'value': {'key': 'properties.value', 'type': 'str'},
    }
    client = web_client_factory(cmd.cli_ctx)
    if slot:
        response = client.web_apps.create_or_update_function_secret_slot(resource_group_name,
                                                                         name,
                                                                         function_name,
                                                                         key_name,
                                                                         slot,
                                                                         key_info)
    else:
        response = client.web_apps.create_or_update_function_secret(resource_group_name,
                                                                    name,
                                                                    function_name,
                                                                    key_name,
                                                                    key_info)
    logger.warning('Keys have been redacted. Use `az functionapp function keys list` to view.')
    response.value = None
    return response


def list_function_keys(cmd, resource_group_name, name, function_name, slot=None):
    client = web_client_factory(cmd.cli_ctx)
    if slot:
        return client.web_apps.list_function_keys_slot(resource_group_name, name, function_name, slot)
    return client.web_apps.list_function_keys(resource_group_name, name, function_name)


def delete_function_key(cmd, resource_group_name, name, key_name, function_name=None, slot=None):
    client = web_client_factory(cmd.cli_ctx)
    if slot:
        return client.web_apps.delete_function_secret_slot(resource_group_name, name, function_name, key_name, slot)
    return client.web_apps.delete_function_secret(resource_group_name, name, function_name, key_name)


def add_github_actions(cmd, resource_group, name, repo, runtime=None, token=None, slot=None,  # pylint: disable=too-many-statements,too-many-branches
                       branch='master', login_with_github=False, force=False):
    runtime = _StackRuntimeHelper(cmd).remove_delimiters(runtime)  # normalize "runtime:version"
    if not token and not login_with_github:
        raise_missing_token_suggestion()
    elif not token:
        scopes = ["admin:repo_hook", "repo", "workflow"]
        token = get_github_access_token(cmd, scopes)
    elif token and login_with_github:
        logger.warning("Both token and --login-with-github flag are provided. Will use provided token")

    # Verify resource group, app
    site_availability = get_site_availability(cmd, name)
    if site_availability.name_available or (not site_availability.name_available and
                                            site_availability.reason == 'Invalid'):
        raise ResourceNotFoundError(
            "The Resource 'Microsoft.Web/sites/%s' under resource group '%s' "
            "was not found." % (name, resource_group))
    app_details = get_app_details(cmd, name)
    if app_details is None:
        raise ResourceNotFoundError(
            "Unable to retrieve details of the existing app %s. Please check that the app is a part of "
            "the current subscription" % name)
    current_rg = app_details.resource_group
    if resource_group is not None and (resource_group.lower() != current_rg.lower()):
        raise ResourceNotFoundError("The webapp %s exists in ResourceGroup %s and does not match the "
                                    "value entered %s. Please re-run command with the correct "
                                    "parameters." % (name, current_rg, resource_group))
    parsed_plan_id = parse_resource_id(app_details.server_farm_id)
    client = web_client_factory(cmd.cli_ctx)
    plan_info = client.app_service_plans.get(parsed_plan_id['resource_group'], parsed_plan_id['name'])
    is_linux = plan_info.reserved

    # Verify github repo
    from github import Github, GithubException
    from github.GithubException import BadCredentialsException, UnknownObjectException

    if repo.strip()[-1] == '/':
        repo = repo.strip()[:-1]

    g = Github(token)
    github_repo = None
    try:
        github_repo = g.get_repo(repo)
        try:
            github_repo.get_branch(branch=branch)
        except GithubException as e:
            error_msg = "Encountered GitHub error when accessing {} branch in {} repo.".format(branch, repo)
            if e.data and e.data['message']:
                error_msg += " Error: {}".format(e.data['message'])
            raise CLIError(error_msg)
        logger.warning('Verified GitHub repo and branch')
    except BadCredentialsException:
        raise ValidationError("Could not authenticate to the repository. Please create a Personal Access Token and use "
                              "the --token argument. Run 'az webapp deployment github-actions add --help' "
                              "for more information.")
    except GithubException as e:
        error_msg = "Encountered GitHub error when accessing {} repo".format(repo)
        if e.data and e.data['message']:
            error_msg += " Error: {}".format(e.data['message'])
        raise CLIError(error_msg)

    # Verify runtime
    app_runtime_info = _get_app_runtime_info(
        cmd=cmd, resource_group=resource_group, name=name, slot=slot, is_linux=is_linux)

    app_runtime_string = None
    if (app_runtime_info and app_runtime_info['display_name']):
        app_runtime_string = app_runtime_info['display_name']

    github_actions_version = None
    if (app_runtime_info and app_runtime_info['github_actions_version']):
        github_actions_version = app_runtime_info['github_actions_version']

    if runtime and app_runtime_string:
        if app_runtime_string.lower() != runtime.lower():
            logger.warning('The app runtime: {app_runtime_string} does not match the runtime specified: '
                           '{runtime}. Using the specified runtime {runtime}.')
            app_runtime_string = runtime
    elif runtime:
        app_runtime_string = runtime

    if not app_runtime_string:
        raise ValidationError('Could not detect runtime. Please specify using the --runtime flag.')

    if not _runtime_supports_github_actions(cmd=cmd, runtime_string=app_runtime_string, is_linux=is_linux):
        raise ValidationError("Runtime %s is not supported for GitHub Actions deployments." % app_runtime_string)

    # Get workflow template
    logger.warning('Getting workflow template using runtime: %s', app_runtime_string)
    workflow_template = _get_workflow_template(github=g, runtime_string=app_runtime_string, is_linux=is_linux)

    # Fill workflow template
    guid = str(uuid.uuid4()).replace('-', '')
    publish_profile_name = "AzureAppService_PublishProfile_{}".format(guid)
    logger.warning(
        'Filling workflow template with name: %s, branch: %s, version: %s, slot: %s',
        name, branch, github_actions_version, slot if slot else 'production')
    completed_workflow_file = _fill_workflow_template(content=workflow_template.decoded_content.decode(), name=name,
                                                      branch=branch, slot=slot, publish_profile=publish_profile_name,
                                                      version=github_actions_version)
    completed_workflow_file = completed_workflow_file.encode()

    # Check if workflow exists in repo, otherwise push
    if slot:
        file_name = "{}_{}({}).yml".format(branch.replace('/', '-'), name.lower(), slot)
    else:
        file_name = "{}_{}.yml".format(branch.replace('/', '-'), name.lower())
    dir_path = "{}/{}".format('.github', 'workflows')
    file_path = "{}/{}".format(dir_path, file_name)
    try:
        existing_workflow_file = github_repo.get_contents(path=file_path, ref=branch)
        existing_publish_profile_name = _get_publish_profile_from_workflow_file(
            workflow_file=str(existing_workflow_file.decoded_content))
        if existing_publish_profile_name:
            completed_workflow_file = completed_workflow_file.decode()
            completed_workflow_file = completed_workflow_file.replace(
                publish_profile_name, existing_publish_profile_name)
            completed_workflow_file = completed_workflow_file.encode()
            publish_profile_name = existing_publish_profile_name
        logger.warning("Existing workflow file found")
        if force:
            logger.warning("Replacing the existing workflow file")
            github_repo.update_file(path=file_path, message="Update workflow using Azure CLI",
                                    content=completed_workflow_file, sha=existing_workflow_file.sha, branch=branch)
        else:
            option = prompt_y_n('Replace existing workflow file?')
            if option:
                logger.warning("Replacing the existing workflow file")
                github_repo.update_file(path=file_path, message="Update workflow using Azure CLI",
                                        content=completed_workflow_file, sha=existing_workflow_file.sha,
                                        branch=branch)
            else:
                logger.warning("Use the existing workflow file")
                if existing_publish_profile_name:
                    publish_profile_name = existing_publish_profile_name
    except UnknownObjectException:
        logger.warning("Creating new workflow file: %s", file_path)
        github_repo.create_file(path=file_path, message="Create workflow using Azure CLI",
                                content=completed_workflow_file, branch=branch)

    # Add publish profile to GitHub
    logger.warning('Adding publish profile to GitHub')
    _add_publish_profile_to_github(cmd=cmd, resource_group=resource_group, name=name, repo=repo,
                                   token=token, github_actions_secret_name=publish_profile_name,
                                   slot=slot)

    # Set site source control properties
    _update_site_source_control_properties_for_gh_action(
        cmd=cmd, resource_group=resource_group, name=name, token=token, repo=repo, branch=branch, slot=slot)

    github_actions_url = "https://github.com/{}/actions".format(repo)
    return github_actions_url


def remove_github_actions(cmd, resource_group, name, repo, token=None, slot=None,  # pylint: disable=too-many-statements
                          branch='master', login_with_github=False):
    if not token and not login_with_github:
        raise_missing_token_suggestion()
    elif not token:
        scopes = ["admin:repo_hook", "repo", "workflow"]
        token = get_github_access_token(cmd, scopes)
    elif token and login_with_github:
        logger.warning("Both token and --login-with-github flag are provided. Will use provided token")

    # Verify resource group, app
    site_availability = get_site_availability(cmd, name)
    if site_availability.name_available or (not site_availability.name_available and
                                            site_availability.reason == 'Invalid'):
        raise ResourceNotFoundError("The Resource 'Microsoft.Web/sites/%s' under resource group '%s' was not found." %
                                    (name, resource_group))
    app_details = get_app_details(cmd, name)
    if app_details is None:
        raise ResourceNotFoundError("Unable to retrieve details of the existing app %s. "
                                    "Please check that the app is a part of the current subscription" % name)
    current_rg = app_details.resource_group
    if resource_group is not None and (resource_group.lower() != current_rg.lower()):
        raise ValidationError("The webapp %s exists in ResourceGroup %s and does not match "
                              "the value entered %s. Please re-run command with the correct "
                              "parameters." % (name, current_rg, resource_group))

    # Verify github repo
    from github import Github, GithubException
    from github.GithubException import BadCredentialsException, UnknownObjectException

    if repo.strip()[-1] == '/':
        repo = repo.strip()[:-1]

    g = Github(token)
    github_repo = None
    try:
        github_repo = g.get_repo(repo)
        try:
            github_repo.get_branch(branch=branch)
        except GithubException as e:
            error_msg = "Encountered GitHub error when accessing {} branch in {} repo.".format(branch, repo)
            if e.data and e.data['message']:
                error_msg += " Error: {}".format(e.data['message'])
            raise CLIError(error_msg)
        logger.warning('Verified GitHub repo and branch')
    except BadCredentialsException:
        raise ValidationError("Could not authenticate to the repository. Please create a Personal Access Token and use "
                              "the --token argument. Run 'az webapp deployment github-actions add --help' "
                              "for more information.")
    except GithubException as e:
        error_msg = "Encountered GitHub error when accessing {} repo".format(repo)
        if e.data and e.data['message']:
            error_msg += " Error: {}".format(e.data['message'])
        raise CLIError(error_msg)

    # Check if workflow exists in repo and remove
    file_name = "{}_{}({}).yml".format(
        branch.replace('/', '-'), name.lower(), slot) if slot else "{}_{}.yml".format(
            branch.replace('/', '-'), name.lower())
    dir_path = "{}/{}".format('.github', 'workflows')
    file_path = "{}/{}".format(dir_path, file_name)
    existing_publish_profile_name = None
    try:
        existing_workflow_file = github_repo.get_contents(path=file_path, ref=branch)
        existing_publish_profile_name = _get_publish_profile_from_workflow_file(
            workflow_file=str(existing_workflow_file.decoded_content))
        logger.warning("Removing the existing workflow file")
        github_repo.delete_file(path=file_path, message="Removing workflow file, disconnecting github actions",
                                sha=existing_workflow_file.sha, branch=branch)
    except UnknownObjectException as e:
        error_msg = "Error when removing workflow file."
        if e.data and e.data['message']:
            error_msg += " Error: {}".format(e.data['message'])
        raise CLIError(error_msg)

    # Remove publish profile from GitHub
    if existing_publish_profile_name:
        logger.warning('Removing publish profile from GitHub')
        _remove_publish_profile_from_github(cmd=cmd, resource_group=resource_group, name=name, repo=repo, token=token,
                                            github_actions_secret_name=existing_publish_profile_name, slot=slot)

    # Remove site source control properties
    delete_source_control(cmd=cmd,
                          resource_group_name=resource_group,
                          name=name,
                          slot=slot)

    return "Disconnected successfully."


def add_functionapp_github_actions(cmd, resource_group, name, repo, runtime=None, runtime_version=None, token=None,  # pylint: disable=too-many-statements,too-many-branches
                                   slot=None, branch='master', build_path=".", login_with_github=False, force=False):
    if login_with_github:
        token = get_github_access_token(cmd, ["admin:repo_hook", "repo", "workflow"], token)
    repo = repo_url_to_name(repo)
    token = get_token(cmd, repo, token)

    # Verify resource group, app
    site_availability = get_site_availability(cmd, name)
    if site_availability.name_available or (not site_availability.name_available and
                                            site_availability.reason == 'Invalid'):
        raise ResourceNotFoundError(
            "The Resource 'Microsoft.Web/sites/%s' under resource group '%s' "
            "was not found." % (name, resource_group))
    app_details = get_app_details(cmd, name)
    if app_details is None:
        raise ResourceNotFoundError(
            "Unable to retrieve details of the existing app %s. Please check that the app is a part of "
            "the current subscription" % name)
    current_rg = app_details.resource_group
    if resource_group is not None and (resource_group.lower() != current_rg.lower()):
        raise ResourceNotFoundError("The webapp %s exists in ResourceGroup %s and does not match the "
                                    "value entered %s. Please re-run command with the correct "
                                    "parameters." % (name, current_rg, resource_group))

    app = show_app(cmd, resource_group, name, slot)
    is_linux = app.reserved

    # Verify github repo
    from github import Github, GithubException
    from github.GithubException import BadCredentialsException, UnknownObjectException

    if repo.strip()[-1] == '/':
        repo = repo.strip()[:-1]

    g = Github(token)
    github_repo = None
    try:
        github_repo = g.get_repo(repo)
        try:
            github_repo.get_branch(branch=branch)
        except GithubException as e:
            error_msg = "Encountered GitHub error when accessing {} branch in {} repo.".format(branch, repo)
            if e.data and e.data['message']:
                error_msg += " Error: {}".format(e.data['message'])
            raise ValidationError(error_msg)
        logger.warning('Verified GitHub repo and branch')
    except BadCredentialsException:
        raise ValidationError("Could not authenticate to the repository. Please create a Personal Access Token and use "
                              "the --token argument. Run 'az functionapp deployment github-actions add --help' "
                              "for more information.")
    except GithubException as e:
        error_msg = "Encountered GitHub error when accessing {} repo".format(repo)
        if e.data and e.data['message']:
            error_msg += " Error: {}".format(e.data['message'])
        raise ValidationError(error_msg)

    # Get runtime info
    app_runtime_info = _get_functionapp_runtime_info(
        cmd=cmd, resource_group=resource_group, name=name, slot=slot, is_linux=is_linux)

    app_runtime_string = app_runtime_info['app_runtime']
    github_actions_version = app_runtime_info['app_runtime_version']

    if runtime:
        if app_runtime_string and app_runtime_string.lower() != runtime.lower():
            logger.warning('The app runtime: %s does not match the runtime specified: '
                           '%s. Using the specified runtime %s.', app_runtime_string, runtime, runtime)
        app_runtime_string = runtime

    if runtime_version:
        if github_actions_version and github_actions_version.lower() != runtime_version.lower():
            logger.warning('The app runtime version: %s does not match the runtime version specified: '
                           '%s. Using the specified runtime %s.', github_actions_version, runtime_version,
                           runtime_version)
        github_actions_version = runtime_version

    if not app_runtime_string and not github_actions_version:
        raise ValidationError('Could not detect runtime or runtime version. Please specify'
                              'using the --runtime and --runtime-version flags.')
    if not app_runtime_string:
        raise ValidationError('Could not detect runtime. Please specify using the --runtime flag.')
    if not github_actions_version:
        raise ValidationError('Could not detect runtime version. Please specify using the --runtime-version flag.')

    # Verify runtime + gh actions support
    functionapp_version = app_runtime_info['functionapp_version']
    github_actions_version = _get_functionapp_runtime_version(cmd=cmd, runtime_string=app_runtime_string,
                                                              runtime_version=github_actions_version,
                                                              functionapp_version=functionapp_version,
                                                              is_linux=is_linux)
    if not github_actions_version:
        runtime_version = runtime_version if runtime_version else app_runtime_info['app_runtime_version']
        raise ValidationError("Runtime %s version %s is not supported for GitHub Actions deployments "
                              "on os %s." % (app_runtime_string, runtime_version,
                                             "linux" if is_linux else "windows"))

    # Get workflow template
    logger.warning('Getting workflow template using runtime: %s', app_runtime_string)
    workflow_template = _get_functionapp_workflow_template(github=g, runtime_string=app_runtime_string,
                                                           is_linux=is_linux)

    # Fill workflow template
    guid = str(uuid.uuid4()).replace('-', '')
    publish_profile_name = "AZURE_FUNCTIONAPP_PUBLISH_PROFILE_{}".format(guid)
    logger.warning(
        'Filling workflow template with name: %s, branch: %s, version: %s, slot: %s, build_path: %s',
        name, branch, github_actions_version, slot if slot else 'production', build_path)
    completed_workflow_file = _fill_functionapp_workflow_template(content=workflow_template.decoded_content.decode(),
                                                                  name=name, build_path=build_path,
                                                                  version=github_actions_version,
                                                                  publish_profile=publish_profile_name,
                                                                  repo=repo, branch=branch, token=token)
    completed_workflow_file = completed_workflow_file.encode()

    def add_publish_profile(cmd, resource_group, name, repo, token, publish_profile_name, slot):
        logger.warning('Adding publish profile to GitHub')
        _add_publish_profile_to_github(cmd=cmd, resource_group=resource_group, name=name, repo=repo,
                                       token=token, github_actions_secret_name=publish_profile_name,
                                       slot=slot)

    def update_file(cmd,
                    resource_group,
                    name,
                    repo,
                    token,
                    publish_profile_name,
                    slot,
                    logger_message,
                    github_repo,
                    github_message,
                    file_path,
                    completed_workflow_file,
                    existing_workflow_file,
                    branch):
        add_publish_profile(cmd, resource_group, name, repo, token, publish_profile_name, slot)
        logger.warning(logger_message)
        github_repo.update_file(path=file_path, message=github_message,
                                content=completed_workflow_file, sha=existing_workflow_file.sha,
                                branch=branch)

    # Check if workflow exists in repo, otherwise push
    if slot:
        file_name = "{}_{}({}).yml".format(branch.replace('/', '-'), name.lower(), slot)
    else:
        file_name = "{}_{}.yml".format(branch.replace('/', '-'), name.lower())
    dir_path = "{}/{}".format('.github', 'workflows')
    file_path = "{}/{}".format(dir_path, file_name)
    try:
        existing_workflow_file = github_repo.get_contents(path=file_path, ref=branch)
        existing_publish_profile_name = _get_publish_profile_from_workflow_file(
            workflow_file=str(existing_workflow_file.decoded_content))
        if existing_publish_profile_name:
            completed_workflow_file = completed_workflow_file.decode()
            completed_workflow_file = completed_workflow_file.replace(
                publish_profile_name, existing_publish_profile_name)
            completed_workflow_file = completed_workflow_file.encode()
            publish_profile_name = existing_publish_profile_name
        logger.warning("Existing workflow file found")
        if force:
            update_file(cmd,
                        resource_group,
                        name,
                        repo,
                        token,
                        publish_profile_name,
                        slot,
                        "Replacing the existing workflow file",
                        github_repo,
                        "Update workflow using Azure CLI",
                        file_path,
                        completed_workflow_file,
                        existing_workflow_file,
                        branch)
        else:
            option = prompt_y_n('Replace existing workflow file?')
            if option:
                update_file(cmd,
                            resource_group,
                            name,
                            repo,
                            token,
                            publish_profile_name,
                            slot,
                            "Replacing the existing workflow file",
                            github_repo,
                            "Update workflow using Azure CLI",
                            file_path,
                            completed_workflow_file,
                            existing_workflow_file,
                            branch)
            else:
                logger.warning("Use the existing workflow file")
                if existing_publish_profile_name:
                    publish_profile_name = existing_publish_profile_name
                add_publish_profile(cmd, resource_group, name, repo, token, publish_profile_name, slot)
    except UnknownObjectException:
        add_publish_profile(cmd, resource_group, name, repo, token, publish_profile_name, slot)
        logger.warning("Creating new workflow file: %s", file_path)
        github_repo.create_file(path=file_path, message="Create workflow using Azure CLI",
                                content=completed_workflow_file, branch=branch)

    # Set site source control properties
    _update_site_source_control_properties_for_gh_action(
        cmd=cmd, resource_group=resource_group, name=name, token=token, repo=repo, branch=branch, slot=slot)

    cache_github_token(cmd, token, repo)
    github_actions_url = "https://github.com/{}/actions".format(repo)
    return github_actions_url


def remove_functionapp_github_actions(cmd, resource_group, name, repo, token=None, slot=None,  # pylint: disable=too-many-statements
                                      branch='master', login_with_github=False):
    if login_with_github:
        token = get_github_access_token(cmd, ["admin:repo_hook", "repo", "workflow"], token)
    repo = repo_url_to_name(repo)
    token = get_token(cmd, repo, token)
    # Verify resource group, app
    site_availability = get_site_availability(cmd, name)
    if site_availability.name_available or (not site_availability.name_available and
                                            site_availability.reason == 'Invalid'):
        raise ResourceNotFoundError("The Resource 'Microsoft.Web/sites/%s' under resource group '%s' was not found." %
                                    (name, resource_group))
    app_details = get_app_details(cmd, name)
    if app_details is None:
        raise ResourceNotFoundError("Unable to retrieve details of the existing app %s. "
                                    "Please check that the app is a part of the current subscription" % name)
    current_rg = app_details.resource_group
    if resource_group is not None and (resource_group.lower() != current_rg.lower()):
        raise ValidationError("The functionapp %s exists in ResourceGroup %s and does not match "
                              "the value entered %s. Please re-run command with the correct "
                              "parameters." % (name, current_rg, resource_group))

    # Verify github repo
    from github import Github, GithubException
    from github.GithubException import BadCredentialsException, UnknownObjectException

    if repo.strip()[-1] == '/':
        repo = repo.strip()[:-1]

    g = Github(token)
    github_repo = None
    try:
        github_repo = g.get_repo(repo)
        try:
            github_repo.get_branch(branch=branch)
        except GithubException as e:
            error_msg = "Encountered GitHub error when accessing {} branch in {} repo.".format(branch, repo)
            if e.data and e.data['message']:
                error_msg += " Error: {}".format(e.data['message'])
            raise ValidationError(error_msg)
        logger.warning('Verified GitHub repo and branch')
    except BadCredentialsException:
        raise ValidationError("Could not authenticate to the repository. Please create a Personal Access Token and use "
                              "the --token argument. Run 'az functionapp deployment github-actions remove --help' "
                              "for more information.")
    except GithubException as e:
        error_msg = "Encountered GitHub error when accessing {} repo".format(repo)
        if e.data and e.data['message']:
            error_msg += " Error: {}".format(e.data['message'])
        raise ValidationError(error_msg)

    # Check if workflow exists in repo and remove
    file_name = "{}_{}({}).yml".format(
        branch.replace('/', '-'), name.lower(), slot) if slot else "{}_{}.yml".format(
            branch.replace('/', '-'), name.lower())
    dir_path = "{}/{}".format('.github', 'workflows')
    file_path = "{}/{}".format(dir_path, file_name)
    existing_publish_profile_name = None
    try:
        existing_workflow_file = github_repo.get_contents(path=file_path, ref=branch)
        existing_publish_profile_name = _get_publish_profile_from_workflow_file(
            workflow_file=str(existing_workflow_file.decoded_content))
        logger.warning("Removing the existing workflow file")
        github_repo.delete_file(path=file_path, message="Removing workflow file, disconnecting github actions",
                                sha=existing_workflow_file.sha, branch=branch)
    except UnknownObjectException as e:
        error_msg = "Error when removing workflow file."
        if e.data and e.data['message']:
            error_msg += " Error: {}".format(e.data['message'])
        raise FileOperationError(error_msg)

    # Remove publish profile from GitHub
    if existing_publish_profile_name:
        logger.warning('Removing publish profile from GitHub')
        _remove_publish_profile_from_github(cmd=cmd, resource_group=resource_group, name=name, repo=repo, token=token,
                                            github_actions_secret_name=existing_publish_profile_name, slot=slot)

    # Remove site source control properties
    delete_source_control(cmd=cmd,
                          resource_group_name=resource_group,
                          name=name,
                          slot=slot)

    return "Disconnected successfully."


def _get_publish_profile_from_workflow_file(workflow_file):
    publish_profile = None
    regex = re.search(r'publish-profile: \$\{\{ secrets\..*?\}\}', workflow_file)
    if regex:
        publish_profile = regex.group()
        publish_profile = publish_profile.replace('publish-profile: ${{ secrets.', '')
        publish_profile = publish_profile[:-2]

    if publish_profile:
        return publish_profile.strip()
    return None


def _update_site_source_control_properties_for_gh_action(cmd, resource_group, name, token, repo=None,
                                                         branch="master", slot=None):
    if repo:
        repo_url = 'https://github.com/' + repo
    else:
        repo_url = None

    site_source_control = show_source_control(cmd=cmd,
                                              resource_group_name=resource_group,
                                              name=name,
                                              slot=slot)
    if site_source_control:
        if not repo_url:
            repo_url = site_source_control.repo_url

    delete_source_control(cmd=cmd,
                          resource_group_name=resource_group,
                          name=name,
                          slot=slot)
    config_source_control(cmd=cmd,
                          resource_group_name=resource_group,
                          name=name,
                          repo_url=repo_url,
                          repository_type='github',
                          github_action=True,
                          branch=branch,
                          git_token=token,
                          slot=slot)


def _get_workflow_template(github, runtime_string, is_linux):
    from github import GithubException
    from github.GithubException import BadCredentialsException

    file_contents = None
    template_repo_path = 'Azure/actions-workflow-templates'
    template_file_path = _get_template_file_path(runtime_string=runtime_string, is_linux=is_linux)

    try:
        template_repo = github.get_repo(template_repo_path)
        file_contents = template_repo.get_contents(template_file_path)
    except BadCredentialsException:
        raise CLIError("Could not authenticate to the repository. Please create a Personal Access Token and use "
                       "the --token argument. Run 'az webapp deployment github-actions add --help' "
                       "for more information.")
    except GithubException as e:
        error_msg = "Encountered GitHub error when retrieving workflow template"
        if e.data and e.data['message']:
            error_msg += ": {}".format(e.data['message'])
        raise CLIError(error_msg)
    return file_contents


def _get_functionapp_workflow_template(github, runtime_string, is_linux):
    from github import GithubException

    file_contents = None
    template_repo_path = 'Azure/actions-workflow-samples'
    template_path_map = (LINUX_FUNCTIONAPP_GITHUB_ACTIONS_WORKFLOW_TEMPLATE_PATH if is_linux else
                         WINDOWS_FUNCTIONAPP_GITHUB_ACTIONS_WORKFLOW_TEMPLATE_PATH)
    template_file_path = _get_functionapp_template_file_path(runtime_string=runtime_string,
                                                             template_path_map=template_path_map)

    try:
        template_repo = github.get_repo(template_repo_path)
        file_contents = template_repo.get_contents(template_file_path)
    except GithubException as e:
        error_msg = "Encountered GitHub error when retrieving workflow template"
        if e.data and e.data['message']:
            error_msg += ": {}".format(e.data['message'])
        raise CLIError(error_msg)
    return file_contents


def _fill_workflow_template(content, name, branch, slot, publish_profile, version):
    if not slot:
        slot = 'production'

    content = content.replace('${web-app-name}', name)
    content = content.replace('${branch}', branch)
    content = content.replace('${slot-name}', slot)
    content = content.replace('${azure-webapp-publish-profile-name}', publish_profile)
    content = content.replace('${AZURE_WEBAPP_PUBLISH_PROFILE}', publish_profile)
    content = content.replace('${dotnet-core-version}', version)
    content = content.replace('${java-version}', version)
    content = content.replace('${node-version}', version)
    content = content.replace('${python-version}', version)
    return content


def _get_pom_xml_content(repo, branch, token, pom_path="."):
    from github import Github
    import requests

    g = Github(token)
    try:
        r = g.get_repo(repo)
        if not branch:
            branch = r.default_branch
    except Exception as e:
        raise ValidationError(f"Could not find repo {repo}") from e
    try:
        files = r.get_contents(pom_path, ref=branch)
    except Exception as e:
        raise ValidationError(f"Could not find path {pom_path} in branch {branch}") from e
    for f in files:
        if f.path == "pom.xml" or f.path.endswith("/pom.xml"):
            resp = requests.get(f.download_url)
            if resp.ok and resp.content:
                return resp.content.decode("utf-8")
    raise ValidationError("Could not find pom.xml in Github repo/branch. Please ensure it is named 'pom.xml'. "
                          "Set the path with --build-path if not in the root directory.")


def _get_pom_functionapp_name(pom_content: str):
    root = ElementTree.fromstring(pom_content)
    m = re.match(r'\{.*\}', root.tag)
    namespace = m.group(0) if m else ''
    pom_properties = root.find(f"{namespace}properties")
    if pom_properties:
        return pom_properties.find(f"{namespace}functionAppName").text


def _fill_functionapp_workflow_template(content, name, build_path, version, publish_profile, repo, branch, token):
    content = content.replace("AZURE_FUNCTIONAPP_PUBLISH_PROFILE", f"{publish_profile}")
    content = content.replace("AZURE_FUNCTIONAPP_NAME: your-app-name", f"AZURE_FUNCTIONAPP_NAME: '{name}'")
    if "POM_FUNCTIONAPP_NAME" in content:
        pom_app_name = _get_pom_functionapp_name(_get_pom_xml_content(repo, branch, token, build_path))
        content = content.replace("POM_FUNCTIONAPP_NAME: your-app-name", f"POM_FUNCTIONAPP_NAME: '{pom_app_name}'")
    if "AZURE_FUNCTIONAPP_PACKAGE_PATH" not in content and "POM_XML_DIRECTORY" not in content:
        logger.warning("Runtime does not support --build-path, ignoring value.")
    content = content.replace("AZURE_FUNCTIONAPP_PACKAGE_PATH: '.'", f"AZURE_FUNCTIONAPP_PACKAGE_PATH: '{build_path}'")
    content = content.replace("POM_XML_DIRECTORY: '.'", f"POM_XML_DIRECTORY: '{build_path}'")
    content = content.replace("runs-on: ubuntu-18.04", "")  # repair linux python yaml
    if version:
        content = content.replace("DOTNET_VERSION: '2.2.402'", f"DOTNET_VERSION: '{version}'")
        content = content.replace("JAVA_VERSION: '1.8.x'", f"JAVA_VERSION: '{version}'")
        content = content.replace("NODE_VERSION: '10.x'", f"NODE_VERSION: '{version}'")
        content = content.replace("PYTHON_VERSION: '3.7'", f"PYTHON_VERSION: '{version}'")
    return content


def _get_template_file_path(runtime_string, is_linux):
    if not runtime_string:
        raise ResourceNotFoundError('Unable to retrieve workflow template')

    runtime_string = runtime_string.lower()
    runtime_stack = runtime_string.split('|')[0]
    template_file_path = None

    if is_linux:
        template_file_path = LINUX_GITHUB_ACTIONS_WORKFLOW_TEMPLATE_PATH.get(runtime_stack, None)
    else:
        # Handle java naming
        if runtime_stack == 'java':
            java_container_split = runtime_string.split('|')
            if java_container_split and len(java_container_split) >= 2:
                if java_container_split[2] == 'tomcat':
                    runtime_stack = 'tomcat'
                elif java_container_split[2] == 'java se':
                    runtime_stack = 'java'
        template_file_path = WINDOWS_GITHUB_ACTIONS_WORKFLOW_TEMPLATE_PATH.get(runtime_stack, None)

    if not template_file_path:
        raise ResourceNotFoundError('Unable to retrieve workflow template.')
    return template_file_path


def _get_functionapp_template_file_path(runtime_string, template_path_map):
    if not runtime_string:
        raise ResourceNotFoundError('Unable to retrieve workflow template')

    runtime_string = runtime_string.lower()
    runtime_stack = runtime_string.split('|')[0]
    template_file_path = None

    template_file_path = template_path_map.get(runtime_stack)

    if not template_file_path:
        raise ResourceNotFoundError('Unable to retrieve workflow template.')
    return template_file_path


def _add_publish_profile_to_github(cmd, resource_group, name, repo, token, github_actions_secret_name, slot=None):
    # Get publish profile with secrets
    import requests

    logger.warning("Fetching publish profile with secrets for the app '%s'", name)
    publish_profile_bytes = _generic_site_operation(
        cmd.cli_ctx, resource_group, name, 'list_publishing_profile_xml_with_secrets',
        slot, {"format": "WebDeploy"})
    publish_profile = list(publish_profile_bytes)
    if publish_profile:
        publish_profile = publish_profile[0].decode('ascii')
    else:
        raise ResourceNotFoundError('Unable to retrieve publish profile.')

    # Add publish profile with secrets as a GitHub Actions Secret in the repo
    headers = {}
    headers['Authorization'] = 'Token {}'.format(token)
    headers['Content-Type'] = 'application/json;'
    headers['Accept'] = 'application/json;'

    public_key_url = "https://api.github.com/repos/{}/actions/secrets/public-key".format(repo)
    public_key = requests.get(public_key_url, headers=headers)
    if not public_key.ok:
        raise ValidationError('Request to GitHub for public key failed.')
    public_key = public_key.json()

    encrypted_github_actions_secret = _encrypt_github_actions_secret(public_key=public_key['key'],
                                                                     secret_value=str(publish_profile))
    payload = {
        "encrypted_value": encrypted_github_actions_secret,
        "key_id": public_key['key_id']
    }

    store_secret_url = "https://api.github.com/repos/{}/actions/secrets/{}".format(repo, github_actions_secret_name)
    stored_secret = requests.put(store_secret_url, data=json.dumps(payload), headers=headers)
    if str(stored_secret.status_code)[0] != '2':
        raise CLIError('Unable to add publish profile to GitHub. Request status code: %s' % stored_secret.status_code)


def _remove_publish_profile_from_github(cmd, resource_group, name, repo, token, github_actions_secret_name, slot=None):
    headers = {}
    headers['Authorization'] = 'Token {}'.format(token)

    import requests
    store_secret_url = "https://api.github.com/repos/{}/actions/secrets/{}".format(repo, github_actions_secret_name)
    requests.delete(store_secret_url, headers=headers)


def _runtime_supports_github_actions(cmd, runtime_string, is_linux):
    helper = _StackRuntimeHelper(cmd, linux=(is_linux), windows=(not is_linux))
    matched_runtime = helper.resolve(runtime_string, is_linux)
    if not matched_runtime:
        return False
    if matched_runtime.github_actions_properties:
        return True
    return False


def _get_functionapp_runtime_version(cmd, runtime_string, runtime_version, functionapp_version, is_linux):
    runtime_version = re.sub(r"[^\d\.]", "", runtime_version).rstrip('.')
    matched_runtime = None
    helper = _FunctionAppStackRuntimeHelper(cmd, linux=(is_linux), windows=(not is_linux))
    try:
        matched_runtime = helper.resolve(runtime_string, runtime_version, functionapp_version, is_linux)
    except ValidationError as e:
        if "Invalid version" in e.error_msg:
            index = e.error_msg.index("Run 'az functionapp list-runtimes' for more details on supported runtimes.")
            error_message = e.error_msg[0:index]
            error_message += "Try passing --runtime-version with a supported version, or "
            error_message += e.error_msg[index:].lower()
            raise ValidationError(error_message)
        raise e
    if not matched_runtime:
        return None
    if matched_runtime.github_actions_properties:
        gh_props = matched_runtime.github_actions_properties
        if gh_props.is_supported:
            return gh_props.supported_version if gh_props.supported_version else runtime_version
    return None


def _get_app_runtime_info(cmd, resource_group, name, slot, is_linux):
    app_settings = None
    app_runtime = None

    if is_linux:
        app_metadata = get_site_configs(cmd=cmd, resource_group_name=resource_group, name=name, slot=slot)
        app_runtime = getattr(app_metadata, 'linux_fx_version', None)
        return _get_app_runtime_info_helper(cmd, app_runtime, "", is_linux)

    app_metadata = _generic_site_operation(cmd.cli_ctx, resource_group, name, 'list_metadata', slot)
    app_metadata_properties = getattr(app_metadata, 'properties', {})
    if 'CURRENT_STACK' in app_metadata_properties:
        app_runtime = app_metadata_properties['CURRENT_STACK']

    # TODO try and get better API support for windows stacks
    if app_runtime and app_runtime.lower() == 'node':
        app_settings = get_app_settings(cmd=cmd, resource_group_name=resource_group, name=name, slot=slot)
        for app_setting in app_settings:
            if 'name' in app_setting and app_setting['name'] == 'WEBSITE_NODE_DEFAULT_VERSION':
                app_runtime_version = app_setting['value'] if 'value' in app_setting else None
                if app_runtime_version:
                    return _get_app_runtime_info_helper(cmd, app_runtime, app_runtime_version, is_linux)
    elif app_runtime and app_runtime.lower() == 'python':
        app_settings = get_site_configs(cmd=cmd, resource_group_name=resource_group, name=name, slot=slot)
        app_runtime_version = getattr(app_settings, 'python_version', '')
        return _get_app_runtime_info_helper(cmd, app_runtime, app_runtime_version, is_linux)
    elif app_runtime and app_runtime.lower() == 'dotnetcore':
        app_runtime_version = '3.1'
        app_runtime_version = ""
        return _get_app_runtime_info_helper(cmd, app_runtime, app_runtime_version, is_linux)
    elif app_runtime and app_runtime.lower() == 'java':
        app_settings = get_site_configs(cmd=cmd, resource_group_name=resource_group, name=name, slot=slot)
        app_runtime_version = "{java_version}, {java_container}, {java_container_version}".format(
            java_version=getattr(app_settings, 'java_version', '').lower(),
            java_container=getattr(app_settings, 'java_container', '').lower(),
            java_container_version=getattr(app_settings, 'java_container_version', '').lower()
        )
        return _get_app_runtime_info_helper(cmd, app_runtime, app_runtime_version, is_linux)


def _get_functionapp_runtime_info(cmd, resource_group, name, slot, is_linux):  # pylint: disable=too-many-return-statements
    app_settings = None
    app_runtime = None
    functionapp_version = None
    app_runtime_version = None

    app_settings = get_app_settings(cmd=cmd, resource_group_name=resource_group, name=name, slot=slot)
    for app_setting in app_settings:
        if 'name' in app_setting and app_setting['name'] == 'FUNCTIONS_EXTENSION_VERSION':
            functionapp_version = app_setting["value"]
            break

    if is_linux:
        app_metadata = get_site_configs(cmd=cmd, resource_group_name=resource_group, name=name, slot=slot)
        app_runtime = getattr(app_metadata, 'linux_fx_version', None)
        return _get_functionapp_runtime_info_helper(cmd, app_runtime, None, functionapp_version, is_linux)

    app_settings = get_app_settings(cmd=cmd, resource_group_name=resource_group, name=name, slot=slot)
    for app_setting in app_settings:
        if 'name' in app_setting and app_setting['name'] == 'FUNCTIONS_WORKER_RUNTIME':
            app_runtime = app_setting["value"]
            break

    if app_runtime and app_runtime.lower() == 'node':
        app_settings = get_app_settings(cmd=cmd, resource_group_name=resource_group, name=name, slot=slot)
        for app_setting in app_settings:
            if 'name' in app_setting and app_setting['name'] == 'WEBSITE_NODE_DEFAULT_VERSION':
                app_runtime_version = app_setting['value'] if 'value' in app_setting else None
                if app_runtime_version:
                    return _get_functionapp_runtime_info_helper(cmd, app_runtime, app_runtime_version,
                                                                functionapp_version, is_linux)
    elif app_runtime and app_runtime.lower() == 'python':
        app_settings = get_site_configs(cmd=cmd, resource_group_name=resource_group, name=name, slot=slot)
        app_runtime_version = getattr(app_settings, 'python_version', '')
        return _get_functionapp_runtime_info_helper(cmd, app_runtime, app_runtime_version, functionapp_version,
                                                    is_linux)
    elif app_runtime and app_runtime.lower() == 'dotnet':
        app_settings = get_site_configs(cmd=cmd, resource_group_name=resource_group, name=name, slot=slot)
        app_runtime_version = getattr(app_settings, 'net_framework_version', '')
        return _get_functionapp_runtime_info_helper(cmd, app_runtime, app_runtime_version, functionapp_version,
                                                    is_linux)
    elif app_runtime and app_runtime.lower() == 'java':
        app_settings = get_site_configs(cmd=cmd, resource_group_name=resource_group, name=name, slot=slot)
        app_runtime_version = getattr(app_settings, 'java_version', '').lower()
        return _get_functionapp_runtime_info_helper(cmd, app_runtime, app_runtime_version, functionapp_version,
                                                    is_linux)
    elif app_runtime and app_runtime.lower() == 'powershell':
        app_settings = get_site_configs(cmd=cmd, resource_group_name=resource_group, name=name, slot=slot)
        app_runtime_version = getattr(app_settings, 'power_shell_version', '').lower()
        return _get_functionapp_runtime_info_helper(cmd, app_runtime, app_runtime_version, functionapp_version,
                                                    is_linux)
    return _get_functionapp_runtime_info_helper(cmd, app_runtime, app_runtime_version, functionapp_version, is_linux)


def _get_app_runtime_info_helper(cmd, app_runtime, app_runtime_version, is_linux):
    helper = _StackRuntimeHelper(cmd, linux=(is_linux), windows=(not is_linux))
    if not is_linux:
        matched_runtime = helper.resolve("{}|{}".format(app_runtime, app_runtime_version), is_linux)
    else:
        matched_runtime = helper.resolve(app_runtime, is_linux)
    gh_props = None if not matched_runtime else matched_runtime.github_actions_properties
    if gh_props:
        if gh_props.get("github_actions_version"):
            if is_linux:
                return {
                    "display_name": app_runtime,
                    "github_actions_version": gh_props["github_actions_version"]
                }
            if gh_props.get("app_runtime_version").lower() == app_runtime_version.lower():
                return {
                    "display_name": app_runtime,
                    "github_actions_version": gh_props["github_actions_version"]
                }
    return None


def _get_functionapp_runtime_info_helper(cmd, app_runtime, app_runtime_version, functionapp_version, is_linux):
    if is_linux:
        if len(app_runtime.split('|')) < 2:
            raise ValidationError(f"Runtime {app_runtime} is not supported.")
        app_runtime_version = app_runtime.split('|')[1]
        app_runtime = app_runtime.split('|')[0].lower()

    # Normalize versions
    functionapp_version = functionapp_version if functionapp_version else ""
    app_runtime_version = app_runtime_version if app_runtime_version else ""
    functionapp_version = re.sub(r"[^\d\.]", "", functionapp_version)
    app_runtime_version = re.sub(r"[^\d\.]", "", app_runtime_version)

    return {
        "app_runtime": app_runtime,
        "app_runtime_version": app_runtime_version,
        "functionapp_version": functionapp_version
    }


def _encrypt_github_actions_secret(public_key, secret_value):
    # Encrypt a Unicode string using the public key
    from base64 import b64encode
    public_key = public.PublicKey(public_key.encode("utf-8"), encoding.Base64Encoder())
    sealed_box = public.SealedBox(public_key)
    encrypted = sealed_box.encrypt(secret_value.encode("utf-8"))
    return b64encode(encrypted).decode("utf-8")


def show_webapp(cmd, resource_group_name, name, slot=None):  # adding this to not break extensions
    return show_app(cmd, resource_group_name, name, slot)<|MERGE_RESOLUTION|>--- conflicted
+++ resolved
@@ -1781,22 +1781,17 @@
 def update_container_settings_functionapp(cmd, resource_group_name, name, registry_server=None,
                                           image=None, registry_username=None,
                                           registry_password=None, slot=None, min_replicas=None, max_replicas=None,
-<<<<<<< HEAD
+                                          enable_dapr=None, dapr_app_id=None, dapr_app_port=None,
+                                          dapr_http_max_request_size=None, dapr_http_read_buffer_size=None,
+                                          dapr_log_level=None, dapr_enable_api_logging=None,
                                           workload_profile_name=None, cpu=None, memory=None):
     if is_centauri_functionapp(cmd, resource_group_name, name):
         _validate_cpu_momory_functionapp(cpu, memory)
         update_resource_config(cmd, resource_group_name, name, cpu=cpu, memory=memory,
                                workload_profile_name=workload_profile_name)
-
-=======
-                                          enable_dapr=None, dapr_app_id=None, dapr_app_port=None,
-                                          dapr_http_max_request_size=None, dapr_http_read_buffer_size=None,
-                                          dapr_log_level=None, dapr_enable_api_logging=None):
-    if is_centauri_functionapp(cmd, resource_group_name, name):
         update_dapr_config(cmd, resource_group_name, name, enable_dapr, dapr_app_id, dapr_app_port,
                            dapr_http_max_request_size, dapr_http_read_buffer_size, dapr_log_level,
                            dapr_enable_api_logging)
->>>>>>> fbbf1c22
     return update_container_settings(cmd, resource_group_name, name, registry_server,
                                      image, registry_username, None,
                                      registry_password, multicontainer_config_type=None,
@@ -3788,18 +3783,6 @@
             raise CLIError(ex)
 
 
-<<<<<<< HEAD
-def update_resource_config(cmd, resource_group_name, name, workload_profile_name=None, cpu=None, memory=None):
-    site = _generic_site_operation(cmd.cli_ctx, resource_group_name, name, 'get')
-
-    if cpu is not None and memory is not None:
-        setattr(site.resource_config, 'cpu', cpu)
-        setattr(site.resource_config, 'memory', memory)
-
-    if workload_profile_name is not None:
-        setattr(site, 'workload_profile_name', workload_profile_name)
-
-=======
 def update_dapr_config(cmd, resource_group_name, name, enabled=None, app_id=None, app_port=None,
                        http_max_request_size=None, http_read_buffer_size=None, log_level=None,
                        enable_api_logging=None):
@@ -3814,7 +3797,19 @@
             values[arg] = validate_and_convert_to_int(arg, values[arg])
         if values.get(arg, None):
             setattr(site.dapr_config, arg, values[arg] if arg not in bool_flags else values[arg] == 'true')
->>>>>>> fbbf1c22
+    update_functionapp_polling(cmd, resource_group_name, name, site)
+
+
+def update_resource_config(cmd, resource_group_name, name, workload_profile_name=None, cpu=None, memory=None):
+    site = _generic_site_operation(cmd.cli_ctx, resource_group_name, name, 'get')
+
+    if cpu is not None and memory is not None:
+        setattr(site.resource_config, 'cpu', cpu)
+        setattr(site.resource_config, 'memory', memory)
+
+    if workload_profile_name is not None:
+        setattr(site, 'workload_profile_name', workload_profile_name)
+
     update_functionapp_polling(cmd, resource_group_name, name, site)
 
 
@@ -3827,13 +3822,9 @@
                        image=None, tags=None, assign_identities=None,
                        role='Contributor', scope=None, vnet=None, subnet=None, https_only=False,
                        environment=None, min_replicas=None, max_replicas=None, workspace=None,
-<<<<<<< HEAD
+                       enable_dapr=False, dapr_app_id=None, dapr_app_port=None, dapr_http_max_request_size=None,
+                       dapr_http_read_buffer_size=None, dapr_log_level=None, dapr_enable_api_logging=False,
                        workload_profile_name=None, cpu=None, memory=None):
-
-=======
-                       enable_dapr=False, dapr_app_id=None, dapr_app_port=None, dapr_http_max_request_size=None,
-                       dapr_http_read_buffer_size=None, dapr_log_level=None, dapr_enable_api_logging=False):
->>>>>>> fbbf1c22
     # pylint: disable=too-many-statements, too-many-branches
     if functions_version is None:
         logger.warning("No functions version specified so defaulting to 3. In the future, specifying a version will "
@@ -3861,11 +3852,7 @@
                                            "please provide the name of the container app environment using "
                                            "--environment.")
     from azure.mgmt.web.models import Site
-<<<<<<< HEAD
-    SiteConfig, NameValuePair, ResourceConfig = cmd.get_models('SiteConfig', 'NameValuePair', 'ResourceConfig')
-=======
-    SiteConfig, NameValuePair, DaprConfig = cmd.get_models('SiteConfig', 'NameValuePair', 'DaprConfig')
->>>>>>> fbbf1c22
+    SiteConfig, NameValuePair, DaprConfig, ResourceConfig = cmd.get_models('SiteConfig', 'NameValuePair', 'DaprConfig', 'ResourceConfig')
     disable_app_insights = (disable_app_insights == "true")
 
     site_config = SiteConfig(app_settings=[])
