--- conflicted
+++ resolved
@@ -2136,7 +2136,6 @@
     short-summary: "Manage synapse kusto"
 """
 
-<<<<<<< HEAD
 helps['synapse sql-script'] = """
 type: group
 short-summary: Manage SQL scripts in a synapse workspace.
@@ -2207,7 +2206,8 @@
         az synapse sql-script import --workspace-name testsynapseworkspace \\
           --name testsqlscriptname \\
           --file 'path/test.sql'
-=======
+"""
+
 helps['synapse kql-script'] = """
     type: group
     short-summary: Manage script with kusto
@@ -2274,5 +2274,4 @@
 helps['synapse kql-script wait'] = """
     type: command
     short-summary: "Place the CLI in a waiting state until a condition of a KQL script is met."
->>>>>>> e4f1c5b1
 """