# --------------------------------------------------------------------------------------------
# Copyright (c) Microsoft Corporation. All rights reserved.
# Licensed under the MIT License. See License.txt in the project root for license information.
# --------------------------------------------------------------------------------------------

import ipaddress


from azure.cli.core.azclierror import (InvalidArgumentValueError, ArgumentUsageError, RequiredArgumentMissingError,
                                       ResourceNotFoundError, ValidationError, MutuallyExclusiveArgumentError)
from azure.cli.core.commands.client_factory import get_mgmt_service_client, get_subscription_id
from azure.cli.core.commands.validators import validate_tags

from knack.log import get_logger
from msrestazure.tools import is_valid_resource_id, parse_resource_id

from ._appservice_utils import _generic_site_operation
from ._client_factory import web_client_factory
from .utils import (_normalize_sku, get_sku_tier, get_resource_name_and_group,
                    get_resource_if_exists, is_functionapp, is_logicapp, is_webapp, is_centauri_functionapp,
<<<<<<< HEAD
                    _normalize_location_for_vnet_integration)
=======
                    _normalize_location)
>>>>>>> 2750c65e

from .aaz.latest.network import ListServiceTags
from .aaz.latest.network.vnet import List as VNetList, Show as VNetShow
from ._constants import ACR_IMAGE_SUFFIX

logger = get_logger(__name__)


def validate_and_convert_to_int(flag, val):
    try:
        return int(val)
    except ValueError:
        raise ArgumentUsageError("{} is expected to have an int value.".format(flag))


def validate_range_of_int_flag(flag_name, value, min_val, max_val):
    value = validate_and_convert_to_int(flag_name, value)
    if min_val > value or value > max_val:
        raise ArgumentUsageError("Usage error: {} is expected to be between {} and {} (inclusive)".format(flag_name,
                                                                                                          min_val,
                                                                                                          max_val))
    return value


def validate_timeout_value(namespace):
    """Validates that zip deployment timeout is set to a reasonable min value"""
    if isinstance(namespace.timeout, int):
        if namespace.timeout <= 29:
            raise ArgumentUsageError('--timeout value should be a positive value in seconds and should be at least 30')


def validate_site_create(cmd, namespace):
    """Validate the SiteName that is being used to create is available
    This API requires that the RG is already created"""
    client = web_client_factory(cmd.cli_ctx)
    if isinstance(namespace.name, str) and isinstance(namespace.resource_group_name, str) \
            and isinstance(namespace.plan, str):
        resource_group_name = namespace.resource_group_name
        plan = namespace.plan
        if is_valid_resource_id(plan):
            parsed_result = parse_resource_id(plan)
            plan_info = client.app_service_plans.get(parsed_result['resource_group'], parsed_result['name'])
        else:
            plan_info = client.app_service_plans.get(resource_group_name, plan)
        if not plan_info:
            raise ResourceNotFoundError("The plan '{}' doesn't exist in the resource group '{}'".format(
                plan, resource_group_name))
        # verify that the name is available for create
        validation_payload = {
            "name": namespace.name,
            "type": "Microsoft.Web/sites",
            "location": plan_info.location,
            "properties": {
                "serverfarmId": plan_info.id
            }
        }
        validation = client.validate(resource_group_name, validation_payload)
        if validation.status.lower() == "failure" and validation.error.code != 'SiteAlreadyExists':
            raise ValidationError(validation.error.message)


def validate_ase_create(cmd, namespace):
    # Validate the ASE Name availability
    client = web_client_factory(cmd.cli_ctx)
    resource_type = 'Microsoft.Web/hostingEnvironments'
    if isinstance(namespace.name, str):
        name_validation = client.check_name_availability(namespace.name, resource_type)
        if not name_validation.name_available:
            raise ValidationError(name_validation.message)


def _validate_asp_sku(sku, app_service_environment, zone_redundant):
    supported_skus = ['PREMIUMV2', 'PREMIUMV3', 'PREMIUMMV3', 'PREMIUM0V3', 'ISOLATEDV2']
    if zone_redundant and get_sku_tier(sku).upper() not in supported_skus:
        raise ValidationError("Zone redundancy cannot be enabled for sku {}".format(sku))
    # Isolated SKU is supported only for ASE
    if sku.upper() in ['I1', 'I2', 'I3', 'I1V2', 'I2V2', 'I3V2', 'I4V2', 'I5V2', 'I6V2']:
        if not app_service_environment:
            raise ValidationError("The pricing tier 'Isolated' is not allowed for this app service plan. "
                                  "Use this link to learn more: "
                                  "https://docs.microsoft.com/azure/app-service/overview-hosting-plans")
    else:
        if app_service_environment:
            raise ValidationError("Only pricing tier 'Isolated' is allowed in this app service plan. Use this link to "
                                  "learn more: https://docs.microsoft.com/azure/app-service/overview-hosting-plans")


def validate_asp_create(namespace):
    validate_tags(namespace)
    sku = _normalize_sku(namespace.sku)
    _validate_asp_sku(sku, namespace.app_service_environment, namespace.zone_redundant)
    if namespace.is_linux and namespace.hyper_v:
        raise MutuallyExclusiveArgumentError('Usage error: --is-linux and --hyper-v cannot be used together.')


def validate_functionapp_asp_create(namespace):
    validate_tags(namespace)
    sku = _normalize_sku(namespace.sku)
    tier = get_sku_tier(sku)
    _validate_asp_sku(sku=sku, app_service_environment=None, zone_redundant=namespace.zone_redundant)
    if namespace.max_burst is not None:
        if tier.lower() != "elasticpremium":
            raise ArgumentUsageError("--max-burst is only supported for Elastic Premium (EP) plans")


def validate_functionapp_on_containerapp_site_config_set(cmd, namespace):
    resource_group_name = namespace.resource_group_name
    name = namespace.name
    if is_centauri_functionapp(cmd, resource_group_name, name):
        raise ValidationError(
            "Invalid command. This is not supported for Azure Functions on Azure Container app environments.",
            "Please use the following command instead: az functionapp config container set")


def validate_functionapp_on_containerapp_container_settings_delete(cmd, namespace):
    resource_group_name = namespace.resource_group_name
    name = namespace.name
    if is_centauri_functionapp(cmd, resource_group_name, name):
        raise ValidationError(
            "Invalid command. This is currently not supported for Azure Functions on Azure Container app environments.",
            "Please use the following command instead: az functionapp config appsettings set")
    validate_functionapp_on_flex_plan(cmd, namespace)


def validate_functionapp_on_containerapp_update(cmd, namespace):
    resource_group_name = namespace.resource_group_name
    name = namespace.name
    if is_centauri_functionapp(cmd, resource_group_name, name):
        raise ValidationError(
            "Invalid command. This is currently not supported for Azure Functions on Azure Container app environments.",
            "Please use either 'az functionapp config appsettings set' or 'az functionapp config container set'")


def validate_functionapp_on_containerapp_site_config_show(cmd, namespace):
    resource_group_name = namespace.resource_group_name
    name = namespace.name
    if is_centauri_functionapp(cmd, resource_group_name, name):
        raise ValidationError(
            "Invalid command. This is not supported for Azure Functions on Azure Container app environments.",
            "Please use the following command instead: az functionapp config container show")


def validate_functionapp_on_flex_plan(cmd, namespace):
    resource_group_name = namespace.resource_group_name
    name = _get_app_name(namespace)
    functionapp = _generic_site_operation(cmd.cli_ctx, resource_group_name, name, 'get')
    if functionapp.server_farm_id is None:
        return
    parsed_plan_id = parse_resource_id(functionapp.server_farm_id)
    client = web_client_factory(cmd.cli_ctx)
    plan_info = client.app_service_plans.get(parsed_plan_id['resource_group'], parsed_plan_id['name'])
    if plan_info is None:
        raise ResourceNotFoundError('Could not determine the current plan of the functionapp')
    if plan_info.sku.tier == 'FlexConsumption':
        raise ValidationError('Invalid command. This is not currently supported for Azure Functions '
                              'on the Flex Consumption plan.')


def validate_is_flex_functionapp(cmd, namespace):
    resource_group_name = namespace.resource_group_name
    name = namespace.name
    functionapp = _generic_site_operation(cmd.cli_ctx, resource_group_name, name, 'get')
    if functionapp.server_farm_id is None:
        raise ValidationError('This command is only valid for Azure Functions on the FlexConsumption plan.')
    parsed_plan_id = parse_resource_id(functionapp.server_farm_id)
    client = web_client_factory(cmd.cli_ctx)
    plan_info = client.app_service_plans.get(parsed_plan_id['resource_group'], parsed_plan_id['name'])
    if plan_info is None:
        raise ResourceNotFoundError('Could not determine the current plan of the functionapp')
    if plan_info.sku.tier.lower() != 'flexconsumption':
        raise ValidationError('This command is only valid for Azure Functions on the FlexConsumption plan.')


def validate_app_exists(cmd, namespace):
    app = namespace.name
    resource_group_name = namespace.resource_group_name
    slot = namespace.slot
    app = _generic_site_operation(cmd.cli_ctx, resource_group_name, app, 'get', slot)
    if not app:
        raise ResourceNotFoundError("'{}' app not found in ResourceGroup '{}'".format(app, resource_group_name))


def validate_functionapp_on_containerapp_vnet_add(cmd, namespace):
    validate_functionapp_on_containerapp_vnet(cmd, namespace)
    validate_add_vnet(cmd, namespace)


def validate_functionapp_on_containerapp_vnet(cmd, namespace):
    resource_group_name = namespace.resource_group_name
    name = namespace.name
    if is_centauri_functionapp(cmd, resource_group_name, name):
        raise ValidationError(
            'Unsupported operation on function app.',
            'Please set virtual network configuration for the function app at Container app environment level.')


def validate_add_vnet(cmd, namespace):
    from azure.core.exceptions import ResourceNotFoundError as ResNotFoundError

    resource_group_name = namespace.resource_group_name
    vnet_identifier = namespace.vnet
    name = namespace.name
    slot = namespace.slot

    if is_valid_resource_id(vnet_identifier):
        current_sub_id = get_subscription_id(cmd.cli_ctx)
        parsed_vnet = parse_resource_id(vnet_identifier)

        vnet_sub_id = parsed_vnet['subscription']
        vnet_group = parsed_vnet['resource_group']
        vnet_name = parsed_vnet['name']

        cmd.cli_ctx.data['subscription_id'] = vnet_sub_id
        vnet_loc = VNetShow(cli_ctx=cmd.cli_ctx)(command_args={
            "name": vnet_name,
            "resource_group": vnet_group
        })["location"]
        cmd.cli_ctx.data['subscription_id'] = current_sub_id
    else:
        try:
            vnet_loc = VNetShow(cli_ctx=cmd.cli_ctx)(command_args={
                "name": vnet_identifier,
                "resource_group": namespace.resource_group_name
            })["location"]
        except ResNotFoundError:
            vnets = VNetList(cli_ctx=cmd.cli_ctx)(command_args={})
            vnet_loc = ''
            for v in vnets:
                if vnet_identifier == v["name"]:
                    vnet_loc = v["location"]
                    break

    if not vnet_loc:
        # Fall back to back end validation
        logger.warning("Failed to fetch vnet. Skipping location validation.")
        return

    webapp = _generic_site_operation(cmd.cli_ctx, resource_group_name, name, 'get', slot)

    webapp_loc = _normalize_location_for_vnet_integration(cmd, webapp.location)
    vnet_loc = _normalize_location_for_vnet_integration(cmd, vnet_loc)

    if vnet_loc != webapp_loc:
        raise ValidationError("The app and the vnet resources are in different locations. "
                              "Cannot integrate a regional VNET to an app in a different region"
                              "Web app location: {}. Vnet location: {}".format(webapp_loc, vnet_loc))


def validate_front_end_scale_factor(namespace):
    if namespace.front_end_scale_factor:
        min_scale_factor = 5
        max_scale_factor = 15
        scale_error_text = "Frontend Scale Factor '{}' is invalid. Must be between {} and {}"
        scale_factor = namespace.front_end_scale_factor
        if scale_factor < min_scale_factor or scale_factor > max_scale_factor:
            raise ValidationError(scale_error_text.format(scale_factor, min_scale_factor, max_scale_factor))


def validate_ip_address(cmd, namespace):
    if namespace.ip_address is not None:
        _validate_ip_address_format(namespace)
        # For prevention of adding the duplicate IPs.
        if 'add' in cmd.name:
            _validate_ip_address_existence(cmd, namespace)


def validate_onedeploy_params(namespace):
    if namespace.src_path and namespace.src_url:
        raise MutuallyExclusiveArgumentError('Only one of --src-path and --src-url can be specified')

    if not namespace.src_path and not namespace.src_url:
        raise RequiredArgumentMissingError('Either of --src-path or --src-url must be specified')

    if namespace.src_url and not namespace.artifact_type:
        raise RequiredArgumentMissingError('Deployment type is mandatory when deploying from URLs. Use --type')


def _validate_ip_address_format(namespace):
    if namespace.ip_address is not None:
        input_value = namespace.ip_address
        if ' ' in input_value:
            raise InvalidArgumentValueError("Spaces not allowed: '{}' ".format(input_value))
        input_ips = input_value.split(',')
        if len(input_ips) > 8:
            raise InvalidArgumentValueError('Maximum 8 IP addresses are allowed per rule.')
        validated_ips = ''
        for ip in input_ips:
            # Use ipaddress library to validate ip network format
            ip_obj = ipaddress.ip_network(ip, False)
            validated_ips += str(ip_obj) + ','
        namespace.ip_address = validated_ips[:-1]


def _validate_ip_address_existence(cmd, namespace):
    resource_group_name = namespace.resource_group_name
    name = namespace.name
    slot = namespace.slot
    scm_site = namespace.scm_site
    configs = _generic_site_operation(cmd.cli_ctx, resource_group_name, name, 'get_configuration', slot)
    access_rules = configs.scm_ip_security_restrictions if scm_site else configs.ip_security_restrictions
    ip_exists = [x.ip_address == namespace.ip_address for x in access_rules]
    if True in ip_exists:
        raise ArgumentUsageError('IP address: ' + namespace.ip_address + ' already exists. '
                                 'Cannot add duplicate IP address values.')


def validate_service_tag(cmd, namespace):
    if namespace.service_tag is not None:
        _validate_service_tag_format(cmd, namespace)
        # For prevention of adding the duplicate IPs.
        if 'add' in cmd.name:
            _validate_service_tag_existence(cmd, namespace)


def _validate_service_tag_format(cmd, namespace):
    if namespace.service_tag is not None:
        input_value = namespace.service_tag
        if ' ' in input_value:
            raise InvalidArgumentValueError("Spaces not allowed: '{}' ".format(input_value))
        input_tags = input_value.split(',')
        if len(input_tags) > 8:
            raise InvalidArgumentValueError('Maximum 8 service tags are allowed per rule.')
        resource_group_name = namespace.resource_group_name
        name = namespace.name
        webapp = _generic_site_operation(cmd.cli_ctx, resource_group_name, name, 'get')
        service_tag_full_list = ListServiceTags(cli_ctx=cmd.cli_ctx)(command_args={
            "location": webapp.location
        })["values"]
        if service_tag_full_list is None:
            logger.warning('Not able to get full Service Tag list. Cannot validate Service Tag.')
            return
        for tag in input_tags:
            valid_tag = False
            for tag_full_list in service_tag_full_list:
                if tag.lower() == tag_full_list["name"].lower():
                    valid_tag = True
                    continue
            if not valid_tag:
                raise InvalidArgumentValueError('Unknown Service Tag: ' + tag)


def _validate_service_tag_existence(cmd, namespace):
    resource_group_name = namespace.resource_group_name
    name = namespace.name
    slot = namespace.slot
    scm_site = namespace.scm_site
    input_tag_value = namespace.service_tag.replace(' ', '')
    configs = _generic_site_operation(cmd.cli_ctx, resource_group_name, name, 'get_configuration', slot)
    access_rules = configs.scm_ip_security_restrictions if scm_site else configs.ip_security_restrictions
    for rule in access_rules:
        if rule.ip_address and rule.ip_address.lower() == input_tag_value.lower():
            raise ArgumentUsageError('Service Tag: ' + namespace.service_tag + ' already exists. '
                                     'Cannot add duplicate Service Tag values.')


def validate_public_cloud(cmd):
    from azure.cli.core.cloud import AZURE_PUBLIC_CLOUD
    if cmd.cli_ctx.cloud.name != AZURE_PUBLIC_CLOUD.name:
        raise ValidationError('This command is not yet supported on soveriegn clouds.')


def validate_staticsite_sku(cmd, namespace):
    from azure.mgmt.web import WebSiteManagementClient
    client = get_mgmt_service_client(cmd.cli_ctx, WebSiteManagementClient).static_sites
    sku_name = client.get_static_site(namespace.resource_group_name, namespace.name).sku.name
    if sku_name.lower() != "standard":
        raise ValidationError("Invalid SKU: '{}'. Staticwebapp must have 'Standard' SKU".format(sku_name))


def validate_staticsite_link_function(cmd, namespace):
    from azure.mgmt.web import WebSiteManagementClient
    validate_staticsite_sku(cmd, namespace)

    if not is_valid_resource_id(namespace.function_resource_id):
        raise ArgumentUsageError("--function-resource-id must specify a function resource ID. "
                                 "To get resource ID, use the following commmand, inserting the function "
                                 "group/name as needed: \n"
                                 "az functionapp show --resource-group \"[FUNCTION_RESOURCE_GROUP]\" "
                                 "--name \"[FUNCTION_NAME]\" --query id ")

    client = get_mgmt_service_client(cmd.cli_ctx, WebSiteManagementClient, api_version="2020-12-01").static_sites
    functions = client.get_user_provided_function_apps_for_static_site(
        name=namespace.name, resource_group_name=namespace.resource_group_name)
    if list(functions):
        raise ValidationError("Cannot have more than one user provided function app associated with a Static Web App")


def validate_functionapp(cmd, namespace):
    validate_vnet_integration(cmd, namespace)
    validate_registry_server(namespace)
    validate_registry_user(namespace)
    validate_registry_pass(namespace)


# TODO consider combining with validate_add_vnet
def validate_vnet_integration(cmd, namespace):
    validate_tags(namespace)
    if _get_environment(namespace):
        if namespace.vnet:
            raise ArgumentUsageError(
                "Invalid input. '--vnet' is not a supported property for function apps deployed to Azure Container "
                "Apps.",
                "Please try again without '--vnet' and configure vnet from Azure Container Apps environment.")
        if namespace.subnet:
            raise ArgumentUsageError(
                "Invalid input. '--subnet' is not a supported property for function apps deployed to Azure Container "
                "Apps.",
                "Please try again without '--subnet' and configure subnet from Azure Container Apps environment.")
    if namespace.subnet or namespace.vnet:
        if not namespace.subnet:
            raise ArgumentUsageError("Cannot use --vnet without --subnet")
        if not is_valid_resource_id(namespace.subnet) and not namespace.vnet:
            raise ArgumentUsageError("Must either specify subnet by resource ID or include --vnet argument")

        client = web_client_factory(cmd.cli_ctx)
        if is_valid_resource_id(namespace.plan):
            parse_result = parse_resource_id(namespace.plan)
            plan_info = client.app_service_plans.get(parse_result['resource_group'], parse_result['name'])
        elif _get_flexconsumption_location(namespace):
            return
        elif _get_consumption_plan_location(namespace):
            raise ArgumentUsageError("Virtual network integration is not allowed for consumption plans.")
        else:
            plan_info = client.app_service_plans.get(name=namespace.plan,
                                                     resource_group_name=namespace.resource_group_name)

        sku_name = plan_info.sku.name
        disallowed_skus = {'FREE', 'SHARED', 'PremiumContainer', 'Isolated', 'IsolatedV2'}
        if get_sku_tier(sku_name) in disallowed_skus:
            raise ArgumentUsageError("App Service Plan has invalid sku for vnet integration: {}."
                                     "Plan sku cannot be one of: {}. "
                                     "Please run 'az appservice plan create -h' "
                                     "to see all available App Service Plan SKUs ".format(sku_name, disallowed_skus))


def _validate_ase_exists(client, ase_name, ase_rg):
    extant_ase = get_resource_if_exists(client.app_service_environments,
                                        resource_group_name=ase_rg, name=ase_name)
    if extant_ase is None:
        raise ValidationError("App Service Environment {} does not exist.".format(ase_name))


# if the ASP exists, validate that it is in the ASE
def _validate_plan_in_ase(client, plan_name, plan_rg, ase_id):
    if plan_name is not None:
        plan_info = get_resource_if_exists(client.app_service_plans,
                                           resource_group_name=plan_rg, name=plan_name)
        if plan_info is not None:
            plan_hosting_env = plan_info.hosting_environment_profile

            if not plan_hosting_env or plan_hosting_env.id != ase_id:
                raise ValidationError("Plan {} already exists and is not in the "
                                      "app service environment.".format(plan_name))


def _validate_ase_is_v3(ase):
    if ase.kind.upper() != "ASEV3":
        raise ValidationError("Only V3 App Service Environments supported")


def _validate_ase_not_ilb(ase):
    if (ase.internal_load_balancing_mode != 0) and (ase.internal_load_balancing_mode != "None"):
        raise ValidationError("Internal Load Balancer (ILB) App Service Environments not supported")


def validate_webapp_up(cmd, namespace):
    if namespace.runtime and namespace.html:
        raise MutuallyExclusiveArgumentError('Conflicting parameters: cannot have both --runtime and --html specified.')

    client = web_client_factory(cmd.cli_ctx)
    if namespace.app_service_environment:
        ase_name, ase_rg, ase_id = get_resource_name_and_group(cmd, namespace.app_service_environment,
                                                               namespace.resource_group_name,
                                                               namespace="Microsoft.Web",
                                                               type="hostingEnvironments")
        _validate_ase_exists(client, ase_name, ase_rg)
        _validate_plan_in_ase(client, namespace.plan, namespace.resource_group_name, ase_id)

        ase = client.app_service_environments.get(resource_group_name=ase_rg, name=ase_name)
        _validate_ase_is_v3(ase)
        _validate_ase_not_ilb(ase)


def _get_app_name(namespace):
    if hasattr(namespace, "name"):
        return namespace.name
    if hasattr(namespace, "webapp"):
        return namespace.webapp
    return None


def _get_environment(namespace):
    if hasattr(namespace, "environment"):
        return namespace.environment
    return None


def _get_flexconsumption_location(namespace):
    if hasattr(namespace, "flexconsumption_location"):
        return namespace.flexconsumption_location
    return None


def _get_consumption_plan_location(namespace):
    if hasattr(namespace, "consumption_plan_location"):
        return namespace.consumption_plan_location
    return None


def validate_app_is_webapp(cmd, namespace):
    client = web_client_factory(cmd.cli_ctx)
    name = _get_app_name(namespace)
    rg = namespace.resource_group
    app = get_resource_if_exists(client.web_apps, name=name, resource_group_name=rg)
    if is_functionapp(app):
        raise ValidationError(f"App '{name}' in group '{rg}' is a function app.")
    if is_logicapp(app):
        raise ValidationError(f"App '{name}' in group '{rg}' is a logic app.")


def validate_app_is_functionapp(cmd, namespace):
    client = web_client_factory(cmd.cli_ctx)
    name = _get_app_name(namespace)
    rg = namespace.resource_group
    app = get_resource_if_exists(client.web_apps, name=name, resource_group_name=rg)
    if is_logicapp(app):
        raise ValidationError(f"App '{name}' in group '{rg}' is a logic app.")
    if is_webapp(app):
        raise ValidationError(f"App '{name}' in group '{rg}' is a web app.")


def validate_centauri_delete_function(cmd, namespace):
    resource_group_name = namespace.resource_group_name
    name = namespace.name
    if is_centauri_functionapp(cmd, resource_group_name, name):
        raise ValidationError(
            "Invalid Operation. This function is currently present in your image",
            "Please modify your image to remove the function and provide an updated image.")


def validate_registry_server(namespace):
    if namespace.environment and namespace.registry_server:
        if not namespace.registry_username or not namespace.registry_password:
            if ACR_IMAGE_SUFFIX not in namespace.registry_server:
                raise RequiredArgumentMissingError("Usage error: --registry-server, --registry-password and"
                                                   " --registry-username are required together if not using Azure Container Registry")  # pylint: disable=line-too-long


def validate_registry_user(namespace):
    if namespace.environment and namespace.registry_username:
        if not namespace.registry_server or (not namespace.registry_password and ACR_IMAGE_SUFFIX not in namespace.registry_server):  # pylint: disable=line-too-long
            raise RequiredArgumentMissingError("Usage error: --registry-server, --registry-password and"
                                               " --registry-username are required together if not using Azure Container Registry")  # pylint: disable=line-too-long


def validate_registry_pass(namespace):
    if namespace.environment and namespace.registry_password:
        if not namespace.registry_server or (not namespace.registry_username and ACR_IMAGE_SUFFIX not in namespace.registry_server):  # pylint: disable=line-too-long
            raise RequiredArgumentMissingError("Usage error: --registry-server, --registry-password and"
                                               " --registry-username are required together if not using Azure Container Registry")  # pylint: disable=line-too-long<|MERGE_RESOLUTION|>--- conflicted
+++ resolved
@@ -18,11 +18,7 @@
 from ._client_factory import web_client_factory
 from .utils import (_normalize_sku, get_sku_tier, get_resource_name_and_group,
                     get_resource_if_exists, is_functionapp, is_logicapp, is_webapp, is_centauri_functionapp,
-<<<<<<< HEAD
-                    _normalize_location_for_vnet_integration)
-=======
                     _normalize_location)
->>>>>>> 2750c65e
 
 from .aaz.latest.network import ListServiceTags
 from .aaz.latest.network.vnet import List as VNetList, Show as VNetShow
