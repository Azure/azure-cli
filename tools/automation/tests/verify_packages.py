--- conflicted
+++ resolved
@@ -118,11 +118,7 @@
     command_results = []
     p = multiprocessing.Pool(multiprocessing.cpu_count())
     for i, res in enumerate(p.imap_unordered(run_help_on_command_without_err, all_commands, 10), 1):
-<<<<<<< HEAD
-        sys.stderr.write('{}/{}'.format(i, len(all_commands)))
-=======
         sys.stderr.write('{}/{} \t'.format(i, len(all_commands)))
->>>>>>> db283fe5
         sys.stderr.flush()
         command_results.append(res)
 
