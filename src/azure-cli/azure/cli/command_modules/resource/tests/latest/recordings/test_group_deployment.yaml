interactions:
- request:
    body: null
    headers:
      Accept:
      - application/json
      Accept-Encoding:
      - gzip, deflate
      CommandName:
      - network vnet create
      Connection:
      - keep-alive
      ParameterSetName:
      - -g -n --subnet-name
      User-Agent:
<<<<<<< HEAD
      - python/3.6.5 (Windows-10-10.0.17134-SP0) msrest/0.6.10 msrest_azure/0.6.2
        azure-mgmt-resource/6.0.0 Azure-SDK-For-Python AZURECLI/2.0.77
=======
      - python/3.8.0 (Windows-10-10.0.18362-SP0) msrest/0.6.10 msrest_azure/0.6.2
        azure-mgmt-resource/6.0.0 Azure-SDK-For-Python AZURECLI/2.0.80
>>>>>>> 26c8ead7
      accept-language:
      - en-US
    method: GET
    uri: https://management.azure.com/subscriptions/00000000-0000-0000-0000-000000000000/resourcegroups/cli_test_deployment000001?api-version=2019-07-01
  response:
    body:
<<<<<<< HEAD
      string: '{"id":"/subscriptions/00000000-0000-0000-0000-000000000000/resourceGroups/cli_test_deployment000001","name":"cli_test_deployment000001","type":"Microsoft.Resources/resourceGroups","location":"westus","tags":{"product":"azurecli","cause":"automation","date":"2019-12-14T01:17:46Z"},"properties":{"provisioningState":"Succeeded"}}'
=======
      string: '{"id":"/subscriptions/00000000-0000-0000-0000-000000000000/resourceGroups/cli_test_deployment000001","name":"cli_test_deployment000001","type":"Microsoft.Resources/resourceGroups","location":"westus","tags":{"product":"azurecli","cause":"automation","date":"2020-01-15T11:19:22Z"},"properties":{"provisioningState":"Succeeded"}}'
>>>>>>> 26c8ead7
    headers:
      cache-control:
      - no-cache
      content-length:
      - '428'
      content-type:
      - application/json; charset=utf-8
      date:
<<<<<<< HEAD
      - Sat, 14 Dec 2019 01:17:50 GMT
=======
      - Wed, 15 Jan 2020 11:19:28 GMT
>>>>>>> 26c8ead7
      expires:
      - '-1'
      pragma:
      - no-cache
      strict-transport-security:
      - max-age=31536000; includeSubDomains
      vary:
      - Accept-Encoding
      x-content-type-options:
      - nosniff
    status:
      code: 200
      message: OK
- request:
    body: '{"location": "westus", "tags": {}, "properties": {"addressSpace": {"addressPrefixes":
      ["10.0.0.0/16"]}, "dhcpOptions": {}, "subnets": [{"properties": {"addressPrefix":
      "10.0.0.0/24"}, "name": "subnet1"}]}}'
    headers:
      Accept:
      - application/json
      Accept-Encoding:
      - gzip, deflate
      CommandName:
      - network vnet create
      Connection:
      - keep-alive
      Content-Length:
      - '205'
      Content-Type:
      - application/json; charset=utf-8
      ParameterSetName:
      - -g -n --subnet-name
      User-Agent:
<<<<<<< HEAD
      - python/3.6.5 (Windows-10-10.0.17134-SP0) msrest/0.6.10 msrest_azure/0.6.2
        azure-mgmt-network/7.0.0 Azure-SDK-For-Python AZURECLI/2.0.77
=======
      - python/3.8.0 (Windows-10-10.0.18362-SP0) msrest/0.6.10 msrest_azure/0.6.2
        azure-mgmt-network/7.0.0 Azure-SDK-For-Python AZURECLI/2.0.80
>>>>>>> 26c8ead7
      accept-language:
      - en-US
    method: PUT
    uri: https://management.azure.com/subscriptions/00000000-0000-0000-0000-000000000000/resourceGroups/cli_test_deployment000001/providers/Microsoft.Network/virtualNetworks/vnet1?api-version=2019-09-01
  response:
    body:
      string: "{\r\n  \"name\": \"vnet1\",\r\n  \"id\": \"/subscriptions/00000000-0000-0000-0000-000000000000/resourceGroups/cli_test_deployment000001/providers/Microsoft.Network/virtualNetworks/vnet1\",\r\n
<<<<<<< HEAD
        \ \"etag\": \"W/\\\"80e829e8-02bb-46de-a799-54f16b8a3b1c\\\"\",\r\n  \"type\":
        \"Microsoft.Network/virtualNetworks\",\r\n  \"location\": \"westus\",\r\n
        \ \"tags\": {},\r\n  \"properties\": {\r\n    \"provisioningState\": \"Updating\",\r\n
        \   \"resourceGuid\": \"bcd6e6d7-c792-4eba-80a6-bd43ec90caf5\",\r\n    \"addressSpace\":
=======
        \ \"etag\": \"W/\\\"0a97e232-118b-49cc-af6b-6dfb6154b1b1\\\"\",\r\n  \"type\":
        \"Microsoft.Network/virtualNetworks\",\r\n  \"location\": \"westus\",\r\n
        \ \"tags\": {},\r\n  \"properties\": {\r\n    \"provisioningState\": \"Updating\",\r\n
        \   \"resourceGuid\": \"51973275-4577-43cd-950b-3c3ea8aa4f09\",\r\n    \"addressSpace\":
>>>>>>> 26c8ead7
        {\r\n      \"addressPrefixes\": [\r\n        \"10.0.0.0/16\"\r\n      ]\r\n
        \   },\r\n    \"dhcpOptions\": {\r\n      \"dnsServers\": []\r\n    },\r\n
        \   \"subnets\": [\r\n      {\r\n        \"name\": \"subnet1\",\r\n        \"id\":
        \"/subscriptions/00000000-0000-0000-0000-000000000000/resourceGroups/cli_test_deployment000001/providers/Microsoft.Network/virtualNetworks/vnet1/subnets/subnet1\",\r\n
<<<<<<< HEAD
        \       \"etag\": \"W/\\\"80e829e8-02bb-46de-a799-54f16b8a3b1c\\\"\",\r\n
=======
        \       \"etag\": \"W/\\\"0a97e232-118b-49cc-af6b-6dfb6154b1b1\\\"\",\r\n
>>>>>>> 26c8ead7
        \       \"properties\": {\r\n          \"provisioningState\": \"Updating\",\r\n
        \         \"addressPrefix\": \"10.0.0.0/24\",\r\n          \"delegations\":
        [],\r\n          \"privateEndpointNetworkPolicies\": \"Enabled\",\r\n          \"privateLinkServiceNetworkPolicies\":
        \"Enabled\"\r\n        },\r\n        \"type\": \"Microsoft.Network/virtualNetworks/subnets\"\r\n
        \     }\r\n    ],\r\n    \"virtualNetworkPeerings\": [],\r\n    \"enableDdosProtection\":
        false,\r\n    \"enableVmProtection\": false\r\n  }\r\n}"
    headers:
      azure-asyncoperation:
<<<<<<< HEAD
      - https://management.azure.com/subscriptions/00000000-0000-0000-0000-000000000000/providers/Microsoft.Network/locations/westus/operations/3af73f97-198e-4771-b6c8-452ec2e42fff?api-version=2019-09-01
=======
      - https://management.azure.com/subscriptions/00000000-0000-0000-0000-000000000000/providers/Microsoft.Network/locations/westus/operations/073ee1db-b9b3-4c82-bba7-5b186380e14c?api-version=2019-09-01
>>>>>>> 26c8ead7
      cache-control:
      - no-cache
      content-length:
      - '1437'
      content-type:
      - application/json; charset=utf-8
      date:
<<<<<<< HEAD
      - Sat, 14 Dec 2019 01:17:50 GMT
=======
      - Wed, 15 Jan 2020 11:19:34 GMT
>>>>>>> 26c8ead7
      expires:
      - '-1'
      pragma:
      - no-cache
      server:
      - Microsoft-HTTPAPI/2.0
      - Microsoft-HTTPAPI/2.0
      strict-transport-security:
      - max-age=31536000; includeSubDomains
      x-content-type-options:
      - nosniff
      x-ms-arm-service-request-id:
<<<<<<< HEAD
      - 2d7e32da-8a45-43a5-8dc4-ceb246c6679a
=======
      - df951a2e-7987-4d60-992f-c36f58de64d3
>>>>>>> 26c8ead7
      x-ms-ratelimit-remaining-subscription-writes:
      - '1199'
    status:
      code: 201
      message: Created
- request:
    body: null
    headers:
      Accept:
      - application/json
      Accept-Encoding:
      - gzip, deflate
      CommandName:
      - network vnet create
      Connection:
      - keep-alive
      ParameterSetName:
      - -g -n --subnet-name
      User-Agent:
<<<<<<< HEAD
      - python/3.6.5 (Windows-10-10.0.17134-SP0) msrest/0.6.10 msrest_azure/0.6.2
        azure-mgmt-network/7.0.0 Azure-SDK-For-Python AZURECLI/2.0.77
    method: GET
    uri: https://management.azure.com/subscriptions/00000000-0000-0000-0000-000000000000/providers/Microsoft.Network/locations/westus/operations/3af73f97-198e-4771-b6c8-452ec2e42fff?api-version=2019-09-01
=======
      - python/3.8.0 (Windows-10-10.0.18362-SP0) msrest/0.6.10 msrest_azure/0.6.2
        azure-mgmt-network/7.0.0 Azure-SDK-For-Python AZURECLI/2.0.80
    method: GET
    uri: https://management.azure.com/subscriptions/00000000-0000-0000-0000-000000000000/providers/Microsoft.Network/locations/westus/operations/073ee1db-b9b3-4c82-bba7-5b186380e14c?api-version=2019-09-01
>>>>>>> 26c8ead7
  response:
    body:
      string: "{\r\n  \"status\": \"Succeeded\"\r\n}"
    headers:
      cache-control:
      - no-cache
      content-length:
      - '29'
      content-type:
      - application/json; charset=utf-8
      date:
<<<<<<< HEAD
      - Sat, 14 Dec 2019 01:17:54 GMT
=======
      - Wed, 15 Jan 2020 11:19:38 GMT
>>>>>>> 26c8ead7
      expires:
      - '-1'
      pragma:
      - no-cache
      server:
      - Microsoft-HTTPAPI/2.0
      - Microsoft-HTTPAPI/2.0
      strict-transport-security:
      - max-age=31536000; includeSubDomains
      transfer-encoding:
      - chunked
      vary:
      - Accept-Encoding
      x-content-type-options:
      - nosniff
      x-ms-arm-service-request-id:
<<<<<<< HEAD
      - e4b8a6f1-cbb5-4ccb-ace5-9056971a772a
=======
      - bb584383-6f87-437f-b181-08c357d0221a
>>>>>>> 26c8ead7
    status:
      code: 200
      message: OK
- request:
    body: null
    headers:
      Accept:
      - application/json
      Accept-Encoding:
      - gzip, deflate
      CommandName:
      - network vnet create
      Connection:
      - keep-alive
      ParameterSetName:
      - -g -n --subnet-name
      User-Agent:
<<<<<<< HEAD
      - python/3.6.5 (Windows-10-10.0.17134-SP0) msrest/0.6.10 msrest_azure/0.6.2
        azure-mgmt-network/7.0.0 Azure-SDK-For-Python AZURECLI/2.0.77
=======
      - python/3.8.0 (Windows-10-10.0.18362-SP0) msrest/0.6.10 msrest_azure/0.6.2
        azure-mgmt-network/7.0.0 Azure-SDK-For-Python AZURECLI/2.0.80
>>>>>>> 26c8ead7
    method: GET
    uri: https://management.azure.com/subscriptions/00000000-0000-0000-0000-000000000000/resourceGroups/cli_test_deployment000001/providers/Microsoft.Network/virtualNetworks/vnet1?api-version=2019-09-01
  response:
    body:
      string: "{\r\n  \"name\": \"vnet1\",\r\n  \"id\": \"/subscriptions/00000000-0000-0000-0000-000000000000/resourceGroups/cli_test_deployment000001/providers/Microsoft.Network/virtualNetworks/vnet1\",\r\n
<<<<<<< HEAD
        \ \"etag\": \"W/\\\"b4d9b6fc-c9ce-4da3-901b-4e0cbfe98a5c\\\"\",\r\n  \"type\":
        \"Microsoft.Network/virtualNetworks\",\r\n  \"location\": \"westus\",\r\n
        \ \"tags\": {},\r\n  \"properties\": {\r\n    \"provisioningState\": \"Succeeded\",\r\n
        \   \"resourceGuid\": \"bcd6e6d7-c792-4eba-80a6-bd43ec90caf5\",\r\n    \"addressSpace\":
=======
        \ \"etag\": \"W/\\\"6b888b57-a557-4dac-9de0-e3d00f6ce22d\\\"\",\r\n  \"type\":
        \"Microsoft.Network/virtualNetworks\",\r\n  \"location\": \"westus\",\r\n
        \ \"tags\": {},\r\n  \"properties\": {\r\n    \"provisioningState\": \"Succeeded\",\r\n
        \   \"resourceGuid\": \"51973275-4577-43cd-950b-3c3ea8aa4f09\",\r\n    \"addressSpace\":
>>>>>>> 26c8ead7
        {\r\n      \"addressPrefixes\": [\r\n        \"10.0.0.0/16\"\r\n      ]\r\n
        \   },\r\n    \"dhcpOptions\": {\r\n      \"dnsServers\": []\r\n    },\r\n
        \   \"subnets\": [\r\n      {\r\n        \"name\": \"subnet1\",\r\n        \"id\":
        \"/subscriptions/00000000-0000-0000-0000-000000000000/resourceGroups/cli_test_deployment000001/providers/Microsoft.Network/virtualNetworks/vnet1/subnets/subnet1\",\r\n
<<<<<<< HEAD
        \       \"etag\": \"W/\\\"b4d9b6fc-c9ce-4da3-901b-4e0cbfe98a5c\\\"\",\r\n
=======
        \       \"etag\": \"W/\\\"6b888b57-a557-4dac-9de0-e3d00f6ce22d\\\"\",\r\n
>>>>>>> 26c8ead7
        \       \"properties\": {\r\n          \"provisioningState\": \"Succeeded\",\r\n
        \         \"addressPrefix\": \"10.0.0.0/24\",\r\n          \"delegations\":
        [],\r\n          \"privateEndpointNetworkPolicies\": \"Enabled\",\r\n          \"privateLinkServiceNetworkPolicies\":
        \"Enabled\"\r\n        },\r\n        \"type\": \"Microsoft.Network/virtualNetworks/subnets\"\r\n
        \     }\r\n    ],\r\n    \"virtualNetworkPeerings\": [],\r\n    \"enableDdosProtection\":
        false,\r\n    \"enableVmProtection\": false\r\n  }\r\n}"
    headers:
      cache-control:
      - no-cache
      content-length:
      - '1439'
      content-type:
      - application/json; charset=utf-8
      date:
<<<<<<< HEAD
      - Sat, 14 Dec 2019 01:17:54 GMT
      etag:
      - W/"b4d9b6fc-c9ce-4da3-901b-4e0cbfe98a5c"
=======
      - Wed, 15 Jan 2020 11:19:38 GMT
      etag:
      - W/"6b888b57-a557-4dac-9de0-e3d00f6ce22d"
>>>>>>> 26c8ead7
      expires:
      - '-1'
      pragma:
      - no-cache
      server:
      - Microsoft-HTTPAPI/2.0
      - Microsoft-HTTPAPI/2.0
      strict-transport-security:
      - max-age=31536000; includeSubDomains
      transfer-encoding:
      - chunked
      vary:
      - Accept-Encoding
      x-content-type-options:
      - nosniff
      x-ms-arm-service-request-id:
<<<<<<< HEAD
      - b7b40123-d8c9-405f-8b72-85900905e923
=======
      - 15ca97d4-e1c2-494b-b17a-5b9d14c673aa
>>>>>>> 26c8ead7
    status:
      code: 200
      message: OK
- request:
    body: 'b''{"properties": {"template": {"$schema": "http://schema.management.azure.com/schemas/2015-01-01/deploymentTemplate.json#",
      "contentVersion": "1.0.0.0", "parameters": {"name": {"type": "string"}, "location":
      {"type": "string"}, "subnetId": {"type": "string"}, "privateIPAllocationMethod":
      {"type": "string"}, "backendAddressPools": {"type": "array"}, "tags": {"type":
      "object"}}, "resources": [{"apiVersion": "2016-03-30", "dependsOn": [], "location":
      "[parameters(\''location\'')]", "name": "[parameters(\''name\'')]", "properties":
      {"frontendIPConfigurations": [{"name": "LoadBalancerFrontEnd", "properties":
      {"privateIPAllocationMethod": "[parameters(\''privateIPAllocationMethod\'')]",
      "subnet": {"id": "[parameters(\''subnetId\'')]"}}}], "backendAddressPools":
      "[parameters(\''backendAddressPools\'')]"}, "tags": "[parameters(\''tags\'')]",
      "type": "Microsoft.Network/loadBalancers"}]}, "parameters": {"name": {"value":
      "test-lb"}, "location": {"value": "westus"}, "privateIPAllocationMethod": {"value":
      "Dynamic"}, "tags": {"value": {"key": "super=value"}}, "subnetId": {"value":
      "/subscriptions/00000000-0000-0000-0000-000000000000/resourceGroups/cli_test_deployment000001/providers/Microsoft.Network/virtualNetworks/vnet1/subnets/subnet1"},
      "backendAddressPools": {"value": [{"name": "bepool1"}, {"name": "bepool2"}]}},
      "mode": "Incremental"}}'''
    headers:
      Accept:
      - application/json
      Accept-Encoding:
      - gzip, deflate
      CommandName:
      - group deployment validate
      Connection:
      - keep-alive
      Content-Length:
      - '1375'
      Content-Type:
      - application/json; charset=utf-8
      ParameterSetName:
      - -g --template-file --parameters --parameters --parameters
      User-Agent:
<<<<<<< HEAD
      - python/3.6.5 (Windows-10-10.0.17134-SP0) msrest/0.6.10 msrest_azure/0.6.2
        azure-mgmt-resource/6.0.0 Azure-SDK-For-Python AZURECLI/2.0.77
=======
      - python/3.8.0 (Windows-10-10.0.18362-SP0) msrest/0.6.10 msrest_azure/0.6.2
        azure-mgmt-resource/6.0.0 Azure-SDK-For-Python AZURECLI/2.0.80
>>>>>>> 26c8ead7
      accept-language:
      - en-US
    method: POST
    uri: https://management.azure.com/subscriptions/00000000-0000-0000-0000-000000000000/resourcegroups/cli_test_deployment000001/providers/Microsoft.Resources/deployments/mock-deployment/validate?api-version=2019-07-01
  response:
    body:
<<<<<<< HEAD
      string: '{"id":"/subscriptions/00000000-0000-0000-0000-000000000000/resourceGroups/cli_test_deployment000001/providers/Microsoft.Resources/deployments/deployment_dry_run","name":"deployment_dry_run","type":"Microsoft.Resources/deployments","properties":{"templateHash":"16281834986780566039","parameters":{"name":{"type":"String","value":"test-lb"},"location":{"type":"String","value":"westus"},"subnetId":{"type":"String","value":"/subscriptions/00000000-0000-0000-0000-000000000000/resourceGroups/cli_test_deployment000001/providers/Microsoft.Network/virtualNetworks/vnet1/subnets/subnet1"},"privateIPAllocationMethod":{"type":"String","value":"Dynamic"},"backendAddressPools":{"type":"Array","value":[{"name":"bepool1"},{"name":"bepool2"}]},"tags":{"type":"Object","value":{"key":"super=value"}}},"mode":"Incremental","provisioningState":"Succeeded","timestamp":"2019-12-14T01:17:55.1381657Z","duration":"PT0S","correlationId":"9326c6d2-7cf6-42f3-ba39-fcf37f7f269d","providers":[{"namespace":"Microsoft.Network","resourceTypes":[{"resourceType":"loadBalancers","locations":["westus"]}]}],"dependencies":[],"validatedResources":[{"id":"/subscriptions/00000000-0000-0000-0000-000000000000/resourceGroups/cli_test_deployment000001/providers/Microsoft.Network/loadBalancers/test-lb"}]}}'
=======
      string: '{"id":"/subscriptions/00000000-0000-0000-0000-000000000000/resourceGroups/cli_test_deployment000001/providers/Microsoft.Resources/deployments/deployment_dry_run","name":"deployment_dry_run","type":"Microsoft.Resources/deployments","properties":{"templateHash":"16281834986780566039","parameters":{"name":{"type":"String","value":"test-lb"},"location":{"type":"String","value":"westus"},"subnetId":{"type":"String","value":"/subscriptions/00000000-0000-0000-0000-000000000000/resourceGroups/cli_test_deployment000001/providers/Microsoft.Network/virtualNetworks/vnet1/subnets/subnet1"},"privateIPAllocationMethod":{"type":"String","value":"Dynamic"},"backendAddressPools":{"type":"Array","value":[{"name":"bepool1"},{"name":"bepool2"}]},"tags":{"type":"Object","value":{"key":"super=value"}}},"mode":"Incremental","provisioningState":"Succeeded","timestamp":"2020-01-15T11:19:40.9963117Z","duration":"PT0S","correlationId":"4f1ff81d-65b0-4be5-a026-e4e942c3fae7","providers":[{"namespace":"Microsoft.Network","resourceTypes":[{"resourceType":"loadBalancers","locations":["westus"]}]}],"dependencies":[],"validatedResources":[{"id":"/subscriptions/00000000-0000-0000-0000-000000000000/resourceGroups/cli_test_deployment000001/providers/Microsoft.Network/loadBalancers/test-lb"}]}}'
>>>>>>> 26c8ead7
    headers:
      cache-control:
      - no-cache
      content-length:
      - '1426'
      content-type:
      - application/json; charset=utf-8
      date:
<<<<<<< HEAD
      - Sat, 14 Dec 2019 01:17:55 GMT
=======
      - Wed, 15 Jan 2020 11:19:41 GMT
>>>>>>> 26c8ead7
      expires:
      - '-1'
      pragma:
      - no-cache
      strict-transport-security:
      - max-age=31536000; includeSubDomains
      transfer-encoding:
      - chunked
      vary:
      - Accept-Encoding
      x-content-type-options:
      - nosniff
      x-ms-ratelimit-remaining-subscription-writes:
      - '1199'
    status:
      code: 200
      message: OK
- request:
    body: null
    headers:
      Connection:
      - close
      Host:
      - raw.githubusercontent.com
      User-Agent:
<<<<<<< HEAD
      - Python-urllib/3.6
=======
      - Python-urllib/3.8
>>>>>>> 26c8ead7
    method: GET
    uri: https://raw.githubusercontent.com/Azure/azure-cli/dev/src/azure-cli/azure/cli/command_modules/resource/tests/latest/test-params.json
  response:
    body:
      string: "{\n  \"$schema\": \"https://schema.management.azure.com/schemas/2015-01-01/deploymentParameters.json#\",\n
        \ \"contentVersion\": \"1.0.0.0\",\n  \"parameters\": {\n    \"name\": {\n
        \     \"value\": \"test-lb\"\n    },\n    \"location\": {\n      \"value\":
        \"westus\"\n    },\n    \"privateIPAllocationMethod\": {\n      \"value\":
        \"Dynamic\"\n    },\n    \"tags\": {\n      \"value\": {\n        \"key\":
        \"super=value\"\n      }\n    }\n  }\n}"
    headers:
      accept-ranges:
      - bytes
      access-control-allow-origin:
      - '*'
      cache-control:
      - max-age=300
      connection:
      - close
      content-length:
      - '390'
      content-security-policy:
      - default-src 'none'; style-src 'unsafe-inline'; sandbox
      content-type:
      - text/plain; charset=utf-8
      date:
<<<<<<< HEAD
      - Sat, 14 Dec 2019 01:17:56 GMT
      etag:
      - '"1c23f331a1fb7e4cfba7c70e002f81f4096234811e9470479a537be84a009123"'
      expires:
      - Sat, 14 Dec 2019 01:22:56 GMT
=======
      - Wed, 15 Jan 2020 11:19:42 GMT
      etag:
      - W/"f36881c8934a00ae2ab8c82dbef30707c182d33e0455bdb88181a7adf111b94c"
      expires:
      - Wed, 15 Jan 2020 11:24:42 GMT
>>>>>>> 26c8ead7
      source-age:
      - '0'
      strict-transport-security:
      - max-age=31536000
      vary:
      - Authorization,Accept-Encoding
      via:
      - 1.1 varnish-v4
      - 1.1 varnish
      x-cache:
      - MISS
      x-cache-hits:
      - '0'
      x-content-type-options:
      - nosniff
      x-fastly-request-id:
<<<<<<< HEAD
      - acaa59730df2e1ed8b088a1f68d1c9f7d0adb19e
=======
      - 1f776a495f0e8d59650895fc3f8bd564fa807632
>>>>>>> 26c8ead7
      x-frame-options:
      - deny
      x-geo-block-list:
      - ''
      x-github-request-id:
<<<<<<< HEAD
      - D672:8BD3:5BF9:7994:5DF43843
      x-served-by:
      - cache-pao17429-PAO
      x-timer:
      - S1576286277.714405,VS0,VE170
=======
      - D80C:3463:127196:13A626:5E1EF54D
      x-served-by:
      - cache-sin18035-SIN
      x-timer:
      - S1579087182.935558,VS0,VE300
>>>>>>> 26c8ead7
      x-xss-protection:
      - 1; mode=block
    status:
      code: 200
      message: OK
- request:
    body: 'b''{"properties": {"template": {"$schema": "http://schema.management.azure.com/schemas/2015-01-01/deploymentTemplate.json#",
      "contentVersion": "1.0.0.0", "parameters": {"name": {"type": "string"}, "location":
      {"type": "string"}, "subnetId": {"type": "string"}, "privateIPAllocationMethod":
      {"type": "string"}, "backendAddressPools": {"type": "array"}, "tags": {"type":
      "object"}}, "resources": [{"apiVersion": "2016-03-30", "dependsOn": [], "location":
      "[parameters(\''location\'')]", "name": "[parameters(\''name\'')]", "properties":
      {"frontendIPConfigurations": [{"name": "LoadBalancerFrontEnd", "properties":
      {"privateIPAllocationMethod": "[parameters(\''privateIPAllocationMethod\'')]",
      "subnet": {"id": "[parameters(\''subnetId\'')]"}}}], "backendAddressPools":
      "[parameters(\''backendAddressPools\'')]"}, "tags": "[parameters(\''tags\'')]",
      "type": "Microsoft.Network/loadBalancers"}]}, "parameters": {"name": {"value":
      "test-lb"}, "location": {"value": "westus"}, "privateIPAllocationMethod": {"value":
      "Dynamic"}, "tags": {"value": {"key": "super=value"}}, "subnetId": {"value":
      "/subscriptions/00000000-0000-0000-0000-000000000000/resourceGroups/cli_test_deployment000001/providers/Microsoft.Network/virtualNetworks/vnet1/subnets/subnet1"},
      "backendAddressPools": {"value": [{"name": "bepool1"}, {"name": "bepool2"}]}},
      "mode": "Incremental"}}'''
    headers:
      Accept:
      - application/json
      Accept-Encoding:
      - gzip, deflate
      CommandName:
      - group deployment validate
      Connection:
      - keep-alive
      Content-Length:
      - '1375'
      Content-Type:
      - application/json; charset=utf-8
      ParameterSetName:
      - -g --template-file --parameters --parameters --parameters
      User-Agent:
<<<<<<< HEAD
      - python/3.6.5 (Windows-10-10.0.17134-SP0) msrest/0.6.10 msrest_azure/0.6.2
        azure-mgmt-resource/6.0.0 Azure-SDK-For-Python AZURECLI/2.0.77
=======
      - python/3.8.0 (Windows-10-10.0.18362-SP0) msrest/0.6.10 msrest_azure/0.6.2
        azure-mgmt-resource/6.0.0 Azure-SDK-For-Python AZURECLI/2.0.80
>>>>>>> 26c8ead7
      accept-language:
      - en-US
    method: POST
    uri: https://management.azure.com/subscriptions/00000000-0000-0000-0000-000000000000/resourcegroups/cli_test_deployment000001/providers/Microsoft.Resources/deployments/mock-deployment/validate?api-version=2019-07-01
  response:
    body:
<<<<<<< HEAD
      string: '{"id":"/subscriptions/00000000-0000-0000-0000-000000000000/resourceGroups/cli_test_deployment000001/providers/Microsoft.Resources/deployments/deployment_dry_run","name":"deployment_dry_run","type":"Microsoft.Resources/deployments","properties":{"templateHash":"16281834986780566039","parameters":{"name":{"type":"String","value":"test-lb"},"location":{"type":"String","value":"westus"},"subnetId":{"type":"String","value":"/subscriptions/00000000-0000-0000-0000-000000000000/resourceGroups/cli_test_deployment000001/providers/Microsoft.Network/virtualNetworks/vnet1/subnets/subnet1"},"privateIPAllocationMethod":{"type":"String","value":"Dynamic"},"backendAddressPools":{"type":"Array","value":[{"name":"bepool1"},{"name":"bepool2"}]},"tags":{"type":"Object","value":{"key":"super=value"}}},"mode":"Incremental","provisioningState":"Succeeded","timestamp":"2019-12-14T01:17:57.0717655Z","duration":"PT0S","correlationId":"ac5584be-ab2a-438e-8a40-37c611c434ad","providers":[{"namespace":"Microsoft.Network","resourceTypes":[{"resourceType":"loadBalancers","locations":["westus"]}]}],"dependencies":[],"validatedResources":[{"id":"/subscriptions/00000000-0000-0000-0000-000000000000/resourceGroups/cli_test_deployment000001/providers/Microsoft.Network/loadBalancers/test-lb"}]}}'
=======
      string: '{"id":"/subscriptions/00000000-0000-0000-0000-000000000000/resourceGroups/cli_test_deployment000001/providers/Microsoft.Resources/deployments/deployment_dry_run","name":"deployment_dry_run","type":"Microsoft.Resources/deployments","properties":{"templateHash":"16281834986780566039","parameters":{"name":{"type":"String","value":"test-lb"},"location":{"type":"String","value":"westus"},"subnetId":{"type":"String","value":"/subscriptions/00000000-0000-0000-0000-000000000000/resourceGroups/cli_test_deployment000001/providers/Microsoft.Network/virtualNetworks/vnet1/subnets/subnet1"},"privateIPAllocationMethod":{"type":"String","value":"Dynamic"},"backendAddressPools":{"type":"Array","value":[{"name":"bepool1"},{"name":"bepool2"}]},"tags":{"type":"Object","value":{"key":"super=value"}}},"mode":"Incremental","provisioningState":"Succeeded","timestamp":"2020-01-15T11:19:43.6829581Z","duration":"PT0S","correlationId":"f4880aad-64a8-4c85-8e81-aa3b7b3c39d6","providers":[{"namespace":"Microsoft.Network","resourceTypes":[{"resourceType":"loadBalancers","locations":["westus"]}]}],"dependencies":[],"validatedResources":[{"id":"/subscriptions/00000000-0000-0000-0000-000000000000/resourceGroups/cli_test_deployment000001/providers/Microsoft.Network/loadBalancers/test-lb"}]}}'
>>>>>>> 26c8ead7
    headers:
      cache-control:
      - no-cache
      content-length:
      - '1426'
      content-type:
      - application/json; charset=utf-8
      date:
<<<<<<< HEAD
      - Sat, 14 Dec 2019 01:17:56 GMT
=======
      - Wed, 15 Jan 2020 11:19:43 GMT
>>>>>>> 26c8ead7
      expires:
      - '-1'
      pragma:
      - no-cache
      strict-transport-security:
      - max-age=31536000; includeSubDomains
      transfer-encoding:
      - chunked
      vary:
      - Accept-Encoding
      x-content-type-options:
      - nosniff
      x-ms-ratelimit-remaining-subscription-writes:
      - '1199'
    status:
      code: 200
      message: OK
- request:
    body: 'b''{"properties": {"template": {"$schema": "http://schema.management.azure.com/schemas/2015-01-01/deploymentTemplate.json#",
      "contentVersion": "1.0.0.0", "parameters": {"name": {"type": "string"}, "location":
      {"type": "string"}, "subnetId": {"type": "string"}, "privateIPAllocationMethod":
      {"type": "string"}, "backendAddressPools": {"type": "array"}, "tags": {"type":
      "object"}}, "resources": [{"apiVersion": "2016-03-30", "dependsOn": [], "location":
      "[parameters(\''location\'')]", "name": "[parameters(\''name\'')]", "properties":
      {"frontendIPConfigurations": [{"name": "LoadBalancerFrontEnd", "properties":
      {"privateIPAllocationMethod": "[parameters(\''privateIPAllocationMethod\'')]",
      "subnet": {"id": "[parameters(\''subnetId\'')]"}}}], "backendAddressPools":
      "[parameters(\''backendAddressPools\'')]"}, "tags": "[parameters(\''tags\'')]",
      "type": "Microsoft.Network/loadBalancers"}]}, "parameters": {"name": {"value":
      "test-lb"}, "location": {"value": "westus"}, "privateIPAllocationMethod": {"value":
      "Dynamic"}, "tags": {"value": {"key": "super=value"}}, "subnetId": {"value":
      "/subscriptions/00000000-0000-0000-0000-000000000000/resourceGroups/cli_test_deployment000001/providers/Microsoft.Network/virtualNetworks/vnet1/subnets/subnet1"},
      "backendAddressPools": {"value": [{"name": "bepool1"}, {"name": "bepool2"}]}},
      "mode": "Incremental"}}'''
    headers:
      Accept:
      - application/json
      Accept-Encoding:
      - gzip, deflate
      CommandName:
      - group deployment create
      Connection:
      - keep-alive
      Content-Length:
      - '1375'
      Content-Type:
      - application/json; charset=utf-8
      ParameterSetName:
      - -g -n --template-file --parameters --parameters --parameters
      User-Agent:
<<<<<<< HEAD
      - python/3.6.5 (Windows-10-10.0.17134-SP0) msrest/0.6.10 msrest_azure/0.6.2
        azure-mgmt-resource/6.0.0 Azure-SDK-For-Python AZURECLI/2.0.77
      accept-language:
      - en-US
    method: POST
    uri: https://management.azure.com/subscriptions/00000000-0000-0000-0000-000000000000/resourcegroups/cli_test_deployment000001/providers/Microsoft.Resources/deployments/mock-deployment/validate?api-version=2019-07-01
  response:
    body:
      string: '{"id":"/subscriptions/00000000-0000-0000-0000-000000000000/resourceGroups/cli_test_deployment000001/providers/Microsoft.Resources/deployments/azure-cli-deployment","name":"azure-cli-deployment","type":"Microsoft.Resources/deployments","properties":{"templateHash":"16281834986780566039","parameters":{"name":{"type":"String","value":"test-lb"},"location":{"type":"String","value":"westus"},"subnetId":{"type":"String","value":"/subscriptions/00000000-0000-0000-0000-000000000000/resourceGroups/cli_test_deployment000001/providers/Microsoft.Network/virtualNetworks/vnet1/subnets/subnet1"},"privateIPAllocationMethod":{"type":"String","value":"Dynamic"},"backendAddressPools":{"type":"Array","value":[{"name":"bepool1"},{"name":"bepool2"}]},"tags":{"type":"Object","value":{"key":"super=value"}}},"mode":"Incremental","provisioningState":"Succeeded","timestamp":"2019-12-14T01:17:57.6589141Z","duration":"PT0S","correlationId":"402d72da-f9fe-4b2a-b21c-dbbfaee493f1","providers":[{"namespace":"Microsoft.Network","resourceTypes":[{"resourceType":"loadBalancers","locations":["westus"]}]}],"dependencies":[],"validatedResources":[{"id":"/subscriptions/00000000-0000-0000-0000-000000000000/resourceGroups/cli_test_deployment000001/providers/Microsoft.Network/loadBalancers/test-lb"}]}}'
    headers:
      cache-control:
      - no-cache
      content-length:
      - '1430'
      content-type:
      - application/json; charset=utf-8
      date:
      - Sat, 14 Dec 2019 01:17:57 GMT
      expires:
      - '-1'
      pragma:
      - no-cache
      strict-transport-security:
      - max-age=31536000; includeSubDomains
      transfer-encoding:
      - chunked
      vary:
      - Accept-Encoding
      x-content-type-options:
      - nosniff
      x-ms-ratelimit-remaining-subscription-writes:
      - '1199'
    status:
      code: 200
      message: OK
- request:
    body: 'b''{"properties": {"template": {"$schema": "http://schema.management.azure.com/schemas/2015-01-01/deploymentTemplate.json#",
      "contentVersion": "1.0.0.0", "parameters": {"name": {"type": "string"}, "location":
      {"type": "string"}, "subnetId": {"type": "string"}, "privateIPAllocationMethod":
      {"type": "string"}, "backendAddressPools": {"type": "array"}, "tags": {"type":
      "object"}}, "resources": [{"apiVersion": "2016-03-30", "dependsOn": [], "location":
      "[parameters(\''location\'')]", "name": "[parameters(\''name\'')]", "properties":
      {"frontendIPConfigurations": [{"name": "LoadBalancerFrontEnd", "properties":
      {"privateIPAllocationMethod": "[parameters(\''privateIPAllocationMethod\'')]",
      "subnet": {"id": "[parameters(\''subnetId\'')]"}}}], "backendAddressPools":
      "[parameters(\''backendAddressPools\'')]"}, "tags": "[parameters(\''tags\'')]",
      "type": "Microsoft.Network/loadBalancers"}]}, "parameters": {"name": {"value":
      "test-lb"}, "location": {"value": "westus"}, "privateIPAllocationMethod": {"value":
      "Dynamic"}, "tags": {"value": {"key": "super=value"}}, "subnetId": {"value":
      "/subscriptions/00000000-0000-0000-0000-000000000000/resourceGroups/cli_test_deployment000001/providers/Microsoft.Network/virtualNetworks/vnet1/subnets/subnet1"},
      "backendAddressPools": {"value": [{"name": "bepool1"}, {"name": "bepool2"}]}},
      "mode": "Incremental"}}'''
    headers:
      Accept:
      - application/json
      Accept-Encoding:
      - gzip, deflate
      CommandName:
      - group deployment create
      Connection:
      - keep-alive
      Content-Length:
      - '1375'
      Content-Type:
      - application/json; charset=utf-8
      ParameterSetName:
      - -g -n --template-file --parameters --parameters --parameters
      User-Agent:
      - python/3.6.5 (Windows-10-10.0.17134-SP0) msrest/0.6.10 msrest_azure/0.6.2
        azure-mgmt-resource/6.0.0 Azure-SDK-For-Python AZURECLI/2.0.77
=======
      - python/3.8.0 (Windows-10-10.0.18362-SP0) msrest/0.6.10 msrest_azure/0.6.2
        azure-mgmt-resource/6.0.0 Azure-SDK-For-Python AZURECLI/2.0.80
>>>>>>> 26c8ead7
      accept-language:
      - en-US
    method: PUT
    uri: https://management.azure.com/subscriptions/00000000-0000-0000-0000-000000000000/resourcegroups/cli_test_deployment000001/providers/Microsoft.Resources/deployments/mock-deployment?api-version=2019-07-01
  response:
    body:
<<<<<<< HEAD
      string: '{"id":"/subscriptions/00000000-0000-0000-0000-000000000000/resourceGroups/cli_test_deployment000001/providers/Microsoft.Resources/deployments/azure-cli-deployment","name":"azure-cli-deployment","type":"Microsoft.Resources/deployments","properties":{"templateHash":"16281834986780566039","parameters":{"name":{"type":"String","value":"test-lb"},"location":{"type":"String","value":"westus"},"subnetId":{"type":"String","value":"/subscriptions/00000000-0000-0000-0000-000000000000/resourceGroups/cli_test_deployment000001/providers/Microsoft.Network/virtualNetworks/vnet1/subnets/subnet1"},"privateIPAllocationMethod":{"type":"String","value":"Dynamic"},"backendAddressPools":{"type":"Array","value":[{"name":"bepool1"},{"name":"bepool2"}]},"tags":{"type":"Object","value":{"key":"super=value"}}},"mode":"Incremental","provisioningState":"Accepted","timestamp":"2019-12-14T01:17:58.1663461Z","duration":"PT0.2365137S","correlationId":"5287a6b4-c498-4596-b599-04a4d8353e7a","providers":[{"namespace":"Microsoft.Network","resourceTypes":[{"resourceType":"loadBalancers","locations":["westus"]}]}],"dependencies":[]}}'
    headers:
      azure-asyncoperation:
      - https://management.azure.com/subscriptions/00000000-0000-0000-0000-000000000000/resourcegroups/cli_test_deployment000001/providers/Microsoft.Resources/deployments/azure-cli-deployment/operationStatuses/08586253206075477873?api-version=2019-07-01
=======
      string: '{"id":"/subscriptions/00000000-0000-0000-0000-000000000000/resourceGroups/cli_test_deployment000001/providers/Microsoft.Resources/deployments/azure-cli-deployment","name":"azure-cli-deployment","type":"Microsoft.Resources/deployments","properties":{"templateHash":"16281834986780566039","parameters":{"name":{"type":"String","value":"test-lb"},"location":{"type":"String","value":"westus"},"subnetId":{"type":"String","value":"/subscriptions/00000000-0000-0000-0000-000000000000/resourceGroups/cli_test_deployment000001/providers/Microsoft.Network/virtualNetworks/vnet1/subnets/subnet1"},"privateIPAllocationMethod":{"type":"String","value":"Dynamic"},"backendAddressPools":{"type":"Array","value":[{"name":"bepool1"},{"name":"bepool2"}]},"tags":{"type":"Object","value":{"key":"super=value"}}},"mode":"Incremental","provisioningState":"Accepted","timestamp":"2020-01-15T11:19:49.3544318Z","duration":"PT2.6812664S","correlationId":"fbf614d0-f2e3-4446-b4dc-eade16009e55","providers":[{"namespace":"Microsoft.Network","resourceTypes":[{"resourceType":"loadBalancers","locations":["westus"]}]}],"dependencies":[]}}'
    headers:
      azure-asyncoperation:
      - https://management.azure.com/subscriptions/00000000-0000-0000-0000-000000000000/resourcegroups/cli_test_deployment000001/providers/Microsoft.Resources/deployments/azure-cli-deployment/operationStatuses/08586225196988044554?api-version=2019-07-01
>>>>>>> 26c8ead7
      cache-control:
      - no-cache
      content-length:
      - '1212'
      content-type:
      - application/json; charset=utf-8
      date:
<<<<<<< HEAD
      - Sat, 14 Dec 2019 01:17:57 GMT
=======
      - Wed, 15 Jan 2020 11:19:50 GMT
>>>>>>> 26c8ead7
      expires:
      - '-1'
      pragma:
      - no-cache
      strict-transport-security:
      - max-age=31536000; includeSubDomains
      x-content-type-options:
      - nosniff
      x-ms-ratelimit-remaining-subscription-writes:
      - '1199'
    status:
      code: 201
      message: Created
- request:
    body: null
    headers:
      Accept:
      - application/json
      Accept-Encoding:
      - gzip, deflate
      CommandName:
      - group deployment create
      Connection:
      - keep-alive
      ParameterSetName:
      - -g -n --template-file --parameters --parameters --parameters
      User-Agent:
<<<<<<< HEAD
      - python/3.6.5 (Windows-10-10.0.17134-SP0) msrest/0.6.10 msrest_azure/0.6.2
        azure-mgmt-resource/6.0.0 Azure-SDK-For-Python AZURECLI/2.0.77
    method: GET
    uri: https://management.azure.com/subscriptions/00000000-0000-0000-0000-000000000000/resourcegroups/cli_test_deployment000001/providers/Microsoft.Resources/deployments/mock-deployment/operationStatuses/08586253206075477873?api-version=2019-07-01
=======
      - python/3.8.0 (Windows-10-10.0.18362-SP0) msrest/0.6.10 msrest_azure/0.6.2
        azure-mgmt-resource/6.0.0 Azure-SDK-For-Python AZURECLI/2.0.80
    method: GET
    uri: https://management.azure.com/subscriptions/00000000-0000-0000-0000-000000000000/resourcegroups/cli_test_deployment000001/providers/Microsoft.Resources/deployments/mock-deployment/operationStatuses/08586225196988044554?api-version=2019-07-01
>>>>>>> 26c8ead7
  response:
    body:
      string: '{"status":"Succeeded"}'
    headers:
      cache-control:
      - no-cache
      content-length:
      - '22'
      content-type:
      - application/json; charset=utf-8
      date:
<<<<<<< HEAD
      - Sat, 14 Dec 2019 01:18:27 GMT
=======
      - Wed, 15 Jan 2020 11:20:20 GMT
>>>>>>> 26c8ead7
      expires:
      - '-1'
      pragma:
      - no-cache
      strict-transport-security:
      - max-age=31536000; includeSubDomains
      vary:
      - Accept-Encoding
      x-content-type-options:
      - nosniff
    status:
      code: 200
      message: OK
- request:
    body: null
    headers:
      Accept:
      - application/json
      Accept-Encoding:
      - gzip, deflate
      CommandName:
      - group deployment create
      Connection:
      - keep-alive
      ParameterSetName:
      - -g -n --template-file --parameters --parameters --parameters
      User-Agent:
<<<<<<< HEAD
      - python/3.6.5 (Windows-10-10.0.17134-SP0) msrest/0.6.10 msrest_azure/0.6.2
        azure-mgmt-resource/6.0.0 Azure-SDK-For-Python AZURECLI/2.0.77
=======
      - python/3.8.0 (Windows-10-10.0.18362-SP0) msrest/0.6.10 msrest_azure/0.6.2
        azure-mgmt-resource/6.0.0 Azure-SDK-For-Python AZURECLI/2.0.80
>>>>>>> 26c8ead7
    method: GET
    uri: https://management.azure.com/subscriptions/00000000-0000-0000-0000-000000000000/resourcegroups/cli_test_deployment000001/providers/Microsoft.Resources/deployments/mock-deployment?api-version=2019-07-01
  response:
    body:
<<<<<<< HEAD
      string: '{"id":"/subscriptions/00000000-0000-0000-0000-000000000000/resourceGroups/cli_test_deployment000001/providers/Microsoft.Resources/deployments/azure-cli-deployment","name":"azure-cli-deployment","type":"Microsoft.Resources/deployments","properties":{"templateHash":"16281834986780566039","parameters":{"name":{"type":"String","value":"test-lb"},"location":{"type":"String","value":"westus"},"subnetId":{"type":"String","value":"/subscriptions/00000000-0000-0000-0000-000000000000/resourceGroups/cli_test_deployment000001/providers/Microsoft.Network/virtualNetworks/vnet1/subnets/subnet1"},"privateIPAllocationMethod":{"type":"String","value":"Dynamic"},"backendAddressPools":{"type":"Array","value":[{"name":"bepool1"},{"name":"bepool2"}]},"tags":{"type":"Object","value":{"key":"super=value"}}},"mode":"Incremental","provisioningState":"Succeeded","timestamp":"2019-12-14T01:17:59.0185421Z","duration":"PT1.0887097S","correlationId":"5287a6b4-c498-4596-b599-04a4d8353e7a","providers":[{"namespace":"Microsoft.Network","resourceTypes":[{"resourceType":"loadBalancers","locations":["westus"]}]}],"dependencies":[],"outputResources":[{"id":"/subscriptions/00000000-0000-0000-0000-000000000000/resourceGroups/cli_test_deployment000001/providers/Microsoft.Network/loadBalancers/test-lb"}]}}'
=======
      string: '{"id":"/subscriptions/00000000-0000-0000-0000-000000000000/resourceGroups/cli_test_deployment000001/providers/Microsoft.Resources/deployments/azure-cli-deployment","name":"azure-cli-deployment","type":"Microsoft.Resources/deployments","properties":{"templateHash":"16281834986780566039","parameters":{"name":{"type":"String","value":"test-lb"},"location":{"type":"String","value":"westus"},"subnetId":{"type":"String","value":"/subscriptions/00000000-0000-0000-0000-000000000000/resourceGroups/cli_test_deployment000001/providers/Microsoft.Network/virtualNetworks/vnet1/subnets/subnet1"},"privateIPAllocationMethod":{"type":"String","value":"Dynamic"},"backendAddressPools":{"type":"Array","value":[{"name":"bepool1"},{"name":"bepool2"}]},"tags":{"type":"Object","value":{"key":"super=value"}}},"mode":"Incremental","provisioningState":"Succeeded","timestamp":"2020-01-15T11:20:11.9982204Z","duration":"PT25.325055S","correlationId":"fbf614d0-f2e3-4446-b4dc-eade16009e55","providers":[{"namespace":"Microsoft.Network","resourceTypes":[{"resourceType":"loadBalancers","locations":["westus"]}]}],"dependencies":[],"outputResources":[{"id":"/subscriptions/00000000-0000-0000-0000-000000000000/resourceGroups/cli_test_deployment000001/providers/Microsoft.Network/loadBalancers/test-lb"}]}}'
>>>>>>> 26c8ead7
    headers:
      cache-control:
      - no-cache
      content-length:
      - '1435'
      content-type:
      - application/json; charset=utf-8
      date:
<<<<<<< HEAD
      - Sat, 14 Dec 2019 01:18:27 GMT
=======
      - Wed, 15 Jan 2020 11:20:22 GMT
>>>>>>> 26c8ead7
      expires:
      - '-1'
      pragma:
      - no-cache
      strict-transport-security:
      - max-age=31536000; includeSubDomains
      vary:
      - Accept-Encoding
      x-content-type-options:
      - nosniff
    status:
      code: 200
      message: OK
- request:
    body: null
    headers:
      Accept:
      - application/json
      Accept-Encoding:
      - gzip, deflate
      CommandName:
      - network lb show
      Connection:
      - keep-alive
      ParameterSetName:
      - -g -n
      User-Agent:
<<<<<<< HEAD
      - python/3.6.5 (Windows-10-10.0.17134-SP0) msrest/0.6.10 msrest_azure/0.6.2
        azure-mgmt-network/7.0.0 Azure-SDK-For-Python AZURECLI/2.0.77
=======
      - python/3.8.0 (Windows-10-10.0.18362-SP0) msrest/0.6.10 msrest_azure/0.6.2
        azure-mgmt-network/7.0.0 Azure-SDK-For-Python AZURECLI/2.0.80
>>>>>>> 26c8ead7
      accept-language:
      - en-US
    method: GET
    uri: https://management.azure.com/subscriptions/00000000-0000-0000-0000-000000000000/resourceGroups/cli_test_deployment000001/providers/Microsoft.Network/loadBalancers/test-lb?api-version=2019-09-01
  response:
    body:
      string: "{\r\n  \"name\": \"test-lb\",\r\n  \"id\": \"/subscriptions/00000000-0000-0000-0000-000000000000/resourceGroups/cli_test_deployment000001/providers/Microsoft.Network/loadBalancers/test-lb\",\r\n
<<<<<<< HEAD
        \ \"etag\": \"W/\\\"2cc9d433-3915-40d8-9b39-ea671237aae5\\\"\",\r\n  \"type\":
        \"Microsoft.Network/loadBalancers\",\r\n  \"location\": \"westus\",\r\n  \"tags\":
        {\r\n    \"key\": \"super=value\"\r\n  },\r\n  \"properties\": {\r\n    \"provisioningState\":
        \"Succeeded\",\r\n    \"resourceGuid\": \"61411b72-8cf8-4cde-98f7-22f4ca8047a3\",\r\n
        \   \"frontendIPConfigurations\": [\r\n      {\r\n        \"name\": \"LoadBalancerFrontEnd\",\r\n
        \       \"id\": \"/subscriptions/00000000-0000-0000-0000-000000000000/resourceGroups/cli_test_deployment000001/providers/Microsoft.Network/loadBalancers/test-lb/frontendIPConfigurations/LoadBalancerFrontEnd\",\r\n
        \       \"etag\": \"W/\\\"2cc9d433-3915-40d8-9b39-ea671237aae5\\\"\",\r\n
=======
        \ \"etag\": \"W/\\\"397aa7c2-d02e-4d20-9e30-fd073e5a23fc\\\"\",\r\n  \"type\":
        \"Microsoft.Network/loadBalancers\",\r\n  \"location\": \"westus\",\r\n  \"tags\":
        {\r\n    \"key\": \"super=value\"\r\n  },\r\n  \"properties\": {\r\n    \"provisioningState\":
        \"Succeeded\",\r\n    \"resourceGuid\": \"5d655886-97b9-4f63-99d0-aa26bc6262e2\",\r\n
        \   \"frontendIPConfigurations\": [\r\n      {\r\n        \"name\": \"LoadBalancerFrontEnd\",\r\n
        \       \"id\": \"/subscriptions/00000000-0000-0000-0000-000000000000/resourceGroups/cli_test_deployment000001/providers/Microsoft.Network/loadBalancers/test-lb/frontendIPConfigurations/LoadBalancerFrontEnd\",\r\n
        \       \"etag\": \"W/\\\"397aa7c2-d02e-4d20-9e30-fd073e5a23fc\\\"\",\r\n
>>>>>>> 26c8ead7
        \       \"type\": \"Microsoft.Network/loadBalancers/frontendIPConfigurations\",\r\n
        \       \"properties\": {\r\n          \"provisioningState\": \"Succeeded\",\r\n
        \         \"privateIPAddress\": \"10.0.0.4\",\r\n          \"privateIPAllocationMethod\":
        \"Dynamic\",\r\n          \"subnet\": {\r\n            \"id\": \"/subscriptions/00000000-0000-0000-0000-000000000000/resourceGroups/cli_test_deployment000001/providers/Microsoft.Network/virtualNetworks/vnet1/subnets/subnet1\"\r\n
        \         },\r\n          \"privateIPAddressVersion\": \"IPv4\"\r\n        }\r\n
        \     }\r\n    ],\r\n    \"backendAddressPools\": [\r\n      {\r\n        \"name\":
        \"bepool1\",\r\n        \"id\": \"/subscriptions/00000000-0000-0000-0000-000000000000/resourceGroups/cli_test_deployment000001/providers/Microsoft.Network/loadBalancers/test-lb/backendAddressPools/bepool1\",\r\n
<<<<<<< HEAD
        \       \"etag\": \"W/\\\"2cc9d433-3915-40d8-9b39-ea671237aae5\\\"\",\r\n
        \       \"properties\": {\r\n          \"provisioningState\": \"Succeeded\"\r\n
        \       },\r\n        \"type\": \"Microsoft.Network/loadBalancers/backendAddressPools\"\r\n
        \     },\r\n      {\r\n        \"name\": \"bepool2\",\r\n        \"id\": \"/subscriptions/00000000-0000-0000-0000-000000000000/resourceGroups/cli_test_deployment000001/providers/Microsoft.Network/loadBalancers/test-lb/backendAddressPools/bepool2\",\r\n
        \       \"etag\": \"W/\\\"2cc9d433-3915-40d8-9b39-ea671237aae5\\\"\",\r\n
=======
        \       \"etag\": \"W/\\\"397aa7c2-d02e-4d20-9e30-fd073e5a23fc\\\"\",\r\n
        \       \"properties\": {\r\n          \"provisioningState\": \"Succeeded\"\r\n
        \       },\r\n        \"type\": \"Microsoft.Network/loadBalancers/backendAddressPools\"\r\n
        \     },\r\n      {\r\n        \"name\": \"bepool2\",\r\n        \"id\": \"/subscriptions/00000000-0000-0000-0000-000000000000/resourceGroups/cli_test_deployment000001/providers/Microsoft.Network/loadBalancers/test-lb/backendAddressPools/bepool2\",\r\n
        \       \"etag\": \"W/\\\"397aa7c2-d02e-4d20-9e30-fd073e5a23fc\\\"\",\r\n
>>>>>>> 26c8ead7
        \       \"properties\": {\r\n          \"provisioningState\": \"Succeeded\"\r\n
        \       },\r\n        \"type\": \"Microsoft.Network/loadBalancers/backendAddressPools\"\r\n
        \     }\r\n    ],\r\n    \"loadBalancingRules\": [],\r\n    \"probes\": [],\r\n
        \   \"inboundNatRules\": [],\r\n    \"inboundNatPools\": []\r\n  },\r\n  \"sku\":
        {\r\n    \"name\": \"Basic\"\r\n  }\r\n}"
    headers:
      cache-control:
      - no-cache
      content-length:
      - '2697'
      content-type:
      - application/json; charset=utf-8
      date:
<<<<<<< HEAD
      - Sat, 14 Dec 2019 01:18:28 GMT
      etag:
      - W/"2cc9d433-3915-40d8-9b39-ea671237aae5"
=======
      - Wed, 15 Jan 2020 11:20:23 GMT
      etag:
      - W/"397aa7c2-d02e-4d20-9e30-fd073e5a23fc"
>>>>>>> 26c8ead7
      expires:
      - '-1'
      pragma:
      - no-cache
      server:
      - Microsoft-HTTPAPI/2.0
      - Microsoft-HTTPAPI/2.0
      strict-transport-security:
      - max-age=31536000; includeSubDomains
      transfer-encoding:
      - chunked
      vary:
      - Accept-Encoding
      x-content-type-options:
      - nosniff
      x-ms-arm-service-request-id:
<<<<<<< HEAD
      - 6e98ddff-0d1c-473a-acac-07c34db37ac3
=======
      - 69e1df53-9c4c-4f58-8906-7398738fedfc
>>>>>>> 26c8ead7
    status:
      code: 200
      message: OK
- request:
    body: null
    headers:
      Accept:
      - application/json
      Accept-Encoding:
      - gzip, deflate
      CommandName:
      - group deployment list
      Connection:
      - keep-alive
      ParameterSetName:
      - -g
      User-Agent:
<<<<<<< HEAD
      - python/3.6.5 (Windows-10-10.0.17134-SP0) msrest/0.6.10 msrest_azure/0.6.2
        azure-mgmt-resource/6.0.0 Azure-SDK-For-Python AZURECLI/2.0.77
=======
      - python/3.8.0 (Windows-10-10.0.18362-SP0) msrest/0.6.10 msrest_azure/0.6.2
        azure-mgmt-resource/6.0.0 Azure-SDK-For-Python AZURECLI/2.0.80
>>>>>>> 26c8ead7
      accept-language:
      - en-US
    method: GET
    uri: https://management.azure.com/subscriptions/00000000-0000-0000-0000-000000000000/resourcegroups/cli_test_deployment000001/providers/Microsoft.Resources/deployments/?api-version=2019-07-01
  response:
    body:
<<<<<<< HEAD
      string: '{"value":[{"id":"/subscriptions/00000000-0000-0000-0000-000000000000/resourceGroups/cli_test_deployment000001/providers/Microsoft.Resources/deployments/azure-cli-deployment","name":"azure-cli-deployment","type":"Microsoft.Resources/deployments","properties":{"templateHash":"16281834986780566039","parameters":{"name":{"type":"String","value":"test-lb"},"location":{"type":"String","value":"westus"},"subnetId":{"type":"String","value":"/subscriptions/00000000-0000-0000-0000-000000000000/resourceGroups/cli_test_deployment000001/providers/Microsoft.Network/virtualNetworks/vnet1/subnets/subnet1"},"privateIPAllocationMethod":{"type":"String","value":"Dynamic"},"backendAddressPools":{"type":"Array","value":[{"name":"bepool1"},{"name":"bepool2"}]},"tags":{"type":"Object","value":{"key":"super=value"}}},"mode":"Incremental","provisioningState":"Succeeded","timestamp":"2019-12-14T01:17:59.0185421Z","duration":"PT1.0887097S","correlationId":"5287a6b4-c498-4596-b599-04a4d8353e7a","providers":[{"namespace":"Microsoft.Network","resourceTypes":[{"resourceType":"loadBalancers","locations":["westus"]}]}],"dependencies":[],"outputResources":[{"id":"/subscriptions/00000000-0000-0000-0000-000000000000/resourceGroups/cli_test_deployment000001/providers/Microsoft.Network/loadBalancers/test-lb"}]}}]}'
=======
      string: '{"value":[{"id":"/subscriptions/00000000-0000-0000-0000-000000000000/resourceGroups/cli_test_deployment000001/providers/Microsoft.Resources/deployments/azure-cli-deployment","name":"azure-cli-deployment","type":"Microsoft.Resources/deployments","properties":{"templateHash":"16281834986780566039","parameters":{"name":{"type":"String","value":"test-lb"},"location":{"type":"String","value":"westus"},"subnetId":{"type":"String","value":"/subscriptions/00000000-0000-0000-0000-000000000000/resourceGroups/cli_test_deployment000001/providers/Microsoft.Network/virtualNetworks/vnet1/subnets/subnet1"},"privateIPAllocationMethod":{"type":"String","value":"Dynamic"},"backendAddressPools":{"type":"Array","value":[{"name":"bepool1"},{"name":"bepool2"}]},"tags":{"type":"Object","value":{"key":"super=value"}}},"mode":"Incremental","provisioningState":"Succeeded","timestamp":"2020-01-15T11:20:11.9982204Z","duration":"PT25.325055S","correlationId":"fbf614d0-f2e3-4446-b4dc-eade16009e55","providers":[{"namespace":"Microsoft.Network","resourceTypes":[{"resourceType":"loadBalancers","locations":["westus"]}]}],"dependencies":[],"outputResources":[{"id":"/subscriptions/00000000-0000-0000-0000-000000000000/resourceGroups/cli_test_deployment000001/providers/Microsoft.Network/loadBalancers/test-lb"}]}}]}'
>>>>>>> 26c8ead7
    headers:
      cache-control:
      - no-cache
      content-length:
      - '1447'
      content-type:
      - application/json; charset=utf-8
      date:
<<<<<<< HEAD
      - Sat, 14 Dec 2019 01:18:28 GMT
=======
      - Wed, 15 Jan 2020 11:20:23 GMT
>>>>>>> 26c8ead7
      expires:
      - '-1'
      pragma:
      - no-cache
      strict-transport-security:
      - max-age=31536000; includeSubDomains
      vary:
      - Accept-Encoding
      x-content-type-options:
      - nosniff
    status:
      code: 200
      message: OK
- request:
    body: null
    headers:
      Accept:
      - application/json
      Accept-Encoding:
      - gzip, deflate
      CommandName:
      - group deployment show
      Connection:
      - keep-alive
      ParameterSetName:
      - -g -n
      User-Agent:
<<<<<<< HEAD
      - python/3.6.5 (Windows-10-10.0.17134-SP0) msrest/0.6.10 msrest_azure/0.6.2
        azure-mgmt-resource/6.0.0 Azure-SDK-For-Python AZURECLI/2.0.77
=======
      - python/3.8.0 (Windows-10-10.0.18362-SP0) msrest/0.6.10 msrest_azure/0.6.2
        azure-mgmt-resource/6.0.0 Azure-SDK-For-Python AZURECLI/2.0.80
>>>>>>> 26c8ead7
      accept-language:
      - en-US
    method: GET
    uri: https://management.azure.com/subscriptions/00000000-0000-0000-0000-000000000000/resourcegroups/cli_test_deployment000001/providers/Microsoft.Resources/deployments/mock-deployment?api-version=2019-07-01
  response:
    body:
<<<<<<< HEAD
      string: '{"id":"/subscriptions/00000000-0000-0000-0000-000000000000/resourceGroups/cli_test_deployment000001/providers/Microsoft.Resources/deployments/azure-cli-deployment","name":"azure-cli-deployment","type":"Microsoft.Resources/deployments","properties":{"templateHash":"16281834986780566039","parameters":{"name":{"type":"String","value":"test-lb"},"location":{"type":"String","value":"westus"},"subnetId":{"type":"String","value":"/subscriptions/00000000-0000-0000-0000-000000000000/resourceGroups/cli_test_deployment000001/providers/Microsoft.Network/virtualNetworks/vnet1/subnets/subnet1"},"privateIPAllocationMethod":{"type":"String","value":"Dynamic"},"backendAddressPools":{"type":"Array","value":[{"name":"bepool1"},{"name":"bepool2"}]},"tags":{"type":"Object","value":{"key":"super=value"}}},"mode":"Incremental","provisioningState":"Succeeded","timestamp":"2019-12-14T01:17:59.0185421Z","duration":"PT1.0887097S","correlationId":"5287a6b4-c498-4596-b599-04a4d8353e7a","providers":[{"namespace":"Microsoft.Network","resourceTypes":[{"resourceType":"loadBalancers","locations":["westus"]}]}],"dependencies":[],"outputResources":[{"id":"/subscriptions/00000000-0000-0000-0000-000000000000/resourceGroups/cli_test_deployment000001/providers/Microsoft.Network/loadBalancers/test-lb"}]}}'
=======
      string: '{"id":"/subscriptions/00000000-0000-0000-0000-000000000000/resourceGroups/cli_test_deployment000001/providers/Microsoft.Resources/deployments/azure-cli-deployment","name":"azure-cli-deployment","type":"Microsoft.Resources/deployments","properties":{"templateHash":"16281834986780566039","parameters":{"name":{"type":"String","value":"test-lb"},"location":{"type":"String","value":"westus"},"subnetId":{"type":"String","value":"/subscriptions/00000000-0000-0000-0000-000000000000/resourceGroups/cli_test_deployment000001/providers/Microsoft.Network/virtualNetworks/vnet1/subnets/subnet1"},"privateIPAllocationMethod":{"type":"String","value":"Dynamic"},"backendAddressPools":{"type":"Array","value":[{"name":"bepool1"},{"name":"bepool2"}]},"tags":{"type":"Object","value":{"key":"super=value"}}},"mode":"Incremental","provisioningState":"Succeeded","timestamp":"2020-01-15T11:20:11.9982204Z","duration":"PT25.325055S","correlationId":"fbf614d0-f2e3-4446-b4dc-eade16009e55","providers":[{"namespace":"Microsoft.Network","resourceTypes":[{"resourceType":"loadBalancers","locations":["westus"]}]}],"dependencies":[],"outputResources":[{"id":"/subscriptions/00000000-0000-0000-0000-000000000000/resourceGroups/cli_test_deployment000001/providers/Microsoft.Network/loadBalancers/test-lb"}]}}'
>>>>>>> 26c8ead7
    headers:
      cache-control:
      - no-cache
      content-length:
      - '1435'
      content-type:
      - application/json; charset=utf-8
      date:
<<<<<<< HEAD
      - Sat, 14 Dec 2019 01:18:29 GMT
=======
      - Wed, 15 Jan 2020 11:20:25 GMT
>>>>>>> 26c8ead7
      expires:
      - '-1'
      pragma:
      - no-cache
      strict-transport-security:
      - max-age=31536000; includeSubDomains
      vary:
      - Accept-Encoding
      x-content-type-options:
      - nosniff
    status:
      code: 200
      message: OK
- request:
    body: null
    headers:
      Accept:
      - application/json
      Accept-Encoding:
      - gzip, deflate
      CommandName:
      - group deployment operation list
      Connection:
      - keep-alive
      ParameterSetName:
      - -g -n
      User-Agent:
<<<<<<< HEAD
      - python/3.6.5 (Windows-10-10.0.17134-SP0) msrest/0.6.10 msrest_azure/0.6.2
        azure-mgmt-resource/6.0.0 Azure-SDK-For-Python AZURECLI/2.0.77
=======
      - python/3.8.0 (Windows-10-10.0.18362-SP0) msrest/0.6.10 msrest_azure/0.6.2
        azure-mgmt-resource/6.0.0 Azure-SDK-For-Python AZURECLI/2.0.80
>>>>>>> 26c8ead7
      accept-language:
      - en-US
    method: GET
    uri: https://management.azure.com/subscriptions/00000000-0000-0000-0000-000000000000/resourcegroups/cli_test_deployment000001/deployments/mock-deployment/operations?api-version=2019-07-01
  response:
    body:
<<<<<<< HEAD
      string: '{"value":[{"id":"/subscriptions/00000000-0000-0000-0000-000000000000/resourceGroups/cli_test_deployment000001/providers/Microsoft.Resources/deployments/azure-cli-deployment/operations/BE5CA016C2A30BB8","operationId":"BE5CA016C2A30BB8","properties":{"provisioningOperation":"Create","provisioningState":"Succeeded","timestamp":"2019-12-14T01:17:58.8678742Z","duration":"PT0.4905062S","trackingId":"f01a88b0-72bb-4971-84c9-0a65ab79ec2e","serviceRequestId":"64117fe1-9e5e-4521-bdb5-ccd111dd5707","statusCode":"Created","targetResource":{"id":"/subscriptions/00000000-0000-0000-0000-000000000000/resourceGroups/cli_test_deployment000001/providers/Microsoft.Network/loadBalancers/test-lb","resourceType":"Microsoft.Network/loadBalancers","resourceName":"test-lb"}}},{"id":"/subscriptions/00000000-0000-0000-0000-000000000000/resourceGroups/cli_test_deployment000001/providers/Microsoft.Resources/deployments/azure-cli-deployment/operations/08586253206075477873","operationId":"08586253206075477873","properties":{"provisioningOperation":"EvaluateDeploymentOutput","provisioningState":"Succeeded","timestamp":"2019-12-14T01:17:58.9982055Z","duration":"PT0.0738494S","trackingId":"8824f930-d527-4be9-8787-67f674c87fb2","statusCode":"OK","statusMessage":null}}]}'
=======
      string: '{"value":[{"id":"/subscriptions/00000000-0000-0000-0000-000000000000/resourceGroups/cli_test_deployment000001/providers/Microsoft.Resources/deployments/azure-cli-deployment/operations/986C12A92F621188","operationId":"986C12A92F621188","properties":{"provisioningOperation":"Create","provisioningState":"Succeeded","timestamp":"2020-01-15T11:20:11.8926434Z","duration":"PT16.9672535S","trackingId":"02092ad3-4276-4839-a08c-070147aabafb","serviceRequestId":"2fa10f58-d4a2-422f-9d00-b719283264b1","statusCode":"Created","targetResource":{"id":"/subscriptions/00000000-0000-0000-0000-000000000000/resourceGroups/cli_test_deployment000001/providers/Microsoft.Network/loadBalancers/test-lb","resourceType":"Microsoft.Network/loadBalancers","resourceName":"test-lb"}}},{"id":"/subscriptions/00000000-0000-0000-0000-000000000000/resourceGroups/cli_test_deployment000001/providers/Microsoft.Resources/deployments/azure-cli-deployment/operations/08586225196988044554","operationId":"08586225196988044554","properties":{"provisioningOperation":"EvaluateDeploymentOutput","provisioningState":"Succeeded","timestamp":"2020-01-15T11:20:11.9752286Z","duration":"PT0.0419367S","trackingId":"b4cc0d66-9c72-431b-b645-bf5ff07c201d","statusCode":"OK","statusMessage":null}}]}'
>>>>>>> 26c8ead7
    headers:
      cache-control:
      - no-cache
      content-length:
      - '1404'
      content-type:
      - application/json; charset=utf-8
      date:
<<<<<<< HEAD
      - Sat, 14 Dec 2019 01:18:29 GMT
=======
      - Wed, 15 Jan 2020 11:20:26 GMT
>>>>>>> 26c8ead7
      expires:
      - '-1'
      pragma:
      - no-cache
      strict-transport-security:
      - max-age=31536000; includeSubDomains
      vary:
      - Accept-Encoding
      x-content-type-options:
      - nosniff
    status:
      code: 200
      message: OK
version: 1<|MERGE_RESOLUTION|>--- conflicted
+++ resolved
@@ -13,24 +13,15 @@
       ParameterSetName:
       - -g -n --subnet-name
       User-Agent:
-<<<<<<< HEAD
-      - python/3.6.5 (Windows-10-10.0.17134-SP0) msrest/0.6.10 msrest_azure/0.6.2
-        azure-mgmt-resource/6.0.0 Azure-SDK-For-Python AZURECLI/2.0.77
-=======
       - python/3.8.0 (Windows-10-10.0.18362-SP0) msrest/0.6.10 msrest_azure/0.6.2
         azure-mgmt-resource/6.0.0 Azure-SDK-For-Python AZURECLI/2.0.80
->>>>>>> 26c8ead7
       accept-language:
       - en-US
     method: GET
     uri: https://management.azure.com/subscriptions/00000000-0000-0000-0000-000000000000/resourcegroups/cli_test_deployment000001?api-version=2019-07-01
   response:
     body:
-<<<<<<< HEAD
-      string: '{"id":"/subscriptions/00000000-0000-0000-0000-000000000000/resourceGroups/cli_test_deployment000001","name":"cli_test_deployment000001","type":"Microsoft.Resources/resourceGroups","location":"westus","tags":{"product":"azurecli","cause":"automation","date":"2019-12-14T01:17:46Z"},"properties":{"provisioningState":"Succeeded"}}'
-=======
       string: '{"id":"/subscriptions/00000000-0000-0000-0000-000000000000/resourceGroups/cli_test_deployment000001","name":"cli_test_deployment000001","type":"Microsoft.Resources/resourceGroups","location":"westus","tags":{"product":"azurecli","cause":"automation","date":"2020-01-15T11:19:22Z"},"properties":{"provisioningState":"Succeeded"}}'
->>>>>>> 26c8ead7
     headers:
       cache-control:
       - no-cache
@@ -39,11 +30,7 @@
       content-type:
       - application/json; charset=utf-8
       date:
-<<<<<<< HEAD
-      - Sat, 14 Dec 2019 01:17:50 GMT
-=======
       - Wed, 15 Jan 2020 11:19:28 GMT
->>>>>>> 26c8ead7
       expires:
       - '-1'
       pragma:
@@ -77,13 +64,8 @@
       ParameterSetName:
       - -g -n --subnet-name
       User-Agent:
-<<<<<<< HEAD
-      - python/3.6.5 (Windows-10-10.0.17134-SP0) msrest/0.6.10 msrest_azure/0.6.2
-        azure-mgmt-network/7.0.0 Azure-SDK-For-Python AZURECLI/2.0.77
-=======
       - python/3.8.0 (Windows-10-10.0.18362-SP0) msrest/0.6.10 msrest_azure/0.6.2
         azure-mgmt-network/7.0.0 Azure-SDK-For-Python AZURECLI/2.0.80
->>>>>>> 26c8ead7
       accept-language:
       - en-US
     method: PUT
@@ -91,26 +73,15 @@
   response:
     body:
       string: "{\r\n  \"name\": \"vnet1\",\r\n  \"id\": \"/subscriptions/00000000-0000-0000-0000-000000000000/resourceGroups/cli_test_deployment000001/providers/Microsoft.Network/virtualNetworks/vnet1\",\r\n
-<<<<<<< HEAD
-        \ \"etag\": \"W/\\\"80e829e8-02bb-46de-a799-54f16b8a3b1c\\\"\",\r\n  \"type\":
-        \"Microsoft.Network/virtualNetworks\",\r\n  \"location\": \"westus\",\r\n
-        \ \"tags\": {},\r\n  \"properties\": {\r\n    \"provisioningState\": \"Updating\",\r\n
-        \   \"resourceGuid\": \"bcd6e6d7-c792-4eba-80a6-bd43ec90caf5\",\r\n    \"addressSpace\":
-=======
         \ \"etag\": \"W/\\\"0a97e232-118b-49cc-af6b-6dfb6154b1b1\\\"\",\r\n  \"type\":
         \"Microsoft.Network/virtualNetworks\",\r\n  \"location\": \"westus\",\r\n
         \ \"tags\": {},\r\n  \"properties\": {\r\n    \"provisioningState\": \"Updating\",\r\n
         \   \"resourceGuid\": \"51973275-4577-43cd-950b-3c3ea8aa4f09\",\r\n    \"addressSpace\":
->>>>>>> 26c8ead7
         {\r\n      \"addressPrefixes\": [\r\n        \"10.0.0.0/16\"\r\n      ]\r\n
         \   },\r\n    \"dhcpOptions\": {\r\n      \"dnsServers\": []\r\n    },\r\n
         \   \"subnets\": [\r\n      {\r\n        \"name\": \"subnet1\",\r\n        \"id\":
         \"/subscriptions/00000000-0000-0000-0000-000000000000/resourceGroups/cli_test_deployment000001/providers/Microsoft.Network/virtualNetworks/vnet1/subnets/subnet1\",\r\n
-<<<<<<< HEAD
-        \       \"etag\": \"W/\\\"80e829e8-02bb-46de-a799-54f16b8a3b1c\\\"\",\r\n
-=======
         \       \"etag\": \"W/\\\"0a97e232-118b-49cc-af6b-6dfb6154b1b1\\\"\",\r\n
->>>>>>> 26c8ead7
         \       \"properties\": {\r\n          \"provisioningState\": \"Updating\",\r\n
         \         \"addressPrefix\": \"10.0.0.0/24\",\r\n          \"delegations\":
         [],\r\n          \"privateEndpointNetworkPolicies\": \"Enabled\",\r\n          \"privateLinkServiceNetworkPolicies\":
@@ -119,11 +90,7 @@
         false,\r\n    \"enableVmProtection\": false\r\n  }\r\n}"
     headers:
       azure-asyncoperation:
-<<<<<<< HEAD
-      - https://management.azure.com/subscriptions/00000000-0000-0000-0000-000000000000/providers/Microsoft.Network/locations/westus/operations/3af73f97-198e-4771-b6c8-452ec2e42fff?api-version=2019-09-01
-=======
       - https://management.azure.com/subscriptions/00000000-0000-0000-0000-000000000000/providers/Microsoft.Network/locations/westus/operations/073ee1db-b9b3-4c82-bba7-5b186380e14c?api-version=2019-09-01
->>>>>>> 26c8ead7
       cache-control:
       - no-cache
       content-length:
@@ -131,11 +98,7 @@
       content-type:
       - application/json; charset=utf-8
       date:
-<<<<<<< HEAD
-      - Sat, 14 Dec 2019 01:17:50 GMT
-=======
       - Wed, 15 Jan 2020 11:19:34 GMT
->>>>>>> 26c8ead7
       expires:
       - '-1'
       pragma:
@@ -148,11 +111,7 @@
       x-content-type-options:
       - nosniff
       x-ms-arm-service-request-id:
-<<<<<<< HEAD
-      - 2d7e32da-8a45-43a5-8dc4-ceb246c6679a
-=======
       - df951a2e-7987-4d60-992f-c36f58de64d3
->>>>>>> 26c8ead7
       x-ms-ratelimit-remaining-subscription-writes:
       - '1199'
     status:
@@ -172,17 +131,10 @@
       ParameterSetName:
       - -g -n --subnet-name
       User-Agent:
-<<<<<<< HEAD
-      - python/3.6.5 (Windows-10-10.0.17134-SP0) msrest/0.6.10 msrest_azure/0.6.2
-        azure-mgmt-network/7.0.0 Azure-SDK-For-Python AZURECLI/2.0.77
-    method: GET
-    uri: https://management.azure.com/subscriptions/00000000-0000-0000-0000-000000000000/providers/Microsoft.Network/locations/westus/operations/3af73f97-198e-4771-b6c8-452ec2e42fff?api-version=2019-09-01
-=======
       - python/3.8.0 (Windows-10-10.0.18362-SP0) msrest/0.6.10 msrest_azure/0.6.2
         azure-mgmt-network/7.0.0 Azure-SDK-For-Python AZURECLI/2.0.80
     method: GET
     uri: https://management.azure.com/subscriptions/00000000-0000-0000-0000-000000000000/providers/Microsoft.Network/locations/westus/operations/073ee1db-b9b3-4c82-bba7-5b186380e14c?api-version=2019-09-01
->>>>>>> 26c8ead7
   response:
     body:
       string: "{\r\n  \"status\": \"Succeeded\"\r\n}"
@@ -194,11 +146,7 @@
       content-type:
       - application/json; charset=utf-8
       date:
-<<<<<<< HEAD
-      - Sat, 14 Dec 2019 01:17:54 GMT
-=======
       - Wed, 15 Jan 2020 11:19:38 GMT
->>>>>>> 26c8ead7
       expires:
       - '-1'
       pragma:
@@ -215,11 +163,7 @@
       x-content-type-options:
       - nosniff
       x-ms-arm-service-request-id:
-<<<<<<< HEAD
-      - e4b8a6f1-cbb5-4ccb-ace5-9056971a772a
-=======
       - bb584383-6f87-437f-b181-08c357d0221a
->>>>>>> 26c8ead7
     status:
       code: 200
       message: OK
@@ -237,38 +181,22 @@
       ParameterSetName:
       - -g -n --subnet-name
       User-Agent:
-<<<<<<< HEAD
-      - python/3.6.5 (Windows-10-10.0.17134-SP0) msrest/0.6.10 msrest_azure/0.6.2
-        azure-mgmt-network/7.0.0 Azure-SDK-For-Python AZURECLI/2.0.77
-=======
       - python/3.8.0 (Windows-10-10.0.18362-SP0) msrest/0.6.10 msrest_azure/0.6.2
         azure-mgmt-network/7.0.0 Azure-SDK-For-Python AZURECLI/2.0.80
->>>>>>> 26c8ead7
     method: GET
     uri: https://management.azure.com/subscriptions/00000000-0000-0000-0000-000000000000/resourceGroups/cli_test_deployment000001/providers/Microsoft.Network/virtualNetworks/vnet1?api-version=2019-09-01
   response:
     body:
       string: "{\r\n  \"name\": \"vnet1\",\r\n  \"id\": \"/subscriptions/00000000-0000-0000-0000-000000000000/resourceGroups/cli_test_deployment000001/providers/Microsoft.Network/virtualNetworks/vnet1\",\r\n
-<<<<<<< HEAD
-        \ \"etag\": \"W/\\\"b4d9b6fc-c9ce-4da3-901b-4e0cbfe98a5c\\\"\",\r\n  \"type\":
-        \"Microsoft.Network/virtualNetworks\",\r\n  \"location\": \"westus\",\r\n
-        \ \"tags\": {},\r\n  \"properties\": {\r\n    \"provisioningState\": \"Succeeded\",\r\n
-        \   \"resourceGuid\": \"bcd6e6d7-c792-4eba-80a6-bd43ec90caf5\",\r\n    \"addressSpace\":
-=======
         \ \"etag\": \"W/\\\"6b888b57-a557-4dac-9de0-e3d00f6ce22d\\\"\",\r\n  \"type\":
         \"Microsoft.Network/virtualNetworks\",\r\n  \"location\": \"westus\",\r\n
         \ \"tags\": {},\r\n  \"properties\": {\r\n    \"provisioningState\": \"Succeeded\",\r\n
         \   \"resourceGuid\": \"51973275-4577-43cd-950b-3c3ea8aa4f09\",\r\n    \"addressSpace\":
->>>>>>> 26c8ead7
         {\r\n      \"addressPrefixes\": [\r\n        \"10.0.0.0/16\"\r\n      ]\r\n
         \   },\r\n    \"dhcpOptions\": {\r\n      \"dnsServers\": []\r\n    },\r\n
         \   \"subnets\": [\r\n      {\r\n        \"name\": \"subnet1\",\r\n        \"id\":
         \"/subscriptions/00000000-0000-0000-0000-000000000000/resourceGroups/cli_test_deployment000001/providers/Microsoft.Network/virtualNetworks/vnet1/subnets/subnet1\",\r\n
-<<<<<<< HEAD
-        \       \"etag\": \"W/\\\"b4d9b6fc-c9ce-4da3-901b-4e0cbfe98a5c\\\"\",\r\n
-=======
         \       \"etag\": \"W/\\\"6b888b57-a557-4dac-9de0-e3d00f6ce22d\\\"\",\r\n
->>>>>>> 26c8ead7
         \       \"properties\": {\r\n          \"provisioningState\": \"Succeeded\",\r\n
         \         \"addressPrefix\": \"10.0.0.0/24\",\r\n          \"delegations\":
         [],\r\n          \"privateEndpointNetworkPolicies\": \"Enabled\",\r\n          \"privateLinkServiceNetworkPolicies\":
@@ -283,15 +211,9 @@
       content-type:
       - application/json; charset=utf-8
       date:
-<<<<<<< HEAD
-      - Sat, 14 Dec 2019 01:17:54 GMT
-      etag:
-      - W/"b4d9b6fc-c9ce-4da3-901b-4e0cbfe98a5c"
-=======
       - Wed, 15 Jan 2020 11:19:38 GMT
       etag:
       - W/"6b888b57-a557-4dac-9de0-e3d00f6ce22d"
->>>>>>> 26c8ead7
       expires:
       - '-1'
       pragma:
@@ -308,11 +230,7 @@
       x-content-type-options:
       - nosniff
       x-ms-arm-service-request-id:
-<<<<<<< HEAD
-      - b7b40123-d8c9-405f-8b72-85900905e923
-=======
       - 15ca97d4-e1c2-494b-b17a-5b9d14c673aa
->>>>>>> 26c8ead7
     status:
       code: 200
       message: OK
@@ -349,24 +267,15 @@
       ParameterSetName:
       - -g --template-file --parameters --parameters --parameters
       User-Agent:
-<<<<<<< HEAD
-      - python/3.6.5 (Windows-10-10.0.17134-SP0) msrest/0.6.10 msrest_azure/0.6.2
-        azure-mgmt-resource/6.0.0 Azure-SDK-For-Python AZURECLI/2.0.77
-=======
       - python/3.8.0 (Windows-10-10.0.18362-SP0) msrest/0.6.10 msrest_azure/0.6.2
         azure-mgmt-resource/6.0.0 Azure-SDK-For-Python AZURECLI/2.0.80
->>>>>>> 26c8ead7
       accept-language:
       - en-US
     method: POST
     uri: https://management.azure.com/subscriptions/00000000-0000-0000-0000-000000000000/resourcegroups/cli_test_deployment000001/providers/Microsoft.Resources/deployments/mock-deployment/validate?api-version=2019-07-01
   response:
     body:
-<<<<<<< HEAD
-      string: '{"id":"/subscriptions/00000000-0000-0000-0000-000000000000/resourceGroups/cli_test_deployment000001/providers/Microsoft.Resources/deployments/deployment_dry_run","name":"deployment_dry_run","type":"Microsoft.Resources/deployments","properties":{"templateHash":"16281834986780566039","parameters":{"name":{"type":"String","value":"test-lb"},"location":{"type":"String","value":"westus"},"subnetId":{"type":"String","value":"/subscriptions/00000000-0000-0000-0000-000000000000/resourceGroups/cli_test_deployment000001/providers/Microsoft.Network/virtualNetworks/vnet1/subnets/subnet1"},"privateIPAllocationMethod":{"type":"String","value":"Dynamic"},"backendAddressPools":{"type":"Array","value":[{"name":"bepool1"},{"name":"bepool2"}]},"tags":{"type":"Object","value":{"key":"super=value"}}},"mode":"Incremental","provisioningState":"Succeeded","timestamp":"2019-12-14T01:17:55.1381657Z","duration":"PT0S","correlationId":"9326c6d2-7cf6-42f3-ba39-fcf37f7f269d","providers":[{"namespace":"Microsoft.Network","resourceTypes":[{"resourceType":"loadBalancers","locations":["westus"]}]}],"dependencies":[],"validatedResources":[{"id":"/subscriptions/00000000-0000-0000-0000-000000000000/resourceGroups/cli_test_deployment000001/providers/Microsoft.Network/loadBalancers/test-lb"}]}}'
-=======
       string: '{"id":"/subscriptions/00000000-0000-0000-0000-000000000000/resourceGroups/cli_test_deployment000001/providers/Microsoft.Resources/deployments/deployment_dry_run","name":"deployment_dry_run","type":"Microsoft.Resources/deployments","properties":{"templateHash":"16281834986780566039","parameters":{"name":{"type":"String","value":"test-lb"},"location":{"type":"String","value":"westus"},"subnetId":{"type":"String","value":"/subscriptions/00000000-0000-0000-0000-000000000000/resourceGroups/cli_test_deployment000001/providers/Microsoft.Network/virtualNetworks/vnet1/subnets/subnet1"},"privateIPAllocationMethod":{"type":"String","value":"Dynamic"},"backendAddressPools":{"type":"Array","value":[{"name":"bepool1"},{"name":"bepool2"}]},"tags":{"type":"Object","value":{"key":"super=value"}}},"mode":"Incremental","provisioningState":"Succeeded","timestamp":"2020-01-15T11:19:40.9963117Z","duration":"PT0S","correlationId":"4f1ff81d-65b0-4be5-a026-e4e942c3fae7","providers":[{"namespace":"Microsoft.Network","resourceTypes":[{"resourceType":"loadBalancers","locations":["westus"]}]}],"dependencies":[],"validatedResources":[{"id":"/subscriptions/00000000-0000-0000-0000-000000000000/resourceGroups/cli_test_deployment000001/providers/Microsoft.Network/loadBalancers/test-lb"}]}}'
->>>>>>> 26c8ead7
     headers:
       cache-control:
       - no-cache
@@ -375,11 +284,7 @@
       content-type:
       - application/json; charset=utf-8
       date:
-<<<<<<< HEAD
-      - Sat, 14 Dec 2019 01:17:55 GMT
-=======
       - Wed, 15 Jan 2020 11:19:41 GMT
->>>>>>> 26c8ead7
       expires:
       - '-1'
       pragma:
@@ -405,11 +310,7 @@
       Host:
       - raw.githubusercontent.com
       User-Agent:
-<<<<<<< HEAD
-      - Python-urllib/3.6
-=======
       - Python-urllib/3.8
->>>>>>> 26c8ead7
     method: GET
     uri: https://raw.githubusercontent.com/Azure/azure-cli/dev/src/azure-cli/azure/cli/command_modules/resource/tests/latest/test-params.json
   response:
@@ -436,25 +337,17 @@
       content-type:
       - text/plain; charset=utf-8
       date:
-<<<<<<< HEAD
-      - Sat, 14 Dec 2019 01:17:56 GMT
-      etag:
-      - '"1c23f331a1fb7e4cfba7c70e002f81f4096234811e9470479a537be84a009123"'
-      expires:
-      - Sat, 14 Dec 2019 01:22:56 GMT
-=======
       - Wed, 15 Jan 2020 11:19:42 GMT
       etag:
       - W/"f36881c8934a00ae2ab8c82dbef30707c182d33e0455bdb88181a7adf111b94c"
       expires:
       - Wed, 15 Jan 2020 11:24:42 GMT
->>>>>>> 26c8ead7
       source-age:
       - '0'
       strict-transport-security:
       - max-age=31536000
       vary:
-      - Authorization,Accept-Encoding
+      - Authorization,Accept-Encoding, Accept-Encoding
       via:
       - 1.1 varnish-v4
       - 1.1 varnish
@@ -465,29 +358,17 @@
       x-content-type-options:
       - nosniff
       x-fastly-request-id:
-<<<<<<< HEAD
-      - acaa59730df2e1ed8b088a1f68d1c9f7d0adb19e
-=======
       - 1f776a495f0e8d59650895fc3f8bd564fa807632
->>>>>>> 26c8ead7
       x-frame-options:
       - deny
       x-geo-block-list:
       - ''
       x-github-request-id:
-<<<<<<< HEAD
-      - D672:8BD3:5BF9:7994:5DF43843
-      x-served-by:
-      - cache-pao17429-PAO
-      x-timer:
-      - S1576286277.714405,VS0,VE170
-=======
       - D80C:3463:127196:13A626:5E1EF54D
       x-served-by:
       - cache-sin18035-SIN
       x-timer:
       - S1579087182.935558,VS0,VE300
->>>>>>> 26c8ead7
       x-xss-protection:
       - 1; mode=block
     status:
@@ -526,24 +407,15 @@
       ParameterSetName:
       - -g --template-file --parameters --parameters --parameters
       User-Agent:
-<<<<<<< HEAD
-      - python/3.6.5 (Windows-10-10.0.17134-SP0) msrest/0.6.10 msrest_azure/0.6.2
-        azure-mgmt-resource/6.0.0 Azure-SDK-For-Python AZURECLI/2.0.77
-=======
       - python/3.8.0 (Windows-10-10.0.18362-SP0) msrest/0.6.10 msrest_azure/0.6.2
         azure-mgmt-resource/6.0.0 Azure-SDK-For-Python AZURECLI/2.0.80
->>>>>>> 26c8ead7
       accept-language:
       - en-US
     method: POST
     uri: https://management.azure.com/subscriptions/00000000-0000-0000-0000-000000000000/resourcegroups/cli_test_deployment000001/providers/Microsoft.Resources/deployments/mock-deployment/validate?api-version=2019-07-01
   response:
     body:
-<<<<<<< HEAD
-      string: '{"id":"/subscriptions/00000000-0000-0000-0000-000000000000/resourceGroups/cli_test_deployment000001/providers/Microsoft.Resources/deployments/deployment_dry_run","name":"deployment_dry_run","type":"Microsoft.Resources/deployments","properties":{"templateHash":"16281834986780566039","parameters":{"name":{"type":"String","value":"test-lb"},"location":{"type":"String","value":"westus"},"subnetId":{"type":"String","value":"/subscriptions/00000000-0000-0000-0000-000000000000/resourceGroups/cli_test_deployment000001/providers/Microsoft.Network/virtualNetworks/vnet1/subnets/subnet1"},"privateIPAllocationMethod":{"type":"String","value":"Dynamic"},"backendAddressPools":{"type":"Array","value":[{"name":"bepool1"},{"name":"bepool2"}]},"tags":{"type":"Object","value":{"key":"super=value"}}},"mode":"Incremental","provisioningState":"Succeeded","timestamp":"2019-12-14T01:17:57.0717655Z","duration":"PT0S","correlationId":"ac5584be-ab2a-438e-8a40-37c611c434ad","providers":[{"namespace":"Microsoft.Network","resourceTypes":[{"resourceType":"loadBalancers","locations":["westus"]}]}],"dependencies":[],"validatedResources":[{"id":"/subscriptions/00000000-0000-0000-0000-000000000000/resourceGroups/cli_test_deployment000001/providers/Microsoft.Network/loadBalancers/test-lb"}]}}'
-=======
       string: '{"id":"/subscriptions/00000000-0000-0000-0000-000000000000/resourceGroups/cli_test_deployment000001/providers/Microsoft.Resources/deployments/deployment_dry_run","name":"deployment_dry_run","type":"Microsoft.Resources/deployments","properties":{"templateHash":"16281834986780566039","parameters":{"name":{"type":"String","value":"test-lb"},"location":{"type":"String","value":"westus"},"subnetId":{"type":"String","value":"/subscriptions/00000000-0000-0000-0000-000000000000/resourceGroups/cli_test_deployment000001/providers/Microsoft.Network/virtualNetworks/vnet1/subnets/subnet1"},"privateIPAllocationMethod":{"type":"String","value":"Dynamic"},"backendAddressPools":{"type":"Array","value":[{"name":"bepool1"},{"name":"bepool2"}]},"tags":{"type":"Object","value":{"key":"super=value"}}},"mode":"Incremental","provisioningState":"Succeeded","timestamp":"2020-01-15T11:19:43.6829581Z","duration":"PT0S","correlationId":"f4880aad-64a8-4c85-8e81-aa3b7b3c39d6","providers":[{"namespace":"Microsoft.Network","resourceTypes":[{"resourceType":"loadBalancers","locations":["westus"]}]}],"dependencies":[],"validatedResources":[{"id":"/subscriptions/00000000-0000-0000-0000-000000000000/resourceGroups/cli_test_deployment000001/providers/Microsoft.Network/loadBalancers/test-lb"}]}}'
->>>>>>> 26c8ead7
     headers:
       cache-control:
       - no-cache
@@ -552,11 +424,7 @@
       content-type:
       - application/json; charset=utf-8
       date:
-<<<<<<< HEAD
-      - Sat, 14 Dec 2019 01:17:56 GMT
-=======
       - Wed, 15 Jan 2020 11:19:43 GMT
->>>>>>> 26c8ead7
       expires:
       - '-1'
       pragma:
@@ -607,98 +475,18 @@
       ParameterSetName:
       - -g -n --template-file --parameters --parameters --parameters
       User-Agent:
-<<<<<<< HEAD
-      - python/3.6.5 (Windows-10-10.0.17134-SP0) msrest/0.6.10 msrest_azure/0.6.2
-        azure-mgmt-resource/6.0.0 Azure-SDK-For-Python AZURECLI/2.0.77
-      accept-language:
-      - en-US
-    method: POST
-    uri: https://management.azure.com/subscriptions/00000000-0000-0000-0000-000000000000/resourcegroups/cli_test_deployment000001/providers/Microsoft.Resources/deployments/mock-deployment/validate?api-version=2019-07-01
-  response:
-    body:
-      string: '{"id":"/subscriptions/00000000-0000-0000-0000-000000000000/resourceGroups/cli_test_deployment000001/providers/Microsoft.Resources/deployments/azure-cli-deployment","name":"azure-cli-deployment","type":"Microsoft.Resources/deployments","properties":{"templateHash":"16281834986780566039","parameters":{"name":{"type":"String","value":"test-lb"},"location":{"type":"String","value":"westus"},"subnetId":{"type":"String","value":"/subscriptions/00000000-0000-0000-0000-000000000000/resourceGroups/cli_test_deployment000001/providers/Microsoft.Network/virtualNetworks/vnet1/subnets/subnet1"},"privateIPAllocationMethod":{"type":"String","value":"Dynamic"},"backendAddressPools":{"type":"Array","value":[{"name":"bepool1"},{"name":"bepool2"}]},"tags":{"type":"Object","value":{"key":"super=value"}}},"mode":"Incremental","provisioningState":"Succeeded","timestamp":"2019-12-14T01:17:57.6589141Z","duration":"PT0S","correlationId":"402d72da-f9fe-4b2a-b21c-dbbfaee493f1","providers":[{"namespace":"Microsoft.Network","resourceTypes":[{"resourceType":"loadBalancers","locations":["westus"]}]}],"dependencies":[],"validatedResources":[{"id":"/subscriptions/00000000-0000-0000-0000-000000000000/resourceGroups/cli_test_deployment000001/providers/Microsoft.Network/loadBalancers/test-lb"}]}}'
-    headers:
-      cache-control:
-      - no-cache
-      content-length:
-      - '1430'
-      content-type:
-      - application/json; charset=utf-8
-      date:
-      - Sat, 14 Dec 2019 01:17:57 GMT
-      expires:
-      - '-1'
-      pragma:
-      - no-cache
-      strict-transport-security:
-      - max-age=31536000; includeSubDomains
-      transfer-encoding:
-      - chunked
-      vary:
-      - Accept-Encoding
-      x-content-type-options:
-      - nosniff
-      x-ms-ratelimit-remaining-subscription-writes:
-      - '1199'
-    status:
-      code: 200
-      message: OK
-- request:
-    body: 'b''{"properties": {"template": {"$schema": "http://schema.management.azure.com/schemas/2015-01-01/deploymentTemplate.json#",
-      "contentVersion": "1.0.0.0", "parameters": {"name": {"type": "string"}, "location":
-      {"type": "string"}, "subnetId": {"type": "string"}, "privateIPAllocationMethod":
-      {"type": "string"}, "backendAddressPools": {"type": "array"}, "tags": {"type":
-      "object"}}, "resources": [{"apiVersion": "2016-03-30", "dependsOn": [], "location":
-      "[parameters(\''location\'')]", "name": "[parameters(\''name\'')]", "properties":
-      {"frontendIPConfigurations": [{"name": "LoadBalancerFrontEnd", "properties":
-      {"privateIPAllocationMethod": "[parameters(\''privateIPAllocationMethod\'')]",
-      "subnet": {"id": "[parameters(\''subnetId\'')]"}}}], "backendAddressPools":
-      "[parameters(\''backendAddressPools\'')]"}, "tags": "[parameters(\''tags\'')]",
-      "type": "Microsoft.Network/loadBalancers"}]}, "parameters": {"name": {"value":
-      "test-lb"}, "location": {"value": "westus"}, "privateIPAllocationMethod": {"value":
-      "Dynamic"}, "tags": {"value": {"key": "super=value"}}, "subnetId": {"value":
-      "/subscriptions/00000000-0000-0000-0000-000000000000/resourceGroups/cli_test_deployment000001/providers/Microsoft.Network/virtualNetworks/vnet1/subnets/subnet1"},
-      "backendAddressPools": {"value": [{"name": "bepool1"}, {"name": "bepool2"}]}},
-      "mode": "Incremental"}}'''
-    headers:
-      Accept:
-      - application/json
-      Accept-Encoding:
-      - gzip, deflate
-      CommandName:
-      - group deployment create
-      Connection:
-      - keep-alive
-      Content-Length:
-      - '1375'
-      Content-Type:
-      - application/json; charset=utf-8
-      ParameterSetName:
-      - -g -n --template-file --parameters --parameters --parameters
-      User-Agent:
-      - python/3.6.5 (Windows-10-10.0.17134-SP0) msrest/0.6.10 msrest_azure/0.6.2
-        azure-mgmt-resource/6.0.0 Azure-SDK-For-Python AZURECLI/2.0.77
-=======
       - python/3.8.0 (Windows-10-10.0.18362-SP0) msrest/0.6.10 msrest_azure/0.6.2
         azure-mgmt-resource/6.0.0 Azure-SDK-For-Python AZURECLI/2.0.80
->>>>>>> 26c8ead7
       accept-language:
       - en-US
     method: PUT
     uri: https://management.azure.com/subscriptions/00000000-0000-0000-0000-000000000000/resourcegroups/cli_test_deployment000001/providers/Microsoft.Resources/deployments/mock-deployment?api-version=2019-07-01
   response:
     body:
-<<<<<<< HEAD
-      string: '{"id":"/subscriptions/00000000-0000-0000-0000-000000000000/resourceGroups/cli_test_deployment000001/providers/Microsoft.Resources/deployments/azure-cli-deployment","name":"azure-cli-deployment","type":"Microsoft.Resources/deployments","properties":{"templateHash":"16281834986780566039","parameters":{"name":{"type":"String","value":"test-lb"},"location":{"type":"String","value":"westus"},"subnetId":{"type":"String","value":"/subscriptions/00000000-0000-0000-0000-000000000000/resourceGroups/cli_test_deployment000001/providers/Microsoft.Network/virtualNetworks/vnet1/subnets/subnet1"},"privateIPAllocationMethod":{"type":"String","value":"Dynamic"},"backendAddressPools":{"type":"Array","value":[{"name":"bepool1"},{"name":"bepool2"}]},"tags":{"type":"Object","value":{"key":"super=value"}}},"mode":"Incremental","provisioningState":"Accepted","timestamp":"2019-12-14T01:17:58.1663461Z","duration":"PT0.2365137S","correlationId":"5287a6b4-c498-4596-b599-04a4d8353e7a","providers":[{"namespace":"Microsoft.Network","resourceTypes":[{"resourceType":"loadBalancers","locations":["westus"]}]}],"dependencies":[]}}'
-    headers:
-      azure-asyncoperation:
-      - https://management.azure.com/subscriptions/00000000-0000-0000-0000-000000000000/resourcegroups/cli_test_deployment000001/providers/Microsoft.Resources/deployments/azure-cli-deployment/operationStatuses/08586253206075477873?api-version=2019-07-01
-=======
       string: '{"id":"/subscriptions/00000000-0000-0000-0000-000000000000/resourceGroups/cli_test_deployment000001/providers/Microsoft.Resources/deployments/azure-cli-deployment","name":"azure-cli-deployment","type":"Microsoft.Resources/deployments","properties":{"templateHash":"16281834986780566039","parameters":{"name":{"type":"String","value":"test-lb"},"location":{"type":"String","value":"westus"},"subnetId":{"type":"String","value":"/subscriptions/00000000-0000-0000-0000-000000000000/resourceGroups/cli_test_deployment000001/providers/Microsoft.Network/virtualNetworks/vnet1/subnets/subnet1"},"privateIPAllocationMethod":{"type":"String","value":"Dynamic"},"backendAddressPools":{"type":"Array","value":[{"name":"bepool1"},{"name":"bepool2"}]},"tags":{"type":"Object","value":{"key":"super=value"}}},"mode":"Incremental","provisioningState":"Accepted","timestamp":"2020-01-15T11:19:49.3544318Z","duration":"PT2.6812664S","correlationId":"fbf614d0-f2e3-4446-b4dc-eade16009e55","providers":[{"namespace":"Microsoft.Network","resourceTypes":[{"resourceType":"loadBalancers","locations":["westus"]}]}],"dependencies":[]}}'
     headers:
       azure-asyncoperation:
       - https://management.azure.com/subscriptions/00000000-0000-0000-0000-000000000000/resourcegroups/cli_test_deployment000001/providers/Microsoft.Resources/deployments/azure-cli-deployment/operationStatuses/08586225196988044554?api-version=2019-07-01
->>>>>>> 26c8ead7
       cache-control:
       - no-cache
       content-length:
@@ -706,11 +494,7 @@
       content-type:
       - application/json; charset=utf-8
       date:
-<<<<<<< HEAD
-      - Sat, 14 Dec 2019 01:17:57 GMT
-=======
       - Wed, 15 Jan 2020 11:19:50 GMT
->>>>>>> 26c8ead7
       expires:
       - '-1'
       pragma:
@@ -738,17 +522,10 @@
       ParameterSetName:
       - -g -n --template-file --parameters --parameters --parameters
       User-Agent:
-<<<<<<< HEAD
-      - python/3.6.5 (Windows-10-10.0.17134-SP0) msrest/0.6.10 msrest_azure/0.6.2
-        azure-mgmt-resource/6.0.0 Azure-SDK-For-Python AZURECLI/2.0.77
-    method: GET
-    uri: https://management.azure.com/subscriptions/00000000-0000-0000-0000-000000000000/resourcegroups/cli_test_deployment000001/providers/Microsoft.Resources/deployments/mock-deployment/operationStatuses/08586253206075477873?api-version=2019-07-01
-=======
       - python/3.8.0 (Windows-10-10.0.18362-SP0) msrest/0.6.10 msrest_azure/0.6.2
         azure-mgmt-resource/6.0.0 Azure-SDK-For-Python AZURECLI/2.0.80
     method: GET
     uri: https://management.azure.com/subscriptions/00000000-0000-0000-0000-000000000000/resourcegroups/cli_test_deployment000001/providers/Microsoft.Resources/deployments/mock-deployment/operationStatuses/08586225196988044554?api-version=2019-07-01
->>>>>>> 26c8ead7
   response:
     body:
       string: '{"status":"Succeeded"}'
@@ -760,11 +537,7 @@
       content-type:
       - application/json; charset=utf-8
       date:
-<<<<<<< HEAD
-      - Sat, 14 Dec 2019 01:18:27 GMT
-=======
       - Wed, 15 Jan 2020 11:20:20 GMT
->>>>>>> 26c8ead7
       expires:
       - '-1'
       pragma:
@@ -792,22 +565,13 @@
       ParameterSetName:
       - -g -n --template-file --parameters --parameters --parameters
       User-Agent:
-<<<<<<< HEAD
-      - python/3.6.5 (Windows-10-10.0.17134-SP0) msrest/0.6.10 msrest_azure/0.6.2
-        azure-mgmt-resource/6.0.0 Azure-SDK-For-Python AZURECLI/2.0.77
-=======
       - python/3.8.0 (Windows-10-10.0.18362-SP0) msrest/0.6.10 msrest_azure/0.6.2
         azure-mgmt-resource/6.0.0 Azure-SDK-For-Python AZURECLI/2.0.80
->>>>>>> 26c8ead7
     method: GET
     uri: https://management.azure.com/subscriptions/00000000-0000-0000-0000-000000000000/resourcegroups/cli_test_deployment000001/providers/Microsoft.Resources/deployments/mock-deployment?api-version=2019-07-01
   response:
     body:
-<<<<<<< HEAD
-      string: '{"id":"/subscriptions/00000000-0000-0000-0000-000000000000/resourceGroups/cli_test_deployment000001/providers/Microsoft.Resources/deployments/azure-cli-deployment","name":"azure-cli-deployment","type":"Microsoft.Resources/deployments","properties":{"templateHash":"16281834986780566039","parameters":{"name":{"type":"String","value":"test-lb"},"location":{"type":"String","value":"westus"},"subnetId":{"type":"String","value":"/subscriptions/00000000-0000-0000-0000-000000000000/resourceGroups/cli_test_deployment000001/providers/Microsoft.Network/virtualNetworks/vnet1/subnets/subnet1"},"privateIPAllocationMethod":{"type":"String","value":"Dynamic"},"backendAddressPools":{"type":"Array","value":[{"name":"bepool1"},{"name":"bepool2"}]},"tags":{"type":"Object","value":{"key":"super=value"}}},"mode":"Incremental","provisioningState":"Succeeded","timestamp":"2019-12-14T01:17:59.0185421Z","duration":"PT1.0887097S","correlationId":"5287a6b4-c498-4596-b599-04a4d8353e7a","providers":[{"namespace":"Microsoft.Network","resourceTypes":[{"resourceType":"loadBalancers","locations":["westus"]}]}],"dependencies":[],"outputResources":[{"id":"/subscriptions/00000000-0000-0000-0000-000000000000/resourceGroups/cli_test_deployment000001/providers/Microsoft.Network/loadBalancers/test-lb"}]}}'
-=======
       string: '{"id":"/subscriptions/00000000-0000-0000-0000-000000000000/resourceGroups/cli_test_deployment000001/providers/Microsoft.Resources/deployments/azure-cli-deployment","name":"azure-cli-deployment","type":"Microsoft.Resources/deployments","properties":{"templateHash":"16281834986780566039","parameters":{"name":{"type":"String","value":"test-lb"},"location":{"type":"String","value":"westus"},"subnetId":{"type":"String","value":"/subscriptions/00000000-0000-0000-0000-000000000000/resourceGroups/cli_test_deployment000001/providers/Microsoft.Network/virtualNetworks/vnet1/subnets/subnet1"},"privateIPAllocationMethod":{"type":"String","value":"Dynamic"},"backendAddressPools":{"type":"Array","value":[{"name":"bepool1"},{"name":"bepool2"}]},"tags":{"type":"Object","value":{"key":"super=value"}}},"mode":"Incremental","provisioningState":"Succeeded","timestamp":"2020-01-15T11:20:11.9982204Z","duration":"PT25.325055S","correlationId":"fbf614d0-f2e3-4446-b4dc-eade16009e55","providers":[{"namespace":"Microsoft.Network","resourceTypes":[{"resourceType":"loadBalancers","locations":["westus"]}]}],"dependencies":[],"outputResources":[{"id":"/subscriptions/00000000-0000-0000-0000-000000000000/resourceGroups/cli_test_deployment000001/providers/Microsoft.Network/loadBalancers/test-lb"}]}}'
->>>>>>> 26c8ead7
     headers:
       cache-control:
       - no-cache
@@ -816,11 +580,7 @@
       content-type:
       - application/json; charset=utf-8
       date:
-<<<<<<< HEAD
-      - Sat, 14 Dec 2019 01:18:27 GMT
-=======
       - Wed, 15 Jan 2020 11:20:22 GMT
->>>>>>> 26c8ead7
       expires:
       - '-1'
       pragma:
@@ -848,13 +608,8 @@
       ParameterSetName:
       - -g -n
       User-Agent:
-<<<<<<< HEAD
-      - python/3.6.5 (Windows-10-10.0.17134-SP0) msrest/0.6.10 msrest_azure/0.6.2
-        azure-mgmt-network/7.0.0 Azure-SDK-For-Python AZURECLI/2.0.77
-=======
       - python/3.8.0 (Windows-10-10.0.18362-SP0) msrest/0.6.10 msrest_azure/0.6.2
         azure-mgmt-network/7.0.0 Azure-SDK-For-Python AZURECLI/2.0.80
->>>>>>> 26c8ead7
       accept-language:
       - en-US
     method: GET
@@ -862,15 +617,6 @@
   response:
     body:
       string: "{\r\n  \"name\": \"test-lb\",\r\n  \"id\": \"/subscriptions/00000000-0000-0000-0000-000000000000/resourceGroups/cli_test_deployment000001/providers/Microsoft.Network/loadBalancers/test-lb\",\r\n
-<<<<<<< HEAD
-        \ \"etag\": \"W/\\\"2cc9d433-3915-40d8-9b39-ea671237aae5\\\"\",\r\n  \"type\":
-        \"Microsoft.Network/loadBalancers\",\r\n  \"location\": \"westus\",\r\n  \"tags\":
-        {\r\n    \"key\": \"super=value\"\r\n  },\r\n  \"properties\": {\r\n    \"provisioningState\":
-        \"Succeeded\",\r\n    \"resourceGuid\": \"61411b72-8cf8-4cde-98f7-22f4ca8047a3\",\r\n
-        \   \"frontendIPConfigurations\": [\r\n      {\r\n        \"name\": \"LoadBalancerFrontEnd\",\r\n
-        \       \"id\": \"/subscriptions/00000000-0000-0000-0000-000000000000/resourceGroups/cli_test_deployment000001/providers/Microsoft.Network/loadBalancers/test-lb/frontendIPConfigurations/LoadBalancerFrontEnd\",\r\n
-        \       \"etag\": \"W/\\\"2cc9d433-3915-40d8-9b39-ea671237aae5\\\"\",\r\n
-=======
         \ \"etag\": \"W/\\\"397aa7c2-d02e-4d20-9e30-fd073e5a23fc\\\"\",\r\n  \"type\":
         \"Microsoft.Network/loadBalancers\",\r\n  \"location\": \"westus\",\r\n  \"tags\":
         {\r\n    \"key\": \"super=value\"\r\n  },\r\n  \"properties\": {\r\n    \"provisioningState\":
@@ -878,7 +624,6 @@
         \   \"frontendIPConfigurations\": [\r\n      {\r\n        \"name\": \"LoadBalancerFrontEnd\",\r\n
         \       \"id\": \"/subscriptions/00000000-0000-0000-0000-000000000000/resourceGroups/cli_test_deployment000001/providers/Microsoft.Network/loadBalancers/test-lb/frontendIPConfigurations/LoadBalancerFrontEnd\",\r\n
         \       \"etag\": \"W/\\\"397aa7c2-d02e-4d20-9e30-fd073e5a23fc\\\"\",\r\n
->>>>>>> 26c8ead7
         \       \"type\": \"Microsoft.Network/loadBalancers/frontendIPConfigurations\",\r\n
         \       \"properties\": {\r\n          \"provisioningState\": \"Succeeded\",\r\n
         \         \"privateIPAddress\": \"10.0.0.4\",\r\n          \"privateIPAllocationMethod\":
@@ -886,19 +631,11 @@
         \         },\r\n          \"privateIPAddressVersion\": \"IPv4\"\r\n        }\r\n
         \     }\r\n    ],\r\n    \"backendAddressPools\": [\r\n      {\r\n        \"name\":
         \"bepool1\",\r\n        \"id\": \"/subscriptions/00000000-0000-0000-0000-000000000000/resourceGroups/cli_test_deployment000001/providers/Microsoft.Network/loadBalancers/test-lb/backendAddressPools/bepool1\",\r\n
-<<<<<<< HEAD
-        \       \"etag\": \"W/\\\"2cc9d433-3915-40d8-9b39-ea671237aae5\\\"\",\r\n
-        \       \"properties\": {\r\n          \"provisioningState\": \"Succeeded\"\r\n
-        \       },\r\n        \"type\": \"Microsoft.Network/loadBalancers/backendAddressPools\"\r\n
-        \     },\r\n      {\r\n        \"name\": \"bepool2\",\r\n        \"id\": \"/subscriptions/00000000-0000-0000-0000-000000000000/resourceGroups/cli_test_deployment000001/providers/Microsoft.Network/loadBalancers/test-lb/backendAddressPools/bepool2\",\r\n
-        \       \"etag\": \"W/\\\"2cc9d433-3915-40d8-9b39-ea671237aae5\\\"\",\r\n
-=======
         \       \"etag\": \"W/\\\"397aa7c2-d02e-4d20-9e30-fd073e5a23fc\\\"\",\r\n
         \       \"properties\": {\r\n          \"provisioningState\": \"Succeeded\"\r\n
         \       },\r\n        \"type\": \"Microsoft.Network/loadBalancers/backendAddressPools\"\r\n
         \     },\r\n      {\r\n        \"name\": \"bepool2\",\r\n        \"id\": \"/subscriptions/00000000-0000-0000-0000-000000000000/resourceGroups/cli_test_deployment000001/providers/Microsoft.Network/loadBalancers/test-lb/backendAddressPools/bepool2\",\r\n
         \       \"etag\": \"W/\\\"397aa7c2-d02e-4d20-9e30-fd073e5a23fc\\\"\",\r\n
->>>>>>> 26c8ead7
         \       \"properties\": {\r\n          \"provisioningState\": \"Succeeded\"\r\n
         \       },\r\n        \"type\": \"Microsoft.Network/loadBalancers/backendAddressPools\"\r\n
         \     }\r\n    ],\r\n    \"loadBalancingRules\": [],\r\n    \"probes\": [],\r\n
@@ -912,15 +649,9 @@
       content-type:
       - application/json; charset=utf-8
       date:
-<<<<<<< HEAD
-      - Sat, 14 Dec 2019 01:18:28 GMT
-      etag:
-      - W/"2cc9d433-3915-40d8-9b39-ea671237aae5"
-=======
       - Wed, 15 Jan 2020 11:20:23 GMT
       etag:
       - W/"397aa7c2-d02e-4d20-9e30-fd073e5a23fc"
->>>>>>> 26c8ead7
       expires:
       - '-1'
       pragma:
@@ -937,11 +668,7 @@
       x-content-type-options:
       - nosniff
       x-ms-arm-service-request-id:
-<<<<<<< HEAD
-      - 6e98ddff-0d1c-473a-acac-07c34db37ac3
-=======
       - 69e1df53-9c4c-4f58-8906-7398738fedfc
->>>>>>> 26c8ead7
     status:
       code: 200
       message: OK
@@ -959,24 +686,15 @@
       ParameterSetName:
       - -g
       User-Agent:
-<<<<<<< HEAD
-      - python/3.6.5 (Windows-10-10.0.17134-SP0) msrest/0.6.10 msrest_azure/0.6.2
-        azure-mgmt-resource/6.0.0 Azure-SDK-For-Python AZURECLI/2.0.77
-=======
       - python/3.8.0 (Windows-10-10.0.18362-SP0) msrest/0.6.10 msrest_azure/0.6.2
         azure-mgmt-resource/6.0.0 Azure-SDK-For-Python AZURECLI/2.0.80
->>>>>>> 26c8ead7
       accept-language:
       - en-US
     method: GET
     uri: https://management.azure.com/subscriptions/00000000-0000-0000-0000-000000000000/resourcegroups/cli_test_deployment000001/providers/Microsoft.Resources/deployments/?api-version=2019-07-01
   response:
     body:
-<<<<<<< HEAD
-      string: '{"value":[{"id":"/subscriptions/00000000-0000-0000-0000-000000000000/resourceGroups/cli_test_deployment000001/providers/Microsoft.Resources/deployments/azure-cli-deployment","name":"azure-cli-deployment","type":"Microsoft.Resources/deployments","properties":{"templateHash":"16281834986780566039","parameters":{"name":{"type":"String","value":"test-lb"},"location":{"type":"String","value":"westus"},"subnetId":{"type":"String","value":"/subscriptions/00000000-0000-0000-0000-000000000000/resourceGroups/cli_test_deployment000001/providers/Microsoft.Network/virtualNetworks/vnet1/subnets/subnet1"},"privateIPAllocationMethod":{"type":"String","value":"Dynamic"},"backendAddressPools":{"type":"Array","value":[{"name":"bepool1"},{"name":"bepool2"}]},"tags":{"type":"Object","value":{"key":"super=value"}}},"mode":"Incremental","provisioningState":"Succeeded","timestamp":"2019-12-14T01:17:59.0185421Z","duration":"PT1.0887097S","correlationId":"5287a6b4-c498-4596-b599-04a4d8353e7a","providers":[{"namespace":"Microsoft.Network","resourceTypes":[{"resourceType":"loadBalancers","locations":["westus"]}]}],"dependencies":[],"outputResources":[{"id":"/subscriptions/00000000-0000-0000-0000-000000000000/resourceGroups/cli_test_deployment000001/providers/Microsoft.Network/loadBalancers/test-lb"}]}}]}'
-=======
       string: '{"value":[{"id":"/subscriptions/00000000-0000-0000-0000-000000000000/resourceGroups/cli_test_deployment000001/providers/Microsoft.Resources/deployments/azure-cli-deployment","name":"azure-cli-deployment","type":"Microsoft.Resources/deployments","properties":{"templateHash":"16281834986780566039","parameters":{"name":{"type":"String","value":"test-lb"},"location":{"type":"String","value":"westus"},"subnetId":{"type":"String","value":"/subscriptions/00000000-0000-0000-0000-000000000000/resourceGroups/cli_test_deployment000001/providers/Microsoft.Network/virtualNetworks/vnet1/subnets/subnet1"},"privateIPAllocationMethod":{"type":"String","value":"Dynamic"},"backendAddressPools":{"type":"Array","value":[{"name":"bepool1"},{"name":"bepool2"}]},"tags":{"type":"Object","value":{"key":"super=value"}}},"mode":"Incremental","provisioningState":"Succeeded","timestamp":"2020-01-15T11:20:11.9982204Z","duration":"PT25.325055S","correlationId":"fbf614d0-f2e3-4446-b4dc-eade16009e55","providers":[{"namespace":"Microsoft.Network","resourceTypes":[{"resourceType":"loadBalancers","locations":["westus"]}]}],"dependencies":[],"outputResources":[{"id":"/subscriptions/00000000-0000-0000-0000-000000000000/resourceGroups/cli_test_deployment000001/providers/Microsoft.Network/loadBalancers/test-lb"}]}}]}'
->>>>>>> 26c8ead7
     headers:
       cache-control:
       - no-cache
@@ -985,11 +703,7 @@
       content-type:
       - application/json; charset=utf-8
       date:
-<<<<<<< HEAD
-      - Sat, 14 Dec 2019 01:18:28 GMT
-=======
       - Wed, 15 Jan 2020 11:20:23 GMT
->>>>>>> 26c8ead7
       expires:
       - '-1'
       pragma:
@@ -1017,24 +731,15 @@
       ParameterSetName:
       - -g -n
       User-Agent:
-<<<<<<< HEAD
-      - python/3.6.5 (Windows-10-10.0.17134-SP0) msrest/0.6.10 msrest_azure/0.6.2
-        azure-mgmt-resource/6.0.0 Azure-SDK-For-Python AZURECLI/2.0.77
-=======
       - python/3.8.0 (Windows-10-10.0.18362-SP0) msrest/0.6.10 msrest_azure/0.6.2
         azure-mgmt-resource/6.0.0 Azure-SDK-For-Python AZURECLI/2.0.80
->>>>>>> 26c8ead7
       accept-language:
       - en-US
     method: GET
     uri: https://management.azure.com/subscriptions/00000000-0000-0000-0000-000000000000/resourcegroups/cli_test_deployment000001/providers/Microsoft.Resources/deployments/mock-deployment?api-version=2019-07-01
   response:
     body:
-<<<<<<< HEAD
-      string: '{"id":"/subscriptions/00000000-0000-0000-0000-000000000000/resourceGroups/cli_test_deployment000001/providers/Microsoft.Resources/deployments/azure-cli-deployment","name":"azure-cli-deployment","type":"Microsoft.Resources/deployments","properties":{"templateHash":"16281834986780566039","parameters":{"name":{"type":"String","value":"test-lb"},"location":{"type":"String","value":"westus"},"subnetId":{"type":"String","value":"/subscriptions/00000000-0000-0000-0000-000000000000/resourceGroups/cli_test_deployment000001/providers/Microsoft.Network/virtualNetworks/vnet1/subnets/subnet1"},"privateIPAllocationMethod":{"type":"String","value":"Dynamic"},"backendAddressPools":{"type":"Array","value":[{"name":"bepool1"},{"name":"bepool2"}]},"tags":{"type":"Object","value":{"key":"super=value"}}},"mode":"Incremental","provisioningState":"Succeeded","timestamp":"2019-12-14T01:17:59.0185421Z","duration":"PT1.0887097S","correlationId":"5287a6b4-c498-4596-b599-04a4d8353e7a","providers":[{"namespace":"Microsoft.Network","resourceTypes":[{"resourceType":"loadBalancers","locations":["westus"]}]}],"dependencies":[],"outputResources":[{"id":"/subscriptions/00000000-0000-0000-0000-000000000000/resourceGroups/cli_test_deployment000001/providers/Microsoft.Network/loadBalancers/test-lb"}]}}'
-=======
       string: '{"id":"/subscriptions/00000000-0000-0000-0000-000000000000/resourceGroups/cli_test_deployment000001/providers/Microsoft.Resources/deployments/azure-cli-deployment","name":"azure-cli-deployment","type":"Microsoft.Resources/deployments","properties":{"templateHash":"16281834986780566039","parameters":{"name":{"type":"String","value":"test-lb"},"location":{"type":"String","value":"westus"},"subnetId":{"type":"String","value":"/subscriptions/00000000-0000-0000-0000-000000000000/resourceGroups/cli_test_deployment000001/providers/Microsoft.Network/virtualNetworks/vnet1/subnets/subnet1"},"privateIPAllocationMethod":{"type":"String","value":"Dynamic"},"backendAddressPools":{"type":"Array","value":[{"name":"bepool1"},{"name":"bepool2"}]},"tags":{"type":"Object","value":{"key":"super=value"}}},"mode":"Incremental","provisioningState":"Succeeded","timestamp":"2020-01-15T11:20:11.9982204Z","duration":"PT25.325055S","correlationId":"fbf614d0-f2e3-4446-b4dc-eade16009e55","providers":[{"namespace":"Microsoft.Network","resourceTypes":[{"resourceType":"loadBalancers","locations":["westus"]}]}],"dependencies":[],"outputResources":[{"id":"/subscriptions/00000000-0000-0000-0000-000000000000/resourceGroups/cli_test_deployment000001/providers/Microsoft.Network/loadBalancers/test-lb"}]}}'
->>>>>>> 26c8ead7
     headers:
       cache-control:
       - no-cache
@@ -1043,11 +748,7 @@
       content-type:
       - application/json; charset=utf-8
       date:
-<<<<<<< HEAD
-      - Sat, 14 Dec 2019 01:18:29 GMT
-=======
       - Wed, 15 Jan 2020 11:20:25 GMT
->>>>>>> 26c8ead7
       expires:
       - '-1'
       pragma:
@@ -1075,37 +776,24 @@
       ParameterSetName:
       - -g -n
       User-Agent:
-<<<<<<< HEAD
-      - python/3.6.5 (Windows-10-10.0.17134-SP0) msrest/0.6.10 msrest_azure/0.6.2
-        azure-mgmt-resource/6.0.0 Azure-SDK-For-Python AZURECLI/2.0.77
-=======
       - python/3.8.0 (Windows-10-10.0.18362-SP0) msrest/0.6.10 msrest_azure/0.6.2
         azure-mgmt-resource/6.0.0 Azure-SDK-For-Python AZURECLI/2.0.80
->>>>>>> 26c8ead7
       accept-language:
       - en-US
     method: GET
     uri: https://management.azure.com/subscriptions/00000000-0000-0000-0000-000000000000/resourcegroups/cli_test_deployment000001/deployments/mock-deployment/operations?api-version=2019-07-01
   response:
     body:
-<<<<<<< HEAD
-      string: '{"value":[{"id":"/subscriptions/00000000-0000-0000-0000-000000000000/resourceGroups/cli_test_deployment000001/providers/Microsoft.Resources/deployments/azure-cli-deployment/operations/BE5CA016C2A30BB8","operationId":"BE5CA016C2A30BB8","properties":{"provisioningOperation":"Create","provisioningState":"Succeeded","timestamp":"2019-12-14T01:17:58.8678742Z","duration":"PT0.4905062S","trackingId":"f01a88b0-72bb-4971-84c9-0a65ab79ec2e","serviceRequestId":"64117fe1-9e5e-4521-bdb5-ccd111dd5707","statusCode":"Created","targetResource":{"id":"/subscriptions/00000000-0000-0000-0000-000000000000/resourceGroups/cli_test_deployment000001/providers/Microsoft.Network/loadBalancers/test-lb","resourceType":"Microsoft.Network/loadBalancers","resourceName":"test-lb"}}},{"id":"/subscriptions/00000000-0000-0000-0000-000000000000/resourceGroups/cli_test_deployment000001/providers/Microsoft.Resources/deployments/azure-cli-deployment/operations/08586253206075477873","operationId":"08586253206075477873","properties":{"provisioningOperation":"EvaluateDeploymentOutput","provisioningState":"Succeeded","timestamp":"2019-12-14T01:17:58.9982055Z","duration":"PT0.0738494S","trackingId":"8824f930-d527-4be9-8787-67f674c87fb2","statusCode":"OK","statusMessage":null}}]}'
-=======
       string: '{"value":[{"id":"/subscriptions/00000000-0000-0000-0000-000000000000/resourceGroups/cli_test_deployment000001/providers/Microsoft.Resources/deployments/azure-cli-deployment/operations/986C12A92F621188","operationId":"986C12A92F621188","properties":{"provisioningOperation":"Create","provisioningState":"Succeeded","timestamp":"2020-01-15T11:20:11.8926434Z","duration":"PT16.9672535S","trackingId":"02092ad3-4276-4839-a08c-070147aabafb","serviceRequestId":"2fa10f58-d4a2-422f-9d00-b719283264b1","statusCode":"Created","targetResource":{"id":"/subscriptions/00000000-0000-0000-0000-000000000000/resourceGroups/cli_test_deployment000001/providers/Microsoft.Network/loadBalancers/test-lb","resourceType":"Microsoft.Network/loadBalancers","resourceName":"test-lb"}}},{"id":"/subscriptions/00000000-0000-0000-0000-000000000000/resourceGroups/cli_test_deployment000001/providers/Microsoft.Resources/deployments/azure-cli-deployment/operations/08586225196988044554","operationId":"08586225196988044554","properties":{"provisioningOperation":"EvaluateDeploymentOutput","provisioningState":"Succeeded","timestamp":"2020-01-15T11:20:11.9752286Z","duration":"PT0.0419367S","trackingId":"b4cc0d66-9c72-431b-b645-bf5ff07c201d","statusCode":"OK","statusMessage":null}}]}'
->>>>>>> 26c8ead7
-    headers:
-      cache-control:
-      - no-cache
-      content-length:
-      - '1404'
-      content-type:
-      - application/json; charset=utf-8
-      date:
-<<<<<<< HEAD
-      - Sat, 14 Dec 2019 01:18:29 GMT
-=======
+    headers:
+      cache-control:
+      - no-cache
+      content-length:
+      - '1405'
+      content-type:
+      - application/json; charset=utf-8
+      date:
       - Wed, 15 Jan 2020 11:20:26 GMT
->>>>>>> 26c8ead7
       expires:
       - '-1'
       pragma:
