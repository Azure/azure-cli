--- conflicted
+++ resolved
@@ -543,11 +543,8 @@
         c.argument('display_name', arg_type=ts_display_name_type)
         c.argument('description', arg_type=ts_description_type)
         c.argument('version_description', arg_type=ts_version_description_type)
-<<<<<<< HEAD
         c.argument('ui_definition_file', arg_type=ts_version_ui_definiton_file_type)
-=======
         c.argument('no_prompt', options_list=['--yes', '-y'], action='store_true', help='Do not prompt for confirmation')
->>>>>>> 24ba3846
 
     with self.argument_context('ts update') as c:
         c.argument('resource_group', arg_type=resource_group_name_type, help='The resource group to store the template spec.')
