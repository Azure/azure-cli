#!/usr/bin/env python

# --------------------------------------------------------------------------------------------
# Copyright (c) Microsoft Corporation. All rights reserved.
# Licensed under the MIT License. See License.txt in the project root for license information.
# --------------------------------------------------------------------------------------------


from codecs import open
from setuptools import setup
try:
    from azure_bdist_wheel import cmdclass
except ImportError:
    from distutils import log as logger
    logger.warn("Wheel is not available, disabling bdist_wheel hook")
    cmdclass = {}


VERSION = "0.1.3"
# The full list of classifiers is available at
# https://pypi.python.org/pypi?%3Aaction=list_classifiers
CLASSIFIERS = [
    'Development Status :: 4 - Beta',
    'Intended Audience :: Developers',
    'Intended Audience :: System Administrators',
    'Programming Language :: Python',
    'Programming Language :: Python :: 2',
    'Programming Language :: Python :: 2.7',
    'Programming Language :: Python :: 3',
    'Programming Language :: Python :: 3.4',
    'Programming Language :: Python :: 3.5',
    'Programming Language :: Python :: 3.6',
    'License :: OSI Approved :: MIT License',
]

DEPENDENCIES = [
<<<<<<< HEAD
    'azure-mgmt-datalake-store==0.2.0',
    'azure-datalake-store==0.0.31',
=======
    'azure-mgmt-datalake-store==0.5.0',
    'azure-datalake-store==0.0.29',
>>>>>>> db33a30a
    'azure-cli-core',
]

with open('README.rst', 'r', encoding='utf-8') as f:
    README = f.read()
with open('HISTORY.rst', 'r', encoding='utf-8') as f:
    HISTORY = f.read()

setup(
    name='azure-cli-dls',
    version=VERSION,
    description='Microsoft Azure Command-Line Tools Data Lake Store Command Module',
    long_description=README + '\n\n' + HISTORY,
    license='MIT',
    author='Microsoft Corporation',
    author_email='azpycli@microsoft.com',
    url='https://github.com/Azure/azure-cli',
    classifiers=CLASSIFIERS,
    packages=[
        'azure',
        'azure.cli',
        'azure.cli.command_modules',
        'azure.cli.command_modules.dls',
    ],
    install_requires=DEPENDENCIES,
    cmdclass=cmdclass
)<|MERGE_RESOLUTION|>--- conflicted
+++ resolved
@@ -34,13 +34,8 @@
 ]
 
 DEPENDENCIES = [
-<<<<<<< HEAD
-    'azure-mgmt-datalake-store==0.2.0',
+    'azure-mgmt-datalake-store==0.5.0',
     'azure-datalake-store==0.0.31',
-=======
-    'azure-mgmt-datalake-store==0.5.0',
-    'azure-datalake-store==0.0.29',
->>>>>>> db33a30a
     'azure-cli-core',
 ]
 
