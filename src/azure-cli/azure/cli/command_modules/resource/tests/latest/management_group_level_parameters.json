--- conflicted
+++ resolved
@@ -4,12 +4,6 @@
   "parameters": {
     "nestedsubId": {
       "value": "0b1f6471-1bf0-4dda-aec3-cb9272f09590"
-<<<<<<< HEAD
-    },
-    "storageAccountName": {
-      "value": "armbuilddemo1234"
-=======
->>>>>>> c9e1b504
     }
   }
 }