# --------------------------------------------------------------------------------------------
# Copyright (c) Microsoft Corporation. All rights reserved.
# Licensed under the MIT License. See License.txt in the project root for license information.
# --------------------------------------------------------------------------------------------

# AZURE CLI VM TEST DEFINITIONS
import json
import os
import platform
import tempfile
import time
import unittest
from unittest import mock
import uuid

from knack.util import CLIError
from azure.cli.testsdk.scenario_tests import AllowLargeResponse, record_only
from azure.cli.core.profiles import ResourceType
from azure.cli.testsdk import (
    ScenarioTest, ResourceGroupPreparer, KeyVaultPreparer, LiveScenarioTest, api_version_constraint,
    StorageAccountPreparer, live_only)
TEST_DIR = os.path.abspath(os.path.join(os.path.abspath(__file__), '..'))

# pylint: disable=line-too-long
# pylint: disable=too-many-lines

TEST_SSH_KEY_PUB = "ssh-rsa AAAAB3NzaC1yc2EAAAADAQABAAACAQCbIg1guRHbI0lV11wWDt1r2cUdcNd27CJsg+SfgC7miZeubtwUhbsPdhMQsfDyhOWHq1+ZL0M+nJZV63d/1dhmhtgyOqejUwrPlzKhydsbrsdUor+JmNJDdW01v7BXHyuymT8G4s09jCasNOwiufbP/qp72ruu0bIA1nySsvlf9pCQAuFkAnVnf/rFhUlOkhtRpwcq8SUNY2zRHR/EKb/4NWY1JzR4sa3q2fWIJdrrX0DvLoa5g9bIEd4Df79ba7v+yiUBOS0zT2ll+z4g9izHK3EO5d8hL4jYxcjKs+wcslSYRWrascfscLgMlMGh0CdKeNTDjHpGPncaf3Z+FwwwjWeuiNBxv7bJo13/8B/098KlVDl4GZqsoBCEjPyJfV6hO0y/LkRGkk7oHWKgeWAfKtfLItRp00eZ4fcJNK9kCaSMmEugoZWcI7NGbZXzqFWqbpRI7NcDP9+WIQ+i9U5vqWsqd/zng4kbuAJ6UuKqIzB0upYrLShfQE3SAck8oaLhJqqq56VfDuASNpJKidV+zq27HfSBmbXnkR/5AK337dc3MXKJypoK/QPMLKUAP5XLPbs+NddJQV7EZXd29DLgp+fRIg3edpKdO7ZErWhv7d+3Kws+e1Y+ypmR2WIVSwVyBEUfgv2C8Ts9gnTF4pNcEY/S2aBicz5Ew2+jdyGNQQ== test@example.com\n"


def _write_config_file(user_name):
    from datetime import datetime

    public_key = ('ssh-rsa AAAAB3NzaC1yc2EAAAADAQABAAABAQC8InHIPLAu6lMc0d+5voyXqigZfT5r6fAM1+FQAi+mkPDdk2hNq1BG0Bwfc88G'
                  'm7BImw8TS+x2bnZmhCbVnHd6BPCDY7a+cHCSqrQMW89Cv6Vl4ueGOeAWHpJTV9CTLVz4IY1x4HBdkLI2lKIHri9+z7NIdvFk7iOk'
                  'MVGyez5H1xDbF2szURxgc4I2/o5wycSwX+G8DrtsBvWLmFv9YAPx+VkEHQDjR0WWezOjuo1rDn6MQfiKfqAjPuInwNOg5AIxXAOR'
                  'esrin2PUlArNtdDH1zlvI4RZi36+tJO7mtm3dJiKs4Sj7G6b1CjIU6aaj27MmKy3arIFChYav9yYM3IT')
    config = {
        'username': user_name,
        'ssh_key': public_key
    }
    _, config_file = tempfile.mkstemp()
    with open(config_file, 'w') as outfile:
        json.dump(config, outfile)
    return config_file


class VMImageListByAliasesScenarioTest(ScenarioTest):

    def test_vm_image_list_by_alias(self):
        result = self.cmd('vm image list --offer ubuntu').get_output_in_json()
        self.assertTrue(len(result) >= 1)
        self.assertEqual(result[0]['publisher'], 'Canonical')
        self.assertTrue(result[0]['sku'].endswith('LTS'))


class VMUsageScenarioTest(ScenarioTest):

    def test_vm_usage(self):
        self.cmd('vm list-usage --location westus',
                 checks=self.check('type(@)', 'array'))


class VMImageListThruServiceScenarioTest(ScenarioTest):

    # TODO: Sometimes fail in playback mode. Temporarily make it live only. #14292
    @live_only()
    @AllowLargeResponse()
    def test_vm_images_list_thru_services(self):
        result = self.cmd('vm image list -l westus --publisher Canonical --offer Ubuntu_Snappy_Core -o tsv --all').output
        assert result.index('15.04') >= 0

        result = self.cmd('vm image list -p Canonical -f Ubuntu_Snappy_Core -o tsv --all').output
        assert result.index('15.04') >= 0


class VMOpenPortTest(ScenarioTest):

    @ResourceGroupPreparer(name_prefix='cli_test_open_port')
    def test_vm_open_port(self, resource_group):

        self.kwargs.update({
            'vm': 'vm1'
        })

        self.cmd('vm create -g {rg} -l westus -n {vm} --admin-username ubuntu --image Canonical:UbuntuServer:14.04.4-LTS:latest --admin-password @PasswordPassword1! --public-ip-address-allocation dynamic --authentication-type password')

        # min params - apply to existing NIC (updates existing NSG)
        self.kwargs['nsg_id'] = self.cmd('vm open-port -g {rg} -n {vm} --port "*" --priority 900').get_output_in_json()['id']
        self.kwargs['nsg'] = os.path.split(self.kwargs['nsg_id'])[1]
        self.cmd('network nsg show -g {rg} -n {nsg}',
                 checks=self.check("length(securityRules[?name == 'open-port-all'])", 1))

        # apply to subnet (creates new NSG)
        self.kwargs['nsg'] = 'newNsg'
        self.cmd('vm open-port -g {rg} -n {vm} --apply-to-subnet --nsg-name {nsg} --port "*" --priority 900')
        self.cmd('network nsg show -g {rg} -n {nsg}',
                 checks=self.check("length(securityRules[?name == 'open-port-all'])", 1))


class VMShowListSizesListIPAddressesScenarioTest(ScenarioTest):

    @ResourceGroupPreparer(name_prefix='cli_test_vm_list_ip')
    @AllowLargeResponse(size_kb=99999)
    def test_vm_show_list_sizes_list_ip_addresses(self, resource_group):

        self.kwargs.update({
            'loc': 'centralus',
            'vm': 'vm-with-public-ip',
            'allocation': 'static',
            'zone': 2
        })
        # Expecting no results at the beginning
        self.cmd('vm list-ip-addresses --resource-group {rg}', checks=self.is_empty())
        self.cmd('vm create --resource-group {rg} --location {loc} -n {vm} --admin-username ubuntu --image Canonical:UbuntuServer:14.04.4-LTS:latest'
                 ' --admin-password testPassword0 --public-ip-address-allocation {allocation} --authentication-type password --zone {zone} --nsg-rule NONE')
        result = self.cmd('vm show --resource-group {rg} --name {vm} -d', checks=[
            self.check('type(@)', 'object'),
            self.check('name', '{vm}'),
            self.check('location', '{loc}'),
            self.check('resourceGroup', '{rg}')
        ]).get_output_in_json()
        self.assertEqual(4, len(result['publicIps'].split('.')))

        result = self.cmd('vm list --resource-group {rg} -d', checks=[
            self.check('[0].name', '{vm}'),
            self.check('[0].location', '{loc}'),
            self.check('[0].resourceGroup', '{rg}'),
            self.check('[0].powerState', 'VM running')
        ]).get_output_in_json()
        self.assertEqual(4, len(result[0]['publicIps'].split('.')))

        self.cmd('vm list-vm-resize-options --resource-group {rg} --name {vm}',
                 checks=self.check('type(@)', 'array'))

        # Expecting the one we just added
        self.kwargs['rg_caps'] = resource_group.upper()  # test the command handles name with casing diff.
        self.cmd('vm list-ip-addresses --resource-group {rg_caps}', checks=[
            self.check('length(@)', 1),
            self.check('[0].virtualMachine.name', '{vm}'),
            self.check('[0].virtualMachine.resourceGroup', '{rg}'),
            self.check('length([0].virtualMachine.network.publicIpAddresses)', 1),
            self.check('[0].virtualMachine.network.publicIpAddresses[0].ipAllocationMethod', self.kwargs['allocation'].title()),
            self.check('type([0].virtualMachine.network.publicIpAddresses[0].ipAddress)', 'string'),
            self.check('[0].virtualMachine.network.publicIpAddresses[0].zone', '{zone}'),
            self.check('type([0].virtualMachine.network.publicIpAddresses[0].name)', 'string'),
            self.check('[0].virtualMachine.network.publicIpAddresses[0].resourceGroup', '{rg}')
        ])


class VMSizeListScenarioTest(ScenarioTest):

    @AllowLargeResponse()
    def test_vm_size_list(self):
        self.cmd('vm list-sizes --location westus',
                 checks=self.check('type(@)', 'array'))


class VMImageListOffersScenarioTest(ScenarioTest):

    def test_vm_image_list_offers(self):
        self.kwargs.update({
            'loc': 'westus',
            'pub': 'Canonical'
        })

        result = self.cmd('vm image list-offers --location {loc} --publisher {pub}').get_output_in_json()
        self.assertTrue(len(result) > 0)
        self.assertFalse([i for i in result if i['location'].lower() != self.kwargs['loc']])


class VMImageListPublishersScenarioTest(ScenarioTest):

    @AllowLargeResponse()
    def test_vm_image_list_publishers(self):
        self.kwargs.update({
            'loc': 'westus'
        })
        self.cmd('vm image list-publishers --location {loc}', checks=[
            self.check('type(@)', 'array'),
            self.check("length([?location == '{loc}']) == length(@)", True),
        ])


class VMImageListSkusScenarioTest(ScenarioTest):

    def test_vm_image_list_skus(self):

        self.kwargs.update({
            'loc': 'westus',
            'pub': 'Canonical',
            'offer': 'UbuntuServer'
        })

        result = self.cmd("vm image list-skus --location {loc} -p {pub} --offer {offer} --query \"length([].id.contains(@, '/Publishers/{pub}/ArtifactTypes/VMImage/Offers/{offer}/Skus/'))\"").get_output_in_json()
        self.assertTrue(result > 0)


class VMImageShowScenarioTest(ScenarioTest):

    def test_vm_image_show(self):

        self.kwargs.update({
            'loc': 'westus',
            'pub': 'Canonical',
            'offer': 'UbuntuServer',
            'sku': '14.04.2-LTS',
            'ver': '14.04.201503090'
        })

        self.cmd('vm image show --location {loc} --publisher {pub} --offer {offer} --sku {sku} --version {ver}', checks=[
            self.check('type(@)', 'object'),
            self.check('location', '{loc}'),
            self.check('name', '{ver}'),
            self.check("contains(id, '/Publishers/{pub}/ArtifactTypes/VMImage/Offers/{offer}/Skus/{sku}/Versions/{ver}')", True)
        ])


class VMGeneralizeScenarioTest(ScenarioTest):

    @ResourceGroupPreparer(name_prefix='cli_test_generalize_vm')
    def test_vm_generalize(self, resource_group):

        self.kwargs.update({
            'vm': 'vm-generalize'
        })

        self.cmd('vm create -g {rg} -n {vm} --admin-username ubuntu --image UbuntuLTS --admin-password testPassword0 --authentication-type password --use-unmanaged-disk')
        self.cmd('vm stop -g {rg} -n {vm}')
        # Should be able to generalize the VM after it has been stopped
        self.cmd('vm generalize -g {rg} -n {vm}', checks=self.is_empty())
        vm = self.cmd('vm show -g {rg} -n {vm}').get_output_in_json()
        self.cmd('vm capture -g {rg} -n {vm} --vhd-name-prefix vmtest',
                 checks=self.is_empty())

        # capture to a custom image
        self.kwargs['image'] = 'myImage'
        self.cmd('image create -g {rg} -n {image} --source {vm}', checks=[
            self.check('name', '{image}'),
            self.check('sourceVirtualMachine.id', vm['id']),
            self.check('storageProfile.zoneResilient', None)
        ])

        self.cmd('image show -g {rg} -n {image}', checks=[
            self.check('name', '{image}'),
            self.check('sourceVirtualMachine.id', vm['id']),
            self.check('storageProfile.zoneResilient', None)
        ])
        self.cmd('image list -g {rg}', checks=[
            self.check('length(@)', '1')
        ])
        self.cmd('image delete -g {rg} -n {image}')


class VMVMSSWindowsLicenseTest(ScenarioTest):

    @ResourceGroupPreparer(name_prefix='cli_test_windows_license_type')
    def test_vm_vmss_windows_license_type(self, resource_group):

        self.kwargs.update({
            'vm': 'winvm',
            'vmss': 'winvmss'
        })
        self.cmd('vm create -g {rg} -n {vm} --image Win2012R2Datacenter --admin-username clitest1234 --admin-password Test123456789# --license-type Windows_Server')
        self.cmd('vm show -g {rg} -n {vm}', checks=[
            self.check('licenseType', 'Windows_Server')
        ])
        self.cmd('vm update -g {rg} -n {vm} --license-type None', checks=[
            self.check('licenseType', 'None')
        ])
        self.cmd('vmss create -g {rg} -n {vmss} --image Win2012R2Datacenter --admin-username clitest1234 --admin-password Test123456789# --license-type Windows_Server --instance-count 1')
        self.cmd('vmss show -g {rg} -n {vmss}', checks=[
            self.check('virtualMachineProfile.licenseType', 'Windows_Server')
        ])
        self.cmd('vmss update -g {rg} -n {vmss} --license-type None', checks=[
            self.check('virtualMachineProfile.licenseType', 'None')
        ])


class VMCustomImageTest(ScenarioTest):

    @ResourceGroupPreparer(name_prefix='cli_test_vm_custom_image')
    def test_custom_image(self, resource_group):
        self.kwargs.update({
            'vm1': 'vm-unmanaged-disk',
            'vm2': 'vm-managed-disk',
            'newvm1': 'fromimage1',
            'newvm2': 'fromimage2',
            'image1': 'img-from-unmanaged',
            'image2': 'img-from-managed',
        })

        self.cmd('vm create -g {rg} -n {vm1} --image ubuntults --use-unmanaged-disk --admin-username sdk-test-admin --admin-password testPassword0')
        # deprovision the VM, but we have to do it async to avoid hanging the run-command itself
        self.cmd('vm run-command invoke -g {rg} -n {vm1} --command-id RunShellScript --scripts "echo \'sudo waagent -deprovision+user --force\' | at -M now + 1 minutes"')
        time.sleep(70)
        self.cmd('vm deallocate -g {rg} -n {vm1}')
        self.cmd('vm generalize -g {rg} -n {vm1}')
        self.cmd('image create -g {rg} -n {image1} --source {vm1}')

        self.cmd('vm create -g {rg} -n {vm2} --image ubuntults --storage-sku standard_lrs --data-disk-sizes-gb 1 --admin-username sdk-test-admin --admin-password testPassword0')
        self.cmd('vm run-command invoke -g {rg} -n {vm2} --command-id RunShellScript --scripts "echo \'sudo waagent -deprovision+user --force\' | at -M now + 1 minutes"')
        time.sleep(70)
        self.cmd('vm deallocate -g {rg} -n {vm2}')
        self.cmd('vm generalize -g {rg} -n {vm2}')
        self.cmd('image create -g {rg} -n {image2} --source {vm2}')

        self.cmd('vm create -g {rg} -n {newvm1} --image {image1} --admin-username sdk-test-admin --admin-password testPassword0 --authentication-type password')
        self.cmd('vm show -g {rg} -n {newvm1}', checks=[
            self.check('storageProfile.imageReference.resourceGroup', '{rg}'),
            self.check('storageProfile.osDisk.createOption', 'FromImage')
        ])
        self.cmd('vmss create -g {rg} -n vmss1 --image {image1} --admin-username sdk-test-admin --admin-password testPassword0 --authentication-type password', checks=[
            self.check('vmss.virtualMachineProfile.storageProfile.imageReference.resourceGroup', '{rg}'),
            self.check('vmss.virtualMachineProfile.storageProfile.osDisk.createOption', 'FromImage')
        ])

        self.cmd('vm create -g {rg} -n {newvm2} --image {image2} --admin-username sdk-test-admin --admin-password testPassword0 --authentication-type password')
        self.cmd('vm show -g {rg} -n {newvm2}', checks=[
            self.check('storageProfile.imageReference.resourceGroup', '{rg}'),
            self.check('storageProfile.osDisk.createOption', 'FromImage'),
            self.check("length(storageProfile.dataDisks)", 1),
            self.check("storageProfile.dataDisks[0].createOption", 'FromImage'),
            self.check('storageProfile.dataDisks[0].managedDisk.storageAccountType', 'Standard_LRS')
        ])

        self.cmd('vm create -g {rg} -n vm3 --image {image2} --admin-username sdk-test-admin --admin-password testPassword0 --authentication-type password --storage-sku Premium_LRS')
        self.cmd('vm show -g {rg} -n vm3', checks=[
            self.check('storageProfile.imageReference.resourceGroup', '{rg}'),
            self.check('storageProfile.osDisk.createOption', 'FromImage'),
            self.check("length(storageProfile.dataDisks)", 1),
            self.check("storageProfile.dataDisks[0].createOption", 'FromImage'),
            self.check('storageProfile.dataDisks[0].managedDisk.storageAccountType', 'Premium_LRS')
        ])

        self.cmd('vmss create -g {rg} -n vmss2 --image {image2} --admin-username sdk-test-admin --admin-password testPassword0 --authentication-type password', checks=[
            self.check('vmss.virtualMachineProfile.storageProfile.imageReference.resourceGroup', '{rg}'),
            self.check('vmss.virtualMachineProfile.storageProfile.osDisk.createOption', 'FromImage'),
            self.check("length(vmss.virtualMachineProfile.storageProfile.dataDisks)", 1),
            self.check("vmss.virtualMachineProfile.storageProfile.dataDisks[0].createOption", 'FromImage'),
            self.check("vmss.virtualMachineProfile.storageProfile.dataDisks[0].managedDisk.storageAccountType", 'Standard_LRS')
        ])

    @ResourceGroupPreparer(name_prefix='cli_test_vm_custom_image_mgmt_')
    def test_vm_custom_image_management(self, resource_group):
        self.kwargs.update({
            'vm1':'vm1',
            'vm2':'vm2',
            'image1':'myImage1',
            'image2':'myImage2'
        })

        vm1 = self.cmd('vm create -g {rg} -n {vm1} --admin-username theuser --image OpenLogic:CentOS:7.5:latest --admin-password testPassword0 --authentication-type password --nsg-rule NONE').get_output_in_json()
        self.cmd('vm deallocate -g {rg} -n {vm1}')
        self.cmd('vm generalize -g {rg} -n {vm1}')

        self.cmd('image create -g {rg} -n {image1} --source {vm1}')

        self.cmd('image list -g {rg}', checks=self.check('length(@)', 1))
        self.cmd('image show -g {rg} -n {image1}',
                 checks=[
                     self.check('name', '{image1}'),
                 ])
        self.cmd('image update -n {image1} -g {rg} --tags foo=bar', checks=self.check('tags.foo', 'bar'))
        self.cmd('image delete -n {image1} -g {rg}')
        self.cmd('image list -g {rg}', checks=self.check('length(@)', 0))


class VMImageWithPlanTest(ScenarioTest):

    @unittest.skip('You cannot purchase reservation because required AAD tenant information is missing')
    @ResourceGroupPreparer()
    def test_vm_create_with_market_place_image(self, resource_group, resource_group_location):
        # test 2 scenarios, 1. create vm from market place image, 2. create from a custom image captured from such vms
        self.kwargs.update({
            'location': resource_group_location,
            'publisher': 'microsoft-ads',
            'offer': 'linux-data-science-vm-ubuntu',
            'sku': 'linuxdsvmubuntu',
            'vm1': 'vm1',
            'vm2': 'vm2',
            'image': 'image1'
        })
        self.kwargs['urn'] = '{publisher}:{offer}:{sku}:latest'.format(**self.kwargs)

        # extract out the plan info to be used when create the vm from the captured image
        plan = self.cmd('vm image show --urn {urn}').get_output_in_json()['plan']
        self.kwargs['plan_name'] = plan['name']
        self.kwargs['plan_product'] = plan['product']
        self.kwargs['plan_publisher'] = plan['publisher']

        # let us accept the term
        self.cmd('vm image accept-terms --urn {urn}', checks=self.check('accepted', True))

        # create a vm and capture an image from it
        self.cmd('vm create -g {rg} -n {vm1} --image {urn} --admin-username sdk-test-admin --admin-password testPassword0')
        # deprovision the VM, but we have to do it async to avoid hanging the run-command itself
        self.cmd('vm run-command invoke -g {rg} -n {vm1} --command-id RunShellScript --scripts "echo \'sudo waagent -deprovision+user --force\' | at -M now + 1 minutes"')
        time.sleep(70)
        self.cmd('vm deallocate -g {rg} -n {vm1}')
        self.cmd('vm generalize -g {rg} -n {vm1}')
        self.cmd('image create -g {rg} -n {image} --source {vm1}')

        self.cmd('vm create -g {rg} -n {vm2} --image {image} --admin-username sdk-test-admin --admin-password testPassword0 --authentication-type password --plan-publisher {plan_publisher} --plan-name {plan_name} --plan-product {plan_product}')
        self.cmd('vm show -g {rg} -n {vm2}', checks=self.check('provisioningState', 'Succeeded'))


class VMCreateFromUnmanagedDiskTest(ScenarioTest):

    @ResourceGroupPreparer(name_prefix='cli_test_vm_from_unmanaged_disk')
    def test_vm_create_from_unmanaged_disk(self, resource_group):
        # create a vm with unmanaged os disk
        self.kwargs.update({
            'loc': 'westus',
            'vm': 'vm1'
        })
        self.cmd('vm create -g {rg} -n {vm} --image debian --use-unmanaged-disk --admin-username ubuntu --admin-password testPassword0 --authentication-type password')
        vm1_info = self.cmd('vm show -g {rg} -n {vm}', checks=[
            self.check('name', '{vm}'),
            self.check('licenseType', None)
        ]).get_output_in_json()
        self.cmd('vm stop -g {rg} -n {vm}')

        # import the unmanaged os disk into a specialized managed disk
        self.kwargs.update({
            'os_disk_vhd_uri': vm1_info['storageProfile']['osDisk']['vhd']['uri'],
            'vm': 'vm2',
            'os_disk': 'os1'
        })
        self.cmd('disk create -g {rg} -n {os_disk} --source {os_disk_vhd_uri}',
                 checks=self.check('name', '{os_disk}'))
        # create a vm by attaching to it
        self.cmd('vm create -g {rg} -n {vm} --attach-os-disk {os_disk} --os-type linux',
                 checks=self.check('powerState', 'VM running'))


class VMCreateWithSpecializedUnmanagedDiskTest(ScenarioTest):

    @ResourceGroupPreparer(name_prefix='cli_test_vm_with_specialized_unmanaged_disk')
    def test_vm_create_with_specialized_unmanaged_disk(self, resource_group):

        self.kwargs.update({
            'loc': 'westus'
        })

        # create a vm with unmanaged os disk
        self.cmd('vm create -g {rg} -n vm1 --image debian --use-unmanaged-disk --admin-username ubuntu --admin-password testPassword0 --authentication-type password')
        vm1_info = self.cmd('vm show -g {rg} -n vm1').get_output_in_json()
        self.kwargs['disk_uri'] = vm1_info['storageProfile']['osDisk']['vhd']['uri']

        self.cmd('vm delete -g {rg} -n vm1 -y')

        # create a vm by attaching the OS disk from the deleted VM
        self.cmd('vm create -g {rg} -n vm2 --attach-os-disk {disk_uri} --os-type linux --use-unmanaged-disk',
                 checks=self.check('powerState', 'VM running'))

    @ResourceGroupPreparer(name_prefix='cli_test_vm_with_specialized_unmanaged_disk')
    def test_vm_create_with_unmanaged_data_disks(self, resource_group):

        self.kwargs.update({
            'vm': 'vm1',
            'vm2': 'vm2'
        })

        # create a unmanaged bm with 2 unmanaged disks
        vm_create_cmd = 'vm create -g {rg} -n vm1 --image debian --use-unmanaged-disk --admin-username ubuntu --admin-password testPassword0 --authentication-type password'
        self.cmd(vm_create_cmd)
        self.cmd('vm unmanaged-disk attach -g {rg} --vm-name {vm} --new --size-gb 1')
        self.cmd('vm unmanaged-disk attach -g {rg} --vm-name {vm} --new --size-gb 2')
        vm1_info = self.cmd('vm show -g {rg} -n {vm}').get_output_in_json()
        self.kwargs['disk_uri'] = vm1_info['storageProfile']['osDisk']['vhd']['uri']
        self.kwargs['data_disk'] = vm1_info['storageProfile']['dataDisks'][0]['vhd']['uri']
        self.kwargs['data_disk2'] = vm1_info['storageProfile']['dataDisks'][1]['vhd']['uri']

        self.cmd('vm delete -g {rg} -n vm1 -y')

        # create a vm by attaching the OS disk from the deleted VM
        vm_create_cmd = ('vm create -g {rg} -n {vm2} --attach-os-disk {disk_uri} --os-type linux --use-unmanaged-disk '
                         '--attach-data-disks {data_disk} {data_disk2} --data-disk-caching 0=ReadWrite 1=ReadOnly')
        self.cmd(vm_create_cmd)
        self.cmd('vm show -g {rg} -n {vm2} -d', checks=[
            self.check('storageProfile.dataDisks[0].caching', 'ReadWrite'),
            self.check('storageProfile.dataDisks[0].lun', 0),
            self.check('storageProfile.dataDisks[1].caching', 'ReadOnly'),
            self.check('storageProfile.dataDisks[1].lun', 1)
        ])


class VMAttachDisksOnCreate(ScenarioTest):

    @ResourceGroupPreparer()
    def test_vm_create_by_attach_os_and_data_disks(self, resource_group):
        # the testing below follow a real custom's workflow requiring the support of attaching data disks on create

        # creating a vm
        self.cmd('vm create -g {rg} -n vm1 --image centos --admin-username centosadmin --admin-password testPassword0 --authentication-type password --data-disk-sizes-gb 2')
        result = self.cmd('vm show -g {rg} -n vm1').get_output_in_json()

        self.kwargs.update({
            'origin_os_disk': result['storageProfile']['osDisk']['name'],
            'origin_data_disk': result['storageProfile']['dataDisks'][0]['name'],
            # snapshot the os & data disks
            'os_snapshot': 'oSnapshot',
            'os_disk': 'sDisk',
            'data_snapshot': 'dSnapshot',
            'data_disk': 'dDisk'
        })
        self.cmd('snapshot create -g {rg} -n {os_snapshot} --source {origin_os_disk}')
        self.cmd('disk create -g {rg} -n {os_disk} --source {os_snapshot}')
        self.cmd('snapshot create -g {rg} -n {data_snapshot} --source {origin_data_disk}')
        self.cmd('disk create -g {rg} -n {data_disk} --source {data_snapshot}')

        # rebuild a new vm
        # (os disk can be resized)
        self.cmd('vm create -g {rg} -n vm2 --attach-os-disk {os_disk} --attach-data-disks {data_disk} --data-disk-sizes-gb 3 --os-disk-size-gb 100 --os-type linux',
                 checks=self.check('powerState', 'VM running'))
        self.cmd('vm show -g {rg} -n vm2', checks=[
            self.check('length(storageProfile.dataDisks)', 2),
            self.check('storageProfile.dataDisks[0].diskSizeGb', 3),
            self.check('storageProfile.dataDisks[0].managedDisk.storageAccountType', 'Premium_LRS'),
            self.check('storageProfile.osDisk.diskSizeGb', 100)
        ])

    @ResourceGroupPreparer()
    def test_vm_create_by_attach_unmanaged_os_and_data_disks(self, resource_group):
        # creating a vm
        self.cmd('vm create -g {rg} -n vm1 --use-unmanaged-disk --image centos --admin-username centosadmin --admin-password testPassword0 --authentication-type password')
        self.cmd('vm unmanaged-disk attach -g {rg} --vm-name vm1 --new --size-gb 2')
        result = self.cmd('vm show -g {rg} -n vm1').get_output_in_json()
        self.kwargs['os_disk_vhd'] = result['storageProfile']['osDisk']['vhd']['uri']
        self.kwargs['data_disk_vhd'] = result['storageProfile']['dataDisks'][0]['vhd']['uri']

        # delete the vm to end vhd's leases so they can be used to create a new vm through attaching
        self.cmd('vm deallocate -g {rg} -n vm1')
        self.cmd('vm delete -g {rg} -n vm1 -y')

        # rebuild a new vm
        self.cmd('vm create -g {rg} -n vm2 --attach-os-disk {os_disk_vhd} --attach-data-disks {data_disk_vhd} --os-type linux --use-unmanaged-disk',
                 checks=self.check('powerState', 'VM running'))


class VMOSDiskSize(ScenarioTest):

    @AllowLargeResponse()
    @ResourceGroupPreparer(name_prefix='cli_test_os_disk_size')
    def test_set_os_disk_size(self, resource_group):
        # test unmanaged disk
        self.kwargs.update({'sa': self.create_random_name(prefix='cli', length=12)})
        self.cmd('vm create -g {rg} -n vm --image centos --admin-username centosadmin --admin-password testPassword0 --authentication-type password --os-disk-size-gb 75 --use-unmanaged-disk --storage-account {sa}')
        result = self.cmd('storage blob list --account-name {sa} --container-name vhds').get_output_in_json()
        self.assertTrue(result[0]['properties']['contentLength'] > 75000000000)

        # test managed disk
        self.cmd('vm create -g {rg} -n vm1 --image centos --admin-username centosadmin --admin-password testPassword0 --authentication-type password --os-disk-size-gb 75')
        self.cmd('vm show -g {rg} -n vm1',
                 checks=self.check('storageProfile.osDisk.diskSizeGb', 75))


class VMManagedDiskScenarioTest(ScenarioTest):

    @ResourceGroupPreparer(name_prefix='cli_test_managed_disk')
    def test_managed_disk(self, resource_group):

        self.kwargs.update({
            'loc': 'westus',
            'disk1': 'd1',
            'disk2': 'd2',
            'snapshot1': 's1',
            'snapshot2': 's2',
            'image': 'i1'
        })

        # create a disk and update
        data_disk = self.cmd('disk create -g {rg} -n {disk1} --size-gb 1 --tags tag1=d1', checks=[
            self.check('sku.name', 'Premium_LRS'),
            self.check('diskSizeGb', 1),
            self.check('tags.tag1', 'd1')
        ]).get_output_in_json()
        self.cmd('disk update -g {rg} -n {disk1} --size-gb 10 --sku Standard_LRS', checks=[
            self.check('sku.name', 'Standard_LRS'),
            self.check('diskSizeGb', 10)
        ])

        # create another disk by importing from the disk1
        self.kwargs['disk1_id'] = data_disk['id']
        data_disk2 = self.cmd('disk create -g {rg} -n {disk2} --source {disk1_id}').get_output_in_json()

        # create a snpashot
        os_snapshot = self.cmd('snapshot create -g {rg} -n {snapshot1} --size-gb 1 --sku Premium_LRS --tags tag1=s1', checks=[
            self.check('sku.name', 'Premium_LRS'),
            self.check('diskSizeGb', 1),
            self.check('tags.tag1', 's1')
        ]).get_output_in_json()
        # update the sku
        self.cmd('snapshot update -g {rg} -n {snapshot1} --sku Standard_LRS', checks=[
            self.check('sku.name', 'Standard_LRS'),
            self.check('diskSizeGb', 1)
        ])

        # create another snapshot by importing from the disk1
        data_snapshot = self.cmd('snapshot create -g {rg} -n {snapshot2} --source {disk1} --sku Premium_LRS').get_output_in_json()
        self.kwargs.update({
            'snapshot1_id': os_snapshot['id'],
            'snapshot2_id': data_snapshot['id'],
            'disk2_id': data_disk2['id']
        })

        # till now, image creation doesn't inspect the disk for os, so the command below should succeed with junk disk
        self.cmd('image create -g {rg} -n {image} --source {snapshot1} --data-disk-sources {disk1} {snapshot2_id} {disk2_id} --os-type Linux --tags tag1=i1', checks=[
            self.check('storageProfile.osDisk.osType', 'Linux'),
            self.check('storageProfile.osDisk.snapshot.id', '{snapshot1_id}'),
            self.check('length(storageProfile.dataDisks)', 3),
            self.check('storageProfile.dataDisks[0].lun', 0),
            self.check('storageProfile.dataDisks[1].lun', 1),
            self.check('tags.tag1', 'i1')
        ])


class VMCreateAndStateModificationsScenarioTest(ScenarioTest):

    def _check_vm_power_state(self, expected_power_state):

        self.cmd('vm get-instance-view --resource-group {rg} --name {vm}', checks=[
            self.check('type(@)', 'object'),
            self.check('name', '{vm}'),
            self.check('resourceGroup', '{rg}'),
            self.check('length(instanceView.statuses)', 2),
            self.check('instanceView.statuses[0].code', 'ProvisioningState/succeeded'),
            self.check('instanceView.statuses[1].code', expected_power_state),
        ])

    @AllowLargeResponse()
    @ResourceGroupPreparer(name_prefix='cli_test_vm_state_mod')
    def test_vm_create_state_modifications(self, resource_group):

        self.kwargs.update({
            'loc': 'eastus',
            'vm': 'vm-state-mod',
            'nsg': 'mynsg',
            'ip': 'mypubip',
            'sa': self.create_random_name('clistorage', 20),
            'vnet': 'myvnet'
        })

        # Expecting no results
        self.cmd('vm list --resource-group {rg}',
                 checks=self.is_empty())
        self.cmd('vm create --resource-group {rg} --location {loc} --name {vm} --admin-username ubuntu --image UbuntuLTS --admin-password testPassword0 --authentication-type password --tags firsttag=1 secondtag=2 thirdtag --nsg {nsg} --public-ip-address {ip} --vnet-name {vnet} --storage-account {sa} --use-unmanaged-disk')

        # Expecting one result, the one we created
        self.cmd('vm list --resource-group {rg}', checks=[
            self.check('length(@)', 1),
            self.check('[0].resourceGroup', '{rg}'),
            self.check('[0].name', '{vm}'),
            self.check('[0].location', '{loc}'),
            self.check('[0].provisioningState', 'Succeeded')
        ])

        # Verify tags were set
        self.cmd('vm show --resource-group {rg} --name {vm}', checks=[
            self.check('tags.firsttag', '1'),
            self.check('tags.secondtag', '2'),
            self.check('tags.thirdtag', ''),
        ])
        self._check_vm_power_state('PowerState/running')

        self.cmd('vm user update -g {rg} -n {vm} -u foouser1 -p Foo12345')
        self.cmd('vm user delete -g {rg} -n {vm} -u foouser1')

        self.cmd('network nsg show --resource-group {rg} --name {nsg}', checks=[
            self.check('tags.firsttag', '1'),
            self.check('tags.secondtag', '2'),
            self.check('tags.thirdtag', ''),
        ])
        self.cmd('network public-ip show --resource-group {rg} --name {ip}', checks=[
            self.check('tags.firsttag', '1'),
            self.check('tags.secondtag', '2'),
            self.check('tags.thirdtag', ''),
        ])
        self.cmd('network vnet show --resource-group {rg} --name {vnet}', checks=[
            self.check('tags.firsttag', '1'),
            self.check('tags.secondtag', '2'),
            self.check('tags.thirdtag', ''),
        ])
        self.cmd('storage account show --resource-group {rg} --name {sa}', checks=[
            self.check('tags.firsttag', '1'),
            self.check('tags.secondtag', '2'),
            self.check('tags.thirdtag', ''),
        ])

        self.cmd('vm stop --resource-group {rg} --name {vm}')
        self._check_vm_power_state('PowerState/stopped')
        self.cmd('vm start --resource-group {rg} --name {vm}')
        self._check_vm_power_state('PowerState/running')
        self.cmd('vm restart --resource-group {rg} --name {vm}')
        self._check_vm_power_state('PowerState/running')
        self.cmd('vm deallocate --resource-group {rg} --name {vm}')
        self._check_vm_power_state('PowerState/deallocated')
        self.cmd('vm resize -g {rg} -n {vm} --size Standard_DS2_v2',
                 checks=self.check('hardwareProfile.vmSize', 'Standard_DS2_v2'))
        self.cmd('vm delete --resource-group {rg} --name {vm} --yes')
        # Expecting no results
        self.cmd('vm list --resource-group {rg}', checks=self.is_empty())


class VMNoWaitScenarioTest(ScenarioTest):

    @ResourceGroupPreparer(name_prefix='cli_test_vm_no_wait')
    def test_vm_create_no_wait(self, resource_group):

        self.kwargs.update({
            'loc': 'westus',
            'vm': 'vmnowait2'
        })
        self.cmd('vm create -g {rg} -n {vm} --admin-username user12 --admin-password testPassword0 --authentication-type password --image UbuntuLTS --no-wait',
                 checks=self.is_empty())
        time.sleep(30)
        self.cmd('vm wait -g {rg} -n {vm} --custom "instanceView.statuses[?code==\'PowerState/running\']"',
                 checks=self.is_empty())
        self.cmd('vm get-instance-view -g {rg} -n {vm}',
                 checks=self.check("length(instanceView.statuses[?code=='PowerState/running'])", 1))
        self.cmd('vm update -g {rg} -n {vm} --set tags.mytag=tagvalue1 --no-wait',
                 checks=self.is_empty())
        self.cmd('vm wait -g {rg} -n {vm} --updated',
                 checks=self.is_empty())
        self.cmd('vm show -g {rg} -n {vm}',
                 checks=self.check("tags.mytag", 'tagvalue1'))


class VMAvailSetScenarioTest(ScenarioTest):

    @AllowLargeResponse()
    @ResourceGroupPreparer()
    def test_vm_availset(self, resource_group):

        self.kwargs.update({
            'availset': 'availset-test'
        })
        self.cmd('vm availability-set create -g {rg} -n {availset}', checks=[
            self.check('name', '{availset}'),
            self.check('platformFaultDomainCount', 2),
            self.check('platformUpdateDomainCount', 5),  # server defaults to 5
            self.check('sku.name', 'Aligned')
        ])

        # create with explict UD count
        self.cmd('vm availability-set create -g {rg} -n avset2 --platform-fault-domain-count 2 --platform-update-domain-count 2', checks=[
            self.check('platformFaultDomainCount', 2),
            self.check('platformUpdateDomainCount', 2),
            self.check('sku.name', 'Aligned')
        ])
        self.cmd('vm availability-set delete -g {rg} -n avset2')

        self.cmd('vm availability-set update -g {rg} -n {availset} --set tags.test=success',
                 checks=self.check('tags.test', 'success'))
        self.cmd('vm availability-set list -g {rg}', checks=[
            self.check('length(@)', 1),
            self.check('[0].name', '{availset}')
        ])
        self.cmd('vm availability-set list-sizes -g {rg} -n {availset}',
                 checks=self.check('type(@)', 'array'))
        self.cmd('vm availability-set show -g {rg} -n {availset}',
                 checks=[self.check('name', '{availset}')])
        self.cmd('vm availability-set delete -g {rg} -n {availset}')
        self.cmd('vm availability-set list -g {rg}',
                 checks=self.check('length(@)', 0))


class VMAvailSetLiveScenarioTest(ScenarioTest):
    @ResourceGroupPreparer(name_prefix='cli_test_availset_live')
    @AllowLargeResponse(size_kb=3072)
    def test_vm_availset_convert(self, resource_group):

        self.kwargs.update({
            'availset': 'availset-test'
        })

        self.cmd('vm availability-set create -g {rg} -n {availset} --unmanaged --platform-fault-domain-count 3 -l westus2', checks=[
            self.check('name', '{availset}'),
            self.check('platformFaultDomainCount', 3),
            self.check('platformUpdateDomainCount', 5),  # server defaults to 5
            self.check('sku.name', 'Classic')
        ])

        # the conversion should auto adjust the FD from 3 to 2 as 'westus2' only offers 2
        self.cmd('vm availability-set convert -g {rg} -n {availset}', checks=[
            self.check('name', '{availset}'),
            self.check('platformFaultDomainCount', 2),
            self.check('sku.name', 'Aligned')
        ])


class VMExtensionScenarioTest(ScenarioTest):

    @ResourceGroupPreparer(name_prefix='cli_test_vm_extension')
    def test_vm_extension(self, resource_group):

        user_name = 'foouser1'
        config_file = _write_config_file(user_name)

        self.kwargs.update({
            'vm': 'myvm',
            'pub': 'Microsoft.OSTCExtensions',
            'ext': 'VMAccessForLinux',
            'config': config_file,
            'user': user_name
        })

        self.cmd('vm create -n {vm} -g {rg} --image UbuntuLTS --authentication-type password --admin-username user11 --admin-password testPassword0')

        self.cmd('vm extension list --vm-name {vm} --resource-group {rg}',
                 checks=self.check('length([])', 0))
        self.cmd('vm extension set -n {ext} --publisher {pub} --version 1.2  --vm-name {vm} --resource-group {rg} --protected-settings "{config}" --force-update')
        self.cmd('vm get-instance-view -n {vm} -g {rg}', checks=[
            self.check('*.extensions[0].name', ['VMAccessForLinux'])
        ])
        result = self.cmd('vm extension show --resource-group {rg} --vm-name {vm} --name {ext}', checks=[
            self.check('type(@)', 'object'),
            self.check('name', '{ext}'),
            self.check('resourceGroup', '{rg}'),
        ]).get_output_in_json()
        uuid.UUID(result['forceUpdateTag'])
        self.cmd('vm extension delete --resource-group {rg} --vm-name {vm} --name {ext}')


class VMMachineExtensionImageScenarioTest(ScenarioTest):

    def test_vm_machine_extension_image(self):

        self.kwargs.update({
            'loc': 'westus',
            'pub': 'Microsoft.Azure.Diagnostics',
            'ext': 'IaaSDiagnostics',
            'ver': '1.6.4.0'
        })

        self.cmd('vm extension image list-names --location {loc} --publisher {pub}', checks=[
            self.check('type(@)', 'array'),
            self.check("length([?location == '{loc}']) == length(@)", True),
        ])
        self.cmd('vm extension image list-versions --location {loc} -p {pub} --name {ext}', checks=[
            self.check('type(@)', 'array'),
            self.check("length([?location == '{loc}']) == length(@)", True),
        ])
        self.cmd('vm extension image show --location {loc} -p {pub} --name {ext} --version {ver}', checks=[
            self.check('type(@)', 'object'),
            self.check('location', '{loc}'),
            self.check("contains(id, '/Providers/Microsoft.Compute/Locations/{loc}/Publishers/{pub}/ArtifactTypes/VMExtension/Types/{ext}/Versions/{ver}')", True)
        ])


class VMExtensionImageSearchScenarioTest(ScenarioTest):

    @AllowLargeResponse()
    def test_vm_extension_image_search(self):
        # pick this specific name, so the search will be under one publisher. This avoids
        # the parallel searching behavior that causes incomplete VCR recordings.
        self.kwargs.update({
            'pub': 'Test.Microsoft.VisualStudio.Services',
            'image': 'TeamServicesAgentLinux1'
        })
        self.cmd('vm extension image list -l westus --publisher {pub} --name {image}', checks=[
            self.check('type(@)', 'array'),
            self.check("length([?name == '{image}']) == length(@)", True)
        ])
        self.cmd('vm extension image list -l westus -p {pub} --name {image} --latest',
                 checks=self.check('length(@)', 1))


class VMCreateUbuntuScenarioTest(ScenarioTest):

    @ResourceGroupPreparer(name_prefix='cli_test_vm_create_ubuntu')
    def test_vm_create_ubuntu(self, resource_group, resource_group_location):

        self.kwargs.update({
            'username': 'ubuntu',
            'vm': 'cli-test-vm2',
            'image': 'UbuntuLTS',
            'auth': 'ssh',
            'ssh_key': TEST_SSH_KEY_PUB,
            'loc': resource_group_location
        })
        self.cmd('vm create --resource-group {rg} --admin-username {username} --name {vm} --authentication-type {auth} --image {image} --ssh-key-value \'{ssh_key}\' --location {loc} --data-disk-sizes-gb 1 --data-disk-caching ReadOnly')

        self.cmd('vm show -g {rg} -n {vm}', checks=[
            self.check('provisioningState', 'Succeeded'),
            self.check('osProfile.adminUsername', '{username}'),
            self.check('osProfile.computerName', '{vm}'),
            self.check('osProfile.linuxConfiguration.disablePasswordAuthentication', True),
            self.check('osProfile.linuxConfiguration.ssh.publicKeys[0].keyData', '{ssh_key}'),
            self.check('storageProfile.dataDisks[0].managedDisk.storageAccountType', 'Premium_LRS'),
            self.check('storageProfile.osDisk.managedDisk.storageAccountType', 'Premium_LRS'),
            self.check('storageProfile.dataDisks[0].lun', 0),
            self.check('storageProfile.dataDisks[0].caching', 'ReadOnly'),
        ])

        # test for idempotency--no need to reverify, just ensure the command doesn't fail
        self.cmd('vm create --resource-group {rg} --admin-username {username} --name {vm} --authentication-type {auth} --image {image} --ssh-key-value \'{ssh_key}\' --location {loc} --data-disk-sizes-gb 1 --data-disk-caching ReadOnly  ')


class VMMultiNicScenarioTest(ScenarioTest):  # pylint: disable=too-many-instance-attributes

    @ResourceGroupPreparer(name_prefix='cli_test_multi_nic_vm')
    def test_vm_create_multi_nics(self, resource_group):

        self.kwargs.update({
            'vnet': 'myvnet',
            'subnet': 'mysubnet',
            'vm': 'multinicvm1',
            'ssh_key': TEST_SSH_KEY_PUB
        })

        self.cmd('network vnet create -g {rg} -n {vnet} --subnet-name {subnet}')
        for i in range(1, 5):  # create four NICs
            self.kwargs['nic'] = 'nic{}'.format(i)
            self.cmd('network nic create -g {rg} -n {nic} --subnet {subnet} --vnet-name {vnet}')

        self.cmd('vm create -g {rg} -n {vm} --image UbuntuLTS --nics nic1 nic2 nic3 nic4 --admin-username user11 --size Standard_DS3 --ssh-key-value \'{ssh_key}\'')
        self.cmd('vm show -g {rg} -n {vm}', checks=[
            self.check("networkProfile.networkInterfaces[0].id.ends_with(@, 'nic1')", True),
            self.check("networkProfile.networkInterfaces[1].id.ends_with(@, 'nic2')", True),
            self.check("networkProfile.networkInterfaces[2].id.ends_with(@, 'nic3')", True),
            self.check("networkProfile.networkInterfaces[3].id.ends_with(@, 'nic4')", True),
            self.check('length(networkProfile.networkInterfaces)', 4)
        ])
        # cannot alter NICs on a running (or even stopped) VM
        self.cmd('vm deallocate -g {rg} -n {vm}')

        self.cmd('vm nic list -g {rg} --vm-name {vm}', checks=[
            self.check('length(@)', 4),
            self.check('[0].primary', True)
        ])
        self.cmd('vm nic show -g {rg} --vm-name {vm} --nic nic1')
        self.cmd('vm nic remove -g {rg} --vm-name {vm} --nics nic4 --primary-nic nic1', checks=[
            self.check('length(@)', 3),
            self.check('[0].primary', True),
            self.check("[0].id.contains(@, 'nic1')", True)
        ])
        self.cmd('vm nic add -g {rg} --vm-name {vm} --nics nic4', checks=[
            self.check('length(@)', 4),
            self.check('[0].primary', True),
            self.check("[0].id.contains(@, 'nic1')", True)
        ])
        self.cmd('vm nic set -g {rg} --vm-name {vm} --nics nic1 nic2 --primary-nic nic2', checks=[
            self.check('length(@)', 2),
            self.check('[1].primary', True),
            self.check("[1].id.contains(@, 'nic2')", True)
        ])


class VMCreateNoneOptionsTest(ScenarioTest):  # pylint: disable=too-many-instance-attributes

    @ResourceGroupPreparer(name_prefix='cli_test_vm_create_none_options', location='westus')
    def test_vm_create_none_options(self, resource_group):

        self.kwargs.update({
            'vm': 'nooptvm',
            'loc': 'eastus',  # create in different location from RG
            'quotes': '""' if platform.system() == 'Windows' else "''",
            'ssh_key': TEST_SSH_KEY_PUB
        })

        self.cmd('vm create -n {vm} -g {rg} --image Debian --availability-set {quotes} --nsg {quotes} --ssh-key-value \'{ssh_key}\' --public-ip-address {quotes} --tags {quotes} --location {loc} --admin-username user11')

        self.cmd('vm show -n {vm} -g {rg}', checks=[
            self.check('availabilitySet', None),
            self.check('length(tags)', 0),
            self.check('location', '{loc}')
        ])
        self.cmd('network public-ip show -n {vm}PublicIP -g {rg}', expect_failure=True)


class VMBootDiagnostics(ScenarioTest):

    @AllowLargeResponse()
    @ResourceGroupPreparer(name_prefix='cli_test_vm_diagnostics')
    @StorageAccountPreparer(name_prefix='clitestbootdiag')
    def test_vm_boot_diagnostics(self, resource_group, storage_account):

        self.kwargs.update({
            'vm': 'myvm',
            'vm2': 'myvm2'
        })
        self.kwargs['storage_uri'] = 'https://{}.blob.core.windows.net/'.format(self.kwargs['sa'])

        self.cmd('storage account create -g {rg} -n {sa} --sku Standard_LRS -l westus')
        self.cmd('vm create -n {vm} -g {rg} --image UbuntuLTS --authentication-type password --admin-username user11 --admin-password testPassword0 --use-unmanaged-disk')

        self.cmd('vm boot-diagnostics enable -g {rg} -n {vm} --storage {sa}')
        self.cmd('vm show -g {rg} -n {vm}', checks=[
            self.check('diagnosticsProfile.bootDiagnostics.enabled', True),
            self.check('diagnosticsProfile.bootDiagnostics.storageUri', '{storage_uri}')
        ])

        # will uncomment after #302 gets addressed
        # self.cmd('vm boot-diagnostics get-boot-log -g {rg} -n {vm}')
        self.cmd('vm boot-diagnostics disable -g {rg} -n {vm}')
        self.cmd('vm show -g {rg} -n {vm}',
                 checks=self.check('diagnosticsProfile.bootDiagnostics.enabled', False))

        # try enable it at the create
        self.cmd('vm create -g {rg} -n {vm2} --image debian --admin-username user11 --admin-password testPassword0 --boot-diagnostics-storage {sa}')
        self.cmd('vm show -g {rg} -n {vm2}', checks=[
            self.check('diagnosticsProfile.bootDiagnostics.enabled', True),
            self.check('diagnosticsProfile.bootDiagnostics.storageUri', '{storage_uri}')
        ])


class VMSSExtensionInstallTest(ScenarioTest):

    @ResourceGroupPreparer(name_prefix='cli_test_vmss_extension')
    def test_vmss_extension(self):

        username = 'myadmin'
        config_file = _write_config_file(username)

        self.kwargs.update({
            'vmss': 'vmss1',
            'pub': 'Microsoft.Azure.NetworkWatcher',
            'ext': 'NetworkWatcherAgentLinux',
            'username': username,
            'config_file': config_file
        })

        self.cmd('vmss create -n {vmss} -g {rg} --image UbuntuLTS --authentication-type password --admin-username admin123 --admin-password testPassword0 --instance-count 1')

        self.cmd('vmss extension set -n {ext} --publisher {pub} --version 1.4  --vmss-name {vmss} --resource-group {rg} --protected-settings "{config_file}"')
        self.cmd('vmss extension show --resource-group {rg} --vmss-name {vmss} --name {ext}', checks=[
            self.check('type(@)', 'object'),
            self.check('name', '{ext}'),
            self.check('publisher', '{pub}'),
        ]).get_output_in_json()


class DiagnosticsExtensionInstallTest(ScenarioTest):
    """
    Note that this is currently only for a Linux VM. There's currently no test of this feature for a Windows VM.
    """
    @ResourceGroupPreparer(name_prefix='cli_test_vm_vmss_diagnostics_extension')
    @StorageAccountPreparer()
    def test_diagnostics_extension_install(self, resource_group, storage_account):

        self.kwargs.update({
            'vm': 'testdiagvm',
            'vmss': 'testdiagvmss'
        })

        self.cmd('vmss create -g {rg} -n {vmss} --image UbuntuLTS --authentication-type password --admin-username user11 --admin-password TestTest12#$')
        self.cmd('vm create -g {rg} -n {vm} --image UbuntuLTS --authentication-type password --admin-username user11 --admin-password TestTest12#$ --use-unmanaged-disk')
        storage_sastoken = '123'  # use junk keys, do not retrieve real keys which will get into the recording
        _, protected_settings = tempfile.mkstemp()
        with open(protected_settings, 'w') as outfile:
            json.dump({
                "storageAccountName": storage_account,
                "storageAccountSasToken": storage_sastoken
            }, outfile)
        self.kwargs['protected_settings'] = protected_settings.replace('\\', '\\\\')

        _, public_settings = tempfile.mkstemp()
        curr_dir = os.path.dirname(os.path.realpath(__file__))
        template_file = os.path.join(curr_dir, 'sample-public.json').replace('\\', '\\\\')
        with open(template_file) as data_file:
            data = json.load(data_file)
        data["StorageAccount"] = storage_account
        with open(public_settings, 'w') as outfile:
            json.dump(data, outfile)
        self.kwargs['public_settings'] = public_settings.replace('\\', '\\\\')

        checks = [
            self.check('virtualMachineProfile.extensionProfile.extensions[0].name', "LinuxDiagnostic"),
            self.check('virtualMachineProfile.extensionProfile.extensions[0].publisher', "Microsoft.Azure.Diagnostics"),
            self.check('virtualMachineProfile.extensionProfile.extensions[0].settings.StorageAccount', '{sa}'),
            self.check('virtualMachineProfile.extensionProfile.extensions[0].typeHandlerVersion', '3.0')
        ]

        self.cmd("vmss diagnostics set -g {rg} --vmss-name {vmss} --settings {public_settings} --protected-settings {protected_settings}", checks=checks)
        self.cmd("vmss show -g {rg} -n {vmss}", checks=checks)

        # test standalone VM, we will start with an old version
        self.cmd('vm extension set -g {rg} --vm-name {vm} -n LinuxDiagnostic --version 2.3.9025 --publisher Microsoft.OSTCExtensions --settings {public_settings} --protected-settings {protected_settings}',
                 checks=self.check('typeHandlerVersion', '2.3'))
        # see the 'diagnostics set' command upgrades to newer version
        self.cmd("vm diagnostics set -g {rg} --vm-name {vm} --settings {public_settings} --protected-settings {protected_settings}", checks=[
            self.check('name', 'LinuxDiagnostic'),
            self.check('publisher', 'Microsoft.Azure.Diagnostics'),
            self.check('settings.StorageAccount', '{sa}'),
            self.check('typeHandlerVersion', '3.0')
        ])

        self.cmd("vm show -g {rg} -n {vm}", checks=[
            self.check('resources[0].name', 'LinuxDiagnostic'),
            self.check('resources[0].publisher', 'Microsoft.Azure.Diagnostics'),
            self.check('resources[0].settings.StorageAccount', '{sa}')
        ])


class VMCreateExistingOptions(ScenarioTest):

    @AllowLargeResponse()
    @ResourceGroupPreparer(name_prefix='cli_test_vm_create_existing')
    @StorageAccountPreparer()
    def test_vm_create_existing_options(self, resource_group, storage_account):

        self.kwargs.update({
            'availset': 'vrfavailset',
            'pubip': 'vrfpubip',
            'vnet': 'vrfvnet',
            'subnet': 'vrfsubnet',
            'nsg': 'vrfnsg',
            'vm': 'vrfvm',
            'disk': 'vrfosdisk',
            'container': 'vrfcontainer',
            'ssh_key': TEST_SSH_KEY_PUB
        })

        self.cmd('vm availability-set create --name {availset} -g {rg} --unmanaged --platform-fault-domain-count 3 --platform-update-domain-count 3')
        self.cmd('network public-ip create --name {pubip} -g {rg}')
        self.cmd('network vnet create --name {vnet} -g {rg} --subnet-name {subnet}')
        self.cmd('network nsg create --name {nsg} -g {rg}')

        self.cmd('vm create --image UbuntuLTS --os-disk-name {disk} --vnet-name {vnet} --subnet {subnet} --availability-set {availset} --public-ip-address {pubip} -l "West US" --nsg {nsg} --use-unmanaged-disk --size Standard_DS2 --admin-username user11 --storage-account {sa} --storage-container-name {container} -g {rg} --name {vm} --ssh-key-value \'{ssh_key}\'')

        self.cmd('vm availability-set show -n {availset} -g {rg}',
                 checks=self.check('virtualMachines[0].id.ends_with(@, \'{}\')'.format(self.kwargs['vm'].upper()), True))
        self.cmd('network nsg show -n {nsg} -g {rg}',
                 checks=self.check('networkInterfaces[0].id.ends_with(@, \'{vm}VMNic\')', True))
        self.cmd('network nic show -n {vm}VMNic -g {rg}',
                 checks=self.check('ipConfigurations[0].publicIPAddress.id.ends_with(@, \'{pubip}\')', True))
        self.cmd('vm show -n {vm} -g {rg}',
                 checks=self.check('storageProfile.osDisk.vhd.uri', 'https://{sa}.blob.core.windows.net/{container}/{disk}.vhd'))


class VMCreateExistingIdsOptions(ScenarioTest):

    @AllowLargeResponse()
    @ResourceGroupPreparer(name_prefix='cli_test_vm_create_existing_ids')
    @StorageAccountPreparer()
    def test_vm_create_existing_ids_options(self, resource_group, storage_account):
        from azure.cli.core.commands.client_factory import get_subscription_id
        from msrestazure.tools import resource_id, is_valid_resource_id

        subscription_id = self.get_subscription_id()

        self.kwargs.update({
            'availset': 'vrfavailset',
            'pubip': 'vrfpubip',
            'vnet': 'vrfvnet',
            'subnet': 'vrfsubnet',
            'nsg': 'vrfnsg',
            'vm': 'vrfvm',
            'disk': 'vrfosdisk',
            'container': 'vrfcontainer',
            'ssh_key': TEST_SSH_KEY_PUB
        })

        self.cmd('vm availability-set create --name {availset} -g {rg} --unmanaged --platform-fault-domain-count 3 --platform-update-domain-count 3')
        self.cmd('network public-ip create --name {pubip} -g {rg}')
        self.cmd('network vnet create --name {vnet} -g {rg} --subnet-name {subnet}')
        self.cmd('network nsg create --name {nsg} -g {rg}')

        rg = self.kwargs['rg']
        self.kwargs.update({
            'availset_id': resource_id(subscription=subscription_id, resource_group=rg, namespace='Microsoft.Compute', type='availabilitySets', name=self.kwargs['availset']),
            'pubip_id': resource_id(subscription=subscription_id, resource_group=rg, namespace='Microsoft.Network', type='publicIpAddresses', name=self.kwargs['pubip']),
            'subnet_id': resource_id(subscription=subscription_id, resource_group=rg, namespace='Microsoft.Network', type='virtualNetworks', child_type_1='subnets', name=self.kwargs['vnet'], child_name_1=self.kwargs['subnet']),
            'nsg_id': resource_id(subscription=subscription_id, resource_group=rg, namespace='Microsoft.Network', type='networkSecurityGroups', name=self.kwargs['nsg'])
        })

        assert is_valid_resource_id(self.kwargs['availset_id'])
        assert is_valid_resource_id(self.kwargs['pubip_id'])
        assert is_valid_resource_id(self.kwargs['subnet_id'])
        assert is_valid_resource_id(self.kwargs['nsg_id'])

        self.cmd('vm create --image UbuntuLTS --os-disk-name {disk} --subnet {subnet_id} --availability-set {availset_id} --public-ip-address {pubip_id} -l "West US" --nsg {nsg_id} --use-unmanaged-disk --size Standard_DS2 --admin-username user11 --storage-account {sa} --storage-container-name {container} -g {rg} --name {vm} --ssh-key-value \'{ssh_key}\'')

        self.cmd('vm availability-set show -n {availset} -g {rg}',
                 checks=self.check('virtualMachines[0].id.ends_with(@, \'{}\')'.format(self.kwargs['vm'].upper()), True))
        self.cmd('network nsg show -n {nsg} -g {rg}',
                 checks=self.check('networkInterfaces[0].id.ends_with(@, \'{vm}VMNic\')', True))
        self.cmd('network nic show -n {vm}VMNic -g {rg}',
                 checks=self.check('ipConfigurations[0].publicIPAddress.id.ends_with(@, \'{pubip}\')', True))
        self.cmd('vm show -n {vm} -g {rg}',
                 checks=self.check('storageProfile.osDisk.vhd.uri', 'https://{sa}.blob.core.windows.net/{container}/{disk}.vhd'))


class VMCreateCustomIP(ScenarioTest):

    @ResourceGroupPreparer(name_prefix='cli_test_vm_custom_ip')
    def test_vm_create_custom_ip(self, resource_group):

        self.kwargs.update({
            'vm': 'vrfvmz',
            'vm2': 'vrfvmz2',
            'dns': 'vrfmyvm00110011z',
            'public_ip_sku': 'Standard'
        })

        self.cmd('vm create -n {vm} -g {rg} --image openSUSE-Leap --admin-username user11 --private-ip-address 10.0.0.5 --public-ip-sku {public_ip_sku} --public-ip-address-dns-name {dns} --generate-ssh-keys')

        self.cmd('network public-ip show -n {vm}PublicIP -g {rg}', checks=[
            self.check('publicIPAllocationMethod', 'Static'),
            self.check('dnsSettings.domainNameLabel', '{dns}'),
            self.check('sku.name', '{public_ip_sku}')
        ])
        self.cmd('network nic show -n {vm}VMNic -g {rg}',
                 checks=self.check('ipConfigurations[0].privateIPAllocationMethod', 'Static'))

        # verify the default should be "Basic" sku with "Dynamic" allocation method
        self.cmd('vm create -n {vm2} -g {rg} --image openSUSE-Leap --admin-username user11 --generate-ssh-keys')
        self.cmd('network public-ip show -n {vm2}PublicIP -g {rg}', checks=[
            self.check('publicIPAllocationMethod', 'Dynamic'),
            self.check('sku.name', 'Basic')
        ])


class VMDiskAttachDetachTest(ScenarioTest):

    @ResourceGroupPreparer(name_prefix='cli-test-disk')
    def test_vm_disk_attach_detach(self, resource_group):

        self.kwargs.update({
            'loc': 'westus',
            'vm': 'vm-diskattach-test',
            'disk1': 'd1',
            'disk2': 'd2'
        })

        self.cmd('vm create -g {rg} --location {loc} -n {vm} --admin-username admin123 --image centos --admin-password testPassword0 --authentication-type password')

        self.cmd('vm disk attach -g {rg} --vm-name {vm} --disk {disk1} --new --size-gb 1 --caching ReadOnly')
        self.cmd('vm disk attach -g {rg} --vm-name {vm} --disk {disk2} --new --size-gb 2 --lun 2 --sku standard_lrs')
        self.cmd('vm show -g {rg} -n {vm}', checks=[
            self.check('length(storageProfile.dataDisks)', 2),
            self.check('storageProfile.dataDisks[0].name', '{disk1}'),
            self.check('storageProfile.dataDisks[0].caching', 'ReadOnly'),
            self.check('storageProfile.dataDisks[0].managedDisk.storageAccountType', 'Premium_LRS'),
            self.check('storageProfile.dataDisks[1].name', '{disk2}'),
            self.check('storageProfile.dataDisks[1].lun', 2),
            self.check('storageProfile.dataDisks[1].managedDisk.storageAccountType', 'Standard_LRS'),
            self.check('storageProfile.dataDisks[1].caching', 'None')
        ])
        self.cmd('vm disk detach -g {rg} --vm-name {vm} -n {disk2}')
        self.cmd('vm show -g {rg} -n {vm}', checks=[
            self.check('length(storageProfile.dataDisks)', 1),
            self.check('storageProfile.dataDisks[0].name', '{disk1}'),
        ])
        self.cmd('vm disk detach -g {rg} --vm-name {vm} -n {disk1}')
        self.cmd('vm show -g {rg} -n {vm}',
                 checks=self.check('length(storageProfile.dataDisks)', 0))
        self.cmd('vm disk attach -g {rg} --vm-name {vm} --disk {disk1} --caching ReadWrite --sku standard_lrs')
        self.cmd('vm show -g {rg} -n {vm}', checks=[
            self.check('storageProfile.dataDisks[0].caching', 'ReadWrite'),
            self.check('storageProfile.dataDisks[0].managedDisk.storageAccountType', 'Standard_LRS'),
        ])


class VMUnmanagedDataDiskTest(ScenarioTest):

    @ResourceGroupPreparer(name_prefix='cli-test-disk')
    def test_vm_data_unmanaged_disk(self, resource_group):

        self.kwargs.update({
            'loc': 'westus',
            'vm': 'vm-datadisk-test',
            'disk': 'd7'
        })

        self.cmd('vm create -g {rg} --location {loc} -n {vm} --admin-username ubuntu --image UbuntuLTS --admin-password testPassword0 --authentication-type password --use-unmanaged-disk')

        # check we have no data disk
        result = self.cmd('vm show -g {rg} -n {vm}',
                          checks=self.check('length(storageProfile.dataDisks)', 0)).get_output_in_json()

        # get the vhd uri from VM's storage_profile
        blob_uri = result['storageProfile']['osDisk']['vhd']['uri']

        self.kwargs['vhd_uri'] = blob_uri[0:blob_uri.rindex('/') + 1] + 'd7.vhd'

        # now attach
        self.cmd('vm unmanaged-disk attach -g {rg} --vm-name {vm} -n {disk} --vhd {vhd_uri} --new --caching ReadWrite --size-gb 8 --lun 1')
        # check we have a data disk
        self.cmd('vm show -g {rg} -n {vm}', checks=[
            self.check('length(storageProfile.dataDisks)', 1),
            self.check('storageProfile.dataDisks[0].caching', 'ReadWrite'),
            self.check('storageProfile.dataDisks[0].lun', 1),
            self.check('storageProfile.dataDisks[0].diskSizeGb', 8),
            self.check('storageProfile.dataDisks[0].createOption', 'Empty'),
            self.check('storageProfile.dataDisks[0].vhd.uri', '{vhd_uri}'),
            self.check('storageProfile.dataDisks[0].name', '{disk}')
        ])

        # now detach
        self.cmd('vm unmanaged-disk detach -g {rg} --vm-name {vm} -n {disk}')

        # check we have no data disk
        self.cmd('vm show -g {rg} -n {vm}',
                 checks=self.check('length(storageProfile.dataDisks)', 0))

        # now attach to existing
        self.cmd('vm unmanaged-disk attach -g {rg} --vm-name {vm} -n {disk} --vhd {vhd_uri} --caching ReadOnly', checks=[
            self.check('storageProfile.dataDisks[0].name', '{disk}'),
            self.check('storageProfile.dataDisks[0].createOption', 'Attach')
        ])


class VMCreateCustomDataScenarioTest(ScenarioTest):

    @ResourceGroupPreparer(name_prefix='cli_test_create_vm_custom_data')
    def test_vm_create_custom_data(self, resource_group):

        self.kwargs.update({
            'deployment': 'azurecli-test-dep-vm-create-custom-data',
            'username': 'ubuntu',
            'loc': 'westus',
            'image': 'UbuntuLTS',
            'auth': 'ssh',
            'vm': 'vm-name',
            'custom_data': '#cloud-config\nhostname: myVMhostname',
            'ssh_key': TEST_SSH_KEY_PUB
        })

        self.cmd('vm create -g {rg} -n {vm} --admin-username {username} --authentication-type {auth} --image {image} --ssh-key-value \'{ssh_key}\' -l {loc} --custom-data \'{custom_data}\'')

        # custom data is write only, hence we have no automatic way to cross check. Here we just verify VM was provisioned
        self.cmd('vm show -g {rg} -n {vm}',
                 checks=self.check('provisioningState', 'Succeeded'))


# region VMSS Tests

class VMSSCreateAndModify(ScenarioTest):

    @AllowLargeResponse()
    @ResourceGroupPreparer(name_prefix='cli_test_vmss_create_and_modify')
    def test_vmss_create_and_modify(self):

        self.kwargs.update({
            'vmss': 'vmss1',
            'count': 5,
            'new_count': 4
        })

        self.cmd('vmss create --admin-password testPassword0 --name {vmss} -g {rg} --admin-username myadmin --image Win2012R2Datacenter --instance-count {count}')

        self.cmd('vmss show --name {vmss} -g {rg}', checks=[
            self.check('virtualMachineProfile.priority', None),
            self.check('sku.name', 'Standard_DS1_v2'),
        ])

        self.cmd('vmss list',
                 checks=self.check('type(@)', 'array'))

        self.cmd('vmss list --resource-group {rg}', checks=[
            self.check('type(@)', 'array'),
            self.check('length(@)', 1),
            self.check('[0].name', '{vmss}'),
            self.check('[0].resourceGroup', '{rg}')
        ])
        self.cmd('vmss list-skus --resource-group {rg} --name {vmss}',
                 checks=self.check('type(@)', 'array'))
        self.cmd('vmss show --resource-group {rg} --name {vmss}', checks=[
            self.check('type(@)', 'object'),
            self.check('name', '{vmss}'),
            self.check('resourceGroup', '{rg}')
        ])
        result = self.cmd('vmss list-instances --resource-group {rg} --name {vmss} --query "[].instanceId"').get_output_in_json()
        self.kwargs['instance_ids'] = result[3] + ' ' + result[4]
        self.cmd('vmss update-instances --resource-group {rg} --name {vmss} --instance-ids {instance_ids}')
        self.cmd('vmss get-instance-view --resource-group {rg} --name {vmss}', checks=[
            self.check('type(@)', 'object'),
            self.check('type(virtualMachine)', 'object'),
            self.check('type(statuses)', 'array')
        ])

        self.cmd('vmss stop --resource-group {rg} --name {vmss}')
        self.cmd('vmss start --resource-group {rg} --name {vmss}')
        self.cmd('vmss restart --resource-group {rg} --name {vmss}')

        self.cmd('vmss scale --resource-group {rg} --name {vmss} --new-capacity {new_count}')
        self.cmd('vmss show --resource-group {rg} --name {vmss}', checks=[
            self.check('sku.capacity', '{new_count}'),
            self.check('virtualMachineProfile.osProfile.windowsConfiguration.enableAutomaticUpdates', True)
        ])

        result = self.cmd('vmss list-instances --resource-group {rg} --name {vmss} --query "[].instanceId"').get_output_in_json()
        self.kwargs['instance_ids'] = result[2] + ' ' + result[3]
        self.cmd('vmss delete-instances --resource-group {rg} --name {vmss} --instance-ids {instance_ids}')
        self.cmd('vmss get-instance-view --resource-group {rg} --name {vmss}', checks=[
            self.check('type(@)', 'object'),
            self.check('type(virtualMachine)', 'object'),
            self.check('virtualMachine.statusesSummary[0].count', self.kwargs['new_count'] - 2)
        ])
        self.cmd('vmss deallocate --resource-group {rg} --name {vmss}')
        self.cmd('vmss delete --resource-group {rg} --name {vmss}')
        self.cmd('vmss list --resource-group {rg}', checks=self.is_empty())


class VMSSCreateOptions(ScenarioTest):

    @AllowLargeResponse()
    @ResourceGroupPreparer(name_prefix='cli_test_vmss_create_options')
    def test_vmss_create_options(self, resource_group):

        self.kwargs.update({
            'vmss': 'vrfvmss',
            'count': 2,
            'caching': 'ReadWrite',
            'update': 'automatic',
            'ip': 'vrfpubip'
        })

        self.cmd('network public-ip create --name {ip} -g {rg}')

        self.cmd('vmss create --image Debian --admin-password testPassword0 -l westus -g {rg} -n {vmss} --disable-overprovision --instance-count {count} --os-disk-caching {caching} --upgrade-policy-mode {update} --authentication-type password --admin-username myadmin --public-ip-address {ip} --data-disk-sizes-gb 1 --vm-sku Standard_D2_v2')
        self.cmd('network lb show -g {rg} -n {vmss}lb ',
                 checks=self.check('frontendIPConfigurations[0].publicIPAddress.id.ends_with(@, \'{ip}\')', True))
        self.cmd('vmss show -g {rg} -n {vmss}', checks=[
            self.check('sku.capacity', '{count}'),
            self.check('virtualMachineProfile.storageProfile.osDisk.caching', '{caching}'),
            self.check('upgradePolicy.mode', self.kwargs['update'].title()),
            self.check('singlePlacementGroup', True),
        ])
        self.kwargs['id'] = self.cmd('vmss list-instances -g {rg} -n {vmss} --query "[].instanceId"').get_output_in_json()[0]
        self.cmd('vmss show -g {rg} -n {vmss} --instance-id {id}',
                 checks=self.check('instanceId', '{id}'))

        self.cmd('vmss disk attach -g {rg} -n {vmss} --size-gb 3')
        self.cmd('vmss show -g {rg} -n {vmss}', checks=[
            self.check('length(virtualMachineProfile.storageProfile.dataDisks)', 2),
            self.check('virtualMachineProfile.storageProfile.dataDisks[0].diskSizeGb', 1),
            self.check('virtualMachineProfile.storageProfile.dataDisks[0].managedDisk.storageAccountType', 'Standard_LRS'),
            self.check('virtualMachineProfile.storageProfile.dataDisks[1].diskSizeGb', 3),
            self.check('virtualMachineProfile.storageProfile.dataDisks[1].managedDisk.storageAccountType', 'Standard_LRS'),
        ])
        self.cmd('vmss disk detach -g {rg} -n {vmss} --lun 1')
        self.cmd('vmss show -g {rg} -n {vmss}', checks=[
            self.check('length(virtualMachineProfile.storageProfile.dataDisks)', 1),
            self.check('virtualMachineProfile.storageProfile.dataDisks[0].lun', 0),
            self.check('virtualMachineProfile.storageProfile.dataDisks[0].diskSizeGb', 1)
        ])
        result = self.cmd('vmss list -g {rg} -otable')
        table_output = set(result.output.splitlines()[2].split())
        self.assertTrue({self.kwargs['vmss']}.issubset(table_output))


class VMSSCreateBalancerOptionsTest(ScenarioTest):  # pylint: disable=too-many-instance-attributes

    @ResourceGroupPreparer(name_prefix='cli_test_vmss_create_none')
    def test_vmss_create_none_options(self, resource_group):
        self.kwargs.update({
            'vmss': 'vmss1',
            'ssh_key': TEST_SSH_KEY_PUB,
            'quotes': '""' if platform.system() == 'Windows' else "''"
        })
        self.cmd('vmss create -n {vmss} -g {rg} --image Debian --load-balancer {quotes} --admin-username ubuntu --ssh-key-value \'{ssh_key}\' --public-ip-address {quotes} --tags {quotes} --vm-sku Basic_A1')
        self.cmd('vmss show -n {vmss} -g {rg}', checks=[
            self.check('tags', {}),
            self.check('virtualMachineProfile.networkProfile.networkInterfaceConfigurations.ipConfigurations.loadBalancerBackendAddressPools', None),
            self.check('sku.name', 'Basic_A1'),
            self.check('sku.tier', 'Basic')
        ])
        self.cmd('vmss update -g {rg} -n {vmss} --set tags.test=success',
                 checks=self.check('tags.test', 'success'))
        self.cmd('network public-ip show -n {vmss}PublicIP -g {rg}', expect_failure=True)

    @ResourceGroupPreparer(name_prefix='cli_test_vmss_create_w_ag')
    def test_vmss_create_with_app_gateway(self, resource_group):
        self.kwargs.update({
            'vmss': 'vmss1',
            'ssh_key': TEST_SSH_KEY_PUB
        })
        self.cmd("vmss create -n {vmss} -g {rg} --image Debian --admin-username clittester --ssh-key-value '{ssh_key}' --app-gateway apt1 --instance-count 5",
                 checks=self.check('vmss.provisioningState', 'Succeeded'))
        # spot check it is using gateway
        self.cmd('vmss show -n {vmss} -g {rg}', checks=[
            self.check('sku.capacity', 5),
            self.check('virtualMachineProfile.networkProfile.networkInterfaceConfigurations[0].ipConfigurations[0].applicationGatewayBackendAddressPools[0].resourceGroup', '{rg}')
        ])

    @ResourceGroupPreparer()
    def test_vmss_create_default_app_gateway(self, resource_group):
        self.kwargs.update({
            'vmss': 'vmss1'
        })

        res = self.cmd("vmss create -g {rg} --name {vmss} --validate --image UbuntuLTS --disable-overprovision --instance-count 101 --single-placement-group false "
                       "--admin-username ubuntuadmin --generate-ssh-keys").get_output_in_json()
        # Ensure generated template is valid. "Quota Exceeding" is expected on most subscriptions, so we allow that.
        self.assertTrue(not res['error'] or (res['error']['details'][0]['code'] == 'QuotaExceeded'))

    @ResourceGroupPreparer(name_prefix='cli_test_vmss_create_existing_lb')
    def test_vmss_existing_lb(self, resource_group):
        self.kwargs.update({
            'vmss': 'vmss1',
            'lb': 'lb1'
        })
        self.cmd('network lb create -g {rg} -n {lb} --backend-pool-name test')
        self.cmd('vmss create -g {rg} -n {vmss} --load-balancer {lb} --image UbuntuLTS --admin-username clitester --admin-password TestTest12#$')

    @ResourceGroupPreparer()
    def test_vmss_single_placement_group_default_to_std_lb(self, resource_group):
        self.kwargs.update({
            'vmss': 'vmss123'
        })
        self.cmd('vmss create -g {rg} -n {vmss} --admin-username clitester --admin-password PasswordPassword1! --image debian --single-placement-group false')
        self.cmd('vmss show -g {rg} -n {vmss}', checks=[
            self.check('singlePlacementGroup', False)
        ])

        self.cmd('network lb list -g {rg}', checks=[
            self.check('[0].sku.name', 'Standard')
        ])
        self.cmd('network public-ip list -g {rg}', checks=[
            self.check('[0].sku.name', 'Standard')
        ])


class VMSSCreatePublicIpPerVm(ScenarioTest):  # pylint: disable=too-many-instance-attributes

    @ResourceGroupPreparer(name_prefix='cli_test_vmss_create_w_ips')
    def test_vmss_public_ip_per_vm_custom_domain_name(self, resource_group):

        self.kwargs.update({
            'vmss': 'vmss1',
            'nsg': 'testnsg',
            'ssh_key': TEST_SSH_KEY_PUB,
            'dns_label': self.create_random_name('clivmss', 20)
        })
        nsg_result = self.cmd('network nsg create -g {rg} -n {nsg}').get_output_in_json()
        self.cmd("vmss create -n {vmss} -g {rg} --image Debian --admin-username clittester --ssh-key-value '{ssh_key}' --vm-domain-name {dns_label} --public-ip-per-vm --dns-servers 10.0.0.6 10.0.0.5 --nsg {nsg}",
                 checks=self.check('vmss.provisioningState', 'Succeeded'))
        result = self.cmd("vmss show -n {vmss} -g {rg}", checks=[
            self.check('length(virtualMachineProfile.networkProfile.networkInterfaceConfigurations[0].dnsSettings.dnsServers)', 2),
            self.check('virtualMachineProfile.networkProfile.networkInterfaceConfigurations[0].dnsSettings.dnsServers[0]', '10.0.0.6'),
            self.check('virtualMachineProfile.networkProfile.networkInterfaceConfigurations[0].dnsSettings.dnsServers[1]', '10.0.0.5'),
            self.check('virtualMachineProfile.networkProfile.networkInterfaceConfigurations[0].networkSecurityGroup.id', nsg_result['NewNSG']['id'])
        ])
        # spot check we have the domain name and have a public ip
        result = self.cmd('vmss list-instance-public-ips -n {vmss} -g {rg}').get_output_in_json()
        self.assertEqual(len(result[0]['ipAddress'].split('.')), 4)
        self.assertTrue(result[0]['dnsSettings']['domainNameLabel'].endswith(self.kwargs['dns_label']))


class AcceleratedNetworkingTest(ScenarioTest):

    @ResourceGroupPreparer(name_prefix='cli_test_vmss_accelerated_networking')
    def test_vmss_accelerated_networking(self, resource_group):

        self.kwargs.update({
            'vmss': 'vmss1'
        })
        self.cmd("vmss create -n {vmss} -g {rg} --vm-sku Standard_DS4_v2 --image Win2022Datacenter --admin-username clittester --admin-password Test12345678!!! --accelerated-networking --instance-count 1")
        self.cmd('vmss show -n {vmss} -g {rg}',
                 checks=self.check('virtualMachineProfile.networkProfile.networkInterfaceConfigurations[0].enableAcceleratedNetworking', True))

    @ResourceGroupPreparer()
    def test_vm_accelerated_networking(self, resource_group):
        self.kwargs.update({
            'vm': 'vm1'
        })
        self.cmd("vm create -n {vm} -g {rg} --size Standard_DS4_v2 --image ubuntults --admin-username clittester --generate-ssh-keys")
        self.cmd('network nic show -n {vm}vmnic -g {rg}', checks=self.check('enableAcceleratedNetworking', True))


class SecretsScenarioTest(ScenarioTest):  # pylint: disable=too-many-instance-attributes

    @ResourceGroupPreparer(name_prefix='cli_test_vm_secrets')
    @KeyVaultPreparer(name_prefix='vmlinuxkv', name_len=20, additional_params='--enabled-for-deployment --enabled-for-template-deployment', key='vault', skip_purge=True)
    def test_vm_create_linux_secrets(self, resource_group, resource_group_location):

        self.kwargs.update({
            'admin': 'ubuntu',
            'loc': 'westus',
            'image': 'UbuntuLTS',
            'auth': 'ssh',
            'ssh_key': TEST_SSH_KEY_PUB,
            'vm': 'vm-name',
            'secrets': json.dumps([{'sourceVault': {'id': 'id'}, 'vaultCertificates': []}])
        })

        # TODO: Re-enable when issue #5155 is resolved.
        # message = 'Secret is missing vaultCertificates array or it is empty at index 0'
        self.cmd('vm create -g {rg} -n {vm} --admin-username {admin} --authentication-type {auth} --image {image} --ssh-key-value \'{ssh_key}\' -l {loc} --secrets \'{secrets}\'', expect_failure=True)

        time.sleep(60)

        self.kwargs['policy_path'] = os.path.join(TEST_DIR, 'keyvault', 'policy.json')
        self.cmd('keyvault certificate create --vault-name {vault} -n cert1 -p @"{policy_path}"')
        self.kwargs['secret_out'] = self.cmd('keyvault secret list-versions --vault-name {vault} -n cert1 --query "[?attributes.enabled].id" -o tsv').output.strip()
        vm_format = self.cmd('vm secret format -s {secret_out}').get_output_in_json()
        self.kwargs['secrets'] = json.dumps(vm_format)

        self.cmd('vm create -g {rg} -n {vm} --admin-username {admin} --authentication-type {auth} --image {image} --ssh-key-value \'{ssh_key}\' -l {loc} --secrets \'{secrets}\'')

        self.cmd('vm show -g {rg} -n {vm}', checks=[
            self.check('provisioningState', 'Succeeded'),
            self.check('osProfile.secrets[0].vaultCertificates[0].certificateUrl', '{secret_out}')
        ])

    @ResourceGroupPreparer()
    @KeyVaultPreparer(name_prefix='vmkeyvault', name_len=20, key='vault', additional_params='--enabled-for-deployment --enabled-for-template-deployment', skip_purge=True)
    def test_vm_create_windows_secrets(self, resource_group, resource_group_location):

        self.kwargs.update({
            'admin': 'windowsUser',
            'loc': 'westus',
            'image': 'Win2012R2Datacenter',
            'vm': 'vm-name',
            'secrets': json.dumps([{'sourceVault': {'id': 'id'}, 'vaultCertificates': [{'certificateUrl': 'certurl'}]}])
        })

        # TODO: Re-enable when issue #5155 is resolved.
        # message = 'Secret is missing certificateStore within vaultCertificates array at secret index 0 and ' \
        #           'vaultCertificate index 0'
        self.cmd('vm create -g {rg} -n {vm} --admin-username {admin} --admin-password VerySecret!12 --image {image} -l {loc} --secrets \'{secrets}\'', expect_failure=True)

        time.sleep(60)

        self.kwargs['policy_path'] = os.path.join(TEST_DIR, 'keyvault', 'policy.json')
        self.cmd('keyvault certificate create --vault-name {vault} -n cert1 -p @"{policy_path}"')

        self.kwargs['secret_out'] = self.cmd('keyvault secret list-versions --vault-name {vault} -n cert1 --query "[?attributes.enabled].id" -o tsv').output.strip()
        self.kwargs['secrets'] = self.cmd('vm secret format -s {secret_out} --certificate-store "My"').get_output_in_json()

        self.cmd('vm create -g {rg} -n {vm} --admin-username {admin} --admin-password VerySecret!12 --image {image} -l {loc} --secrets "{secrets}"')

        self.cmd('vm show -g {rg} -n {vm}', checks=[
            self.check('provisioningState', 'Succeeded'),
            self.check('osProfile.secrets[0].vaultCertificates[0].certificateUrl', self.kwargs['secret_out']),
            self.check('osProfile.secrets[0].vaultCertificates[0].certificateStore', 'My')
        ])


class VMSSCreateLinuxSecretsScenarioTest(ScenarioTest):

    @ResourceGroupPreparer(name_prefix='cli_test_vmss_create_linux_secrets')
    @KeyVaultPreparer(name_prefix='vmcreatelinuxsecret', key='vault', additional_params='--enabled-for-deployment --enabled-for-template-deployment', skip_purge=True)
    @AllowLargeResponse()
    def test_vmss_create_linux_secrets(self, resource_group):
        self.kwargs.update({
            'loc': 'westus',
            'vmss': 'vmss1-name',
            'secrets': json.dumps([{'sourceVault': {'id': 'id'}, 'vaultCertificates': []}]),
            'secret': 'mysecret',
            'ssh_key': TEST_SSH_KEY_PUB
        })


        time.sleep(60)

        self.kwargs['policy_path'] = os.path.join(TEST_DIR, 'keyvault', 'policy.json')
        self.cmd('keyvault certificate create --vault-name {vault} -n cert1 -p @"{policy_path}"')

        self.kwargs['secret_out'] = self.cmd('keyvault secret list-versions --vault-name {vault} -n cert1 --query "[?attributes.enabled].id" -o tsv').output.strip()
        vm_format = self.cmd('vm secret format -s {secret_out}').get_output_in_json()
        self.kwargs['secrets'] = json.dumps(vm_format)

        self.cmd('vmss create -n {vmss} -g {rg} --image Debian --admin-username deploy --ssh-key-value \'{ssh_key}\' --secrets \'{secrets}\'')

        self.cmd('vmss show -n {vmss} -g {rg}', checks=[
            self.check('provisioningState', 'Succeeded'),
            self.check('virtualMachineProfile.osProfile.secrets[0].vaultCertificates[0].certificateUrl', '{secret_out}')
        ])


class VMSSCreateExistingOptions(ScenarioTest):

    @AllowLargeResponse()
    @ResourceGroupPreparer(name_prefix='cli_test_vmss_create_existing_options')
    def test_vmss_create_existing_options(self):

        self.kwargs.update({
            'vmss': 'vrfvmss',
            'os_disk': 'vrfosdisk',
            'container': 'vrfcontainer',
            'sku': 'Standard_A3',
            'vnet': 'vrfvnet',
            'subnet': 'vrfsubnet',
            'lb': 'vrflb',
            'bepool': 'mybepool',
            'ssh_key': TEST_SSH_KEY_PUB
        })

        self.cmd('network vnet create -n {vnet} -g {rg} --subnet-name {subnet}')
        self.cmd('network lb create --name {lb} -g {rg} --backend-pool-name {bepool}')

        self.cmd('vmss create --image CentOS --os-disk-name {os_disk} --admin-username ubuntu --vnet-name {vnet} --subnet {subnet} -l "West US" --vm-sku {sku} --storage-container-name {container} -g {rg} --name {vmss} --load-balancer {lb} --ssh-key-value \'{ssh_key}\' --backend-pool-name {bepool} --use-unmanaged-disk')
        self.cmd('vmss show --name {vmss} -g {rg}', checks=[
            self.check('sku.name', '{sku}'),
            self.check('virtualMachineProfile.storageProfile.osDisk.name', '{os_disk}'),
            self.check('virtualMachineProfile.storageProfile.osDisk.vhdContainers[0].ends_with(@, \'{container}\')', True)
        ])
        self.cmd('network lb show --name {lb} -g {rg}')
        self.cmd('network vnet show --name {vnet} -g {rg}',
                 checks=self.check('subnets[0].ipConfigurations[0].id.contains(@, \'{vmss}\')', True))


class VMSSCreateExistingIdsOptions(ScenarioTest):

    @AllowLargeResponse()
    @ResourceGroupPreparer(name_prefix='cli_test_vmss_create_existing_ids')
    def test_vmss_create_existing_ids_options(self, resource_group):

        from msrestazure.tools import resource_id, is_valid_resource_id
        subscription_id = self.get_subscription_id()

        self.kwargs.update({
            'vmss': 'vrfvmss',
            'os_disk': 'vrfosdisk',
            'container': 'vrfcontainer',
            'sku': 'Standard_A3',
            'vnet': 'vrfvnet',
            'subnet': 'vrfsubnet',
            'lb': 'vrflb',
            'bepool': 'mybepool',
            'ssh_key': TEST_SSH_KEY_PUB
        })

        self.cmd('network vnet create -n {vnet} -g {rg} --subnet-name {subnet}')
        self.cmd('network lb create --name {lb} -g {rg} --backend-pool-name {bepool}')

        self.kwargs.update({
            'subnet_id': resource_id(subscription=subscription_id, resource_group=resource_group, namespace='Microsoft.Network', type='virtualNetworks', child_type_1='subnets', name=self.kwargs['vnet'], child_name_1=self.kwargs['subnet']),
            'lb_id': resource_id(subscription=subscription_id, resource_group=resource_group, namespace='Microsoft.Network', type='loadBalancers', name=self.kwargs['lb'])
        })

        assert is_valid_resource_id(self.kwargs['subnet_id'])
        assert is_valid_resource_id(self.kwargs['lb_id'])

        self.cmd('vmss create --image CentOS --os-disk-name {os_disk} --admin-username ubuntu --subnet {subnet_id} -l "West US" --vm-sku {sku} --storage-container-name {container} -g {rg} --name {vmss} --load-balancer {lb_id} --ssh-key-value \'{ssh_key}\' --backend-pool-name {bepool} --use-unmanaged-disk')
        self.cmd('vmss show --name {vmss} -g {rg}', checks=[
            self.check('sku.name', '{sku}'),
            self.check('virtualMachineProfile.storageProfile.osDisk.name', '{os_disk}'),
            self.check('virtualMachineProfile.storageProfile.osDisk.vhdContainers[0].ends_with(@, \'{container}\')', True)
        ])
        self.cmd('network lb show --name {lb} -g {rg}',
                 checks=self.check('backendAddressPools[0].backendIPConfigurations[0].id.contains(@, \'{vmss}\')', True))
        self.cmd('network vnet show --name {vnet} -g {rg}',
                 checks=self.check('subnets[0].ipConfigurations[0].id.contains(@, \'{vmss}\')', True))


class VMSSVMsScenarioTest(ScenarioTest):

    def _check_vms_power_state(self, *args):
        for iid in self.kwargs['instance_ids']:
            result = self.cmd('vmss get-instance-view --resource-group {{rg}} --name {{vmss}} --instance-id {}'.format(iid)).get_output_in_json()
            self.assertTrue(result['statuses'][1]['code'] in args)

    @ResourceGroupPreparer(name_prefix='cli_test_vmss_vms')
    def test_vmss_vms(self, resource_group):

        self.kwargs.update({
            'vmss': 'vmss1',
            'count': 2,
            'instance_ids': []
        })

        self.cmd('vmss create -g {rg} -n {vmss} --image UbuntuLTS --authentication-type password --admin-username admin123 --admin-password TestTest12#$ --instance-count {count}')

        instance_list = self.cmd('vmss list-instances --resource-group {rg} --name {vmss}', checks=[
            self.check('type(@)', 'array'),
            self.check('length(@)', '{count}'),
            self.check("length([].name.starts_with(@, '{vmss}'))", self.kwargs['count'])
        ]).get_output_in_json()

        self.kwargs['instance_ids'] = [x['instanceId'] for x in instance_list]
        self.kwargs['id'] = self.kwargs['instance_ids'][0]

        self.cmd('vmss show --resource-group {rg} --name {vmss} --instance-id {id}', checks=[
            self.check('type(@)', 'object'),
            self.check('instanceId', '{id}')
        ])
        result = self.cmd('vmss list-instance-connection-info --resource-group {rg} --name {vmss}').get_output_in_json()
        self.assertEqual(result['instance 0'].split(':')[1], '50000')
        self.cmd('vmss restart --resource-group {rg} --name {vmss} --instance-ids *')
        self._check_vms_power_state('PowerState/running', 'PowerState/starting')
        self.cmd('vmss stop --resource-group {rg} --name {vmss} --instance-ids *')
        self._check_vms_power_state('PowerState/stopped')
        self.cmd('vmss start --resource-group {rg} --name {vmss} --instance-ids *')
        self._check_vms_power_state('PowerState/running', 'PowerState/starting')
        self.cmd('vmss deallocate --resource-group {rg} --name {vmss} --instance-ids *')
        self._check_vms_power_state('PowerState/deallocated')
        self.cmd('vmss delete-instances --resource-group {rg} --name {vmss} --instance-ids *')
        self.cmd('vmss list-instances --resource-group {rg} --name {vmss}')


class VMSSCustomDataScenarioTest(ScenarioTest):

    @ResourceGroupPreparer(name_prefix='cli_test_vmss_create_custom_data')
    def test_vmss_create_custom_data(self):

        self.kwargs.update({
            'vmss': 'vmss-custom-data',
            'ssh_key': TEST_SSH_KEY_PUB
        })

        self.cmd('vmss create -n {vmss} -g {rg} --image Debian --admin-username deploy --ssh-key-value "{ssh_key}" --custom-data "#cloud-config\nhostname: myVMhostname"')

        # custom data is write only, hence we have no automatic way to cross check. Here we just verify VM was provisioned
        self.cmd('vmss show -n {vmss} -g {rg}',
                 checks=self.check('provisioningState', 'Succeeded'))


class VMSSNicScenarioTest(ScenarioTest):

    @ResourceGroupPreparer(name_prefix='cli_test_vmss_nics')
    def test_vmss_nics(self):

        self.kwargs.update({
            'vmss': 'vmss1',
            'iid': 0
        })

        self.cmd('vmss create -g {rg} -n {vmss} --authentication-type password --admin-username admin123 --admin-password PasswordPassword1!  --image Win2012R2Datacenter')

        self.cmd('vmss nic list -g {rg} --vmss-name {vmss}', checks=[
            self.check('type(@)', 'array'),
            self.check("length([?resourceGroup == '{rg}']) == length(@)", True)
        ])
        nic_list = self.cmd('vmss nic list-vm-nics -g {rg} --vmss-name {vmss} --instance-id {iid}', checks=[
            self.check('type(@)', 'array'),
            self.check("length([?resourceGroup == '{rg}']) == length(@)", True)
        ]).get_output_in_json()
        self.kwargs['nic'] = nic_list[0].get('name')
        self.cmd('vmss nic show --resource-group {rg} --vmss-name {vmss} --instance-id {iid} -n {nic}', checks=[
            self.check('type(@)', 'object'),
            self.check('name', '{nic}'),
            self.check('resourceGroup', '{rg}')
        ])


class VMSSCreateIdempotentTest(ScenarioTest):

    @ResourceGroupPreparer(name_prefix='cli_test_vmss_create_idempotent')
    def test_vmss_create_idempotent(self, resource_group):

        self.kwargs.update({'vmss': 'vmss1'})

        # run the command twice with the same parameters and verify it does not fail
        self.cmd('vmss create -g {rg} -n {vmss} --authentication-type password --admin-username admin123 --admin-password PasswordPassword1!  --image UbuntuLTS --use-unmanaged-disk')
        self.cmd('vmss create -g {rg} -n {vmss} --authentication-type password --admin-username admin123 --admin-password PasswordPassword1!  --image UbuntuLTS --use-unmanaged-disk')

        # still 1 vnet and 1 subnet inside
        self.cmd('network vnet list -g {rg}', checks=[
            self.check('length([])', 1),
            self.check('[0].name', self.kwargs['vmss'] + 'VNET'),
            self.check('[0].subnets[0].addressPrefix', '10.0.0.0/24'),
            self.check('length([0].subnets)', 1),
        ])


class VMSSILBTest(ScenarioTest):

    @ResourceGroupPreparer(name_prefix='cli_test_vmss_ilb')
    def test_vmss_with_ilb(self, resource_group):

        self.kwargs.update({'vmss': 'vmss1'})

        self.cmd('vmss create -g {rg} -n {vmss} --admin-username admin123 --admin-password PasswordPassword1! --image centos --instance-count 1 --public-ip-address ""')
        # TODO: restore error validation when #5155 is addressed
        # with self.assertRaises(AssertionError) as err:
        self.cmd('vmss list-instance-connection-info -g {rg} -n {vmss}', expect_failure=True)
        # self.assertTrue('internal load balancer' in str(err.exception))


@api_version_constraint(ResourceType.MGMT_NETWORK, min_api='2017-08-01')
class VMSSLoadBalancerWithSku(ScenarioTest):

    @AllowLargeResponse()
    @ResourceGroupPreparer(name_prefix='cli_test_vmss_lb_sku')
    def test_vmss_lb_sku(self, resource_group):

        self.kwargs.update({
            'vmss0': 'vmss0',
            'vmss': 'vmss1',
            'lb': 'lb1',
            'ip': 'pubip1',
            'sku': 'standard',
            'loc': 'eastus2'
        })

        # default to Basic
        self.cmd('vmss create -g {rg} -l {loc} -n {vmss0} --image UbuntuLTS --admin-username admin123 --admin-password PasswordPassword1!')
        self.cmd('network lb list -g {rg}', checks=self.check('[0].sku.name', 'Basic'))
        self.cmd('network public-ip list -g {rg}', checks=[
            self.check('[0].sku.name', 'Basic'),
            self.check('[0].publicIPAllocationMethod', 'Dynamic')
        ])

        # but you can overrides the defaults
        self.cmd('vmss create -g {rg} -l {loc} -n {vmss} --lb {lb} --lb-sku {sku} --public-ip-address {ip} --image UbuntuLTS --admin-username admin123 --admin-password PasswordPassword1!')
        self.cmd('network lb show -g {rg} -n {lb}',
                 checks=self.check('sku.name', 'Standard'))
        self.cmd('network public-ip show -g {rg} -n {ip}', checks=[
            self.check('sku.name', 'Standard'),
            self.check('publicIPAllocationMethod', 'Static')
        ])


class VMLiveScenarioTest(LiveScenarioTest):

    @ResourceGroupPreparer(name_prefix='cli_test_vm_create_progress')
    def test_vm_create_progress(self, resource_group):
        from azure.cli.testsdk.utilities import force_progress_logging

        self.kwargs.update({'vm': 'vm123'})

        with force_progress_logging() as test_io:
            self.cmd('vm create -g {rg} -n {vm} --admin-username {vm} --admin-password PasswordPassword1! --image debian')

        content = test_io.getvalue()
        # check log has okay format
        lines = content.splitlines()
        for line in lines:
            self.assertTrue(line.split(':')[0] in ['Accepted', 'Succeeded'])
        # spot check we do have some relevant progress messages coming out
        # (Note, CLI's progress controller does routine "sleep" before sample the LRO response.
        # This has the consequence that it can't promise each resource's result wil be displayed)
        self.assertTrue(any(line.startswith('Succeeded:') or line.startswith('Accepted:') for line in lines))


@api_version_constraint(ResourceType.MGMT_COMPUTE, min_api='2017-03-30')
class VMZoneScenarioTest(ScenarioTest):

    @ResourceGroupPreparer(name_prefix='cli_test_disk_zones', location='eastus2')
    def test_disk_create_zones(self, resource_group, resource_group_location):

        self.kwargs.update({
            'zones': '2',
            'disk': 'disk123',
            'size': 1
        })
        self.cmd('disk create -g {rg} -n {disk} --size-gb {size} --zone {zones}', checks=[
            self.check('zones[0]', '{zones}')
        ])
        self.cmd('disk show -g {rg} -n {disk}',
                 checks=self.check('zones[0]', '{zones}'))
        result = self.cmd('disk show -g {rg} -n {disk} -otable')
        table_output = set(result.output.splitlines()[2].split())
        self.assertTrue(set([resource_group, resource_group_location, self.kwargs['disk'], self.kwargs['zones'], str(self.kwargs['size']), 'Premium_LRS']).issubset(table_output))
        result = self.cmd('disk list -g {rg} -otable')
        table_output = set(result.output.splitlines()[2].split())
        self.assertTrue(set([resource_group, resource_group_location, self.kwargs['disk'], self.kwargs['zones']]).issubset(table_output))
        self.cmd('disk delete -g {rg} -n {disk} --yes')


class VMRunCommandScenarioTest(ScenarioTest):

    @ResourceGroupPreparer(name_prefix='cli_test_vm_run_command')
    def test_run_command_e2e(self, resource_group, resource_group_location):

        self.kwargs.update({
            'vm': 'test-run-command-vm',
            'loc': resource_group_location
        })

        self.cmd('vm run-command list -l {loc}')
        self.cmd('vm run-command show --command-id RunShellScript -l {loc}')
        public_ip = self.cmd('vm create -g {rg} -n {vm} --image ubuntults --admin-username clitest1 --admin-password Test12345678!!').get_output_in_json()['publicIpAddress']

        self.cmd('vm open-port -g {rg} -n {vm} --port 80')
        self.cmd('vm run-command invoke -g {rg} -n{vm} --command-id RunShellScript --script "sudo apt-get update && sudo apt-get install -y nginx"')
        time.sleep(15)  # 15 seconds should be enough for nginx started(Skipped under playback mode)
        import requests
        r = requests.get('http://' + public_ip)
        self.assertTrue('Welcome to nginx' in str(r.content))

    @ResourceGroupPreparer(name_prefix='cli_test_vm_run_command_w_params')
    def test_run_command_with_parameters(self, resource_group):
        self.kwargs.update({'vm': 'test-run-command-vm2'})
        self.cmd('vm create -g {rg} -n {vm} --image debian --admin-username clitest1 --admin-password Test12345678!!')
        self.cmd('vm run-command invoke -g {rg} -n{vm} --command-id RunShellScript  --scripts "echo $0 $1" --parameters hello world')


@api_version_constraint(ResourceType.MGMT_COMPUTE, min_api='2017-03-30')
class VMDiskEncryptionTest(ScenarioTest):

    @ResourceGroupPreparer(name_prefix='cli_test_vm_encryption', location='westus')
    @KeyVaultPreparer(name_prefix='vault', name_len=10, location='westus', key='vault', skip_purge=True, additional_params='--enabled-for-disk-encryption')
    def test_vm_disk_encryption_e2e(self, resource_group, resource_group_location):
        self.kwargs.update({
            'vm': 'vm1'
        })
        time.sleep(60)  # to avoid 504(too many requests) on a newly created vault
        self.cmd('vm create -g {rg} -n {vm} --image win2012datacenter --admin-username clitester1 --admin-password Test123456789!')
        self.cmd('vm encryption enable -g {rg} -n {vm} --disk-encryption-keyvault {vault}')
        self.cmd('vm encryption show -g {rg} -n {vm}', checks=[self.check('disks[0].statuses[0].code', 'EncryptionState/encrypted')])
        self.cmd('vm encryption disable -g {rg} -n {vm}')


@api_version_constraint(ResourceType.MGMT_COMPUTE, min_api='2017-03-30')
class VMSSRollingUpgrade(ScenarioTest):

    @ResourceGroupPreparer(name_prefix='cli_test_vmss_rolling_update')
    def test_vmss_rolling_upgrade(self, resource_group):

        self.kwargs.update({
            'lb': 'lb1',
            'probe': 'probe1',
            'vmss': 'vmss1'
        })

        # set up a LB with the probe for rolling upgrade
        self.cmd('network lb create -g {rg} -n {lb}')
        self.cmd('network lb probe create -g {rg} --lb-name {lb} -n {probe} --protocol http --port 80 --path /')
        self.cmd('network lb rule create -g {rg} --lb-name {lb} -n rule1 --protocol tcp --frontend-port 80 --backend-port 80 --probe-name {probe}')
        self.cmd('network lb inbound-nat-pool create -g {rg} --lb-name {lb} -n nat-pool1 --backend-port 22 --frontend-port-range-start 50000 --frontend-port-range-end 50119 --protocol Tcp --frontend-ip-name LoadBalancerFrontEnd')

        # create a scaleset to use the LB, note, we start with the manual mode as we are not done with the setup yet
        self.cmd('vmss create -g {rg} -n {vmss} --image ubuntults --admin-username clitester1 --admin-password Testqwer1234! --lb {lb} --health-probe {probe}')

        # install the web server
        _, settings_file = tempfile.mkstemp()
        with open(settings_file, 'w') as outfile:
            json.dump({
                "commandToExecute": "sudo apt-get install -y nginx",
            }, outfile)
        settings_file = settings_file.replace('\\', '\\\\')
        self.kwargs['settings'] = settings_file
        self.cmd('vmss extension set -g {rg} --vmss-name {vmss} -n customScript --publisher Microsoft.Azure.Extensions --settings {settings} --version 2.0')
        self.cmd('vmss update-instances -g {rg} -n {vmss} --instance-ids "*"')

        # now we are ready for the rolling upgrade mode
        self.cmd('vmss update -g {rg} -n {vmss} --set upgradePolicy.mode=rolling')

        # make sure the web server works
        result = self.cmd('vmss list-instance-connection-info -g {rg} -n {vmss} -o tsv')
        time.sleep(15)  # 15 seconds should be enough for nginx started(Skipped under playback mode)
        import requests
        r = requests.get('http://' + result.output.split(':')[0])
        self.assertTrue('Welcome to nginx' in str(r.content))

        # do some rolling upgrade, maybe nonsense, but we need to test the command anyway
        self.cmd('vmss rolling-upgrade start -g {rg} -n {vmss}')
        result = self.cmd('vmss rolling-upgrade get-latest -g {rg} -n {vmss}').get_output_in_json()
        self.assertTrue(('policy' in result) and ('progress' in result))  # spot check that it is about rolling upgrade

        # 'cancel' should fail as we have no active upgrade to cancel
        self.cmd('vmss rolling-upgrade cancel -g {rg} -n {vmss}', expect_failure=True)


# convert to ScenarioTest and re-record when issue #6006 is fixed
class VMLBIntegrationTesting(ScenarioTest):

    @ResourceGroupPreparer(name_prefix='cli_test_vm_lb_integration')
    def test_vm_lb_integration(self, resource_group):

        self.kwargs.update({
            'lb': 'lb1',
            'vm1': 'vm1',
            'vm2': 'vm2',
            'avset': 'av1'
        })
        # provision 2 web servers
        self.cmd('vm availability-set create -g {rg} -n {avset}')
        self.cmd('vm create -g {rg} -n {vm1} --image ubuntults --public-ip-address "" --availability-set {avset} --generate-ssh-keys --admin-username ubuntuadmin')
        self.cmd('vm open-port -g {rg} -n {vm1} --port 80')
        self.cmd('vm create -g {rg} -n {vm2} --image ubuntults --public-ip-address "" --availability-set {avset} --generate-ssh-keys --admin-username ubuntuadmin')
        self.cmd('vm open-port -g {rg} -n {vm2} --port 80')

        # provision 1 LB
        self.cmd('network lb create -g {rg} -n {lb}')

        # create LB probe and rule
        self.cmd('network lb probe create -g {rg} --lb-name {lb} -n probe1 --protocol Http --port 80 --path /')
        self.cmd('network lb rule create -g {rg} --lb-name {lb} -n rule1 --protocol Tcp --frontend-port 80 --backend-port 80')

        # add 2 vm into BE Pool
        self.cmd('network nic ip-config address-pool add -g {rg} --lb-name {lb} --address-pool {lb}bepool --nic-name {vm1}VMNic --ip-config-name ipconfig{vm1}')
        self.cmd('network nic ip-config address-pool add -g {rg} --lb-name {lb} --address-pool {lb}bepool --nic-name {vm2}VMNic --ip-config-name ipconfig{vm2}')

        # Create Inbound Nat Rules so each VM can be accessed through SSH
        self.cmd('network lb inbound-nat-rule create -g {rg} --lb-name {lb} -n inbound-nat-rule1 --frontend-port 50000 --backend-port 22  --protocol Tcp')
        self.cmd('network nic ip-config inbound-nat-rule add -g {rg} --lb-name {lb} --nic-name {vm1}VMNic --ip-config-name ipconfig{vm1} --inbound-nat-rule inbound-nat-rule1')
        self.cmd('network lb inbound-nat-rule create -g {rg} --lb-name {lb} -n inbound-nat-rule2 --frontend-port 50001 --backend-port 22  --protocol Tcp')
        self.cmd('network nic ip-config inbound-nat-rule add -g {rg} --lb-name {lb} --nic-name {vm2}VMNic --ip-config-name ipconfig{vm2} --inbound-nat-rule inbound-nat-rule2')

        # install nginx web servers
        self.cmd('vm run-command invoke -g {rg} -n {vm1} --command-id RunShellScript --scripts "sudo apt-get install -y nginx"')
        self.cmd('vm run-command invoke -g {rg} -n {vm2} --command-id RunShellScript --scripts "sudo apt-get install -y nginx"')

        # ensure all pieces are working together
        result = self.cmd('network public-ip show -g {rg} -n PublicIP{lb}').get_output_in_json()
        pip = result['ipAddress']
        time.sleep(15)  # 15 seconds should be enough for nginx started(Skipped under playback mode)
        import requests
        r = requests.get('http://' + pip)
        self.assertTrue('Welcome to nginx' in str(r.content))


class VMCreateWithExistingNic(ScenarioTest):

    @ResourceGroupPreparer(name_prefix='cli_test_create_vm_existing_nic')
    def test_vm_create_existing_nic(self, resource_group):
        import re
        self.cmd('network public-ip create -g {rg} -n my-pip')
        self.cmd('network vnet create -g {rg} -n my-vnet --subnet-name my-subnet1')
        self.cmd('network nic create -g {rg} -n my-nic --subnet my-subnet1 --vnet-name my-vnet --public-ip-address my-pip')
        self.cmd('network nic ip-config create -n my-ipconfig2 -g {rg} --nic-name my-nic --private-ip-address-version IPv6')
        self.cmd('vm create -g {rg} -n vm1 --image ubuntults --nics my-nic --generate-ssh-keys --admin-username ubuntuadmin')
        result = self.cmd('vm show -g {rg} -n vm1 -d').get_output_in_json()
        self.assertTrue(re.match(r'[0-9]+\.[0-9]+\.[0-9]+\.[0-9]+', result['publicIps']))
        self.assertTrue(re.match(r'[0-9]+\.[0-9]+\.[0-9]+\.[0-9]+', result['privateIps']))


class VMSecretTest(ScenarioTest):

    @ResourceGroupPreparer(name_prefix='cli_test_vm_secrets')
    @KeyVaultPreparer(name_prefix='vmsecretkv', name_len=20, key='vault', additional_params='--enabled-for-disk-encryption --enabled-for-deployment', skip_purge=True)
    def test_vm_secret_e2e_test(self, resource_group, resource_group_location):
        self.kwargs.update({
            'vm': 'vm1',
            'cert': 'vm-secrt-cert',
            'loc': resource_group_location
        })

        self.kwargs['policy_path'] = os.path.join(TEST_DIR, 'keyvault', 'policy.json')

        self.cmd('vm create -g {rg} -n {vm} --image rhel --generate-ssh-keys --admin-username rheladmin')
        time.sleep(60)  # ensure we don't hit the DNS exception (ignored under playback)

        self.cmd('keyvault certificate create --vault-name {vault} -n {cert} -p @"{policy_path}"')
        secret_result = self.cmd('vm secret add -g {rg} -n {vm} --keyvault {vault} --certificate {cert}', checks=[
            self.check('length([])', 1),
            self.check('length([0].vaultCertificates)', 1),
        ]).get_output_in_json()
        self.assertTrue('https://{vault}.vault.azure.net/secrets/{cert}/'.format(**self.kwargs) in secret_result[0]['vaultCertificates'][0]['certificateUrl'])
        self.cmd('vm secret list -g {rg} -n {vm}')
        self.cmd('vm secret remove -g {rg} -n {vm} --keyvault {vault} --certificate {cert}')

        self.cmd('vm secret list -g {rg} -n {vm}',
                 checks=self.check('length([])', 0))


<<<<<<< HEAD
class VMRedeployTest(ScenarioTest):
    @ResourceGroupPreparer(name_prefix='test_vm_redeploy_')
    def test_vm_redeploy(self, resource_group):
        self.kwargs.update({
            'vm':'myvm'
        })

        self.cmd('vm create -g {rg} -n {vm} --image Debian:debian-10:10:latest --use-unmanaged-disk --admin-username ubuntu --admin-password testPassword0 --authentication-type password --nsg-rule NONE')
        self.cmd('vm redeploy -n {vm} -g {rg}')


class VMConvertTest(ScenarioTest):
    @ResourceGroupPreparer(name_prefix='test_vm_convert_')
    def test_vm_convert(self, resource_group):
        self.kwargs.update({
            'vm': 'myvm'
        })

        self.cmd(
            'vm create -g {rg} -n {vm} --image Debian:debian-10:10:latest --use-unmanaged-disk --admin-username ubuntu --admin-password testPassword0 --authentication-type password --nsg-rule NONE')
        self.cmd('vm unmanaged-disk attach -g {rg} --vm-name {vm} --new --size-gb 1')

        output = self.cmd('vm unmanaged-disk list --vm-name {vm} -g {rg}').get_output_in_json()
        self.assertFalse(output[0]['managedDisk'])
        self.assertTrue(output[0]['vhd'])

        self.cmd('vm deallocate -n {vm} -g {rg}')
        self.cmd('vm convert -n {vm} -g {rg}')

        converted = self.cmd('vm unmanaged-disk list --vm-name {vm} -g {rg}').get_output_in_json()
        self.assertTrue(converted[0]['managedDisk'])
        self.assertFalse(converted[0]['vhd'])


class VMRestartTest(ScenarioTest):
    def _check_vm_power_state(self, expected_power_state):

        self.cmd('vm get-instance-view --resource-group {rg} --name {vm}', checks=[
            self.check('type(@)', 'object'),
            self.check('name', '{vm}'),
            self.check('resourceGroup', '{rg}'),
            self.check('length(instanceView.statuses)', 2),
            self.check('instanceView.statuses[0].code', 'ProvisioningState/succeeded'),
            self.check('instanceView.statuses[1].code', expected_power_state),
        ])

    @ResourceGroupPreparer(name_prefix='cli_test_vm_stop_start')
    def test_vm_stop_start(self, resource_group):
        self.kwargs.update({
            'vm': 'vm'
        })
        self.cmd(
            'vm create --resource-group {rg} --name {vm} --admin-username azureuser --admin-password testPassword0 --authentication-type password --image OpenLogic:CentOS:7.5:latest --nsg-rule NONE')

        self.cmd('vm stop --resource-group {rg} --name {vm}')
        self._check_vm_power_state('PowerState/stopped')
        self.cmd('vm start --resource-group {rg} --name {vm}')
        self._check_vm_power_state('PowerState/running')
=======
class TestSnapShotAccess(ScenarioTest):

    @ResourceGroupPreparer(name_prefix='test_snapshot_access_')
    def test_snapshot_access(self, resource_group):
        self.kwargs.update({
            'snapshot': 'snapshot'
        })

        self.cmd('snapshot create -n {snapshot} -g {rg} --size-gb 1')
        self.cmd('snapshot grant-access --duration-in-seconds 600 -n {snapshot} -g {rg}')
        self.cmd('snapshot show -n {snapshot} -g {rg}')
        self.cmd('snapshot list -g {rg}',
                 checks=[
                     self.check('length(@)', '1'),
                 ])
        self.cmd('snapshot revoke-access -n {snapshot} -g {rg}')
        self.cmd('snapshot delete -n {snapshot} -g {rg}')
# endregion
>>>>>>> 3ae3c617

# endregion


if __name__ == '__main__':
    unittest.main()<|MERGE_RESOLUTION|>--- conflicted
+++ resolved
@@ -2131,7 +2131,6 @@
                  checks=self.check('length([])', 0))
 
 
-<<<<<<< HEAD
 class VMRedeployTest(ScenarioTest):
     @ResourceGroupPreparer(name_prefix='test_vm_redeploy_')
     def test_vm_redeploy(self, resource_group):
@@ -2190,7 +2189,8 @@
         self._check_vm_power_state('PowerState/stopped')
         self.cmd('vm start --resource-group {rg} --name {vm}')
         self._check_vm_power_state('PowerState/running')
-=======
+
+
 class TestSnapShotAccess(ScenarioTest):
 
     @ResourceGroupPreparer(name_prefix='test_snapshot_access_')
@@ -2209,7 +2209,6 @@
         self.cmd('snapshot revoke-access -n {snapshot} -g {rg}')
         self.cmd('snapshot delete -n {snapshot} -g {rg}')
 # endregion
->>>>>>> 3ae3c617
 
 # endregion
 
