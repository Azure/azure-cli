--- conflicted
+++ resolved
@@ -16,7 +16,7 @@
     method: PUT
     uri: https://management.azure.com/subscriptions/00000000-0000-0000-0000-000000000000/resourcegroups/clitest.rg000001?api-version=2018-05-01
   response:
-    body: {string: '{"id":"/subscriptions/00000000-0000-0000-0000-000000000000/resourceGroups/clitest.rg000001","name":"clitest.rg000001","location":"westus","tags":{"product":"azurecli","cause":"automation","date":"2018-06-28T19:58:10Z"},"properties":{"provisioningState":"Succeeded"}}'}
+    body: {string: '{"id":"/subscriptions/00000000-0000-0000-0000-000000000000/resourceGroups/clitest.rg000001","name":"clitest.rg000001","location":"westus","tags":{"cause":"automation","product":"azurecli","date":"2018-04-30T23:00:14Z"},"properties":{"provisioningState":"Succeeded"}}'}
     headers:
       cache-control: [no-cache]
       content-length: ['384']
@@ -64,12 +64,88 @@
     headers:
       Accept: [application/json]
       Accept-Encoding: ['gzip, deflate']
-      CommandName: [sql server create]
-      Connection: [keep-alive]
-<<<<<<< HEAD
-      User-Agent: [python/3.6.2 (Windows-10-10.0.17134-SP0) requests/2.18.4 msrest/0.4.29
-          msrest_azure/0.4.31 azure-mgmt-sql/0.9.0 Azure-SDK-For-Python AZURECLI/2.0.34]
-=======
+      CommandName: [sql server update]
+      Connection: [keep-alive]
+      User-Agent: [python/3.5.3 (Windows-10-10.0.16299-SP0) requests/2.18.4 msrest/0.4.28
+          msrest_azure/0.4.28 azure-mgmt-sql/0.9.0 Azure-SDK-For-Python AZURECLI/2.0.32]
+    method: GET
+    uri: https://management.azure.com/subscriptions/00000000-0000-0000-0000-000000000000/resourceGroups/clitest.rg000001/providers/Microsoft.Sql/locations/westus/serverAzureAsyncOperation/10d10a27-7d13-4dfa-88ae-c7ed39f8888d?api-version=2015-05-01-preview
+  response:
+    body: {string: '{"name":"10d10a27-7d13-4dfa-88ae-c7ed39f8888d","status":"Succeeded","startTime":"2018-04-30T23:01:08.56Z"}'}
+    headers:
+      cache-control: [no-cache]
+      content-length: ['106']
+      content-type: [application/json; charset=utf-8]
+      date: ['Mon, 30 Apr 2018 23:01:09 GMT']
+      expires: ['-1']
+      pragma: [no-cache]
+      server: [Microsoft-HTTPAPI/2.0]
+      strict-transport-security: [max-age=31536000; includeSubDomains]
+      transfer-encoding: [chunked]
+      vary: [Accept-Encoding]
+      x-content-type-options: [nosniff]
+    status: {code: 200, message: OK}
+- request:
+    body: null
+    headers:
+      Accept: [application/json]
+      Accept-Encoding: ['gzip, deflate']
+      CommandName: [sql server update]
+      Connection: [keep-alive]
+      User-Agent: [python/3.5.3 (Windows-10-10.0.16299-SP0) requests/2.18.4 msrest/0.4.28
+          msrest_azure/0.4.28 azure-mgmt-sql/0.9.0 Azure-SDK-For-Python AZURECLI/2.0.32]
+    method: GET
+    uri: https://management.azure.com/subscriptions/00000000-0000-0000-0000-000000000000/resourceGroups/clitest.rg000001/providers/Microsoft.Sql/servers/clitestserver000002?api-version=2015-05-01-preview
+  response:
+    body: {string: '{"identity":{"principalId":"a400e39d-c06c-498e-906f-55580430e054","type":"SystemAssigned","tenantId":"72f988bf-86f1-41af-91ab-2d7cd011db47"},"kind":"v12.0","properties":{"administratorLogin":"admin123","version":"12.0","state":"Ready","fullyQualifiedDomainName":"clitestserver000002.database.windows.net"},"location":"westus","id":"/subscriptions/00000000-0000-0000-0000-000000000000/resourceGroups/clitest.rg000001/providers/Microsoft.Sql/servers/clitestserver000002","name":"clitestserver000002","type":"Microsoft.Sql/servers"}'}
+    headers:
+      cache-control: [no-cache]
+      content-length: ['720']
+      content-type: [application/json; charset=utf-8]
+      date: ['Mon, 30 Apr 2018 23:01:10 GMT']
+      expires: ['-1']
+      pragma: [no-cache]
+      server: [Microsoft-HTTPAPI/2.0]
+      strict-transport-security: [max-age=31536000; includeSubDomains]
+      transfer-encoding: [chunked]
+      vary: [Accept-Encoding]
+      x-content-type-options: [nosniff]
+    status: {code: 200, message: OK}
+- request:
+    body: null
+    headers:
+      Accept: [application/json]
+      Accept-Encoding: ['gzip, deflate']
+      CommandName: [sql db create]
+      Connection: [keep-alive]
+      Content-Type: [application/json; charset=utf-8]
+      User-Agent: [python/3.5.3 (Windows-10-10.0.16299-SP0) requests/2.18.4 msrest/0.4.28
+          msrest_azure/0.4.28 azure-mgmt-sql/0.9.0 Azure-SDK-For-Python AZURECLI/2.0.32]
+      accept-language: [en-US]
+    method: GET
+    uri: https://management.azure.com/subscriptions/00000000-0000-0000-0000-000000000000/resourceGroups/clitest.rg000001/providers/Microsoft.Sql/servers/clitestserver000002?api-version=2015-05-01-preview
+  response:
+    body: {string: '{"identity":{"principalId":"a400e39d-c06c-498e-906f-55580430e054","type":"SystemAssigned","tenantId":"72f988bf-86f1-41af-91ab-2d7cd011db47"},"kind":"v12.0","properties":{"administratorLogin":"admin123","version":"12.0","state":"Ready","fullyQualifiedDomainName":"clitestserver000002.database.windows.net"},"location":"westus","id":"/subscriptions/00000000-0000-0000-0000-000000000000/resourceGroups/clitest.rg000001/providers/Microsoft.Sql/servers/clitestserver000002","name":"clitestserver000002","type":"Microsoft.Sql/servers"}'}
+    headers:
+      cache-control: [no-cache]
+      content-length: ['720']
+      content-type: [application/json; charset=utf-8]
+      date: ['Mon, 30 Apr 2018 23:01:11 GMT']
+      expires: ['-1']
+      pragma: [no-cache]
+      server: [Microsoft-HTTPAPI/2.0]
+      strict-transport-security: [max-age=31536000; includeSubDomains]
+      transfer-encoding: [chunked]
+      vary: [Accept-Encoding]
+      x-content-type-options: [nosniff]
+    status: {code: 200, message: OK}
+- request:
+    body: '{"location": "westus"}'
+    headers:
+      Accept: [application/json]
+      Accept-Encoding: ['gzip, deflate']
+      CommandName: [sql db create]
+      Connection: [keep-alive]
       Content-Length: ['22']
       Content-Type: [application/json; charset=utf-8]
       User-Agent: [python/3.5.3 (Windows-10-10.0.16299-SP0) requests/2.18.4 msrest/0.4.28
@@ -1095,18 +1171,15 @@
       User-Agent: [python/3.5.3 (Windows-10-10.0.16299-SP0) requests/2.18.4 msrest/0.4.28
           msrest_azure/0.4.28 azure-mgmt-sql/0.9.0 Azure-SDK-For-Python AZURECLI/2.0.32]
       accept-language: [en-US]
->>>>>>> c9139e9a
-    method: GET
-    uri: https://management.azure.com/subscriptions/00000000-0000-0000-0000-000000000000/resourceGroups/clitest.rg000001/providers/Microsoft.Sql/locations/westus/serverAzureAsyncOperation/0f726dde-4779-4aae-b6e2-1d420a2c4219?api-version=2015-05-01-preview
-  response:
-    body: {string: '{"name":"0f726dde-4779-4aae-b6e2-1d420a2c4219","status":"Failed","startTime":"2018-06-28T19:58:13.197Z","error":{"code":"RegionDoesNotAllowProvisioning","message":"Location
-        ''West US'' is not accepting creation of new Windows Azure SQL Database servers
-        at this time."}}'}
-    headers:
-      cache-control: [no-cache]
-      content-length: ['267']
-      content-type: [application/json; charset=utf-8]
-      date: ['Thu, 28 Jun 2018 19:58:14 GMT']
+    method: GET
+    uri: https://management.azure.com/subscriptions/00000000-0000-0000-0000-000000000000/resourceGroups/clitest.rg000001/providers/Microsoft.Sql/servers/clitestserver000002/keys?api-version=2015-05-01-preview
+  response:
+    body: {string: '{"value":[{"kind":"servicemanaged","properties":{"serverKeyType":"ServiceManaged"},"id":"/subscriptions/00000000-0000-0000-0000-000000000000/resourceGroups/clitest.rg000001/providers/Microsoft.Sql/servers/clitestserver000002/keys/ServiceManaged","name":"ServiceManaged","type":"Microsoft.Sql/servers/keys"}]}'}
+    headers:
+      cache-control: [no-cache]
+      content-length: ['411']
+      content-type: [application/json; charset=utf-8]
+      date: ['Mon, 30 Apr 2018 23:02:45 GMT']
       expires: ['-1']
       pragma: [no-cache]
       server: [Microsoft-HTTPAPI/2.0]
@@ -1135,13 +1208,9 @@
     headers:
       cache-control: [no-cache]
       content-length: ['0']
-      date: ['Thu, 28 Jun 2018 19:58:16 GMT']
-      expires: ['-1']
-<<<<<<< HEAD
-      location: ['https://management.azure.com/subscriptions/00000000-0000-0000-0000-000000000000/operationresults/eyJqb2JJZCI6IlJFU09VUkNFR1JPVVBERUxFVElPTkpPQi1DTElURVNUOjJFUkdCWVBCRExCNEhFU0ZFTjRNQ01UNUUyRTJXQVlGVlM1WEQ1RnxDMzRGRjM5QUJGNERDRUI0LVdFU1RVUyIsImpvYkxvY2F0aW9uIjoid2VzdHVzIn0?api-version=2017-05-10']
-=======
+      date: ['Mon, 30 Apr 2018 23:02:47 GMT']
+      expires: ['-1']
       location: ['https://management.azure.com/subscriptions/00000000-0000-0000-0000-000000000000/operationresults/eyJqb2JJZCI6IlJFU09VUkNFR1JPVVBERUxFVElPTkpPQi1DTElURVNUOjJFUkdMTUZIUUVSWEdRRVhETjVXWEI2WUZQUFpCM1NSRTJZRlRIUHwxREY1MTRCQjE1QkNCRDMzLVdFU1RVUyIsImpvYkxvY2F0aW9uIjoid2VzdHVzIn0?api-version=2018-05-01']
->>>>>>> c9139e9a
       pragma: [no-cache]
       strict-transport-security: [max-age=31536000; includeSubDomains]
       x-content-type-options: [nosniff]
