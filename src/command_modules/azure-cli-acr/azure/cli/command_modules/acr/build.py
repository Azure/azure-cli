# --------------------------------------------------------------------------------------------
# Copyright (c) Microsoft Corporation. All rights reserved.
# Licensed under the MIT License. See License.txt in the project root for license information.
# --------------------------------------------------------------------------------------------


import uuid
import tempfile

import os

from knack.log import get_logger
from knack.util import CLIError
from azure.cli.core.commands import LongRunningOperation

<<<<<<< HEAD
from azure.mgmt.containerregistry.v2018_09_01.models import (
    DockerBuildRequest,
    PlatformProperties,
)

from ._utils import validate_managed_registry, get_credentials, get_validate_platform
=======
from ._utils import validate_managed_registry, get_validate_platform
>>>>>>> 33061c9f
from ._run_polling import get_run_with_polling
from ._stream_utils import stream_logs
from ._archive_utils import upload_source_code, check_remote_source_code

logger = get_logger(__name__)


BUILD_NOT_SUPPORTED = 'Builds are only supported for managed registries.'


def acr_build(cmd,  # pylint: disable=too-many-locals
              client,
              registry_name,
              source_location,
              image_names=None,
              resource_group_name=None,
              timeout=None,
              arg=None,
              secret_arg=None,
              docker_file_path='',
              no_format=False,
              no_push=False,
              no_logs=False,
              os_type=None,
              platform=None,
              auth_mode=None,
              credentials=None,
              target=None):
    _, resource_group_name = validate_managed_registry(
        cmd, registry_name, resource_group_name, BUILD_NOT_SUPPORTED)

    from ._client_factory import cf_acr_registries
    client_registries = cf_acr_registries(cmd.cli_ctx)

    if os.path.exists(source_location):
        if not os.path.isdir(source_location):
            raise CLIError("Source location should be a local directory path or remote URL.")

        # NOTE: If docker_file_path is not specified, the default is Dockerfile in source_location.
        # Otherwise, it's based on current working directory.
        if not docker_file_path:
            docker_file_path = os.path.join(source_location, "Dockerfile")
            logger.info("'--file or -f' is not provided. '%s' is used.", docker_file_path)

        _check_local_docker_file(docker_file_path)

        tar_file_path = os.path.join(tempfile.gettempdir(
        ), 'build_archive_{}.tar.gz'.format(uuid.uuid4().hex))

        try:
            # NOTE: os.path.basename is unable to parse "\" in the file path
            original_docker_file_name = os.path.basename(
                docker_file_path.replace("\\", "/"))
            docker_file_in_tar = '{}_{}'.format(
                uuid.uuid4().hex, original_docker_file_name)

            source_location = upload_source_code(
                client_registries, registry_name, resource_group_name,
                source_location, tar_file_path,
                docker_file_path, docker_file_in_tar)
            # For local source, the docker file is added separately into tar as the new file name (docker_file_in_tar)
            # So we need to update the docker_file_path
            docker_file_path = docker_file_in_tar
        except Exception as err:
            raise CLIError(err)
        finally:
            try:
                logger.debug("Deleting the archived source code from '%s'...", tar_file_path)
                os.remove(tar_file_path)
            except OSError:
                pass
    else:
        # NOTE: If docker_file_path is not specified, the default is Dockerfile. It's the same as docker build command.
        if not docker_file_path:
            docker_file_path = "Dockerfile"
            logger.info("'--file or -f' is not provided. '%s' is used.", docker_file_path)

        source_location = check_remote_source_code(source_location)
        logger.warning("Sending context to registry: %s...", registry_name)

    if no_push:
        is_push_enabled = False
    else:
        if image_names:
            is_push_enabled = True
            _warn_unsupported_image_name(image_names)
        else:
            is_push_enabled = False
            logger.warning("'--image or -t' is not provided. Skipping image push after build.")

<<<<<<< HEAD
    platform_os, platform_arch, platform_variant = get_validate_platform(os_type, platform)
=======
    platform_os, platform_arch, platform_variant = get_validate_platform(cmd, os_type, platform)

    DockerBuildRequest, PlatformProperties = cmd.get_models('DockerBuildRequest', 'PlatformProperties')
>>>>>>> 33061c9f
    docker_build_request = DockerBuildRequest(
        image_names=image_names,
        is_push_enabled=is_push_enabled,
        source_location=source_location,
        platform=PlatformProperties(
            os=platform_os,
            architecture=platform_arch,
            variant=platform_variant
        ),
        docker_file_path=docker_file_path,
        timeout=timeout,
        arguments=(arg if arg else []) + (secret_arg if secret_arg else []),
        credentials=get_credentials(
            auth_mode=auth_mode,
            credentials=credentials
        ),
        target=target
    )

    queued_build = LongRunningOperation(cmd.cli_ctx)(client_registries.schedule_run(
        resource_group_name=resource_group_name,
        registry_name=registry_name,
        run_request=docker_build_request))

    run_id = queued_build.run_id
    logger.warning("Queued a build with ID: %s", run_id)
    logger.warning("Waiting for agent...")

    if no_logs:
        return get_run_with_polling(client, run_id, registry_name, resource_group_name)

    return stream_logs(client, run_id, registry_name, resource_group_name, no_format, True)


def _warn_unsupported_image_name(image_names):
    for img in image_names:
        if ".Build.ID" in img:
            logger.warning(".Build.ID is no longer supported as a valid substitution, use .Run.ID instead.")
            break


def _check_local_docker_file(docker_file_path):
    if not os.path.isfile(docker_file_path):
        raise CLIError("Unable to find '{}'.".format(docker_file_path))<|MERGE_RESOLUTION|>--- conflicted
+++ resolved
@@ -13,16 +13,7 @@
 from knack.util import CLIError
 from azure.cli.core.commands import LongRunningOperation
 
-<<<<<<< HEAD
-from azure.mgmt.containerregistry.v2018_09_01.models import (
-    DockerBuildRequest,
-    PlatformProperties,
-)
-
 from ._utils import validate_managed_registry, get_credentials, get_validate_platform
-=======
-from ._utils import validate_managed_registry, get_validate_platform
->>>>>>> 33061c9f
 from ._run_polling import get_run_with_polling
 from ._stream_utils import stream_logs
 from ._archive_utils import upload_source_code, check_remote_source_code
@@ -113,13 +104,9 @@
             is_push_enabled = False
             logger.warning("'--image or -t' is not provided. Skipping image push after build.")
 
-<<<<<<< HEAD
-    platform_os, platform_arch, platform_variant = get_validate_platform(os_type, platform)
-=======
     platform_os, platform_arch, platform_variant = get_validate_platform(cmd, os_type, platform)
 
     DockerBuildRequest, PlatformProperties = cmd.get_models('DockerBuildRequest', 'PlatformProperties')
->>>>>>> 33061c9f
     docker_build_request = DockerBuildRequest(
         image_names=image_names,
         is_push_enabled=is_push_enabled,
