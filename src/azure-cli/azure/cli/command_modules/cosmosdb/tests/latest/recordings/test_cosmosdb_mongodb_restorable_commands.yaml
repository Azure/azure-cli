interactions:
- request:
    body: null
    headers:
      Accept:
      - application/json
      Accept-Encoding:
      - gzip, deflate
      CommandName:
      - cosmosdb create
      Connection:
      - keep-alive
      ParameterSetName:
      - -n -g --backup-policy-type --locations --kind
      User-Agent:
<<<<<<< HEAD
      - AZURECLI/2.47.0 azsdk-python-azure-mgmt-resource/22.0.0 Python/3.9.13 (Windows-10-10.0.22621-SP0)
=======
      - AZURECLI/2.48.1 azsdk-python-azure-mgmt-resource/22.0.0 Python/3.10.11 (Windows-10-10.0.22621-SP0)
>>>>>>> 314f72a8
    method: GET
    uri: https://management.azure.com/subscriptions/00000000-0000-0000-0000-000000000000/resourcegroups/cli_test_cosmosdb_mongodb_restorable_commands000001?api-version=2022-09-01
  response:
    body:
<<<<<<< HEAD
      string: '{"id":"/subscriptions/00000000-0000-0000-0000-000000000000/resourceGroups/cli_test_cosmosdb_mongodb_restorable_commands000001","name":"cli_test_cosmosdb_mongodb_restorable_commands000001","type":"Microsoft.Resources/resourceGroups","location":"westus","tags":{"product":"azurecli","cause":"automation","date":"2023-04-21T23:05:09Z"},"properties":{"provisioningState":"Succeeded"}}'
=======
      string: '{"id":"/subscriptions/00000000-0000-0000-0000-000000000000/resourceGroups/cli_test_cosmosdb_mongodb_restorable_commands000001","name":"cli_test_cosmosdb_mongodb_restorable_commands000001","type":"Microsoft.Resources/resourceGroups","location":"westus","tags":{"product":"azurecli","cause":"automation","test":"test_cosmosdb_mongodb_restorable_commands","date":"2023-05-05T02:00:01Z"},"properties":{"provisioningState":"Succeeded"}}'
>>>>>>> 314f72a8
    headers:
      cache-control:
      - no-cache
      content-length:
      - '431'
      content-type:
      - application/json; charset=utf-8
      date:
<<<<<<< HEAD
      - Fri, 21 Apr 2023 23:05:09 GMT
=======
      - Fri, 05 May 2023 02:00:02 GMT
>>>>>>> 314f72a8
      expires:
      - '-1'
      pragma:
      - no-cache
      strict-transport-security:
      - max-age=31536000; includeSubDomains
      vary:
      - Accept-Encoding
      x-content-type-options:
      - nosniff
    status:
      code: 200
      message: OK
- request:
    body: '{"location": "westus", "kind": "MongoDB", "properties": {"locations": [{"locationName":
      "westus", "failoverPriority": 0, "isZoneRedundant": false}], "databaseAccountOfferType":
      "Standard", "apiProperties": {}, "createMode": "Default", "backupPolicy": {"type":
      "Continuous", "continuousModeProperties": {"tier": "Continuous30Days"}}}}'
    headers:
      Accept:
      - application/json
      Accept-Encoding:
      - gzip, deflate
      CommandName:
      - cosmosdb create
      Connection:
      - keep-alive
      Content-Length:
      - '333'
      Content-Type:
      - application/json
      ParameterSetName:
      - -n -g --backup-policy-type --locations --kind
      User-Agent:
<<<<<<< HEAD
      - AZURECLI/2.47.0 azsdk-python-mgmt-cosmosdb/9.1.0 Python/3.9.13 (Windows-10-10.0.22621-SP0)
    method: PUT
    uri: https://management.azure.com/subscriptions/00000000-0000-0000-0000-000000000000/resourceGroups/cli_test_cosmosdb_mongodb_restorable_commands000001/providers/Microsoft.DocumentDB/databaseAccounts/cli000004?api-version=2023-03-15
  response:
    body:
      string: '{"id":"/subscriptions/00000000-0000-0000-0000-000000000000/resourceGroups/cli_test_cosmosdb_mongodb_restorable_commands000001/providers/Microsoft.DocumentDB/databaseAccounts/cli000004","name":"cli000004","location":"West
        US","type":"Microsoft.DocumentDB/databaseAccounts","kind":"MongoDB","tags":{},"systemData":{"createdAt":"2023-04-21T23:05:15.364421Z"},"properties":{"provisioningState":"Creating","publicNetworkAccess":"Enabled","enableAutomaticFailover":false,"enableMultipleWriteLocations":false,"enablePartitionKeyMonitor":false,"isVirtualNetworkFilterEnabled":false,"virtualNetworkRules":[],"EnabledApiTypes":"MongoDB","disableKeyBasedMetadataWriteAccess":false,"enableFreeTier":false,"enableAnalyticalStorage":false,"analyticalStorageConfiguration":{"schemaType":"FullFidelity"},"instanceId":"121235e8-63f1-47fb-afcf-f77fdf9ace04","createMode":"Default","databaseAccountOfferType":"Standard","defaultIdentity":"","networkAclBypass":"None","disableLocalAuth":false,"enablePartitionMerge":false,"minimalTlsVersion":"Tls12","consistencyPolicy":{"defaultConsistencyLevel":"Session","maxIntervalInSeconds":5,"maxStalenessPrefix":100},"apiProperties":{"serverVersion":"3.6"},"configurationOverrides":{},"writeLocations":[{"id":"cli000004-westus","locationName":"West
        US","provisioningState":"Creating","failoverPriority":0,"isZoneRedundant":false}],"readLocations":[{"id":"cli000004-westus","locationName":"West
        US","provisioningState":"Creating","failoverPriority":0,"isZoneRedundant":false}],"locations":[{"id":"cli000004-westus","locationName":"West
        US","provisioningState":"Creating","failoverPriority":0,"isZoneRedundant":false}],"failoverPolicies":[{"id":"cli000004-westus","locationName":"West
        US","failoverPriority":0}],"cors":[],"capabilities":[{"name":"EnableMongo"}],"ipRules":[],"backupPolicy":{"type":"Continuous"},"networkAclBypassResourceIds":[],"keysMetadata":{"primaryMasterKey":{"generationTime":"2023-04-21T23:05:15.364421Z"},"secondaryMasterKey":{"generationTime":"2023-04-21T23:05:15.364421Z"},"primaryReadonlyMasterKey":{"generationTime":"2023-04-21T23:05:15.364421Z"},"secondaryReadonlyMasterKey":{"generationTime":"2023-04-21T23:05:15.364421Z"}}},"identity":{"type":"None"}}'
    headers:
      azure-asyncoperation:
      - https://management.azure.com/subscriptions/00000000-0000-0000-0000-000000000000/providers/Microsoft.DocumentDB/locations/westus/operationsStatus/d9c36090-2bf5-4644-b9f4-ea091dc63127?api-version=2023-03-15
      cache-control:
      - no-store, no-cache
      content-length:
      - '2201'
      content-type:
      - application/json
      date:
      - Fri, 21 Apr 2023 23:05:16 GMT
      location:
      - https://management.azure.com/subscriptions/00000000-0000-0000-0000-000000000000/resourceGroups/cli_test_cosmosdb_mongodb_restorable_commands000001/providers/Microsoft.DocumentDB/databaseAccounts/cli000004/operationResults/d9c36090-2bf5-4644-b9f4-ea091dc63127?api-version=2023-03-15
=======
      - AZURECLI/2.48.1 azsdk-python-mgmt-cosmosdb/0.7.0 Python/3.10.11 (Windows-10-10.0.22621-SP0)
    method: PUT
    uri: https://management.azure.com/subscriptions/00000000-0000-0000-0000-000000000000/resourceGroups/cli_test_cosmosdb_mongodb_restorable_commands000001/providers/Microsoft.DocumentDB/databaseAccounts/cli000004?api-version=2023-04-15
  response:
    body:
      string: '{"id":"/subscriptions/00000000-0000-0000-0000-000000000000/resourceGroups/cli_test_cosmosdb_mongodb_restorable_commands000001/providers/Microsoft.DocumentDB/databaseAccounts/cli000004","name":"cli000004","location":"West
        US","type":"Microsoft.DocumentDB/databaseAccounts","kind":"MongoDB","tags":{},"systemData":{"createdAt":"2023-05-05T02:00:09.2497532Z"},"properties":{"provisioningState":"Creating","publicNetworkAccess":"Enabled","enableAutomaticFailover":false,"enableMultipleWriteLocations":false,"enablePartitionKeyMonitor":false,"isVirtualNetworkFilterEnabled":false,"virtualNetworkRules":[],"EnabledApiTypes":"MongoDB","disableKeyBasedMetadataWriteAccess":false,"enableFreeTier":false,"enableAnalyticalStorage":false,"analyticalStorageConfiguration":{"schemaType":"FullFidelity"},"instanceId":"8c578b23-e111-4f72-a713-a43b4d130906","createMode":"Default","databaseAccountOfferType":"Standard","defaultIdentity":"","networkAclBypass":"None","disableLocalAuth":false,"enablePartitionMerge":false,"minimalTlsVersion":"Tls12","consistencyPolicy":{"defaultConsistencyLevel":"Session","maxIntervalInSeconds":5,"maxStalenessPrefix":100},"apiProperties":{"serverVersion":"3.6"},"configurationOverrides":{},"writeLocations":[{"id":"cli000004-westus","locationName":"West
        US","provisioningState":"Creating","failoverPriority":0,"isZoneRedundant":false}],"readLocations":[{"id":"cli000004-westus","locationName":"West
        US","provisioningState":"Creating","failoverPriority":0,"isZoneRedundant":false}],"locations":[{"id":"cli000004-westus","locationName":"West
        US","provisioningState":"Creating","failoverPriority":0,"isZoneRedundant":false}],"failoverPolicies":[{"id":"cli000004-westus","locationName":"West
        US","failoverPriority":0}],"cors":[],"capabilities":[{"name":"EnableMongo"}],"ipRules":[],"backupPolicy":{"type":"Continuous","continuousModeProperties":{"tier":"Continuous30Days"}},"networkAclBypassResourceIds":[],"keysMetadata":{"primaryMasterKey":{"generationTime":"2023-05-05T02:00:09.2497532Z"},"secondaryMasterKey":{"generationTime":"2023-05-05T02:00:09.2497532Z"},"primaryReadonlyMasterKey":{"generationTime":"2023-05-05T02:00:09.2497532Z"},"secondaryReadonlyMasterKey":{"generationTime":"2023-05-05T02:00:09.2497532Z"}}},"identity":{"type":"None"}}'
    headers:
      azure-asyncoperation:
      - https://management.azure.com/subscriptions/00000000-0000-0000-0000-000000000000/providers/Microsoft.DocumentDB/locations/westus/operationsStatus/c31cb8e1-6109-456a-b9d3-909267653f9e?api-version=2023-04-15
      cache-control:
      - no-store, no-cache
      content-length:
      - '2261'
      content-type:
      - application/json
      date:
      - Fri, 05 May 2023 02:00:11 GMT
      location:
      - https://management.azure.com/subscriptions/00000000-0000-0000-0000-000000000000/resourceGroups/cli_test_cosmosdb_mongodb_restorable_commands000001/providers/Microsoft.DocumentDB/databaseAccounts/cli000004/operationResults/c31cb8e1-6109-456a-b9d3-909267653f9e?api-version=2023-04-15
>>>>>>> 314f72a8
      pragma:
      - no-cache
      server:
      - Microsoft-HTTPAPI/2.0
      strict-transport-security:
      - max-age=31536000; includeSubDomains
      transfer-encoding:
      - chunked
      vary:
      - Accept-Encoding
      x-content-type-options:
      - nosniff
      x-ms-gatewayversion:
      - version=2.14.0
      x-ms-ratelimit-remaining-subscription-writes:
<<<<<<< HEAD
      - '1199'
=======
      - '1198'
>>>>>>> 314f72a8
    status:
      code: 200
      message: Ok
- request:
    body: null
    headers:
      Accept:
      - '*/*'
      Accept-Encoding:
      - gzip, deflate
      CommandName:
      - cosmosdb create
      Connection:
      - keep-alive
      ParameterSetName:
      - -n -g --backup-policy-type --locations --kind
      User-Agent:
<<<<<<< HEAD
      - AZURECLI/2.47.0 azsdk-python-mgmt-cosmosdb/9.1.0 Python/3.9.13 (Windows-10-10.0.22621-SP0)
    method: GET
    uri: https://management.azure.com/subscriptions/00000000-0000-0000-0000-000000000000/providers/Microsoft.DocumentDB/locations/westus/operationsStatus/d9c36090-2bf5-4644-b9f4-ea091dc63127?api-version=2023-03-15
=======
      - AZURECLI/2.48.1 azsdk-python-mgmt-cosmosdb/0.7.0 Python/3.10.11 (Windows-10-10.0.22621-SP0)
    method: GET
    uri: https://management.azure.com/subscriptions/00000000-0000-0000-0000-000000000000/providers/Microsoft.DocumentDB/locations/westus/operationsStatus/c31cb8e1-6109-456a-b9d3-909267653f9e?api-version=2023-04-15
  response:
    body:
      string: '{"status":"Enqueued"}'
    headers:
      cache-control:
      - no-store, no-cache
      content-length:
      - '21'
      content-type:
      - application/json
      date:
      - Fri, 05 May 2023 02:00:11 GMT
      pragma:
      - no-cache
      server:
      - Microsoft-HTTPAPI/2.0
      strict-transport-security:
      - max-age=31536000; includeSubDomains
      transfer-encoding:
      - chunked
      vary:
      - Accept-Encoding
      x-content-type-options:
      - nosniff
      x-ms-gatewayversion:
      - version=2.14.0
    status:
      code: 200
      message: Ok
- request:
    body: null
    headers:
      Accept:
      - '*/*'
      Accept-Encoding:
      - gzip, deflate
      CommandName:
      - cosmosdb create
      Connection:
      - keep-alive
      ParameterSetName:
      - -n -g --backup-policy-type --locations --kind
      User-Agent:
      - AZURECLI/2.48.1 azsdk-python-mgmt-cosmosdb/0.7.0 Python/3.10.11 (Windows-10-10.0.22621-SP0)
    method: GET
    uri: https://management.azure.com/subscriptions/00000000-0000-0000-0000-000000000000/providers/Microsoft.DocumentDB/locations/westus/operationsStatus/c31cb8e1-6109-456a-b9d3-909267653f9e?api-version=2023-04-15
  response:
    body:
      string: '{"status":"Dequeued"}'
    headers:
      cache-control:
      - no-store, no-cache
      content-length:
      - '21'
      content-type:
      - application/json
      date:
      - Fri, 05 May 2023 02:00:40 GMT
      pragma:
      - no-cache
      server:
      - Microsoft-HTTPAPI/2.0
      strict-transport-security:
      - max-age=31536000; includeSubDomains
      transfer-encoding:
      - chunked
      vary:
      - Accept-Encoding
      x-content-type-options:
      - nosniff
      x-ms-gatewayversion:
      - version=2.14.0
    status:
      code: 200
      message: Ok
- request:
    body: null
    headers:
      Accept:
      - '*/*'
      Accept-Encoding:
      - gzip, deflate
      CommandName:
      - cosmosdb create
      Connection:
      - keep-alive
      ParameterSetName:
      - -n -g --backup-policy-type --locations --kind
      User-Agent:
      - AZURECLI/2.48.1 azsdk-python-mgmt-cosmosdb/0.7.0 Python/3.10.11 (Windows-10-10.0.22621-SP0)
    method: GET
    uri: https://management.azure.com/subscriptions/00000000-0000-0000-0000-000000000000/providers/Microsoft.DocumentDB/locations/westus/operationsStatus/c31cb8e1-6109-456a-b9d3-909267653f9e?api-version=2023-04-15
  response:
    body:
      string: '{"status":"Dequeued"}'
    headers:
      cache-control:
      - no-store, no-cache
      content-length:
      - '21'
      content-type:
      - application/json
      date:
      - Fri, 05 May 2023 02:01:10 GMT
      pragma:
      - no-cache
      server:
      - Microsoft-HTTPAPI/2.0
      strict-transport-security:
      - max-age=31536000; includeSubDomains
      transfer-encoding:
      - chunked
      vary:
      - Accept-Encoding
      x-content-type-options:
      - nosniff
      x-ms-gatewayversion:
      - version=2.14.0
    status:
      code: 200
      message: Ok
- request:
    body: null
    headers:
      Accept:
      - '*/*'
      Accept-Encoding:
      - gzip, deflate
      CommandName:
      - cosmosdb create
      Connection:
      - keep-alive
      ParameterSetName:
      - -n -g --backup-policy-type --locations --kind
      User-Agent:
      - AZURECLI/2.48.1 azsdk-python-mgmt-cosmosdb/0.7.0 Python/3.10.11 (Windows-10-10.0.22621-SP0)
    method: GET
    uri: https://management.azure.com/subscriptions/00000000-0000-0000-0000-000000000000/providers/Microsoft.DocumentDB/locations/westus/operationsStatus/c31cb8e1-6109-456a-b9d3-909267653f9e?api-version=2023-04-15
>>>>>>> 314f72a8
  response:
    body:
      string: '{"status":"Dequeued"}'
    headers:
      cache-control:
      - no-store, no-cache
      content-length:
      - '21'
      content-type:
      - application/json
      date:
<<<<<<< HEAD
      - Fri, 21 Apr 2023 23:05:46 GMT
=======
      - Fri, 05 May 2023 02:01:41 GMT
>>>>>>> 314f72a8
      pragma:
      - no-cache
      server:
      - Microsoft-HTTPAPI/2.0
      strict-transport-security:
      - max-age=31536000; includeSubDomains
      transfer-encoding:
      - chunked
      vary:
      - Accept-Encoding
      x-content-type-options:
      - nosniff
      x-ms-gatewayversion:
      - version=2.14.0
    status:
      code: 200
      message: Ok
- request:
    body: null
    headers:
      Accept:
      - '*/*'
      Accept-Encoding:
      - gzip, deflate
      CommandName:
      - cosmosdb create
      Connection:
      - keep-alive
      ParameterSetName:
      - -n -g --backup-policy-type --locations --kind
      User-Agent:
<<<<<<< HEAD
      - AZURECLI/2.47.0 azsdk-python-mgmt-cosmosdb/9.1.0 Python/3.9.13 (Windows-10-10.0.22621-SP0)
    method: GET
    uri: https://management.azure.com/subscriptions/00000000-0000-0000-0000-000000000000/providers/Microsoft.DocumentDB/locations/westus/operationsStatus/d9c36090-2bf5-4644-b9f4-ea091dc63127?api-version=2023-03-15
=======
      - AZURECLI/2.48.1 azsdk-python-mgmt-cosmosdb/0.7.0 Python/3.10.11 (Windows-10-10.0.22621-SP0)
    method: GET
    uri: https://management.azure.com/subscriptions/00000000-0000-0000-0000-000000000000/providers/Microsoft.DocumentDB/locations/westus/operationsStatus/c31cb8e1-6109-456a-b9d3-909267653f9e?api-version=2023-04-15
>>>>>>> 314f72a8
  response:
    body:
      string: '{"status":"Dequeued"}'
    headers:
      cache-control:
      - no-store, no-cache
      content-length:
      - '21'
      content-type:
      - application/json
      date:
<<<<<<< HEAD
      - Fri, 21 Apr 2023 23:06:16 GMT
=======
      - Fri, 05 May 2023 02:02:11 GMT
>>>>>>> 314f72a8
      pragma:
      - no-cache
      server:
      - Microsoft-HTTPAPI/2.0
      strict-transport-security:
      - max-age=31536000; includeSubDomains
      transfer-encoding:
      - chunked
      vary:
      - Accept-Encoding
      x-content-type-options:
      - nosniff
      x-ms-gatewayversion:
      - version=2.14.0
    status:
      code: 200
      message: Ok
- request:
    body: null
    headers:
      Accept:
      - '*/*'
      Accept-Encoding:
      - gzip, deflate
      CommandName:
      - cosmosdb create
      Connection:
      - keep-alive
      ParameterSetName:
      - -n -g --backup-policy-type --locations --kind
      User-Agent:
<<<<<<< HEAD
      - AZURECLI/2.47.0 azsdk-python-mgmt-cosmosdb/9.1.0 Python/3.9.13 (Windows-10-10.0.22621-SP0)
    method: GET
    uri: https://management.azure.com/subscriptions/00000000-0000-0000-0000-000000000000/providers/Microsoft.DocumentDB/locations/westus/operationsStatus/d9c36090-2bf5-4644-b9f4-ea091dc63127?api-version=2023-03-15
=======
      - AZURECLI/2.48.1 azsdk-python-mgmt-cosmosdb/0.7.0 Python/3.10.11 (Windows-10-10.0.22621-SP0)
    method: GET
    uri: https://management.azure.com/subscriptions/00000000-0000-0000-0000-000000000000/providers/Microsoft.DocumentDB/locations/westus/operationsStatus/c31cb8e1-6109-456a-b9d3-909267653f9e?api-version=2023-04-15
>>>>>>> 314f72a8
  response:
    body:
      string: '{"status":"Dequeued"}'
    headers:
      cache-control:
      - no-store, no-cache
      content-length:
      - '21'
      content-type:
      - application/json
      date:
<<<<<<< HEAD
      - Fri, 21 Apr 2023 23:06:47 GMT
=======
      - Fri, 05 May 2023 02:02:40 GMT
>>>>>>> 314f72a8
      pragma:
      - no-cache
      server:
      - Microsoft-HTTPAPI/2.0
      strict-transport-security:
      - max-age=31536000; includeSubDomains
      transfer-encoding:
      - chunked
      vary:
      - Accept-Encoding
      x-content-type-options:
      - nosniff
      x-ms-gatewayversion:
      - version=2.14.0
    status:
      code: 200
      message: Ok
- request:
    body: null
    headers:
      Accept:
      - '*/*'
      Accept-Encoding:
      - gzip, deflate
      CommandName:
      - cosmosdb create
      Connection:
      - keep-alive
      ParameterSetName:
      - -n -g --backup-policy-type --locations --kind
      User-Agent:
<<<<<<< HEAD
      - AZURECLI/2.47.0 azsdk-python-mgmt-cosmosdb/9.1.0 Python/3.9.13 (Windows-10-10.0.22621-SP0)
    method: GET
    uri: https://management.azure.com/subscriptions/00000000-0000-0000-0000-000000000000/providers/Microsoft.DocumentDB/locations/westus/operationsStatus/d9c36090-2bf5-4644-b9f4-ea091dc63127?api-version=2023-03-15
=======
      - AZURECLI/2.48.1 azsdk-python-mgmt-cosmosdb/0.7.0 Python/3.10.11 (Windows-10-10.0.22621-SP0)
    method: GET
    uri: https://management.azure.com/subscriptions/00000000-0000-0000-0000-000000000000/providers/Microsoft.DocumentDB/locations/westus/operationsStatus/c31cb8e1-6109-456a-b9d3-909267653f9e?api-version=2023-04-15
>>>>>>> 314f72a8
  response:
    body:
      string: '{"status":"Dequeued"}'
    headers:
      cache-control:
      - no-store, no-cache
      content-length:
      - '21'
      content-type:
      - application/json
      date:
<<<<<<< HEAD
      - Fri, 21 Apr 2023 23:07:17 GMT
=======
      - Fri, 05 May 2023 02:03:11 GMT
>>>>>>> 314f72a8
      pragma:
      - no-cache
      server:
      - Microsoft-HTTPAPI/2.0
      strict-transport-security:
      - max-age=31536000; includeSubDomains
      transfer-encoding:
      - chunked
      vary:
      - Accept-Encoding
      x-content-type-options:
      - nosniff
      x-ms-gatewayversion:
      - version=2.14.0
    status:
      code: 200
      message: Ok
- request:
    body: null
    headers:
      Accept:
      - '*/*'
      Accept-Encoding:
      - gzip, deflate
      CommandName:
      - cosmosdb create
      Connection:
      - keep-alive
      ParameterSetName:
      - -n -g --backup-policy-type --locations --kind
      User-Agent:
<<<<<<< HEAD
      - AZURECLI/2.47.0 azsdk-python-mgmt-cosmosdb/9.1.0 Python/3.9.13 (Windows-10-10.0.22621-SP0)
    method: GET
    uri: https://management.azure.com/subscriptions/00000000-0000-0000-0000-000000000000/providers/Microsoft.DocumentDB/locations/westus/operationsStatus/d9c36090-2bf5-4644-b9f4-ea091dc63127?api-version=2023-03-15
=======
      - AZURECLI/2.48.1 azsdk-python-mgmt-cosmosdb/0.7.0 Python/3.10.11 (Windows-10-10.0.22621-SP0)
    method: GET
    uri: https://management.azure.com/subscriptions/00000000-0000-0000-0000-000000000000/providers/Microsoft.DocumentDB/locations/westus/operationsStatus/c31cb8e1-6109-456a-b9d3-909267653f9e?api-version=2023-04-15
>>>>>>> 314f72a8
  response:
    body:
      string: '{"status":"Dequeued"}'
    headers:
      cache-control:
      - no-store, no-cache
      content-length:
      - '21'
      content-type:
      - application/json
      date:
<<<<<<< HEAD
      - Fri, 21 Apr 2023 23:07:46 GMT
=======
      - Fri, 05 May 2023 02:03:41 GMT
>>>>>>> 314f72a8
      pragma:
      - no-cache
      server:
      - Microsoft-HTTPAPI/2.0
      strict-transport-security:
      - max-age=31536000; includeSubDomains
      transfer-encoding:
      - chunked
      vary:
      - Accept-Encoding
      x-content-type-options:
      - nosniff
      x-ms-gatewayversion:
      - version=2.14.0
    status:
      code: 200
      message: Ok
- request:
    body: null
    headers:
      Accept:
      - '*/*'
      Accept-Encoding:
      - gzip, deflate
      CommandName:
      - cosmosdb create
      Connection:
      - keep-alive
      ParameterSetName:
      - -n -g --backup-policy-type --locations --kind
      User-Agent:
<<<<<<< HEAD
      - AZURECLI/2.47.0 azsdk-python-mgmt-cosmosdb/9.1.0 Python/3.9.13 (Windows-10-10.0.22621-SP0)
    method: GET
    uri: https://management.azure.com/subscriptions/00000000-0000-0000-0000-000000000000/providers/Microsoft.DocumentDB/locations/westus/operationsStatus/d9c36090-2bf5-4644-b9f4-ea091dc63127?api-version=2023-03-15
=======
      - AZURECLI/2.48.1 azsdk-python-mgmt-cosmosdb/0.7.0 Python/3.10.11 (Windows-10-10.0.22621-SP0)
    method: GET
    uri: https://management.azure.com/subscriptions/00000000-0000-0000-0000-000000000000/providers/Microsoft.DocumentDB/locations/westus/operationsStatus/c31cb8e1-6109-456a-b9d3-909267653f9e?api-version=2023-04-15
>>>>>>> 314f72a8
  response:
    body:
      string: '{"status":"Dequeued"}'
    headers:
      cache-control:
      - no-store, no-cache
      content-length:
      - '21'
      content-type:
      - application/json
      date:
<<<<<<< HEAD
      - Fri, 21 Apr 2023 23:08:17 GMT
=======
      - Fri, 05 May 2023 02:04:12 GMT
>>>>>>> 314f72a8
      pragma:
      - no-cache
      server:
      - Microsoft-HTTPAPI/2.0
      strict-transport-security:
      - max-age=31536000; includeSubDomains
      transfer-encoding:
      - chunked
      vary:
      - Accept-Encoding
      x-content-type-options:
      - nosniff
      x-ms-gatewayversion:
      - version=2.14.0
    status:
      code: 200
      message: Ok
- request:
    body: null
    headers:
      Accept:
      - '*/*'
      Accept-Encoding:
      - gzip, deflate
      CommandName:
      - cosmosdb create
      Connection:
      - keep-alive
      ParameterSetName:
      - -n -g --backup-policy-type --locations --kind
      User-Agent:
<<<<<<< HEAD
      - AZURECLI/2.47.0 azsdk-python-mgmt-cosmosdb/9.1.0 Python/3.9.13 (Windows-10-10.0.22621-SP0)
    method: GET
    uri: https://management.azure.com/subscriptions/00000000-0000-0000-0000-000000000000/providers/Microsoft.DocumentDB/locations/westus/operationsStatus/d9c36090-2bf5-4644-b9f4-ea091dc63127?api-version=2023-03-15
=======
      - AZURECLI/2.48.1 azsdk-python-mgmt-cosmosdb/0.7.0 Python/3.10.11 (Windows-10-10.0.22621-SP0)
    method: GET
    uri: https://management.azure.com/subscriptions/00000000-0000-0000-0000-000000000000/providers/Microsoft.DocumentDB/locations/westus/operationsStatus/c31cb8e1-6109-456a-b9d3-909267653f9e?api-version=2023-04-15
>>>>>>> 314f72a8
  response:
    body:
      string: '{"status":"Dequeued"}'
    headers:
      cache-control:
      - no-store, no-cache
      content-length:
      - '21'
      content-type:
      - application/json
      date:
<<<<<<< HEAD
      - Fri, 21 Apr 2023 23:08:47 GMT
=======
      - Fri, 05 May 2023 02:04:41 GMT
>>>>>>> 314f72a8
      pragma:
      - no-cache
      server:
      - Microsoft-HTTPAPI/2.0
      strict-transport-security:
      - max-age=31536000; includeSubDomains
      transfer-encoding:
      - chunked
      vary:
      - Accept-Encoding
      x-content-type-options:
      - nosniff
      x-ms-gatewayversion:
      - version=2.14.0
    status:
      code: 200
      message: Ok
- request:
    body: null
    headers:
      Accept:
      - '*/*'
      Accept-Encoding:
      - gzip, deflate
      CommandName:
      - cosmosdb create
      Connection:
      - keep-alive
      ParameterSetName:
      - -n -g --backup-policy-type --locations --kind
      User-Agent:
<<<<<<< HEAD
      - AZURECLI/2.47.0 azsdk-python-mgmt-cosmosdb/9.1.0 Python/3.9.13 (Windows-10-10.0.22621-SP0)
    method: GET
    uri: https://management.azure.com/subscriptions/00000000-0000-0000-0000-000000000000/providers/Microsoft.DocumentDB/locations/westus/operationsStatus/d9c36090-2bf5-4644-b9f4-ea091dc63127?api-version=2023-03-15
=======
      - AZURECLI/2.48.1 azsdk-python-mgmt-cosmosdb/0.7.0 Python/3.10.11 (Windows-10-10.0.22621-SP0)
    method: GET
    uri: https://management.azure.com/subscriptions/00000000-0000-0000-0000-000000000000/providers/Microsoft.DocumentDB/locations/westus/operationsStatus/c31cb8e1-6109-456a-b9d3-909267653f9e?api-version=2023-04-15
>>>>>>> 314f72a8
  response:
    body:
      string: '{"status":"Dequeued"}'
    headers:
      cache-control:
      - no-store, no-cache
      content-length:
      - '21'
      content-type:
      - application/json
      date:
<<<<<<< HEAD
      - Fri, 21 Apr 2023 23:09:17 GMT
=======
      - Fri, 05 May 2023 02:05:11 GMT
>>>>>>> 314f72a8
      pragma:
      - no-cache
      server:
      - Microsoft-HTTPAPI/2.0
      strict-transport-security:
      - max-age=31536000; includeSubDomains
      transfer-encoding:
      - chunked
      vary:
      - Accept-Encoding
      x-content-type-options:
      - nosniff
      x-ms-gatewayversion:
      - version=2.14.0
    status:
      code: 200
      message: Ok
- request:
    body: null
    headers:
      Accept:
      - '*/*'
      Accept-Encoding:
      - gzip, deflate
      CommandName:
      - cosmosdb create
      Connection:
      - keep-alive
      ParameterSetName:
      - -n -g --backup-policy-type --locations --kind
      User-Agent:
<<<<<<< HEAD
      - AZURECLI/2.47.0 azsdk-python-mgmt-cosmosdb/9.1.0 Python/3.9.13 (Windows-10-10.0.22621-SP0)
    method: GET
    uri: https://management.azure.com/subscriptions/00000000-0000-0000-0000-000000000000/providers/Microsoft.DocumentDB/locations/westus/operationsStatus/d9c36090-2bf5-4644-b9f4-ea091dc63127?api-version=2023-03-15
=======
      - AZURECLI/2.48.1 azsdk-python-mgmt-cosmosdb/0.7.0 Python/3.10.11 (Windows-10-10.0.22621-SP0)
    method: GET
    uri: https://management.azure.com/subscriptions/00000000-0000-0000-0000-000000000000/providers/Microsoft.DocumentDB/locations/westus/operationsStatus/c31cb8e1-6109-456a-b9d3-909267653f9e?api-version=2023-04-15
>>>>>>> 314f72a8
  response:
    body:
      string: '{"status":"Dequeued"}'
    headers:
      cache-control:
      - no-store, no-cache
      content-length:
      - '21'
      content-type:
      - application/json
      date:
<<<<<<< HEAD
      - Fri, 21 Apr 2023 23:09:48 GMT
=======
      - Fri, 05 May 2023 02:05:41 GMT
>>>>>>> 314f72a8
      pragma:
      - no-cache
      server:
      - Microsoft-HTTPAPI/2.0
      strict-transport-security:
      - max-age=31536000; includeSubDomains
      transfer-encoding:
      - chunked
      vary:
      - Accept-Encoding
      x-content-type-options:
      - nosniff
      x-ms-gatewayversion:
      - version=2.14.0
    status:
      code: 200
      message: Ok
- request:
    body: null
    headers:
      Accept:
      - '*/*'
      Accept-Encoding:
      - gzip, deflate
      CommandName:
      - cosmosdb create
      Connection:
      - keep-alive
      ParameterSetName:
      - -n -g --backup-policy-type --locations --kind
      User-Agent:
<<<<<<< HEAD
      - AZURECLI/2.47.0 azsdk-python-mgmt-cosmosdb/9.1.0 Python/3.9.13 (Windows-10-10.0.22621-SP0)
    method: GET
    uri: https://management.azure.com/subscriptions/00000000-0000-0000-0000-000000000000/providers/Microsoft.DocumentDB/locations/westus/operationsStatus/d9c36090-2bf5-4644-b9f4-ea091dc63127?api-version=2023-03-15
=======
      - AZURECLI/2.48.1 azsdk-python-mgmt-cosmosdb/0.7.0 Python/3.10.11 (Windows-10-10.0.22621-SP0)
    method: GET
    uri: https://management.azure.com/subscriptions/00000000-0000-0000-0000-000000000000/providers/Microsoft.DocumentDB/locations/westus/operationsStatus/c31cb8e1-6109-456a-b9d3-909267653f9e?api-version=2023-04-15
>>>>>>> 314f72a8
  response:
    body:
      string: '{"status":"Succeeded"}'
    headers:
      cache-control:
      - no-store, no-cache
      content-length:
      - '22'
      content-type:
      - application/json
      date:
<<<<<<< HEAD
      - Fri, 21 Apr 2023 23:10:17 GMT
=======
      - Fri, 05 May 2023 02:06:12 GMT
>>>>>>> 314f72a8
      pragma:
      - no-cache
      server:
      - Microsoft-HTTPAPI/2.0
      strict-transport-security:
      - max-age=31536000; includeSubDomains
      transfer-encoding:
      - chunked
      vary:
      - Accept-Encoding
      x-content-type-options:
      - nosniff
      x-ms-gatewayversion:
      - version=2.14.0
    status:
      code: 200
      message: Ok
- request:
    body: null
    headers:
      Accept:
      - '*/*'
      Accept-Encoding:
      - gzip, deflate
      CommandName:
      - cosmosdb create
      Connection:
      - keep-alive
      ParameterSetName:
      - -n -g --backup-policy-type --locations --kind
      User-Agent:
<<<<<<< HEAD
      - AZURECLI/2.47.0 azsdk-python-mgmt-cosmosdb/9.1.0 Python/3.9.13 (Windows-10-10.0.22621-SP0)
    method: GET
    uri: https://management.azure.com/subscriptions/00000000-0000-0000-0000-000000000000/resourceGroups/cli_test_cosmosdb_mongodb_restorable_commands000001/providers/Microsoft.DocumentDB/databaseAccounts/cli000004?api-version=2023-03-15
  response:
    body:
      string: '{"id":"/subscriptions/00000000-0000-0000-0000-000000000000/resourceGroups/cli_test_cosmosdb_mongodb_restorable_commands000001/providers/Microsoft.DocumentDB/databaseAccounts/cli000004","name":"cli000004","location":"West
        US","type":"Microsoft.DocumentDB/databaseAccounts","kind":"MongoDB","tags":{},"systemData":{"createdAt":"2023-04-21T23:09:27.249853Z"},"properties":{"provisioningState":"Succeeded","documentEndpoint":"https://cli000004.documents.azure.com:443/","sqlEndpoint":"https://cli000004.documents.azure.com:443/","mongoEndpoint":"https://cli000004.mongo.cosmos.azure.com:443/","publicNetworkAccess":"Enabled","enableAutomaticFailover":false,"enableMultipleWriteLocations":false,"enablePartitionKeyMonitor":false,"isVirtualNetworkFilterEnabled":false,"virtualNetworkRules":[],"EnabledApiTypes":"MongoDB","disableKeyBasedMetadataWriteAccess":false,"enableFreeTier":false,"enableAnalyticalStorage":false,"analyticalStorageConfiguration":{"schemaType":"FullFidelity"},"instanceId":"121235e8-63f1-47fb-afcf-f77fdf9ace04","createMode":"Default","databaseAccountOfferType":"Standard","defaultIdentity":"FirstPartyIdentity","networkAclBypass":"None","disableLocalAuth":false,"enablePartitionMerge":false,"minimalTlsVersion":"Tls12","consistencyPolicy":{"defaultConsistencyLevel":"Session","maxIntervalInSeconds":5,"maxStalenessPrefix":100},"apiProperties":{"serverVersion":"3.6"},"configurationOverrides":{"EnableBsonSchema":"True"},"writeLocations":[{"id":"cli000004-westus","locationName":"West
        US","documentEndpoint":"https://cli000004-westus.documents.azure.com:443/","provisioningState":"Succeeded","failoverPriority":0,"isZoneRedundant":false}],"readLocations":[{"id":"cli000004-westus","locationName":"West
        US","documentEndpoint":"https://cli000004-westus.documents.azure.com:443/","provisioningState":"Succeeded","failoverPriority":0,"isZoneRedundant":false}],"locations":[{"id":"cli000004-westus","locationName":"West
        US","documentEndpoint":"https://cli000004-westus.documents.azure.com:443/","provisioningState":"Succeeded","failoverPriority":0,"isZoneRedundant":false}],"failoverPolicies":[{"id":"cli000004-westus","locationName":"West
        US","failoverPriority":0}],"cors":[],"capabilities":[{"name":"EnableMongo"}],"ipRules":[],"backupPolicy":{"type":"Continuous"},"networkAclBypassResourceIds":[],"keysMetadata":{"primaryMasterKey":{"generationTime":"2023-04-21T23:09:27.249853Z"},"secondaryMasterKey":{"generationTime":"2023-04-21T23:09:27.249853Z"},"primaryReadonlyMasterKey":{"generationTime":"2023-04-21T23:09:27.249853Z"},"secondaryReadonlyMasterKey":{"generationTime":"2023-04-21T23:09:27.249853Z"}}},"identity":{"type":"None"}}'
=======
      - AZURECLI/2.48.1 azsdk-python-mgmt-cosmosdb/0.7.0 Python/3.10.11 (Windows-10-10.0.22621-SP0)
    method: GET
    uri: https://management.azure.com/subscriptions/00000000-0000-0000-0000-000000000000/resourceGroups/cli_test_cosmosdb_mongodb_restorable_commands000001/providers/Microsoft.DocumentDB/databaseAccounts/cli000004?api-version=2023-04-15
  response:
    body:
      string: '{"id":"/subscriptions/00000000-0000-0000-0000-000000000000/resourceGroups/cli_test_cosmosdb_mongodb_restorable_commands000001/providers/Microsoft.DocumentDB/databaseAccounts/cli000004","name":"cli000004","location":"West
        US","type":"Microsoft.DocumentDB/databaseAccounts","kind":"MongoDB","tags":{},"systemData":{"createdAt":"2023-05-05T02:05:14.3470836Z"},"properties":{"provisioningState":"Succeeded","documentEndpoint":"https://cli000004.documents.azure.com:443/","sqlEndpoint":"https://cli000004.documents.azure.com:443/","mongoEndpoint":"https://cli000004.mongo.cosmos.azure.com:443/","publicNetworkAccess":"Enabled","enableAutomaticFailover":false,"enableMultipleWriteLocations":false,"enablePartitionKeyMonitor":false,"isVirtualNetworkFilterEnabled":false,"virtualNetworkRules":[],"EnabledApiTypes":"MongoDB","disableKeyBasedMetadataWriteAccess":false,"enableFreeTier":false,"enableAnalyticalStorage":false,"analyticalStorageConfiguration":{"schemaType":"FullFidelity"},"instanceId":"8c578b23-e111-4f72-a713-a43b4d130906","createMode":"Default","databaseAccountOfferType":"Standard","defaultIdentity":"FirstPartyIdentity","networkAclBypass":"None","disableLocalAuth":false,"enablePartitionMerge":false,"minimalTlsVersion":"Tls12","consistencyPolicy":{"defaultConsistencyLevel":"Session","maxIntervalInSeconds":5,"maxStalenessPrefix":100},"apiProperties":{"serverVersion":"3.6"},"configurationOverrides":{"EnableBsonSchema":"True"},"writeLocations":[{"id":"cli000004-westus","locationName":"West
        US","documentEndpoint":"https://cli000004-westus.documents.azure.com:443/","provisioningState":"Succeeded","failoverPriority":0,"isZoneRedundant":false}],"readLocations":[{"id":"cli000004-westus","locationName":"West
        US","documentEndpoint":"https://cli000004-westus.documents.azure.com:443/","provisioningState":"Succeeded","failoverPriority":0,"isZoneRedundant":false}],"locations":[{"id":"cli000004-westus","locationName":"West
        US","documentEndpoint":"https://cli000004-westus.documents.azure.com:443/","provisioningState":"Succeeded","failoverPriority":0,"isZoneRedundant":false}],"failoverPolicies":[{"id":"cli000004-westus","locationName":"West
        US","failoverPriority":0}],"cors":[],"capabilities":[{"name":"EnableMongo"}],"ipRules":[],"backupPolicy":{"type":"Continuous","continuousModeProperties":{"tier":"Continuous30Days"}},"networkAclBypassResourceIds":[],"keysMetadata":{"primaryMasterKey":{"generationTime":"2023-05-05T02:05:14.3470836Z"},"secondaryMasterKey":{"generationTime":"2023-05-05T02:05:14.3470836Z"},"primaryReadonlyMasterKey":{"generationTime":"2023-05-05T02:05:14.3470836Z"},"secondaryReadonlyMasterKey":{"generationTime":"2023-05-05T02:05:14.3470836Z"}}},"identity":{"type":"None"}}'
>>>>>>> 314f72a8
    headers:
      cache-control:
      - no-store, no-cache
      content-length:
<<<<<<< HEAD
      - '2648'
      content-type:
      - application/json
      date:
      - Fri, 21 Apr 2023 23:10:18 GMT
=======
      - '2708'
      content-type:
      - application/json
      date:
      - Fri, 05 May 2023 02:06:12 GMT
>>>>>>> 314f72a8
      pragma:
      - no-cache
      server:
      - Microsoft-HTTPAPI/2.0
      strict-transport-security:
      - max-age=31536000; includeSubDomains
      transfer-encoding:
      - chunked
      vary:
      - Accept-Encoding
      x-content-type-options:
      - nosniff
      x-ms-gatewayversion:
      - version=2.14.0
    status:
      code: 200
      message: Ok
- request:
    body: null
    headers:
      Accept:
      - application/json
      Accept-Encoding:
      - gzip, deflate
      CommandName:
      - cosmosdb create
      Connection:
      - keep-alive
      ParameterSetName:
      - -n -g --backup-policy-type --locations --kind
      User-Agent:
<<<<<<< HEAD
      - AZURECLI/2.47.0 azsdk-python-mgmt-cosmosdb/9.1.0 Python/3.9.13 (Windows-10-10.0.22621-SP0)
    method: GET
    uri: https://management.azure.com/subscriptions/00000000-0000-0000-0000-000000000000/resourceGroups/cli_test_cosmosdb_mongodb_restorable_commands000001/providers/Microsoft.DocumentDB/databaseAccounts/cli000004?api-version=2023-03-15
  response:
    body:
      string: '{"id":"/subscriptions/00000000-0000-0000-0000-000000000000/resourceGroups/cli_test_cosmosdb_mongodb_restorable_commands000001/providers/Microsoft.DocumentDB/databaseAccounts/cli000004","name":"cli000004","location":"West
        US","type":"Microsoft.DocumentDB/databaseAccounts","kind":"MongoDB","tags":{},"systemData":{"createdAt":"2023-04-21T23:09:27.249853Z"},"properties":{"provisioningState":"Succeeded","documentEndpoint":"https://cli000004.documents.azure.com:443/","sqlEndpoint":"https://cli000004.documents.azure.com:443/","mongoEndpoint":"https://cli000004.mongo.cosmos.azure.com:443/","publicNetworkAccess":"Enabled","enableAutomaticFailover":false,"enableMultipleWriteLocations":false,"enablePartitionKeyMonitor":false,"isVirtualNetworkFilterEnabled":false,"virtualNetworkRules":[],"EnabledApiTypes":"MongoDB","disableKeyBasedMetadataWriteAccess":false,"enableFreeTier":false,"enableAnalyticalStorage":false,"analyticalStorageConfiguration":{"schemaType":"FullFidelity"},"instanceId":"121235e8-63f1-47fb-afcf-f77fdf9ace04","createMode":"Default","databaseAccountOfferType":"Standard","defaultIdentity":"FirstPartyIdentity","networkAclBypass":"None","disableLocalAuth":false,"enablePartitionMerge":false,"minimalTlsVersion":"Tls12","consistencyPolicy":{"defaultConsistencyLevel":"Session","maxIntervalInSeconds":5,"maxStalenessPrefix":100},"apiProperties":{"serverVersion":"3.6"},"configurationOverrides":{"EnableBsonSchema":"True"},"writeLocations":[{"id":"cli000004-westus","locationName":"West
        US","documentEndpoint":"https://cli000004-westus.documents.azure.com:443/","provisioningState":"Succeeded","failoverPriority":0,"isZoneRedundant":false}],"readLocations":[{"id":"cli000004-westus","locationName":"West
        US","documentEndpoint":"https://cli000004-westus.documents.azure.com:443/","provisioningState":"Succeeded","failoverPriority":0,"isZoneRedundant":false}],"locations":[{"id":"cli000004-westus","locationName":"West
        US","documentEndpoint":"https://cli000004-westus.documents.azure.com:443/","provisioningState":"Succeeded","failoverPriority":0,"isZoneRedundant":false}],"failoverPolicies":[{"id":"cli000004-westus","locationName":"West
        US","failoverPriority":0}],"cors":[],"capabilities":[{"name":"EnableMongo"}],"ipRules":[],"backupPolicy":{"type":"Continuous"},"networkAclBypassResourceIds":[],"keysMetadata":{"primaryMasterKey":{"generationTime":"2023-04-21T23:09:27.249853Z"},"secondaryMasterKey":{"generationTime":"2023-04-21T23:09:27.249853Z"},"primaryReadonlyMasterKey":{"generationTime":"2023-04-21T23:09:27.249853Z"},"secondaryReadonlyMasterKey":{"generationTime":"2023-04-21T23:09:27.249853Z"}}},"identity":{"type":"None"}}'
=======
      - AZURECLI/2.48.1 azsdk-python-mgmt-cosmosdb/0.7.0 Python/3.10.11 (Windows-10-10.0.22621-SP0)
    method: GET
    uri: https://management.azure.com/subscriptions/00000000-0000-0000-0000-000000000000/resourceGroups/cli_test_cosmosdb_mongodb_restorable_commands000001/providers/Microsoft.DocumentDB/databaseAccounts/cli000004?api-version=2023-04-15
  response:
    body:
      string: '{"id":"/subscriptions/00000000-0000-0000-0000-000000000000/resourceGroups/cli_test_cosmosdb_mongodb_restorable_commands000001/providers/Microsoft.DocumentDB/databaseAccounts/cli000004","name":"cli000004","location":"West
        US","type":"Microsoft.DocumentDB/databaseAccounts","kind":"MongoDB","tags":{},"systemData":{"createdAt":"2023-05-05T02:05:14.3470836Z"},"properties":{"provisioningState":"Succeeded","documentEndpoint":"https://cli000004.documents.azure.com:443/","sqlEndpoint":"https://cli000004.documents.azure.com:443/","mongoEndpoint":"https://cli000004.mongo.cosmos.azure.com:443/","publicNetworkAccess":"Enabled","enableAutomaticFailover":false,"enableMultipleWriteLocations":false,"enablePartitionKeyMonitor":false,"isVirtualNetworkFilterEnabled":false,"virtualNetworkRules":[],"EnabledApiTypes":"MongoDB","disableKeyBasedMetadataWriteAccess":false,"enableFreeTier":false,"enableAnalyticalStorage":false,"analyticalStorageConfiguration":{"schemaType":"FullFidelity"},"instanceId":"8c578b23-e111-4f72-a713-a43b4d130906","createMode":"Default","databaseAccountOfferType":"Standard","defaultIdentity":"FirstPartyIdentity","networkAclBypass":"None","disableLocalAuth":false,"enablePartitionMerge":false,"minimalTlsVersion":"Tls12","consistencyPolicy":{"defaultConsistencyLevel":"Session","maxIntervalInSeconds":5,"maxStalenessPrefix":100},"apiProperties":{"serverVersion":"3.6"},"configurationOverrides":{"EnableBsonSchema":"True"},"writeLocations":[{"id":"cli000004-westus","locationName":"West
        US","documentEndpoint":"https://cli000004-westus.documents.azure.com:443/","provisioningState":"Succeeded","failoverPriority":0,"isZoneRedundant":false}],"readLocations":[{"id":"cli000004-westus","locationName":"West
        US","documentEndpoint":"https://cli000004-westus.documents.azure.com:443/","provisioningState":"Succeeded","failoverPriority":0,"isZoneRedundant":false}],"locations":[{"id":"cli000004-westus","locationName":"West
        US","documentEndpoint":"https://cli000004-westus.documents.azure.com:443/","provisioningState":"Succeeded","failoverPriority":0,"isZoneRedundant":false}],"failoverPolicies":[{"id":"cli000004-westus","locationName":"West
        US","failoverPriority":0}],"cors":[],"capabilities":[{"name":"EnableMongo"}],"ipRules":[],"backupPolicy":{"type":"Continuous","continuousModeProperties":{"tier":"Continuous30Days"}},"networkAclBypassResourceIds":[],"keysMetadata":{"primaryMasterKey":{"generationTime":"2023-05-05T02:05:14.3470836Z"},"secondaryMasterKey":{"generationTime":"2023-05-05T02:05:14.3470836Z"},"primaryReadonlyMasterKey":{"generationTime":"2023-05-05T02:05:14.3470836Z"},"secondaryReadonlyMasterKey":{"generationTime":"2023-05-05T02:05:14.3470836Z"}}},"identity":{"type":"None"}}'
>>>>>>> 314f72a8
    headers:
      cache-control:
      - no-store, no-cache
      content-length:
<<<<<<< HEAD
      - '2648'
      content-type:
      - application/json
      date:
      - Fri, 21 Apr 2023 23:10:18 GMT
=======
      - '2708'
      content-type:
      - application/json
      date:
      - Fri, 05 May 2023 02:06:12 GMT
>>>>>>> 314f72a8
      pragma:
      - no-cache
      server:
      - Microsoft-HTTPAPI/2.0
      strict-transport-security:
      - max-age=31536000; includeSubDomains
      transfer-encoding:
      - chunked
      vary:
      - Accept-Encoding
      x-content-type-options:
      - nosniff
      x-ms-gatewayversion:
      - version=2.14.0
    status:
      code: 200
      message: Ok
- request:
    body: null
    headers:
      Accept:
      - application/json
      Accept-Encoding:
      - gzip, deflate
      CommandName:
      - cosmosdb show
      Connection:
      - keep-alive
      ParameterSetName:
      - -n -g
      User-Agent:
<<<<<<< HEAD
      - AZURECLI/2.47.0 azsdk-python-mgmt-cosmosdb/9.1.0 Python/3.9.13 (Windows-10-10.0.22621-SP0)
    method: GET
    uri: https://management.azure.com/subscriptions/00000000-0000-0000-0000-000000000000/resourceGroups/cli_test_cosmosdb_mongodb_restorable_commands000001/providers/Microsoft.DocumentDB/databaseAccounts/cli000004?api-version=2023-03-15
  response:
    body:
      string: '{"id":"/subscriptions/00000000-0000-0000-0000-000000000000/resourceGroups/cli_test_cosmosdb_mongodb_restorable_commands000001/providers/Microsoft.DocumentDB/databaseAccounts/cli000004","name":"cli000004","location":"West
        US","type":"Microsoft.DocumentDB/databaseAccounts","kind":"MongoDB","tags":{},"systemData":{"createdAt":"2023-04-21T23:09:27.249853Z"},"properties":{"provisioningState":"Succeeded","documentEndpoint":"https://cli000004.documents.azure.com:443/","sqlEndpoint":"https://cli000004.documents.azure.com:443/","mongoEndpoint":"https://cli000004.mongo.cosmos.azure.com:443/","publicNetworkAccess":"Enabled","enableAutomaticFailover":false,"enableMultipleWriteLocations":false,"enablePartitionKeyMonitor":false,"isVirtualNetworkFilterEnabled":false,"virtualNetworkRules":[],"EnabledApiTypes":"MongoDB","disableKeyBasedMetadataWriteAccess":false,"enableFreeTier":false,"enableAnalyticalStorage":false,"analyticalStorageConfiguration":{"schemaType":"FullFidelity"},"instanceId":"121235e8-63f1-47fb-afcf-f77fdf9ace04","createMode":"Default","databaseAccountOfferType":"Standard","defaultIdentity":"FirstPartyIdentity","networkAclBypass":"None","disableLocalAuth":false,"enablePartitionMerge":false,"minimalTlsVersion":"Tls12","consistencyPolicy":{"defaultConsistencyLevel":"Session","maxIntervalInSeconds":5,"maxStalenessPrefix":100},"apiProperties":{"serverVersion":"3.6"},"configurationOverrides":{"EnableBsonSchema":"True"},"writeLocations":[{"id":"cli000004-westus","locationName":"West
        US","documentEndpoint":"https://cli000004-westus.documents.azure.com:443/","provisioningState":"Succeeded","failoverPriority":0,"isZoneRedundant":false}],"readLocations":[{"id":"cli000004-westus","locationName":"West
        US","documentEndpoint":"https://cli000004-westus.documents.azure.com:443/","provisioningState":"Succeeded","failoverPriority":0,"isZoneRedundant":false}],"locations":[{"id":"cli000004-westus","locationName":"West
        US","documentEndpoint":"https://cli000004-westus.documents.azure.com:443/","provisioningState":"Succeeded","failoverPriority":0,"isZoneRedundant":false}],"failoverPolicies":[{"id":"cli000004-westus","locationName":"West
        US","failoverPriority":0}],"cors":[],"capabilities":[{"name":"EnableMongo"}],"ipRules":[],"backupPolicy":{"type":"Continuous"},"networkAclBypassResourceIds":[],"keysMetadata":{"primaryMasterKey":{"generationTime":"2023-04-21T23:09:27.249853Z"},"secondaryMasterKey":{"generationTime":"2023-04-21T23:09:27.249853Z"},"primaryReadonlyMasterKey":{"generationTime":"2023-04-21T23:09:27.249853Z"},"secondaryReadonlyMasterKey":{"generationTime":"2023-04-21T23:09:27.249853Z"}}},"identity":{"type":"None"}}'
=======
      - AZURECLI/2.48.1 azsdk-python-mgmt-cosmosdb/0.7.0 Python/3.10.11 (Windows-10-10.0.22621-SP0)
    method: GET
    uri: https://management.azure.com/subscriptions/00000000-0000-0000-0000-000000000000/resourceGroups/cli_test_cosmosdb_mongodb_restorable_commands000001/providers/Microsoft.DocumentDB/databaseAccounts/cli000004?api-version=2023-04-15
  response:
    body:
      string: '{"id":"/subscriptions/00000000-0000-0000-0000-000000000000/resourceGroups/cli_test_cosmosdb_mongodb_restorable_commands000001/providers/Microsoft.DocumentDB/databaseAccounts/cli000004","name":"cli000004","location":"West
        US","type":"Microsoft.DocumentDB/databaseAccounts","kind":"MongoDB","tags":{},"systemData":{"createdAt":"2023-05-05T02:05:14.3470836Z"},"properties":{"provisioningState":"Succeeded","documentEndpoint":"https://cli000004.documents.azure.com:443/","sqlEndpoint":"https://cli000004.documents.azure.com:443/","mongoEndpoint":"https://cli000004.mongo.cosmos.azure.com:443/","publicNetworkAccess":"Enabled","enableAutomaticFailover":false,"enableMultipleWriteLocations":false,"enablePartitionKeyMonitor":false,"isVirtualNetworkFilterEnabled":false,"virtualNetworkRules":[],"EnabledApiTypes":"MongoDB","disableKeyBasedMetadataWriteAccess":false,"enableFreeTier":false,"enableAnalyticalStorage":false,"analyticalStorageConfiguration":{"schemaType":"FullFidelity"},"instanceId":"8c578b23-e111-4f72-a713-a43b4d130906","createMode":"Default","databaseAccountOfferType":"Standard","defaultIdentity":"FirstPartyIdentity","networkAclBypass":"None","disableLocalAuth":false,"enablePartitionMerge":false,"minimalTlsVersion":"Tls12","consistencyPolicy":{"defaultConsistencyLevel":"Session","maxIntervalInSeconds":5,"maxStalenessPrefix":100},"apiProperties":{"serverVersion":"3.6"},"configurationOverrides":{"EnableBsonSchema":"True"},"writeLocations":[{"id":"cli000004-westus","locationName":"West
        US","documentEndpoint":"https://cli000004-westus.documents.azure.com:443/","provisioningState":"Succeeded","failoverPriority":0,"isZoneRedundant":false}],"readLocations":[{"id":"cli000004-westus","locationName":"West
        US","documentEndpoint":"https://cli000004-westus.documents.azure.com:443/","provisioningState":"Succeeded","failoverPriority":0,"isZoneRedundant":false}],"locations":[{"id":"cli000004-westus","locationName":"West
        US","documentEndpoint":"https://cli000004-westus.documents.azure.com:443/","provisioningState":"Succeeded","failoverPriority":0,"isZoneRedundant":false}],"failoverPolicies":[{"id":"cli000004-westus","locationName":"West
        US","failoverPriority":0}],"cors":[],"capabilities":[{"name":"EnableMongo"}],"ipRules":[],"backupPolicy":{"type":"Continuous","continuousModeProperties":{"tier":"Continuous30Days"}},"networkAclBypassResourceIds":[],"keysMetadata":{"primaryMasterKey":{"generationTime":"2023-05-05T02:05:14.3470836Z"},"secondaryMasterKey":{"generationTime":"2023-05-05T02:05:14.3470836Z"},"primaryReadonlyMasterKey":{"generationTime":"2023-05-05T02:05:14.3470836Z"},"secondaryReadonlyMasterKey":{"generationTime":"2023-05-05T02:05:14.3470836Z"}}},"identity":{"type":"None"}}'
>>>>>>> 314f72a8
    headers:
      cache-control:
      - no-store, no-cache
      content-length:
<<<<<<< HEAD
      - '2648'
      content-type:
      - application/json
      date:
      - Fri, 21 Apr 2023 23:10:19 GMT
=======
      - '2708'
      content-type:
      - application/json
      date:
      - Fri, 05 May 2023 02:06:12 GMT
>>>>>>> 314f72a8
      pragma:
      - no-cache
      server:
      - Microsoft-HTTPAPI/2.0
      strict-transport-security:
      - max-age=31536000; includeSubDomains
      transfer-encoding:
      - chunked
      vary:
      - Accept-Encoding
      x-content-type-options:
      - nosniff
      x-ms-gatewayversion:
      - version=2.14.0
    status:
      code: 200
      message: Ok
- request:
    body: '{"properties": {"resource": {"id": "cli000003"}, "options": {}}}'
    headers:
      Accept:
      - application/json
      Accept-Encoding:
      - gzip, deflate
      CommandName:
      - cosmosdb mongodb database create
      Connection:
      - keep-alive
      Content-Length:
      - '64'
      Content-Type:
      - application/json
      ParameterSetName:
      - -g -a -n
      User-Agent:
<<<<<<< HEAD
      - AZURECLI/2.47.0 azsdk-python-mgmt-cosmosdb/9.1.0 Python/3.9.13 (Windows-10-10.0.22621-SP0)
    method: PUT
    uri: https://management.azure.com/subscriptions/00000000-0000-0000-0000-000000000000/resourceGroups/cli_test_cosmosdb_mongodb_restorable_commands000001/providers/Microsoft.DocumentDB/databaseAccounts/cli000004/mongodbDatabases/cli000003?api-version=2023-03-15
=======
      - AZURECLI/2.48.1 azsdk-python-mgmt-cosmosdb/0.7.0 Python/3.10.11 (Windows-10-10.0.22621-SP0)
    method: PUT
    uri: https://management.azure.com/subscriptions/00000000-0000-0000-0000-000000000000/resourceGroups/cli_test_cosmosdb_mongodb_restorable_commands000001/providers/Microsoft.DocumentDB/databaseAccounts/cli000004/mongodbDatabases/cli000003?api-version=2023-04-15
>>>>>>> 314f72a8
  response:
    body:
      string: '{"status":"Enqueued"}'
    headers:
      azure-asyncoperation:
<<<<<<< HEAD
      - https://management.azure.com/subscriptions/00000000-0000-0000-0000-000000000000/providers/Microsoft.DocumentDB/locations/westus/operationsStatus/4b279ec3-fa71-4d7a-97de-a286fc820ce9?api-version=2023-03-15
=======
      - https://management.azure.com/subscriptions/00000000-0000-0000-0000-000000000000/providers/Microsoft.DocumentDB/locations/westus/operationsStatus/2e912e75-79f7-4eaf-93ad-3b0a20bee9cf?api-version=2023-04-15
>>>>>>> 314f72a8
      cache-control:
      - no-store, no-cache
      content-length:
      - '21'
      content-type:
      - application/json
      date:
<<<<<<< HEAD
      - Fri, 21 Apr 2023 23:10:20 GMT
      location:
      - https://management.azure.com/subscriptions/00000000-0000-0000-0000-000000000000/resourceGroups/cli_test_cosmosdb_mongodb_restorable_commands000001/providers/Microsoft.DocumentDB/databaseAccounts/cli000004/mongodbDatabases/cli000003/operationResults/4b279ec3-fa71-4d7a-97de-a286fc820ce9?api-version=2023-03-15
=======
      - Fri, 05 May 2023 02:06:13 GMT
      location:
      - https://management.azure.com/subscriptions/00000000-0000-0000-0000-000000000000/resourceGroups/cli_test_cosmosdb_mongodb_restorable_commands000001/providers/Microsoft.DocumentDB/databaseAccounts/cli000004/mongodbDatabases/cli000003/operationResults/2e912e75-79f7-4eaf-93ad-3b0a20bee9cf?api-version=2023-04-15
>>>>>>> 314f72a8
      pragma:
      - no-cache
      server:
      - Microsoft-HTTPAPI/2.0
      strict-transport-security:
      - max-age=31536000; includeSubDomains
      x-content-type-options:
      - nosniff
      x-ms-gatewayversion:
      - version=2.14.0
      x-ms-ratelimit-remaining-subscription-writes:
      - '1199'
    status:
      code: 202
      message: Accepted
- request:
    body: null
    headers:
      Accept:
      - '*/*'
      Accept-Encoding:
      - gzip, deflate
      CommandName:
      - cosmosdb mongodb database create
      Connection:
      - keep-alive
      ParameterSetName:
      - -g -a -n
      User-Agent:
<<<<<<< HEAD
      - AZURECLI/2.47.0 azsdk-python-mgmt-cosmosdb/9.1.0 Python/3.9.13 (Windows-10-10.0.22621-SP0)
    method: GET
    uri: https://management.azure.com/subscriptions/00000000-0000-0000-0000-000000000000/providers/Microsoft.DocumentDB/locations/westus/operationsStatus/4b279ec3-fa71-4d7a-97de-a286fc820ce9?api-version=2023-03-15
=======
      - AZURECLI/2.48.1 azsdk-python-mgmt-cosmosdb/0.7.0 Python/3.10.11 (Windows-10-10.0.22621-SP0)
    method: GET
    uri: https://management.azure.com/subscriptions/00000000-0000-0000-0000-000000000000/providers/Microsoft.DocumentDB/locations/westus/operationsStatus/2e912e75-79f7-4eaf-93ad-3b0a20bee9cf?api-version=2023-04-15
  response:
    body:
      string: '{"status":"Enqueued"}'
    headers:
      cache-control:
      - no-store, no-cache
      content-length:
      - '21'
      content-type:
      - application/json
      date:
      - Fri, 05 May 2023 02:06:13 GMT
      pragma:
      - no-cache
      server:
      - Microsoft-HTTPAPI/2.0
      strict-transport-security:
      - max-age=31536000; includeSubDomains
      transfer-encoding:
      - chunked
      vary:
      - Accept-Encoding
      x-content-type-options:
      - nosniff
      x-ms-gatewayversion:
      - version=2.14.0
    status:
      code: 200
      message: Ok
- request:
    body: null
    headers:
      Accept:
      - '*/*'
      Accept-Encoding:
      - gzip, deflate
      CommandName:
      - cosmosdb mongodb database create
      Connection:
      - keep-alive
      ParameterSetName:
      - -g -a -n
      User-Agent:
      - AZURECLI/2.48.1 azsdk-python-mgmt-cosmosdb/0.7.0 Python/3.10.11 (Windows-10-10.0.22621-SP0)
    method: GET
    uri: https://management.azure.com/subscriptions/00000000-0000-0000-0000-000000000000/providers/Microsoft.DocumentDB/locations/westus/operationsStatus/2e912e75-79f7-4eaf-93ad-3b0a20bee9cf?api-version=2023-04-15
>>>>>>> 314f72a8
  response:
    body:
      string: '{"status":"Succeeded"}'
    headers:
      cache-control:
      - no-store, no-cache
      content-length:
      - '22'
      content-type:
      - application/json
      date:
<<<<<<< HEAD
      - Fri, 21 Apr 2023 23:10:50 GMT
=======
      - Fri, 05 May 2023 02:06:43 GMT
>>>>>>> 314f72a8
      pragma:
      - no-cache
      server:
      - Microsoft-HTTPAPI/2.0
      strict-transport-security:
      - max-age=31536000; includeSubDomains
      transfer-encoding:
      - chunked
      vary:
      - Accept-Encoding
      x-content-type-options:
      - nosniff
      x-ms-gatewayversion:
      - version=2.14.0
    status:
      code: 200
      message: Ok
- request:
    body: null
    headers:
      Accept:
      - '*/*'
      Accept-Encoding:
      - gzip, deflate
      CommandName:
      - cosmosdb mongodb database create
      Connection:
      - keep-alive
      ParameterSetName:
      - -g -a -n
      User-Agent:
<<<<<<< HEAD
      - AZURECLI/2.47.0 azsdk-python-mgmt-cosmosdb/9.1.0 Python/3.9.13 (Windows-10-10.0.22621-SP0)
    method: GET
    uri: https://management.azure.com/subscriptions/00000000-0000-0000-0000-000000000000/resourceGroups/cli_test_cosmosdb_mongodb_restorable_commands000001/providers/Microsoft.DocumentDB/databaseAccounts/cli000004/mongodbDatabases/cli000003?api-version=2023-03-15
=======
      - AZURECLI/2.48.1 azsdk-python-mgmt-cosmosdb/0.7.0 Python/3.10.11 (Windows-10-10.0.22621-SP0)
    method: GET
    uri: https://management.azure.com/subscriptions/00000000-0000-0000-0000-000000000000/resourceGroups/cli_test_cosmosdb_mongodb_restorable_commands000001/providers/Microsoft.DocumentDB/databaseAccounts/cli000004/mongodbDatabases/cli000003?api-version=2023-04-15
>>>>>>> 314f72a8
  response:
    body:
      string: '{"id":"/subscriptions/00000000-0000-0000-0000-000000000000/resourceGroups/cli_test_cosmosdb_mongodb_restorable_commands000001/providers/Microsoft.DocumentDB/databaseAccounts/cli000004/mongodbDatabases/cli000003","type":"Microsoft.DocumentDB/databaseAccounts/mongodbDatabases","name":"cli000003","properties":{"resource":{"id":"cli000003"}}}'
    headers:
      cache-control:
      - no-store, no-cache
      content-length:
      - '340'
      content-type:
      - application/json
      date:
<<<<<<< HEAD
      - Fri, 21 Apr 2023 23:10:51 GMT
=======
      - Fri, 05 May 2023 02:06:43 GMT
>>>>>>> 314f72a8
      pragma:
      - no-cache
      server:
      - Microsoft-HTTPAPI/2.0
      strict-transport-security:
      - max-age=31536000; includeSubDomains
      transfer-encoding:
      - chunked
      vary:
      - Accept-Encoding
      x-content-type-options:
      - nosniff
      x-ms-gatewayversion:
      - version=2.14.0
    status:
      code: 200
      message: Ok
- request:
    body: '{"properties": {"resource": {"id": "cli000002", "shardKey": {"theShardKey":
      "Hash"}}, "options": {"throughput": 1000}}}'
    headers:
      Accept:
      - application/json
      Accept-Encoding:
      - gzip, deflate
      CommandName:
      - cosmosdb mongodb collection create
      Connection:
      - keep-alive
      Content-Length:
      - '119'
      Content-Type:
      - application/json
      ParameterSetName:
      - -g -a -d -n --shard --throughput
      User-Agent:
<<<<<<< HEAD
      - AZURECLI/2.47.0 azsdk-python-mgmt-cosmosdb/9.1.0 Python/3.9.13 (Windows-10-10.0.22621-SP0)
    method: PUT
    uri: https://management.azure.com/subscriptions/00000000-0000-0000-0000-000000000000/resourceGroups/cli_test_cosmosdb_mongodb_restorable_commands000001/providers/Microsoft.DocumentDB/databaseAccounts/cli000004/mongodbDatabases/cli000003/collections/cli000002?api-version=2023-03-15
=======
      - AZURECLI/2.48.1 azsdk-python-mgmt-cosmosdb/0.7.0 Python/3.10.11 (Windows-10-10.0.22621-SP0)
    method: PUT
    uri: https://management.azure.com/subscriptions/00000000-0000-0000-0000-000000000000/resourceGroups/cli_test_cosmosdb_mongodb_restorable_commands000001/providers/Microsoft.DocumentDB/databaseAccounts/cli000004/mongodbDatabases/cli000003/collections/cli000002?api-version=2023-04-15
>>>>>>> 314f72a8
  response:
    body:
      string: '{"status":"Enqueued"}'
    headers:
      azure-asyncoperation:
<<<<<<< HEAD
      - https://management.azure.com/subscriptions/00000000-0000-0000-0000-000000000000/providers/Microsoft.DocumentDB/locations/westus/operationsStatus/ea727a53-2142-4b19-acf9-e1e77ed5069d?api-version=2023-03-15
=======
      - https://management.azure.com/subscriptions/00000000-0000-0000-0000-000000000000/providers/Microsoft.DocumentDB/locations/westus/operationsStatus/b63e7b35-7fd1-4003-ae7b-3c7e2ee5a74e?api-version=2023-04-15
>>>>>>> 314f72a8
      cache-control:
      - no-store, no-cache
      content-length:
      - '21'
      content-type:
      - application/json
      date:
<<<<<<< HEAD
      - Fri, 21 Apr 2023 23:10:52 GMT
      location:
      - https://management.azure.com/subscriptions/00000000-0000-0000-0000-000000000000/resourceGroups/cli_test_cosmosdb_mongodb_restorable_commands000001/providers/Microsoft.DocumentDB/databaseAccounts/cli000004/mongodbDatabases/cli000003/collections/cli000002/operationResults/ea727a53-2142-4b19-acf9-e1e77ed5069d?api-version=2023-03-15
=======
      - Fri, 05 May 2023 02:06:44 GMT
      location:
      - https://management.azure.com/subscriptions/00000000-0000-0000-0000-000000000000/resourceGroups/cli_test_cosmosdb_mongodb_restorable_commands000001/providers/Microsoft.DocumentDB/databaseAccounts/cli000004/mongodbDatabases/cli000003/collections/cli000002/operationResults/b63e7b35-7fd1-4003-ae7b-3c7e2ee5a74e?api-version=2023-04-15
>>>>>>> 314f72a8
      pragma:
      - no-cache
      server:
      - Microsoft-HTTPAPI/2.0
      strict-transport-security:
      - max-age=31536000; includeSubDomains
      x-content-type-options:
      - nosniff
      x-ms-gatewayversion:
      - version=2.14.0
      x-ms-ratelimit-remaining-subscription-writes:
<<<<<<< HEAD
      - '1198'
=======
      - '1199'
>>>>>>> 314f72a8
    status:
      code: 202
      message: Accepted
- request:
    body: null
    headers:
      Accept:
      - '*/*'
      Accept-Encoding:
      - gzip, deflate
      CommandName:
      - cosmosdb mongodb collection create
      Connection:
      - keep-alive
      ParameterSetName:
      - -g -a -d -n --shard --throughput
      User-Agent:
<<<<<<< HEAD
      - AZURECLI/2.47.0 azsdk-python-mgmt-cosmosdb/9.1.0 Python/3.9.13 (Windows-10-10.0.22621-SP0)
    method: GET
    uri: https://management.azure.com/subscriptions/00000000-0000-0000-0000-000000000000/providers/Microsoft.DocumentDB/locations/westus/operationsStatus/ea727a53-2142-4b19-acf9-e1e77ed5069d?api-version=2023-03-15
=======
      - AZURECLI/2.48.1 azsdk-python-mgmt-cosmosdb/0.7.0 Python/3.10.11 (Windows-10-10.0.22621-SP0)
    method: GET
    uri: https://management.azure.com/subscriptions/00000000-0000-0000-0000-000000000000/providers/Microsoft.DocumentDB/locations/westus/operationsStatus/b63e7b35-7fd1-4003-ae7b-3c7e2ee5a74e?api-version=2023-04-15
  response:
    body:
      string: '{"status":"Enqueued"}'
    headers:
      cache-control:
      - no-store, no-cache
      content-length:
      - '21'
      content-type:
      - application/json
      date:
      - Fri, 05 May 2023 02:06:44 GMT
      pragma:
      - no-cache
      server:
      - Microsoft-HTTPAPI/2.0
      strict-transport-security:
      - max-age=31536000; includeSubDomains
      transfer-encoding:
      - chunked
      vary:
      - Accept-Encoding
      x-content-type-options:
      - nosniff
      x-ms-gatewayversion:
      - version=2.14.0
    status:
      code: 200
      message: Ok
- request:
    body: null
    headers:
      Accept:
      - '*/*'
      Accept-Encoding:
      - gzip, deflate
      CommandName:
      - cosmosdb mongodb collection create
      Connection:
      - keep-alive
      ParameterSetName:
      - -g -a -d -n --shard --throughput
      User-Agent:
      - AZURECLI/2.48.1 azsdk-python-mgmt-cosmosdb/0.7.0 Python/3.10.11 (Windows-10-10.0.22621-SP0)
    method: GET
    uri: https://management.azure.com/subscriptions/00000000-0000-0000-0000-000000000000/providers/Microsoft.DocumentDB/locations/westus/operationsStatus/b63e7b35-7fd1-4003-ae7b-3c7e2ee5a74e?api-version=2023-04-15
>>>>>>> 314f72a8
  response:
    body:
      string: '{"status":"Succeeded"}'
    headers:
      cache-control:
      - no-store, no-cache
      content-length:
      - '22'
      content-type:
      - application/json
      date:
<<<<<<< HEAD
      - Fri, 21 Apr 2023 23:11:21 GMT
=======
      - Fri, 05 May 2023 02:07:14 GMT
>>>>>>> 314f72a8
      pragma:
      - no-cache
      server:
      - Microsoft-HTTPAPI/2.0
      strict-transport-security:
      - max-age=31536000; includeSubDomains
      transfer-encoding:
      - chunked
      vary:
      - Accept-Encoding
      x-content-type-options:
      - nosniff
      x-ms-gatewayversion:
      - version=2.14.0
    status:
      code: 200
      message: Ok
- request:
    body: null
    headers:
      Accept:
      - '*/*'
      Accept-Encoding:
      - gzip, deflate
      CommandName:
      - cosmosdb mongodb collection create
      Connection:
      - keep-alive
      ParameterSetName:
      - -g -a -d -n --shard --throughput
      User-Agent:
<<<<<<< HEAD
      - AZURECLI/2.47.0 azsdk-python-mgmt-cosmosdb/9.1.0 Python/3.9.13 (Windows-10-10.0.22621-SP0)
    method: GET
    uri: https://management.azure.com/subscriptions/00000000-0000-0000-0000-000000000000/resourceGroups/cli_test_cosmosdb_mongodb_restorable_commands000001/providers/Microsoft.DocumentDB/databaseAccounts/cli000004/mongodbDatabases/cli000003/collections/cli000002?api-version=2023-03-15
=======
      - AZURECLI/2.48.1 azsdk-python-mgmt-cosmosdb/0.7.0 Python/3.10.11 (Windows-10-10.0.22621-SP0)
    method: GET
    uri: https://management.azure.com/subscriptions/00000000-0000-0000-0000-000000000000/resourceGroups/cli_test_cosmosdb_mongodb_restorable_commands000001/providers/Microsoft.DocumentDB/databaseAccounts/cli000004/mongodbDatabases/cli000003/collections/cli000002?api-version=2023-04-15
>>>>>>> 314f72a8
  response:
    body:
      string: '{"id":"/subscriptions/00000000-0000-0000-0000-000000000000/resourceGroups/cli_test_cosmosdb_mongodb_restorable_commands000001/providers/Microsoft.DocumentDB/databaseAccounts/cli000004/mongodbDatabases/cli000003/collections/cli000002","type":"Microsoft.DocumentDB/databaseAccounts/mongodbDatabases/collections","name":"cli000002","properties":{"resource":{"id":"cli000002","shardKey":{"theShardKey":"Hash"},"indexes":[{"key":{"keys":["_id"]}}]}}}'
    headers:
      cache-control:
      - no-store, no-cache
      content-length:
      - '445'
      content-type:
      - application/json
      date:
<<<<<<< HEAD
      - Fri, 21 Apr 2023 23:11:22 GMT
=======
      - Fri, 05 May 2023 02:07:15 GMT
>>>>>>> 314f72a8
      pragma:
      - no-cache
      server:
      - Microsoft-HTTPAPI/2.0
      strict-transport-security:
      - max-age=31536000; includeSubDomains
      transfer-encoding:
      - chunked
      vary:
      - Accept-Encoding
      x-content-type-options:
      - nosniff
      x-ms-gatewayversion:
      - version=2.14.0
    status:
      code: 200
      message: Ok
- request:
    body: null
    headers:
      Accept:
      - application/json
      Accept-Encoding:
      - gzip, deflate
      CommandName:
      - cosmosdb restorable-database-account show
      Connection:
      - keep-alive
      ParameterSetName:
      - --location --instance-id
      User-Agent:
<<<<<<< HEAD
      - AZURECLI/2.47.0 azsdk-python-mgmt-cosmosdb/9.1.0 Python/3.9.13 (Windows-10-10.0.22621-SP0)
    method: GET
    uri: https://management.azure.com/subscriptions/00000000-0000-0000-0000-000000000000/providers/Microsoft.DocumentDB/locations/westus/restorableDatabaseAccounts/121235e8-63f1-47fb-afcf-f77fdf9ace04?api-version=2023-03-15
  response:
    body:
      string: '{"name":"121235e8-63f1-47fb-afcf-f77fdf9ace04","location":"West US","type":"Microsoft.DocumentDB/locations/restorableDatabaseAccounts","id":"/subscriptions/00000000-0000-0000-0000-000000000000/providers/Microsoft.DocumentDB/locations/westus/restorableDatabaseAccounts/121235e8-63f1-47fb-afcf-f77fdf9ace04","properties":{"accountName":"cli000004","apiType":"MongoDB","creationTime":"2023-04-21T23:09:28Z","restorableLocations":[{"locationName":"West
        US","regionalDatabaseAccountInstanceId":"b2f043cc-bc8c-4ff7-9848-73c20dde13da","creationTime":"2023-04-21T23:09:29Z"}]}}'
=======
      - AZURECLI/2.48.1 azsdk-python-mgmt-cosmosdb/0.7.0 Python/3.10.11 (Windows-10-10.0.22621-SP0)
    method: GET
    uri: https://management.azure.com/subscriptions/00000000-0000-0000-0000-000000000000/providers/Microsoft.DocumentDB/locations/westus/restorableDatabaseAccounts/8c578b23-e111-4f72-a713-a43b4d130906?api-version=2023-04-15
  response:
    body:
      string: '{"name":"8c578b23-e111-4f72-a713-a43b4d130906","location":"West US","type":"Microsoft.DocumentDB/locations/restorableDatabaseAccounts","id":"/subscriptions/00000000-0000-0000-0000-000000000000/providers/Microsoft.DocumentDB/locations/westus/restorableDatabaseAccounts/8c578b23-e111-4f72-a713-a43b4d130906","properties":{"accountName":"cli000004","apiType":"MongoDB","creationTime":"2023-05-05T02:05:15Z","oldestRestorableTime":"2023-05-05T02:05:15Z","restorableLocations":[{"locationName":"West
        US","regionalDatabaseAccountInstanceId":"160e0800-68de-4dea-b6fa-84883ae5c482","creationTime":"2023-05-05T02:05:16Z"}]}}'
>>>>>>> 314f72a8
    headers:
      cache-control:
      - no-store, no-cache
      content-length:
      - '615'
      content-type:
      - application/json
      date:
<<<<<<< HEAD
      - Fri, 21 Apr 2023 23:11:24 GMT
=======
      - Fri, 05 May 2023 02:07:17 GMT
>>>>>>> 314f72a8
      pragma:
      - no-cache
      server:
      - Microsoft-HTTPAPI/2.0
      strict-transport-security:
      - max-age=31536000; includeSubDomains
      x-content-type-options:
      - nosniff
      x-ms-gatewayversion:
      - version=2.14.0
    status:
      code: 200
      message: Ok
- request:
    body: null
    headers:
      Accept:
      - application/json
      Accept-Encoding:
      - gzip, deflate
      CommandName:
      - cosmosdb mongodb restorable-database list
      Connection:
      - keep-alive
      ParameterSetName:
      - --location --instance-id
      User-Agent:
<<<<<<< HEAD
      - AZURECLI/2.47.0 azsdk-python-mgmt-cosmosdb/9.1.0 Python/3.9.13 (Windows-10-10.0.22621-SP0)
    method: GET
    uri: https://management.azure.com/subscriptions/00000000-0000-0000-0000-000000000000/providers/Microsoft.DocumentDB/locations/westus/restorableDatabaseAccounts/121235e8-63f1-47fb-afcf-f77fdf9ace04/restorableMongodbDatabases?api-version=2023-03-15
  response:
    body:
      string: '{"value":[{"id":"/subscriptions/00000000-0000-0000-0000-000000000000/providers/Microsoft.DocumentDB/locations/westus/restorableDatabaseAccounts/121235e8-63f1-47fb-afcf-f77fdf9ace04/restorableMongodbDatabases/d412e4a4-4560-4e0f-9eed-614919643b73","type":"Microsoft.DocumentDB/locations/restorableDatabaseAccounts/restorableMongodbDatabases","name":"d412e4a4-4560-4e0f-9eed-614919643b73","properties":{"resource":{"_rid":"wyT4JQAAAA==","eventTimestamp":"2023-04-21T23:10:26Z","ownerId":"cli000003","ownerResourceId":"2JsYAA==","operationType":"Create","CanUndelete":"invalid"}}}]}'
=======
      - AZURECLI/2.48.1 azsdk-python-mgmt-cosmosdb/0.7.0 Python/3.10.11 (Windows-10-10.0.22621-SP0)
    method: GET
    uri: https://management.azure.com/subscriptions/00000000-0000-0000-0000-000000000000/providers/Microsoft.DocumentDB/locations/westus/restorableDatabaseAccounts/8c578b23-e111-4f72-a713-a43b4d130906/restorableMongodbDatabases?api-version=2023-04-15
  response:
    body:
      string: '{"value":[{"id":"/subscriptions/00000000-0000-0000-0000-000000000000/providers/Microsoft.DocumentDB/locations/westus/restorableDatabaseAccounts/8c578b23-e111-4f72-a713-a43b4d130906/restorableMongodbDatabases/2a6d9037-53e3-4e0f-941b-e4ecf073a6ee","type":"Microsoft.DocumentDB/locations/restorableDatabaseAccounts/restorableMongodbDatabases","name":"2a6d9037-53e3-4e0f-941b-e4ecf073a6ee","properties":{"resource":{"_rid":"43HJVgAAAA==","eventTimestamp":"2023-05-05T02:06:19Z","ownerId":"cli000003","ownerResourceId":"pSI1AA==","operationType":"Create","CanUndelete":"invalid"}}}]}'
>>>>>>> 314f72a8
    headers:
      cache-control:
      - no-store, no-cache
      content-length:
      - '578'
      content-type:
      - application/json
      date:
<<<<<<< HEAD
      - Fri, 21 Apr 2023 23:11:25 GMT
=======
      - Fri, 05 May 2023 02:07:18 GMT
>>>>>>> 314f72a8
      pragma:
      - no-cache
      server:
      - Microsoft-HTTPAPI/2.0
      strict-transport-security:
      - max-age=31536000; includeSubDomains
      x-content-type-options:
      - nosniff
      x-ms-gatewayversion:
      - version=2.14.0
    status:
      code: 200
      message: Ok
- request:
    body: null
    headers:
      Accept:
      - application/json
      Accept-Encoding:
      - gzip, deflate
      CommandName:
      - cosmosdb mongodb restorable-collection list
      Connection:
      - keep-alive
      ParameterSetName:
      - --location --instance-id --database-rid
      User-Agent:
<<<<<<< HEAD
      - AZURECLI/2.47.0 azsdk-python-mgmt-cosmosdb/9.1.0 Python/3.9.13 (Windows-10-10.0.22621-SP0)
    method: GET
    uri: https://management.azure.com/subscriptions/00000000-0000-0000-0000-000000000000/providers/Microsoft.DocumentDB/locations/westus/restorableDatabaseAccounts/121235e8-63f1-47fb-afcf-f77fdf9ace04/restorableMongodbCollections?api-version=2023-03-15&restorableMongodbDatabaseRid=2JsYAA%3D%3D
  response:
    body:
      string: '{"value":[{"id":"/subscriptions/00000000-0000-0000-0000-000000000000/providers/Microsoft.DocumentDB/locations/westus/restorableDatabaseAccounts/121235e8-63f1-47fb-afcf-f77fdf9ace04/restorableMongodbCollections/bf9640a1-22b7-4dbd-a251-7861d606dc68","type":"Microsoft.DocumentDB/locations/restorableDatabaseAccounts/restorableMongodbCollections","name":"bf9640a1-22b7-4dbd-a251-7861d606dc68","properties":{"resource":{"_rid":"yG882QAAAA==","eventTimestamp":"2023-04-21T23:10:57Z","ownerId":"cli000002","ownerResourceId":"2JsYAIIGuZw=","operationType":"Create","CanUndelete":"invalid"}}}]}'
=======
      - AZURECLI/2.48.1 azsdk-python-mgmt-cosmosdb/0.7.0 Python/3.10.11 (Windows-10-10.0.22621-SP0)
    method: GET
    uri: https://management.azure.com/subscriptions/00000000-0000-0000-0000-000000000000/providers/Microsoft.DocumentDB/locations/westus/restorableDatabaseAccounts/8c578b23-e111-4f72-a713-a43b4d130906/restorableMongodbCollections?api-version=2023-04-15&restorableMongodbDatabaseRid=pSI1AA%3D%3D
  response:
    body:
      string: '{"value":[{"id":"/subscriptions/00000000-0000-0000-0000-000000000000/providers/Microsoft.DocumentDB/locations/westus/restorableDatabaseAccounts/8c578b23-e111-4f72-a713-a43b4d130906/restorableMongodbCollections/f7de570e-ec48-437c-b391-394101356838","type":"Microsoft.DocumentDB/locations/restorableDatabaseAccounts/restorableMongodbCollections","name":"f7de570e-ec48-437c-b391-394101356838","properties":{"resource":{"_rid":"ebYd6wAAAA==","eventTimestamp":"2023-05-05T02:06:50Z","ownerId":"cli000002","ownerResourceId":"pSI1AOcw50A=","operationType":"Create","CanUndelete":"invalid"}}}]}'
>>>>>>> 314f72a8
    headers:
      cache-control:
      - no-store, no-cache
      content-length:
      - '586'
      content-type:
      - application/json
      date:
<<<<<<< HEAD
      - Fri, 21 Apr 2023 23:11:26 GMT
=======
      - Fri, 05 May 2023 02:07:19 GMT
>>>>>>> 314f72a8
      pragma:
      - no-cache
      server:
      - Microsoft-HTTPAPI/2.0
      strict-transport-security:
      - max-age=31536000; includeSubDomains
      transfer-encoding:
      - chunked
      vary:
      - Accept-Encoding
      x-content-type-options:
      - nosniff
      x-ms-gatewayversion:
      - version=2.14.0
    status:
      code: 200
      message: Ok
- request:
    body: null
    headers:
      Accept:
      - application/json
      Accept-Encoding:
      - gzip, deflate
      CommandName:
      - cosmosdb mongodb restorable-resource list
      Connection:
      - keep-alive
      ParameterSetName:
      - --restore-location -l --instance-id --restore-timestamp
      User-Agent:
<<<<<<< HEAD
      - AZURECLI/2.47.0 azsdk-python-mgmt-cosmosdb/9.1.0 Python/3.9.13 (Windows-10-10.0.22621-SP0)
    method: GET
    uri: https://management.azure.com/subscriptions/00000000-0000-0000-0000-000000000000/providers/Microsoft.DocumentDB/locations/westus/restorableDatabaseAccounts/121235e8-63f1-47fb-afcf-f77fdf9ace04/restorableMongodbResources?api-version=2023-03-15&restoreLocation=westus&restoreTimestampInUtc=2023-04-21T23%3A11%3A28%2B00%3A00
  response:
    body:
      string: '{"value":[{"id":"/subscriptions/00000000-0000-0000-0000-000000000000/providers/Microsoft.DocumentDB/locations/westus/restorableDatabaseAccounts/121235e8-63f1-47fb-afcf-f77fdf9ace04/restorableMongodbResources/cli000003","type":"Microsoft.DocumentDB/locations/restorableDatabaseAccounts/restorableMongodbResources","name":"cli000003","databaseName":"cli000003","collectionNames":["cli000002"]}]}'
=======
      - AZURECLI/2.48.1 azsdk-python-mgmt-cosmosdb/0.7.0 Python/3.10.11 (Windows-10-10.0.22621-SP0)
    method: GET
    uri: https://management.azure.com/subscriptions/00000000-0000-0000-0000-000000000000/providers/Microsoft.DocumentDB/locations/westus/restorableDatabaseAccounts/8c578b23-e111-4f72-a713-a43b4d130906/restorableMongodbResources?api-version=2023-04-15&restoreLocation=westus&restoreTimestampInUtc=2023-05-05T02%3A07%3A15%2B00%3A00
  response:
    body:
      string: '{"value":[{"id":"/subscriptions/00000000-0000-0000-0000-000000000000/providers/Microsoft.DocumentDB/locations/westus/restorableDatabaseAccounts/8c578b23-e111-4f72-a713-a43b4d130906/restorableMongodbResources/cli000003","type":"Microsoft.DocumentDB/locations/restorableDatabaseAccounts/restorableMongodbResources","name":"cli000003","databaseName":"cli000003","collectionNames":["cli000002"]}]}'
>>>>>>> 314f72a8
    headers:
      cache-control:
      - no-store, no-cache
      content-length:
      - '393'
      content-type:
      - application/json
      date:
<<<<<<< HEAD
      - Fri, 21 Apr 2023 23:14:47 GMT
=======
      - Fri, 05 May 2023 02:10:42 GMT
>>>>>>> 314f72a8
      pragma:
      - no-cache
      server:
      - Microsoft-HTTPAPI/2.0
      strict-transport-security:
      - max-age=31536000; includeSubDomains
      transfer-encoding:
      - chunked
      vary:
      - Accept-Encoding
      x-content-type-options:
      - nosniff
      x-ms-gatewayversion:
      - version=2.14.0
    status:
      code: 200
      message: Ok
version: 1<|MERGE_RESOLUTION|>--- conflicted
+++ resolved
@@ -13,20 +13,12 @@
       ParameterSetName:
       - -n -g --backup-policy-type --locations --kind
       User-Agent:
-<<<<<<< HEAD
-      - AZURECLI/2.47.0 azsdk-python-azure-mgmt-resource/22.0.0 Python/3.9.13 (Windows-10-10.0.22621-SP0)
-=======
       - AZURECLI/2.48.1 azsdk-python-azure-mgmt-resource/22.0.0 Python/3.10.11 (Windows-10-10.0.22621-SP0)
->>>>>>> 314f72a8
     method: GET
     uri: https://management.azure.com/subscriptions/00000000-0000-0000-0000-000000000000/resourcegroups/cli_test_cosmosdb_mongodb_restorable_commands000001?api-version=2022-09-01
   response:
     body:
-<<<<<<< HEAD
-      string: '{"id":"/subscriptions/00000000-0000-0000-0000-000000000000/resourceGroups/cli_test_cosmosdb_mongodb_restorable_commands000001","name":"cli_test_cosmosdb_mongodb_restorable_commands000001","type":"Microsoft.Resources/resourceGroups","location":"westus","tags":{"product":"azurecli","cause":"automation","date":"2023-04-21T23:05:09Z"},"properties":{"provisioningState":"Succeeded"}}'
-=======
       string: '{"id":"/subscriptions/00000000-0000-0000-0000-000000000000/resourceGroups/cli_test_cosmosdb_mongodb_restorable_commands000001","name":"cli_test_cosmosdb_mongodb_restorable_commands000001","type":"Microsoft.Resources/resourceGroups","location":"westus","tags":{"product":"azurecli","cause":"automation","test":"test_cosmosdb_mongodb_restorable_commands","date":"2023-05-05T02:00:01Z"},"properties":{"provisioningState":"Succeeded"}}'
->>>>>>> 314f72a8
     headers:
       cache-control:
       - no-cache
@@ -35,11 +27,7 @@
       content-type:
       - application/json; charset=utf-8
       date:
-<<<<<<< HEAD
-      - Fri, 21 Apr 2023 23:05:09 GMT
-=======
       - Fri, 05 May 2023 02:00:02 GMT
->>>>>>> 314f72a8
       expires:
       - '-1'
       pragma:
@@ -74,32 +62,6 @@
       ParameterSetName:
       - -n -g --backup-policy-type --locations --kind
       User-Agent:
-<<<<<<< HEAD
-      - AZURECLI/2.47.0 azsdk-python-mgmt-cosmosdb/9.1.0 Python/3.9.13 (Windows-10-10.0.22621-SP0)
-    method: PUT
-    uri: https://management.azure.com/subscriptions/00000000-0000-0000-0000-000000000000/resourceGroups/cli_test_cosmosdb_mongodb_restorable_commands000001/providers/Microsoft.DocumentDB/databaseAccounts/cli000004?api-version=2023-03-15
-  response:
-    body:
-      string: '{"id":"/subscriptions/00000000-0000-0000-0000-000000000000/resourceGroups/cli_test_cosmosdb_mongodb_restorable_commands000001/providers/Microsoft.DocumentDB/databaseAccounts/cli000004","name":"cli000004","location":"West
-        US","type":"Microsoft.DocumentDB/databaseAccounts","kind":"MongoDB","tags":{},"systemData":{"createdAt":"2023-04-21T23:05:15.364421Z"},"properties":{"provisioningState":"Creating","publicNetworkAccess":"Enabled","enableAutomaticFailover":false,"enableMultipleWriteLocations":false,"enablePartitionKeyMonitor":false,"isVirtualNetworkFilterEnabled":false,"virtualNetworkRules":[],"EnabledApiTypes":"MongoDB","disableKeyBasedMetadataWriteAccess":false,"enableFreeTier":false,"enableAnalyticalStorage":false,"analyticalStorageConfiguration":{"schemaType":"FullFidelity"},"instanceId":"121235e8-63f1-47fb-afcf-f77fdf9ace04","createMode":"Default","databaseAccountOfferType":"Standard","defaultIdentity":"","networkAclBypass":"None","disableLocalAuth":false,"enablePartitionMerge":false,"minimalTlsVersion":"Tls12","consistencyPolicy":{"defaultConsistencyLevel":"Session","maxIntervalInSeconds":5,"maxStalenessPrefix":100},"apiProperties":{"serverVersion":"3.6"},"configurationOverrides":{},"writeLocations":[{"id":"cli000004-westus","locationName":"West
-        US","provisioningState":"Creating","failoverPriority":0,"isZoneRedundant":false}],"readLocations":[{"id":"cli000004-westus","locationName":"West
-        US","provisioningState":"Creating","failoverPriority":0,"isZoneRedundant":false}],"locations":[{"id":"cli000004-westus","locationName":"West
-        US","provisioningState":"Creating","failoverPriority":0,"isZoneRedundant":false}],"failoverPolicies":[{"id":"cli000004-westus","locationName":"West
-        US","failoverPriority":0}],"cors":[],"capabilities":[{"name":"EnableMongo"}],"ipRules":[],"backupPolicy":{"type":"Continuous"},"networkAclBypassResourceIds":[],"keysMetadata":{"primaryMasterKey":{"generationTime":"2023-04-21T23:05:15.364421Z"},"secondaryMasterKey":{"generationTime":"2023-04-21T23:05:15.364421Z"},"primaryReadonlyMasterKey":{"generationTime":"2023-04-21T23:05:15.364421Z"},"secondaryReadonlyMasterKey":{"generationTime":"2023-04-21T23:05:15.364421Z"}}},"identity":{"type":"None"}}'
-    headers:
-      azure-asyncoperation:
-      - https://management.azure.com/subscriptions/00000000-0000-0000-0000-000000000000/providers/Microsoft.DocumentDB/locations/westus/operationsStatus/d9c36090-2bf5-4644-b9f4-ea091dc63127?api-version=2023-03-15
-      cache-control:
-      - no-store, no-cache
-      content-length:
-      - '2201'
-      content-type:
-      - application/json
-      date:
-      - Fri, 21 Apr 2023 23:05:16 GMT
-      location:
-      - https://management.azure.com/subscriptions/00000000-0000-0000-0000-000000000000/resourceGroups/cli_test_cosmosdb_mongodb_restorable_commands000001/providers/Microsoft.DocumentDB/databaseAccounts/cli000004/operationResults/d9c36090-2bf5-4644-b9f4-ea091dc63127?api-version=2023-03-15
-=======
       - AZURECLI/2.48.1 azsdk-python-mgmt-cosmosdb/0.7.0 Python/3.10.11 (Windows-10-10.0.22621-SP0)
     method: PUT
     uri: https://management.azure.com/subscriptions/00000000-0000-0000-0000-000000000000/resourceGroups/cli_test_cosmosdb_mongodb_restorable_commands000001/providers/Microsoft.DocumentDB/databaseAccounts/cli000004?api-version=2023-04-15
@@ -124,7 +86,6 @@
       - Fri, 05 May 2023 02:00:11 GMT
       location:
       - https://management.azure.com/subscriptions/00000000-0000-0000-0000-000000000000/resourceGroups/cli_test_cosmosdb_mongodb_restorable_commands000001/providers/Microsoft.DocumentDB/databaseAccounts/cli000004/operationResults/c31cb8e1-6109-456a-b9d3-909267653f9e?api-version=2023-04-15
->>>>>>> 314f72a8
       pragma:
       - no-cache
       server:
@@ -140,33 +101,24 @@
       x-ms-gatewayversion:
       - version=2.14.0
       x-ms-ratelimit-remaining-subscription-writes:
-<<<<<<< HEAD
-      - '1199'
-=======
       - '1198'
->>>>>>> 314f72a8
-    status:
-      code: 200
-      message: Ok
-- request:
-    body: null
-    headers:
-      Accept:
-      - '*/*'
-      Accept-Encoding:
-      - gzip, deflate
-      CommandName:
-      - cosmosdb create
-      Connection:
-      - keep-alive
-      ParameterSetName:
-      - -n -g --backup-policy-type --locations --kind
-      User-Agent:
-<<<<<<< HEAD
-      - AZURECLI/2.47.0 azsdk-python-mgmt-cosmosdb/9.1.0 Python/3.9.13 (Windows-10-10.0.22621-SP0)
-    method: GET
-    uri: https://management.azure.com/subscriptions/00000000-0000-0000-0000-000000000000/providers/Microsoft.DocumentDB/locations/westus/operationsStatus/d9c36090-2bf5-4644-b9f4-ea091dc63127?api-version=2023-03-15
-=======
+    status:
+      code: 200
+      message: Ok
+- request:
+    body: null
+    headers:
+      Accept:
+      - '*/*'
+      Accept-Encoding:
+      - gzip, deflate
+      CommandName:
+      - cosmosdb create
+      Connection:
+      - keep-alive
+      ParameterSetName:
+      - -n -g --backup-policy-type --locations --kind
+      User-Agent:
       - AZURECLI/2.48.1 azsdk-python-mgmt-cosmosdb/0.7.0 Python/3.10.11 (Windows-10-10.0.22621-SP0)
     method: GET
     uri: https://management.azure.com/subscriptions/00000000-0000-0000-0000-000000000000/providers/Microsoft.DocumentDB/locations/westus/operationsStatus/c31cb8e1-6109-456a-b9d3-909267653f9e?api-version=2023-04-15
@@ -308,7 +260,6 @@
       - AZURECLI/2.48.1 azsdk-python-mgmt-cosmosdb/0.7.0 Python/3.10.11 (Windows-10-10.0.22621-SP0)
     method: GET
     uri: https://management.azure.com/subscriptions/00000000-0000-0000-0000-000000000000/providers/Microsoft.DocumentDB/locations/westus/operationsStatus/c31cb8e1-6109-456a-b9d3-909267653f9e?api-version=2023-04-15
->>>>>>> 314f72a8
   response:
     body:
       string: '{"status":"Dequeued"}'
@@ -320,51 +271,41 @@
       content-type:
       - application/json
       date:
-<<<<<<< HEAD
-      - Fri, 21 Apr 2023 23:05:46 GMT
-=======
       - Fri, 05 May 2023 02:01:41 GMT
->>>>>>> 314f72a8
-      pragma:
-      - no-cache
-      server:
-      - Microsoft-HTTPAPI/2.0
-      strict-transport-security:
-      - max-age=31536000; includeSubDomains
-      transfer-encoding:
-      - chunked
-      vary:
-      - Accept-Encoding
-      x-content-type-options:
-      - nosniff
-      x-ms-gatewayversion:
-      - version=2.14.0
-    status:
-      code: 200
-      message: Ok
-- request:
-    body: null
-    headers:
-      Accept:
-      - '*/*'
-      Accept-Encoding:
-      - gzip, deflate
-      CommandName:
-      - cosmosdb create
-      Connection:
-      - keep-alive
-      ParameterSetName:
-      - -n -g --backup-policy-type --locations --kind
-      User-Agent:
-<<<<<<< HEAD
-      - AZURECLI/2.47.0 azsdk-python-mgmt-cosmosdb/9.1.0 Python/3.9.13 (Windows-10-10.0.22621-SP0)
-    method: GET
-    uri: https://management.azure.com/subscriptions/00000000-0000-0000-0000-000000000000/providers/Microsoft.DocumentDB/locations/westus/operationsStatus/d9c36090-2bf5-4644-b9f4-ea091dc63127?api-version=2023-03-15
-=======
+      pragma:
+      - no-cache
+      server:
+      - Microsoft-HTTPAPI/2.0
+      strict-transport-security:
+      - max-age=31536000; includeSubDomains
+      transfer-encoding:
+      - chunked
+      vary:
+      - Accept-Encoding
+      x-content-type-options:
+      - nosniff
+      x-ms-gatewayversion:
+      - version=2.14.0
+    status:
+      code: 200
+      message: Ok
+- request:
+    body: null
+    headers:
+      Accept:
+      - '*/*'
+      Accept-Encoding:
+      - gzip, deflate
+      CommandName:
+      - cosmosdb create
+      Connection:
+      - keep-alive
+      ParameterSetName:
+      - -n -g --backup-policy-type --locations --kind
+      User-Agent:
       - AZURECLI/2.48.1 azsdk-python-mgmt-cosmosdb/0.7.0 Python/3.10.11 (Windows-10-10.0.22621-SP0)
     method: GET
     uri: https://management.azure.com/subscriptions/00000000-0000-0000-0000-000000000000/providers/Microsoft.DocumentDB/locations/westus/operationsStatus/c31cb8e1-6109-456a-b9d3-909267653f9e?api-version=2023-04-15
->>>>>>> 314f72a8
   response:
     body:
       string: '{"status":"Dequeued"}'
@@ -376,51 +317,41 @@
       content-type:
       - application/json
       date:
-<<<<<<< HEAD
-      - Fri, 21 Apr 2023 23:06:16 GMT
-=======
       - Fri, 05 May 2023 02:02:11 GMT
->>>>>>> 314f72a8
-      pragma:
-      - no-cache
-      server:
-      - Microsoft-HTTPAPI/2.0
-      strict-transport-security:
-      - max-age=31536000; includeSubDomains
-      transfer-encoding:
-      - chunked
-      vary:
-      - Accept-Encoding
-      x-content-type-options:
-      - nosniff
-      x-ms-gatewayversion:
-      - version=2.14.0
-    status:
-      code: 200
-      message: Ok
-- request:
-    body: null
-    headers:
-      Accept:
-      - '*/*'
-      Accept-Encoding:
-      - gzip, deflate
-      CommandName:
-      - cosmosdb create
-      Connection:
-      - keep-alive
-      ParameterSetName:
-      - -n -g --backup-policy-type --locations --kind
-      User-Agent:
-<<<<<<< HEAD
-      - AZURECLI/2.47.0 azsdk-python-mgmt-cosmosdb/9.1.0 Python/3.9.13 (Windows-10-10.0.22621-SP0)
-    method: GET
-    uri: https://management.azure.com/subscriptions/00000000-0000-0000-0000-000000000000/providers/Microsoft.DocumentDB/locations/westus/operationsStatus/d9c36090-2bf5-4644-b9f4-ea091dc63127?api-version=2023-03-15
-=======
+      pragma:
+      - no-cache
+      server:
+      - Microsoft-HTTPAPI/2.0
+      strict-transport-security:
+      - max-age=31536000; includeSubDomains
+      transfer-encoding:
+      - chunked
+      vary:
+      - Accept-Encoding
+      x-content-type-options:
+      - nosniff
+      x-ms-gatewayversion:
+      - version=2.14.0
+    status:
+      code: 200
+      message: Ok
+- request:
+    body: null
+    headers:
+      Accept:
+      - '*/*'
+      Accept-Encoding:
+      - gzip, deflate
+      CommandName:
+      - cosmosdb create
+      Connection:
+      - keep-alive
+      ParameterSetName:
+      - -n -g --backup-policy-type --locations --kind
+      User-Agent:
       - AZURECLI/2.48.1 azsdk-python-mgmt-cosmosdb/0.7.0 Python/3.10.11 (Windows-10-10.0.22621-SP0)
     method: GET
     uri: https://management.azure.com/subscriptions/00000000-0000-0000-0000-000000000000/providers/Microsoft.DocumentDB/locations/westus/operationsStatus/c31cb8e1-6109-456a-b9d3-909267653f9e?api-version=2023-04-15
->>>>>>> 314f72a8
   response:
     body:
       string: '{"status":"Dequeued"}'
@@ -432,51 +363,41 @@
       content-type:
       - application/json
       date:
-<<<<<<< HEAD
-      - Fri, 21 Apr 2023 23:06:47 GMT
-=======
       - Fri, 05 May 2023 02:02:40 GMT
->>>>>>> 314f72a8
-      pragma:
-      - no-cache
-      server:
-      - Microsoft-HTTPAPI/2.0
-      strict-transport-security:
-      - max-age=31536000; includeSubDomains
-      transfer-encoding:
-      - chunked
-      vary:
-      - Accept-Encoding
-      x-content-type-options:
-      - nosniff
-      x-ms-gatewayversion:
-      - version=2.14.0
-    status:
-      code: 200
-      message: Ok
-- request:
-    body: null
-    headers:
-      Accept:
-      - '*/*'
-      Accept-Encoding:
-      - gzip, deflate
-      CommandName:
-      - cosmosdb create
-      Connection:
-      - keep-alive
-      ParameterSetName:
-      - -n -g --backup-policy-type --locations --kind
-      User-Agent:
-<<<<<<< HEAD
-      - AZURECLI/2.47.0 azsdk-python-mgmt-cosmosdb/9.1.0 Python/3.9.13 (Windows-10-10.0.22621-SP0)
-    method: GET
-    uri: https://management.azure.com/subscriptions/00000000-0000-0000-0000-000000000000/providers/Microsoft.DocumentDB/locations/westus/operationsStatus/d9c36090-2bf5-4644-b9f4-ea091dc63127?api-version=2023-03-15
-=======
+      pragma:
+      - no-cache
+      server:
+      - Microsoft-HTTPAPI/2.0
+      strict-transport-security:
+      - max-age=31536000; includeSubDomains
+      transfer-encoding:
+      - chunked
+      vary:
+      - Accept-Encoding
+      x-content-type-options:
+      - nosniff
+      x-ms-gatewayversion:
+      - version=2.14.0
+    status:
+      code: 200
+      message: Ok
+- request:
+    body: null
+    headers:
+      Accept:
+      - '*/*'
+      Accept-Encoding:
+      - gzip, deflate
+      CommandName:
+      - cosmosdb create
+      Connection:
+      - keep-alive
+      ParameterSetName:
+      - -n -g --backup-policy-type --locations --kind
+      User-Agent:
       - AZURECLI/2.48.1 azsdk-python-mgmt-cosmosdb/0.7.0 Python/3.10.11 (Windows-10-10.0.22621-SP0)
     method: GET
     uri: https://management.azure.com/subscriptions/00000000-0000-0000-0000-000000000000/providers/Microsoft.DocumentDB/locations/westus/operationsStatus/c31cb8e1-6109-456a-b9d3-909267653f9e?api-version=2023-04-15
->>>>>>> 314f72a8
   response:
     body:
       string: '{"status":"Dequeued"}'
@@ -488,51 +409,41 @@
       content-type:
       - application/json
       date:
-<<<<<<< HEAD
-      - Fri, 21 Apr 2023 23:07:17 GMT
-=======
       - Fri, 05 May 2023 02:03:11 GMT
->>>>>>> 314f72a8
-      pragma:
-      - no-cache
-      server:
-      - Microsoft-HTTPAPI/2.0
-      strict-transport-security:
-      - max-age=31536000; includeSubDomains
-      transfer-encoding:
-      - chunked
-      vary:
-      - Accept-Encoding
-      x-content-type-options:
-      - nosniff
-      x-ms-gatewayversion:
-      - version=2.14.0
-    status:
-      code: 200
-      message: Ok
-- request:
-    body: null
-    headers:
-      Accept:
-      - '*/*'
-      Accept-Encoding:
-      - gzip, deflate
-      CommandName:
-      - cosmosdb create
-      Connection:
-      - keep-alive
-      ParameterSetName:
-      - -n -g --backup-policy-type --locations --kind
-      User-Agent:
-<<<<<<< HEAD
-      - AZURECLI/2.47.0 azsdk-python-mgmt-cosmosdb/9.1.0 Python/3.9.13 (Windows-10-10.0.22621-SP0)
-    method: GET
-    uri: https://management.azure.com/subscriptions/00000000-0000-0000-0000-000000000000/providers/Microsoft.DocumentDB/locations/westus/operationsStatus/d9c36090-2bf5-4644-b9f4-ea091dc63127?api-version=2023-03-15
-=======
+      pragma:
+      - no-cache
+      server:
+      - Microsoft-HTTPAPI/2.0
+      strict-transport-security:
+      - max-age=31536000; includeSubDomains
+      transfer-encoding:
+      - chunked
+      vary:
+      - Accept-Encoding
+      x-content-type-options:
+      - nosniff
+      x-ms-gatewayversion:
+      - version=2.14.0
+    status:
+      code: 200
+      message: Ok
+- request:
+    body: null
+    headers:
+      Accept:
+      - '*/*'
+      Accept-Encoding:
+      - gzip, deflate
+      CommandName:
+      - cosmosdb create
+      Connection:
+      - keep-alive
+      ParameterSetName:
+      - -n -g --backup-policy-type --locations --kind
+      User-Agent:
       - AZURECLI/2.48.1 azsdk-python-mgmt-cosmosdb/0.7.0 Python/3.10.11 (Windows-10-10.0.22621-SP0)
     method: GET
     uri: https://management.azure.com/subscriptions/00000000-0000-0000-0000-000000000000/providers/Microsoft.DocumentDB/locations/westus/operationsStatus/c31cb8e1-6109-456a-b9d3-909267653f9e?api-version=2023-04-15
->>>>>>> 314f72a8
   response:
     body:
       string: '{"status":"Dequeued"}'
@@ -544,51 +455,41 @@
       content-type:
       - application/json
       date:
-<<<<<<< HEAD
-      - Fri, 21 Apr 2023 23:07:46 GMT
-=======
       - Fri, 05 May 2023 02:03:41 GMT
->>>>>>> 314f72a8
-      pragma:
-      - no-cache
-      server:
-      - Microsoft-HTTPAPI/2.0
-      strict-transport-security:
-      - max-age=31536000; includeSubDomains
-      transfer-encoding:
-      - chunked
-      vary:
-      - Accept-Encoding
-      x-content-type-options:
-      - nosniff
-      x-ms-gatewayversion:
-      - version=2.14.0
-    status:
-      code: 200
-      message: Ok
-- request:
-    body: null
-    headers:
-      Accept:
-      - '*/*'
-      Accept-Encoding:
-      - gzip, deflate
-      CommandName:
-      - cosmosdb create
-      Connection:
-      - keep-alive
-      ParameterSetName:
-      - -n -g --backup-policy-type --locations --kind
-      User-Agent:
-<<<<<<< HEAD
-      - AZURECLI/2.47.0 azsdk-python-mgmt-cosmosdb/9.1.0 Python/3.9.13 (Windows-10-10.0.22621-SP0)
-    method: GET
-    uri: https://management.azure.com/subscriptions/00000000-0000-0000-0000-000000000000/providers/Microsoft.DocumentDB/locations/westus/operationsStatus/d9c36090-2bf5-4644-b9f4-ea091dc63127?api-version=2023-03-15
-=======
+      pragma:
+      - no-cache
+      server:
+      - Microsoft-HTTPAPI/2.0
+      strict-transport-security:
+      - max-age=31536000; includeSubDomains
+      transfer-encoding:
+      - chunked
+      vary:
+      - Accept-Encoding
+      x-content-type-options:
+      - nosniff
+      x-ms-gatewayversion:
+      - version=2.14.0
+    status:
+      code: 200
+      message: Ok
+- request:
+    body: null
+    headers:
+      Accept:
+      - '*/*'
+      Accept-Encoding:
+      - gzip, deflate
+      CommandName:
+      - cosmosdb create
+      Connection:
+      - keep-alive
+      ParameterSetName:
+      - -n -g --backup-policy-type --locations --kind
+      User-Agent:
       - AZURECLI/2.48.1 azsdk-python-mgmt-cosmosdb/0.7.0 Python/3.10.11 (Windows-10-10.0.22621-SP0)
     method: GET
     uri: https://management.azure.com/subscriptions/00000000-0000-0000-0000-000000000000/providers/Microsoft.DocumentDB/locations/westus/operationsStatus/c31cb8e1-6109-456a-b9d3-909267653f9e?api-version=2023-04-15
->>>>>>> 314f72a8
   response:
     body:
       string: '{"status":"Dequeued"}'
@@ -600,51 +501,41 @@
       content-type:
       - application/json
       date:
-<<<<<<< HEAD
-      - Fri, 21 Apr 2023 23:08:17 GMT
-=======
       - Fri, 05 May 2023 02:04:12 GMT
->>>>>>> 314f72a8
-      pragma:
-      - no-cache
-      server:
-      - Microsoft-HTTPAPI/2.0
-      strict-transport-security:
-      - max-age=31536000; includeSubDomains
-      transfer-encoding:
-      - chunked
-      vary:
-      - Accept-Encoding
-      x-content-type-options:
-      - nosniff
-      x-ms-gatewayversion:
-      - version=2.14.0
-    status:
-      code: 200
-      message: Ok
-- request:
-    body: null
-    headers:
-      Accept:
-      - '*/*'
-      Accept-Encoding:
-      - gzip, deflate
-      CommandName:
-      - cosmosdb create
-      Connection:
-      - keep-alive
-      ParameterSetName:
-      - -n -g --backup-policy-type --locations --kind
-      User-Agent:
-<<<<<<< HEAD
-      - AZURECLI/2.47.0 azsdk-python-mgmt-cosmosdb/9.1.0 Python/3.9.13 (Windows-10-10.0.22621-SP0)
-    method: GET
-    uri: https://management.azure.com/subscriptions/00000000-0000-0000-0000-000000000000/providers/Microsoft.DocumentDB/locations/westus/operationsStatus/d9c36090-2bf5-4644-b9f4-ea091dc63127?api-version=2023-03-15
-=======
+      pragma:
+      - no-cache
+      server:
+      - Microsoft-HTTPAPI/2.0
+      strict-transport-security:
+      - max-age=31536000; includeSubDomains
+      transfer-encoding:
+      - chunked
+      vary:
+      - Accept-Encoding
+      x-content-type-options:
+      - nosniff
+      x-ms-gatewayversion:
+      - version=2.14.0
+    status:
+      code: 200
+      message: Ok
+- request:
+    body: null
+    headers:
+      Accept:
+      - '*/*'
+      Accept-Encoding:
+      - gzip, deflate
+      CommandName:
+      - cosmosdb create
+      Connection:
+      - keep-alive
+      ParameterSetName:
+      - -n -g --backup-policy-type --locations --kind
+      User-Agent:
       - AZURECLI/2.48.1 azsdk-python-mgmt-cosmosdb/0.7.0 Python/3.10.11 (Windows-10-10.0.22621-SP0)
     method: GET
     uri: https://management.azure.com/subscriptions/00000000-0000-0000-0000-000000000000/providers/Microsoft.DocumentDB/locations/westus/operationsStatus/c31cb8e1-6109-456a-b9d3-909267653f9e?api-version=2023-04-15
->>>>>>> 314f72a8
   response:
     body:
       string: '{"status":"Dequeued"}'
@@ -656,51 +547,41 @@
       content-type:
       - application/json
       date:
-<<<<<<< HEAD
-      - Fri, 21 Apr 2023 23:08:47 GMT
-=======
       - Fri, 05 May 2023 02:04:41 GMT
->>>>>>> 314f72a8
-      pragma:
-      - no-cache
-      server:
-      - Microsoft-HTTPAPI/2.0
-      strict-transport-security:
-      - max-age=31536000; includeSubDomains
-      transfer-encoding:
-      - chunked
-      vary:
-      - Accept-Encoding
-      x-content-type-options:
-      - nosniff
-      x-ms-gatewayversion:
-      - version=2.14.0
-    status:
-      code: 200
-      message: Ok
-- request:
-    body: null
-    headers:
-      Accept:
-      - '*/*'
-      Accept-Encoding:
-      - gzip, deflate
-      CommandName:
-      - cosmosdb create
-      Connection:
-      - keep-alive
-      ParameterSetName:
-      - -n -g --backup-policy-type --locations --kind
-      User-Agent:
-<<<<<<< HEAD
-      - AZURECLI/2.47.0 azsdk-python-mgmt-cosmosdb/9.1.0 Python/3.9.13 (Windows-10-10.0.22621-SP0)
-    method: GET
-    uri: https://management.azure.com/subscriptions/00000000-0000-0000-0000-000000000000/providers/Microsoft.DocumentDB/locations/westus/operationsStatus/d9c36090-2bf5-4644-b9f4-ea091dc63127?api-version=2023-03-15
-=======
+      pragma:
+      - no-cache
+      server:
+      - Microsoft-HTTPAPI/2.0
+      strict-transport-security:
+      - max-age=31536000; includeSubDomains
+      transfer-encoding:
+      - chunked
+      vary:
+      - Accept-Encoding
+      x-content-type-options:
+      - nosniff
+      x-ms-gatewayversion:
+      - version=2.14.0
+    status:
+      code: 200
+      message: Ok
+- request:
+    body: null
+    headers:
+      Accept:
+      - '*/*'
+      Accept-Encoding:
+      - gzip, deflate
+      CommandName:
+      - cosmosdb create
+      Connection:
+      - keep-alive
+      ParameterSetName:
+      - -n -g --backup-policy-type --locations --kind
+      User-Agent:
       - AZURECLI/2.48.1 azsdk-python-mgmt-cosmosdb/0.7.0 Python/3.10.11 (Windows-10-10.0.22621-SP0)
     method: GET
     uri: https://management.azure.com/subscriptions/00000000-0000-0000-0000-000000000000/providers/Microsoft.DocumentDB/locations/westus/operationsStatus/c31cb8e1-6109-456a-b9d3-909267653f9e?api-version=2023-04-15
->>>>>>> 314f72a8
   response:
     body:
       string: '{"status":"Dequeued"}'
@@ -712,51 +593,41 @@
       content-type:
       - application/json
       date:
-<<<<<<< HEAD
-      - Fri, 21 Apr 2023 23:09:17 GMT
-=======
       - Fri, 05 May 2023 02:05:11 GMT
->>>>>>> 314f72a8
-      pragma:
-      - no-cache
-      server:
-      - Microsoft-HTTPAPI/2.0
-      strict-transport-security:
-      - max-age=31536000; includeSubDomains
-      transfer-encoding:
-      - chunked
-      vary:
-      - Accept-Encoding
-      x-content-type-options:
-      - nosniff
-      x-ms-gatewayversion:
-      - version=2.14.0
-    status:
-      code: 200
-      message: Ok
-- request:
-    body: null
-    headers:
-      Accept:
-      - '*/*'
-      Accept-Encoding:
-      - gzip, deflate
-      CommandName:
-      - cosmosdb create
-      Connection:
-      - keep-alive
-      ParameterSetName:
-      - -n -g --backup-policy-type --locations --kind
-      User-Agent:
-<<<<<<< HEAD
-      - AZURECLI/2.47.0 azsdk-python-mgmt-cosmosdb/9.1.0 Python/3.9.13 (Windows-10-10.0.22621-SP0)
-    method: GET
-    uri: https://management.azure.com/subscriptions/00000000-0000-0000-0000-000000000000/providers/Microsoft.DocumentDB/locations/westus/operationsStatus/d9c36090-2bf5-4644-b9f4-ea091dc63127?api-version=2023-03-15
-=======
+      pragma:
+      - no-cache
+      server:
+      - Microsoft-HTTPAPI/2.0
+      strict-transport-security:
+      - max-age=31536000; includeSubDomains
+      transfer-encoding:
+      - chunked
+      vary:
+      - Accept-Encoding
+      x-content-type-options:
+      - nosniff
+      x-ms-gatewayversion:
+      - version=2.14.0
+    status:
+      code: 200
+      message: Ok
+- request:
+    body: null
+    headers:
+      Accept:
+      - '*/*'
+      Accept-Encoding:
+      - gzip, deflate
+      CommandName:
+      - cosmosdb create
+      Connection:
+      - keep-alive
+      ParameterSetName:
+      - -n -g --backup-policy-type --locations --kind
+      User-Agent:
       - AZURECLI/2.48.1 azsdk-python-mgmt-cosmosdb/0.7.0 Python/3.10.11 (Windows-10-10.0.22621-SP0)
     method: GET
     uri: https://management.azure.com/subscriptions/00000000-0000-0000-0000-000000000000/providers/Microsoft.DocumentDB/locations/westus/operationsStatus/c31cb8e1-6109-456a-b9d3-909267653f9e?api-version=2023-04-15
->>>>>>> 314f72a8
   response:
     body:
       string: '{"status":"Dequeued"}'
@@ -768,51 +639,41 @@
       content-type:
       - application/json
       date:
-<<<<<<< HEAD
-      - Fri, 21 Apr 2023 23:09:48 GMT
-=======
       - Fri, 05 May 2023 02:05:41 GMT
->>>>>>> 314f72a8
-      pragma:
-      - no-cache
-      server:
-      - Microsoft-HTTPAPI/2.0
-      strict-transport-security:
-      - max-age=31536000; includeSubDomains
-      transfer-encoding:
-      - chunked
-      vary:
-      - Accept-Encoding
-      x-content-type-options:
-      - nosniff
-      x-ms-gatewayversion:
-      - version=2.14.0
-    status:
-      code: 200
-      message: Ok
-- request:
-    body: null
-    headers:
-      Accept:
-      - '*/*'
-      Accept-Encoding:
-      - gzip, deflate
-      CommandName:
-      - cosmosdb create
-      Connection:
-      - keep-alive
-      ParameterSetName:
-      - -n -g --backup-policy-type --locations --kind
-      User-Agent:
-<<<<<<< HEAD
-      - AZURECLI/2.47.0 azsdk-python-mgmt-cosmosdb/9.1.0 Python/3.9.13 (Windows-10-10.0.22621-SP0)
-    method: GET
-    uri: https://management.azure.com/subscriptions/00000000-0000-0000-0000-000000000000/providers/Microsoft.DocumentDB/locations/westus/operationsStatus/d9c36090-2bf5-4644-b9f4-ea091dc63127?api-version=2023-03-15
-=======
+      pragma:
+      - no-cache
+      server:
+      - Microsoft-HTTPAPI/2.0
+      strict-transport-security:
+      - max-age=31536000; includeSubDomains
+      transfer-encoding:
+      - chunked
+      vary:
+      - Accept-Encoding
+      x-content-type-options:
+      - nosniff
+      x-ms-gatewayversion:
+      - version=2.14.0
+    status:
+      code: 200
+      message: Ok
+- request:
+    body: null
+    headers:
+      Accept:
+      - '*/*'
+      Accept-Encoding:
+      - gzip, deflate
+      CommandName:
+      - cosmosdb create
+      Connection:
+      - keep-alive
+      ParameterSetName:
+      - -n -g --backup-policy-type --locations --kind
+      User-Agent:
       - AZURECLI/2.48.1 azsdk-python-mgmt-cosmosdb/0.7.0 Python/3.10.11 (Windows-10-10.0.22621-SP0)
     method: GET
     uri: https://management.azure.com/subscriptions/00000000-0000-0000-0000-000000000000/providers/Microsoft.DocumentDB/locations/westus/operationsStatus/c31cb8e1-6109-456a-b9d3-909267653f9e?api-version=2023-04-15
->>>>>>> 314f72a8
   response:
     body:
       string: '{"status":"Succeeded"}'
@@ -824,55 +685,38 @@
       content-type:
       - application/json
       date:
-<<<<<<< HEAD
-      - Fri, 21 Apr 2023 23:10:17 GMT
-=======
       - Fri, 05 May 2023 02:06:12 GMT
->>>>>>> 314f72a8
-      pragma:
-      - no-cache
-      server:
-      - Microsoft-HTTPAPI/2.0
-      strict-transport-security:
-      - max-age=31536000; includeSubDomains
-      transfer-encoding:
-      - chunked
-      vary:
-      - Accept-Encoding
-      x-content-type-options:
-      - nosniff
-      x-ms-gatewayversion:
-      - version=2.14.0
-    status:
-      code: 200
-      message: Ok
-- request:
-    body: null
-    headers:
-      Accept:
-      - '*/*'
-      Accept-Encoding:
-      - gzip, deflate
-      CommandName:
-      - cosmosdb create
-      Connection:
-      - keep-alive
-      ParameterSetName:
-      - -n -g --backup-policy-type --locations --kind
-      User-Agent:
-<<<<<<< HEAD
-      - AZURECLI/2.47.0 azsdk-python-mgmt-cosmosdb/9.1.0 Python/3.9.13 (Windows-10-10.0.22621-SP0)
-    method: GET
-    uri: https://management.azure.com/subscriptions/00000000-0000-0000-0000-000000000000/resourceGroups/cli_test_cosmosdb_mongodb_restorable_commands000001/providers/Microsoft.DocumentDB/databaseAccounts/cli000004?api-version=2023-03-15
-  response:
-    body:
-      string: '{"id":"/subscriptions/00000000-0000-0000-0000-000000000000/resourceGroups/cli_test_cosmosdb_mongodb_restorable_commands000001/providers/Microsoft.DocumentDB/databaseAccounts/cli000004","name":"cli000004","location":"West
-        US","type":"Microsoft.DocumentDB/databaseAccounts","kind":"MongoDB","tags":{},"systemData":{"createdAt":"2023-04-21T23:09:27.249853Z"},"properties":{"provisioningState":"Succeeded","documentEndpoint":"https://cli000004.documents.azure.com:443/","sqlEndpoint":"https://cli000004.documents.azure.com:443/","mongoEndpoint":"https://cli000004.mongo.cosmos.azure.com:443/","publicNetworkAccess":"Enabled","enableAutomaticFailover":false,"enableMultipleWriteLocations":false,"enablePartitionKeyMonitor":false,"isVirtualNetworkFilterEnabled":false,"virtualNetworkRules":[],"EnabledApiTypes":"MongoDB","disableKeyBasedMetadataWriteAccess":false,"enableFreeTier":false,"enableAnalyticalStorage":false,"analyticalStorageConfiguration":{"schemaType":"FullFidelity"},"instanceId":"121235e8-63f1-47fb-afcf-f77fdf9ace04","createMode":"Default","databaseAccountOfferType":"Standard","defaultIdentity":"FirstPartyIdentity","networkAclBypass":"None","disableLocalAuth":false,"enablePartitionMerge":false,"minimalTlsVersion":"Tls12","consistencyPolicy":{"defaultConsistencyLevel":"Session","maxIntervalInSeconds":5,"maxStalenessPrefix":100},"apiProperties":{"serverVersion":"3.6"},"configurationOverrides":{"EnableBsonSchema":"True"},"writeLocations":[{"id":"cli000004-westus","locationName":"West
-        US","documentEndpoint":"https://cli000004-westus.documents.azure.com:443/","provisioningState":"Succeeded","failoverPriority":0,"isZoneRedundant":false}],"readLocations":[{"id":"cli000004-westus","locationName":"West
-        US","documentEndpoint":"https://cli000004-westus.documents.azure.com:443/","provisioningState":"Succeeded","failoverPriority":0,"isZoneRedundant":false}],"locations":[{"id":"cli000004-westus","locationName":"West
-        US","documentEndpoint":"https://cli000004-westus.documents.azure.com:443/","provisioningState":"Succeeded","failoverPriority":0,"isZoneRedundant":false}],"failoverPolicies":[{"id":"cli000004-westus","locationName":"West
-        US","failoverPriority":0}],"cors":[],"capabilities":[{"name":"EnableMongo"}],"ipRules":[],"backupPolicy":{"type":"Continuous"},"networkAclBypassResourceIds":[],"keysMetadata":{"primaryMasterKey":{"generationTime":"2023-04-21T23:09:27.249853Z"},"secondaryMasterKey":{"generationTime":"2023-04-21T23:09:27.249853Z"},"primaryReadonlyMasterKey":{"generationTime":"2023-04-21T23:09:27.249853Z"},"secondaryReadonlyMasterKey":{"generationTime":"2023-04-21T23:09:27.249853Z"}}},"identity":{"type":"None"}}'
-=======
+      pragma:
+      - no-cache
+      server:
+      - Microsoft-HTTPAPI/2.0
+      strict-transport-security:
+      - max-age=31536000; includeSubDomains
+      transfer-encoding:
+      - chunked
+      vary:
+      - Accept-Encoding
+      x-content-type-options:
+      - nosniff
+      x-ms-gatewayversion:
+      - version=2.14.0
+    status:
+      code: 200
+      message: Ok
+- request:
+    body: null
+    headers:
+      Accept:
+      - '*/*'
+      Accept-Encoding:
+      - gzip, deflate
+      CommandName:
+      - cosmosdb create
+      Connection:
+      - keep-alive
+      ParameterSetName:
+      - -n -g --backup-policy-type --locations --kind
+      User-Agent:
       - AZURECLI/2.48.1 azsdk-python-mgmt-cosmosdb/0.7.0 Python/3.10.11 (Windows-10-10.0.22621-SP0)
     method: GET
     uri: https://management.azure.com/subscriptions/00000000-0000-0000-0000-000000000000/resourceGroups/cli_test_cosmosdb_mongodb_restorable_commands000001/providers/Microsoft.DocumentDB/databaseAccounts/cli000004?api-version=2023-04-15
@@ -884,68 +728,46 @@
         US","documentEndpoint":"https://cli000004-westus.documents.azure.com:443/","provisioningState":"Succeeded","failoverPriority":0,"isZoneRedundant":false}],"locations":[{"id":"cli000004-westus","locationName":"West
         US","documentEndpoint":"https://cli000004-westus.documents.azure.com:443/","provisioningState":"Succeeded","failoverPriority":0,"isZoneRedundant":false}],"failoverPolicies":[{"id":"cli000004-westus","locationName":"West
         US","failoverPriority":0}],"cors":[],"capabilities":[{"name":"EnableMongo"}],"ipRules":[],"backupPolicy":{"type":"Continuous","continuousModeProperties":{"tier":"Continuous30Days"}},"networkAclBypassResourceIds":[],"keysMetadata":{"primaryMasterKey":{"generationTime":"2023-05-05T02:05:14.3470836Z"},"secondaryMasterKey":{"generationTime":"2023-05-05T02:05:14.3470836Z"},"primaryReadonlyMasterKey":{"generationTime":"2023-05-05T02:05:14.3470836Z"},"secondaryReadonlyMasterKey":{"generationTime":"2023-05-05T02:05:14.3470836Z"}}},"identity":{"type":"None"}}'
->>>>>>> 314f72a8
-    headers:
-      cache-control:
-      - no-store, no-cache
-      content-length:
-<<<<<<< HEAD
-      - '2648'
-      content-type:
-      - application/json
-      date:
-      - Fri, 21 Apr 2023 23:10:18 GMT
-=======
+    headers:
+      cache-control:
+      - no-store, no-cache
+      content-length:
       - '2708'
       content-type:
       - application/json
       date:
       - Fri, 05 May 2023 02:06:12 GMT
->>>>>>> 314f72a8
-      pragma:
-      - no-cache
-      server:
-      - Microsoft-HTTPAPI/2.0
-      strict-transport-security:
-      - max-age=31536000; includeSubDomains
-      transfer-encoding:
-      - chunked
-      vary:
-      - Accept-Encoding
-      x-content-type-options:
-      - nosniff
-      x-ms-gatewayversion:
-      - version=2.14.0
-    status:
-      code: 200
-      message: Ok
-- request:
-    body: null
-    headers:
-      Accept:
-      - application/json
-      Accept-Encoding:
-      - gzip, deflate
-      CommandName:
-      - cosmosdb create
-      Connection:
-      - keep-alive
-      ParameterSetName:
-      - -n -g --backup-policy-type --locations --kind
-      User-Agent:
-<<<<<<< HEAD
-      - AZURECLI/2.47.0 azsdk-python-mgmt-cosmosdb/9.1.0 Python/3.9.13 (Windows-10-10.0.22621-SP0)
-    method: GET
-    uri: https://management.azure.com/subscriptions/00000000-0000-0000-0000-000000000000/resourceGroups/cli_test_cosmosdb_mongodb_restorable_commands000001/providers/Microsoft.DocumentDB/databaseAccounts/cli000004?api-version=2023-03-15
-  response:
-    body:
-      string: '{"id":"/subscriptions/00000000-0000-0000-0000-000000000000/resourceGroups/cli_test_cosmosdb_mongodb_restorable_commands000001/providers/Microsoft.DocumentDB/databaseAccounts/cli000004","name":"cli000004","location":"West
-        US","type":"Microsoft.DocumentDB/databaseAccounts","kind":"MongoDB","tags":{},"systemData":{"createdAt":"2023-04-21T23:09:27.249853Z"},"properties":{"provisioningState":"Succeeded","documentEndpoint":"https://cli000004.documents.azure.com:443/","sqlEndpoint":"https://cli000004.documents.azure.com:443/","mongoEndpoint":"https://cli000004.mongo.cosmos.azure.com:443/","publicNetworkAccess":"Enabled","enableAutomaticFailover":false,"enableMultipleWriteLocations":false,"enablePartitionKeyMonitor":false,"isVirtualNetworkFilterEnabled":false,"virtualNetworkRules":[],"EnabledApiTypes":"MongoDB","disableKeyBasedMetadataWriteAccess":false,"enableFreeTier":false,"enableAnalyticalStorage":false,"analyticalStorageConfiguration":{"schemaType":"FullFidelity"},"instanceId":"121235e8-63f1-47fb-afcf-f77fdf9ace04","createMode":"Default","databaseAccountOfferType":"Standard","defaultIdentity":"FirstPartyIdentity","networkAclBypass":"None","disableLocalAuth":false,"enablePartitionMerge":false,"minimalTlsVersion":"Tls12","consistencyPolicy":{"defaultConsistencyLevel":"Session","maxIntervalInSeconds":5,"maxStalenessPrefix":100},"apiProperties":{"serverVersion":"3.6"},"configurationOverrides":{"EnableBsonSchema":"True"},"writeLocations":[{"id":"cli000004-westus","locationName":"West
-        US","documentEndpoint":"https://cli000004-westus.documents.azure.com:443/","provisioningState":"Succeeded","failoverPriority":0,"isZoneRedundant":false}],"readLocations":[{"id":"cli000004-westus","locationName":"West
-        US","documentEndpoint":"https://cli000004-westus.documents.azure.com:443/","provisioningState":"Succeeded","failoverPriority":0,"isZoneRedundant":false}],"locations":[{"id":"cli000004-westus","locationName":"West
-        US","documentEndpoint":"https://cli000004-westus.documents.azure.com:443/","provisioningState":"Succeeded","failoverPriority":0,"isZoneRedundant":false}],"failoverPolicies":[{"id":"cli000004-westus","locationName":"West
-        US","failoverPriority":0}],"cors":[],"capabilities":[{"name":"EnableMongo"}],"ipRules":[],"backupPolicy":{"type":"Continuous"},"networkAclBypassResourceIds":[],"keysMetadata":{"primaryMasterKey":{"generationTime":"2023-04-21T23:09:27.249853Z"},"secondaryMasterKey":{"generationTime":"2023-04-21T23:09:27.249853Z"},"primaryReadonlyMasterKey":{"generationTime":"2023-04-21T23:09:27.249853Z"},"secondaryReadonlyMasterKey":{"generationTime":"2023-04-21T23:09:27.249853Z"}}},"identity":{"type":"None"}}'
-=======
+      pragma:
+      - no-cache
+      server:
+      - Microsoft-HTTPAPI/2.0
+      strict-transport-security:
+      - max-age=31536000; includeSubDomains
+      transfer-encoding:
+      - chunked
+      vary:
+      - Accept-Encoding
+      x-content-type-options:
+      - nosniff
+      x-ms-gatewayversion:
+      - version=2.14.0
+    status:
+      code: 200
+      message: Ok
+- request:
+    body: null
+    headers:
+      Accept:
+      - application/json
+      Accept-Encoding:
+      - gzip, deflate
+      CommandName:
+      - cosmosdb create
+      Connection:
+      - keep-alive
+      ParameterSetName:
+      - -n -g --backup-policy-type --locations --kind
+      User-Agent:
       - AZURECLI/2.48.1 azsdk-python-mgmt-cosmosdb/0.7.0 Python/3.10.11 (Windows-10-10.0.22621-SP0)
     method: GET
     uri: https://management.azure.com/subscriptions/00000000-0000-0000-0000-000000000000/resourceGroups/cli_test_cosmosdb_mongodb_restorable_commands000001/providers/Microsoft.DocumentDB/databaseAccounts/cli000004?api-version=2023-04-15
@@ -957,24 +779,15 @@
         US","documentEndpoint":"https://cli000004-westus.documents.azure.com:443/","provisioningState":"Succeeded","failoverPriority":0,"isZoneRedundant":false}],"locations":[{"id":"cli000004-westus","locationName":"West
         US","documentEndpoint":"https://cli000004-westus.documents.azure.com:443/","provisioningState":"Succeeded","failoverPriority":0,"isZoneRedundant":false}],"failoverPolicies":[{"id":"cli000004-westus","locationName":"West
         US","failoverPriority":0}],"cors":[],"capabilities":[{"name":"EnableMongo"}],"ipRules":[],"backupPolicy":{"type":"Continuous","continuousModeProperties":{"tier":"Continuous30Days"}},"networkAclBypassResourceIds":[],"keysMetadata":{"primaryMasterKey":{"generationTime":"2023-05-05T02:05:14.3470836Z"},"secondaryMasterKey":{"generationTime":"2023-05-05T02:05:14.3470836Z"},"primaryReadonlyMasterKey":{"generationTime":"2023-05-05T02:05:14.3470836Z"},"secondaryReadonlyMasterKey":{"generationTime":"2023-05-05T02:05:14.3470836Z"}}},"identity":{"type":"None"}}'
->>>>>>> 314f72a8
-    headers:
-      cache-control:
-      - no-store, no-cache
-      content-length:
-<<<<<<< HEAD
-      - '2648'
-      content-type:
-      - application/json
-      date:
-      - Fri, 21 Apr 2023 23:10:18 GMT
-=======
+    headers:
+      cache-control:
+      - no-store, no-cache
+      content-length:
       - '2708'
       content-type:
       - application/json
       date:
       - Fri, 05 May 2023 02:06:12 GMT
->>>>>>> 314f72a8
       pragma:
       - no-cache
       server:
@@ -1006,19 +819,6 @@
       ParameterSetName:
       - -n -g
       User-Agent:
-<<<<<<< HEAD
-      - AZURECLI/2.47.0 azsdk-python-mgmt-cosmosdb/9.1.0 Python/3.9.13 (Windows-10-10.0.22621-SP0)
-    method: GET
-    uri: https://management.azure.com/subscriptions/00000000-0000-0000-0000-000000000000/resourceGroups/cli_test_cosmosdb_mongodb_restorable_commands000001/providers/Microsoft.DocumentDB/databaseAccounts/cli000004?api-version=2023-03-15
-  response:
-    body:
-      string: '{"id":"/subscriptions/00000000-0000-0000-0000-000000000000/resourceGroups/cli_test_cosmosdb_mongodb_restorable_commands000001/providers/Microsoft.DocumentDB/databaseAccounts/cli000004","name":"cli000004","location":"West
-        US","type":"Microsoft.DocumentDB/databaseAccounts","kind":"MongoDB","tags":{},"systemData":{"createdAt":"2023-04-21T23:09:27.249853Z"},"properties":{"provisioningState":"Succeeded","documentEndpoint":"https://cli000004.documents.azure.com:443/","sqlEndpoint":"https://cli000004.documents.azure.com:443/","mongoEndpoint":"https://cli000004.mongo.cosmos.azure.com:443/","publicNetworkAccess":"Enabled","enableAutomaticFailover":false,"enableMultipleWriteLocations":false,"enablePartitionKeyMonitor":false,"isVirtualNetworkFilterEnabled":false,"virtualNetworkRules":[],"EnabledApiTypes":"MongoDB","disableKeyBasedMetadataWriteAccess":false,"enableFreeTier":false,"enableAnalyticalStorage":false,"analyticalStorageConfiguration":{"schemaType":"FullFidelity"},"instanceId":"121235e8-63f1-47fb-afcf-f77fdf9ace04","createMode":"Default","databaseAccountOfferType":"Standard","defaultIdentity":"FirstPartyIdentity","networkAclBypass":"None","disableLocalAuth":false,"enablePartitionMerge":false,"minimalTlsVersion":"Tls12","consistencyPolicy":{"defaultConsistencyLevel":"Session","maxIntervalInSeconds":5,"maxStalenessPrefix":100},"apiProperties":{"serverVersion":"3.6"},"configurationOverrides":{"EnableBsonSchema":"True"},"writeLocations":[{"id":"cli000004-westus","locationName":"West
-        US","documentEndpoint":"https://cli000004-westus.documents.azure.com:443/","provisioningState":"Succeeded","failoverPriority":0,"isZoneRedundant":false}],"readLocations":[{"id":"cli000004-westus","locationName":"West
-        US","documentEndpoint":"https://cli000004-westus.documents.azure.com:443/","provisioningState":"Succeeded","failoverPriority":0,"isZoneRedundant":false}],"locations":[{"id":"cli000004-westus","locationName":"West
-        US","documentEndpoint":"https://cli000004-westus.documents.azure.com:443/","provisioningState":"Succeeded","failoverPriority":0,"isZoneRedundant":false}],"failoverPolicies":[{"id":"cli000004-westus","locationName":"West
-        US","failoverPriority":0}],"cors":[],"capabilities":[{"name":"EnableMongo"}],"ipRules":[],"backupPolicy":{"type":"Continuous"},"networkAclBypassResourceIds":[],"keysMetadata":{"primaryMasterKey":{"generationTime":"2023-04-21T23:09:27.249853Z"},"secondaryMasterKey":{"generationTime":"2023-04-21T23:09:27.249853Z"},"primaryReadonlyMasterKey":{"generationTime":"2023-04-21T23:09:27.249853Z"},"secondaryReadonlyMasterKey":{"generationTime":"2023-04-21T23:09:27.249853Z"}}},"identity":{"type":"None"}}'
-=======
       - AZURECLI/2.48.1 azsdk-python-mgmt-cosmosdb/0.7.0 Python/3.10.11 (Windows-10-10.0.22621-SP0)
     method: GET
     uri: https://management.azure.com/subscriptions/00000000-0000-0000-0000-000000000000/resourceGroups/cli_test_cosmosdb_mongodb_restorable_commands000001/providers/Microsoft.DocumentDB/databaseAccounts/cli000004?api-version=2023-04-15
@@ -1030,24 +830,15 @@
         US","documentEndpoint":"https://cli000004-westus.documents.azure.com:443/","provisioningState":"Succeeded","failoverPriority":0,"isZoneRedundant":false}],"locations":[{"id":"cli000004-westus","locationName":"West
         US","documentEndpoint":"https://cli000004-westus.documents.azure.com:443/","provisioningState":"Succeeded","failoverPriority":0,"isZoneRedundant":false}],"failoverPolicies":[{"id":"cli000004-westus","locationName":"West
         US","failoverPriority":0}],"cors":[],"capabilities":[{"name":"EnableMongo"}],"ipRules":[],"backupPolicy":{"type":"Continuous","continuousModeProperties":{"tier":"Continuous30Days"}},"networkAclBypassResourceIds":[],"keysMetadata":{"primaryMasterKey":{"generationTime":"2023-05-05T02:05:14.3470836Z"},"secondaryMasterKey":{"generationTime":"2023-05-05T02:05:14.3470836Z"},"primaryReadonlyMasterKey":{"generationTime":"2023-05-05T02:05:14.3470836Z"},"secondaryReadonlyMasterKey":{"generationTime":"2023-05-05T02:05:14.3470836Z"}}},"identity":{"type":"None"}}'
->>>>>>> 314f72a8
-    headers:
-      cache-control:
-      - no-store, no-cache
-      content-length:
-<<<<<<< HEAD
-      - '2648'
-      content-type:
-      - application/json
-      date:
-      - Fri, 21 Apr 2023 23:10:19 GMT
-=======
+    headers:
+      cache-control:
+      - no-store, no-cache
+      content-length:
       - '2708'
       content-type:
       - application/json
       date:
       - Fri, 05 May 2023 02:06:12 GMT
->>>>>>> 314f72a8
       pragma:
       - no-cache
       server:
@@ -1083,41 +874,25 @@
       ParameterSetName:
       - -g -a -n
       User-Agent:
-<<<<<<< HEAD
-      - AZURECLI/2.47.0 azsdk-python-mgmt-cosmosdb/9.1.0 Python/3.9.13 (Windows-10-10.0.22621-SP0)
-    method: PUT
-    uri: https://management.azure.com/subscriptions/00000000-0000-0000-0000-000000000000/resourceGroups/cli_test_cosmosdb_mongodb_restorable_commands000001/providers/Microsoft.DocumentDB/databaseAccounts/cli000004/mongodbDatabases/cli000003?api-version=2023-03-15
-=======
       - AZURECLI/2.48.1 azsdk-python-mgmt-cosmosdb/0.7.0 Python/3.10.11 (Windows-10-10.0.22621-SP0)
     method: PUT
     uri: https://management.azure.com/subscriptions/00000000-0000-0000-0000-000000000000/resourceGroups/cli_test_cosmosdb_mongodb_restorable_commands000001/providers/Microsoft.DocumentDB/databaseAccounts/cli000004/mongodbDatabases/cli000003?api-version=2023-04-15
->>>>>>> 314f72a8
   response:
     body:
       string: '{"status":"Enqueued"}'
     headers:
       azure-asyncoperation:
-<<<<<<< HEAD
-      - https://management.azure.com/subscriptions/00000000-0000-0000-0000-000000000000/providers/Microsoft.DocumentDB/locations/westus/operationsStatus/4b279ec3-fa71-4d7a-97de-a286fc820ce9?api-version=2023-03-15
-=======
       - https://management.azure.com/subscriptions/00000000-0000-0000-0000-000000000000/providers/Microsoft.DocumentDB/locations/westus/operationsStatus/2e912e75-79f7-4eaf-93ad-3b0a20bee9cf?api-version=2023-04-15
->>>>>>> 314f72a8
-      cache-control:
-      - no-store, no-cache
-      content-length:
-      - '21'
-      content-type:
-      - application/json
-      date:
-<<<<<<< HEAD
-      - Fri, 21 Apr 2023 23:10:20 GMT
-      location:
-      - https://management.azure.com/subscriptions/00000000-0000-0000-0000-000000000000/resourceGroups/cli_test_cosmosdb_mongodb_restorable_commands000001/providers/Microsoft.DocumentDB/databaseAccounts/cli000004/mongodbDatabases/cli000003/operationResults/4b279ec3-fa71-4d7a-97de-a286fc820ce9?api-version=2023-03-15
-=======
+      cache-control:
+      - no-store, no-cache
+      content-length:
+      - '21'
+      content-type:
+      - application/json
+      date:
       - Fri, 05 May 2023 02:06:13 GMT
       location:
       - https://management.azure.com/subscriptions/00000000-0000-0000-0000-000000000000/resourceGroups/cli_test_cosmosdb_mongodb_restorable_commands000001/providers/Microsoft.DocumentDB/databaseAccounts/cli000004/mongodbDatabases/cli000003/operationResults/2e912e75-79f7-4eaf-93ad-3b0a20bee9cf?api-version=2023-04-15
->>>>>>> 314f72a8
       pragma:
       - no-cache
       server:
@@ -1147,11 +922,6 @@
       ParameterSetName:
       - -g -a -n
       User-Agent:
-<<<<<<< HEAD
-      - AZURECLI/2.47.0 azsdk-python-mgmt-cosmosdb/9.1.0 Python/3.9.13 (Windows-10-10.0.22621-SP0)
-    method: GET
-    uri: https://management.azure.com/subscriptions/00000000-0000-0000-0000-000000000000/providers/Microsoft.DocumentDB/locations/westus/operationsStatus/4b279ec3-fa71-4d7a-97de-a286fc820ce9?api-version=2023-03-15
-=======
       - AZURECLI/2.48.1 azsdk-python-mgmt-cosmosdb/0.7.0 Python/3.10.11 (Windows-10-10.0.22621-SP0)
     method: GET
     uri: https://management.azure.com/subscriptions/00000000-0000-0000-0000-000000000000/providers/Microsoft.DocumentDB/locations/westus/operationsStatus/2e912e75-79f7-4eaf-93ad-3b0a20bee9cf?api-version=2023-04-15
@@ -1201,7 +971,6 @@
       - AZURECLI/2.48.1 azsdk-python-mgmt-cosmosdb/0.7.0 Python/3.10.11 (Windows-10-10.0.22621-SP0)
     method: GET
     uri: https://management.azure.com/subscriptions/00000000-0000-0000-0000-000000000000/providers/Microsoft.DocumentDB/locations/westus/operationsStatus/2e912e75-79f7-4eaf-93ad-3b0a20bee9cf?api-version=2023-04-15
->>>>>>> 314f72a8
   response:
     body:
       string: '{"status":"Succeeded"}'
@@ -1213,11 +982,7 @@
       content-type:
       - application/json
       date:
-<<<<<<< HEAD
-      - Fri, 21 Apr 2023 23:10:50 GMT
-=======
       - Fri, 05 May 2023 02:06:43 GMT
->>>>>>> 314f72a8
       pragma:
       - no-cache
       server:
@@ -1249,15 +1014,9 @@
       ParameterSetName:
       - -g -a -n
       User-Agent:
-<<<<<<< HEAD
-      - AZURECLI/2.47.0 azsdk-python-mgmt-cosmosdb/9.1.0 Python/3.9.13 (Windows-10-10.0.22621-SP0)
-    method: GET
-    uri: https://management.azure.com/subscriptions/00000000-0000-0000-0000-000000000000/resourceGroups/cli_test_cosmosdb_mongodb_restorable_commands000001/providers/Microsoft.DocumentDB/databaseAccounts/cli000004/mongodbDatabases/cli000003?api-version=2023-03-15
-=======
       - AZURECLI/2.48.1 azsdk-python-mgmt-cosmosdb/0.7.0 Python/3.10.11 (Windows-10-10.0.22621-SP0)
     method: GET
     uri: https://management.azure.com/subscriptions/00000000-0000-0000-0000-000000000000/resourceGroups/cli_test_cosmosdb_mongodb_restorable_commands000001/providers/Microsoft.DocumentDB/databaseAccounts/cli000004/mongodbDatabases/cli000003?api-version=2023-04-15
->>>>>>> 314f72a8
   response:
     body:
       string: '{"id":"/subscriptions/00000000-0000-0000-0000-000000000000/resourceGroups/cli_test_cosmosdb_mongodb_restorable_commands000001/providers/Microsoft.DocumentDB/databaseAccounts/cli000004/mongodbDatabases/cli000003","type":"Microsoft.DocumentDB/databaseAccounts/mongodbDatabases","name":"cli000003","properties":{"resource":{"id":"cli000003"}}}'
@@ -1269,11 +1028,7 @@
       content-type:
       - application/json
       date:
-<<<<<<< HEAD
-      - Fri, 21 Apr 2023 23:10:51 GMT
-=======
       - Fri, 05 May 2023 02:06:43 GMT
->>>>>>> 314f72a8
       pragma:
       - no-cache
       server:
@@ -1310,41 +1065,25 @@
       ParameterSetName:
       - -g -a -d -n --shard --throughput
       User-Agent:
-<<<<<<< HEAD
-      - AZURECLI/2.47.0 azsdk-python-mgmt-cosmosdb/9.1.0 Python/3.9.13 (Windows-10-10.0.22621-SP0)
-    method: PUT
-    uri: https://management.azure.com/subscriptions/00000000-0000-0000-0000-000000000000/resourceGroups/cli_test_cosmosdb_mongodb_restorable_commands000001/providers/Microsoft.DocumentDB/databaseAccounts/cli000004/mongodbDatabases/cli000003/collections/cli000002?api-version=2023-03-15
-=======
       - AZURECLI/2.48.1 azsdk-python-mgmt-cosmosdb/0.7.0 Python/3.10.11 (Windows-10-10.0.22621-SP0)
     method: PUT
     uri: https://management.azure.com/subscriptions/00000000-0000-0000-0000-000000000000/resourceGroups/cli_test_cosmosdb_mongodb_restorable_commands000001/providers/Microsoft.DocumentDB/databaseAccounts/cli000004/mongodbDatabases/cli000003/collections/cli000002?api-version=2023-04-15
->>>>>>> 314f72a8
   response:
     body:
       string: '{"status":"Enqueued"}'
     headers:
       azure-asyncoperation:
-<<<<<<< HEAD
-      - https://management.azure.com/subscriptions/00000000-0000-0000-0000-000000000000/providers/Microsoft.DocumentDB/locations/westus/operationsStatus/ea727a53-2142-4b19-acf9-e1e77ed5069d?api-version=2023-03-15
-=======
       - https://management.azure.com/subscriptions/00000000-0000-0000-0000-000000000000/providers/Microsoft.DocumentDB/locations/westus/operationsStatus/b63e7b35-7fd1-4003-ae7b-3c7e2ee5a74e?api-version=2023-04-15
->>>>>>> 314f72a8
-      cache-control:
-      - no-store, no-cache
-      content-length:
-      - '21'
-      content-type:
-      - application/json
-      date:
-<<<<<<< HEAD
-      - Fri, 21 Apr 2023 23:10:52 GMT
-      location:
-      - https://management.azure.com/subscriptions/00000000-0000-0000-0000-000000000000/resourceGroups/cli_test_cosmosdb_mongodb_restorable_commands000001/providers/Microsoft.DocumentDB/databaseAccounts/cli000004/mongodbDatabases/cli000003/collections/cli000002/operationResults/ea727a53-2142-4b19-acf9-e1e77ed5069d?api-version=2023-03-15
-=======
+      cache-control:
+      - no-store, no-cache
+      content-length:
+      - '21'
+      content-type:
+      - application/json
+      date:
       - Fri, 05 May 2023 02:06:44 GMT
       location:
       - https://management.azure.com/subscriptions/00000000-0000-0000-0000-000000000000/resourceGroups/cli_test_cosmosdb_mongodb_restorable_commands000001/providers/Microsoft.DocumentDB/databaseAccounts/cli000004/mongodbDatabases/cli000003/collections/cli000002/operationResults/b63e7b35-7fd1-4003-ae7b-3c7e2ee5a74e?api-version=2023-04-15
->>>>>>> 314f72a8
       pragma:
       - no-cache
       server:
@@ -1356,11 +1095,7 @@
       x-ms-gatewayversion:
       - version=2.14.0
       x-ms-ratelimit-remaining-subscription-writes:
-<<<<<<< HEAD
-      - '1198'
-=======
       - '1199'
->>>>>>> 314f72a8
     status:
       code: 202
       message: Accepted
@@ -1378,11 +1113,6 @@
       ParameterSetName:
       - -g -a -d -n --shard --throughput
       User-Agent:
-<<<<<<< HEAD
-      - AZURECLI/2.47.0 azsdk-python-mgmt-cosmosdb/9.1.0 Python/3.9.13 (Windows-10-10.0.22621-SP0)
-    method: GET
-    uri: https://management.azure.com/subscriptions/00000000-0000-0000-0000-000000000000/providers/Microsoft.DocumentDB/locations/westus/operationsStatus/ea727a53-2142-4b19-acf9-e1e77ed5069d?api-version=2023-03-15
-=======
       - AZURECLI/2.48.1 azsdk-python-mgmt-cosmosdb/0.7.0 Python/3.10.11 (Windows-10-10.0.22621-SP0)
     method: GET
     uri: https://management.azure.com/subscriptions/00000000-0000-0000-0000-000000000000/providers/Microsoft.DocumentDB/locations/westus/operationsStatus/b63e7b35-7fd1-4003-ae7b-3c7e2ee5a74e?api-version=2023-04-15
@@ -1432,7 +1162,6 @@
       - AZURECLI/2.48.1 azsdk-python-mgmt-cosmosdb/0.7.0 Python/3.10.11 (Windows-10-10.0.22621-SP0)
     method: GET
     uri: https://management.azure.com/subscriptions/00000000-0000-0000-0000-000000000000/providers/Microsoft.DocumentDB/locations/westus/operationsStatus/b63e7b35-7fd1-4003-ae7b-3c7e2ee5a74e?api-version=2023-04-15
->>>>>>> 314f72a8
   response:
     body:
       string: '{"status":"Succeeded"}'
@@ -1444,11 +1173,7 @@
       content-type:
       - application/json
       date:
-<<<<<<< HEAD
-      - Fri, 21 Apr 2023 23:11:21 GMT
-=======
       - Fri, 05 May 2023 02:07:14 GMT
->>>>>>> 314f72a8
       pragma:
       - no-cache
       server:
@@ -1480,15 +1205,9 @@
       ParameterSetName:
       - -g -a -d -n --shard --throughput
       User-Agent:
-<<<<<<< HEAD
-      - AZURECLI/2.47.0 azsdk-python-mgmt-cosmosdb/9.1.0 Python/3.9.13 (Windows-10-10.0.22621-SP0)
-    method: GET
-    uri: https://management.azure.com/subscriptions/00000000-0000-0000-0000-000000000000/resourceGroups/cli_test_cosmosdb_mongodb_restorable_commands000001/providers/Microsoft.DocumentDB/databaseAccounts/cli000004/mongodbDatabases/cli000003/collections/cli000002?api-version=2023-03-15
-=======
       - AZURECLI/2.48.1 azsdk-python-mgmt-cosmosdb/0.7.0 Python/3.10.11 (Windows-10-10.0.22621-SP0)
     method: GET
     uri: https://management.azure.com/subscriptions/00000000-0000-0000-0000-000000000000/resourceGroups/cli_test_cosmosdb_mongodb_restorable_commands000001/providers/Microsoft.DocumentDB/databaseAccounts/cli000004/mongodbDatabases/cli000003/collections/cli000002?api-version=2023-04-15
->>>>>>> 314f72a8
   response:
     body:
       string: '{"id":"/subscriptions/00000000-0000-0000-0000-000000000000/resourceGroups/cli_test_cosmosdb_mongodb_restorable_commands000001/providers/Microsoft.DocumentDB/databaseAccounts/cli000004/mongodbDatabases/cli000003/collections/cli000002","type":"Microsoft.DocumentDB/databaseAccounts/mongodbDatabases/collections","name":"cli000002","properties":{"resource":{"id":"cli000002","shardKey":{"theShardKey":"Hash"},"indexes":[{"key":{"keys":["_id"]}}]}}}'
@@ -1500,11 +1219,7 @@
       content-type:
       - application/json
       date:
-<<<<<<< HEAD
-      - Fri, 21 Apr 2023 23:11:22 GMT
-=======
       - Fri, 05 May 2023 02:07:15 GMT
->>>>>>> 314f72a8
       pragma:
       - no-cache
       server:
@@ -1536,15 +1251,6 @@
       ParameterSetName:
       - --location --instance-id
       User-Agent:
-<<<<<<< HEAD
-      - AZURECLI/2.47.0 azsdk-python-mgmt-cosmosdb/9.1.0 Python/3.9.13 (Windows-10-10.0.22621-SP0)
-    method: GET
-    uri: https://management.azure.com/subscriptions/00000000-0000-0000-0000-000000000000/providers/Microsoft.DocumentDB/locations/westus/restorableDatabaseAccounts/121235e8-63f1-47fb-afcf-f77fdf9ace04?api-version=2023-03-15
-  response:
-    body:
-      string: '{"name":"121235e8-63f1-47fb-afcf-f77fdf9ace04","location":"West US","type":"Microsoft.DocumentDB/locations/restorableDatabaseAccounts","id":"/subscriptions/00000000-0000-0000-0000-000000000000/providers/Microsoft.DocumentDB/locations/westus/restorableDatabaseAccounts/121235e8-63f1-47fb-afcf-f77fdf9ace04","properties":{"accountName":"cli000004","apiType":"MongoDB","creationTime":"2023-04-21T23:09:28Z","restorableLocations":[{"locationName":"West
-        US","regionalDatabaseAccountInstanceId":"b2f043cc-bc8c-4ff7-9848-73c20dde13da","creationTime":"2023-04-21T23:09:29Z"}]}}'
-=======
       - AZURECLI/2.48.1 azsdk-python-mgmt-cosmosdb/0.7.0 Python/3.10.11 (Windows-10-10.0.22621-SP0)
     method: GET
     uri: https://management.azure.com/subscriptions/00000000-0000-0000-0000-000000000000/providers/Microsoft.DocumentDB/locations/westus/restorableDatabaseAccounts/8c578b23-e111-4f72-a713-a43b4d130906?api-version=2023-04-15
@@ -1552,7 +1258,6 @@
     body:
       string: '{"name":"8c578b23-e111-4f72-a713-a43b4d130906","location":"West US","type":"Microsoft.DocumentDB/locations/restorableDatabaseAccounts","id":"/subscriptions/00000000-0000-0000-0000-000000000000/providers/Microsoft.DocumentDB/locations/westus/restorableDatabaseAccounts/8c578b23-e111-4f72-a713-a43b4d130906","properties":{"accountName":"cli000004","apiType":"MongoDB","creationTime":"2023-05-05T02:05:15Z","oldestRestorableTime":"2023-05-05T02:05:15Z","restorableLocations":[{"locationName":"West
         US","regionalDatabaseAccountInstanceId":"160e0800-68de-4dea-b6fa-84883ae5c482","creationTime":"2023-05-05T02:05:16Z"}]}}'
->>>>>>> 314f72a8
     headers:
       cache-control:
       - no-store, no-cache
@@ -1561,17 +1266,17 @@
       content-type:
       - application/json
       date:
-<<<<<<< HEAD
-      - Fri, 21 Apr 2023 23:11:24 GMT
-=======
       - Fri, 05 May 2023 02:07:17 GMT
->>>>>>> 314f72a8
-      pragma:
-      - no-cache
-      server:
-      - Microsoft-HTTPAPI/2.0
-      strict-transport-security:
-      - max-age=31536000; includeSubDomains
+      pragma:
+      - no-cache
+      server:
+      - Microsoft-HTTPAPI/2.0
+      strict-transport-security:
+      - max-age=31536000; includeSubDomains
+      transfer-encoding:
+      - chunked
+      vary:
+      - Accept-Encoding
       x-content-type-options:
       - nosniff
       x-ms-gatewayversion:
@@ -1593,21 +1298,12 @@
       ParameterSetName:
       - --location --instance-id
       User-Agent:
-<<<<<<< HEAD
-      - AZURECLI/2.47.0 azsdk-python-mgmt-cosmosdb/9.1.0 Python/3.9.13 (Windows-10-10.0.22621-SP0)
-    method: GET
-    uri: https://management.azure.com/subscriptions/00000000-0000-0000-0000-000000000000/providers/Microsoft.DocumentDB/locations/westus/restorableDatabaseAccounts/121235e8-63f1-47fb-afcf-f77fdf9ace04/restorableMongodbDatabases?api-version=2023-03-15
-  response:
-    body:
-      string: '{"value":[{"id":"/subscriptions/00000000-0000-0000-0000-000000000000/providers/Microsoft.DocumentDB/locations/westus/restorableDatabaseAccounts/121235e8-63f1-47fb-afcf-f77fdf9ace04/restorableMongodbDatabases/d412e4a4-4560-4e0f-9eed-614919643b73","type":"Microsoft.DocumentDB/locations/restorableDatabaseAccounts/restorableMongodbDatabases","name":"d412e4a4-4560-4e0f-9eed-614919643b73","properties":{"resource":{"_rid":"wyT4JQAAAA==","eventTimestamp":"2023-04-21T23:10:26Z","ownerId":"cli000003","ownerResourceId":"2JsYAA==","operationType":"Create","CanUndelete":"invalid"}}}]}'
-=======
       - AZURECLI/2.48.1 azsdk-python-mgmt-cosmosdb/0.7.0 Python/3.10.11 (Windows-10-10.0.22621-SP0)
     method: GET
     uri: https://management.azure.com/subscriptions/00000000-0000-0000-0000-000000000000/providers/Microsoft.DocumentDB/locations/westus/restorableDatabaseAccounts/8c578b23-e111-4f72-a713-a43b4d130906/restorableMongodbDatabases?api-version=2023-04-15
   response:
     body:
       string: '{"value":[{"id":"/subscriptions/00000000-0000-0000-0000-000000000000/providers/Microsoft.DocumentDB/locations/westus/restorableDatabaseAccounts/8c578b23-e111-4f72-a713-a43b4d130906/restorableMongodbDatabases/2a6d9037-53e3-4e0f-941b-e4ecf073a6ee","type":"Microsoft.DocumentDB/locations/restorableDatabaseAccounts/restorableMongodbDatabases","name":"2a6d9037-53e3-4e0f-941b-e4ecf073a6ee","properties":{"resource":{"_rid":"43HJVgAAAA==","eventTimestamp":"2023-05-05T02:06:19Z","ownerId":"cli000003","ownerResourceId":"pSI1AA==","operationType":"Create","CanUndelete":"invalid"}}}]}'
->>>>>>> 314f72a8
     headers:
       cache-control:
       - no-store, no-cache
@@ -1616,17 +1312,17 @@
       content-type:
       - application/json
       date:
-<<<<<<< HEAD
-      - Fri, 21 Apr 2023 23:11:25 GMT
-=======
       - Fri, 05 May 2023 02:07:18 GMT
->>>>>>> 314f72a8
-      pragma:
-      - no-cache
-      server:
-      - Microsoft-HTTPAPI/2.0
-      strict-transport-security:
-      - max-age=31536000; includeSubDomains
+      pragma:
+      - no-cache
+      server:
+      - Microsoft-HTTPAPI/2.0
+      strict-transport-security:
+      - max-age=31536000; includeSubDomains
+      transfer-encoding:
+      - chunked
+      vary:
+      - Accept-Encoding
       x-content-type-options:
       - nosniff
       x-ms-gatewayversion:
@@ -1648,21 +1344,12 @@
       ParameterSetName:
       - --location --instance-id --database-rid
       User-Agent:
-<<<<<<< HEAD
-      - AZURECLI/2.47.0 azsdk-python-mgmt-cosmosdb/9.1.0 Python/3.9.13 (Windows-10-10.0.22621-SP0)
-    method: GET
-    uri: https://management.azure.com/subscriptions/00000000-0000-0000-0000-000000000000/providers/Microsoft.DocumentDB/locations/westus/restorableDatabaseAccounts/121235e8-63f1-47fb-afcf-f77fdf9ace04/restorableMongodbCollections?api-version=2023-03-15&restorableMongodbDatabaseRid=2JsYAA%3D%3D
-  response:
-    body:
-      string: '{"value":[{"id":"/subscriptions/00000000-0000-0000-0000-000000000000/providers/Microsoft.DocumentDB/locations/westus/restorableDatabaseAccounts/121235e8-63f1-47fb-afcf-f77fdf9ace04/restorableMongodbCollections/bf9640a1-22b7-4dbd-a251-7861d606dc68","type":"Microsoft.DocumentDB/locations/restorableDatabaseAccounts/restorableMongodbCollections","name":"bf9640a1-22b7-4dbd-a251-7861d606dc68","properties":{"resource":{"_rid":"yG882QAAAA==","eventTimestamp":"2023-04-21T23:10:57Z","ownerId":"cli000002","ownerResourceId":"2JsYAIIGuZw=","operationType":"Create","CanUndelete":"invalid"}}}]}'
-=======
       - AZURECLI/2.48.1 azsdk-python-mgmt-cosmosdb/0.7.0 Python/3.10.11 (Windows-10-10.0.22621-SP0)
     method: GET
     uri: https://management.azure.com/subscriptions/00000000-0000-0000-0000-000000000000/providers/Microsoft.DocumentDB/locations/westus/restorableDatabaseAccounts/8c578b23-e111-4f72-a713-a43b4d130906/restorableMongodbCollections?api-version=2023-04-15&restorableMongodbDatabaseRid=pSI1AA%3D%3D
   response:
     body:
       string: '{"value":[{"id":"/subscriptions/00000000-0000-0000-0000-000000000000/providers/Microsoft.DocumentDB/locations/westus/restorableDatabaseAccounts/8c578b23-e111-4f72-a713-a43b4d130906/restorableMongodbCollections/f7de570e-ec48-437c-b391-394101356838","type":"Microsoft.DocumentDB/locations/restorableDatabaseAccounts/restorableMongodbCollections","name":"f7de570e-ec48-437c-b391-394101356838","properties":{"resource":{"_rid":"ebYd6wAAAA==","eventTimestamp":"2023-05-05T02:06:50Z","ownerId":"cli000002","ownerResourceId":"pSI1AOcw50A=","operationType":"Create","CanUndelete":"invalid"}}}]}'
->>>>>>> 314f72a8
     headers:
       cache-control:
       - no-store, no-cache
@@ -1671,11 +1358,7 @@
       content-type:
       - application/json
       date:
-<<<<<<< HEAD
-      - Fri, 21 Apr 2023 23:11:26 GMT
-=======
       - Fri, 05 May 2023 02:07:19 GMT
->>>>>>> 314f72a8
       pragma:
       - no-cache
       server:
@@ -1707,21 +1390,12 @@
       ParameterSetName:
       - --restore-location -l --instance-id --restore-timestamp
       User-Agent:
-<<<<<<< HEAD
-      - AZURECLI/2.47.0 azsdk-python-mgmt-cosmosdb/9.1.0 Python/3.9.13 (Windows-10-10.0.22621-SP0)
-    method: GET
-    uri: https://management.azure.com/subscriptions/00000000-0000-0000-0000-000000000000/providers/Microsoft.DocumentDB/locations/westus/restorableDatabaseAccounts/121235e8-63f1-47fb-afcf-f77fdf9ace04/restorableMongodbResources?api-version=2023-03-15&restoreLocation=westus&restoreTimestampInUtc=2023-04-21T23%3A11%3A28%2B00%3A00
-  response:
-    body:
-      string: '{"value":[{"id":"/subscriptions/00000000-0000-0000-0000-000000000000/providers/Microsoft.DocumentDB/locations/westus/restorableDatabaseAccounts/121235e8-63f1-47fb-afcf-f77fdf9ace04/restorableMongodbResources/cli000003","type":"Microsoft.DocumentDB/locations/restorableDatabaseAccounts/restorableMongodbResources","name":"cli000003","databaseName":"cli000003","collectionNames":["cli000002"]}]}'
-=======
       - AZURECLI/2.48.1 azsdk-python-mgmt-cosmosdb/0.7.0 Python/3.10.11 (Windows-10-10.0.22621-SP0)
     method: GET
     uri: https://management.azure.com/subscriptions/00000000-0000-0000-0000-000000000000/providers/Microsoft.DocumentDB/locations/westus/restorableDatabaseAccounts/8c578b23-e111-4f72-a713-a43b4d130906/restorableMongodbResources?api-version=2023-04-15&restoreLocation=westus&restoreTimestampInUtc=2023-05-05T02%3A07%3A15%2B00%3A00
   response:
     body:
       string: '{"value":[{"id":"/subscriptions/00000000-0000-0000-0000-000000000000/providers/Microsoft.DocumentDB/locations/westus/restorableDatabaseAccounts/8c578b23-e111-4f72-a713-a43b4d130906/restorableMongodbResources/cli000003","type":"Microsoft.DocumentDB/locations/restorableDatabaseAccounts/restorableMongodbResources","name":"cli000003","databaseName":"cli000003","collectionNames":["cli000002"]}]}'
->>>>>>> 314f72a8
     headers:
       cache-control:
       - no-store, no-cache
@@ -1730,11 +1404,7 @@
       content-type:
       - application/json
       date:
-<<<<<<< HEAD
-      - Fri, 21 Apr 2023 23:14:47 GMT
-=======
       - Fri, 05 May 2023 02:10:42 GMT
->>>>>>> 314f72a8
       pragma:
       - no-cache
       server:
