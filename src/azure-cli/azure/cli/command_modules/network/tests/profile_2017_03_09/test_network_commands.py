--- conflicted
+++ resolved
@@ -487,55 +487,7 @@
         self.cmd('network route-table list --resource-group {rg}', checks=self.is_empty())
 
 
-<<<<<<< HEAD
-class NetworkPublicIpScenarioTest(ScenarioTest):
-
-    @ResourceGroupPreparer(name_prefix='cli_test_public_ip')
-    def test_network_public_ip(self, resource_group):
-        self.kwargs.update({
-            'ip1': 'pubipdns',
-            'ip2': 'pubipnodns',
-            'ip3': 'pubip3',
-            'dns': 'woot1',
-            'location': 'eastus2',
-        })
-        self.cmd('network public-ip create -g {rg} -n {ip1} --dns-name {dns} --allocation-method static', checks=[
-            self.check('publicIp.provisioningState', 'Succeeded'),
-            self.check('publicIp.publicIPAllocationMethod', 'Static'),
-            self.check('publicIp.dnsSettings.domainNameLabel', '{dns}')
-        ])
-        self.cmd('network public-ip create -g {rg} -n {ip2}', checks=[
-            self.check('publicIp.provisioningState', 'Succeeded'),
-            self.check('publicIp.publicIPAllocationMethod', 'Dynamic'),
-            self.check('publicIp.dnsSettings', None)
-        ])
-
-        self.cmd(
-            'network public-ip update -g {rg} -n {ip2} --allocation-method static --dns-name wowza2 --idle-timeout 10 --tags foo=doo',
-            checks=[
-                self.check('publicIPAllocationMethod', 'Static'),
-                self.check('dnsSettings.domainNameLabel', 'wowza2'),
-                self.check('idleTimeoutInMinutes', 10),
-                self.check('tags.foo', 'doo')
-            ])
-
-        self.cmd('network public-ip list -g {rg}', checks=[
-            self.check('type(@)', 'array'),
-            self.check("length([?resourceGroup == '{rg}']) == length(@)", True)
-        ])
-
-        self.cmd('network public-ip show -g {rg} -n {ip1}', checks=[
-            self.check('type(@)', 'object'),
-            self.check('name', '{ip1}'),
-            self.check('resourceGroup', '{rg}')
-        ])
-
-        self.cmd('network public-ip delete -g {rg} -n {ip1}')
-        self.cmd('network public-ip list -g {rg}',
-                 checks=self.check("length[?name == '{ip1}']", None))
-=======
 class NetworkUsageListScenarioTest(ScenarioTest):
 
     def test_network_usage_list(self):
-        self.cmd('network list-usages --location westus', checks=self.check('type(@)', 'array'))
->>>>>>> ddbce4aa
+        self.cmd('network list-usages --location westus', checks=self.check('type(@)', 'array'))