# --------------------------------------------------------------------------------------------
# Copyright (c) Microsoft Corporation. All rights reserved.
# Licensed under the MIT License. See License.txt in the project root for license information.
# --------------------------------------------------------------------------------------------

import base64
import datetime
import itertools
import json
import os
import re
import uuid
from dateutil.relativedelta import relativedelta
import dateutil.parser

from msrest.serialization import TZ_UTC
from msrestazure.azure_exceptions import CloudError

from knack.log import get_logger
from knack.util import CLIError, todict

from azure.cli.core.profiles import ResourceType
from azure.graphrbac.models import GraphErrorException

from azure.cli.core.util import get_file_json, shell_safe_json_parse, is_guid

from azure.graphrbac.models import (ApplicationCreateParameters, ApplicationUpdateParameters, AppRole,
                                    PasswordCredential, KeyCredential, UserCreateParameters, PasswordProfile,
                                    ServicePrincipalCreateParameters, RequiredResourceAccess, ResourceAccess,
                                    GroupCreateParameters, CheckGroupMembershipParameters, UserUpdateParameters,
                                    OptionalClaim, OptionalClaims)

from ._client_factory import _auth_client_factory, _graph_client_factory
from ._multi_api_adaptor import MultiAPIAdaptor

CREDENTIAL_WARNING = (
    "The output includes credentials that you must protect. Be sure that you do not include these credentials in "
    "your code or check the credentials into your source control. For more information, see https://aka.ms/azadsp-cli")

logger = get_logger(__name__)

<<<<<<< HEAD
=======
SCOPE_WARNING = "Starting from Azure CLI 2.35.0, --scopes argument will become required for creating role " \
                "assignments. Please explicitly specify --scopes."

>>>>>>> 92a4d5e7
# pylint: disable=too-many-lines


def list_role_definitions(cmd, name=None, resource_group_name=None, scope=None,
                          custom_role_only=False):
    definitions_client = _auth_client_factory(cmd.cli_ctx, scope).role_definitions
    scope = _build_role_scope(resource_group_name, scope,
                              definitions_client.config.subscription_id)
    return _search_role_definitions(cmd.cli_ctx, definitions_client, name, [scope], custom_role_only)


def create_role_definition(cmd, role_definition):
    return _create_update_role_definition(cmd, role_definition, for_update=False)


def update_role_definition(cmd, role_definition):
    return _create_update_role_definition(cmd, role_definition, for_update=True)


def _create_update_role_definition(cmd, role_definition, for_update):
    if os.path.exists(role_definition):
        role_definition = get_file_json(role_definition)
    else:
        role_definition = shell_safe_json_parse(role_definition)

    if not isinstance(role_definition, dict):
        raise CLIError('Invalid role definition. A valid dictionary JSON representation is expected.')
    # to workaround service defects, ensure property names are camel case
    # e.g. AssignableScopes -> assignableScopes
    names = [p for p in role_definition if p[:1].isupper()]
    for n in names:
        new_name = n[:1].lower() + n[1:]
        role_definition[new_name] = role_definition.pop(n)

    worker = MultiAPIAdaptor(cmd.cli_ctx)
    if for_update:  # for update, we need to use guid style unique name
        role_resource_id = role_definition.get('id')
        if not role_resource_id:
            logger.warning('Role "id" is missing. Look for the role in the current subscription...')
        definitions_client = _auth_client_factory(cmd.cli_ctx, scope=role_resource_id).role_definitions
        scopes_in_definition = role_definition.get('assignableScopes', None)
        scopes = (scopes_in_definition if scopes_in_definition else
                  ['/subscriptions/' + definitions_client.config.subscription_id])
        if role_resource_id:
            from msrestazure.tools import parse_resource_id
            role_id = parse_resource_id(role_resource_id)['name']
            role_name = role_definition['roleName']
        else:
            matched = _search_role_definitions(cmd.cli_ctx, definitions_client, role_definition['name'], scopes)
            if len(matched) > 1:
                raise CLIError('More than 2 definitions are found with the name of "{}"'.format(
                    role_definition['name']))
            if not matched:
                raise CLIError('No definition was found with the name of "{}"'.format(role_definition['name']))
            role_id = role_definition['name'] = matched[0].name
            role_name = worker.get_role_property(matched[0], 'role_name')
    else:  # for create
        definitions_client = _auth_client_factory(cmd.cli_ctx).role_definitions
        role_id = _gen_guid()
        role_name = role_definition.get('name', None)
        if not role_name:
            raise CLIError("please provide role name")

    if not for_update and not role_definition.get('assignableScopes', None):
        raise CLIError("please provide 'assignableScopes'")

    return worker.create_role_definition(definitions_client, role_name, role_id, role_definition)


def delete_role_definition(cmd, name, resource_group_name=None, scope=None,
                           custom_role_only=False):
    definitions_client = _auth_client_factory(cmd.cli_ctx, scope).role_definitions
    scope = _build_role_scope(resource_group_name, scope,
                              definitions_client.config.subscription_id)
    roles = _search_role_definitions(cmd.cli_ctx, definitions_client, name, [scope], custom_role_only)
    for r in roles:
        definitions_client.delete(role_definition_id=r.name, scope=scope)


def _search_role_definitions(cli_ctx, definitions_client, name, scopes, custom_role_only=False):
    for scope in scopes:
        roles = list(definitions_client.list(scope))
        worker = MultiAPIAdaptor(cli_ctx)
        if name:
            roles = [r for r in roles if r.name == name or worker.get_role_property(r, 'role_name') == name]
        if custom_role_only:
            roles = [r for r in roles if worker.get_role_property(r, 'role_type') == 'CustomRole']
        if roles:
            return roles
    return []


def create_role_assignment(cmd, role, assignee=None, assignee_object_id=None, resource_group_name=None,
                           scope=None, assignee_principal_type=None, description=None,
                           condition=None, condition_version=None):
    """Check parameters are provided correctly, then call _create_role_assignment."""
    if bool(assignee) == bool(assignee_object_id):
        raise CLIError('usage error: --assignee STRING | --assignee-object-id GUID')

    if assignee_principal_type and not assignee_object_id:
        raise CLIError('usage error: --assignee-object-id GUID --assignee-principal-type TYPE')

    # If condition is set and condition-version is empty, condition-version defaults to "2.0".
    if condition and not condition_version:
        condition_version = "2.0"

    # If condition-version is set, condition must be set as well.
    if condition_version and not condition:
        raise CLIError('usage error: When --condition-version is set, --condition must be set as well.')

    if assignee:
        object_id, principal_type = _resolve_object_id_and_type(cmd.cli_ctx, assignee, fallback_to_object_id=True)
    else:
        object_id = assignee_object_id
        if assignee_principal_type:
            # If principal type is provided, nothing to resolve, do not call Graph
            principal_type = assignee_principal_type
        else:
            # Try best to get principal type
            logger.warning('RBAC service might reject creating role assignment without --assignee-principal-type '
                           'in the future. Better to specify --assignee-principal-type manually.')
            principal_type = _get_principal_type_from_object_id(cmd.cli_ctx, assignee_object_id)

    try:
        return _create_role_assignment(cmd.cli_ctx, role, object_id, resource_group_name, scope, resolve_assignee=False,
                                       assignee_principal_type=principal_type, description=description,
                                       condition=condition, condition_version=condition_version)
    except Exception as ex:  # pylint: disable=broad-except
        if _error_caused_by_role_assignment_exists(ex):  # for idempotent
            return list_role_assignments(cmd, assignee, role, resource_group_name, scope)[0]
        raise


def _create_role_assignment(cli_ctx, role, assignee, resource_group_name=None, scope=None,
                            resolve_assignee=True, assignee_principal_type=None, description=None,
                            condition=None, condition_version=None):
    """Prepare scope, role ID and resolve object ID from Graph API."""
    factory = _auth_client_factory(cli_ctx, scope)
    assignments_client = factory.role_assignments
    definitions_client = factory.role_definitions
    scope = _build_role_scope(resource_group_name, scope,
                              assignments_client.config.subscription_id)

    role_id = _resolve_role_id(role, scope, definitions_client)
    object_id = _resolve_object_id(cli_ctx, assignee) if resolve_assignee else assignee
    worker = MultiAPIAdaptor(cli_ctx)
    return worker.create_role_assignment(assignments_client, _gen_guid(), role_id, object_id, scope,
                                         assignee_principal_type, description=description,
                                         condition=condition, condition_version=condition_version)


def list_role_assignments(cmd, assignee=None, role=None, resource_group_name=None,
                          scope=None, include_inherited=False,
                          show_all=False, include_groups=False, include_classic_administrators=False):
    '''
    :param include_groups: include extra assignments to the groups of which the user is a
    member(transitively).
    '''
    graph_client = _graph_client_factory(cmd.cli_ctx)
    factory = _auth_client_factory(cmd.cli_ctx, scope)
    assignments_client = factory.role_assignments
    definitions_client = factory.role_definitions

    if show_all:
        if resource_group_name or scope:
            raise CLIError('group or scope are not required when --all is used')
        scope = None
    else:
        scope = _build_role_scope(resource_group_name, scope,
                                  definitions_client.config.subscription_id)

    assignments = _search_role_assignments(cmd.cli_ctx, assignments_client, definitions_client,
                                           scope, assignee, role,
                                           include_inherited, include_groups)

    results = todict(assignments) if assignments else []
    if include_classic_administrators:
        results += _backfill_assignments_for_co_admins(cmd.cli_ctx, factory, assignee)

    if not results:
        return []

    # 1. fill in logic names to get things understandable.
    # (it's possible that associated roles and principals were deleted, and we just do nothing.)
    # 2. fill in role names
    role_defs = list(definitions_client.list(
        scope=scope or ('/subscriptions/' + definitions_client.config.subscription_id)))
    worker = MultiAPIAdaptor(cmd.cli_ctx)
    role_dics = {i.id: worker.get_role_property(i, 'role_name') for i in role_defs}
    for i in results:
        if not i.get('roleDefinitionName'):
            if role_dics.get(worker.get_role_property(i, 'roleDefinitionId')):
                worker.set_role_property(i, 'roleDefinitionName',
                                         role_dics[worker.get_role_property(i, 'roleDefinitionId')])
            else:
                i['roleDefinitionName'] = None  # the role definition might have been deleted

    # fill in principal names
    principal_ids = set(worker.get_role_property(i, 'principalId')
                        for i in results if worker.get_role_property(i, 'principalId'))

    if principal_ids:
        try:
            principals = _get_object_stubs(graph_client, principal_ids)
            principal_dics = {i.object_id: _get_displayable_name(i) for i in principals}

            for i in [r for r in results if not r.get('principalName')]:
                i['principalName'] = ''
                if principal_dics.get(worker.get_role_property(i, 'principalId')):
                    worker.set_role_property(i, 'principalName',
                                             principal_dics[worker.get_role_property(i, 'principalId')])
        except (CloudError, GraphErrorException) as ex:
            # failure on resolving principal due to graph permission should not fail the whole thing
            logger.info("Failed to resolve graph object information per error '%s'", ex)

    for r in results:
        if not r.get('additionalProperties'):  # remove the useless "additionalProperties"
            r.pop('additionalProperties', None)
    return results


def update_role_assignment(cmd, role_assignment):
    # Try role_assignment as a file.
    if os.path.exists(role_assignment):
        role_assignment = get_file_json(role_assignment)
    else:
        role_assignment = shell_safe_json_parse(role_assignment)

    # Updating role assignment is only supported after 2020-04-01-preview, so we don't need to use MultiAPIAdaptor.
    from azure.cli.core.profiles import get_sdk

    RoleAssignment = get_sdk(cmd.cli_ctx, ResourceType.MGMT_AUTHORIZATION, 'RoleAssignment', mod='models',
                             operation_group='role_assignments')
    assignment = RoleAssignment.from_dict(role_assignment)
    scope = assignment.scope
    name = assignment.name

    auth_client = _auth_client_factory(cmd.cli_ctx, scope)
    assignments_client = auth_client.role_assignments

    # Get the existing assignment to do some checks.
    original_assignment = assignments_client.get(scope, name)

    # Forbid condition version downgrading.
    # This should be implemented on the service-side in the future.
    if (assignment.condition_version and original_assignment.condition_version and
            original_assignment.condition_version.startswith('2.') and assignment.condition_version.startswith('1.')):
        raise CLIError("Condition version cannot be downgraded to '1.X'.")

    if not assignment.principal_type:
        assignment.principal_type = original_assignment.principal_type

    return assignments_client.create(scope, name, parameters=assignment)


def _get_assignment_events(cli_ctx, start_time=None, end_time=None):
    from azure.mgmt.monitor import MonitorManagementClient
    from azure.cli.core.commands.client_factory import get_mgmt_service_client
    client = get_mgmt_service_client(cli_ctx, MonitorManagementClient)
    DATE_TIME_FORMAT = '%Y-%m-%dT%H:%M:%SZ'
    if end_time:
        try:
            end_time = datetime.datetime.strptime(end_time, DATE_TIME_FORMAT)
        except ValueError:
            raise CLIError("Input '{}' is not valid datetime. Valid example: 2000-12-31T12:59:59Z".format(end_time))
    else:
        end_time = datetime.datetime.utcnow()

    if start_time:
        try:
            start_time = datetime.datetime.strptime(start_time, DATE_TIME_FORMAT)
            if start_time >= end_time:
                raise CLIError("Start time cannot be later than end time.")
        except ValueError:
            raise CLIError("Input '{}' is not valid datetime. Valid example: 2000-12-31T12:59:59Z".format(start_time))
    else:
        start_time = end_time - datetime.timedelta(hours=1)

    time_filter = 'eventTimestamp ge {} and eventTimestamp le {}'.format(start_time.strftime('%Y-%m-%dT%H:%M:%SZ'),
                                                                         end_time.strftime('%Y-%m-%dT%H:%M:%SZ'))

    # set time range filter
    odata_filters = 'resourceProvider eq Microsoft.Authorization and {}'.format(time_filter)

    activity_log = list(client.activity_logs.list(filter=odata_filters))
    start_events, end_events = {}, {}

    for item in activity_log:
        if item.operation_name.value.startswith('Microsoft.Authorization/roleAssignments'):
            if item.status.value == 'Started':
                start_events[item.operation_id] = item
            else:
                end_events[item.operation_id] = item
    return start_events, end_events


# A custom command around 'monitoring' events to produce understandable output for RBAC audit, a common scenario.
def list_role_assignment_change_logs(cmd, start_time=None, end_time=None):  # pylint: disable=too-many-branches
    # pylint: disable=too-many-nested-blocks, too-many-statements
    result = []
    worker = MultiAPIAdaptor(cmd.cli_ctx)
    start_events, end_events = _get_assignment_events(cmd.cli_ctx, start_time, end_time)

    # Use the resource `name` of roleDefinitions as keys, instead of `id`, because `id` can be inherited.
    #   name: b24988ac-6180-42a0-ab88-20f7382dd24c
    #   id: /subscriptions/0b1f6471-1bf0-4dda-aec3-cb9272f09590/providers/Microsoft.Authorization/roleDefinitions/b24988ac-6180-42a0-ab88-20f7382dd24c  # pylint: disable=line-too-long
    if start_events:
        # Only query Role Definitions and Graph when there are events returned
        role_defs = {d.name: worker.get_role_property(d, 'role_name') for d in list_role_definitions(cmd)}

        for op_id in start_events:
            e = end_events.get(op_id, None)
            if not e:
                continue

            entry = {}
            if e.status.value == 'Succeeded':
                s, payload = start_events[op_id], None
                entry = dict.fromkeys(
                    ['principalId', 'principalName', 'scope', 'scopeName', 'scopeType', 'roleDefinitionId', 'roleName'],
                    None)
                entry['timestamp'], entry['caller'] = e.event_timestamp, s.caller

                if s.http_request:
                    if s.http_request.method == 'PUT':
                        # 'requestbody' has a wrong camel-case. Should be 'requestBody'
                        payload = s.properties and s.properties.get('requestbody')
                        entry['action'] = 'Granted'
                        entry['scope'] = e.authorization.scope
                    elif s.http_request.method == 'DELETE':
                        payload = e.properties and e.properties.get('responseBody')
                        entry['action'] = 'Revoked'
                if payload:
                    try:
                        payload = json.loads(payload)
                    except ValueError:
                        pass
                    if payload:
                        if payload.get('properties') is None:
                            continue
                        payload = payload['properties']
                        entry['principalId'] = payload['principalId']
                        if not entry['scope']:
                            entry['scope'] = payload['scope']
                        if entry['scope']:
                            index = entry['scope'].lower().find('/providers/microsoft.authorization')
                            if index != -1:
                                entry['scope'] = entry['scope'][:index]
                            parts = list(filter(None, entry['scope'].split('/')))
                            entry['scopeName'] = parts[-1]
                            if len(parts) < 3:
                                entry['scopeType'] = 'Subscription'
                            elif len(parts) < 5:
                                entry['scopeType'] = 'Resource group'
                            else:
                                entry['scopeType'] = 'Resource'

                        # Look up the resource `name`, like b24988ac-6180-42a0-ab88-20f7382dd24c
                        role_resource_name = payload['roleDefinitionId'].split('/')[-1]
                        entry['roleDefinitionId'] = role_resource_name
                        # In case the role definition has been deleted.
                        entry['roleName'] = role_defs.get(role_resource_name, "N/A")

                result.append(entry)

        # Fill in logical user/sp names as guid principal-id not readable
        principal_ids = {x['principalId'] for x in result if x['principalId']}
        if principal_ids:
            graph_client = _graph_client_factory(cmd.cli_ctx)
            stubs = _get_object_stubs(graph_client, principal_ids)
            principal_dics = {i.object_id: _get_displayable_name(i) for i in stubs}
            if principal_dics:
                for e in result:
                    e['principalName'] = principal_dics.get(e['principalId'], None)

    return result


def _backfill_assignments_for_co_admins(cli_ctx, auth_client, assignee=None):
    worker = MultiAPIAdaptor(cli_ctx)
    co_admins = auth_client.classic_administrators.list()  # known swagger bug on api-version handling
    co_admins = [x for x in co_admins if x.email_address]
    graph_client = _graph_client_factory(cli_ctx)
    if assignee:  # apply assignee filter if applicable
        if is_guid(assignee):
            try:
                result = _get_object_stubs(graph_client, [assignee])
                if not result:
                    return []
                assignee = _get_displayable_name(result[0]).lower()
            except ValueError:
                pass
        co_admins = [x for x in co_admins if assignee == x.email_address.lower()]

    if not co_admins:
        return []

    result, users = [], []
    for i in range(0, len(co_admins), 10):  # graph allows up to 10 query filters, so split into chunks here
        upn_queries = ["userPrincipalName eq '{}'".format(x.email_address)
                       for x in co_admins[i:i + 10]]
        temp = list(list_users(graph_client.users, query_filter=' or '.join(upn_queries)))
        users += temp
    upns = {u.user_principal_name: u.object_id for u in users}
    for admin in co_admins:
        na_text = 'NA(classic admins)'
        email = admin.email_address
        result.append({
            'id': na_text,
            'name': na_text,
        })
        properties = {
            'principalId': upns.get(email),
            'principalName': email,
            'roleDefinitionName': admin.role,
            'roleDefinitionId': 'NA(classic admin role)',
            'scope': '/subscriptions/' + auth_client.config.subscription_id
        }
        if worker.old_api:
            result[-1]['properties'] = properties
        else:
            result[-1].update(properties)
    return result


def _get_displayable_name(graph_object):
    if getattr(graph_object, 'user_principal_name', None):
        return graph_object.user_principal_name
    if getattr(graph_object, 'service_principal_names', None):
        return graph_object.service_principal_names[0]
    return graph_object.display_name or ''


def delete_role_assignments(cmd, ids=None, assignee=None, role=None, resource_group_name=None,
                            scope=None, include_inherited=False, yes=None):
    factory = _auth_client_factory(cmd.cli_ctx, scope)
    assignments_client = factory.role_assignments
    definitions_client = factory.role_definitions
    ids = ids or []
    if ids:
        if assignee or role or resource_group_name or scope or include_inherited:
            raise CLIError('When assignment ids are used, other parameter values are not required')
        for i in ids:
            assignments_client.delete_by_id(i)
        return
    if not any([ids, assignee, role, resource_group_name, scope, assignee, yes]):
        from knack.prompting import prompt_y_n
        msg = 'This will delete all role assignments under the subscription. Are you sure?'
        if not prompt_y_n(msg, default="n"):
            return

    scope = _build_role_scope(resource_group_name, scope,
                              assignments_client.config.subscription_id)
    assignments = _search_role_assignments(cmd.cli_ctx, assignments_client, definitions_client,
                                           scope, assignee, role, include_inherited,
                                           include_groups=False)

    if assignments:
        for a in assignments:
            assignments_client.delete_by_id(a.id)
    else:
        raise CLIError('No matched assignments were found to delete')


def _search_role_assignments(cli_ctx, assignments_client, definitions_client,
                             scope, assignee, role, include_inherited, include_groups):
    assignee_object_id = None
    if assignee:
        assignee_object_id = _resolve_object_id(cli_ctx, assignee, fallback_to_object_id=True)

    # always use "scope" if provided, so we can get assignments beyond subscription e.g. management groups
    if scope:
        f = 'atScope()'
        if assignee_object_id and include_groups:
            f = f + " and assignedTo('{}')".format(assignee_object_id)
        assignments = list(assignments_client.list_for_scope(scope=scope, filter=f))
    elif assignee_object_id:
        if include_groups:
            f = "assignedTo('{}')".format(assignee_object_id)
        else:
            f = "principalId eq '{}'".format(assignee_object_id)
        assignments = list(assignments_client.list(filter=f))
    else:
        assignments = list(assignments_client.list())

    worker = MultiAPIAdaptor(cli_ctx)
    if assignments:
        assignments = [a for a in assignments if (
            not scope or
            include_inherited and re.match(worker.get_role_property(a, 'scope'), scope, re.I) or
            worker.get_role_property(a, 'scope').lower() == scope.lower()
        )]

        if role:
            role_id = _resolve_role_id(role, scope, definitions_client)
            assignments = [i for i in assignments if worker.get_role_property(i, 'role_definition_id') == role_id]

        # filter the assignee if "include_groups" is not provided because service side
        # does not accept filter "principalId eq and atScope()"
        if assignee_object_id and not include_groups:
            assignments = [i for i in assignments if worker.get_role_property(i, 'principal_id') == assignee_object_id]

    return assignments


def _build_role_scope(resource_group_name, scope, subscription_id):
    subscription_scope = '/subscriptions/' + subscription_id
    if scope:
        if resource_group_name:
            err = 'Resource group "{}" is redundant because scope is supplied'
            raise CLIError(err.format(resource_group_name))
        from azure.mgmt.core.tools import is_valid_resource_id
        if scope.startswith('/subscriptions/') and not is_valid_resource_id(scope):
            raise CLIError('Invalid scope. Please use --help to view the valid format.')
    elif resource_group_name:
        scope = subscription_scope + '/resourceGroups/' + resource_group_name
    else:
        scope = subscription_scope
    return scope


def _resolve_role_id(role, scope, definitions_client):
    role_id = None
    if re.match(r'/subscriptions/.+/providers/Microsoft.Authorization/roleDefinitions/',
                role, re.I):
        role_id = role
    else:
        if is_guid(role):
            role_id = '/subscriptions/{}/providers/Microsoft.Authorization/roleDefinitions/{}'.format(
                definitions_client.config.subscription_id, role)
        if not role_id:  # retrieve role id
            role_defs = list(definitions_client.list(scope, "roleName eq '{}'".format(role)))
            if not role_defs:
                raise CLIError("Role '{}' doesn't exist.".format(role))
            if len(role_defs) > 1:
                ids = [r.id for r in role_defs]
                err = "More than one role matches the given name '{}'. Please pick a value from '{}'"
                raise CLIError(err.format(role, ids))
            role_id = role_defs[0].id
    return role_id


def list_apps(cmd, app_id=None, display_name=None, identifier_uri=None, query_filter=None, include_all=None,
              show_mine=None):
    client = _graph_client_factory(cmd.cli_ctx)
    if show_mine:
        return list_owned_objects(client.signed_in_user, 'application')
    sub_filters = []
    if query_filter:
        sub_filters.append(query_filter)
    if app_id:
        sub_filters.append("appId eq '{}'".format(app_id))
    if display_name:
        sub_filters.append("startswith(displayName,'{}')".format(display_name))
    if identifier_uri:
        sub_filters.append("identifierUris/any(s:s eq '{}')".format(identifier_uri))

    result = client.applications.list(filter=' and '.join(sub_filters) if sub_filters else None)
    if sub_filters or include_all:
        return list(result)

    result = list(itertools.islice(result, 101))
    if len(result) == 101:
        logger.warning("The result is not complete. You can still use '--all' to get all of them with"
                       " long latency expected, or provide a filter through command arguments")
    return result[:100]


def list_application_owners(cmd, identifier):
    client = _graph_client_factory(cmd.cli_ctx).applications
    return client.list_owners(_resolve_application(client, identifier))


def add_application_owner(cmd, owner_object_id, identifier):
    graph_client = _graph_client_factory(cmd.cli_ctx)
    app_object_id = _resolve_application(graph_client.applications, identifier)
    owners = graph_client.applications.list_owners(app_object_id)
    if not next((x for x in owners if x.object_id == owner_object_id), None):
        owner_url = _get_owner_url(cmd.cli_ctx, owner_object_id)
        graph_client.applications.add_owner(app_object_id, owner_url)


def remove_application_owner(cmd, owner_object_id, identifier):
    client = _graph_client_factory(cmd.cli_ctx).applications
    return client.remove_owner(_resolve_application(client, identifier), owner_object_id)


def list_sps(cmd, spn=None, display_name=None, query_filter=None, show_mine=None, include_all=None):
    client = _graph_client_factory(cmd.cli_ctx)
    if show_mine:
        return list_owned_objects(client.signed_in_user, 'servicePrincipal')

    sub_filters = []
    if query_filter:
        sub_filters.append(query_filter)
    if spn:
        sub_filters.append("servicePrincipalNames/any(c:c eq '{}')".format(spn))
    if display_name:
        sub_filters.append("startswith(displayName,'{}')".format(display_name))

    result = client.service_principals.list(filter=' and '.join(sub_filters) if sub_filters else None)

    if sub_filters or include_all:
        return result

    result = list(itertools.islice(result, 101))
    if len(result) == 101:
        logger.warning("The result is not complete. You can still use '--all' to get all of them with"
                       " long latency expected, or provide a filter through command arguments")
    return result[:100]


def list_owned_objects(client, object_type=None):
    result = client.list_owned_objects()
    if object_type:
        result = [r for r in result if r.object_type and r.object_type.lower() == object_type.lower()]
    return result


def list_users(client, upn=None, display_name=None, query_filter=None):
    sub_filters = []
    if query_filter:
        sub_filters.append(query_filter)
    if upn:
        sub_filters.append("userPrincipalName eq '{}'".format(upn))
    if display_name:
        sub_filters.append("startswith(displayName,'{}')".format(display_name))

    return client.list(filter=' and '.join(sub_filters) if sub_filters else None)


def create_user(client, user_principal_name, display_name, password,
                mail_nickname=None, immutable_id=None, force_change_password_next_login=False):
    '''
    :param mail_nickname: mail alias. default to user principal name
    '''
    mail_nickname = mail_nickname or user_principal_name.split('@')[0]
    param = UserCreateParameters(user_principal_name=user_principal_name, account_enabled=True,
                                 display_name=display_name, mail_nickname=mail_nickname,
                                 immutable_id=immutable_id,
                                 password_profile=PasswordProfile(
                                     password=password,
                                     force_change_password_next_login=force_change_password_next_login))
    return client.create(param)


def update_user(client, upn_or_object_id, display_name=None, force_change_password_next_login=None, password=None,
                account_enabled=None, mail_nickname=None):
    password_profile = None
    if password is not None:
        password_profile = PasswordProfile(password=password,
                                           force_change_password_next_login=force_change_password_next_login)

    update_parameters = UserUpdateParameters(display_name=display_name, password_profile=password_profile,
                                             account_enabled=account_enabled, mail_nickname=mail_nickname)
    return client.update(upn_or_object_id=upn_or_object_id, parameters=update_parameters)


def get_user_member_groups(cmd, upn_or_object_id, security_enabled_only=False):
    graph_client = _graph_client_factory(cmd.cli_ctx)
    if not is_guid(upn_or_object_id):
        upn_or_object_id = graph_client.users.get(upn_or_object_id).object_id

    results = list(graph_client.users.get_member_groups(
        upn_or_object_id, security_enabled_only=security_enabled_only))
    try:
        stubs = _get_object_stubs(graph_client, results)
    except GraphErrorException:
        stubs = []
    stubs = {s.object_id: s.display_name for s in stubs}
    return [{'objectId': x, 'displayName': stubs.get(x)} for x in results]


def create_group(cmd, display_name, mail_nickname, force=None, description=None):
    graph_client = _graph_client_factory(cmd.cli_ctx)

    # workaround to ensure idempotent even AAD graph service doesn't support it
    if not force:
        matches = list(graph_client.groups.list(filter="displayName eq '{}' and mailNickname eq '{}'".format(
            display_name, mail_nickname)))
        if matches:
            if len(matches) > 1:
                err = ('There is more than one group with the same display and nick names: "{}". '
                       'Please delete them first.')
                raise CLIError(err.format(', '.join([x.object_id for x in matches])))
            logger.warning('A group with the same display name and mail nickname already exists, returning.')
            return matches[0]
        group_create_parameters = GroupCreateParameters(display_name=display_name, mail_nickname=mail_nickname)
        if description is not None:
            group_create_parameters.additional_properties = {'description': description}
    group = graph_client.groups.create(group_create_parameters)

    return group


def check_group_membership(cmd, client, group_id, member_object_id):  # pylint: disable=unused-argument
    return client.is_member_of(CheckGroupMembershipParameters(group_id=group_id,
                                                              member_id=member_object_id))


def list_groups(client, display_name=None, query_filter=None):
    '''
    list groups in the directory
    '''
    sub_filters = []
    if query_filter:
        sub_filters.append(query_filter)
    if display_name:
        sub_filters.append("startswith(displayName,'{}')".format(display_name))
    return client.list(filter=' and '.join(sub_filters) if sub_filters else None)


def list_group_owners(cmd, group_id):
    client = _graph_client_factory(cmd.cli_ctx).groups
    return client.list_owners(_resolve_group(client, group_id))


def add_group_owner(cmd, owner_object_id, group_id):
    graph_client = _graph_client_factory(cmd.cli_ctx)
    group_object_id = _resolve_group(graph_client.groups, group_id)
    owners = graph_client.groups.list_owners(group_object_id)
    if not next((x for x in owners if x.object_id == owner_object_id), None):
        owner_url = _get_owner_url(cmd.cli_ctx, owner_object_id)
        graph_client.groups.add_owner(group_object_id, owner_url)


def remove_group_owner(cmd, owner_object_id, group_id):
    client = _graph_client_factory(cmd.cli_ctx).groups
    return client.remove_owner(_resolve_group(client, group_id), owner_object_id)


def _resolve_group(client, identifier):
    if not is_guid(identifier):
        res = list(list_groups(client, display_name=identifier))
        if not res:
            raise CLIError('Group {} is not found in Graph '.format(identifier))
        if len(res) != 1:
            raise CLIError('More than 1 group objects has the display name of ' + identifier)
        identifier = res[0].object_id
    return identifier


def create_application(cmd, display_name, homepage=None, identifier_uris=None,  # pylint: disable=too-many-locals
                       available_to_other_tenants=False, password=None, reply_urls=None,
                       key_value=None, key_type=None, key_usage=None, start_date=None, end_date=None,
                       oauth2_allow_implicit_flow=None, required_resource_accesses=None, native_app=None,
                       credential_description=None, app_roles=None, optional_claims=None):
    graph_client = _graph_client_factory(cmd.cli_ctx)
    key_creds, password_creds, required_accesses = None, None, None
    existing_apps = list_apps(cmd, display_name=display_name)
    if existing_apps:
        if identifier_uris:
            existing_apps = [x for x in existing_apps if set(identifier_uris).issubset(set(x.identifier_uris))]
        existing_apps = [x for x in existing_apps if x.display_name == display_name]
        if native_app:
            existing_apps = [x for x in existing_apps if x.public_client]
        if len(existing_apps) > 1:
            raise CLIError('More than one application have the same display name "{}", please remove '
                           'them first'.format(', '.join([x.object_id for x in existing_apps])))
        if len(existing_apps) == 1:
            logger.warning('Found an existing application instance of "%s". We will patch it', existing_apps[0].app_id)
            param = update_application(existing_apps[0], display_name=display_name, homepage=homepage,
                                       identifier_uris=identifier_uris, password=password, reply_urls=reply_urls,
                                       key_value=key_value, key_type=key_type, key_usage=key_usage,
                                       start_date=start_date, end_date=end_date,
                                       available_to_other_tenants=available_to_other_tenants,
                                       oauth2_allow_implicit_flow=oauth2_allow_implicit_flow,
                                       required_resource_accesses=required_resource_accesses,
                                       credential_description=credential_description, app_roles=app_roles)
            patch_application(cmd, existing_apps[0].app_id, param)
            return show_application(graph_client.applications, existing_apps[0].app_id)
    if not identifier_uris:
        identifier_uris = []
    if native_app:
        if identifier_uris:
            raise CLIError("'--identifier-uris' is not required for creating a native application")
    else:
        password_creds, key_creds = _build_application_creds(password, key_value, key_type, key_usage,
                                                             start_date, end_date, credential_description)

    if required_resource_accesses:
        required_accesses = _build_application_accesses(required_resource_accesses)

    if app_roles:
        app_roles = _build_app_roles(app_roles)
    if optional_claims:
        optional_claims = _build_optional_claims(optional_claims)

    app_create_param = ApplicationCreateParameters(available_to_other_tenants=available_to_other_tenants,
                                                   display_name=display_name,
                                                   identifier_uris=identifier_uris,
                                                   homepage=homepage,
                                                   reply_urls=reply_urls,
                                                   key_credentials=key_creds,
                                                   password_credentials=password_creds,
                                                   oauth2_allow_implicit_flow=oauth2_allow_implicit_flow,
                                                   required_resource_access=required_accesses,
                                                   app_roles=app_roles,
                                                   optional_claims=optional_claims)

    try:
        result = graph_client.applications.create(app_create_param)
    except GraphErrorException as ex:
        if 'insufficient privileges' in str(ex).lower():
            link = 'https://docs.microsoft.com/azure/azure-resource-manager/resource-group-create-service-principal-portal'  # pylint: disable=line-too-long
            raise CLIError("Directory permission is needed for the current user to register the application. "
                           "For how to configure, please refer '{}'. Original error: {}".format(link, ex))
        raise

    if native_app:
        # AAD graph doesn't have the API to create a native app, aka public client, the recommended hack is
        # to create a web app first, then convert to a native one
        # pylint: disable=protected-access
        app_patch_param = ApplicationUpdateParameters(public_client=True)
        graph_client.applications.patch(result.object_id, app_patch_param)
        result = graph_client.applications.get(result.object_id)

    return result


def _get_grant_permissions(graph_client, client_sp_object_id=None, query_filter=None):
    query_filter = query_filter or ("clientId eq '{}'".format(client_sp_object_id) if client_sp_object_id else None)
    grant_info = graph_client.oauth2_permission_grant.list(filter=query_filter)
    try:
        # Make the REST request immediately so that errors can be raised and handled.
        return list(grant_info)
    except CloudError as ex:
        if ex.status_code == 404:
            raise CLIError("Service principal with appId or objectId '{id}' doesn't exist. "
                           "If '{id}' is an appId, make sure an associated service principal is created "
                           "for the app. To create one, run `az ad sp create --id {id}`."
                           .format(id=client_sp_object_id))
        raise


def list_permissions(cmd, identifier):
    # the important and hard part is to tell users which permissions have been granted.
    # we will due diligence to dig out what matters

    graph_client = _graph_client_factory(cmd.cli_ctx)

    # first get the permission grant history
    client_sp_object_id = _resolve_service_principal(graph_client.service_principals, identifier)

    # get original permissions required by the application, we will cross check the history
    # and mark out granted ones
    graph_client = _graph_client_factory(cmd.cli_ctx)
    application = show_application(graph_client.applications, identifier)
    permissions = application.required_resource_access
    if permissions:
        grant_permissions = _get_grant_permissions(graph_client, client_sp_object_id=client_sp_object_id)
    for p in permissions:
        result = list(graph_client.service_principals.list(
            filter="servicePrincipalNames/any(c:c eq '{}')".format(p.resource_app_id)))
        expiry_time = 'N/A'
        if result:
            expiry_time = ', '.join([x.expiry_time for x in grant_permissions if
                                     x.resource_id == result[0].object_id])
        setattr(p, 'expiryTime', expiry_time)
    return permissions


def list_permission_grants(cmd, identifier=None, query_filter=None, show_resource_name=None):
    if identifier and query_filter:
        raise CLIError('Please only use one of "--identifier" and "--filter", not both')
    graph_client = _graph_client_factory(cmd.cli_ctx)
    client_sp_object_id = None
    if identifier:
        client_sp_object_id = _resolve_service_principal(graph_client.service_principals, identifier)
    result = _get_grant_permissions(graph_client, client_sp_object_id=client_sp_object_id, query_filter=query_filter)
    result = list(result)
    if show_resource_name:
        for r in result:
            sp = graph_client.service_principals.get(r.resource_id)
            setattr(r, 'resource_display_name', sp.display_name)
    return result


def add_permission(cmd, identifier, api, api_permissions):
    graph_client = _graph_client_factory(cmd.cli_ctx)
    application = show_application(graph_client.applications, identifier)
    existing = application.required_resource_access
    resource_accesses = []
    for e in api_permissions:
        access_id, access_type = e.split('=')
        resource_accesses.append(ResourceAccess(id=access_id, type=access_type))

    existing_resource_access = next((e for e in existing if e.resource_app_id == api), None)
    if existing_resource_access:
        existing_resource_access.resource_access += resource_accesses
    else:
        required_resource_access = RequiredResourceAccess(resource_app_id=api,
                                                          resource_access=resource_accesses)
        existing.append(required_resource_access)
    update_parameter = ApplicationUpdateParameters(required_resource_access=existing)
    graph_client.applications.patch(application.object_id, update_parameter)
    logger.warning('Invoking "az ad app permission grant --id %s --api %s" is needed to make the '
                   'change effective', identifier, api)


def delete_permission(cmd, identifier, api, api_permissions=None):
    graph_client = _graph_client_factory(cmd.cli_ctx)
    application = show_application(graph_client.applications, identifier)
    required_resource_access = application.required_resource_access
    # required_resource_access (list of RequiredResourceAccess)
    #   RequiredResourceAccess
    #     resource_app_id   <- api
    #     resource_access   (list of ResourceAccess)
    #       ResourceAccess
    #         id            <- api_permissions
    #         type

    # Get the RequiredResourceAccess object whose resource_app_id == api
    rra = next((a for a in required_resource_access if a.resource_app_id == api), None)

    if not rra:
        # Silently pass if the api is not required.
        logger.warning("App %s doesn't require access to API %s.", identifier, api)
        return None

    if api_permissions:
        # Check if the user tries to delete any ResourceAccess that is not required.
        ra_ids = [ra.id for ra in rra.resource_access]
        non_existing_ra_ids = [p for p in api_permissions if p not in ra_ids]
        if non_existing_ra_ids:
            logger.warning("App %s doesn't require access to API %s's permission %s.",
                           identifier, api, ', '.join(non_existing_ra_ids))
            if len(non_existing_ra_ids) == len(api_permissions):
                # Skip the REST call if nothing to remove
                return None

        # Remove specified ResourceAccess under RequiredResourceAccess.resource_access
        rra.resource_access = [a for a in rra.resource_access if a.id not in api_permissions]
        # Remove the RequiredResourceAccess if its resource_access is empty
        if not rra.resource_access:
            required_resource_access.remove(rra)
    else:
        # Remove the whole RequiredResourceAccess
        required_resource_access.remove(rra)

    update_parameter = ApplicationUpdateParameters(required_resource_access=required_resource_access)
    return graph_client.applications.patch(application.object_id, update_parameter)


def admin_consent(cmd, identifier):
    from azure.cli.core.cloud import AZURE_PUBLIC_CLOUD
    from azure.cli.core.util import send_raw_request

    if cmd.cli_ctx.cloud.name != AZURE_PUBLIC_CLOUD.name:
        raise CLIError('This command is not yet supported on sovereign clouds')

    graph_client = _graph_client_factory(cmd.cli_ctx)
    application = show_application(graph_client.applications, identifier)
    url = 'https://main.iam.ad.ext.azure.com/api/RegisteredApplications/{}/Consent?onBehalfOfAll=true'.format(
        application.app_id)
    send_raw_request(cmd.cli_ctx, 'post', url, resource='74658136-14ec-4630-ad9b-26e160ff0fc6')


def grant_application(cmd, identifier, api, consent_type=None, principal_id=None,
                      expires='1', scope='user_impersonation'):
    graph_client = _graph_client_factory(cmd.cli_ctx)

    # Get the Service Principal ObjectId for the client app
    client_sp_object_id = _resolve_service_principal(graph_client.service_principals, identifier)

    # Get the Service Principal ObjectId for associated app
    associated_sp_object_id = _resolve_service_principal(graph_client.service_principals, api)

    # ensure to remove the older grant
    grant_permissions = _get_grant_permissions(graph_client, client_sp_object_id=client_sp_object_id)
    to_delete = [p.object_id for p in grant_permissions if p.client_id == client_sp_object_id and
                 p.resource_id == associated_sp_object_id]
    for p in to_delete:
        graph_client.oauth2_permission_grant.delete(p)

    # Build payload
    start_date = datetime.datetime.utcnow()
    end_date = start_date + relativedelta(years=1)

    if expires.lower() == 'never':
        end_date = start_date + relativedelta(years=1000)
    else:
        try:
            end_date = start_date + relativedelta(years=int(expires))
        except ValueError:
            raise CLIError('usage error: --expires <INT>|never')

    payload = {
        "odata.type": "Microsoft.DirectoryServices.OAuth2PermissionGrant",
        "clientId": client_sp_object_id,
        "consentType": consent_type,
        "resourceId": associated_sp_object_id,
        "scope": scope,
        'principalId': principal_id,
        "startTime": start_date.isoformat(),
        "expiryTime": end_date.isoformat()
    }

    # Grant OAuth2 permissions
    return graph_client.oauth2_permission_grant.create(payload)  # pylint: disable=no-member


def update_application(instance, display_name=None, homepage=None,  # pylint: disable=unused-argument
                       identifier_uris=None, password=None, reply_urls=None, key_value=None,
                       key_type=None, key_usage=None, start_date=None, end_date=None, available_to_other_tenants=None,
                       oauth2_allow_implicit_flow=None, required_resource_accesses=None,
                       credential_description=None, app_roles=None, optional_claims=None):

    # propagate the values
    app_patch_param = ApplicationUpdateParameters()
    properties = [attr for attr in dir(instance)
                  if not callable(getattr(instance, attr)) and
                  not attr.startswith("_") and attr != 'additional_properties' and hasattr(app_patch_param, attr)]
    for p in properties:
        setattr(app_patch_param, p, getattr(instance, p))

    # handle credentials. Note, we will not put existing ones on the wire to avoid roundtrip problems caused
    # by time precision difference between SDK and Graph Services
    password_creds, key_creds = None, None
    if any([password, key_value]):
        password_creds, key_creds = _build_application_creds(password, key_value, key_type, key_usage, start_date,
                                                             end_date, credential_description)
    app_patch_param.key_credentials = key_creds
    app_patch_param.password_credentials = password_creds

    if required_resource_accesses:
        app_patch_param.required_resource_access = _build_application_accesses(required_resource_accesses)

    if app_roles:
        app_patch_param.app_roles = _build_app_roles(app_roles)

    if optional_claims:
        app_patch_param.optional_claims = _build_optional_claims(optional_claims)

    if available_to_other_tenants is not None:
        app_patch_param.available_to_other_tenants = available_to_other_tenants
    if oauth2_allow_implicit_flow is not None:
        app_patch_param.oauth2_allow_implicit_flow = oauth2_allow_implicit_flow
    if identifier_uris is not None:
        app_patch_param.identifier_uris = identifier_uris
    if display_name is not None:
        app_patch_param.display_name = display_name
    if reply_urls is not None:
        app_patch_param.reply_urls = reply_urls
    if homepage is not None:
        app_patch_param.homepage = homepage

    return app_patch_param


def patch_application(cmd, identifier, parameters):
    graph_client = _graph_client_factory(cmd.cli_ctx)
    object_id = _resolve_application(graph_client.applications, identifier)
    return graph_client.applications.patch(object_id, parameters)


def patch_service_principal(cmd, identifier, parameters):
    graph_client = _graph_client_factory(cmd.cli_ctx)
    object_id = _resolve_service_principal(graph_client.service_principals, identifier)
    return graph_client.service_principals.update(object_id, parameters)


def _build_application_accesses(required_resource_accesses):
    if not required_resource_accesses:
        return None
    required_accesses = []
    if isinstance(required_resource_accesses, dict):
        logger.info('Getting "requiredResourceAccess" from a full manifest')
        required_resource_accesses = required_resource_accesses.get('requiredResourceAccess', [])
    for x in required_resource_accesses:
        accesses = [ResourceAccess(id=y['id'], type=y['type']) for y in x['resourceAccess']]
        required_accesses.append(RequiredResourceAccess(resource_app_id=x['resourceAppId'],
                                                        resource_access=accesses))
    return required_accesses


def _build_app_roles(app_roles):
    if not app_roles:
        return None
    result = []
    if isinstance(app_roles, dict):
        logger.info('Getting "appRoles" from a full manifest')
        app_roles = app_roles.get('appRoles', [])
    for x in app_roles:
        role = AppRole(id=x.get('id', None) or _gen_guid(), allowed_member_types=x.get('allowedMemberTypes', None),
                       description=x.get('description', None), display_name=x.get('displayName', None),
                       is_enabled=x.get('isEnabled', None), value=x.get('value', None))
        result.append(role)
    return result


def _build_optional_claims(optional_claims):
    if not optional_claims:
        return None
    available_keys = {
        'idToken': 'id_token',
        'accessToken': 'access_token'
    }
    result = OptionalClaims()
    for key, object_key in available_keys.items():
        if optional_claims.get(key, []):
            tokens = []
            for token in optional_claims.get(key):
                tokens.append(OptionalClaim(
                    name=token.get('name', None),
                    source=token.get('source', None),
                    essential=token.get('essential', None),
                    additional_properties=token.get('additionalProperties', None)
                ))
            if tokens:
                setattr(result, object_key, tokens)
    return result


def show_application(client, identifier):
    object_id = _resolve_application(client, identifier)
    return client.get(object_id)


def delete_application(client, identifier):
    object_id = _resolve_application(client, identifier)
    client.delete(object_id)


def _resolve_application(client, identifier):
    result = list(client.list(filter="identifierUris/any(s:s eq '{}')".format(identifier)))
    if not result:
        if is_guid(identifier):
            # it is either app id or object id, let us verify
            result = list(client.list(filter="appId eq '{}'".format(identifier)))
        else:
            error = CLIError("Application '{}' doesn't exist".format(identifier))
            error.status_code = 404  # Make sure CLI returns 3
            raise error

    return result[0].object_id if result else identifier


def _build_application_creds(password=None, key_value=None, key_type=None, key_usage=None,
                             start_date=None, end_date=None, key_description=None):
    if password and key_value:
        raise CLIError('specify either --password or --key-value, but not both.')

    if not start_date:
        start_date = datetime.datetime.utcnow()
    elif isinstance(start_date, str):
        start_date = dateutil.parser.parse(start_date)

    if not end_date:
        end_date = start_date + relativedelta(years=1) - relativedelta(hours=24)
    elif isinstance(end_date, str):
        end_date = dateutil.parser.parse(end_date)

    custom_key_id = None
    if key_description and password:
        custom_key_id = _encode_custom_key_description(key_description)

    key_type = key_type or 'AsymmetricX509Cert'
    key_usage = key_usage or 'Verify'

    password_creds = None
    key_creds = None
    if password:
        password_creds = [PasswordCredential(start_date=start_date, end_date=end_date, key_id=str(_gen_guid()),
                                             value=password, custom_key_identifier=custom_key_id)]
    elif key_value:
        key_creds = [KeyCredential(start_date=start_date, end_date=end_date, key_id=str(_gen_guid()), value=key_value,
                                   usage=key_usage, type=key_type, custom_key_identifier=custom_key_id)]

    return (password_creds, key_creds)


def create_service_principal(cmd, identifier):
    return _create_service_principal(cmd.cli_ctx, identifier)


def _create_service_principal(cli_ctx, identifier, resolve_app=True):
    client = _graph_client_factory(cli_ctx)
    app_id = identifier
    if resolve_app:
        if is_guid(identifier):
            result = list(client.applications.list(filter="appId eq '{}'".format(identifier)))
        else:
            result = list(client.applications.list(
                filter="identifierUris/any(s:s eq '{}')".format(identifier)))

        try:
            if not result:  # assume we get an object id
                result = [client.applications.get(identifier)]
            app_id = result[0].app_id
        except GraphErrorException:
            pass  # fallback to appid (maybe from an external tenant?)

    return client.service_principals.create(ServicePrincipalCreateParameters(app_id=app_id, account_enabled=True))


def show_service_principal(client, identifier):
    object_id = _resolve_service_principal(client, identifier)
    return client.get(object_id)


def delete_service_principal(cmd, identifier):
    from azure.cli.core._profile import Profile
    client = _graph_client_factory(cmd.cli_ctx)
    sp_object_id = _resolve_service_principal(client.service_principals, identifier)

    app_object_id = None
    try:
        app_object_id = _get_app_object_id_from_sp_object_id(client, sp_object_id)
    except CLIError as ex:
        logger.info("%s. Skip application deletion.", ex)

    profile = Profile()
    if not profile.is_tenant_level_account():
        assignments = list_role_assignments(cmd, assignee=identifier, show_all=True)
        if assignments:
            logger.warning('Removing role assignments')
            delete_role_assignments(cmd, [a['id'] for a in assignments])

    if app_object_id:  # delete the application, and AAD service will automatically clean up the SP
        logger.info("Deleting associated application %s", app_object_id)
        client.applications.delete(app_object_id)
    else:
        client.service_principals.delete(sp_object_id)


def _get_app_object_id_from_sp_object_id(client, sp_object_id):
    sp = client.service_principals.get(sp_object_id)
    result = list(client.applications.list(filter="appId eq '{}'".format(sp.app_id)))

    if result:
        return result[0].object_id
    raise CLIError("Can't find associated application id from '{}'".format(sp_object_id))


def list_service_principal_owners(cmd, identifier):
    client = _graph_client_factory(cmd.cli_ctx)
    sp_object_id = _resolve_service_principal(client.service_principals, identifier)
    return client.service_principals.list_owners(sp_object_id)


def list_service_principal_credentials(cmd, identifier, cert=False):
    graph_client = _graph_client_factory(cmd.cli_ctx)
    if " sp " in cmd.name:
        sp_object_id = _resolve_service_principal(graph_client.service_principals, identifier)
        app_object_id = _get_app_object_id_from_sp_object_id(graph_client, sp_object_id)
    else:
        app_object_id = _resolve_application(graph_client.applications, identifier)
    return _get_service_principal_credentials(graph_client, app_object_id, cert)


def _get_service_principal_credentials(graph_client, app_object_id, cert=False):
    if cert:
        app_creds = list(graph_client.applications.list_key_credentials(app_object_id))
    else:
        app_creds = list(graph_client.applications.list_password_credentials(app_object_id))

    return app_creds


def delete_service_principal_credential(cmd, identifier, key_id, cert=False):
    graph_client = _graph_client_factory(cmd.cli_ctx)
    if " sp " in cmd.name:
        sp_object_id = _resolve_service_principal(graph_client.service_principals, identifier)
        app_object_id = _get_app_object_id_from_sp_object_id(graph_client, sp_object_id)
    else:
        app_object_id = _resolve_application(graph_client.applications, identifier)
    result = _get_service_principal_credentials(graph_client, app_object_id, cert)

    to_delete = next((x for x in result if x.key_id == key_id), None)
    if to_delete:
        result.remove(to_delete)
        if cert:
            return graph_client.applications.update_key_credentials(app_object_id, result)
        return graph_client.applications.update_password_credentials(app_object_id, result)

    raise CLIError("'{}' doesn't exist in the service principal of '{}' or associated application".format(
        key_id, identifier))


def _resolve_service_principal(client, identifier):
    # todo: confirm with graph team that a service principal name must be unique
    result = list(client.list(filter="servicePrincipalNames/any(c:c eq '{}')".format(identifier)))
    if result:
        return result[0].object_id
    if is_guid(identifier):
        return identifier  # assume an object id
    error = CLIError("Service principal '{}' doesn't exist".format(identifier))
    error.status_code = 404  # Make sure CLI returns 3
    raise error


def _process_service_principal_creds(cli_ctx, years, app_start_date, app_end_date, cert, create_cert,
                                     password, keyvault):

    if not any((cert, create_cert, password, keyvault)):
        # 1 - Simplest scenario. Use random password
        return _random_password(34), None, None, None, None

    if password:
        # 2 - Password supplied -- no certs
        return password, None, None, None, None

    # The rest of the scenarios involve certificates
    public_cert_string = None
    cert_file = None

    if cert and not keyvault:
        # 3 - User-supplied public cert data
        logger.debug("normalizing x509 certificate with fingerprint %s", cert.digest("sha1"))
        cert_start_date = dateutil.parser.parse(cert.get_notBefore().decode())
        cert_end_date = dateutil.parser.parse(cert.get_notAfter().decode())
        public_cert_string = _get_public(cert)
    elif create_cert and not keyvault:
        # 4 - Create local self-signed cert
        public_cert_string, cert_file, cert_start_date, cert_end_date = \
            _create_self_signed_cert(app_start_date, app_end_date)
    elif create_cert and keyvault:
        # 5 - Create self-signed cert in KeyVault
        public_cert_string, cert_file, cert_start_date, cert_end_date = \
            _create_self_signed_cert_with_keyvault(cli_ctx, years, keyvault, cert)
    elif keyvault:
        # 6 - Use existing cert from KeyVault
        kv_client = _get_keyvault_client(cli_ctx)
        vault_base = 'https://{}{}/'.format(keyvault, cli_ctx.cloud.suffixes.keyvault_dns)
        cert_obj = kv_client.get_certificate(vault_base, cert, '')
        public_cert_string = base64.b64encode(cert_obj.cer).decode('utf-8')  # pylint: disable=no-member
        cert_start_date = cert_obj.attributes.not_before  # pylint: disable=no-member
        cert_end_date = cert_obj.attributes.expires  # pylint: disable=no-member

    return (password, public_cert_string, cert_file, cert_start_date, cert_end_date)


def _error_caused_by_role_assignment_exists(ex):
    return getattr(ex, 'status_code', None) == 409 and 'role assignment already exists' in ex.message


def _validate_app_dates(app_start_date, app_end_date, cert_start_date, cert_end_date):

    if not cert_start_date and not cert_end_date:
        return app_start_date, app_end_date, None, None

    if cert_start_date > app_start_date:
        logger.warning('Certificate is not valid until %s. Adjusting SP start date to match.',
                       cert_start_date)
        app_start_date = cert_start_date + datetime.timedelta(seconds=1)

    if cert_end_date < app_end_date:
        logger.warning('Certificate expires %s. Adjusting SP end date to match.',
                       cert_end_date)
        app_end_date = cert_end_date - datetime.timedelta(seconds=1)

    return (app_start_date, app_end_date, cert_start_date, cert_end_date)


# pylint: disable=inconsistent-return-statements
def create_service_principal_for_rbac(
        # pylint:disable=too-many-statements,too-many-locals, too-many-branches, unused-argument
        cmd, name=None, years=None, create_cert=False, cert=None, scopes=None, role=None,
        show_auth_for_sdk=None, skip_assignment=False, keyvault=None):
    import time

    if role and not scopes or not role and scopes:
        from azure.cli.core.azclierror import ArgumentUsageError
        raise ArgumentUsageError("To create role assignments, "
                                 "specify both --role and --scopes.")

    graph_client = _graph_client_factory(cmd.cli_ctx)

    years = years or 1
    _RETRY_TIMES = 36
    existing_sps = None

    if not name:
        # No name is provided, create a new one
        app_display_name = 'azure-cli-' + datetime.datetime.utcnow().strftime('%Y-%m-%d-%H-%M-%S')
    else:
        app_display_name = name
        # patch existing app with the same displayName to make the command idempotent
        query_exp = "displayName eq '{}'".format(name)
        existing_sps = list(graph_client.service_principals.list(filter=query_exp))

    app_start_date = datetime.datetime.now(TZ_UTC)
    app_end_date = app_start_date + relativedelta(years=years or 1)

    password, public_cert_string, cert_file, cert_start_date, cert_end_date = \
        _process_service_principal_creds(cmd.cli_ctx, years, app_start_date, app_end_date, cert, create_cert,
                                         None, keyvault)

    app_start_date, app_end_date, cert_start_date, cert_end_date = \
        _validate_app_dates(app_start_date, app_end_date, cert_start_date, cert_end_date)

    aad_application = create_application(cmd,
                                         display_name=app_display_name,
                                         available_to_other_tenants=False,
                                         password=password,
                                         key_value=public_cert_string,
                                         start_date=app_start_date,
                                         end_date=app_end_date,
                                         credential_description='rbac')
    # pylint: disable=no-member
    app_id = aad_application.app_id

    # retry till server replication is done
    aad_sp = existing_sps[0] if existing_sps else None
    if not aad_sp:
        for retry_time in range(0, _RETRY_TIMES):
            try:
                aad_sp = _create_service_principal(cmd.cli_ctx, app_id, resolve_app=False)
                break
            except Exception as ex:  # pylint: disable=broad-except
                err_msg = str(ex)
                if retry_time < _RETRY_TIMES and (
                        ' does not reference ' in err_msg or
                        ' does not exist ' in err_msg or
                        'service principal being created must in the local tenant' in err_msg):
                    logger.warning("Creating service principal failed with error '%s'. Retrying: %s/%s",
                                   err_msg, retry_time + 1, _RETRY_TIMES)
                    time.sleep(5)
                else:
                    logger.warning(
                        "Creating service principal failed for '%s'. Trace followed:\n%s",
                        app_id, ex.response.headers
                        if hasattr(ex, 'response') else ex)  # pylint: disable=no-member
                    raise
    sp_oid = aad_sp.object_id

    if role:
        for scope in scopes:
            logger.warning("Creating '%s' role assignment under scope '%s'", role, scope)
            # retry till server replication is done
            for retry_time in range(0, _RETRY_TIMES):
                try:
                    _create_role_assignment(cmd.cli_ctx, role, sp_oid, None, scope, resolve_assignee=False,
                                            assignee_principal_type='ServicePrincipal')
                    break
                except Exception as ex:
                    if retry_time < _RETRY_TIMES and ' does not exist in the directory ' in str(ex):
                        time.sleep(5)
                        logger.warning('  Retrying role assignment creation: %s/%s', retry_time + 1,
                                       _RETRY_TIMES)
                        continue
                    if _error_caused_by_role_assignment_exists(ex):
                        logger.warning('  Role assignment already exists.\n')
                        break

                    # dump out history for diagnoses
                    logger.warning('  Role assignment creation failed.\n')
                    if getattr(ex, 'response', None) is not None:
                        logger.warning('  role assignment response headers: %s\n',
                                       ex.response.headers)  # pylint: disable=no-member
                    raise

    logger.warning(CREDENTIAL_WARNING)

    if show_auth_for_sdk:
        from azure.cli.core._profile import Profile
        profile = Profile(cli_ctx=cmd.cli_ctx)
        result = profile.get_sp_auth_info(scopes[0].split('/')[2] if scopes else None,
                                          app_id, password, cert_file)
        # sdk-auth file should be in json format all the time, hence the print
        print(json.dumps(result, indent=2))
        return

    result = {
        'appId': app_id,
        'password': password,
        'displayName': app_display_name,
        'tenant': graph_client.config.tenant_id
    }
    if cert_file:
        logger.warning(
            "Please copy %s to a safe place. When you run 'az login', provide the file path in the --password argument",
            cert_file)
        result['fileWithCertAndPrivateKey'] = cert_file
    return result


def _get_signed_in_user_object_id(graph_client):
    try:
        return graph_client.signed_in_user.get().object_id
    except GraphErrorException:  # error could be possible if you logged in as a service principal
        pass


def _get_keyvault_client(cli_ctx):
    from azure.cli.command_modules.keyvault._client_factory import keyvault_data_plane_factory
    return keyvault_data_plane_factory(cli_ctx)


def _create_self_signed_cert(start_date, end_date):  # pylint: disable=too-many-locals
    from os import path
    import tempfile
    from OpenSSL import crypto
    from datetime import timedelta

    _, cert_file = tempfile.mkstemp()
    _, key_file = tempfile.mkstemp()

    # create a file with both cert & key so users can use to login
    # leverage tempfile ot produce a random file name
    _, temp_file = tempfile.mkstemp()
    creds_file = path.join(path.expanduser("~"), path.basename(temp_file) + '.pem')

    # create a key pair
    k = crypto.PKey()
    k.generate_key(crypto.TYPE_RSA, 2048)

    # create a self-signed cert
    cert = crypto.X509()
    subject = cert.get_subject()
    # as long it works, we skip fileds C, ST, L, O, OU, which we have no reasonable defaults for
    subject.CN = 'CLI-Login'
    cert.set_serial_number(1000)
    asn1_format = '%Y%m%d%H%M%SZ'
    cert_start_date = start_date - timedelta(seconds=1)
    cert_end_date = end_date + timedelta(seconds=1)
    cert.set_notBefore(cert_start_date.strftime(asn1_format).encode('utf-8'))
    cert.set_notAfter(cert_end_date.strftime(asn1_format).encode('utf-8'))
    cert.set_issuer(cert.get_subject())
    cert.set_pubkey(k)
    cert.sign(k, 'sha1')

    with open(cert_file, "wt") as f:
        f.write(crypto.dump_certificate(crypto.FILETYPE_PEM, cert).decode())
    with open(key_file, "wt") as f:
        f.write(crypto.dump_privatekey(crypto.FILETYPE_PEM, k).decode())

    cert_string = None
    with open(creds_file, 'wt') as cf:
        with open(key_file, 'rt') as f:
            cf.write(f.read())
        with open(cert_file, "rt") as f:
            cert_string = f.read()
            cf.write(cert_string)
    os.chmod(creds_file, 0o600)  # make the file readable/writable only for current user

    # get rid of the header and tails for upload to AAD: ----BEGIN CERT....----
    cert_string = re.sub(r'\-+[A-z\s]+\-+', '', cert_string).strip()
    return (cert_string, creds_file, cert_start_date, cert_end_date)


def _create_self_signed_cert_with_keyvault(cli_ctx, years, keyvault, keyvault_cert_name):  # pylint: disable=too-many-locals
    import time

    kv_client = _get_keyvault_client(cli_ctx)
    cert_policy = {
        'issuer_parameters': {
            'name': 'Self'
        },
        'key_properties': {
            'exportable': True,
            'key_size': 2048,
            'key_type': 'RSA',
            'reuse_key': True
        },
        'lifetime_actions': [{
            'action': {
                'action_type': 'AutoRenew'
            },
            'trigger': {
                'days_before_expiry': 90
            }
        }],
        'secret_properties': {
            'content_type': 'application/x-pkcs12'
        },
        'x509_certificate_properties': {
            'key_usage': [
                'cRLSign',
                'dataEncipherment',
                'digitalSignature',
                'keyEncipherment',
                'keyAgreement',
                'keyCertSign'
            ],
            'subject': 'CN=KeyVault Generated',
            'validity_in_months': int((years * 12) + 1)
        }
    }
    vault_base_url = 'https://{}{}/'.format(keyvault, cli_ctx.cloud.suffixes.keyvault_dns)
    kv_client.create_certificate(vault_base_url, keyvault_cert_name, cert_policy)
    while kv_client.get_certificate_operation(vault_base_url, keyvault_cert_name).status != 'completed':  # pylint: disable=no-member, line-too-long
        time.sleep(5)

    cert = kv_client.get_certificate(vault_base_url, keyvault_cert_name, '')
    cert_string = base64.b64encode(cert.cer).decode('utf-8')  # pylint: disable=no-member
    cert_start_date = cert.attributes.not_before  # pylint: disable=no-member
    cert_end_date = cert.attributes.expires  # pylint: disable=no-member
    creds_file = None
    return (cert_string, creds_file, cert_start_date, cert_end_date)


def _try_x509_pem(cert):
    import OpenSSL.crypto
    try:
        return OpenSSL.crypto.load_certificate(OpenSSL.crypto.FILETYPE_PEM, cert)
    except OpenSSL.crypto.Error:
        # could not load the pem, try with headers
        try:
            pem_with_headers = '-----BEGIN CERTIFICATE-----\n' \
                               + cert + \
                               '-----END CERTIFICATE-----\n'
            return OpenSSL.crypto.load_certificate(OpenSSL.crypto.FILETYPE_PEM, pem_with_headers)
        except OpenSSL.crypto.Error:
            return None
    except UnicodeEncodeError:
        # this must be a binary encoding
        return None


def _try_x509_der(cert):
    import OpenSSL.crypto
    try:
        cert = base64.b64decode(cert)
        return OpenSSL.crypto.load_certificate(OpenSSL.crypto.FILETYPE_ASN1, cert)
    except OpenSSL.crypto.Error:
        return None


def _get_public(x509):
    import OpenSSL.crypto
    pem = OpenSSL.crypto.dump_certificate(OpenSSL.crypto.FILETYPE_PEM, x509)
    if isinstance(pem, bytes):
        pem = pem.decode("utf-8")
    stripped = pem.replace('-----BEGIN CERTIFICATE-----\n', '')
    stripped = stripped.replace('-----END CERTIFICATE-----\n', '')
    return stripped


def reset_service_principal_credential(cmd, name, password=None, create_cert=False, cert=None, years=None,
                                       end_date=None, keyvault=None, append=False, credential_description=None):
    client = _graph_client_factory(cmd.cli_ctx)

    # pylint: disable=no-member
    app_start_date = datetime.datetime.now(TZ_UTC)
    if years is not None and end_date is not None:
        raise CLIError('usage error: --years | --end-date')
    if end_date is None:
        years = years or 1
        app_end_date = app_start_date + relativedelta(years=years)
    else:
        app_end_date = dateutil.parser.parse(end_date)
        if app_end_date.tzinfo is None:
            app_end_date = app_end_date.replace(tzinfo=TZ_UTC)
        years = (app_end_date - app_start_date).days / 365

    # look for the existing application
    query_exp = "servicePrincipalNames/any(x:x eq \'{0}\') or displayName eq '{0}'".format(name)
    aad_sps = list(client.service_principals.list(filter=query_exp))

    if len(aad_sps) > 1:
        raise CLIError(
            'more than one entry matches the name, please provide unique names like '
            'app id guid, or app id uri')
    app = (show_application(client.applications, aad_sps[0].app_id) if aad_sps else
           show_application(client.applications, name))  # possible there is no SP created for the app

    if not app:
        raise CLIError("can't find an application matching '{}'".format(name))

    # build a new password/cert credential and patch it
    public_cert_string = None
    cert_file = None

    password, public_cert_string, cert_file, cert_start_date, cert_end_date = \
        _process_service_principal_creds(cmd.cli_ctx, years, app_start_date, app_end_date, cert, create_cert,
                                         password, keyvault)

    app_start_date, app_end_date, cert_start_date, cert_end_date = \
        _validate_app_dates(app_start_date, app_end_date, cert_start_date, cert_end_date)

    app_creds = None
    cert_creds = None

    custom_key_identifier = None
    if credential_description and password:
        custom_key_identifier = _encode_custom_key_description(credential_description)

    if password:
        app_creds = []
        if append:
            app_creds = list(client.applications.list_password_credentials(app.object_id))
        app_creds.append(PasswordCredential(
            start_date=app_start_date,
            end_date=app_end_date,
            key_id=str(_gen_guid()),
            value=password,
            custom_key_identifier=custom_key_identifier
        ))

    if public_cert_string:
        cert_creds = []
        if append:
            cert_creds = list(client.applications.list_key_credentials(app.object_id))
        cert_creds.append(KeyCredential(
            start_date=app_start_date,
            end_date=app_end_date,
            value=public_cert_string,
            key_id=str(_gen_guid()),
            usage='Verify',
            type='AsymmetricX509Cert',
            custom_key_identifier=custom_key_identifier
        ))

    app_patch_param = ApplicationUpdateParameters(password_credentials=app_creds, key_credentials=cert_creds)

    client.applications.patch(app.object_id, app_patch_param)

    result = {
        'appId': app.app_id,
        'password': password,
        'name': name,
        'tenant': client.config.tenant_id
    }
    if cert_file:
        result['fileWithCertAndPrivateKey'] = cert_file

    logger.warning(CREDENTIAL_WARNING)
    return result


def _encode_custom_key_description(key_description):
    # utf16 is used by AAD portal. Do not change it to other random encoding
    # unless you know what you are doing.
    return key_description.encode('utf-16')


def _get_principal_type_from_object_id(cli_ctx, assignee_object_id):
    client = _graph_client_factory(cli_ctx)
    try:
        result = _get_object_stubs(client, [assignee_object_id])
        if result:
            return result[0].object_type
    except CloudError:
        logger.warning('Failed to query --assignee-principal-type for --assignee-object-id %s by invoking Graph API.',
                       assignee_object_id)
    return None


def _resolve_object_id(cli_ctx, assignee, fallback_to_object_id=False):
    object_id, _ = _resolve_object_id_and_type(cli_ctx, assignee, fallback_to_object_id=fallback_to_object_id)
    return object_id


def _resolve_object_id_and_type(cli_ctx, assignee, fallback_to_object_id=False):
    client = _graph_client_factory(cli_ctx)
    result = None
    try:
        if assignee.find('@') >= 0:  # looks like a user principal name
            result = list(client.users.list(filter="userPrincipalName eq '{}'".format(assignee)))
        if not result:
            result = list(client.service_principals.list(
                filter="servicePrincipalNames/any(c:c eq '{}')".format(assignee)))
        if not result and is_guid(assignee):  # assume an object id, let us verify it
            result = _get_object_stubs(client, [assignee])

        # 2+ matches should never happen, so we only check 'no match' here
        if not result:
            raise CLIError("Cannot find user or service principal in graph database for '{assignee}'. "
                           "If the assignee is an appId, make sure the corresponding service principal is created "
                           "with 'az ad sp create --id {assignee}'.".format(assignee=assignee))

        return result[0].object_id, result[0].object_type
    except (CloudError, GraphErrorException):
        logger.warning('Failed to query %s by invoking Graph API. '
                       'If you don\'t have permission to query Graph API, please '
                       'specify --assignee-object-id and --assignee-principal-type.', assignee)
        if fallback_to_object_id and is_guid(assignee):
            logger.warning('Assuming %s as an object ID.', assignee)
            return assignee, None
        raise


def _get_object_stubs(graph_client, assignees):
    from azure.graphrbac.models import GetObjectsParameters
    result = []
    assignees = list(assignees)  # callers could pass in a set
    for i in range(0, len(assignees), 1000):
        params = GetObjectsParameters(include_directory_object_references=True, object_ids=assignees[i:i + 1000])
        result += list(graph_client.objects.get_objects_by_object_ids(params))
    return result


def _get_owner_url(cli_ctx, owner_object_id):
    if '://' in owner_object_id:
        return owner_object_id
    graph_url = cli_ctx.cloud.endpoints.active_directory_graph_resource_id
    from azure.cli.core._profile import Profile
    profile = Profile(cli_ctx=cli_ctx)
    _, _2, tenant_id = profile.get_login_credentials()
    return graph_url + tenant_id + '/directoryObjects/' + owner_object_id


def _set_owner(cli_ctx, graph_client, asset_object_id, setter):
    signed_in_user_object_id = _get_signed_in_user_object_id(graph_client)
    if signed_in_user_object_id:
        setter(asset_object_id, _get_owner_url(cli_ctx, signed_in_user_object_id))


# for injecting test seems to produce predictable role assignment id for playback
def _gen_guid():
    return uuid.uuid4()


# reference: https://pynative.com/python-generate-random-string/
def _random_password(length):
    import random
    import string
    safe_punctuation = '-_.~'
    random_source = string.ascii_letters + string.digits + safe_punctuation
    alphanumeric = string.ascii_letters + string.digits

    # make sure first character is not a punctuation like '--' which will make CLI command break
    first_character = random.SystemRandom().choice(alphanumeric)

    # make sure we have special character in the password
    password = random.SystemRandom().choice(string.ascii_lowercase)
    password += random.SystemRandom().choice(string.ascii_uppercase)
    password += random.SystemRandom().choice(string.digits)
    password += random.SystemRandom().choice(safe_punctuation)

    # generate a password of the given length from the options in the random_source variable
    for _ in range(length - 5):
        password += random.SystemRandom().choice(random_source)

    # turn it into a list for some extra shuffling
    password_list = list(password)
    random.SystemRandom().shuffle(password_list)

    password = first_character + ''.join(password_list)
    return password<|MERGE_RESOLUTION|>--- conflicted
+++ resolved
@@ -39,12 +39,6 @@
 
 logger = get_logger(__name__)
 
-<<<<<<< HEAD
-=======
-SCOPE_WARNING = "Starting from Azure CLI 2.35.0, --scopes argument will become required for creating role " \
-                "assignments. Please explicitly specify --scopes."
-
->>>>>>> 92a4d5e7
 # pylint: disable=too-many-lines
 
 
@@ -1409,8 +1403,7 @@
 
     if role and not scopes or not role and scopes:
         from azure.cli.core.azclierror import ArgumentUsageError
-        raise ArgumentUsageError("To create role assignments, "
-                                 "specify both --role and --scopes.")
+        raise ArgumentUsageError("To create role assignments, specify both --role and --scopes.")
 
     graph_client = _graph_client_factory(cmd.cli_ctx)
 
