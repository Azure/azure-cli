--- conflicted
+++ resolved
@@ -15,17 +15,12 @@
     get_sql_database_threat_detection_policies_operations,
     get_sql_database_usages_operations,
     get_sql_elastic_pools_operations,
-<<<<<<< HEAD
-    get_sql_server_azure_ad_administrators_operations,
-    get_sql_capabilities_operations,
-    get_sql_virtual_network_rules_operations)
-=======
     get_sql_firewall_rules_operations,
     get_sql_replication_links_operations,
     get_sql_servers_operations,
-    get_sql_server_usages_operations
+    get_sql_server_usages_operations,
+    get_sql_virtual_network_rules_operations
 )
->>>>>>> 9d75e7a3
 
 if not supported_api_version(PROFILE_TYPE, max_api='2017-03-09-profile'):
     custom_path = 'azure.cli.command_modules.sql.custom#{}'
