interactions:
- request:
    body: null
    headers:
      Accept:
      - application/json
      Accept-Encoding:
      - gzip, deflate
      CommandName:
      - search service create
      Connection:
      - keep-alive
      ParameterSetName:
      - -n -g --sku
      User-Agent:
<<<<<<< HEAD
      - python/3.6.5 (Windows-10-10.0.17134-SP0) msrest/0.6.10 msrest_azure/0.6.1
        azure-mgmt-resource/4.0.0 Azure-SDK-For-Python AZURECLI/2.0.74
=======
      - python/3.7.4 (Windows-10-10.0.18362-SP0) msrest/0.6.10 msrest_azure/0.6.2
        azure-mgmt-resource/4.0.0 Azure-SDK-For-Python AZURECLI/2.0.75
>>>>>>> 807faccc
      accept-language:
      - en-US
    method: GET
    uri: https://management.azure.com/subscriptions/00000000-0000-0000-0000-000000000000/resourcegroups/azure_search_cli_test000001?api-version=2019-07-01
  response:
    body:
<<<<<<< HEAD
      string: '{"id":"/subscriptions/00000000-0000-0000-0000-000000000000/resourceGroups/azure_search_cli_test000001","name":"azure_search_cli_test000001","type":"Microsoft.Resources/resourceGroups","location":"westus","tags":{"product":"azurecli","cause":"automation","date":"2019-10-09T22:33:52Z"},"properties":{"provisioningState":"Succeeded"}}'
=======
      string: '{"id":"/subscriptions/00000000-0000-0000-0000-000000000000/resourceGroups/azure_search_cli_test000001","name":"azure_search_cli_test000001","type":"Microsoft.Resources/resourceGroups","location":"westus","tags":{"product":"azurecli","cause":"automation","date":"2019-10-21T13:58:37Z"},"properties":{"provisioningState":"Succeeded"}}'
>>>>>>> 807faccc
    headers:
      cache-control:
      - no-cache
      content-length:
      - '428'
      content-type:
      - application/json; charset=utf-8
      date:
<<<<<<< HEAD
      - Wed, 09 Oct 2019 22:33:55 GMT
=======
      - Mon, 21 Oct 2019 13:58:43 GMT
>>>>>>> 807faccc
      expires:
      - '-1'
      pragma:
      - no-cache
      strict-transport-security:
      - max-age=31536000; includeSubDomains
      vary:
      - Accept-Encoding
      x-content-type-options:
      - nosniff
    status:
      code: 200
      message: OK
- request:
    body: '{"location": "westus", "properties": {"replicaCount": 1, "partitionCount":
      1, "hostingMode": "default"}, "sku": {"name": "standard"}}'
    headers:
      Accept:
      - application/json
      Accept-Encoding:
      - gzip, deflate
      CommandName:
      - search service create
      Connection:
      - keep-alive
      Content-Length:
      - '133'
      Content-Type:
      - application/json; charset=utf-8
      ParameterSetName:
      - -n -g --sku
      User-Agent:
<<<<<<< HEAD
      - python/3.6.5 (Windows-10-10.0.17134-SP0) msrest/0.6.10 msrest_azure/0.6.1
        azure-mgmt-search/2.1.0 Azure-SDK-For-Python AZURECLI/2.0.74
=======
      - python/3.7.4 (Windows-10-10.0.18362-SP0) msrest/0.6.10 msrest_azure/0.6.2
        azure-mgmt-search/2.1.0 Azure-SDK-For-Python AZURECLI/2.0.75
>>>>>>> 807faccc
      accept-language:
      - en-US
    method: PUT
    uri: https://management.azure.com/subscriptions/00000000-0000-0000-0000-000000000000/resourceGroups/azure_search_cli_test000001/providers/Microsoft.Search/searchServices/test000002?api-version=2015-08-19
  response:
    body:
      string: '{"id":"/subscriptions/00000000-0000-0000-0000-000000000000/resourceGroups/azure_search_cli_test000001/providers/Microsoft.Search/searchServices/test000002","name":"test000002","type":"Microsoft.Search/searchServices","location":"West
        US","properties":{"replicaCount":1,"partitionCount":1,"status":"running","statusDetails":"","provisioningState":"succeeded","hostingMode":"default"},"sku":{"name":"standard"}}'
    headers:
      cache-control:
      - no-cache
      content-length:
      - '485'
      content-type:
      - application/json; charset=utf-8
      date:
<<<<<<< HEAD
      - Wed, 09 Oct 2019 22:34:31 GMT
      elapsed-time:
      - '31218'
      etag:
      - W/"datetime'2019-10-09T22%3A34%3A32.1024072Z'"
=======
      - Mon, 21 Oct 2019 13:59:12 GMT
      elapsed-time:
      - '24885'
      etag:
      - W/"datetime'2019-10-21T13%3A59%3A12.0665856Z'"
>>>>>>> 807faccc
      expires:
      - '-1'
      pragma:
      - no-cache
      request-id:
<<<<<<< HEAD
      - e074df9e-eae4-11e9-ab68-000d3a3ab28a
=======
      - e3763f14-f40a-11e9-a02b-186024942c80
>>>>>>> 807faccc
      strict-transport-security:
      - max-age=31536000; includeSubDomains
      x-content-type-options:
      - nosniff
      x-ms-ratelimit-remaining-subscription-writes:
<<<<<<< HEAD
      - '1199'
=======
      - '1185'
>>>>>>> 807faccc
    status:
      code: 201
      message: Created
- request:
    body: null
    headers:
      Accept:
      - application/json
      Accept-Encoding:
      - gzip, deflate
      CommandName:
      - search service show
      Connection:
      - keep-alive
      ParameterSetName:
      - -n -g
      User-Agent:
<<<<<<< HEAD
      - python/3.6.5 (Windows-10-10.0.17134-SP0) msrest/0.6.10 msrest_azure/0.6.1
        azure-mgmt-search/2.1.0 Azure-SDK-For-Python AZURECLI/2.0.74
=======
      - python/3.7.4 (Windows-10-10.0.18362-SP0) msrest/0.6.10 msrest_azure/0.6.2
        azure-mgmt-search/2.1.0 Azure-SDK-For-Python AZURECLI/2.0.75
>>>>>>> 807faccc
      accept-language:
      - en-US
    method: GET
    uri: https://management.azure.com/subscriptions/00000000-0000-0000-0000-000000000000/resourceGroups/azure_search_cli_test000001/providers/Microsoft.Search/searchServices/test000002?api-version=2015-08-19
  response:
    body:
      string: '{"id":"/subscriptions/00000000-0000-0000-0000-000000000000/resourceGroups/azure_search_cli_test000001/providers/Microsoft.Search/searchServices/test000002","name":"test000002","type":"Microsoft.Search/searchServices","location":"West
        US","properties":{"replicaCount":1,"partitionCount":1,"status":"running","statusDetails":"","provisioningState":"succeeded","hostingMode":"default"},"sku":{"name":"standard"}}'
    headers:
      cache-control:
      - no-cache
      content-length:
      - '485'
      content-type:
      - application/json; charset=utf-8
      date:
<<<<<<< HEAD
      - Wed, 09 Oct 2019 22:34:32 GMT
      elapsed-time:
      - '85'
      etag:
      - W/"datetime'2019-10-09T22%3A34%3A32.1024072Z'"
=======
      - Mon, 21 Oct 2019 13:59:15 GMT
      elapsed-time:
      - '72'
      etag:
      - W/"datetime'2019-10-21T13%3A59%3A12.0665856Z'"
>>>>>>> 807faccc
      expires:
      - '-1'
      pragma:
      - no-cache
      request-id:
<<<<<<< HEAD
      - f6ab39ca-eae4-11e9-a45d-000d3a3ab28a
=======
      - f6281288-f40a-11e9-b1c6-186024942c80
>>>>>>> 807faccc
      strict-transport-security:
      - max-age=31536000; includeSubDomains
      transfer-encoding:
      - chunked
      vary:
      - Accept-Encoding,Accept-Encoding
      x-content-type-options:
      - nosniff
    status:
      code: 200
      message: OK
- request:
    body: null
    headers:
      Accept:
      - application/json
      Accept-Encoding:
      - gzip, deflate
      CommandName:
      - search service delete
      Connection:
      - keep-alive
      Content-Length:
      - '0'
      ParameterSetName:
      - -n -g -y
      User-Agent:
<<<<<<< HEAD
      - python/3.6.5 (Windows-10-10.0.17134-SP0) msrest/0.6.10 msrest_azure/0.6.1
        azure-mgmt-search/2.1.0 Azure-SDK-For-Python AZURECLI/2.0.74
=======
      - python/3.7.4 (Windows-10-10.0.18362-SP0) msrest/0.6.10 msrest_azure/0.6.2
        azure-mgmt-search/2.1.0 Azure-SDK-For-Python AZURECLI/2.0.75
>>>>>>> 807faccc
      accept-language:
      - en-US
    method: DELETE
    uri: https://management.azure.com/subscriptions/00000000-0000-0000-0000-000000000000/resourceGroups/azure_search_cli_test000001/providers/Microsoft.Search/searchServices/test000002?api-version=2015-08-19
  response:
    body:
      string: ''
    headers:
      cache-control:
      - no-cache
      content-length:
      - '0'
      date:
<<<<<<< HEAD
      - Wed, 09 Oct 2019 22:34:35 GMT
      elapsed-time:
      - '871'
=======
      - Mon, 21 Oct 2019 13:59:20 GMT
      elapsed-time:
      - '1041'
>>>>>>> 807faccc
      expires:
      - '-1'
      pragma:
      - no-cache
      request-id:
<<<<<<< HEAD
      - f724bf74-eae4-11e9-9b4c-000d3a3ab28a
=======
      - f81ff140-f40a-11e9-bae8-186024942c80
>>>>>>> 807faccc
      strict-transport-security:
      - max-age=31536000; includeSubDomains
      x-content-type-options:
      - nosniff
      x-ms-ratelimit-remaining-subscription-deletes:
<<<<<<< HEAD
      - '14999'
=======
      - '14993'
>>>>>>> 807faccc
    status:
      code: 200
      message: OK
- request:
    body: null
    headers:
      Accept:
      - application/json
      Accept-Encoding:
      - gzip, deflate
      CommandName:
      - search service show
      Connection:
      - keep-alive
      ParameterSetName:
      - -n -g
      User-Agent:
<<<<<<< HEAD
      - python/3.6.5 (Windows-10-10.0.17134-SP0) msrest/0.6.10 msrest_azure/0.6.1
        azure-mgmt-search/2.1.0 Azure-SDK-For-Python AZURECLI/2.0.74
=======
      - python/3.7.4 (Windows-10-10.0.18362-SP0) msrest/0.6.10 msrest_azure/0.6.2
        azure-mgmt-search/2.1.0 Azure-SDK-For-Python AZURECLI/2.0.75
>>>>>>> 807faccc
      accept-language:
      - en-US
    method: GET
    uri: https://management.azure.com/subscriptions/00000000-0000-0000-0000-000000000000/resourceGroups/azure_search_cli_test000001/providers/Microsoft.Search/searchServices/test000002?api-version=2015-08-19
  response:
    body:
      string: '{"error":{"code":"ResourceNotFound","message":"The Resource ''Microsoft.Search/searchServices/test000002''
        under resource group ''azure_search_cli_test000001'' was not found."}}'
    headers:
      cache-control:
      - no-cache
      content-length:
      - '235'
      content-type:
      - application/json; charset=utf-8
      date:
<<<<<<< HEAD
      - Wed, 09 Oct 2019 22:34:35 GMT
=======
      - Mon, 21 Oct 2019 13:59:24 GMT
>>>>>>> 807faccc
      expires:
      - '-1'
      pragma:
      - no-cache
      strict-transport-security:
      - max-age=31536000; includeSubDomains
      x-content-type-options:
      - nosniff
      x-ms-failure-cause:
      - gateway
    status:
      code: 404
      message: Not Found
version: 1<|MERGE_RESOLUTION|>--- conflicted
+++ resolved
@@ -13,24 +13,15 @@
       ParameterSetName:
       - -n -g --sku
       User-Agent:
-<<<<<<< HEAD
-      - python/3.6.5 (Windows-10-10.0.17134-SP0) msrest/0.6.10 msrest_azure/0.6.1
-        azure-mgmt-resource/4.0.0 Azure-SDK-For-Python AZURECLI/2.0.74
-=======
       - python/3.7.4 (Windows-10-10.0.18362-SP0) msrest/0.6.10 msrest_azure/0.6.2
         azure-mgmt-resource/4.0.0 Azure-SDK-For-Python AZURECLI/2.0.75
->>>>>>> 807faccc
       accept-language:
       - en-US
     method: GET
     uri: https://management.azure.com/subscriptions/00000000-0000-0000-0000-000000000000/resourcegroups/azure_search_cli_test000001?api-version=2019-07-01
   response:
     body:
-<<<<<<< HEAD
-      string: '{"id":"/subscriptions/00000000-0000-0000-0000-000000000000/resourceGroups/azure_search_cli_test000001","name":"azure_search_cli_test000001","type":"Microsoft.Resources/resourceGroups","location":"westus","tags":{"product":"azurecli","cause":"automation","date":"2019-10-09T22:33:52Z"},"properties":{"provisioningState":"Succeeded"}}'
-=======
       string: '{"id":"/subscriptions/00000000-0000-0000-0000-000000000000/resourceGroups/azure_search_cli_test000001","name":"azure_search_cli_test000001","type":"Microsoft.Resources/resourceGroups","location":"westus","tags":{"product":"azurecli","cause":"automation","date":"2019-10-21T13:58:37Z"},"properties":{"provisioningState":"Succeeded"}}'
->>>>>>> 807faccc
     headers:
       cache-control:
       - no-cache
@@ -39,11 +30,7 @@
       content-type:
       - application/json; charset=utf-8
       date:
-<<<<<<< HEAD
-      - Wed, 09 Oct 2019 22:33:55 GMT
-=======
       - Mon, 21 Oct 2019 13:58:43 GMT
->>>>>>> 807faccc
       expires:
       - '-1'
       pragma:
@@ -76,13 +63,8 @@
       ParameterSetName:
       - -n -g --sku
       User-Agent:
-<<<<<<< HEAD
-      - python/3.6.5 (Windows-10-10.0.17134-SP0) msrest/0.6.10 msrest_azure/0.6.1
-        azure-mgmt-search/2.1.0 Azure-SDK-For-Python AZURECLI/2.0.74
-=======
-      - python/3.7.4 (Windows-10-10.0.18362-SP0) msrest/0.6.10 msrest_azure/0.6.2
-        azure-mgmt-search/2.1.0 Azure-SDK-For-Python AZURECLI/2.0.75
->>>>>>> 807faccc
+      - python/3.7.4 (Windows-10-10.0.18362-SP0) msrest/0.6.10 msrest_azure/0.6.2
+        azure-mgmt-search/2.1.0 Azure-SDK-For-Python AZURECLI/2.0.75
       accept-language:
       - en-US
     method: PUT
@@ -99,39 +81,23 @@
       content-type:
       - application/json; charset=utf-8
       date:
-<<<<<<< HEAD
-      - Wed, 09 Oct 2019 22:34:31 GMT
-      elapsed-time:
-      - '31218'
-      etag:
-      - W/"datetime'2019-10-09T22%3A34%3A32.1024072Z'"
-=======
       - Mon, 21 Oct 2019 13:59:12 GMT
       elapsed-time:
       - '24885'
       etag:
       - W/"datetime'2019-10-21T13%3A59%3A12.0665856Z'"
->>>>>>> 807faccc
       expires:
       - '-1'
       pragma:
       - no-cache
       request-id:
-<<<<<<< HEAD
-      - e074df9e-eae4-11e9-ab68-000d3a3ab28a
-=======
       - e3763f14-f40a-11e9-a02b-186024942c80
->>>>>>> 807faccc
       strict-transport-security:
       - max-age=31536000; includeSubDomains
       x-content-type-options:
       - nosniff
       x-ms-ratelimit-remaining-subscription-writes:
-<<<<<<< HEAD
-      - '1199'
-=======
       - '1185'
->>>>>>> 807faccc
     status:
       code: 201
       message: Created
@@ -149,13 +115,8 @@
       ParameterSetName:
       - -n -g
       User-Agent:
-<<<<<<< HEAD
-      - python/3.6.5 (Windows-10-10.0.17134-SP0) msrest/0.6.10 msrest_azure/0.6.1
-        azure-mgmt-search/2.1.0 Azure-SDK-For-Python AZURECLI/2.0.74
-=======
-      - python/3.7.4 (Windows-10-10.0.18362-SP0) msrest/0.6.10 msrest_azure/0.6.2
-        azure-mgmt-search/2.1.0 Azure-SDK-For-Python AZURECLI/2.0.75
->>>>>>> 807faccc
+      - python/3.7.4 (Windows-10-10.0.18362-SP0) msrest/0.6.10 msrest_azure/0.6.2
+        azure-mgmt-search/2.1.0 Azure-SDK-For-Python AZURECLI/2.0.75
       accept-language:
       - en-US
     method: GET
@@ -172,29 +133,17 @@
       content-type:
       - application/json; charset=utf-8
       date:
-<<<<<<< HEAD
-      - Wed, 09 Oct 2019 22:34:32 GMT
-      elapsed-time:
-      - '85'
-      etag:
-      - W/"datetime'2019-10-09T22%3A34%3A32.1024072Z'"
-=======
       - Mon, 21 Oct 2019 13:59:15 GMT
       elapsed-time:
       - '72'
       etag:
       - W/"datetime'2019-10-21T13%3A59%3A12.0665856Z'"
->>>>>>> 807faccc
       expires:
       - '-1'
       pragma:
       - no-cache
       request-id:
-<<<<<<< HEAD
-      - f6ab39ca-eae4-11e9-a45d-000d3a3ab28a
-=======
       - f6281288-f40a-11e9-b1c6-186024942c80
->>>>>>> 807faccc
       strict-transport-security:
       - max-age=31536000; includeSubDomains
       transfer-encoding:
@@ -222,13 +171,8 @@
       ParameterSetName:
       - -n -g -y
       User-Agent:
-<<<<<<< HEAD
-      - python/3.6.5 (Windows-10-10.0.17134-SP0) msrest/0.6.10 msrest_azure/0.6.1
-        azure-mgmt-search/2.1.0 Azure-SDK-For-Python AZURECLI/2.0.74
-=======
-      - python/3.7.4 (Windows-10-10.0.18362-SP0) msrest/0.6.10 msrest_azure/0.6.2
-        azure-mgmt-search/2.1.0 Azure-SDK-For-Python AZURECLI/2.0.75
->>>>>>> 807faccc
+      - python/3.7.4 (Windows-10-10.0.18362-SP0) msrest/0.6.10 msrest_azure/0.6.2
+        azure-mgmt-search/2.1.0 Azure-SDK-For-Python AZURECLI/2.0.75
       accept-language:
       - en-US
     method: DELETE
@@ -242,35 +186,21 @@
       content-length:
       - '0'
       date:
-<<<<<<< HEAD
-      - Wed, 09 Oct 2019 22:34:35 GMT
-      elapsed-time:
-      - '871'
-=======
       - Mon, 21 Oct 2019 13:59:20 GMT
       elapsed-time:
       - '1041'
->>>>>>> 807faccc
       expires:
       - '-1'
       pragma:
       - no-cache
       request-id:
-<<<<<<< HEAD
-      - f724bf74-eae4-11e9-9b4c-000d3a3ab28a
-=======
       - f81ff140-f40a-11e9-bae8-186024942c80
->>>>>>> 807faccc
       strict-transport-security:
       - max-age=31536000; includeSubDomains
       x-content-type-options:
       - nosniff
       x-ms-ratelimit-remaining-subscription-deletes:
-<<<<<<< HEAD
-      - '14999'
-=======
       - '14993'
->>>>>>> 807faccc
     status:
       code: 200
       message: OK
@@ -288,13 +218,8 @@
       ParameterSetName:
       - -n -g
       User-Agent:
-<<<<<<< HEAD
-      - python/3.6.5 (Windows-10-10.0.17134-SP0) msrest/0.6.10 msrest_azure/0.6.1
-        azure-mgmt-search/2.1.0 Azure-SDK-For-Python AZURECLI/2.0.74
-=======
-      - python/3.7.4 (Windows-10-10.0.18362-SP0) msrest/0.6.10 msrest_azure/0.6.2
-        azure-mgmt-search/2.1.0 Azure-SDK-For-Python AZURECLI/2.0.75
->>>>>>> 807faccc
+      - python/3.7.4 (Windows-10-10.0.18362-SP0) msrest/0.6.10 msrest_azure/0.6.2
+        azure-mgmt-search/2.1.0 Azure-SDK-For-Python AZURECLI/2.0.75
       accept-language:
       - en-US
     method: GET
@@ -311,11 +236,7 @@
       content-type:
       - application/json; charset=utf-8
       date:
-<<<<<<< HEAD
-      - Wed, 09 Oct 2019 22:34:35 GMT
-=======
       - Mon, 21 Oct 2019 13:59:24 GMT
->>>>>>> 807faccc
       expires:
       - '-1'
       pragma:
