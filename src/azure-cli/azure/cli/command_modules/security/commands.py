--- conflicted
+++ resolved
@@ -20,16 +20,13 @@
                               cf_security_assessment,
                               cf_security_assessment_metadata,
                               cf_security_sub_assessment,
-<<<<<<< HEAD
                               cf_security_iot_solution,
                               cf_security_iot_analytics,
                               cf_security_iot_alerts,
                               cf_security_iot_recommendations)
-=======
                               cf_security_regulatory_compliance_standards,
                               cf_security_regulatory_compliance_control,
                               cf_security_regulatory_compliance_assessment)
->>>>>>> 5ecb7b5a
 
 
 # pylint: disable=line-too-long
@@ -143,7 +140,6 @@
         client_factory=cf_security_sub_assessment
     )
 
-<<<<<<< HEAD
     security_iot_solution_sdk = CliCommandType(
         operations_tmpl='azure.mgmt.security.operations#IotSolutionOperations.{}',
         client_factory=cf_security_iot_solution
@@ -163,7 +159,7 @@
         operations_tmpl='azure.mgmt.security.operations#IotRecommendationsOperations.{}',
         client_factory=cf_security_iot_recommendations
     )
-=======
+    
     with self.command_group('security regulatory-compliance-standards',
                             security_regulatory_compliance_standards_sdk,
                             client_factory=cf_security_regulatory_compliance_standards) as g:
@@ -181,7 +177,6 @@
                             client_factory=cf_security_regulatory_compliance_assessment) as g:
         g.custom_command('list', 'list_regulatory_compliance_assessments')
         g.custom_command('show', 'get_regulatory_compliance_assessment')
->>>>>>> 5ecb7b5a
 
     with self.command_group('security task',
                             security_tasks_sdk,
