interactions:
- request:
    body: '{"location": "westus"}'
    headers:
      Accept:
      - application/json
      Accept-Encoding:
      - gzip, deflate
      CommandName:
      - group create
      Connection:
      - keep-alive
      Content-Length:
      - '22'
      Content-Type:
      - application/json; charset=utf-8
      ParameterSetName:
      - -n -l
      User-Agent:
<<<<<<< HEAD
      - python/3.6.5 (Windows-10-10.0.17134-SP0) msrest/0.6.10 msrest_azure/0.6.1
        azure-mgmt-resource/4.0.0 Azure-SDK-For-Python AZURECLI/2.0.74
=======
      - python/3.7.4 (Windows-10-10.0.18362-SP0) msrest/0.6.10 msrest_azure/0.6.2
        azure-mgmt-resource/4.0.0 Azure-SDK-For-Python AZURECLI/2.0.75
>>>>>>> 807faccc
      accept-language:
      - en-US
    method: PUT
    uri: https://management.azure.com/subscriptions/00000000-0000-0000-0000-000000000000/resourcegroups/clitest.rg000002?api-version=2019-07-01
  response:
    body:
      string: '{"id":"/subscriptions/00000000-0000-0000-0000-000000000000/resourceGroups/clitest.rg000002","name":"clitest.rg000002","type":"Microsoft.Resources/resourceGroups","location":"westus","properties":{"provisioningState":"Succeeded"}}'
    headers:
      cache-control:
      - no-cache
      content-length:
      - '347'
      content-type:
      - application/json; charset=utf-8
      date:
<<<<<<< HEAD
      - Tue, 08 Oct 2019 00:04:13 GMT
=======
      - Mon, 21 Oct 2019 10:44:53 GMT
>>>>>>> 807faccc
      expires:
      - '-1'
      pragma:
      - no-cache
      strict-transport-security:
      - max-age=31536000; includeSubDomains
      transfer-encoding:
      - chunked
      vary:
      - Accept-Encoding
      x-content-type-options:
      - nosniff
      x-ms-ratelimit-remaining-subscription-writes:
      - '1191'
    status:
      code: 200
      message: OK
- request:
    body: null
    headers:
      Accept:
      - application/json
      Accept-Encoding:
      - gzip, deflate
      CommandName:
      - appservice plan create
      Connection:
      - keep-alive
      ParameterSetName:
      - -g -n
      User-Agent:
<<<<<<< HEAD
      - python/3.6.5 (Windows-10-10.0.17134-SP0) msrest/0.6.10 msrest_azure/0.6.1
        azure-mgmt-resource/4.0.0 Azure-SDK-For-Python AZURECLI/2.0.74
=======
      - python/3.7.4 (Windows-10-10.0.18362-SP0) msrest/0.6.10 msrest_azure/0.6.2
        azure-mgmt-resource/4.0.0 Azure-SDK-For-Python AZURECLI/2.0.75
>>>>>>> 807faccc
      accept-language:
      - en-US
    method: GET
    uri: https://management.azure.com/subscriptions/00000000-0000-0000-0000-000000000000/resourcegroups/clitest.rg000001?api-version=2019-07-01
  response:
    body:
<<<<<<< HEAD
      string: '{"id":"/subscriptions/00000000-0000-0000-0000-000000000000/resourceGroups/clitest.rg000001","name":"clitest.rg000001","type":"Microsoft.Resources/resourceGroups","location":"westus","tags":{"product":"azurecli","cause":"automation","date":"2019-10-08T00:04:07Z"},"properties":{"provisioningState":"Succeeded"}}'
=======
      string: '{"id":"/subscriptions/00000000-0000-0000-0000-000000000000/resourceGroups/clitest.rg000001","name":"clitest.rg000001","type":"Microsoft.Resources/resourceGroups","location":"westus","tags":{"product":"azurecli","cause":"automation","date":"2019-10-21T10:44:44Z"},"properties":{"provisioningState":"Succeeded"}}'
>>>>>>> 807faccc
    headers:
      cache-control:
      - no-cache
      content-length:
      - '428'
      content-type:
      - application/json; charset=utf-8
      date:
<<<<<<< HEAD
      - Tue, 08 Oct 2019 00:04:14 GMT
=======
      - Mon, 21 Oct 2019 10:44:54 GMT
>>>>>>> 807faccc
      expires:
      - '-1'
      pragma:
      - no-cache
      strict-transport-security:
      - max-age=31536000; includeSubDomains
      vary:
      - Accept-Encoding
      x-content-type-options:
      - nosniff
    status:
      code: 200
      message: OK
- request:
    body: '{"name": "planInOneRG", "type": "Microsoft.Web/serverfarms", "location":
      "westus", "properties": {"skuName": "B1", "capacity": 1}}'
    headers:
      Accept:
      - application/json
      Accept-Encoding:
      - gzip, deflate
      CommandName:
      - appservice plan create
      Connection:
      - keep-alive
      Content-Length:
      - '130'
      Content-Type:
      - application/json; charset=utf-8
      ParameterSetName:
      - -g -n
      User-Agent:
<<<<<<< HEAD
      - python/3.6.5 (Windows-10-10.0.17134-SP0) msrest/0.6.10 msrest_azure/0.6.1
        azure-mgmt-web/0.42.0 Azure-SDK-For-Python AZURECLI/2.0.74
=======
      - python/3.7.4 (Windows-10-10.0.18362-SP0) msrest/0.6.10 msrest_azure/0.6.2
        azure-mgmt-web/0.42.0 Azure-SDK-For-Python AZURECLI/2.0.75
>>>>>>> 807faccc
      accept-language:
      - en-US
    method: POST
    uri: https://management.azure.com/subscriptions/00000000-0000-0000-0000-000000000000/resourceGroups/clitest.rg000001/providers/Microsoft.Web/validate?api-version=2018-02-01
  response:
    body:
      string: '{"status":"Success","error":null}'
    headers:
      cache-control:
      - no-cache
      content-length:
      - '33'
      content-type:
      - application/json
      date:
<<<<<<< HEAD
      - Tue, 08 Oct 2019 00:04:15 GMT
=======
      - Mon, 21 Oct 2019 10:44:55 GMT
>>>>>>> 807faccc
      expires:
      - '-1'
      pragma:
      - no-cache
      server:
      - Microsoft-IIS/10.0
      strict-transport-security:
      - max-age=31536000; includeSubDomains
      transfer-encoding:
      - chunked
      vary:
      - Accept-Encoding
      x-aspnet-version:
      - 4.0.30319
      x-content-type-options:
      - nosniff
      x-ms-ratelimit-remaining-subscription-writes:
<<<<<<< HEAD
      - '1199'
=======
      - '1197'
>>>>>>> 807faccc
      x-powered-by:
      - ASP.NET
    status:
      code: 200
      message: OK
- request:
    body: null
    headers:
      Accept:
      - application/json
      Accept-Encoding:
      - gzip, deflate
      CommandName:
      - appservice plan create
      Connection:
      - keep-alive
      ParameterSetName:
      - -g -n
      User-Agent:
<<<<<<< HEAD
      - python/3.6.5 (Windows-10-10.0.17134-SP0) msrest/0.6.10 msrest_azure/0.6.1
        azure-mgmt-resource/4.0.0 Azure-SDK-For-Python AZURECLI/2.0.74
=======
      - python/3.7.4 (Windows-10-10.0.18362-SP0) msrest/0.6.10 msrest_azure/0.6.2
        azure-mgmt-resource/4.0.0 Azure-SDK-For-Python AZURECLI/2.0.75
>>>>>>> 807faccc
      accept-language:
      - en-US
    method: GET
    uri: https://management.azure.com/subscriptions/00000000-0000-0000-0000-000000000000/resourcegroups/clitest.rg000001?api-version=2019-07-01
  response:
    body:
<<<<<<< HEAD
      string: '{"id":"/subscriptions/00000000-0000-0000-0000-000000000000/resourceGroups/clitest.rg000001","name":"clitest.rg000001","type":"Microsoft.Resources/resourceGroups","location":"westus","tags":{"product":"azurecli","cause":"automation","date":"2019-10-08T00:04:07Z"},"properties":{"provisioningState":"Succeeded"}}'
=======
      string: '{"id":"/subscriptions/00000000-0000-0000-0000-000000000000/resourceGroups/clitest.rg000001","name":"clitest.rg000001","type":"Microsoft.Resources/resourceGroups","location":"westus","tags":{"product":"azurecli","cause":"automation","date":"2019-10-21T10:44:44Z"},"properties":{"provisioningState":"Succeeded"}}'
>>>>>>> 807faccc
    headers:
      cache-control:
      - no-cache
      content-length:
      - '428'
      content-type:
      - application/json; charset=utf-8
      date:
<<<<<<< HEAD
      - Tue, 08 Oct 2019 00:04:16 GMT
=======
      - Mon, 21 Oct 2019 10:44:55 GMT
>>>>>>> 807faccc
      expires:
      - '-1'
      pragma:
      - no-cache
      strict-transport-security:
      - max-age=31536000; includeSubDomains
      vary:
      - Accept-Encoding
      x-content-type-options:
      - nosniff
    status:
      code: 200
      message: OK
- request:
    body: '{"location": "westus", "properties": {"perSiteScaling": false, "isXenon":
      false}, "sku": {"name": "B1", "tier": "BASIC", "capacity": 1}}'
    headers:
      Accept:
      - application/json
      Accept-Encoding:
      - gzip, deflate
      CommandName:
      - appservice plan create
      Connection:
      - keep-alive
      Content-Length:
      - '136'
      Content-Type:
      - application/json; charset=utf-8
      ParameterSetName:
      - -g -n
      User-Agent:
<<<<<<< HEAD
      - python/3.6.5 (Windows-10-10.0.17134-SP0) msrest/0.6.10 msrest_azure/0.6.1
        azure-mgmt-web/0.42.0 Azure-SDK-For-Python AZURECLI/2.0.74
=======
      - python/3.7.4 (Windows-10-10.0.18362-SP0) msrest/0.6.10 msrest_azure/0.6.2
        azure-mgmt-web/0.42.0 Azure-SDK-For-Python AZURECLI/2.0.75
>>>>>>> 807faccc
      accept-language:
      - en-US
    method: PUT
    uri: https://management.azure.com/subscriptions/00000000-0000-0000-0000-000000000000/resourceGroups/clitest.rg000001/providers/Microsoft.Web/serverfarms/planInOneRG?api-version=2018-02-01
  response:
    body:
      string: '{"id":"/subscriptions/00000000-0000-0000-0000-000000000000/resourceGroups/clitest.rg000001/providers/Microsoft.Web/serverfarms/planInOneRG","name":"planInOneRG","type":"Microsoft.Web/serverfarms","kind":"app","location":"West
<<<<<<< HEAD
        US","properties":{"serverFarmId":12946,"name":"planInOneRG","workerSize":"Default","workerSizeId":0,"workerTierName":null,"numberOfWorkers":1,"currentWorkerSize":"Default","currentWorkerSizeId":0,"currentNumberOfWorkers":1,"status":"Ready","webSpace":"clitest.rg000001-WestUSwebspace","subscription":"89ec4d1d-dcc7-4a3f-a701-0a5d074c8505","adminSiteName":null,"hostingEnvironment":null,"hostingEnvironmentProfile":null,"maximumNumberOfWorkers":3,"planName":"VirtualDedicatedPlan","adminRuntimeSiteName":null,"computeMode":"Dedicated","siteMode":null,"geoRegion":"West
        US","perSiteScaling":false,"maximumElasticWorkerCount":1,"numberOfSites":0,"hostingEnvironmentId":null,"isSpot":false,"spotExpirationTime":null,"freeOfferExpirationTime":null,"tags":null,"kind":"app","resourceGroup":"clitest.rg000001","reserved":false,"isXenon":false,"hyperV":false,"mdmId":"waws-prod-bay-127_12946","targetWorkerCount":0,"targetWorkerSizeId":0,"provisioningState":"Succeeded","webSiteId":null,"existingServerFarmIds":null},"sku":{"name":"B1","tier":"Basic","size":"B1","family":"B","capacity":1}}'
=======
        US","properties":{"serverFarmId":28409,"name":"planInOneRG","workerSize":"Default","workerSizeId":0,"workerTierName":null,"numberOfWorkers":1,"currentWorkerSize":"Default","currentWorkerSizeId":0,"currentNumberOfWorkers":1,"status":"Ready","webSpace":"clitest.rg000001-WestUSwebspace","subscription":"0b1f6471-1bf0-4dda-aec3-cb9272f09590","adminSiteName":null,"hostingEnvironment":null,"hostingEnvironmentProfile":null,"maximumNumberOfWorkers":3,"planName":"VirtualDedicatedPlan","adminRuntimeSiteName":null,"computeMode":"Dedicated","siteMode":null,"geoRegion":"West
        US","perSiteScaling":false,"maximumElasticWorkerCount":1,"numberOfSites":0,"hostingEnvironmentId":null,"isSpot":false,"spotExpirationTime":null,"freeOfferExpirationTime":null,"tags":null,"kind":"app","resourceGroup":"clitest.rg000001","reserved":false,"isXenon":false,"hyperV":false,"mdmId":"waws-prod-bay-049_28409","targetWorkerCount":0,"targetWorkerSizeId":0,"provisioningState":"Succeeded","webSiteId":null,"existingServerFarmIds":null},"sku":{"name":"B1","tier":"Basic","size":"B1","family":"B","capacity":1}}'
>>>>>>> 807faccc
    headers:
      cache-control:
      - no-cache
      content-length:
      - '1485'
      content-type:
      - application/json
      date:
<<<<<<< HEAD
      - Tue, 08 Oct 2019 00:04:23 GMT
=======
      - Mon, 21 Oct 2019 10:45:06 GMT
>>>>>>> 807faccc
      expires:
      - '-1'
      pragma:
      - no-cache
      server:
      - Microsoft-IIS/10.0
      strict-transport-security:
      - max-age=31536000; includeSubDomains
      transfer-encoding:
      - chunked
      vary:
      - Accept-Encoding
      x-aspnet-version:
      - 4.0.30319
      x-content-type-options:
      - nosniff
      x-ms-ratelimit-remaining-subscription-writes:
      - '1198'
      x-powered-by:
      - ASP.NET
    status:
      code: 200
      message: OK
- request:
    body: null
    headers:
      Accept:
      - application/json
      Accept-Encoding:
      - gzip, deflate
      CommandName:
      - webapp create
      Connection:
      - keep-alive
      ParameterSetName:
      - -g -n --plan
      User-Agent:
<<<<<<< HEAD
      - python/3.6.5 (Windows-10-10.0.17134-SP0) msrest/0.6.10 msrest_azure/0.6.1
        azure-mgmt-web/0.42.0 Azure-SDK-For-Python AZURECLI/2.0.74
=======
      - python/3.7.4 (Windows-10-10.0.18362-SP0) msrest/0.6.10 msrest_azure/0.6.2
        azure-mgmt-web/0.42.0 Azure-SDK-For-Python AZURECLI/2.0.75
>>>>>>> 807faccc
      accept-language:
      - en-US
    method: GET
    uri: https://management.azure.com/subscriptions/00000000-0000-0000-0000-000000000000/resourceGroups/clitest.rg000001/providers/Microsoft.Web/serverfarms/planInOneRG?api-version=2018-02-01
  response:
    body:
      string: '{"id":"/subscriptions/00000000-0000-0000-0000-000000000000/resourceGroups/clitest.rg000001/providers/Microsoft.Web/serverfarms/planInOneRG","name":"planInOneRG","type":"Microsoft.Web/serverfarms","kind":"app","location":"West
<<<<<<< HEAD
        US","properties":{"serverFarmId":12946,"name":"planInOneRG","workerSize":"Default","workerSizeId":0,"workerTierName":null,"numberOfWorkers":1,"currentWorkerSize":"Default","currentWorkerSizeId":0,"currentNumberOfWorkers":1,"status":"Ready","webSpace":"clitest.rg000001-WestUSwebspace","subscription":"89ec4d1d-dcc7-4a3f-a701-0a5d074c8505","adminSiteName":null,"hostingEnvironment":null,"hostingEnvironmentProfile":null,"maximumNumberOfWorkers":3,"planName":"VirtualDedicatedPlan","adminRuntimeSiteName":null,"computeMode":"Dedicated","siteMode":null,"geoRegion":"West
        US","perSiteScaling":false,"maximumElasticWorkerCount":1,"numberOfSites":0,"hostingEnvironmentId":null,"isSpot":false,"spotExpirationTime":null,"freeOfferExpirationTime":null,"tags":null,"kind":"app","resourceGroup":"clitest.rg000001","reserved":false,"isXenon":false,"hyperV":false,"mdmId":"waws-prod-bay-127_12946","targetWorkerCount":0,"targetWorkerSizeId":0,"provisioningState":"Succeeded","webSiteId":null,"existingServerFarmIds":null},"sku":{"name":"B1","tier":"Basic","size":"B1","family":"B","capacity":1}}'
=======
        US","properties":{"serverFarmId":28409,"name":"planInOneRG","workerSize":"Default","workerSizeId":0,"workerTierName":null,"numberOfWorkers":1,"currentWorkerSize":"Default","currentWorkerSizeId":0,"currentNumberOfWorkers":1,"status":"Ready","webSpace":"clitest.rg000001-WestUSwebspace","subscription":"0b1f6471-1bf0-4dda-aec3-cb9272f09590","adminSiteName":null,"hostingEnvironment":null,"hostingEnvironmentProfile":null,"maximumNumberOfWorkers":3,"planName":"VirtualDedicatedPlan","adminRuntimeSiteName":null,"computeMode":"Dedicated","siteMode":null,"geoRegion":"West
        US","perSiteScaling":false,"maximumElasticWorkerCount":1,"numberOfSites":0,"hostingEnvironmentId":null,"isSpot":false,"spotExpirationTime":null,"freeOfferExpirationTime":null,"tags":null,"kind":"app","resourceGroup":"clitest.rg000001","reserved":false,"isXenon":false,"hyperV":false,"mdmId":"waws-prod-bay-049_28409","targetWorkerCount":0,"targetWorkerSizeId":0,"provisioningState":"Succeeded","webSiteId":null,"existingServerFarmIds":null},"sku":{"name":"B1","tier":"Basic","size":"B1","family":"B","capacity":1}}'
>>>>>>> 807faccc
    headers:
      cache-control:
      - no-cache
      content-length:
      - '1485'
      content-type:
      - application/json
      date:
<<<<<<< HEAD
      - Tue, 08 Oct 2019 00:04:24 GMT
=======
      - Mon, 21 Oct 2019 10:45:06 GMT
>>>>>>> 807faccc
      expires:
      - '-1'
      pragma:
      - no-cache
      server:
      - Microsoft-IIS/10.0
      strict-transport-security:
      - max-age=31536000; includeSubDomains
      transfer-encoding:
      - chunked
      vary:
      - Accept-Encoding
      x-aspnet-version:
      - 4.0.30319
      x-content-type-options:
      - nosniff
      x-powered-by:
      - ASP.NET
    status:
      code: 200
      message: OK
- request:
    body: 'b''{"name": "webInOtherRG", "type": "Microsoft.Web/sites", "location":
      "West US", "properties": {"serverFarmId": "/subscriptions/00000000-0000-0000-0000-000000000000/resourceGroups/clitest.rg000001/providers/Microsoft.Web/serverfarms/planInOneRG"}}'''
    headers:
      Accept:
      - application/json
      Accept-Encoding:
      - gzip, deflate
      CommandName:
      - webapp create
      Connection:
      - keep-alive
      Content-Length:
      - '304'
      Content-Type:
      - application/json; charset=utf-8
      ParameterSetName:
      - -g -n --plan
      User-Agent:
<<<<<<< HEAD
      - python/3.6.5 (Windows-10-10.0.17134-SP0) msrest/0.6.10 msrest_azure/0.6.1
        azure-mgmt-web/0.42.0 Azure-SDK-For-Python AZURECLI/2.0.74
=======
      - python/3.7.4 (Windows-10-10.0.18362-SP0) msrest/0.6.10 msrest_azure/0.6.2
        azure-mgmt-web/0.42.0 Azure-SDK-For-Python AZURECLI/2.0.75
>>>>>>> 807faccc
      accept-language:
      - en-US
    method: POST
    uri: https://management.azure.com/subscriptions/00000000-0000-0000-0000-000000000000/resourceGroups/clitest.rg000002/providers/Microsoft.Web/validate?api-version=2018-02-01
  response:
    body:
      string: '{"status":"Success","error":null}'
    headers:
      cache-control:
      - no-cache
      content-length:
      - '33'
      content-type:
      - application/json
      date:
<<<<<<< HEAD
      - Tue, 08 Oct 2019 00:04:24 GMT
=======
      - Mon, 21 Oct 2019 10:45:08 GMT
>>>>>>> 807faccc
      expires:
      - '-1'
      pragma:
      - no-cache
      server:
      - Microsoft-IIS/10.0
      strict-transport-security:
      - max-age=31536000; includeSubDomains
      transfer-encoding:
      - chunked
      vary:
      - Accept-Encoding
      x-aspnet-version:
      - 4.0.30319
      x-content-type-options:
      - nosniff
      x-ms-ratelimit-remaining-subscription-writes:
      - '1198'
      x-powered-by:
      - ASP.NET
    status:
      code: 200
      message: OK
- request:
    body: null
    headers:
      Accept:
      - application/json
      Accept-Encoding:
      - gzip, deflate
      CommandName:
      - webapp create
      Connection:
      - keep-alive
      ParameterSetName:
      - -g -n --plan
      User-Agent:
<<<<<<< HEAD
      - python/3.6.5 (Windows-10-10.0.17134-SP0) msrest/0.6.10 msrest_azure/0.6.1
        azure-mgmt-web/0.42.0 Azure-SDK-For-Python AZURECLI/2.0.74
=======
      - python/3.7.4 (Windows-10-10.0.18362-SP0) msrest/0.6.10 msrest_azure/0.6.2
        azure-mgmt-web/0.42.0 Azure-SDK-For-Python AZURECLI/2.0.75
>>>>>>> 807faccc
      accept-language:
      - en-US
    method: GET
    uri: https://management.azure.com/subscriptions/00000000-0000-0000-0000-000000000000/resourceGroups/clitest.rg000001/providers/Microsoft.Web/serverfarms/planInOneRG?api-version=2018-02-01
  response:
    body:
      string: '{"id":"/subscriptions/00000000-0000-0000-0000-000000000000/resourceGroups/clitest.rg000001/providers/Microsoft.Web/serverfarms/planInOneRG","name":"planInOneRG","type":"Microsoft.Web/serverfarms","kind":"app","location":"West
<<<<<<< HEAD
        US","properties":{"serverFarmId":12946,"name":"planInOneRG","workerSize":"Default","workerSizeId":0,"workerTierName":null,"numberOfWorkers":1,"currentWorkerSize":"Default","currentWorkerSizeId":0,"currentNumberOfWorkers":1,"status":"Ready","webSpace":"clitest.rg000001-WestUSwebspace","subscription":"89ec4d1d-dcc7-4a3f-a701-0a5d074c8505","adminSiteName":null,"hostingEnvironment":null,"hostingEnvironmentProfile":null,"maximumNumberOfWorkers":3,"planName":"VirtualDedicatedPlan","adminRuntimeSiteName":null,"computeMode":"Dedicated","siteMode":null,"geoRegion":"West
        US","perSiteScaling":false,"maximumElasticWorkerCount":1,"numberOfSites":0,"hostingEnvironmentId":null,"isSpot":false,"spotExpirationTime":null,"freeOfferExpirationTime":null,"tags":null,"kind":"app","resourceGroup":"clitest.rg000001","reserved":false,"isXenon":false,"hyperV":false,"mdmId":"waws-prod-bay-127_12946","targetWorkerCount":0,"targetWorkerSizeId":0,"provisioningState":"Succeeded","webSiteId":null,"existingServerFarmIds":null},"sku":{"name":"B1","tier":"Basic","size":"B1","family":"B","capacity":1}}'
=======
        US","properties":{"serverFarmId":28409,"name":"planInOneRG","workerSize":"Default","workerSizeId":0,"workerTierName":null,"numberOfWorkers":1,"currentWorkerSize":"Default","currentWorkerSizeId":0,"currentNumberOfWorkers":1,"status":"Ready","webSpace":"clitest.rg000001-WestUSwebspace","subscription":"0b1f6471-1bf0-4dda-aec3-cb9272f09590","adminSiteName":null,"hostingEnvironment":null,"hostingEnvironmentProfile":null,"maximumNumberOfWorkers":3,"planName":"VirtualDedicatedPlan","adminRuntimeSiteName":null,"computeMode":"Dedicated","siteMode":null,"geoRegion":"West
        US","perSiteScaling":false,"maximumElasticWorkerCount":1,"numberOfSites":0,"hostingEnvironmentId":null,"isSpot":false,"spotExpirationTime":null,"freeOfferExpirationTime":null,"tags":null,"kind":"app","resourceGroup":"clitest.rg000001","reserved":false,"isXenon":false,"hyperV":false,"mdmId":"waws-prod-bay-049_28409","targetWorkerCount":0,"targetWorkerSizeId":0,"provisioningState":"Succeeded","webSiteId":null,"existingServerFarmIds":null},"sku":{"name":"B1","tier":"Basic","size":"B1","family":"B","capacity":1}}'
>>>>>>> 807faccc
    headers:
      cache-control:
      - no-cache
      content-length:
      - '1485'
      content-type:
      - application/json
      date:
<<<<<<< HEAD
      - Tue, 08 Oct 2019 00:04:25 GMT
=======
      - Mon, 21 Oct 2019 10:45:09 GMT
>>>>>>> 807faccc
      expires:
      - '-1'
      pragma:
      - no-cache
      server:
      - Microsoft-IIS/10.0
      strict-transport-security:
      - max-age=31536000; includeSubDomains
      transfer-encoding:
      - chunked
      vary:
      - Accept-Encoding
      x-aspnet-version:
      - 4.0.30319
      x-content-type-options:
      - nosniff
      x-powered-by:
      - ASP.NET
    status:
      code: 200
      message: OK
- request:
    body: 'b''{"location": "West US", "properties": {"serverFarmId": "/subscriptions/00000000-0000-0000-0000-000000000000/resourceGroups/clitest.rg000001/providers/Microsoft.Web/serverfarms/planInOneRG",
      "reserved": false, "isXenon": false, "hyperV": false, "siteConfig": {"netFrameworkVersion":
      "v4.6", "appSettings": [{"name": "WEBSITE_NODE_DEFAULT_VERSION", "value": "10.14"}],
      "localMySqlEnabled": false, "http20Enabled": true}, "scmSiteAlsoStopped": false}}'''
    headers:
      Accept:
      - application/json
      Accept-Encoding:
      - gzip, deflate
      CommandName:
      - webapp create
      Connection:
      - keep-alive
      Content-Length:
      - '507'
      Content-Type:
      - application/json; charset=utf-8
      ParameterSetName:
      - -g -n --plan
      User-Agent:
<<<<<<< HEAD
      - python/3.6.5 (Windows-10-10.0.17134-SP0) msrest/0.6.10 msrest_azure/0.6.1
        azure-mgmt-web/0.42.0 Azure-SDK-For-Python AZURECLI/2.0.74
=======
      - python/3.7.4 (Windows-10-10.0.18362-SP0) msrest/0.6.10 msrest_azure/0.6.2
        azure-mgmt-web/0.42.0 Azure-SDK-For-Python AZURECLI/2.0.75
>>>>>>> 807faccc
      accept-language:
      - en-US
    method: PUT
    uri: https://management.azure.com/subscriptions/00000000-0000-0000-0000-000000000000/resourceGroups/clitest.rg000002/providers/Microsoft.Web/sites/webInOtherRG?api-version=2018-11-01
  response:
    body:
      string: '{"id":"/subscriptions/00000000-0000-0000-0000-000000000000/resourceGroups/clitest.rg000002/providers/Microsoft.Web/sites/webInOtherRG","name":"webInOtherRG","type":"Microsoft.Web/sites","kind":"app","location":"West
<<<<<<< HEAD
        US","properties":{"name":"webInOtherRG","state":"Running","hostNames":["webinotherrg.azurewebsites.net"],"webSpace":"clitest.rg000001-WestUSwebspace","selfLink":"https://waws-prod-bay-127.api.azurewebsites.windows.net:454/subscriptions/00000000-0000-0000-0000-000000000000/webspaces/clitest.rg000001-WestUSwebspace/sites/webInOtherRG","repositorySiteName":"webInOtherRG","owner":null,"usageState":"Normal","enabled":true,"adminEnabled":true,"enabledHostNames":["webinotherrg.azurewebsites.net","webinotherrg.scm.azurewebsites.net"],"siteProperties":{"metadata":null,"properties":[{"name":"LinuxFxVersion","value":""},{"name":"WindowsFxVersion","value":null}],"appSettings":null},"availabilityState":"Normal","sslCertificates":null,"csrs":[],"cers":null,"siteMode":null,"hostNameSslStates":[{"name":"webinotherrg.azurewebsites.net","sslState":"Disabled","ipBasedSslResult":null,"virtualIP":null,"thumbprint":null,"toUpdate":null,"toUpdateIpBasedSsl":null,"ipBasedSslState":"NotConfigured","hostType":"Standard"},{"name":"webinotherrg.scm.azurewebsites.net","sslState":"Disabled","ipBasedSslResult":null,"virtualIP":null,"thumbprint":null,"toUpdate":null,"toUpdateIpBasedSsl":null,"ipBasedSslState":"NotConfigured","hostType":"Repository"}],"computeMode":null,"serverFarm":null,"serverFarmId":"/subscriptions/00000000-0000-0000-0000-000000000000/resourceGroups/clitest.rg000001/providers/Microsoft.Web/serverfarms/planInOneRG","reserved":false,"isXenon":false,"hyperV":false,"lastModifiedTimeUtc":"2019-10-08T00:04:27.93","storageRecoveryDefaultState":"Running","contentAvailabilityState":"Normal","runtimeAvailabilityState":"Normal","siteConfig":null,"deploymentId":"webInOtherRG","trafficManagerHostNames":null,"sku":"Basic","scmSiteAlsoStopped":false,"targetSwapSlot":null,"hostingEnvironment":null,"hostingEnvironmentProfile":null,"clientAffinityEnabled":true,"clientCertEnabled":false,"clientCertExclusionPaths":null,"hostNamesDisabled":false,"domainVerificationIdentifiers":null,"kind":"app","inboundIpAddress":"40.112.243.3","possibleInboundIpAddresses":"40.112.243.3","outboundIpAddresses":"40.112.243.3,104.42.52.115,104.42.48.82,40.83.168.240,40.78.70.230","possibleOutboundIpAddresses":"40.112.243.3,104.42.52.115,104.42.48.82,40.83.168.240,40.78.70.230,40.83.164.193,104.42.51.234,104.42.49.238","containerSize":0,"dailyMemoryTimeQuota":0,"suspendedTill":null,"siteDisabledReason":0,"functionExecutionUnitsCache":null,"maxNumberOfWorkers":null,"homeStamp":"waws-prod-bay-127","cloningInfo":null,"hostingEnvironmentId":null,"tags":null,"resourceGroup":"clitest.rg000002","defaultHostName":"webinotherrg.azurewebsites.net","slotSwapStatus":null,"httpsOnly":false,"redundancyMode":"None","inProgressOperationId":null,"geoDistributions":null,"privateEndpointConnections":null,"buildVersion":null,"targetBuildVersion":null}}'
=======
        US","properties":{"name":"webInOtherRG","state":"Running","hostNames":["webinotherrg.azurewebsites.net"],"webSpace":"clitest.rg000001-WestUSwebspace","selfLink":"https://waws-prod-bay-049.api.azurewebsites.windows.net:454/subscriptions/00000000-0000-0000-0000-000000000000/webspaces/clitest.rg000001-WestUSwebspace/sites/webInOtherRG","repositorySiteName":"webInOtherRG","owner":null,"usageState":"Normal","enabled":true,"adminEnabled":true,"enabledHostNames":["webinotherrg.azurewebsites.net","webinotherrg.scm.azurewebsites.net"],"siteProperties":{"metadata":null,"properties":[{"name":"LinuxFxVersion","value":""},{"name":"WindowsFxVersion","value":null}],"appSettings":null},"availabilityState":"Normal","sslCertificates":null,"csrs":[],"cers":null,"siteMode":null,"hostNameSslStates":[{"name":"webinotherrg.azurewebsites.net","sslState":"Disabled","ipBasedSslResult":null,"virtualIP":null,"thumbprint":null,"toUpdate":null,"toUpdateIpBasedSsl":null,"ipBasedSslState":"NotConfigured","hostType":"Standard"},{"name":"webinotherrg.scm.azurewebsites.net","sslState":"Disabled","ipBasedSslResult":null,"virtualIP":null,"thumbprint":null,"toUpdate":null,"toUpdateIpBasedSsl":null,"ipBasedSslState":"NotConfigured","hostType":"Repository"}],"computeMode":null,"serverFarm":null,"serverFarmId":"/subscriptions/00000000-0000-0000-0000-000000000000/resourceGroups/clitest.rg000001/providers/Microsoft.Web/serverfarms/planInOneRG","reserved":false,"isXenon":false,"hyperV":false,"lastModifiedTimeUtc":"2019-10-21T10:45:14.707","storageRecoveryDefaultState":"Running","contentAvailabilityState":"Normal","runtimeAvailabilityState":"Normal","siteConfig":null,"deploymentId":"webInOtherRG","trafficManagerHostNames":null,"sku":"Basic","scmSiteAlsoStopped":false,"targetSwapSlot":null,"hostingEnvironment":null,"hostingEnvironmentProfile":null,"clientAffinityEnabled":true,"clientCertEnabled":false,"clientCertExclusionPaths":null,"hostNamesDisabled":false,"domainVerificationIdentifiers":null,"customDomainVerificationId":"A55427C1699CE947FD09366ECD509E2843A5D1B42A2DDC54A2EF3ABF4F625995","kind":"app","inboundIpAddress":"40.83.182.206","possibleInboundIpAddresses":"40.83.182.206","outboundIpAddresses":"40.83.183.69,40.83.179.85,40.83.179.222,40.83.180.221","possibleOutboundIpAddresses":"40.83.183.69,40.83.179.85,40.83.179.222,40.83.180.221","containerSize":0,"dailyMemoryTimeQuota":0,"suspendedTill":null,"siteDisabledReason":0,"functionExecutionUnitsCache":null,"maxNumberOfWorkers":null,"homeStamp":"waws-prod-bay-049","cloningInfo":null,"hostingEnvironmentId":null,"tags":null,"resourceGroup":"clitest.rg000002","defaultHostName":"webinotherrg.azurewebsites.net","slotSwapStatus":null,"httpsOnly":false,"redundancyMode":"None","inProgressOperationId":null,"geoDistributions":null,"privateEndpointConnections":null,"buildVersion":null,"targetBuildVersion":null}}'
>>>>>>> 807faccc
    headers:
      cache-control:
      - no-cache
      content-length:
<<<<<<< HEAD
      - '3340'
      content-type:
      - application/json
      date:
      - Tue, 08 Oct 2019 00:04:44 GMT
      etag:
      - '"1D57D6BF3F39FE0"'
=======
      - '3371'
      content-type:
      - application/json
      date:
      - Mon, 21 Oct 2019 10:45:31 GMT
      etag:
      - '"1D587FC9F77BAF0"'
>>>>>>> 807faccc
      expires:
      - '-1'
      pragma:
      - no-cache
      server:
      - Microsoft-IIS/10.0
      strict-transport-security:
      - max-age=31536000; includeSubDomains
      transfer-encoding:
      - chunked
      vary:
      - Accept-Encoding
      x-aspnet-version:
      - 4.0.30319
      x-content-type-options:
      - nosniff
      x-ms-ratelimit-remaining-subscription-resource-requests:
      - '499'
      x-powered-by:
      - ASP.NET
    status:
      code: 200
      message: OK
- request:
    body: '{}'
    headers:
      Accept:
      - application/xml
      Accept-Encoding:
      - gzip, deflate
      CommandName:
      - webapp create
      Connection:
      - keep-alive
      Content-Length:
      - '2'
      Content-Type:
      - application/json; charset=utf-8
      ParameterSetName:
      - -g -n --plan
      User-Agent:
<<<<<<< HEAD
      - python/3.6.5 (Windows-10-10.0.17134-SP0) msrest/0.6.10 msrest_azure/0.6.1
        azure-mgmt-web/0.42.0 Azure-SDK-For-Python AZURECLI/2.0.74
=======
      - python/3.7.4 (Windows-10-10.0.18362-SP0) msrest/0.6.10 msrest_azure/0.6.2
        azure-mgmt-web/0.42.0 Azure-SDK-For-Python AZURECLI/2.0.75
>>>>>>> 807faccc
      accept-language:
      - en-US
    method: POST
    uri: https://management.azure.com/subscriptions/00000000-0000-0000-0000-000000000000/resourceGroups/clitest.rg000002/providers/Microsoft.Web/sites/webInOtherRG/publishxml?api-version=2018-11-01
  response:
    body:
      string: <publishData><publishProfile profileName="webInOtherRG - Web Deploy"
        publishMethod="MSDeploy" publishUrl="webinotherrg.scm.azurewebsites.net:443"
<<<<<<< HEAD
        msdeploySite="webInOtherRG" userName="$webInOtherRG" userPWD="GNRtlnoTlqFFHkB51tBpx6JMgThFEQTlrxkh7rmlJkiMA7ufg2uqeWg3ghtA"
        destinationAppUrl="http://webinotherrg.azurewebsites.net" SQLServerDBConnectionString=""
        mySQLDBConnectionString="" hostingProviderForumLink="" controlPanelLink="http://windows.azure.com"
        webSystem="WebSites"><databases /></publishProfile><publishProfile profileName="webInOtherRG
        - FTP" publishMethod="FTP" publishUrl="ftp://waws-prod-bay-127.ftp.azurewebsites.windows.net/site/wwwroot"
        ftpPassiveMode="True" userName="webInOtherRG\$webInOtherRG" userPWD="GNRtlnoTlqFFHkB51tBpx6JMgThFEQTlrxkh7rmlJkiMA7ufg2uqeWg3ghtA"
        destinationAppUrl="http://webinotherrg.azurewebsites.net" SQLServerDBConnectionString=""
        mySQLDBConnectionString="" hostingProviderForumLink="" controlPanelLink="http://windows.azure.com"
        webSystem="WebSites"><databases /></publishProfile><publishProfile profileName="webInOtherRG
        - ReadOnly - FTP" publishMethod="FTP" publishUrl="ftp://waws-prod-bay-127dr.ftp.azurewebsites.windows.net/site/wwwroot"
        ftpPassiveMode="True" userName="webInOtherRG\$webInOtherRG" userPWD="GNRtlnoTlqFFHkB51tBpx6JMgThFEQTlrxkh7rmlJkiMA7ufg2uqeWg3ghtA"
=======
        msdeploySite="webInOtherRG" userName="$webInOtherRG" userPWD="PWFaM6uYufre7dWbQPq640xFeTEbLfSK8mzh7axj8Gx5FzaC3RswrmngkltQ"
        destinationAppUrl="http://webinotherrg.azurewebsites.net" SQLServerDBConnectionString=""
        mySQLDBConnectionString="" hostingProviderForumLink="" controlPanelLink="http://windows.azure.com"
        webSystem="WebSites"><databases /></publishProfile><publishProfile profileName="webInOtherRG
        - FTP" publishMethod="FTP" publishUrl="ftp://waws-prod-bay-049.ftp.azurewebsites.windows.net/site/wwwroot"
        ftpPassiveMode="True" userName="webInOtherRG\$webInOtherRG" userPWD="PWFaM6uYufre7dWbQPq640xFeTEbLfSK8mzh7axj8Gx5FzaC3RswrmngkltQ"
        destinationAppUrl="http://webinotherrg.azurewebsites.net" SQLServerDBConnectionString=""
        mySQLDBConnectionString="" hostingProviderForumLink="" controlPanelLink="http://windows.azure.com"
        webSystem="WebSites"><databases /></publishProfile><publishProfile profileName="webInOtherRG
        - ReadOnly - FTP" publishMethod="FTP" publishUrl="ftp://waws-prod-bay-049dr.ftp.azurewebsites.windows.net/site/wwwroot"
        ftpPassiveMode="True" userName="webInOtherRG\$webInOtherRG" userPWD="PWFaM6uYufre7dWbQPq640xFeTEbLfSK8mzh7axj8Gx5FzaC3RswrmngkltQ"
>>>>>>> 807faccc
        destinationAppUrl="http://webinotherrg.azurewebsites.net" SQLServerDBConnectionString=""
        mySQLDBConnectionString="" hostingProviderForumLink="" controlPanelLink="http://windows.azure.com"
        webSystem="WebSites"><databases /></publishProfile></publishData>
    headers:
      cache-control:
      - no-cache
      content-length:
      - '1574'
      content-type:
      - application/xml
      date:
<<<<<<< HEAD
      - Tue, 08 Oct 2019 00:04:44 GMT
=======
      - Mon, 21 Oct 2019 10:45:31 GMT
>>>>>>> 807faccc
      expires:
      - '-1'
      pragma:
      - no-cache
      server:
      - Microsoft-IIS/10.0
      strict-transport-security:
      - max-age=31536000; includeSubDomains
      x-aspnet-version:
      - 4.0.30319
      x-content-type-options:
      - nosniff
      x-ms-ratelimit-remaining-subscription-resource-requests:
      - '11996'
      x-powered-by:
      - ASP.NET
    status:
      code: 200
      message: OK
version: 1<|MERGE_RESOLUTION|>--- conflicted
+++ resolved
@@ -17,13 +17,8 @@
       ParameterSetName:
       - -n -l
       User-Agent:
-<<<<<<< HEAD
-      - python/3.6.5 (Windows-10-10.0.17134-SP0) msrest/0.6.10 msrest_azure/0.6.1
-        azure-mgmt-resource/4.0.0 Azure-SDK-For-Python AZURECLI/2.0.74
-=======
       - python/3.7.4 (Windows-10-10.0.18362-SP0) msrest/0.6.10 msrest_azure/0.6.2
         azure-mgmt-resource/4.0.0 Azure-SDK-For-Python AZURECLI/2.0.75
->>>>>>> 807faccc
       accept-language:
       - en-US
     method: PUT
@@ -39,11 +34,7 @@
       content-type:
       - application/json; charset=utf-8
       date:
-<<<<<<< HEAD
-      - Tue, 08 Oct 2019 00:04:13 GMT
-=======
       - Mon, 21 Oct 2019 10:44:53 GMT
->>>>>>> 807faccc
       expires:
       - '-1'
       pragma:
@@ -75,24 +66,15 @@
       ParameterSetName:
       - -g -n
       User-Agent:
-<<<<<<< HEAD
-      - python/3.6.5 (Windows-10-10.0.17134-SP0) msrest/0.6.10 msrest_azure/0.6.1
-        azure-mgmt-resource/4.0.0 Azure-SDK-For-Python AZURECLI/2.0.74
-=======
       - python/3.7.4 (Windows-10-10.0.18362-SP0) msrest/0.6.10 msrest_azure/0.6.2
         azure-mgmt-resource/4.0.0 Azure-SDK-For-Python AZURECLI/2.0.75
->>>>>>> 807faccc
       accept-language:
       - en-US
     method: GET
     uri: https://management.azure.com/subscriptions/00000000-0000-0000-0000-000000000000/resourcegroups/clitest.rg000001?api-version=2019-07-01
   response:
     body:
-<<<<<<< HEAD
-      string: '{"id":"/subscriptions/00000000-0000-0000-0000-000000000000/resourceGroups/clitest.rg000001","name":"clitest.rg000001","type":"Microsoft.Resources/resourceGroups","location":"westus","tags":{"product":"azurecli","cause":"automation","date":"2019-10-08T00:04:07Z"},"properties":{"provisioningState":"Succeeded"}}'
-=======
       string: '{"id":"/subscriptions/00000000-0000-0000-0000-000000000000/resourceGroups/clitest.rg000001","name":"clitest.rg000001","type":"Microsoft.Resources/resourceGroups","location":"westus","tags":{"product":"azurecli","cause":"automation","date":"2019-10-21T10:44:44Z"},"properties":{"provisioningState":"Succeeded"}}'
->>>>>>> 807faccc
     headers:
       cache-control:
       - no-cache
@@ -101,11 +83,7 @@
       content-type:
       - application/json; charset=utf-8
       date:
-<<<<<<< HEAD
-      - Tue, 08 Oct 2019 00:04:14 GMT
-=======
       - Mon, 21 Oct 2019 10:44:54 GMT
->>>>>>> 807faccc
       expires:
       - '-1'
       pragma:
@@ -138,13 +116,8 @@
       ParameterSetName:
       - -g -n
       User-Agent:
-<<<<<<< HEAD
-      - python/3.6.5 (Windows-10-10.0.17134-SP0) msrest/0.6.10 msrest_azure/0.6.1
-        azure-mgmt-web/0.42.0 Azure-SDK-For-Python AZURECLI/2.0.74
-=======
-      - python/3.7.4 (Windows-10-10.0.18362-SP0) msrest/0.6.10 msrest_azure/0.6.2
-        azure-mgmt-web/0.42.0 Azure-SDK-For-Python AZURECLI/2.0.75
->>>>>>> 807faccc
+      - python/3.7.4 (Windows-10-10.0.18362-SP0) msrest/0.6.10 msrest_azure/0.6.2
+        azure-mgmt-web/0.42.0 Azure-SDK-For-Python AZURECLI/2.0.75
       accept-language:
       - en-US
     method: POST
@@ -160,11 +133,7 @@
       content-type:
       - application/json
       date:
-<<<<<<< HEAD
-      - Tue, 08 Oct 2019 00:04:15 GMT
-=======
       - Mon, 21 Oct 2019 10:44:55 GMT
->>>>>>> 807faccc
       expires:
       - '-1'
       pragma:
@@ -182,11 +151,7 @@
       x-content-type-options:
       - nosniff
       x-ms-ratelimit-remaining-subscription-writes:
-<<<<<<< HEAD
-      - '1199'
-=======
       - '1197'
->>>>>>> 807faccc
       x-powered-by:
       - ASP.NET
     status:
@@ -206,24 +171,15 @@
       ParameterSetName:
       - -g -n
       User-Agent:
-<<<<<<< HEAD
-      - python/3.6.5 (Windows-10-10.0.17134-SP0) msrest/0.6.10 msrest_azure/0.6.1
-        azure-mgmt-resource/4.0.0 Azure-SDK-For-Python AZURECLI/2.0.74
-=======
       - python/3.7.4 (Windows-10-10.0.18362-SP0) msrest/0.6.10 msrest_azure/0.6.2
         azure-mgmt-resource/4.0.0 Azure-SDK-For-Python AZURECLI/2.0.75
->>>>>>> 807faccc
       accept-language:
       - en-US
     method: GET
     uri: https://management.azure.com/subscriptions/00000000-0000-0000-0000-000000000000/resourcegroups/clitest.rg000001?api-version=2019-07-01
   response:
     body:
-<<<<<<< HEAD
-      string: '{"id":"/subscriptions/00000000-0000-0000-0000-000000000000/resourceGroups/clitest.rg000001","name":"clitest.rg000001","type":"Microsoft.Resources/resourceGroups","location":"westus","tags":{"product":"azurecli","cause":"automation","date":"2019-10-08T00:04:07Z"},"properties":{"provisioningState":"Succeeded"}}'
-=======
       string: '{"id":"/subscriptions/00000000-0000-0000-0000-000000000000/resourceGroups/clitest.rg000001","name":"clitest.rg000001","type":"Microsoft.Resources/resourceGroups","location":"westus","tags":{"product":"azurecli","cause":"automation","date":"2019-10-21T10:44:44Z"},"properties":{"provisioningState":"Succeeded"}}'
->>>>>>> 807faccc
     headers:
       cache-control:
       - no-cache
@@ -232,11 +188,7 @@
       content-type:
       - application/json; charset=utf-8
       date:
-<<<<<<< HEAD
-      - Tue, 08 Oct 2019 00:04:16 GMT
-=======
       - Mon, 21 Oct 2019 10:44:55 GMT
->>>>>>> 807faccc
       expires:
       - '-1'
       pragma:
@@ -269,13 +221,8 @@
       ParameterSetName:
       - -g -n
       User-Agent:
-<<<<<<< HEAD
-      - python/3.6.5 (Windows-10-10.0.17134-SP0) msrest/0.6.10 msrest_azure/0.6.1
-        azure-mgmt-web/0.42.0 Azure-SDK-For-Python AZURECLI/2.0.74
-=======
-      - python/3.7.4 (Windows-10-10.0.18362-SP0) msrest/0.6.10 msrest_azure/0.6.2
-        azure-mgmt-web/0.42.0 Azure-SDK-For-Python AZURECLI/2.0.75
->>>>>>> 807faccc
+      - python/3.7.4 (Windows-10-10.0.18362-SP0) msrest/0.6.10 msrest_azure/0.6.2
+        azure-mgmt-web/0.42.0 Azure-SDK-For-Python AZURECLI/2.0.75
       accept-language:
       - en-US
     method: PUT
@@ -283,13 +230,8 @@
   response:
     body:
       string: '{"id":"/subscriptions/00000000-0000-0000-0000-000000000000/resourceGroups/clitest.rg000001/providers/Microsoft.Web/serverfarms/planInOneRG","name":"planInOneRG","type":"Microsoft.Web/serverfarms","kind":"app","location":"West
-<<<<<<< HEAD
-        US","properties":{"serverFarmId":12946,"name":"planInOneRG","workerSize":"Default","workerSizeId":0,"workerTierName":null,"numberOfWorkers":1,"currentWorkerSize":"Default","currentWorkerSizeId":0,"currentNumberOfWorkers":1,"status":"Ready","webSpace":"clitest.rg000001-WestUSwebspace","subscription":"89ec4d1d-dcc7-4a3f-a701-0a5d074c8505","adminSiteName":null,"hostingEnvironment":null,"hostingEnvironmentProfile":null,"maximumNumberOfWorkers":3,"planName":"VirtualDedicatedPlan","adminRuntimeSiteName":null,"computeMode":"Dedicated","siteMode":null,"geoRegion":"West
-        US","perSiteScaling":false,"maximumElasticWorkerCount":1,"numberOfSites":0,"hostingEnvironmentId":null,"isSpot":false,"spotExpirationTime":null,"freeOfferExpirationTime":null,"tags":null,"kind":"app","resourceGroup":"clitest.rg000001","reserved":false,"isXenon":false,"hyperV":false,"mdmId":"waws-prod-bay-127_12946","targetWorkerCount":0,"targetWorkerSizeId":0,"provisioningState":"Succeeded","webSiteId":null,"existingServerFarmIds":null},"sku":{"name":"B1","tier":"Basic","size":"B1","family":"B","capacity":1}}'
-=======
         US","properties":{"serverFarmId":28409,"name":"planInOneRG","workerSize":"Default","workerSizeId":0,"workerTierName":null,"numberOfWorkers":1,"currentWorkerSize":"Default","currentWorkerSizeId":0,"currentNumberOfWorkers":1,"status":"Ready","webSpace":"clitest.rg000001-WestUSwebspace","subscription":"0b1f6471-1bf0-4dda-aec3-cb9272f09590","adminSiteName":null,"hostingEnvironment":null,"hostingEnvironmentProfile":null,"maximumNumberOfWorkers":3,"planName":"VirtualDedicatedPlan","adminRuntimeSiteName":null,"computeMode":"Dedicated","siteMode":null,"geoRegion":"West
         US","perSiteScaling":false,"maximumElasticWorkerCount":1,"numberOfSites":0,"hostingEnvironmentId":null,"isSpot":false,"spotExpirationTime":null,"freeOfferExpirationTime":null,"tags":null,"kind":"app","resourceGroup":"clitest.rg000001","reserved":false,"isXenon":false,"hyperV":false,"mdmId":"waws-prod-bay-049_28409","targetWorkerCount":0,"targetWorkerSizeId":0,"provisioningState":"Succeeded","webSiteId":null,"existingServerFarmIds":null},"sku":{"name":"B1","tier":"Basic","size":"B1","family":"B","capacity":1}}'
->>>>>>> 807faccc
     headers:
       cache-control:
       - no-cache
@@ -298,11 +240,7 @@
       content-type:
       - application/json
       date:
-<<<<<<< HEAD
-      - Tue, 08 Oct 2019 00:04:23 GMT
-=======
       - Mon, 21 Oct 2019 10:45:06 GMT
->>>>>>> 807faccc
       expires:
       - '-1'
       pragma:
@@ -340,13 +278,8 @@
       ParameterSetName:
       - -g -n --plan
       User-Agent:
-<<<<<<< HEAD
-      - python/3.6.5 (Windows-10-10.0.17134-SP0) msrest/0.6.10 msrest_azure/0.6.1
-        azure-mgmt-web/0.42.0 Azure-SDK-For-Python AZURECLI/2.0.74
-=======
-      - python/3.7.4 (Windows-10-10.0.18362-SP0) msrest/0.6.10 msrest_azure/0.6.2
-        azure-mgmt-web/0.42.0 Azure-SDK-For-Python AZURECLI/2.0.75
->>>>>>> 807faccc
+      - python/3.7.4 (Windows-10-10.0.18362-SP0) msrest/0.6.10 msrest_azure/0.6.2
+        azure-mgmt-web/0.42.0 Azure-SDK-For-Python AZURECLI/2.0.75
       accept-language:
       - en-US
     method: GET
@@ -354,13 +287,8 @@
   response:
     body:
       string: '{"id":"/subscriptions/00000000-0000-0000-0000-000000000000/resourceGroups/clitest.rg000001/providers/Microsoft.Web/serverfarms/planInOneRG","name":"planInOneRG","type":"Microsoft.Web/serverfarms","kind":"app","location":"West
-<<<<<<< HEAD
-        US","properties":{"serverFarmId":12946,"name":"planInOneRG","workerSize":"Default","workerSizeId":0,"workerTierName":null,"numberOfWorkers":1,"currentWorkerSize":"Default","currentWorkerSizeId":0,"currentNumberOfWorkers":1,"status":"Ready","webSpace":"clitest.rg000001-WestUSwebspace","subscription":"89ec4d1d-dcc7-4a3f-a701-0a5d074c8505","adminSiteName":null,"hostingEnvironment":null,"hostingEnvironmentProfile":null,"maximumNumberOfWorkers":3,"planName":"VirtualDedicatedPlan","adminRuntimeSiteName":null,"computeMode":"Dedicated","siteMode":null,"geoRegion":"West
-        US","perSiteScaling":false,"maximumElasticWorkerCount":1,"numberOfSites":0,"hostingEnvironmentId":null,"isSpot":false,"spotExpirationTime":null,"freeOfferExpirationTime":null,"tags":null,"kind":"app","resourceGroup":"clitest.rg000001","reserved":false,"isXenon":false,"hyperV":false,"mdmId":"waws-prod-bay-127_12946","targetWorkerCount":0,"targetWorkerSizeId":0,"provisioningState":"Succeeded","webSiteId":null,"existingServerFarmIds":null},"sku":{"name":"B1","tier":"Basic","size":"B1","family":"B","capacity":1}}'
-=======
         US","properties":{"serverFarmId":28409,"name":"planInOneRG","workerSize":"Default","workerSizeId":0,"workerTierName":null,"numberOfWorkers":1,"currentWorkerSize":"Default","currentWorkerSizeId":0,"currentNumberOfWorkers":1,"status":"Ready","webSpace":"clitest.rg000001-WestUSwebspace","subscription":"0b1f6471-1bf0-4dda-aec3-cb9272f09590","adminSiteName":null,"hostingEnvironment":null,"hostingEnvironmentProfile":null,"maximumNumberOfWorkers":3,"planName":"VirtualDedicatedPlan","adminRuntimeSiteName":null,"computeMode":"Dedicated","siteMode":null,"geoRegion":"West
         US","perSiteScaling":false,"maximumElasticWorkerCount":1,"numberOfSites":0,"hostingEnvironmentId":null,"isSpot":false,"spotExpirationTime":null,"freeOfferExpirationTime":null,"tags":null,"kind":"app","resourceGroup":"clitest.rg000001","reserved":false,"isXenon":false,"hyperV":false,"mdmId":"waws-prod-bay-049_28409","targetWorkerCount":0,"targetWorkerSizeId":0,"provisioningState":"Succeeded","webSiteId":null,"existingServerFarmIds":null},"sku":{"name":"B1","tier":"Basic","size":"B1","family":"B","capacity":1}}'
->>>>>>> 807faccc
     headers:
       cache-control:
       - no-cache
@@ -369,11 +297,7 @@
       content-type:
       - application/json
       date:
-<<<<<<< HEAD
-      - Tue, 08 Oct 2019 00:04:24 GMT
-=======
       - Mon, 21 Oct 2019 10:45:06 GMT
->>>>>>> 807faccc
       expires:
       - '-1'
       pragma:
@@ -414,13 +338,8 @@
       ParameterSetName:
       - -g -n --plan
       User-Agent:
-<<<<<<< HEAD
-      - python/3.6.5 (Windows-10-10.0.17134-SP0) msrest/0.6.10 msrest_azure/0.6.1
-        azure-mgmt-web/0.42.0 Azure-SDK-For-Python AZURECLI/2.0.74
-=======
-      - python/3.7.4 (Windows-10-10.0.18362-SP0) msrest/0.6.10 msrest_azure/0.6.2
-        azure-mgmt-web/0.42.0 Azure-SDK-For-Python AZURECLI/2.0.75
->>>>>>> 807faccc
+      - python/3.7.4 (Windows-10-10.0.18362-SP0) msrest/0.6.10 msrest_azure/0.6.2
+        azure-mgmt-web/0.42.0 Azure-SDK-For-Python AZURECLI/2.0.75
       accept-language:
       - en-US
     method: POST
@@ -436,11 +355,7 @@
       content-type:
       - application/json
       date:
-<<<<<<< HEAD
-      - Tue, 08 Oct 2019 00:04:24 GMT
-=======
       - Mon, 21 Oct 2019 10:45:08 GMT
->>>>>>> 807faccc
       expires:
       - '-1'
       pragma:
@@ -478,13 +393,8 @@
       ParameterSetName:
       - -g -n --plan
       User-Agent:
-<<<<<<< HEAD
-      - python/3.6.5 (Windows-10-10.0.17134-SP0) msrest/0.6.10 msrest_azure/0.6.1
-        azure-mgmt-web/0.42.0 Azure-SDK-For-Python AZURECLI/2.0.74
-=======
-      - python/3.7.4 (Windows-10-10.0.18362-SP0) msrest/0.6.10 msrest_azure/0.6.2
-        azure-mgmt-web/0.42.0 Azure-SDK-For-Python AZURECLI/2.0.75
->>>>>>> 807faccc
+      - python/3.7.4 (Windows-10-10.0.18362-SP0) msrest/0.6.10 msrest_azure/0.6.2
+        azure-mgmt-web/0.42.0 Azure-SDK-For-Python AZURECLI/2.0.75
       accept-language:
       - en-US
     method: GET
@@ -492,13 +402,8 @@
   response:
     body:
       string: '{"id":"/subscriptions/00000000-0000-0000-0000-000000000000/resourceGroups/clitest.rg000001/providers/Microsoft.Web/serverfarms/planInOneRG","name":"planInOneRG","type":"Microsoft.Web/serverfarms","kind":"app","location":"West
-<<<<<<< HEAD
-        US","properties":{"serverFarmId":12946,"name":"planInOneRG","workerSize":"Default","workerSizeId":0,"workerTierName":null,"numberOfWorkers":1,"currentWorkerSize":"Default","currentWorkerSizeId":0,"currentNumberOfWorkers":1,"status":"Ready","webSpace":"clitest.rg000001-WestUSwebspace","subscription":"89ec4d1d-dcc7-4a3f-a701-0a5d074c8505","adminSiteName":null,"hostingEnvironment":null,"hostingEnvironmentProfile":null,"maximumNumberOfWorkers":3,"planName":"VirtualDedicatedPlan","adminRuntimeSiteName":null,"computeMode":"Dedicated","siteMode":null,"geoRegion":"West
-        US","perSiteScaling":false,"maximumElasticWorkerCount":1,"numberOfSites":0,"hostingEnvironmentId":null,"isSpot":false,"spotExpirationTime":null,"freeOfferExpirationTime":null,"tags":null,"kind":"app","resourceGroup":"clitest.rg000001","reserved":false,"isXenon":false,"hyperV":false,"mdmId":"waws-prod-bay-127_12946","targetWorkerCount":0,"targetWorkerSizeId":0,"provisioningState":"Succeeded","webSiteId":null,"existingServerFarmIds":null},"sku":{"name":"B1","tier":"Basic","size":"B1","family":"B","capacity":1}}'
-=======
         US","properties":{"serverFarmId":28409,"name":"planInOneRG","workerSize":"Default","workerSizeId":0,"workerTierName":null,"numberOfWorkers":1,"currentWorkerSize":"Default","currentWorkerSizeId":0,"currentNumberOfWorkers":1,"status":"Ready","webSpace":"clitest.rg000001-WestUSwebspace","subscription":"0b1f6471-1bf0-4dda-aec3-cb9272f09590","adminSiteName":null,"hostingEnvironment":null,"hostingEnvironmentProfile":null,"maximumNumberOfWorkers":3,"planName":"VirtualDedicatedPlan","adminRuntimeSiteName":null,"computeMode":"Dedicated","siteMode":null,"geoRegion":"West
         US","perSiteScaling":false,"maximumElasticWorkerCount":1,"numberOfSites":0,"hostingEnvironmentId":null,"isSpot":false,"spotExpirationTime":null,"freeOfferExpirationTime":null,"tags":null,"kind":"app","resourceGroup":"clitest.rg000001","reserved":false,"isXenon":false,"hyperV":false,"mdmId":"waws-prod-bay-049_28409","targetWorkerCount":0,"targetWorkerSizeId":0,"provisioningState":"Succeeded","webSiteId":null,"existingServerFarmIds":null},"sku":{"name":"B1","tier":"Basic","size":"B1","family":"B","capacity":1}}'
->>>>>>> 807faccc
     headers:
       cache-control:
       - no-cache
@@ -507,11 +412,7 @@
       content-type:
       - application/json
       date:
-<<<<<<< HEAD
-      - Tue, 08 Oct 2019 00:04:25 GMT
-=======
       - Mon, 21 Oct 2019 10:45:09 GMT
->>>>>>> 807faccc
       expires:
       - '-1'
       pragma:
@@ -554,13 +455,8 @@
       ParameterSetName:
       - -g -n --plan
       User-Agent:
-<<<<<<< HEAD
-      - python/3.6.5 (Windows-10-10.0.17134-SP0) msrest/0.6.10 msrest_azure/0.6.1
-        azure-mgmt-web/0.42.0 Azure-SDK-For-Python AZURECLI/2.0.74
-=======
-      - python/3.7.4 (Windows-10-10.0.18362-SP0) msrest/0.6.10 msrest_azure/0.6.2
-        azure-mgmt-web/0.42.0 Azure-SDK-For-Python AZURECLI/2.0.75
->>>>>>> 807faccc
+      - python/3.7.4 (Windows-10-10.0.18362-SP0) msrest/0.6.10 msrest_azure/0.6.2
+        azure-mgmt-web/0.42.0 Azure-SDK-For-Python AZURECLI/2.0.75
       accept-language:
       - en-US
     method: PUT
@@ -568,24 +464,11 @@
   response:
     body:
       string: '{"id":"/subscriptions/00000000-0000-0000-0000-000000000000/resourceGroups/clitest.rg000002/providers/Microsoft.Web/sites/webInOtherRG","name":"webInOtherRG","type":"Microsoft.Web/sites","kind":"app","location":"West
-<<<<<<< HEAD
-        US","properties":{"name":"webInOtherRG","state":"Running","hostNames":["webinotherrg.azurewebsites.net"],"webSpace":"clitest.rg000001-WestUSwebspace","selfLink":"https://waws-prod-bay-127.api.azurewebsites.windows.net:454/subscriptions/00000000-0000-0000-0000-000000000000/webspaces/clitest.rg000001-WestUSwebspace/sites/webInOtherRG","repositorySiteName":"webInOtherRG","owner":null,"usageState":"Normal","enabled":true,"adminEnabled":true,"enabledHostNames":["webinotherrg.azurewebsites.net","webinotherrg.scm.azurewebsites.net"],"siteProperties":{"metadata":null,"properties":[{"name":"LinuxFxVersion","value":""},{"name":"WindowsFxVersion","value":null}],"appSettings":null},"availabilityState":"Normal","sslCertificates":null,"csrs":[],"cers":null,"siteMode":null,"hostNameSslStates":[{"name":"webinotherrg.azurewebsites.net","sslState":"Disabled","ipBasedSslResult":null,"virtualIP":null,"thumbprint":null,"toUpdate":null,"toUpdateIpBasedSsl":null,"ipBasedSslState":"NotConfigured","hostType":"Standard"},{"name":"webinotherrg.scm.azurewebsites.net","sslState":"Disabled","ipBasedSslResult":null,"virtualIP":null,"thumbprint":null,"toUpdate":null,"toUpdateIpBasedSsl":null,"ipBasedSslState":"NotConfigured","hostType":"Repository"}],"computeMode":null,"serverFarm":null,"serverFarmId":"/subscriptions/00000000-0000-0000-0000-000000000000/resourceGroups/clitest.rg000001/providers/Microsoft.Web/serverfarms/planInOneRG","reserved":false,"isXenon":false,"hyperV":false,"lastModifiedTimeUtc":"2019-10-08T00:04:27.93","storageRecoveryDefaultState":"Running","contentAvailabilityState":"Normal","runtimeAvailabilityState":"Normal","siteConfig":null,"deploymentId":"webInOtherRG","trafficManagerHostNames":null,"sku":"Basic","scmSiteAlsoStopped":false,"targetSwapSlot":null,"hostingEnvironment":null,"hostingEnvironmentProfile":null,"clientAffinityEnabled":true,"clientCertEnabled":false,"clientCertExclusionPaths":null,"hostNamesDisabled":false,"domainVerificationIdentifiers":null,"kind":"app","inboundIpAddress":"40.112.243.3","possibleInboundIpAddresses":"40.112.243.3","outboundIpAddresses":"40.112.243.3,104.42.52.115,104.42.48.82,40.83.168.240,40.78.70.230","possibleOutboundIpAddresses":"40.112.243.3,104.42.52.115,104.42.48.82,40.83.168.240,40.78.70.230,40.83.164.193,104.42.51.234,104.42.49.238","containerSize":0,"dailyMemoryTimeQuota":0,"suspendedTill":null,"siteDisabledReason":0,"functionExecutionUnitsCache":null,"maxNumberOfWorkers":null,"homeStamp":"waws-prod-bay-127","cloningInfo":null,"hostingEnvironmentId":null,"tags":null,"resourceGroup":"clitest.rg000002","defaultHostName":"webinotherrg.azurewebsites.net","slotSwapStatus":null,"httpsOnly":false,"redundancyMode":"None","inProgressOperationId":null,"geoDistributions":null,"privateEndpointConnections":null,"buildVersion":null,"targetBuildVersion":null}}'
-=======
         US","properties":{"name":"webInOtherRG","state":"Running","hostNames":["webinotherrg.azurewebsites.net"],"webSpace":"clitest.rg000001-WestUSwebspace","selfLink":"https://waws-prod-bay-049.api.azurewebsites.windows.net:454/subscriptions/00000000-0000-0000-0000-000000000000/webspaces/clitest.rg000001-WestUSwebspace/sites/webInOtherRG","repositorySiteName":"webInOtherRG","owner":null,"usageState":"Normal","enabled":true,"adminEnabled":true,"enabledHostNames":["webinotherrg.azurewebsites.net","webinotherrg.scm.azurewebsites.net"],"siteProperties":{"metadata":null,"properties":[{"name":"LinuxFxVersion","value":""},{"name":"WindowsFxVersion","value":null}],"appSettings":null},"availabilityState":"Normal","sslCertificates":null,"csrs":[],"cers":null,"siteMode":null,"hostNameSslStates":[{"name":"webinotherrg.azurewebsites.net","sslState":"Disabled","ipBasedSslResult":null,"virtualIP":null,"thumbprint":null,"toUpdate":null,"toUpdateIpBasedSsl":null,"ipBasedSslState":"NotConfigured","hostType":"Standard"},{"name":"webinotherrg.scm.azurewebsites.net","sslState":"Disabled","ipBasedSslResult":null,"virtualIP":null,"thumbprint":null,"toUpdate":null,"toUpdateIpBasedSsl":null,"ipBasedSslState":"NotConfigured","hostType":"Repository"}],"computeMode":null,"serverFarm":null,"serverFarmId":"/subscriptions/00000000-0000-0000-0000-000000000000/resourceGroups/clitest.rg000001/providers/Microsoft.Web/serverfarms/planInOneRG","reserved":false,"isXenon":false,"hyperV":false,"lastModifiedTimeUtc":"2019-10-21T10:45:14.707","storageRecoveryDefaultState":"Running","contentAvailabilityState":"Normal","runtimeAvailabilityState":"Normal","siteConfig":null,"deploymentId":"webInOtherRG","trafficManagerHostNames":null,"sku":"Basic","scmSiteAlsoStopped":false,"targetSwapSlot":null,"hostingEnvironment":null,"hostingEnvironmentProfile":null,"clientAffinityEnabled":true,"clientCertEnabled":false,"clientCertExclusionPaths":null,"hostNamesDisabled":false,"domainVerificationIdentifiers":null,"customDomainVerificationId":"A55427C1699CE947FD09366ECD509E2843A5D1B42A2DDC54A2EF3ABF4F625995","kind":"app","inboundIpAddress":"40.83.182.206","possibleInboundIpAddresses":"40.83.182.206","outboundIpAddresses":"40.83.183.69,40.83.179.85,40.83.179.222,40.83.180.221","possibleOutboundIpAddresses":"40.83.183.69,40.83.179.85,40.83.179.222,40.83.180.221","containerSize":0,"dailyMemoryTimeQuota":0,"suspendedTill":null,"siteDisabledReason":0,"functionExecutionUnitsCache":null,"maxNumberOfWorkers":null,"homeStamp":"waws-prod-bay-049","cloningInfo":null,"hostingEnvironmentId":null,"tags":null,"resourceGroup":"clitest.rg000002","defaultHostName":"webinotherrg.azurewebsites.net","slotSwapStatus":null,"httpsOnly":false,"redundancyMode":"None","inProgressOperationId":null,"geoDistributions":null,"privateEndpointConnections":null,"buildVersion":null,"targetBuildVersion":null}}'
->>>>>>> 807faccc
-    headers:
-      cache-control:
-      - no-cache
-      content-length:
-<<<<<<< HEAD
-      - '3340'
-      content-type:
-      - application/json
-      date:
-      - Tue, 08 Oct 2019 00:04:44 GMT
-      etag:
-      - '"1D57D6BF3F39FE0"'
-=======
+    headers:
+      cache-control:
+      - no-cache
+      content-length:
       - '3371'
       content-type:
       - application/json
@@ -593,7 +476,6 @@
       - Mon, 21 Oct 2019 10:45:31 GMT
       etag:
       - '"1D587FC9F77BAF0"'
->>>>>>> 807faccc
       expires:
       - '-1'
       pragma:
@@ -635,13 +517,8 @@
       ParameterSetName:
       - -g -n --plan
       User-Agent:
-<<<<<<< HEAD
-      - python/3.6.5 (Windows-10-10.0.17134-SP0) msrest/0.6.10 msrest_azure/0.6.1
-        azure-mgmt-web/0.42.0 Azure-SDK-For-Python AZURECLI/2.0.74
-=======
-      - python/3.7.4 (Windows-10-10.0.18362-SP0) msrest/0.6.10 msrest_azure/0.6.2
-        azure-mgmt-web/0.42.0 Azure-SDK-For-Python AZURECLI/2.0.75
->>>>>>> 807faccc
+      - python/3.7.4 (Windows-10-10.0.18362-SP0) msrest/0.6.10 msrest_azure/0.6.2
+        azure-mgmt-web/0.42.0 Azure-SDK-For-Python AZURECLI/2.0.75
       accept-language:
       - en-US
     method: POST
@@ -650,19 +527,6 @@
     body:
       string: <publishData><publishProfile profileName="webInOtherRG - Web Deploy"
         publishMethod="MSDeploy" publishUrl="webinotherrg.scm.azurewebsites.net:443"
-<<<<<<< HEAD
-        msdeploySite="webInOtherRG" userName="$webInOtherRG" userPWD="GNRtlnoTlqFFHkB51tBpx6JMgThFEQTlrxkh7rmlJkiMA7ufg2uqeWg3ghtA"
-        destinationAppUrl="http://webinotherrg.azurewebsites.net" SQLServerDBConnectionString=""
-        mySQLDBConnectionString="" hostingProviderForumLink="" controlPanelLink="http://windows.azure.com"
-        webSystem="WebSites"><databases /></publishProfile><publishProfile profileName="webInOtherRG
-        - FTP" publishMethod="FTP" publishUrl="ftp://waws-prod-bay-127.ftp.azurewebsites.windows.net/site/wwwroot"
-        ftpPassiveMode="True" userName="webInOtherRG\$webInOtherRG" userPWD="GNRtlnoTlqFFHkB51tBpx6JMgThFEQTlrxkh7rmlJkiMA7ufg2uqeWg3ghtA"
-        destinationAppUrl="http://webinotherrg.azurewebsites.net" SQLServerDBConnectionString=""
-        mySQLDBConnectionString="" hostingProviderForumLink="" controlPanelLink="http://windows.azure.com"
-        webSystem="WebSites"><databases /></publishProfile><publishProfile profileName="webInOtherRG
-        - ReadOnly - FTP" publishMethod="FTP" publishUrl="ftp://waws-prod-bay-127dr.ftp.azurewebsites.windows.net/site/wwwroot"
-        ftpPassiveMode="True" userName="webInOtherRG\$webInOtherRG" userPWD="GNRtlnoTlqFFHkB51tBpx6JMgThFEQTlrxkh7rmlJkiMA7ufg2uqeWg3ghtA"
-=======
         msdeploySite="webInOtherRG" userName="$webInOtherRG" userPWD="PWFaM6uYufre7dWbQPq640xFeTEbLfSK8mzh7axj8Gx5FzaC3RswrmngkltQ"
         destinationAppUrl="http://webinotherrg.azurewebsites.net" SQLServerDBConnectionString=""
         mySQLDBConnectionString="" hostingProviderForumLink="" controlPanelLink="http://windows.azure.com"
@@ -674,7 +538,6 @@
         webSystem="WebSites"><databases /></publishProfile><publishProfile profileName="webInOtherRG
         - ReadOnly - FTP" publishMethod="FTP" publishUrl="ftp://waws-prod-bay-049dr.ftp.azurewebsites.windows.net/site/wwwroot"
         ftpPassiveMode="True" userName="webInOtherRG\$webInOtherRG" userPWD="PWFaM6uYufre7dWbQPq640xFeTEbLfSK8mzh7axj8Gx5FzaC3RswrmngkltQ"
->>>>>>> 807faccc
         destinationAppUrl="http://webinotherrg.azurewebsites.net" SQLServerDBConnectionString=""
         mySQLDBConnectionString="" hostingProviderForumLink="" controlPanelLink="http://windows.azure.com"
         webSystem="WebSites"><databases /></publishProfile></publishData>
@@ -686,11 +549,7 @@
       content-type:
       - application/xml
       date:
-<<<<<<< HEAD
-      - Tue, 08 Oct 2019 00:04:44 GMT
-=======
       - Mon, 21 Oct 2019 10:45:31 GMT
->>>>>>> 807faccc
       expires:
       - '-1'
       pragma:
