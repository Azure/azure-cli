interactions:
- request:
    body: null
    headers:
      Accept:
      - application/json
      Accept-Encoding:
      - gzip, deflate
      CommandName:
      - appservice plan create
      Connection:
      - keep-alive
      ParameterSetName:
      - -g -n
      User-Agent:
<<<<<<< HEAD
      - python/3.6.5 (Windows-10-10.0.17134-SP0) msrest/0.6.10 msrest_azure/0.6.1
        azure-mgmt-resource/4.0.0 Azure-SDK-For-Python AZURECLI/2.0.74
=======
      - python/3.7.4 (Windows-10-10.0.18362-SP0) msrest/0.6.10 msrest_azure/0.6.2
        azure-mgmt-resource/4.0.0 Azure-SDK-For-Python AZURECLI/2.0.75
>>>>>>> 807faccc
      accept-language:
      - en-US
    method: GET
    uri: https://management.azure.com/subscriptions/00000000-0000-0000-0000-000000000000/resourcegroups/clitest.rg000001?api-version=2019-07-01
  response:
    body:
<<<<<<< HEAD
      string: '{"id":"/subscriptions/00000000-0000-0000-0000-000000000000/resourceGroups/clitest.rg000001","name":"clitest.rg000001","type":"Microsoft.Resources/resourceGroups","location":"westus","tags":{"product":"azurecli","cause":"automation","date":"2019-10-08T00:08:16Z"},"properties":{"provisioningState":"Succeeded"}}'
=======
      string: '{"id":"/subscriptions/00000000-0000-0000-0000-000000000000/resourceGroups/clitest.rg000001","name":"clitest.rg000001","type":"Microsoft.Resources/resourceGroups","location":"westus","tags":{"product":"azurecli","cause":"automation","date":"2019-10-21T10:44:54Z"},"properties":{"provisioningState":"Succeeded"}}'
>>>>>>> 807faccc
    headers:
      cache-control:
      - no-cache
      content-length:
      - '428'
      content-type:
      - application/json; charset=utf-8
      date:
<<<<<<< HEAD
      - Tue, 08 Oct 2019 00:08:17 GMT
=======
      - Mon, 21 Oct 2019 10:44:58 GMT
>>>>>>> 807faccc
      expires:
      - '-1'
      pragma:
      - no-cache
      strict-transport-security:
      - max-age=31536000; includeSubDomains
      vary:
      - Accept-Encoding
      x-content-type-options:
      - nosniff
    status:
      code: 200
      message: OK
- request:
    body: '{"name": "plan-quick000003", "type": "Microsoft.Web/serverfarms", "location":
      "westus", "properties": {"skuName": "B1", "capacity": 1}}'
    headers:
      Accept:
      - application/json
      Accept-Encoding:
      - gzip, deflate
      CommandName:
      - appservice plan create
      Connection:
      - keep-alive
      Content-Length:
      - '143'
      Content-Type:
      - application/json; charset=utf-8
      ParameterSetName:
      - -g -n
      User-Agent:
<<<<<<< HEAD
      - python/3.6.5 (Windows-10-10.0.17134-SP0) msrest/0.6.10 msrest_azure/0.6.1
        azure-mgmt-web/0.42.0 Azure-SDK-For-Python AZURECLI/2.0.74
=======
      - python/3.7.4 (Windows-10-10.0.18362-SP0) msrest/0.6.10 msrest_azure/0.6.2
        azure-mgmt-web/0.42.0 Azure-SDK-For-Python AZURECLI/2.0.75
>>>>>>> 807faccc
      accept-language:
      - en-US
    method: POST
    uri: https://management.azure.com/subscriptions/00000000-0000-0000-0000-000000000000/resourceGroups/clitest.rg000001/providers/Microsoft.Web/validate?api-version=2018-02-01
  response:
    body:
      string: '{"status":"Success","error":null}'
    headers:
      cache-control:
      - no-cache
      content-length:
      - '33'
      content-type:
      - application/json
      date:
<<<<<<< HEAD
      - Tue, 08 Oct 2019 00:08:18 GMT
=======
      - Mon, 21 Oct 2019 10:44:58 GMT
>>>>>>> 807faccc
      expires:
      - '-1'
      pragma:
      - no-cache
      server:
      - Microsoft-IIS/10.0
      strict-transport-security:
      - max-age=31536000; includeSubDomains
      transfer-encoding:
      - chunked
      vary:
      - Accept-Encoding
      x-aspnet-version:
      - 4.0.30319
      x-content-type-options:
      - nosniff
      x-ms-ratelimit-remaining-subscription-writes:
      - '1198'
      x-powered-by:
      - ASP.NET
    status:
      code: 200
      message: OK
- request:
    body: null
    headers:
      Accept:
      - application/json
      Accept-Encoding:
      - gzip, deflate
      CommandName:
      - appservice plan create
      Connection:
      - keep-alive
      ParameterSetName:
      - -g -n
      User-Agent:
<<<<<<< HEAD
      - python/3.6.5 (Windows-10-10.0.17134-SP0) msrest/0.6.10 msrest_azure/0.6.1
        azure-mgmt-resource/4.0.0 Azure-SDK-For-Python AZURECLI/2.0.74
=======
      - python/3.7.4 (Windows-10-10.0.18362-SP0) msrest/0.6.10 msrest_azure/0.6.2
        azure-mgmt-resource/4.0.0 Azure-SDK-For-Python AZURECLI/2.0.75
>>>>>>> 807faccc
      accept-language:
      - en-US
    method: GET
    uri: https://management.azure.com/subscriptions/00000000-0000-0000-0000-000000000000/resourcegroups/clitest.rg000001?api-version=2019-07-01
  response:
    body:
<<<<<<< HEAD
      string: '{"id":"/subscriptions/00000000-0000-0000-0000-000000000000/resourceGroups/clitest.rg000001","name":"clitest.rg000001","type":"Microsoft.Resources/resourceGroups","location":"westus","tags":{"product":"azurecli","cause":"automation","date":"2019-10-08T00:08:16Z"},"properties":{"provisioningState":"Succeeded"}}'
=======
      string: '{"id":"/subscriptions/00000000-0000-0000-0000-000000000000/resourceGroups/clitest.rg000001","name":"clitest.rg000001","type":"Microsoft.Resources/resourceGroups","location":"westus","tags":{"product":"azurecli","cause":"automation","date":"2019-10-21T10:44:54Z"},"properties":{"provisioningState":"Succeeded"}}'
>>>>>>> 807faccc
    headers:
      cache-control:
      - no-cache
      content-length:
      - '428'
      content-type:
      - application/json; charset=utf-8
      date:
<<<<<<< HEAD
      - Tue, 08 Oct 2019 00:08:18 GMT
=======
      - Mon, 21 Oct 2019 10:44:59 GMT
>>>>>>> 807faccc
      expires:
      - '-1'
      pragma:
      - no-cache
      strict-transport-security:
      - max-age=31536000; includeSubDomains
      vary:
      - Accept-Encoding
      x-content-type-options:
      - nosniff
    status:
      code: 200
      message: OK
- request:
    body: '{"location": "westus", "properties": {"perSiteScaling": false, "isXenon":
      false}, "sku": {"name": "B1", "tier": "BASIC", "capacity": 1}}'
    headers:
      Accept:
      - application/json
      Accept-Encoding:
      - gzip, deflate
      CommandName:
      - appservice plan create
      Connection:
      - keep-alive
      Content-Length:
      - '136'
      Content-Type:
      - application/json; charset=utf-8
      ParameterSetName:
      - -g -n
      User-Agent:
<<<<<<< HEAD
      - python/3.6.5 (Windows-10-10.0.17134-SP0) msrest/0.6.10 msrest_azure/0.6.1
        azure-mgmt-web/0.42.0 Azure-SDK-For-Python AZURECLI/2.0.74
=======
      - python/3.7.4 (Windows-10-10.0.18362-SP0) msrest/0.6.10 msrest_azure/0.6.2
        azure-mgmt-web/0.42.0 Azure-SDK-For-Python AZURECLI/2.0.75
>>>>>>> 807faccc
      accept-language:
      - en-US
    method: PUT
    uri: https://management.azure.com/subscriptions/00000000-0000-0000-0000-000000000000/resourceGroups/clitest.rg000001/providers/Microsoft.Web/serverfarms/plan-quick000003?api-version=2018-02-01
  response:
    body:
      string: '{"id":"/subscriptions/00000000-0000-0000-0000-000000000000/resourceGroups/clitest.rg000001/providers/Microsoft.Web/serverfarms/plan-quick000003","name":"plan-quick000003","type":"Microsoft.Web/serverfarms","kind":"app","location":"West
<<<<<<< HEAD
        US","properties":{"serverFarmId":25787,"name":"plan-quick000003","workerSize":"Default","workerSizeId":0,"workerTierName":null,"numberOfWorkers":1,"currentWorkerSize":"Default","currentWorkerSizeId":0,"currentNumberOfWorkers":1,"status":"Ready","webSpace":"clitest.rg000001-WestUSwebspace","subscription":"89ec4d1d-dcc7-4a3f-a701-0a5d074c8505","adminSiteName":null,"hostingEnvironment":null,"hostingEnvironmentProfile":null,"maximumNumberOfWorkers":3,"planName":"VirtualDedicatedPlan","adminRuntimeSiteName":null,"computeMode":"Dedicated","siteMode":null,"geoRegion":"West
        US","perSiteScaling":false,"maximumElasticWorkerCount":1,"numberOfSites":0,"hostingEnvironmentId":null,"isSpot":false,"spotExpirationTime":null,"freeOfferExpirationTime":null,"tags":null,"kind":"app","resourceGroup":"clitest.rg000001","reserved":false,"isXenon":false,"hyperV":false,"mdmId":"waws-prod-bay-093_25787","targetWorkerCount":0,"targetWorkerSizeId":0,"provisioningState":"Succeeded","webSiteId":null,"existingServerFarmIds":null},"sku":{"name":"B1","tier":"Basic","size":"B1","family":"B","capacity":1}}'
=======
        US","properties":{"serverFarmId":31295,"name":"plan-quick000003","workerSize":"Default","workerSizeId":0,"workerTierName":null,"numberOfWorkers":1,"currentWorkerSize":"Default","currentWorkerSizeId":0,"currentNumberOfWorkers":1,"status":"Ready","webSpace":"clitest.rg000001-WestUSwebspace","subscription":"0b1f6471-1bf0-4dda-aec3-cb9272f09590","adminSiteName":null,"hostingEnvironment":null,"hostingEnvironmentProfile":null,"maximumNumberOfWorkers":3,"planName":"VirtualDedicatedPlan","adminRuntimeSiteName":null,"computeMode":"Dedicated","siteMode":null,"geoRegion":"West
        US","perSiteScaling":false,"maximumElasticWorkerCount":1,"numberOfSites":0,"hostingEnvironmentId":null,"isSpot":false,"spotExpirationTime":null,"freeOfferExpirationTime":null,"tags":null,"kind":"app","resourceGroup":"clitest.rg000001","reserved":false,"isXenon":false,"hyperV":false,"mdmId":"waws-prod-bay-047_31295","targetWorkerCount":0,"targetWorkerSizeId":0,"provisioningState":"Succeeded","webSiteId":null,"existingServerFarmIds":null},"sku":{"name":"B1","tier":"Basic","size":"B1","family":"B","capacity":1}}'
>>>>>>> 807faccc
    headers:
      cache-control:
      - no-cache
      content-length:
      - '1524'
      content-type:
      - application/json
      date:
<<<<<<< HEAD
      - Tue, 08 Oct 2019 00:08:26 GMT
=======
      - Mon, 21 Oct 2019 10:45:07 GMT
>>>>>>> 807faccc
      expires:
      - '-1'
      pragma:
      - no-cache
      server:
      - Microsoft-IIS/10.0
      strict-transport-security:
      - max-age=31536000; includeSubDomains
      transfer-encoding:
      - chunked
      vary:
      - Accept-Encoding
      x-aspnet-version:
      - 4.0.30319
      x-content-type-options:
      - nosniff
      x-ms-ratelimit-remaining-subscription-writes:
<<<<<<< HEAD
      - '1198'
=======
      - '1195'
>>>>>>> 807faccc
      x-powered-by:
      - ASP.NET
    status:
      code: 200
      message: OK
- request:
    body: null
    headers:
      Accept:
      - application/json
      Accept-Encoding:
      - gzip, deflate
      CommandName:
      - webapp create
      Connection:
      - keep-alive
      ParameterSetName:
      - -g -n --plan --deployment-local-git
      User-Agent:
<<<<<<< HEAD
      - python/3.6.5 (Windows-10-10.0.17134-SP0) msrest/0.6.10 msrest_azure/0.6.1
        azure-mgmt-web/0.42.0 Azure-SDK-For-Python AZURECLI/2.0.74
=======
      - python/3.7.4 (Windows-10-10.0.18362-SP0) msrest/0.6.10 msrest_azure/0.6.2
        azure-mgmt-web/0.42.0 Azure-SDK-For-Python AZURECLI/2.0.75
>>>>>>> 807faccc
      accept-language:
      - en-US
    method: GET
    uri: https://management.azure.com/subscriptions/00000000-0000-0000-0000-000000000000/resourceGroups/clitest.rg000001/providers/Microsoft.Web/serverfarms/plan-quick000003?api-version=2018-02-01
  response:
    body:
      string: '{"id":"/subscriptions/00000000-0000-0000-0000-000000000000/resourceGroups/clitest.rg000001/providers/Microsoft.Web/serverfarms/plan-quick000003","name":"plan-quick000003","type":"Microsoft.Web/serverfarms","kind":"app","location":"West
<<<<<<< HEAD
        US","properties":{"serverFarmId":25787,"name":"plan-quick000003","workerSize":"Default","workerSizeId":0,"workerTierName":null,"numberOfWorkers":1,"currentWorkerSize":"Default","currentWorkerSizeId":0,"currentNumberOfWorkers":1,"status":"Ready","webSpace":"clitest.rg000001-WestUSwebspace","subscription":"89ec4d1d-dcc7-4a3f-a701-0a5d074c8505","adminSiteName":null,"hostingEnvironment":null,"hostingEnvironmentProfile":null,"maximumNumberOfWorkers":3,"planName":"VirtualDedicatedPlan","adminRuntimeSiteName":null,"computeMode":"Dedicated","siteMode":null,"geoRegion":"West
        US","perSiteScaling":false,"maximumElasticWorkerCount":1,"numberOfSites":0,"hostingEnvironmentId":null,"isSpot":false,"spotExpirationTime":null,"freeOfferExpirationTime":null,"tags":null,"kind":"app","resourceGroup":"clitest.rg000001","reserved":false,"isXenon":false,"hyperV":false,"mdmId":"waws-prod-bay-093_25787","targetWorkerCount":0,"targetWorkerSizeId":0,"provisioningState":"Succeeded","webSiteId":null,"existingServerFarmIds":null},"sku":{"name":"B1","tier":"Basic","size":"B1","family":"B","capacity":1}}'
=======
        US","properties":{"serverFarmId":31295,"name":"plan-quick000003","workerSize":"Default","workerSizeId":0,"workerTierName":null,"numberOfWorkers":1,"currentWorkerSize":"Default","currentWorkerSizeId":0,"currentNumberOfWorkers":1,"status":"Ready","webSpace":"clitest.rg000001-WestUSwebspace","subscription":"0b1f6471-1bf0-4dda-aec3-cb9272f09590","adminSiteName":null,"hostingEnvironment":null,"hostingEnvironmentProfile":null,"maximumNumberOfWorkers":3,"planName":"VirtualDedicatedPlan","adminRuntimeSiteName":null,"computeMode":"Dedicated","siteMode":null,"geoRegion":"West
        US","perSiteScaling":false,"maximumElasticWorkerCount":1,"numberOfSites":0,"hostingEnvironmentId":null,"isSpot":false,"spotExpirationTime":null,"freeOfferExpirationTime":null,"tags":null,"kind":"app","resourceGroup":"clitest.rg000001","reserved":false,"isXenon":false,"hyperV":false,"mdmId":"waws-prod-bay-047_31295","targetWorkerCount":0,"targetWorkerSizeId":0,"provisioningState":"Succeeded","webSiteId":null,"existingServerFarmIds":null},"sku":{"name":"B1","tier":"Basic","size":"B1","family":"B","capacity":1}}'
>>>>>>> 807faccc
    headers:
      cache-control:
      - no-cache
      content-length:
      - '1524'
      content-type:
      - application/json
      date:
<<<<<<< HEAD
      - Tue, 08 Oct 2019 00:08:27 GMT
=======
      - Mon, 21 Oct 2019 10:45:09 GMT
>>>>>>> 807faccc
      expires:
      - '-1'
      pragma:
      - no-cache
      server:
      - Microsoft-IIS/10.0
      strict-transport-security:
      - max-age=31536000; includeSubDomains
      transfer-encoding:
      - chunked
      vary:
      - Accept-Encoding
      x-aspnet-version:
      - 4.0.30319
      x-content-type-options:
      - nosniff
      x-powered-by:
      - ASP.NET
    status:
      code: 200
      message: OK
- request:
    body: 'b''{"name": "webapp-quick000002", "type": "Microsoft.Web/sites", "location":
      "West US", "properties": {"serverFarmId": "/subscriptions/00000000-0000-0000-0000-000000000000/resourceGroups/clitest.rg000001/providers/Microsoft.Web/serverfarms/plan-quick000003"}}'''
    headers:
      Accept:
      - application/json
      Accept-Encoding:
      - gzip, deflate
      CommandName:
      - webapp create
      Connection:
      - keep-alive
      Content-Length:
      - '329'
      Content-Type:
      - application/json; charset=utf-8
      ParameterSetName:
      - -g -n --plan --deployment-local-git
      User-Agent:
<<<<<<< HEAD
      - python/3.6.5 (Windows-10-10.0.17134-SP0) msrest/0.6.10 msrest_azure/0.6.1
        azure-mgmt-web/0.42.0 Azure-SDK-For-Python AZURECLI/2.0.74
=======
      - python/3.7.4 (Windows-10-10.0.18362-SP0) msrest/0.6.10 msrest_azure/0.6.2
        azure-mgmt-web/0.42.0 Azure-SDK-For-Python AZURECLI/2.0.75
>>>>>>> 807faccc
      accept-language:
      - en-US
    method: POST
    uri: https://management.azure.com/subscriptions/00000000-0000-0000-0000-000000000000/resourceGroups/clitest.rg000001/providers/Microsoft.Web/validate?api-version=2018-02-01
  response:
    body:
      string: '{"status":"Success","error":null}'
    headers:
      cache-control:
      - no-cache
      content-length:
      - '33'
      content-type:
      - application/json
      date:
<<<<<<< HEAD
      - Tue, 08 Oct 2019 00:08:28 GMT
=======
      - Mon, 21 Oct 2019 10:45:11 GMT
>>>>>>> 807faccc
      expires:
      - '-1'
      pragma:
      - no-cache
      server:
      - Microsoft-IIS/10.0
      strict-transport-security:
      - max-age=31536000; includeSubDomains
      transfer-encoding:
      - chunked
      vary:
      - Accept-Encoding
      x-aspnet-version:
      - 4.0.30319
      x-content-type-options:
      - nosniff
      x-ms-ratelimit-remaining-subscription-writes:
      - '1198'
      x-powered-by:
      - ASP.NET
    status:
      code: 200
      message: OK
- request:
    body: null
    headers:
      Accept:
      - application/json
      Accept-Encoding:
      - gzip, deflate
      CommandName:
      - webapp create
      Connection:
      - keep-alive
      ParameterSetName:
      - -g -n --plan --deployment-local-git
      User-Agent:
<<<<<<< HEAD
      - python/3.6.5 (Windows-10-10.0.17134-SP0) msrest/0.6.10 msrest_azure/0.6.1
        azure-mgmt-web/0.42.0 Azure-SDK-For-Python AZURECLI/2.0.74
=======
      - python/3.7.4 (Windows-10-10.0.18362-SP0) msrest/0.6.10 msrest_azure/0.6.2
        azure-mgmt-web/0.42.0 Azure-SDK-For-Python AZURECLI/2.0.75
>>>>>>> 807faccc
      accept-language:
      - en-US
    method: GET
    uri: https://management.azure.com/subscriptions/00000000-0000-0000-0000-000000000000/resourceGroups/clitest.rg000001/providers/Microsoft.Web/serverfarms/plan-quick000003?api-version=2018-02-01
  response:
    body:
      string: '{"id":"/subscriptions/00000000-0000-0000-0000-000000000000/resourceGroups/clitest.rg000001/providers/Microsoft.Web/serverfarms/plan-quick000003","name":"plan-quick000003","type":"Microsoft.Web/serverfarms","kind":"app","location":"West
<<<<<<< HEAD
        US","properties":{"serverFarmId":25787,"name":"plan-quick000003","workerSize":"Default","workerSizeId":0,"workerTierName":null,"numberOfWorkers":1,"currentWorkerSize":"Default","currentWorkerSizeId":0,"currentNumberOfWorkers":1,"status":"Ready","webSpace":"clitest.rg000001-WestUSwebspace","subscription":"89ec4d1d-dcc7-4a3f-a701-0a5d074c8505","adminSiteName":null,"hostingEnvironment":null,"hostingEnvironmentProfile":null,"maximumNumberOfWorkers":3,"planName":"VirtualDedicatedPlan","adminRuntimeSiteName":null,"computeMode":"Dedicated","siteMode":null,"geoRegion":"West
        US","perSiteScaling":false,"maximumElasticWorkerCount":1,"numberOfSites":0,"hostingEnvironmentId":null,"isSpot":false,"spotExpirationTime":null,"freeOfferExpirationTime":null,"tags":null,"kind":"app","resourceGroup":"clitest.rg000001","reserved":false,"isXenon":false,"hyperV":false,"mdmId":"waws-prod-bay-093_25787","targetWorkerCount":0,"targetWorkerSizeId":0,"provisioningState":"Succeeded","webSiteId":null,"existingServerFarmIds":null},"sku":{"name":"B1","tier":"Basic","size":"B1","family":"B","capacity":1}}'
=======
        US","properties":{"serverFarmId":31295,"name":"plan-quick000003","workerSize":"Default","workerSizeId":0,"workerTierName":null,"numberOfWorkers":1,"currentWorkerSize":"Default","currentWorkerSizeId":0,"currentNumberOfWorkers":1,"status":"Ready","webSpace":"clitest.rg000001-WestUSwebspace","subscription":"0b1f6471-1bf0-4dda-aec3-cb9272f09590","adminSiteName":null,"hostingEnvironment":null,"hostingEnvironmentProfile":null,"maximumNumberOfWorkers":3,"planName":"VirtualDedicatedPlan","adminRuntimeSiteName":null,"computeMode":"Dedicated","siteMode":null,"geoRegion":"West
        US","perSiteScaling":false,"maximumElasticWorkerCount":1,"numberOfSites":0,"hostingEnvironmentId":null,"isSpot":false,"spotExpirationTime":null,"freeOfferExpirationTime":null,"tags":null,"kind":"app","resourceGroup":"clitest.rg000001","reserved":false,"isXenon":false,"hyperV":false,"mdmId":"waws-prod-bay-047_31295","targetWorkerCount":0,"targetWorkerSizeId":0,"provisioningState":"Succeeded","webSiteId":null,"existingServerFarmIds":null},"sku":{"name":"B1","tier":"Basic","size":"B1","family":"B","capacity":1}}'
>>>>>>> 807faccc
    headers:
      cache-control:
      - no-cache
      content-length:
      - '1524'
      content-type:
      - application/json
      date:
<<<<<<< HEAD
      - Tue, 08 Oct 2019 00:08:29 GMT
=======
      - Mon, 21 Oct 2019 10:45:11 GMT
>>>>>>> 807faccc
      expires:
      - '-1'
      pragma:
      - no-cache
      server:
      - Microsoft-IIS/10.0
      strict-transport-security:
      - max-age=31536000; includeSubDomains
      transfer-encoding:
      - chunked
      vary:
      - Accept-Encoding
      x-aspnet-version:
      - 4.0.30319
      x-content-type-options:
      - nosniff
      x-powered-by:
      - ASP.NET
    status:
      code: 200
      message: OK
- request:
    body: 'b''{"location": "West US", "properties": {"serverFarmId": "/subscriptions/00000000-0000-0000-0000-000000000000/resourceGroups/clitest.rg000001/providers/Microsoft.Web/serverfarms/plan-quick000003",
      "reserved": false, "isXenon": false, "hyperV": false, "siteConfig": {"netFrameworkVersion":
      "v4.6", "appSettings": [{"name": "WEBSITE_NODE_DEFAULT_VERSION", "value": "10.14"}],
      "localMySqlEnabled": false, "http20Enabled": true}, "scmSiteAlsoStopped": false}}'''
    headers:
      Accept:
      - application/json
      Accept-Encoding:
      - gzip, deflate
      CommandName:
      - webapp create
      Connection:
      - keep-alive
      Content-Length:
      - '520'
      Content-Type:
      - application/json; charset=utf-8
      ParameterSetName:
      - -g -n --plan --deployment-local-git
      User-Agent:
<<<<<<< HEAD
      - python/3.6.5 (Windows-10-10.0.17134-SP0) msrest/0.6.10 msrest_azure/0.6.1
        azure-mgmt-web/0.42.0 Azure-SDK-For-Python AZURECLI/2.0.74
=======
      - python/3.7.4 (Windows-10-10.0.18362-SP0) msrest/0.6.10 msrest_azure/0.6.2
        azure-mgmt-web/0.42.0 Azure-SDK-For-Python AZURECLI/2.0.75
>>>>>>> 807faccc
      accept-language:
      - en-US
    method: PUT
    uri: https://management.azure.com/subscriptions/00000000-0000-0000-0000-000000000000/resourceGroups/clitest.rg000001/providers/Microsoft.Web/sites/webapp-quick000002?api-version=2018-11-01
  response:
    body:
      string: '{"id":"/subscriptions/00000000-0000-0000-0000-000000000000/resourceGroups/clitest.rg000001/providers/Microsoft.Web/sites/webapp-quick000002","name":"webapp-quick000002","type":"Microsoft.Web/sites","kind":"app","location":"West
<<<<<<< HEAD
        US","properties":{"name":"webapp-quick000002","state":"Running","hostNames":["webapp-quick000002.azurewebsites.net"],"webSpace":"clitest.rg000001-WestUSwebspace","selfLink":"https://waws-prod-bay-093.api.azurewebsites.windows.net:454/subscriptions/00000000-0000-0000-0000-000000000000/webspaces/clitest.rg000001-WestUSwebspace/sites/webapp-quick000002","repositorySiteName":"webapp-quick000002","owner":null,"usageState":"Normal","enabled":true,"adminEnabled":true,"enabledHostNames":["webapp-quick000002.azurewebsites.net","webapp-quick000002.scm.azurewebsites.net"],"siteProperties":{"metadata":null,"properties":[{"name":"LinuxFxVersion","value":""},{"name":"WindowsFxVersion","value":null}],"appSettings":null},"availabilityState":"Normal","sslCertificates":null,"csrs":[],"cers":null,"siteMode":null,"hostNameSslStates":[{"name":"webapp-quick000002.azurewebsites.net","sslState":"Disabled","ipBasedSslResult":null,"virtualIP":null,"thumbprint":null,"toUpdate":null,"toUpdateIpBasedSsl":null,"ipBasedSslState":"NotConfigured","hostType":"Standard"},{"name":"webapp-quick000002.scm.azurewebsites.net","sslState":"Disabled","ipBasedSslResult":null,"virtualIP":null,"thumbprint":null,"toUpdate":null,"toUpdateIpBasedSsl":null,"ipBasedSslState":"NotConfigured","hostType":"Repository"}],"computeMode":null,"serverFarm":null,"serverFarmId":"/subscriptions/00000000-0000-0000-0000-000000000000/resourceGroups/clitest.rg000001/providers/Microsoft.Web/serverfarms/plan-quick000003","reserved":false,"isXenon":false,"hyperV":false,"lastModifiedTimeUtc":"2019-10-08T00:08:31.57","storageRecoveryDefaultState":"Running","contentAvailabilityState":"Normal","runtimeAvailabilityState":"Normal","siteConfig":null,"deploymentId":"webapp-quick000002","trafficManagerHostNames":null,"sku":"Basic","scmSiteAlsoStopped":false,"targetSwapSlot":null,"hostingEnvironment":null,"hostingEnvironmentProfile":null,"clientAffinityEnabled":true,"clientCertEnabled":false,"clientCertExclusionPaths":null,"hostNamesDisabled":false,"domainVerificationIdentifiers":null,"kind":"app","inboundIpAddress":"40.112.191.159","possibleInboundIpAddresses":"40.112.191.159","outboundIpAddresses":"40.112.191.159,138.91.252.122,40.86.180.238,138.91.248.136,138.91.253.41","possibleOutboundIpAddresses":"40.112.191.159,138.91.252.122,40.86.180.238,138.91.248.136,138.91.253.41,138.91.254.30,138.91.249.213","containerSize":0,"dailyMemoryTimeQuota":0,"suspendedTill":null,"siteDisabledReason":0,"functionExecutionUnitsCache":null,"maxNumberOfWorkers":null,"homeStamp":"waws-prod-bay-093","cloningInfo":null,"hostingEnvironmentId":null,"tags":null,"resourceGroup":"clitest.rg000001","defaultHostName":"webapp-quick000002.azurewebsites.net","slotSwapStatus":null,"httpsOnly":false,"redundancyMode":"None","inProgressOperationId":null,"geoDistributions":null,"privateEndpointConnections":null,"buildVersion":null,"targetBuildVersion":null}}'
=======
        US","properties":{"name":"webapp-quick000002","state":"Running","hostNames":["webapp-quick000002.azurewebsites.net"],"webSpace":"clitest.rg000001-WestUSwebspace","selfLink":"https://waws-prod-bay-047.api.azurewebsites.windows.net:454/subscriptions/00000000-0000-0000-0000-000000000000/webspaces/clitest.rg000001-WestUSwebspace/sites/webapp-quick000002","repositorySiteName":"webapp-quick000002","owner":null,"usageState":"Normal","enabled":true,"adminEnabled":true,"enabledHostNames":["webapp-quick000002.azurewebsites.net","webapp-quick000002.scm.azurewebsites.net"],"siteProperties":{"metadata":null,"properties":[{"name":"LinuxFxVersion","value":""},{"name":"WindowsFxVersion","value":null}],"appSettings":null},"availabilityState":"Normal","sslCertificates":null,"csrs":[],"cers":null,"siteMode":null,"hostNameSslStates":[{"name":"webapp-quick000002.azurewebsites.net","sslState":"Disabled","ipBasedSslResult":null,"virtualIP":null,"thumbprint":null,"toUpdate":null,"toUpdateIpBasedSsl":null,"ipBasedSslState":"NotConfigured","hostType":"Standard"},{"name":"webapp-quick000002.scm.azurewebsites.net","sslState":"Disabled","ipBasedSslResult":null,"virtualIP":null,"thumbprint":null,"toUpdate":null,"toUpdateIpBasedSsl":null,"ipBasedSslState":"NotConfigured","hostType":"Repository"}],"computeMode":null,"serverFarm":null,"serverFarmId":"/subscriptions/00000000-0000-0000-0000-000000000000/resourceGroups/clitest.rg000001/providers/Microsoft.Web/serverfarms/plan-quick000003","reserved":false,"isXenon":false,"hyperV":false,"lastModifiedTimeUtc":"2019-10-21T10:45:16.243","storageRecoveryDefaultState":"Running","contentAvailabilityState":"Normal","runtimeAvailabilityState":"Normal","siteConfig":null,"deploymentId":"webapp-quick000002","trafficManagerHostNames":null,"sku":"Basic","scmSiteAlsoStopped":false,"targetSwapSlot":null,"hostingEnvironment":null,"hostingEnvironmentProfile":null,"clientAffinityEnabled":true,"clientCertEnabled":false,"clientCertExclusionPaths":null,"hostNamesDisabled":false,"domainVerificationIdentifiers":null,"customDomainVerificationId":"371CCEB59329FE2ADC8004B826D292697F29E6E82E44B558D817C46E2C35AADE","kind":"app","inboundIpAddress":"104.40.28.133","possibleInboundIpAddresses":"104.40.28.133","outboundIpAddresses":"104.40.28.42,104.40.26.133,104.40.25.66,104.40.24.165","possibleOutboundIpAddresses":"104.40.28.42,104.40.26.133,104.40.25.66,104.40.24.165","containerSize":0,"dailyMemoryTimeQuota":0,"suspendedTill":null,"siteDisabledReason":0,"functionExecutionUnitsCache":null,"maxNumberOfWorkers":null,"homeStamp":"waws-prod-bay-047","cloningInfo":null,"hostingEnvironmentId":null,"tags":null,"resourceGroup":"clitest.rg000001","defaultHostName":"webapp-quick000002.azurewebsites.net","slotSwapStatus":null,"httpsOnly":false,"redundancyMode":"None","inProgressOperationId":null,"geoDistributions":null,"privateEndpointConnections":null,"buildVersion":null,"targetBuildVersion":null}}'
>>>>>>> 807faccc
    headers:
      cache-control:
      - no-cache
      content-length:
<<<<<<< HEAD
      - '3500'
      content-type:
      - application/json
      date:
      - Tue, 08 Oct 2019 00:08:47 GMT
      etag:
      - '"1D57D6C855AEE8B"'
=======
      - '3528'
      content-type:
      - application/json
      date:
      - Mon, 21 Oct 2019 10:45:34 GMT
      etag:
      - '"1D587FCA05C9CB0"'
>>>>>>> 807faccc
      expires:
      - '-1'
      pragma:
      - no-cache
      server:
      - Microsoft-IIS/10.0
      strict-transport-security:
      - max-age=31536000; includeSubDomains
      transfer-encoding:
      - chunked
      vary:
      - Accept-Encoding
      x-aspnet-version:
      - 4.0.30319
      x-content-type-options:
      - nosniff
      x-ms-ratelimit-remaining-subscription-resource-requests:
      - '499'
      x-powered-by:
      - ASP.NET
    status:
      code: 200
      message: OK
- request:
    body: null
    headers:
      Accept:
      - application/json
      Accept-Encoding:
      - gzip, deflate
      CommandName:
      - webapp create
      Connection:
      - keep-alive
      ParameterSetName:
      - -g -n --plan --deployment-local-git
      User-Agent:
<<<<<<< HEAD
      - python/3.6.5 (Windows-10-10.0.17134-SP0) msrest/0.6.10 msrest_azure/0.6.1
        azure-mgmt-web/0.42.0 Azure-SDK-For-Python AZURECLI/2.0.74
=======
      - python/3.7.4 (Windows-10-10.0.18362-SP0) msrest/0.6.10 msrest_azure/0.6.2
        azure-mgmt-web/0.42.0 Azure-SDK-For-Python AZURECLI/2.0.75
>>>>>>> 807faccc
      accept-language:
      - en-US
    method: GET
    uri: https://management.azure.com/subscriptions/00000000-0000-0000-0000-000000000000/resourceGroups/clitest.rg000001/providers/Microsoft.Web/sites/webapp-quick000002?api-version=2018-11-01
  response:
    body:
      string: '{"id":"/subscriptions/00000000-0000-0000-0000-000000000000/resourceGroups/clitest.rg000001/providers/Microsoft.Web/sites/webapp-quick000002","name":"webapp-quick000002","type":"Microsoft.Web/sites","kind":"app","location":"West
<<<<<<< HEAD
        US","properties":{"name":"webapp-quick000002","state":"Running","hostNames":["webapp-quick000002.azurewebsites.net"],"webSpace":"clitest.rg000001-WestUSwebspace","selfLink":"https://waws-prod-bay-093.api.azurewebsites.windows.net:454/subscriptions/00000000-0000-0000-0000-000000000000/webspaces/clitest.rg000001-WestUSwebspace/sites/webapp-quick000002","repositorySiteName":"webapp-quick000002","owner":null,"usageState":"Normal","enabled":true,"adminEnabled":true,"enabledHostNames":["webapp-quick000002.azurewebsites.net","webapp-quick000002.scm.azurewebsites.net"],"siteProperties":{"metadata":null,"properties":[{"name":"LinuxFxVersion","value":""},{"name":"WindowsFxVersion","value":null}],"appSettings":null},"availabilityState":"Normal","sslCertificates":null,"csrs":[],"cers":null,"siteMode":null,"hostNameSslStates":[{"name":"webapp-quick000002.azurewebsites.net","sslState":"Disabled","ipBasedSslResult":null,"virtualIP":null,"thumbprint":null,"toUpdate":null,"toUpdateIpBasedSsl":null,"ipBasedSslState":"NotConfigured","hostType":"Standard"},{"name":"webapp-quick000002.scm.azurewebsites.net","sslState":"Disabled","ipBasedSslResult":null,"virtualIP":null,"thumbprint":null,"toUpdate":null,"toUpdateIpBasedSsl":null,"ipBasedSslState":"NotConfigured","hostType":"Repository"}],"computeMode":null,"serverFarm":null,"serverFarmId":"/subscriptions/00000000-0000-0000-0000-000000000000/resourceGroups/clitest.rg000001/providers/Microsoft.Web/serverfarms/plan-quick000003","reserved":false,"isXenon":false,"hyperV":false,"lastModifiedTimeUtc":"2019-10-08T00:08:32.4566667","storageRecoveryDefaultState":"Running","contentAvailabilityState":"Normal","runtimeAvailabilityState":"Normal","siteConfig":null,"deploymentId":"webapp-quick000002","trafficManagerHostNames":null,"sku":"Basic","scmSiteAlsoStopped":false,"targetSwapSlot":null,"hostingEnvironment":null,"hostingEnvironmentProfile":null,"clientAffinityEnabled":true,"clientCertEnabled":false,"clientCertExclusionPaths":null,"hostNamesDisabled":false,"domainVerificationIdentifiers":null,"kind":"app","inboundIpAddress":"40.112.191.159","possibleInboundIpAddresses":"40.112.191.159","outboundIpAddresses":"40.112.191.159,138.91.252.122,40.86.180.238,138.91.248.136,138.91.253.41","possibleOutboundIpAddresses":"40.112.191.159,138.91.252.122,40.86.180.238,138.91.248.136,138.91.253.41,138.91.254.30,138.91.249.213","containerSize":0,"dailyMemoryTimeQuota":0,"suspendedTill":null,"siteDisabledReason":0,"functionExecutionUnitsCache":null,"maxNumberOfWorkers":null,"homeStamp":"waws-prod-bay-093","cloningInfo":null,"hostingEnvironmentId":null,"tags":null,"resourceGroup":"clitest.rg000001","defaultHostName":"webapp-quick000002.azurewebsites.net","slotSwapStatus":null,"httpsOnly":false,"redundancyMode":"None","inProgressOperationId":null,"geoDistributions":null,"privateEndpointConnections":[],"buildVersion":null,"targetBuildVersion":null}}'
=======
        US","properties":{"name":"webapp-quick000002","state":"Running","hostNames":["webapp-quick000002.azurewebsites.net"],"webSpace":"clitest.rg000001-WestUSwebspace","selfLink":"https://waws-prod-bay-047.api.azurewebsites.windows.net:454/subscriptions/00000000-0000-0000-0000-000000000000/webspaces/clitest.rg000001-WestUSwebspace/sites/webapp-quick000002","repositorySiteName":"webapp-quick000002","owner":null,"usageState":"Normal","enabled":true,"adminEnabled":true,"enabledHostNames":["webapp-quick000002.azurewebsites.net","webapp-quick000002.scm.azurewebsites.net"],"siteProperties":{"metadata":null,"properties":[{"name":"LinuxFxVersion","value":""},{"name":"WindowsFxVersion","value":null}],"appSettings":null},"availabilityState":"Normal","sslCertificates":null,"csrs":[],"cers":null,"siteMode":null,"hostNameSslStates":[{"name":"webapp-quick000002.azurewebsites.net","sslState":"Disabled","ipBasedSslResult":null,"virtualIP":null,"thumbprint":null,"toUpdate":null,"toUpdateIpBasedSsl":null,"ipBasedSslState":"NotConfigured","hostType":"Standard"},{"name":"webapp-quick000002.scm.azurewebsites.net","sslState":"Disabled","ipBasedSslResult":null,"virtualIP":null,"thumbprint":null,"toUpdate":null,"toUpdateIpBasedSsl":null,"ipBasedSslState":"NotConfigured","hostType":"Repository"}],"computeMode":null,"serverFarm":null,"serverFarmId":"/subscriptions/00000000-0000-0000-0000-000000000000/resourceGroups/clitest.rg000001/providers/Microsoft.Web/serverfarms/plan-quick000003","reserved":false,"isXenon":false,"hyperV":false,"lastModifiedTimeUtc":"2019-10-21T10:45:16.923","storageRecoveryDefaultState":"Running","contentAvailabilityState":"Normal","runtimeAvailabilityState":"Normal","siteConfig":null,"deploymentId":"webapp-quick000002","trafficManagerHostNames":null,"sku":"Basic","scmSiteAlsoStopped":false,"targetSwapSlot":null,"hostingEnvironment":null,"hostingEnvironmentProfile":null,"clientAffinityEnabled":true,"clientCertEnabled":false,"clientCertExclusionPaths":null,"hostNamesDisabled":false,"domainVerificationIdentifiers":null,"customDomainVerificationId":"371CCEB59329FE2ADC8004B826D292697F29E6E82E44B558D817C46E2C35AADE","kind":"app","inboundIpAddress":"104.40.28.133","possibleInboundIpAddresses":"104.40.28.133","outboundIpAddresses":"104.40.28.42,104.40.26.133,104.40.25.66,104.40.24.165","possibleOutboundIpAddresses":"104.40.28.42,104.40.26.133,104.40.25.66,104.40.24.165","containerSize":0,"dailyMemoryTimeQuota":0,"suspendedTill":null,"siteDisabledReason":0,"functionExecutionUnitsCache":null,"maxNumberOfWorkers":null,"homeStamp":"waws-prod-bay-047","cloningInfo":null,"hostingEnvironmentId":null,"tags":null,"resourceGroup":"clitest.rg000001","defaultHostName":"webapp-quick000002.azurewebsites.net","slotSwapStatus":null,"httpsOnly":false,"redundancyMode":"None","inProgressOperationId":null,"geoDistributions":null,"privateEndpointConnections":[],"buildVersion":null,"targetBuildVersion":null}}'
>>>>>>> 807faccc
    headers:
      cache-control:
      - no-cache
      content-length:
<<<<<<< HEAD
      - '3503'
      content-type:
      - application/json
      date:
      - Tue, 08 Oct 2019 00:08:48 GMT
      etag:
      - '"1D57D6C855AEE8B"'
=======
      - '3526'
      content-type:
      - application/json
      date:
      - Mon, 21 Oct 2019 10:45:34 GMT
      etag:
      - '"1D587FCA05C9CB0"'
>>>>>>> 807faccc
      expires:
      - '-1'
      pragma:
      - no-cache
      server:
      - Microsoft-IIS/10.0
      strict-transport-security:
      - max-age=31536000; includeSubDomains
      transfer-encoding:
      - chunked
      vary:
      - Accept-Encoding
      x-aspnet-version:
      - 4.0.30319
      x-content-type-options:
      - nosniff
      x-powered-by:
      - ASP.NET
    status:
      code: 200
      message: OK
- request:
    body: '{"properties": {"netFrameworkVersion": "v4.6", "scmType": "LocalGit", "localMySqlEnabled":
      false, "http20Enabled": true}}'
    headers:
      Accept:
      - application/json
      Accept-Encoding:
      - gzip, deflate
      CommandName:
      - webapp create
      Connection:
      - keep-alive
      Content-Length:
      - '121'
      Content-Type:
      - application/json; charset=utf-8
      ParameterSetName:
      - -g -n --plan --deployment-local-git
      User-Agent:
<<<<<<< HEAD
      - python/3.6.5 (Windows-10-10.0.17134-SP0) msrest/0.6.10 msrest_azure/0.6.1
        azure-mgmt-web/0.42.0 Azure-SDK-For-Python AZURECLI/2.0.74
=======
      - python/3.7.4 (Windows-10-10.0.18362-SP0) msrest/0.6.10 msrest_azure/0.6.2
        azure-mgmt-web/0.42.0 Azure-SDK-For-Python AZURECLI/2.0.75
>>>>>>> 807faccc
      accept-language:
      - en-US
    method: PUT
    uri: https://management.azure.com/subscriptions/00000000-0000-0000-0000-000000000000/resourceGroups/clitest.rg000001/providers/Microsoft.Web/sites/webapp-quick000002/config/web?api-version=2018-11-01
  response:
    body:
      string: '{"id":"/subscriptions/00000000-0000-0000-0000-000000000000/resourceGroups/clitest.rg000001/providers/Microsoft.Web/sites/webapp-quick000002","name":"webapp-quick000002","type":"Microsoft.Web/sites","location":"West
        US","properties":{"numberOfWorkers":1,"defaultDocuments":["Default.htm","Default.html","Default.asp","index.htm","index.html","iisstart.htm","default.aspx","index.php","hostingstart.html"],"netFrameworkVersion":"v4.0","phpVersion":"5.6","pythonVersion":"","nodeVersion":"","linuxFxVersion":"","windowsFxVersion":null,"requestTracingEnabled":false,"remoteDebuggingEnabled":false,"remoteDebuggingVersion":null,"httpLoggingEnabled":false,"azureMonitorLogCategories":null,"logsDirectorySizeLimit":35,"detailedErrorLoggingEnabled":false,"publishingUsername":"$webapp-quick000002","publishingPassword":null,"appSettings":null,"metadata":null,"connectionStrings":null,"machineKey":null,"handlerMappings":null,"documentRoot":null,"scmType":"LocalGit","use32BitWorkerProcess":true,"webSocketsEnabled":false,"alwaysOn":false,"javaVersion":null,"javaContainer":null,"javaContainerVersion":null,"appCommandLine":"","managedPipelineMode":"Integrated","virtualApplications":[{"virtualPath":"/","physicalPath":"site\\wwwroot","preloadEnabled":false,"virtualDirectories":null}],"winAuthAdminState":0,"winAuthTenantState":0,"customAppPoolIdentityAdminState":false,"customAppPoolIdentityTenantState":false,"runtimeADUser":null,"runtimeADUserPassword":null,"loadBalancing":"LeastRequests","routingRules":[],"experiments":{"rampUpRules":[]},"limits":null,"autoHealEnabled":false,"autoHealRules":null,"tracingOptions":null,"vnetName":"","siteAuthEnabled":false,"siteAuthSettings":{"enabled":null,"unauthenticatedClientAction":null,"tokenStoreEnabled":null,"allowedExternalRedirectUrls":null,"defaultProvider":null,"clientId":null,"clientSecret":null,"clientSecretCertificateThumbprint":null,"issuer":null,"allowedAudiences":null,"additionalLoginParams":null,"isAadAutoProvisioned":false,"googleClientId":null,"googleClientSecret":null,"googleOAuthScopes":null,"facebookAppId":null,"facebookAppSecret":null,"facebookOAuthScopes":null,"twitterConsumerKey":null,"twitterConsumerSecret":null,"microsoftAccountClientId":null,"microsoftAccountClientSecret":null,"microsoftAccountOAuthScopes":null},"cors":null,"push":null,"apiDefinition":null,"apiManagementConfig":null,"autoSwapSlotName":null,"localMySqlEnabled":false,"managedServiceIdentityId":null,"xManagedServiceIdentityId":null,"ipSecurityRestrictions":[{"ipAddress":"Any","action":"Allow","priority":1,"name":"Allow
        all","description":"Allow all access"}],"scmIpSecurityRestrictions":[{"ipAddress":"Any","action":"Allow","priority":1,"name":"Allow
        all","description":"Allow all access"}],"scmIpSecurityRestrictionsUseMain":false,"http20Enabled":true,"minTlsVersion":"1.2","ftpsState":"AllAllowed","reservedInstanceCount":0,"preWarmedInstanceCount":null,"healthCheckPath":null,"fileChangeAuditEnabled":false,"functionsRuntimeScaleMonitoringEnabled":false,"websiteTimeZone":null}}'
    headers:
      cache-control:
      - no-cache
      content-length:
      - '3101'
      content-type:
      - application/json
      date:
<<<<<<< HEAD
      - Tue, 08 Oct 2019 00:08:50 GMT
      etag:
      - '"1D57D6C855AEE8B"'
=======
      - Mon, 21 Oct 2019 10:45:35 GMT
      etag:
      - '"1D587FCA05C9CB0"'
>>>>>>> 807faccc
      expires:
      - '-1'
      pragma:
      - no-cache
      server:
      - Microsoft-IIS/10.0
      strict-transport-security:
      - max-age=31536000; includeSubDomains
      transfer-encoding:
      - chunked
      vary:
      - Accept-Encoding
      x-aspnet-version:
      - 4.0.30319
      x-content-type-options:
      - nosniff
      x-ms-ratelimit-remaining-subscription-writes:
      - '1196'
      x-powered-by:
      - ASP.NET
    status:
      code: 200
      message: OK
- request:
    body: null
    headers:
      Accept:
      - application/json
      Accept-Encoding:
      - gzip, deflate
      CommandName:
      - webapp create
      Connection:
      - keep-alive
      ParameterSetName:
      - -g -n --plan --deployment-local-git
      User-Agent:
<<<<<<< HEAD
      - python/3.6.5 (Windows-10-10.0.17134-SP0) msrest/0.6.10 msrest_azure/0.6.1
        azure-mgmt-web/0.42.0 Azure-SDK-For-Python AZURECLI/2.0.74
=======
      - python/3.7.4 (Windows-10-10.0.18362-SP0) msrest/0.6.10 msrest_azure/0.6.2
        azure-mgmt-web/0.42.0 Azure-SDK-For-Python AZURECLI/2.0.75
>>>>>>> 807faccc
      accept-language:
      - en-US
    method: GET
    uri: https://management.azure.com/providers/Microsoft.Web/publishingUsers/web?api-version=2018-02-01
  response:
    body:
      string: '{"id":null,"name":"web","type":"Microsoft.Web/publishingUsers/web","properties":{"name":null,"publishingUserName":null,"publishingPassword":null,"publishingPasswordHash":null,"publishingPasswordHashSalt":null,"metadata":null,"isDeleted":false,"scmUri":null}}'
    headers:
      cache-control:
      - no-cache
      content-length:
      - '258'
      content-type:
      - application/json
      date:
<<<<<<< HEAD
      - Tue, 08 Oct 2019 00:08:51 GMT
=======
      - Mon, 21 Oct 2019 10:45:36 GMT
>>>>>>> 807faccc
      expires:
      - '-1'
      pragma:
      - no-cache
      server:
      - Microsoft-IIS/10.0
      strict-transport-security:
      - max-age=31536000; includeSubDomains
      transfer-encoding:
      - chunked
      vary:
      - Accept-Encoding
      x-aspnet-version:
      - 4.0.30319
      x-content-type-options:
      - nosniff
      x-powered-by:
      - ASP.NET
    status:
      code: 200
      message: OK
- request:
    body: null
    headers:
      Accept:
      - application/json
      Accept-Encoding:
      - gzip, deflate
      CommandName:
      - webapp create
      Connection:
      - keep-alive
      ParameterSetName:
      - -g -n --plan --deployment-local-git
      User-Agent:
<<<<<<< HEAD
      - python/3.6.5 (Windows-10-10.0.17134-SP0) msrest/0.6.10 msrest_azure/0.6.1
        azure-mgmt-web/0.42.0 Azure-SDK-For-Python AZURECLI/2.0.74
=======
      - python/3.7.4 (Windows-10-10.0.18362-SP0) msrest/0.6.10 msrest_azure/0.6.2
        azure-mgmt-web/0.42.0 Azure-SDK-For-Python AZURECLI/2.0.75
>>>>>>> 807faccc
      accept-language:
      - en-US
    method: GET
    uri: https://management.azure.com/subscriptions/00000000-0000-0000-0000-000000000000/resourceGroups/clitest.rg000001/providers/Microsoft.Web/sites/webapp-quick000002/sourcecontrols/web?api-version=2018-11-01
  response:
    body:
      string: '{"id":"/subscriptions/00000000-0000-0000-0000-000000000000/resourceGroups/clitest.rg000001/providers/Microsoft.Web/sites/webapp-quick000002/sourcecontrols/web","name":"webapp-quick000002","type":"Microsoft.Web/sites/sourcecontrols","location":"West
        US","properties":{"repoUrl":"https://webapp-quick000002.scm.azurewebsites.net","branch":null,"isManualIntegration":false,"deploymentRollbackEnabled":false,"isMercurial":false,"provisioningState":"Succeeded"}}'
    headers:
      cache-control:
      - no-cache
      content-length:
      - '534'
      content-type:
      - application/json
      date:
<<<<<<< HEAD
      - Tue, 08 Oct 2019 00:08:51 GMT
      etag:
      - '"1D57D6C8FDF1740"'
=======
      - Mon, 21 Oct 2019 10:45:37 GMT
      etag:
      - '"1D587FCABB5E2B0"'
>>>>>>> 807faccc
      expires:
      - '-1'
      pragma:
      - no-cache
      server:
      - Microsoft-IIS/10.0
      strict-transport-security:
      - max-age=31536000; includeSubDomains
      transfer-encoding:
      - chunked
      vary:
      - Accept-Encoding
      x-aspnet-version:
      - 4.0.30319
      x-content-type-options:
      - nosniff
      x-powered-by:
      - ASP.NET
    status:
      code: 200
      message: OK
- request:
    body: '{}'
    headers:
      Accept:
      - application/xml
      Accept-Encoding:
      - gzip, deflate
      CommandName:
      - webapp create
      Connection:
      - keep-alive
      Content-Length:
      - '2'
      Content-Type:
      - application/json; charset=utf-8
      ParameterSetName:
      - -g -n --plan --deployment-local-git
      User-Agent:
<<<<<<< HEAD
      - python/3.6.5 (Windows-10-10.0.17134-SP0) msrest/0.6.10 msrest_azure/0.6.1
        azure-mgmt-web/0.42.0 Azure-SDK-For-Python AZURECLI/2.0.74
=======
      - python/3.7.4 (Windows-10-10.0.18362-SP0) msrest/0.6.10 msrest_azure/0.6.2
        azure-mgmt-web/0.42.0 Azure-SDK-For-Python AZURECLI/2.0.75
>>>>>>> 807faccc
      accept-language:
      - en-US
    method: POST
    uri: https://management.azure.com/subscriptions/00000000-0000-0000-0000-000000000000/resourceGroups/clitest.rg000001/providers/Microsoft.Web/sites/webapp-quick000002/publishxml?api-version=2018-11-01
  response:
    body:
      string: <publishData><publishProfile profileName="webapp-quick000002 - Web Deploy"
        publishMethod="MSDeploy" publishUrl="webapp-quick000002.scm.azurewebsites.net:443"
<<<<<<< HEAD
        msdeploySite="webapp-quick000002" userName="$webapp-quick000002" userPWD="LPCvK72Zmqeazh0tFBL15rnWMXeRCASastecrsk0LtzJt4qmXNBEL8oatihR"
        destinationAppUrl="http://webapp-quick000002.azurewebsites.net" SQLServerDBConnectionString=""
        mySQLDBConnectionString="" hostingProviderForumLink="" controlPanelLink="http://windows.azure.com"
        webSystem="WebSites"><databases /></publishProfile><publishProfile profileName="webapp-quick000002
        - FTP" publishMethod="FTP" publishUrl="ftp://waws-prod-bay-093.ftp.azurewebsites.windows.net/site/wwwroot"
        ftpPassiveMode="True" userName="webapp-quick000002\$webapp-quick000002" userPWD="LPCvK72Zmqeazh0tFBL15rnWMXeRCASastecrsk0LtzJt4qmXNBEL8oatihR"
        destinationAppUrl="http://webapp-quick000002.azurewebsites.net" SQLServerDBConnectionString=""
        mySQLDBConnectionString="" hostingProviderForumLink="" controlPanelLink="http://windows.azure.com"
        webSystem="WebSites"><databases /></publishProfile><publishProfile profileName="webapp-quick000002
        - ReadOnly - FTP" publishMethod="FTP" publishUrl="ftp://waws-prod-bay-093dr.ftp.azurewebsites.windows.net/site/wwwroot"
        ftpPassiveMode="True" userName="webapp-quick000002\$webapp-quick000002" userPWD="LPCvK72Zmqeazh0tFBL15rnWMXeRCASastecrsk0LtzJt4qmXNBEL8oatihR"
=======
        msdeploySite="webapp-quick000002" userName="$webapp-quick000002" userPWD="shcbtdTSu0thmHRJwAhh3jGdP2XqkRroib7DmWD3n9Geuf7ducxJ5Fq0nkpg"
        destinationAppUrl="http://webapp-quick000002.azurewebsites.net" SQLServerDBConnectionString=""
        mySQLDBConnectionString="" hostingProviderForumLink="" controlPanelLink="http://windows.azure.com"
        webSystem="WebSites"><databases /></publishProfile><publishProfile profileName="webapp-quick000002
        - FTP" publishMethod="FTP" publishUrl="ftp://waws-prod-bay-047.ftp.azurewebsites.windows.net/site/wwwroot"
        ftpPassiveMode="True" userName="webapp-quick000002\$webapp-quick000002" userPWD="shcbtdTSu0thmHRJwAhh3jGdP2XqkRroib7DmWD3n9Geuf7ducxJ5Fq0nkpg"
        destinationAppUrl="http://webapp-quick000002.azurewebsites.net" SQLServerDBConnectionString=""
        mySQLDBConnectionString="" hostingProviderForumLink="" controlPanelLink="http://windows.azure.com"
        webSystem="WebSites"><databases /></publishProfile><publishProfile profileName="webapp-quick000002
        - ReadOnly - FTP" publishMethod="FTP" publishUrl="ftp://waws-prod-bay-047dr.ftp.azurewebsites.windows.net/site/wwwroot"
        ftpPassiveMode="True" userName="webapp-quick000002\$webapp-quick000002" userPWD="shcbtdTSu0thmHRJwAhh3jGdP2XqkRroib7DmWD3n9Geuf7ducxJ5Fq0nkpg"
>>>>>>> 807faccc
        destinationAppUrl="http://webapp-quick000002.azurewebsites.net" SQLServerDBConnectionString=""
        mySQLDBConnectionString="" hostingProviderForumLink="" controlPanelLink="http://windows.azure.com"
        webSystem="WebSites"><databases /></publishProfile></publishData>
    headers:
      cache-control:
      - no-cache
      content-length:
      - '1730'
      content-type:
      - application/xml
      date:
<<<<<<< HEAD
      - Tue, 08 Oct 2019 00:08:52 GMT
=======
      - Mon, 21 Oct 2019 10:45:39 GMT
>>>>>>> 807faccc
      expires:
      - '-1'
      pragma:
      - no-cache
      server:
      - Microsoft-IIS/10.0
      strict-transport-security:
      - max-age=31536000; includeSubDomains
      x-aspnet-version:
      - 4.0.30319
      x-content-type-options:
      - nosniff
      x-ms-ratelimit-remaining-subscription-resource-requests:
      - '11997'
      x-powered-by:
      - ASP.NET
    status:
      code: 200
      message: OK
- request:
    body: null
    headers:
      Accept:
      - application/json
      Accept-Encoding:
      - gzip, deflate
      CommandName:
      - webapp config appsettings list
      Connection:
      - keep-alive
      Content-Length:
      - '0'
      ParameterSetName:
      - -g -n
      User-Agent:
<<<<<<< HEAD
      - python/3.6.5 (Windows-10-10.0.17134-SP0) msrest/0.6.10 msrest_azure/0.6.1
        azure-mgmt-web/0.42.0 Azure-SDK-For-Python AZURECLI/2.0.74
=======
      - python/3.7.4 (Windows-10-10.0.18362-SP0) msrest/0.6.10 msrest_azure/0.6.2
        azure-mgmt-web/0.42.0 Azure-SDK-For-Python AZURECLI/2.0.75
>>>>>>> 807faccc
      accept-language:
      - en-US
    method: POST
    uri: https://management.azure.com/subscriptions/00000000-0000-0000-0000-000000000000/resourceGroups/clitest.rg000001/providers/Microsoft.Web/sites/webapp-quick000002/config/appsettings/list?api-version=2018-11-01
  response:
    body:
      string: '{"id":"/subscriptions/00000000-0000-0000-0000-000000000000/resourceGroups/clitest.rg000001/providers/Microsoft.Web/sites/webapp-quick000002/config/appsettings","name":"appsettings","type":"Microsoft.Web/sites/config","location":"West
        US","properties":{"WEBSITE_NODE_DEFAULT_VERSION":"10.14"}}'
    headers:
      cache-control:
      - no-cache
      content-length:
      - '357'
      content-type:
      - application/json
      date:
<<<<<<< HEAD
      - Tue, 08 Oct 2019 00:08:53 GMT
=======
      - Mon, 21 Oct 2019 10:45:41 GMT
>>>>>>> 807faccc
      expires:
      - '-1'
      pragma:
      - no-cache
      server:
      - Microsoft-IIS/10.0
      strict-transport-security:
      - max-age=31536000; includeSubDomains
      transfer-encoding:
      - chunked
      vary:
      - Accept-Encoding
      x-aspnet-version:
      - 4.0.30319
      x-content-type-options:
      - nosniff
      x-ms-ratelimit-remaining-subscription-resource-requests:
      - '11999'
      x-powered-by:
      - ASP.NET
    status:
      code: 200
      message: OK
- request:
    body: null
    headers:
      Accept:
      - application/json
      Accept-Encoding:
      - gzip, deflate
      CommandName:
      - webapp config appsettings list
      Connection:
      - keep-alive
      ParameterSetName:
      - -g -n
      User-Agent:
<<<<<<< HEAD
      - python/3.6.5 (Windows-10-10.0.17134-SP0) msrest/0.6.10 msrest_azure/0.6.1
        azure-mgmt-web/0.42.0 Azure-SDK-For-Python AZURECLI/2.0.74
=======
      - python/3.7.4 (Windows-10-10.0.18362-SP0) msrest/0.6.10 msrest_azure/0.6.2
        azure-mgmt-web/0.42.0 Azure-SDK-For-Python AZURECLI/2.0.75
>>>>>>> 807faccc
      accept-language:
      - en-US
    method: GET
    uri: https://management.azure.com/subscriptions/00000000-0000-0000-0000-000000000000/resourceGroups/clitest.rg000001/providers/Microsoft.Web/sites/webapp-quick000002/config/slotConfigNames?api-version=2018-11-01
  response:
    body:
      string: '{"id":null,"name":"webapp-quick000002","type":"Microsoft.Web/sites","location":"West
        US","properties":{"connectionStringNames":null,"appSettingNames":null,"azureStorageConfigNames":null}}'
    headers:
      cache-control:
      - no-cache
      content-length:
      - '193'
      content-type:
      - application/json
      date:
<<<<<<< HEAD
      - Tue, 08 Oct 2019 00:08:54 GMT
=======
      - Mon, 21 Oct 2019 10:45:42 GMT
>>>>>>> 807faccc
      expires:
      - '-1'
      pragma:
      - no-cache
      server:
      - Microsoft-IIS/10.0
      strict-transport-security:
      - max-age=31536000; includeSubDomains
      transfer-encoding:
      - chunked
      vary:
      - Accept-Encoding
      x-aspnet-version:
      - 4.0.30319
      x-content-type-options:
      - nosniff
      x-powered-by:
      - ASP.NET
    status:
      code: 200
      message: OK
version: 1<|MERGE_RESOLUTION|>--- conflicted
+++ resolved
@@ -13,24 +13,15 @@
       ParameterSetName:
       - -g -n
       User-Agent:
-<<<<<<< HEAD
-      - python/3.6.5 (Windows-10-10.0.17134-SP0) msrest/0.6.10 msrest_azure/0.6.1
-        azure-mgmt-resource/4.0.0 Azure-SDK-For-Python AZURECLI/2.0.74
-=======
       - python/3.7.4 (Windows-10-10.0.18362-SP0) msrest/0.6.10 msrest_azure/0.6.2
         azure-mgmt-resource/4.0.0 Azure-SDK-For-Python AZURECLI/2.0.75
->>>>>>> 807faccc
       accept-language:
       - en-US
     method: GET
     uri: https://management.azure.com/subscriptions/00000000-0000-0000-0000-000000000000/resourcegroups/clitest.rg000001?api-version=2019-07-01
   response:
     body:
-<<<<<<< HEAD
-      string: '{"id":"/subscriptions/00000000-0000-0000-0000-000000000000/resourceGroups/clitest.rg000001","name":"clitest.rg000001","type":"Microsoft.Resources/resourceGroups","location":"westus","tags":{"product":"azurecli","cause":"automation","date":"2019-10-08T00:08:16Z"},"properties":{"provisioningState":"Succeeded"}}'
-=======
       string: '{"id":"/subscriptions/00000000-0000-0000-0000-000000000000/resourceGroups/clitest.rg000001","name":"clitest.rg000001","type":"Microsoft.Resources/resourceGroups","location":"westus","tags":{"product":"azurecli","cause":"automation","date":"2019-10-21T10:44:54Z"},"properties":{"provisioningState":"Succeeded"}}'
->>>>>>> 807faccc
     headers:
       cache-control:
       - no-cache
@@ -39,11 +30,7 @@
       content-type:
       - application/json; charset=utf-8
       date:
-<<<<<<< HEAD
-      - Tue, 08 Oct 2019 00:08:17 GMT
-=======
       - Mon, 21 Oct 2019 10:44:58 GMT
->>>>>>> 807faccc
       expires:
       - '-1'
       pragma:
@@ -76,13 +63,8 @@
       ParameterSetName:
       - -g -n
       User-Agent:
-<<<<<<< HEAD
-      - python/3.6.5 (Windows-10-10.0.17134-SP0) msrest/0.6.10 msrest_azure/0.6.1
-        azure-mgmt-web/0.42.0 Azure-SDK-For-Python AZURECLI/2.0.74
-=======
-      - python/3.7.4 (Windows-10-10.0.18362-SP0) msrest/0.6.10 msrest_azure/0.6.2
-        azure-mgmt-web/0.42.0 Azure-SDK-For-Python AZURECLI/2.0.75
->>>>>>> 807faccc
+      - python/3.7.4 (Windows-10-10.0.18362-SP0) msrest/0.6.10 msrest_azure/0.6.2
+        azure-mgmt-web/0.42.0 Azure-SDK-For-Python AZURECLI/2.0.75
       accept-language:
       - en-US
     method: POST
@@ -98,11 +80,7 @@
       content-type:
       - application/json
       date:
-<<<<<<< HEAD
-      - Tue, 08 Oct 2019 00:08:18 GMT
-=======
       - Mon, 21 Oct 2019 10:44:58 GMT
->>>>>>> 807faccc
       expires:
       - '-1'
       pragma:
@@ -120,7 +98,7 @@
       x-content-type-options:
       - nosniff
       x-ms-ratelimit-remaining-subscription-writes:
-      - '1198'
+      - '1199'
       x-powered-by:
       - ASP.NET
     status:
@@ -140,24 +118,15 @@
       ParameterSetName:
       - -g -n
       User-Agent:
-<<<<<<< HEAD
-      - python/3.6.5 (Windows-10-10.0.17134-SP0) msrest/0.6.10 msrest_azure/0.6.1
-        azure-mgmt-resource/4.0.0 Azure-SDK-For-Python AZURECLI/2.0.74
-=======
       - python/3.7.4 (Windows-10-10.0.18362-SP0) msrest/0.6.10 msrest_azure/0.6.2
         azure-mgmt-resource/4.0.0 Azure-SDK-For-Python AZURECLI/2.0.75
->>>>>>> 807faccc
       accept-language:
       - en-US
     method: GET
     uri: https://management.azure.com/subscriptions/00000000-0000-0000-0000-000000000000/resourcegroups/clitest.rg000001?api-version=2019-07-01
   response:
     body:
-<<<<<<< HEAD
-      string: '{"id":"/subscriptions/00000000-0000-0000-0000-000000000000/resourceGroups/clitest.rg000001","name":"clitest.rg000001","type":"Microsoft.Resources/resourceGroups","location":"westus","tags":{"product":"azurecli","cause":"automation","date":"2019-10-08T00:08:16Z"},"properties":{"provisioningState":"Succeeded"}}'
-=======
       string: '{"id":"/subscriptions/00000000-0000-0000-0000-000000000000/resourceGroups/clitest.rg000001","name":"clitest.rg000001","type":"Microsoft.Resources/resourceGroups","location":"westus","tags":{"product":"azurecli","cause":"automation","date":"2019-10-21T10:44:54Z"},"properties":{"provisioningState":"Succeeded"}}'
->>>>>>> 807faccc
     headers:
       cache-control:
       - no-cache
@@ -166,11 +135,7 @@
       content-type:
       - application/json; charset=utf-8
       date:
-<<<<<<< HEAD
-      - Tue, 08 Oct 2019 00:08:18 GMT
-=======
       - Mon, 21 Oct 2019 10:44:59 GMT
->>>>>>> 807faccc
       expires:
       - '-1'
       pragma:
@@ -203,13 +168,8 @@
       ParameterSetName:
       - -g -n
       User-Agent:
-<<<<<<< HEAD
-      - python/3.6.5 (Windows-10-10.0.17134-SP0) msrest/0.6.10 msrest_azure/0.6.1
-        azure-mgmt-web/0.42.0 Azure-SDK-For-Python AZURECLI/2.0.74
-=======
-      - python/3.7.4 (Windows-10-10.0.18362-SP0) msrest/0.6.10 msrest_azure/0.6.2
-        azure-mgmt-web/0.42.0 Azure-SDK-For-Python AZURECLI/2.0.75
->>>>>>> 807faccc
+      - python/3.7.4 (Windows-10-10.0.18362-SP0) msrest/0.6.10 msrest_azure/0.6.2
+        azure-mgmt-web/0.42.0 Azure-SDK-For-Python AZURECLI/2.0.75
       accept-language:
       - en-US
     method: PUT
@@ -217,13 +177,8 @@
   response:
     body:
       string: '{"id":"/subscriptions/00000000-0000-0000-0000-000000000000/resourceGroups/clitest.rg000001/providers/Microsoft.Web/serverfarms/plan-quick000003","name":"plan-quick000003","type":"Microsoft.Web/serverfarms","kind":"app","location":"West
-<<<<<<< HEAD
-        US","properties":{"serverFarmId":25787,"name":"plan-quick000003","workerSize":"Default","workerSizeId":0,"workerTierName":null,"numberOfWorkers":1,"currentWorkerSize":"Default","currentWorkerSizeId":0,"currentNumberOfWorkers":1,"status":"Ready","webSpace":"clitest.rg000001-WestUSwebspace","subscription":"89ec4d1d-dcc7-4a3f-a701-0a5d074c8505","adminSiteName":null,"hostingEnvironment":null,"hostingEnvironmentProfile":null,"maximumNumberOfWorkers":3,"planName":"VirtualDedicatedPlan","adminRuntimeSiteName":null,"computeMode":"Dedicated","siteMode":null,"geoRegion":"West
-        US","perSiteScaling":false,"maximumElasticWorkerCount":1,"numberOfSites":0,"hostingEnvironmentId":null,"isSpot":false,"spotExpirationTime":null,"freeOfferExpirationTime":null,"tags":null,"kind":"app","resourceGroup":"clitest.rg000001","reserved":false,"isXenon":false,"hyperV":false,"mdmId":"waws-prod-bay-093_25787","targetWorkerCount":0,"targetWorkerSizeId":0,"provisioningState":"Succeeded","webSiteId":null,"existingServerFarmIds":null},"sku":{"name":"B1","tier":"Basic","size":"B1","family":"B","capacity":1}}'
-=======
         US","properties":{"serverFarmId":31295,"name":"plan-quick000003","workerSize":"Default","workerSizeId":0,"workerTierName":null,"numberOfWorkers":1,"currentWorkerSize":"Default","currentWorkerSizeId":0,"currentNumberOfWorkers":1,"status":"Ready","webSpace":"clitest.rg000001-WestUSwebspace","subscription":"0b1f6471-1bf0-4dda-aec3-cb9272f09590","adminSiteName":null,"hostingEnvironment":null,"hostingEnvironmentProfile":null,"maximumNumberOfWorkers":3,"planName":"VirtualDedicatedPlan","adminRuntimeSiteName":null,"computeMode":"Dedicated","siteMode":null,"geoRegion":"West
         US","perSiteScaling":false,"maximumElasticWorkerCount":1,"numberOfSites":0,"hostingEnvironmentId":null,"isSpot":false,"spotExpirationTime":null,"freeOfferExpirationTime":null,"tags":null,"kind":"app","resourceGroup":"clitest.rg000001","reserved":false,"isXenon":false,"hyperV":false,"mdmId":"waws-prod-bay-047_31295","targetWorkerCount":0,"targetWorkerSizeId":0,"provisioningState":"Succeeded","webSiteId":null,"existingServerFarmIds":null},"sku":{"name":"B1","tier":"Basic","size":"B1","family":"B","capacity":1}}'
->>>>>>> 807faccc
     headers:
       cache-control:
       - no-cache
@@ -232,11 +187,7 @@
       content-type:
       - application/json
       date:
-<<<<<<< HEAD
-      - Tue, 08 Oct 2019 00:08:26 GMT
-=======
       - Mon, 21 Oct 2019 10:45:07 GMT
->>>>>>> 807faccc
       expires:
       - '-1'
       pragma:
@@ -254,11 +205,7 @@
       x-content-type-options:
       - nosniff
       x-ms-ratelimit-remaining-subscription-writes:
-<<<<<<< HEAD
-      - '1198'
-=======
       - '1195'
->>>>>>> 807faccc
       x-powered-by:
       - ASP.NET
     status:
@@ -278,13 +225,8 @@
       ParameterSetName:
       - -g -n --plan --deployment-local-git
       User-Agent:
-<<<<<<< HEAD
-      - python/3.6.5 (Windows-10-10.0.17134-SP0) msrest/0.6.10 msrest_azure/0.6.1
-        azure-mgmt-web/0.42.0 Azure-SDK-For-Python AZURECLI/2.0.74
-=======
-      - python/3.7.4 (Windows-10-10.0.18362-SP0) msrest/0.6.10 msrest_azure/0.6.2
-        azure-mgmt-web/0.42.0 Azure-SDK-For-Python AZURECLI/2.0.75
->>>>>>> 807faccc
+      - python/3.7.4 (Windows-10-10.0.18362-SP0) msrest/0.6.10 msrest_azure/0.6.2
+        azure-mgmt-web/0.42.0 Azure-SDK-For-Python AZURECLI/2.0.75
       accept-language:
       - en-US
     method: GET
@@ -292,13 +234,8 @@
   response:
     body:
       string: '{"id":"/subscriptions/00000000-0000-0000-0000-000000000000/resourceGroups/clitest.rg000001/providers/Microsoft.Web/serverfarms/plan-quick000003","name":"plan-quick000003","type":"Microsoft.Web/serverfarms","kind":"app","location":"West
-<<<<<<< HEAD
-        US","properties":{"serverFarmId":25787,"name":"plan-quick000003","workerSize":"Default","workerSizeId":0,"workerTierName":null,"numberOfWorkers":1,"currentWorkerSize":"Default","currentWorkerSizeId":0,"currentNumberOfWorkers":1,"status":"Ready","webSpace":"clitest.rg000001-WestUSwebspace","subscription":"89ec4d1d-dcc7-4a3f-a701-0a5d074c8505","adminSiteName":null,"hostingEnvironment":null,"hostingEnvironmentProfile":null,"maximumNumberOfWorkers":3,"planName":"VirtualDedicatedPlan","adminRuntimeSiteName":null,"computeMode":"Dedicated","siteMode":null,"geoRegion":"West
-        US","perSiteScaling":false,"maximumElasticWorkerCount":1,"numberOfSites":0,"hostingEnvironmentId":null,"isSpot":false,"spotExpirationTime":null,"freeOfferExpirationTime":null,"tags":null,"kind":"app","resourceGroup":"clitest.rg000001","reserved":false,"isXenon":false,"hyperV":false,"mdmId":"waws-prod-bay-093_25787","targetWorkerCount":0,"targetWorkerSizeId":0,"provisioningState":"Succeeded","webSiteId":null,"existingServerFarmIds":null},"sku":{"name":"B1","tier":"Basic","size":"B1","family":"B","capacity":1}}'
-=======
         US","properties":{"serverFarmId":31295,"name":"plan-quick000003","workerSize":"Default","workerSizeId":0,"workerTierName":null,"numberOfWorkers":1,"currentWorkerSize":"Default","currentWorkerSizeId":0,"currentNumberOfWorkers":1,"status":"Ready","webSpace":"clitest.rg000001-WestUSwebspace","subscription":"0b1f6471-1bf0-4dda-aec3-cb9272f09590","adminSiteName":null,"hostingEnvironment":null,"hostingEnvironmentProfile":null,"maximumNumberOfWorkers":3,"planName":"VirtualDedicatedPlan","adminRuntimeSiteName":null,"computeMode":"Dedicated","siteMode":null,"geoRegion":"West
         US","perSiteScaling":false,"maximumElasticWorkerCount":1,"numberOfSites":0,"hostingEnvironmentId":null,"isSpot":false,"spotExpirationTime":null,"freeOfferExpirationTime":null,"tags":null,"kind":"app","resourceGroup":"clitest.rg000001","reserved":false,"isXenon":false,"hyperV":false,"mdmId":"waws-prod-bay-047_31295","targetWorkerCount":0,"targetWorkerSizeId":0,"provisioningState":"Succeeded","webSiteId":null,"existingServerFarmIds":null},"sku":{"name":"B1","tier":"Basic","size":"B1","family":"B","capacity":1}}'
->>>>>>> 807faccc
     headers:
       cache-control:
       - no-cache
@@ -307,11 +244,7 @@
       content-type:
       - application/json
       date:
-<<<<<<< HEAD
-      - Tue, 08 Oct 2019 00:08:27 GMT
-=======
       - Mon, 21 Oct 2019 10:45:09 GMT
->>>>>>> 807faccc
       expires:
       - '-1'
       pragma:
@@ -352,13 +285,8 @@
       ParameterSetName:
       - -g -n --plan --deployment-local-git
       User-Agent:
-<<<<<<< HEAD
-      - python/3.6.5 (Windows-10-10.0.17134-SP0) msrest/0.6.10 msrest_azure/0.6.1
-        azure-mgmt-web/0.42.0 Azure-SDK-For-Python AZURECLI/2.0.74
-=======
-      - python/3.7.4 (Windows-10-10.0.18362-SP0) msrest/0.6.10 msrest_azure/0.6.2
-        azure-mgmt-web/0.42.0 Azure-SDK-For-Python AZURECLI/2.0.75
->>>>>>> 807faccc
+      - python/3.7.4 (Windows-10-10.0.18362-SP0) msrest/0.6.10 msrest_azure/0.6.2
+        azure-mgmt-web/0.42.0 Azure-SDK-For-Python AZURECLI/2.0.75
       accept-language:
       - en-US
     method: POST
@@ -374,11 +302,7 @@
       content-type:
       - application/json
       date:
-<<<<<<< HEAD
-      - Tue, 08 Oct 2019 00:08:28 GMT
-=======
       - Mon, 21 Oct 2019 10:45:11 GMT
->>>>>>> 807faccc
       expires:
       - '-1'
       pragma:
@@ -416,13 +340,8 @@
       ParameterSetName:
       - -g -n --plan --deployment-local-git
       User-Agent:
-<<<<<<< HEAD
-      - python/3.6.5 (Windows-10-10.0.17134-SP0) msrest/0.6.10 msrest_azure/0.6.1
-        azure-mgmt-web/0.42.0 Azure-SDK-For-Python AZURECLI/2.0.74
-=======
-      - python/3.7.4 (Windows-10-10.0.18362-SP0) msrest/0.6.10 msrest_azure/0.6.2
-        azure-mgmt-web/0.42.0 Azure-SDK-For-Python AZURECLI/2.0.75
->>>>>>> 807faccc
+      - python/3.7.4 (Windows-10-10.0.18362-SP0) msrest/0.6.10 msrest_azure/0.6.2
+        azure-mgmt-web/0.42.0 Azure-SDK-For-Python AZURECLI/2.0.75
       accept-language:
       - en-US
     method: GET
@@ -430,13 +349,8 @@
   response:
     body:
       string: '{"id":"/subscriptions/00000000-0000-0000-0000-000000000000/resourceGroups/clitest.rg000001/providers/Microsoft.Web/serverfarms/plan-quick000003","name":"plan-quick000003","type":"Microsoft.Web/serverfarms","kind":"app","location":"West
-<<<<<<< HEAD
-        US","properties":{"serverFarmId":25787,"name":"plan-quick000003","workerSize":"Default","workerSizeId":0,"workerTierName":null,"numberOfWorkers":1,"currentWorkerSize":"Default","currentWorkerSizeId":0,"currentNumberOfWorkers":1,"status":"Ready","webSpace":"clitest.rg000001-WestUSwebspace","subscription":"89ec4d1d-dcc7-4a3f-a701-0a5d074c8505","adminSiteName":null,"hostingEnvironment":null,"hostingEnvironmentProfile":null,"maximumNumberOfWorkers":3,"planName":"VirtualDedicatedPlan","adminRuntimeSiteName":null,"computeMode":"Dedicated","siteMode":null,"geoRegion":"West
-        US","perSiteScaling":false,"maximumElasticWorkerCount":1,"numberOfSites":0,"hostingEnvironmentId":null,"isSpot":false,"spotExpirationTime":null,"freeOfferExpirationTime":null,"tags":null,"kind":"app","resourceGroup":"clitest.rg000001","reserved":false,"isXenon":false,"hyperV":false,"mdmId":"waws-prod-bay-093_25787","targetWorkerCount":0,"targetWorkerSizeId":0,"provisioningState":"Succeeded","webSiteId":null,"existingServerFarmIds":null},"sku":{"name":"B1","tier":"Basic","size":"B1","family":"B","capacity":1}}'
-=======
         US","properties":{"serverFarmId":31295,"name":"plan-quick000003","workerSize":"Default","workerSizeId":0,"workerTierName":null,"numberOfWorkers":1,"currentWorkerSize":"Default","currentWorkerSizeId":0,"currentNumberOfWorkers":1,"status":"Ready","webSpace":"clitest.rg000001-WestUSwebspace","subscription":"0b1f6471-1bf0-4dda-aec3-cb9272f09590","adminSiteName":null,"hostingEnvironment":null,"hostingEnvironmentProfile":null,"maximumNumberOfWorkers":3,"planName":"VirtualDedicatedPlan","adminRuntimeSiteName":null,"computeMode":"Dedicated","siteMode":null,"geoRegion":"West
         US","perSiteScaling":false,"maximumElasticWorkerCount":1,"numberOfSites":0,"hostingEnvironmentId":null,"isSpot":false,"spotExpirationTime":null,"freeOfferExpirationTime":null,"tags":null,"kind":"app","resourceGroup":"clitest.rg000001","reserved":false,"isXenon":false,"hyperV":false,"mdmId":"waws-prod-bay-047_31295","targetWorkerCount":0,"targetWorkerSizeId":0,"provisioningState":"Succeeded","webSiteId":null,"existingServerFarmIds":null},"sku":{"name":"B1","tier":"Basic","size":"B1","family":"B","capacity":1}}'
->>>>>>> 807faccc
     headers:
       cache-control:
       - no-cache
@@ -445,11 +359,7 @@
       content-type:
       - application/json
       date:
-<<<<<<< HEAD
-      - Tue, 08 Oct 2019 00:08:29 GMT
-=======
       - Mon, 21 Oct 2019 10:45:11 GMT
->>>>>>> 807faccc
       expires:
       - '-1'
       pragma:
@@ -492,13 +402,8 @@
       ParameterSetName:
       - -g -n --plan --deployment-local-git
       User-Agent:
-<<<<<<< HEAD
-      - python/3.6.5 (Windows-10-10.0.17134-SP0) msrest/0.6.10 msrest_azure/0.6.1
-        azure-mgmt-web/0.42.0 Azure-SDK-For-Python AZURECLI/2.0.74
-=======
-      - python/3.7.4 (Windows-10-10.0.18362-SP0) msrest/0.6.10 msrest_azure/0.6.2
-        azure-mgmt-web/0.42.0 Azure-SDK-For-Python AZURECLI/2.0.75
->>>>>>> 807faccc
+      - python/3.7.4 (Windows-10-10.0.18362-SP0) msrest/0.6.10 msrest_azure/0.6.2
+        azure-mgmt-web/0.42.0 Azure-SDK-For-Python AZURECLI/2.0.75
       accept-language:
       - en-US
     method: PUT
@@ -506,24 +411,11 @@
   response:
     body:
       string: '{"id":"/subscriptions/00000000-0000-0000-0000-000000000000/resourceGroups/clitest.rg000001/providers/Microsoft.Web/sites/webapp-quick000002","name":"webapp-quick000002","type":"Microsoft.Web/sites","kind":"app","location":"West
-<<<<<<< HEAD
-        US","properties":{"name":"webapp-quick000002","state":"Running","hostNames":["webapp-quick000002.azurewebsites.net"],"webSpace":"clitest.rg000001-WestUSwebspace","selfLink":"https://waws-prod-bay-093.api.azurewebsites.windows.net:454/subscriptions/00000000-0000-0000-0000-000000000000/webspaces/clitest.rg000001-WestUSwebspace/sites/webapp-quick000002","repositorySiteName":"webapp-quick000002","owner":null,"usageState":"Normal","enabled":true,"adminEnabled":true,"enabledHostNames":["webapp-quick000002.azurewebsites.net","webapp-quick000002.scm.azurewebsites.net"],"siteProperties":{"metadata":null,"properties":[{"name":"LinuxFxVersion","value":""},{"name":"WindowsFxVersion","value":null}],"appSettings":null},"availabilityState":"Normal","sslCertificates":null,"csrs":[],"cers":null,"siteMode":null,"hostNameSslStates":[{"name":"webapp-quick000002.azurewebsites.net","sslState":"Disabled","ipBasedSslResult":null,"virtualIP":null,"thumbprint":null,"toUpdate":null,"toUpdateIpBasedSsl":null,"ipBasedSslState":"NotConfigured","hostType":"Standard"},{"name":"webapp-quick000002.scm.azurewebsites.net","sslState":"Disabled","ipBasedSslResult":null,"virtualIP":null,"thumbprint":null,"toUpdate":null,"toUpdateIpBasedSsl":null,"ipBasedSslState":"NotConfigured","hostType":"Repository"}],"computeMode":null,"serverFarm":null,"serverFarmId":"/subscriptions/00000000-0000-0000-0000-000000000000/resourceGroups/clitest.rg000001/providers/Microsoft.Web/serverfarms/plan-quick000003","reserved":false,"isXenon":false,"hyperV":false,"lastModifiedTimeUtc":"2019-10-08T00:08:31.57","storageRecoveryDefaultState":"Running","contentAvailabilityState":"Normal","runtimeAvailabilityState":"Normal","siteConfig":null,"deploymentId":"webapp-quick000002","trafficManagerHostNames":null,"sku":"Basic","scmSiteAlsoStopped":false,"targetSwapSlot":null,"hostingEnvironment":null,"hostingEnvironmentProfile":null,"clientAffinityEnabled":true,"clientCertEnabled":false,"clientCertExclusionPaths":null,"hostNamesDisabled":false,"domainVerificationIdentifiers":null,"kind":"app","inboundIpAddress":"40.112.191.159","possibleInboundIpAddresses":"40.112.191.159","outboundIpAddresses":"40.112.191.159,138.91.252.122,40.86.180.238,138.91.248.136,138.91.253.41","possibleOutboundIpAddresses":"40.112.191.159,138.91.252.122,40.86.180.238,138.91.248.136,138.91.253.41,138.91.254.30,138.91.249.213","containerSize":0,"dailyMemoryTimeQuota":0,"suspendedTill":null,"siteDisabledReason":0,"functionExecutionUnitsCache":null,"maxNumberOfWorkers":null,"homeStamp":"waws-prod-bay-093","cloningInfo":null,"hostingEnvironmentId":null,"tags":null,"resourceGroup":"clitest.rg000001","defaultHostName":"webapp-quick000002.azurewebsites.net","slotSwapStatus":null,"httpsOnly":false,"redundancyMode":"None","inProgressOperationId":null,"geoDistributions":null,"privateEndpointConnections":null,"buildVersion":null,"targetBuildVersion":null}}'
-=======
         US","properties":{"name":"webapp-quick000002","state":"Running","hostNames":["webapp-quick000002.azurewebsites.net"],"webSpace":"clitest.rg000001-WestUSwebspace","selfLink":"https://waws-prod-bay-047.api.azurewebsites.windows.net:454/subscriptions/00000000-0000-0000-0000-000000000000/webspaces/clitest.rg000001-WestUSwebspace/sites/webapp-quick000002","repositorySiteName":"webapp-quick000002","owner":null,"usageState":"Normal","enabled":true,"adminEnabled":true,"enabledHostNames":["webapp-quick000002.azurewebsites.net","webapp-quick000002.scm.azurewebsites.net"],"siteProperties":{"metadata":null,"properties":[{"name":"LinuxFxVersion","value":""},{"name":"WindowsFxVersion","value":null}],"appSettings":null},"availabilityState":"Normal","sslCertificates":null,"csrs":[],"cers":null,"siteMode":null,"hostNameSslStates":[{"name":"webapp-quick000002.azurewebsites.net","sslState":"Disabled","ipBasedSslResult":null,"virtualIP":null,"thumbprint":null,"toUpdate":null,"toUpdateIpBasedSsl":null,"ipBasedSslState":"NotConfigured","hostType":"Standard"},{"name":"webapp-quick000002.scm.azurewebsites.net","sslState":"Disabled","ipBasedSslResult":null,"virtualIP":null,"thumbprint":null,"toUpdate":null,"toUpdateIpBasedSsl":null,"ipBasedSslState":"NotConfigured","hostType":"Repository"}],"computeMode":null,"serverFarm":null,"serverFarmId":"/subscriptions/00000000-0000-0000-0000-000000000000/resourceGroups/clitest.rg000001/providers/Microsoft.Web/serverfarms/plan-quick000003","reserved":false,"isXenon":false,"hyperV":false,"lastModifiedTimeUtc":"2019-10-21T10:45:16.243","storageRecoveryDefaultState":"Running","contentAvailabilityState":"Normal","runtimeAvailabilityState":"Normal","siteConfig":null,"deploymentId":"webapp-quick000002","trafficManagerHostNames":null,"sku":"Basic","scmSiteAlsoStopped":false,"targetSwapSlot":null,"hostingEnvironment":null,"hostingEnvironmentProfile":null,"clientAffinityEnabled":true,"clientCertEnabled":false,"clientCertExclusionPaths":null,"hostNamesDisabled":false,"domainVerificationIdentifiers":null,"customDomainVerificationId":"371CCEB59329FE2ADC8004B826D292697F29E6E82E44B558D817C46E2C35AADE","kind":"app","inboundIpAddress":"104.40.28.133","possibleInboundIpAddresses":"104.40.28.133","outboundIpAddresses":"104.40.28.42,104.40.26.133,104.40.25.66,104.40.24.165","possibleOutboundIpAddresses":"104.40.28.42,104.40.26.133,104.40.25.66,104.40.24.165","containerSize":0,"dailyMemoryTimeQuota":0,"suspendedTill":null,"siteDisabledReason":0,"functionExecutionUnitsCache":null,"maxNumberOfWorkers":null,"homeStamp":"waws-prod-bay-047","cloningInfo":null,"hostingEnvironmentId":null,"tags":null,"resourceGroup":"clitest.rg000001","defaultHostName":"webapp-quick000002.azurewebsites.net","slotSwapStatus":null,"httpsOnly":false,"redundancyMode":"None","inProgressOperationId":null,"geoDistributions":null,"privateEndpointConnections":null,"buildVersion":null,"targetBuildVersion":null}}'
->>>>>>> 807faccc
-    headers:
-      cache-control:
-      - no-cache
-      content-length:
-<<<<<<< HEAD
-      - '3500'
-      content-type:
-      - application/json
-      date:
-      - Tue, 08 Oct 2019 00:08:47 GMT
-      etag:
-      - '"1D57D6C855AEE8B"'
-=======
+    headers:
+      cache-control:
+      - no-cache
+      content-length:
       - '3528'
       content-type:
       - application/json
@@ -531,7 +423,6 @@
       - Mon, 21 Oct 2019 10:45:34 GMT
       etag:
       - '"1D587FCA05C9CB0"'
->>>>>>> 807faccc
       expires:
       - '-1'
       pragma:
@@ -549,7 +440,7 @@
       x-content-type-options:
       - nosniff
       x-ms-ratelimit-remaining-subscription-resource-requests:
-      - '499'
+      - '498'
       x-powered-by:
       - ASP.NET
     status:
@@ -569,13 +460,8 @@
       ParameterSetName:
       - -g -n --plan --deployment-local-git
       User-Agent:
-<<<<<<< HEAD
-      - python/3.6.5 (Windows-10-10.0.17134-SP0) msrest/0.6.10 msrest_azure/0.6.1
-        azure-mgmt-web/0.42.0 Azure-SDK-For-Python AZURECLI/2.0.74
-=======
-      - python/3.7.4 (Windows-10-10.0.18362-SP0) msrest/0.6.10 msrest_azure/0.6.2
-        azure-mgmt-web/0.42.0 Azure-SDK-For-Python AZURECLI/2.0.75
->>>>>>> 807faccc
+      - python/3.7.4 (Windows-10-10.0.18362-SP0) msrest/0.6.10 msrest_azure/0.6.2
+        azure-mgmt-web/0.42.0 Azure-SDK-For-Python AZURECLI/2.0.75
       accept-language:
       - en-US
     method: GET
@@ -583,24 +469,11 @@
   response:
     body:
       string: '{"id":"/subscriptions/00000000-0000-0000-0000-000000000000/resourceGroups/clitest.rg000001/providers/Microsoft.Web/sites/webapp-quick000002","name":"webapp-quick000002","type":"Microsoft.Web/sites","kind":"app","location":"West
-<<<<<<< HEAD
-        US","properties":{"name":"webapp-quick000002","state":"Running","hostNames":["webapp-quick000002.azurewebsites.net"],"webSpace":"clitest.rg000001-WestUSwebspace","selfLink":"https://waws-prod-bay-093.api.azurewebsites.windows.net:454/subscriptions/00000000-0000-0000-0000-000000000000/webspaces/clitest.rg000001-WestUSwebspace/sites/webapp-quick000002","repositorySiteName":"webapp-quick000002","owner":null,"usageState":"Normal","enabled":true,"adminEnabled":true,"enabledHostNames":["webapp-quick000002.azurewebsites.net","webapp-quick000002.scm.azurewebsites.net"],"siteProperties":{"metadata":null,"properties":[{"name":"LinuxFxVersion","value":""},{"name":"WindowsFxVersion","value":null}],"appSettings":null},"availabilityState":"Normal","sslCertificates":null,"csrs":[],"cers":null,"siteMode":null,"hostNameSslStates":[{"name":"webapp-quick000002.azurewebsites.net","sslState":"Disabled","ipBasedSslResult":null,"virtualIP":null,"thumbprint":null,"toUpdate":null,"toUpdateIpBasedSsl":null,"ipBasedSslState":"NotConfigured","hostType":"Standard"},{"name":"webapp-quick000002.scm.azurewebsites.net","sslState":"Disabled","ipBasedSslResult":null,"virtualIP":null,"thumbprint":null,"toUpdate":null,"toUpdateIpBasedSsl":null,"ipBasedSslState":"NotConfigured","hostType":"Repository"}],"computeMode":null,"serverFarm":null,"serverFarmId":"/subscriptions/00000000-0000-0000-0000-000000000000/resourceGroups/clitest.rg000001/providers/Microsoft.Web/serverfarms/plan-quick000003","reserved":false,"isXenon":false,"hyperV":false,"lastModifiedTimeUtc":"2019-10-08T00:08:32.4566667","storageRecoveryDefaultState":"Running","contentAvailabilityState":"Normal","runtimeAvailabilityState":"Normal","siteConfig":null,"deploymentId":"webapp-quick000002","trafficManagerHostNames":null,"sku":"Basic","scmSiteAlsoStopped":false,"targetSwapSlot":null,"hostingEnvironment":null,"hostingEnvironmentProfile":null,"clientAffinityEnabled":true,"clientCertEnabled":false,"clientCertExclusionPaths":null,"hostNamesDisabled":false,"domainVerificationIdentifiers":null,"kind":"app","inboundIpAddress":"40.112.191.159","possibleInboundIpAddresses":"40.112.191.159","outboundIpAddresses":"40.112.191.159,138.91.252.122,40.86.180.238,138.91.248.136,138.91.253.41","possibleOutboundIpAddresses":"40.112.191.159,138.91.252.122,40.86.180.238,138.91.248.136,138.91.253.41,138.91.254.30,138.91.249.213","containerSize":0,"dailyMemoryTimeQuota":0,"suspendedTill":null,"siteDisabledReason":0,"functionExecutionUnitsCache":null,"maxNumberOfWorkers":null,"homeStamp":"waws-prod-bay-093","cloningInfo":null,"hostingEnvironmentId":null,"tags":null,"resourceGroup":"clitest.rg000001","defaultHostName":"webapp-quick000002.azurewebsites.net","slotSwapStatus":null,"httpsOnly":false,"redundancyMode":"None","inProgressOperationId":null,"geoDistributions":null,"privateEndpointConnections":[],"buildVersion":null,"targetBuildVersion":null}}'
-=======
         US","properties":{"name":"webapp-quick000002","state":"Running","hostNames":["webapp-quick000002.azurewebsites.net"],"webSpace":"clitest.rg000001-WestUSwebspace","selfLink":"https://waws-prod-bay-047.api.azurewebsites.windows.net:454/subscriptions/00000000-0000-0000-0000-000000000000/webspaces/clitest.rg000001-WestUSwebspace/sites/webapp-quick000002","repositorySiteName":"webapp-quick000002","owner":null,"usageState":"Normal","enabled":true,"adminEnabled":true,"enabledHostNames":["webapp-quick000002.azurewebsites.net","webapp-quick000002.scm.azurewebsites.net"],"siteProperties":{"metadata":null,"properties":[{"name":"LinuxFxVersion","value":""},{"name":"WindowsFxVersion","value":null}],"appSettings":null},"availabilityState":"Normal","sslCertificates":null,"csrs":[],"cers":null,"siteMode":null,"hostNameSslStates":[{"name":"webapp-quick000002.azurewebsites.net","sslState":"Disabled","ipBasedSslResult":null,"virtualIP":null,"thumbprint":null,"toUpdate":null,"toUpdateIpBasedSsl":null,"ipBasedSslState":"NotConfigured","hostType":"Standard"},{"name":"webapp-quick000002.scm.azurewebsites.net","sslState":"Disabled","ipBasedSslResult":null,"virtualIP":null,"thumbprint":null,"toUpdate":null,"toUpdateIpBasedSsl":null,"ipBasedSslState":"NotConfigured","hostType":"Repository"}],"computeMode":null,"serverFarm":null,"serverFarmId":"/subscriptions/00000000-0000-0000-0000-000000000000/resourceGroups/clitest.rg000001/providers/Microsoft.Web/serverfarms/plan-quick000003","reserved":false,"isXenon":false,"hyperV":false,"lastModifiedTimeUtc":"2019-10-21T10:45:16.923","storageRecoveryDefaultState":"Running","contentAvailabilityState":"Normal","runtimeAvailabilityState":"Normal","siteConfig":null,"deploymentId":"webapp-quick000002","trafficManagerHostNames":null,"sku":"Basic","scmSiteAlsoStopped":false,"targetSwapSlot":null,"hostingEnvironment":null,"hostingEnvironmentProfile":null,"clientAffinityEnabled":true,"clientCertEnabled":false,"clientCertExclusionPaths":null,"hostNamesDisabled":false,"domainVerificationIdentifiers":null,"customDomainVerificationId":"371CCEB59329FE2ADC8004B826D292697F29E6E82E44B558D817C46E2C35AADE","kind":"app","inboundIpAddress":"104.40.28.133","possibleInboundIpAddresses":"104.40.28.133","outboundIpAddresses":"104.40.28.42,104.40.26.133,104.40.25.66,104.40.24.165","possibleOutboundIpAddresses":"104.40.28.42,104.40.26.133,104.40.25.66,104.40.24.165","containerSize":0,"dailyMemoryTimeQuota":0,"suspendedTill":null,"siteDisabledReason":0,"functionExecutionUnitsCache":null,"maxNumberOfWorkers":null,"homeStamp":"waws-prod-bay-047","cloningInfo":null,"hostingEnvironmentId":null,"tags":null,"resourceGroup":"clitest.rg000001","defaultHostName":"webapp-quick000002.azurewebsites.net","slotSwapStatus":null,"httpsOnly":false,"redundancyMode":"None","inProgressOperationId":null,"geoDistributions":null,"privateEndpointConnections":[],"buildVersion":null,"targetBuildVersion":null}}'
->>>>>>> 807faccc
-    headers:
-      cache-control:
-      - no-cache
-      content-length:
-<<<<<<< HEAD
-      - '3503'
-      content-type:
-      - application/json
-      date:
-      - Tue, 08 Oct 2019 00:08:48 GMT
-      etag:
-      - '"1D57D6C855AEE8B"'
-=======
+    headers:
+      cache-control:
+      - no-cache
+      content-length:
       - '3526'
       content-type:
       - application/json
@@ -608,7 +481,6 @@
       - Mon, 21 Oct 2019 10:45:34 GMT
       etag:
       - '"1D587FCA05C9CB0"'
->>>>>>> 807faccc
       expires:
       - '-1'
       pragma:
@@ -649,13 +521,8 @@
       ParameterSetName:
       - -g -n --plan --deployment-local-git
       User-Agent:
-<<<<<<< HEAD
-      - python/3.6.5 (Windows-10-10.0.17134-SP0) msrest/0.6.10 msrest_azure/0.6.1
-        azure-mgmt-web/0.42.0 Azure-SDK-For-Python AZURECLI/2.0.74
-=======
-      - python/3.7.4 (Windows-10-10.0.18362-SP0) msrest/0.6.10 msrest_azure/0.6.2
-        azure-mgmt-web/0.42.0 Azure-SDK-For-Python AZURECLI/2.0.75
->>>>>>> 807faccc
+      - python/3.7.4 (Windows-10-10.0.18362-SP0) msrest/0.6.10 msrest_azure/0.6.2
+        azure-mgmt-web/0.42.0 Azure-SDK-For-Python AZURECLI/2.0.75
       accept-language:
       - en-US
     method: PUT
@@ -674,15 +541,9 @@
       content-type:
       - application/json
       date:
-<<<<<<< HEAD
-      - Tue, 08 Oct 2019 00:08:50 GMT
-      etag:
-      - '"1D57D6C855AEE8B"'
-=======
       - Mon, 21 Oct 2019 10:45:35 GMT
       etag:
       - '"1D587FCA05C9CB0"'
->>>>>>> 807faccc
       expires:
       - '-1'
       pragma:
@@ -720,13 +581,8 @@
       ParameterSetName:
       - -g -n --plan --deployment-local-git
       User-Agent:
-<<<<<<< HEAD
-      - python/3.6.5 (Windows-10-10.0.17134-SP0) msrest/0.6.10 msrest_azure/0.6.1
-        azure-mgmt-web/0.42.0 Azure-SDK-For-Python AZURECLI/2.0.74
-=======
-      - python/3.7.4 (Windows-10-10.0.18362-SP0) msrest/0.6.10 msrest_azure/0.6.2
-        azure-mgmt-web/0.42.0 Azure-SDK-For-Python AZURECLI/2.0.75
->>>>>>> 807faccc
+      - python/3.7.4 (Windows-10-10.0.18362-SP0) msrest/0.6.10 msrest_azure/0.6.2
+        azure-mgmt-web/0.42.0 Azure-SDK-For-Python AZURECLI/2.0.75
       accept-language:
       - en-US
     method: GET
@@ -742,11 +598,7 @@
       content-type:
       - application/json
       date:
-<<<<<<< HEAD
-      - Tue, 08 Oct 2019 00:08:51 GMT
-=======
       - Mon, 21 Oct 2019 10:45:36 GMT
->>>>>>> 807faccc
       expires:
       - '-1'
       pragma:
@@ -782,13 +634,8 @@
       ParameterSetName:
       - -g -n --plan --deployment-local-git
       User-Agent:
-<<<<<<< HEAD
-      - python/3.6.5 (Windows-10-10.0.17134-SP0) msrest/0.6.10 msrest_azure/0.6.1
-        azure-mgmt-web/0.42.0 Azure-SDK-For-Python AZURECLI/2.0.74
-=======
-      - python/3.7.4 (Windows-10-10.0.18362-SP0) msrest/0.6.10 msrest_azure/0.6.2
-        azure-mgmt-web/0.42.0 Azure-SDK-For-Python AZURECLI/2.0.75
->>>>>>> 807faccc
+      - python/3.7.4 (Windows-10-10.0.18362-SP0) msrest/0.6.10 msrest_azure/0.6.2
+        azure-mgmt-web/0.42.0 Azure-SDK-For-Python AZURECLI/2.0.75
       accept-language:
       - en-US
     method: GET
@@ -805,15 +652,9 @@
       content-type:
       - application/json
       date:
-<<<<<<< HEAD
-      - Tue, 08 Oct 2019 00:08:51 GMT
-      etag:
-      - '"1D57D6C8FDF1740"'
-=======
       - Mon, 21 Oct 2019 10:45:37 GMT
       etag:
       - '"1D587FCABB5E2B0"'
->>>>>>> 807faccc
       expires:
       - '-1'
       pragma:
@@ -853,13 +694,8 @@
       ParameterSetName:
       - -g -n --plan --deployment-local-git
       User-Agent:
-<<<<<<< HEAD
-      - python/3.6.5 (Windows-10-10.0.17134-SP0) msrest/0.6.10 msrest_azure/0.6.1
-        azure-mgmt-web/0.42.0 Azure-SDK-For-Python AZURECLI/2.0.74
-=======
-      - python/3.7.4 (Windows-10-10.0.18362-SP0) msrest/0.6.10 msrest_azure/0.6.2
-        azure-mgmt-web/0.42.0 Azure-SDK-For-Python AZURECLI/2.0.75
->>>>>>> 807faccc
+      - python/3.7.4 (Windows-10-10.0.18362-SP0) msrest/0.6.10 msrest_azure/0.6.2
+        azure-mgmt-web/0.42.0 Azure-SDK-For-Python AZURECLI/2.0.75
       accept-language:
       - en-US
     method: POST
@@ -868,19 +704,6 @@
     body:
       string: <publishData><publishProfile profileName="webapp-quick000002 - Web Deploy"
         publishMethod="MSDeploy" publishUrl="webapp-quick000002.scm.azurewebsites.net:443"
-<<<<<<< HEAD
-        msdeploySite="webapp-quick000002" userName="$webapp-quick000002" userPWD="LPCvK72Zmqeazh0tFBL15rnWMXeRCASastecrsk0LtzJt4qmXNBEL8oatihR"
-        destinationAppUrl="http://webapp-quick000002.azurewebsites.net" SQLServerDBConnectionString=""
-        mySQLDBConnectionString="" hostingProviderForumLink="" controlPanelLink="http://windows.azure.com"
-        webSystem="WebSites"><databases /></publishProfile><publishProfile profileName="webapp-quick000002
-        - FTP" publishMethod="FTP" publishUrl="ftp://waws-prod-bay-093.ftp.azurewebsites.windows.net/site/wwwroot"
-        ftpPassiveMode="True" userName="webapp-quick000002\$webapp-quick000002" userPWD="LPCvK72Zmqeazh0tFBL15rnWMXeRCASastecrsk0LtzJt4qmXNBEL8oatihR"
-        destinationAppUrl="http://webapp-quick000002.azurewebsites.net" SQLServerDBConnectionString=""
-        mySQLDBConnectionString="" hostingProviderForumLink="" controlPanelLink="http://windows.azure.com"
-        webSystem="WebSites"><databases /></publishProfile><publishProfile profileName="webapp-quick000002
-        - ReadOnly - FTP" publishMethod="FTP" publishUrl="ftp://waws-prod-bay-093dr.ftp.azurewebsites.windows.net/site/wwwroot"
-        ftpPassiveMode="True" userName="webapp-quick000002\$webapp-quick000002" userPWD="LPCvK72Zmqeazh0tFBL15rnWMXeRCASastecrsk0LtzJt4qmXNBEL8oatihR"
-=======
         msdeploySite="webapp-quick000002" userName="$webapp-quick000002" userPWD="shcbtdTSu0thmHRJwAhh3jGdP2XqkRroib7DmWD3n9Geuf7ducxJ5Fq0nkpg"
         destinationAppUrl="http://webapp-quick000002.azurewebsites.net" SQLServerDBConnectionString=""
         mySQLDBConnectionString="" hostingProviderForumLink="" controlPanelLink="http://windows.azure.com"
@@ -892,7 +715,6 @@
         webSystem="WebSites"><databases /></publishProfile><publishProfile profileName="webapp-quick000002
         - ReadOnly - FTP" publishMethod="FTP" publishUrl="ftp://waws-prod-bay-047dr.ftp.azurewebsites.windows.net/site/wwwroot"
         ftpPassiveMode="True" userName="webapp-quick000002\$webapp-quick000002" userPWD="shcbtdTSu0thmHRJwAhh3jGdP2XqkRroib7DmWD3n9Geuf7ducxJ5Fq0nkpg"
->>>>>>> 807faccc
         destinationAppUrl="http://webapp-quick000002.azurewebsites.net" SQLServerDBConnectionString=""
         mySQLDBConnectionString="" hostingProviderForumLink="" controlPanelLink="http://windows.azure.com"
         webSystem="WebSites"><databases /></publishProfile></publishData>
@@ -904,11 +726,7 @@
       content-type:
       - application/xml
       date:
-<<<<<<< HEAD
-      - Tue, 08 Oct 2019 00:08:52 GMT
-=======
       - Mon, 21 Oct 2019 10:45:39 GMT
->>>>>>> 807faccc
       expires:
       - '-1'
       pragma:
@@ -944,13 +762,8 @@
       ParameterSetName:
       - -g -n
       User-Agent:
-<<<<<<< HEAD
-      - python/3.6.5 (Windows-10-10.0.17134-SP0) msrest/0.6.10 msrest_azure/0.6.1
-        azure-mgmt-web/0.42.0 Azure-SDK-For-Python AZURECLI/2.0.74
-=======
-      - python/3.7.4 (Windows-10-10.0.18362-SP0) msrest/0.6.10 msrest_azure/0.6.2
-        azure-mgmt-web/0.42.0 Azure-SDK-For-Python AZURECLI/2.0.75
->>>>>>> 807faccc
+      - python/3.7.4 (Windows-10-10.0.18362-SP0) msrest/0.6.10 msrest_azure/0.6.2
+        azure-mgmt-web/0.42.0 Azure-SDK-For-Python AZURECLI/2.0.75
       accept-language:
       - en-US
     method: POST
@@ -967,11 +780,7 @@
       content-type:
       - application/json
       date:
-<<<<<<< HEAD
-      - Tue, 08 Oct 2019 00:08:53 GMT
-=======
       - Mon, 21 Oct 2019 10:45:41 GMT
->>>>>>> 807faccc
       expires:
       - '-1'
       pragma:
@@ -1009,13 +818,8 @@
       ParameterSetName:
       - -g -n
       User-Agent:
-<<<<<<< HEAD
-      - python/3.6.5 (Windows-10-10.0.17134-SP0) msrest/0.6.10 msrest_azure/0.6.1
-        azure-mgmt-web/0.42.0 Azure-SDK-For-Python AZURECLI/2.0.74
-=======
-      - python/3.7.4 (Windows-10-10.0.18362-SP0) msrest/0.6.10 msrest_azure/0.6.2
-        azure-mgmt-web/0.42.0 Azure-SDK-For-Python AZURECLI/2.0.75
->>>>>>> 807faccc
+      - python/3.7.4 (Windows-10-10.0.18362-SP0) msrest/0.6.10 msrest_azure/0.6.2
+        azure-mgmt-web/0.42.0 Azure-SDK-For-Python AZURECLI/2.0.75
       accept-language:
       - en-US
     method: GET
@@ -1032,11 +836,7 @@
       content-type:
       - application/json
       date:
-<<<<<<< HEAD
-      - Tue, 08 Oct 2019 00:08:54 GMT
-=======
       - Mon, 21 Oct 2019 10:45:42 GMT
->>>>>>> 807faccc
       expires:
       - '-1'
       pragma:
