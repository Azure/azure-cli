--- conflicted
+++ resolved
@@ -1,11 +1,7 @@
 interactions:
 - request:
     body: '{"location": "eastus2", "tags": {"product": "azurecli", "cause": "automation",
-<<<<<<< HEAD
-      "date": "2019-05-07T22:56:46Z"}}'
-=======
-      "date": "2019-05-07T20:28:42Z"}}'
->>>>>>> c7fb343f
+      "date": "2019-05-07T23:22:46Z"}}'
     headers:
       Accept:
       - application/json
@@ -30,11 +26,7 @@
     uri: https://management.azure.com/subscriptions/00000000-0000-0000-0000-000000000000/resourcegroups/clitest.rg000001?api-version=2018-05-01
   response:
     body:
-<<<<<<< HEAD
-      string: '{"id":"/subscriptions/00000000-0000-0000-0000-000000000000/resourceGroups/clitest.rg000001","name":"clitest.rg000001","location":"eastus2","tags":{"product":"azurecli","cause":"automation","date":"2019-05-07T22:56:46Z"},"properties":{"provisioningState":"Succeeded"}}'
-=======
-      string: '{"id":"/subscriptions/00000000-0000-0000-0000-000000000000/resourceGroups/clitest.rg000001","name":"clitest.rg000001","location":"eastus2","tags":{"product":"azurecli","cause":"automation","date":"2019-05-07T20:28:42Z"},"properties":{"provisioningState":"Succeeded"}}'
->>>>>>> c7fb343f
+      string: '{"id":"/subscriptions/00000000-0000-0000-0000-000000000000/resourceGroups/clitest.rg000001","name":"clitest.rg000001","location":"eastus2","tags":{"product":"azurecli","cause":"automation","date":"2019-05-07T23:22:46Z"},"properties":{"provisioningState":"Succeeded"}}'
     headers:
       cache-control:
       - no-cache
@@ -43,11 +35,7 @@
       content-type:
       - application/json; charset=utf-8
       date:
-<<<<<<< HEAD
-      - Tue, 07 May 2019 22:56:48 GMT
-=======
-      - Tue, 07 May 2019 20:28:45 GMT
->>>>>>> c7fb343f
+      - Tue, 07 May 2019 23:22:51 GMT
       expires:
       - '-1'
       pragma:
@@ -57,7 +45,7 @@
       x-content-type-options:
       - nosniff
       x-ms-ratelimit-remaining-subscription-writes:
-      - '1197'
+      - '1196'
     status:
       code: 201
       message: Created
@@ -83,11 +71,7 @@
     uri: https://management.azure.com/subscriptions/00000000-0000-0000-0000-000000000000/resourcegroups/clitest.rg000001?api-version=2018-05-01
   response:
     body:
-<<<<<<< HEAD
-      string: '{"id":"/subscriptions/00000000-0000-0000-0000-000000000000/resourceGroups/clitest.rg000001","name":"clitest.rg000001","location":"eastus2","tags":{"product":"azurecli","cause":"automation","date":"2019-05-07T22:56:46Z"},"properties":{"provisioningState":"Succeeded"}}'
-=======
-      string: '{"id":"/subscriptions/00000000-0000-0000-0000-000000000000/resourceGroups/clitest.rg000001","name":"clitest.rg000001","location":"eastus2","tags":{"product":"azurecli","cause":"automation","date":"2019-05-07T20:28:42Z"},"properties":{"provisioningState":"Succeeded"}}'
->>>>>>> c7fb343f
+      string: '{"id":"/subscriptions/00000000-0000-0000-0000-000000000000/resourceGroups/clitest.rg000001","name":"clitest.rg000001","location":"eastus2","tags":{"product":"azurecli","cause":"automation","date":"2019-05-07T23:22:46Z"},"properties":{"provisioningState":"Succeeded"}}'
     headers:
       cache-control:
       - no-cache
@@ -96,11 +80,7 @@
       content-type:
       - application/json; charset=utf-8
       date:
-<<<<<<< HEAD
-      - Tue, 07 May 2019 22:56:48 GMT
-=======
-      - Tue, 07 May 2019 20:28:47 GMT
->>>>>>> c7fb343f
+      - Tue, 07 May 2019 23:22:52 GMT
       expires:
       - '-1'
       pragma:
@@ -142,26 +122,16 @@
   response:
     body:
       string: "{\r\n  \"name\": \"pip\",\r\n  \"id\": \"/subscriptions/00000000-0000-0000-0000-000000000000/resourceGroups/clitest.rg000001/providers/Microsoft.Network/publicIPAddresses/pip\",\r\n
-<<<<<<< HEAD
-        \ \"etag\": \"W/\\\"52666f6e-c2da-474f-b788-d1f8105d714f\\\"\",\r\n  \"location\":
+        \ \"etag\": \"W/\\\"0bfee446-5c45-4de8-bbff-ec36b7321d49\\\"\",\r\n  \"location\":
         \"eastus2\",\r\n  \"properties\": {\r\n    \"provisioningState\": \"Updating\",\r\n
-        \   \"resourceGuid\": \"a07e879a-98ec-428b-a59f-b1052fc768a3\",\r\n    \"publicIPAddressVersion\":
-=======
-        \ \"etag\": \"W/\\\"bacfafea-0511-4f49-91ab-14329f695df8\\\"\",\r\n  \"location\":
-        \"eastus2\",\r\n  \"properties\": {\r\n    \"provisioningState\": \"Updating\",\r\n
-        \   \"resourceGuid\": \"a785ebd1-1e56-4649-8b9b-137e02b18299\",\r\n    \"publicIPAddressVersion\":
->>>>>>> c7fb343f
+        \   \"resourceGuid\": \"8ac6ef23-4b98-4470-8db4-4b75a47db25b\",\r\n    \"publicIPAddressVersion\":
         \"IPv4\",\r\n    \"publicIPAllocationMethod\": \"Static\",\r\n    \"idleTimeoutInMinutes\":
         4,\r\n    \"ipTags\": []\r\n  },\r\n  \"type\": \"Microsoft.Network/publicIPAddresses\",\r\n
         \ \"sku\": {\r\n    \"name\": \"Standard\",\r\n    \"tier\": \"Regional\"\r\n
         \ }\r\n}"
     headers:
       azure-asyncoperation:
-<<<<<<< HEAD
-      - https://management.azure.com/subscriptions/00000000-0000-0000-0000-000000000000/providers/Microsoft.Network/locations/eastus2/operations/60abbb02-1f35-44ba-87bb-29ca18d1f6e9?api-version=2019-02-01
-=======
-      - https://management.azure.com/subscriptions/00000000-0000-0000-0000-000000000000/providers/Microsoft.Network/locations/eastus2/operations/77d57a9b-bc4d-440c-b395-20665c9f2366?api-version=2019-02-01
->>>>>>> c7fb343f
+      - https://management.azure.com/subscriptions/00000000-0000-0000-0000-000000000000/providers/Microsoft.Network/locations/eastus2/operations/bca818d8-7abd-4760-9ac6-4a42001005ef?api-version=2019-02-01
       cache-control:
       - no-cache
       content-length:
@@ -169,11 +139,7 @@
       content-type:
       - application/json; charset=utf-8
       date:
-<<<<<<< HEAD
-      - Tue, 07 May 2019 22:56:51 GMT
-=======
-      - Tue, 07 May 2019 20:28:49 GMT
->>>>>>> c7fb343f
+      - Tue, 07 May 2019 23:22:54 GMT
       expires:
       - '-1'
       pragma:
@@ -186,11 +152,7 @@
       x-content-type-options:
       - nosniff
       x-ms-ratelimit-remaining-subscription-writes:
-<<<<<<< HEAD
-      - '1197'
-=======
-      - '1199'
->>>>>>> c7fb343f
+      - '1198'
     status:
       code: 201
       message: Created
@@ -211,11 +173,55 @@
       - python/3.7.3 (Windows-10-10.0.17763-SP0) msrest/0.6.6 msrest_azure/0.6.0 networkmanagementclient/2.7.0
         Azure-SDK-For-Python AZURECLI/2.0.64
     method: GET
-<<<<<<< HEAD
-    uri: https://management.azure.com/subscriptions/00000000-0000-0000-0000-000000000000/providers/Microsoft.Network/locations/eastus2/operations/60abbb02-1f35-44ba-87bb-29ca18d1f6e9?api-version=2019-02-01
-=======
-    uri: https://management.azure.com/subscriptions/00000000-0000-0000-0000-000000000000/providers/Microsoft.Network/locations/eastus2/operations/77d57a9b-bc4d-440c-b395-20665c9f2366?api-version=2019-02-01
->>>>>>> c7fb343f
+    uri: https://management.azure.com/subscriptions/00000000-0000-0000-0000-000000000000/providers/Microsoft.Network/locations/eastus2/operations/bca818d8-7abd-4760-9ac6-4a42001005ef?api-version=2019-02-01
+  response:
+    body:
+      string: "{\r\n  \"status\": \"InProgress\"\r\n}"
+    headers:
+      cache-control:
+      - no-cache
+      content-length:
+      - '30'
+      content-type:
+      - application/json; charset=utf-8
+      date:
+      - Tue, 07 May 2019 23:22:57 GMT
+      expires:
+      - '-1'
+      pragma:
+      - no-cache
+      server:
+      - Microsoft-HTTPAPI/2.0
+      - Microsoft-HTTPAPI/2.0
+      strict-transport-security:
+      - max-age=31536000; includeSubDomains
+      transfer-encoding:
+      - chunked
+      vary:
+      - Accept-Encoding
+      x-content-type-options:
+      - nosniff
+    status:
+      code: 200
+      message: OK
+- request:
+    body: null
+    headers:
+      Accept:
+      - application/json
+      Accept-Encoding:
+      - gzip, deflate
+      CommandName:
+      - network public-ip create
+      Connection:
+      - keep-alive
+      ParameterSetName:
+      - -g -n --allocation-method --sku
+      User-Agent:
+      - python/3.7.3 (Windows-10-10.0.17763-SP0) msrest/0.6.6 msrest_azure/0.6.0 networkmanagementclient/2.7.0
+        Azure-SDK-For-Python AZURECLI/2.0.64
+    method: GET
+    uri: https://management.azure.com/subscriptions/00000000-0000-0000-0000-000000000000/providers/Microsoft.Network/locations/eastus2/operations/bca818d8-7abd-4760-9ac6-4a42001005ef?api-version=2019-02-01
   response:
     body:
       string: "{\r\n  \"status\": \"Succeeded\"\r\n}"
@@ -227,11 +233,7 @@
       content-type:
       - application/json; charset=utf-8
       date:
-<<<<<<< HEAD
-      - Tue, 07 May 2019 22:56:53 GMT
-=======
-      - Tue, 07 May 2019 20:28:50 GMT
->>>>>>> c7fb343f
+      - Tue, 07 May 2019 23:22:59 GMT
       expires:
       - '-1'
       pragma:
@@ -271,17 +273,10 @@
   response:
     body:
       string: "{\r\n  \"name\": \"pip\",\r\n  \"id\": \"/subscriptions/00000000-0000-0000-0000-000000000000/resourceGroups/clitest.rg000001/providers/Microsoft.Network/publicIPAddresses/pip\",\r\n
-<<<<<<< HEAD
-        \ \"etag\": \"W/\\\"dbe93409-2da3-40db-97e5-e2ce81cb2020\\\"\",\r\n  \"location\":
+        \ \"etag\": \"W/\\\"14915d59-d62c-4469-84db-34186716173d\\\"\",\r\n  \"location\":
         \"eastus2\",\r\n  \"properties\": {\r\n    \"provisioningState\": \"Succeeded\",\r\n
-        \   \"resourceGuid\": \"a07e879a-98ec-428b-a59f-b1052fc768a3\",\r\n    \"ipAddress\":
-        \"52.177.80.194\",\r\n    \"publicIPAddressVersion\": \"IPv4\",\r\n    \"publicIPAllocationMethod\":
-=======
-        \ \"etag\": \"W/\\\"07b98a22-06ff-4450-8923-610625f2f332\\\"\",\r\n  \"location\":
-        \"eastus2\",\r\n  \"properties\": {\r\n    \"provisioningState\": \"Succeeded\",\r\n
-        \   \"resourceGuid\": \"a785ebd1-1e56-4649-8b9b-137e02b18299\",\r\n    \"ipAddress\":
-        \"52.167.187.229\",\r\n    \"publicIPAddressVersion\": \"IPv4\",\r\n    \"publicIPAllocationMethod\":
->>>>>>> c7fb343f
+        \   \"resourceGuid\": \"8ac6ef23-4b98-4470-8db4-4b75a47db25b\",\r\n    \"ipAddress\":
+        \"52.167.191.133\",\r\n    \"publicIPAddressVersion\": \"IPv4\",\r\n    \"publicIPAllocationMethod\":
         \"Static\",\r\n    \"idleTimeoutInMinutes\": 4,\r\n    \"ipTags\": []\r\n
         \ },\r\n  \"type\": \"Microsoft.Network/publicIPAddresses\",\r\n  \"sku\":
         {\r\n    \"name\": \"Standard\",\r\n    \"tier\": \"Regional\"\r\n  }\r\n}"
@@ -289,23 +284,13 @@
       cache-control:
       - no-cache
       content-length:
-<<<<<<< HEAD
-      - '718'
-      content-type:
-      - application/json; charset=utf-8
-      date:
-      - Tue, 07 May 2019 22:56:54 GMT
+      - '719'
+      content-type:
+      - application/json; charset=utf-8
+      date:
+      - Tue, 07 May 2019 23:23:00 GMT
       etag:
-      - W/"dbe93409-2da3-40db-97e5-e2ce81cb2020"
-=======
-      - '719'
-      content-type:
-      - application/json; charset=utf-8
-      date:
-      - Tue, 07 May 2019 20:28:55 GMT
-      etag:
-      - W/"07b98a22-06ff-4450-8923-610625f2f332"
->>>>>>> c7fb343f
+      - W/"14915d59-d62c-4469-84db-34186716173d"
       expires:
       - '-1'
       pragma:
@@ -346,11 +331,7 @@
     uri: https://management.azure.com/subscriptions/00000000-0000-0000-0000-000000000000/resourcegroups/clitest.rg000001?api-version=2018-05-01
   response:
     body:
-<<<<<<< HEAD
-      string: '{"id":"/subscriptions/00000000-0000-0000-0000-000000000000/resourceGroups/clitest.rg000001","name":"clitest.rg000001","location":"eastus2","tags":{"product":"azurecli","cause":"automation","date":"2019-05-07T22:56:46Z"},"properties":{"provisioningState":"Succeeded"}}'
-=======
-      string: '{"id":"/subscriptions/00000000-0000-0000-0000-000000000000/resourceGroups/clitest.rg000001","name":"clitest.rg000001","location":"eastus2","tags":{"product":"azurecli","cause":"automation","date":"2019-05-07T20:28:42Z"},"properties":{"provisioningState":"Succeeded"}}'
->>>>>>> c7fb343f
+      string: '{"id":"/subscriptions/00000000-0000-0000-0000-000000000000/resourceGroups/clitest.rg000001","name":"clitest.rg000001","location":"eastus2","tags":{"product":"azurecli","cause":"automation","date":"2019-05-07T23:22:46Z"},"properties":{"provisioningState":"Succeeded"}}'
     headers:
       cache-control:
       - no-cache
@@ -359,11 +340,7 @@
       content-type:
       - application/json; charset=utf-8
       date:
-<<<<<<< HEAD
-      - Tue, 07 May 2019 22:56:54 GMT
-=======
-      - Tue, 07 May 2019 20:28:52 GMT
->>>>>>> c7fb343f
+      - Tue, 07 May 2019 23:23:01 GMT
       expires:
       - '-1'
       pragma:
@@ -405,27 +382,16 @@
   response:
     body:
       string: "{\r\n  \"name\": \"prefix\",\r\n  \"id\": \"/subscriptions/00000000-0000-0000-0000-000000000000/resourceGroups/clitest.rg000001/providers/Microsoft.Network/publicIPPrefixes/prefix\",\r\n
-<<<<<<< HEAD
-        \ \"etag\": \"W/\\\"f04826fc-7c96-4332-8aec-b78db927a21f\\\"\",\r\n  \"type\":
+        \ \"etag\": \"W/\\\"d9b563f2-a038-417d-99de-8a1a45b3f0f1\\\"\",\r\n  \"type\":
         \"Microsoft.Network/publicIPPrefixes\",\r\n  \"location\": \"eastus2\",\r\n
         \ \"properties\": {\r\n    \"provisioningState\": \"Updating\",\r\n    \"resourceGuid\":
-        \"43c038b0-af91-4eac-bb01-1c3b35533023\",\r\n    \"prefixLength\": 31,\r\n
-=======
-        \ \"etag\": \"W/\\\"cc3b86b8-2b4b-4fce-86b0-3d8dbabcad78\\\"\",\r\n  \"type\":
-        \"Microsoft.Network/publicIPPrefixes\",\r\n  \"location\": \"eastus2\",\r\n
-        \ \"properties\": {\r\n    \"provisioningState\": \"Updating\",\r\n    \"resourceGuid\":
-        \"0e4bc9f5-9f44-4cea-a1e4-360b6a6d1342\",\r\n    \"prefixLength\": 31,\r\n
->>>>>>> c7fb343f
+        \"b83c2cc1-05b1-481a-9722-6d3797e8c036\",\r\n    \"prefixLength\": 31,\r\n
         \   \"publicIPAddressVersion\": \"IPv4\",\r\n    \"ipTags\": []\r\n  },\r\n
         \ \"sku\": {\r\n    \"name\": \"Standard\",\r\n    \"tier\": \"Regional\"\r\n
         \ }\r\n}"
     headers:
       azure-asyncoperation:
-<<<<<<< HEAD
-      - https://management.azure.com/subscriptions/00000000-0000-0000-0000-000000000000/providers/Microsoft.Network/locations/eastus2/operations/73450898-5e0f-44e4-a129-4ff18d169b32?api-version=2019-02-01
-=======
-      - https://management.azure.com/subscriptions/00000000-0000-0000-0000-000000000000/providers/Microsoft.Network/locations/eastus2/operations/efdf0973-e410-4d04-b0b7-10803c2686f0?api-version=2019-02-01
->>>>>>> c7fb343f
+      - https://management.azure.com/subscriptions/00000000-0000-0000-0000-000000000000/providers/Microsoft.Network/locations/eastus2/operations/2a214c8d-9220-4eeb-bacd-5fc439c80146?api-version=2019-02-01
       cache-control:
       - no-cache
       content-length:
@@ -433,11 +399,7 @@
       content-type:
       - application/json; charset=utf-8
       date:
-<<<<<<< HEAD
-      - Tue, 07 May 2019 22:56:56 GMT
-=======
-      - Tue, 07 May 2019 20:28:55 GMT
->>>>>>> c7fb343f
+      - Tue, 07 May 2019 23:23:02 GMT
       expires:
       - '-1'
       pragma:
@@ -450,11 +412,7 @@
       x-content-type-options:
       - nosniff
       x-ms-ratelimit-remaining-subscription-writes:
-<<<<<<< HEAD
-      - '1198'
-=======
-      - '1199'
->>>>>>> c7fb343f
+      - '1196'
     status:
       code: 201
       message: Created
@@ -475,11 +433,7 @@
       - python/3.7.3 (Windows-10-10.0.17763-SP0) msrest/0.6.6 msrest_azure/0.6.0 networkmanagementclient/2.7.0
         Azure-SDK-For-Python AZURECLI/2.0.64
     method: GET
-<<<<<<< HEAD
-    uri: https://management.azure.com/subscriptions/00000000-0000-0000-0000-000000000000/providers/Microsoft.Network/locations/eastus2/operations/73450898-5e0f-44e4-a129-4ff18d169b32?api-version=2019-02-01
-=======
-    uri: https://management.azure.com/subscriptions/00000000-0000-0000-0000-000000000000/providers/Microsoft.Network/locations/eastus2/operations/efdf0973-e410-4d04-b0b7-10803c2686f0?api-version=2019-02-01
->>>>>>> c7fb343f
+    uri: https://management.azure.com/subscriptions/00000000-0000-0000-0000-000000000000/providers/Microsoft.Network/locations/eastus2/operations/2a214c8d-9220-4eeb-bacd-5fc439c80146?api-version=2019-02-01
   response:
     body:
       string: "{\r\n  \"status\": \"Succeeded\"\r\n}"
@@ -491,11 +445,7 @@
       content-type:
       - application/json; charset=utf-8
       date:
-<<<<<<< HEAD
-      - Tue, 07 May 2019 22:57:00 GMT
-=======
-      - Tue, 07 May 2019 20:28:59 GMT
->>>>>>> c7fb343f
+      - Tue, 07 May 2019 23:23:07 GMT
       expires:
       - '-1'
       pragma:
@@ -535,42 +485,24 @@
   response:
     body:
       string: "{\r\n  \"name\": \"prefix\",\r\n  \"id\": \"/subscriptions/00000000-0000-0000-0000-000000000000/resourceGroups/clitest.rg000001/providers/Microsoft.Network/publicIPPrefixes/prefix\",\r\n
-<<<<<<< HEAD
-        \ \"etag\": \"W/\\\"bcaf5684-80c9-4079-8483-2dd7a0aea774\\\"\",\r\n  \"type\":
+        \ \"etag\": \"W/\\\"01f87295-eaea-402e-bcb9-6d6b2f0143eb\\\"\",\r\n  \"type\":
         \"Microsoft.Network/publicIPPrefixes\",\r\n  \"location\": \"eastus2\",\r\n
         \ \"properties\": {\r\n    \"provisioningState\": \"Succeeded\",\r\n    \"resourceGuid\":
-        \"43c038b0-af91-4eac-bb01-1c3b35533023\",\r\n    \"prefixLength\": 31,\r\n
-        \   \"publicIPAddressVersion\": \"IPv4\",\r\n    \"ipPrefix\": \"52.232.228.20/31\",\r\n
-=======
-        \ \"etag\": \"W/\\\"264e8d70-122d-4317-867e-6ffe727d403a\\\"\",\r\n  \"type\":
-        \"Microsoft.Network/publicIPPrefixes\",\r\n  \"location\": \"eastus2\",\r\n
-        \ \"properties\": {\r\n    \"provisioningState\": \"Succeeded\",\r\n    \"resourceGuid\":
-        \"0e4bc9f5-9f44-4cea-a1e4-360b6a6d1342\",\r\n    \"prefixLength\": 31,\r\n
-        \   \"publicIPAddressVersion\": \"IPv4\",\r\n    \"ipPrefix\": \"52.167.188.166/31\",\r\n
->>>>>>> c7fb343f
+        \"b83c2cc1-05b1-481a-9722-6d3797e8c036\",\r\n    \"prefixLength\": 31,\r\n
+        \   \"publicIPAddressVersion\": \"IPv4\",\r\n    \"ipPrefix\": \"52.167.191.174/31\",\r\n
         \   \"ipTags\": []\r\n  },\r\n  \"sku\": {\r\n    \"name\": \"Standard\",\r\n
         \   \"tier\": \"Regional\"\r\n  }\r\n}"
     headers:
       cache-control:
       - no-cache
       content-length:
-<<<<<<< HEAD
-      - '674'
-      content-type:
-      - application/json; charset=utf-8
-      date:
-      - Tue, 07 May 2019 22:57:02 GMT
+      - '675'
+      content-type:
+      - application/json; charset=utf-8
+      date:
+      - Tue, 07 May 2019 23:23:11 GMT
       etag:
-      - W/"bcaf5684-80c9-4079-8483-2dd7a0aea774"
-=======
-      - '675'
-      content-type:
-      - application/json; charset=utf-8
-      date:
-      - Tue, 07 May 2019 20:29:00 GMT
-      etag:
-      - W/"264e8d70-122d-4317-867e-6ffe727d403a"
->>>>>>> c7fb343f
+      - W/"01f87295-eaea-402e-bcb9-6d6b2f0143eb"
       expires:
       - '-1'
       pragma:
@@ -619,11 +551,7 @@
   response:
     body:
       string: "{\r\n  \"name\": \"ng1\",\r\n  \"id\": \"/subscriptions/00000000-0000-0000-0000-000000000000/resourceGroups/clitest.rg000001/providers/Microsoft.Network/natGateways/ng1\",\r\n
-<<<<<<< HEAD
-        \ \"etag\": \"W/\\\"c8e82351-f46d-4497-b939-49ea809a2755\\\"\",\r\n  \"type\":
-=======
-        \ \"etag\": \"W/\\\"c2586da4-4cc8-4bd7-a2f1-3bf98b0d37e4\\\"\",\r\n  \"type\":
->>>>>>> c7fb343f
+        \ \"etag\": \"W/\\\"601e8f31-8c96-4f8f-9dc3-441190afd11b\\\"\",\r\n  \"type\":
         \"Microsoft.Network/natGateways\",\r\n  \"location\": \"eastus2\",\r\n  \"properties\":
         {\r\n    \"provisioningState\": \"Updating\",\r\n    \"idleTimeoutInMinutes\":
         4,\r\n    \"publicIpAddresses\": [\r\n      {\r\n        \"id\": \"/subscriptions/00000000-0000-0000-0000-000000000000/resourceGroups/clitest.rg000001/providers/Microsoft.Network/publicIPAddresses/pip\"\r\n
@@ -633,11 +561,7 @@
         \   \"tier\": \"Regional\"\r\n  }\r\n}"
     headers:
       azure-asyncoperation:
-<<<<<<< HEAD
-      - https://management.azure.com/subscriptions/00000000-0000-0000-0000-000000000000/providers/Microsoft.Network/locations/eastus2/operations/c18a742d-f722-46db-966a-ea4fc72758fe?api-version=2019-02-01
-=======
-      - https://management.azure.com/subscriptions/00000000-0000-0000-0000-000000000000/providers/Microsoft.Network/locations/eastus2/operations/d895b1de-be8d-4fb2-84e7-18a0a504db03?api-version=2019-02-01
->>>>>>> c7fb343f
+      - https://management.azure.com/subscriptions/00000000-0000-0000-0000-000000000000/providers/Microsoft.Network/locations/eastus2/operations/20846cbc-0f87-4a01-b973-f86060601e18?api-version=2019-02-01
       cache-control:
       - no-cache
       content-length:
@@ -645,11 +569,7 @@
       content-type:
       - application/json; charset=utf-8
       date:
-<<<<<<< HEAD
-      - Tue, 07 May 2019 22:57:04 GMT
-=======
-      - Tue, 07 May 2019 20:29:02 GMT
->>>>>>> c7fb343f
+      - Tue, 07 May 2019 23:23:11 GMT
       expires:
       - '-1'
       pragma:
@@ -662,11 +582,7 @@
       x-content-type-options:
       - nosniff
       x-ms-ratelimit-remaining-subscription-writes:
-<<<<<<< HEAD
-      - '1197'
-=======
-      - '1199'
->>>>>>> c7fb343f
+      - '1198'
     status:
       code: 201
       message: Created
@@ -688,11 +604,7 @@
       - python/3.7.3 (Windows-10-10.0.17763-SP0) msrest/0.6.6 msrest_azure/0.6.0 networkmanagementclient/2.7.0
         Azure-SDK-For-Python AZURECLI/2.0.64
     method: GET
-<<<<<<< HEAD
-    uri: https://management.azure.com/subscriptions/00000000-0000-0000-0000-000000000000/providers/Microsoft.Network/locations/eastus2/operations/c18a742d-f722-46db-966a-ea4fc72758fe?api-version=2019-02-01
-=======
-    uri: https://management.azure.com/subscriptions/00000000-0000-0000-0000-000000000000/providers/Microsoft.Network/locations/eastus2/operations/d895b1de-be8d-4fb2-84e7-18a0a504db03?api-version=2019-02-01
->>>>>>> c7fb343f
+    uri: https://management.azure.com/subscriptions/00000000-0000-0000-0000-000000000000/providers/Microsoft.Network/locations/eastus2/operations/20846cbc-0f87-4a01-b973-f86060601e18?api-version=2019-02-01
   response:
     body:
       string: "{\r\n  \"status\": \"Succeeded\"\r\n}"
@@ -704,11 +616,7 @@
       content-type:
       - application/json; charset=utf-8
       date:
-<<<<<<< HEAD
-      - Tue, 07 May 2019 22:57:16 GMT
-=======
-      - Tue, 07 May 2019 20:29:13 GMT
->>>>>>> c7fb343f
+      - Tue, 07 May 2019 23:23:21 GMT
       expires:
       - '-1'
       pragma:
@@ -749,11 +657,7 @@
   response:
     body:
       string: "{\r\n  \"name\": \"ng1\",\r\n  \"id\": \"/subscriptions/00000000-0000-0000-0000-000000000000/resourceGroups/clitest.rg000001/providers/Microsoft.Network/natGateways/ng1\",\r\n
-<<<<<<< HEAD
-        \ \"etag\": \"W/\\\"8368550d-5801-444f-aac1-d422651d0b85\\\"\",\r\n  \"type\":
-=======
-        \ \"etag\": \"W/\\\"15941f75-3193-4d1d-af0c-8487bf751772\\\"\",\r\n  \"type\":
->>>>>>> c7fb343f
+        \ \"etag\": \"W/\\\"8521fb5a-b2f9-464b-9560-34b74fe6f4fd\\\"\",\r\n  \"type\":
         \"Microsoft.Network/natGateways\",\r\n  \"location\": \"eastus2\",\r\n  \"properties\":
         {\r\n    \"provisioningState\": \"Succeeded\",\r\n    \"idleTimeoutInMinutes\":
         4,\r\n    \"publicIpAddresses\": [\r\n      {\r\n        \"id\": \"/subscriptions/00000000-0000-0000-0000-000000000000/resourceGroups/clitest.rg000001/providers/Microsoft.Network/publicIPAddresses/pip\"\r\n
@@ -769,15 +673,9 @@
       content-type:
       - application/json; charset=utf-8
       date:
-<<<<<<< HEAD
-      - Tue, 07 May 2019 22:57:15 GMT
+      - Tue, 07 May 2019 23:23:22 GMT
       etag:
-      - W/"8368550d-5801-444f-aac1-d422651d0b85"
-=======
-      - Tue, 07 May 2019 20:29:15 GMT
-      etag:
-      - W/"15941f75-3193-4d1d-af0c-8487bf751772"
->>>>>>> c7fb343f
+      - W/"8521fb5a-b2f9-464b-9560-34b74fe6f4fd"
       expires:
       - '-1'
       pragma:
@@ -819,11 +717,7 @@
   response:
     body:
       string: "{\r\n  \"name\": \"ng1\",\r\n  \"id\": \"/subscriptions/00000000-0000-0000-0000-000000000000/resourceGroups/clitest.rg000001/providers/Microsoft.Network/natGateways/ng1\",\r\n
-<<<<<<< HEAD
-        \ \"etag\": \"W/\\\"8368550d-5801-444f-aac1-d422651d0b85\\\"\",\r\n  \"type\":
-=======
-        \ \"etag\": \"W/\\\"15941f75-3193-4d1d-af0c-8487bf751772\\\"\",\r\n  \"type\":
->>>>>>> c7fb343f
+        \ \"etag\": \"W/\\\"8521fb5a-b2f9-464b-9560-34b74fe6f4fd\\\"\",\r\n  \"type\":
         \"Microsoft.Network/natGateways\",\r\n  \"location\": \"eastus2\",\r\n  \"properties\":
         {\r\n    \"provisioningState\": \"Succeeded\",\r\n    \"idleTimeoutInMinutes\":
         4,\r\n    \"publicIpAddresses\": [\r\n      {\r\n        \"id\": \"/subscriptions/00000000-0000-0000-0000-000000000000/resourceGroups/clitest.rg000001/providers/Microsoft.Network/publicIPAddresses/pip\"\r\n
@@ -839,15 +733,9 @@
       content-type:
       - application/json; charset=utf-8
       date:
-<<<<<<< HEAD
-      - Tue, 07 May 2019 22:57:17 GMT
+      - Tue, 07 May 2019 23:23:23 GMT
       etag:
-      - W/"8368550d-5801-444f-aac1-d422651d0b85"
-=======
-      - Tue, 07 May 2019 20:29:17 GMT
-      etag:
-      - W/"15941f75-3193-4d1d-af0c-8487bf751772"
->>>>>>> c7fb343f
+      - W/"8521fb5a-b2f9-464b-9560-34b74fe6f4fd"
       expires:
       - '-1'
       pragma:
@@ -870,11 +758,7 @@
     body: 'b''{"id": "/subscriptions/00000000-0000-0000-0000-000000000000/resourceGroups/clitest.rg000001/providers/Microsoft.Network/natGateways/ng1",
       "location": "eastus2", "sku": {"name": "Standard"}, "properties": {"idleTimeoutInMinutes":
       5, "publicIpAddresses": [{"id": "/subscriptions/00000000-0000-0000-0000-000000000000/resourceGroups/clitest.rg000001/providers/Microsoft.Network/publicIPAddresses/pip"}],
-<<<<<<< HEAD
-      "publicIpPrefixes": [], "provisioningState": "Succeeded"}, "etag": "W/\\"8368550d-5801-444f-aac1-d422651d0b85\\""}'''
-=======
-      "publicIpPrefixes": [], "provisioningState": "Succeeded"}, "etag": "W/\\"15941f75-3193-4d1d-af0c-8487bf751772\\""}'''
->>>>>>> c7fb343f
+      "publicIpPrefixes": [], "provisioningState": "Succeeded"}, "etag": "W/\\"8521fb5a-b2f9-464b-9560-34b74fe6f4fd\\""}'''
     headers:
       Accept:
       - application/json
@@ -900,11 +784,7 @@
   response:
     body:
       string: "{\r\n  \"name\": \"ng1\",\r\n  \"id\": \"/subscriptions/00000000-0000-0000-0000-000000000000/resourceGroups/clitest.rg000001/providers/Microsoft.Network/natGateways/ng1\",\r\n
-<<<<<<< HEAD
-        \ \"etag\": \"W/\\\"afe3e9c1-d542-475d-b490-48420273f4ec\\\"\",\r\n  \"type\":
-=======
-        \ \"etag\": \"W/\\\"905a4278-f374-4053-9338-f4fa577d1aa7\\\"\",\r\n  \"type\":
->>>>>>> c7fb343f
+        \ \"etag\": \"W/\\\"35e38d55-e01c-4438-affa-275e06aab093\\\"\",\r\n  \"type\":
         \"Microsoft.Network/natGateways\",\r\n  \"location\": \"eastus2\",\r\n  \"properties\":
         {\r\n    \"provisioningState\": \"Updating\",\r\n    \"idleTimeoutInMinutes\":
         5,\r\n    \"publicIpAddresses\": [\r\n      {\r\n        \"id\": \"/subscriptions/00000000-0000-0000-0000-000000000000/resourceGroups/clitest.rg000001/providers/Microsoft.Network/publicIPAddresses/pip\"\r\n
@@ -912,11 +792,7 @@
         \   \"tier\": \"Regional\"\r\n  }\r\n}"
     headers:
       azure-asyncoperation:
-<<<<<<< HEAD
-      - https://management.azure.com/subscriptions/00000000-0000-0000-0000-000000000000/providers/Microsoft.Network/locations/eastus2/operations/32469154-d4cd-4386-a51d-534b0dd4aa93?api-version=2019-02-01
-=======
-      - https://management.azure.com/subscriptions/00000000-0000-0000-0000-000000000000/providers/Microsoft.Network/locations/eastus2/operations/897d90e2-7a97-4f1e-ae83-09e19c30e011?api-version=2019-02-01
->>>>>>> c7fb343f
+      - https://management.azure.com/subscriptions/00000000-0000-0000-0000-000000000000/providers/Microsoft.Network/locations/eastus2/operations/2df135f7-3831-4293-bb0f-0fc3d36a4aba?api-version=2019-02-01
       cache-control:
       - no-cache
       content-length:
@@ -924,11 +800,7 @@
       content-type:
       - application/json; charset=utf-8
       date:
-<<<<<<< HEAD
-      - Tue, 07 May 2019 22:57:19 GMT
-=======
-      - Tue, 07 May 2019 20:29:18 GMT
->>>>>>> c7fb343f
+      - Tue, 07 May 2019 23:23:25 GMT
       expires:
       - '-1'
       pragma:
@@ -945,7 +817,7 @@
       x-content-type-options:
       - nosniff
       x-ms-ratelimit-remaining-subscription-writes:
-      - '1197'
+      - '1195'
     status:
       code: 200
       message: OK
@@ -966,11 +838,7 @@
       - python/3.7.3 (Windows-10-10.0.17763-SP0) msrest/0.6.6 msrest_azure/0.6.0 networkmanagementclient/2.7.0
         Azure-SDK-For-Python AZURECLI/2.0.64
     method: GET
-<<<<<<< HEAD
-    uri: https://management.azure.com/subscriptions/00000000-0000-0000-0000-000000000000/providers/Microsoft.Network/locations/eastus2/operations/32469154-d4cd-4386-a51d-534b0dd4aa93?api-version=2019-02-01
-=======
-    uri: https://management.azure.com/subscriptions/00000000-0000-0000-0000-000000000000/providers/Microsoft.Network/locations/eastus2/operations/897d90e2-7a97-4f1e-ae83-09e19c30e011?api-version=2019-02-01
->>>>>>> c7fb343f
+    uri: https://management.azure.com/subscriptions/00000000-0000-0000-0000-000000000000/providers/Microsoft.Network/locations/eastus2/operations/2df135f7-3831-4293-bb0f-0fc3d36a4aba?api-version=2019-02-01
   response:
     body:
       string: "{\r\n  \"status\": \"Succeeded\"\r\n}"
@@ -982,11 +850,7 @@
       content-type:
       - application/json; charset=utf-8
       date:
-<<<<<<< HEAD
-      - Tue, 07 May 2019 22:57:29 GMT
-=======
-      - Tue, 07 May 2019 20:29:30 GMT
->>>>>>> c7fb343f
+      - Tue, 07 May 2019 23:23:36 GMT
       expires:
       - '-1'
       pragma:
@@ -1026,11 +890,7 @@
   response:
     body:
       string: "{\r\n  \"name\": \"ng1\",\r\n  \"id\": \"/subscriptions/00000000-0000-0000-0000-000000000000/resourceGroups/clitest.rg000001/providers/Microsoft.Network/natGateways/ng1\",\r\n
-<<<<<<< HEAD
-        \ \"etag\": \"W/\\\"d3334fb2-fe6f-442f-b4cd-8612a9a26f22\\\"\",\r\n  \"type\":
-=======
-        \ \"etag\": \"W/\\\"18572f94-bea8-4c4f-9c84-83ccc2fad08c\\\"\",\r\n  \"type\":
->>>>>>> c7fb343f
+        \ \"etag\": \"W/\\\"73d9d8d7-c681-4053-8bf8-3cbfe0a36f57\\\"\",\r\n  \"type\":
         \"Microsoft.Network/natGateways\",\r\n  \"location\": \"eastus2\",\r\n  \"properties\":
         {\r\n    \"provisioningState\": \"Succeeded\",\r\n    \"idleTimeoutInMinutes\":
         5,\r\n    \"publicIpAddresses\": [\r\n      {\r\n        \"id\": \"/subscriptions/00000000-0000-0000-0000-000000000000/resourceGroups/clitest.rg000001/providers/Microsoft.Network/publicIPAddresses/pip\"\r\n
@@ -1044,15 +904,9 @@
       content-type:
       - application/json; charset=utf-8
       date:
-<<<<<<< HEAD
-      - Tue, 07 May 2019 22:57:30 GMT
+      - Tue, 07 May 2019 23:23:37 GMT
       etag:
-      - W/"d3334fb2-fe6f-442f-b4cd-8612a9a26f22"
-=======
-      - Tue, 07 May 2019 20:29:31 GMT
-      etag:
-      - W/"18572f94-bea8-4c4f-9c84-83ccc2fad08c"
->>>>>>> c7fb343f
+      - W/"73d9d8d7-c681-4053-8bf8-3cbfe0a36f57"
       expires:
       - '-1'
       pragma:
@@ -1095,11 +949,7 @@
     body:
       string: "{\r\n  \"value\": [\r\n    {\r\n      \"name\": \"ng1\",\r\n      \"id\":
         \"/subscriptions/00000000-0000-0000-0000-000000000000/resourceGroups/clitest.rg000001/providers/Microsoft.Network/natGateways/ng1\",\r\n
-<<<<<<< HEAD
-        \     \"etag\": \"W/\\\"d3334fb2-fe6f-442f-b4cd-8612a9a26f22\\\"\",\r\n      \"type\":
-=======
-        \     \"etag\": \"W/\\\"18572f94-bea8-4c4f-9c84-83ccc2fad08c\\\"\",\r\n      \"type\":
->>>>>>> c7fb343f
+        \     \"etag\": \"W/\\\"73d9d8d7-c681-4053-8bf8-3cbfe0a36f57\\\"\",\r\n      \"type\":
         \"Microsoft.Network/natGateways\",\r\n      \"location\": \"eastus2\",\r\n
         \     \"properties\": {\r\n        \"provisioningState\": \"Succeeded\",\r\n
         \       \"idleTimeoutInMinutes\": 5,\r\n        \"publicIpAddresses\": [\r\n
@@ -1114,11 +964,7 @@
       content-type:
       - application/json; charset=utf-8
       date:
-<<<<<<< HEAD
-      - Tue, 07 May 2019 22:57:31 GMT
-=======
-      - Tue, 07 May 2019 20:29:31 GMT
->>>>>>> c7fb343f
+      - Tue, 07 May 2019 23:23:38 GMT
       expires:
       - '-1'
       pragma:
@@ -1160,11 +1006,7 @@
   response:
     body:
       string: "{\r\n  \"name\": \"ng1\",\r\n  \"id\": \"/subscriptions/00000000-0000-0000-0000-000000000000/resourceGroups/clitest.rg000001/providers/Microsoft.Network/natGateways/ng1\",\r\n
-<<<<<<< HEAD
-        \ \"etag\": \"W/\\\"d3334fb2-fe6f-442f-b4cd-8612a9a26f22\\\"\",\r\n  \"type\":
-=======
-        \ \"etag\": \"W/\\\"18572f94-bea8-4c4f-9c84-83ccc2fad08c\\\"\",\r\n  \"type\":
->>>>>>> c7fb343f
+        \ \"etag\": \"W/\\\"73d9d8d7-c681-4053-8bf8-3cbfe0a36f57\\\"\",\r\n  \"type\":
         \"Microsoft.Network/natGateways\",\r\n  \"location\": \"eastus2\",\r\n  \"properties\":
         {\r\n    \"provisioningState\": \"Succeeded\",\r\n    \"idleTimeoutInMinutes\":
         5,\r\n    \"publicIpAddresses\": [\r\n      {\r\n        \"id\": \"/subscriptions/00000000-0000-0000-0000-000000000000/resourceGroups/clitest.rg000001/providers/Microsoft.Network/publicIPAddresses/pip\"\r\n
@@ -1178,15 +1020,9 @@
       content-type:
       - application/json; charset=utf-8
       date:
-<<<<<<< HEAD
-      - Tue, 07 May 2019 22:57:32 GMT
+      - Tue, 07 May 2019 23:23:37 GMT
       etag:
-      - W/"d3334fb2-fe6f-442f-b4cd-8612a9a26f22"
-=======
-      - Tue, 07 May 2019 20:29:33 GMT
-      etag:
-      - W/"18572f94-bea8-4c4f-9c84-83ccc2fad08c"
->>>>>>> c7fb343f
+      - W/"73d9d8d7-c681-4053-8bf8-3cbfe0a36f57"
       expires:
       - '-1'
       pragma:
@@ -1232,29 +1068,17 @@
       string: ''
     headers:
       azure-asyncoperation:
-<<<<<<< HEAD
-      - https://management.azure.com/subscriptions/00000000-0000-0000-0000-000000000000/providers/Microsoft.Network/locations/eastus2/operations/49d39584-b2af-4464-87a5-4f0c381b07c9?api-version=2019-02-01
-=======
-      - https://management.azure.com/subscriptions/00000000-0000-0000-0000-000000000000/providers/Microsoft.Network/locations/eastus2/operations/b1f5de30-ce51-465a-9e40-f121954d9f9a?api-version=2019-02-01
->>>>>>> c7fb343f
+      - https://management.azure.com/subscriptions/00000000-0000-0000-0000-000000000000/providers/Microsoft.Network/locations/eastus2/operations/72f2e598-cd87-43bc-8455-f7079ccc26e6?api-version=2019-02-01
       cache-control:
       - no-cache
       content-length:
       - '0'
       date:
-<<<<<<< HEAD
-      - Tue, 07 May 2019 22:57:32 GMT
+      - Tue, 07 May 2019 23:23:42 GMT
       expires:
       - '-1'
       location:
-      - https://management.azure.com/subscriptions/00000000-0000-0000-0000-000000000000/providers/Microsoft.Network/locations/eastus2/operationResults/49d39584-b2af-4464-87a5-4f0c381b07c9?api-version=2019-02-01
-=======
-      - Tue, 07 May 2019 20:29:34 GMT
-      expires:
-      - '-1'
-      location:
-      - https://management.azure.com/subscriptions/00000000-0000-0000-0000-000000000000/providers/Microsoft.Network/locations/eastus2/operationResults/b1f5de30-ce51-465a-9e40-f121954d9f9a?api-version=2019-02-01
->>>>>>> c7fb343f
+      - https://management.azure.com/subscriptions/00000000-0000-0000-0000-000000000000/providers/Microsoft.Network/locations/eastus2/operationResults/72f2e598-cd87-43bc-8455-f7079ccc26e6?api-version=2019-02-01
       pragma:
       - no-cache
       server:
@@ -1286,11 +1110,7 @@
       - python/3.7.3 (Windows-10-10.0.17763-SP0) msrest/0.6.6 msrest_azure/0.6.0 networkmanagementclient/2.7.0
         Azure-SDK-For-Python AZURECLI/2.0.64
     method: GET
-<<<<<<< HEAD
-    uri: https://management.azure.com/subscriptions/00000000-0000-0000-0000-000000000000/providers/Microsoft.Network/locations/eastus2/operations/49d39584-b2af-4464-87a5-4f0c381b07c9?api-version=2019-02-01
-=======
-    uri: https://management.azure.com/subscriptions/00000000-0000-0000-0000-000000000000/providers/Microsoft.Network/locations/eastus2/operations/b1f5de30-ce51-465a-9e40-f121954d9f9a?api-version=2019-02-01
->>>>>>> c7fb343f
+    uri: https://management.azure.com/subscriptions/00000000-0000-0000-0000-000000000000/providers/Microsoft.Network/locations/eastus2/operations/72f2e598-cd87-43bc-8455-f7079ccc26e6?api-version=2019-02-01
   response:
     body:
       string: "{\r\n  \"status\": \"Succeeded\"\r\n}"
@@ -1302,11 +1122,7 @@
       content-type:
       - application/json; charset=utf-8
       date:
-<<<<<<< HEAD
-      - Tue, 07 May 2019 22:57:43 GMT
-=======
-      - Tue, 07 May 2019 20:29:45 GMT
->>>>>>> c7fb343f
+      - Tue, 07 May 2019 23:23:52 GMT
       expires:
       - '-1'
       pragma:
@@ -1356,19 +1172,11 @@
       content-length:
       - '0'
       date:
-<<<<<<< HEAD
-      - Tue, 07 May 2019 22:57:46 GMT
+      - Tue, 07 May 2019 23:23:54 GMT
       expires:
       - '-1'
       location:
-      - https://management.azure.com/subscriptions/00000000-0000-0000-0000-000000000000/operationresults/eyJqb2JJZCI6IlJFU09VUkNFR1JPVVBERUxFVElPTkpPQi1DTElURVNUOjJFUkc3RlpZVkU2UUEzVUQzWkFBTTdXTVBITEVJU0RHNUVRSk01RXwyNzUxNDRGRTk0OTA1NDlFLUVBU1RVUzIiLCJqb2JMb2NhdGlvbiI6ImVhc3R1czIifQ?api-version=2018-05-01
-=======
-      - Tue, 07 May 2019 20:29:47 GMT
-      expires:
-      - '-1'
-      location:
-      - https://management.azure.com/subscriptions/00000000-0000-0000-0000-000000000000/operationresults/eyJqb2JJZCI6IlJFU09VUkNFR1JPVVBERUxFVElPTkpPQi1DTElURVNUOjJFUkc3NUZST0xNT0dPWkVXWEY1M1lZWUNFRDIzWExVS08zWk9QV3wwN0U4QzQwRTdEOUQ1OUMyLUVBU1RVUzIiLCJqb2JMb2NhdGlvbiI6ImVhc3R1czIifQ?api-version=2018-05-01
->>>>>>> c7fb343f
+      - https://management.azure.com/subscriptions/00000000-0000-0000-0000-000000000000/operationresults/eyJqb2JJZCI6IlJFU09VUkNFR1JPVVBERUxFVElPTkpPQi1DTElURVNUOjJFUkdDU1NYNVhETFpMVTNDU09OTDdRRVg3QlhTRjJXU0EyRDNBRXw3NEZEMzU3NjY5RTA0MjU2LUVBU1RVUzIiLCJqb2JMb2NhdGlvbiI6ImVhc3R1czIifQ?api-version=2018-05-01
       pragma:
       - no-cache
       strict-transport-security:
@@ -1376,7 +1184,7 @@
       x-content-type-options:
       - nosniff
       x-ms-ratelimit-remaining-subscription-deletes:
-      - '14998'
+      - '14999'
     status:
       code: 202
       message: Accepted
