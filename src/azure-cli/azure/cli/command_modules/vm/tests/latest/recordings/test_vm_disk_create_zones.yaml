--- conflicted
+++ resolved
@@ -13,11 +13,7 @@
       ParameterSetName:
       - -g -n --size-gb --zone
       User-Agent:
-<<<<<<< HEAD
-      - python/3.7.4 (Windows-10-10.0.18362-SP0) msrest/0.6.10 msrest_azure/0.6.2
-=======
-      - python/3.8.2 (Windows-10-10.0.18362-SP0) msrest/0.6.11 msrest_azure/0.6.3
->>>>>>> 8b855ecd
+      - python/3.7.4 (Windows-10-10.0.18362-SP0) msrest/0.6.10 msrest_azure/0.6.2
         azure-mgmt-resource/8.0.1 Azure-SDK-For-Python AZURECLI/2.2.0
       accept-language:
       - en-US
@@ -25,11 +21,7 @@
     uri: https://management.azure.com/subscriptions/00000000-0000-0000-0000-000000000000/resourcegroups/cli_test_disk_zones000001?api-version=2019-07-01
   response:
     body:
-<<<<<<< HEAD
-      string: '{"id":"/subscriptions/00000000-0000-0000-0000-000000000000/resourceGroups/cli_test_disk_zones000001","name":"cli_test_disk_zones000001","type":"Microsoft.Resources/resourceGroups","location":"eastus2","tags":{"product":"azurecli","cause":"automation","date":"2020-03-18T08:02:06Z","StorageType":"Standard_LRS","type":"test"},"properties":{"provisioningState":"Succeeded"}}'
-=======
-      string: '{"id":"/subscriptions/00000000-0000-0000-0000-000000000000/resourceGroups/cli_test_disk_zones000001","name":"cli_test_disk_zones000001","type":"Microsoft.Resources/resourceGroups","location":"eastus2","tags":{"product":"azurecli","cause":"automation","date":"2020-03-26T13:34:16Z","StorageType":"Standard_LRS","type":"test"},"properties":{"provisioningState":"Succeeded"}}'
->>>>>>> 8b855ecd
+      string: '{"id":"/subscriptions/00000000-0000-0000-0000-000000000000/resourceGroups/cli_test_disk_zones000001","name":"cli_test_disk_zones000001","type":"Microsoft.Resources/resourceGroups","location":"eastus2","tags":{"product":"azurecli","cause":"automation","date":"2020-03-27T09:12:09Z","StorageType":"Standard_LRS","type":"test"},"properties":{"provisioningState":"Succeeded"}}'
     headers:
       cache-control:
       - no-cache
@@ -38,11 +30,7 @@
       content-type:
       - application/json; charset=utf-8
       date:
-<<<<<<< HEAD
-      - Wed, 18 Mar 2020 08:02:17 GMT
-=======
-      - Thu, 26 Mar 2020 13:34:21 GMT
->>>>>>> 8b855ecd
+      - Fri, 27 Mar 2020 09:12:16 GMT
       expires:
       - '-1'
       pragma:
@@ -76,13 +64,8 @@
       ParameterSetName:
       - -g -n --size-gb --zone
       User-Agent:
-<<<<<<< HEAD
-      - python/3.7.4 (Windows-10-10.0.18362-SP0) msrest/0.6.10 msrest_azure/0.6.2
-        azure-mgmt-compute/11.1.0 Azure-SDK-For-Python AZURECLI/2.2.0
-=======
-      - python/3.8.2 (Windows-10-10.0.18362-SP0) msrest/0.6.11 msrest_azure/0.6.3
-        azure-mgmt-compute/12.0.0 Azure-SDK-For-Python AZURECLI/2.2.0
->>>>>>> 8b855ecd
+      - python/3.7.4 (Windows-10-10.0.18362-SP0) msrest/0.6.10 msrest_azure/0.6.2
+        azure-mgmt-compute/12.0.0 Azure-SDK-For-Python AZURECLI/2.2.0
       accept-language:
       - en-US
     method: PUT
@@ -97,11 +80,7 @@
         \   \"isArmResource\": true\r\n  }\r\n}"
     headers:
       azure-asyncoperation:
-<<<<<<< HEAD
-      - https://management.azure.com/subscriptions/00000000-0000-0000-0000-000000000000/providers/Microsoft.Compute/locations/eastus2/DiskOperations/f8737fac-1308-40fd-a803-4fe86161355e?api-version=2019-11-01
-=======
-      - https://management.azure.com/subscriptions/00000000-0000-0000-0000-000000000000/providers/Microsoft.Compute/locations/eastus2/DiskOperations/e6794507-f573-4358-8168-a4065d2b0701?api-version=2019-07-01
->>>>>>> 8b855ecd
+      - https://management.azure.com/subscriptions/00000000-0000-0000-0000-000000000000/providers/Microsoft.Compute/locations/eastus2/DiskOperations/06ead835-cc76-4ac7-af83-eebf288c828e?api-version=2019-11-01
       cache-control:
       - no-cache
       content-length:
@@ -109,38 +88,24 @@
       content-type:
       - application/json; charset=utf-8
       date:
-<<<<<<< HEAD
-      - Wed, 18 Mar 2020 08:02:24 GMT
+      - Fri, 27 Mar 2020 09:12:21 GMT
       expires:
       - '-1'
       location:
-      - https://management.azure.com/subscriptions/00000000-0000-0000-0000-000000000000/providers/Microsoft.Compute/locations/eastus2/DiskOperations/f8737fac-1308-40fd-a803-4fe86161355e?monitor=true&api-version=2019-11-01
-=======
-      - Thu, 26 Mar 2020 13:34:26 GMT
-      expires:
-      - '-1'
-      location:
-      - https://management.azure.com/subscriptions/00000000-0000-0000-0000-000000000000/providers/Microsoft.Compute/locations/eastus2/DiskOperations/e6794507-f573-4358-8168-a4065d2b0701?monitor=true&api-version=2019-07-01
->>>>>>> 8b855ecd
-      pragma:
-      - no-cache
-      server:
-      - Microsoft-HTTPAPI/2.0
-      - Microsoft-HTTPAPI/2.0
-      strict-transport-security:
-      - max-age=31536000; includeSubDomains
-      x-content-type-options:
-      - nosniff
-      x-ms-ratelimit-remaining-resource:
-<<<<<<< HEAD
-      - Microsoft.Compute/CreateUpdateDisks3Min;999,Microsoft.Compute/CreateUpdateDisks30Min;7998
+      - https://management.azure.com/subscriptions/00000000-0000-0000-0000-000000000000/providers/Microsoft.Compute/locations/eastus2/DiskOperations/06ead835-cc76-4ac7-af83-eebf288c828e?monitor=true&api-version=2019-11-01
+      pragma:
+      - no-cache
+      server:
+      - Microsoft-HTTPAPI/2.0
+      - Microsoft-HTTPAPI/2.0
+      strict-transport-security:
+      - max-age=31536000; includeSubDomains
+      x-content-type-options:
+      - nosniff
+      x-ms-ratelimit-remaining-resource:
+      - Microsoft.Compute/CreateUpdateDisks3Min;999,Microsoft.Compute/CreateUpdateDisks30Min;7999
       x-ms-ratelimit-remaining-subscription-writes:
-      - '1198'
-=======
-      - Microsoft.Compute/CreateUpdateDisks3Min;998,Microsoft.Compute/CreateUpdateDisks30Min;7994
-      x-ms-ratelimit-remaining-subscription-writes:
-      - '1167'
->>>>>>> 8b855ecd
+      - '1194'
     status:
       code: 202
       message: Accepted
@@ -158,25 +123,14 @@
       ParameterSetName:
       - -g -n --size-gb --zone
       User-Agent:
-<<<<<<< HEAD
-      - python/3.7.4 (Windows-10-10.0.18362-SP0) msrest/0.6.10 msrest_azure/0.6.2
-        azure-mgmt-compute/11.1.0 Azure-SDK-For-Python AZURECLI/2.2.0
-    method: GET
-    uri: https://management.azure.com/subscriptions/00000000-0000-0000-0000-000000000000/providers/Microsoft.Compute/locations/eastus2/DiskOperations/f8737fac-1308-40fd-a803-4fe86161355e?api-version=2019-11-01
-  response:
-    body:
-      string: "{\r\n  \"startTime\": \"2020-03-18T08:02:24.6842215+00:00\",\r\n  \"endTime\":
-        \"2020-03-18T08:02:24.8091787+00:00\",\r\n  \"status\": \"Succeeded\",\r\n
-=======
-      - python/3.8.2 (Windows-10-10.0.18362-SP0) msrest/0.6.11 msrest_azure/0.6.3
-        azure-mgmt-compute/12.0.0 Azure-SDK-For-Python AZURECLI/2.2.0
-    method: GET
-    uri: https://management.azure.com/subscriptions/00000000-0000-0000-0000-000000000000/providers/Microsoft.Compute/locations/eastus2/DiskOperations/e6794507-f573-4358-8168-a4065d2b0701?api-version=2019-07-01
-  response:
-    body:
-      string: "{\r\n  \"startTime\": \"2020-03-26T13:34:27.0264227+00:00\",\r\n  \"endTime\":
-        \"2020-03-26T13:34:27.1358006+00:00\",\r\n  \"status\": \"Succeeded\",\r\n
->>>>>>> 8b855ecd
+      - python/3.7.4 (Windows-10-10.0.18362-SP0) msrest/0.6.10 msrest_azure/0.6.2
+        azure-mgmt-compute/12.0.0 Azure-SDK-For-Python AZURECLI/2.2.0
+    method: GET
+    uri: https://management.azure.com/subscriptions/00000000-0000-0000-0000-000000000000/providers/Microsoft.Compute/locations/eastus2/DiskOperations/06ead835-cc76-4ac7-af83-eebf288c828e?api-version=2019-11-01
+  response:
+    body:
+      string: "{\r\n  \"startTime\": \"2020-03-27T09:12:22.5364603+00:00\",\r\n  \"endTime\":
+        \"2020-03-27T09:12:22.6771088+00:00\",\r\n  \"status\": \"Succeeded\",\r\n
         \ \"properties\": {\r\n    \"output\": {\r\n  \"name\": \"disk123\",\r\n  \"id\":
         \"/subscriptions/00000000-0000-0000-0000-000000000000/resourceGroups/cli_test_disk_zones000001/providers/Microsoft.Compute/disks/disk123\",\r\n
         \ \"type\": \"Microsoft.Compute/disks\",\r\n  \"location\": \"eastus2\",\r\n
@@ -185,17 +139,10 @@
         {\r\n    \"hyperVGeneration\": \"V1\",\r\n    \"creationData\": {\r\n      \"createOption\":
         \"Empty\"\r\n    },\r\n    \"diskSizeGB\": 1,\r\n    \"diskIOPSReadWrite\":
         120,\r\n    \"diskMBpsReadWrite\": 25,\r\n    \"encryption\": {\r\n      \"type\":
-<<<<<<< HEAD
-        \"EncryptionAtRestWithPlatformKey\"\r\n    },\r\n    \"timeCreated\": \"2020-03-18T08:02:24.6998124+00:00\",\r\n
+        \"EncryptionAtRestWithPlatformKey\"\r\n    },\r\n    \"timeCreated\": \"2020-03-27T09:12:22.5364603+00:00\",\r\n
         \   \"provisioningState\": \"Succeeded\",\r\n    \"diskState\": \"Unattached\",\r\n
-        \   \"diskSizeBytes\": 1073741824,\r\n    \"uniqueId\": \"aab5d9b6-aca4-4388-b589-7180aa480f73\"\r\n
-        \ }\r\n}\r\n  },\r\n  \"name\": \"f8737fac-1308-40fd-a803-4fe86161355e\"\r\n}"
-=======
-        \"EncryptionAtRestWithPlatformKey\"\r\n    },\r\n    \"timeCreated\": \"2020-03-26T13:34:27.0264227+00:00\",\r\n
-        \   \"provisioningState\": \"Succeeded\",\r\n    \"diskState\": \"Unattached\",\r\n
-        \   \"diskSizeBytes\": 1073741824,\r\n    \"uniqueId\": \"4f98e0e7-277f-42aa-8af9-4f005bb0403a\"\r\n
-        \ }\r\n}\r\n  },\r\n  \"name\": \"e6794507-f573-4358-8168-a4065d2b0701\"\r\n}"
->>>>>>> 8b855ecd
+        \   \"diskSizeBytes\": 1073741824,\r\n    \"uniqueId\": \"b754d618-92ec-49db-9a33-370c9f29e063\"\r\n
+        \ }\r\n}\r\n  },\r\n  \"name\": \"06ead835-cc76-4ac7-af83-eebf288c828e\"\r\n}"
     headers:
       cache-control:
       - no-cache
@@ -204,11 +151,7 @@
       content-type:
       - application/json; charset=utf-8
       date:
-<<<<<<< HEAD
-      - Wed, 18 Mar 2020 08:02:28 GMT
-=======
-      - Thu, 26 Mar 2020 13:34:29 GMT
->>>>>>> 8b855ecd
+      - Fri, 27 Mar 2020 09:12:25 GMT
       expires:
       - '-1'
       pragma:
@@ -225,11 +168,7 @@
       x-content-type-options:
       - nosniff
       x-ms-ratelimit-remaining-resource:
-<<<<<<< HEAD
-      - Microsoft.Compute/GetOperation3Min;49999,Microsoft.Compute/GetOperation30Min;399987
-=======
-      - Microsoft.Compute/GetOperation3Min;49993,Microsoft.Compute/GetOperation30Min;399946
->>>>>>> 8b855ecd
+      - Microsoft.Compute/GetOperation3Min;49999,Microsoft.Compute/GetOperation30Min;399999
     status:
       code: 200
       message: OK
@@ -247,13 +186,8 @@
       ParameterSetName:
       - -g -n --size-gb --zone
       User-Agent:
-<<<<<<< HEAD
-      - python/3.7.4 (Windows-10-10.0.18362-SP0) msrest/0.6.10 msrest_azure/0.6.2
-        azure-mgmt-compute/11.1.0 Azure-SDK-For-Python AZURECLI/2.2.0
-=======
-      - python/3.8.2 (Windows-10-10.0.18362-SP0) msrest/0.6.11 msrest_azure/0.6.3
-        azure-mgmt-compute/12.0.0 Azure-SDK-For-Python AZURECLI/2.2.0
->>>>>>> 8b855ecd
+      - python/3.7.4 (Windows-10-10.0.18362-SP0) msrest/0.6.10 msrest_azure/0.6.2
+        azure-mgmt-compute/12.0.0 Azure-SDK-For-Python AZURECLI/2.2.0
     method: GET
     uri: https://management.azure.com/subscriptions/00000000-0000-0000-0000-000000000000/resourceGroups/cli_test_disk_zones000001/providers/Microsoft.Compute/disks/disk123?api-version=2019-11-01
   response:
@@ -265,15 +199,9 @@
         {\r\n    \"hyperVGeneration\": \"V1\",\r\n    \"creationData\": {\r\n      \"createOption\":
         \"Empty\"\r\n    },\r\n    \"diskSizeGB\": 1,\r\n    \"diskIOPSReadWrite\":
         120,\r\n    \"diskMBpsReadWrite\": 25,\r\n    \"encryption\": {\r\n      \"type\":
-<<<<<<< HEAD
-        \"EncryptionAtRestWithPlatformKey\"\r\n    },\r\n    \"timeCreated\": \"2020-03-18T08:02:24.6998124+00:00\",\r\n
+        \"EncryptionAtRestWithPlatformKey\"\r\n    },\r\n    \"timeCreated\": \"2020-03-27T09:12:22.5364603+00:00\",\r\n
         \   \"provisioningState\": \"Succeeded\",\r\n    \"diskState\": \"Unattached\",\r\n
-        \   \"diskSizeBytes\": 1073741824,\r\n    \"uniqueId\": \"aab5d9b6-aca4-4388-b589-7180aa480f73\"\r\n
-=======
-        \"EncryptionAtRestWithPlatformKey\"\r\n    },\r\n    \"timeCreated\": \"2020-03-26T13:34:27.0264227+00:00\",\r\n
-        \   \"provisioningState\": \"Succeeded\",\r\n    \"diskState\": \"Unattached\",\r\n
-        \   \"diskSizeBytes\": 1073741824,\r\n    \"uniqueId\": \"4f98e0e7-277f-42aa-8af9-4f005bb0403a\"\r\n
->>>>>>> 8b855ecd
+        \   \"diskSizeBytes\": 1073741824,\r\n    \"uniqueId\": \"b754d618-92ec-49db-9a33-370c9f29e063\"\r\n
         \ }\r\n}"
     headers:
       cache-control:
@@ -283,11 +211,7 @@
       content-type:
       - application/json; charset=utf-8
       date:
-<<<<<<< HEAD
-      - Wed, 18 Mar 2020 08:02:29 GMT
-=======
-      - Thu, 26 Mar 2020 13:34:30 GMT
->>>>>>> 8b855ecd
+      - Fri, 27 Mar 2020 09:12:26 GMT
       expires:
       - '-1'
       pragma:
@@ -304,11 +228,7 @@
       x-content-type-options:
       - nosniff
       x-ms-ratelimit-remaining-resource:
-<<<<<<< HEAD
-      - Microsoft.Compute/LowCostGet3Min;4999,Microsoft.Compute/LowCostGet30Min;39986
-=======
-      - Microsoft.Compute/LowCostGet3Min;4998,Microsoft.Compute/LowCostGet30Min;39942
->>>>>>> 8b855ecd
+      - Microsoft.Compute/LowCostGet3Min;4998,Microsoft.Compute/LowCostGet30Min;39998
     status:
       code: 200
       message: OK
@@ -326,13 +246,8 @@
       ParameterSetName:
       - -g -n
       User-Agent:
-<<<<<<< HEAD
-      - python/3.7.4 (Windows-10-10.0.18362-SP0) msrest/0.6.10 msrest_azure/0.6.2
-        azure-mgmt-compute/11.1.0 Azure-SDK-For-Python AZURECLI/2.2.0
-=======
-      - python/3.8.2 (Windows-10-10.0.18362-SP0) msrest/0.6.11 msrest_azure/0.6.3
-        azure-mgmt-compute/12.0.0 Azure-SDK-For-Python AZURECLI/2.2.0
->>>>>>> 8b855ecd
+      - python/3.7.4 (Windows-10-10.0.18362-SP0) msrest/0.6.10 msrest_azure/0.6.2
+        azure-mgmt-compute/12.0.0 Azure-SDK-For-Python AZURECLI/2.2.0
       accept-language:
       - en-US
     method: GET
@@ -346,15 +261,9 @@
         {\r\n    \"hyperVGeneration\": \"V1\",\r\n    \"creationData\": {\r\n      \"createOption\":
         \"Empty\"\r\n    },\r\n    \"diskSizeGB\": 1,\r\n    \"diskIOPSReadWrite\":
         120,\r\n    \"diskMBpsReadWrite\": 25,\r\n    \"encryption\": {\r\n      \"type\":
-<<<<<<< HEAD
-        \"EncryptionAtRestWithPlatformKey\"\r\n    },\r\n    \"timeCreated\": \"2020-03-18T08:02:24.6998124+00:00\",\r\n
+        \"EncryptionAtRestWithPlatformKey\"\r\n    },\r\n    \"timeCreated\": \"2020-03-27T09:12:22.5364603+00:00\",\r\n
         \   \"provisioningState\": \"Succeeded\",\r\n    \"diskState\": \"Unattached\",\r\n
-        \   \"diskSizeBytes\": 1073741824,\r\n    \"uniqueId\": \"aab5d9b6-aca4-4388-b589-7180aa480f73\"\r\n
-=======
-        \"EncryptionAtRestWithPlatformKey\"\r\n    },\r\n    \"timeCreated\": \"2020-03-26T13:34:27.0264227+00:00\",\r\n
-        \   \"provisioningState\": \"Succeeded\",\r\n    \"diskState\": \"Unattached\",\r\n
-        \   \"diskSizeBytes\": 1073741824,\r\n    \"uniqueId\": \"4f98e0e7-277f-42aa-8af9-4f005bb0403a\"\r\n
->>>>>>> 8b855ecd
+        \   \"diskSizeBytes\": 1073741824,\r\n    \"uniqueId\": \"b754d618-92ec-49db-9a33-370c9f29e063\"\r\n
         \ }\r\n}"
     headers:
       cache-control:
@@ -364,11 +273,7 @@
       content-type:
       - application/json; charset=utf-8
       date:
-<<<<<<< HEAD
-      - Wed, 18 Mar 2020 08:02:31 GMT
-=======
-      - Thu, 26 Mar 2020 13:34:31 GMT
->>>>>>> 8b855ecd
+      - Fri, 27 Mar 2020 09:12:29 GMT
       expires:
       - '-1'
       pragma:
@@ -385,11 +290,7 @@
       x-content-type-options:
       - nosniff
       x-ms-ratelimit-remaining-resource:
-<<<<<<< HEAD
-      - Microsoft.Compute/LowCostGet3Min;4997,Microsoft.Compute/LowCostGet30Min;39984
-=======
-      - Microsoft.Compute/LowCostGet3Min;4997,Microsoft.Compute/LowCostGet30Min;39941
->>>>>>> 8b855ecd
+      - Microsoft.Compute/LowCostGet3Min;4996,Microsoft.Compute/LowCostGet30Min;39996
     status:
       code: 200
       message: OK
@@ -407,13 +308,8 @@
       ParameterSetName:
       - -g -n -o
       User-Agent:
-<<<<<<< HEAD
-      - python/3.7.4 (Windows-10-10.0.18362-SP0) msrest/0.6.10 msrest_azure/0.6.2
-        azure-mgmt-compute/11.1.0 Azure-SDK-For-Python AZURECLI/2.2.0
-=======
-      - python/3.8.2 (Windows-10-10.0.18362-SP0) msrest/0.6.11 msrest_azure/0.6.3
-        azure-mgmt-compute/12.0.0 Azure-SDK-For-Python AZURECLI/2.2.0
->>>>>>> 8b855ecd
+      - python/3.7.4 (Windows-10-10.0.18362-SP0) msrest/0.6.10 msrest_azure/0.6.2
+        azure-mgmt-compute/12.0.0 Azure-SDK-For-Python AZURECLI/2.2.0
       accept-language:
       - en-US
     method: GET
@@ -427,15 +323,9 @@
         {\r\n    \"hyperVGeneration\": \"V1\",\r\n    \"creationData\": {\r\n      \"createOption\":
         \"Empty\"\r\n    },\r\n    \"diskSizeGB\": 1,\r\n    \"diskIOPSReadWrite\":
         120,\r\n    \"diskMBpsReadWrite\": 25,\r\n    \"encryption\": {\r\n      \"type\":
-<<<<<<< HEAD
-        \"EncryptionAtRestWithPlatformKey\"\r\n    },\r\n    \"timeCreated\": \"2020-03-18T08:02:24.6998124+00:00\",\r\n
+        \"EncryptionAtRestWithPlatformKey\"\r\n    },\r\n    \"timeCreated\": \"2020-03-27T09:12:22.5364603+00:00\",\r\n
         \   \"provisioningState\": \"Succeeded\",\r\n    \"diskState\": \"Unattached\",\r\n
-        \   \"diskSizeBytes\": 1073741824,\r\n    \"uniqueId\": \"aab5d9b6-aca4-4388-b589-7180aa480f73\"\r\n
-=======
-        \"EncryptionAtRestWithPlatformKey\"\r\n    },\r\n    \"timeCreated\": \"2020-03-26T13:34:27.0264227+00:00\",\r\n
-        \   \"provisioningState\": \"Succeeded\",\r\n    \"diskState\": \"Unattached\",\r\n
-        \   \"diskSizeBytes\": 1073741824,\r\n    \"uniqueId\": \"4f98e0e7-277f-42aa-8af9-4f005bb0403a\"\r\n
->>>>>>> 8b855ecd
+        \   \"diskSizeBytes\": 1073741824,\r\n    \"uniqueId\": \"b754d618-92ec-49db-9a33-370c9f29e063\"\r\n
         \ }\r\n}"
     headers:
       cache-control:
@@ -445,11 +335,7 @@
       content-type:
       - application/json; charset=utf-8
       date:
-<<<<<<< HEAD
-      - Wed, 18 Mar 2020 08:02:34 GMT
-=======
-      - Thu, 26 Mar 2020 13:34:31 GMT
->>>>>>> 8b855ecd
+      - Fri, 27 Mar 2020 09:12:30 GMT
       expires:
       - '-1'
       pragma:
@@ -466,11 +352,7 @@
       x-content-type-options:
       - nosniff
       x-ms-ratelimit-remaining-resource:
-<<<<<<< HEAD
-      - Microsoft.Compute/LowCostGet3Min;4996,Microsoft.Compute/LowCostGet30Min;39983
-=======
-      - Microsoft.Compute/LowCostGet3Min;4996,Microsoft.Compute/LowCostGet30Min;39940
->>>>>>> 8b855ecd
+      - Microsoft.Compute/LowCostGet3Min;4993,Microsoft.Compute/LowCostGet30Min;39993
     status:
       code: 200
       message: OK
@@ -488,13 +370,8 @@
       ParameterSetName:
       - -g -o
       User-Agent:
-<<<<<<< HEAD
-      - python/3.7.4 (Windows-10-10.0.18362-SP0) msrest/0.6.10 msrest_azure/0.6.2
-        azure-mgmt-compute/11.1.0 Azure-SDK-For-Python AZURECLI/2.2.0
-=======
-      - python/3.8.2 (Windows-10-10.0.18362-SP0) msrest/0.6.11 msrest_azure/0.6.3
-        azure-mgmt-compute/12.0.0 Azure-SDK-For-Python AZURECLI/2.2.0
->>>>>>> 8b855ecd
+      - python/3.7.4 (Windows-10-10.0.18362-SP0) msrest/0.6.10 msrest_azure/0.6.2
+        azure-mgmt-compute/12.0.0 Azure-SDK-For-Python AZURECLI/2.2.0
       accept-language:
       - en-US
     method: GET
@@ -511,15 +388,9 @@
         \       },\r\n        \"diskSizeGB\": 1,\r\n        \"diskIOPSReadWrite\":
         120,\r\n        \"diskMBpsReadWrite\": 25,\r\n        \"encryption\": {\r\n
         \         \"type\": \"EncryptionAtRestWithPlatformKey\"\r\n        },\r\n
-<<<<<<< HEAD
-        \       \"timeCreated\": \"2020-03-18T08:02:24.6998124+00:00\",\r\n        \"provisioningState\":
+        \       \"timeCreated\": \"2020-03-27T09:12:22.5364603+00:00\",\r\n        \"provisioningState\":
         \"Succeeded\",\r\n        \"diskState\": \"Unattached\",\r\n        \"diskSizeBytes\":
-        1073741824,\r\n        \"uniqueId\": \"aab5d9b6-aca4-4388-b589-7180aa480f73\"\r\n
-=======
-        \       \"timeCreated\": \"2020-03-26T13:34:27.0264227+00:00\",\r\n        \"provisioningState\":
-        \"Succeeded\",\r\n        \"diskState\": \"Unattached\",\r\n        \"diskSizeBytes\":
-        1073741824,\r\n        \"uniqueId\": \"4f98e0e7-277f-42aa-8af9-4f005bb0403a\"\r\n
->>>>>>> 8b855ecd
+        1073741824,\r\n        \"uniqueId\": \"b754d618-92ec-49db-9a33-370c9f29e063\"\r\n
         \     }\r\n    }\r\n  ]\r\n}"
     headers:
       cache-control:
@@ -529,11 +400,7 @@
       content-type:
       - application/json; charset=utf-8
       date:
-<<<<<<< HEAD
-      - Wed, 18 Mar 2020 08:02:37 GMT
-=======
-      - Thu, 26 Mar 2020 13:34:31 GMT
->>>>>>> 8b855ecd
+      - Fri, 27 Mar 2020 09:12:31 GMT
       expires:
       - '-1'
       pragma:
