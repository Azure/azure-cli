--- conflicted
+++ resolved
@@ -80,18 +80,7 @@
     with self.argument_context('eventhubs eventhub list') as c:
         c.argument('namespace_name', options_list=['--namespace-name'], id_part=None, help='Name of Namespace')
 
-<<<<<<< HEAD
 # Region Geo DR Configuration
-=======
-#   : Region Geo DR Configuration
-    with self.argument_context('eventhubs georecovery-alias') as c:
-        c.argument('alias', options_list=['--alias', '-a'], id_part='child_name_1', help='Name of Geo-Disaster Recovery Configuration Alias')
-
-    with self.argument_context('eventhubs georecovery-alias exists') as c:
-        c.argument('name', options_list=['--alias', '-a'], arg_type=name_type, help='Name of Geo Recovery Configs - Alias to check availability')
-        c.argument('namespace_name', options_list=['--namespace-name'], id_part=None, help='Name of Namespace')
-
->>>>>>> ea993923
     with self.argument_context('eventhubs georecovery-alias set') as c:
         c.argument('partner_namespace', required=True, validator=validate_partner_namespace, help='Name (if within the same resource group) or ARM Id of the Primary/Secondary eventhub namespace name, which is part of GEO DR pairing')
         c.argument('alternate_name', help='Alternate Name for the Alias, when the Namespace name and Alias name are same')
@@ -99,6 +88,7 @@
         c.argument('namespace_name', options_list=['--namespace-name'], id_part='name', help='Name of Namespace')
         c.argument('alias', options_list=['--alias', '-a'],
                    help='Name of the Geo-Disaster Recovery Configuration Alias')
+        
 # Region Namespace NetworkRuleSet
     with self.argument_context('eventhubs namespace network-rule-set') as c:
         c.argument('namespace_name', options_list=['--namespace-name', '--name', '-n'], id_part=None, help='Name of the Namespace')
