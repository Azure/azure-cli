# --------------------------------------------------------------------------------------------
# Copyright (c) Microsoft Corporation. All rights reserved.
# Licensed under the MIT License. See License.txt in the project root for license information.
# --------------------------------------------------------------------------------------------

# pylint: disable=too-many-statements
# pylint: disable=line-too-long
from enum import Enum
from argcomplete.completers import FilesCompleter

from azure.cli.core.commands.parameters import (
    get_resource_name_completion_list, name_type, get_enum_type, get_three_state_flag, tags_type, get_location_type)
from azure.cli.core.util import shell_safe_json_parse

from azure.cli.command_modules.cosmosdb._validators import (
    validate_failover_policies, validate_capabilities,
    validate_virtual_network_rules, validate_ip_range_filter,
    validate_role_definition_body,
    validate_role_definition_id,
    validate_fully_qualified_role_definition_id,
    validate_role_assignment_id,
    validate_scope,
    validate_gossip_certificates,
    validate_client_certificates,
    validate_seednodes,
    validate_node_count,
    validate_client_encryption_policy,
    validate_mongo_role_definition_body,
    validate_mongo_role_definition_id,
    validate_mongo_user_definition_body,
    validate_mongo_user_definition_id)

from azure.cli.command_modules.cosmosdb.actions import (
    CreateLocation, CreateDatabaseRestoreResource, CreateGremlinDatabaseRestoreResource, CreateTableRestoreResource, UtcDatetimeAction, InvokeCommandArgumentsAddAction)
from azure.cli.command_modules.cosmosdb.custom import (
    CosmosKeyTypes)
from azure.mgmt.cosmosdb.models import (
    ContinuousTier)

SQL_GREMLIN_INDEXING_POLICY_EXAMPLE = """--idx "{\\"indexingMode\\": \\"consistent\\", \\"automatic\\": true, \\"includedPaths\\": [{\\"path\\": \\"/*\\"}], \\"excludedPaths\\": [{ \\"path\\": \\"/headquarters/employees/?\\"}, { \\"path\\": \\"/\\\\"_etag\\\\"/?\\"}]}"
"""

SQL_UNIQUE_KEY_POLICY_EXAMPLE = """--unique-key-policy "{\\"uniqueKeys\\": [{\\"paths\\": [\\"/path/to/key1\\"]}, {\\"paths\\": [\\"/path/to/key2\\"]}]}"
"""

SQL_CLIENT_ENCRYPTION_POLICY_EXAMPLE = """--cep "{\\"includedPaths\\": [{\\"path\\": \\"/path1\\",\\"clientEncryptionKeyId\\": \\"key1\\",\\"encryptionAlgorithm\\": \\"AEAD_AES_256_CBC_HMAC_SHA256\\",\\"encryptionType\\": \\"Deterministic\\"}],\\"policyFormatVersion\\": 2}"
"""

SQL_GREMLIN_CONFLICT_RESOLUTION_POLICY_EXAMPLE = """--conflict-resolution-policy "{\\"mode\\": \\"lastWriterWins\\", \\"conflictResolutionPath\\": \\"/path\\"}"
"""

MONGODB_INDEXES_EXAMPLE = """--idx "[{\\"key\\": {\\"keys\\": [\\"_ts\\"]},\\"options\\": {\\"expireAfterSeconds\\": 1000}}, {\\"key\\": {\\"keys\\": [\\"user_id\\", \\"user_address\\"]}, \\"options\\": {\\"unique\\": \\"true\\"}}]"
"""

CASSANDRA_SCHEMA_EXAMPLE = """--schema "{\\"columns\\": [{\\"name\\": \\"columnA\\",\\"type\\": \\"uuid\\"}, {\\"name\\": \\"columnB\\",\\"type\\": \\"Ascii\\"}],\\"partitionKeys\\": [{\\"name\\": \\"columnA\\"}]}"
"""

SQL_ROLE_DEFINITION_EXAMPLE = """--body "{ \\"Id\\": \\"be79875a-2cc4-40d5-8958-566017875b39\\", \\"RoleName\\": \\"My Read Write Role\\", \\"Type\\": \\"CustomRole\\", \\"AssignableScopes\\": [ \\"/\\" ], \\"DataActions\\": [ \\"Microsoft.DocumentDB/databaseAccounts/sqlDatabases/containers/items/create\\", \\"Microsoft.DocumentDB/databaseAccounts/sqlDatabases/containers/items/read\\" ]}"
"""

MONGO_ROLE_DEFINITION_EXAMPLE = """--body "{\\"Id\\": \\"be79875a-2cc4-40d5-8958-566017875b39\\",\\"RoleName\\": \\"MyRWRole\\",\\"Type\\": \\"CustomRole\\"\\"DatabaseName\\": \\"MyDb\\",\\"Privileges\\": [ {\\"Resource\\": {\\"Db\\": \\"MyDB\\",\\"Collection\\": \\"MyCol\\"},\\"Actions\\": [\\"insert\\",\\"find\\"]}],\\"Roles\\": [ {\\"Role\\": \\"myInheritedRole\\",\\"Db\\": \\"MyTestDb\\"}]}"
"""

MONGO_USER_DEFINITION_EXAMPLE = """--body "{\\"Id\\": \\"be79875a-2cc4-40d5-8958-566017875b39\\",\\"UserName\\": \\"MyUserName\\",\\"Password\\": \\"MyPass\\",\\"CustomData\\": \\"MyCustomData\\",\\"Mechanisms\\": \\"SCRAM-SHA-256\\"\\"DatabaseName\\": \\"MyDb\\",\\"Roles\\": [ {\\"Role\\": \\"myReadRole\\",\\"Db\\": \\"MyDb\\"}]}"
"""


class ThroughputTypes(str, Enum):
    autoscale = "autoscale"
    manual = "manual"


def load_arguments(self, _):
    from knack.arguments import CLIArgumentType
    from azure.mgmt.cosmosdb.models import KeyKind, DefaultConsistencyLevel, DatabaseAccountKind, TriggerType, TriggerOperation, ServerVersion, NetworkAclBypass, BackupPolicyType, AnalyticalStorageSchemaType, BackupStorageRedundancy

    with self.argument_context('cosmosdb') as c:
        c.argument('account_name', arg_type=name_type, help='Name of the Cosmos DB database account', completer=get_resource_name_completion_list('Microsoft.DocumentDb/databaseAccounts'), id_part='name')
        c.argument('database_id', options_list=['--db-name', '-d'], help='Database Name')

    with self.argument_context('cosmosdb create') as c:
        c.argument('account_name', completer=None)
        c.argument('enable_free_tier', arg_type=get_three_state_flag(), help="If enabled the account is free-tier.", is_preview=True)
        c.argument('assign_identity', nargs='*', help="Assign system or user assigned identities separated by spaces. Use '[system]' to refer system assigned identity.", is_preview=True)
        c.argument('is_restore_request', options_list=['--is-restore-request', '-r'], arg_type=get_three_state_flag(), help="Restore from an existing/deleted account.", arg_group='Restore')
        c.argument('restore_source', help="The restorable-database-account Id of the source account from which the account has to be restored. Required if --is-restore-request is set to true.", arg_group='Restore')
        c.argument('restore_timestamp', action=UtcDatetimeAction, help="The timestamp to which the account has to be restored to. Required if --is-restore-request is set to true.", arg_group='Restore')
        c.argument('databases_to_restore', nargs='+', action=CreateDatabaseRestoreResource, arg_group='Restore')
        c.argument('gremlin_databases_to_restore', nargs='+', action=CreateGremlinDatabaseRestoreResource, arg_group='Restore')
        c.argument('tables_to_restore', nargs='+', action=CreateTableRestoreResource, arg_group='Restore')
        c.argument('enable_partition_merge', arg_type=get_three_state_flag(), help="Flag to enable partition merge on the account.")

    for scope in ['cosmosdb create', 'cosmosdb update']:
        with self.argument_context(scope) as c:
            c.ignore('resource_group_location')
            c.argument('locations', nargs='+', action=CreateLocation)
            c.argument('tags', arg_type=tags_type)
            c.argument('default_consistency_level', arg_type=get_enum_type(DefaultConsistencyLevel), help="default consistency level of the Cosmos DB database account")
            c.argument('max_staleness_prefix', type=int, help="when used with Bounded Staleness consistency, this value represents the number of stale requests tolerated. Accepted range for this value is 10 - 2,147,483,647")
            c.argument('max_interval', type=int, help="when used with Bounded Staleness consistency, this value represents the time amount of staleness (in seconds) tolerated. Accepted range for this value is 5 - 86400")
            c.argument('ip_range_filter', nargs='+', options_list=['--ip-range-filter'], validator=validate_ip_range_filter, help="firewall support. Specifies the set of IP addresses or IP address ranges in CIDR form to be included as the allowed list of client IPs for a given database account. IP addresses/ranges must be comma-separated and must not contain any spaces")
            c.argument('kind', arg_type=get_enum_type(DatabaseAccountKind), help='The type of Cosmos DB database account to create')
            c.argument('enable_automatic_failover', arg_type=get_three_state_flag(), help='Enables automatic failover of the write region in the rare event that the region is unavailable due to an outage. Automatic failover will result in a new write region for the account and is chosen based on the failover priorities configured for the account.')
            c.argument('capabilities', nargs='+', validator=validate_capabilities, help='set custom capabilities on the Cosmos DB database account.')
            c.argument('enable_virtual_network', arg_type=get_three_state_flag(), help='Enables virtual network on the Cosmos DB database account')
            c.argument('virtual_network_rules', nargs='+', validator=validate_virtual_network_rules, help='ACL\'s for virtual network')
            c.argument('enable_multiple_write_locations', arg_type=get_three_state_flag(), help="Enable Multiple Write Locations")
            c.argument('disable_key_based_metadata_write_access', arg_type=get_three_state_flag(), help="Disable write operations on metadata resources (databases, containers, throughput) via account keys")
            c.argument('key_uri', help="The URI of the key vault", is_preview=True)
            c.argument('public_network_access', options_list=['--public-network-access', '-p'], arg_type=get_enum_type(['ENABLED', 'DISABLED', 'SECUREDBYPERIMETER']), help="Sets public network access in server to either Enabled, Disabled, or SecuredByPerimeter.")
            c.argument('enable_analytical_storage', arg_type=get_three_state_flag(), help="Flag to enable log storage on the account.")
            c.argument('network_acl_bypass', arg_type=get_enum_type(NetworkAclBypass), options_list=['--network-acl-bypass'], help="Flag to enable or disable Network Acl Bypass.")
            c.argument('network_acl_bypass_resource_ids', nargs='+', options_list=['--network-acl-bypass-resource-ids', '-i'], help="List of Resource Ids to allow Network Acl Bypass.")
            c.argument('backup_interval', type=int, help="the frequency(in minutes) with which backups are taken (only for accounts with periodic mode backups)", arg_group='Backup Policy')
            c.argument('backup_retention', type=int, help="the time(in hours) for which each backup is retained (only for accounts with periodic mode backups)", arg_group='Backup Policy')
            c.argument('backup_redundancy', arg_type=get_enum_type(BackupStorageRedundancy), help="The redundancy type of the backup Storage account", arg_group='Backup Policy')
            c.argument('server_version', arg_type=get_enum_type(ServerVersion), help="Valid only for MongoDB accounts.")
            c.argument('default_identity', help="The primary identity to access key vault in CMK related features. e.g. 'FirstPartyIdentity', 'SystemAssignedIdentity' and more. User-assigned identities are specified in format 'UserAssignedIdentity=<resource ID of the user-assigned identity>'.", is_preview=True)
            c.argument('analytical_storage_schema_type', options_list=['--analytical-storage-schema-type', '--as-schema'], arg_type=get_enum_type(AnalyticalStorageSchemaType), help="Schema type for analytical storage.", arg_group='Analytical Storage Configuration')
            c.argument('backup_policy_type', arg_type=get_enum_type(BackupPolicyType), help="The type of backup policy of the account to create", arg_group='Backup Policy')
<<<<<<< HEAD
            c.argument('minimal_tls_version', help="Indicates the minimum allowed TLS version")
            
=======
            c.argument('enable_partition_merge', arg_type=get_three_state_flag(), help="Flag to enable partition merge on the account.")
            c.argument('continuous_tier', arg_type=get_enum_type(ContinuousTier), help="The tier of Continuous backup", arg_group='Backup Policy')

>>>>>>> 58ac6ab0
    for scope in ['cosmosdb regenerate-key', 'cosmosdb keys regenerate']:
        with self.argument_context(scope) as c:
            c.argument('key_kind', arg_type=get_enum_type(KeyKind), help="The access key to regenerate.")

    with self.argument_context('cosmosdb failover-priority-change') as c:
        c.argument('failover_parameters', options_list=['--failover-policies'], validator=validate_failover_policies,
                   help="space-separated failover policies in 'regionName=failoverPriority' format. Number of policies must match the number of regions the account is currently replicated. All regionName values must match those of the regions the account is currently replicated. All failoverPriority values must be unique. There must be one failoverPriority value zero (0) specified. All remaining failoverPriority values can be any positive integer and they don't have to be contiguos, neither written in any specific order. E.g eastus=0 westus=1", nargs='+')

    with self.argument_context('cosmosdb network-rule list') as c:
        c.argument('account_name', id_part=None)

    with self.argument_context('cosmosdb keys list') as c:
        c.argument('account_name', help="Cosmosdb account name", id_part=None)
        c.argument('key_type', arg_type=get_enum_type(CosmosKeyTypes), options_list=['--type'], help="The type of account key.")

    with self.argument_context('cosmosdb network-rule add') as c:
        c.argument('subnet', help="Name or ID of the subnet")
        c.argument('virtual_network', options_list=['--vnet-name', '--virtual-network'], help="The name of the VNET, which must be provided in conjunction with the name of the subnet")
        c.argument("ignore_missing_vnet_service_endpoint", options_list=['--ignore-missing-endpoint', '--ignore-missing-vnet-service-endpoint'], arg_type=get_three_state_flag(), help="Create firewall rule before the virtual network has vnet service endpoint enabled.")

    with self.argument_context('cosmosdb network-rule remove') as c:
        c.argument('subnet', help="Name or ID of the subnet")
        c.argument('virtual_network', options_list=['--vnet-name', '--virtual-network'], help="The name of the VNET, which must be provided in conjunction with the name of the subnet")

    with self.argument_context('cosmosdb collection') as c:
        c.argument('collection_id', options_list=['--collection-name', '-c'], help='Collection Name')
        c.argument('throughput', type=int, help='Offer Throughput (RU/s)')
        c.argument('partition_key_path', help='Partition Key Path, e.g., \'/properties/name\'')
        c.argument('client_encryption_policy', options_list=['--cep'], type=shell_safe_json_parse, completer=FilesCompleter(), validator=validate_client_encryption_policy, help='Client Encryption Policy, you can enter it as a string or as a file, e.g., --cep @policy-file.json or ' + SQL_CLIENT_ENCRYPTION_POLICY_EXAMPLE)
        c.argument('indexing_policy', type=shell_safe_json_parse, completer=FilesCompleter(), help='Indexing Policy, you can enter it as a string or as a file, e.g., --indexing-policy @policy-file.json)')
        c.argument('default_ttl', type=int, help='Default TTL. Provide 0 to disable.')

    with self.argument_context('cosmosdb database') as c:
        c.argument('throughput', type=int, help='Offer Throughput (RU/s)')

    account_name_type = CLIArgumentType(options_list=['--account-name', '-a'], help="Cosmosdb account name.")
    database_name_type = CLIArgumentType(options_list=['--database-name', '-d'], help='Database name.')
    container_name_type = CLIArgumentType(options_list=['--container-name', '-c'], help='Container name.')
    max_throughput_type = CLIArgumentType(options_list=['--max-throughput'], help='The maximum throughput resource can scale to (RU/s). Provided when the resource is autoscale enabled. The minimum value can be 4000 (RU/s)')
    throughput_type = CLIArgumentType(options_list=['--throughput-type', '-t'], arg_type=get_enum_type(ThroughputTypes), help='The type of throughput to migrate to.')

    with self.argument_context('cosmosdb private-endpoint-connection') as c:
        c.argument('private_endpoint_connection_name', options_list=['--name', '-n'], required=False,
                   help='The name of the private endpoint connection associated with Azure Cosmos DB. '
                        'Required if --connection-id is not specified')
        c.argument('account_name', account_name_type, required=False,
                   help='Name of the Cosmos DB database account. Required if --connection-id is not specified')
        c.argument('resource_group_name', required=False,
                   help='The resource group name of specified Cosmos DB account. Required if --connection-id is not specified')

    for item in ['approve', 'reject', 'delete', 'show']:
        with self.argument_context('cosmosdb private-endpoint-connection {}'.format(item)) as c:
            c.extra('connection_id', options_list=['--id'], required=False,
                    help='The ID of the private endpoint connection associated with Azure Cosmos DB. '
                         'If specified --account-name --resource-group/-g and --name/-n, this should be omitted.')
            c.argument('description', options_list=['--description'], required=False, help='Comments for the {} operation.'.format(item))

    with self.argument_context('cosmosdb private-link-resource') as c:
        c.argument('account_name', account_name_type, required=True, help="Cosmosdb account name", id_part=None)

    with self.argument_context('cosmosdb identity assign') as c:
        c.argument('identities', options_list=['--identities'], nargs='*', help="Space-separated identities to assign. Use '[system]' to refer to the system assigned identity. Default: '[system]'")

    with self.argument_context('cosmosdb identity remove') as c:
        c.argument('identities', options_list=['--identities'], nargs='*', help="Space-separated identities to remove. Use '[system]' to refer to the system assigned identity. Default: '[system]'")

# SQL database
    with self.argument_context('cosmosdb sql database') as c:
        c.argument('account_name', account_name_type, id_part=None)
        c.argument('database_name', options_list=['--name', '-n'], help="Database name")
        c.argument('throughput', help='The throughput of SQL database (RU/s). Default value is 400')
        c.argument('max_throughput', max_throughput_type)

# SQL container
    with self.argument_context('cosmosdb sql container') as c:
        c.argument('account_name', account_name_type, id_part=None)
        c.argument('database_name', database_name_type)
        c.argument('container_name', options_list=['--name', '-n'], help="Container name")
        c.argument('partition_key_path', options_list=['--partition-key-path', '-p'], help='Partition Key Path, e.g., \'/address/zipcode\'')
        c.argument('partition_key_version', type=int, options_list=['--partition-key-version'], help='The version of partition key.')
        c.argument('default_ttl', options_list=['--ttl'], type=int, help='Default TTL. If the value is missing or set to "-1", items don’t expire. If the value is set to "n", items will expire "n" seconds after last modified time.')
        c.argument('indexing_policy', options_list=['--idx'], type=shell_safe_json_parse, completer=FilesCompleter(), help='Indexing Policy, you can enter it as a string or as a file, e.g., --idx @policy-file.json or ' + SQL_GREMLIN_INDEXING_POLICY_EXAMPLE)
        c.argument('client_encryption_policy', options_list=['--cep'], type=shell_safe_json_parse, completer=FilesCompleter(), validator=validate_client_encryption_policy, help='Client Encryption Policy, you can enter it as a string or as a file, e.g., --cep @policy-file.json or ' + SQL_CLIENT_ENCRYPTION_POLICY_EXAMPLE)
        c.argument('unique_key_policy', options_list=['--unique-key-policy', '-u'], type=shell_safe_json_parse, completer=FilesCompleter(), help='Unique Key Policy, you can enter it as a string or as a file, e.g., --unique-key-policy @policy-file.json or ' + SQL_UNIQUE_KEY_POLICY_EXAMPLE)
        c.argument('conflict_resolution_policy', options_list=['--conflict-resolution-policy', '-c'], type=shell_safe_json_parse, completer=FilesCompleter(), help='Conflict Resolution Policy, you can enter it as a string or as a file, e.g., --conflict-resolution-policy @policy-file.json or ' + SQL_GREMLIN_CONFLICT_RESOLUTION_POLICY_EXAMPLE)
        c.argument('max_throughput', max_throughput_type)
        c.argument('throughput', help='The throughput of SQL container (RU/s). Default value is 400. Omit this parameter if the database has shared throughput unless the container should have dedicated throughput.')
        c.argument('analytical_storage_ttl', options_list=['--analytical-storage-ttl', '-t'], type=int, help='Analytical TTL, when analytical storage is enabled.')

# SQL stored procedure
    with self.argument_context('cosmosdb sql stored-procedure') as c:
        c.argument('account_name', account_name_type, id_part=None)
        c.argument('database_name', database_name_type)
        c.argument('container_name', container_name_type)
        c.argument('stored_procedure_name', options_list=['--name', '-n'], help="StoredProcedure name")
        c.argument('stored_procedure_body', options_list=['--body', '-b'], completer=FilesCompleter(), help="StoredProcedure body, you can enter it as a string or as a file, e.g., --body @sprocbody-file.json")

# SQL trigger
    with self.argument_context('cosmosdb sql trigger') as c:
        c.argument('account_name', account_name_type, id_part=None)
        c.argument('database_name', database_name_type)
        c.argument('container_name', container_name_type)
        c.argument('trigger_name', options_list=['--name', '-n'], help="Trigger name")
        c.argument('trigger_body', options_list=['--body', '-b'], completer=FilesCompleter(), help="Trigger body, you can enter it as a string or as a file, e.g., --body @triggerbody-file.json")
        c.argument('trigger_type', options_list=['--type', '-t'], arg_type=get_enum_type(TriggerType), help="Trigger type")
        c.argument('trigger_operation', options_list=['--operation'], arg_type=get_enum_type(TriggerOperation), help="The operation of the trigger.")

# SQL user defined function
    with self.argument_context('cosmosdb sql user-defined-function') as c:
        c.argument('account_name', account_name_type, id_part=None)
        c.argument('database_name', database_name_type)
        c.argument('container_name', container_name_type)
        c.argument('user_defined_function_name', options_list=['--name', '-n'], help="UserDefinedFunction name")
        c.argument('user_defined_function_body', options_list=['--body', '-b'], completer=FilesCompleter(), help="UserDefinedFunction body, you can enter it as a string or as a file, e.g., --body @udfbody-file.json")

# MongoDB
    with self.argument_context('cosmosdb mongodb database') as c:
        c.argument('account_name', account_name_type, id_part=None)
        c.argument('database_name', options_list=['--name', '-n'], help="Database name")
        c.argument('throughput', help='The throughput of MongoDB database (RU/s). Default value is 400')
        c.argument('max_throughput', max_throughput_type)

    with self.argument_context('cosmosdb mongodb collection') as c:
        c.argument('account_name', account_name_type, id_part=None)
        c.argument('database_name', database_name_type)
        c.argument('collection_name', options_list=['--name', '-n'], help="Collection name")
        c.argument('shard_key_path', options_list=['--shard'], help="Sharding key path.")
        c.argument('indexes', options_list=['--idx'], type=shell_safe_json_parse, completer=FilesCompleter(), help='Indexes, you can enter it as a string or as a file, e.g., --idx @indexes-file.json or ' + MONGODB_INDEXES_EXAMPLE)
        c.argument('max_throughput', max_throughput_type)
        c.argument('analytical_storage_ttl', type=int, help='Analytical TTL, when analytical storage is enabled.')
        c.argument('throughput', help='The throughput of MongoDB collection (RU/s). Default value is 400. Omit this parameter if the database has shared throughput unless the collection should have dedicated throughput.')

# Cassandra
    with self.argument_context('cosmosdb cassandra keyspace') as c:
        c.argument('account_name', account_name_type, id_part=None)
        c.argument('keyspace_name', options_list=['--name', '-n'], help="Keyspace name")
        c.argument('throughput', help='The throughput of Cassandra keyspace (RU/s). Default value is 400')
        c.argument('max_throughput', max_throughput_type)

    with self.argument_context('cosmosdb cassandra table') as c:
        c.argument('account_name', account_name_type, id_part=None)
        c.argument('keyspace_name', options_list=['--keyspace-name', '-k'], help="Keyspace name")
        c.argument('table_name', options_list=['--name', '-n'], help="Table name")
        c.argument('default_ttl', options_list=['--ttl'], type=int, help='Default TTL. If the value is missing or set to "-1", items don’t expire. If the value is set to "n", items will expire "n" seconds after last modified time.')
        c.argument('schema', type=shell_safe_json_parse, completer=FilesCompleter(), help='Schema, you can enter it as a string or as a file, e.g., --schema @schema-file.json or ' + CASSANDRA_SCHEMA_EXAMPLE)
        c.argument('max_throughput', max_throughput_type)
        c.argument('analytical_storage_ttl', type=int, help='Analytical TTL, when analytical storage is enabled.')
        c.argument('throughput', help='The throughput of Cassandra table (RU/s). Default value is 400. Omit this parameter if the keyspace has shared throughput unless the table should have dedicated throughput.')

# Gremlin
    with self.argument_context('cosmosdb gremlin database') as c:
        c.argument('account_name', account_name_type, id_part=None)
        c.argument('database_name', options_list=['--name', '-n'], help="Database name")
        c.argument('throughput', help='The throughput Gremlin database (RU/s). Default value is 400')
        c.argument('max_throughput', max_throughput_type)

    with self.argument_context('cosmosdb gremlin graph') as c:
        c.argument('account_name', account_name_type, id_part=None)
        c.argument('database_name', database_name_type)
        c.argument('graph_name', options_list=['--name', '-n'], help="Graph name")
        c.argument('partition_key_path', options_list=['--partition-key-path', '-p'], help='Partition Key Path, e.g., \'/address/zipcode\'')
        c.argument('default_ttl', options_list=['--ttl'], type=int, help='Default TTL. If the value is missing or set to "-1", items don’t expire. If the value is set to "n", items will expire "n" seconds after last modified time.')
        c.argument('indexing_policy', options_list=['--idx'], type=shell_safe_json_parse, completer=FilesCompleter(), help='Indexing Policy, you can enter it as a string or as a file, e.g., --idx @policy-file.json or ' + SQL_GREMLIN_INDEXING_POLICY_EXAMPLE)
        c.argument('conflict_resolution_policy', options_list=['--conflict-resolution-policy', '-c'], type=shell_safe_json_parse, completer=FilesCompleter(), help='Conflict Resolution Policy, you can enter it as a string or as a file, e.g., --conflict-resolution-policy @policy-file.json or ' + SQL_GREMLIN_CONFLICT_RESOLUTION_POLICY_EXAMPLE)
        c.argument('max_throughput', max_throughput_type)
        c.argument('throughput', help='The throughput of Gremlin graph (RU/s). Default value is 400. Omit this parameter if the database has shared throughput unless the graph should have dedicated throughput.')
        c.argument('analytical_storage_ttl', type=int, help='Analytical TTL, when analytical storage is enabled.')

# Table
    with self.argument_context('cosmosdb table') as c:
        c.argument('account_name', account_name_type, id_part=None)
        c.argument('table_name', options_list=['--name', '-n'], help="Table name")
        c.argument('throughput', help='The throughput of Table (RU/s). Default value is 400')
        c.argument('max_throughput', max_throughput_type)

# Throughput
    with self.argument_context('cosmosdb sql database throughput') as c:
        c.argument('account_name', account_name_type, id_part=None)
        c.argument('database_name', options_list=['--name', '-n'], help="Database name")
        c.argument('throughput', type=int, help='The throughput of SQL database (RU/s).')
        c.argument('max_throughput', max_throughput_type)

    with self.argument_context('cosmosdb sql container throughput') as c:
        c.argument('account_name', account_name_type, id_part=None)
        c.argument('database_name', database_name_type)
        c.argument('container_name', options_list=['--name', '-n'], help="Container name")
        c.argument('throughput', type=int, help='The throughput of SQL container (RU/s).')
        c.argument('max_throughput', max_throughput_type)

    with self.argument_context('cosmosdb mongodb database throughput') as c:
        c.argument('account_name', account_name_type, id_part=None)
        c.argument('database_name', options_list=['--name', '-n'], help="Database name")
        c.argument('throughput', type=int, help='The throughput of MongoDB database (RU/s).')
        c.argument('max_throughput', max_throughput_type)

    with self.argument_context('cosmosdb mongodb collection throughput') as c:
        c.argument('account_name', account_name_type, id_part=None)
        c.argument('database_name', database_name_type)
        c.argument('collection_name', options_list=['--name', '-n'], help="Collection name")
        c.argument('throughput', type=int, help='The throughput of MongoDB collection (RU/s).')
        c.argument('max_throughput', max_throughput_type)

    with self.argument_context('cosmosdb cassandra keyspace throughput') as c:
        c.argument('account_name', account_name_type, id_part=None)
        c.argument('keyspace_name', options_list=['--name', '-n'], help="Keyspace name")
        c.argument('throughput', type=int, help='The throughput of Cassandra keyspace (RU/s).')
        c.argument('max_throughput', max_throughput_type)

    with self.argument_context('cosmosdb cassandra table throughput') as c:
        c.argument('account_name', account_name_type, id_part=None)
        c.argument('keyspace_name', options_list=['--keyspace-name', '-k'], help="Keyspace name")
        c.argument('table_name', options_list=['--name', '-n'], help="Table name")
        c.argument('throughput', type=int, help='The throughput of Cassandra table (RU/s).')
        c.argument('max_throughput', max_throughput_type)

    with self.argument_context('cosmosdb gremlin database throughput') as c:
        c.argument('account_name', account_name_type, id_part=None)
        c.argument('database_name', options_list=['--name', '-n'], help="Database name")
        c.argument('throughput', type=int, help='The throughput of Gremlin database (RU/s).')
        c.argument('max_throughput', max_throughput_type)

    with self.argument_context('cosmosdb gremlin graph throughput') as c:
        c.argument('account_name', account_name_type, id_part=None)
        c.argument('database_name', database_name_type)
        c.argument('graph_name', options_list=['--name', '-n'], help="Graph name")
        c.argument('throughput', type=int, help='The throughput Gremlin graph (RU/s).')
        c.argument('max_throughput', max_throughput_type)

    with self.argument_context('cosmosdb table throughput') as c:
        c.argument('account_name', account_name_type, id_part=None)
        c.argument('table_name', options_list=['--name', '-n'], help="Table name")
        c.argument('throughput', type=int, help='The throughput of Table (RU/s).')
        c.argument('max_throughput', max_throughput_type)

    for scope in ['sql database throughput migrate', 'sql container throughput migrate',
                  'gremlin database throughput migrate', 'gremlin graph throughput migrate',
                  'cassandra table throughput migrate', 'cassandra keyspace throughput migrate',
                  'mongodb collection throughput migrate', 'mongodb database throughput migrate',
                  'table throughput migrate']:
        with self.argument_context('cosmosdb {}'.format(scope)) as c:
            c.argument('throughput_type', throughput_type)

    account_name_type = CLIArgumentType(options_list=['--account-name', '-a'], help="Cosmosdb account name.")

    # SQL role definition
    with self.argument_context('cosmosdb sql role definition') as c:
        c.argument('account_name', account_name_type, id_part=None)
        c.argument('role_definition_id', options_list=['--id', '-i'], validator=validate_role_definition_id, help="Unique ID for the Role Definition.")
        c.argument('role_definition_body', options_list=['--body', '-b'], validator=validate_role_definition_body, completer=FilesCompleter(), help="Role Definition body with Id (Optional for create), DataActions or Permissions, Type (Default is CustomRole), and AssignableScopes.  You can enter it as a string or as a file, e.g., --body @rdbody-file.json or " + SQL_ROLE_DEFINITION_EXAMPLE)

    # SQL role assignment
    with self.argument_context('cosmosdb sql role assignment') as c:
        c.argument('account_name', account_name_type, id_part=None)
        c.argument('role_assignment_id', options_list=['--role-assignment-id', '-i'], validator=validate_role_assignment_id, help="Optional for Create. Unique ID for the Role Assignment. If not provided, a new GUID will be used.")
        c.argument('role_definition_id', options_list=['--role-definition-id', '-d'], validator=validate_fully_qualified_role_definition_id, help="Unique ID of the Role Definition that this Role Assignment refers to.")
        c.argument('role_definition_name', options_list=['--role-definition-name', '-n'], help="Unique Name of the Role Definition that this Role Assignment refers to. Eg. 'Contoso Reader Role'.")
        c.argument('scope', validator=validate_scope, options_list=['--scope', '-s'], help="Data plane resource path at which this Role Assignment is being granted.")
        c.argument('principal_id', options_list=['--principal-id', '-p'], help="AAD Object ID of the principal to which this Role Assignment is being granted.")

    with self.argument_context('cosmosdb restore') as c:
        c.argument('target_database_account_name', options_list=['--target-database-account-name', '-n'], help='Name of the new target Cosmos DB database account after the restore')
        c.argument('account_name', completer=None, options_list=['--account-name', '-a'], help='Name of the source Cosmos DB database account for the restore', id_part=None)
        c.argument('restore_timestamp', options_list=['--restore-timestamp', '-t'], action=UtcDatetimeAction, help="The timestamp to which the account has to be restored to.")
        c.argument('location', arg_type=get_location_type(self.cli_ctx), help="The location of the source account from which restore is triggered. This will also be the write region of the restored account")
        c.argument('databases_to_restore', nargs='+', action=CreateDatabaseRestoreResource)
        c.argument('gremlin_databases_to_restore', nargs='+', action=CreateGremlinDatabaseRestoreResource)
        c.argument('tables_to_restore', nargs='+', action=CreateTableRestoreResource)
        c.argument('assign_identity', nargs='*', help="Assign system or user assigned identities separated by spaces. Use '[system]' to refer system assigned identity.")
        c.argument('default_identity', help="The primary identity to access key vault in CMK related features. e.g. 'FirstPartyIdentity', 'SystemAssignedIdentity' and more.")

    # Mongo role definition
    with self.argument_context('cosmosdb mongodb role definition') as c:
        c.argument('account_name', account_name_type, id_part=None)
        c.argument('mongo_role_definition_id', options_list=['--id', '-i'], validator=validate_mongo_role_definition_id, help="Unique ID for the Mongo Role Definition.")
        c.argument('mongo_role_definition_body', options_list=['--body', '-b'], validator=validate_mongo_role_definition_body, completer=FilesCompleter(), help="Role Definition body with Id (Optional for create), Type (Default is CustomRole), DatabaseName, Privileges, Roles.  You can enter it as a string or as a file, e.g., --body @mongo-role_definition-body-file.json or " + MONGO_ROLE_DEFINITION_EXAMPLE)

    # Mongo user definition
    with self.argument_context('cosmosdb mongodb user definition') as c:
        c.argument('account_name', account_name_type, id_part=None)
        c.argument('mongo_user_definition_id', options_list=['--id', '-i'], validator=validate_mongo_user_definition_id, help="Unique ID for the Mongo User Definition.")
        c.argument('mongo_user_definition_body', options_list=['--body', '-b'], validator=validate_mongo_user_definition_body, completer=FilesCompleter(), help="User Definition body with Id (Optional for create), UserName, Password, DatabaseName, CustomData, Mechanisms, Roles.  You can enter it as a string or as a file, e.g., --body @mongo-user_definition-body-file.json or " + MONGO_USER_DEFINITION_EXAMPLE)

    # Retrive Sql Container Backup Info
    with self.argument_context('cosmosdb sql retrieve-latest-backup-time') as c:
        c.argument('account_name', account_name_type, id_part=None, required=True, help='Name of the CosmosDB database account')
        c.argument('database_name', database_name_type, required=True, help='Name of the CosmosDB Sql database name')
        c.argument('container_name', container_name_type, required=True, help='Name of the CosmosDB Sql container name')
        c.argument('location', options_list=['--location', '-l'], help="Location of the account", required=True)

    # Retrive MongoDB Collection Backup Info
    with self.argument_context('cosmosdb mongodb retrieve-latest-backup-time') as c:
        c.argument('account_name', account_name_type, id_part=None, required=True, help='Name of the CosmosDB database account')
        c.argument('database_name', database_name_type, required=True, help='Name of the CosmosDB MongoDB database name')
        c.argument('collection_name', options_list=['--collection-name', '-c'], required=True, help='Name of the CosmosDB MongoDB collection name')
        c.argument('location', options_list=['--location', '-l'], help="Location of the account", required=True)

    # Restorable Database Accounts
    with self.argument_context('cosmosdb restorable-database-account show') as c:
        c.argument('location', options_list=['--location', '-l'], help="Location", required=False)
        c.argument('instance_id', options_list=['--instance-id', '-i'], help="InstanceId of the Account", required=False)

    with self.argument_context('cosmosdb restorable-database-account list') as c:
        c.argument('location', options_list=['--location', '-l'], help="Location", required=False)
        c.argument('account_name', options_list=['--account-name', '-n'], help="Name of the Account", required=False, id_part=None)

    # Restorable Sql Databases
    with self.argument_context('cosmosdb sql restorable-database') as c:
        c.argument('location', options_list=['--location', '-l'], help="Location", required=True)
        c.argument('instance_id', options_list=['--instance-id', '-i'], help="InstanceId of the Account", required=True)

    # Restorable Sql Containers
    with self.argument_context('cosmosdb sql restorable-container') as c:
        c.argument('location', options_list=['--location', '-l'], help="Location", required=True)
        c.argument('instance_id', options_list=['--instance-id', '-i'], help="InstanceId of the Account", required=True)
        c.argument('restorable_sql_database_rid', options_list=['--database-rid', '-d'], help="Rid of the database", required=True)
        c.argument('start_time', options_list=['--start-time', '-s'], help="Start time of restorable Sql container event feed", required=False)
        c.argument('end_time', options_list=['--end-time', '-e'], help="End time of restorable Sql container event feed", required=False)

    # Restorable Sql Resources
    with self.argument_context('cosmosdb sql restorable-resource') as c:
        c.argument('location', options_list=['--location', '-l'], help="Azure Location of the account", required=True)
        c.argument('instance_id', options_list=['--instance-id', '-i'], help="InstanceId of the Account", required=True)
        c.argument('restore_location', options_list=['--restore-location', '-r'], help="The region of the restore.", required=True)
        c.argument('restore_timestamp_in_utc', options_list=['--restore-timestamp', '-t'], help="The timestamp of the restore", required=True)
        c.argument('start_time', options_list=['--start-time', '-s'], help="Start time of restorable MongoDB collections event feed", required=False)
        c.argument('end_time', options_list=['--end-time', '-e'], help="End time of restorable MongoDB collections event feed", required=False)

    # Restorable Mongodb Databases
    with self.argument_context('cosmosdb mongodb restorable-database') as c:
        c.argument('location', options_list=['--location', '-l'], help="Location", required=True)
        c.argument('instance_id', options_list=['--instance-id', '-i'], help="InstanceId of the Account", required=True)

    # Restorable Mongodb Collections
    with self.argument_context('cosmosdb mongodb restorable-collection') as c:
        c.argument('location', options_list=['--location', '-l'], help="Location", required=True)
        c.argument('instance_id', options_list=['--instance-id', '-i'], help="InstanceId of the Account", required=True)
        c.argument('restorable_mongodb_database_rid', options_list=['--database-rid', '-d'], help="Rid of the database", required=True)
        c.argument('start_time', options_list=['--start-time', '-s'], help="Start time of restorable MongoDB collections event feed", required=False)
        c.argument('end_time', options_list=['--end-time', '-e'], help="End time of restorable MongoDB collections event feed", required=False)

    # Restorable mongodb Resources
    with self.argument_context('cosmosdb mongodb restorable-resource') as c:
        c.argument('location', options_list=['--location', '-l'], help="Azure Location of the account", required=True)
        c.argument('instance_id', options_list=['--instance-id', '-i'], help="InstanceId of the Account", required=True)
        c.argument('restore_location', options_list=['--restore-location', '-r'], help="The region of the restore.", required=True)
        c.argument('restore_timestamp_in_utc', options_list=['--restore-timestamp', '-t'], help="The timestamp of the restore", required=True)

    # Restorable Gremlin Databases
    with self.argument_context('cosmosdb gremlin restorable-database') as c:
        c.argument('location', options_list=['--location', '-l'], help="Location", required=True)
        c.argument('instance_id', options_list=['--instance-id', '-i'], help="InstanceId of the Account", required=True)

    # Restorable Gremlin Graphs
    with self.argument_context('cosmosdb gremlin restorable-graph') as c:
        c.argument('location', options_list=['--location', '-l'], help="Location", required=True)
        c.argument('instance_id', options_list=['--instance-id', '-i'], help="InstanceId of the Account", required=True)
        c.argument('restorable_gremlin_database_rid', options_list=['--database-rid', '-d'], help="Rid of the gremlin database", required=True)
        c.argument('start_time', options_list=['--start-time', '-s'], help="Start time of restorable Gremlin graph event feed", required=False)
        c.argument('end_time', options_list=['--end-time', '-e'], help="End time of restorable Gremlin graph event feed", required=False)

    # Restorable Gremlin Resources
    with self.argument_context('cosmosdb gremlin restorable-resource') as c:
        c.argument('location', options_list=['--location', '-l'], help="Azure Location of the account", required=True)
        c.argument('instance_id', options_list=['--instance-id', '-i'], help="InstanceId of the Account", required=True)
        c.argument('restore_location', options_list=['--restore-location', '-r'], help="The region of the restore.", required=True)
        c.argument('restore_timestamp_in_utc', options_list=['--restore-timestamp', '-t'], help="The timestamp of the restore", required=True)

    # Restorable Tables
    with self.argument_context('cosmosdb table restorable-table') as c:
        c.argument('location', options_list=['--location', '-l'], help="Location", required=True)
        c.argument('instance_id', options_list=['--instance-id', '-i'], help="InstanceId of the Account", required=True)
        c.argument('start_time', options_list=['--start-time', '-s'], help="Start time of restorable tables event feed", required=False)
        c.argument('end_time', options_list=['--end-time', '-e'], help="End time of restorable tables event feed", required=False)

    # Restorable table Resources
    with self.argument_context('cosmosdb table restorable-resource') as c:
        c.argument('location', options_list=['--location', '-l'], help="Azure Location of the account", required=True)
        c.argument('instance_id', options_list=['--instance-id', '-i'], help="InstanceId of the Account", required=True)
        c.argument('restore_location', options_list=['--restore-location', '-r'], help="The region of the restore.", required=True)
        c.argument('restore_timestamp_in_utc', options_list=['--restore-timestamp', '-t'], help="The timestamp of the restore", required=True)

    # Retrive Gremlin Graph Backup Info
    database_name_type = CLIArgumentType(options_list=['--database-name', '-d'], help='Database name.')
    with self.argument_context('cosmosdb gremlin retrieve-latest-backup-time') as c:
        c.argument('account_name', account_name_type, id_part=None, required=True, help='Name of the CosmosDB database account')
        c.argument('database_name', database_name_type, required=True, help='Name of the CosmosDB Gremlin database name')
        c.argument('graph_name', options_list=['--graph-name', '-n'], required=True, help='Name of the CosmosDB Gremlin graph name')
        c.argument('location', options_list=['--location', '-l'], help="Location of the account", required=True)

    # Retrive Table Backup Info
    with self.argument_context('cosmosdb table retrieve-latest-backup-time') as c:
        c.argument('account_name', account_name_type, id_part=None, required=True, help='Name of the CosmosDB database account')
        c.argument('table_name', options_list=['--table-name', '-n'], required=True, help='Name of the CosmosDB Table name')
        c.argument('location', options_list=['--location', '-l'], help="Location of the account", required=True)

    # Account locations
    with self.argument_context('cosmosdb locations show') as c:
        c.argument('location', options_list=['--location', '-l'], help="Name of the location", required=True)

    # Managed Cassandra Cluster
    for scope in [
            'managed-cassandra cluster create',
            'managed-cassandra cluster update',
            'managed-cassandra cluster show',
            'managed-cassandra cluster delete',
            'managed-cassandra cluster deallocate',
            'managed-cassandra cluster start',
            'managed-cassandra cluster status',
            'managed-cassandra cluster invoke-command']:
        with self.argument_context(scope) as c:
            c.argument('cluster_name', options_list=['--cluster-name', '-c'], help="Cluster Name", required=True)

    # Managed Cassandra Cluster
    for scope in [
            'managed-cassandra cluster create',
            'managed-cassandra cluster update']:
        with self.argument_context(scope) as c:
            c.argument('tags', arg_type=tags_type)
            c.argument('external_gossip_certificates', nargs='*', validator=validate_gossip_certificates, options_list=['--external-gossip-certificates', '-e'], help="A list of certificates that the managed cassandra data center's should accept.")
            c.argument('cassandra_version', help="The version of Cassandra chosen.")
            c.argument('authentication_method', arg_type=get_enum_type(['None', 'Cassandra']), help="Authentication mode can be None or Cassandra. If None, no authentication will be required to connect to the Cassandra API. If Cassandra, then passwords will be used.")
            c.argument('hours_between_backups', help="The number of hours between backup attempts.")
            c.argument('repair_enabled', arg_type=get_three_state_flag(), help="Enables automatic repair.")
            c.argument('client_certificates', nargs='*', validator=validate_client_certificates, help="If specified, enables client certificate authentication to the Cassandra API.")
            c.argument('gossip_certificates', help="A list of certificates that should be accepted by on-premise data centers.")
            c.argument('external_seed_nodes', nargs='*', validator=validate_seednodes, help="A list of ip addresses of the seed nodes of on-premise data centers.")
            c.argument('identity_type', options_list=['--identity-type'], arg_type=get_enum_type(['None', 'SystemAssigned']), help="Type of identity used for Customer Managed Disk Key.")

    # Managed Cassandra Cluster
    with self.argument_context('managed-cassandra cluster create') as c:
        c.argument('location', options_list=['--location', '-l'], help="Azure Location of the Cluster", required=True)
        c.argument('delegated_management_subnet_id', options_list=['--delegated-management-subnet-id', '-s'], help="The resource id of a subnet where the ip address of the cassandra management server will be allocated. This subnet must have connectivity to the delegated_subnet_id subnet of each data center.", required=True)
        c.argument('initial_cassandra_admin_password', options_list=['--initial-cassandra-admin-password', '-i'], help="The intial password to be configured when a cluster is created for authentication_method Cassandra.")
        c.argument('restore_from_backup_id', help="The resource id of a backup. If provided on create, the backup will be used to prepopulate the cluster. The cluster data center count and node counts must match the backup.")
        c.argument('cluster_name_override', help="If a cluster must have a name that is not a valid azure resource name, this field can be specified to choose the Cassandra cluster name. Otherwise, the resource name will be used as the cluster name.")

    # Managed Cassandra Cluster
    for scope in ['managed-cassandra cluster invoke-command']:
        with self.argument_context(scope) as c:
            c.argument('command_name', options_list=['--command-name'], help="The command which should be run", required=True)
            c.argument('host', options_list=['--host'], help="IP address of the cassandra host to run the command on", required=True)
            c.argument('arguments', options_list=['--arguments'], action=InvokeCommandArgumentsAddAction, nargs='+', help="The key=\"value\" of arguments for the command.")
            c.argument('cassandra_stop_start', options_list=['--cassandra-stop-start'], arg_type=get_three_state_flag(), help="If true, stops cassandra before executing the command and then start it again.")
            c.argument('readwrite', options_list=['--readwrite'], arg_type=get_three_state_flag(), help="If true, allows the command to *write* to the cassandra directory, otherwise read-only.")

    # Managed Cassandra Datacenter
    for scope in [
            'managed-cassandra datacenter create',
            'managed-cassandra datacenter update',
            'managed-cassandra datacenter show',
            'managed-cassandra datacenter delete']:
        with self.argument_context(scope) as c:
            c.argument('cluster_name', options_list=['--cluster-name', '-c'], help="Cluster Name", required=True)
            c.argument('data_center_name', options_list=['--data-center-name', '-d'], help="Datacenter Name", required=True)

    # Managed Cassandra Datacenter
    for scope in [
            'managed-cassandra datacenter create',
            'managed-cassandra datacenter update']:
        with self.argument_context(scope) as c:
            c.argument('node_count', options_list=['--node-count', '-n'], validator=validate_node_count, help="The number of Cassandra virtual machines in this data center. The minimum value is 3.")
            c.argument('sku', options_list=['--sku'], help="Virtual Machine SKU used for data centers. Default value is Standard_DS14_v2")
            c.argument('base64_encoded_cassandra_yaml_fragment', options_list=['--base64-encoded-cassandra-yaml-fragment', '-b'], help="This is a Base64 encoded yaml file that is a subset of cassandra.yaml.  Supported fields will be honored and others will be ignored.")
            c.argument('data_center_location', options_list=['--data-center-location', '-l'], help="The region where the virtual machine for this data center will be located.")
            c.argument('delegated_subnet_id', options_list=['--delegated-subnet-id', '-s'], help="The resource id of a subnet where ip addresses of the Cassandra virtual machines will be allocated. This must be in the same region as data_center_location.")
            c.argument('managed_disk_customer_key_uri', options_list=['--managed-disk-customer-key-uri', '-k'], help="Key uri to use for encryption of managed disks. Ensure the system assigned identity of the cluster has been assigned appropriate permissions(key get/wrap/unwrap permissions) on the key.")
            c.argument('backup_storage_customer_key_uri', options_list=['--backup-storage-customer-key-uri', '-p'], help="Indicates the Key Uri of the customer key to use for encryption of the backup storage account.")

    # Managed Cassandra Datacenter
    with self.argument_context('managed-cassandra datacenter create') as c:
        c.argument('data_center_location', options_list=['--data-center-location', '-l'], help="Azure Location of the Datacenter", required=True)
        c.argument('delegated_subnet_id', options_list=['--delegated-subnet-id', '-s'], help="The resource id of a subnet where ip addresses of the Cassandra virtual machines will be allocated. This must be in the same region as data_center_location.", required=True)
        c.argument('node_count', options_list=['--node-count', '-n'], validator=validate_node_count, help="The number of Cassandra virtual machines in this data center. The minimum value is 3.", required=True)
        c.argument('disk_sku', options_list=['--disk-sku'], help="Disk SKU used for data centers. Default value is P30.")
        c.argument('disk_capacity', options_list=['--disk-capacity'], help="Number of disk used for data centers. Default value is 4.")
        c.argument('availability_zone', options_list=['--availability-zone', '-z'], arg_type=get_three_state_flag(), help="If the data center haves Availability Zone feature, apply it to the Virtual Machine ScaleSet that host the data center virtual machines.")

    # Managed Cassandra Datacenter
    with self.argument_context('managed-cassandra datacenter list') as c:
        c.argument('cluster_name', options_list=['--cluster-name', '-c'], help="Cluster Name", required=True)

    # ComputeV2 Services
    with self.argument_context('cosmosdb service') as c:
        c.argument('account_name', completer=None, options_list=['--account-name', '-a'], help='Name of the Cosmos DB database account.', id_part=None)
        c.argument('resource_group_name', completer=None, options_list=['--resource-group-name', '-g'], help='Name of the resource group of the database account.', id_part=None)
        c.argument('service_kind', options_list=['--kind', '-k'], help="Service kind")
        c.argument('service_name', options_list=['--name', '-n'], help="Service Name.")
        c.argument('instance_count', options_list=['--count', '-c'], help="Instance Count.")
        c.argument('instance_size', options_list=['--size'], help="Instance Size. Possible values are: Cosmos.D4s, Cosmos.D8s, Cosmos.D16s etc")<|MERGE_RESOLUTION|>--- conflicted
+++ resolved
@@ -118,14 +118,10 @@
             c.argument('default_identity', help="The primary identity to access key vault in CMK related features. e.g. 'FirstPartyIdentity', 'SystemAssignedIdentity' and more. User-assigned identities are specified in format 'UserAssignedIdentity=<resource ID of the user-assigned identity>'.", is_preview=True)
             c.argument('analytical_storage_schema_type', options_list=['--analytical-storage-schema-type', '--as-schema'], arg_type=get_enum_type(AnalyticalStorageSchemaType), help="Schema type for analytical storage.", arg_group='Analytical Storage Configuration')
             c.argument('backup_policy_type', arg_type=get_enum_type(BackupPolicyType), help="The type of backup policy of the account to create", arg_group='Backup Policy')
-<<<<<<< HEAD
             c.argument('minimal_tls_version', help="Indicates the minimum allowed TLS version")
-            
-=======
             c.argument('enable_partition_merge', arg_type=get_three_state_flag(), help="Flag to enable partition merge on the account.")
             c.argument('continuous_tier', arg_type=get_enum_type(ContinuousTier), help="The tier of Continuous backup", arg_group='Backup Policy')
 
->>>>>>> 58ac6ab0
     for scope in ['cosmosdb regenerate-key', 'cosmosdb keys regenerate']:
         with self.argument_context(scope) as c:
             c.argument('key_kind', arg_type=get_enum_type(KeyKind), help="The access key to regenerate.")
