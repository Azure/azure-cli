--- conflicted
+++ resolved
@@ -9,12 +9,8 @@
 import time
 
 from msrest.authentication import Authentication
-<<<<<<< HEAD
 from azure.core.credentials import AccessToken
-=======
->>>>>>> a26bcb5c
 from azure.cli.core.util import in_cloud_console
-from azure.core.credentials import AccessToken
 
 from knack.util import CLIError
 
