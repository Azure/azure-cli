--- conflicted
+++ resolved
@@ -18,29 +18,16 @@
       ParameterSetName:
       - -n -g --ultra-ssd-enabled -c -l --zone
       User-Agent:
-<<<<<<< HEAD
-      - AZURECLI/2.44.1 azsdk-python-azure-mgmt-compute/29.1.0 Python/3.10.9 (Windows-10-10.0.22621-SP0)
-=======
       - AZURECLI/2.44.1 azsdk-python-azure-mgmt-compute/29.0.0 Python/3.8.0 (Windows-10-10.0.19041-SP0)
->>>>>>> 6c964a24
     method: PUT
-    uri: https://management.azure.com/subscriptions/00000000-0000-0000-0000-000000000000/resourceGroups/cli_test_vm_host_ultra_ssd_000001/providers/Microsoft.Compute/hostGroups/host000002?api-version=2022-11-01
+    uri: https://management.azure.com/subscriptions/00000000-0000-0000-0000-000000000000/resourceGroups/cli_test_vm_host_ultra_ssd_000001/providers/Microsoft.Compute/hostGroups/host000002?api-version=2022-08-01
   response:
     body:
-<<<<<<< HEAD
-      string: "{\r\n  \"name\": \"host000002\",\r\n  \"id\": \"/subscriptions/00000000-0000-0000-0000-000000000000/resourceGroups/CLI_TEST_VM_HOST_ULTRA_SSD_CJI2TYVHG3ESEHKMYH4IW3TJSZ4ARRCR7NID6LXPSEMTV4AA/providers/Microsoft.Compute/hostGroups/host000002\"\
-        ,\r\n  \"type\": \"Microsoft.Compute/hostGroups\",\r\n  \"location\": \"eastus2euap\"\
-        ,\r\n  \"zones\": [\r\n    \"3\"\r\n  ],\r\n  \"properties\": {\r\n    \"\
-        platformFaultDomainCount\": 1,\r\n    \"supportAutomaticPlacement\": false,\r\
-        \n    \"additionalCapabilities\": {\r\n      \"ultraSSDEnabled\": true\r\n\
-        \    }\r\n  }\r\n}"
-=======
       string: "{\r\n  \"name\": \"host000002\",\r\n  \"id\": \"/subscriptions/00000000-0000-0000-0000-000000000000/resourceGroups/CLI_TEST_VM_HOST_ULTRA_SSD_XDUKRRXWFDVKHYCD7BTVDI2ENSGURHKEOEG6CK7EH5XZITKR/providers/Microsoft.Compute/hostGroups/host000002\",\r\n
         \ \"type\": \"Microsoft.Compute/hostGroups\",\r\n  \"location\": \"eastus2euap\",\r\n
         \ \"zones\": [\r\n    \"3\"\r\n  ],\r\n  \"properties\": {\r\n    \"platformFaultDomainCount\":
         1,\r\n    \"supportAutomaticPlacement\": false,\r\n    \"additionalCapabilities\":
         {\r\n      \"ultraSSDEnabled\": true\r\n    }\r\n  }\r\n}"
->>>>>>> 6c964a24
     headers:
       cache-control:
       - no-cache
@@ -49,11 +36,7 @@
       content-type:
       - application/json; charset=utf-8
       date:
-<<<<<<< HEAD
-      - Sat, 28 Jan 2023 03:25:15 GMT
-=======
       - Wed, 18 Jan 2023 10:34:05 GMT
->>>>>>> 6c964a24
       expires:
       - '-1'
       pragma:
