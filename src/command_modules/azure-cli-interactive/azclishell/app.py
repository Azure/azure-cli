# --------------------------------------------------------------------------------------------
# Copyright (c) Microsoft Corporation. All rights reserved.
# Licensed under the MIT License. See License.txt in the project root for license information.
# --------------------------------------------------------------------------------------------

from __future__ import unicode_literals, print_function

import json
import math
import os
import subprocess
import sys
import datetime
<<<<<<< HEAD
import threading
=======
>>>>>>> ef735f54

import jmespath
from six.moves import configparser

from prompt_toolkit.auto_suggest import AutoSuggestFromHistory
from prompt_toolkit.buffer import Buffer
from prompt_toolkit.document import Document
from prompt_toolkit.enums import DEFAULT_BUFFER
from prompt_toolkit.filters import Always
from prompt_toolkit.history import InMemoryHistory
from prompt_toolkit.interface import CommandLineInterface, Application
from prompt_toolkit.shortcuts import create_eventloop

import azclishell.configuration
from azclishell.az_lexer import AzLexer, ExampleLexer, ToolbarLexer
from azclishell.command_tree import in_tree
from azclishell.frequency_heuristic import DISPLAY_TIME
from azclishell.gather_commands import add_random_new_lines
from azclishell.key_bindings import registry, get_section, sub_section
from azclishell.layout import create_layout, create_tutorial_layout, set_scope
from azclishell.progress import get_progress_message, progress_view
from azclishell.telemetry import TC as telemetry
from azclishell.util import get_window_dim, parse_quotes, get_os_clear_screen_word

import azure.cli.core.azlogging as azlogging
from azure.cli.core.application import Configuration
from azure.cli.core.commands import LongRunningOperation, get_op_handler
from azure.cli.core.cloud import get_active_cloud_name
from azure.cli.core._config import az_config, DEFAULTS_SECTION
from azure.cli.core._environment import get_config_dir
from azure.cli.core._profile import _SUBSCRIPTION_NAME, Profile
from azure.cli.core._session import ACCOUNT, CONFIG, SESSION
from azure.cli.core.util import (show_version_info_exit, handle_exception)
from azure.cli.core.util import CLIError


SHELL_CONFIGURATION = azclishell.configuration.CONFIGURATION
SHELL_CONFIG_DIR = azclishell.configuration.get_config_dir

NOTIFICATIONS = ""
PROFILE = Profile()
SELECT_SYMBOL = azclishell.configuration.SELECT_SYMBOL
PART_SCREEN_EXAMPLE = .3
START_TIME = datetime.datetime.utcnow()
CLEAR_WORD = get_os_clear_screen_word()


def handle_cd(cmd):
    """changes dir """
    if len(cmd) != 2:
        print("Invalid syntax: cd path")
        return
    path = os.path.expandvars(os.path.expanduser(cmd[1]))
    try:
        os.chdir(path)
    except OSError as ex:
        print("cd: %s\n" % ex)


def space_examples(list_examples, rows):
    """ makes the example text """
    examples_with_index = []

    for i, _ in list(enumerate(list_examples)):
        examples_with_index.append("[" + str(i + 1) + "] " + list_examples[i][0] +
                                   list_examples[i][1])

    example = "".join(exam for exam in examples_with_index)
    num_newline = example.count('\n')

    page_number = ''
    if num_newline > rows * PART_SCREEN_EXAMPLE:
        len_of_excerpt = math.floor(float(rows) * PART_SCREEN_EXAMPLE)

        group = example.split('\n')
        end = int(get_section() * len_of_excerpt)
        begin = int((get_section() - 1) * len_of_excerpt)

        if get_section() * len_of_excerpt < num_newline:
            example = '\n'.join(group[begin:end]) + "\n"
        else:  # default chops top off
            example = '\n'.join(group[begin:]) + "\n"
            while ((get_section() - 1) * len_of_excerpt) > num_newline:
                sub_section()
        page_number = '\n' + str(get_section()) + "/" + str(math.ceil(num_newline / len_of_excerpt))

    return example + page_number


def space_toolbar(settings_items, cols, empty_space):
    """ formats the toolbar """
    counter = 0
    for part in settings_items:
        counter += len(part)
    spacing = empty_space[:int(math.floor((cols - counter) / (len(settings_items) - 1)))]

    settings = spacing.join(settings_items)

    empty_space = empty_space[len(NOTIFICATIONS) + len(settings) + 1:]
    return settings, empty_space


# pylint: disable=too-many-instance-attributes
class Shell(object):
    """ represents the shell """

    def __init__(self, completer=None, styles=None,
                 lexer=None, history=InMemoryHistory(),
                 app=None, input_custom=sys.stdout, output_custom=None,
                 user_feedback=False):
        self.styles = styles
        if styles:
            self.lexer = lexer or AzLexer
        else:
            self.lexer = None
        self.app = app
        self.completer = completer
        self.history = history
        self._cli = None
        self.refresh_cli = False
        self.layout = None
        self.description_docs = u''
        self.param_docs = u''
        self.example_docs = u''
        self._env = os.environ
        self.last = None
        self.last_exit = 0
        self.user_feedback = user_feedback
        self.input = input_custom
        self.output = output_custom
        self.config_default = ""
        self.default_command = ""
        self.threads = []
        self.curr_thread = None
        self.spin_val = -1

    @property
    def cli(self):
        """ Makes the interface or refreshes it """
        if self._cli is None or self.refresh_cli:
            self._cli = self.create_interface()
            self.refresh_cli = False
        return self._cli

    def on_input_timeout(self, cli):
        """
        brings up the metadata for the command if there is a valid command already typed
        """
        document = cli.current_buffer.document
        text = document.text

        text = text.replace('az', '')
        if self.default_command:
            text = self.default_command + ' ' + text

        param_info, example = self.generate_help_text(text)

        self.param_docs = u'{}'.format(param_info)
        self.example_docs = u'{}'.format(example)

        self._update_default_info()

        cli.buffers['description'].reset(
            initial_document=Document(self.description_docs, cursor_position=0))
        cli.buffers['parameter'].reset(
            initial_document=Document(self.param_docs))
        cli.buffers['examples'].reset(
            initial_document=Document(self.example_docs))
        cli.buffers['default_values'].reset(
            initial_document=Document(
                u'{}'.format(self.config_default if self.config_default else 'No Default Values')))
        self._update_toolbar()
        cli.request_redraw()

    def _update_toolbar(self):
        cli = self.cli
        _, cols = get_window_dim()
        cols = int(cols)

        empty_space = ""
        for _ in range(cols):
            empty_space += " "

<<<<<<< HEAD
        toolbar = self._toolbar_info()
=======
        delta = datetime.datetime.utcnow() - START_TIME
        if self.user_feedback and delta.seconds < DISPLAY_TIME:
            toolbar = [
                ' Try out the \'feedback\' command',
                'If refreshed disappear in: {}'.format(str(DISPLAY_TIME - delta.seconds))]
        else:
            toolbar = self._toolbar_info()
>>>>>>> ef735f54

        toolbar, empty_space = space_toolbar(toolbar, cols, empty_space)
        cli.buffers['bottom_toolbar'].reset(
            initial_document=Document(u'{}{}{}'.format(NOTIFICATIONS, toolbar, empty_space)))

    def _toolbar_info(self):
        sub_name = ""
        try:
            sub_name = PROFILE.get_subscription()[_SUBSCRIPTION_NAME]
        except CLIError:
            pass

        curr_cloud = "Cloud: {}".format(get_active_cloud_name())
<<<<<<< HEAD
        tool_val = '{}'.format('Subscription: {}'.format(sub_name) if sub_name else curr_cloud)
=======
        tool_val = 'Subscription: {}'.format(sub_name) if sub_name else curr_cloud
>>>>>>> ef735f54

        settings_items = [
            " [F1]Layout",
            "[F2]Defaults",
            "[F3]Keys",
            "[Ctrl+D]Quit",
            tool_val
        ]
        return settings_items

    def generate_help_text(self, text):
        """ generates the help text based on commands typed """
        command = param_descrip = example = ""
        any_documentation = False
        is_command = True
        rows, _ = get_window_dim()
        rows = int(rows)

        for word in text.split():
            if word.startswith("-"):  # any parameter
                is_command = False
            if is_command:
                command += str(word) + " "

            if self.completer.is_completable(command.rstrip()):
                cmdstp = command.rstrip()
                any_documentation = True

                if word in self.completer.command_parameters[cmdstp] and \
                   self.completer.has_description(cmdstp + " " + word):
                    param_descrip = word + ":\n" + \
                        self.completer.get_param_description(
                            cmdstp + " " + word)

                self.description_docs = u'{}'.format(
                    self.completer.command_description[cmdstp])

                if cmdstp in self.completer.command_examples:
                    string_example = ""
                    for example in self.completer.command_examples[cmdstp]:
                        for part in example:
                            string_example += part
                    example = space_examples(
                        self.completer.command_examples[cmdstp], rows)

        if not any_documentation:
            self.description_docs = u''
        return param_descrip, example

    def _update_default_info(self):
        try:
            options = az_config.config_parser.options(DEFAULTS_SECTION)
            self.config_default = ""
            for opt in options:
                self.config_default += opt + ": " + az_config.get(DEFAULTS_SECTION, opt) + "  "
        except configparser.NoSectionError:
            self.config_default = ""

    def create_application(self, full_layout=True):
        """ makes the application object and the buffers """
        if full_layout:
            layout = create_layout(self.lexer, ExampleLexer, ToolbarLexer)
        else:
            layout = create_tutorial_layout(self.lexer)

        buffers = {
            DEFAULT_BUFFER: Buffer(is_multiline=True),
            'description': Buffer(is_multiline=True, read_only=True),
            'parameter': Buffer(is_multiline=True, read_only=True),
            'examples': Buffer(is_multiline=True, read_only=True),
            'bottom_toolbar': Buffer(is_multiline=True),
            'example_line': Buffer(is_multiline=True),
            'default_values': Buffer(),
            'symbols': Buffer(),
<<<<<<< HEAD
            'progress': Buffer(is_multiline=False)
=======
>>>>>>> ef735f54
        }

        writing_buffer = Buffer(
            history=self.history,
            auto_suggest=AutoSuggestFromHistory(),
            enable_history_search=True,
            completer=self.completer,
            complete_while_typing=Always()
        )

        return Application(
            mouse_support=False,
            style=self.styles,
            buffer=writing_buffer,
            on_input_timeout=self.on_input_timeout,
            key_bindings_registry=registry,
            layout=layout,
            buffers=buffers,
        )

    def create_interface(self):
        """ instantiates the intereface """
        return CommandLineInterface(
            application=self.create_application(),
            eventloop=create_eventloop())

    def set_prompt(self, prompt_command="", position=0):
        """ writes the prompt line """
        self.description_docs = u'{}'.format(prompt_command)
        self.cli.current_buffer.reset(
            initial_document=Document(
                self.description_docs,
                cursor_position=position))
        self.cli.request_redraw()

    def set_scope(self, value):
        """ narrows the scopes the commands """

        set_scope(value)
        if self.default_command:
            self.default_command += ' ' + value
        else:
            self.default_command += value
        return value

    def handle_example(self, text, continue_flag):
        """ parses for the tutorial """
        cmd = text.partition(SELECT_SYMBOL['example'])[0].rstrip()
        num = text.partition(SELECT_SYMBOL['example'])[2].strip()
        example = ""
        try:
            num = int(num) - 1
        except ValueError:
            print("An Integer should follow the colon")
            return ""
        if cmd in self.completer.command_examples:
            if num >= 0 and num < len(self.completer.command_examples[cmd]):
                example = self.completer.command_examples[cmd][num][1]
                example = example.replace('\n', '')
            else:
                print('Invalid example number')
                return '', True

        example = example.replace('az', '')

        starting_index = None
        counter = 0
        example_no_fill = ""
        flag_fill = True
        for word in example.split():
            if flag_fill:
                example_no_fill += word + " "
            if word.startswith('-'):
                example_no_fill += word + " "
                if not starting_index:
                    starting_index = counter
                flag_fill = False
            counter += 1

        return self.example_repl(example_no_fill, example, starting_index, continue_flag)

    def example_repl(self, text, example, start_index, continue_flag):
        """ REPL for interactive tutorials """

        if start_index:
            start_index = start_index + 1
            cmd = ' '.join(text.split()[:start_index])
            example_cli = CommandLineInterface(
                application=self.create_application(
                    full_layout=False),
                eventloop=create_eventloop())
            example_cli.buffers['example_line'].reset(
                initial_document=Document(u'{}\n'.format(
                    add_random_new_lines(example)))
            )
            while start_index < len(text.split()):
                if self.default_command:
                    cmd = cmd.replace(self.default_command + ' ', '')
                example_cli.buffers[DEFAULT_BUFFER].reset(
                    initial_document=Document(
                        u'{}'.format(cmd),
                        cursor_position=len(cmd)))
                example_cli.request_redraw()
                answer = example_cli.run()
                if not answer:
                    return "", True
                answer = answer.text
                if answer.strip('\n') == cmd.strip('\n'):
                    continue
                else:
                    if len(answer.split()) > 1:
                        start_index += 1
                        cmd += " " + answer.split()[-1] + " " +\
                               u' '.join(text.split()[start_index:start_index + 1])
            example_cli.exit()
            del example_cli
        else:
            cmd = text

        return cmd, continue_flag

    # pylint: disable=too-many-branches
    def _special_cases(self, text, cmd, outside):
        break_flag = False
        continue_flag = False

        if text and len(text.split()) > 0 and text.split()[0].lower() == 'az':
            telemetry.track_ssg('az', text)
            cmd = ' '.join(text.split()[1:])
        if self.default_command:
            cmd = self.default_command + " " + cmd

        if text.strip() == "quit" or text.strip() == "exit":
            break_flag = True
        elif text.strip() == "clear-history":  # clears the history, but only when you restart
            outside = True
            cmd = 'echo -n "" >' +\
                os.path.join(
                    SHELL_CONFIG_DIR(),
                    SHELL_CONFIGURATION.get_history())
        elif text.strip() == CLEAR_WORD:
            outside = True
            cmd = CLEAR_WORD
        if '--version' in text:
            try:
                continue_flag = True
                show_version_info_exit(sys.stdout)
            except SystemExit:
                pass
        if text:
            if text[0] == SELECT_SYMBOL['outside']:
                cmd = text[1:]
                outside = True
                if cmd.strip() and cmd.split()[0] == 'cd':
                    handle_cd(parse_quotes(cmd))
                    continue_flag = True
                telemetry.track_ssg('outside', '')

            elif text[0] == SELECT_SYMBOL['exit_code']:
                meaning = "Success" if self.last_exit == 0 else "Failure"

                print(meaning + ": " + str(self.last_exit))
                continue_flag = True
                telemetry.track_ssg('exit code', '')

            elif text[0] == SELECT_SYMBOL['query']:  # query previous output
                continue_flag = self.handle_jmespath_query(text, continue_flag)

            elif "|" in text or ">" in text:  # anything I don't parse, send off
                outside = True
                cmd = "az " + cmd

            elif SELECT_SYMBOL['example'] in text:
                cmd, continue_flag = self.handle_example(cmd, continue_flag)
                telemetry.track_ssg('tutorial', text)

        continue_flag, cmd = self.handle_scoping_input(continue_flag, cmd, text)

        return break_flag, continue_flag, outside, cmd

    def handle_jmespath_query(self, text, continue_flag):
        if self.last and self.last.result:
            if hasattr(self.last.result, '__dict__'):
                input_dict = dict(self.last.result)
            else:
                input_dict = self.last.result
            try:
                query_text = text.partition(SELECT_SYMBOL['query'])[2]
                result = ""
                if query_text:
                    result = jmespath.search(
                        query_text, input_dict)
                if isinstance(result, str):
                    print(result)
                else:
                    print(json.dumps(result, sort_keys=True, indent=2))
            except jmespath.exceptions.ParseError:
                print("Invalid Query")
        continue_flag = True
        telemetry.track_ssg('query', text)
        return continue_flag

    def handle_scoping_input(self, continue_flag, cmd, text):
        default_split = text.partition(SELECT_SYMBOL['scope'])[2].split()
        cmd = cmd.replace(SELECT_SYMBOL['scope'], '')

        if text and SELECT_SYMBOL['scope'] == text[0:2]:
            continue_flag = True

            if not default_split:
                self.default_command = ""
                set_scope("", add=False)
                print('unscoping all')

                return continue_flag, cmd

            while default_split:
                if not text:
                    value = ''
                else:
                    value = default_split[0]

                if self.default_command:
                    tree_val = self.default_command + " " + value
                else:
                    tree_val = value

                if in_tree(self.completer.command_tree, tree_val.strip()):
                    self.set_scope(value)
                    print("defaulting: " + value)
                    cmd = cmd.replace(SELECT_SYMBOL['scope'], '')
                    telemetry.track_ssg('scope command', value)

                elif SELECT_SYMBOL['unscope'] == default_split[0] and \
                        len(self.default_command.split()) > 0:

                    value = self.default_command.split()[-1]
                    self.default_command = ' ' + ' '.join(self.default_command.split()[:-1])

                    if not self.default_command.strip():
                        self.default_command = self.default_command.strip()
                    set_scope(self.default_command, add=False)
                    print('unscoping: ' + value)

                elif SELECT_SYMBOL['unscope'] not in text:
                    print("Scope must be a valid command")

                default_split = default_split[1:]
        else:
            return continue_flag, cmd
        return continue_flag, cmd

    def cli_execute(self, cmd):
        """ sends the command to the CLI to be executed """

        try:
            args = parse_quotes(cmd)
            azlogging.configure_logging(args)

            if len(args) > 0 and args[0] == 'feedback':
                SHELL_CONFIGURATION.set_feedback('yes')
                self.user_feedback = False

            azure_folder = get_config_dir()
            if not os.path.exists(azure_folder):
                os.makedirs(azure_folder)
            ACCOUNT.load(os.path.join(azure_folder, 'azureProfile.json'))
            CONFIG.load(os.path.join(azure_folder, 'az.json'))
            SESSION.load(os.path.join(azure_folder, 'az.sess'), max_age=3600)

            config = Configuration()
            self.app.initialize(config)

<<<<<<< HEAD
            if '--progress' in args:
                args.remove('--progress')
                thread = ExecuteThread(self.app.execute, args)
                thread.daemon = True
                thread.start()
                self.threads.append(thread)
                self.curr_thread = thread

                thread = ProgressViewThread(progress_view, self)
                thread.daemon = True
                thread.start()
                self.threads.append(thread)
                result = None

            else:
                result = self.app.execute(args)
=======
            result = self.app.execute(args)
>>>>>>> ef735f54
            self.last_exit = 0
            if result and result.result is not None:
                from azure.cli.core._output import OutputProducer
                if self.output:
                    self.output.out(result)
                else:
                    formatter = OutputProducer.get_formatter(
                        self.app.configuration.output_format)
                    OutputProducer(formatter=formatter, file=sys.stdout).out(result)
                    self.last = result

        except Exception as ex:  # pylint: disable=broad-except
            self.last_exit = handle_exception(ex)
        except SystemExit as ex:
            self.last_exit = int(ex.code)

<<<<<<< HEAD
    def progress_patch(self):
        """ forces to use the Shell Progress """
        from azure.cli.core.application import APPLICATION

        from azclishell.progress import ShellProgressView
        APPLICATION.progress_controller.init_progress(ShellProgressView())
        return APPLICATION.progress_controller

=======
>>>>>>> ef735f54
    def run(self):
        """ starts the REPL """
        telemetry.start()
        from azure.cli.core.application import APPLICATION
        APPLICATION.get_progress_controller = self.progress_patch

        from azclishell.configuration import SHELL_HELP
        self.cli.buffers['symbols'].reset(
            initial_document=Document(u'{}'.format(SHELL_HELP)))

        while True:
            try:
                try:
                    document = self.cli.run(reset_current_buffer=True)
                    text = document.text
                    if not text:  # not input
                        self.set_prompt()
                        continue
                    cmd = text
                    outside = False

                except AttributeError:  # when the user pressed Control D
                    break
                else:
                    b_flag, c_flag, outside, cmd = self._special_cases(text, cmd, outside)

                    if b_flag:
                        break
                    if c_flag:
                        self.set_prompt()
                        continue

                    if not self.default_command:
                        self.history.append(text)

                    self.set_prompt()

                    if outside:
                        subprocess.Popen(cmd, shell=True).communicate()
                    else:
                        self.cli_execute(cmd)

            except KeyboardInterrupt:  # CTRL C
                self.set_prompt()
                continue

        print('Have a lovely day!!')
        telemetry.conclude()


class ExecuteThread(threading.Thread):
    """ thread for executing commands """
    def __init__(self, func, args):
        super(ExecuteThread, self).__init__()
        self.args = args
        self.func = func

    def run(self):
        self.func(self.args)


class ProgressViewThread(threading.Thread):
    """ thread to keep the toolbar spinner spinning """
    def __init__(self, func, arg):
        super(ProgressViewThread, self).__init__()
        self.func = func
        self.arg = arg

    def run(self):
        import time
        try:
            while True:
                if self.func(self.arg):
                    time.sleep(4)
                    break
                time.sleep(.25)
        except KeyboardInterrupt:
            pass<|MERGE_RESOLUTION|>--- conflicted
+++ resolved
@@ -11,10 +11,7 @@
 import subprocess
 import sys
 import datetime
-<<<<<<< HEAD
 import threading
-=======
->>>>>>> ef735f54
 
 import jmespath
 from six.moves import configparser
@@ -198,9 +195,6 @@
         for _ in range(cols):
             empty_space += " "
 
-<<<<<<< HEAD
-        toolbar = self._toolbar_info()
-=======
         delta = datetime.datetime.utcnow() - START_TIME
         if self.user_feedback and delta.seconds < DISPLAY_TIME:
             toolbar = [
@@ -208,7 +202,6 @@
                 'If refreshed disappear in: {}'.format(str(DISPLAY_TIME - delta.seconds))]
         else:
             toolbar = self._toolbar_info()
->>>>>>> ef735f54
 
         toolbar, empty_space = space_toolbar(toolbar, cols, empty_space)
         cli.buffers['bottom_toolbar'].reset(
@@ -222,11 +215,8 @@
             pass
 
         curr_cloud = "Cloud: {}".format(get_active_cloud_name())
-<<<<<<< HEAD
-        tool_val = '{}'.format('Subscription: {}'.format(sub_name) if sub_name else curr_cloud)
-=======
+
         tool_val = 'Subscription: {}'.format(sub_name) if sub_name else curr_cloud
->>>>>>> ef735f54
 
         settings_items = [
             " [F1]Layout",
@@ -301,10 +291,7 @@
             'example_line': Buffer(is_multiline=True),
             'default_values': Buffer(),
             'symbols': Buffer(),
-<<<<<<< HEAD
             'progress': Buffer(is_multiline=False)
-=======
->>>>>>> ef735f54
         }
 
         writing_buffer = Buffer(
@@ -578,7 +565,6 @@
             config = Configuration()
             self.app.initialize(config)
 
-<<<<<<< HEAD
             if '--progress' in args:
                 args.remove('--progress')
                 thread = ExecuteThread(self.app.execute, args)
@@ -595,9 +581,7 @@
 
             else:
                 result = self.app.execute(args)
-=======
-            result = self.app.execute(args)
->>>>>>> ef735f54
+
             self.last_exit = 0
             if result and result.result is not None:
                 from azure.cli.core._output import OutputProducer
@@ -614,7 +598,6 @@
         except SystemExit as ex:
             self.last_exit = int(ex.code)
 
-<<<<<<< HEAD
     def progress_patch(self):
         """ forces to use the Shell Progress """
         from azure.cli.core.application import APPLICATION
@@ -623,8 +606,7 @@
         APPLICATION.progress_controller.init_progress(ShellProgressView())
         return APPLICATION.progress_controller
 
-=======
->>>>>>> ef735f54
+
     def run(self):
         """ starts the REPL """
         telemetry.start()
