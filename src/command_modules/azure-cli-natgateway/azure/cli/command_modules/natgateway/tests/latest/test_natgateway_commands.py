--- conflicted
+++ resolved
@@ -16,14 +16,8 @@
         self.kwargs.update({
             'resource_group': resource_group,
             'name': "ng1",
-            'vnetName': "vnet1",
-            'subnetName': "subnet1",
             'idle_timeout': 4,
             'sku': "Standard",
-<<<<<<< HEAD
-            'addressPrefix': "10.0.0.0/12",
-=======
->>>>>>> c7fb343f
             'publicipaddress': "pip",
             'publicipprefix': "prefix",
             'idle_timeout_updated': 5,
