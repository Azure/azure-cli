--- conflicted
+++ resolved
@@ -185,11 +185,7 @@
         client_kwargs.update(kwargs)
 
     if is_track2(client_type):
-<<<<<<< HEAD
-        client_kwargs.update(configure_common_settings_track2(cli_ctx))
-=======
         client_kwargs.update(_prepare_client_kwargs_track2(cli_ctx))
->>>>>>> a7c2433c
         client_kwargs['credential_scopes'] = resource_to_scopes(resource)
 
     if subscription_bound:
