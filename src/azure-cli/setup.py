--- conflicted
+++ resolved
@@ -95,13 +95,8 @@
     'azure-mgmt-imagebuilder~=1.2.0',
     'azure-mgmt-iotcentral~=10.0.0b1',
     'azure-mgmt-iothub==2.3.0',
-<<<<<<< HEAD
     'azure-mgmt-iothubprovisioningservices==1.2.0b2',
-    'azure-mgmt-keyvault==10.2.0',
-=======
-    'azure-mgmt-iothubprovisioningservices==1.1.0',
     'azure-mgmt-keyvault==10.2.2',
->>>>>>> fdb9aa74
     'azure-mgmt-kusto~=0.3.0',
     'azure-mgmt-loganalytics==13.0.0b4',
     'azure-mgmt-managedservices~=1.0',
