--- conflicted
+++ resolved
@@ -1347,8 +1347,6 @@
       Accept-Encoding:
       - gzip, deflate
       CommandName:
-<<<<<<< HEAD
-=======
       - aks create
       Connection:
       - keep-alive
@@ -1447,7 +1445,6 @@
       Accept-Encoding:
       - gzip, deflate
       CommandName:
->>>>>>> 4eb60bbb
       - aks nodepool add
       Connection:
       - keep-alive
@@ -1458,11 +1455,7 @@
       - AZURECLI/2.48.1 azsdk-python-azure-mgmt-containerservice/22.1.0 Python/3.8.10
         (Linux-5.15.0-1033-azure-x86_64-with-glibc2.29)
     method: GET
-<<<<<<< HEAD
-    uri: https://management.azure.com/subscriptions/00000000-0000-0000-0000-000000000000/providers/Microsoft.ContainerService/locations/westus2/operations/a8efbe4f-8e10-4143-9d25-cb44b8dbada8?api-version=2016-03-30
-=======
     uri: https://management.azure.com/subscriptions/00000000-0000-0000-0000-000000000000/resourceGroups/clitest000001/providers/Microsoft.ContainerService/managedClusters/cliakstest000002/agentPools?api-version=2023-04-01
->>>>>>> 4eb60bbb
   response:
     body:
       string: "{\n  \"name\": \"4fbeefa8-108e-4341-9d25-cb44b8dbada8\",\n  \"status\":
@@ -1494,8 +1487,6 @@
       code: 200
       message: OK
 - request:
-<<<<<<< HEAD
-=======
     body: '{"properties": {"count": 1, "vmSize": "Standard_DS2_v2", "osDiskSizeGB":
       0, "osType": "Linux", "enableAutoScaling": false, "scaleDownMode": "Delete",
       "type": "VirtualMachineScaleSets", "mode": "User", "upgradeSettings": {}, "enableNodePublicIP":
@@ -1580,7 +1571,6 @@
       code: 201
       message: Created
 - request:
->>>>>>> 4eb60bbb
     body: null
     headers:
       Accept:
