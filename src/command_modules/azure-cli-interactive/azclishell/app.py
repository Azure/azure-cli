# --------------------------------------------------------------------------------------------
# Copyright (c) Microsoft Corporation. All rights reserved.
# Licensed under the MIT License. See License.txt in the project root for license information.
# --------------------------------------------------------------------------------------------

from __future__ import unicode_literals, print_function

import json
import math
import os
import subprocess
import sys
import datetime
import threading

import jmespath
from six.moves import configparser

from prompt_toolkit.auto_suggest import AutoSuggestFromHistory
from prompt_toolkit.buffer import Buffer
from prompt_toolkit.document import Document
from prompt_toolkit.enums import DEFAULT_BUFFER
from prompt_toolkit.filters import Always
from prompt_toolkit.history import InMemoryHistory
from prompt_toolkit.interface import CommandLineInterface, Application
from prompt_toolkit.shortcuts import create_eventloop

import azclishell.configuration
from azclishell.az_lexer import AzLexer, ExampleLexer, ToolbarLexer
from azclishell.command_tree import in_tree
from azclishell.frequency_heuristic import DISPLAY_TIME
from azclishell.gather_commands import add_random_new_lines
from azclishell.key_bindings import registry, get_section, sub_section
from azclishell.layout import create_layout, create_tutorial_layout, set_scope
from azclishell.progress import get_progress_message, progress_view
from azclishell.telemetry import TC as telemetry
from azclishell.util import get_window_dim, parse_quotes, get_os_clear_screen_word

import azure.cli.core.azlogging as azlogging
from azure.cli.core.application import Configuration
from azure.cli.core.commands import LongRunningOperation, get_op_handler
from azure.cli.core.cloud import get_active_cloud_name
from azure.cli.core._config import az_config, DEFAULTS_SECTION
from azure.cli.core._environment import get_config_dir
from azure.cli.core._profile import _SUBSCRIPTION_NAME, Profile
from azure.cli.core._session import ACCOUNT, CONFIG, SESSION
from azure.cli.core.util import (show_version_info_exit, handle_exception)
from azure.cli.core.util import CLIError


SHELL_CONFIGURATION = azclishell.configuration.CONFIGURATION
SHELL_CONFIG_DIR = azclishell.configuration.get_config_dir

NOTIFICATIONS = ""
PROFILE = Profile()
SELECT_SYMBOL = azclishell.configuration.SELECT_SYMBOL
PART_SCREEN_EXAMPLE = .3
START_TIME = datetime.datetime.utcnow()
CLEAR_WORD = get_os_clear_screen_word()


def handle_cd(cmd):
    """changes dir """
    if len(cmd) != 2:
        print("Invalid syntax: cd path")
        return
    path = os.path.expandvars(os.path.expanduser(cmd[1]))
    try:
        os.chdir(path)
    except OSError as ex:
        print("cd: %s\n" % ex)


def space_examples(list_examples, rows):
    """ makes the example text """
    examples_with_index = []

    for i, _ in list(enumerate(list_examples)):
        examples_with_index.append("[" + str(i + 1) + "] " + list_examples[i][0] +
                                   list_examples[i][1])

    example = "".join(exam for exam in examples_with_index)
    num_newline = example.count('\n')

    page_number = ''
    if num_newline > rows * PART_SCREEN_EXAMPLE:
        len_of_excerpt = math.floor(float(rows) * PART_SCREEN_EXAMPLE)

        group = example.split('\n')
        end = int(get_section() * len_of_excerpt)
        begin = int((get_section() - 1) * len_of_excerpt)

        if get_section() * len_of_excerpt < num_newline:
            example = '\n'.join(group[begin:end]) + "\n"
        else:  # default chops top off
            example = '\n'.join(group[begin:]) + "\n"
            while ((get_section() - 1) * len_of_excerpt) > num_newline:
                sub_section()
        page_number = '\n' + str(get_section()) + "/" + str(math.ceil(num_newline / len_of_excerpt))

    return example + page_number


def space_toolbar(settings_items, cols, empty_space):
    """ formats the toolbar """
    counter = 0
    for part in settings_items:
        counter += len(part)
    spacing = empty_space[:int(math.floor((cols - counter) / (len(settings_items) - 1)))]

    settings = spacing.join(settings_items)

    empty_space = empty_space[len(NOTIFICATIONS) + len(settings) + 1:]
    return settings, empty_space


# pylint: disable=too-many-instance-attributes
class Shell(object):
    """ represents the shell """

    def __init__(self, completer=None, styles=None,
                 lexer=None, history=InMemoryHistory(),
                 app=None, input_custom=sys.stdout, output_custom=None,
                 user_feedback=False):
        self.styles = styles
        if styles:
            self.lexer = lexer or AzLexer
        else:
            self.lexer = None
        self.app = app
        self.completer = completer
        self.history = history
        self._cli = None
        self.refresh_cli = False
        self.layout = None
        self.description_docs = u''
        self.param_docs = u''
        self.example_docs = u''
        self._env = os.environ
        self.last = None
        self.last_exit = 0
        self.user_feedback = user_feedback
        self.input = input_custom
        self.output = output_custom
        self.config_default = ""
        self.default_command = ""
        self.threads = []
        self.curr_thread = None
        self.spin_val = -1

    @property
    def cli(self):
        """ Makes the interface or refreshes it """
        if self._cli is None or self.refresh_cli:
            self._cli = self.create_interface()
            self.refresh_cli = False
        return self._cli

    def on_input_timeout(self, cli):
        """
        brings up the metadata for the command if there is a valid command already typed
        """
        document = cli.current_buffer.document
        text = document.text

        text = text.replace('az', '')
        if self.default_command:
            text = self.default_command + ' ' + text

        param_info, example = self.generate_help_text(text)

        self.param_docs = u'{}'.format(param_info)
        self.example_docs = u'{}'.format(example)

        self._update_default_info()

        cli.buffers['description'].reset(
            initial_document=Document(self.description_docs, cursor_position=0))
        cli.buffers['parameter'].reset(
            initial_document=Document(self.param_docs))
        cli.buffers['examples'].reset(
            initial_document=Document(self.example_docs))
        cli.buffers['default_values'].reset(
            initial_document=Document(
                u'{}'.format(self.config_default if self.config_default else 'No Default Values')))
        self._update_toolbar()
        cli.request_redraw()

    def _update_toolbar(self):
        cli = self.cli
        _, cols = get_window_dim()
        cols = int(cols)

        empty_space = ""
        for _ in range(cols):
            empty_space += " "

        delta = datetime.datetime.utcnow() - START_TIME
        if self.user_feedback and delta.seconds < DISPLAY_TIME:
            toolbar = [
                ' Try out the \'feedback\' command',
                'If refreshed disappear in: {}'.format(str(DISPLAY_TIME - delta.seconds))]
        else:
            toolbar = self._toolbar_info()

        toolbar, empty_space = space_toolbar(toolbar, cols, empty_space)
        cli.buffers['bottom_toolbar'].reset(
            initial_document=Document(u'{}{}{}'.format(NOTIFICATIONS, toolbar, empty_space)))

    def _toolbar_info(self):
        sub_name = ""
        try:
            sub_name = PROFILE.get_subscription()[_SUBSCRIPTION_NAME]
        except CLIError:
            pass

        curr_cloud = "Cloud: {}".format(get_active_cloud_name())

        tool_val = 'Subscription: {}'.format(sub_name) if sub_name else curr_cloud

        settings_items = [
            " [F1]Layout",
            "[F2]Defaults",
            "[F3]Keys",
            "[Ctrl+D]Quit",
            tool_val
        ]
        return settings_items

    def generate_help_text(self, text):
        """ generates the help text based on commands typed """
        command = param_descrip = example = ""
        any_documentation = False
        is_command = True
        rows, _ = get_window_dim()
        rows = int(rows)

        for word in text.split():
            if word.startswith("-"):  # any parameter
                is_command = False
            if is_command:
                command += str(word) + " "

            if self.completer.is_completable(command.rstrip()):
                cmdstp = command.rstrip()
                any_documentation = True

                if word in self.completer.command_parameters[cmdstp] and \
                   self.completer.has_description(cmdstp + " " + word):
                    param_descrip = word + ":\n" + \
                        self.completer.get_param_description(
                            cmdstp + " " + word)

                self.description_docs = u'{}'.format(
                    self.completer.command_description[cmdstp])

                if cmdstp in self.completer.command_examples:
                    string_example = ""
                    for example in self.completer.command_examples[cmdstp]:
                        for part in example:
                            string_example += part
                    example = space_examples(
                        self.completer.command_examples[cmdstp], rows)

        if not any_documentation:
            self.description_docs = u''
        return param_descrip, example

    def _update_default_info(self):
        try:
            options = az_config.config_parser.options(DEFAULTS_SECTION)
            self.config_default = ""
            for opt in options:
                self.config_default += opt + ": " + az_config.get(DEFAULTS_SECTION, opt) + "  "
        except configparser.NoSectionError:
            self.config_default = ""

    def create_application(self, full_layout=True):
        """ makes the application object and the buffers """
        if full_layout:
            layout = create_layout(self.lexer, ExampleLexer, ToolbarLexer)
        else:
            layout = create_tutorial_layout(self.lexer)

        buffers = {
            DEFAULT_BUFFER: Buffer(is_multiline=True),
            'description': Buffer(is_multiline=True, read_only=True),
            'parameter': Buffer(is_multiline=True, read_only=True),
            'examples': Buffer(is_multiline=True, read_only=True),
            'bottom_toolbar': Buffer(is_multiline=True),
            'example_line': Buffer(is_multiline=True),
            'default_values': Buffer(),
            'symbols': Buffer(),
            'progress': Buffer(is_multiline=False)
        }

        writing_buffer = Buffer(
            history=self.history,
            auto_suggest=AutoSuggestFromHistory(),
            enable_history_search=True,
            completer=self.completer,
            complete_while_typing=Always()
        )

        return Application(
            mouse_support=False,
            style=self.styles,
            buffer=writing_buffer,
            on_input_timeout=self.on_input_timeout,
            key_bindings_registry=registry,
            layout=layout,
            buffers=buffers,
        )

    def create_interface(self):
        """ instantiates the intereface """
        return CommandLineInterface(
            application=self.create_application(),
            eventloop=create_eventloop())

    def set_prompt(self, prompt_command="", position=0):
        """ writes the prompt line """
        self.description_docs = u'{}'.format(prompt_command)
        self.cli.current_buffer.reset(
            initial_document=Document(
                self.description_docs,
                cursor_position=position))
        self.cli.request_redraw()

    def set_scope(self, value):
        """ narrows the scopes the commands """

        set_scope(value)
        if self.default_command:
            self.default_command += ' ' + value
        else:
            self.default_command += value
        return value

    def handle_example(self, text, continue_flag):
        """ parses for the tutorial """
        cmd = text.partition(SELECT_SYMBOL['example'])[0].rstrip()
        num = text.partition(SELECT_SYMBOL['example'])[2].strip()
        example = ""
        try:
            num = int(num) - 1
        except ValueError:
            print("An Integer should follow the colon")
            return ""
        if cmd in self.completer.command_examples:
            if num >= 0 and num < len(self.completer.command_examples[cmd]):
                example = self.completer.command_examples[cmd][num][1]
                example = example.replace('\n', '')
            else:
                print('Invalid example number')
                return '', True

        example = example.replace('az', '')

        starting_index = None
        counter = 0
        example_no_fill = ""
        flag_fill = True
        for word in example.split():
            if flag_fill:
                example_no_fill += word + " "
            if word.startswith('-'):
                example_no_fill += word + " "
                if not starting_index:
                    starting_index = counter
                flag_fill = False
            counter += 1

        return self.example_repl(example_no_fill, example, starting_index, continue_flag)

    def example_repl(self, text, example, start_index, continue_flag):
        """ REPL for interactive tutorials """

        if start_index:
            start_index = start_index + 1
            cmd = ' '.join(text.split()[:start_index])
            example_cli = CommandLineInterface(
                application=self.create_application(
                    full_layout=False),
                eventloop=create_eventloop())
            example_cli.buffers['example_line'].reset(
                initial_document=Document(u'{}\n'.format(
                    add_random_new_lines(example)))
            )
            while start_index < len(text.split()):
                if self.default_command:
                    cmd = cmd.replace(self.default_command + ' ', '')
                example_cli.buffers[DEFAULT_BUFFER].reset(
                    initial_document=Document(
                        u'{}'.format(cmd),
                        cursor_position=len(cmd)))
                example_cli.request_redraw()
                answer = example_cli.run()
                if not answer:
                    return "", True
                answer = answer.text
                if answer.strip('\n') == cmd.strip('\n'):
                    continue
                else:
                    if len(answer.split()) > 1:
                        start_index += 1
                        cmd += " " + answer.split()[-1] + " " +\
                               u' '.join(text.split()[start_index:start_index + 1])
            example_cli.exit()
            del example_cli
        else:
            cmd = text

        return cmd, continue_flag

    # pylint: disable=too-many-branches
    def _special_cases(self, text, cmd, outside):
        break_flag = False
        continue_flag = False

        if text and len(text.split()) > 0 and text.split()[0].lower() == 'az':
            telemetry.track_ssg('az', text)
            cmd = ' '.join(text.split()[1:])
        if self.default_command:
            cmd = self.default_command + " " + cmd

        if text.strip() == "quit" or text.strip() == "exit":
            break_flag = True
        elif text.strip() == "clear-history":  # clears the history, but only when you restart
            outside = True
            cmd = 'echo -n "" >' +\
                os.path.join(
                    SHELL_CONFIG_DIR(),
                    SHELL_CONFIGURATION.get_history())
        elif text.strip() == CLEAR_WORD:
            outside = True
            cmd = CLEAR_WORD
        if '--version' in text:
            try:
                continue_flag = True
                show_version_info_exit(sys.stdout)
            except SystemExit:
                pass
        if text:
            if text[0] == SELECT_SYMBOL['outside']:
                cmd = text[1:]
                outside = True
                if cmd.strip() and cmd.split()[0] == 'cd':
                    handle_cd(parse_quotes(cmd))
                    continue_flag = True
                telemetry.track_ssg('outside', '')

            elif text[0] == SELECT_SYMBOL['exit_code']:
                meaning = "Success" if self.last_exit == 0 else "Failure"

                print(meaning + ": " + str(self.last_exit))
                continue_flag = True
                telemetry.track_ssg('exit code', '')

            elif text[0] == SELECT_SYMBOL['query']:  # query previous output
                continue_flag = self.handle_jmespath_query(text, continue_flag)

            elif "|" in text or ">" in text:  # anything I don't parse, send off
                outside = True
                cmd = "az " + cmd

            elif SELECT_SYMBOL['example'] in text:
                cmd, continue_flag = self.handle_example(cmd, continue_flag)
                telemetry.track_ssg('tutorial', text)

        continue_flag, cmd = self.handle_scoping_input(continue_flag, cmd, text)

        return break_flag, continue_flag, outside, cmd

    def handle_jmespath_query(self, text, continue_flag):
        if self.last and self.last.result:
            if hasattr(self.last.result, '__dict__'):
                input_dict = dict(self.last.result)
            else:
                input_dict = self.last.result
            try:
                query_text = text.partition(SELECT_SYMBOL['query'])[2]
                result = ""
                if query_text:
                    result = jmespath.search(
                        query_text, input_dict)
                if isinstance(result, str):
                    print(result)
                else:
                    print(json.dumps(result, sort_keys=True, indent=2))
            except jmespath.exceptions.ParseError:
                print("Invalid Query")
        continue_flag = True
        telemetry.track_ssg('query', text)
        return continue_flag

    def handle_scoping_input(self, continue_flag, cmd, text):
        default_split = text.partition(SELECT_SYMBOL['scope'])[2].split()
        cmd = cmd.replace(SELECT_SYMBOL['scope'], '')

        if text and SELECT_SYMBOL['scope'] == text[0:2]:
            continue_flag = True

            if not default_split:
                self.default_command = ""
                set_scope("", add=False)
                print('unscoping all')

                return continue_flag, cmd

            while default_split:
                if not text:
                    value = ''
                else:
                    value = default_split[0]

                if self.default_command:
                    tree_val = self.default_command + " " + value
                else:
                    tree_val = value

                if in_tree(self.completer.command_tree, tree_val.strip()):
                    self.set_scope(value)
                    print("defaulting: " + value)
                    cmd = cmd.replace(SELECT_SYMBOL['scope'], '')
                    telemetry.track_ssg('scope command', value)

                elif SELECT_SYMBOL['unscope'] == default_split[0] and \
                        len(self.default_command.split()) > 0:

                    value = self.default_command.split()[-1]
                    self.default_command = ' ' + ' '.join(self.default_command.split()[:-1])

                    if not self.default_command.strip():
                        self.default_command = self.default_command.strip()
                    set_scope(self.default_command, add=False)
                    print('unscoping: ' + value)

                elif SELECT_SYMBOL['unscope'] not in text:
                    print("Scope must be a valid command")

                default_split = default_split[1:]
        else:
            return continue_flag, cmd
        return continue_flag, cmd

    def cli_execute(self, cmd):
        """ sends the command to the CLI to be executed """

        try:
            args = parse_quotes(cmd)
            azlogging.configure_logging(args)

            if len(args) > 0 and args[0] == 'feedback':
                SHELL_CONFIGURATION.set_feedback('yes')
                self.user_feedback = False

            azure_folder = get_config_dir()
            if not os.path.exists(azure_folder):
                os.makedirs(azure_folder)
            ACCOUNT.load(os.path.join(azure_folder, 'azureProfile.json'))
            CONFIG.load(os.path.join(azure_folder, 'az.json'))
            SESSION.load(os.path.join(azure_folder, 'az.sess'), max_age=3600)

            self.app.initialize(Configuration())
<<<<<<< HEAD
=======

            if '--progress' in args:
                args.remove('--progress')
                thread = ExecuteThread(self.app.execute, args)
                thread.daemon = True
                thread.start()
                self.threads.append(thread)
                self.curr_thread = thread

                thread = ProgressViewThread(progress_view, self)
                thread.daemon = True
                thread.start()
                self.threads.append(thread)
                result = None

            else:
                result = self.app.execute(args)
>>>>>>> 7ee67304

            self.last_exit = 0
            if result and result.result is not None:
                from azure.cli.core._output import OutputProducer
                if self.output:
                    self.output.out(result)
                else:
                    formatter = OutputProducer.get_formatter(
                        self.app.configuration.output_format)
                    OutputProducer(formatter=formatter, file=sys.stdout).out(result)
                    self.last = result

        except Exception as ex:  # pylint: disable=broad-except
            self.last_exit = handle_exception(ex)
        except SystemExit as ex:
            self.last_exit = int(ex.code)

    def progress_patch(self, _=False):
        """ forces to use the Shell Progress """
        from azure.cli.core.application import APPLICATION

        from azclishell.progress import ShellProgressView
        APPLICATION.progress_controller.init_progress(ShellProgressView())
        return APPLICATION.progress_controller

    def run(self):
        """ starts the REPL """
        telemetry.start()
        from azure.cli.core.application import APPLICATION
        APPLICATION.get_progress_controller = self.progress_patch

        from azclishell.configuration import SHELL_HELP
        self.cli.buffers['symbols'].reset(
            initial_document=Document(u'{}'.format(SHELL_HELP)))

        while True:
            try:
                try:
                    document = self.cli.run(reset_current_buffer=True)
                    text = document.text
                    if not text:  # not input
                        self.set_prompt()
                        continue
                    cmd = text
                    outside = False

                except AttributeError:  # when the user pressed Control D
                    break
                else:
                    b_flag, c_flag, outside, cmd = self._special_cases(text, cmd, outside)

                    if not self.default_command:
                        self.history.append(text)
                    if b_flag:
                        break
                    if c_flag:
                        self.set_prompt()
                        continue

                    self.set_prompt()

                    if outside:
                        subprocess.Popen(cmd, shell=True).communicate()
                    else:
                        self.cli_execute(cmd)

            except KeyboardInterrupt:  # CTRL C
                self.set_prompt()
                continue

        print('Have a lovely day!!')
        telemetry.conclude()


class ExecuteThread(threading.Thread):
    """ thread for executing commands """
    def __init__(self, func, args):
        super(ExecuteThread, self).__init__()
        self.args = args
        self.func = func

    def run(self):
        self.func(self.args)


class ProgressViewThread(threading.Thread):
    """ thread to keep the toolbar spinner spinning """
    def __init__(self, func, arg):
        super(ProgressViewThread, self).__init__()
        self.func = func
        self.arg = arg

    def run(self):
        import time
        try:
            while True:
                if self.func(self.arg):
                    time.sleep(4)
                    break
                time.sleep(.25)
        except KeyboardInterrupt:
            pass<|MERGE_RESOLUTION|>--- conflicted
+++ resolved
@@ -563,8 +563,6 @@
             SESSION.load(os.path.join(azure_folder, 'az.sess'), max_age=3600)
 
             self.app.initialize(Configuration())
-<<<<<<< HEAD
-=======
 
             if '--progress' in args:
                 args.remove('--progress')
@@ -582,7 +580,6 @@
 
             else:
                 result = self.app.execute(args)
->>>>>>> 7ee67304
 
             self.last_exit = 0
             if result and result.result is not None:
