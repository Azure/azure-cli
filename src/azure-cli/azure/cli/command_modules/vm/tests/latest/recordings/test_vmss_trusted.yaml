interactions:
- request:
    body: null
    headers:
      Accept:
      - application/json
      Accept-Encoding:
      - gzip, deflate
      CommandName:
      - vmss create
      Connection:
      - keep-alive
      ParameterSetName:
      - -g -n --image --security-type --admin-username --admin-password --disable-integrity-monitoring
      User-Agent:
<<<<<<< HEAD
      - AZURECLI/2.47.0 azsdk-python-azure-mgmt-resource/22.0.0 Python/3.10.11 (Linux-5.15.0-1036-azure-x86_64-with-glibc2.31)
        VSTS_7b238909-6802-4b65-b90d-184bca47f458_build_220_0
=======
      - AZURECLI/2.50.0 azsdk-python-azure-mgmt-resource/23.1.0b2 Python/3.9.13 (Windows-10-10.0.22621-SP0)
>>>>>>> 13d0ab0a
    method: GET
    uri: https://management.azure.com/subscriptions/00000000-0000-0000-0000-000000000000/resourcegroups/cli_test_vmss_trusted_launch_000001?api-version=2022-09-01
  response:
    body:
<<<<<<< HEAD
      string: '{"id":"/subscriptions/00000000-0000-0000-0000-000000000000/resourceGroups/cli_test_vmss_trusted_launch_000001","name":"cli_test_vmss_trusted_launch_000001","type":"Microsoft.Resources/resourceGroups","location":"southcentralus","tags":{"product":"azurecli","cause":"automation","date":"2023-05-26T02:01:44Z"},"properties":{"provisioningState":"Succeeded"}}'
=======
      string: '{"id":"/subscriptions/00000000-0000-0000-0000-000000000000/resourceGroups/cli_test_vmss_trusted_launch_000001","name":"cli_test_vmss_trusted_launch_000001","type":"Microsoft.Resources/resourceGroups","location":"southcentralus","tags":{"product":"azurecli","cause":"automation","test":"test_vmss_trusted","date":"2023-07-13T05:06:57Z","module":"vm"},"properties":{"provisioningState":"Succeeded"}}'
>>>>>>> 13d0ab0a
    headers:
      cache-control:
      - no-cache
      content-length:
<<<<<<< HEAD
      - '356'
      content-type:
      - application/json; charset=utf-8
      date:
      - Fri, 26 May 2023 02:01:45 GMT
=======
      - '397'
      content-type:
      - application/json; charset=utf-8
      date:
      - Thu, 13 Jul 2023 05:07:04 GMT
>>>>>>> 13d0ab0a
      expires:
      - '-1'
      pragma:
      - no-cache
      strict-transport-security:
      - max-age=31536000; includeSubDomains
      vary:
      - Accept-Encoding
      x-content-type-options:
      - nosniff
    status:
      code: 200
      message: OK
- request:
    body: null
    headers:
      Accept:
      - application/json
      Accept-Encoding:
      - gzip, deflate
      CommandName:
      - vmss create
      Connection:
      - keep-alive
      ParameterSetName:
      - -g -n --image --security-type --admin-username --admin-password --disable-integrity-monitoring
      User-Agent:
<<<<<<< HEAD
      - AZURECLI/2.47.0 azsdk-python-azure-mgmt-compute/29.1.0 Python/3.10.11 (Linux-5.15.0-1036-azure-x86_64-with-glibc2.31)
        VSTS_7b238909-6802-4b65-b90d-184bca47f458_build_220_0
=======
      - AZURECLI/2.50.0 azsdk-python-azure-mgmt-compute/30.0.0 Python/3.9.13 (Windows-10-10.0.22621-SP0)
>>>>>>> 13d0ab0a
    method: GET
    uri: https://management.azure.com/subscriptions/00000000-0000-0000-0000-000000000000/providers/Microsoft.Compute/locations/southcentralus/publishers/canonical/artifacttypes/vmimage/offers/0001-com-ubuntu-server-focal/skus/20_04-lts-gen2/versions?$top=1&$orderby=name%20desc&api-version=2022-11-01
  response:
    body:
      string: "[\r\n  {\r\n    \"location\": \"southcentralus\",\r\n    \"name\":
<<<<<<< HEAD
        \"20.04.202305150\",\r\n    \"id\": \"/Subscriptions/00000000-0000-0000-0000-000000000000/Providers/Microsoft.Compute/Locations/southcentralus/Publishers/canonical/ArtifactTypes/VMImage/Offers/0001-com-ubuntu-server-focal/Skus/20_04-lts-gen2/Versions/20.04.202305150\"\r\n
=======
        \"20.04.202307010\",\r\n    \"id\": \"/Subscriptions/00000000-0000-0000-0000-000000000000/Providers/Microsoft.Compute/Locations/southcentralus/Publishers/canonical/ArtifactTypes/VMImage/Offers/0001-com-ubuntu-server-focal/Skus/20_04-lts-gen2/Versions/20.04.202307010\"\r\n
>>>>>>> 13d0ab0a
        \ }\r\n]"
    headers:
      cache-control:
      - no-cache
      content-length:
      - '323'
      content-type:
      - application/json; charset=utf-8
      date:
<<<<<<< HEAD
      - Fri, 26 May 2023 02:01:44 GMT
=======
      - Thu, 13 Jul 2023 05:07:05 GMT
>>>>>>> 13d0ab0a
      expires:
      - '-1'
      pragma:
      - no-cache
      server:
      - Microsoft-HTTPAPI/2.0
      - Microsoft-HTTPAPI/2.0
      strict-transport-security:
      - max-age=31536000; includeSubDomains
      transfer-encoding:
      - chunked
      vary:
      - Accept-Encoding
      x-content-type-options:
      - nosniff
      x-ms-ratelimit-remaining-resource:
      - Microsoft.Compute/ListVMImagesVersionsFromLocation3Min;15995,Microsoft.Compute/ListVMImagesVersionsFromLocation30Min;43989
    status:
      code: 200
      message: OK
- request:
    body: null
    headers:
      Accept:
      - application/json
      Accept-Encoding:
      - gzip, deflate
      CommandName:
      - vmss create
      Connection:
      - keep-alive
      ParameterSetName:
      - -g -n --image --security-type --admin-username --admin-password --disable-integrity-monitoring
      User-Agent:
<<<<<<< HEAD
      - AZURECLI/2.47.0 azsdk-python-azure-mgmt-compute/29.1.0 Python/3.10.11 (Linux-5.15.0-1036-azure-x86_64-with-glibc2.31)
        VSTS_7b238909-6802-4b65-b90d-184bca47f458_build_220_0
    method: GET
    uri: https://management.azure.com/subscriptions/00000000-0000-0000-0000-000000000000/providers/Microsoft.Compute/locations/southcentralus/publishers/canonical/artifacttypes/vmimage/offers/0001-com-ubuntu-server-focal/skus/20_04-lts-gen2/versions/20.04.202305150?api-version=2022-11-01
=======
      - AZURECLI/2.50.0 azsdk-python-azure-mgmt-compute/30.0.0 Python/3.9.13 (Windows-10-10.0.22621-SP0)
    method: GET
    uri: https://management.azure.com/subscriptions/00000000-0000-0000-0000-000000000000/providers/Microsoft.Compute/locations/southcentralus/publishers/canonical/artifacttypes/vmimage/offers/0001-com-ubuntu-server-focal/skus/20_04-lts-gen2/versions/20.04.202307010?api-version=2022-11-01
>>>>>>> 13d0ab0a
  response:
    body:
      string: "{\r\n  \"properties\": {\r\n    \"hyperVGeneration\": \"V2\",\r\n    \"architecture\":
        \"x64\",\r\n    \"replicaType\": \"Managed\",\r\n    \"replicaCount\": 10,\r\n
        \   \"disallowed\": {\r\n      \"vmDiskType\": \"Unmanaged\"\r\n    },\r\n
        \   \"automaticOSUpgradeProperties\": {\r\n      \"automaticOSUpgradeSupported\":
        false\r\n    },\r\n    \"imageDeprecationStatus\": {\r\n      \"imageState\":
        \"Active\"\r\n    },\r\n    \"features\": [\r\n      {\r\n        \"name\":
        \"SecurityType\",\r\n        \"value\": \"TrustedLaunchSupported\"\r\n      },\r\n
        \     {\r\n        \"name\": \"IsAcceleratedNetworkSupported\",\r\n        \"value\":
        \"True\"\r\n      },\r\n      {\r\n        \"name\": \"DiskControllerTypes\",\r\n
        \       \"value\": \"SCSI, NVMe\"\r\n      },\r\n      {\r\n        \"name\":
        \"IsHibernateSupported\",\r\n        \"value\": \"True\"\r\n      }\r\n    ],\r\n
        \   \"osDiskImage\": {\r\n      \"operatingSystem\": \"Linux\",\r\n      \"sizeInGb\":
        30\r\n    },\r\n    \"dataDiskImages\": []\r\n  },\r\n  \"location\": \"southcentralus\",\r\n
<<<<<<< HEAD
        \ \"name\": \"20.04.202305150\",\r\n  \"id\": \"/Subscriptions/00000000-0000-0000-0000-000000000000/Providers/Microsoft.Compute/Locations/southcentralus/Publishers/canonical/ArtifactTypes/VMImage/Offers/0001-com-ubuntu-server-focal/Skus/20_04-lts-gen2/Versions/20.04.202305150\"\r\n}"
=======
        \ \"name\": \"20.04.202307010\",\r\n  \"id\": \"/Subscriptions/00000000-0000-0000-0000-000000000000/Providers/Microsoft.Compute/Locations/southcentralus/Publishers/canonical/ArtifactTypes/VMImage/Offers/0001-com-ubuntu-server-focal/Skus/20_04-lts-gen2/Versions/20.04.202307010\"\r\n}"
>>>>>>> 13d0ab0a
    headers:
      cache-control:
      - no-cache
      content-length:
      - '1174'
      content-type:
      - application/json; charset=utf-8
      date:
<<<<<<< HEAD
      - Fri, 26 May 2023 02:01:44 GMT
=======
      - Thu, 13 Jul 2023 05:07:08 GMT
>>>>>>> 13d0ab0a
      expires:
      - '-1'
      pragma:
      - no-cache
      server:
      - Microsoft-HTTPAPI/2.0
      - Microsoft-HTTPAPI/2.0
      strict-transport-security:
      - max-age=31536000; includeSubDomains
      transfer-encoding:
      - chunked
      vary:
      - Accept-Encoding
      x-content-type-options:
      - nosniff
      x-ms-ratelimit-remaining-resource:
<<<<<<< HEAD
      - Microsoft.Compute/GetVMImageFromLocation3Min;12995,Microsoft.Compute/GetVMImageFromLocation30Min;73989
=======
      - Microsoft.Compute/GetVMImageFromLocation3Min;12999,Microsoft.Compute/GetVMImageFromLocation30Min;73999
>>>>>>> 13d0ab0a
    status:
      code: 200
      message: OK
- request:
    body: null
    headers:
      Accept:
      - application/json
      Accept-Encoding:
      - gzip, deflate
      CommandName:
      - vmss create
      Connection:
      - keep-alive
      ParameterSetName:
      - -g -n --image --security-type --admin-username --admin-password --disable-integrity-monitoring
      User-Agent:
<<<<<<< HEAD
      - AZURECLI/2.47.0 (AAZ) azsdk-python-core/1.24.0 Python/3.10.11 (Linux-5.15.0-1036-azure-x86_64-with-glibc2.31)
        VSTS_7b238909-6802-4b65-b90d-184bca47f458_build_220_0
=======
      - AZURECLI/2.50.0 (AAZ) azsdk-python-core/1.26.0 Python/3.9.13 (Windows-10-10.0.22621-SP0)
>>>>>>> 13d0ab0a
    method: GET
    uri: https://management.azure.com/subscriptions/00000000-0000-0000-0000-000000000000/resourceGroups/cli_test_vmss_trusted_launch_000001/providers/Microsoft.Network/virtualNetworks?api-version=2022-01-01
  response:
    body:
      string: '{"value":[]}'
    headers:
      cache-control:
      - no-cache
      content-length:
      - '12'
      content-type:
      - application/json; charset=utf-8
      date:
<<<<<<< HEAD
      - Fri, 26 May 2023 02:01:45 GMT
=======
      - Thu, 13 Jul 2023 05:07:09 GMT
>>>>>>> 13d0ab0a
      expires:
      - '-1'
      pragma:
      - no-cache
      strict-transport-security:
      - max-age=31536000; includeSubDomains
      vary:
      - Accept-Encoding
      x-content-type-options:
      - nosniff
    status:
      code: 200
      message: OK
- request:
    body: null
    headers:
      Accept:
      - application/json
      Accept-Encoding:
      - gzip, deflate
      CommandName:
      - vmss create
      Connection:
      - keep-alive
      ParameterSetName:
      - -g -n --image --security-type --admin-username --admin-password --disable-integrity-monitoring
      User-Agent:
<<<<<<< HEAD
      - AZURECLI/2.47.0 azsdk-python-azure-mgmt-compute/29.1.0 Python/3.10.11 (Linux-5.15.0-1036-azure-x86_64-with-glibc2.31)
        VSTS_7b238909-6802-4b65-b90d-184bca47f458_build_220_0
=======
      - AZURECLI/2.50.0 azsdk-python-azure-mgmt-compute/30.0.0 Python/3.9.13 (Windows-10-10.0.22621-SP0)
>>>>>>> 13d0ab0a
    method: GET
    uri: https://management.azure.com/subscriptions/00000000-0000-0000-0000-000000000000/providers/Microsoft.Compute/locations/southcentralus/publishers/canonical/artifacttypes/vmimage/offers/0001-com-ubuntu-server-focal/skus/20_04-lts-gen2/versions?$top=1&$orderby=name%20desc&api-version=2022-11-01
  response:
    body:
      string: "[\r\n  {\r\n    \"location\": \"southcentralus\",\r\n    \"name\":
<<<<<<< HEAD
        \"20.04.202305150\",\r\n    \"id\": \"/Subscriptions/00000000-0000-0000-0000-000000000000/Providers/Microsoft.Compute/Locations/southcentralus/Publishers/canonical/ArtifactTypes/VMImage/Offers/0001-com-ubuntu-server-focal/Skus/20_04-lts-gen2/Versions/20.04.202305150\"\r\n
=======
        \"20.04.202307010\",\r\n    \"id\": \"/Subscriptions/00000000-0000-0000-0000-000000000000/Providers/Microsoft.Compute/Locations/southcentralus/Publishers/canonical/ArtifactTypes/VMImage/Offers/0001-com-ubuntu-server-focal/Skus/20_04-lts-gen2/Versions/20.04.202307010\"\r\n
>>>>>>> 13d0ab0a
        \ }\r\n]"
    headers:
      cache-control:
      - no-cache
      content-length:
      - '323'
      content-type:
      - application/json; charset=utf-8
      date:
<<<<<<< HEAD
      - Fri, 26 May 2023 02:01:45 GMT
=======
      - Thu, 13 Jul 2023 05:07:11 GMT
>>>>>>> 13d0ab0a
      expires:
      - '-1'
      pragma:
      - no-cache
      server:
      - Microsoft-HTTPAPI/2.0
      - Microsoft-HTTPAPI/2.0
      strict-transport-security:
      - max-age=31536000; includeSubDomains
      transfer-encoding:
      - chunked
      vary:
      - Accept-Encoding
      x-content-type-options:
      - nosniff
      x-ms-ratelimit-remaining-resource:
      - Microsoft.Compute/ListVMImagesVersionsFromLocation3Min;15994,Microsoft.Compute/ListVMImagesVersionsFromLocation30Min;43988
    status:
      code: 200
      message: OK
- request:
    body: null
    headers:
      Accept:
      - application/json
      Accept-Encoding:
      - gzip, deflate
      CommandName:
      - vmss create
      Connection:
      - keep-alive
      ParameterSetName:
      - -g -n --image --security-type --admin-username --admin-password --disable-integrity-monitoring
      User-Agent:
<<<<<<< HEAD
      - AZURECLI/2.47.0 azsdk-python-azure-mgmt-compute/29.1.0 Python/3.10.11 (Linux-5.15.0-1036-azure-x86_64-with-glibc2.31)
        VSTS_7b238909-6802-4b65-b90d-184bca47f458_build_220_0
    method: GET
    uri: https://management.azure.com/subscriptions/00000000-0000-0000-0000-000000000000/providers/Microsoft.Compute/locations/southcentralus/publishers/canonical/artifacttypes/vmimage/offers/0001-com-ubuntu-server-focal/skus/20_04-lts-gen2/versions/20.04.202305150?api-version=2022-11-01
=======
      - AZURECLI/2.50.0 azsdk-python-azure-mgmt-compute/30.0.0 Python/3.9.13 (Windows-10-10.0.22621-SP0)
    method: GET
    uri: https://management.azure.com/subscriptions/00000000-0000-0000-0000-000000000000/providers/Microsoft.Compute/locations/southcentralus/publishers/canonical/artifacttypes/vmimage/offers/0001-com-ubuntu-server-focal/skus/20_04-lts-gen2/versions/20.04.202307010?api-version=2022-11-01
>>>>>>> 13d0ab0a
  response:
    body:
      string: "{\r\n  \"properties\": {\r\n    \"hyperVGeneration\": \"V2\",\r\n    \"architecture\":
        \"x64\",\r\n    \"replicaType\": \"Managed\",\r\n    \"replicaCount\": 10,\r\n
        \   \"disallowed\": {\r\n      \"vmDiskType\": \"Unmanaged\"\r\n    },\r\n
        \   \"automaticOSUpgradeProperties\": {\r\n      \"automaticOSUpgradeSupported\":
        false\r\n    },\r\n    \"imageDeprecationStatus\": {\r\n      \"imageState\":
        \"Active\"\r\n    },\r\n    \"features\": [\r\n      {\r\n        \"name\":
        \"SecurityType\",\r\n        \"value\": \"TrustedLaunchSupported\"\r\n      },\r\n
        \     {\r\n        \"name\": \"IsAcceleratedNetworkSupported\",\r\n        \"value\":
        \"True\"\r\n      },\r\n      {\r\n        \"name\": \"DiskControllerTypes\",\r\n
        \       \"value\": \"SCSI, NVMe\"\r\n      },\r\n      {\r\n        \"name\":
        \"IsHibernateSupported\",\r\n        \"value\": \"True\"\r\n      }\r\n    ],\r\n
        \   \"osDiskImage\": {\r\n      \"operatingSystem\": \"Linux\",\r\n      \"sizeInGb\":
        30\r\n    },\r\n    \"dataDiskImages\": []\r\n  },\r\n  \"location\": \"southcentralus\",\r\n
<<<<<<< HEAD
        \ \"name\": \"20.04.202305150\",\r\n  \"id\": \"/Subscriptions/00000000-0000-0000-0000-000000000000/Providers/Microsoft.Compute/Locations/southcentralus/Publishers/canonical/ArtifactTypes/VMImage/Offers/0001-com-ubuntu-server-focal/Skus/20_04-lts-gen2/Versions/20.04.202305150\"\r\n}"
=======
        \ \"name\": \"20.04.202307010\",\r\n  \"id\": \"/Subscriptions/00000000-0000-0000-0000-000000000000/Providers/Microsoft.Compute/Locations/southcentralus/Publishers/canonical/ArtifactTypes/VMImage/Offers/0001-com-ubuntu-server-focal/Skus/20_04-lts-gen2/Versions/20.04.202307010\"\r\n}"
>>>>>>> 13d0ab0a
    headers:
      cache-control:
      - no-cache
      content-length:
      - '1174'
      content-type:
      - application/json; charset=utf-8
      date:
<<<<<<< HEAD
      - Fri, 26 May 2023 02:01:46 GMT
=======
      - Thu, 13 Jul 2023 05:07:13 GMT
>>>>>>> 13d0ab0a
      expires:
      - '-1'
      pragma:
      - no-cache
      server:
      - Microsoft-HTTPAPI/2.0
      - Microsoft-HTTPAPI/2.0
      strict-transport-security:
      - max-age=31536000; includeSubDomains
      x-content-type-options:
      - nosniff
      x-ms-ratelimit-remaining-resource:
<<<<<<< HEAD
      - Microsoft.Compute/GetVMImageFromLocation3Min;12994,Microsoft.Compute/GetVMImageFromLocation30Min;73988
=======
      - Microsoft.Compute/GetVMImageFromLocation3Min;12998,Microsoft.Compute/GetVMImageFromLocation30Min;73998
>>>>>>> 13d0ab0a
    status:
      code: 200
      message: OK
- request:
    body: null
    headers:
      Accept:
      - application/json
      Accept-Encoding:
      - gzip, deflate
      CommandName:
      - vmss create
      Connection:
      - keep-alive
      ParameterSetName:
      - -g -n --image --security-type --admin-username --admin-password --disable-integrity-monitoring
      User-Agent:
<<<<<<< HEAD
      - AZURECLI/2.47.0 azsdk-python-azure-mgmt-compute/29.1.0 Python/3.10.11 (Linux-5.15.0-1036-azure-x86_64-with-glibc2.31)
        VSTS_7b238909-6802-4b65-b90d-184bca47f458_build_220_0
=======
      - AZURECLI/2.50.0 azsdk-python-azure-mgmt-compute/30.0.0 Python/3.9.13 (Windows-10-10.0.22621-SP0)
>>>>>>> 13d0ab0a
    method: GET
    uri: https://management.azure.com/subscriptions/00000000-0000-0000-0000-000000000000/providers/Microsoft.Compute/locations/southcentralus/publishers/canonical/artifacttypes/vmimage/offers/0001-com-ubuntu-server-focal/skus/20_04-lts-gen2/versions?$top=1&$orderby=name%20desc&api-version=2022-11-01
  response:
    body:
      string: "[\r\n  {\r\n    \"location\": \"southcentralus\",\r\n    \"name\":
<<<<<<< HEAD
        \"20.04.202305150\",\r\n    \"id\": \"/Subscriptions/00000000-0000-0000-0000-000000000000/Providers/Microsoft.Compute/Locations/southcentralus/Publishers/canonical/ArtifactTypes/VMImage/Offers/0001-com-ubuntu-server-focal/Skus/20_04-lts-gen2/Versions/20.04.202305150\"\r\n
=======
        \"20.04.202307010\",\r\n    \"id\": \"/Subscriptions/00000000-0000-0000-0000-000000000000/Providers/Microsoft.Compute/Locations/southcentralus/Publishers/canonical/ArtifactTypes/VMImage/Offers/0001-com-ubuntu-server-focal/Skus/20_04-lts-gen2/Versions/20.04.202307010\"\r\n
>>>>>>> 13d0ab0a
        \ }\r\n]"
    headers:
      cache-control:
      - no-cache
      content-length:
      - '323'
      content-type:
      - application/json; charset=utf-8
      date:
<<<<<<< HEAD
      - Fri, 26 May 2023 02:01:46 GMT
=======
      - Thu, 13 Jul 2023 05:07:14 GMT
>>>>>>> 13d0ab0a
      expires:
      - '-1'
      pragma:
      - no-cache
      server:
      - Microsoft-HTTPAPI/2.0
      - Microsoft-HTTPAPI/2.0
      strict-transport-security:
      - max-age=31536000; includeSubDomains
      transfer-encoding:
      - chunked
      vary:
      - Accept-Encoding
      x-content-type-options:
      - nosniff
      x-ms-ratelimit-remaining-resource:
      - Microsoft.Compute/ListVMImagesVersionsFromLocation3Min;15993,Microsoft.Compute/ListVMImagesVersionsFromLocation30Min;43987
    status:
      code: 200
      message: OK
- request:
    body: null
    headers:
      Accept:
      - application/json
      Accept-Encoding:
      - gzip, deflate
      CommandName:
      - vmss create
      Connection:
      - keep-alive
      ParameterSetName:
      - -g -n --image --security-type --admin-username --admin-password --disable-integrity-monitoring
      User-Agent:
<<<<<<< HEAD
      - AZURECLI/2.47.0 azsdk-python-azure-mgmt-compute/29.1.0 Python/3.10.11 (Linux-5.15.0-1036-azure-x86_64-with-glibc2.31)
        VSTS_7b238909-6802-4b65-b90d-184bca47f458_build_220_0
    method: GET
    uri: https://management.azure.com/subscriptions/00000000-0000-0000-0000-000000000000/providers/Microsoft.Compute/locations/southcentralus/publishers/canonical/artifacttypes/vmimage/offers/0001-com-ubuntu-server-focal/skus/20_04-lts-gen2/versions/20.04.202305150?api-version=2022-11-01
=======
      - AZURECLI/2.50.0 azsdk-python-azure-mgmt-compute/30.0.0 Python/3.9.13 (Windows-10-10.0.22621-SP0)
    method: GET
    uri: https://management.azure.com/subscriptions/00000000-0000-0000-0000-000000000000/providers/Microsoft.Compute/locations/southcentralus/publishers/canonical/artifacttypes/vmimage/offers/0001-com-ubuntu-server-focal/skus/20_04-lts-gen2/versions/20.04.202307010?api-version=2022-11-01
>>>>>>> 13d0ab0a
  response:
    body:
      string: "{\r\n  \"properties\": {\r\n    \"hyperVGeneration\": \"V2\",\r\n    \"architecture\":
        \"x64\",\r\n    \"replicaType\": \"Managed\",\r\n    \"replicaCount\": 10,\r\n
        \   \"disallowed\": {\r\n      \"vmDiskType\": \"Unmanaged\"\r\n    },\r\n
        \   \"automaticOSUpgradeProperties\": {\r\n      \"automaticOSUpgradeSupported\":
        false\r\n    },\r\n    \"imageDeprecationStatus\": {\r\n      \"imageState\":
        \"Active\"\r\n    },\r\n    \"features\": [\r\n      {\r\n        \"name\":
        \"SecurityType\",\r\n        \"value\": \"TrustedLaunchSupported\"\r\n      },\r\n
        \     {\r\n        \"name\": \"IsAcceleratedNetworkSupported\",\r\n        \"value\":
        \"True\"\r\n      },\r\n      {\r\n        \"name\": \"DiskControllerTypes\",\r\n
        \       \"value\": \"SCSI, NVMe\"\r\n      },\r\n      {\r\n        \"name\":
        \"IsHibernateSupported\",\r\n        \"value\": \"True\"\r\n      }\r\n    ],\r\n
        \   \"osDiskImage\": {\r\n      \"operatingSystem\": \"Linux\",\r\n      \"sizeInGb\":
        30\r\n    },\r\n    \"dataDiskImages\": []\r\n  },\r\n  \"location\": \"southcentralus\",\r\n
<<<<<<< HEAD
        \ \"name\": \"20.04.202305150\",\r\n  \"id\": \"/Subscriptions/00000000-0000-0000-0000-000000000000/Providers/Microsoft.Compute/Locations/southcentralus/Publishers/canonical/ArtifactTypes/VMImage/Offers/0001-com-ubuntu-server-focal/Skus/20_04-lts-gen2/Versions/20.04.202305150\"\r\n}"
=======
        \ \"name\": \"20.04.202307010\",\r\n  \"id\": \"/Subscriptions/00000000-0000-0000-0000-000000000000/Providers/Microsoft.Compute/Locations/southcentralus/Publishers/canonical/ArtifactTypes/VMImage/Offers/0001-com-ubuntu-server-focal/Skus/20_04-lts-gen2/Versions/20.04.202307010\"\r\n}"
>>>>>>> 13d0ab0a
    headers:
      cache-control:
      - no-cache
      content-length:
      - '1174'
      content-type:
      - application/json; charset=utf-8
      date:
<<<<<<< HEAD
      - Fri, 26 May 2023 02:01:46 GMT
=======
      - Thu, 13 Jul 2023 05:07:17 GMT
>>>>>>> 13d0ab0a
      expires:
      - '-1'
      pragma:
      - no-cache
      server:
      - Microsoft-HTTPAPI/2.0
      - Microsoft-HTTPAPI/2.0
      strict-transport-security:
      - max-age=31536000; includeSubDomains
      transfer-encoding:
      - chunked
      vary:
      - Accept-Encoding
      x-content-type-options:
      - nosniff
      x-ms-ratelimit-remaining-resource:
<<<<<<< HEAD
      - Microsoft.Compute/GetVMImageFromLocation3Min;12993,Microsoft.Compute/GetVMImageFromLocation30Min;73987
=======
      - Microsoft.Compute/GetVMImageFromLocation3Min;12997,Microsoft.Compute/GetVMImageFromLocation30Min;73997
>>>>>>> 13d0ab0a
    status:
      code: 200
      message: OK
- request:
    body: '{"properties": {"template": {"$schema": "https://schema.management.azure.com/schemas/2015-01-01/deploymentTemplate.json#",
      "contentVersion": "1.0.0.0", "parameters": {"adminPassword": {"type": "securestring",
      "metadata": {"description": "Secure adminPassword"}}}, "variables": {}, "resources":
      [{"name": "vmVNET", "type": "Microsoft.Network/virtualNetworks", "location":
      "southcentralus", "apiVersion": "2015-06-15", "dependsOn": [], "tags": {}, "properties":
      {"addressSpace": {"addressPrefixes": ["10.0.0.0/16"]}, "subnets": [{"name":
      "vmSubnet", "properties": {"addressPrefix": "10.0.0.0/24"}}]}}, {"apiVersion":
      "2022-01-01", "type": "Microsoft.Network/publicIPAddresses", "name": "vmLBPublicIP",
      "location": "southcentralus", "tags": {}, "dependsOn": [], "properties": {"publicIPAllocationMethod":
      "Dynamic"}}, {"type": "Microsoft.Network/loadBalancers", "name": "vmLB", "location":
      "southcentralus", "tags": {}, "apiVersion": "2022-01-01", "dependsOn": ["Microsoft.Network/virtualNetworks/vmVNET",
      "Microsoft.Network/publicIpAddresses/vmLBPublicIP"], "properties": {"backendAddressPools":
      [{"name": "vmLBBEPool"}], "frontendIPConfigurations": [{"name": "loadBalancerFrontEnd",
      "properties": {"publicIPAddress": {"id": "/subscriptions/00000000-0000-0000-0000-000000000000/resourceGroups/cli_test_vmss_trusted_launch_000001/providers/Microsoft.Network/publicIPAddresses/vmLBPublicIP"}}}],
      "inboundNatPools": [{"name": "vmLBNatPool", "properties": {"frontendIPConfiguration":
      {"id": "[concat(resourceId(''Microsoft.Network/loadBalancers'', ''vmLB''), ''/frontendIPConfigurations/'',
      ''loadBalancerFrontEnd'')]"}, "protocol": "tcp", "frontendPortRangeStart": "50000",
      "frontendPortRangeEnd": "50119", "backendPort": 22}}]}}, {"type": "Microsoft.Compute/virtualMachineScaleSets",
      "name": "vm", "location": "southcentralus", "tags": {}, "apiVersion": "2023-03-01",
      "dependsOn": ["Microsoft.Network/virtualNetworks/vmVNET", "Microsoft.Network/loadBalancers/vmLB"],
      "properties": {"overprovision": true, "upgradePolicy": {"mode": "manual", "rollingUpgradePolicy":
      {}}, "singlePlacementGroup": null, "virtualMachineProfile": {"storageProfile":
      {"osDisk": {"createOption": "FromImage", "caching": "ReadWrite", "managedDisk":
      {"storageAccountType": null}}, "imageReference": {"publisher": "canonical",
      "offer": "0001-com-ubuntu-server-focal", "sku": "20_04-lts-gen2", "version":
<<<<<<< HEAD
      "latest"}}, "osProfile": {"computerNamePrefix": "vme173884", "adminUsername":
      "azureuser", "adminPassword": "[parameters(''adminPassword'')]"}, "securityProfile":
      {"securityType": "TrustedLaunch", "uefiSettings": {"secureBootEnabled": true,
      "vTpmEnabled": true}}, "networkProfile": {"networkInterfaceConfigurations":
      [{"name": "vme173884Nic", "properties": {"ipConfigurations": [{"name": "vme173884IPConfig",
=======
      "latest"}}, "osProfile": {"computerNamePrefix": "vmc8543c5", "adminUsername":
      "azureuser", "adminPassword": "[parameters(''adminPassword'')]"}, "securityProfile":
      {"securityType": "TrustedLaunch", "uefiSettings": {"secureBootEnabled": true,
      "vTpmEnabled": true}}, "networkProfile": {"networkInterfaceConfigurations":
      [{"name": "vmc8543c5Nic", "properties": {"ipConfigurations": [{"name": "vmc8543c5IPConfig",
>>>>>>> 13d0ab0a
      "properties": {"subnet": {"id": "/subscriptions/00000000-0000-0000-0000-000000000000/resourceGroups/cli_test_vmss_trusted_launch_000001/providers/Microsoft.Network/virtualNetworks/vmVNET/subnets/vmSubnet"},
      "loadBalancerBackendAddressPools": [{"id": "/subscriptions/00000000-0000-0000-0000-000000000000/resourceGroups/cli_test_vmss_trusted_launch_000001/providers/Microsoft.Network/loadBalancers/vmLB/backendAddressPools/vmLBBEPool"}],
      "loadBalancerInboundNatPools": [{"id": "/subscriptions/00000000-0000-0000-0000-000000000000/resourceGroups/cli_test_vmss_trusted_launch_000001/providers/Microsoft.Network/loadBalancers/vmLB/inboundNatPools/vmLBNatPool"}]}}],
      "primary": "true"}}]}}, "orchestrationMode": "Uniform"}, "sku": {"name": "Standard_DS1_v2",
      "capacity": 2}}], "outputs": {"VMSS": {"type": "object", "value": "[reference(resourceId(''Microsoft.Compute/virtualMachineScaleSets'',
      ''vm''),providers(''Microsoft.Compute'', ''virtualMachineScaleSets'').apiVersions[0])]"}}},
      "parameters": {"adminPassword": {"value": "testPassword0"}}, "mode": "incremental"}}'
    headers:
      Accept:
      - application/json
      Accept-Encoding:
      - gzip, deflate
      CommandName:
      - vmss create
      Connection:
      - keep-alive
      Content-Length:
      - '3829'
      Content-Type:
      - application/json
      ParameterSetName:
      - -g -n --image --security-type --admin-username --admin-password --disable-integrity-monitoring
      User-Agent:
<<<<<<< HEAD
      - AZURECLI/2.47.0 azsdk-python-azure-mgmt-resource/22.0.0 Python/3.10.11 (Linux-5.15.0-1036-azure-x86_64-with-glibc2.31)
        VSTS_7b238909-6802-4b65-b90d-184bca47f458_build_220_0
=======
      - AZURECLI/2.50.0 azsdk-python-azure-mgmt-resource/23.1.0b2 Python/3.9.13 (Windows-10-10.0.22621-SP0)
>>>>>>> 13d0ab0a
    method: PUT
    uri: https://management.azure.com/subscriptions/00000000-0000-0000-0000-000000000000/resourcegroups/cli_test_vmss_trusted_launch_000001/providers/Microsoft.Resources/deployments/mock-deployment?api-version=2022-09-01
  response:
    body:
<<<<<<< HEAD
      string: '{"id":"/subscriptions/00000000-0000-0000-0000-000000000000/resourceGroups/cli_test_vmss_trusted_launch_000001/providers/Microsoft.Resources/deployments/vmss_deploy_FgAJAQrcyMYB5QfMWeoqGH6F9b2BHVQY","name":"vmss_deploy_FgAJAQrcyMYB5QfMWeoqGH6F9b2BHVQY","type":"Microsoft.Resources/deployments","properties":{"templateHash":"18075553236877167438","parameters":{"adminPassword":{"type":"SecureString"}},"mode":"Incremental","provisioningState":"Accepted","timestamp":"2023-05-26T02:01:51.945811Z","duration":"PT0.0005928S","correlationId":"325d3aed-f904-4282-bbea-514a15d106bd","providers":[{"namespace":"Microsoft.Network","resourceTypes":[{"resourceType":"virtualNetworks","locations":["southcentralus"]},{"resourceType":"publicIPAddresses","locations":["southcentralus"]},{"resourceType":"loadBalancers","locations":["southcentralus"]}]},{"namespace":"Microsoft.Compute","resourceTypes":[{"resourceType":"virtualMachineScaleSets","locations":["southcentralus"]}]}],"dependencies":[{"dependsOn":[{"id":"/subscriptions/00000000-0000-0000-0000-000000000000/resourceGroups/cli_test_vmss_trusted_launch_000001/providers/Microsoft.Network/virtualNetworks/vmVNET","resourceType":"Microsoft.Network/virtualNetworks","resourceName":"vmVNET"},{"id":"/subscriptions/00000000-0000-0000-0000-000000000000/resourceGroups/cli_test_vmss_trusted_launch_000001/providers/Microsoft.Network/publicIPAddresses/vmLBPublicIP","resourceType":"Microsoft.Network/publicIPAddresses","resourceName":"vmLBPublicIP"}],"id":"/subscriptions/00000000-0000-0000-0000-000000000000/resourceGroups/cli_test_vmss_trusted_launch_000001/providers/Microsoft.Network/loadBalancers/vmLB","resourceType":"Microsoft.Network/loadBalancers","resourceName":"vmLB"},{"dependsOn":[{"id":"/subscriptions/00000000-0000-0000-0000-000000000000/resourceGroups/cli_test_vmss_trusted_launch_000001/providers/Microsoft.Network/virtualNetworks/vmVNET","resourceType":"Microsoft.Network/virtualNetworks","resourceName":"vmVNET"},{"id":"/subscriptions/00000000-0000-0000-0000-000000000000/resourceGroups/cli_test_vmss_trusted_launch_000001/providers/Microsoft.Network/loadBalancers/vmLB","resourceType":"Microsoft.Network/loadBalancers","resourceName":"vmLB"}],"id":"/subscriptions/00000000-0000-0000-0000-000000000000/resourceGroups/cli_test_vmss_trusted_launch_000001/providers/Microsoft.Compute/virtualMachineScaleSets/vm","resourceType":"Microsoft.Compute/virtualMachineScaleSets","resourceName":"vm"}]}}'
    headers:
      azure-asyncoperation:
      - https://management.azure.com/subscriptions/00000000-0000-0000-0000-000000000000/resourcegroups/cli_test_vmss_trusted_launch_000001/providers/Microsoft.Resources/deployments/vmss_deploy_FgAJAQrcyMYB5QfMWeoqGH6F9b2BHVQY/operationStatuses/08585165403744465214?api-version=2022-09-01
=======
      string: '{"id":"/subscriptions/00000000-0000-0000-0000-000000000000/resourceGroups/cli_test_vmss_trusted_launch_000001/providers/Microsoft.Resources/deployments/vmss_deploy_bKZM8wyJoqhlEQTAD86mTp7D6zrkVzFo","name":"vmss_deploy_bKZM8wyJoqhlEQTAD86mTp7D6zrkVzFo","type":"Microsoft.Resources/deployments","properties":{"templateHash":"10181484463390352430","parameters":{"adminPassword":{"type":"SecureString"}},"mode":"Incremental","provisioningState":"Accepted","timestamp":"2023-07-13T05:07:28.0912564Z","duration":"PT0.0007523S","correlationId":"720acd0b-9148-4ccf-a9b8-5f994bfb0d83","providers":[{"namespace":"Microsoft.Network","resourceTypes":[{"resourceType":"virtualNetworks","locations":["southcentralus"]},{"resourceType":"publicIPAddresses","locations":["southcentralus"]},{"resourceType":"loadBalancers","locations":["southcentralus"]}]},{"namespace":"Microsoft.Compute","resourceTypes":[{"resourceType":"virtualMachineScaleSets","locations":["southcentralus"]}]}],"dependencies":[{"dependsOn":[{"id":"/subscriptions/00000000-0000-0000-0000-000000000000/resourceGroups/cli_test_vmss_trusted_launch_000001/providers/Microsoft.Network/virtualNetworks/vmVNET","resourceType":"Microsoft.Network/virtualNetworks","resourceName":"vmVNET"},{"id":"/subscriptions/00000000-0000-0000-0000-000000000000/resourceGroups/cli_test_vmss_trusted_launch_000001/providers/Microsoft.Network/publicIPAddresses/vmLBPublicIP","resourceType":"Microsoft.Network/publicIPAddresses","resourceName":"vmLBPublicIP"}],"id":"/subscriptions/00000000-0000-0000-0000-000000000000/resourceGroups/cli_test_vmss_trusted_launch_000001/providers/Microsoft.Network/loadBalancers/vmLB","resourceType":"Microsoft.Network/loadBalancers","resourceName":"vmLB"},{"dependsOn":[{"id":"/subscriptions/00000000-0000-0000-0000-000000000000/resourceGroups/cli_test_vmss_trusted_launch_000001/providers/Microsoft.Network/virtualNetworks/vmVNET","resourceType":"Microsoft.Network/virtualNetworks","resourceName":"vmVNET"},{"id":"/subscriptions/00000000-0000-0000-0000-000000000000/resourceGroups/cli_test_vmss_trusted_launch_000001/providers/Microsoft.Network/loadBalancers/vmLB","resourceType":"Microsoft.Network/loadBalancers","resourceName":"vmLB"}],"id":"/subscriptions/00000000-0000-0000-0000-000000000000/resourceGroups/cli_test_vmss_trusted_launch_000001/providers/Microsoft.Compute/virtualMachineScaleSets/vm","resourceType":"Microsoft.Compute/virtualMachineScaleSets","resourceName":"vm"}]}}'
    headers:
      azure-asyncoperation:
      - https://management.azure.com/subscriptions/00000000-0000-0000-0000-000000000000/resourcegroups/cli_test_vmss_trusted_launch_000001/providers/Microsoft.Resources/deployments/vmss_deploy_bKZM8wyJoqhlEQTAD86mTp7D6zrkVzFo/operationStatuses/08585123820406826616?api-version=2022-09-01
>>>>>>> 13d0ab0a
      cache-control:
      - no-cache
      content-length:
      - '2448'
      content-type:
      - application/json; charset=utf-8
      date:
<<<<<<< HEAD
      - Fri, 26 May 2023 02:01:52 GMT
=======
      - Thu, 13 Jul 2023 05:07:30 GMT
>>>>>>> 13d0ab0a
      expires:
      - '-1'
      pragma:
      - no-cache
      strict-transport-security:
      - max-age=31536000; includeSubDomains
      x-content-type-options:
      - nosniff
      x-ms-ratelimit-remaining-subscription-writes:
<<<<<<< HEAD
      - '1196'
=======
      - '1199'
>>>>>>> 13d0ab0a
    status:
      code: 201
      message: Created
- request:
    body: null
    headers:
      Accept:
      - '*/*'
      Accept-Encoding:
      - gzip, deflate
      CommandName:
      - vmss create
      Connection:
      - keep-alive
      ParameterSetName:
      - -g -n --image --security-type --admin-username --admin-password --disable-integrity-monitoring
      User-Agent:
<<<<<<< HEAD
      - AZURECLI/2.47.0 azsdk-python-azure-mgmt-resource/22.0.0 Python/3.10.11 (Linux-5.15.0-1036-azure-x86_64-with-glibc2.31)
        VSTS_7b238909-6802-4b65-b90d-184bca47f458_build_220_0
    method: GET
    uri: https://management.azure.com/subscriptions/00000000-0000-0000-0000-000000000000/resourcegroups/cli_test_vmss_trusted_launch_000001/providers/Microsoft.Resources/deployments/mock-deployment/operationStatuses/08585165403744465214?api-version=2022-09-01
=======
      - AZURECLI/2.50.0 azsdk-python-azure-mgmt-resource/23.1.0b2 Python/3.9.13 (Windows-10-10.0.22621-SP0)
    method: GET
    uri: https://management.azure.com/subscriptions/00000000-0000-0000-0000-000000000000/resourcegroups/cli_test_vmss_trusted_launch_000001/providers/Microsoft.Resources/deployments/mock-deployment/operationStatuses/08585123820406826616?api-version=2022-09-01
>>>>>>> 13d0ab0a
  response:
    body:
      string: '{"status":"Running"}'
    headers:
      cache-control:
      - no-cache
      content-length:
      - '20'
      content-type:
      - application/json; charset=utf-8
      date:
<<<<<<< HEAD
      - Fri, 26 May 2023 02:02:22 GMT
=======
      - Thu, 13 Jul 2023 05:07:31 GMT
>>>>>>> 13d0ab0a
      expires:
      - '-1'
      pragma:
      - no-cache
      strict-transport-security:
      - max-age=31536000; includeSubDomains
      vary:
      - Accept-Encoding
      x-content-type-options:
      - nosniff
    status:
      code: 200
      message: OK
- request:
    body: null
    headers:
      Accept:
      - '*/*'
      Accept-Encoding:
      - gzip, deflate
      CommandName:
      - vmss create
      Connection:
      - keep-alive
      ParameterSetName:
      - -g -n --image --security-type --admin-username --admin-password --disable-integrity-monitoring
      User-Agent:
<<<<<<< HEAD
      - AZURECLI/2.47.0 azsdk-python-azure-mgmt-resource/22.0.0 Python/3.10.11 (Linux-5.15.0-1036-azure-x86_64-with-glibc2.31)
        VSTS_7b238909-6802-4b65-b90d-184bca47f458_build_220_0
    method: GET
    uri: https://management.azure.com/subscriptions/00000000-0000-0000-0000-000000000000/resourcegroups/cli_test_vmss_trusted_launch_000001/providers/Microsoft.Resources/deployments/mock-deployment/operationStatuses/08585165403744465214?api-version=2022-09-01
=======
      - AZURECLI/2.50.0 azsdk-python-azure-mgmt-resource/23.1.0b2 Python/3.9.13 (Windows-10-10.0.22621-SP0)
    method: GET
    uri: https://management.azure.com/subscriptions/00000000-0000-0000-0000-000000000000/resourcegroups/cli_test_vmss_trusted_launch_000001/providers/Microsoft.Resources/deployments/mock-deployment/operationStatuses/08585123820406826616?api-version=2022-09-01
  response:
    body:
      string: '{"status":"Running"}'
    headers:
      cache-control:
      - no-cache
      content-length:
      - '20'
      content-type:
      - application/json; charset=utf-8
      date:
      - Thu, 13 Jul 2023 05:08:02 GMT
      expires:
      - '-1'
      pragma:
      - no-cache
      strict-transport-security:
      - max-age=31536000; includeSubDomains
      vary:
      - Accept-Encoding
      x-content-type-options:
      - nosniff
    status:
      code: 200
      message: OK
- request:
    body: null
    headers:
      Accept:
      - '*/*'
      Accept-Encoding:
      - gzip, deflate
      CommandName:
      - vmss create
      Connection:
      - keep-alive
      ParameterSetName:
      - -g -n --image --security-type --admin-username --admin-password --disable-integrity-monitoring
      User-Agent:
      - AZURECLI/2.50.0 azsdk-python-azure-mgmt-resource/23.1.0b2 Python/3.9.13 (Windows-10-10.0.22621-SP0)
    method: GET
    uri: https://management.azure.com/subscriptions/00000000-0000-0000-0000-000000000000/resourcegroups/cli_test_vmss_trusted_launch_000001/providers/Microsoft.Resources/deployments/mock-deployment/operationStatuses/08585123820406826616?api-version=2022-09-01
>>>>>>> 13d0ab0a
  response:
    body:
      string: '{"status":"Succeeded"}'
    headers:
      cache-control:
      - no-cache
      content-length:
      - '22'
      content-type:
      - application/json; charset=utf-8
      date:
<<<<<<< HEAD
      - Fri, 26 May 2023 02:02:52 GMT
=======
      - Thu, 13 Jul 2023 05:08:33 GMT
>>>>>>> 13d0ab0a
      expires:
      - '-1'
      pragma:
      - no-cache
      strict-transport-security:
      - max-age=31536000; includeSubDomains
      vary:
      - Accept-Encoding
      x-content-type-options:
      - nosniff
    status:
      code: 200
      message: OK
- request:
    body: null
    headers:
      Accept:
      - '*/*'
      Accept-Encoding:
      - gzip, deflate
      CommandName:
      - vmss create
      Connection:
      - keep-alive
      ParameterSetName:
      - -g -n --image --security-type --admin-username --admin-password --disable-integrity-monitoring
      User-Agent:
<<<<<<< HEAD
      - AZURECLI/2.47.0 azsdk-python-azure-mgmt-resource/22.0.0 Python/3.10.11 (Linux-5.15.0-1036-azure-x86_64-with-glibc2.31)
        VSTS_7b238909-6802-4b65-b90d-184bca47f458_build_220_0
=======
      - AZURECLI/2.50.0 azsdk-python-azure-mgmt-resource/23.1.0b2 Python/3.9.13 (Windows-10-10.0.22621-SP0)
>>>>>>> 13d0ab0a
    method: GET
    uri: https://management.azure.com/subscriptions/00000000-0000-0000-0000-000000000000/resourcegroups/cli_test_vmss_trusted_launch_000001/providers/Microsoft.Resources/deployments/mock-deployment?api-version=2022-09-01
  response:
    body:
<<<<<<< HEAD
      string: '{"id":"/subscriptions/00000000-0000-0000-0000-000000000000/resourceGroups/cli_test_vmss_trusted_launch_000001/providers/Microsoft.Resources/deployments/vmss_deploy_FgAJAQrcyMYB5QfMWeoqGH6F9b2BHVQY","name":"vmss_deploy_FgAJAQrcyMYB5QfMWeoqGH6F9b2BHVQY","type":"Microsoft.Resources/deployments","properties":{"templateHash":"18075553236877167438","parameters":{"adminPassword":{"type":"SecureString"}},"mode":"Incremental","provisioningState":"Succeeded","timestamp":"2023-05-26T02:02:34.9712335Z","duration":"PT43.0260153S","correlationId":"325d3aed-f904-4282-bbea-514a15d106bd","providers":[{"namespace":"Microsoft.Network","resourceTypes":[{"resourceType":"virtualNetworks","locations":["southcentralus"]},{"resourceType":"publicIPAddresses","locations":["southcentralus"]},{"resourceType":"loadBalancers","locations":["southcentralus"]}]},{"namespace":"Microsoft.Compute","resourceTypes":[{"resourceType":"virtualMachineScaleSets","locations":["southcentralus"]}]}],"dependencies":[{"dependsOn":[{"id":"/subscriptions/00000000-0000-0000-0000-000000000000/resourceGroups/cli_test_vmss_trusted_launch_000001/providers/Microsoft.Network/virtualNetworks/vmVNET","resourceType":"Microsoft.Network/virtualNetworks","resourceName":"vmVNET"},{"id":"/subscriptions/00000000-0000-0000-0000-000000000000/resourceGroups/cli_test_vmss_trusted_launch_000001/providers/Microsoft.Network/publicIPAddresses/vmLBPublicIP","resourceType":"Microsoft.Network/publicIPAddresses","resourceName":"vmLBPublicIP"}],"id":"/subscriptions/00000000-0000-0000-0000-000000000000/resourceGroups/cli_test_vmss_trusted_launch_000001/providers/Microsoft.Network/loadBalancers/vmLB","resourceType":"Microsoft.Network/loadBalancers","resourceName":"vmLB"},{"dependsOn":[{"id":"/subscriptions/00000000-0000-0000-0000-000000000000/resourceGroups/cli_test_vmss_trusted_launch_000001/providers/Microsoft.Network/virtualNetworks/vmVNET","resourceType":"Microsoft.Network/virtualNetworks","resourceName":"vmVNET"},{"id":"/subscriptions/00000000-0000-0000-0000-000000000000/resourceGroups/cli_test_vmss_trusted_launch_000001/providers/Microsoft.Network/loadBalancers/vmLB","resourceType":"Microsoft.Network/loadBalancers","resourceName":"vmLB"}],"id":"/subscriptions/00000000-0000-0000-0000-000000000000/resourceGroups/cli_test_vmss_trusted_launch_000001/providers/Microsoft.Compute/virtualMachineScaleSets/vm","resourceType":"Microsoft.Compute/virtualMachineScaleSets","resourceName":"vm"}],"outputs":{"vmss":{"type":"Object","value":{"singlePlacementGroup":true,"orchestrationMode":"Uniform","upgradePolicy":{"mode":"Manual","rollingUpgradePolicy":{"maxBatchInstancePercent":20,"maxUnhealthyInstancePercent":20,"maxUnhealthyUpgradedInstancePercent":20,"pauseTimeBetweenBatches":"PT0S","maxSurge":false,"rollbackFailedInstancesOnPolicyBreach":false}},"virtualMachineProfile":{"osProfile":{"computerNamePrefix":"vme173884","adminUsername":"azureuser","linuxConfiguration":{"disablePasswordAuthentication":false,"provisionVMAgent":true,"enableVMAgentPlatformUpdates":false},"secrets":[],"allowExtensionOperations":true,"requireGuestProvisionSignal":true},"storageProfile":{"osDisk":{"osType":"Linux","createOption":"FromImage","caching":"ReadWrite","managedDisk":{"storageAccountType":"Premium_LRS"},"diskSizeGB":30},"imageReference":{"publisher":"canonical","offer":"0001-com-ubuntu-server-focal","sku":"20_04-lts-gen2","version":"latest"},"diskControllerType":"SCSI"},"networkProfile":{"networkInterfaceConfigurations":[{"name":"vme173884Nic","properties":{"primary":true,"enableAcceleratedNetworking":false,"disableTcpStateTracking":false,"dnsSettings":{"dnsServers":[]},"enableIPForwarding":false,"ipConfigurations":[{"name":"vme173884IPConfig","properties":{"subnet":{"id":"/subscriptions/00000000-0000-0000-0000-000000000000/resourceGroups/cli_test_vmss_trusted_launch_000001/providers/Microsoft.Network/virtualNetworks/vmVNET/subnets/vmSubnet"},"privateIPAddressVersion":"IPv4","loadBalancerBackendAddressPools":[{"id":"/subscriptions/00000000-0000-0000-0000-000000000000/resourceGroups/cli_test_vmss_trusted_launch_000001/providers/Microsoft.Network/loadBalancers/vmLB/backendAddressPools/vmLBBEPool"}],"loadBalancerInboundNatPools":[{"id":"/subscriptions/00000000-0000-0000-0000-000000000000/resourceGroups/cli_test_vmss_trusted_launch_000001/providers/Microsoft.Network/loadBalancers/vmLB/inboundNatPools/vmLBNatPool"}]}}]}}]},"securityProfile":{"uefiSettings":{"secureBootEnabled":true,"vTpmEnabled":true},"securityType":"TrustedLaunch"}},"provisioningState":"Succeeded","overprovision":true,"doNotRunExtensionsOnOverprovisionedVMs":false,"uniqueId":"480db0d4-a10f-4334-9964-80c9b555fb16","timeCreated":"2023-05-26T02:01:59.6522506+00:00"}}},"outputResources":[{"id":"/subscriptions/00000000-0000-0000-0000-000000000000/resourceGroups/cli_test_vmss_trusted_launch_000001/providers/Microsoft.Compute/virtualMachineScaleSets/vm"},{"id":"/subscriptions/00000000-0000-0000-0000-000000000000/resourceGroups/cli_test_vmss_trusted_launch_000001/providers/Microsoft.Network/loadBalancers/vmLB"},{"id":"/subscriptions/00000000-0000-0000-0000-000000000000/resourceGroups/cli_test_vmss_trusted_launch_000001/providers/Microsoft.Network/publicIPAddresses/vmLBPublicIP"},{"id":"/subscriptions/00000000-0000-0000-0000-000000000000/resourceGroups/cli_test_vmss_trusted_launch_000001/providers/Microsoft.Network/virtualNetworks/vmVNET"}]}}'
=======
      string: '{"id":"/subscriptions/00000000-0000-0000-0000-000000000000/resourceGroups/cli_test_vmss_trusted_launch_000001/providers/Microsoft.Resources/deployments/vmss_deploy_bKZM8wyJoqhlEQTAD86mTp7D6zrkVzFo","name":"vmss_deploy_bKZM8wyJoqhlEQTAD86mTp7D6zrkVzFo","type":"Microsoft.Resources/deployments","properties":{"templateHash":"10181484463390352430","parameters":{"adminPassword":{"type":"SecureString"}},"mode":"Incremental","provisioningState":"Succeeded","timestamp":"2023-07-13T05:08:27.105198Z","duration":"PT59.0146939S","correlationId":"720acd0b-9148-4ccf-a9b8-5f994bfb0d83","providers":[{"namespace":"Microsoft.Network","resourceTypes":[{"resourceType":"virtualNetworks","locations":["southcentralus"]},{"resourceType":"publicIPAddresses","locations":["southcentralus"]},{"resourceType":"loadBalancers","locations":["southcentralus"]}]},{"namespace":"Microsoft.Compute","resourceTypes":[{"resourceType":"virtualMachineScaleSets","locations":["southcentralus"]}]}],"dependencies":[{"dependsOn":[{"id":"/subscriptions/00000000-0000-0000-0000-000000000000/resourceGroups/cli_test_vmss_trusted_launch_000001/providers/Microsoft.Network/virtualNetworks/vmVNET","resourceType":"Microsoft.Network/virtualNetworks","resourceName":"vmVNET"},{"id":"/subscriptions/00000000-0000-0000-0000-000000000000/resourceGroups/cli_test_vmss_trusted_launch_000001/providers/Microsoft.Network/publicIPAddresses/vmLBPublicIP","resourceType":"Microsoft.Network/publicIPAddresses","resourceName":"vmLBPublicIP"}],"id":"/subscriptions/00000000-0000-0000-0000-000000000000/resourceGroups/cli_test_vmss_trusted_launch_000001/providers/Microsoft.Network/loadBalancers/vmLB","resourceType":"Microsoft.Network/loadBalancers","resourceName":"vmLB"},{"dependsOn":[{"id":"/subscriptions/00000000-0000-0000-0000-000000000000/resourceGroups/cli_test_vmss_trusted_launch_000001/providers/Microsoft.Network/virtualNetworks/vmVNET","resourceType":"Microsoft.Network/virtualNetworks","resourceName":"vmVNET"},{"id":"/subscriptions/00000000-0000-0000-0000-000000000000/resourceGroups/cli_test_vmss_trusted_launch_000001/providers/Microsoft.Network/loadBalancers/vmLB","resourceType":"Microsoft.Network/loadBalancers","resourceName":"vmLB"}],"id":"/subscriptions/00000000-0000-0000-0000-000000000000/resourceGroups/cli_test_vmss_trusted_launch_000001/providers/Microsoft.Compute/virtualMachineScaleSets/vm","resourceType":"Microsoft.Compute/virtualMachineScaleSets","resourceName":"vm"}],"outputs":{"vmss":{"type":"Object","value":{"singlePlacementGroup":true,"orchestrationMode":"Uniform","upgradePolicy":{"mode":"Manual","rollingUpgradePolicy":{"maxBatchInstancePercent":20,"maxUnhealthyInstancePercent":20,"maxUnhealthyUpgradedInstancePercent":20,"pauseTimeBetweenBatches":"PT0S","maxSurge":false,"rollbackFailedInstancesOnPolicyBreach":false}},"virtualMachineProfile":{"osProfile":{"computerNamePrefix":"vmc8543c5","adminUsername":"azureuser","linuxConfiguration":{"disablePasswordAuthentication":false,"provisionVMAgent":true,"enableVMAgentPlatformUpdates":false},"secrets":[],"allowExtensionOperations":true,"requireGuestProvisionSignal":true},"storageProfile":{"osDisk":{"osType":"Linux","createOption":"FromImage","caching":"ReadWrite","managedDisk":{"storageAccountType":"Premium_LRS"},"diskSizeGB":30},"imageReference":{"publisher":"canonical","offer":"0001-com-ubuntu-server-focal","sku":"20_04-lts-gen2","version":"latest"},"diskControllerType":"SCSI"},"networkProfile":{"networkInterfaceConfigurations":[{"name":"vmc8543c5Nic","properties":{"primary":true,"enableAcceleratedNetworking":false,"disableTcpStateTracking":false,"dnsSettings":{"dnsServers":[]},"enableIPForwarding":false,"ipConfigurations":[{"name":"vmc8543c5IPConfig","properties":{"subnet":{"id":"/subscriptions/00000000-0000-0000-0000-000000000000/resourceGroups/cli_test_vmss_trusted_launch_000001/providers/Microsoft.Network/virtualNetworks/vmVNET/subnets/vmSubnet"},"privateIPAddressVersion":"IPv4","loadBalancerBackendAddressPools":[{"id":"/subscriptions/00000000-0000-0000-0000-000000000000/resourceGroups/cli_test_vmss_trusted_launch_000001/providers/Microsoft.Network/loadBalancers/vmLB/backendAddressPools/vmLBBEPool"}],"loadBalancerInboundNatPools":[{"id":"/subscriptions/00000000-0000-0000-0000-000000000000/resourceGroups/cli_test_vmss_trusted_launch_000001/providers/Microsoft.Network/loadBalancers/vmLB/inboundNatPools/vmLBNatPool"}]}}]}}]},"securityProfile":{"uefiSettings":{"secureBootEnabled":true,"vTpmEnabled":true},"securityType":"TrustedLaunch"}},"provisioningState":"Succeeded","overprovision":true,"doNotRunExtensionsOnOverprovisionedVMs":false,"uniqueId":"26326ad4-58c6-4e94-9f6f-870cbc4261db","timeCreated":"2023-07-13T05:07:48.4747044+00:00"}}},"outputResources":[{"id":"/subscriptions/00000000-0000-0000-0000-000000000000/resourceGroups/cli_test_vmss_trusted_launch_000001/providers/Microsoft.Compute/virtualMachineScaleSets/vm"},{"id":"/subscriptions/00000000-0000-0000-0000-000000000000/resourceGroups/cli_test_vmss_trusted_launch_000001/providers/Microsoft.Network/loadBalancers/vmLB"},{"id":"/subscriptions/00000000-0000-0000-0000-000000000000/resourceGroups/cli_test_vmss_trusted_launch_000001/providers/Microsoft.Network/publicIPAddresses/vmLBPublicIP"},{"id":"/subscriptions/00000000-0000-0000-0000-000000000000/resourceGroups/cli_test_vmss_trusted_launch_000001/providers/Microsoft.Network/virtualNetworks/vmVNET"}]}}'
>>>>>>> 13d0ab0a
    headers:
      cache-control:
      - no-cache
      content-length:
<<<<<<< HEAD
      - '5390'
      content-type:
      - application/json; charset=utf-8
      date:
      - Fri, 26 May 2023 02:02:52 GMT
=======
      - '5389'
      content-type:
      - application/json; charset=utf-8
      date:
      - Thu, 13 Jul 2023 05:08:34 GMT
>>>>>>> 13d0ab0a
      expires:
      - '-1'
      pragma:
      - no-cache
      strict-transport-security:
      - max-age=31536000; includeSubDomains
      vary:
      - Accept-Encoding
      x-content-type-options:
      - nosniff
    status:
      code: 200
      message: OK
- request:
    body: null
    headers:
      Accept:
      - application/json
      Accept-Encoding:
      - gzip, deflate
      CommandName:
      - vmss update
      Connection:
      - keep-alive
      ParameterSetName:
      - -g -n --enable-secure-boot --enable-vtpm
      User-Agent:
<<<<<<< HEAD
      - AZURECLI/2.47.0 azsdk-python-azure-mgmt-compute/29.1.0 Python/3.10.11 (Linux-5.15.0-1036-azure-x86_64-with-glibc2.31)
        VSTS_7b238909-6802-4b65-b90d-184bca47f458_build_220_0
=======
      - AZURECLI/2.50.0 azsdk-python-azure-mgmt-compute/30.0.0 Python/3.9.13 (Windows-10-10.0.22621-SP0)
>>>>>>> 13d0ab0a
    method: GET
    uri: https://management.azure.com/subscriptions/00000000-0000-0000-0000-000000000000/resourceGroups/cli_test_vmss_trusted_launch_000001/providers/Microsoft.Compute/virtualMachineScaleSets/vm?api-version=2023-03-01
  response:
    body:
      string: "{\r\n  \"name\": \"vm\",\r\n  \"id\": \"/subscriptions/00000000-0000-0000-0000-000000000000/resourceGroups/cli_test_vmss_trusted_launch_000001/providers/Microsoft.Compute/virtualMachineScaleSets/vm\",\r\n
        \ \"type\": \"Microsoft.Compute/virtualMachineScaleSets\",\r\n  \"location\":
        \"southcentralus\",\r\n  \"tags\": {},\r\n  \"sku\": {\r\n    \"name\": \"Standard_DS1_v2\",\r\n
        \   \"tier\": \"Standard\",\r\n    \"capacity\": 2\r\n  },\r\n  \"properties\":
        {\r\n    \"singlePlacementGroup\": true,\r\n    \"orchestrationMode\": \"Uniform\",\r\n
        \   \"upgradePolicy\": {\r\n      \"mode\": \"Manual\",\r\n      \"rollingUpgradePolicy\":
        {\r\n        \"maxBatchInstancePercent\": 20,\r\n        \"maxUnhealthyInstancePercent\":
        20,\r\n        \"maxUnhealthyUpgradedInstancePercent\": 20,\r\n        \"pauseTimeBetweenBatches\":
        \"PT0S\",\r\n        \"maxSurge\": false,\r\n        \"rollbackFailedInstancesOnPolicyBreach\":
        false\r\n      }\r\n    },\r\n    \"virtualMachineProfile\": {\r\n      \"osProfile\":
<<<<<<< HEAD
        {\r\n        \"computerNamePrefix\": \"vme173884\",\r\n        \"adminUsername\":
=======
        {\r\n        \"computerNamePrefix\": \"vmc8543c5\",\r\n        \"adminUsername\":
>>>>>>> 13d0ab0a
        \"azureuser\",\r\n        \"linuxConfiguration\": {\r\n          \"disablePasswordAuthentication\":
        false,\r\n          \"provisionVMAgent\": true,\r\n          \"enableVMAgentPlatformUpdates\":
        false\r\n        },\r\n        \"secrets\": [],\r\n        \"allowExtensionOperations\":
        true,\r\n        \"requireGuestProvisionSignal\": true\r\n      },\r\n      \"storageProfile\":
        {\r\n        \"osDisk\": {\r\n          \"osType\": \"Linux\",\r\n          \"createOption\":
        \"FromImage\",\r\n          \"caching\": \"ReadWrite\",\r\n          \"managedDisk\":
        {\r\n            \"storageAccountType\": \"Premium_LRS\"\r\n          },\r\n
        \         \"diskSizeGB\": 30\r\n        },\r\n        \"imageReference\":
        {\r\n          \"publisher\": \"canonical\",\r\n          \"offer\": \"0001-com-ubuntu-server-focal\",\r\n
        \         \"sku\": \"20_04-lts-gen2\",\r\n          \"version\": \"latest\"\r\n
        \       },\r\n        \"diskControllerType\": \"SCSI\"\r\n      },\r\n      \"networkProfile\":
<<<<<<< HEAD
        {\"networkInterfaceConfigurations\":[{\"name\":\"vme173884Nic\",\"properties\":{\"primary\":true,\"enableAcceleratedNetworking\":false,\"disableTcpStateTracking\":false,\"dnsSettings\":{\"dnsServers\":[]},\"enableIPForwarding\":false,\"ipConfigurations\":[{\"name\":\"vme173884IPConfig\",\"properties\":{\"subnet\":{\"id\":\"/subscriptions/00000000-0000-0000-0000-000000000000/resourceGroups/cli_test_vmss_trusted_launch_000001/providers/Microsoft.Network/virtualNetworks/vmVNET/subnets/vmSubnet\"},\"privateIPAddressVersion\":\"IPv4\",\"loadBalancerBackendAddressPools\":[{\"id\":\"/subscriptions/00000000-0000-0000-0000-000000000000/resourceGroups/cli_test_vmss_trusted_launch_000001/providers/Microsoft.Network/loadBalancers/vmLB/backendAddressPools/vmLBBEPool\"}],\"loadBalancerInboundNatPools\":[{\"id\":\"/subscriptions/00000000-0000-0000-0000-000000000000/resourceGroups/cli_test_vmss_trusted_launch_000001/providers/Microsoft.Network/loadBalancers/vmLB/inboundNatPools/vmLBNatPool\"}]}}]}}]},\r\n
=======
        {\"networkInterfaceConfigurations\":[{\"name\":\"vmc8543c5Nic\",\"properties\":{\"primary\":true,\"enableAcceleratedNetworking\":false,\"disableTcpStateTracking\":false,\"dnsSettings\":{\"dnsServers\":[]},\"enableIPForwarding\":false,\"ipConfigurations\":[{\"name\":\"vmc8543c5IPConfig\",\"properties\":{\"subnet\":{\"id\":\"/subscriptions/00000000-0000-0000-0000-000000000000/resourceGroups/cli_test_vmss_trusted_launch_000001/providers/Microsoft.Network/virtualNetworks/vmVNET/subnets/vmSubnet\"},\"privateIPAddressVersion\":\"IPv4\",\"loadBalancerBackendAddressPools\":[{\"id\":\"/subscriptions/00000000-0000-0000-0000-000000000000/resourceGroups/cli_test_vmss_trusted_launch_000001/providers/Microsoft.Network/loadBalancers/vmLB/backendAddressPools/vmLBBEPool\"}],\"loadBalancerInboundNatPools\":[{\"id\":\"/subscriptions/00000000-0000-0000-0000-000000000000/resourceGroups/cli_test_vmss_trusted_launch_000001/providers/Microsoft.Network/loadBalancers/vmLB/inboundNatPools/vmLBNatPool\"}]}}]}}]},\r\n
>>>>>>> 13d0ab0a
        \     \"securityProfile\": {\r\n        \"uefiSettings\": {\r\n          \"secureBootEnabled\":
        true,\r\n          \"vTpmEnabled\": true\r\n        },\r\n        \"securityType\":
        \"TrustedLaunch\"\r\n      }\r\n    },\r\n    \"provisioningState\": \"Succeeded\",\r\n
        \   \"overprovision\": true,\r\n    \"doNotRunExtensionsOnOverprovisionedVMs\":
<<<<<<< HEAD
        false,\r\n    \"uniqueId\": \"480db0d4-a10f-4334-9964-80c9b555fb16\",\r\n
        \   \"timeCreated\": \"2023-05-26T02:01:59.6522506+00:00\"\r\n  }\r\n}"
=======
        false,\r\n    \"uniqueId\": \"26326ad4-58c6-4e94-9f6f-870cbc4261db\",\r\n
        \   \"timeCreated\": \"2023-07-13T05:07:48.4747044+00:00\"\r\n  }\r\n}"
>>>>>>> 13d0ab0a
    headers:
      cache-control:
      - no-cache
      content-length:
      - '3222'
      content-type:
      - application/json; charset=utf-8
      date:
<<<<<<< HEAD
      - Fri, 26 May 2023 02:02:52 GMT
=======
      - Thu, 13 Jul 2023 05:08:35 GMT
>>>>>>> 13d0ab0a
      expires:
      - '-1'
      pragma:
      - no-cache
      server:
      - Microsoft-HTTPAPI/2.0
      - Microsoft-HTTPAPI/2.0
      strict-transport-security:
      - max-age=31536000; includeSubDomains
      transfer-encoding:
      - chunked
      vary:
      - Accept-Encoding
      x-content-type-options:
      - nosniff
      x-ms-ratelimit-remaining-resource:
      - Microsoft.Compute/GetVMScaleSet3Min;395,Microsoft.Compute/GetVMScaleSet30Min;2595
    status:
      code: 200
      message: OK
- request:
    body: '{"location": "southcentralus", "tags": {}, "sku": {"name": "Standard_DS1_v2",
      "tier": "Standard", "capacity": 2}, "properties": {"upgradePolicy": {"mode":
      "Manual", "rollingUpgradePolicy": {"maxBatchInstancePercent": 20, "maxUnhealthyInstancePercent":
      20, "maxUnhealthyUpgradedInstancePercent": 20, "pauseTimeBetweenBatches": "PT0S",
      "rollbackFailedInstancesOnPolicyBreach": false, "maxSurge": false}}, "virtualMachineProfile":
<<<<<<< HEAD
      {"osProfile": {"computerNamePrefix": "vme173884", "adminUsername": "azureuser",
=======
      {"osProfile": {"computerNamePrefix": "vmc8543c5", "adminUsername": "azureuser",
>>>>>>> 13d0ab0a
      "linuxConfiguration": {"disablePasswordAuthentication": false, "provisionVMAgent":
      true, "enableVMAgentPlatformUpdates": false}, "secrets": [], "allowExtensionOperations":
      true, "requireGuestProvisionSignal": true}, "storageProfile": {"osDisk": {"caching":
      "ReadWrite", "createOption": "FromImage", "diskSizeGB": 30, "osType": "Linux",
      "managedDisk": {"storageAccountType": "Premium_LRS"}}, "diskControllerType":
<<<<<<< HEAD
      "SCSI"}, "networkProfile": {"networkInterfaceConfigurations": [{"name": "vme173884Nic",
      "properties": {"primary": true, "enableAcceleratedNetworking": false, "disableTcpStateTracking":
      false, "dnsSettings": {"dnsServers": []}, "ipConfigurations": [{"name": "vme173884IPConfig",
=======
      "SCSI"}, "networkProfile": {"networkInterfaceConfigurations": [{"name": "vmc8543c5Nic",
      "properties": {"primary": true, "enableAcceleratedNetworking": false, "disableTcpStateTracking":
      false, "dnsSettings": {"dnsServers": []}, "ipConfigurations": [{"name": "vmc8543c5IPConfig",
>>>>>>> 13d0ab0a
      "properties": {"subnet": {"id": "/subscriptions/00000000-0000-0000-0000-000000000000/resourceGroups/cli_test_vmss_trusted_launch_000001/providers/Microsoft.Network/virtualNetworks/vmVNET/subnets/vmSubnet"},
      "privateIPAddressVersion": "IPv4", "loadBalancerBackendAddressPools": [{"id":
      "/subscriptions/00000000-0000-0000-0000-000000000000/resourceGroups/cli_test_vmss_trusted_launch_000001/providers/Microsoft.Network/loadBalancers/vmLB/backendAddressPools/vmLBBEPool"}],
      "loadBalancerInboundNatPools": [{"id": "/subscriptions/00000000-0000-0000-0000-000000000000/resourceGroups/cli_test_vmss_trusted_launch_000001/providers/Microsoft.Network/loadBalancers/vmLB/inboundNatPools/vmLBNatPool"}]}}],
      "enableIPForwarding": false}}]}, "securityProfile": {"uefiSettings": {"secureBootEnabled":
      true, "vTpmEnabled": true}}}, "overprovision": true, "doNotRunExtensionsOnOverprovisionedVMs":
      false, "singlePlacementGroup": true, "orchestrationMode": "Uniform"}}'
    headers:
      Accept:
      - application/json
      Accept-Encoding:
      - gzip, deflate
      CommandName:
      - vmss update
      Connection:
      - keep-alive
      Content-Length:
      - '2150'
      Content-Type:
      - application/json
      ParameterSetName:
      - -g -n --enable-secure-boot --enable-vtpm
      User-Agent:
<<<<<<< HEAD
      - AZURECLI/2.47.0 azsdk-python-azure-mgmt-compute/29.1.0 Python/3.10.11 (Linux-5.15.0-1036-azure-x86_64-with-glibc2.31)
        VSTS_7b238909-6802-4b65-b90d-184bca47f458_build_220_0
=======
      - AZURECLI/2.50.0 azsdk-python-azure-mgmt-compute/30.0.0 Python/3.9.13 (Windows-10-10.0.22621-SP0)
>>>>>>> 13d0ab0a
    method: PUT
    uri: https://management.azure.com/subscriptions/00000000-0000-0000-0000-000000000000/resourceGroups/cli_test_vmss_trusted_launch_000001/providers/Microsoft.Compute/virtualMachineScaleSets/vm?api-version=2023-03-01
  response:
    body:
      string: "{\r\n  \"name\": \"vm\",\r\n  \"id\": \"/subscriptions/00000000-0000-0000-0000-000000000000/resourceGroups/cli_test_vmss_trusted_launch_000001/providers/Microsoft.Compute/virtualMachineScaleSets/vm\",\r\n
        \ \"type\": \"Microsoft.Compute/virtualMachineScaleSets\",\r\n  \"location\":
        \"southcentralus\",\r\n  \"tags\": {},\r\n  \"sku\": {\r\n    \"name\": \"Standard_DS1_v2\",\r\n
        \   \"tier\": \"Standard\",\r\n    \"capacity\": 2\r\n  },\r\n  \"properties\":
        {\r\n    \"singlePlacementGroup\": true,\r\n    \"orchestrationMode\": \"Uniform\",\r\n
        \   \"upgradePolicy\": {\r\n      \"mode\": \"Manual\",\r\n      \"rollingUpgradePolicy\":
        {\r\n        \"maxBatchInstancePercent\": 20,\r\n        \"maxUnhealthyInstancePercent\":
        20,\r\n        \"maxUnhealthyUpgradedInstancePercent\": 20,\r\n        \"pauseTimeBetweenBatches\":
        \"PT0S\",\r\n        \"maxSurge\": false,\r\n        \"rollbackFailedInstancesOnPolicyBreach\":
        false\r\n      }\r\n    },\r\n    \"virtualMachineProfile\": {\r\n      \"osProfile\":
<<<<<<< HEAD
        {\r\n        \"computerNamePrefix\": \"vme173884\",\r\n        \"adminUsername\":
=======
        {\r\n        \"computerNamePrefix\": \"vmc8543c5\",\r\n        \"adminUsername\":
>>>>>>> 13d0ab0a
        \"azureuser\",\r\n        \"linuxConfiguration\": {\r\n          \"disablePasswordAuthentication\":
        false,\r\n          \"provisionVMAgent\": true,\r\n          \"enableVMAgentPlatformUpdates\":
        false\r\n        },\r\n        \"secrets\": [],\r\n        \"allowExtensionOperations\":
        true,\r\n        \"requireGuestProvisionSignal\": true\r\n      },\r\n      \"storageProfile\":
        {\r\n        \"osDisk\": {\r\n          \"osType\": \"Linux\",\r\n          \"createOption\":
        \"FromImage\",\r\n          \"caching\": \"ReadWrite\",\r\n          \"managedDisk\":
        {\r\n            \"storageAccountType\": \"Premium_LRS\"\r\n          },\r\n
        \         \"diskSizeGB\": 30\r\n        },\r\n        \"imageReference\":
        {\r\n          \"publisher\": \"canonical\",\r\n          \"offer\": \"0001-com-ubuntu-server-focal\",\r\n
        \         \"sku\": \"20_04-lts-gen2\",\r\n          \"version\": \"latest\"\r\n
        \       },\r\n        \"diskControllerType\": \"SCSI\"\r\n      },\r\n      \"networkProfile\":
<<<<<<< HEAD
        {\"networkInterfaceConfigurations\":[{\"name\":\"vme173884Nic\",\"properties\":{\"primary\":true,\"enableAcceleratedNetworking\":false,\"disableTcpStateTracking\":false,\"dnsSettings\":{\"dnsServers\":[]},\"enableIPForwarding\":false,\"ipConfigurations\":[{\"name\":\"vme173884IPConfig\",\"properties\":{\"subnet\":{\"id\":\"/subscriptions/00000000-0000-0000-0000-000000000000/resourceGroups/cli_test_vmss_trusted_launch_000001/providers/Microsoft.Network/virtualNetworks/vmVNET/subnets/vmSubnet\"},\"privateIPAddressVersion\":\"IPv4\",\"loadBalancerBackendAddressPools\":[{\"id\":\"/subscriptions/00000000-0000-0000-0000-000000000000/resourceGroups/cli_test_vmss_trusted_launch_000001/providers/Microsoft.Network/loadBalancers/vmLB/backendAddressPools/vmLBBEPool\"}],\"loadBalancerInboundNatPools\":[{\"id\":\"/subscriptions/00000000-0000-0000-0000-000000000000/resourceGroups/cli_test_vmss_trusted_launch_000001/providers/Microsoft.Network/loadBalancers/vmLB/inboundNatPools/vmLBNatPool\"}]}}]}}]},\r\n
=======
        {\"networkInterfaceConfigurations\":[{\"name\":\"vmc8543c5Nic\",\"properties\":{\"primary\":true,\"enableAcceleratedNetworking\":false,\"disableTcpStateTracking\":false,\"dnsSettings\":{\"dnsServers\":[]},\"enableIPForwarding\":false,\"ipConfigurations\":[{\"name\":\"vmc8543c5IPConfig\",\"properties\":{\"subnet\":{\"id\":\"/subscriptions/00000000-0000-0000-0000-000000000000/resourceGroups/cli_test_vmss_trusted_launch_000001/providers/Microsoft.Network/virtualNetworks/vmVNET/subnets/vmSubnet\"},\"privateIPAddressVersion\":\"IPv4\",\"loadBalancerBackendAddressPools\":[{\"id\":\"/subscriptions/00000000-0000-0000-0000-000000000000/resourceGroups/cli_test_vmss_trusted_launch_000001/providers/Microsoft.Network/loadBalancers/vmLB/backendAddressPools/vmLBBEPool\"}],\"loadBalancerInboundNatPools\":[{\"id\":\"/subscriptions/00000000-0000-0000-0000-000000000000/resourceGroups/cli_test_vmss_trusted_launch_000001/providers/Microsoft.Network/loadBalancers/vmLB/inboundNatPools/vmLBNatPool\"}]}}]}}]},\r\n
>>>>>>> 13d0ab0a
        \     \"securityProfile\": {\r\n        \"uefiSettings\": {\r\n          \"secureBootEnabled\":
        true,\r\n          \"vTpmEnabled\": true\r\n        },\r\n        \"securityType\":
        \"TrustedLaunch\"\r\n      }\r\n    },\r\n    \"provisioningState\": \"Updating\",\r\n
        \   \"overprovision\": true,\r\n    \"doNotRunExtensionsOnOverprovisionedVMs\":
<<<<<<< HEAD
        false,\r\n    \"uniqueId\": \"480db0d4-a10f-4334-9964-80c9b555fb16\",\r\n
        \   \"timeCreated\": \"2023-05-26T02:01:59.6522506+00:00\"\r\n  }\r\n}"
=======
        false,\r\n    \"uniqueId\": \"26326ad4-58c6-4e94-9f6f-870cbc4261db\",\r\n
        \   \"timeCreated\": \"2023-07-13T05:07:48.4747044+00:00\"\r\n  }\r\n}"
>>>>>>> 13d0ab0a
    headers:
      azure-asyncnotification:
      - Enabled
      azure-asyncoperation:
<<<<<<< HEAD
      - https://management.azure.com/subscriptions/00000000-0000-0000-0000-000000000000/providers/Microsoft.Compute/locations/southcentralus/operations/2d9cde1c-735b-4f58-8e16-913bdcdc25e3?p=d0e8ea9a-296d-4a42-b0c4-00ed1becd3d2&api-version=2022-11-01
=======
      - https://management.azure.com/subscriptions/00000000-0000-0000-0000-000000000000/providers/Microsoft.Compute/locations/southcentralus/operations/5c6927bf-b5b3-47df-85c3-43a245ae7d0d?p=d0e8ea9a-296d-4a42-b0c4-00ed1becd3d2&api-version=2023-03-01
>>>>>>> 13d0ab0a
      cache-control:
      - no-cache
      content-length:
      - '3221'
      content-type:
      - application/json; charset=utf-8
      date:
<<<<<<< HEAD
      - Fri, 26 May 2023 02:02:56 GMT
=======
      - Thu, 13 Jul 2023 05:08:45 GMT
>>>>>>> 13d0ab0a
      expires:
      - '-1'
      pragma:
      - no-cache
      server:
      - Microsoft-HTTPAPI/2.0
      - Microsoft-HTTPAPI/2.0
      strict-transport-security:
      - max-age=31536000; includeSubDomains
      transfer-encoding:
      - chunked
      vary:
      - Accept-Encoding
      x-content-type-options:
      - nosniff
      x-ms-ratelimit-remaining-resource:
      - Microsoft.Compute/CreateVMScaleSet3Min;140,Microsoft.Compute/CreateVMScaleSet30Min;708,Microsoft.Compute/VmssQueuedVMOperations;0
      x-ms-ratelimit-remaining-subscription-writes:
<<<<<<< HEAD
      - '1195'
=======
      - '1199'
>>>>>>> 13d0ab0a
      x-ms-request-charge:
      - '0'
    status:
      code: 200
      message: OK
- request:
    body: null
    headers:
      Accept:
      - '*/*'
      Accept-Encoding:
      - gzip, deflate
      CommandName:
      - vmss update
      Connection:
      - keep-alive
      ParameterSetName:
      - -g -n --enable-secure-boot --enable-vtpm
      User-Agent:
<<<<<<< HEAD
      - AZURECLI/2.47.0 azsdk-python-azure-mgmt-compute/29.1.0 Python/3.10.11 (Linux-5.15.0-1036-azure-x86_64-with-glibc2.31)
        VSTS_7b238909-6802-4b65-b90d-184bca47f458_build_220_0
    method: GET
    uri: https://management.azure.com/subscriptions/00000000-0000-0000-0000-000000000000/providers/Microsoft.Compute/locations/southcentralus/operations/2d9cde1c-735b-4f58-8e16-913bdcdc25e3?p=d0e8ea9a-296d-4a42-b0c4-00ed1becd3d2&api-version=2022-11-01
  response:
    body:
      string: "{\r\n  \"startTime\": \"2023-05-26T02:02:56.8922879+00:00\",\r\n  \"status\":
        \"InProgress\",\r\n  \"name\": \"2d9cde1c-735b-4f58-8e16-913bdcdc25e3\"\r\n}"
    headers:
      cache-control:
      - no-cache
      content-length:
      - '134'
      content-type:
      - application/json; charset=utf-8
      date:
      - Fri, 26 May 2023 02:03:06 GMT
      expires:
      - '-1'
      pragma:
      - no-cache
      server:
      - Microsoft-HTTPAPI/2.0
      - Microsoft-HTTPAPI/2.0
      strict-transport-security:
      - max-age=31536000; includeSubDomains
      transfer-encoding:
      - chunked
      vary:
      - Accept-Encoding
      x-content-type-options:
      - nosniff
      x-ms-ratelimit-remaining-resource:
      - Microsoft.Compute/GetOperation3Min;14995,Microsoft.Compute/GetOperation30Min;29991
    status:
      code: 200
      message: OK
- request:
    body: null
    headers:
      Accept:
      - '*/*'
      Accept-Encoding:
      - gzip, deflate
      CommandName:
      - vmss update
      Connection:
      - keep-alive
      ParameterSetName:
      - -g -n --enable-secure-boot --enable-vtpm
      User-Agent:
      - AZURECLI/2.47.0 azsdk-python-azure-mgmt-compute/29.1.0 Python/3.10.11 (Linux-5.15.0-1036-azure-x86_64-with-glibc2.31)
        VSTS_7b238909-6802-4b65-b90d-184bca47f458_build_220_0
    method: GET
    uri: https://management.azure.com/subscriptions/00000000-0000-0000-0000-000000000000/providers/Microsoft.Compute/locations/southcentralus/operations/2d9cde1c-735b-4f58-8e16-913bdcdc25e3?p=d0e8ea9a-296d-4a42-b0c4-00ed1becd3d2&api-version=2022-11-01
  response:
    body:
      string: "{\r\n  \"startTime\": \"2023-05-26T02:02:56.8922879+00:00\",\r\n  \"endTime\":
        \"2023-05-26T02:03:21.2228071+00:00\",\r\n  \"status\": \"Succeeded\",\r\n
        \ \"name\": \"2d9cde1c-735b-4f58-8e16-913bdcdc25e3\"\r\n}"
=======
      - AZURECLI/2.50.0 azsdk-python-azure-mgmt-compute/30.0.0 Python/3.9.13 (Windows-10-10.0.22621-SP0)
    method: GET
    uri: https://management.azure.com/subscriptions/00000000-0000-0000-0000-000000000000/providers/Microsoft.Compute/locations/southcentralus/operations/5c6927bf-b5b3-47df-85c3-43a245ae7d0d?p=d0e8ea9a-296d-4a42-b0c4-00ed1becd3d2&api-version=2023-03-01
  response:
    body:
      string: "{\r\n  \"startTime\": \"2023-07-13T05:08:42.8498335+00:00\",\r\n  \"endTime\":
        \"2023-07-13T05:08:43.17794+00:00\",\r\n  \"status\": \"Succeeded\",\r\n  \"name\":
        \"5c6927bf-b5b3-47df-85c3-43a245ae7d0d\"\r\n}"
>>>>>>> 13d0ab0a
    headers:
      cache-control:
      - no-cache
      content-length:
      - '182'
      content-type:
      - application/json; charset=utf-8
      date:
<<<<<<< HEAD
      - Fri, 26 May 2023 02:03:44 GMT
=======
      - Thu, 13 Jul 2023 05:08:46 GMT
>>>>>>> 13d0ab0a
      expires:
      - '-1'
      pragma:
      - no-cache
      server:
      - Microsoft-HTTPAPI/2.0
      - Microsoft-HTTPAPI/2.0
      strict-transport-security:
      - max-age=31536000; includeSubDomains
      transfer-encoding:
      - chunked
      vary:
      - Accept-Encoding
      x-content-type-options:
      - nosniff
      x-ms-ratelimit-remaining-resource:
      - Microsoft.Compute/GetOperation3Min;14994,Microsoft.Compute/GetOperation30Min;29989
    status:
      code: 200
      message: OK
- request:
    body: null
    headers:
      Accept:
      - '*/*'
      Accept-Encoding:
      - gzip, deflate
      CommandName:
      - vmss update
      Connection:
      - keep-alive
      ParameterSetName:
      - -g -n --enable-secure-boot --enable-vtpm
      User-Agent:
<<<<<<< HEAD
      - AZURECLI/2.47.0 azsdk-python-azure-mgmt-compute/29.1.0 Python/3.10.11 (Linux-5.15.0-1036-azure-x86_64-with-glibc2.31)
        VSTS_7b238909-6802-4b65-b90d-184bca47f458_build_220_0
=======
      - AZURECLI/2.50.0 azsdk-python-azure-mgmt-compute/30.0.0 Python/3.9.13 (Windows-10-10.0.22621-SP0)
>>>>>>> 13d0ab0a
    method: GET
    uri: https://management.azure.com/subscriptions/00000000-0000-0000-0000-000000000000/resourceGroups/cli_test_vmss_trusted_launch_000001/providers/Microsoft.Compute/virtualMachineScaleSets/vm?api-version=2023-03-01
  response:
    body:
      string: "{\r\n  \"name\": \"vm\",\r\n  \"id\": \"/subscriptions/00000000-0000-0000-0000-000000000000/resourceGroups/cli_test_vmss_trusted_launch_000001/providers/Microsoft.Compute/virtualMachineScaleSets/vm\",\r\n
        \ \"type\": \"Microsoft.Compute/virtualMachineScaleSets\",\r\n  \"location\":
        \"southcentralus\",\r\n  \"tags\": {},\r\n  \"sku\": {\r\n    \"name\": \"Standard_DS1_v2\",\r\n
        \   \"tier\": \"Standard\",\r\n    \"capacity\": 2\r\n  },\r\n  \"properties\":
        {\r\n    \"singlePlacementGroup\": true,\r\n    \"orchestrationMode\": \"Uniform\",\r\n
        \   \"upgradePolicy\": {\r\n      \"mode\": \"Manual\",\r\n      \"rollingUpgradePolicy\":
        {\r\n        \"maxBatchInstancePercent\": 20,\r\n        \"maxUnhealthyInstancePercent\":
        20,\r\n        \"maxUnhealthyUpgradedInstancePercent\": 20,\r\n        \"pauseTimeBetweenBatches\":
        \"PT0S\",\r\n        \"maxSurge\": false,\r\n        \"rollbackFailedInstancesOnPolicyBreach\":
        false\r\n      }\r\n    },\r\n    \"virtualMachineProfile\": {\r\n      \"osProfile\":
<<<<<<< HEAD
        {\r\n        \"computerNamePrefix\": \"vme173884\",\r\n        \"adminUsername\":
=======
        {\r\n        \"computerNamePrefix\": \"vmc8543c5\",\r\n        \"adminUsername\":
>>>>>>> 13d0ab0a
        \"azureuser\",\r\n        \"linuxConfiguration\": {\r\n          \"disablePasswordAuthentication\":
        false,\r\n          \"provisionVMAgent\": true,\r\n          \"enableVMAgentPlatformUpdates\":
        false\r\n        },\r\n        \"secrets\": [],\r\n        \"allowExtensionOperations\":
        true,\r\n        \"requireGuestProvisionSignal\": true\r\n      },\r\n      \"storageProfile\":
        {\r\n        \"osDisk\": {\r\n          \"osType\": \"Linux\",\r\n          \"createOption\":
        \"FromImage\",\r\n          \"caching\": \"ReadWrite\",\r\n          \"managedDisk\":
        {\r\n            \"storageAccountType\": \"Premium_LRS\"\r\n          },\r\n
        \         \"diskSizeGB\": 30\r\n        },\r\n        \"imageReference\":
        {\r\n          \"publisher\": \"canonical\",\r\n          \"offer\": \"0001-com-ubuntu-server-focal\",\r\n
        \         \"sku\": \"20_04-lts-gen2\",\r\n          \"version\": \"latest\"\r\n
        \       },\r\n        \"diskControllerType\": \"SCSI\"\r\n      },\r\n      \"networkProfile\":
<<<<<<< HEAD
        {\"networkInterfaceConfigurations\":[{\"name\":\"vme173884Nic\",\"properties\":{\"primary\":true,\"enableAcceleratedNetworking\":false,\"disableTcpStateTracking\":false,\"dnsSettings\":{\"dnsServers\":[]},\"enableIPForwarding\":false,\"ipConfigurations\":[{\"name\":\"vme173884IPConfig\",\"properties\":{\"subnet\":{\"id\":\"/subscriptions/00000000-0000-0000-0000-000000000000/resourceGroups/cli_test_vmss_trusted_launch_000001/providers/Microsoft.Network/virtualNetworks/vmVNET/subnets/vmSubnet\"},\"privateIPAddressVersion\":\"IPv4\",\"loadBalancerBackendAddressPools\":[{\"id\":\"/subscriptions/00000000-0000-0000-0000-000000000000/resourceGroups/cli_test_vmss_trusted_launch_000001/providers/Microsoft.Network/loadBalancers/vmLB/backendAddressPools/vmLBBEPool\"}],\"loadBalancerInboundNatPools\":[{\"id\":\"/subscriptions/00000000-0000-0000-0000-000000000000/resourceGroups/cli_test_vmss_trusted_launch_000001/providers/Microsoft.Network/loadBalancers/vmLB/inboundNatPools/vmLBNatPool\"}]}}]}}]},\r\n
=======
        {\"networkInterfaceConfigurations\":[{\"name\":\"vmc8543c5Nic\",\"properties\":{\"primary\":true,\"enableAcceleratedNetworking\":false,\"disableTcpStateTracking\":false,\"dnsSettings\":{\"dnsServers\":[]},\"enableIPForwarding\":false,\"ipConfigurations\":[{\"name\":\"vmc8543c5IPConfig\",\"properties\":{\"subnet\":{\"id\":\"/subscriptions/00000000-0000-0000-0000-000000000000/resourceGroups/cli_test_vmss_trusted_launch_000001/providers/Microsoft.Network/virtualNetworks/vmVNET/subnets/vmSubnet\"},\"privateIPAddressVersion\":\"IPv4\",\"loadBalancerBackendAddressPools\":[{\"id\":\"/subscriptions/00000000-0000-0000-0000-000000000000/resourceGroups/cli_test_vmss_trusted_launch_000001/providers/Microsoft.Network/loadBalancers/vmLB/backendAddressPools/vmLBBEPool\"}],\"loadBalancerInboundNatPools\":[{\"id\":\"/subscriptions/00000000-0000-0000-0000-000000000000/resourceGroups/cli_test_vmss_trusted_launch_000001/providers/Microsoft.Network/loadBalancers/vmLB/inboundNatPools/vmLBNatPool\"}]}}]}}]},\r\n
>>>>>>> 13d0ab0a
        \     \"securityProfile\": {\r\n        \"uefiSettings\": {\r\n          \"secureBootEnabled\":
        true,\r\n          \"vTpmEnabled\": true\r\n        },\r\n        \"securityType\":
        \"TrustedLaunch\"\r\n      }\r\n    },\r\n    \"provisioningState\": \"Succeeded\",\r\n
        \   \"overprovision\": true,\r\n    \"doNotRunExtensionsOnOverprovisionedVMs\":
<<<<<<< HEAD
        false,\r\n    \"uniqueId\": \"480db0d4-a10f-4334-9964-80c9b555fb16\",\r\n
        \   \"timeCreated\": \"2023-05-26T02:01:59.6522506+00:00\"\r\n  }\r\n}"
=======
        false,\r\n    \"uniqueId\": \"26326ad4-58c6-4e94-9f6f-870cbc4261db\",\r\n
        \   \"timeCreated\": \"2023-07-13T05:07:48.4747044+00:00\"\r\n  }\r\n}"
>>>>>>> 13d0ab0a
    headers:
      cache-control:
      - no-cache
      content-length:
      - '3222'
      content-type:
      - application/json; charset=utf-8
      date:
<<<<<<< HEAD
      - Fri, 26 May 2023 02:03:44 GMT
=======
      - Thu, 13 Jul 2023 05:08:46 GMT
>>>>>>> 13d0ab0a
      expires:
      - '-1'
      pragma:
      - no-cache
      server:
      - Microsoft-HTTPAPI/2.0
      - Microsoft-HTTPAPI/2.0
      strict-transport-security:
      - max-age=31536000; includeSubDomains
      transfer-encoding:
      - chunked
      vary:
      - Accept-Encoding
      x-content-type-options:
      - nosniff
      x-ms-ratelimit-remaining-resource:
      - Microsoft.Compute/GetVMScaleSet3Min;392,Microsoft.Compute/GetVMScaleSet30Min;2592
    status:
      code: 200
      message: OK
- request:
    body: null
    headers:
      Accept:
      - application/json
      Accept-Encoding:
      - gzip, deflate
      CommandName:
      - vmss show
      Connection:
      - keep-alive
      ParameterSetName:
      - -g -n
      User-Agent:
<<<<<<< HEAD
      - AZURECLI/2.47.0 azsdk-python-azure-mgmt-compute/29.1.0 Python/3.10.11 (Linux-5.15.0-1036-azure-x86_64-with-glibc2.31)
        VSTS_7b238909-6802-4b65-b90d-184bca47f458_build_220_0
=======
      - AZURECLI/2.50.0 azsdk-python-azure-mgmt-compute/30.0.0 Python/3.9.13 (Windows-10-10.0.22621-SP0)
>>>>>>> 13d0ab0a
    method: GET
    uri: https://management.azure.com/subscriptions/00000000-0000-0000-0000-000000000000/resourceGroups/cli_test_vmss_trusted_launch_000001/providers/Microsoft.Compute/virtualMachineScaleSets/vm?api-version=2023-03-01
  response:
    body:
      string: "{\r\n  \"name\": \"vm\",\r\n  \"id\": \"/subscriptions/00000000-0000-0000-0000-000000000000/resourceGroups/cli_test_vmss_trusted_launch_000001/providers/Microsoft.Compute/virtualMachineScaleSets/vm\",\r\n
        \ \"type\": \"Microsoft.Compute/virtualMachineScaleSets\",\r\n  \"location\":
        \"southcentralus\",\r\n  \"tags\": {},\r\n  \"sku\": {\r\n    \"name\": \"Standard_DS1_v2\",\r\n
        \   \"tier\": \"Standard\",\r\n    \"capacity\": 2\r\n  },\r\n  \"properties\":
        {\r\n    \"singlePlacementGroup\": true,\r\n    \"orchestrationMode\": \"Uniform\",\r\n
        \   \"upgradePolicy\": {\r\n      \"mode\": \"Manual\",\r\n      \"rollingUpgradePolicy\":
        {\r\n        \"maxBatchInstancePercent\": 20,\r\n        \"maxUnhealthyInstancePercent\":
        20,\r\n        \"maxUnhealthyUpgradedInstancePercent\": 20,\r\n        \"pauseTimeBetweenBatches\":
        \"PT0S\",\r\n        \"maxSurge\": false,\r\n        \"rollbackFailedInstancesOnPolicyBreach\":
        false\r\n      }\r\n    },\r\n    \"virtualMachineProfile\": {\r\n      \"osProfile\":
<<<<<<< HEAD
        {\r\n        \"computerNamePrefix\": \"vme173884\",\r\n        \"adminUsername\":
=======
        {\r\n        \"computerNamePrefix\": \"vmc8543c5\",\r\n        \"adminUsername\":
>>>>>>> 13d0ab0a
        \"azureuser\",\r\n        \"linuxConfiguration\": {\r\n          \"disablePasswordAuthentication\":
        false,\r\n          \"provisionVMAgent\": true,\r\n          \"enableVMAgentPlatformUpdates\":
        false\r\n        },\r\n        \"secrets\": [],\r\n        \"allowExtensionOperations\":
        true,\r\n        \"requireGuestProvisionSignal\": true\r\n      },\r\n      \"storageProfile\":
        {\r\n        \"osDisk\": {\r\n          \"osType\": \"Linux\",\r\n          \"createOption\":
        \"FromImage\",\r\n          \"caching\": \"ReadWrite\",\r\n          \"managedDisk\":
        {\r\n            \"storageAccountType\": \"Premium_LRS\"\r\n          },\r\n
        \         \"diskSizeGB\": 30\r\n        },\r\n        \"imageReference\":
        {\r\n          \"publisher\": \"canonical\",\r\n          \"offer\": \"0001-com-ubuntu-server-focal\",\r\n
        \         \"sku\": \"20_04-lts-gen2\",\r\n          \"version\": \"latest\"\r\n
        \       },\r\n        \"diskControllerType\": \"SCSI\"\r\n      },\r\n      \"networkProfile\":
<<<<<<< HEAD
        {\"networkInterfaceConfigurations\":[{\"name\":\"vme173884Nic\",\"properties\":{\"primary\":true,\"enableAcceleratedNetworking\":false,\"disableTcpStateTracking\":false,\"dnsSettings\":{\"dnsServers\":[]},\"enableIPForwarding\":false,\"ipConfigurations\":[{\"name\":\"vme173884IPConfig\",\"properties\":{\"subnet\":{\"id\":\"/subscriptions/00000000-0000-0000-0000-000000000000/resourceGroups/cli_test_vmss_trusted_launch_000001/providers/Microsoft.Network/virtualNetworks/vmVNET/subnets/vmSubnet\"},\"privateIPAddressVersion\":\"IPv4\",\"loadBalancerBackendAddressPools\":[{\"id\":\"/subscriptions/00000000-0000-0000-0000-000000000000/resourceGroups/cli_test_vmss_trusted_launch_000001/providers/Microsoft.Network/loadBalancers/vmLB/backendAddressPools/vmLBBEPool\"}],\"loadBalancerInboundNatPools\":[{\"id\":\"/subscriptions/00000000-0000-0000-0000-000000000000/resourceGroups/cli_test_vmss_trusted_launch_000001/providers/Microsoft.Network/loadBalancers/vmLB/inboundNatPools/vmLBNatPool\"}]}}]}}]},\r\n
=======
        {\"networkInterfaceConfigurations\":[{\"name\":\"vmc8543c5Nic\",\"properties\":{\"primary\":true,\"enableAcceleratedNetworking\":false,\"disableTcpStateTracking\":false,\"dnsSettings\":{\"dnsServers\":[]},\"enableIPForwarding\":false,\"ipConfigurations\":[{\"name\":\"vmc8543c5IPConfig\",\"properties\":{\"subnet\":{\"id\":\"/subscriptions/00000000-0000-0000-0000-000000000000/resourceGroups/cli_test_vmss_trusted_launch_000001/providers/Microsoft.Network/virtualNetworks/vmVNET/subnets/vmSubnet\"},\"privateIPAddressVersion\":\"IPv4\",\"loadBalancerBackendAddressPools\":[{\"id\":\"/subscriptions/00000000-0000-0000-0000-000000000000/resourceGroups/cli_test_vmss_trusted_launch_000001/providers/Microsoft.Network/loadBalancers/vmLB/backendAddressPools/vmLBBEPool\"}],\"loadBalancerInboundNatPools\":[{\"id\":\"/subscriptions/00000000-0000-0000-0000-000000000000/resourceGroups/cli_test_vmss_trusted_launch_000001/providers/Microsoft.Network/loadBalancers/vmLB/inboundNatPools/vmLBNatPool\"}]}}]}}]},\r\n
>>>>>>> 13d0ab0a
        \     \"securityProfile\": {\r\n        \"uefiSettings\": {\r\n          \"secureBootEnabled\":
        true,\r\n          \"vTpmEnabled\": true\r\n        },\r\n        \"securityType\":
        \"TrustedLaunch\"\r\n      }\r\n    },\r\n    \"provisioningState\": \"Succeeded\",\r\n
        \   \"overprovision\": true,\r\n    \"doNotRunExtensionsOnOverprovisionedVMs\":
<<<<<<< HEAD
        false,\r\n    \"uniqueId\": \"480db0d4-a10f-4334-9964-80c9b555fb16\",\r\n
        \   \"timeCreated\": \"2023-05-26T02:01:59.6522506+00:00\"\r\n  }\r\n}"
=======
        false,\r\n    \"uniqueId\": \"26326ad4-58c6-4e94-9f6f-870cbc4261db\",\r\n
        \   \"timeCreated\": \"2023-07-13T05:07:48.4747044+00:00\"\r\n  }\r\n}"
>>>>>>> 13d0ab0a
    headers:
      cache-control:
      - no-cache
      content-length:
      - '3222'
      content-type:
      - application/json; charset=utf-8
      date:
<<<<<<< HEAD
      - Fri, 26 May 2023 02:03:44 GMT
=======
      - Thu, 13 Jul 2023 05:08:48 GMT
>>>>>>> 13d0ab0a
      expires:
      - '-1'
      pragma:
      - no-cache
      server:
      - Microsoft-HTTPAPI/2.0
      - Microsoft-HTTPAPI/2.0
      strict-transport-security:
      - max-age=31536000; includeSubDomains
      transfer-encoding:
      - chunked
      vary:
      - Accept-Encoding
      x-content-type-options:
      - nosniff
      x-ms-ratelimit-remaining-resource:
      - Microsoft.Compute/GetVMScaleSet3Min;391,Microsoft.Compute/GetVMScaleSet30Min;2591
    status:
      code: 200
      message: OK
version: 1<|MERGE_RESOLUTION|>--- conflicted
+++ resolved
@@ -13,81 +13,55 @@
       ParameterSetName:
       - -g -n --image --security-type --admin-username --admin-password --disable-integrity-monitoring
       User-Agent:
-<<<<<<< HEAD
-      - AZURECLI/2.47.0 azsdk-python-azure-mgmt-resource/22.0.0 Python/3.10.11 (Linux-5.15.0-1036-azure-x86_64-with-glibc2.31)
-        VSTS_7b238909-6802-4b65-b90d-184bca47f458_build_220_0
-=======
       - AZURECLI/2.50.0 azsdk-python-azure-mgmt-resource/23.1.0b2 Python/3.9.13 (Windows-10-10.0.22621-SP0)
->>>>>>> 13d0ab0a
     method: GET
     uri: https://management.azure.com/subscriptions/00000000-0000-0000-0000-000000000000/resourcegroups/cli_test_vmss_trusted_launch_000001?api-version=2022-09-01
   response:
     body:
-<<<<<<< HEAD
-      string: '{"id":"/subscriptions/00000000-0000-0000-0000-000000000000/resourceGroups/cli_test_vmss_trusted_launch_000001","name":"cli_test_vmss_trusted_launch_000001","type":"Microsoft.Resources/resourceGroups","location":"southcentralus","tags":{"product":"azurecli","cause":"automation","date":"2023-05-26T02:01:44Z"},"properties":{"provisioningState":"Succeeded"}}'
-=======
       string: '{"id":"/subscriptions/00000000-0000-0000-0000-000000000000/resourceGroups/cli_test_vmss_trusted_launch_000001","name":"cli_test_vmss_trusted_launch_000001","type":"Microsoft.Resources/resourceGroups","location":"southcentralus","tags":{"product":"azurecli","cause":"automation","test":"test_vmss_trusted","date":"2023-07-13T05:06:57Z","module":"vm"},"properties":{"provisioningState":"Succeeded"}}'
->>>>>>> 13d0ab0a
-    headers:
-      cache-control:
-      - no-cache
-      content-length:
-<<<<<<< HEAD
-      - '356'
-      content-type:
-      - application/json; charset=utf-8
-      date:
-      - Fri, 26 May 2023 02:01:45 GMT
-=======
+    headers:
+      cache-control:
+      - no-cache
+      content-length:
       - '397'
       content-type:
       - application/json; charset=utf-8
       date:
       - Thu, 13 Jul 2023 05:07:04 GMT
->>>>>>> 13d0ab0a
-      expires:
-      - '-1'
-      pragma:
-      - no-cache
-      strict-transport-security:
-      - max-age=31536000; includeSubDomains
-      vary:
-      - Accept-Encoding
-      x-content-type-options:
-      - nosniff
-    status:
-      code: 200
-      message: OK
-- request:
-    body: null
-    headers:
-      Accept:
-      - application/json
-      Accept-Encoding:
-      - gzip, deflate
-      CommandName:
-      - vmss create
-      Connection:
-      - keep-alive
-      ParameterSetName:
-      - -g -n --image --security-type --admin-username --admin-password --disable-integrity-monitoring
-      User-Agent:
-<<<<<<< HEAD
-      - AZURECLI/2.47.0 azsdk-python-azure-mgmt-compute/29.1.0 Python/3.10.11 (Linux-5.15.0-1036-azure-x86_64-with-glibc2.31)
-        VSTS_7b238909-6802-4b65-b90d-184bca47f458_build_220_0
-=======
+      expires:
+      - '-1'
+      pragma:
+      - no-cache
+      strict-transport-security:
+      - max-age=31536000; includeSubDomains
+      vary:
+      - Accept-Encoding
+      x-content-type-options:
+      - nosniff
+    status:
+      code: 200
+      message: OK
+- request:
+    body: null
+    headers:
+      Accept:
+      - application/json
+      Accept-Encoding:
+      - gzip, deflate
+      CommandName:
+      - vmss create
+      Connection:
+      - keep-alive
+      ParameterSetName:
+      - -g -n --image --security-type --admin-username --admin-password --disable-integrity-monitoring
+      User-Agent:
       - AZURECLI/2.50.0 azsdk-python-azure-mgmt-compute/30.0.0 Python/3.9.13 (Windows-10-10.0.22621-SP0)
->>>>>>> 13d0ab0a
     method: GET
     uri: https://management.azure.com/subscriptions/00000000-0000-0000-0000-000000000000/providers/Microsoft.Compute/locations/southcentralus/publishers/canonical/artifacttypes/vmimage/offers/0001-com-ubuntu-server-focal/skus/20_04-lts-gen2/versions?$top=1&$orderby=name%20desc&api-version=2022-11-01
   response:
     body:
       string: "[\r\n  {\r\n    \"location\": \"southcentralus\",\r\n    \"name\":
-<<<<<<< HEAD
-        \"20.04.202305150\",\r\n    \"id\": \"/Subscriptions/00000000-0000-0000-0000-000000000000/Providers/Microsoft.Compute/Locations/southcentralus/Publishers/canonical/ArtifactTypes/VMImage/Offers/0001-com-ubuntu-server-focal/Skus/20_04-lts-gen2/Versions/20.04.202305150\"\r\n
-=======
         \"20.04.202307010\",\r\n    \"id\": \"/Subscriptions/00000000-0000-0000-0000-000000000000/Providers/Microsoft.Compute/Locations/southcentralus/Publishers/canonical/ArtifactTypes/VMImage/Offers/0001-com-ubuntu-server-focal/Skus/20_04-lts-gen2/Versions/20.04.202307010\"\r\n
->>>>>>> 13d0ab0a
         \ }\r\n]"
     headers:
       cache-control:
@@ -97,11 +71,7 @@
       content-type:
       - application/json; charset=utf-8
       date:
-<<<<<<< HEAD
-      - Fri, 26 May 2023 02:01:44 GMT
-=======
       - Thu, 13 Jul 2023 05:07:05 GMT
->>>>>>> 13d0ab0a
       expires:
       - '-1'
       pragma:
@@ -118,34 +88,27 @@
       x-content-type-options:
       - nosniff
       x-ms-ratelimit-remaining-resource:
-      - Microsoft.Compute/ListVMImagesVersionsFromLocation3Min;15995,Microsoft.Compute/ListVMImagesVersionsFromLocation30Min;43989
-    status:
-      code: 200
-      message: OK
-- request:
-    body: null
-    headers:
-      Accept:
-      - application/json
-      Accept-Encoding:
-      - gzip, deflate
-      CommandName:
-      - vmss create
-      Connection:
-      - keep-alive
-      ParameterSetName:
-      - -g -n --image --security-type --admin-username --admin-password --disable-integrity-monitoring
-      User-Agent:
-<<<<<<< HEAD
-      - AZURECLI/2.47.0 azsdk-python-azure-mgmt-compute/29.1.0 Python/3.10.11 (Linux-5.15.0-1036-azure-x86_64-with-glibc2.31)
-        VSTS_7b238909-6802-4b65-b90d-184bca47f458_build_220_0
-    method: GET
-    uri: https://management.azure.com/subscriptions/00000000-0000-0000-0000-000000000000/providers/Microsoft.Compute/locations/southcentralus/publishers/canonical/artifacttypes/vmimage/offers/0001-com-ubuntu-server-focal/skus/20_04-lts-gen2/versions/20.04.202305150?api-version=2022-11-01
-=======
+      - Microsoft.Compute/ListVMImagesVersionsFromLocation3Min;15999,Microsoft.Compute/ListVMImagesVersionsFromLocation30Min;43999
+    status:
+      code: 200
+      message: OK
+- request:
+    body: null
+    headers:
+      Accept:
+      - application/json
+      Accept-Encoding:
+      - gzip, deflate
+      CommandName:
+      - vmss create
+      Connection:
+      - keep-alive
+      ParameterSetName:
+      - -g -n --image --security-type --admin-username --admin-password --disable-integrity-monitoring
+      User-Agent:
       - AZURECLI/2.50.0 azsdk-python-azure-mgmt-compute/30.0.0 Python/3.9.13 (Windows-10-10.0.22621-SP0)
     method: GET
     uri: https://management.azure.com/subscriptions/00000000-0000-0000-0000-000000000000/providers/Microsoft.Compute/locations/southcentralus/publishers/canonical/artifacttypes/vmimage/offers/0001-com-ubuntu-server-focal/skus/20_04-lts-gen2/versions/20.04.202307010?api-version=2022-11-01
->>>>>>> 13d0ab0a
   response:
     body:
       string: "{\r\n  \"properties\": {\r\n    \"hyperVGeneration\": \"V2\",\r\n    \"architecture\":
@@ -161,11 +124,7 @@
         \"IsHibernateSupported\",\r\n        \"value\": \"True\"\r\n      }\r\n    ],\r\n
         \   \"osDiskImage\": {\r\n      \"operatingSystem\": \"Linux\",\r\n      \"sizeInGb\":
         30\r\n    },\r\n    \"dataDiskImages\": []\r\n  },\r\n  \"location\": \"southcentralus\",\r\n
-<<<<<<< HEAD
-        \ \"name\": \"20.04.202305150\",\r\n  \"id\": \"/Subscriptions/00000000-0000-0000-0000-000000000000/Providers/Microsoft.Compute/Locations/southcentralus/Publishers/canonical/ArtifactTypes/VMImage/Offers/0001-com-ubuntu-server-focal/Skus/20_04-lts-gen2/Versions/20.04.202305150\"\r\n}"
-=======
         \ \"name\": \"20.04.202307010\",\r\n  \"id\": \"/Subscriptions/00000000-0000-0000-0000-000000000000/Providers/Microsoft.Compute/Locations/southcentralus/Publishers/canonical/ArtifactTypes/VMImage/Offers/0001-com-ubuntu-server-focal/Skus/20_04-lts-gen2/Versions/20.04.202307010\"\r\n}"
->>>>>>> 13d0ab0a
     headers:
       cache-control:
       - no-cache
@@ -174,11 +133,7 @@
       content-type:
       - application/json; charset=utf-8
       date:
-<<<<<<< HEAD
-      - Fri, 26 May 2023 02:01:44 GMT
-=======
       - Thu, 13 Jul 2023 05:07:08 GMT
->>>>>>> 13d0ab0a
       expires:
       - '-1'
       pragma:
@@ -195,34 +150,25 @@
       x-content-type-options:
       - nosniff
       x-ms-ratelimit-remaining-resource:
-<<<<<<< HEAD
-      - Microsoft.Compute/GetVMImageFromLocation3Min;12995,Microsoft.Compute/GetVMImageFromLocation30Min;73989
-=======
       - Microsoft.Compute/GetVMImageFromLocation3Min;12999,Microsoft.Compute/GetVMImageFromLocation30Min;73999
->>>>>>> 13d0ab0a
-    status:
-      code: 200
-      message: OK
-- request:
-    body: null
-    headers:
-      Accept:
-      - application/json
-      Accept-Encoding:
-      - gzip, deflate
-      CommandName:
-      - vmss create
-      Connection:
-      - keep-alive
-      ParameterSetName:
-      - -g -n --image --security-type --admin-username --admin-password --disable-integrity-monitoring
-      User-Agent:
-<<<<<<< HEAD
-      - AZURECLI/2.47.0 (AAZ) azsdk-python-core/1.24.0 Python/3.10.11 (Linux-5.15.0-1036-azure-x86_64-with-glibc2.31)
-        VSTS_7b238909-6802-4b65-b90d-184bca47f458_build_220_0
-=======
+    status:
+      code: 200
+      message: OK
+- request:
+    body: null
+    headers:
+      Accept:
+      - application/json
+      Accept-Encoding:
+      - gzip, deflate
+      CommandName:
+      - vmss create
+      Connection:
+      - keep-alive
+      ParameterSetName:
+      - -g -n --image --security-type --admin-username --admin-password --disable-integrity-monitoring
+      User-Agent:
       - AZURECLI/2.50.0 (AAZ) azsdk-python-core/1.26.0 Python/3.9.13 (Windows-10-10.0.22621-SP0)
->>>>>>> 13d0ab0a
     method: GET
     uri: https://management.azure.com/subscriptions/00000000-0000-0000-0000-000000000000/resourceGroups/cli_test_vmss_trusted_launch_000001/providers/Microsoft.Network/virtualNetworks?api-version=2022-01-01
   response:
@@ -236,54 +182,41 @@
       content-type:
       - application/json; charset=utf-8
       date:
-<<<<<<< HEAD
-      - Fri, 26 May 2023 02:01:45 GMT
-=======
       - Thu, 13 Jul 2023 05:07:09 GMT
->>>>>>> 13d0ab0a
-      expires:
-      - '-1'
-      pragma:
-      - no-cache
-      strict-transport-security:
-      - max-age=31536000; includeSubDomains
-      vary:
-      - Accept-Encoding
-      x-content-type-options:
-      - nosniff
-    status:
-      code: 200
-      message: OK
-- request:
-    body: null
-    headers:
-      Accept:
-      - application/json
-      Accept-Encoding:
-      - gzip, deflate
-      CommandName:
-      - vmss create
-      Connection:
-      - keep-alive
-      ParameterSetName:
-      - -g -n --image --security-type --admin-username --admin-password --disable-integrity-monitoring
-      User-Agent:
-<<<<<<< HEAD
-      - AZURECLI/2.47.0 azsdk-python-azure-mgmt-compute/29.1.0 Python/3.10.11 (Linux-5.15.0-1036-azure-x86_64-with-glibc2.31)
-        VSTS_7b238909-6802-4b65-b90d-184bca47f458_build_220_0
-=======
+      expires:
+      - '-1'
+      pragma:
+      - no-cache
+      strict-transport-security:
+      - max-age=31536000; includeSubDomains
+      vary:
+      - Accept-Encoding
+      x-content-type-options:
+      - nosniff
+    status:
+      code: 200
+      message: OK
+- request:
+    body: null
+    headers:
+      Accept:
+      - application/json
+      Accept-Encoding:
+      - gzip, deflate
+      CommandName:
+      - vmss create
+      Connection:
+      - keep-alive
+      ParameterSetName:
+      - -g -n --image --security-type --admin-username --admin-password --disable-integrity-monitoring
+      User-Agent:
       - AZURECLI/2.50.0 azsdk-python-azure-mgmt-compute/30.0.0 Python/3.9.13 (Windows-10-10.0.22621-SP0)
->>>>>>> 13d0ab0a
     method: GET
     uri: https://management.azure.com/subscriptions/00000000-0000-0000-0000-000000000000/providers/Microsoft.Compute/locations/southcentralus/publishers/canonical/artifacttypes/vmimage/offers/0001-com-ubuntu-server-focal/skus/20_04-lts-gen2/versions?$top=1&$orderby=name%20desc&api-version=2022-11-01
   response:
     body:
       string: "[\r\n  {\r\n    \"location\": \"southcentralus\",\r\n    \"name\":
-<<<<<<< HEAD
-        \"20.04.202305150\",\r\n    \"id\": \"/Subscriptions/00000000-0000-0000-0000-000000000000/Providers/Microsoft.Compute/Locations/southcentralus/Publishers/canonical/ArtifactTypes/VMImage/Offers/0001-com-ubuntu-server-focal/Skus/20_04-lts-gen2/Versions/20.04.202305150\"\r\n
-=======
         \"20.04.202307010\",\r\n    \"id\": \"/Subscriptions/00000000-0000-0000-0000-000000000000/Providers/Microsoft.Compute/Locations/southcentralus/Publishers/canonical/ArtifactTypes/VMImage/Offers/0001-com-ubuntu-server-focal/Skus/20_04-lts-gen2/Versions/20.04.202307010\"\r\n
->>>>>>> 13d0ab0a
         \ }\r\n]"
     headers:
       cache-control:
@@ -293,11 +226,7 @@
       content-type:
       - application/json; charset=utf-8
       date:
-<<<<<<< HEAD
-      - Fri, 26 May 2023 02:01:45 GMT
-=======
       - Thu, 13 Jul 2023 05:07:11 GMT
->>>>>>> 13d0ab0a
       expires:
       - '-1'
       pragma:
@@ -314,34 +243,27 @@
       x-content-type-options:
       - nosniff
       x-ms-ratelimit-remaining-resource:
-      - Microsoft.Compute/ListVMImagesVersionsFromLocation3Min;15994,Microsoft.Compute/ListVMImagesVersionsFromLocation30Min;43988
-    status:
-      code: 200
-      message: OK
-- request:
-    body: null
-    headers:
-      Accept:
-      - application/json
-      Accept-Encoding:
-      - gzip, deflate
-      CommandName:
-      - vmss create
-      Connection:
-      - keep-alive
-      ParameterSetName:
-      - -g -n --image --security-type --admin-username --admin-password --disable-integrity-monitoring
-      User-Agent:
-<<<<<<< HEAD
-      - AZURECLI/2.47.0 azsdk-python-azure-mgmt-compute/29.1.0 Python/3.10.11 (Linux-5.15.0-1036-azure-x86_64-with-glibc2.31)
-        VSTS_7b238909-6802-4b65-b90d-184bca47f458_build_220_0
-    method: GET
-    uri: https://management.azure.com/subscriptions/00000000-0000-0000-0000-000000000000/providers/Microsoft.Compute/locations/southcentralus/publishers/canonical/artifacttypes/vmimage/offers/0001-com-ubuntu-server-focal/skus/20_04-lts-gen2/versions/20.04.202305150?api-version=2022-11-01
-=======
+      - Microsoft.Compute/ListVMImagesVersionsFromLocation3Min;15998,Microsoft.Compute/ListVMImagesVersionsFromLocation30Min;43998
+    status:
+      code: 200
+      message: OK
+- request:
+    body: null
+    headers:
+      Accept:
+      - application/json
+      Accept-Encoding:
+      - gzip, deflate
+      CommandName:
+      - vmss create
+      Connection:
+      - keep-alive
+      ParameterSetName:
+      - -g -n --image --security-type --admin-username --admin-password --disable-integrity-monitoring
+      User-Agent:
       - AZURECLI/2.50.0 azsdk-python-azure-mgmt-compute/30.0.0 Python/3.9.13 (Windows-10-10.0.22621-SP0)
     method: GET
     uri: https://management.azure.com/subscriptions/00000000-0000-0000-0000-000000000000/providers/Microsoft.Compute/locations/southcentralus/publishers/canonical/artifacttypes/vmimage/offers/0001-com-ubuntu-server-focal/skus/20_04-lts-gen2/versions/20.04.202307010?api-version=2022-11-01
->>>>>>> 13d0ab0a
   response:
     body:
       string: "{\r\n  \"properties\": {\r\n    \"hyperVGeneration\": \"V2\",\r\n    \"architecture\":
@@ -357,11 +279,7 @@
         \"IsHibernateSupported\",\r\n        \"value\": \"True\"\r\n      }\r\n    ],\r\n
         \   \"osDiskImage\": {\r\n      \"operatingSystem\": \"Linux\",\r\n      \"sizeInGb\":
         30\r\n    },\r\n    \"dataDiskImages\": []\r\n  },\r\n  \"location\": \"southcentralus\",\r\n
-<<<<<<< HEAD
-        \ \"name\": \"20.04.202305150\",\r\n  \"id\": \"/Subscriptions/00000000-0000-0000-0000-000000000000/Providers/Microsoft.Compute/Locations/southcentralus/Publishers/canonical/ArtifactTypes/VMImage/Offers/0001-com-ubuntu-server-focal/Skus/20_04-lts-gen2/Versions/20.04.202305150\"\r\n}"
-=======
         \ \"name\": \"20.04.202307010\",\r\n  \"id\": \"/Subscriptions/00000000-0000-0000-0000-000000000000/Providers/Microsoft.Compute/Locations/southcentralus/Publishers/canonical/ArtifactTypes/VMImage/Offers/0001-com-ubuntu-server-focal/Skus/20_04-lts-gen2/Versions/20.04.202307010\"\r\n}"
->>>>>>> 13d0ab0a
     headers:
       cache-control:
       - no-cache
@@ -370,75 +288,7 @@
       content-type:
       - application/json; charset=utf-8
       date:
-<<<<<<< HEAD
-      - Fri, 26 May 2023 02:01:46 GMT
-=======
       - Thu, 13 Jul 2023 05:07:13 GMT
->>>>>>> 13d0ab0a
-      expires:
-      - '-1'
-      pragma:
-      - no-cache
-      server:
-      - Microsoft-HTTPAPI/2.0
-      - Microsoft-HTTPAPI/2.0
-      strict-transport-security:
-      - max-age=31536000; includeSubDomains
-      x-content-type-options:
-      - nosniff
-      x-ms-ratelimit-remaining-resource:
-<<<<<<< HEAD
-      - Microsoft.Compute/GetVMImageFromLocation3Min;12994,Microsoft.Compute/GetVMImageFromLocation30Min;73988
-=======
-      - Microsoft.Compute/GetVMImageFromLocation3Min;12998,Microsoft.Compute/GetVMImageFromLocation30Min;73998
->>>>>>> 13d0ab0a
-    status:
-      code: 200
-      message: OK
-- request:
-    body: null
-    headers:
-      Accept:
-      - application/json
-      Accept-Encoding:
-      - gzip, deflate
-      CommandName:
-      - vmss create
-      Connection:
-      - keep-alive
-      ParameterSetName:
-      - -g -n --image --security-type --admin-username --admin-password --disable-integrity-monitoring
-      User-Agent:
-<<<<<<< HEAD
-      - AZURECLI/2.47.0 azsdk-python-azure-mgmt-compute/29.1.0 Python/3.10.11 (Linux-5.15.0-1036-azure-x86_64-with-glibc2.31)
-        VSTS_7b238909-6802-4b65-b90d-184bca47f458_build_220_0
-=======
-      - AZURECLI/2.50.0 azsdk-python-azure-mgmt-compute/30.0.0 Python/3.9.13 (Windows-10-10.0.22621-SP0)
->>>>>>> 13d0ab0a
-    method: GET
-    uri: https://management.azure.com/subscriptions/00000000-0000-0000-0000-000000000000/providers/Microsoft.Compute/locations/southcentralus/publishers/canonical/artifacttypes/vmimage/offers/0001-com-ubuntu-server-focal/skus/20_04-lts-gen2/versions?$top=1&$orderby=name%20desc&api-version=2022-11-01
-  response:
-    body:
-      string: "[\r\n  {\r\n    \"location\": \"southcentralus\",\r\n    \"name\":
-<<<<<<< HEAD
-        \"20.04.202305150\",\r\n    \"id\": \"/Subscriptions/00000000-0000-0000-0000-000000000000/Providers/Microsoft.Compute/Locations/southcentralus/Publishers/canonical/ArtifactTypes/VMImage/Offers/0001-com-ubuntu-server-focal/Skus/20_04-lts-gen2/Versions/20.04.202305150\"\r\n
-=======
-        \"20.04.202307010\",\r\n    \"id\": \"/Subscriptions/00000000-0000-0000-0000-000000000000/Providers/Microsoft.Compute/Locations/southcentralus/Publishers/canonical/ArtifactTypes/VMImage/Offers/0001-com-ubuntu-server-focal/Skus/20_04-lts-gen2/Versions/20.04.202307010\"\r\n
->>>>>>> 13d0ab0a
-        \ }\r\n]"
-    headers:
-      cache-control:
-      - no-cache
-      content-length:
-      - '323'
-      content-type:
-      - application/json; charset=utf-8
-      date:
-<<<<<<< HEAD
-      - Fri, 26 May 2023 02:01:46 GMT
-=======
-      - Thu, 13 Jul 2023 05:07:14 GMT
->>>>>>> 13d0ab0a
       expires:
       - '-1'
       pragma:
@@ -455,34 +305,78 @@
       x-content-type-options:
       - nosniff
       x-ms-ratelimit-remaining-resource:
-      - Microsoft.Compute/ListVMImagesVersionsFromLocation3Min;15993,Microsoft.Compute/ListVMImagesVersionsFromLocation30Min;43987
-    status:
-      code: 200
-      message: OK
-- request:
-    body: null
-    headers:
-      Accept:
-      - application/json
-      Accept-Encoding:
-      - gzip, deflate
-      CommandName:
-      - vmss create
-      Connection:
-      - keep-alive
-      ParameterSetName:
-      - -g -n --image --security-type --admin-username --admin-password --disable-integrity-monitoring
-      User-Agent:
-<<<<<<< HEAD
-      - AZURECLI/2.47.0 azsdk-python-azure-mgmt-compute/29.1.0 Python/3.10.11 (Linux-5.15.0-1036-azure-x86_64-with-glibc2.31)
-        VSTS_7b238909-6802-4b65-b90d-184bca47f458_build_220_0
-    method: GET
-    uri: https://management.azure.com/subscriptions/00000000-0000-0000-0000-000000000000/providers/Microsoft.Compute/locations/southcentralus/publishers/canonical/artifacttypes/vmimage/offers/0001-com-ubuntu-server-focal/skus/20_04-lts-gen2/versions/20.04.202305150?api-version=2022-11-01
-=======
+      - Microsoft.Compute/GetVMImageFromLocation3Min;12998,Microsoft.Compute/GetVMImageFromLocation30Min;73998
+    status:
+      code: 200
+      message: OK
+- request:
+    body: null
+    headers:
+      Accept:
+      - application/json
+      Accept-Encoding:
+      - gzip, deflate
+      CommandName:
+      - vmss create
+      Connection:
+      - keep-alive
+      ParameterSetName:
+      - -g -n --image --security-type --admin-username --admin-password --disable-integrity-monitoring
+      User-Agent:
       - AZURECLI/2.50.0 azsdk-python-azure-mgmt-compute/30.0.0 Python/3.9.13 (Windows-10-10.0.22621-SP0)
     method: GET
+    uri: https://management.azure.com/subscriptions/00000000-0000-0000-0000-000000000000/providers/Microsoft.Compute/locations/southcentralus/publishers/canonical/artifacttypes/vmimage/offers/0001-com-ubuntu-server-focal/skus/20_04-lts-gen2/versions?$top=1&$orderby=name%20desc&api-version=2022-11-01
+  response:
+    body:
+      string: "[\r\n  {\r\n    \"location\": \"southcentralus\",\r\n    \"name\":
+        \"20.04.202307010\",\r\n    \"id\": \"/Subscriptions/00000000-0000-0000-0000-000000000000/Providers/Microsoft.Compute/Locations/southcentralus/Publishers/canonical/ArtifactTypes/VMImage/Offers/0001-com-ubuntu-server-focal/Skus/20_04-lts-gen2/Versions/20.04.202307010\"\r\n
+        \ }\r\n]"
+    headers:
+      cache-control:
+      - no-cache
+      content-length:
+      - '323'
+      content-type:
+      - application/json; charset=utf-8
+      date:
+      - Thu, 13 Jul 2023 05:07:14 GMT
+      expires:
+      - '-1'
+      pragma:
+      - no-cache
+      server:
+      - Microsoft-HTTPAPI/2.0
+      - Microsoft-HTTPAPI/2.0
+      strict-transport-security:
+      - max-age=31536000; includeSubDomains
+      transfer-encoding:
+      - chunked
+      vary:
+      - Accept-Encoding
+      x-content-type-options:
+      - nosniff
+      x-ms-ratelimit-remaining-resource:
+      - Microsoft.Compute/ListVMImagesVersionsFromLocation3Min;15997,Microsoft.Compute/ListVMImagesVersionsFromLocation30Min;43997
+    status:
+      code: 200
+      message: OK
+- request:
+    body: null
+    headers:
+      Accept:
+      - application/json
+      Accept-Encoding:
+      - gzip, deflate
+      CommandName:
+      - vmss create
+      Connection:
+      - keep-alive
+      ParameterSetName:
+      - -g -n --image --security-type --admin-username --admin-password --disable-integrity-monitoring
+      User-Agent:
+      - AZURECLI/2.50.0 azsdk-python-azure-mgmt-compute/30.0.0 Python/3.9.13 (Windows-10-10.0.22621-SP0)
+    method: GET
     uri: https://management.azure.com/subscriptions/00000000-0000-0000-0000-000000000000/providers/Microsoft.Compute/locations/southcentralus/publishers/canonical/artifacttypes/vmimage/offers/0001-com-ubuntu-server-focal/skus/20_04-lts-gen2/versions/20.04.202307010?api-version=2022-11-01
->>>>>>> 13d0ab0a
   response:
     body:
       string: "{\r\n  \"properties\": {\r\n    \"hyperVGeneration\": \"V2\",\r\n    \"architecture\":
@@ -498,11 +392,7 @@
         \"IsHibernateSupported\",\r\n        \"value\": \"True\"\r\n      }\r\n    ],\r\n
         \   \"osDiskImage\": {\r\n      \"operatingSystem\": \"Linux\",\r\n      \"sizeInGb\":
         30\r\n    },\r\n    \"dataDiskImages\": []\r\n  },\r\n  \"location\": \"southcentralus\",\r\n
-<<<<<<< HEAD
-        \ \"name\": \"20.04.202305150\",\r\n  \"id\": \"/Subscriptions/00000000-0000-0000-0000-000000000000/Providers/Microsoft.Compute/Locations/southcentralus/Publishers/canonical/ArtifactTypes/VMImage/Offers/0001-com-ubuntu-server-focal/Skus/20_04-lts-gen2/Versions/20.04.202305150\"\r\n}"
-=======
         \ \"name\": \"20.04.202307010\",\r\n  \"id\": \"/Subscriptions/00000000-0000-0000-0000-000000000000/Providers/Microsoft.Compute/Locations/southcentralus/Publishers/canonical/ArtifactTypes/VMImage/Offers/0001-com-ubuntu-server-focal/Skus/20_04-lts-gen2/Versions/20.04.202307010\"\r\n}"
->>>>>>> 13d0ab0a
     headers:
       cache-control:
       - no-cache
@@ -511,11 +401,7 @@
       content-type:
       - application/json; charset=utf-8
       date:
-<<<<<<< HEAD
-      - Fri, 26 May 2023 02:01:46 GMT
-=======
       - Thu, 13 Jul 2023 05:07:17 GMT
->>>>>>> 13d0ab0a
       expires:
       - '-1'
       pragma:
@@ -532,11 +418,7 @@
       x-content-type-options:
       - nosniff
       x-ms-ratelimit-remaining-resource:
-<<<<<<< HEAD
-      - Microsoft.Compute/GetVMImageFromLocation3Min;12993,Microsoft.Compute/GetVMImageFromLocation30Min;73987
-=======
       - Microsoft.Compute/GetVMImageFromLocation3Min;12997,Microsoft.Compute/GetVMImageFromLocation30Min;73997
->>>>>>> 13d0ab0a
     status:
       code: 200
       message: OK
@@ -566,19 +448,11 @@
       {"osDisk": {"createOption": "FromImage", "caching": "ReadWrite", "managedDisk":
       {"storageAccountType": null}}, "imageReference": {"publisher": "canonical",
       "offer": "0001-com-ubuntu-server-focal", "sku": "20_04-lts-gen2", "version":
-<<<<<<< HEAD
-      "latest"}}, "osProfile": {"computerNamePrefix": "vme173884", "adminUsername":
-      "azureuser", "adminPassword": "[parameters(''adminPassword'')]"}, "securityProfile":
-      {"securityType": "TrustedLaunch", "uefiSettings": {"secureBootEnabled": true,
-      "vTpmEnabled": true}}, "networkProfile": {"networkInterfaceConfigurations":
-      [{"name": "vme173884Nic", "properties": {"ipConfigurations": [{"name": "vme173884IPConfig",
-=======
       "latest"}}, "osProfile": {"computerNamePrefix": "vmc8543c5", "adminUsername":
       "azureuser", "adminPassword": "[parameters(''adminPassword'')]"}, "securityProfile":
       {"securityType": "TrustedLaunch", "uefiSettings": {"secureBootEnabled": true,
       "vTpmEnabled": true}}, "networkProfile": {"networkInterfaceConfigurations":
       [{"name": "vmc8543c5Nic", "properties": {"ipConfigurations": [{"name": "vmc8543c5IPConfig",
->>>>>>> 13d0ab0a
       "properties": {"subnet": {"id": "/subscriptions/00000000-0000-0000-0000-000000000000/resourceGroups/cli_test_vmss_trusted_launch_000001/providers/Microsoft.Network/virtualNetworks/vmVNET/subnets/vmSubnet"},
       "loadBalancerBackendAddressPools": [{"id": "/subscriptions/00000000-0000-0000-0000-000000000000/resourceGroups/cli_test_vmss_trusted_launch_000001/providers/Microsoft.Network/loadBalancers/vmLB/backendAddressPools/vmLBBEPool"}],
       "loadBalancerInboundNatPools": [{"id": "/subscriptions/00000000-0000-0000-0000-000000000000/resourceGroups/cli_test_vmss_trusted_launch_000001/providers/Microsoft.Network/loadBalancers/vmLB/inboundNatPools/vmLBNatPool"}]}}],
@@ -602,27 +476,15 @@
       ParameterSetName:
       - -g -n --image --security-type --admin-username --admin-password --disable-integrity-monitoring
       User-Agent:
-<<<<<<< HEAD
-      - AZURECLI/2.47.0 azsdk-python-azure-mgmt-resource/22.0.0 Python/3.10.11 (Linux-5.15.0-1036-azure-x86_64-with-glibc2.31)
-        VSTS_7b238909-6802-4b65-b90d-184bca47f458_build_220_0
-=======
       - AZURECLI/2.50.0 azsdk-python-azure-mgmt-resource/23.1.0b2 Python/3.9.13 (Windows-10-10.0.22621-SP0)
->>>>>>> 13d0ab0a
     method: PUT
     uri: https://management.azure.com/subscriptions/00000000-0000-0000-0000-000000000000/resourcegroups/cli_test_vmss_trusted_launch_000001/providers/Microsoft.Resources/deployments/mock-deployment?api-version=2022-09-01
   response:
     body:
-<<<<<<< HEAD
-      string: '{"id":"/subscriptions/00000000-0000-0000-0000-000000000000/resourceGroups/cli_test_vmss_trusted_launch_000001/providers/Microsoft.Resources/deployments/vmss_deploy_FgAJAQrcyMYB5QfMWeoqGH6F9b2BHVQY","name":"vmss_deploy_FgAJAQrcyMYB5QfMWeoqGH6F9b2BHVQY","type":"Microsoft.Resources/deployments","properties":{"templateHash":"18075553236877167438","parameters":{"adminPassword":{"type":"SecureString"}},"mode":"Incremental","provisioningState":"Accepted","timestamp":"2023-05-26T02:01:51.945811Z","duration":"PT0.0005928S","correlationId":"325d3aed-f904-4282-bbea-514a15d106bd","providers":[{"namespace":"Microsoft.Network","resourceTypes":[{"resourceType":"virtualNetworks","locations":["southcentralus"]},{"resourceType":"publicIPAddresses","locations":["southcentralus"]},{"resourceType":"loadBalancers","locations":["southcentralus"]}]},{"namespace":"Microsoft.Compute","resourceTypes":[{"resourceType":"virtualMachineScaleSets","locations":["southcentralus"]}]}],"dependencies":[{"dependsOn":[{"id":"/subscriptions/00000000-0000-0000-0000-000000000000/resourceGroups/cli_test_vmss_trusted_launch_000001/providers/Microsoft.Network/virtualNetworks/vmVNET","resourceType":"Microsoft.Network/virtualNetworks","resourceName":"vmVNET"},{"id":"/subscriptions/00000000-0000-0000-0000-000000000000/resourceGroups/cli_test_vmss_trusted_launch_000001/providers/Microsoft.Network/publicIPAddresses/vmLBPublicIP","resourceType":"Microsoft.Network/publicIPAddresses","resourceName":"vmLBPublicIP"}],"id":"/subscriptions/00000000-0000-0000-0000-000000000000/resourceGroups/cli_test_vmss_trusted_launch_000001/providers/Microsoft.Network/loadBalancers/vmLB","resourceType":"Microsoft.Network/loadBalancers","resourceName":"vmLB"},{"dependsOn":[{"id":"/subscriptions/00000000-0000-0000-0000-000000000000/resourceGroups/cli_test_vmss_trusted_launch_000001/providers/Microsoft.Network/virtualNetworks/vmVNET","resourceType":"Microsoft.Network/virtualNetworks","resourceName":"vmVNET"},{"id":"/subscriptions/00000000-0000-0000-0000-000000000000/resourceGroups/cli_test_vmss_trusted_launch_000001/providers/Microsoft.Network/loadBalancers/vmLB","resourceType":"Microsoft.Network/loadBalancers","resourceName":"vmLB"}],"id":"/subscriptions/00000000-0000-0000-0000-000000000000/resourceGroups/cli_test_vmss_trusted_launch_000001/providers/Microsoft.Compute/virtualMachineScaleSets/vm","resourceType":"Microsoft.Compute/virtualMachineScaleSets","resourceName":"vm"}]}}'
-    headers:
-      azure-asyncoperation:
-      - https://management.azure.com/subscriptions/00000000-0000-0000-0000-000000000000/resourcegroups/cli_test_vmss_trusted_launch_000001/providers/Microsoft.Resources/deployments/vmss_deploy_FgAJAQrcyMYB5QfMWeoqGH6F9b2BHVQY/operationStatuses/08585165403744465214?api-version=2022-09-01
-=======
       string: '{"id":"/subscriptions/00000000-0000-0000-0000-000000000000/resourceGroups/cli_test_vmss_trusted_launch_000001/providers/Microsoft.Resources/deployments/vmss_deploy_bKZM8wyJoqhlEQTAD86mTp7D6zrkVzFo","name":"vmss_deploy_bKZM8wyJoqhlEQTAD86mTp7D6zrkVzFo","type":"Microsoft.Resources/deployments","properties":{"templateHash":"10181484463390352430","parameters":{"adminPassword":{"type":"SecureString"}},"mode":"Incremental","provisioningState":"Accepted","timestamp":"2023-07-13T05:07:28.0912564Z","duration":"PT0.0007523S","correlationId":"720acd0b-9148-4ccf-a9b8-5f994bfb0d83","providers":[{"namespace":"Microsoft.Network","resourceTypes":[{"resourceType":"virtualNetworks","locations":["southcentralus"]},{"resourceType":"publicIPAddresses","locations":["southcentralus"]},{"resourceType":"loadBalancers","locations":["southcentralus"]}]},{"namespace":"Microsoft.Compute","resourceTypes":[{"resourceType":"virtualMachineScaleSets","locations":["southcentralus"]}]}],"dependencies":[{"dependsOn":[{"id":"/subscriptions/00000000-0000-0000-0000-000000000000/resourceGroups/cli_test_vmss_trusted_launch_000001/providers/Microsoft.Network/virtualNetworks/vmVNET","resourceType":"Microsoft.Network/virtualNetworks","resourceName":"vmVNET"},{"id":"/subscriptions/00000000-0000-0000-0000-000000000000/resourceGroups/cli_test_vmss_trusted_launch_000001/providers/Microsoft.Network/publicIPAddresses/vmLBPublicIP","resourceType":"Microsoft.Network/publicIPAddresses","resourceName":"vmLBPublicIP"}],"id":"/subscriptions/00000000-0000-0000-0000-000000000000/resourceGroups/cli_test_vmss_trusted_launch_000001/providers/Microsoft.Network/loadBalancers/vmLB","resourceType":"Microsoft.Network/loadBalancers","resourceName":"vmLB"},{"dependsOn":[{"id":"/subscriptions/00000000-0000-0000-0000-000000000000/resourceGroups/cli_test_vmss_trusted_launch_000001/providers/Microsoft.Network/virtualNetworks/vmVNET","resourceType":"Microsoft.Network/virtualNetworks","resourceName":"vmVNET"},{"id":"/subscriptions/00000000-0000-0000-0000-000000000000/resourceGroups/cli_test_vmss_trusted_launch_000001/providers/Microsoft.Network/loadBalancers/vmLB","resourceType":"Microsoft.Network/loadBalancers","resourceName":"vmLB"}],"id":"/subscriptions/00000000-0000-0000-0000-000000000000/resourceGroups/cli_test_vmss_trusted_launch_000001/providers/Microsoft.Compute/virtualMachineScaleSets/vm","resourceType":"Microsoft.Compute/virtualMachineScaleSets","resourceName":"vm"}]}}'
     headers:
       azure-asyncoperation:
       - https://management.azure.com/subscriptions/00000000-0000-0000-0000-000000000000/resourcegroups/cli_test_vmss_trusted_launch_000001/providers/Microsoft.Resources/deployments/vmss_deploy_bKZM8wyJoqhlEQTAD86mTp7D6zrkVzFo/operationStatuses/08585123820406826616?api-version=2022-09-01
->>>>>>> 13d0ab0a
       cache-control:
       - no-cache
       content-length:
@@ -630,11 +492,7 @@
       content-type:
       - application/json; charset=utf-8
       date:
-<<<<<<< HEAD
-      - Fri, 26 May 2023 02:01:52 GMT
-=======
       - Thu, 13 Jul 2023 05:07:30 GMT
->>>>>>> 13d0ab0a
       expires:
       - '-1'
       pragma:
@@ -644,11 +502,7 @@
       x-content-type-options:
       - nosniff
       x-ms-ratelimit-remaining-subscription-writes:
-<<<<<<< HEAD
-      - '1196'
-=======
       - '1199'
->>>>>>> 13d0ab0a
     status:
       code: 201
       message: Created
@@ -666,16 +520,9 @@
       ParameterSetName:
       - -g -n --image --security-type --admin-username --admin-password --disable-integrity-monitoring
       User-Agent:
-<<<<<<< HEAD
-      - AZURECLI/2.47.0 azsdk-python-azure-mgmt-resource/22.0.0 Python/3.10.11 (Linux-5.15.0-1036-azure-x86_64-with-glibc2.31)
-        VSTS_7b238909-6802-4b65-b90d-184bca47f458_build_220_0
-    method: GET
-    uri: https://management.azure.com/subscriptions/00000000-0000-0000-0000-000000000000/resourcegroups/cli_test_vmss_trusted_launch_000001/providers/Microsoft.Resources/deployments/mock-deployment/operationStatuses/08585165403744465214?api-version=2022-09-01
-=======
       - AZURECLI/2.50.0 azsdk-python-azure-mgmt-resource/23.1.0b2 Python/3.9.13 (Windows-10-10.0.22621-SP0)
     method: GET
     uri: https://management.azure.com/subscriptions/00000000-0000-0000-0000-000000000000/resourcegroups/cli_test_vmss_trusted_launch_000001/providers/Microsoft.Resources/deployments/mock-deployment/operationStatuses/08585123820406826616?api-version=2022-09-01
->>>>>>> 13d0ab0a
   response:
     body:
       string: '{"status":"Running"}'
@@ -687,11 +534,7 @@
       content-type:
       - application/json; charset=utf-8
       date:
-<<<<<<< HEAD
-      - Fri, 26 May 2023 02:02:22 GMT
-=======
       - Thu, 13 Jul 2023 05:07:31 GMT
->>>>>>> 13d0ab0a
       expires:
       - '-1'
       pragma:
@@ -719,12 +562,6 @@
       ParameterSetName:
       - -g -n --image --security-type --admin-username --admin-password --disable-integrity-monitoring
       User-Agent:
-<<<<<<< HEAD
-      - AZURECLI/2.47.0 azsdk-python-azure-mgmt-resource/22.0.0 Python/3.10.11 (Linux-5.15.0-1036-azure-x86_64-with-glibc2.31)
-        VSTS_7b238909-6802-4b65-b90d-184bca47f458_build_220_0
-    method: GET
-    uri: https://management.azure.com/subscriptions/00000000-0000-0000-0000-000000000000/resourcegroups/cli_test_vmss_trusted_launch_000001/providers/Microsoft.Resources/deployments/mock-deployment/operationStatuses/08585165403744465214?api-version=2022-09-01
-=======
       - AZURECLI/2.50.0 azsdk-python-azure-mgmt-resource/23.1.0b2 Python/3.9.13 (Windows-10-10.0.22621-SP0)
     method: GET
     uri: https://management.azure.com/subscriptions/00000000-0000-0000-0000-000000000000/resourcegroups/cli_test_vmss_trusted_launch_000001/providers/Microsoft.Resources/deployments/mock-deployment/operationStatuses/08585123820406826616?api-version=2022-09-01
@@ -770,7 +607,6 @@
       - AZURECLI/2.50.0 azsdk-python-azure-mgmt-resource/23.1.0b2 Python/3.9.13 (Windows-10-10.0.22621-SP0)
     method: GET
     uri: https://management.azure.com/subscriptions/00000000-0000-0000-0000-000000000000/resourcegroups/cli_test_vmss_trusted_launch_000001/providers/Microsoft.Resources/deployments/mock-deployment/operationStatuses/08585123820406826616?api-version=2022-09-01
->>>>>>> 13d0ab0a
   response:
     body:
       string: '{"status":"Succeeded"}'
@@ -782,11 +618,7 @@
       content-type:
       - application/json; charset=utf-8
       date:
-<<<<<<< HEAD
-      - Fri, 26 May 2023 02:02:52 GMT
-=======
       - Thu, 13 Jul 2023 05:08:33 GMT
->>>>>>> 13d0ab0a
       expires:
       - '-1'
       pragma:
@@ -814,38 +646,21 @@
       ParameterSetName:
       - -g -n --image --security-type --admin-username --admin-password --disable-integrity-monitoring
       User-Agent:
-<<<<<<< HEAD
-      - AZURECLI/2.47.0 azsdk-python-azure-mgmt-resource/22.0.0 Python/3.10.11 (Linux-5.15.0-1036-azure-x86_64-with-glibc2.31)
-        VSTS_7b238909-6802-4b65-b90d-184bca47f458_build_220_0
-=======
       - AZURECLI/2.50.0 azsdk-python-azure-mgmt-resource/23.1.0b2 Python/3.9.13 (Windows-10-10.0.22621-SP0)
->>>>>>> 13d0ab0a
     method: GET
     uri: https://management.azure.com/subscriptions/00000000-0000-0000-0000-000000000000/resourcegroups/cli_test_vmss_trusted_launch_000001/providers/Microsoft.Resources/deployments/mock-deployment?api-version=2022-09-01
   response:
     body:
-<<<<<<< HEAD
-      string: '{"id":"/subscriptions/00000000-0000-0000-0000-000000000000/resourceGroups/cli_test_vmss_trusted_launch_000001/providers/Microsoft.Resources/deployments/vmss_deploy_FgAJAQrcyMYB5QfMWeoqGH6F9b2BHVQY","name":"vmss_deploy_FgAJAQrcyMYB5QfMWeoqGH6F9b2BHVQY","type":"Microsoft.Resources/deployments","properties":{"templateHash":"18075553236877167438","parameters":{"adminPassword":{"type":"SecureString"}},"mode":"Incremental","provisioningState":"Succeeded","timestamp":"2023-05-26T02:02:34.9712335Z","duration":"PT43.0260153S","correlationId":"325d3aed-f904-4282-bbea-514a15d106bd","providers":[{"namespace":"Microsoft.Network","resourceTypes":[{"resourceType":"virtualNetworks","locations":["southcentralus"]},{"resourceType":"publicIPAddresses","locations":["southcentralus"]},{"resourceType":"loadBalancers","locations":["southcentralus"]}]},{"namespace":"Microsoft.Compute","resourceTypes":[{"resourceType":"virtualMachineScaleSets","locations":["southcentralus"]}]}],"dependencies":[{"dependsOn":[{"id":"/subscriptions/00000000-0000-0000-0000-000000000000/resourceGroups/cli_test_vmss_trusted_launch_000001/providers/Microsoft.Network/virtualNetworks/vmVNET","resourceType":"Microsoft.Network/virtualNetworks","resourceName":"vmVNET"},{"id":"/subscriptions/00000000-0000-0000-0000-000000000000/resourceGroups/cli_test_vmss_trusted_launch_000001/providers/Microsoft.Network/publicIPAddresses/vmLBPublicIP","resourceType":"Microsoft.Network/publicIPAddresses","resourceName":"vmLBPublicIP"}],"id":"/subscriptions/00000000-0000-0000-0000-000000000000/resourceGroups/cli_test_vmss_trusted_launch_000001/providers/Microsoft.Network/loadBalancers/vmLB","resourceType":"Microsoft.Network/loadBalancers","resourceName":"vmLB"},{"dependsOn":[{"id":"/subscriptions/00000000-0000-0000-0000-000000000000/resourceGroups/cli_test_vmss_trusted_launch_000001/providers/Microsoft.Network/virtualNetworks/vmVNET","resourceType":"Microsoft.Network/virtualNetworks","resourceName":"vmVNET"},{"id":"/subscriptions/00000000-0000-0000-0000-000000000000/resourceGroups/cli_test_vmss_trusted_launch_000001/providers/Microsoft.Network/loadBalancers/vmLB","resourceType":"Microsoft.Network/loadBalancers","resourceName":"vmLB"}],"id":"/subscriptions/00000000-0000-0000-0000-000000000000/resourceGroups/cli_test_vmss_trusted_launch_000001/providers/Microsoft.Compute/virtualMachineScaleSets/vm","resourceType":"Microsoft.Compute/virtualMachineScaleSets","resourceName":"vm"}],"outputs":{"vmss":{"type":"Object","value":{"singlePlacementGroup":true,"orchestrationMode":"Uniform","upgradePolicy":{"mode":"Manual","rollingUpgradePolicy":{"maxBatchInstancePercent":20,"maxUnhealthyInstancePercent":20,"maxUnhealthyUpgradedInstancePercent":20,"pauseTimeBetweenBatches":"PT0S","maxSurge":false,"rollbackFailedInstancesOnPolicyBreach":false}},"virtualMachineProfile":{"osProfile":{"computerNamePrefix":"vme173884","adminUsername":"azureuser","linuxConfiguration":{"disablePasswordAuthentication":false,"provisionVMAgent":true,"enableVMAgentPlatformUpdates":false},"secrets":[],"allowExtensionOperations":true,"requireGuestProvisionSignal":true},"storageProfile":{"osDisk":{"osType":"Linux","createOption":"FromImage","caching":"ReadWrite","managedDisk":{"storageAccountType":"Premium_LRS"},"diskSizeGB":30},"imageReference":{"publisher":"canonical","offer":"0001-com-ubuntu-server-focal","sku":"20_04-lts-gen2","version":"latest"},"diskControllerType":"SCSI"},"networkProfile":{"networkInterfaceConfigurations":[{"name":"vme173884Nic","properties":{"primary":true,"enableAcceleratedNetworking":false,"disableTcpStateTracking":false,"dnsSettings":{"dnsServers":[]},"enableIPForwarding":false,"ipConfigurations":[{"name":"vme173884IPConfig","properties":{"subnet":{"id":"/subscriptions/00000000-0000-0000-0000-000000000000/resourceGroups/cli_test_vmss_trusted_launch_000001/providers/Microsoft.Network/virtualNetworks/vmVNET/subnets/vmSubnet"},"privateIPAddressVersion":"IPv4","loadBalancerBackendAddressPools":[{"id":"/subscriptions/00000000-0000-0000-0000-000000000000/resourceGroups/cli_test_vmss_trusted_launch_000001/providers/Microsoft.Network/loadBalancers/vmLB/backendAddressPools/vmLBBEPool"}],"loadBalancerInboundNatPools":[{"id":"/subscriptions/00000000-0000-0000-0000-000000000000/resourceGroups/cli_test_vmss_trusted_launch_000001/providers/Microsoft.Network/loadBalancers/vmLB/inboundNatPools/vmLBNatPool"}]}}]}}]},"securityProfile":{"uefiSettings":{"secureBootEnabled":true,"vTpmEnabled":true},"securityType":"TrustedLaunch"}},"provisioningState":"Succeeded","overprovision":true,"doNotRunExtensionsOnOverprovisionedVMs":false,"uniqueId":"480db0d4-a10f-4334-9964-80c9b555fb16","timeCreated":"2023-05-26T02:01:59.6522506+00:00"}}},"outputResources":[{"id":"/subscriptions/00000000-0000-0000-0000-000000000000/resourceGroups/cli_test_vmss_trusted_launch_000001/providers/Microsoft.Compute/virtualMachineScaleSets/vm"},{"id":"/subscriptions/00000000-0000-0000-0000-000000000000/resourceGroups/cli_test_vmss_trusted_launch_000001/providers/Microsoft.Network/loadBalancers/vmLB"},{"id":"/subscriptions/00000000-0000-0000-0000-000000000000/resourceGroups/cli_test_vmss_trusted_launch_000001/providers/Microsoft.Network/publicIPAddresses/vmLBPublicIP"},{"id":"/subscriptions/00000000-0000-0000-0000-000000000000/resourceGroups/cli_test_vmss_trusted_launch_000001/providers/Microsoft.Network/virtualNetworks/vmVNET"}]}}'
-=======
       string: '{"id":"/subscriptions/00000000-0000-0000-0000-000000000000/resourceGroups/cli_test_vmss_trusted_launch_000001/providers/Microsoft.Resources/deployments/vmss_deploy_bKZM8wyJoqhlEQTAD86mTp7D6zrkVzFo","name":"vmss_deploy_bKZM8wyJoqhlEQTAD86mTp7D6zrkVzFo","type":"Microsoft.Resources/deployments","properties":{"templateHash":"10181484463390352430","parameters":{"adminPassword":{"type":"SecureString"}},"mode":"Incremental","provisioningState":"Succeeded","timestamp":"2023-07-13T05:08:27.105198Z","duration":"PT59.0146939S","correlationId":"720acd0b-9148-4ccf-a9b8-5f994bfb0d83","providers":[{"namespace":"Microsoft.Network","resourceTypes":[{"resourceType":"virtualNetworks","locations":["southcentralus"]},{"resourceType":"publicIPAddresses","locations":["southcentralus"]},{"resourceType":"loadBalancers","locations":["southcentralus"]}]},{"namespace":"Microsoft.Compute","resourceTypes":[{"resourceType":"virtualMachineScaleSets","locations":["southcentralus"]}]}],"dependencies":[{"dependsOn":[{"id":"/subscriptions/00000000-0000-0000-0000-000000000000/resourceGroups/cli_test_vmss_trusted_launch_000001/providers/Microsoft.Network/virtualNetworks/vmVNET","resourceType":"Microsoft.Network/virtualNetworks","resourceName":"vmVNET"},{"id":"/subscriptions/00000000-0000-0000-0000-000000000000/resourceGroups/cli_test_vmss_trusted_launch_000001/providers/Microsoft.Network/publicIPAddresses/vmLBPublicIP","resourceType":"Microsoft.Network/publicIPAddresses","resourceName":"vmLBPublicIP"}],"id":"/subscriptions/00000000-0000-0000-0000-000000000000/resourceGroups/cli_test_vmss_trusted_launch_000001/providers/Microsoft.Network/loadBalancers/vmLB","resourceType":"Microsoft.Network/loadBalancers","resourceName":"vmLB"},{"dependsOn":[{"id":"/subscriptions/00000000-0000-0000-0000-000000000000/resourceGroups/cli_test_vmss_trusted_launch_000001/providers/Microsoft.Network/virtualNetworks/vmVNET","resourceType":"Microsoft.Network/virtualNetworks","resourceName":"vmVNET"},{"id":"/subscriptions/00000000-0000-0000-0000-000000000000/resourceGroups/cli_test_vmss_trusted_launch_000001/providers/Microsoft.Network/loadBalancers/vmLB","resourceType":"Microsoft.Network/loadBalancers","resourceName":"vmLB"}],"id":"/subscriptions/00000000-0000-0000-0000-000000000000/resourceGroups/cli_test_vmss_trusted_launch_000001/providers/Microsoft.Compute/virtualMachineScaleSets/vm","resourceType":"Microsoft.Compute/virtualMachineScaleSets","resourceName":"vm"}],"outputs":{"vmss":{"type":"Object","value":{"singlePlacementGroup":true,"orchestrationMode":"Uniform","upgradePolicy":{"mode":"Manual","rollingUpgradePolicy":{"maxBatchInstancePercent":20,"maxUnhealthyInstancePercent":20,"maxUnhealthyUpgradedInstancePercent":20,"pauseTimeBetweenBatches":"PT0S","maxSurge":false,"rollbackFailedInstancesOnPolicyBreach":false}},"virtualMachineProfile":{"osProfile":{"computerNamePrefix":"vmc8543c5","adminUsername":"azureuser","linuxConfiguration":{"disablePasswordAuthentication":false,"provisionVMAgent":true,"enableVMAgentPlatformUpdates":false},"secrets":[],"allowExtensionOperations":true,"requireGuestProvisionSignal":true},"storageProfile":{"osDisk":{"osType":"Linux","createOption":"FromImage","caching":"ReadWrite","managedDisk":{"storageAccountType":"Premium_LRS"},"diskSizeGB":30},"imageReference":{"publisher":"canonical","offer":"0001-com-ubuntu-server-focal","sku":"20_04-lts-gen2","version":"latest"},"diskControllerType":"SCSI"},"networkProfile":{"networkInterfaceConfigurations":[{"name":"vmc8543c5Nic","properties":{"primary":true,"enableAcceleratedNetworking":false,"disableTcpStateTracking":false,"dnsSettings":{"dnsServers":[]},"enableIPForwarding":false,"ipConfigurations":[{"name":"vmc8543c5IPConfig","properties":{"subnet":{"id":"/subscriptions/00000000-0000-0000-0000-000000000000/resourceGroups/cli_test_vmss_trusted_launch_000001/providers/Microsoft.Network/virtualNetworks/vmVNET/subnets/vmSubnet"},"privateIPAddressVersion":"IPv4","loadBalancerBackendAddressPools":[{"id":"/subscriptions/00000000-0000-0000-0000-000000000000/resourceGroups/cli_test_vmss_trusted_launch_000001/providers/Microsoft.Network/loadBalancers/vmLB/backendAddressPools/vmLBBEPool"}],"loadBalancerInboundNatPools":[{"id":"/subscriptions/00000000-0000-0000-0000-000000000000/resourceGroups/cli_test_vmss_trusted_launch_000001/providers/Microsoft.Network/loadBalancers/vmLB/inboundNatPools/vmLBNatPool"}]}}]}}]},"securityProfile":{"uefiSettings":{"secureBootEnabled":true,"vTpmEnabled":true},"securityType":"TrustedLaunch"}},"provisioningState":"Succeeded","overprovision":true,"doNotRunExtensionsOnOverprovisionedVMs":false,"uniqueId":"26326ad4-58c6-4e94-9f6f-870cbc4261db","timeCreated":"2023-07-13T05:07:48.4747044+00:00"}}},"outputResources":[{"id":"/subscriptions/00000000-0000-0000-0000-000000000000/resourceGroups/cli_test_vmss_trusted_launch_000001/providers/Microsoft.Compute/virtualMachineScaleSets/vm"},{"id":"/subscriptions/00000000-0000-0000-0000-000000000000/resourceGroups/cli_test_vmss_trusted_launch_000001/providers/Microsoft.Network/loadBalancers/vmLB"},{"id":"/subscriptions/00000000-0000-0000-0000-000000000000/resourceGroups/cli_test_vmss_trusted_launch_000001/providers/Microsoft.Network/publicIPAddresses/vmLBPublicIP"},{"id":"/subscriptions/00000000-0000-0000-0000-000000000000/resourceGroups/cli_test_vmss_trusted_launch_000001/providers/Microsoft.Network/virtualNetworks/vmVNET"}]}}'
->>>>>>> 13d0ab0a
-    headers:
-      cache-control:
-      - no-cache
-      content-length:
-<<<<<<< HEAD
-      - '5390'
-      content-type:
-      - application/json; charset=utf-8
-      date:
-      - Fri, 26 May 2023 02:02:52 GMT
-=======
+    headers:
+      cache-control:
+      - no-cache
+      content-length:
       - '5389'
       content-type:
       - application/json; charset=utf-8
       date:
       - Thu, 13 Jul 2023 05:08:34 GMT
->>>>>>> 13d0ab0a
       expires:
       - '-1'
       pragma:
@@ -873,12 +688,7 @@
       ParameterSetName:
       - -g -n --enable-secure-boot --enable-vtpm
       User-Agent:
-<<<<<<< HEAD
-      - AZURECLI/2.47.0 azsdk-python-azure-mgmt-compute/29.1.0 Python/3.10.11 (Linux-5.15.0-1036-azure-x86_64-with-glibc2.31)
-        VSTS_7b238909-6802-4b65-b90d-184bca47f458_build_220_0
-=======
       - AZURECLI/2.50.0 azsdk-python-azure-mgmt-compute/30.0.0 Python/3.9.13 (Windows-10-10.0.22621-SP0)
->>>>>>> 13d0ab0a
     method: GET
     uri: https://management.azure.com/subscriptions/00000000-0000-0000-0000-000000000000/resourceGroups/cli_test_vmss_trusted_launch_000001/providers/Microsoft.Compute/virtualMachineScaleSets/vm?api-version=2023-03-01
   response:
@@ -893,11 +703,7 @@
         20,\r\n        \"maxUnhealthyUpgradedInstancePercent\": 20,\r\n        \"pauseTimeBetweenBatches\":
         \"PT0S\",\r\n        \"maxSurge\": false,\r\n        \"rollbackFailedInstancesOnPolicyBreach\":
         false\r\n      }\r\n    },\r\n    \"virtualMachineProfile\": {\r\n      \"osProfile\":
-<<<<<<< HEAD
-        {\r\n        \"computerNamePrefix\": \"vme173884\",\r\n        \"adminUsername\":
-=======
         {\r\n        \"computerNamePrefix\": \"vmc8543c5\",\r\n        \"adminUsername\":
->>>>>>> 13d0ab0a
         \"azureuser\",\r\n        \"linuxConfiguration\": {\r\n          \"disablePasswordAuthentication\":
         false,\r\n          \"provisionVMAgent\": true,\r\n          \"enableVMAgentPlatformUpdates\":
         false\r\n        },\r\n        \"secrets\": [],\r\n        \"allowExtensionOperations\":
@@ -909,22 +715,13 @@
         {\r\n          \"publisher\": \"canonical\",\r\n          \"offer\": \"0001-com-ubuntu-server-focal\",\r\n
         \         \"sku\": \"20_04-lts-gen2\",\r\n          \"version\": \"latest\"\r\n
         \       },\r\n        \"diskControllerType\": \"SCSI\"\r\n      },\r\n      \"networkProfile\":
-<<<<<<< HEAD
-        {\"networkInterfaceConfigurations\":[{\"name\":\"vme173884Nic\",\"properties\":{\"primary\":true,\"enableAcceleratedNetworking\":false,\"disableTcpStateTracking\":false,\"dnsSettings\":{\"dnsServers\":[]},\"enableIPForwarding\":false,\"ipConfigurations\":[{\"name\":\"vme173884IPConfig\",\"properties\":{\"subnet\":{\"id\":\"/subscriptions/00000000-0000-0000-0000-000000000000/resourceGroups/cli_test_vmss_trusted_launch_000001/providers/Microsoft.Network/virtualNetworks/vmVNET/subnets/vmSubnet\"},\"privateIPAddressVersion\":\"IPv4\",\"loadBalancerBackendAddressPools\":[{\"id\":\"/subscriptions/00000000-0000-0000-0000-000000000000/resourceGroups/cli_test_vmss_trusted_launch_000001/providers/Microsoft.Network/loadBalancers/vmLB/backendAddressPools/vmLBBEPool\"}],\"loadBalancerInboundNatPools\":[{\"id\":\"/subscriptions/00000000-0000-0000-0000-000000000000/resourceGroups/cli_test_vmss_trusted_launch_000001/providers/Microsoft.Network/loadBalancers/vmLB/inboundNatPools/vmLBNatPool\"}]}}]}}]},\r\n
-=======
         {\"networkInterfaceConfigurations\":[{\"name\":\"vmc8543c5Nic\",\"properties\":{\"primary\":true,\"enableAcceleratedNetworking\":false,\"disableTcpStateTracking\":false,\"dnsSettings\":{\"dnsServers\":[]},\"enableIPForwarding\":false,\"ipConfigurations\":[{\"name\":\"vmc8543c5IPConfig\",\"properties\":{\"subnet\":{\"id\":\"/subscriptions/00000000-0000-0000-0000-000000000000/resourceGroups/cli_test_vmss_trusted_launch_000001/providers/Microsoft.Network/virtualNetworks/vmVNET/subnets/vmSubnet\"},\"privateIPAddressVersion\":\"IPv4\",\"loadBalancerBackendAddressPools\":[{\"id\":\"/subscriptions/00000000-0000-0000-0000-000000000000/resourceGroups/cli_test_vmss_trusted_launch_000001/providers/Microsoft.Network/loadBalancers/vmLB/backendAddressPools/vmLBBEPool\"}],\"loadBalancerInboundNatPools\":[{\"id\":\"/subscriptions/00000000-0000-0000-0000-000000000000/resourceGroups/cli_test_vmss_trusted_launch_000001/providers/Microsoft.Network/loadBalancers/vmLB/inboundNatPools/vmLBNatPool\"}]}}]}}]},\r\n
->>>>>>> 13d0ab0a
         \     \"securityProfile\": {\r\n        \"uefiSettings\": {\r\n          \"secureBootEnabled\":
         true,\r\n          \"vTpmEnabled\": true\r\n        },\r\n        \"securityType\":
         \"TrustedLaunch\"\r\n      }\r\n    },\r\n    \"provisioningState\": \"Succeeded\",\r\n
         \   \"overprovision\": true,\r\n    \"doNotRunExtensionsOnOverprovisionedVMs\":
-<<<<<<< HEAD
-        false,\r\n    \"uniqueId\": \"480db0d4-a10f-4334-9964-80c9b555fb16\",\r\n
-        \   \"timeCreated\": \"2023-05-26T02:01:59.6522506+00:00\"\r\n  }\r\n}"
-=======
         false,\r\n    \"uniqueId\": \"26326ad4-58c6-4e94-9f6f-870cbc4261db\",\r\n
         \   \"timeCreated\": \"2023-07-13T05:07:48.4747044+00:00\"\r\n  }\r\n}"
->>>>>>> 13d0ab0a
     headers:
       cache-control:
       - no-cache
@@ -933,11 +730,7 @@
       content-type:
       - application/json; charset=utf-8
       date:
-<<<<<<< HEAD
-      - Fri, 26 May 2023 02:02:52 GMT
-=======
       - Thu, 13 Jul 2023 05:08:35 GMT
->>>>>>> 13d0ab0a
       expires:
       - '-1'
       pragma:
@@ -964,25 +757,15 @@
       "Manual", "rollingUpgradePolicy": {"maxBatchInstancePercent": 20, "maxUnhealthyInstancePercent":
       20, "maxUnhealthyUpgradedInstancePercent": 20, "pauseTimeBetweenBatches": "PT0S",
       "rollbackFailedInstancesOnPolicyBreach": false, "maxSurge": false}}, "virtualMachineProfile":
-<<<<<<< HEAD
-      {"osProfile": {"computerNamePrefix": "vme173884", "adminUsername": "azureuser",
-=======
       {"osProfile": {"computerNamePrefix": "vmc8543c5", "adminUsername": "azureuser",
->>>>>>> 13d0ab0a
       "linuxConfiguration": {"disablePasswordAuthentication": false, "provisionVMAgent":
       true, "enableVMAgentPlatformUpdates": false}, "secrets": [], "allowExtensionOperations":
       true, "requireGuestProvisionSignal": true}, "storageProfile": {"osDisk": {"caching":
       "ReadWrite", "createOption": "FromImage", "diskSizeGB": 30, "osType": "Linux",
       "managedDisk": {"storageAccountType": "Premium_LRS"}}, "diskControllerType":
-<<<<<<< HEAD
-      "SCSI"}, "networkProfile": {"networkInterfaceConfigurations": [{"name": "vme173884Nic",
-      "properties": {"primary": true, "enableAcceleratedNetworking": false, "disableTcpStateTracking":
-      false, "dnsSettings": {"dnsServers": []}, "ipConfigurations": [{"name": "vme173884IPConfig",
-=======
       "SCSI"}, "networkProfile": {"networkInterfaceConfigurations": [{"name": "vmc8543c5Nic",
       "properties": {"primary": true, "enableAcceleratedNetworking": false, "disableTcpStateTracking":
       false, "dnsSettings": {"dnsServers": []}, "ipConfigurations": [{"name": "vmc8543c5IPConfig",
->>>>>>> 13d0ab0a
       "properties": {"subnet": {"id": "/subscriptions/00000000-0000-0000-0000-000000000000/resourceGroups/cli_test_vmss_trusted_launch_000001/providers/Microsoft.Network/virtualNetworks/vmVNET/subnets/vmSubnet"},
       "privateIPAddressVersion": "IPv4", "loadBalancerBackendAddressPools": [{"id":
       "/subscriptions/00000000-0000-0000-0000-000000000000/resourceGroups/cli_test_vmss_trusted_launch_000001/providers/Microsoft.Network/loadBalancers/vmLB/backendAddressPools/vmLBBEPool"}],
@@ -1006,12 +789,7 @@
       ParameterSetName:
       - -g -n --enable-secure-boot --enable-vtpm
       User-Agent:
-<<<<<<< HEAD
-      - AZURECLI/2.47.0 azsdk-python-azure-mgmt-compute/29.1.0 Python/3.10.11 (Linux-5.15.0-1036-azure-x86_64-with-glibc2.31)
-        VSTS_7b238909-6802-4b65-b90d-184bca47f458_build_220_0
-=======
       - AZURECLI/2.50.0 azsdk-python-azure-mgmt-compute/30.0.0 Python/3.9.13 (Windows-10-10.0.22621-SP0)
->>>>>>> 13d0ab0a
     method: PUT
     uri: https://management.azure.com/subscriptions/00000000-0000-0000-0000-000000000000/resourceGroups/cli_test_vmss_trusted_launch_000001/providers/Microsoft.Compute/virtualMachineScaleSets/vm?api-version=2023-03-01
   response:
@@ -1026,11 +804,7 @@
         20,\r\n        \"maxUnhealthyUpgradedInstancePercent\": 20,\r\n        \"pauseTimeBetweenBatches\":
         \"PT0S\",\r\n        \"maxSurge\": false,\r\n        \"rollbackFailedInstancesOnPolicyBreach\":
         false\r\n      }\r\n    },\r\n    \"virtualMachineProfile\": {\r\n      \"osProfile\":
-<<<<<<< HEAD
-        {\r\n        \"computerNamePrefix\": \"vme173884\",\r\n        \"adminUsername\":
-=======
         {\r\n        \"computerNamePrefix\": \"vmc8543c5\",\r\n        \"adminUsername\":
->>>>>>> 13d0ab0a
         \"azureuser\",\r\n        \"linuxConfiguration\": {\r\n          \"disablePasswordAuthentication\":
         false,\r\n          \"provisionVMAgent\": true,\r\n          \"enableVMAgentPlatformUpdates\":
         false\r\n        },\r\n        \"secrets\": [],\r\n        \"allowExtensionOperations\":
@@ -1042,31 +816,18 @@
         {\r\n          \"publisher\": \"canonical\",\r\n          \"offer\": \"0001-com-ubuntu-server-focal\",\r\n
         \         \"sku\": \"20_04-lts-gen2\",\r\n          \"version\": \"latest\"\r\n
         \       },\r\n        \"diskControllerType\": \"SCSI\"\r\n      },\r\n      \"networkProfile\":
-<<<<<<< HEAD
-        {\"networkInterfaceConfigurations\":[{\"name\":\"vme173884Nic\",\"properties\":{\"primary\":true,\"enableAcceleratedNetworking\":false,\"disableTcpStateTracking\":false,\"dnsSettings\":{\"dnsServers\":[]},\"enableIPForwarding\":false,\"ipConfigurations\":[{\"name\":\"vme173884IPConfig\",\"properties\":{\"subnet\":{\"id\":\"/subscriptions/00000000-0000-0000-0000-000000000000/resourceGroups/cli_test_vmss_trusted_launch_000001/providers/Microsoft.Network/virtualNetworks/vmVNET/subnets/vmSubnet\"},\"privateIPAddressVersion\":\"IPv4\",\"loadBalancerBackendAddressPools\":[{\"id\":\"/subscriptions/00000000-0000-0000-0000-000000000000/resourceGroups/cli_test_vmss_trusted_launch_000001/providers/Microsoft.Network/loadBalancers/vmLB/backendAddressPools/vmLBBEPool\"}],\"loadBalancerInboundNatPools\":[{\"id\":\"/subscriptions/00000000-0000-0000-0000-000000000000/resourceGroups/cli_test_vmss_trusted_launch_000001/providers/Microsoft.Network/loadBalancers/vmLB/inboundNatPools/vmLBNatPool\"}]}}]}}]},\r\n
-=======
         {\"networkInterfaceConfigurations\":[{\"name\":\"vmc8543c5Nic\",\"properties\":{\"primary\":true,\"enableAcceleratedNetworking\":false,\"disableTcpStateTracking\":false,\"dnsSettings\":{\"dnsServers\":[]},\"enableIPForwarding\":false,\"ipConfigurations\":[{\"name\":\"vmc8543c5IPConfig\",\"properties\":{\"subnet\":{\"id\":\"/subscriptions/00000000-0000-0000-0000-000000000000/resourceGroups/cli_test_vmss_trusted_launch_000001/providers/Microsoft.Network/virtualNetworks/vmVNET/subnets/vmSubnet\"},\"privateIPAddressVersion\":\"IPv4\",\"loadBalancerBackendAddressPools\":[{\"id\":\"/subscriptions/00000000-0000-0000-0000-000000000000/resourceGroups/cli_test_vmss_trusted_launch_000001/providers/Microsoft.Network/loadBalancers/vmLB/backendAddressPools/vmLBBEPool\"}],\"loadBalancerInboundNatPools\":[{\"id\":\"/subscriptions/00000000-0000-0000-0000-000000000000/resourceGroups/cli_test_vmss_trusted_launch_000001/providers/Microsoft.Network/loadBalancers/vmLB/inboundNatPools/vmLBNatPool\"}]}}]}}]},\r\n
->>>>>>> 13d0ab0a
         \     \"securityProfile\": {\r\n        \"uefiSettings\": {\r\n          \"secureBootEnabled\":
         true,\r\n          \"vTpmEnabled\": true\r\n        },\r\n        \"securityType\":
         \"TrustedLaunch\"\r\n      }\r\n    },\r\n    \"provisioningState\": \"Updating\",\r\n
         \   \"overprovision\": true,\r\n    \"doNotRunExtensionsOnOverprovisionedVMs\":
-<<<<<<< HEAD
-        false,\r\n    \"uniqueId\": \"480db0d4-a10f-4334-9964-80c9b555fb16\",\r\n
-        \   \"timeCreated\": \"2023-05-26T02:01:59.6522506+00:00\"\r\n  }\r\n}"
-=======
         false,\r\n    \"uniqueId\": \"26326ad4-58c6-4e94-9f6f-870cbc4261db\",\r\n
         \   \"timeCreated\": \"2023-07-13T05:07:48.4747044+00:00\"\r\n  }\r\n}"
->>>>>>> 13d0ab0a
     headers:
       azure-asyncnotification:
       - Enabled
       azure-asyncoperation:
-<<<<<<< HEAD
-      - https://management.azure.com/subscriptions/00000000-0000-0000-0000-000000000000/providers/Microsoft.Compute/locations/southcentralus/operations/2d9cde1c-735b-4f58-8e16-913bdcdc25e3?p=d0e8ea9a-296d-4a42-b0c4-00ed1becd3d2&api-version=2022-11-01
-=======
       - https://management.azure.com/subscriptions/00000000-0000-0000-0000-000000000000/providers/Microsoft.Compute/locations/southcentralus/operations/5c6927bf-b5b3-47df-85c3-43a245ae7d0d?p=d0e8ea9a-296d-4a42-b0c4-00ed1becd3d2&api-version=2023-03-01
->>>>>>> 13d0ab0a
       cache-control:
       - no-cache
       content-length:
@@ -1074,11 +835,7 @@
       content-type:
       - application/json; charset=utf-8
       date:
-<<<<<<< HEAD
-      - Fri, 26 May 2023 02:02:56 GMT
-=======
       - Thu, 13 Jul 2023 05:08:45 GMT
->>>>>>> 13d0ab0a
       expires:
       - '-1'
       pragma:
@@ -1097,11 +854,7 @@
       x-ms-ratelimit-remaining-resource:
       - Microsoft.Compute/CreateVMScaleSet3Min;140,Microsoft.Compute/CreateVMScaleSet30Min;708,Microsoft.Compute/VmssQueuedVMOperations;0
       x-ms-ratelimit-remaining-subscription-writes:
-<<<<<<< HEAD
-      - '1195'
-=======
       - '1199'
->>>>>>> 13d0ab0a
       x-ms-request-charge:
       - '0'
     status:
@@ -1121,68 +874,6 @@
       ParameterSetName:
       - -g -n --enable-secure-boot --enable-vtpm
       User-Agent:
-<<<<<<< HEAD
-      - AZURECLI/2.47.0 azsdk-python-azure-mgmt-compute/29.1.0 Python/3.10.11 (Linux-5.15.0-1036-azure-x86_64-with-glibc2.31)
-        VSTS_7b238909-6802-4b65-b90d-184bca47f458_build_220_0
-    method: GET
-    uri: https://management.azure.com/subscriptions/00000000-0000-0000-0000-000000000000/providers/Microsoft.Compute/locations/southcentralus/operations/2d9cde1c-735b-4f58-8e16-913bdcdc25e3?p=d0e8ea9a-296d-4a42-b0c4-00ed1becd3d2&api-version=2022-11-01
-  response:
-    body:
-      string: "{\r\n  \"startTime\": \"2023-05-26T02:02:56.8922879+00:00\",\r\n  \"status\":
-        \"InProgress\",\r\n  \"name\": \"2d9cde1c-735b-4f58-8e16-913bdcdc25e3\"\r\n}"
-    headers:
-      cache-control:
-      - no-cache
-      content-length:
-      - '134'
-      content-type:
-      - application/json; charset=utf-8
-      date:
-      - Fri, 26 May 2023 02:03:06 GMT
-      expires:
-      - '-1'
-      pragma:
-      - no-cache
-      server:
-      - Microsoft-HTTPAPI/2.0
-      - Microsoft-HTTPAPI/2.0
-      strict-transport-security:
-      - max-age=31536000; includeSubDomains
-      transfer-encoding:
-      - chunked
-      vary:
-      - Accept-Encoding
-      x-content-type-options:
-      - nosniff
-      x-ms-ratelimit-remaining-resource:
-      - Microsoft.Compute/GetOperation3Min;14995,Microsoft.Compute/GetOperation30Min;29991
-    status:
-      code: 200
-      message: OK
-- request:
-    body: null
-    headers:
-      Accept:
-      - '*/*'
-      Accept-Encoding:
-      - gzip, deflate
-      CommandName:
-      - vmss update
-      Connection:
-      - keep-alive
-      ParameterSetName:
-      - -g -n --enable-secure-boot --enable-vtpm
-      User-Agent:
-      - AZURECLI/2.47.0 azsdk-python-azure-mgmt-compute/29.1.0 Python/3.10.11 (Linux-5.15.0-1036-azure-x86_64-with-glibc2.31)
-        VSTS_7b238909-6802-4b65-b90d-184bca47f458_build_220_0
-    method: GET
-    uri: https://management.azure.com/subscriptions/00000000-0000-0000-0000-000000000000/providers/Microsoft.Compute/locations/southcentralus/operations/2d9cde1c-735b-4f58-8e16-913bdcdc25e3?p=d0e8ea9a-296d-4a42-b0c4-00ed1becd3d2&api-version=2022-11-01
-  response:
-    body:
-      string: "{\r\n  \"startTime\": \"2023-05-26T02:02:56.8922879+00:00\",\r\n  \"endTime\":
-        \"2023-05-26T02:03:21.2228071+00:00\",\r\n  \"status\": \"Succeeded\",\r\n
-        \ \"name\": \"2d9cde1c-735b-4f58-8e16-913bdcdc25e3\"\r\n}"
-=======
       - AZURECLI/2.50.0 azsdk-python-azure-mgmt-compute/30.0.0 Python/3.9.13 (Windows-10-10.0.22621-SP0)
     method: GET
     uri: https://management.azure.com/subscriptions/00000000-0000-0000-0000-000000000000/providers/Microsoft.Compute/locations/southcentralus/operations/5c6927bf-b5b3-47df-85c3-43a245ae7d0d?p=d0e8ea9a-296d-4a42-b0c4-00ed1becd3d2&api-version=2023-03-01
@@ -1191,7 +882,6 @@
       string: "{\r\n  \"startTime\": \"2023-07-13T05:08:42.8498335+00:00\",\r\n  \"endTime\":
         \"2023-07-13T05:08:43.17794+00:00\",\r\n  \"status\": \"Succeeded\",\r\n  \"name\":
         \"5c6927bf-b5b3-47df-85c3-43a245ae7d0d\"\r\n}"
->>>>>>> 13d0ab0a
     headers:
       cache-control:
       - no-cache
@@ -1200,11 +890,7 @@
       content-type:
       - application/json; charset=utf-8
       date:
-<<<<<<< HEAD
-      - Fri, 26 May 2023 02:03:44 GMT
-=======
       - Thu, 13 Jul 2023 05:08:46 GMT
->>>>>>> 13d0ab0a
       expires:
       - '-1'
       pragma:
@@ -1221,7 +907,7 @@
       x-content-type-options:
       - nosniff
       x-ms-ratelimit-remaining-resource:
-      - Microsoft.Compute/GetOperation3Min;14994,Microsoft.Compute/GetOperation30Min;29989
+      - Microsoft.Compute/GetOperation3Min;14998,Microsoft.Compute/GetOperation30Min;29998
     status:
       code: 200
       message: OK
@@ -1239,12 +925,7 @@
       ParameterSetName:
       - -g -n --enable-secure-boot --enable-vtpm
       User-Agent:
-<<<<<<< HEAD
-      - AZURECLI/2.47.0 azsdk-python-azure-mgmt-compute/29.1.0 Python/3.10.11 (Linux-5.15.0-1036-azure-x86_64-with-glibc2.31)
-        VSTS_7b238909-6802-4b65-b90d-184bca47f458_build_220_0
-=======
       - AZURECLI/2.50.0 azsdk-python-azure-mgmt-compute/30.0.0 Python/3.9.13 (Windows-10-10.0.22621-SP0)
->>>>>>> 13d0ab0a
     method: GET
     uri: https://management.azure.com/subscriptions/00000000-0000-0000-0000-000000000000/resourceGroups/cli_test_vmss_trusted_launch_000001/providers/Microsoft.Compute/virtualMachineScaleSets/vm?api-version=2023-03-01
   response:
@@ -1259,11 +940,7 @@
         20,\r\n        \"maxUnhealthyUpgradedInstancePercent\": 20,\r\n        \"pauseTimeBetweenBatches\":
         \"PT0S\",\r\n        \"maxSurge\": false,\r\n        \"rollbackFailedInstancesOnPolicyBreach\":
         false\r\n      }\r\n    },\r\n    \"virtualMachineProfile\": {\r\n      \"osProfile\":
-<<<<<<< HEAD
-        {\r\n        \"computerNamePrefix\": \"vme173884\",\r\n        \"adminUsername\":
-=======
         {\r\n        \"computerNamePrefix\": \"vmc8543c5\",\r\n        \"adminUsername\":
->>>>>>> 13d0ab0a
         \"azureuser\",\r\n        \"linuxConfiguration\": {\r\n          \"disablePasswordAuthentication\":
         false,\r\n          \"provisionVMAgent\": true,\r\n          \"enableVMAgentPlatformUpdates\":
         false\r\n        },\r\n        \"secrets\": [],\r\n        \"allowExtensionOperations\":
@@ -1275,22 +952,13 @@
         {\r\n          \"publisher\": \"canonical\",\r\n          \"offer\": \"0001-com-ubuntu-server-focal\",\r\n
         \         \"sku\": \"20_04-lts-gen2\",\r\n          \"version\": \"latest\"\r\n
         \       },\r\n        \"diskControllerType\": \"SCSI\"\r\n      },\r\n      \"networkProfile\":
-<<<<<<< HEAD
-        {\"networkInterfaceConfigurations\":[{\"name\":\"vme173884Nic\",\"properties\":{\"primary\":true,\"enableAcceleratedNetworking\":false,\"disableTcpStateTracking\":false,\"dnsSettings\":{\"dnsServers\":[]},\"enableIPForwarding\":false,\"ipConfigurations\":[{\"name\":\"vme173884IPConfig\",\"properties\":{\"subnet\":{\"id\":\"/subscriptions/00000000-0000-0000-0000-000000000000/resourceGroups/cli_test_vmss_trusted_launch_000001/providers/Microsoft.Network/virtualNetworks/vmVNET/subnets/vmSubnet\"},\"privateIPAddressVersion\":\"IPv4\",\"loadBalancerBackendAddressPools\":[{\"id\":\"/subscriptions/00000000-0000-0000-0000-000000000000/resourceGroups/cli_test_vmss_trusted_launch_000001/providers/Microsoft.Network/loadBalancers/vmLB/backendAddressPools/vmLBBEPool\"}],\"loadBalancerInboundNatPools\":[{\"id\":\"/subscriptions/00000000-0000-0000-0000-000000000000/resourceGroups/cli_test_vmss_trusted_launch_000001/providers/Microsoft.Network/loadBalancers/vmLB/inboundNatPools/vmLBNatPool\"}]}}]}}]},\r\n
-=======
         {\"networkInterfaceConfigurations\":[{\"name\":\"vmc8543c5Nic\",\"properties\":{\"primary\":true,\"enableAcceleratedNetworking\":false,\"disableTcpStateTracking\":false,\"dnsSettings\":{\"dnsServers\":[]},\"enableIPForwarding\":false,\"ipConfigurations\":[{\"name\":\"vmc8543c5IPConfig\",\"properties\":{\"subnet\":{\"id\":\"/subscriptions/00000000-0000-0000-0000-000000000000/resourceGroups/cli_test_vmss_trusted_launch_000001/providers/Microsoft.Network/virtualNetworks/vmVNET/subnets/vmSubnet\"},\"privateIPAddressVersion\":\"IPv4\",\"loadBalancerBackendAddressPools\":[{\"id\":\"/subscriptions/00000000-0000-0000-0000-000000000000/resourceGroups/cli_test_vmss_trusted_launch_000001/providers/Microsoft.Network/loadBalancers/vmLB/backendAddressPools/vmLBBEPool\"}],\"loadBalancerInboundNatPools\":[{\"id\":\"/subscriptions/00000000-0000-0000-0000-000000000000/resourceGroups/cli_test_vmss_trusted_launch_000001/providers/Microsoft.Network/loadBalancers/vmLB/inboundNatPools/vmLBNatPool\"}]}}]}}]},\r\n
->>>>>>> 13d0ab0a
         \     \"securityProfile\": {\r\n        \"uefiSettings\": {\r\n          \"secureBootEnabled\":
         true,\r\n          \"vTpmEnabled\": true\r\n        },\r\n        \"securityType\":
         \"TrustedLaunch\"\r\n      }\r\n    },\r\n    \"provisioningState\": \"Succeeded\",\r\n
         \   \"overprovision\": true,\r\n    \"doNotRunExtensionsOnOverprovisionedVMs\":
-<<<<<<< HEAD
-        false,\r\n    \"uniqueId\": \"480db0d4-a10f-4334-9964-80c9b555fb16\",\r\n
-        \   \"timeCreated\": \"2023-05-26T02:01:59.6522506+00:00\"\r\n  }\r\n}"
-=======
         false,\r\n    \"uniqueId\": \"26326ad4-58c6-4e94-9f6f-870cbc4261db\",\r\n
         \   \"timeCreated\": \"2023-07-13T05:07:48.4747044+00:00\"\r\n  }\r\n}"
->>>>>>> 13d0ab0a
     headers:
       cache-control:
       - no-cache
@@ -1299,11 +967,7 @@
       content-type:
       - application/json; charset=utf-8
       date:
-<<<<<<< HEAD
-      - Fri, 26 May 2023 02:03:44 GMT
-=======
       - Thu, 13 Jul 2023 05:08:46 GMT
->>>>>>> 13d0ab0a
       expires:
       - '-1'
       pragma:
@@ -1338,12 +1002,7 @@
       ParameterSetName:
       - -g -n
       User-Agent:
-<<<<<<< HEAD
-      - AZURECLI/2.47.0 azsdk-python-azure-mgmt-compute/29.1.0 Python/3.10.11 (Linux-5.15.0-1036-azure-x86_64-with-glibc2.31)
-        VSTS_7b238909-6802-4b65-b90d-184bca47f458_build_220_0
-=======
       - AZURECLI/2.50.0 azsdk-python-azure-mgmt-compute/30.0.0 Python/3.9.13 (Windows-10-10.0.22621-SP0)
->>>>>>> 13d0ab0a
     method: GET
     uri: https://management.azure.com/subscriptions/00000000-0000-0000-0000-000000000000/resourceGroups/cli_test_vmss_trusted_launch_000001/providers/Microsoft.Compute/virtualMachineScaleSets/vm?api-version=2023-03-01
   response:
@@ -1358,11 +1017,7 @@
         20,\r\n        \"maxUnhealthyUpgradedInstancePercent\": 20,\r\n        \"pauseTimeBetweenBatches\":
         \"PT0S\",\r\n        \"maxSurge\": false,\r\n        \"rollbackFailedInstancesOnPolicyBreach\":
         false\r\n      }\r\n    },\r\n    \"virtualMachineProfile\": {\r\n      \"osProfile\":
-<<<<<<< HEAD
-        {\r\n        \"computerNamePrefix\": \"vme173884\",\r\n        \"adminUsername\":
-=======
         {\r\n        \"computerNamePrefix\": \"vmc8543c5\",\r\n        \"adminUsername\":
->>>>>>> 13d0ab0a
         \"azureuser\",\r\n        \"linuxConfiguration\": {\r\n          \"disablePasswordAuthentication\":
         false,\r\n          \"provisionVMAgent\": true,\r\n          \"enableVMAgentPlatformUpdates\":
         false\r\n        },\r\n        \"secrets\": [],\r\n        \"allowExtensionOperations\":
@@ -1374,22 +1029,13 @@
         {\r\n          \"publisher\": \"canonical\",\r\n          \"offer\": \"0001-com-ubuntu-server-focal\",\r\n
         \         \"sku\": \"20_04-lts-gen2\",\r\n          \"version\": \"latest\"\r\n
         \       },\r\n        \"diskControllerType\": \"SCSI\"\r\n      },\r\n      \"networkProfile\":
-<<<<<<< HEAD
-        {\"networkInterfaceConfigurations\":[{\"name\":\"vme173884Nic\",\"properties\":{\"primary\":true,\"enableAcceleratedNetworking\":false,\"disableTcpStateTracking\":false,\"dnsSettings\":{\"dnsServers\":[]},\"enableIPForwarding\":false,\"ipConfigurations\":[{\"name\":\"vme173884IPConfig\",\"properties\":{\"subnet\":{\"id\":\"/subscriptions/00000000-0000-0000-0000-000000000000/resourceGroups/cli_test_vmss_trusted_launch_000001/providers/Microsoft.Network/virtualNetworks/vmVNET/subnets/vmSubnet\"},\"privateIPAddressVersion\":\"IPv4\",\"loadBalancerBackendAddressPools\":[{\"id\":\"/subscriptions/00000000-0000-0000-0000-000000000000/resourceGroups/cli_test_vmss_trusted_launch_000001/providers/Microsoft.Network/loadBalancers/vmLB/backendAddressPools/vmLBBEPool\"}],\"loadBalancerInboundNatPools\":[{\"id\":\"/subscriptions/00000000-0000-0000-0000-000000000000/resourceGroups/cli_test_vmss_trusted_launch_000001/providers/Microsoft.Network/loadBalancers/vmLB/inboundNatPools/vmLBNatPool\"}]}}]}}]},\r\n
-=======
         {\"networkInterfaceConfigurations\":[{\"name\":\"vmc8543c5Nic\",\"properties\":{\"primary\":true,\"enableAcceleratedNetworking\":false,\"disableTcpStateTracking\":false,\"dnsSettings\":{\"dnsServers\":[]},\"enableIPForwarding\":false,\"ipConfigurations\":[{\"name\":\"vmc8543c5IPConfig\",\"properties\":{\"subnet\":{\"id\":\"/subscriptions/00000000-0000-0000-0000-000000000000/resourceGroups/cli_test_vmss_trusted_launch_000001/providers/Microsoft.Network/virtualNetworks/vmVNET/subnets/vmSubnet\"},\"privateIPAddressVersion\":\"IPv4\",\"loadBalancerBackendAddressPools\":[{\"id\":\"/subscriptions/00000000-0000-0000-0000-000000000000/resourceGroups/cli_test_vmss_trusted_launch_000001/providers/Microsoft.Network/loadBalancers/vmLB/backendAddressPools/vmLBBEPool\"}],\"loadBalancerInboundNatPools\":[{\"id\":\"/subscriptions/00000000-0000-0000-0000-000000000000/resourceGroups/cli_test_vmss_trusted_launch_000001/providers/Microsoft.Network/loadBalancers/vmLB/inboundNatPools/vmLBNatPool\"}]}}]}}]},\r\n
->>>>>>> 13d0ab0a
         \     \"securityProfile\": {\r\n        \"uefiSettings\": {\r\n          \"secureBootEnabled\":
         true,\r\n          \"vTpmEnabled\": true\r\n        },\r\n        \"securityType\":
         \"TrustedLaunch\"\r\n      }\r\n    },\r\n    \"provisioningState\": \"Succeeded\",\r\n
         \   \"overprovision\": true,\r\n    \"doNotRunExtensionsOnOverprovisionedVMs\":
-<<<<<<< HEAD
-        false,\r\n    \"uniqueId\": \"480db0d4-a10f-4334-9964-80c9b555fb16\",\r\n
-        \   \"timeCreated\": \"2023-05-26T02:01:59.6522506+00:00\"\r\n  }\r\n}"
-=======
         false,\r\n    \"uniqueId\": \"26326ad4-58c6-4e94-9f6f-870cbc4261db\",\r\n
         \   \"timeCreated\": \"2023-07-13T05:07:48.4747044+00:00\"\r\n  }\r\n}"
->>>>>>> 13d0ab0a
     headers:
       cache-control:
       - no-cache
@@ -1398,11 +1044,7 @@
       content-type:
       - application/json; charset=utf-8
       date:
-<<<<<<< HEAD
-      - Fri, 26 May 2023 02:03:44 GMT
-=======
       - Thu, 13 Jul 2023 05:08:48 GMT
->>>>>>> 13d0ab0a
       expires:
       - '-1'
       pragma:
