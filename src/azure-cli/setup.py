--- conflicted
+++ resolved
@@ -123,13 +123,8 @@
     'azure-mgmt-signalr~=0.4.0',
     'azure-mgmt-sqlvirtualmachine~=0.5.0',
     'azure-mgmt-sql~=0.26.0',
-<<<<<<< HEAD
-    'azure-mgmt-storage~=17.0.0',
     'azure-mgmt-synapse~=2.0.0',
-=======
     'azure-mgmt-storage~=17.1.0',
-    'azure-mgmt-synapse~=0.6.0',
->>>>>>> df6aae37
     'azure-mgmt-trafficmanager~=0.51.0',
     'azure-mgmt-web~=2.0.0',
     'azure-multiapi-storage~=0.6.2',
