--- conflicted
+++ resolved
@@ -153,15 +153,12 @@
         if not cluster.public_i_pv6_prefix_id:
             cluster.public_i_pv6_prefix_id = None
 
-<<<<<<< HEAD
         if http_gateway_token_auth_connection_port is not None:
             cluster.http_gateway_token_auth_connection_port = http_gateway_token_auth_connection_port
 
         if enable_http_gateway_exclusive_auth_mode is not None:
             cluster.enable_http_gateway_exclusive_auth_mode = enable_http_gateway_exclusive_auth_mode
 
-=======
->>>>>>> 1310c61b
         poller = client.managed_clusters.begin_create_or_update(resource_group_name, cluster_name, cluster)
         return LongRunningOperation(cmd.cli_ctx)(poller)
     except HttpResponseError as ex:
@@ -198,12 +195,6 @@
         if not cluster.public_i_pv6_prefix_id:
             cluster.public_i_pv6_prefix_id = None
 
-        if not cluster.public_ip_prefix_id:
-            cluster.public_ip_prefix_id = None
-
-        if not cluster.public_i_pv6_prefix_id:
-            cluster.public_i_pv6_prefix_id = None
-
         poller = client.managed_clusters.begin_create_or_update(resource_group_name, cluster_name, cluster)
         return LongRunningOperation(cmd.cli_ctx)(poller)
     except HttpResponseError as ex:
@@ -219,6 +210,12 @@
                        common_name=None):
     try:
         cluster = client.managed_clusters.get(resource_group_name, cluster_name)
+
+        if not cluster.public_ip_prefix_id:
+            cluster.public_ip_prefix_id = None
+
+        if not cluster.public_i_pv6_prefix_id:
+            cluster.public_i_pv6_prefix_id = None
 
         if not cluster.public_ip_prefix_id:
             cluster.public_ip_prefix_id = None
@@ -303,6 +300,12 @@
         if not cluster.public_i_pv6_prefix_id:
             cluster.public_i_pv6_prefix_id = None
 
+        if not cluster.public_ip_prefix_id:
+            cluster.public_ip_prefix_id = None
+
+        if not cluster.public_i_pv6_prefix_id:
+            cluster.public_i_pv6_prefix_id = None
+
         poller = client.managed_clusters.begin_create_or_update(resource_group_name, cluster_name, cluster)
         return LongRunningOperation(cmd.cli_ctx)(poller)
     except HttpResponseError as ex:
