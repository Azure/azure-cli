interactions:
- request:
    body: '{"location": "westeurope", "properties": {"administratorLogin": "admin123",
      "administratorLoginPassword": "SecretPassword123", "administrators": {}}}'
    headers:
      Accept:
      - application/json
      Accept-Encoding:
      - gzip, deflate
      CommandName:
      - sql server create
      Connection:
      - keep-alive
      Content-Length:
      - '149'
      Content-Type:
      - application/json
      ParameterSetName:
      - -l -g -n -u -p
      User-Agent:
      - AZURECLI/2.25.0 azsdk-python-mgmt-sql/3.0.0 Python/3.8.10 (macOS-10.16-x86_64-i386-64bit)
    method: PUT
    uri: https://management.azure.com/subscriptions/00000000-0000-0000-0000-000000000000/resourceGroups/clitest.rg000001/providers/Microsoft.Sql/servers/clitestserver000003?api-version=2021-02-01-preview
  response:
    body:
<<<<<<< HEAD
      string: '{"operation":"UpsertLogicalServer","startTime":"2021-06-29T08:22:22.883Z"}'
    headers:
      azure-asyncoperation:
      - https://management.azure.com/subscriptions/00000000-0000-0000-0000-000000000000/resourceGroups/clitest.rg000001/providers/Microsoft.Sql/locations/westeurope/serverAzureAsyncOperation/fbc83536-6984-4217-9026-681e430cb8a2?api-version=2021-02-01-preview
=======
      string: '{"operation":"UpsertLogicalServer","startTime":"2021-07-08T23:05:48.467Z"}'
    headers:
      azure-asyncoperation:
      - https://management.azure.com/subscriptions/00000000-0000-0000-0000-000000000000/resourceGroups/clitest.rg000001/providers/Microsoft.Sql/locations/westeurope/serverAzureAsyncOperation/b292dfa1-f3cd-4b8e-9cc7-d78d0f7061e6?api-version=2021-02-01-preview
>>>>>>> 574cacd3
      cache-control:
      - no-cache
      content-length:
      - '74'
      content-type:
      - application/json; charset=utf-8
      date:
<<<<<<< HEAD
      - Tue, 29 Jun 2021 08:22:22 GMT
      expires:
      - '-1'
      location:
      - https://management.azure.com/subscriptions/00000000-0000-0000-0000-000000000000/resourceGroups/clitest.rg000001/providers/Microsoft.Sql/locations/westeurope/serverOperationResults/fbc83536-6984-4217-9026-681e430cb8a2?api-version=2021-02-01-preview
=======
      - Thu, 08 Jul 2021 23:05:48 GMT
      expires:
      - '-1'
      location:
      - https://management.azure.com/subscriptions/00000000-0000-0000-0000-000000000000/resourceGroups/clitest.rg000001/providers/Microsoft.Sql/locations/westeurope/serverOperationResults/b292dfa1-f3cd-4b8e-9cc7-d78d0f7061e6?api-version=2021-02-01-preview
>>>>>>> 574cacd3
      pragma:
      - no-cache
      server:
      - Microsoft-HTTPAPI/2.0
      strict-transport-security:
      - max-age=31536000; includeSubDomains
      x-content-type-options:
      - nosniff
      x-ms-ratelimit-remaining-subscription-writes:
      - '1199'
    status:
      code: 202
      message: Accepted
- request:
    body: null
    headers:
      Accept:
      - '*/*'
      Accept-Encoding:
      - gzip, deflate
      CommandName:
      - sql server create
      Connection:
      - keep-alive
      ParameterSetName:
      - -l -g -n -u -p
      User-Agent:
      - AZURECLI/2.25.0 azsdk-python-mgmt-sql/3.0.0 Python/3.8.10 (macOS-10.16-x86_64-i386-64bit)
    method: GET
<<<<<<< HEAD
    uri: https://management.azure.com/subscriptions/00000000-0000-0000-0000-000000000000/resourceGroups/clitest.rg000001/providers/Microsoft.Sql/locations/westeurope/serverAzureAsyncOperation/fbc83536-6984-4217-9026-681e430cb8a2?api-version=2021-02-01-preview
  response:
    body:
      string: '{"name":"fbc83536-6984-4217-9026-681e430cb8a2","status":"InProgress","startTime":"2021-06-29T08:22:22.883Z"}'
=======
    uri: https://management.azure.com/subscriptions/00000000-0000-0000-0000-000000000000/resourceGroups/clitest.rg000001/providers/Microsoft.Sql/locations/westeurope/serverAzureAsyncOperation/b292dfa1-f3cd-4b8e-9cc7-d78d0f7061e6?api-version=2021-02-01-preview
  response:
    body:
      string: '{"name":"b292dfa1-f3cd-4b8e-9cc7-d78d0f7061e6","status":"InProgress","startTime":"2021-07-08T23:05:48.467Z"}'
>>>>>>> 574cacd3
    headers:
      cache-control:
      - no-cache
      content-length:
      - '108'
      content-type:
      - application/json; charset=utf-8
      date:
<<<<<<< HEAD
      - Tue, 29 Jun 2021 08:22:23 GMT
=======
      - Thu, 08 Jul 2021 23:05:49 GMT
>>>>>>> 574cacd3
      expires:
      - '-1'
      pragma:
      - no-cache
      server:
      - Microsoft-HTTPAPI/2.0
      strict-transport-security:
      - max-age=31536000; includeSubDomains
      transfer-encoding:
      - chunked
      vary:
      - Accept-Encoding
      x-content-type-options:
      - nosniff
    status:
      code: 200
      message: OK
- request:
    body: null
    headers:
      Accept:
      - '*/*'
      Accept-Encoding:
      - gzip, deflate
      CommandName:
      - sql server create
      Connection:
      - keep-alive
      ParameterSetName:
      - -l -g -n -u -p
      User-Agent:
      - AZURECLI/2.25.0 azsdk-python-mgmt-sql/3.0.0 Python/3.8.10 (macOS-10.16-x86_64-i386-64bit)
    method: GET
<<<<<<< HEAD
    uri: https://management.azure.com/subscriptions/00000000-0000-0000-0000-000000000000/resourceGroups/clitest.rg000001/providers/Microsoft.Sql/locations/westeurope/serverAzureAsyncOperation/fbc83536-6984-4217-9026-681e430cb8a2?api-version=2021-02-01-preview
  response:
    body:
      string: '{"name":"fbc83536-6984-4217-9026-681e430cb8a2","status":"InProgress","startTime":"2021-06-29T08:22:22.883Z"}'
=======
    uri: https://management.azure.com/subscriptions/00000000-0000-0000-0000-000000000000/resourceGroups/clitest.rg000001/providers/Microsoft.Sql/locations/westeurope/serverAzureAsyncOperation/b292dfa1-f3cd-4b8e-9cc7-d78d0f7061e6?api-version=2021-02-01-preview
  response:
    body:
      string: '{"name":"b292dfa1-f3cd-4b8e-9cc7-d78d0f7061e6","status":"InProgress","startTime":"2021-07-08T23:05:48.467Z"}'
>>>>>>> 574cacd3
    headers:
      cache-control:
      - no-cache
      content-length:
      - '108'
      content-type:
      - application/json; charset=utf-8
      date:
<<<<<<< HEAD
      - Tue, 29 Jun 2021 08:22:24 GMT
=======
      - Thu, 08 Jul 2021 23:05:50 GMT
>>>>>>> 574cacd3
      expires:
      - '-1'
      pragma:
      - no-cache
      server:
      - Microsoft-HTTPAPI/2.0
      strict-transport-security:
      - max-age=31536000; includeSubDomains
      transfer-encoding:
      - chunked
      vary:
      - Accept-Encoding
      x-content-type-options:
      - nosniff
    status:
      code: 200
      message: OK
- request:
    body: null
    headers:
      Accept:
      - '*/*'
      Accept-Encoding:
      - gzip, deflate
      CommandName:
      - sql server create
      Connection:
      - keep-alive
      ParameterSetName:
      - -l -g -n -u -p
      User-Agent:
      - AZURECLI/2.25.0 azsdk-python-mgmt-sql/3.0.0 Python/3.8.10 (macOS-10.16-x86_64-i386-64bit)
    method: GET
<<<<<<< HEAD
    uri: https://management.azure.com/subscriptions/00000000-0000-0000-0000-000000000000/resourceGroups/clitest.rg000001/providers/Microsoft.Sql/locations/westeurope/serverAzureAsyncOperation/fbc83536-6984-4217-9026-681e430cb8a2?api-version=2021-02-01-preview
  response:
    body:
      string: '{"name":"fbc83536-6984-4217-9026-681e430cb8a2","status":"InProgress","startTime":"2021-06-29T08:22:22.883Z"}'
=======
    uri: https://management.azure.com/subscriptions/00000000-0000-0000-0000-000000000000/resourceGroups/clitest.rg000001/providers/Microsoft.Sql/locations/westeurope/serverAzureAsyncOperation/b292dfa1-f3cd-4b8e-9cc7-d78d0f7061e6?api-version=2021-02-01-preview
  response:
    body:
      string: '{"name":"b292dfa1-f3cd-4b8e-9cc7-d78d0f7061e6","status":"InProgress","startTime":"2021-07-08T23:05:48.467Z"}'
>>>>>>> 574cacd3
    headers:
      cache-control:
      - no-cache
      content-length:
      - '108'
      content-type:
      - application/json; charset=utf-8
      date:
<<<<<<< HEAD
      - Tue, 29 Jun 2021 08:22:26 GMT
=======
      - Thu, 08 Jul 2021 23:05:51 GMT
>>>>>>> 574cacd3
      expires:
      - '-1'
      pragma:
      - no-cache
      server:
      - Microsoft-HTTPAPI/2.0
      strict-transport-security:
      - max-age=31536000; includeSubDomains
      transfer-encoding:
      - chunked
      vary:
      - Accept-Encoding
      x-content-type-options:
      - nosniff
    status:
      code: 200
      message: OK
- request:
    body: null
    headers:
      Accept:
      - '*/*'
      Accept-Encoding:
      - gzip, deflate
      CommandName:
      - sql server create
      Connection:
      - keep-alive
      ParameterSetName:
      - -l -g -n -u -p
      User-Agent:
      - AZURECLI/2.25.0 azsdk-python-mgmt-sql/3.0.0 Python/3.8.10 (macOS-10.16-x86_64-i386-64bit)
    method: GET
<<<<<<< HEAD
    uri: https://management.azure.com/subscriptions/00000000-0000-0000-0000-000000000000/resourceGroups/clitest.rg000001/providers/Microsoft.Sql/locations/westeurope/serverAzureAsyncOperation/fbc83536-6984-4217-9026-681e430cb8a2?api-version=2021-02-01-preview
  response:
    body:
      string: '{"name":"fbc83536-6984-4217-9026-681e430cb8a2","status":"InProgress","startTime":"2021-06-29T08:22:22.883Z"}'
=======
    uri: https://management.azure.com/subscriptions/00000000-0000-0000-0000-000000000000/resourceGroups/clitest.rg000001/providers/Microsoft.Sql/locations/westeurope/serverAzureAsyncOperation/b292dfa1-f3cd-4b8e-9cc7-d78d0f7061e6?api-version=2021-02-01-preview
  response:
    body:
      string: '{"name":"b292dfa1-f3cd-4b8e-9cc7-d78d0f7061e6","status":"InProgress","startTime":"2021-07-08T23:05:48.467Z"}'
>>>>>>> 574cacd3
    headers:
      cache-control:
      - no-cache
      content-length:
      - '108'
      content-type:
      - application/json; charset=utf-8
      date:
<<<<<<< HEAD
      - Tue, 29 Jun 2021 08:22:28 GMT
=======
      - Thu, 08 Jul 2021 23:05:53 GMT
>>>>>>> 574cacd3
      expires:
      - '-1'
      pragma:
      - no-cache
      server:
      - Microsoft-HTTPAPI/2.0
      strict-transport-security:
      - max-age=31536000; includeSubDomains
      transfer-encoding:
      - chunked
      vary:
      - Accept-Encoding
      x-content-type-options:
      - nosniff
    status:
      code: 200
      message: OK
- request:
    body: null
    headers:
      Accept:
      - '*/*'
      Accept-Encoding:
      - gzip, deflate
      CommandName:
      - sql server create
      Connection:
      - keep-alive
      ParameterSetName:
      - -l -g -n -u -p
      User-Agent:
      - AZURECLI/2.25.0 azsdk-python-mgmt-sql/3.0.0 Python/3.8.10 (macOS-10.16-x86_64-i386-64bit)
    method: GET
<<<<<<< HEAD
    uri: https://management.azure.com/subscriptions/00000000-0000-0000-0000-000000000000/resourceGroups/clitest.rg000001/providers/Microsoft.Sql/locations/westeurope/serverAzureAsyncOperation/fbc83536-6984-4217-9026-681e430cb8a2?api-version=2021-02-01-preview
  response:
    body:
      string: '{"name":"fbc83536-6984-4217-9026-681e430cb8a2","status":"InProgress","startTime":"2021-06-29T08:22:22.883Z"}'
=======
    uri: https://management.azure.com/subscriptions/00000000-0000-0000-0000-000000000000/resourceGroups/clitest.rg000001/providers/Microsoft.Sql/locations/westeurope/serverAzureAsyncOperation/b292dfa1-f3cd-4b8e-9cc7-d78d0f7061e6?api-version=2021-02-01-preview
  response:
    body:
      string: '{"name":"b292dfa1-f3cd-4b8e-9cc7-d78d0f7061e6","status":"InProgress","startTime":"2021-07-08T23:05:48.467Z"}'
>>>>>>> 574cacd3
    headers:
      cache-control:
      - no-cache
      content-length:
      - '108'
      content-type:
      - application/json; charset=utf-8
      date:
<<<<<<< HEAD
      - Tue, 29 Jun 2021 08:22:48 GMT
=======
      - Thu, 08 Jul 2021 23:06:13 GMT
>>>>>>> 574cacd3
      expires:
      - '-1'
      pragma:
      - no-cache
      server:
      - Microsoft-HTTPAPI/2.0
      strict-transport-security:
      - max-age=31536000; includeSubDomains
      transfer-encoding:
      - chunked
      vary:
      - Accept-Encoding
      x-content-type-options:
      - nosniff
    status:
      code: 200
      message: OK
- request:
    body: null
    headers:
      Accept:
      - '*/*'
      Accept-Encoding:
      - gzip, deflate
      CommandName:
      - sql server create
      Connection:
      - keep-alive
      ParameterSetName:
      - -l -g -n -u -p
      User-Agent:
      - AZURECLI/2.25.0 azsdk-python-mgmt-sql/3.0.0 Python/3.8.10 (macOS-10.16-x86_64-i386-64bit)
    method: GET
<<<<<<< HEAD
    uri: https://management.azure.com/subscriptions/00000000-0000-0000-0000-000000000000/resourceGroups/clitest.rg000001/providers/Microsoft.Sql/locations/westeurope/serverAzureAsyncOperation/fbc83536-6984-4217-9026-681e430cb8a2?api-version=2021-02-01-preview
  response:
    body:
      string: '{"name":"fbc83536-6984-4217-9026-681e430cb8a2","status":"InProgress","startTime":"2021-06-29T08:22:22.883Z"}'
=======
    uri: https://management.azure.com/subscriptions/00000000-0000-0000-0000-000000000000/resourceGroups/clitest.rg000001/providers/Microsoft.Sql/locations/westeurope/serverAzureAsyncOperation/b292dfa1-f3cd-4b8e-9cc7-d78d0f7061e6?api-version=2021-02-01-preview
  response:
    body:
      string: '{"name":"b292dfa1-f3cd-4b8e-9cc7-d78d0f7061e6","status":"InProgress","startTime":"2021-07-08T23:05:48.467Z"}'
>>>>>>> 574cacd3
    headers:
      cache-control:
      - no-cache
      content-length:
      - '108'
      content-type:
      - application/json; charset=utf-8
      date:
<<<<<<< HEAD
      - Tue, 29 Jun 2021 08:23:08 GMT
=======
      - Thu, 08 Jul 2021 23:06:34 GMT
>>>>>>> 574cacd3
      expires:
      - '-1'
      pragma:
      - no-cache
      server:
      - Microsoft-HTTPAPI/2.0
      strict-transport-security:
      - max-age=31536000; includeSubDomains
      transfer-encoding:
      - chunked
      vary:
      - Accept-Encoding
      x-content-type-options:
      - nosniff
    status:
      code: 200
      message: OK
- request:
    body: null
    headers:
      Accept:
      - '*/*'
      Accept-Encoding:
      - gzip, deflate
      CommandName:
      - sql server create
      Connection:
      - keep-alive
      ParameterSetName:
      - -l -g -n -u -p
      User-Agent:
      - AZURECLI/2.25.0 azsdk-python-mgmt-sql/3.0.0 Python/3.8.10 (macOS-10.16-x86_64-i386-64bit)
    method: GET
<<<<<<< HEAD
    uri: https://management.azure.com/subscriptions/00000000-0000-0000-0000-000000000000/resourceGroups/clitest.rg000001/providers/Microsoft.Sql/locations/westeurope/serverAzureAsyncOperation/fbc83536-6984-4217-9026-681e430cb8a2?api-version=2021-02-01-preview
  response:
    body:
      string: '{"name":"fbc83536-6984-4217-9026-681e430cb8a2","status":"Succeeded","startTime":"2021-06-29T08:22:22.883Z"}'
=======
    uri: https://management.azure.com/subscriptions/00000000-0000-0000-0000-000000000000/resourceGroups/clitest.rg000001/providers/Microsoft.Sql/locations/westeurope/serverAzureAsyncOperation/b292dfa1-f3cd-4b8e-9cc7-d78d0f7061e6?api-version=2021-02-01-preview
  response:
    body:
      string: '{"name":"b292dfa1-f3cd-4b8e-9cc7-d78d0f7061e6","status":"Succeeded","startTime":"2021-07-08T23:05:48.467Z"}'
>>>>>>> 574cacd3
    headers:
      cache-control:
      - no-cache
      content-length:
      - '107'
      content-type:
      - application/json; charset=utf-8
      date:
<<<<<<< HEAD
      - Tue, 29 Jun 2021 08:23:28 GMT
=======
      - Thu, 08 Jul 2021 23:06:54 GMT
>>>>>>> 574cacd3
      expires:
      - '-1'
      pragma:
      - no-cache
      server:
      - Microsoft-HTTPAPI/2.0
      strict-transport-security:
      - max-age=31536000; includeSubDomains
      transfer-encoding:
      - chunked
      vary:
      - Accept-Encoding
      x-content-type-options:
      - nosniff
    status:
      code: 200
      message: OK
- request:
    body: null
    headers:
      Accept:
      - '*/*'
      Accept-Encoding:
      - gzip, deflate
      CommandName:
      - sql server create
      Connection:
      - keep-alive
      ParameterSetName:
      - -l -g -n -u -p
      User-Agent:
      - AZURECLI/2.25.0 azsdk-python-mgmt-sql/3.0.0 Python/3.8.10 (macOS-10.16-x86_64-i386-64bit)
    method: GET
    uri: https://management.azure.com/subscriptions/00000000-0000-0000-0000-000000000000/resourceGroups/clitest.rg000001/providers/Microsoft.Sql/servers/clitestserver000003?api-version=2021-02-01-preview
  response:
    body:
      string: '{"kind":"v12.0","properties":{"administratorLogin":"admin123","version":"12.0","state":"Ready","fullyQualifiedDomainName":"clitestserver000003.database.windows.net","privateEndpointConnections":[],"publicNetworkAccess":"Enabled","restrictOutboundNetworkAccess":"Disabled"},"location":"westeurope","id":"/subscriptions/00000000-0000-0000-0000-000000000000/resourceGroups/clitest.rg000001/providers/Microsoft.Sql/servers/clitestserver000003","name":"clitestserver000003","type":"Microsoft.Sql/servers"}'
    headers:
      cache-control:
      - no-cache
      content-length:
      - '688'
      content-type:
      - application/json; charset=utf-8
      date:
<<<<<<< HEAD
      - Tue, 29 Jun 2021 08:23:28 GMT
=======
      - Thu, 08 Jul 2021 23:06:54 GMT
>>>>>>> 574cacd3
      expires:
      - '-1'
      pragma:
      - no-cache
      server:
      - Microsoft-HTTPAPI/2.0
      strict-transport-security:
      - max-age=31536000; includeSubDomains
      transfer-encoding:
      - chunked
      vary:
      - Accept-Encoding
      x-content-type-options:
      - nosniff
    status:
      code: 200
      message: OK
- request:
    body: null
    headers:
      Accept:
      - application/json
      Accept-Encoding:
      - gzip, deflate
      CommandName:
      - storage account show
      Connection:
      - keep-alive
      ParameterSetName:
      - -g -n --query
      User-Agent:
      - AZURECLI/2.25.0 azsdk-python-azure-mgmt-storage/18.0.0 Python/3.8.10 (macOS-10.16-x86_64-i386-64bit)
    method: GET
    uri: https://management.azure.com/subscriptions/00000000-0000-0000-0000-000000000000/resourceGroups/clitest.rg000001/providers/Microsoft.Storage/storageAccounts/clitest000004?api-version=2021-04-01
  response:
    body:
<<<<<<< HEAD
      string: '{"sku":{"name":"Standard_LRS","tier":"Standard"},"kind":"Storage","id":"/subscriptions/00000000-0000-0000-0000-000000000000/resourceGroups/clitest.rg000001/providers/Microsoft.Storage/storageAccounts/clitest000004","name":"clitest000004","type":"Microsoft.Storage/storageAccounts","location":"westus","tags":{},"properties":{"keyCreationTime":{"key1":"2021-06-29T08:23:34.7314296Z","key2":"2021-06-29T08:23:34.7314296Z"},"privateEndpointConnections":[],"networkAcls":{"bypass":"AzureServices","virtualNetworkRules":[],"ipRules":[],"defaultAction":"Allow"},"supportsHttpsTrafficOnly":true,"encryption":{"services":{"file":{"keyType":"Account","enabled":true,"lastEnabledTime":"2021-06-29T08:23:34.7314296Z"},"blob":{"keyType":"Account","enabled":true,"lastEnabledTime":"2021-06-29T08:23:34.7314296Z"}},"keySource":"Microsoft.Storage"},"provisioningState":"Succeeded","creationTime":"2021-06-29T08:23:34.6376159Z","primaryEndpoints":{"blob":"https://clitest000004.blob.core.windows.net/","queue":"https://clitest000004.queue.core.windows.net/","table":"https://clitest000004.table.core.windows.net/","file":"https://clitest000004.file.core.windows.net/"},"primaryLocation":"westus","statusOfPrimary":"available"}}'
=======
      string: '{"sku":{"name":"Standard_LRS","tier":"Standard"},"kind":"Storage","id":"/subscriptions/00000000-0000-0000-0000-000000000000/resourceGroups/clitest.rg000001/providers/Microsoft.Storage/storageAccounts/clitest000004","name":"clitest000004","type":"Microsoft.Storage/storageAccounts","location":"westus","tags":{},"properties":{"keyCreationTime":{"key1":"2021-07-08T23:06:59.2584296Z","key2":"2021-07-08T23:06:59.2584296Z"},"privateEndpointConnections":[],"networkAcls":{"bypass":"AzureServices","virtualNetworkRules":[],"ipRules":[],"defaultAction":"Allow"},"supportsHttpsTrafficOnly":true,"encryption":{"services":{"file":{"keyType":"Account","enabled":true,"lastEnabledTime":"2021-07-08T23:06:59.2584296Z"},"blob":{"keyType":"Account","enabled":true,"lastEnabledTime":"2021-07-08T23:06:59.2584296Z"}},"keySource":"Microsoft.Storage"},"provisioningState":"Succeeded","creationTime":"2021-07-08T23:06:59.1646680Z","primaryEndpoints":{"blob":"https://clitest000004.blob.core.windows.net/","queue":"https://clitest000004.queue.core.windows.net/","table":"https://clitest000004.table.core.windows.net/","file":"https://clitest000004.file.core.windows.net/"},"primaryLocation":"westus","statusOfPrimary":"available"}}'
>>>>>>> 574cacd3
    headers:
      cache-control:
      - no-cache
      content-length:
      - '1336'
      content-type:
      - application/json
      date:
<<<<<<< HEAD
      - Tue, 29 Jun 2021 08:24:13 GMT
=======
      - Thu, 08 Jul 2021 23:07:39 GMT
>>>>>>> 574cacd3
      expires:
      - '-1'
      pragma:
      - no-cache
      server:
      - Microsoft-Azure-Storage-Resource-Provider/1.0,Microsoft-HTTPAPI/2.0 Microsoft-HTTPAPI/2.0
      strict-transport-security:
      - max-age=31536000; includeSubDomains
      transfer-encoding:
      - chunked
      vary:
      - Accept-Encoding
      x-content-type-options:
      - nosniff
    status:
      code: 200
      message: OK
- request:
    body: null
    headers:
      Accept:
      - application/json
      Accept-Encoding:
      - gzip, deflate
      CommandName:
      - storage account keys list
      Connection:
      - keep-alive
      Content-Length:
      - '0'
      ParameterSetName:
      - -g -n --query
      User-Agent:
      - AZURECLI/2.25.0 azsdk-python-azure-mgmt-storage/18.0.0 Python/3.8.10 (macOS-10.16-x86_64-i386-64bit)
    method: POST
    uri: https://management.azure.com/subscriptions/00000000-0000-0000-0000-000000000000/resourceGroups/clitest.rg000001/providers/Microsoft.Storage/storageAccounts/clitest000004/listKeys?api-version=2021-04-01&$expand=kerb
  response:
    body:
<<<<<<< HEAD
      string: '{"keys":[{"creationTime":"2021-06-29T08:23:34.7314296Z","keyName":"key1","value":"veryFakedStorageAccountKey==","permissions":"FULL"},{"creationTime":"2021-06-29T08:23:34.7314296Z","keyName":"key2","value":"veryFakedStorageAccountKey==","permissions":"FULL"}]}'
=======
      string: '{"keys":[{"creationTime":"2021-07-08T23:06:59.2584296Z","keyName":"key1","value":"veryFakedStorageAccountKey==","permissions":"FULL"},{"creationTime":"2021-07-08T23:06:59.2584296Z","keyName":"key2","value":"veryFakedStorageAccountKey==","permissions":"FULL"}]}'
>>>>>>> 574cacd3
    headers:
      cache-control:
      - no-cache
      content-length:
      - '380'
      content-type:
      - application/json
      date:
<<<<<<< HEAD
      - Tue, 29 Jun 2021 08:24:13 GMT
=======
      - Thu, 08 Jul 2021 23:07:39 GMT
>>>>>>> 574cacd3
      expires:
      - '-1'
      pragma:
      - no-cache
      server:
      - Microsoft-Azure-Storage-Resource-Provider/1.0,Microsoft-HTTPAPI/2.0 Microsoft-HTTPAPI/2.0
      strict-transport-security:
      - max-age=31536000; includeSubDomains
      transfer-encoding:
      - chunked
      vary:
      - Accept-Encoding
      x-content-type-options:
      - nosniff
      x-ms-ratelimit-remaining-subscription-resource-requests:
      - '11999'
    status:
      code: 200
      message: OK
- request:
    body: null
    headers:
      Accept:
      - application/json
      Accept-Encoding:
      - gzip, deflate
      CommandName:
      - sql db create
      Connection:
      - keep-alive
      ParameterSetName:
      - -g -s -n
      User-Agent:
      - AZURECLI/2.25.0 azsdk-python-mgmt-sql/3.0.0 Python/3.8.10 (macOS-10.16-x86_64-i386-64bit)
    method: GET
    uri: https://management.azure.com/subscriptions/00000000-0000-0000-0000-000000000000/resourceGroups/clitest.rg000001/providers/Microsoft.Sql/servers/clitestserver000003?api-version=2021-02-01-preview
  response:
    body:
      string: '{"kind":"v12.0","properties":{"administratorLogin":"admin123","version":"12.0","state":"Ready","fullyQualifiedDomainName":"clitestserver000003.database.windows.net","privateEndpointConnections":[],"publicNetworkAccess":"Enabled","restrictOutboundNetworkAccess":"Disabled"},"location":"westeurope","id":"/subscriptions/00000000-0000-0000-0000-000000000000/resourceGroups/clitest.rg000001/providers/Microsoft.Sql/servers/clitestserver000003","name":"clitestserver000003","type":"Microsoft.Sql/servers"}'
    headers:
      cache-control:
      - no-cache
      content-length:
      - '688'
      content-type:
      - application/json; charset=utf-8
      date:
<<<<<<< HEAD
      - Tue, 29 Jun 2021 08:24:14 GMT
=======
      - Thu, 08 Jul 2021 23:07:39 GMT
>>>>>>> 574cacd3
      expires:
      - '-1'
      pragma:
      - no-cache
      server:
      - Microsoft-HTTPAPI/2.0
      strict-transport-security:
      - max-age=31536000; includeSubDomains
      transfer-encoding:
      - chunked
      vary:
      - Accept-Encoding
      x-content-type-options:
      - nosniff
    status:
      code: 200
      message: OK
- request:
    body: null
    headers:
      Accept:
      - application/json
      Accept-Encoding:
      - gzip, deflate
      CommandName:
      - sql db create
      Connection:
      - keep-alive
      ParameterSetName:
      - -g -s -n
      User-Agent:
      - AZURECLI/2.25.0 azsdk-python-mgmt-sql/3.0.0 Python/3.8.10 (macOS-10.16-x86_64-i386-64bit)
    method: GET
    uri: https://management.azure.com/subscriptions/00000000-0000-0000-0000-000000000000/resourceGroups/clitest.rg000001/providers/Microsoft.Sql/servers/clitestserver000003?api-version=2021-02-01-preview
  response:
    body:
      string: '{"kind":"v12.0","properties":{"administratorLogin":"admin123","version":"12.0","state":"Ready","fullyQualifiedDomainName":"clitestserver000003.database.windows.net","privateEndpointConnections":[],"publicNetworkAccess":"Enabled","restrictOutboundNetworkAccess":"Disabled"},"location":"westeurope","id":"/subscriptions/00000000-0000-0000-0000-000000000000/resourceGroups/clitest.rg000001/providers/Microsoft.Sql/servers/clitestserver000003","name":"clitestserver000003","type":"Microsoft.Sql/servers"}'
    headers:
      cache-control:
      - no-cache
      content-length:
      - '688'
      content-type:
      - application/json; charset=utf-8
      date:
<<<<<<< HEAD
      - Tue, 29 Jun 2021 08:24:14 GMT
=======
      - Thu, 08 Jul 2021 23:07:40 GMT
>>>>>>> 574cacd3
      expires:
      - '-1'
      pragma:
      - no-cache
      server:
      - Microsoft-HTTPAPI/2.0
      strict-transport-security:
      - max-age=31536000; includeSubDomains
      transfer-encoding:
      - chunked
      vary:
      - Accept-Encoding
      x-content-type-options:
      - nosniff
    status:
      code: 200
      message: OK
- request:
    body: '{"location": "westeurope"}'
    headers:
      Accept:
      - application/json
      Accept-Encoding:
      - gzip, deflate
      CommandName:
      - sql db create
      Connection:
      - keep-alive
      Content-Length:
      - '26'
      Content-Type:
      - application/json
      ParameterSetName:
      - -g -s -n
      User-Agent:
      - AZURECLI/2.25.0 azsdk-python-mgmt-sql/3.0.0 Python/3.8.10 (macOS-10.16-x86_64-i386-64bit)
    method: PUT
    uri: https://management.azure.com/subscriptions/00000000-0000-0000-0000-000000000000/resourceGroups/clitest.rg000001/providers/Microsoft.Sql/servers/clitestserver000003/databases/cliautomationdb01?api-version=2021-02-01-preview
  response:
    body:
<<<<<<< HEAD
      string: '{"operation":"CreateLogicalDatabase","startTime":"2021-06-29T08:24:19.513Z"}'
    headers:
      azure-asyncoperation:
      - https://management.azure.com/subscriptions/00000000-0000-0000-0000-000000000000/resourceGroups/clitest.rg000001/providers/Microsoft.Sql/locations/westeurope/databaseAzureAsyncOperation/93ef6c15-beef-4f89-87f3-d8fccf5236e1?api-version=2021-02-01-preview
=======
      string: '{"operation":"CreateLogicalDatabase","startTime":"2021-07-08T23:07:46.82Z"}'
    headers:
      azure-asyncoperation:
      - https://management.azure.com/subscriptions/00000000-0000-0000-0000-000000000000/resourceGroups/clitest.rg000001/providers/Microsoft.Sql/locations/westeurope/databaseAzureAsyncOperation/bfe44028-e06b-4017-a705-4c9d869eeef9?api-version=2021-02-01-preview
>>>>>>> 574cacd3
      cache-control:
      - no-cache
      content-length:
      - '76'
      content-type:
      - application/json; charset=utf-8
      date:
<<<<<<< HEAD
      - Tue, 29 Jun 2021 08:24:18 GMT
      expires:
      - '-1'
      location:
      - https://management.azure.com/subscriptions/00000000-0000-0000-0000-000000000000/resourceGroups/clitest.rg000001/providers/Microsoft.Sql/locations/westeurope/databaseOperationResults/93ef6c15-beef-4f89-87f3-d8fccf5236e1?api-version=2021-02-01-preview
=======
      - Thu, 08 Jul 2021 23:07:46 GMT
      expires:
      - '-1'
      location:
      - https://management.azure.com/subscriptions/00000000-0000-0000-0000-000000000000/resourceGroups/clitest.rg000001/providers/Microsoft.Sql/locations/westeurope/databaseOperationResults/bfe44028-e06b-4017-a705-4c9d869eeef9?api-version=2021-02-01-preview
>>>>>>> 574cacd3
      pragma:
      - no-cache
      server:
      - Microsoft-HTTPAPI/2.0
      strict-transport-security:
      - max-age=31536000; includeSubDomains
      x-content-type-options:
      - nosniff
      x-ms-ratelimit-remaining-subscription-writes:
      - '1199'
    status:
      code: 202
      message: Accepted
- request:
    body: null
    headers:
      Accept:
      - '*/*'
      Accept-Encoding:
      - gzip, deflate
      CommandName:
      - sql db create
      Connection:
      - keep-alive
      ParameterSetName:
      - -g -s -n
      User-Agent:
      - AZURECLI/2.25.0 azsdk-python-mgmt-sql/3.0.0 Python/3.8.10 (macOS-10.16-x86_64-i386-64bit)
    method: GET
<<<<<<< HEAD
    uri: https://management.azure.com/subscriptions/00000000-0000-0000-0000-000000000000/resourceGroups/clitest.rg000001/providers/Microsoft.Sql/locations/westeurope/databaseAzureAsyncOperation/93ef6c15-beef-4f89-87f3-d8fccf5236e1?api-version=2021-02-01-preview
  response:
    body:
      string: '{"name":"93ef6c15-beef-4f89-87f3-d8fccf5236e1","status":"InProgress","startTime":"2021-06-29T08:24:19.513Z"}'
=======
    uri: https://management.azure.com/subscriptions/00000000-0000-0000-0000-000000000000/resourceGroups/clitest.rg000001/providers/Microsoft.Sql/locations/westeurope/databaseAzureAsyncOperation/bfe44028-e06b-4017-a705-4c9d869eeef9?api-version=2021-02-01-preview
  response:
    body:
      string: '{"name":"bfe44028-e06b-4017-a705-4c9d869eeef9","status":"InProgress","startTime":"2021-07-08T23:07:46.82Z"}'
>>>>>>> 574cacd3
    headers:
      cache-control:
      - no-cache
      content-length:
      - '108'
      content-type:
      - application/json; charset=utf-8
      date:
<<<<<<< HEAD
      - Tue, 29 Jun 2021 08:24:34 GMT
=======
      - Thu, 08 Jul 2021 23:08:01 GMT
>>>>>>> 574cacd3
      expires:
      - '-1'
      pragma:
      - no-cache
      server:
      - Microsoft-HTTPAPI/2.0
      strict-transport-security:
      - max-age=31536000; includeSubDomains
      transfer-encoding:
      - chunked
      vary:
      - Accept-Encoding
      x-content-type-options:
      - nosniff
    status:
      code: 200
      message: OK
- request:
    body: null
    headers:
      Accept:
      - '*/*'
      Accept-Encoding:
      - gzip, deflate
      CommandName:
      - sql db create
      Connection:
      - keep-alive
      ParameterSetName:
      - -g -s -n
      User-Agent:
      - AZURECLI/2.25.0 azsdk-python-mgmt-sql/3.0.0 Python/3.8.10 (macOS-10.16-x86_64-i386-64bit)
    method: GET
<<<<<<< HEAD
    uri: https://management.azure.com/subscriptions/00000000-0000-0000-0000-000000000000/resourceGroups/clitest.rg000001/providers/Microsoft.Sql/locations/westeurope/databaseAzureAsyncOperation/93ef6c15-beef-4f89-87f3-d8fccf5236e1?api-version=2021-02-01-preview
  response:
    body:
      string: '{"name":"93ef6c15-beef-4f89-87f3-d8fccf5236e1","status":"InProgress","startTime":"2021-06-29T08:24:19.513Z"}'
=======
    uri: https://management.azure.com/subscriptions/00000000-0000-0000-0000-000000000000/resourceGroups/clitest.rg000001/providers/Microsoft.Sql/locations/westeurope/databaseAzureAsyncOperation/bfe44028-e06b-4017-a705-4c9d869eeef9?api-version=2021-02-01-preview
  response:
    body:
      string: '{"name":"bfe44028-e06b-4017-a705-4c9d869eeef9","status":"InProgress","startTime":"2021-07-08T23:07:46.82Z"}'
>>>>>>> 574cacd3
    headers:
      cache-control:
      - no-cache
      content-length:
      - '108'
      content-type:
      - application/json; charset=utf-8
      date:
<<<<<<< HEAD
      - Tue, 29 Jun 2021 08:24:50 GMT
=======
      - Thu, 08 Jul 2021 23:08:17 GMT
>>>>>>> 574cacd3
      expires:
      - '-1'
      pragma:
      - no-cache
      server:
      - Microsoft-HTTPAPI/2.0
      strict-transport-security:
      - max-age=31536000; includeSubDomains
      transfer-encoding:
      - chunked
      vary:
      - Accept-Encoding
      x-content-type-options:
      - nosniff
    status:
      code: 200
      message: OK
- request:
    body: null
    headers:
      Accept:
      - '*/*'
      Accept-Encoding:
      - gzip, deflate
      CommandName:
      - sql db create
      Connection:
      - keep-alive
      ParameterSetName:
      - -g -s -n
      User-Agent:
      - AZURECLI/2.25.0 azsdk-python-mgmt-sql/3.0.0 Python/3.8.10 (macOS-10.16-x86_64-i386-64bit)
    method: GET
<<<<<<< HEAD
    uri: https://management.azure.com/subscriptions/00000000-0000-0000-0000-000000000000/resourceGroups/clitest.rg000001/providers/Microsoft.Sql/locations/westeurope/databaseAzureAsyncOperation/93ef6c15-beef-4f89-87f3-d8fccf5236e1?api-version=2021-02-01-preview
  response:
    body:
      string: '{"name":"93ef6c15-beef-4f89-87f3-d8fccf5236e1","status":"InProgress","startTime":"2021-06-29T08:24:19.513Z"}'
=======
    uri: https://management.azure.com/subscriptions/00000000-0000-0000-0000-000000000000/resourceGroups/clitest.rg000001/providers/Microsoft.Sql/locations/westeurope/databaseAzureAsyncOperation/bfe44028-e06b-4017-a705-4c9d869eeef9?api-version=2021-02-01-preview
  response:
    body:
      string: '{"name":"bfe44028-e06b-4017-a705-4c9d869eeef9","status":"InProgress","startTime":"2021-07-08T23:07:46.82Z"}'
>>>>>>> 574cacd3
    headers:
      cache-control:
      - no-cache
      content-length:
      - '108'
      content-type:
      - application/json; charset=utf-8
      date:
<<<<<<< HEAD
      - Tue, 29 Jun 2021 08:25:05 GMT
=======
      - Thu, 08 Jul 2021 23:08:33 GMT
>>>>>>> 574cacd3
      expires:
      - '-1'
      pragma:
      - no-cache
      server:
      - Microsoft-HTTPAPI/2.0
      strict-transport-security:
      - max-age=31536000; includeSubDomains
      transfer-encoding:
      - chunked
      vary:
      - Accept-Encoding
      x-content-type-options:
      - nosniff
    status:
      code: 200
      message: OK
- request:
    body: null
    headers:
      Accept:
      - '*/*'
      Accept-Encoding:
      - gzip, deflate
      CommandName:
      - sql db create
      Connection:
      - keep-alive
      ParameterSetName:
      - -g -s -n
      User-Agent:
      - AZURECLI/2.25.0 azsdk-python-mgmt-sql/3.0.0 Python/3.8.10 (macOS-10.16-x86_64-i386-64bit)
    method: GET
<<<<<<< HEAD
    uri: https://management.azure.com/subscriptions/00000000-0000-0000-0000-000000000000/resourceGroups/clitest.rg000001/providers/Microsoft.Sql/locations/westeurope/databaseAzureAsyncOperation/93ef6c15-beef-4f89-87f3-d8fccf5236e1?api-version=2021-02-01-preview
  response:
    body:
      string: '{"name":"93ef6c15-beef-4f89-87f3-d8fccf5236e1","status":"Succeeded","startTime":"2021-06-29T08:24:19.513Z"}'
=======
    uri: https://management.azure.com/subscriptions/00000000-0000-0000-0000-000000000000/resourceGroups/clitest.rg000001/providers/Microsoft.Sql/locations/westeurope/databaseAzureAsyncOperation/bfe44028-e06b-4017-a705-4c9d869eeef9?api-version=2021-02-01-preview
  response:
    body:
      string: '{"name":"bfe44028-e06b-4017-a705-4c9d869eeef9","status":"Succeeded","startTime":"2021-07-08T23:07:46.82Z"}'
>>>>>>> 574cacd3
    headers:
      cache-control:
      - no-cache
      content-length:
      - '107'
      content-type:
      - application/json; charset=utf-8
      date:
<<<<<<< HEAD
      - Tue, 29 Jun 2021 08:25:20 GMT
=======
      - Thu, 08 Jul 2021 23:08:48 GMT
>>>>>>> 574cacd3
      expires:
      - '-1'
      pragma:
      - no-cache
      server:
      - Microsoft-HTTPAPI/2.0
      strict-transport-security:
      - max-age=31536000; includeSubDomains
      transfer-encoding:
      - chunked
      vary:
      - Accept-Encoding
      x-content-type-options:
      - nosniff
    status:
      code: 200
      message: OK
- request:
    body: null
    headers:
      Accept:
      - '*/*'
      Accept-Encoding:
      - gzip, deflate
      CommandName:
      - sql db create
      Connection:
      - keep-alive
      ParameterSetName:
      - -g -s -n
      User-Agent:
      - AZURECLI/2.25.0 azsdk-python-mgmt-sql/3.0.0 Python/3.8.10 (macOS-10.16-x86_64-i386-64bit)
    method: GET
    uri: https://management.azure.com/subscriptions/00000000-0000-0000-0000-000000000000/resourceGroups/clitest.rg000001/providers/Microsoft.Sql/servers/clitestserver000003/databases/cliautomationdb01?api-version=2021-02-01-preview
  response:
    body:
<<<<<<< HEAD
      string: '{"sku":{"name":"GP_Gen5","tier":"GeneralPurpose","family":"Gen5","capacity":2},"kind":"v12.0,user,vcore","properties":{"collation":"SQL_Latin1_General_CP1_CI_AS","maxSizeBytes":34359738368,"status":"Online","databaseId":"df3c5826-1c02-4f9b-812f-16dce97766f4","creationDate":"2021-06-29T08:25:08.2Z","currentServiceObjectiveName":"GP_Gen5_2","requestedServiceObjectiveName":"GP_Gen5_2","defaultSecondaryLocation":"northeurope","catalogCollation":"SQL_Latin1_General_CP1_CI_AS","zoneRedundant":false,"licenseType":"LicenseIncluded","maxLogSizeBytes":68719476736,"readScale":"Disabled","currentSku":{"name":"GP_Gen5","tier":"GeneralPurpose","family":"Gen5","capacity":2},"currentBackupStorageRedundancy":"Geo","requestedBackupStorageRedundancy":"Geo","maintenanceConfigurationId":"/subscriptions/00000000-0000-0000-0000-000000000000/providers/Microsoft.Maintenance/publicMaintenanceConfigurations/SQL_Default","isLedgerOn":false,"isInfraEncryptionEnabled":false},"location":"westeurope","id":"/subscriptions/00000000-0000-0000-0000-000000000000/resourceGroups/clitest.rg000001/providers/Microsoft.Sql/servers/clitestserver000003/databases/cliautomationdb01","name":"cliautomationdb01","type":"Microsoft.Sql/servers/databases"}'
=======
      string: '{"sku":{"name":"GP_Gen5","tier":"GeneralPurpose","family":"Gen5","capacity":2},"kind":"v12.0,user,vcore","properties":{"collation":"SQL_Latin1_General_CP1_CI_AS","maxSizeBytes":34359738368,"status":"Online","databaseId":"6efacacd-abef-4bc1-89ee-10cb5cb86f30","creationDate":"2021-07-08T23:08:35.383Z","currentServiceObjectiveName":"GP_Gen5_2","requestedServiceObjectiveName":"GP_Gen5_2","defaultSecondaryLocation":"northeurope","catalogCollation":"SQL_Latin1_General_CP1_CI_AS","zoneRedundant":false,"licenseType":"LicenseIncluded","maxLogSizeBytes":68719476736,"readScale":"Disabled","currentSku":{"name":"GP_Gen5","tier":"GeneralPurpose","family":"Gen5","capacity":2},"currentBackupStorageRedundancy":"Geo","requestedBackupStorageRedundancy":"Geo","maintenanceConfigurationId":"/subscriptions/00000000-0000-0000-0000-000000000000/providers/Microsoft.Maintenance/publicMaintenanceConfigurations/SQL_Default","isLedgerOn":false,"isInfraEncryptionEnabled":false},"location":"westeurope","id":"/subscriptions/00000000-0000-0000-0000-000000000000/resourceGroups/clitest.rg000001/providers/Microsoft.Sql/servers/clitestserver000003/databases/cliautomationdb01","name":"cliautomationdb01","type":"Microsoft.Sql/servers/databases"}'
>>>>>>> 574cacd3
    headers:
      cache-control:
      - no-cache
      content-length:
      - '1325'
      content-type:
      - application/json; charset=utf-8
      date:
<<<<<<< HEAD
      - Tue, 29 Jun 2021 08:25:20 GMT
=======
      - Thu, 08 Jul 2021 23:08:48 GMT
>>>>>>> 574cacd3
      expires:
      - '-1'
      pragma:
      - no-cache
      server:
      - Microsoft-HTTPAPI/2.0
      strict-transport-security:
      - max-age=31536000; includeSubDomains
      transfer-encoding:
      - chunked
      vary:
      - Accept-Encoding
      x-content-type-options:
      - nosniff
    status:
      code: 200
      message: OK
- request:
    body: null
    headers:
      Accept:
      - application/json
      Accept-Encoding:
      - gzip, deflate
      CommandName:
      - sql db audit-policy show
      Connection:
      - keep-alive
      ParameterSetName:
      - -g -s -n
      User-Agent:
      - AZURECLI/2.25.0 azsdk-python-mgmt-sql/3.0.0 Python/3.8.10 (macOS-10.16-x86_64-i386-64bit)
    method: GET
    uri: https://management.azure.com/subscriptions/00000000-0000-0000-0000-000000000000/resourceGroups/clitest.rg000001/providers/Microsoft.Sql/servers/clitestserver000003/databases/cliautomationdb01/auditingSettings/default?api-version=2020-11-01-preview
  response:
    body:
      string: '{"properties":{"retentionDays":0,"isAzureMonitorTargetEnabled":false,"state":"Disabled","storageAccountSubscriptionId":"00000000-0000-0000-0000-000000000000"},"id":"/subscriptions/00000000-0000-0000-0000-000000000000/resourceGroups/clitest.rg000001/providers/Microsoft.Sql/servers/clitestserver000003/databases/cliautomationdb01/auditingSettings/Default","name":"Default","type":"Microsoft.Sql/servers/databases/auditingSettings"}'
    headers:
      cache-control:
      - no-cache
      content-length:
      - '532'
      content-type:
      - application/json; charset=utf-8
      date:
<<<<<<< HEAD
      - Tue, 29 Jun 2021 08:25:21 GMT
=======
      - Thu, 08 Jul 2021 23:08:48 GMT
>>>>>>> 574cacd3
      expires:
      - '-1'
      pragma:
      - no-cache
      server:
      - Microsoft-HTTPAPI/2.0
      strict-transport-security:
      - max-age=31536000; includeSubDomains
      transfer-encoding:
      - chunked
      vary:
      - Accept-Encoding
      x-content-type-options:
      - nosniff
    status:
      code: 200
      message: OK
- request:
    body: null
    headers:
      Accept:
      - application/json
      Accept-Encoding:
      - gzip, deflate
      CommandName:
      - sql db audit-policy update
      Connection:
      - keep-alive
      ParameterSetName:
      - -g -s -n --state --blob-storage-target-state --storage-key --storage-endpoint
        --retention-days --actions
      User-Agent:
      - AZURECLI/2.25.0 azsdk-python-mgmt-sql/3.0.0 Python/3.8.10 (macOS-10.16-x86_64-i386-64bit)
    method: GET
    uri: https://management.azure.com/subscriptions/00000000-0000-0000-0000-000000000000/resourceGroups/clitest.rg000001/providers/Microsoft.Sql/servers/clitestserver000003/databases/cliautomationdb01/auditingSettings/default?api-version=2020-11-01-preview
  response:
    body:
      string: '{"properties":{"retentionDays":0,"isAzureMonitorTargetEnabled":false,"state":"Disabled","storageAccountSubscriptionId":"00000000-0000-0000-0000-000000000000"},"id":"/subscriptions/00000000-0000-0000-0000-000000000000/resourceGroups/clitest.rg000001/providers/Microsoft.Sql/servers/clitestserver000003/databases/cliautomationdb01/auditingSettings/Default","name":"Default","type":"Microsoft.Sql/servers/databases/auditingSettings"}'
    headers:
      cache-control:
      - no-cache
      content-length:
      - '532'
      content-type:
      - application/json; charset=utf-8
      date:
<<<<<<< HEAD
      - Tue, 29 Jun 2021 08:25:22 GMT
=======
      - Thu, 08 Jul 2021 23:08:49 GMT
>>>>>>> 574cacd3
      expires:
      - '-1'
      pragma:
      - no-cache
      server:
      - Microsoft-HTTPAPI/2.0
      strict-transport-security:
      - max-age=31536000; includeSubDomains
      transfer-encoding:
      - chunked
      vary:
      - Accept-Encoding
      x-content-type-options:
      - nosniff
    status:
      code: 200
      message: OK
- request:
    body: '{"properties": {"retentionDays": 30, "auditActionsAndGroups": ["DATABASE_LOGOUT_GROUP",
      "DATABASE_ROLE_MEMBER_CHANGE_GROUP"], "isAzureMonitorTargetEnabled": false,
      "state": "Enabled", "storageEndpoint": "https://clitest000004.blob.core.windows.net/",
      "storageAccountAccessKey": "veryFakedStorageAccountKey==", "storageAccountSubscriptionId":
      "00000000-0000-0000-0000-000000000000"}}'
    headers:
      Accept:
      - application/json
      Accept-Encoding:
      - gzip, deflate
      CommandName:
      - sql db audit-policy update
      Connection:
      - keep-alive
      Content-Length:
      - '453'
      Content-Type:
      - application/json
      ParameterSetName:
      - -g -s -n --state --blob-storage-target-state --storage-key --storage-endpoint
        --retention-days --actions
      User-Agent:
      - AZURECLI/2.25.0 azsdk-python-mgmt-sql/3.0.0 Python/3.8.10 (macOS-10.16-x86_64-i386-64bit)
    method: PUT
    uri: https://management.azure.com/subscriptions/00000000-0000-0000-0000-000000000000/resourceGroups/clitest.rg000001/providers/Microsoft.Sql/servers/clitestserver000003/databases/cliautomationdb01/auditingSettings/default?api-version=2020-11-01-preview
  response:
    body:
      string: '{"properties":{"retentionDays":30,"auditActionsAndGroups":["DATABASE_LOGOUT_GROUP","DATABASE_ROLE_MEMBER_CHANGE_GROUP"],"isAzureMonitorTargetEnabled":false,"state":"Enabled","storageEndpoint":"https://clitest000004.blob.core.windows.net/","storageAccountSubscriptionId":"00000000-0000-0000-0000-000000000000"},"id":"/subscriptions/00000000-0000-0000-0000-000000000000/resourceGroups/clitest.rg000001/providers/Microsoft.Sql/servers/clitestserver000003/databases/cliautomationdb01/auditingSettings/Default","name":"Default","type":"Microsoft.Sql/servers/databases/auditingSettings"}'
    headers:
      cache-control:
      - no-cache
      content-length:
      - '694'
      content-type:
      - application/json; charset=utf-8
      date:
<<<<<<< HEAD
      - Tue, 29 Jun 2021 08:25:26 GMT
=======
      - Thu, 08 Jul 2021 23:08:52 GMT
>>>>>>> 574cacd3
      expires:
      - '-1'
      pragma:
      - no-cache
      server:
      - Microsoft-HTTPAPI/2.0
      strict-transport-security:
      - max-age=31536000; includeSubDomains
      x-content-type-options:
      - nosniff
      x-ms-ratelimit-remaining-subscription-writes:
      - '1199'
    status:
      code: 201
      message: Created
- request:
    body: null
    headers:
      Accept:
      - application/json
      Accept-Encoding:
      - gzip, deflate
      CommandName:
      - sql db audit-policy show
      Connection:
      - keep-alive
      ParameterSetName:
      - -g -s -n
      User-Agent:
      - AZURECLI/2.25.0 azsdk-python-mgmt-sql/3.0.0 Python/3.8.10 (macOS-10.16-x86_64-i386-64bit)
    method: GET
    uri: https://management.azure.com/subscriptions/00000000-0000-0000-0000-000000000000/resourceGroups/clitest.rg000001/providers/Microsoft.Sql/servers/clitestserver000003/databases/cliautomationdb01/auditingSettings/default?api-version=2020-11-01-preview
  response:
    body:
      string: '{"properties":{"retentionDays":30,"auditActionsAndGroups":["DATABASE_LOGOUT_GROUP","DATABASE_ROLE_MEMBER_CHANGE_GROUP"],"isStorageSecondaryKeyInUse":false,"isAzureMonitorTargetEnabled":false,"state":"Enabled","storageEndpoint":"https://clitest000004.blob.core.windows.net/","storageAccountSubscriptionId":"00000000-0000-0000-0000-000000000000"},"id":"/subscriptions/00000000-0000-0000-0000-000000000000/resourceGroups/clitest.rg000001/providers/Microsoft.Sql/servers/clitestserver000003/databases/cliautomationdb01/auditingSettings/Default","name":"Default","type":"Microsoft.Sql/servers/databases/auditingSettings"}'
    headers:
      cache-control:
      - no-cache
      content-length:
      - '729'
      content-type:
      - application/json; charset=utf-8
      date:
<<<<<<< HEAD
      - Tue, 29 Jun 2021 08:25:28 GMT
=======
      - Thu, 08 Jul 2021 23:08:52 GMT
>>>>>>> 574cacd3
      expires:
      - '-1'
      pragma:
      - no-cache
      server:
      - Microsoft-HTTPAPI/2.0
      strict-transport-security:
      - max-age=31536000; includeSubDomains
      transfer-encoding:
      - chunked
      vary:
      - Accept-Encoding
      x-content-type-options:
      - nosniff
    status:
      code: 200
      message: OK
- request:
    body: null
    headers:
      Accept:
      - application/json
      Accept-Encoding:
      - gzip, deflate
      CommandName:
      - storage account show
      Connection:
      - keep-alive
      ParameterSetName:
      - -g -n --query
      User-Agent:
      - AZURECLI/2.25.0 azsdk-python-azure-mgmt-storage/18.0.0 Python/3.8.10 (macOS-10.16-x86_64-i386-64bit)
    method: GET
    uri: https://management.azure.com/subscriptions/00000000-0000-0000-0000-000000000000/resourceGroups/clitest.rg000002/providers/Microsoft.Storage/storageAccounts/clitest000005?api-version=2021-04-01
  response:
    body:
<<<<<<< HEAD
      string: '{"sku":{"name":"Standard_LRS","tier":"Standard"},"kind":"Storage","id":"/subscriptions/00000000-0000-0000-0000-000000000000/resourceGroups/clitest.rg000002/providers/Microsoft.Storage/storageAccounts/clitest000005","name":"clitest000005","type":"Microsoft.Storage/storageAccounts","location":"westus","tags":{},"properties":{"keyCreationTime":{"key1":"2021-06-29T08:23:54.6543230Z","key2":"2021-06-29T08:23:54.6543230Z"},"privateEndpointConnections":[],"networkAcls":{"bypass":"AzureServices","virtualNetworkRules":[],"ipRules":[],"defaultAction":"Allow"},"supportsHttpsTrafficOnly":true,"encryption":{"services":{"file":{"keyType":"Account","enabled":true,"lastEnabledTime":"2021-06-29T08:23:54.6543230Z"},"blob":{"keyType":"Account","enabled":true,"lastEnabledTime":"2021-06-29T08:23:54.6543230Z"}},"keySource":"Microsoft.Storage"},"provisioningState":"Succeeded","creationTime":"2021-06-29T08:23:54.5605289Z","primaryEndpoints":{"blob":"https://clitest000005.blob.core.windows.net/","queue":"https://clitest000005.queue.core.windows.net/","table":"https://clitest000005.table.core.windows.net/","file":"https://clitest000005.file.core.windows.net/"},"primaryLocation":"westus","statusOfPrimary":"available"}}'
=======
      string: '{"sku":{"name":"Standard_LRS","tier":"Standard"},"kind":"Storage","id":"/subscriptions/00000000-0000-0000-0000-000000000000/resourceGroups/clitest.rg000002/providers/Microsoft.Storage/storageAccounts/clitest000005","name":"clitest000005","type":"Microsoft.Storage/storageAccounts","location":"westus","tags":{},"properties":{"keyCreationTime":{"key1":"2021-07-08T23:07:19.9308202Z","key2":"2021-07-08T23:07:19.9308202Z"},"privateEndpointConnections":[],"networkAcls":{"bypass":"AzureServices","virtualNetworkRules":[],"ipRules":[],"defaultAction":"Allow"},"supportsHttpsTrafficOnly":true,"encryption":{"services":{"file":{"keyType":"Account","enabled":true,"lastEnabledTime":"2021-07-08T23:07:19.9308202Z"},"blob":{"keyType":"Account","enabled":true,"lastEnabledTime":"2021-07-08T23:07:19.9308202Z"}},"keySource":"Microsoft.Storage"},"provisioningState":"Succeeded","creationTime":"2021-07-08T23:07:19.8526745Z","primaryEndpoints":{"blob":"https://clitest000005.blob.core.windows.net/","queue":"https://clitest000005.queue.core.windows.net/","table":"https://clitest000005.table.core.windows.net/","file":"https://clitest000005.file.core.windows.net/"},"primaryLocation":"westus","statusOfPrimary":"available"}}'
>>>>>>> 574cacd3
    headers:
      cache-control:
      - no-cache
      content-length:
      - '1336'
      content-type:
      - application/json
      date:
<<<<<<< HEAD
      - Tue, 29 Jun 2021 08:25:28 GMT
=======
      - Thu, 08 Jul 2021 23:08:53 GMT
>>>>>>> 574cacd3
      expires:
      - '-1'
      pragma:
      - no-cache
      server:
      - Microsoft-Azure-Storage-Resource-Provider/1.0,Microsoft-HTTPAPI/2.0 Microsoft-HTTPAPI/2.0
      strict-transport-security:
      - max-age=31536000; includeSubDomains
      transfer-encoding:
      - chunked
      vary:
      - Accept-Encoding
      x-content-type-options:
      - nosniff
    status:
      code: 200
      message: OK
- request:
    body: null
    headers:
      Accept:
      - application/json
      Accept-Encoding:
      - gzip, deflate
      CommandName:
      - sql db audit-policy update
      Connection:
      - keep-alive
      ParameterSetName:
      - -g -s -n --blob-storage-target-state --storage-account
      User-Agent:
      - AZURECLI/2.25.0 azsdk-python-mgmt-sql/3.0.0 Python/3.8.10 (macOS-10.16-x86_64-i386-64bit)
    method: GET
    uri: https://management.azure.com/subscriptions/00000000-0000-0000-0000-000000000000/resourceGroups/clitest.rg000001/providers/Microsoft.Sql/servers/clitestserver000003/databases/cliautomationdb01/auditingSettings/default?api-version=2020-11-01-preview
  response:
    body:
      string: '{"properties":{"retentionDays":30,"auditActionsAndGroups":["DATABASE_LOGOUT_GROUP","DATABASE_ROLE_MEMBER_CHANGE_GROUP"],"isStorageSecondaryKeyInUse":false,"isAzureMonitorTargetEnabled":false,"state":"Enabled","storageEndpoint":"https://clitest000004.blob.core.windows.net/","storageAccountSubscriptionId":"00000000-0000-0000-0000-000000000000"},"id":"/subscriptions/00000000-0000-0000-0000-000000000000/resourceGroups/clitest.rg000001/providers/Microsoft.Sql/servers/clitestserver000003/databases/cliautomationdb01/auditingSettings/Default","name":"Default","type":"Microsoft.Sql/servers/databases/auditingSettings"}'
    headers:
      cache-control:
      - no-cache
      content-length:
      - '729'
      content-type:
      - application/json; charset=utf-8
      date:
<<<<<<< HEAD
      - Tue, 29 Jun 2021 08:25:28 GMT
=======
      - Thu, 08 Jul 2021 23:08:53 GMT
>>>>>>> 574cacd3
      expires:
      - '-1'
      pragma:
      - no-cache
      server:
      - Microsoft-HTTPAPI/2.0
      strict-transport-security:
      - max-age=31536000; includeSubDomains
      transfer-encoding:
      - chunked
      vary:
      - Accept-Encoding
      x-content-type-options:
      - nosniff
    status:
      code: 200
      message: OK
- request:
    body: null
    headers:
      Accept:
      - application/json
      Accept-Encoding:
      - gzip, deflate
      CommandName:
      - sql db audit-policy update
      Connection:
      - keep-alive
      ParameterSetName:
      - -g -s -n --blob-storage-target-state --storage-account
      User-Agent:
      - AZURECLI/2.25.0 azsdk-python-azure-mgmt-resource/18.0.0 Python/3.8.10 (macOS-10.16-x86_64-i386-64bit)
    method: GET
    uri: https://management.azure.com/subscriptions/00000000-0000-0000-0000-000000000000/resources?$filter=name%20eq%20%27clitest000005%27%20and%20%28resourceType%20eq%20%27Microsoft.Storage%2FstorageAccounts%27%20or%20resourceType%20eq%20%27Microsoft.ClassicStorage%2FstorageAccounts%27%29&api-version=2020-10-01
  response:
    body:
      string: '{"value":[{"id":"/subscriptions/00000000-0000-0000-0000-000000000000/resourceGroups/clitest.rg000002/providers/Microsoft.Storage/storageAccounts/clitest000005","name":"clitest000005","type":"Microsoft.Storage/storageAccounts","sku":{"name":"Standard_LRS","tier":"Standard"},"kind":"Storage","location":"westus","tags":{}}]}'
    headers:
      cache-control:
      - no-cache
      content-length:
      - '404'
      content-type:
      - application/json; charset=utf-8
      date:
<<<<<<< HEAD
      - Tue, 29 Jun 2021 08:25:29 GMT
=======
      - Thu, 08 Jul 2021 23:08:54 GMT
>>>>>>> 574cacd3
      expires:
      - '-1'
      pragma:
      - no-cache
      strict-transport-security:
      - max-age=31536000; includeSubDomains
      vary:
      - Accept-Encoding
      x-content-type-options:
      - nosniff
    status:
      code: 200
      message: OK
- request:
    body: null
    headers:
      Accept:
      - application/json
      Accept-Encoding:
      - gzip, deflate
      CommandName:
      - sql db audit-policy update
      Connection:
      - keep-alive
      ParameterSetName:
      - -g -s -n --blob-storage-target-state --storage-account
      User-Agent:
      - AZURECLI/2.25.0 azsdk-python-azure-mgmt-storage/18.0.0 Python/3.8.10 (macOS-10.16-x86_64-i386-64bit)
    method: GET
    uri: https://management.azure.com/subscriptions/00000000-0000-0000-0000-000000000000/resourceGroups/clitest.rg000002/providers/Microsoft.Storage/storageAccounts/clitest000005?api-version=2021-04-01
  response:
    body:
<<<<<<< HEAD
      string: '{"sku":{"name":"Standard_LRS","tier":"Standard"},"kind":"Storage","id":"/subscriptions/00000000-0000-0000-0000-000000000000/resourceGroups/clitest.rg000002/providers/Microsoft.Storage/storageAccounts/clitest000005","name":"clitest000005","type":"Microsoft.Storage/storageAccounts","location":"westus","tags":{},"properties":{"keyCreationTime":{"key1":"2021-06-29T08:23:54.6543230Z","key2":"2021-06-29T08:23:54.6543230Z"},"privateEndpointConnections":[],"networkAcls":{"bypass":"AzureServices","virtualNetworkRules":[],"ipRules":[],"defaultAction":"Allow"},"supportsHttpsTrafficOnly":true,"encryption":{"services":{"file":{"keyType":"Account","enabled":true,"lastEnabledTime":"2021-06-29T08:23:54.6543230Z"},"blob":{"keyType":"Account","enabled":true,"lastEnabledTime":"2021-06-29T08:23:54.6543230Z"}},"keySource":"Microsoft.Storage"},"provisioningState":"Succeeded","creationTime":"2021-06-29T08:23:54.5605289Z","primaryEndpoints":{"blob":"https://clitest000005.blob.core.windows.net/","queue":"https://clitest000005.queue.core.windows.net/","table":"https://clitest000005.table.core.windows.net/","file":"https://clitest000005.file.core.windows.net/"},"primaryLocation":"westus","statusOfPrimary":"available"}}'
=======
      string: '{"sku":{"name":"Standard_LRS","tier":"Standard"},"kind":"Storage","id":"/subscriptions/00000000-0000-0000-0000-000000000000/resourceGroups/clitest.rg000002/providers/Microsoft.Storage/storageAccounts/clitest000005","name":"clitest000005","type":"Microsoft.Storage/storageAccounts","location":"westus","tags":{},"properties":{"keyCreationTime":{"key1":"2021-07-08T23:07:19.9308202Z","key2":"2021-07-08T23:07:19.9308202Z"},"privateEndpointConnections":[],"networkAcls":{"bypass":"AzureServices","virtualNetworkRules":[],"ipRules":[],"defaultAction":"Allow"},"supportsHttpsTrafficOnly":true,"encryption":{"services":{"file":{"keyType":"Account","enabled":true,"lastEnabledTime":"2021-07-08T23:07:19.9308202Z"},"blob":{"keyType":"Account","enabled":true,"lastEnabledTime":"2021-07-08T23:07:19.9308202Z"}},"keySource":"Microsoft.Storage"},"provisioningState":"Succeeded","creationTime":"2021-07-08T23:07:19.8526745Z","primaryEndpoints":{"blob":"https://clitest000005.blob.core.windows.net/","queue":"https://clitest000005.queue.core.windows.net/","table":"https://clitest000005.table.core.windows.net/","file":"https://clitest000005.file.core.windows.net/"},"primaryLocation":"westus","statusOfPrimary":"available"}}'
>>>>>>> 574cacd3
    headers:
      cache-control:
      - no-cache
      content-length:
      - '1336'
      content-type:
      - application/json
      date:
<<<<<<< HEAD
      - Tue, 29 Jun 2021 08:25:28 GMT
=======
      - Thu, 08 Jul 2021 23:08:54 GMT
>>>>>>> 574cacd3
      expires:
      - '-1'
      pragma:
      - no-cache
      server:
      - Microsoft-Azure-Storage-Resource-Provider/1.0,Microsoft-HTTPAPI/2.0 Microsoft-HTTPAPI/2.0
      strict-transport-security:
      - max-age=31536000; includeSubDomains
      transfer-encoding:
      - chunked
      vary:
      - Accept-Encoding
      x-content-type-options:
      - nosniff
    status:
      code: 200
      message: OK
- request:
    body: null
    headers:
      Accept:
      - application/json
      Accept-Encoding:
      - gzip, deflate
      CommandName:
      - sql db audit-policy update
      Connection:
      - keep-alive
      Content-Length:
      - '0'
      ParameterSetName:
      - -g -s -n --blob-storage-target-state --storage-account
      User-Agent:
      - AZURECLI/2.25.0 azsdk-python-azure-mgmt-storage/18.0.0 Python/3.8.10 (macOS-10.16-x86_64-i386-64bit)
    method: POST
    uri: https://management.azure.com/subscriptions/00000000-0000-0000-0000-000000000000/resourceGroups/clitest.rg000002/providers/Microsoft.Storage/storageAccounts/clitest000005/listKeys?api-version=2021-04-01&$expand=kerb
  response:
    body:
<<<<<<< HEAD
      string: '{"keys":[{"creationTime":"2021-06-29T08:23:54.6543230Z","keyName":"key1","value":"veryFakedStorageAccountKey==","permissions":"FULL"},{"creationTime":"2021-06-29T08:23:54.6543230Z","keyName":"key2","value":"veryFakedStorageAccountKey==","permissions":"FULL"}]}'
=======
      string: '{"keys":[{"creationTime":"2021-07-08T23:07:19.9308202Z","keyName":"key1","value":"veryFakedStorageAccountKey==","permissions":"FULL"},{"creationTime":"2021-07-08T23:07:19.9308202Z","keyName":"key2","value":"veryFakedStorageAccountKey==","permissions":"FULL"}]}'
>>>>>>> 574cacd3
    headers:
      cache-control:
      - no-cache
      content-length:
      - '380'
      content-type:
      - application/json
      date:
<<<<<<< HEAD
      - Tue, 29 Jun 2021 08:25:30 GMT
=======
      - Thu, 08 Jul 2021 23:08:54 GMT
>>>>>>> 574cacd3
      expires:
      - '-1'
      pragma:
      - no-cache
      server:
      - Microsoft-Azure-Storage-Resource-Provider/1.0,Microsoft-HTTPAPI/2.0 Microsoft-HTTPAPI/2.0
      strict-transport-security:
      - max-age=31536000; includeSubDomains
      transfer-encoding:
      - chunked
      vary:
      - Accept-Encoding
      x-content-type-options:
      - nosniff
      x-ms-ratelimit-remaining-subscription-resource-requests:
      - '11999'
    status:
      code: 200
      message: OK
- request:
    body: '{"properties": {"retentionDays": 30, "auditActionsAndGroups": ["DATABASE_LOGOUT_GROUP",
      "DATABASE_ROLE_MEMBER_CHANGE_GROUP"], "isStorageSecondaryKeyInUse": false, "isAzureMonitorTargetEnabled":
      false, "state": "Enabled", "storageEndpoint": "https://clitest000005.blob.core.windows.net/",
      "storageAccountAccessKey": "veryFakedStorageAccountKey==", "storageAccountSubscriptionId":
      "00000000-0000-0000-0000-000000000000"}}'
    headers:
      Accept:
      - application/json
      Accept-Encoding:
      - gzip, deflate
      CommandName:
      - sql db audit-policy update
      Connection:
      - keep-alive
      Content-Length:
      - '490'
      Content-Type:
      - application/json
      ParameterSetName:
      - -g -s -n --blob-storage-target-state --storage-account
      User-Agent:
      - AZURECLI/2.25.0 azsdk-python-mgmt-sql/3.0.0 Python/3.8.10 (macOS-10.16-x86_64-i386-64bit)
    method: PUT
    uri: https://management.azure.com/subscriptions/00000000-0000-0000-0000-000000000000/resourceGroups/clitest.rg000001/providers/Microsoft.Sql/servers/clitestserver000003/databases/cliautomationdb01/auditingSettings/default?api-version=2020-11-01-preview
  response:
    body:
      string: '{"properties":{"retentionDays":30,"auditActionsAndGroups":["DATABASE_LOGOUT_GROUP","DATABASE_ROLE_MEMBER_CHANGE_GROUP"],"isStorageSecondaryKeyInUse":false,"isAzureMonitorTargetEnabled":false,"state":"Enabled","storageEndpoint":"https://clitest000005.blob.core.windows.net/","storageAccountSubscriptionId":"00000000-0000-0000-0000-000000000000"},"id":"/subscriptions/00000000-0000-0000-0000-000000000000/resourceGroups/clitest.rg000001/providers/Microsoft.Sql/servers/clitestserver000003/databases/cliautomationdb01/auditingSettings/Default","name":"Default","type":"Microsoft.Sql/servers/databases/auditingSettings"}'
    headers:
      cache-control:
      - no-cache
      content-length:
      - '729'
      content-type:
      - application/json; charset=utf-8
      date:
<<<<<<< HEAD
      - Tue, 29 Jun 2021 08:25:33 GMT
=======
      - Thu, 08 Jul 2021 23:08:57 GMT
>>>>>>> 574cacd3
      expires:
      - '-1'
      pragma:
      - no-cache
      server:
      - Microsoft-HTTPAPI/2.0
      strict-transport-security:
      - max-age=31536000; includeSubDomains
      transfer-encoding:
      - chunked
      vary:
      - Accept-Encoding
      x-content-type-options:
      - nosniff
      x-ms-ratelimit-remaining-subscription-writes:
      - '1199'
    status:
      code: 200
      message: OK
- request:
    body: null
    headers:
      Accept:
      - application/json
      Accept-Encoding:
      - gzip, deflate
      CommandName:
      - sql db audit-policy update
      Connection:
      - keep-alive
      ParameterSetName:
      - -g -s -n --state
      User-Agent:
      - AZURECLI/2.25.0 azsdk-python-mgmt-sql/3.0.0 Python/3.8.10 (macOS-10.16-x86_64-i386-64bit)
    method: GET
    uri: https://management.azure.com/subscriptions/00000000-0000-0000-0000-000000000000/resourceGroups/clitest.rg000001/providers/Microsoft.Sql/servers/clitestserver000003/databases/cliautomationdb01/auditingSettings/default?api-version=2020-11-01-preview
  response:
    body:
      string: '{"properties":{"retentionDays":30,"auditActionsAndGroups":["DATABASE_LOGOUT_GROUP","DATABASE_ROLE_MEMBER_CHANGE_GROUP"],"isStorageSecondaryKeyInUse":false,"isAzureMonitorTargetEnabled":false,"state":"Enabled","storageEndpoint":"https://clitest000005.blob.core.windows.net/","storageAccountSubscriptionId":"00000000-0000-0000-0000-000000000000"},"id":"/subscriptions/00000000-0000-0000-0000-000000000000/resourceGroups/clitest.rg000001/providers/Microsoft.Sql/servers/clitestserver000003/databases/cliautomationdb01/auditingSettings/Default","name":"Default","type":"Microsoft.Sql/servers/databases/auditingSettings"}'
    headers:
      cache-control:
      - no-cache
      content-length:
      - '729'
      content-type:
      - application/json; charset=utf-8
      date:
<<<<<<< HEAD
      - Tue, 29 Jun 2021 08:25:33 GMT
=======
      - Thu, 08 Jul 2021 23:08:58 GMT
>>>>>>> 574cacd3
      expires:
      - '-1'
      pragma:
      - no-cache
      server:
      - Microsoft-HTTPAPI/2.0
      strict-transport-security:
      - max-age=31536000; includeSubDomains
      transfer-encoding:
      - chunked
      vary:
      - Accept-Encoding
      x-content-type-options:
      - nosniff
    status:
      code: 200
      message: OK
- request:
    body: '{"properties": {"retentionDays": 30, "auditActionsAndGroups": ["DATABASE_LOGOUT_GROUP",
      "DATABASE_ROLE_MEMBER_CHANGE_GROUP"], "isStorageSecondaryKeyInUse": false, "isAzureMonitorTargetEnabled":
      false, "state": "Disabled", "storageEndpoint": "https://clitest000005.blob.core.windows.net/",
      "storageAccountSubscriptionId": "00000000-0000-0000-0000-000000000000"}}'
    headers:
      Accept:
      - application/json
      Accept-Encoding:
      - gzip, deflate
      CommandName:
      - sql db audit-policy update
      Connection:
      - keep-alive
      Content-Length:
      - '372'
      Content-Type:
      - application/json
      ParameterSetName:
      - -g -s -n --state
      User-Agent:
      - AZURECLI/2.25.0 azsdk-python-mgmt-sql/3.0.0 Python/3.8.10 (macOS-10.16-x86_64-i386-64bit)
    method: PUT
    uri: https://management.azure.com/subscriptions/00000000-0000-0000-0000-000000000000/resourceGroups/clitest.rg000001/providers/Microsoft.Sql/servers/clitestserver000003/databases/cliautomationdb01/auditingSettings/default?api-version=2020-11-01-preview
  response:
    body:
      string: '{"properties":{"retentionDays":30,"auditActionsAndGroups":["DATABASE_LOGOUT_GROUP","DATABASE_ROLE_MEMBER_CHANGE_GROUP"],"isStorageSecondaryKeyInUse":false,"isAzureMonitorTargetEnabled":false,"state":"Disabled","storageEndpoint":"https://clitest000005.blob.core.windows.net/","storageAccountSubscriptionId":"00000000-0000-0000-0000-000000000000"},"id":"/subscriptions/00000000-0000-0000-0000-000000000000/resourceGroups/clitest.rg000001/providers/Microsoft.Sql/servers/clitestserver000003/databases/cliautomationdb01/auditingSettings/Default","name":"Default","type":"Microsoft.Sql/servers/databases/auditingSettings"}'
    headers:
      cache-control:
      - no-cache
      content-length:
      - '730'
      content-type:
      - application/json; charset=utf-8
      date:
<<<<<<< HEAD
      - Tue, 29 Jun 2021 08:25:34 GMT
=======
      - Thu, 08 Jul 2021 23:08:59 GMT
>>>>>>> 574cacd3
      expires:
      - '-1'
      pragma:
      - no-cache
      server:
      - Microsoft-HTTPAPI/2.0
      strict-transport-security:
      - max-age=31536000; includeSubDomains
      transfer-encoding:
      - chunked
      vary:
      - Accept-Encoding
      x-content-type-options:
      - nosniff
      x-ms-ratelimit-remaining-subscription-writes:
      - '1199'
    status:
      code: 200
      message: OK
<<<<<<< HEAD
=======
- request:
    body: null
    headers:
      Accept:
      - application/json
      Accept-Encoding:
      - gzip, deflate
      CommandName:
      - sql db threat-policy show
      Connection:
      - keep-alive
      ParameterSetName:
      - -g -s -n
      User-Agent:
      - AZURECLI/2.25.0 azsdk-python-mgmt-sql/3.0.0 Python/3.8.10 (macOS-10.16-x86_64-i386-64bit)
    method: GET
    uri: https://management.azure.com/subscriptions/00000000-0000-0000-0000-000000000000/resourceGroups/clitest.rg000001/providers/Microsoft.Sql/servers/clitestserver000003/databases/cliautomationdb01/securityAlertPolicies/default?api-version=2020-11-01-preview
  response:
    body:
      string: '{"properties":{"state":"Disabled","disabledAlerts":[""],"emailAddresses":[""],"emailAccountAdmins":false,"storageEndpoint":"","storageAccountAccessKey":"","retentionDays":0,"creationTime":"0001-01-01T00:00:00Z"},"id":"/subscriptions/00000000-0000-0000-0000-000000000000/resourceGroups/clitest.rg000001/providers/Microsoft.Sql/servers/clitestserver000003/databases/cliautomationdb01/securityAlertPolicies/Default","name":"Default","type":"Microsoft.Sql/servers/databases/securityAlertPolicies"}'
    headers:
      cache-control:
      - no-cache
      content-length:
      - '595'
      content-type:
      - application/json; charset=utf-8
      date:
      - Thu, 08 Jul 2021 23:09:00 GMT
      expires:
      - '-1'
      pragma:
      - no-cache
      server:
      - Microsoft-HTTPAPI/2.0
      strict-transport-security:
      - max-age=31536000; includeSubDomains
      transfer-encoding:
      - chunked
      vary:
      - Accept-Encoding
      x-content-type-options:
      - nosniff
    status:
      code: 200
      message: OK
- request:
    body: null
    headers:
      Accept:
      - application/json
      Accept-Encoding:
      - gzip, deflate
      CommandName:
      - sql db threat-policy update
      Connection:
      - keep-alive
      ParameterSetName:
      - -g -s -n --security-alert-policy-name --state --storage-key --storage-endpoint
        --retention-days --email-addresses --disabled-alerts --email-account-admins
      User-Agent:
      - AZURECLI/2.25.0 azsdk-python-mgmt-sql/3.0.0 Python/3.8.10 (macOS-10.16-x86_64-i386-64bit)
    method: GET
    uri: https://management.azure.com/subscriptions/00000000-0000-0000-0000-000000000000/resourceGroups/clitest.rg000001/providers/Microsoft.Sql/servers/clitestserver000003/databases/cliautomationdb01/securityAlertPolicies/default?api-version=2020-11-01-preview
  response:
    body:
      string: '{"properties":{"state":"Disabled","disabledAlerts":[""],"emailAddresses":[""],"emailAccountAdmins":false,"storageEndpoint":"","storageAccountAccessKey":"","retentionDays":0,"creationTime":"0001-01-01T00:00:00Z"},"id":"/subscriptions/00000000-0000-0000-0000-000000000000/resourceGroups/clitest.rg000001/providers/Microsoft.Sql/servers/clitestserver000003/databases/cliautomationdb01/securityAlertPolicies/Default","name":"Default","type":"Microsoft.Sql/servers/databases/securityAlertPolicies"}'
    headers:
      cache-control:
      - no-cache
      content-length:
      - '595'
      content-type:
      - application/json; charset=utf-8
      date:
      - Thu, 08 Jul 2021 23:09:01 GMT
      expires:
      - '-1'
      pragma:
      - no-cache
      server:
      - Microsoft-HTTPAPI/2.0
      strict-transport-security:
      - max-age=31536000; includeSubDomains
      transfer-encoding:
      - chunked
      vary:
      - Accept-Encoding
      x-content-type-options:
      - nosniff
    status:
      code: 200
      message: OK
- request:
    body: '{"properties": {"state": "Enabled", "disabledAlerts": ["Sql_Injection_Vulnerability",
      "Access_Anomaly"], "emailAddresses": ["test1@example.com", "test2@example.com"],
      "emailAccountAdmins": true, "storageEndpoint": "https://clitest000004.blob.core.windows.net/",
      "storageAccountAccessKey": "veryFakedStorageAccountKey==", "retentionDays":
      30}}'
    headers:
      Accept:
      - application/json
      Accept-Encoding:
      - gzip, deflate
      CommandName:
      - sql db threat-policy update
      Connection:
      - keep-alive
      Content-Length:
      - '413'
      Content-Type:
      - application/json
      ParameterSetName:
      - -g -s -n --security-alert-policy-name --state --storage-key --storage-endpoint
        --retention-days --email-addresses --disabled-alerts --email-account-admins
      User-Agent:
      - AZURECLI/2.25.0 azsdk-python-mgmt-sql/3.0.0 Python/3.8.10 (macOS-10.16-x86_64-i386-64bit)
    method: PUT
    uri: https://management.azure.com/subscriptions/00000000-0000-0000-0000-000000000000/resourceGroups/clitest.rg000001/providers/Microsoft.Sql/servers/clitestserver000003/databases/cliautomationdb01/securityAlertPolicies/default?api-version=2020-11-01-preview
  response:
    body:
      string: '{"properties":{"state":"Enabled","disabledAlerts":["Sql_Injection_Vulnerability","Access_Anomaly"],"emailAddresses":["test1@example.com","test2@example.com"],"emailAccountAdmins":true,"storageEndpoint":"https://clitest000004.blob.core.windows.net/","storageAccountAccessKey":"","retentionDays":30,"creationTime":"0001-01-01T00:00:00Z"},"id":"/subscriptions/00000000-0000-0000-0000-000000000000/resourceGroups/clitest.rg000001/providers/Microsoft.Sql/servers/clitestserver000003/databases/cliautomationdb01/securityAlertPolicies/Default","name":"Default","type":"Microsoft.Sql/servers/databases/securityAlertPolicies"}'
    headers:
      cache-control:
      - no-cache
      content-length:
      - '730'
      content-type:
      - application/json; charset=utf-8
      date:
      - Thu, 08 Jul 2021 23:09:05 GMT
      expires:
      - '-1'
      pragma:
      - no-cache
      server:
      - Microsoft-HTTPAPI/2.0
      strict-transport-security:
      - max-age=31536000; includeSubDomains
      transfer-encoding:
      - chunked
      vary:
      - Accept-Encoding
      x-content-type-options:
      - nosniff
      x-ms-ratelimit-remaining-subscription-writes:
      - '1199'
    status:
      code: 200
      message: OK
- request:
    body: null
    headers:
      Accept:
      - application/json
      Accept-Encoding:
      - gzip, deflate
      CommandName:
      - storage account keys list
      Connection:
      - keep-alive
      Content-Length:
      - '0'
      ParameterSetName:
      - -g -n --query
      User-Agent:
      - AZURECLI/2.25.0 azsdk-python-azure-mgmt-storage/18.0.0 Python/3.8.10 (macOS-10.16-x86_64-i386-64bit)
    method: POST
    uri: https://management.azure.com/subscriptions/00000000-0000-0000-0000-000000000000/resourceGroups/clitest.rg000002/providers/Microsoft.Storage/storageAccounts/clitest000005/listKeys?api-version=2021-04-01&$expand=kerb
  response:
    body:
      string: '{"keys":[{"creationTime":"2021-07-08T23:07:19.9308202Z","keyName":"key1","value":"veryFakedStorageAccountKey==","permissions":"FULL"},{"creationTime":"2021-07-08T23:07:19.9308202Z","keyName":"key2","value":"veryFakedStorageAccountKey==","permissions":"FULL"}]}'
    headers:
      cache-control:
      - no-cache
      content-length:
      - '380'
      content-type:
      - application/json
      date:
      - Thu, 08 Jul 2021 23:09:05 GMT
      expires:
      - '-1'
      pragma:
      - no-cache
      server:
      - Microsoft-Azure-Storage-Resource-Provider/1.0,Microsoft-HTTPAPI/2.0 Microsoft-HTTPAPI/2.0
      strict-transport-security:
      - max-age=31536000; includeSubDomains
      transfer-encoding:
      - chunked
      vary:
      - Accept-Encoding
      x-content-type-options:
      - nosniff
      x-ms-ratelimit-remaining-subscription-resource-requests:
      - '11999'
    status:
      code: 200
      message: OK
- request:
    body: null
    headers:
      Accept:
      - application/json
      Accept-Encoding:
      - gzip, deflate
      CommandName:
      - sql db threat-policy update
      Connection:
      - keep-alive
      ParameterSetName:
      - -g -s -n --security-alert-policy-name --storage-account
      User-Agent:
      - AZURECLI/2.25.0 azsdk-python-mgmt-sql/3.0.0 Python/3.8.10 (macOS-10.16-x86_64-i386-64bit)
    method: GET
    uri: https://management.azure.com/subscriptions/00000000-0000-0000-0000-000000000000/resourceGroups/clitest.rg000001/providers/Microsoft.Sql/servers/clitestserver000003/databases/cliautomationdb01/securityAlertPolicies/default?api-version=2020-11-01-preview
  response:
    body:
      string: '{"properties":{"state":"Enabled","disabledAlerts":["Sql_Injection_Vulnerability","Access_Anomaly"],"emailAddresses":["test1@example.com","test2@example.com"],"emailAccountAdmins":true,"storageEndpoint":"https://clitest000004.blob.core.windows.net/","storageAccountAccessKey":"","retentionDays":30,"creationTime":"2021-07-08T23:09:04.24Z"},"id":"/subscriptions/00000000-0000-0000-0000-000000000000/resourceGroups/clitest.rg000001/providers/Microsoft.Sql/servers/clitestserver000003/databases/cliautomationdb01/securityAlertPolicies/Default","name":"Default","type":"Microsoft.Sql/servers/databases/securityAlertPolicies"}'
    headers:
      cache-control:
      - no-cache
      content-length:
      - '733'
      content-type:
      - application/json; charset=utf-8
      date:
      - Thu, 08 Jul 2021 23:09:06 GMT
      expires:
      - '-1'
      pragma:
      - no-cache
      server:
      - Microsoft-HTTPAPI/2.0
      strict-transport-security:
      - max-age=31536000; includeSubDomains
      transfer-encoding:
      - chunked
      vary:
      - Accept-Encoding
      x-content-type-options:
      - nosniff
    status:
      code: 200
      message: OK
- request:
    body: null
    headers:
      Accept:
      - application/json
      Accept-Encoding:
      - gzip, deflate
      CommandName:
      - sql db threat-policy update
      Connection:
      - keep-alive
      ParameterSetName:
      - -g -s -n --security-alert-policy-name --storage-account
      User-Agent:
      - AZURECLI/2.25.0 azsdk-python-azure-mgmt-resource/18.0.0 Python/3.8.10 (macOS-10.16-x86_64-i386-64bit)
    method: GET
    uri: https://management.azure.com/subscriptions/00000000-0000-0000-0000-000000000000/resources?$filter=name%20eq%20%27clitest000005%27%20and%20%28resourceType%20eq%20%27Microsoft.Storage%2FstorageAccounts%27%20or%20resourceType%20eq%20%27Microsoft.ClassicStorage%2FstorageAccounts%27%29&api-version=2020-10-01
  response:
    body:
      string: '{"value":[{"id":"/subscriptions/00000000-0000-0000-0000-000000000000/resourceGroups/clitest.rg000002/providers/Microsoft.Storage/storageAccounts/clitest000005","name":"clitest000005","type":"Microsoft.Storage/storageAccounts","sku":{"name":"Standard_LRS","tier":"Standard"},"kind":"Storage","location":"westus","tags":{}}]}'
    headers:
      cache-control:
      - no-cache
      content-length:
      - '404'
      content-type:
      - application/json; charset=utf-8
      date:
      - Thu, 08 Jul 2021 23:09:06 GMT
      expires:
      - '-1'
      pragma:
      - no-cache
      strict-transport-security:
      - max-age=31536000; includeSubDomains
      vary:
      - Accept-Encoding
      x-content-type-options:
      - nosniff
    status:
      code: 200
      message: OK
- request:
    body: null
    headers:
      Accept:
      - application/json
      Accept-Encoding:
      - gzip, deflate
      CommandName:
      - sql db threat-policy update
      Connection:
      - keep-alive
      ParameterSetName:
      - -g -s -n --security-alert-policy-name --storage-account
      User-Agent:
      - AZURECLI/2.25.0 azsdk-python-azure-mgmt-storage/18.0.0 Python/3.8.10 (macOS-10.16-x86_64-i386-64bit)
    method: GET
    uri: https://management.azure.com/subscriptions/00000000-0000-0000-0000-000000000000/resourceGroups/clitest.rg000002/providers/Microsoft.Storage/storageAccounts/clitest000005?api-version=2021-04-01
  response:
    body:
      string: '{"sku":{"name":"Standard_LRS","tier":"Standard"},"kind":"Storage","id":"/subscriptions/00000000-0000-0000-0000-000000000000/resourceGroups/clitest.rg000002/providers/Microsoft.Storage/storageAccounts/clitest000005","name":"clitest000005","type":"Microsoft.Storage/storageAccounts","location":"westus","tags":{},"properties":{"keyCreationTime":{"key1":"2021-07-08T23:07:19.9308202Z","key2":"2021-07-08T23:07:19.9308202Z"},"privateEndpointConnections":[],"networkAcls":{"bypass":"AzureServices","virtualNetworkRules":[],"ipRules":[],"defaultAction":"Allow"},"supportsHttpsTrafficOnly":true,"encryption":{"services":{"file":{"keyType":"Account","enabled":true,"lastEnabledTime":"2021-07-08T23:07:19.9308202Z"},"blob":{"keyType":"Account","enabled":true,"lastEnabledTime":"2021-07-08T23:07:19.9308202Z"}},"keySource":"Microsoft.Storage"},"provisioningState":"Succeeded","creationTime":"2021-07-08T23:07:19.8526745Z","primaryEndpoints":{"blob":"https://clitest000005.blob.core.windows.net/","queue":"https://clitest000005.queue.core.windows.net/","table":"https://clitest000005.table.core.windows.net/","file":"https://clitest000005.file.core.windows.net/"},"primaryLocation":"westus","statusOfPrimary":"available"}}'
    headers:
      cache-control:
      - no-cache
      content-length:
      - '1336'
      content-type:
      - application/json
      date:
      - Thu, 08 Jul 2021 23:09:06 GMT
      expires:
      - '-1'
      pragma:
      - no-cache
      server:
      - Microsoft-Azure-Storage-Resource-Provider/1.0,Microsoft-HTTPAPI/2.0 Microsoft-HTTPAPI/2.0
      strict-transport-security:
      - max-age=31536000; includeSubDomains
      transfer-encoding:
      - chunked
      vary:
      - Accept-Encoding
      x-content-type-options:
      - nosniff
    status:
      code: 200
      message: OK
- request:
    body: null
    headers:
      Accept:
      - application/json
      Accept-Encoding:
      - gzip, deflate
      CommandName:
      - sql db threat-policy update
      Connection:
      - keep-alive
      Content-Length:
      - '0'
      ParameterSetName:
      - -g -s -n --security-alert-policy-name --storage-account
      User-Agent:
      - AZURECLI/2.25.0 azsdk-python-azure-mgmt-storage/18.0.0 Python/3.8.10 (macOS-10.16-x86_64-i386-64bit)
    method: POST
    uri: https://management.azure.com/subscriptions/00000000-0000-0000-0000-000000000000/resourceGroups/clitest.rg000002/providers/Microsoft.Storage/storageAccounts/clitest000005/listKeys?api-version=2021-04-01&$expand=kerb
  response:
    body:
      string: '{"keys":[{"creationTime":"2021-07-08T23:07:19.9308202Z","keyName":"key1","value":"veryFakedStorageAccountKey==","permissions":"FULL"},{"creationTime":"2021-07-08T23:07:19.9308202Z","keyName":"key2","value":"veryFakedStorageAccountKey==","permissions":"FULL"}]}'
    headers:
      cache-control:
      - no-cache
      content-length:
      - '380'
      content-type:
      - application/json
      date:
      - Thu, 08 Jul 2021 23:09:06 GMT
      expires:
      - '-1'
      pragma:
      - no-cache
      server:
      - Microsoft-Azure-Storage-Resource-Provider/1.0,Microsoft-HTTPAPI/2.0 Microsoft-HTTPAPI/2.0
      strict-transport-security:
      - max-age=31536000; includeSubDomains
      transfer-encoding:
      - chunked
      vary:
      - Accept-Encoding
      x-content-type-options:
      - nosniff
      x-ms-ratelimit-remaining-subscription-resource-requests:
      - '11999'
    status:
      code: 200
      message: OK
- request:
    body: '{"properties": {"state": "Enabled", "disabledAlerts": ["Sql_Injection_Vulnerability",
      "Access_Anomaly"], "emailAddresses": ["test1@example.com", "test2@example.com"],
      "emailAccountAdmins": true, "storageEndpoint": "https://clitest000005.blob.core.windows.net/",
      "storageAccountAccessKey": "veryFakedStorageAccountKey==", "retentionDays":
      30}}'
    headers:
      Accept:
      - application/json
      Accept-Encoding:
      - gzip, deflate
      CommandName:
      - sql db threat-policy update
      Connection:
      - keep-alive
      Content-Length:
      - '413'
      Content-Type:
      - application/json
      ParameterSetName:
      - -g -s -n --security-alert-policy-name --storage-account
      User-Agent:
      - AZURECLI/2.25.0 azsdk-python-mgmt-sql/3.0.0 Python/3.8.10 (macOS-10.16-x86_64-i386-64bit)
    method: PUT
    uri: https://management.azure.com/subscriptions/00000000-0000-0000-0000-000000000000/resourceGroups/clitest.rg000001/providers/Microsoft.Sql/servers/clitestserver000003/databases/cliautomationdb01/securityAlertPolicies/default?api-version=2020-11-01-preview
  response:
    body:
      string: '{"properties":{"state":"Enabled","disabledAlerts":["Sql_Injection_Vulnerability","Access_Anomaly"],"emailAddresses":["test1@example.com","test2@example.com"],"emailAccountAdmins":true,"storageEndpoint":"https://clitest000005.blob.core.windows.net/","storageAccountAccessKey":"","retentionDays":30,"creationTime":"0001-01-01T00:00:00Z"},"id":"/subscriptions/00000000-0000-0000-0000-000000000000/resourceGroups/clitest.rg000001/providers/Microsoft.Sql/servers/clitestserver000003/databases/cliautomationdb01/securityAlertPolicies/Default","name":"Default","type":"Microsoft.Sql/servers/databases/securityAlertPolicies"}'
    headers:
      cache-control:
      - no-cache
      content-length:
      - '730'
      content-type:
      - application/json; charset=utf-8
      date:
      - Thu, 08 Jul 2021 23:09:10 GMT
      expires:
      - '-1'
      pragma:
      - no-cache
      server:
      - Microsoft-HTTPAPI/2.0
      strict-transport-security:
      - max-age=31536000; includeSubDomains
      transfer-encoding:
      - chunked
      vary:
      - Accept-Encoding
      x-content-type-options:
      - nosniff
      x-ms-ratelimit-remaining-subscription-writes:
      - '1199'
    status:
      code: 200
      message: OK
- request:
    body: null
    headers:
      Accept:
      - application/json
      Accept-Encoding:
      - gzip, deflate
      CommandName:
      - monitor log-analytics workspace create
      Connection:
      - keep-alive
      ParameterSetName:
      - -g -n
      User-Agent:
      - AZURECLI/2.25.0 azsdk-python-azure-mgmt-resource/18.0.0 Python/3.8.10 (macOS-10.16-x86_64-i386-64bit)
    method: GET
    uri: https://management.azure.com/subscriptions/00000000-0000-0000-0000-000000000000/resourcegroups/clitest.rg000001?api-version=2020-10-01
  response:
    body:
      string: '{"id":"/subscriptions/00000000-0000-0000-0000-000000000000/resourceGroups/clitest.rg000001","name":"clitest.rg000001","type":"Microsoft.Resources/resourceGroups","location":"westeurope","tags":{"product":"azurecli","cause":"automation","date":"2021-07-08T23:05:39Z"},"properties":{"provisioningState":"Succeeded"}}'
    headers:
      cache-control:
      - no-cache
      content-length:
      - '432'
      content-type:
      - application/json; charset=utf-8
      date:
      - Thu, 08 Jul 2021 23:09:10 GMT
      expires:
      - '-1'
      pragma:
      - no-cache
      strict-transport-security:
      - max-age=31536000; includeSubDomains
      vary:
      - Accept-Encoding
      x-content-type-options:
      - nosniff
    status:
      code: 200
      message: OK
- request:
    body: '{"location": "westeurope", "properties": {"sku": {"name": "PerGB2018"},
      "retentionInDays": 30, "workspaceCapping": {}}}'
    headers:
      Accept:
      - application/json
      Accept-Encoding:
      - gzip, deflate
      CommandName:
      - monitor log-analytics workspace create
      Connection:
      - keep-alive
      Content-Length:
      - '119'
      Content-Type:
      - application/json
      ParameterSetName:
      - -g -n
      User-Agent:
      - AZURECLI/2.25.0 azsdk-python-mgmt-loganalytics/8.0.0 Python/3.8.10 (macOS-10.16-x86_64-i386-64bit)
    method: PUT
    uri: https://management.azure.com/subscriptions/00000000-0000-0000-0000-000000000000/resourcegroups/clitest.rg000001/providers/Microsoft.OperationalInsights/workspaces/laws000006?api-version=2020-08-01
  response:
    body:
      string: "{\r\n  \"properties\": {\r\n    \"source\": \"Azure\",\r\n    \"customerId\":
        \"11033b1f-8845-4c12-92b5-7a1e38d06be1\",\r\n    \"provisioningState\": \"Creating\",\r\n
        \   \"sku\": {\r\n      \"name\": \"pergb2018\",\r\n      \"lastSkuUpdate\":
        \"Thu, 08 Jul 2021 23:09:18 GMT\"\r\n    },\r\n    \"retentionInDays\": 30,\r\n
        \   \"features\": {\r\n      \"legacy\": 0,\r\n      \"searchVersion\": 1,\r\n
        \     \"enableLogAccessUsingOnlyResourcePermissions\": true\r\n    },\r\n
        \   \"workspaceCapping\": {\r\n      \"dailyQuotaGb\": -1.0,\r\n      \"quotaNextResetTime\":
        \"Fri, 09 Jul 2021 11:00:00 GMT\",\r\n      \"dataIngestionStatus\": \"RespectQuota\"\r\n
        \   },\r\n    \"publicNetworkAccessForIngestion\": \"Enabled\",\r\n    \"publicNetworkAccessForQuery\":
        \"Enabled\",\r\n    \"createdDate\": \"Thu, 08 Jul 2021 23:09:18 GMT\",\r\n
        \   \"modifiedDate\": \"Thu, 08 Jul 2021 23:09:18 GMT\"\r\n  },\r\n  \"id\":
        \"/subscriptions/00000000-0000-0000-0000-000000000000/resourcegroups/clitest.rg000001/providers/microsoft.operationalinsights/workspaces/laws000006\",\r\n
        \ \"name\": \"laws000006\",\r\n  \"type\": \"Microsoft.OperationalInsights/workspaces\",\r\n
        \ \"location\": \"westeurope\"\r\n}"
    headers:
      cache-control:
      - no-cache
      content-length:
      - '1137'
      content-type:
      - application/json
      date:
      - Thu, 08 Jul 2021 23:09:18 GMT
      pragma:
      - no-cache
      server:
      - Microsoft-IIS/10.0
      - Microsoft-IIS/10.0
      strict-transport-security:
      - max-age=31536000; includeSubDomains
      x-content-type-options:
      - nosniff
      x-ms-ratelimit-remaining-subscription-writes:
      - '1199'
      x-powered-by:
      - ASP.NET
      - ASP.NET
    status:
      code: 201
      message: Created
- request:
    body: null
    headers:
      Accept:
      - '*/*'
      Accept-Encoding:
      - gzip, deflate
      CommandName:
      - monitor log-analytics workspace create
      Connection:
      - keep-alive
      ParameterSetName:
      - -g -n
      User-Agent:
      - AZURECLI/2.25.0 azsdk-python-mgmt-loganalytics/8.0.0 Python/3.8.10 (macOS-10.16-x86_64-i386-64bit)
    method: GET
    uri: https://management.azure.com/subscriptions/00000000-0000-0000-0000-000000000000/resourcegroups/clitest.rg000001/providers/Microsoft.OperationalInsights/workspaces/laws000006?api-version=2020-08-01
  response:
    body:
      string: "{\r\n  \"properties\": {\r\n    \"source\": \"Azure\",\r\n    \"customerId\":
        \"11033b1f-8845-4c12-92b5-7a1e38d06be1\",\r\n    \"provisioningState\": \"Succeeded\",\r\n
        \   \"sku\": {\r\n      \"name\": \"pergb2018\",\r\n      \"lastSkuUpdate\":
        \"Thu, 08 Jul 2021 23:09:18 GMT\"\r\n    },\r\n    \"retentionInDays\": 30,\r\n
        \   \"features\": {\r\n      \"legacy\": 0,\r\n      \"searchVersion\": 1,\r\n
        \     \"enableLogAccessUsingOnlyResourcePermissions\": true\r\n    },\r\n
        \   \"workspaceCapping\": {\r\n      \"dailyQuotaGb\": -1.0,\r\n      \"quotaNextResetTime\":
        \"Fri, 09 Jul 2021 11:00:00 GMT\",\r\n      \"dataIngestionStatus\": \"RespectQuota\"\r\n
        \   },\r\n    \"publicNetworkAccessForIngestion\": \"Enabled\",\r\n    \"publicNetworkAccessForQuery\":
        \"Enabled\",\r\n    \"createdDate\": \"Thu, 08 Jul 2021 23:09:18 GMT\",\r\n
        \   \"modifiedDate\": \"Thu, 08 Jul 2021 23:09:20 GMT\"\r\n  },\r\n  \"id\":
        \"/subscriptions/00000000-0000-0000-0000-000000000000/resourcegroups/clitest.rg000001/providers/microsoft.operationalinsights/workspaces/laws000006\",\r\n
        \ \"name\": \"laws000006\",\r\n  \"type\": \"Microsoft.OperationalInsights/workspaces\",\r\n
        \ \"location\": \"westeurope\"\r\n}"
    headers:
      cache-control:
      - no-cache
      content-length:
      - '1138'
      content-type:
      - application/json
      date:
      - Thu, 08 Jul 2021 23:09:49 GMT
      pragma:
      - no-cache
      server:
      - Microsoft-IIS/10.0
      - Microsoft-IIS/10.0
      strict-transport-security:
      - max-age=31536000; includeSubDomains
      transfer-encoding:
      - chunked
      vary:
      - Accept-Encoding
      x-content-type-options:
      - nosniff
      x-powered-by:
      - ASP.NET
      - ASP.NET
    status:
      code: 200
      message: OK
- request:
    body: null
    headers:
      Accept:
      - application/json
      Accept-Encoding:
      - gzip, deflate
      CommandName:
      - sql db audit-policy update
      Connection:
      - keep-alive
      ParameterSetName:
      - -g -s -n --state --log-analytics-target-state --log-analytics-workspace-resource-id
      User-Agent:
      - AZURECLI/2.25.0 azsdk-python-mgmt-sql/3.0.0 Python/3.8.10 (macOS-10.16-x86_64-i386-64bit)
    method: GET
    uri: https://management.azure.com/subscriptions/00000000-0000-0000-0000-000000000000/resourceGroups/clitest.rg000001/providers/Microsoft.Sql/servers/clitestserver000003/databases/cliautomationdb01/auditingSettings/default?api-version=2020-11-01-preview
  response:
    body:
      string: '{"properties":{"retentionDays":30,"auditActionsAndGroups":["DATABASE_LOGOUT_GROUP","DATABASE_ROLE_MEMBER_CHANGE_GROUP"],"isStorageSecondaryKeyInUse":false,"isAzureMonitorTargetEnabled":false,"state":"Disabled","storageEndpoint":"https://clitest000005.blob.core.windows.net/","storageAccountSubscriptionId":"00000000-0000-0000-0000-000000000000"},"id":"/subscriptions/00000000-0000-0000-0000-000000000000/resourceGroups/clitest.rg000001/providers/Microsoft.Sql/servers/clitestserver000003/databases/cliautomationdb01/auditingSettings/Default","name":"Default","type":"Microsoft.Sql/servers/databases/auditingSettings"}'
    headers:
      cache-control:
      - no-cache
      content-length:
      - '730'
      content-type:
      - application/json; charset=utf-8
      date:
      - Thu, 08 Jul 2021 23:09:49 GMT
      expires:
      - '-1'
      pragma:
      - no-cache
      server:
      - Microsoft-HTTPAPI/2.0
      strict-transport-security:
      - max-age=31536000; includeSubDomains
      transfer-encoding:
      - chunked
      vary:
      - Accept-Encoding
      x-content-type-options:
      - nosniff
    status:
      code: 200
      message: OK
- request:
    body: null
    headers:
      Accept:
      - application/json
      Accept-Encoding:
      - gzip, deflate
      CommandName:
      - sql db audit-policy update
      Connection:
      - keep-alive
      ParameterSetName:
      - -g -s -n --state --log-analytics-target-state --log-analytics-workspace-resource-id
      User-Agent:
      - AZURECLI/2.25.0 azsdk-python-azure-mgmt-monitor/2.0.0 Python/3.8.10 (macOS-10.16-x86_64-i386-64bit)
    method: GET
    uri: https://management.azure.com/subscriptions/00000000-0000-0000-0000-000000000000/resourceGroups/clitest.rg000001/providers/Microsoft.Sql/servers/clitestserver000003/databases/cliautomationdb01/providers/microsoft.insights/diagnosticSettings?api-version=2017-05-01-preview
  response:
    body:
      string: '{"value":[]}'
    headers:
      cache-control:
      - no-cache
      content-length:
      - '12'
      content-type:
      - application/json; charset=utf-8
      date:
      - Thu, 08 Jul 2021 23:09:51 GMT
      expires:
      - '-1'
      pragma:
      - no-cache
      server:
      - Microsoft-IIS/10.0
      strict-transport-security:
      - max-age=31536000; includeSubDomains
      transfer-encoding:
      - chunked
      vary:
      - Accept-Encoding
      x-content-type-options:
      - nosniff
    status:
      code: 200
      message: OK
- request:
    body: '{"properties": {"logs": [{"category": "SQLSecurityAuditEvents", "enabled":
      true, "retentionPolicy": {"enabled": false, "days": 0}}], "workspaceId": "/subscriptions/00000000-0000-0000-0000-000000000000/resourcegroups/clitest.rg000001/providers/microsoft.operationalinsights/workspaces/laws000006"}}'
    headers:
      Accept:
      - application/json
      Accept-Encoding:
      - gzip, deflate
      CommandName:
      - sql db audit-policy update
      Connection:
      - keep-alive
      Content-Length:
      - '366'
      Content-Type:
      - application/json
      ParameterSetName:
      - -g -s -n --state --log-analytics-target-state --log-analytics-workspace-resource-id
      User-Agent:
      - AZURECLI/2.25.0 azsdk-python-azure-mgmt-monitor/2.0.0 Python/3.8.10 (macOS-10.16-x86_64-i386-64bit)
    method: PUT
    uri: https://management.azure.com/subscriptions/00000000-0000-0000-0000-000000000000/resourceGroups/clitest.rg000001/providers/Microsoft.Sql/servers/clitestserver000003/databases/cliautomationdb01/providers/microsoft.insights/diagnosticSettings/SQLSecurityAuditEvents_LogAnalytics?api-version=2017-05-01-preview
  response:
    body:
      string: '{"id":"/subscriptions/00000000-0000-0000-0000-000000000000/resourcegroups/clitest.rg000001/providers/microsoft.sql/servers/clitestserver000003/databases/cliautomationdb01/providers/microsoft.insights/diagnosticSettings/SQLSecurityAuditEvents_LogAnalytics","type":"Microsoft.Insights/diagnosticSettings","name":"SQLSecurityAuditEvents_LogAnalytics","location":null,"kind":null,"tags":null,"properties":{"storageAccountId":null,"serviceBusRuleId":null,"workspaceId":"/subscriptions/00000000-0000-0000-0000-000000000000/resourcegroups/clitest.rg000001/providers/microsoft.operationalinsights/workspaces/laws000006","eventHubAuthorizationRuleId":null,"eventHubName":null,"metrics":[],"logs":[{"category":"SQLSecurityAuditEvents","categoryGroup":null,"enabled":true,"retentionPolicy":{"enabled":false,"days":0}}],"logAnalyticsDestinationType":null},"identity":null}'
    headers:
      cache-control:
      - no-cache
      content-length:
      - '1031'
      content-type:
      - application/json; charset=utf-8
      date:
      - Thu, 08 Jul 2021 23:09:59 GMT
      expires:
      - '-1'
      pragma:
      - no-cache
      server:
      - Microsoft-IIS/10.0
      strict-transport-security:
      - max-age=31536000; includeSubDomains
      transfer-encoding:
      - chunked
      vary:
      - Accept-Encoding
      x-content-type-options:
      - nosniff
      x-ms-ratelimit-remaining-subscription-resource-requests:
      - '149'
    status:
      code: 200
      message: OK
- request:
    body: null
    headers:
      Accept:
      - application/json
      Accept-Encoding:
      - gzip, deflate
      CommandName:
      - sql db audit-policy update
      Connection:
      - keep-alive
      ParameterSetName:
      - -g -s -n --state --log-analytics-target-state --log-analytics-workspace-resource-id
      User-Agent:
      - AZURECLI/2.25.0 azsdk-python-azure-mgmt-resource/18.0.0 Python/3.8.10 (macOS-10.16-x86_64-i386-64bit)
    method: GET
    uri: https://management.azure.com/subscriptions/00000000-0000-0000-0000-000000000000/resources?$filter=name%20eq%20%27clitest000005%27%20and%20%28resourceType%20eq%20%27Microsoft.Storage%2FstorageAccounts%27%20or%20resourceType%20eq%20%27Microsoft.ClassicStorage%2FstorageAccounts%27%29&api-version=2020-10-01
  response:
    body:
      string: '{"value":[{"id":"/subscriptions/00000000-0000-0000-0000-000000000000/resourceGroups/clitest.rg000002/providers/Microsoft.Storage/storageAccounts/clitest000005","name":"clitest000005","type":"Microsoft.Storage/storageAccounts","sku":{"name":"Standard_LRS","tier":"Standard"},"kind":"Storage","location":"westus","tags":{}}]}'
    headers:
      cache-control:
      - no-cache
      content-length:
      - '404'
      content-type:
      - application/json; charset=utf-8
      date:
      - Thu, 08 Jul 2021 23:09:59 GMT
      expires:
      - '-1'
      pragma:
      - no-cache
      strict-transport-security:
      - max-age=31536000; includeSubDomains
      vary:
      - Accept-Encoding
      x-content-type-options:
      - nosniff
    status:
      code: 200
      message: OK
- request:
    body: null
    headers:
      Accept:
      - application/json
      Accept-Encoding:
      - gzip, deflate
      CommandName:
      - sql db audit-policy update
      Connection:
      - keep-alive
      Content-Length:
      - '0'
      ParameterSetName:
      - -g -s -n --state --log-analytics-target-state --log-analytics-workspace-resource-id
      User-Agent:
      - AZURECLI/2.25.0 azsdk-python-azure-mgmt-storage/18.0.0 Python/3.8.10 (macOS-10.16-x86_64-i386-64bit)
    method: POST
    uri: https://management.azure.com/subscriptions/00000000-0000-0000-0000-000000000000/resourceGroups/clitest.rg000002/providers/Microsoft.Storage/storageAccounts/clitest000005/listKeys?api-version=2021-04-01&$expand=kerb
  response:
    body:
      string: '{"keys":[{"creationTime":"2021-07-08T23:07:19.9308202Z","keyName":"key1","value":"veryFakedStorageAccountKey==","permissions":"FULL"},{"creationTime":"2021-07-08T23:07:19.9308202Z","keyName":"key2","value":"veryFakedStorageAccountKey==","permissions":"FULL"}]}'
    headers:
      cache-control:
      - no-cache
      content-length:
      - '380'
      content-type:
      - application/json
      date:
      - Thu, 08 Jul 2021 23:09:59 GMT
      expires:
      - '-1'
      pragma:
      - no-cache
      server:
      - Microsoft-Azure-Storage-Resource-Provider/1.0,Microsoft-HTTPAPI/2.0 Microsoft-HTTPAPI/2.0
      strict-transport-security:
      - max-age=31536000; includeSubDomains
      transfer-encoding:
      - chunked
      vary:
      - Accept-Encoding
      x-content-type-options:
      - nosniff
      x-ms-ratelimit-remaining-subscription-resource-requests:
      - '11999'
    status:
      code: 200
      message: OK
- request:
    body: '{"properties": {"retentionDays": 30, "auditActionsAndGroups": ["DATABASE_LOGOUT_GROUP",
      "DATABASE_ROLE_MEMBER_CHANGE_GROUP"], "isStorageSecondaryKeyInUse": false, "isAzureMonitorTargetEnabled":
      true, "state": "Enabled", "storageEndpoint": "https://clitest000005.blob.core.windows.net/",
      "storageAccountAccessKey": "veryFakedStorageAccountKey==", "storageAccountSubscriptionId":
      "00000000-0000-0000-0000-000000000000"}}'
    headers:
      Accept:
      - application/json
      Accept-Encoding:
      - gzip, deflate
      CommandName:
      - sql db audit-policy update
      Connection:
      - keep-alive
      Content-Length:
      - '489'
      Content-Type:
      - application/json
      ParameterSetName:
      - -g -s -n --state --log-analytics-target-state --log-analytics-workspace-resource-id
      User-Agent:
      - AZURECLI/2.25.0 azsdk-python-mgmt-sql/3.0.0 Python/3.8.10 (macOS-10.16-x86_64-i386-64bit)
    method: PUT
    uri: https://management.azure.com/subscriptions/00000000-0000-0000-0000-000000000000/resourceGroups/clitest.rg000001/providers/Microsoft.Sql/servers/clitestserver000003/databases/cliautomationdb01/auditingSettings/default?api-version=2020-11-01-preview
  response:
    body:
      string: '{"properties":{"retentionDays":30,"auditActionsAndGroups":["DATABASE_LOGOUT_GROUP","DATABASE_ROLE_MEMBER_CHANGE_GROUP"],"isStorageSecondaryKeyInUse":false,"isAzureMonitorTargetEnabled":true,"state":"Enabled","storageEndpoint":"https://clitest000005.blob.core.windows.net/","storageAccountSubscriptionId":"00000000-0000-0000-0000-000000000000"},"id":"/subscriptions/00000000-0000-0000-0000-000000000000/resourceGroups/clitest.rg000001/providers/Microsoft.Sql/servers/clitestserver000003/databases/cliautomationdb01/auditingSettings/Default","name":"Default","type":"Microsoft.Sql/servers/databases/auditingSettings"}'
    headers:
      cache-control:
      - no-cache
      content-length:
      - '728'
      content-type:
      - application/json; charset=utf-8
      date:
      - Thu, 08 Jul 2021 23:10:01 GMT
      expires:
      - '-1'
      pragma:
      - no-cache
      server:
      - Microsoft-HTTPAPI/2.0
      strict-transport-security:
      - max-age=31536000; includeSubDomains
      x-content-type-options:
      - nosniff
      x-ms-ratelimit-remaining-subscription-writes:
      - '1199'
    status:
      code: 201
      message: Created
- request:
    body: null
    headers:
      Accept:
      - application/json
      Accept-Encoding:
      - gzip, deflate
      CommandName:
      - sql db audit-policy show
      Connection:
      - keep-alive
      ParameterSetName:
      - -g -s -n
      User-Agent:
      - AZURECLI/2.25.0 azsdk-python-mgmt-sql/3.0.0 Python/3.8.10 (macOS-10.16-x86_64-i386-64bit)
    method: GET
    uri: https://management.azure.com/subscriptions/00000000-0000-0000-0000-000000000000/resourceGroups/clitest.rg000001/providers/Microsoft.Sql/servers/clitestserver000003/databases/cliautomationdb01/auditingSettings/default?api-version=2020-11-01-preview
  response:
    body:
      string: '{"properties":{"retentionDays":30,"auditActionsAndGroups":["DATABASE_LOGOUT_GROUP","DATABASE_ROLE_MEMBER_CHANGE_GROUP"],"isStorageSecondaryKeyInUse":false,"isAzureMonitorTargetEnabled":true,"state":"Enabled","storageEndpoint":"https://clitest000005.blob.core.windows.net/","storageAccountSubscriptionId":"00000000-0000-0000-0000-000000000000"},"id":"/subscriptions/00000000-0000-0000-0000-000000000000/resourceGroups/clitest.rg000001/providers/Microsoft.Sql/servers/clitestserver000003/databases/cliautomationdb01/auditingSettings/Default","name":"Default","type":"Microsoft.Sql/servers/databases/auditingSettings"}'
    headers:
      cache-control:
      - no-cache
      content-length:
      - '728'
      content-type:
      - application/json; charset=utf-8
      date:
      - Thu, 08 Jul 2021 23:10:02 GMT
      expires:
      - '-1'
      pragma:
      - no-cache
      server:
      - Microsoft-HTTPAPI/2.0
      strict-transport-security:
      - max-age=31536000; includeSubDomains
      transfer-encoding:
      - chunked
      vary:
      - Accept-Encoding
      x-content-type-options:
      - nosniff
    status:
      code: 200
      message: OK
- request:
    body: null
    headers:
      Accept:
      - application/json
      Accept-Encoding:
      - gzip, deflate
      CommandName:
      - sql db audit-policy show
      Connection:
      - keep-alive
      ParameterSetName:
      - -g -s -n
      User-Agent:
      - AZURECLI/2.25.0 azsdk-python-azure-mgmt-monitor/2.0.0 Python/3.8.10 (macOS-10.16-x86_64-i386-64bit)
    method: GET
    uri: https://management.azure.com/subscriptions/00000000-0000-0000-0000-000000000000/resourceGroups/clitest.rg000001/providers/Microsoft.Sql/servers/clitestserver000003/databases/cliautomationdb01/providers/microsoft.insights/diagnosticSettings?api-version=2017-05-01-preview
  response:
    body:
      string: '{"value":[{"id":"/subscriptions/00000000-0000-0000-0000-000000000000/resourcegroups/clitest.rg000001/providers/microsoft.sql/servers/clitestserver000003/databases/cliautomationdb01/providers/microsoft.insights/diagnosticSettings/SQLSecurityAuditEvents_LogAnalytics","type":"Microsoft.Insights/diagnosticSettings","name":"SQLSecurityAuditEvents_LogAnalytics","location":null,"kind":null,"tags":null,"properties":{"storageAccountId":null,"serviceBusRuleId":null,"workspaceId":"/subscriptions/00000000-0000-0000-0000-000000000000/resourcegroups/clitest.rg000001/providers/microsoft.operationalinsights/workspaces/laws000006","eventHubAuthorizationRuleId":null,"eventHubName":null,"metrics":[],"logs":[{"category":"SQLSecurityAuditEvents","categoryGroup":null,"enabled":true,"retentionPolicy":{"enabled":false,"days":0}}],"logAnalyticsDestinationType":null},"identity":null}]}'
    headers:
      cache-control:
      - no-cache
      content-length:
      - '1043'
      content-type:
      - application/json; charset=utf-8
      date:
      - Thu, 08 Jul 2021 23:10:04 GMT
      expires:
      - '-1'
      pragma:
      - no-cache
      server:
      - Microsoft-IIS/10.0
      strict-transport-security:
      - max-age=31536000; includeSubDomains
      transfer-encoding:
      - chunked
      vary:
      - Accept-Encoding
      x-content-type-options:
      - nosniff
    status:
      code: 200
      message: OK
- request:
    body: null
    headers:
      Accept:
      - application/json
      Accept-Encoding:
      - gzip, deflate
      CommandName:
      - sql db audit-policy update
      Connection:
      - keep-alive
      ParameterSetName:
      - -g -s -n --state --log-analytics-target-state
      User-Agent:
      - AZURECLI/2.25.0 azsdk-python-mgmt-sql/3.0.0 Python/3.8.10 (macOS-10.16-x86_64-i386-64bit)
    method: GET
    uri: https://management.azure.com/subscriptions/00000000-0000-0000-0000-000000000000/resourceGroups/clitest.rg000001/providers/Microsoft.Sql/servers/clitestserver000003/databases/cliautomationdb01/auditingSettings/default?api-version=2020-11-01-preview
  response:
    body:
      string: '{"properties":{"retentionDays":30,"auditActionsAndGroups":["DATABASE_LOGOUT_GROUP","DATABASE_ROLE_MEMBER_CHANGE_GROUP"],"isStorageSecondaryKeyInUse":false,"isAzureMonitorTargetEnabled":true,"state":"Enabled","storageEndpoint":"https://clitest000005.blob.core.windows.net/","storageAccountSubscriptionId":"00000000-0000-0000-0000-000000000000"},"id":"/subscriptions/00000000-0000-0000-0000-000000000000/resourceGroups/clitest.rg000001/providers/Microsoft.Sql/servers/clitestserver000003/databases/cliautomationdb01/auditingSettings/Default","name":"Default","type":"Microsoft.Sql/servers/databases/auditingSettings"}'
    headers:
      cache-control:
      - no-cache
      content-length:
      - '728'
      content-type:
      - application/json; charset=utf-8
      date:
      - Thu, 08 Jul 2021 23:10:04 GMT
      expires:
      - '-1'
      pragma:
      - no-cache
      server:
      - Microsoft-HTTPAPI/2.0
      strict-transport-security:
      - max-age=31536000; includeSubDomains
      transfer-encoding:
      - chunked
      vary:
      - Accept-Encoding
      x-content-type-options:
      - nosniff
    status:
      code: 200
      message: OK
- request:
    body: null
    headers:
      Accept:
      - application/json
      Accept-Encoding:
      - gzip, deflate
      CommandName:
      - sql db audit-policy update
      Connection:
      - keep-alive
      ParameterSetName:
      - -g -s -n --state --log-analytics-target-state
      User-Agent:
      - AZURECLI/2.25.0 azsdk-python-azure-mgmt-monitor/2.0.0 Python/3.8.10 (macOS-10.16-x86_64-i386-64bit)
    method: GET
    uri: https://management.azure.com/subscriptions/00000000-0000-0000-0000-000000000000/resourceGroups/clitest.rg000001/providers/Microsoft.Sql/servers/clitestserver000003/databases/cliautomationdb01/providers/microsoft.insights/diagnosticSettings?api-version=2017-05-01-preview
  response:
    body:
      string: '{"value":[{"id":"/subscriptions/00000000-0000-0000-0000-000000000000/resourcegroups/clitest.rg000001/providers/microsoft.sql/servers/clitestserver000003/databases/cliautomationdb01/providers/microsoft.insights/diagnosticSettings/SQLSecurityAuditEvents_LogAnalytics","type":"Microsoft.Insights/diagnosticSettings","name":"SQLSecurityAuditEvents_LogAnalytics","location":null,"kind":null,"tags":null,"properties":{"storageAccountId":null,"serviceBusRuleId":null,"workspaceId":"/subscriptions/00000000-0000-0000-0000-000000000000/resourcegroups/clitest.rg000001/providers/microsoft.operationalinsights/workspaces/laws000006","eventHubAuthorizationRuleId":null,"eventHubName":null,"metrics":[],"logs":[{"category":"SQLSecurityAuditEvents","categoryGroup":null,"enabled":true,"retentionPolicy":{"enabled":false,"days":0}}],"logAnalyticsDestinationType":null},"identity":null}]}'
    headers:
      cache-control:
      - no-cache
      content-length:
      - '1043'
      content-type:
      - application/json; charset=utf-8
      date:
      - Thu, 08 Jul 2021 23:10:07 GMT
      expires:
      - '-1'
      pragma:
      - no-cache
      server:
      - Microsoft-IIS/10.0
      strict-transport-security:
      - max-age=31536000; includeSubDomains
      transfer-encoding:
      - chunked
      vary:
      - Accept-Encoding
      x-content-type-options:
      - nosniff
    status:
      code: 200
      message: OK
- request:
    body: null
    headers:
      Accept:
      - application/json
      Accept-Encoding:
      - gzip, deflate
      CommandName:
      - sql db audit-policy update
      Connection:
      - keep-alive
      Content-Length:
      - '0'
      ParameterSetName:
      - -g -s -n --state --log-analytics-target-state
      User-Agent:
      - AZURECLI/2.25.0 azsdk-python-azure-mgmt-monitor/2.0.0 Python/3.8.10 (macOS-10.16-x86_64-i386-64bit)
    method: DELETE
    uri: https://management.azure.com/subscriptions/00000000-0000-0000-0000-000000000000/resourceGroups/clitest.rg000001/providers/Microsoft.Sql/servers/clitestserver000003/databases/cliautomationdb01/providers/microsoft.insights/diagnosticSettings/SQLSecurityAuditEvents_LogAnalytics?api-version=2017-05-01-preview
  response:
    body:
      string: ''
    headers:
      cache-control:
      - no-cache
      content-length:
      - '0'
      date:
      - Thu, 08 Jul 2021 23:10:11 GMT
      expires:
      - '-1'
      pragma:
      - no-cache
      server:
      - Microsoft-IIS/10.0
      strict-transport-security:
      - max-age=31536000; includeSubDomains
      x-content-type-options:
      - nosniff
      x-ms-ratelimit-remaining-subscription-deletes:
      - '14999'
    status:
      code: 200
      message: OK
- request:
    body: null
    headers:
      Accept:
      - application/json
      Accept-Encoding:
      - gzip, deflate
      CommandName:
      - sql db audit-policy update
      Connection:
      - keep-alive
      ParameterSetName:
      - -g -s -n --state --log-analytics-target-state
      User-Agent:
      - AZURECLI/2.25.0 azsdk-python-azure-mgmt-resource/18.0.0 Python/3.8.10 (macOS-10.16-x86_64-i386-64bit)
    method: GET
    uri: https://management.azure.com/subscriptions/00000000-0000-0000-0000-000000000000/resources?$filter=name%20eq%20%27clitest000005%27%20and%20%28resourceType%20eq%20%27Microsoft.Storage%2FstorageAccounts%27%20or%20resourceType%20eq%20%27Microsoft.ClassicStorage%2FstorageAccounts%27%29&api-version=2020-10-01
  response:
    body:
      string: '{"value":[{"id":"/subscriptions/00000000-0000-0000-0000-000000000000/resourceGroups/clitest.rg000002/providers/Microsoft.Storage/storageAccounts/clitest000005","name":"clitest000005","type":"Microsoft.Storage/storageAccounts","sku":{"name":"Standard_LRS","tier":"Standard"},"kind":"Storage","location":"westus","tags":{}}]}'
    headers:
      cache-control:
      - no-cache
      content-length:
      - '404'
      content-type:
      - application/json; charset=utf-8
      date:
      - Thu, 08 Jul 2021 23:10:11 GMT
      expires:
      - '-1'
      pragma:
      - no-cache
      strict-transport-security:
      - max-age=31536000; includeSubDomains
      vary:
      - Accept-Encoding
      x-content-type-options:
      - nosniff
    status:
      code: 200
      message: OK
- request:
    body: null
    headers:
      Accept:
      - application/json
      Accept-Encoding:
      - gzip, deflate
      CommandName:
      - sql db audit-policy update
      Connection:
      - keep-alive
      Content-Length:
      - '0'
      ParameterSetName:
      - -g -s -n --state --log-analytics-target-state
      User-Agent:
      - AZURECLI/2.25.0 azsdk-python-azure-mgmt-storage/18.0.0 Python/3.8.10 (macOS-10.16-x86_64-i386-64bit)
    method: POST
    uri: https://management.azure.com/subscriptions/00000000-0000-0000-0000-000000000000/resourceGroups/clitest.rg000002/providers/Microsoft.Storage/storageAccounts/clitest000005/listKeys?api-version=2021-04-01&$expand=kerb
  response:
    body:
      string: '{"keys":[{"creationTime":"2021-07-08T23:07:19.9308202Z","keyName":"key1","value":"veryFakedStorageAccountKey==","permissions":"FULL"},{"creationTime":"2021-07-08T23:07:19.9308202Z","keyName":"key2","value":"veryFakedStorageAccountKey==","permissions":"FULL"}]}'
    headers:
      cache-control:
      - no-cache
      content-length:
      - '380'
      content-type:
      - application/json
      date:
      - Thu, 08 Jul 2021 23:10:11 GMT
      expires:
      - '-1'
      pragma:
      - no-cache
      server:
      - Microsoft-Azure-Storage-Resource-Provider/1.0,Microsoft-HTTPAPI/2.0 Microsoft-HTTPAPI/2.0
      strict-transport-security:
      - max-age=31536000; includeSubDomains
      transfer-encoding:
      - chunked
      vary:
      - Accept-Encoding
      x-content-type-options:
      - nosniff
      x-ms-ratelimit-remaining-subscription-resource-requests:
      - '11999'
    status:
      code: 200
      message: OK
- request:
    body: '{"properties": {"retentionDays": 30, "auditActionsAndGroups": ["DATABASE_LOGOUT_GROUP",
      "DATABASE_ROLE_MEMBER_CHANGE_GROUP"], "isStorageSecondaryKeyInUse": false, "isAzureMonitorTargetEnabled":
      false, "state": "Enabled", "storageEndpoint": "https://clitest000005.blob.core.windows.net/",
      "storageAccountAccessKey": "veryFakedStorageAccountKey==", "storageAccountSubscriptionId":
      "00000000-0000-0000-0000-000000000000"}}'
    headers:
      Accept:
      - application/json
      Accept-Encoding:
      - gzip, deflate
      CommandName:
      - sql db audit-policy update
      Connection:
      - keep-alive
      Content-Length:
      - '490'
      Content-Type:
      - application/json
      ParameterSetName:
      - -g -s -n --state --log-analytics-target-state
      User-Agent:
      - AZURECLI/2.25.0 azsdk-python-mgmt-sql/3.0.0 Python/3.8.10 (macOS-10.16-x86_64-i386-64bit)
    method: PUT
    uri: https://management.azure.com/subscriptions/00000000-0000-0000-0000-000000000000/resourceGroups/clitest.rg000001/providers/Microsoft.Sql/servers/clitestserver000003/databases/cliautomationdb01/auditingSettings/default?api-version=2020-11-01-preview
  response:
    body:
      string: '{"properties":{"retentionDays":30,"auditActionsAndGroups":["DATABASE_LOGOUT_GROUP","DATABASE_ROLE_MEMBER_CHANGE_GROUP"],"isStorageSecondaryKeyInUse":false,"isAzureMonitorTargetEnabled":false,"state":"Enabled","storageEndpoint":"https://clitest000005.blob.core.windows.net/","storageAccountSubscriptionId":"00000000-0000-0000-0000-000000000000"},"id":"/subscriptions/00000000-0000-0000-0000-000000000000/resourceGroups/clitest.rg000001/providers/Microsoft.Sql/servers/clitestserver000003/databases/cliautomationdb01/auditingSettings/Default","name":"Default","type":"Microsoft.Sql/servers/databases/auditingSettings"}'
    headers:
      cache-control:
      - no-cache
      content-length:
      - '729'
      content-type:
      - application/json; charset=utf-8
      date:
      - Thu, 08 Jul 2021 23:10:16 GMT
      expires:
      - '-1'
      pragma:
      - no-cache
      server:
      - Microsoft-HTTPAPI/2.0
      strict-transport-security:
      - max-age=31536000; includeSubDomains
      transfer-encoding:
      - chunked
      vary:
      - Accept-Encoding
      x-content-type-options:
      - nosniff
      x-ms-ratelimit-remaining-subscription-writes:
      - '1199'
    status:
      code: 200
      message: OK
- request:
    body: null
    headers:
      Accept:
      - application/json
      Accept-Encoding:
      - gzip, deflate
      CommandName:
      - sql db audit-policy show
      Connection:
      - keep-alive
      ParameterSetName:
      - -g -s -n
      User-Agent:
      - AZURECLI/2.25.0 azsdk-python-mgmt-sql/3.0.0 Python/3.8.10 (macOS-10.16-x86_64-i386-64bit)
    method: GET
    uri: https://management.azure.com/subscriptions/00000000-0000-0000-0000-000000000000/resourceGroups/clitest.rg000001/providers/Microsoft.Sql/servers/clitestserver000003/databases/cliautomationdb01/auditingSettings/default?api-version=2020-11-01-preview
  response:
    body:
      string: '{"properties":{"retentionDays":30,"auditActionsAndGroups":["DATABASE_LOGOUT_GROUP","DATABASE_ROLE_MEMBER_CHANGE_GROUP"],"isStorageSecondaryKeyInUse":false,"isAzureMonitorTargetEnabled":false,"state":"Enabled","storageEndpoint":"https://clitest000005.blob.core.windows.net/","storageAccountSubscriptionId":"00000000-0000-0000-0000-000000000000"},"id":"/subscriptions/00000000-0000-0000-0000-000000000000/resourceGroups/clitest.rg000001/providers/Microsoft.Sql/servers/clitestserver000003/databases/cliautomationdb01/auditingSettings/Default","name":"Default","type":"Microsoft.Sql/servers/databases/auditingSettings"}'
    headers:
      cache-control:
      - no-cache
      content-length:
      - '729'
      content-type:
      - application/json; charset=utf-8
      date:
      - Thu, 08 Jul 2021 23:10:16 GMT
      expires:
      - '-1'
      pragma:
      - no-cache
      server:
      - Microsoft-HTTPAPI/2.0
      strict-transport-security:
      - max-age=31536000; includeSubDomains
      transfer-encoding:
      - chunked
      vary:
      - Accept-Encoding
      x-content-type-options:
      - nosniff
    status:
      code: 200
      message: OK
- request:
    body: null
    headers:
      Accept:
      - application/json
      Accept-Encoding:
      - gzip, deflate
      CommandName:
      - eventhubs namespace create
      Connection:
      - keep-alive
      ParameterSetName:
      - -g -n
      User-Agent:
      - AZURECLI/2.25.0 azsdk-python-azure-mgmt-resource/18.0.0 Python/3.8.10 (macOS-10.16-x86_64-i386-64bit)
    method: GET
    uri: https://management.azure.com/subscriptions/00000000-0000-0000-0000-000000000000/resourcegroups/clitest.rg000001?api-version=2020-10-01
  response:
    body:
      string: '{"id":"/subscriptions/00000000-0000-0000-0000-000000000000/resourceGroups/clitest.rg000001","name":"clitest.rg000001","type":"Microsoft.Resources/resourceGroups","location":"westeurope","tags":{"product":"azurecli","cause":"automation","date":"2021-07-08T23:05:39Z"},"properties":{"provisioningState":"Succeeded"}}'
    headers:
      cache-control:
      - no-cache
      content-length:
      - '432'
      content-type:
      - application/json; charset=utf-8
      date:
      - Thu, 08 Jul 2021 23:10:17 GMT
      expires:
      - '-1'
      pragma:
      - no-cache
      strict-transport-security:
      - max-age=31536000; includeSubDomains
      vary:
      - Accept-Encoding
      x-content-type-options:
      - nosniff
    status:
      code: 200
      message: OK
- request:
    body: '{"location": "westeurope", "sku": {"name": "Standard", "tier": "Standard"}}'
    headers:
      Accept:
      - application/json
      Accept-Encoding:
      - gzip, deflate
      CommandName:
      - eventhubs namespace create
      Connection:
      - keep-alive
      Content-Length:
      - '75'
      Content-Type:
      - application/json; charset=utf-8
      ParameterSetName:
      - -g -n
      User-Agent:
      - python/3.8.10 (macOS-10.16-x86_64-i386-64bit) msrest/0.6.21 msrest_azure/0.6.3
        azure-mgmt-eventhub/4.1.0 Azure-SDK-For-Python AZURECLI/2.25.0
      accept-language:
      - en-US
    method: PUT
    uri: https://management.azure.com/subscriptions/00000000-0000-0000-0000-000000000000/resourceGroups/clitest.rg000001/providers/Microsoft.EventHub/namespaces/cliehnamespacedb01?api-version=2018-01-01-preview
  response:
    body:
      string: '{"sku":{"name":"Standard","tier":"Standard","capacity":1},"id":"/subscriptions/00000000-0000-0000-0000-000000000000/resourceGroups/clitest.rg000001/providers/Microsoft.EventHub/namespaces/cliehnamespacedb01","name":"cliehnamespacedb01","type":"Microsoft.EventHub/Namespaces","location":"West
        Europe","tags":{},"properties":{"zoneRedundant":false,"isAutoInflateEnabled":false,"maximumThroughputUnits":0,"kafkaEnabled":true,"provisioningState":"Created","metricId":"4cac86b0-1e56-48c2-9df2-669a6d2d87c5:cliehnamespacedb01","createdAt":"2021-07-08T23:10:21.093Z","updatedAt":"2021-07-08T23:10:21.093Z","serviceBusEndpoint":"https://cliehnamespacedb01.servicebus.windows.net:443/","status":"Activating"}}'
    headers:
      cache-control:
      - no-cache
      content-length:
      - '759'
      content-type:
      - application/json; charset=utf-8
      date:
      - Thu, 08 Jul 2021 23:10:22 GMT
      expires:
      - '-1'
      pragma:
      - no-cache
      server:
      - Service-Bus-Resource-Provider/SN1
      - Microsoft-HTTPAPI/2.0
      server-sb:
      - Service-Bus-Resource-Provider/SN1
      strict-transport-security:
      - max-age=31536000; includeSubDomains
      transfer-encoding:
      - chunked
      vary:
      - Accept-Encoding
      x-content-type-options:
      - nosniff
      x-ms-ratelimit-remaining-subscription-resource-requests:
      - '49'
    status:
      code: 200
      message: OK
- request:
    body: null
    headers:
      Accept:
      - application/json
      Accept-Encoding:
      - gzip, deflate
      CommandName:
      - eventhubs namespace create
      Connection:
      - keep-alive
      ParameterSetName:
      - -g -n
      User-Agent:
      - python/3.8.10 (macOS-10.16-x86_64-i386-64bit) msrest/0.6.21 msrest_azure/0.6.3
        azure-mgmt-eventhub/4.1.0 Azure-SDK-For-Python AZURECLI/2.25.0
    method: GET
    uri: https://management.azure.com/subscriptions/00000000-0000-0000-0000-000000000000/resourceGroups/clitest.rg000001/providers/Microsoft.EventHub/namespaces/cliehnamespacedb01?api-version=2018-01-01-preview
  response:
    body:
      string: '{"sku":{"name":"Standard","tier":"Standard","capacity":1},"id":"/subscriptions/00000000-0000-0000-0000-000000000000/resourceGroups/clitest.rg000001/providers/Microsoft.EventHub/namespaces/cliehnamespacedb01","name":"cliehnamespacedb01","type":"Microsoft.EventHub/Namespaces","location":"West
        Europe","tags":{},"properties":{"zoneRedundant":false,"isAutoInflateEnabled":false,"maximumThroughputUnits":0,"kafkaEnabled":true,"provisioningState":"Created","metricId":"4cac86b0-1e56-48c2-9df2-669a6d2d87c5:cliehnamespacedb01","createdAt":"2021-07-08T23:10:21.093Z","updatedAt":"2021-07-08T23:10:21.093Z","serviceBusEndpoint":"https://cliehnamespacedb01.servicebus.windows.net:443/","status":"Activating"}}'
    headers:
      cache-control:
      - no-cache
      content-length:
      - '759'
      content-type:
      - application/json; charset=utf-8
      date:
      - Thu, 08 Jul 2021 23:10:52 GMT
      expires:
      - '-1'
      pragma:
      - no-cache
      server:
      - Service-Bus-Resource-Provider/SN1
      - Microsoft-HTTPAPI/2.0
      server-sb:
      - Service-Bus-Resource-Provider/SN1
      strict-transport-security:
      - max-age=31536000; includeSubDomains
      transfer-encoding:
      - chunked
      vary:
      - Accept-Encoding
      x-content-type-options:
      - nosniff
    status:
      code: 200
      message: OK
- request:
    body: null
    headers:
      Accept:
      - application/json
      Accept-Encoding:
      - gzip, deflate
      CommandName:
      - eventhubs namespace create
      Connection:
      - keep-alive
      ParameterSetName:
      - -g -n
      User-Agent:
      - python/3.8.10 (macOS-10.16-x86_64-i386-64bit) msrest/0.6.21 msrest_azure/0.6.3
        azure-mgmt-eventhub/4.1.0 Azure-SDK-For-Python AZURECLI/2.25.0
    method: GET
    uri: https://management.azure.com/subscriptions/00000000-0000-0000-0000-000000000000/resourceGroups/clitest.rg000001/providers/Microsoft.EventHub/namespaces/cliehnamespacedb01?api-version=2018-01-01-preview
  response:
    body:
      string: '{"sku":{"name":"Standard","tier":"Standard","capacity":1},"id":"/subscriptions/00000000-0000-0000-0000-000000000000/resourceGroups/clitest.rg000001/providers/Microsoft.EventHub/namespaces/cliehnamespacedb01","name":"cliehnamespacedb01","type":"Microsoft.EventHub/Namespaces","location":"West
        Europe","tags":{},"properties":{"zoneRedundant":false,"isAutoInflateEnabled":false,"maximumThroughputUnits":0,"kafkaEnabled":true,"provisioningState":"Succeeded","metricId":"4cac86b0-1e56-48c2-9df2-669a6d2d87c5:cliehnamespacedb01","createdAt":"2021-07-08T23:10:21.093Z","updatedAt":"2021-07-08T23:11:05.747Z","serviceBusEndpoint":"https://cliehnamespacedb01.servicebus.windows.net:443/","status":"Active"}}'
    headers:
      cache-control:
      - no-cache
      content-length:
      - '757'
      content-type:
      - application/json; charset=utf-8
      date:
      - Thu, 08 Jul 2021 23:11:22 GMT
      expires:
      - '-1'
      pragma:
      - no-cache
      server:
      - Service-Bus-Resource-Provider/SN1
      - Microsoft-HTTPAPI/2.0
      server-sb:
      - Service-Bus-Resource-Provider/SN1
      strict-transport-security:
      - max-age=31536000; includeSubDomains
      transfer-encoding:
      - chunked
      vary:
      - Accept-Encoding
      x-content-type-options:
      - nosniff
    status:
      code: 200
      message: OK
- request:
    body: null
    headers:
      Accept:
      - application/json
      Accept-Encoding:
      - gzip, deflate
      CommandName:
      - eventhubs namespace create
      Connection:
      - keep-alive
      ParameterSetName:
      - -g -n
      User-Agent:
      - python/3.8.10 (macOS-10.16-x86_64-i386-64bit) msrest/0.6.21 msrest_azure/0.6.3
        azure-mgmt-eventhub/4.1.0 Azure-SDK-For-Python AZURECLI/2.25.0
      accept-language:
      - en-US
    method: GET
    uri: https://management.azure.com/subscriptions/00000000-0000-0000-0000-000000000000/resourceGroups/clitest.rg000001/providers/Microsoft.EventHub/namespaces/cliehnamespacedb01?api-version=2018-01-01-preview
  response:
    body:
      string: '{"sku":{"name":"Standard","tier":"Standard","capacity":1},"id":"/subscriptions/00000000-0000-0000-0000-000000000000/resourceGroups/clitest.rg000001/providers/Microsoft.EventHub/namespaces/cliehnamespacedb01","name":"cliehnamespacedb01","type":"Microsoft.EventHub/Namespaces","location":"West
        Europe","tags":{},"properties":{"zoneRedundant":false,"isAutoInflateEnabled":false,"maximumThroughputUnits":0,"kafkaEnabled":true,"provisioningState":"Succeeded","metricId":"4cac86b0-1e56-48c2-9df2-669a6d2d87c5:cliehnamespacedb01","createdAt":"2021-07-08T23:10:21.093Z","updatedAt":"2021-07-08T23:11:05.747Z","serviceBusEndpoint":"https://cliehnamespacedb01.servicebus.windows.net:443/","status":"Active"}}'
    headers:
      cache-control:
      - no-cache
      content-length:
      - '757'
      content-type:
      - application/json; charset=utf-8
      date:
      - Thu, 08 Jul 2021 23:11:22 GMT
      expires:
      - '-1'
      pragma:
      - no-cache
      server:
      - Service-Bus-Resource-Provider/SN1
      - Microsoft-HTTPAPI/2.0
      server-sb:
      - Service-Bus-Resource-Provider/SN1
      strict-transport-security:
      - max-age=31536000; includeSubDomains
      transfer-encoding:
      - chunked
      vary:
      - Accept-Encoding
      x-content-type-options:
      - nosniff
    status:
      code: 200
      message: OK
- request:
    body: '{}'
    headers:
      Accept:
      - application/json
      Accept-Encoding:
      - gzip, deflate
      CommandName:
      - eventhubs eventhub create
      Connection:
      - keep-alive
      Content-Length:
      - '2'
      Content-Type:
      - application/json; charset=utf-8
      ParameterSetName:
      - -g -n --namespace-name
      User-Agent:
      - python/3.8.10 (macOS-10.16-x86_64-i386-64bit) msrest/0.6.21 msrest_azure/0.6.3
        azure-mgmt-eventhub/4.1.0 Azure-SDK-For-Python AZURECLI/2.25.0
      accept-language:
      - en-US
    method: PUT
    uri: https://management.azure.com/subscriptions/00000000-0000-0000-0000-000000000000/resourceGroups/clitest.rg000001/providers/Microsoft.EventHub/namespaces/cliehnamespacedb01/eventhubs/cliehdb01?api-version=2017-04-01
  response:
    body:
      string: '{"id":"/subscriptions/00000000-0000-0000-0000-000000000000/resourceGroups/clitest.rg000001/providers/Microsoft.EventHub/namespaces/cliehnamespacedb01/eventhubs/cliehdb01","name":"cliehdb01","type":"Microsoft.EventHub/Namespaces/EventHubs","location":"West
        Europe","properties":{"messageRetentionInDays":7,"partitionCount":4,"status":"Active","createdAt":"2021-07-08T23:11:25.34Z","updatedAt":"2021-07-08T23:11:25.69Z","partitionIds":["0","1","2","3"]}}'
    headers:
      cache-control:
      - no-cache
      content-length:
      - '511'
      content-type:
      - application/json; charset=utf-8
      date:
      - Thu, 08 Jul 2021 23:11:25 GMT
      expires:
      - '-1'
      pragma:
      - no-cache
      server:
      - Service-Bus-Resource-Provider/CH3
      - Microsoft-HTTPAPI/2.0
      server-sb:
      - Service-Bus-Resource-Provider/CH3
      strict-transport-security:
      - max-age=31536000; includeSubDomains
      transfer-encoding:
      - chunked
      vary:
      - Accept-Encoding
      x-content-type-options:
      - nosniff
      x-ms-ratelimit-remaining-subscription-writes:
      - '1199'
    status:
      code: 200
      message: OK
- request:
    body: '{"properties": {"rights": ["Listen", "Manage", "Send"]}}'
    headers:
      Accept:
      - application/json
      Accept-Encoding:
      - gzip, deflate
      CommandName:
      - eventhubs namespace authorization-rule create
      Connection:
      - keep-alive
      Content-Length:
      - '56'
      Content-Type:
      - application/json; charset=utf-8
      ParameterSetName:
      - -g -n --namespace-name --rights
      User-Agent:
      - python/3.8.10 (macOS-10.16-x86_64-i386-64bit) msrest/0.6.21 msrest_azure/0.6.3
        azure-mgmt-eventhub/4.1.0 Azure-SDK-For-Python AZURECLI/2.25.0
      accept-language:
      - en-US
    method: PUT
    uri: https://management.azure.com/subscriptions/00000000-0000-0000-0000-000000000000/resourceGroups/clitest.rg000001/providers/Microsoft.EventHub/namespaces/cliehnamespacedb01/authorizationRules/cliehauthruledb01?api-version=2017-04-01
  response:
    body:
      string: '{"id":"/subscriptions/00000000-0000-0000-0000-000000000000/resourceGroups/clitest.rg000001/providers/Microsoft.EventHub/namespaces/cliehnamespacedb01/authorizationRules/cliehauthruledb01","name":"cliehauthruledb01","type":"Microsoft.EventHub/Namespaces/AuthorizationRules","location":"West
        Europe","properties":{"rights":["Listen","Manage","Send"]}}'
    headers:
      cache-control:
      - no-cache
      content-length:
      - '408'
      content-type:
      - application/json; charset=utf-8
      date:
      - Thu, 08 Jul 2021 23:11:38 GMT
      expires:
      - '-1'
      pragma:
      - no-cache
      server:
      - Service-Bus-Resource-Provider/CH3
      - Microsoft-HTTPAPI/2.0
      server-sb:
      - Service-Bus-Resource-Provider/CH3
      strict-transport-security:
      - max-age=31536000; includeSubDomains
      transfer-encoding:
      - chunked
      vary:
      - Accept-Encoding
      x-content-type-options:
      - nosniff
      x-ms-ratelimit-remaining-subscription-writes:
      - '1199'
    status:
      code: 200
      message: OK
- request:
    body: null
    headers:
      Accept:
      - application/json
      Accept-Encoding:
      - gzip, deflate
      CommandName:
      - sql db audit-policy update
      Connection:
      - keep-alive
      ParameterSetName:
      - -g -s -n --state --event-hub-target-state --event-hub-authorization-rule-id
        --event-hub
      User-Agent:
      - AZURECLI/2.25.0 azsdk-python-mgmt-sql/3.0.0 Python/3.8.10 (macOS-10.16-x86_64-i386-64bit)
    method: GET
    uri: https://management.azure.com/subscriptions/00000000-0000-0000-0000-000000000000/resourceGroups/clitest.rg000001/providers/Microsoft.Sql/servers/clitestserver000003/databases/cliautomationdb01/auditingSettings/default?api-version=2020-11-01-preview
  response:
    body:
      string: '{"properties":{"retentionDays":30,"auditActionsAndGroups":["DATABASE_LOGOUT_GROUP","DATABASE_ROLE_MEMBER_CHANGE_GROUP"],"isStorageSecondaryKeyInUse":false,"isAzureMonitorTargetEnabled":false,"state":"Enabled","storageEndpoint":"https://clitest000005.blob.core.windows.net/","storageAccountSubscriptionId":"00000000-0000-0000-0000-000000000000"},"id":"/subscriptions/00000000-0000-0000-0000-000000000000/resourceGroups/clitest.rg000001/providers/Microsoft.Sql/servers/clitestserver000003/databases/cliautomationdb01/auditingSettings/Default","name":"Default","type":"Microsoft.Sql/servers/databases/auditingSettings"}'
    headers:
      cache-control:
      - no-cache
      content-length:
      - '729'
      content-type:
      - application/json; charset=utf-8
      date:
      - Thu, 08 Jul 2021 23:11:38 GMT
      expires:
      - '-1'
      pragma:
      - no-cache
      server:
      - Microsoft-HTTPAPI/2.0
      strict-transport-security:
      - max-age=31536000; includeSubDomains
      transfer-encoding:
      - chunked
      vary:
      - Accept-Encoding
      x-content-type-options:
      - nosniff
    status:
      code: 200
      message: OK
- request:
    body: null
    headers:
      Accept:
      - application/json
      Accept-Encoding:
      - gzip, deflate
      CommandName:
      - sql db audit-policy update
      Connection:
      - keep-alive
      ParameterSetName:
      - -g -s -n --state --event-hub-target-state --event-hub-authorization-rule-id
        --event-hub
      User-Agent:
      - AZURECLI/2.25.0 azsdk-python-azure-mgmt-monitor/2.0.0 Python/3.8.10 (macOS-10.16-x86_64-i386-64bit)
    method: GET
    uri: https://management.azure.com/subscriptions/00000000-0000-0000-0000-000000000000/resourceGroups/clitest.rg000001/providers/Microsoft.Sql/servers/clitestserver000003/databases/cliautomationdb01/providers/microsoft.insights/diagnosticSettings?api-version=2017-05-01-preview
  response:
    body:
      string: '{"value":[]}'
    headers:
      cache-control:
      - no-cache
      content-length:
      - '12'
      content-type:
      - application/json; charset=utf-8
      date:
      - Thu, 08 Jul 2021 23:11:40 GMT
      expires:
      - '-1'
      pragma:
      - no-cache
      server:
      - Microsoft-IIS/10.0
      strict-transport-security:
      - max-age=31536000; includeSubDomains
      transfer-encoding:
      - chunked
      vary:
      - Accept-Encoding
      x-content-type-options:
      - nosniff
    status:
      code: 200
      message: OK
- request:
    body: '{"properties": {"eventHubAuthorizationRuleId": "/subscriptions/00000000-0000-0000-0000-000000000000/resourceGroups/clitest.rg000001/providers/Microsoft.EventHub/namespaces/cliehnamespacedb01/authorizationRules/cliehauthruledb01",
      "eventHubName": "cliehdb01", "logs": [{"category": "SQLSecurityAuditEvents",
      "enabled": true, "retentionPolicy": {"enabled": false, "days": 0}}]}}'
    headers:
      Accept:
      - application/json
      Accept-Encoding:
      - gzip, deflate
      CommandName:
      - sql db audit-policy update
      Connection:
      - keep-alive
      Content-Length:
      - '435'
      Content-Type:
      - application/json
      ParameterSetName:
      - -g -s -n --state --event-hub-target-state --event-hub-authorization-rule-id
        --event-hub
      User-Agent:
      - AZURECLI/2.25.0 azsdk-python-azure-mgmt-monitor/2.0.0 Python/3.8.10 (macOS-10.16-x86_64-i386-64bit)
    method: PUT
    uri: https://management.azure.com/subscriptions/00000000-0000-0000-0000-000000000000/resourceGroups/clitest.rg000001/providers/Microsoft.Sql/servers/clitestserver000003/databases/cliautomationdb01/providers/microsoft.insights/diagnosticSettings/SQLSecurityAuditEvents_EventHub?api-version=2017-05-01-preview
  response:
    body:
      string: '{"id":"/subscriptions/00000000-0000-0000-0000-000000000000/resourcegroups/clitest.rg000001/providers/microsoft.sql/servers/clitestserver000003/databases/cliautomationdb01/providers/microsoft.insights/diagnosticSettings/SQLSecurityAuditEvents_EventHub","type":"Microsoft.Insights/diagnosticSettings","name":"SQLSecurityAuditEvents_EventHub","location":null,"kind":null,"tags":null,"properties":{"storageAccountId":null,"serviceBusRuleId":null,"workspaceId":null,"eventHubAuthorizationRuleId":"/subscriptions/00000000-0000-0000-0000-000000000000/resourceGroups/clitest.rg000001/providers/Microsoft.EventHub/namespaces/cliehnamespacedb01/authorizationRules/cliehauthruledb01","eventHubName":"cliehdb01","metrics":[],"logs":[{"category":"SQLSecurityAuditEvents","categoryGroup":null,"enabled":true,"retentionPolicy":{"enabled":false,"days":0}}],"logAnalyticsDestinationType":null},"identity":null}'
    headers:
      cache-control:
      - no-cache
      content-length:
      - '1054'
      content-type:
      - application/json; charset=utf-8
      date:
      - Thu, 08 Jul 2021 23:11:47 GMT
      expires:
      - '-1'
      pragma:
      - no-cache
      server:
      - Microsoft-IIS/10.0
      strict-transport-security:
      - max-age=31536000; includeSubDomains
      transfer-encoding:
      - chunked
      vary:
      - Accept-Encoding
      x-content-type-options:
      - nosniff
      x-ms-ratelimit-remaining-subscription-resource-requests:
      - '149'
    status:
      code: 200
      message: OK
- request:
    body: null
    headers:
      Accept:
      - application/json
      Accept-Encoding:
      - gzip, deflate
      CommandName:
      - sql db audit-policy update
      Connection:
      - keep-alive
      ParameterSetName:
      - -g -s -n --state --event-hub-target-state --event-hub-authorization-rule-id
        --event-hub
      User-Agent:
      - AZURECLI/2.25.0 azsdk-python-azure-mgmt-resource/18.0.0 Python/3.8.10 (macOS-10.16-x86_64-i386-64bit)
    method: GET
    uri: https://management.azure.com/subscriptions/00000000-0000-0000-0000-000000000000/resources?$filter=name%20eq%20%27clitest000005%27%20and%20%28resourceType%20eq%20%27Microsoft.Storage%2FstorageAccounts%27%20or%20resourceType%20eq%20%27Microsoft.ClassicStorage%2FstorageAccounts%27%29&api-version=2020-10-01
  response:
    body:
      string: '{"value":[{"id":"/subscriptions/00000000-0000-0000-0000-000000000000/resourceGroups/clitest.rg000002/providers/Microsoft.Storage/storageAccounts/clitest000005","name":"clitest000005","type":"Microsoft.Storage/storageAccounts","sku":{"name":"Standard_LRS","tier":"Standard"},"kind":"Storage","location":"westus","tags":{}}]}'
    headers:
      cache-control:
      - no-cache
      content-length:
      - '404'
      content-type:
      - application/json; charset=utf-8
      date:
      - Thu, 08 Jul 2021 23:11:48 GMT
      expires:
      - '-1'
      pragma:
      - no-cache
      strict-transport-security:
      - max-age=31536000; includeSubDomains
      vary:
      - Accept-Encoding
      x-content-type-options:
      - nosniff
    status:
      code: 200
      message: OK
- request:
    body: null
    headers:
      Accept:
      - application/json
      Accept-Encoding:
      - gzip, deflate
      CommandName:
      - sql db audit-policy update
      Connection:
      - keep-alive
      Content-Length:
      - '0'
      ParameterSetName:
      - -g -s -n --state --event-hub-target-state --event-hub-authorization-rule-id
        --event-hub
      User-Agent:
      - AZURECLI/2.25.0 azsdk-python-azure-mgmt-storage/18.0.0 Python/3.8.10 (macOS-10.16-x86_64-i386-64bit)
    method: POST
    uri: https://management.azure.com/subscriptions/00000000-0000-0000-0000-000000000000/resourceGroups/clitest.rg000002/providers/Microsoft.Storage/storageAccounts/clitest000005/listKeys?api-version=2021-04-01&$expand=kerb
  response:
    body:
      string: '{"keys":[{"creationTime":"2021-07-08T23:07:19.9308202Z","keyName":"key1","value":"veryFakedStorageAccountKey==","permissions":"FULL"},{"creationTime":"2021-07-08T23:07:19.9308202Z","keyName":"key2","value":"veryFakedStorageAccountKey==","permissions":"FULL"}]}'
    headers:
      cache-control:
      - no-cache
      content-length:
      - '380'
      content-type:
      - application/json
      date:
      - Thu, 08 Jul 2021 23:11:49 GMT
      expires:
      - '-1'
      pragma:
      - no-cache
      server:
      - Microsoft-Azure-Storage-Resource-Provider/1.0,Microsoft-HTTPAPI/2.0 Microsoft-HTTPAPI/2.0
      strict-transport-security:
      - max-age=31536000; includeSubDomains
      transfer-encoding:
      - chunked
      vary:
      - Accept-Encoding
      x-content-type-options:
      - nosniff
      x-ms-ratelimit-remaining-subscription-resource-requests:
      - '11999'
    status:
      code: 200
      message: OK
- request:
    body: '{"properties": {"retentionDays": 30, "auditActionsAndGroups": ["DATABASE_LOGOUT_GROUP",
      "DATABASE_ROLE_MEMBER_CHANGE_GROUP"], "isStorageSecondaryKeyInUse": false, "isAzureMonitorTargetEnabled":
      true, "state": "Enabled", "storageEndpoint": "https://clitest000005.blob.core.windows.net/",
      "storageAccountAccessKey": "veryFakedStorageAccountKey==", "storageAccountSubscriptionId":
      "00000000-0000-0000-0000-000000000000"}}'
    headers:
      Accept:
      - application/json
      Accept-Encoding:
      - gzip, deflate
      CommandName:
      - sql db audit-policy update
      Connection:
      - keep-alive
      Content-Length:
      - '489'
      Content-Type:
      - application/json
      ParameterSetName:
      - -g -s -n --state --event-hub-target-state --event-hub-authorization-rule-id
        --event-hub
      User-Agent:
      - AZURECLI/2.25.0 azsdk-python-mgmt-sql/3.0.0 Python/3.8.10 (macOS-10.16-x86_64-i386-64bit)
    method: PUT
    uri: https://management.azure.com/subscriptions/00000000-0000-0000-0000-000000000000/resourceGroups/clitest.rg000001/providers/Microsoft.Sql/servers/clitestserver000003/databases/cliautomationdb01/auditingSettings/default?api-version=2020-11-01-preview
  response:
    body:
      string: '{"properties":{"retentionDays":30,"auditActionsAndGroups":["DATABASE_LOGOUT_GROUP","DATABASE_ROLE_MEMBER_CHANGE_GROUP"],"isStorageSecondaryKeyInUse":false,"isAzureMonitorTargetEnabled":true,"state":"Enabled","storageEndpoint":"https://clitest000005.blob.core.windows.net/","storageAccountSubscriptionId":"00000000-0000-0000-0000-000000000000"},"id":"/subscriptions/00000000-0000-0000-0000-000000000000/resourceGroups/clitest.rg000001/providers/Microsoft.Sql/servers/clitestserver000003/databases/cliautomationdb01/auditingSettings/Default","name":"Default","type":"Microsoft.Sql/servers/databases/auditingSettings"}'
    headers:
      cache-control:
      - no-cache
      content-length:
      - '728'
      content-type:
      - application/json; charset=utf-8
      date:
      - Thu, 08 Jul 2021 23:11:54 GMT
      expires:
      - '-1'
      pragma:
      - no-cache
      server:
      - Microsoft-HTTPAPI/2.0
      strict-transport-security:
      - max-age=31536000; includeSubDomains
      transfer-encoding:
      - chunked
      vary:
      - Accept-Encoding
      x-content-type-options:
      - nosniff
      x-ms-ratelimit-remaining-subscription-writes:
      - '1199'
    status:
      code: 200
      message: OK
- request:
    body: null
    headers:
      Accept:
      - application/json
      Accept-Encoding:
      - gzip, deflate
      CommandName:
      - sql db audit-policy show
      Connection:
      - keep-alive
      ParameterSetName:
      - -g -s -n
      User-Agent:
      - AZURECLI/2.25.0 azsdk-python-mgmt-sql/3.0.0 Python/3.8.10 (macOS-10.16-x86_64-i386-64bit)
    method: GET
    uri: https://management.azure.com/subscriptions/00000000-0000-0000-0000-000000000000/resourceGroups/clitest.rg000001/providers/Microsoft.Sql/servers/clitestserver000003/databases/cliautomationdb01/auditingSettings/default?api-version=2020-11-01-preview
  response:
    body:
      string: '{"properties":{"retentionDays":30,"auditActionsAndGroups":["DATABASE_LOGOUT_GROUP","DATABASE_ROLE_MEMBER_CHANGE_GROUP"],"isStorageSecondaryKeyInUse":false,"isAzureMonitorTargetEnabled":true,"state":"Enabled","storageEndpoint":"https://clitest000005.blob.core.windows.net/","storageAccountSubscriptionId":"00000000-0000-0000-0000-000000000000"},"id":"/subscriptions/00000000-0000-0000-0000-000000000000/resourceGroups/clitest.rg000001/providers/Microsoft.Sql/servers/clitestserver000003/databases/cliautomationdb01/auditingSettings/Default","name":"Default","type":"Microsoft.Sql/servers/databases/auditingSettings"}'
    headers:
      cache-control:
      - no-cache
      content-length:
      - '728'
      content-type:
      - application/json; charset=utf-8
      date:
      - Thu, 08 Jul 2021 23:11:55 GMT
      expires:
      - '-1'
      pragma:
      - no-cache
      server:
      - Microsoft-HTTPAPI/2.0
      strict-transport-security:
      - max-age=31536000; includeSubDomains
      transfer-encoding:
      - chunked
      vary:
      - Accept-Encoding
      x-content-type-options:
      - nosniff
    status:
      code: 200
      message: OK
- request:
    body: null
    headers:
      Accept:
      - application/json
      Accept-Encoding:
      - gzip, deflate
      CommandName:
      - sql db audit-policy show
      Connection:
      - keep-alive
      ParameterSetName:
      - -g -s -n
      User-Agent:
      - AZURECLI/2.25.0 azsdk-python-azure-mgmt-monitor/2.0.0 Python/3.8.10 (macOS-10.16-x86_64-i386-64bit)
    method: GET
    uri: https://management.azure.com/subscriptions/00000000-0000-0000-0000-000000000000/resourceGroups/clitest.rg000001/providers/Microsoft.Sql/servers/clitestserver000003/databases/cliautomationdb01/providers/microsoft.insights/diagnosticSettings?api-version=2017-05-01-preview
  response:
    body:
      string: '{"value":[{"id":"/subscriptions/00000000-0000-0000-0000-000000000000/resourcegroups/clitest.rg000001/providers/microsoft.sql/servers/clitestserver000003/databases/cliautomationdb01/providers/microsoft.insights/diagnosticSettings/SQLSecurityAuditEvents_EventHub","type":"Microsoft.Insights/diagnosticSettings","name":"SQLSecurityAuditEvents_EventHub","location":null,"kind":null,"tags":null,"properties":{"storageAccountId":null,"serviceBusRuleId":null,"workspaceId":null,"eventHubAuthorizationRuleId":"/subscriptions/00000000-0000-0000-0000-000000000000/resourceGroups/clitest.rg000001/providers/Microsoft.EventHub/namespaces/cliehnamespacedb01/authorizationRules/cliehauthruledb01","eventHubName":"cliehdb01","metrics":[],"logs":[{"category":"SQLSecurityAuditEvents","categoryGroup":null,"enabled":true,"retentionPolicy":{"enabled":false,"days":0}}],"logAnalyticsDestinationType":null},"identity":null}]}'
    headers:
      cache-control:
      - no-cache
      content-length:
      - '1066'
      content-type:
      - application/json; charset=utf-8
      date:
      - Thu, 08 Jul 2021 23:11:57 GMT
      expires:
      - '-1'
      pragma:
      - no-cache
      server:
      - Microsoft-IIS/10.0
      strict-transport-security:
      - max-age=31536000; includeSubDomains
      transfer-encoding:
      - chunked
      vary:
      - Accept-Encoding
      x-content-type-options:
      - nosniff
    status:
      code: 200
      message: OK
- request:
    body: null
    headers:
      Accept:
      - application/json
      Accept-Encoding:
      - gzip, deflate
      CommandName:
      - sql db audit-policy update
      Connection:
      - keep-alive
      ParameterSetName:
      - -g -s -n --state --event-hub-target-state
      User-Agent:
      - AZURECLI/2.25.0 azsdk-python-mgmt-sql/3.0.0 Python/3.8.10 (macOS-10.16-x86_64-i386-64bit)
    method: GET
    uri: https://management.azure.com/subscriptions/00000000-0000-0000-0000-000000000000/resourceGroups/clitest.rg000001/providers/Microsoft.Sql/servers/clitestserver000003/databases/cliautomationdb01/auditingSettings/default?api-version=2020-11-01-preview
  response:
    body:
      string: '{"properties":{"retentionDays":30,"auditActionsAndGroups":["DATABASE_LOGOUT_GROUP","DATABASE_ROLE_MEMBER_CHANGE_GROUP"],"isStorageSecondaryKeyInUse":false,"isAzureMonitorTargetEnabled":true,"state":"Enabled","storageEndpoint":"https://clitest000005.blob.core.windows.net/","storageAccountSubscriptionId":"00000000-0000-0000-0000-000000000000"},"id":"/subscriptions/00000000-0000-0000-0000-000000000000/resourceGroups/clitest.rg000001/providers/Microsoft.Sql/servers/clitestserver000003/databases/cliautomationdb01/auditingSettings/Default","name":"Default","type":"Microsoft.Sql/servers/databases/auditingSettings"}'
    headers:
      cache-control:
      - no-cache
      content-length:
      - '728'
      content-type:
      - application/json; charset=utf-8
      date:
      - Thu, 08 Jul 2021 23:11:57 GMT
      expires:
      - '-1'
      pragma:
      - no-cache
      server:
      - Microsoft-HTTPAPI/2.0
      strict-transport-security:
      - max-age=31536000; includeSubDomains
      transfer-encoding:
      - chunked
      vary:
      - Accept-Encoding
      x-content-type-options:
      - nosniff
    status:
      code: 200
      message: OK
- request:
    body: null
    headers:
      Accept:
      - application/json
      Accept-Encoding:
      - gzip, deflate
      CommandName:
      - sql db audit-policy update
      Connection:
      - keep-alive
      ParameterSetName:
      - -g -s -n --state --event-hub-target-state
      User-Agent:
      - AZURECLI/2.25.0 azsdk-python-azure-mgmt-monitor/2.0.0 Python/3.8.10 (macOS-10.16-x86_64-i386-64bit)
    method: GET
    uri: https://management.azure.com/subscriptions/00000000-0000-0000-0000-000000000000/resourceGroups/clitest.rg000001/providers/Microsoft.Sql/servers/clitestserver000003/databases/cliautomationdb01/providers/microsoft.insights/diagnosticSettings?api-version=2017-05-01-preview
  response:
    body:
      string: '{"value":[{"id":"/subscriptions/00000000-0000-0000-0000-000000000000/resourcegroups/clitest.rg000001/providers/microsoft.sql/servers/clitestserver000003/databases/cliautomationdb01/providers/microsoft.insights/diagnosticSettings/SQLSecurityAuditEvents_EventHub","type":"Microsoft.Insights/diagnosticSettings","name":"SQLSecurityAuditEvents_EventHub","location":null,"kind":null,"tags":null,"properties":{"storageAccountId":null,"serviceBusRuleId":null,"workspaceId":null,"eventHubAuthorizationRuleId":"/subscriptions/00000000-0000-0000-0000-000000000000/resourceGroups/clitest.rg000001/providers/Microsoft.EventHub/namespaces/cliehnamespacedb01/authorizationRules/cliehauthruledb01","eventHubName":"cliehdb01","metrics":[],"logs":[{"category":"SQLSecurityAuditEvents","categoryGroup":null,"enabled":true,"retentionPolicy":{"enabled":false,"days":0}}],"logAnalyticsDestinationType":null},"identity":null}]}'
    headers:
      cache-control:
      - no-cache
      content-length:
      - '1066'
      content-type:
      - application/json; charset=utf-8
      date:
      - Thu, 08 Jul 2021 23:12:02 GMT
      expires:
      - '-1'
      pragma:
      - no-cache
      server:
      - Microsoft-IIS/10.0
      strict-transport-security:
      - max-age=31536000; includeSubDomains
      transfer-encoding:
      - chunked
      vary:
      - Accept-Encoding
      x-content-type-options:
      - nosniff
    status:
      code: 200
      message: OK
- request:
    body: null
    headers:
      Accept:
      - application/json
      Accept-Encoding:
      - gzip, deflate
      CommandName:
      - sql db audit-policy update
      Connection:
      - keep-alive
      Content-Length:
      - '0'
      ParameterSetName:
      - -g -s -n --state --event-hub-target-state
      User-Agent:
      - AZURECLI/2.25.0 azsdk-python-azure-mgmt-monitor/2.0.0 Python/3.8.10 (macOS-10.16-x86_64-i386-64bit)
    method: DELETE
    uri: https://management.azure.com/subscriptions/00000000-0000-0000-0000-000000000000/resourceGroups/clitest.rg000001/providers/Microsoft.Sql/servers/clitestserver000003/databases/cliautomationdb01/providers/microsoft.insights/diagnosticSettings/SQLSecurityAuditEvents_EventHub?api-version=2017-05-01-preview
  response:
    body:
      string: ''
    headers:
      cache-control:
      - no-cache
      content-length:
      - '0'
      date:
      - Thu, 08 Jul 2021 23:12:06 GMT
      expires:
      - '-1'
      pragma:
      - no-cache
      server:
      - Microsoft-IIS/10.0
      strict-transport-security:
      - max-age=31536000; includeSubDomains
      x-content-type-options:
      - nosniff
      x-ms-ratelimit-remaining-subscription-deletes:
      - '14999'
    status:
      code: 200
      message: OK
- request:
    body: null
    headers:
      Accept:
      - application/json
      Accept-Encoding:
      - gzip, deflate
      CommandName:
      - sql db audit-policy update
      Connection:
      - keep-alive
      ParameterSetName:
      - -g -s -n --state --event-hub-target-state
      User-Agent:
      - AZURECLI/2.25.0 azsdk-python-azure-mgmt-resource/18.0.0 Python/3.8.10 (macOS-10.16-x86_64-i386-64bit)
    method: GET
    uri: https://management.azure.com/subscriptions/00000000-0000-0000-0000-000000000000/resources?$filter=name%20eq%20%27clitest000005%27%20and%20%28resourceType%20eq%20%27Microsoft.Storage%2FstorageAccounts%27%20or%20resourceType%20eq%20%27Microsoft.ClassicStorage%2FstorageAccounts%27%29&api-version=2020-10-01
  response:
    body:
      string: '{"value":[{"id":"/subscriptions/00000000-0000-0000-0000-000000000000/resourceGroups/clitest.rg000002/providers/Microsoft.Storage/storageAccounts/clitest000005","name":"clitest000005","type":"Microsoft.Storage/storageAccounts","sku":{"name":"Standard_LRS","tier":"Standard"},"kind":"Storage","location":"westus","tags":{}}]}'
    headers:
      cache-control:
      - no-cache
      content-length:
      - '404'
      content-type:
      - application/json; charset=utf-8
      date:
      - Thu, 08 Jul 2021 23:12:06 GMT
      expires:
      - '-1'
      pragma:
      - no-cache
      strict-transport-security:
      - max-age=31536000; includeSubDomains
      vary:
      - Accept-Encoding
      x-content-type-options:
      - nosniff
    status:
      code: 200
      message: OK
- request:
    body: null
    headers:
      Accept:
      - application/json
      Accept-Encoding:
      - gzip, deflate
      CommandName:
      - sql db audit-policy update
      Connection:
      - keep-alive
      Content-Length:
      - '0'
      ParameterSetName:
      - -g -s -n --state --event-hub-target-state
      User-Agent:
      - AZURECLI/2.25.0 azsdk-python-azure-mgmt-storage/18.0.0 Python/3.8.10 (macOS-10.16-x86_64-i386-64bit)
    method: POST
    uri: https://management.azure.com/subscriptions/00000000-0000-0000-0000-000000000000/resourceGroups/clitest.rg000002/providers/Microsoft.Storage/storageAccounts/clitest000005/listKeys?api-version=2021-04-01&$expand=kerb
  response:
    body:
      string: '{"keys":[{"creationTime":"2021-07-08T23:07:19.9308202Z","keyName":"key1","value":"veryFakedStorageAccountKey==","permissions":"FULL"},{"creationTime":"2021-07-08T23:07:19.9308202Z","keyName":"key2","value":"veryFakedStorageAccountKey==","permissions":"FULL"}]}'
    headers:
      cache-control:
      - no-cache
      content-length:
      - '380'
      content-type:
      - application/json
      date:
      - Thu, 08 Jul 2021 23:12:06 GMT
      expires:
      - '-1'
      pragma:
      - no-cache
      server:
      - Microsoft-Azure-Storage-Resource-Provider/1.0,Microsoft-HTTPAPI/2.0 Microsoft-HTTPAPI/2.0
      strict-transport-security:
      - max-age=31536000; includeSubDomains
      transfer-encoding:
      - chunked
      vary:
      - Accept-Encoding
      x-content-type-options:
      - nosniff
      x-ms-ratelimit-remaining-subscription-resource-requests:
      - '11999'
    status:
      code: 200
      message: OK
- request:
    body: '{"properties": {"retentionDays": 30, "auditActionsAndGroups": ["DATABASE_LOGOUT_GROUP",
      "DATABASE_ROLE_MEMBER_CHANGE_GROUP"], "isStorageSecondaryKeyInUse": false, "isAzureMonitorTargetEnabled":
      false, "state": "Enabled", "storageEndpoint": "https://clitest000005.blob.core.windows.net/",
      "storageAccountAccessKey": "veryFakedStorageAccountKey==", "storageAccountSubscriptionId":
      "00000000-0000-0000-0000-000000000000"}}'
    headers:
      Accept:
      - application/json
      Accept-Encoding:
      - gzip, deflate
      CommandName:
      - sql db audit-policy update
      Connection:
      - keep-alive
      Content-Length:
      - '490'
      Content-Type:
      - application/json
      ParameterSetName:
      - -g -s -n --state --event-hub-target-state
      User-Agent:
      - AZURECLI/2.25.0 azsdk-python-mgmt-sql/3.0.0 Python/3.8.10 (macOS-10.16-x86_64-i386-64bit)
    method: PUT
    uri: https://management.azure.com/subscriptions/00000000-0000-0000-0000-000000000000/resourceGroups/clitest.rg000001/providers/Microsoft.Sql/servers/clitestserver000003/databases/cliautomationdb01/auditingSettings/default?api-version=2020-11-01-preview
  response:
    body:
      string: '{"properties":{"retentionDays":30,"auditActionsAndGroups":["DATABASE_LOGOUT_GROUP","DATABASE_ROLE_MEMBER_CHANGE_GROUP"],"isStorageSecondaryKeyInUse":false,"isAzureMonitorTargetEnabled":false,"state":"Enabled","storageEndpoint":"https://clitest000005.blob.core.windows.net/","storageAccountSubscriptionId":"00000000-0000-0000-0000-000000000000"},"id":"/subscriptions/00000000-0000-0000-0000-000000000000/resourceGroups/clitest.rg000001/providers/Microsoft.Sql/servers/clitestserver000003/databases/cliautomationdb01/auditingSettings/Default","name":"Default","type":"Microsoft.Sql/servers/databases/auditingSettings"}'
    headers:
      cache-control:
      - no-cache
      content-length:
      - '729'
      content-type:
      - application/json; charset=utf-8
      date:
      - Thu, 08 Jul 2021 23:12:10 GMT
      expires:
      - '-1'
      pragma:
      - no-cache
      server:
      - Microsoft-HTTPAPI/2.0
      strict-transport-security:
      - max-age=31536000; includeSubDomains
      transfer-encoding:
      - chunked
      vary:
      - Accept-Encoding
      x-content-type-options:
      - nosniff
      x-ms-ratelimit-remaining-subscription-writes:
      - '1199'
    status:
      code: 200
      message: OK
- request:
    body: null
    headers:
      Accept:
      - application/json
      Accept-Encoding:
      - gzip, deflate
      CommandName:
      - sql db audit-policy show
      Connection:
      - keep-alive
      ParameterSetName:
      - -g -s -n
      User-Agent:
      - AZURECLI/2.25.0 azsdk-python-mgmt-sql/3.0.0 Python/3.8.10 (macOS-10.16-x86_64-i386-64bit)
    method: GET
    uri: https://management.azure.com/subscriptions/00000000-0000-0000-0000-000000000000/resourceGroups/clitest.rg000001/providers/Microsoft.Sql/servers/clitestserver000003/databases/cliautomationdb01/auditingSettings/default?api-version=2020-11-01-preview
  response:
    body:
      string: '{"properties":{"retentionDays":30,"auditActionsAndGroups":["DATABASE_LOGOUT_GROUP","DATABASE_ROLE_MEMBER_CHANGE_GROUP"],"isStorageSecondaryKeyInUse":false,"isAzureMonitorTargetEnabled":false,"state":"Enabled","storageEndpoint":"https://clitest000005.blob.core.windows.net/","storageAccountSubscriptionId":"00000000-0000-0000-0000-000000000000"},"id":"/subscriptions/00000000-0000-0000-0000-000000000000/resourceGroups/clitest.rg000001/providers/Microsoft.Sql/servers/clitestserver000003/databases/cliautomationdb01/auditingSettings/Default","name":"Default","type":"Microsoft.Sql/servers/databases/auditingSettings"}'
    headers:
      cache-control:
      - no-cache
      content-length:
      - '729'
      content-type:
      - application/json; charset=utf-8
      date:
      - Thu, 08 Jul 2021 23:12:10 GMT
      expires:
      - '-1'
      pragma:
      - no-cache
      server:
      - Microsoft-HTTPAPI/2.0
      strict-transport-security:
      - max-age=31536000; includeSubDomains
      transfer-encoding:
      - chunked
      vary:
      - Accept-Encoding
      x-content-type-options:
      - nosniff
    status:
      code: 200
      message: OK
>>>>>>> 574cacd3
version: 1<|MERGE_RESOLUTION|>--- conflicted
+++ resolved
@@ -23,17 +23,10 @@
     uri: https://management.azure.com/subscriptions/00000000-0000-0000-0000-000000000000/resourceGroups/clitest.rg000001/providers/Microsoft.Sql/servers/clitestserver000003?api-version=2021-02-01-preview
   response:
     body:
-<<<<<<< HEAD
-      string: '{"operation":"UpsertLogicalServer","startTime":"2021-06-29T08:22:22.883Z"}'
-    headers:
-      azure-asyncoperation:
-      - https://management.azure.com/subscriptions/00000000-0000-0000-0000-000000000000/resourceGroups/clitest.rg000001/providers/Microsoft.Sql/locations/westeurope/serverAzureAsyncOperation/fbc83536-6984-4217-9026-681e430cb8a2?api-version=2021-02-01-preview
-=======
       string: '{"operation":"UpsertLogicalServer","startTime":"2021-07-08T23:05:48.467Z"}'
     headers:
       azure-asyncoperation:
       - https://management.azure.com/subscriptions/00000000-0000-0000-0000-000000000000/resourceGroups/clitest.rg000001/providers/Microsoft.Sql/locations/westeurope/serverAzureAsyncOperation/b292dfa1-f3cd-4b8e-9cc7-d78d0f7061e6?api-version=2021-02-01-preview
->>>>>>> 574cacd3
       cache-control:
       - no-cache
       content-length:
@@ -41,19 +34,11 @@
       content-type:
       - application/json; charset=utf-8
       date:
-<<<<<<< HEAD
-      - Tue, 29 Jun 2021 08:22:22 GMT
-      expires:
-      - '-1'
-      location:
-      - https://management.azure.com/subscriptions/00000000-0000-0000-0000-000000000000/resourceGroups/clitest.rg000001/providers/Microsoft.Sql/locations/westeurope/serverOperationResults/fbc83536-6984-4217-9026-681e430cb8a2?api-version=2021-02-01-preview
-=======
       - Thu, 08 Jul 2021 23:05:48 GMT
       expires:
       - '-1'
       location:
       - https://management.azure.com/subscriptions/00000000-0000-0000-0000-000000000000/resourceGroups/clitest.rg000001/providers/Microsoft.Sql/locations/westeurope/serverOperationResults/b292dfa1-f3cd-4b8e-9cc7-d78d0f7061e6?api-version=2021-02-01-preview
->>>>>>> 574cacd3
       pragma:
       - no-cache
       server:
@@ -83,17 +68,10 @@
       User-Agent:
       - AZURECLI/2.25.0 azsdk-python-mgmt-sql/3.0.0 Python/3.8.10 (macOS-10.16-x86_64-i386-64bit)
     method: GET
-<<<<<<< HEAD
-    uri: https://management.azure.com/subscriptions/00000000-0000-0000-0000-000000000000/resourceGroups/clitest.rg000001/providers/Microsoft.Sql/locations/westeurope/serverAzureAsyncOperation/fbc83536-6984-4217-9026-681e430cb8a2?api-version=2021-02-01-preview
-  response:
-    body:
-      string: '{"name":"fbc83536-6984-4217-9026-681e430cb8a2","status":"InProgress","startTime":"2021-06-29T08:22:22.883Z"}'
-=======
     uri: https://management.azure.com/subscriptions/00000000-0000-0000-0000-000000000000/resourceGroups/clitest.rg000001/providers/Microsoft.Sql/locations/westeurope/serverAzureAsyncOperation/b292dfa1-f3cd-4b8e-9cc7-d78d0f7061e6?api-version=2021-02-01-preview
   response:
     body:
       string: '{"name":"b292dfa1-f3cd-4b8e-9cc7-d78d0f7061e6","status":"InProgress","startTime":"2021-07-08T23:05:48.467Z"}'
->>>>>>> 574cacd3
     headers:
       cache-control:
       - no-cache
@@ -102,11 +80,7 @@
       content-type:
       - application/json; charset=utf-8
       date:
-<<<<<<< HEAD
-      - Tue, 29 Jun 2021 08:22:23 GMT
-=======
       - Thu, 08 Jul 2021 23:05:49 GMT
->>>>>>> 574cacd3
       expires:
       - '-1'
       pragma:
@@ -140,17 +114,10 @@
       User-Agent:
       - AZURECLI/2.25.0 azsdk-python-mgmt-sql/3.0.0 Python/3.8.10 (macOS-10.16-x86_64-i386-64bit)
     method: GET
-<<<<<<< HEAD
-    uri: https://management.azure.com/subscriptions/00000000-0000-0000-0000-000000000000/resourceGroups/clitest.rg000001/providers/Microsoft.Sql/locations/westeurope/serverAzureAsyncOperation/fbc83536-6984-4217-9026-681e430cb8a2?api-version=2021-02-01-preview
-  response:
-    body:
-      string: '{"name":"fbc83536-6984-4217-9026-681e430cb8a2","status":"InProgress","startTime":"2021-06-29T08:22:22.883Z"}'
-=======
     uri: https://management.azure.com/subscriptions/00000000-0000-0000-0000-000000000000/resourceGroups/clitest.rg000001/providers/Microsoft.Sql/locations/westeurope/serverAzureAsyncOperation/b292dfa1-f3cd-4b8e-9cc7-d78d0f7061e6?api-version=2021-02-01-preview
   response:
     body:
       string: '{"name":"b292dfa1-f3cd-4b8e-9cc7-d78d0f7061e6","status":"InProgress","startTime":"2021-07-08T23:05:48.467Z"}'
->>>>>>> 574cacd3
     headers:
       cache-control:
       - no-cache
@@ -159,11 +126,7 @@
       content-type:
       - application/json; charset=utf-8
       date:
-<<<<<<< HEAD
-      - Tue, 29 Jun 2021 08:22:24 GMT
-=======
       - Thu, 08 Jul 2021 23:05:50 GMT
->>>>>>> 574cacd3
       expires:
       - '-1'
       pragma:
@@ -197,17 +160,10 @@
       User-Agent:
       - AZURECLI/2.25.0 azsdk-python-mgmt-sql/3.0.0 Python/3.8.10 (macOS-10.16-x86_64-i386-64bit)
     method: GET
-<<<<<<< HEAD
-    uri: https://management.azure.com/subscriptions/00000000-0000-0000-0000-000000000000/resourceGroups/clitest.rg000001/providers/Microsoft.Sql/locations/westeurope/serverAzureAsyncOperation/fbc83536-6984-4217-9026-681e430cb8a2?api-version=2021-02-01-preview
-  response:
-    body:
-      string: '{"name":"fbc83536-6984-4217-9026-681e430cb8a2","status":"InProgress","startTime":"2021-06-29T08:22:22.883Z"}'
-=======
     uri: https://management.azure.com/subscriptions/00000000-0000-0000-0000-000000000000/resourceGroups/clitest.rg000001/providers/Microsoft.Sql/locations/westeurope/serverAzureAsyncOperation/b292dfa1-f3cd-4b8e-9cc7-d78d0f7061e6?api-version=2021-02-01-preview
   response:
     body:
       string: '{"name":"b292dfa1-f3cd-4b8e-9cc7-d78d0f7061e6","status":"InProgress","startTime":"2021-07-08T23:05:48.467Z"}'
->>>>>>> 574cacd3
     headers:
       cache-control:
       - no-cache
@@ -216,11 +172,7 @@
       content-type:
       - application/json; charset=utf-8
       date:
-<<<<<<< HEAD
-      - Tue, 29 Jun 2021 08:22:26 GMT
-=======
       - Thu, 08 Jul 2021 23:05:51 GMT
->>>>>>> 574cacd3
       expires:
       - '-1'
       pragma:
@@ -254,17 +206,10 @@
       User-Agent:
       - AZURECLI/2.25.0 azsdk-python-mgmt-sql/3.0.0 Python/3.8.10 (macOS-10.16-x86_64-i386-64bit)
     method: GET
-<<<<<<< HEAD
-    uri: https://management.azure.com/subscriptions/00000000-0000-0000-0000-000000000000/resourceGroups/clitest.rg000001/providers/Microsoft.Sql/locations/westeurope/serverAzureAsyncOperation/fbc83536-6984-4217-9026-681e430cb8a2?api-version=2021-02-01-preview
-  response:
-    body:
-      string: '{"name":"fbc83536-6984-4217-9026-681e430cb8a2","status":"InProgress","startTime":"2021-06-29T08:22:22.883Z"}'
-=======
     uri: https://management.azure.com/subscriptions/00000000-0000-0000-0000-000000000000/resourceGroups/clitest.rg000001/providers/Microsoft.Sql/locations/westeurope/serverAzureAsyncOperation/b292dfa1-f3cd-4b8e-9cc7-d78d0f7061e6?api-version=2021-02-01-preview
   response:
     body:
       string: '{"name":"b292dfa1-f3cd-4b8e-9cc7-d78d0f7061e6","status":"InProgress","startTime":"2021-07-08T23:05:48.467Z"}'
->>>>>>> 574cacd3
     headers:
       cache-control:
       - no-cache
@@ -273,11 +218,7 @@
       content-type:
       - application/json; charset=utf-8
       date:
-<<<<<<< HEAD
-      - Tue, 29 Jun 2021 08:22:28 GMT
-=======
       - Thu, 08 Jul 2021 23:05:53 GMT
->>>>>>> 574cacd3
       expires:
       - '-1'
       pragma:
@@ -311,17 +252,10 @@
       User-Agent:
       - AZURECLI/2.25.0 azsdk-python-mgmt-sql/3.0.0 Python/3.8.10 (macOS-10.16-x86_64-i386-64bit)
     method: GET
-<<<<<<< HEAD
-    uri: https://management.azure.com/subscriptions/00000000-0000-0000-0000-000000000000/resourceGroups/clitest.rg000001/providers/Microsoft.Sql/locations/westeurope/serverAzureAsyncOperation/fbc83536-6984-4217-9026-681e430cb8a2?api-version=2021-02-01-preview
-  response:
-    body:
-      string: '{"name":"fbc83536-6984-4217-9026-681e430cb8a2","status":"InProgress","startTime":"2021-06-29T08:22:22.883Z"}'
-=======
     uri: https://management.azure.com/subscriptions/00000000-0000-0000-0000-000000000000/resourceGroups/clitest.rg000001/providers/Microsoft.Sql/locations/westeurope/serverAzureAsyncOperation/b292dfa1-f3cd-4b8e-9cc7-d78d0f7061e6?api-version=2021-02-01-preview
   response:
     body:
       string: '{"name":"b292dfa1-f3cd-4b8e-9cc7-d78d0f7061e6","status":"InProgress","startTime":"2021-07-08T23:05:48.467Z"}'
->>>>>>> 574cacd3
     headers:
       cache-control:
       - no-cache
@@ -330,11 +264,7 @@
       content-type:
       - application/json; charset=utf-8
       date:
-<<<<<<< HEAD
-      - Tue, 29 Jun 2021 08:22:48 GMT
-=======
       - Thu, 08 Jul 2021 23:06:13 GMT
->>>>>>> 574cacd3
       expires:
       - '-1'
       pragma:
@@ -368,17 +298,10 @@
       User-Agent:
       - AZURECLI/2.25.0 azsdk-python-mgmt-sql/3.0.0 Python/3.8.10 (macOS-10.16-x86_64-i386-64bit)
     method: GET
-<<<<<<< HEAD
-    uri: https://management.azure.com/subscriptions/00000000-0000-0000-0000-000000000000/resourceGroups/clitest.rg000001/providers/Microsoft.Sql/locations/westeurope/serverAzureAsyncOperation/fbc83536-6984-4217-9026-681e430cb8a2?api-version=2021-02-01-preview
-  response:
-    body:
-      string: '{"name":"fbc83536-6984-4217-9026-681e430cb8a2","status":"InProgress","startTime":"2021-06-29T08:22:22.883Z"}'
-=======
     uri: https://management.azure.com/subscriptions/00000000-0000-0000-0000-000000000000/resourceGroups/clitest.rg000001/providers/Microsoft.Sql/locations/westeurope/serverAzureAsyncOperation/b292dfa1-f3cd-4b8e-9cc7-d78d0f7061e6?api-version=2021-02-01-preview
   response:
     body:
       string: '{"name":"b292dfa1-f3cd-4b8e-9cc7-d78d0f7061e6","status":"InProgress","startTime":"2021-07-08T23:05:48.467Z"}'
->>>>>>> 574cacd3
     headers:
       cache-control:
       - no-cache
@@ -387,11 +310,7 @@
       content-type:
       - application/json; charset=utf-8
       date:
-<<<<<<< HEAD
-      - Tue, 29 Jun 2021 08:23:08 GMT
-=======
       - Thu, 08 Jul 2021 23:06:34 GMT
->>>>>>> 574cacd3
       expires:
       - '-1'
       pragma:
@@ -425,17 +344,10 @@
       User-Agent:
       - AZURECLI/2.25.0 azsdk-python-mgmt-sql/3.0.0 Python/3.8.10 (macOS-10.16-x86_64-i386-64bit)
     method: GET
-<<<<<<< HEAD
-    uri: https://management.azure.com/subscriptions/00000000-0000-0000-0000-000000000000/resourceGroups/clitest.rg000001/providers/Microsoft.Sql/locations/westeurope/serverAzureAsyncOperation/fbc83536-6984-4217-9026-681e430cb8a2?api-version=2021-02-01-preview
-  response:
-    body:
-      string: '{"name":"fbc83536-6984-4217-9026-681e430cb8a2","status":"Succeeded","startTime":"2021-06-29T08:22:22.883Z"}'
-=======
     uri: https://management.azure.com/subscriptions/00000000-0000-0000-0000-000000000000/resourceGroups/clitest.rg000001/providers/Microsoft.Sql/locations/westeurope/serverAzureAsyncOperation/b292dfa1-f3cd-4b8e-9cc7-d78d0f7061e6?api-version=2021-02-01-preview
   response:
     body:
       string: '{"name":"b292dfa1-f3cd-4b8e-9cc7-d78d0f7061e6","status":"Succeeded","startTime":"2021-07-08T23:05:48.467Z"}'
->>>>>>> 574cacd3
     headers:
       cache-control:
       - no-cache
@@ -444,11 +356,7 @@
       content-type:
       - application/json; charset=utf-8
       date:
-<<<<<<< HEAD
-      - Tue, 29 Jun 2021 08:23:28 GMT
-=======
       - Thu, 08 Jul 2021 23:06:54 GMT
->>>>>>> 574cacd3
       expires:
       - '-1'
       pragma:
@@ -494,11 +402,7 @@
       content-type:
       - application/json; charset=utf-8
       date:
-<<<<<<< HEAD
-      - Tue, 29 Jun 2021 08:23:28 GMT
-=======
       - Thu, 08 Jul 2021 23:06:54 GMT
->>>>>>> 574cacd3
       expires:
       - '-1'
       pragma:
@@ -535,11 +439,7 @@
     uri: https://management.azure.com/subscriptions/00000000-0000-0000-0000-000000000000/resourceGroups/clitest.rg000001/providers/Microsoft.Storage/storageAccounts/clitest000004?api-version=2021-04-01
   response:
     body:
-<<<<<<< HEAD
-      string: '{"sku":{"name":"Standard_LRS","tier":"Standard"},"kind":"Storage","id":"/subscriptions/00000000-0000-0000-0000-000000000000/resourceGroups/clitest.rg000001/providers/Microsoft.Storage/storageAccounts/clitest000004","name":"clitest000004","type":"Microsoft.Storage/storageAccounts","location":"westus","tags":{},"properties":{"keyCreationTime":{"key1":"2021-06-29T08:23:34.7314296Z","key2":"2021-06-29T08:23:34.7314296Z"},"privateEndpointConnections":[],"networkAcls":{"bypass":"AzureServices","virtualNetworkRules":[],"ipRules":[],"defaultAction":"Allow"},"supportsHttpsTrafficOnly":true,"encryption":{"services":{"file":{"keyType":"Account","enabled":true,"lastEnabledTime":"2021-06-29T08:23:34.7314296Z"},"blob":{"keyType":"Account","enabled":true,"lastEnabledTime":"2021-06-29T08:23:34.7314296Z"}},"keySource":"Microsoft.Storage"},"provisioningState":"Succeeded","creationTime":"2021-06-29T08:23:34.6376159Z","primaryEndpoints":{"blob":"https://clitest000004.blob.core.windows.net/","queue":"https://clitest000004.queue.core.windows.net/","table":"https://clitest000004.table.core.windows.net/","file":"https://clitest000004.file.core.windows.net/"},"primaryLocation":"westus","statusOfPrimary":"available"}}'
-=======
       string: '{"sku":{"name":"Standard_LRS","tier":"Standard"},"kind":"Storage","id":"/subscriptions/00000000-0000-0000-0000-000000000000/resourceGroups/clitest.rg000001/providers/Microsoft.Storage/storageAccounts/clitest000004","name":"clitest000004","type":"Microsoft.Storage/storageAccounts","location":"westus","tags":{},"properties":{"keyCreationTime":{"key1":"2021-07-08T23:06:59.2584296Z","key2":"2021-07-08T23:06:59.2584296Z"},"privateEndpointConnections":[],"networkAcls":{"bypass":"AzureServices","virtualNetworkRules":[],"ipRules":[],"defaultAction":"Allow"},"supportsHttpsTrafficOnly":true,"encryption":{"services":{"file":{"keyType":"Account","enabled":true,"lastEnabledTime":"2021-07-08T23:06:59.2584296Z"},"blob":{"keyType":"Account","enabled":true,"lastEnabledTime":"2021-07-08T23:06:59.2584296Z"}},"keySource":"Microsoft.Storage"},"provisioningState":"Succeeded","creationTime":"2021-07-08T23:06:59.1646680Z","primaryEndpoints":{"blob":"https://clitest000004.blob.core.windows.net/","queue":"https://clitest000004.queue.core.windows.net/","table":"https://clitest000004.table.core.windows.net/","file":"https://clitest000004.file.core.windows.net/"},"primaryLocation":"westus","statusOfPrimary":"available"}}'
->>>>>>> 574cacd3
     headers:
       cache-control:
       - no-cache
@@ -548,11 +448,7 @@
       content-type:
       - application/json
       date:
-<<<<<<< HEAD
-      - Tue, 29 Jun 2021 08:24:13 GMT
-=======
       - Thu, 08 Jul 2021 23:07:39 GMT
->>>>>>> 574cacd3
       expires:
       - '-1'
       pragma:
@@ -591,11 +487,7 @@
     uri: https://management.azure.com/subscriptions/00000000-0000-0000-0000-000000000000/resourceGroups/clitest.rg000001/providers/Microsoft.Storage/storageAccounts/clitest000004/listKeys?api-version=2021-04-01&$expand=kerb
   response:
     body:
-<<<<<<< HEAD
-      string: '{"keys":[{"creationTime":"2021-06-29T08:23:34.7314296Z","keyName":"key1","value":"veryFakedStorageAccountKey==","permissions":"FULL"},{"creationTime":"2021-06-29T08:23:34.7314296Z","keyName":"key2","value":"veryFakedStorageAccountKey==","permissions":"FULL"}]}'
-=======
       string: '{"keys":[{"creationTime":"2021-07-08T23:06:59.2584296Z","keyName":"key1","value":"veryFakedStorageAccountKey==","permissions":"FULL"},{"creationTime":"2021-07-08T23:06:59.2584296Z","keyName":"key2","value":"veryFakedStorageAccountKey==","permissions":"FULL"}]}'
->>>>>>> 574cacd3
     headers:
       cache-control:
       - no-cache
@@ -604,11 +496,7 @@
       content-type:
       - application/json
       date:
-<<<<<<< HEAD
-      - Tue, 29 Jun 2021 08:24:13 GMT
-=======
       - Thu, 08 Jul 2021 23:07:39 GMT
->>>>>>> 574cacd3
       expires:
       - '-1'
       pragma:
@@ -656,11 +544,7 @@
       content-type:
       - application/json; charset=utf-8
       date:
-<<<<<<< HEAD
-      - Tue, 29 Jun 2021 08:24:14 GMT
-=======
       - Thu, 08 Jul 2021 23:07:39 GMT
->>>>>>> 574cacd3
       expires:
       - '-1'
       pragma:
@@ -706,11 +590,7 @@
       content-type:
       - application/json; charset=utf-8
       date:
-<<<<<<< HEAD
-      - Tue, 29 Jun 2021 08:24:14 GMT
-=======
       - Thu, 08 Jul 2021 23:07:40 GMT
->>>>>>> 574cacd3
       expires:
       - '-1'
       pragma:
@@ -751,37 +631,22 @@
     uri: https://management.azure.com/subscriptions/00000000-0000-0000-0000-000000000000/resourceGroups/clitest.rg000001/providers/Microsoft.Sql/servers/clitestserver000003/databases/cliautomationdb01?api-version=2021-02-01-preview
   response:
     body:
-<<<<<<< HEAD
-      string: '{"operation":"CreateLogicalDatabase","startTime":"2021-06-29T08:24:19.513Z"}'
-    headers:
-      azure-asyncoperation:
-      - https://management.azure.com/subscriptions/00000000-0000-0000-0000-000000000000/resourceGroups/clitest.rg000001/providers/Microsoft.Sql/locations/westeurope/databaseAzureAsyncOperation/93ef6c15-beef-4f89-87f3-d8fccf5236e1?api-version=2021-02-01-preview
-=======
       string: '{"operation":"CreateLogicalDatabase","startTime":"2021-07-08T23:07:46.82Z"}'
     headers:
       azure-asyncoperation:
       - https://management.azure.com/subscriptions/00000000-0000-0000-0000-000000000000/resourceGroups/clitest.rg000001/providers/Microsoft.Sql/locations/westeurope/databaseAzureAsyncOperation/bfe44028-e06b-4017-a705-4c9d869eeef9?api-version=2021-02-01-preview
->>>>>>> 574cacd3
-      cache-control:
-      - no-cache
-      content-length:
-      - '76'
-      content-type:
-      - application/json; charset=utf-8
-      date:
-<<<<<<< HEAD
-      - Tue, 29 Jun 2021 08:24:18 GMT
-      expires:
-      - '-1'
-      location:
-      - https://management.azure.com/subscriptions/00000000-0000-0000-0000-000000000000/resourceGroups/clitest.rg000001/providers/Microsoft.Sql/locations/westeurope/databaseOperationResults/93ef6c15-beef-4f89-87f3-d8fccf5236e1?api-version=2021-02-01-preview
-=======
+      cache-control:
+      - no-cache
+      content-length:
+      - '75'
+      content-type:
+      - application/json; charset=utf-8
+      date:
       - Thu, 08 Jul 2021 23:07:46 GMT
       expires:
       - '-1'
       location:
       - https://management.azure.com/subscriptions/00000000-0000-0000-0000-000000000000/resourceGroups/clitest.rg000001/providers/Microsoft.Sql/locations/westeurope/databaseOperationResults/bfe44028-e06b-4017-a705-4c9d869eeef9?api-version=2021-02-01-preview
->>>>>>> 574cacd3
       pragma:
       - no-cache
       server:
@@ -811,30 +676,19 @@
       User-Agent:
       - AZURECLI/2.25.0 azsdk-python-mgmt-sql/3.0.0 Python/3.8.10 (macOS-10.16-x86_64-i386-64bit)
     method: GET
-<<<<<<< HEAD
-    uri: https://management.azure.com/subscriptions/00000000-0000-0000-0000-000000000000/resourceGroups/clitest.rg000001/providers/Microsoft.Sql/locations/westeurope/databaseAzureAsyncOperation/93ef6c15-beef-4f89-87f3-d8fccf5236e1?api-version=2021-02-01-preview
-  response:
-    body:
-      string: '{"name":"93ef6c15-beef-4f89-87f3-d8fccf5236e1","status":"InProgress","startTime":"2021-06-29T08:24:19.513Z"}'
-=======
     uri: https://management.azure.com/subscriptions/00000000-0000-0000-0000-000000000000/resourceGroups/clitest.rg000001/providers/Microsoft.Sql/locations/westeurope/databaseAzureAsyncOperation/bfe44028-e06b-4017-a705-4c9d869eeef9?api-version=2021-02-01-preview
   response:
     body:
       string: '{"name":"bfe44028-e06b-4017-a705-4c9d869eeef9","status":"InProgress","startTime":"2021-07-08T23:07:46.82Z"}'
->>>>>>> 574cacd3
-    headers:
-      cache-control:
-      - no-cache
-      content-length:
-      - '108'
-      content-type:
-      - application/json; charset=utf-8
-      date:
-<<<<<<< HEAD
-      - Tue, 29 Jun 2021 08:24:34 GMT
-=======
+    headers:
+      cache-control:
+      - no-cache
+      content-length:
+      - '107'
+      content-type:
+      - application/json; charset=utf-8
+      date:
       - Thu, 08 Jul 2021 23:08:01 GMT
->>>>>>> 574cacd3
       expires:
       - '-1'
       pragma:
@@ -868,30 +722,19 @@
       User-Agent:
       - AZURECLI/2.25.0 azsdk-python-mgmt-sql/3.0.0 Python/3.8.10 (macOS-10.16-x86_64-i386-64bit)
     method: GET
-<<<<<<< HEAD
-    uri: https://management.azure.com/subscriptions/00000000-0000-0000-0000-000000000000/resourceGroups/clitest.rg000001/providers/Microsoft.Sql/locations/westeurope/databaseAzureAsyncOperation/93ef6c15-beef-4f89-87f3-d8fccf5236e1?api-version=2021-02-01-preview
-  response:
-    body:
-      string: '{"name":"93ef6c15-beef-4f89-87f3-d8fccf5236e1","status":"InProgress","startTime":"2021-06-29T08:24:19.513Z"}'
-=======
     uri: https://management.azure.com/subscriptions/00000000-0000-0000-0000-000000000000/resourceGroups/clitest.rg000001/providers/Microsoft.Sql/locations/westeurope/databaseAzureAsyncOperation/bfe44028-e06b-4017-a705-4c9d869eeef9?api-version=2021-02-01-preview
   response:
     body:
       string: '{"name":"bfe44028-e06b-4017-a705-4c9d869eeef9","status":"InProgress","startTime":"2021-07-08T23:07:46.82Z"}'
->>>>>>> 574cacd3
-    headers:
-      cache-control:
-      - no-cache
-      content-length:
-      - '108'
-      content-type:
-      - application/json; charset=utf-8
-      date:
-<<<<<<< HEAD
-      - Tue, 29 Jun 2021 08:24:50 GMT
-=======
+    headers:
+      cache-control:
+      - no-cache
+      content-length:
+      - '107'
+      content-type:
+      - application/json; charset=utf-8
+      date:
       - Thu, 08 Jul 2021 23:08:17 GMT
->>>>>>> 574cacd3
       expires:
       - '-1'
       pragma:
@@ -925,30 +768,19 @@
       User-Agent:
       - AZURECLI/2.25.0 azsdk-python-mgmt-sql/3.0.0 Python/3.8.10 (macOS-10.16-x86_64-i386-64bit)
     method: GET
-<<<<<<< HEAD
-    uri: https://management.azure.com/subscriptions/00000000-0000-0000-0000-000000000000/resourceGroups/clitest.rg000001/providers/Microsoft.Sql/locations/westeurope/databaseAzureAsyncOperation/93ef6c15-beef-4f89-87f3-d8fccf5236e1?api-version=2021-02-01-preview
-  response:
-    body:
-      string: '{"name":"93ef6c15-beef-4f89-87f3-d8fccf5236e1","status":"InProgress","startTime":"2021-06-29T08:24:19.513Z"}'
-=======
     uri: https://management.azure.com/subscriptions/00000000-0000-0000-0000-000000000000/resourceGroups/clitest.rg000001/providers/Microsoft.Sql/locations/westeurope/databaseAzureAsyncOperation/bfe44028-e06b-4017-a705-4c9d869eeef9?api-version=2021-02-01-preview
   response:
     body:
       string: '{"name":"bfe44028-e06b-4017-a705-4c9d869eeef9","status":"InProgress","startTime":"2021-07-08T23:07:46.82Z"}'
->>>>>>> 574cacd3
-    headers:
-      cache-control:
-      - no-cache
-      content-length:
-      - '108'
-      content-type:
-      - application/json; charset=utf-8
-      date:
-<<<<<<< HEAD
-      - Tue, 29 Jun 2021 08:25:05 GMT
-=======
+    headers:
+      cache-control:
+      - no-cache
+      content-length:
+      - '107'
+      content-type:
+      - application/json; charset=utf-8
+      date:
       - Thu, 08 Jul 2021 23:08:33 GMT
->>>>>>> 574cacd3
       expires:
       - '-1'
       pragma:
@@ -982,30 +814,19 @@
       User-Agent:
       - AZURECLI/2.25.0 azsdk-python-mgmt-sql/3.0.0 Python/3.8.10 (macOS-10.16-x86_64-i386-64bit)
     method: GET
-<<<<<<< HEAD
-    uri: https://management.azure.com/subscriptions/00000000-0000-0000-0000-000000000000/resourceGroups/clitest.rg000001/providers/Microsoft.Sql/locations/westeurope/databaseAzureAsyncOperation/93ef6c15-beef-4f89-87f3-d8fccf5236e1?api-version=2021-02-01-preview
-  response:
-    body:
-      string: '{"name":"93ef6c15-beef-4f89-87f3-d8fccf5236e1","status":"Succeeded","startTime":"2021-06-29T08:24:19.513Z"}'
-=======
     uri: https://management.azure.com/subscriptions/00000000-0000-0000-0000-000000000000/resourceGroups/clitest.rg000001/providers/Microsoft.Sql/locations/westeurope/databaseAzureAsyncOperation/bfe44028-e06b-4017-a705-4c9d869eeef9?api-version=2021-02-01-preview
   response:
     body:
       string: '{"name":"bfe44028-e06b-4017-a705-4c9d869eeef9","status":"Succeeded","startTime":"2021-07-08T23:07:46.82Z"}'
->>>>>>> 574cacd3
-    headers:
-      cache-control:
-      - no-cache
-      content-length:
-      - '107'
-      content-type:
-      - application/json; charset=utf-8
-      date:
-<<<<<<< HEAD
-      - Tue, 29 Jun 2021 08:25:20 GMT
-=======
+    headers:
+      cache-control:
+      - no-cache
+      content-length:
+      - '106'
+      content-type:
+      - application/json; charset=utf-8
+      date:
       - Thu, 08 Jul 2021 23:08:48 GMT
->>>>>>> 574cacd3
       expires:
       - '-1'
       pragma:
@@ -1042,24 +863,16 @@
     uri: https://management.azure.com/subscriptions/00000000-0000-0000-0000-000000000000/resourceGroups/clitest.rg000001/providers/Microsoft.Sql/servers/clitestserver000003/databases/cliautomationdb01?api-version=2021-02-01-preview
   response:
     body:
-<<<<<<< HEAD
-      string: '{"sku":{"name":"GP_Gen5","tier":"GeneralPurpose","family":"Gen5","capacity":2},"kind":"v12.0,user,vcore","properties":{"collation":"SQL_Latin1_General_CP1_CI_AS","maxSizeBytes":34359738368,"status":"Online","databaseId":"df3c5826-1c02-4f9b-812f-16dce97766f4","creationDate":"2021-06-29T08:25:08.2Z","currentServiceObjectiveName":"GP_Gen5_2","requestedServiceObjectiveName":"GP_Gen5_2","defaultSecondaryLocation":"northeurope","catalogCollation":"SQL_Latin1_General_CP1_CI_AS","zoneRedundant":false,"licenseType":"LicenseIncluded","maxLogSizeBytes":68719476736,"readScale":"Disabled","currentSku":{"name":"GP_Gen5","tier":"GeneralPurpose","family":"Gen5","capacity":2},"currentBackupStorageRedundancy":"Geo","requestedBackupStorageRedundancy":"Geo","maintenanceConfigurationId":"/subscriptions/00000000-0000-0000-0000-000000000000/providers/Microsoft.Maintenance/publicMaintenanceConfigurations/SQL_Default","isLedgerOn":false,"isInfraEncryptionEnabled":false},"location":"westeurope","id":"/subscriptions/00000000-0000-0000-0000-000000000000/resourceGroups/clitest.rg000001/providers/Microsoft.Sql/servers/clitestserver000003/databases/cliautomationdb01","name":"cliautomationdb01","type":"Microsoft.Sql/servers/databases"}'
-=======
       string: '{"sku":{"name":"GP_Gen5","tier":"GeneralPurpose","family":"Gen5","capacity":2},"kind":"v12.0,user,vcore","properties":{"collation":"SQL_Latin1_General_CP1_CI_AS","maxSizeBytes":34359738368,"status":"Online","databaseId":"6efacacd-abef-4bc1-89ee-10cb5cb86f30","creationDate":"2021-07-08T23:08:35.383Z","currentServiceObjectiveName":"GP_Gen5_2","requestedServiceObjectiveName":"GP_Gen5_2","defaultSecondaryLocation":"northeurope","catalogCollation":"SQL_Latin1_General_CP1_CI_AS","zoneRedundant":false,"licenseType":"LicenseIncluded","maxLogSizeBytes":68719476736,"readScale":"Disabled","currentSku":{"name":"GP_Gen5","tier":"GeneralPurpose","family":"Gen5","capacity":2},"currentBackupStorageRedundancy":"Geo","requestedBackupStorageRedundancy":"Geo","maintenanceConfigurationId":"/subscriptions/00000000-0000-0000-0000-000000000000/providers/Microsoft.Maintenance/publicMaintenanceConfigurations/SQL_Default","isLedgerOn":false,"isInfraEncryptionEnabled":false},"location":"westeurope","id":"/subscriptions/00000000-0000-0000-0000-000000000000/resourceGroups/clitest.rg000001/providers/Microsoft.Sql/servers/clitestserver000003/databases/cliautomationdb01","name":"cliautomationdb01","type":"Microsoft.Sql/servers/databases"}'
->>>>>>> 574cacd3
-    headers:
-      cache-control:
-      - no-cache
-      content-length:
-      - '1325'
-      content-type:
-      - application/json; charset=utf-8
-      date:
-<<<<<<< HEAD
-      - Tue, 29 Jun 2021 08:25:20 GMT
-=======
+    headers:
+      cache-control:
+      - no-cache
+      content-length:
+      - '1327'
+      content-type:
+      - application/json; charset=utf-8
+      date:
       - Thu, 08 Jul 2021 23:08:48 GMT
->>>>>>> 574cacd3
       expires:
       - '-1'
       pragma:
@@ -1105,11 +918,7 @@
       content-type:
       - application/json; charset=utf-8
       date:
-<<<<<<< HEAD
-      - Tue, 29 Jun 2021 08:25:21 GMT
-=======
       - Thu, 08 Jul 2021 23:08:48 GMT
->>>>>>> 574cacd3
       expires:
       - '-1'
       pragma:
@@ -1156,11 +965,7 @@
       content-type:
       - application/json; charset=utf-8
       date:
-<<<<<<< HEAD
-      - Tue, 29 Jun 2021 08:25:22 GMT
-=======
       - Thu, 08 Jul 2021 23:08:49 GMT
->>>>>>> 574cacd3
       expires:
       - '-1'
       pragma:
@@ -1215,11 +1020,7 @@
       content-type:
       - application/json; charset=utf-8
       date:
-<<<<<<< HEAD
-      - Tue, 29 Jun 2021 08:25:26 GMT
-=======
       - Thu, 08 Jul 2021 23:08:52 GMT
->>>>>>> 574cacd3
       expires:
       - '-1'
       pragma:
@@ -1263,11 +1064,7 @@
       content-type:
       - application/json; charset=utf-8
       date:
-<<<<<<< HEAD
-      - Tue, 29 Jun 2021 08:25:28 GMT
-=======
       - Thu, 08 Jul 2021 23:08:52 GMT
->>>>>>> 574cacd3
       expires:
       - '-1'
       pragma:
@@ -1304,11 +1101,7 @@
     uri: https://management.azure.com/subscriptions/00000000-0000-0000-0000-000000000000/resourceGroups/clitest.rg000002/providers/Microsoft.Storage/storageAccounts/clitest000005?api-version=2021-04-01
   response:
     body:
-<<<<<<< HEAD
-      string: '{"sku":{"name":"Standard_LRS","tier":"Standard"},"kind":"Storage","id":"/subscriptions/00000000-0000-0000-0000-000000000000/resourceGroups/clitest.rg000002/providers/Microsoft.Storage/storageAccounts/clitest000005","name":"clitest000005","type":"Microsoft.Storage/storageAccounts","location":"westus","tags":{},"properties":{"keyCreationTime":{"key1":"2021-06-29T08:23:54.6543230Z","key2":"2021-06-29T08:23:54.6543230Z"},"privateEndpointConnections":[],"networkAcls":{"bypass":"AzureServices","virtualNetworkRules":[],"ipRules":[],"defaultAction":"Allow"},"supportsHttpsTrafficOnly":true,"encryption":{"services":{"file":{"keyType":"Account","enabled":true,"lastEnabledTime":"2021-06-29T08:23:54.6543230Z"},"blob":{"keyType":"Account","enabled":true,"lastEnabledTime":"2021-06-29T08:23:54.6543230Z"}},"keySource":"Microsoft.Storage"},"provisioningState":"Succeeded","creationTime":"2021-06-29T08:23:54.5605289Z","primaryEndpoints":{"blob":"https://clitest000005.blob.core.windows.net/","queue":"https://clitest000005.queue.core.windows.net/","table":"https://clitest000005.table.core.windows.net/","file":"https://clitest000005.file.core.windows.net/"},"primaryLocation":"westus","statusOfPrimary":"available"}}'
-=======
       string: '{"sku":{"name":"Standard_LRS","tier":"Standard"},"kind":"Storage","id":"/subscriptions/00000000-0000-0000-0000-000000000000/resourceGroups/clitest.rg000002/providers/Microsoft.Storage/storageAccounts/clitest000005","name":"clitest000005","type":"Microsoft.Storage/storageAccounts","location":"westus","tags":{},"properties":{"keyCreationTime":{"key1":"2021-07-08T23:07:19.9308202Z","key2":"2021-07-08T23:07:19.9308202Z"},"privateEndpointConnections":[],"networkAcls":{"bypass":"AzureServices","virtualNetworkRules":[],"ipRules":[],"defaultAction":"Allow"},"supportsHttpsTrafficOnly":true,"encryption":{"services":{"file":{"keyType":"Account","enabled":true,"lastEnabledTime":"2021-07-08T23:07:19.9308202Z"},"blob":{"keyType":"Account","enabled":true,"lastEnabledTime":"2021-07-08T23:07:19.9308202Z"}},"keySource":"Microsoft.Storage"},"provisioningState":"Succeeded","creationTime":"2021-07-08T23:07:19.8526745Z","primaryEndpoints":{"blob":"https://clitest000005.blob.core.windows.net/","queue":"https://clitest000005.queue.core.windows.net/","table":"https://clitest000005.table.core.windows.net/","file":"https://clitest000005.file.core.windows.net/"},"primaryLocation":"westus","statusOfPrimary":"available"}}'
->>>>>>> 574cacd3
     headers:
       cache-control:
       - no-cache
@@ -1317,11 +1110,7 @@
       content-type:
       - application/json
       date:
-<<<<<<< HEAD
-      - Tue, 29 Jun 2021 08:25:28 GMT
-=======
       - Thu, 08 Jul 2021 23:08:53 GMT
->>>>>>> 574cacd3
       expires:
       - '-1'
       pragma:
@@ -1367,11 +1156,7 @@
       content-type:
       - application/json; charset=utf-8
       date:
-<<<<<<< HEAD
-      - Tue, 29 Jun 2021 08:25:28 GMT
-=======
       - Thu, 08 Jul 2021 23:08:53 GMT
->>>>>>> 574cacd3
       expires:
       - '-1'
       pragma:
@@ -1417,11 +1202,7 @@
       content-type:
       - application/json; charset=utf-8
       date:
-<<<<<<< HEAD
-      - Tue, 29 Jun 2021 08:25:29 GMT
-=======
       - Thu, 08 Jul 2021 23:08:54 GMT
->>>>>>> 574cacd3
       expires:
       - '-1'
       pragma:
@@ -1454,11 +1235,7 @@
     uri: https://management.azure.com/subscriptions/00000000-0000-0000-0000-000000000000/resourceGroups/clitest.rg000002/providers/Microsoft.Storage/storageAccounts/clitest000005?api-version=2021-04-01
   response:
     body:
-<<<<<<< HEAD
-      string: '{"sku":{"name":"Standard_LRS","tier":"Standard"},"kind":"Storage","id":"/subscriptions/00000000-0000-0000-0000-000000000000/resourceGroups/clitest.rg000002/providers/Microsoft.Storage/storageAccounts/clitest000005","name":"clitest000005","type":"Microsoft.Storage/storageAccounts","location":"westus","tags":{},"properties":{"keyCreationTime":{"key1":"2021-06-29T08:23:54.6543230Z","key2":"2021-06-29T08:23:54.6543230Z"},"privateEndpointConnections":[],"networkAcls":{"bypass":"AzureServices","virtualNetworkRules":[],"ipRules":[],"defaultAction":"Allow"},"supportsHttpsTrafficOnly":true,"encryption":{"services":{"file":{"keyType":"Account","enabled":true,"lastEnabledTime":"2021-06-29T08:23:54.6543230Z"},"blob":{"keyType":"Account","enabled":true,"lastEnabledTime":"2021-06-29T08:23:54.6543230Z"}},"keySource":"Microsoft.Storage"},"provisioningState":"Succeeded","creationTime":"2021-06-29T08:23:54.5605289Z","primaryEndpoints":{"blob":"https://clitest000005.blob.core.windows.net/","queue":"https://clitest000005.queue.core.windows.net/","table":"https://clitest000005.table.core.windows.net/","file":"https://clitest000005.file.core.windows.net/"},"primaryLocation":"westus","statusOfPrimary":"available"}}'
-=======
       string: '{"sku":{"name":"Standard_LRS","tier":"Standard"},"kind":"Storage","id":"/subscriptions/00000000-0000-0000-0000-000000000000/resourceGroups/clitest.rg000002/providers/Microsoft.Storage/storageAccounts/clitest000005","name":"clitest000005","type":"Microsoft.Storage/storageAccounts","location":"westus","tags":{},"properties":{"keyCreationTime":{"key1":"2021-07-08T23:07:19.9308202Z","key2":"2021-07-08T23:07:19.9308202Z"},"privateEndpointConnections":[],"networkAcls":{"bypass":"AzureServices","virtualNetworkRules":[],"ipRules":[],"defaultAction":"Allow"},"supportsHttpsTrafficOnly":true,"encryption":{"services":{"file":{"keyType":"Account","enabled":true,"lastEnabledTime":"2021-07-08T23:07:19.9308202Z"},"blob":{"keyType":"Account","enabled":true,"lastEnabledTime":"2021-07-08T23:07:19.9308202Z"}},"keySource":"Microsoft.Storage"},"provisioningState":"Succeeded","creationTime":"2021-07-08T23:07:19.8526745Z","primaryEndpoints":{"blob":"https://clitest000005.blob.core.windows.net/","queue":"https://clitest000005.queue.core.windows.net/","table":"https://clitest000005.table.core.windows.net/","file":"https://clitest000005.file.core.windows.net/"},"primaryLocation":"westus","statusOfPrimary":"available"}}'
->>>>>>> 574cacd3
     headers:
       cache-control:
       - no-cache
@@ -1467,11 +1244,7 @@
       content-type:
       - application/json
       date:
-<<<<<<< HEAD
-      - Tue, 29 Jun 2021 08:25:28 GMT
-=======
       - Thu, 08 Jul 2021 23:08:54 GMT
->>>>>>> 574cacd3
       expires:
       - '-1'
       pragma:
@@ -1510,11 +1283,7 @@
     uri: https://management.azure.com/subscriptions/00000000-0000-0000-0000-000000000000/resourceGroups/clitest.rg000002/providers/Microsoft.Storage/storageAccounts/clitest000005/listKeys?api-version=2021-04-01&$expand=kerb
   response:
     body:
-<<<<<<< HEAD
-      string: '{"keys":[{"creationTime":"2021-06-29T08:23:54.6543230Z","keyName":"key1","value":"veryFakedStorageAccountKey==","permissions":"FULL"},{"creationTime":"2021-06-29T08:23:54.6543230Z","keyName":"key2","value":"veryFakedStorageAccountKey==","permissions":"FULL"}]}'
-=======
       string: '{"keys":[{"creationTime":"2021-07-08T23:07:19.9308202Z","keyName":"key1","value":"veryFakedStorageAccountKey==","permissions":"FULL"},{"creationTime":"2021-07-08T23:07:19.9308202Z","keyName":"key2","value":"veryFakedStorageAccountKey==","permissions":"FULL"}]}'
->>>>>>> 574cacd3
     headers:
       cache-control:
       - no-cache
@@ -1523,11 +1292,7 @@
       content-type:
       - application/json
       date:
-<<<<<<< HEAD
-      - Tue, 29 Jun 2021 08:25:30 GMT
-=======
       - Thu, 08 Jul 2021 23:08:54 GMT
->>>>>>> 574cacd3
       expires:
       - '-1'
       pragma:
@@ -1583,11 +1348,7 @@
       content-type:
       - application/json; charset=utf-8
       date:
-<<<<<<< HEAD
-      - Tue, 29 Jun 2021 08:25:33 GMT
-=======
       - Thu, 08 Jul 2021 23:08:57 GMT
->>>>>>> 574cacd3
       expires:
       - '-1'
       pragma:
@@ -1635,11 +1396,7 @@
       content-type:
       - application/json; charset=utf-8
       date:
-<<<<<<< HEAD
-      - Tue, 29 Jun 2021 08:25:33 GMT
-=======
       - Thu, 08 Jul 2021 23:08:58 GMT
->>>>>>> 574cacd3
       expires:
       - '-1'
       pragma:
@@ -1692,11 +1449,7 @@
       content-type:
       - application/json; charset=utf-8
       date:
-<<<<<<< HEAD
-      - Tue, 29 Jun 2021 08:25:34 GMT
-=======
       - Thu, 08 Jul 2021 23:08:59 GMT
->>>>>>> 574cacd3
       expires:
       - '-1'
       pragma:
@@ -1716,8 +1469,6 @@
     status:
       code: 200
       message: OK
-<<<<<<< HEAD
-=======
 - request:
     body: null
     headers:
@@ -4132,5 +3883,4 @@
     status:
       code: 200
       message: OK
->>>>>>> 574cacd3
 version: 1