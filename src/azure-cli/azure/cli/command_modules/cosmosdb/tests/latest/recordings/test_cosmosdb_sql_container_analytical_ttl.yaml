--- conflicted
+++ resolved
@@ -13,20 +13,12 @@
       ParameterSetName:
       - -n -g --enable-analytical-storage
       User-Agent:
-<<<<<<< HEAD
-      - AZURECLI/2.45.0 azsdk-python-azure-mgmt-resource/21.1.0b1 Python/3.8.10 (Windows-10-10.0.22621-SP0)
-=======
       - AZURECLI/2.45.0 azsdk-python-azure-mgmt-resource/21.1.0b1 Python/3.10.10 (Windows-10-10.0.22621-SP0)
->>>>>>> 81f8e181
     method: GET
     uri: https://management.azure.com/subscriptions/00000000-0000-0000-0000-000000000000/resourcegroups/cli_test_cosmosdb_sql_container000001?api-version=2021-04-01
   response:
     body:
-<<<<<<< HEAD
-      string: '{"id":"/subscriptions/00000000-0000-0000-0000-000000000000/resourceGroups/cli_test_cosmosdb_sql_container000001","name":"cli_test_cosmosdb_sql_container000001","type":"Microsoft.Resources/resourceGroups","location":"westus","tags":{"product":"azurecli","cause":"automation","date":"2023-02-23T07:50:30Z"},"properties":{"provisioningState":"Succeeded"}}'
-=======
       string: '{"id":"/subscriptions/00000000-0000-0000-0000-000000000000/resourceGroups/cli_test_cosmosdb_sql_container000001","name":"cli_test_cosmosdb_sql_container000001","type":"Microsoft.Resources/resourceGroups","location":"westus","tags":{"product":"azurecli","cause":"automation","date":"2023-02-28T05:32:05Z"},"properties":{"provisioningState":"Succeeded"}}'
->>>>>>> 81f8e181
     headers:
       cache-control:
       - no-cache
@@ -35,11 +27,7 @@
       content-type:
       - application/json; charset=utf-8
       date:
-<<<<<<< HEAD
-      - Thu, 23 Feb 2023 07:50:31 GMT
-=======
       - Tue, 28 Feb 2023 05:32:05 GMT
->>>>>>> 81f8e181
       expires:
       - '-1'
       pragma:
@@ -74,36 +62,12 @@
       ParameterSetName:
       - -n -g --enable-analytical-storage
       User-Agent:
-<<<<<<< HEAD
-      - AZURECLI/2.45.0 azsdk-python-mgmt-cosmosdb/9.0.0 Python/3.8.10 (Windows-10-10.0.22621-SP0)
-=======
-      - AZURECLI/2.45.0 azsdk-python-mgmt-cosmosdb/9.0.0 Python/3.10.10 (Windows-10-10.0.22621-SP0)
->>>>>>> 81f8e181
+      - AZURECLI/2.45.0 azsdk-python-mgmt-cosmosdb/9.0.0 Python/3.10.10 (Windows-10-10.0.22621-SP0)
     method: PUT
     uri: https://management.azure.com/subscriptions/00000000-0000-0000-0000-000000000000/resourceGroups/cli_test_cosmosdb_sql_container000001/providers/Microsoft.DocumentDB/databaseAccounts/cli000004?api-version=2022-11-15
   response:
     body:
       string: '{"id":"/subscriptions/00000000-0000-0000-0000-000000000000/resourceGroups/cli_test_cosmosdb_sql_container000001/providers/Microsoft.DocumentDB/databaseAccounts/cli000004","name":"cli000004","location":"West
-<<<<<<< HEAD
-        US","type":"Microsoft.DocumentDB/databaseAccounts","kind":"GlobalDocumentDB","tags":{},"systemData":{"createdAt":"2023-02-23T07:50:40.9062138Z"},"properties":{"provisioningState":"Creating","publicNetworkAccess":"Enabled","enableAutomaticFailover":false,"enableMultipleWriteLocations":false,"enablePartitionKeyMonitor":false,"isVirtualNetworkFilterEnabled":false,"virtualNetworkRules":[],"EnabledApiTypes":"Sql","disableKeyBasedMetadataWriteAccess":false,"enableFreeTier":false,"enableAnalyticalStorage":true,"analyticalStorageConfiguration":{"schemaType":"WellDefined"},"instanceId":"8ecd00b4-2e53-4241-882a-ab72c87c05e4","databaseAccountOfferType":"Standard","enableFullFidelityChangeFeed":false,"defaultIdentity":"","networkAclBypass":"None","disableLocalAuth":false,"enablePartitionMerge":false,"minimalTlsVersion":"Tls","consistencyPolicy":{"defaultConsistencyLevel":"Session","maxIntervalInSeconds":5,"maxStalenessPrefix":100},"configurationOverrides":{},"writeLocations":[{"id":"cli000004-westus","locationName":"West
-        US","provisioningState":"Creating","failoverPriority":0,"isZoneRedundant":false}],"readLocations":[{"id":"cli000004-westus","locationName":"West
-        US","provisioningState":"Creating","failoverPriority":0,"isZoneRedundant":false}],"locations":[{"id":"cli000004-westus","locationName":"West
-        US","provisioningState":"Creating","failoverPriority":0,"isZoneRedundant":false}],"failoverPolicies":[{"id":"cli000004-westus","locationName":"West
-        US","failoverPriority":0}],"cors":[],"capabilities":[],"ipRules":[],"backupPolicy":{"type":"Periodic","periodicModeProperties":{"backupIntervalInMinutes":240,"backupRetentionIntervalInHours":8,"backupStorageRedundancy":"Invalid"}},"networkAclBypassResourceIds":[],"keysMetadata":{"primaryMasterKey":{"generationTime":"2023-02-23T07:50:40.9062138Z"},"secondaryMasterKey":{"generationTime":"2023-02-23T07:50:40.9062138Z"},"primaryReadonlyMasterKey":{"generationTime":"2023-02-23T07:50:40.9062138Z"},"secondaryReadonlyMasterKey":{"generationTime":"2023-02-23T07:50:40.9062138Z"}}},"identity":{"type":"None"}}'
-    headers:
-      azure-asyncoperation:
-      - https://management.azure.com/subscriptions/00000000-0000-0000-0000-000000000000/providers/Microsoft.DocumentDB/locations/westus/operationsStatus/12304670-481a-40a8-bef0-dd6d7b232bd7?api-version=2022-11-15
-      cache-control:
-      - no-store, no-cache
-      content-length:
-      - '2271'
-      content-type:
-      - application/json
-      date:
-      - Thu, 23 Feb 2023 07:50:43 GMT
-      location:
-      - https://management.azure.com/subscriptions/00000000-0000-0000-0000-000000000000/resourceGroups/cli_test_cosmosdb_sql_container000001/providers/Microsoft.DocumentDB/databaseAccounts/cli000004/operationResults/12304670-481a-40a8-bef0-dd6d7b232bd7?api-version=2022-11-15
-=======
         US","type":"Microsoft.DocumentDB/databaseAccounts","kind":"GlobalDocumentDB","tags":{},"systemData":{"createdAt":"2023-02-28T05:32:10.155958Z"},"properties":{"provisioningState":"Creating","publicNetworkAccess":"Enabled","enableAutomaticFailover":false,"enableMultipleWriteLocations":false,"enablePartitionKeyMonitor":false,"isVirtualNetworkFilterEnabled":false,"virtualNetworkRules":[],"EnabledApiTypes":"Sql","disableKeyBasedMetadataWriteAccess":false,"enableFreeTier":false,"enableAnalyticalStorage":true,"analyticalStorageConfiguration":{"schemaType":"WellDefined"},"instanceId":"e3b0f9f6-5f7e-4706-9af9-9012bbf2a118","databaseAccountOfferType":"Standard","defaultIdentity":"","networkAclBypass":"None","disableLocalAuth":false,"enablePartitionMerge":false,"minimalTlsVersion":"Tls","consistencyPolicy":{"defaultConsistencyLevel":"Session","maxIntervalInSeconds":5,"maxStalenessPrefix":100},"configurationOverrides":{},"writeLocations":[{"id":"cli000004-westus","locationName":"West
         US","provisioningState":"Creating","failoverPriority":0,"isZoneRedundant":false}],"readLocations":[{"id":"cli000004-westus","locationName":"West
         US","provisioningState":"Creating","failoverPriority":0,"isZoneRedundant":false}],"locations":[{"id":"cli000004-westus","locationName":"West
@@ -122,7 +86,6 @@
       - Tue, 28 Feb 2023 05:32:11 GMT
       location:
       - https://management.azure.com/subscriptions/00000000-0000-0000-0000-000000000000/resourceGroups/cli_test_cosmosdb_sql_container000001/providers/Microsoft.DocumentDB/databaseAccounts/cli000004/operationResults/14390009-dcf8-4031-99bc-cad31e086527?api-version=2022-11-15
->>>>>>> 81f8e181
       pragma:
       - no-cache
       server:
@@ -138,9 +101,6 @@
       x-ms-gatewayversion:
       - version=2.14.0
       x-ms-ratelimit-remaining-subscription-writes:
-<<<<<<< HEAD
-      - '1195'
-=======
       - '1199'
     status:
       code: 200
@@ -188,7 +148,6 @@
       - nosniff
       x-ms-gatewayversion:
       - version=2.14.0
->>>>>>> 81f8e181
     status:
       code: 200
       message: Ok
@@ -206,15 +165,9 @@
       ParameterSetName:
       - -n -g --enable-analytical-storage
       User-Agent:
-<<<<<<< HEAD
-      - AZURECLI/2.45.0 azsdk-python-mgmt-cosmosdb/9.0.0 Python/3.8.10 (Windows-10-10.0.22621-SP0)
-    method: GET
-    uri: https://management.azure.com/subscriptions/00000000-0000-0000-0000-000000000000/providers/Microsoft.DocumentDB/locations/westus/operationsStatus/12304670-481a-40a8-bef0-dd6d7b232bd7?api-version=2022-11-15
-=======
       - AZURECLI/2.45.0 azsdk-python-mgmt-cosmosdb/9.0.0 Python/3.10.10 (Windows-10-10.0.22621-SP0)
     method: GET
     uri: https://management.azure.com/subscriptions/00000000-0000-0000-0000-000000000000/providers/Microsoft.DocumentDB/locations/westus/operationsStatus/14390009-dcf8-4031-99bc-cad31e086527?api-version=2022-11-15
->>>>>>> 81f8e181
   response:
     body:
       string: '{"status":"Dequeued"}'
@@ -226,11 +179,7 @@
       content-type:
       - application/json
       date:
-<<<<<<< HEAD
-      - Thu, 23 Feb 2023 07:51:13 GMT
-=======
       - Tue, 28 Feb 2023 05:33:12 GMT
->>>>>>> 81f8e181
       pragma:
       - no-cache
       server:
@@ -262,15 +211,9 @@
       ParameterSetName:
       - -n -g --enable-analytical-storage
       User-Agent:
-<<<<<<< HEAD
-      - AZURECLI/2.45.0 azsdk-python-mgmt-cosmosdb/9.0.0 Python/3.8.10 (Windows-10-10.0.22621-SP0)
-    method: GET
-    uri: https://management.azure.com/subscriptions/00000000-0000-0000-0000-000000000000/providers/Microsoft.DocumentDB/locations/westus/operationsStatus/12304670-481a-40a8-bef0-dd6d7b232bd7?api-version=2022-11-15
-=======
       - AZURECLI/2.45.0 azsdk-python-mgmt-cosmosdb/9.0.0 Python/3.10.10 (Windows-10-10.0.22621-SP0)
     method: GET
     uri: https://management.azure.com/subscriptions/00000000-0000-0000-0000-000000000000/providers/Microsoft.DocumentDB/locations/westus/operationsStatus/14390009-dcf8-4031-99bc-cad31e086527?api-version=2022-11-15
->>>>>>> 81f8e181
   response:
     body:
       string: '{"status":"Dequeued"}'
@@ -282,11 +225,7 @@
       content-type:
       - application/json
       date:
-<<<<<<< HEAD
-      - Thu, 23 Feb 2023 07:51:45 GMT
-=======
       - Tue, 28 Feb 2023 05:33:41 GMT
->>>>>>> 81f8e181
       pragma:
       - no-cache
       server:
@@ -318,15 +257,9 @@
       ParameterSetName:
       - -n -g --enable-analytical-storage
       User-Agent:
-<<<<<<< HEAD
-      - AZURECLI/2.45.0 azsdk-python-mgmt-cosmosdb/9.0.0 Python/3.8.10 (Windows-10-10.0.22621-SP0)
-    method: GET
-    uri: https://management.azure.com/subscriptions/00000000-0000-0000-0000-000000000000/providers/Microsoft.DocumentDB/locations/westus/operationsStatus/12304670-481a-40a8-bef0-dd6d7b232bd7?api-version=2022-11-15
-=======
       - AZURECLI/2.45.0 azsdk-python-mgmt-cosmosdb/9.0.0 Python/3.10.10 (Windows-10-10.0.22621-SP0)
     method: GET
     uri: https://management.azure.com/subscriptions/00000000-0000-0000-0000-000000000000/providers/Microsoft.DocumentDB/locations/westus/operationsStatus/14390009-dcf8-4031-99bc-cad31e086527?api-version=2022-11-15
->>>>>>> 81f8e181
   response:
     body:
       string: '{"status":"Dequeued"}'
@@ -338,11 +271,7 @@
       content-type:
       - application/json
       date:
-<<<<<<< HEAD
-      - Thu, 23 Feb 2023 07:52:15 GMT
-=======
       - Tue, 28 Feb 2023 05:34:12 GMT
->>>>>>> 81f8e181
       pragma:
       - no-cache
       server:
@@ -374,22 +303,21 @@
       ParameterSetName:
       - -n -g --enable-analytical-storage
       User-Agent:
-<<<<<<< HEAD
-      - AZURECLI/2.45.0 azsdk-python-mgmt-cosmosdb/9.0.0 Python/3.8.10 (Windows-10-10.0.22621-SP0)
-    method: GET
-    uri: https://management.azure.com/subscriptions/00000000-0000-0000-0000-000000000000/providers/Microsoft.DocumentDB/locations/westus/operationsStatus/12304670-481a-40a8-bef0-dd6d7b232bd7?api-version=2022-11-15
-  response:
-    body:
-      string: '{"status":"Dequeued"}'
-    headers:
-      cache-control:
-      - no-store, no-cache
-      content-length:
-      - '21'
-      content-type:
-      - application/json
-      date:
-      - Thu, 23 Feb 2023 07:52:45 GMT
+      - AZURECLI/2.45.0 azsdk-python-mgmt-cosmosdb/9.0.0 Python/3.10.10 (Windows-10-10.0.22621-SP0)
+    method: GET
+    uri: https://management.azure.com/subscriptions/00000000-0000-0000-0000-000000000000/providers/Microsoft.DocumentDB/locations/westus/operationsStatus/14390009-dcf8-4031-99bc-cad31e086527?api-version=2022-11-15
+  response:
+    body:
+      string: '{"status":"Succeeded"}'
+    headers:
+      cache-control:
+      - no-store, no-cache
+      content-length:
+      - '22'
+      content-type:
+      - application/json
+      date:
+      - Tue, 28 Feb 2023 05:34:42 GMT
       pragma:
       - no-cache
       server:
@@ -421,101 +349,26 @@
       ParameterSetName:
       - -n -g --enable-analytical-storage
       User-Agent:
-      - AZURECLI/2.45.0 azsdk-python-mgmt-cosmosdb/9.0.0 Python/3.8.10 (Windows-10-10.0.22621-SP0)
-    method: GET
-    uri: https://management.azure.com/subscriptions/00000000-0000-0000-0000-000000000000/providers/Microsoft.DocumentDB/locations/westus/operationsStatus/12304670-481a-40a8-bef0-dd6d7b232bd7?api-version=2022-11-15
-=======
-      - AZURECLI/2.45.0 azsdk-python-mgmt-cosmosdb/9.0.0 Python/3.10.10 (Windows-10-10.0.22621-SP0)
-    method: GET
-    uri: https://management.azure.com/subscriptions/00000000-0000-0000-0000-000000000000/providers/Microsoft.DocumentDB/locations/westus/operationsStatus/14390009-dcf8-4031-99bc-cad31e086527?api-version=2022-11-15
->>>>>>> 81f8e181
-  response:
-    body:
-      string: '{"status":"Succeeded"}'
-    headers:
-      cache-control:
-      - no-store, no-cache
-      content-length:
-      - '22'
-      content-type:
-      - application/json
-      date:
-<<<<<<< HEAD
-      - Thu, 23 Feb 2023 07:53:15 GMT
-=======
-      - Tue, 28 Feb 2023 05:34:42 GMT
->>>>>>> 81f8e181
-      pragma:
-      - no-cache
-      server:
-      - Microsoft-HTTPAPI/2.0
-      strict-transport-security:
-      - max-age=31536000; includeSubDomains
-      transfer-encoding:
-      - chunked
-      vary:
-      - Accept-Encoding
-      x-content-type-options:
-      - nosniff
-      x-ms-gatewayversion:
-      - version=2.14.0
-    status:
-      code: 200
-      message: Ok
-- request:
-    body: null
-    headers:
-      Accept:
-      - '*/*'
-      Accept-Encoding:
-      - gzip, deflate
-      CommandName:
-      - cosmosdb create
-      Connection:
-      - keep-alive
-      ParameterSetName:
-      - -n -g --enable-analytical-storage
-      User-Agent:
-<<<<<<< HEAD
-      - AZURECLI/2.45.0 azsdk-python-mgmt-cosmosdb/9.0.0 Python/3.8.10 (Windows-10-10.0.22621-SP0)
-=======
-      - AZURECLI/2.45.0 azsdk-python-mgmt-cosmosdb/9.0.0 Python/3.10.10 (Windows-10-10.0.22621-SP0)
->>>>>>> 81f8e181
+      - AZURECLI/2.45.0 azsdk-python-mgmt-cosmosdb/9.0.0 Python/3.10.10 (Windows-10-10.0.22621-SP0)
     method: GET
     uri: https://management.azure.com/subscriptions/00000000-0000-0000-0000-000000000000/resourceGroups/cli_test_cosmosdb_sql_container000001/providers/Microsoft.DocumentDB/databaseAccounts/cli000004?api-version=2022-11-15
   response:
     body:
       string: '{"id":"/subscriptions/00000000-0000-0000-0000-000000000000/resourceGroups/cli_test_cosmosdb_sql_container000001/providers/Microsoft.DocumentDB/databaseAccounts/cli000004","name":"cli000004","location":"West
-<<<<<<< HEAD
-        US","type":"Microsoft.DocumentDB/databaseAccounts","kind":"GlobalDocumentDB","tags":{},"systemData":{"createdAt":"2023-02-23T07:52:28.0080581Z"},"properties":{"provisioningState":"Succeeded","documentEndpoint":"https://cli000004.documents.azure.com:443/","sqlEndpoint":"https://cli000004.documents.azure.com:443/","publicNetworkAccess":"Enabled","enableAutomaticFailover":false,"enableMultipleWriteLocations":false,"enablePartitionKeyMonitor":false,"isVirtualNetworkFilterEnabled":false,"virtualNetworkRules":[],"EnabledApiTypes":"Sql","disableKeyBasedMetadataWriteAccess":false,"enableFreeTier":false,"enableAnalyticalStorage":true,"analyticalStorageConfiguration":{"schemaType":"WellDefined"},"instanceId":"8ecd00b4-2e53-4241-882a-ab72c87c05e4","databaseAccountOfferType":"Standard","enableFullFidelityChangeFeed":false,"defaultIdentity":"FirstPartyIdentity","networkAclBypass":"None","disableLocalAuth":false,"enablePartitionMerge":false,"minimalTlsVersion":"Tls","consistencyPolicy":{"defaultConsistencyLevel":"Session","maxIntervalInSeconds":5,"maxStalenessPrefix":100},"configurationOverrides":{},"writeLocations":[{"id":"cli000004-westus","locationName":"West
-        US","documentEndpoint":"https://cli000004-westus.documents.azure.com:443/","provisioningState":"Succeeded","failoverPriority":0,"isZoneRedundant":false}],"readLocations":[{"id":"cli000004-westus","locationName":"West
-        US","documentEndpoint":"https://cli000004-westus.documents.azure.com:443/","provisioningState":"Succeeded","failoverPriority":0,"isZoneRedundant":false}],"locations":[{"id":"cli000004-westus","locationName":"West
-        US","documentEndpoint":"https://cli000004-westus.documents.azure.com:443/","provisioningState":"Succeeded","failoverPriority":0,"isZoneRedundant":false}],"failoverPolicies":[{"id":"cli000004-westus","locationName":"West
-        US","failoverPriority":0}],"cors":[],"capabilities":[],"ipRules":[],"backupPolicy":{"type":"Periodic","periodicModeProperties":{"backupIntervalInMinutes":240,"backupRetentionIntervalInHours":8,"backupStorageRedundancy":"Geo"}},"networkAclBypassResourceIds":[],"keysMetadata":{"primaryMasterKey":{"generationTime":"2023-02-23T07:52:28.0080581Z"},"secondaryMasterKey":{"generationTime":"2023-02-23T07:52:28.0080581Z"},"primaryReadonlyMasterKey":{"generationTime":"2023-02-23T07:52:28.0080581Z"},"secondaryReadonlyMasterKey":{"generationTime":"2023-02-23T07:52:28.0080581Z"}}},"identity":{"type":"None"}}'
-=======
         US","type":"Microsoft.DocumentDB/databaseAccounts","kind":"GlobalDocumentDB","tags":{},"systemData":{"createdAt":"2023-02-28T05:33:59.2333573Z"},"properties":{"provisioningState":"Succeeded","documentEndpoint":"https://cli000004.documents.azure.com:443/","sqlEndpoint":"https://cli000004.documents.azure.com:443/","publicNetworkAccess":"Enabled","enableAutomaticFailover":false,"enableMultipleWriteLocations":false,"enablePartitionKeyMonitor":false,"isVirtualNetworkFilterEnabled":false,"virtualNetworkRules":[],"EnabledApiTypes":"Sql","disableKeyBasedMetadataWriteAccess":false,"enableFreeTier":false,"enableAnalyticalStorage":true,"analyticalStorageConfiguration":{"schemaType":"WellDefined"},"instanceId":"e3b0f9f6-5f7e-4706-9af9-9012bbf2a118","databaseAccountOfferType":"Standard","defaultIdentity":"FirstPartyIdentity","networkAclBypass":"None","disableLocalAuth":false,"enablePartitionMerge":false,"minimalTlsVersion":"Tls","consistencyPolicy":{"defaultConsistencyLevel":"Session","maxIntervalInSeconds":5,"maxStalenessPrefix":100},"configurationOverrides":{},"writeLocations":[{"id":"cli000004-westus","locationName":"West
         US","documentEndpoint":"https://cli000004-westus.documents.azure.com:443/","provisioningState":"Succeeded","failoverPriority":0,"isZoneRedundant":false}],"readLocations":[{"id":"cli000004-westus","locationName":"West
         US","documentEndpoint":"https://cli000004-westus.documents.azure.com:443/","provisioningState":"Succeeded","failoverPriority":0,"isZoneRedundant":false}],"locations":[{"id":"cli000004-westus","locationName":"West
         US","documentEndpoint":"https://cli000004-westus.documents.azure.com:443/","provisioningState":"Succeeded","failoverPriority":0,"isZoneRedundant":false}],"failoverPolicies":[{"id":"cli000004-westus","locationName":"West
         US","failoverPriority":0}],"cors":[],"capabilities":[],"ipRules":[],"backupPolicy":{"type":"Periodic","periodicModeProperties":{"backupIntervalInMinutes":240,"backupRetentionIntervalInHours":8,"backupStorageRedundancy":"Geo"}},"networkAclBypassResourceIds":[],"keysMetadata":{"primaryMasterKey":{"generationTime":"2023-02-28T05:33:59.2333573Z"},"secondaryMasterKey":{"generationTime":"2023-02-28T05:33:59.2333573Z"},"primaryReadonlyMasterKey":{"generationTime":"2023-02-28T05:33:59.2333573Z"},"secondaryReadonlyMasterKey":{"generationTime":"2023-02-28T05:33:59.2333573Z"}}},"identity":{"type":"None"}}'
->>>>>>> 81f8e181
-    headers:
-      cache-control:
-      - no-store, no-cache
-      content-length:
-<<<<<<< HEAD
-      - '2625'
-      content-type:
-      - application/json
-      date:
-      - Thu, 23 Feb 2023 07:53:16 GMT
-=======
+    headers:
+      cache-control:
+      - no-store, no-cache
+      content-length:
       - '2588'
       content-type:
       - application/json
       date:
       - Tue, 28 Feb 2023 05:34:42 GMT
->>>>>>> 81f8e181
       pragma:
       - no-cache
       server:
@@ -547,46 +400,26 @@
       ParameterSetName:
       - -n -g --enable-analytical-storage
       User-Agent:
-<<<<<<< HEAD
-      - AZURECLI/2.45.0 azsdk-python-mgmt-cosmosdb/9.0.0 Python/3.8.10 (Windows-10-10.0.22621-SP0)
-=======
-      - AZURECLI/2.45.0 azsdk-python-mgmt-cosmosdb/9.0.0 Python/3.10.10 (Windows-10-10.0.22621-SP0)
->>>>>>> 81f8e181
+      - AZURECLI/2.45.0 azsdk-python-mgmt-cosmosdb/9.0.0 Python/3.10.10 (Windows-10-10.0.22621-SP0)
     method: GET
     uri: https://management.azure.com/subscriptions/00000000-0000-0000-0000-000000000000/resourceGroups/cli_test_cosmosdb_sql_container000001/providers/Microsoft.DocumentDB/databaseAccounts/cli000004?api-version=2022-11-15
   response:
     body:
       string: '{"id":"/subscriptions/00000000-0000-0000-0000-000000000000/resourceGroups/cli_test_cosmosdb_sql_container000001/providers/Microsoft.DocumentDB/databaseAccounts/cli000004","name":"cli000004","location":"West
-<<<<<<< HEAD
-        US","type":"Microsoft.DocumentDB/databaseAccounts","kind":"GlobalDocumentDB","tags":{},"systemData":{"createdAt":"2023-02-23T07:52:28.0080581Z"},"properties":{"provisioningState":"Succeeded","documentEndpoint":"https://cli000004.documents.azure.com:443/","sqlEndpoint":"https://cli000004.documents.azure.com:443/","publicNetworkAccess":"Enabled","enableAutomaticFailover":false,"enableMultipleWriteLocations":false,"enablePartitionKeyMonitor":false,"isVirtualNetworkFilterEnabled":false,"virtualNetworkRules":[],"EnabledApiTypes":"Sql","disableKeyBasedMetadataWriteAccess":false,"enableFreeTier":false,"enableAnalyticalStorage":true,"analyticalStorageConfiguration":{"schemaType":"WellDefined"},"instanceId":"8ecd00b4-2e53-4241-882a-ab72c87c05e4","databaseAccountOfferType":"Standard","enableFullFidelityChangeFeed":false,"defaultIdentity":"FirstPartyIdentity","networkAclBypass":"None","disableLocalAuth":false,"enablePartitionMerge":false,"minimalTlsVersion":"Tls","consistencyPolicy":{"defaultConsistencyLevel":"Session","maxIntervalInSeconds":5,"maxStalenessPrefix":100},"configurationOverrides":{},"writeLocations":[{"id":"cli000004-westus","locationName":"West
-        US","documentEndpoint":"https://cli000004-westus.documents.azure.com:443/","provisioningState":"Succeeded","failoverPriority":0,"isZoneRedundant":false}],"readLocations":[{"id":"cli000004-westus","locationName":"West
-        US","documentEndpoint":"https://cli000004-westus.documents.azure.com:443/","provisioningState":"Succeeded","failoverPriority":0,"isZoneRedundant":false}],"locations":[{"id":"cli000004-westus","locationName":"West
-        US","documentEndpoint":"https://cli000004-westus.documents.azure.com:443/","provisioningState":"Succeeded","failoverPriority":0,"isZoneRedundant":false}],"failoverPolicies":[{"id":"cli000004-westus","locationName":"West
-        US","failoverPriority":0}],"cors":[],"capabilities":[],"ipRules":[],"backupPolicy":{"type":"Periodic","periodicModeProperties":{"backupIntervalInMinutes":240,"backupRetentionIntervalInHours":8,"backupStorageRedundancy":"Geo"}},"networkAclBypassResourceIds":[],"keysMetadata":{"primaryMasterKey":{"generationTime":"2023-02-23T07:52:28.0080581Z"},"secondaryMasterKey":{"generationTime":"2023-02-23T07:52:28.0080581Z"},"primaryReadonlyMasterKey":{"generationTime":"2023-02-23T07:52:28.0080581Z"},"secondaryReadonlyMasterKey":{"generationTime":"2023-02-23T07:52:28.0080581Z"}}},"identity":{"type":"None"}}'
-=======
         US","type":"Microsoft.DocumentDB/databaseAccounts","kind":"GlobalDocumentDB","tags":{},"systemData":{"createdAt":"2023-02-28T05:33:59.2333573Z"},"properties":{"provisioningState":"Succeeded","documentEndpoint":"https://cli000004.documents.azure.com:443/","sqlEndpoint":"https://cli000004.documents.azure.com:443/","publicNetworkAccess":"Enabled","enableAutomaticFailover":false,"enableMultipleWriteLocations":false,"enablePartitionKeyMonitor":false,"isVirtualNetworkFilterEnabled":false,"virtualNetworkRules":[],"EnabledApiTypes":"Sql","disableKeyBasedMetadataWriteAccess":false,"enableFreeTier":false,"enableAnalyticalStorage":true,"analyticalStorageConfiguration":{"schemaType":"WellDefined"},"instanceId":"e3b0f9f6-5f7e-4706-9af9-9012bbf2a118","databaseAccountOfferType":"Standard","defaultIdentity":"FirstPartyIdentity","networkAclBypass":"None","disableLocalAuth":false,"enablePartitionMerge":false,"minimalTlsVersion":"Tls","consistencyPolicy":{"defaultConsistencyLevel":"Session","maxIntervalInSeconds":5,"maxStalenessPrefix":100},"configurationOverrides":{},"writeLocations":[{"id":"cli000004-westus","locationName":"West
         US","documentEndpoint":"https://cli000004-westus.documents.azure.com:443/","provisioningState":"Succeeded","failoverPriority":0,"isZoneRedundant":false}],"readLocations":[{"id":"cli000004-westus","locationName":"West
         US","documentEndpoint":"https://cli000004-westus.documents.azure.com:443/","provisioningState":"Succeeded","failoverPriority":0,"isZoneRedundant":false}],"locations":[{"id":"cli000004-westus","locationName":"West
         US","documentEndpoint":"https://cli000004-westus.documents.azure.com:443/","provisioningState":"Succeeded","failoverPriority":0,"isZoneRedundant":false}],"failoverPolicies":[{"id":"cli000004-westus","locationName":"West
         US","failoverPriority":0}],"cors":[],"capabilities":[],"ipRules":[],"backupPolicy":{"type":"Periodic","periodicModeProperties":{"backupIntervalInMinutes":240,"backupRetentionIntervalInHours":8,"backupStorageRedundancy":"Geo"}},"networkAclBypassResourceIds":[],"keysMetadata":{"primaryMasterKey":{"generationTime":"2023-02-28T05:33:59.2333573Z"},"secondaryMasterKey":{"generationTime":"2023-02-28T05:33:59.2333573Z"},"primaryReadonlyMasterKey":{"generationTime":"2023-02-28T05:33:59.2333573Z"},"secondaryReadonlyMasterKey":{"generationTime":"2023-02-28T05:33:59.2333573Z"}}},"identity":{"type":"None"}}'
->>>>>>> 81f8e181
-    headers:
-      cache-control:
-      - no-store, no-cache
-      content-length:
-<<<<<<< HEAD
-      - '2625'
-      content-type:
-      - application/json
-      date:
-      - Thu, 23 Feb 2023 07:53:16 GMT
-=======
+    headers:
+      cache-control:
+      - no-store, no-cache
+      content-length:
       - '2588'
       content-type:
       - application/json
       date:
       - Tue, 28 Feb 2023 05:34:42 GMT
->>>>>>> 81f8e181
       pragma:
       - no-cache
       server:
@@ -622,11 +455,7 @@
       ParameterSetName:
       - -g -a -n
       User-Agent:
-<<<<<<< HEAD
-      - AZURECLI/2.45.0 azsdk-python-mgmt-cosmosdb/9.0.0 Python/3.8.10 (Windows-10-10.0.22621-SP0)
-=======
-      - AZURECLI/2.45.0 azsdk-python-mgmt-cosmosdb/9.0.0 Python/3.10.10 (Windows-10-10.0.22621-SP0)
->>>>>>> 81f8e181
+      - AZURECLI/2.45.0 azsdk-python-mgmt-cosmosdb/9.0.0 Python/3.10.10 (Windows-10-10.0.22621-SP0)
     method: PUT
     uri: https://management.azure.com/subscriptions/00000000-0000-0000-0000-000000000000/resourceGroups/cli_test_cosmosdb_sql_container000001/providers/Microsoft.DocumentDB/databaseAccounts/cli000004/sqlDatabases/cli000002?api-version=2022-11-15
   response:
@@ -634,11 +463,7 @@
       string: '{"status":"Enqueued"}'
     headers:
       azure-asyncoperation:
-<<<<<<< HEAD
-      - https://management.azure.com/subscriptions/00000000-0000-0000-0000-000000000000/providers/Microsoft.DocumentDB/locations/westus/operationsStatus/229b377a-c3ce-4b19-a455-8b3689afeb65?api-version=2022-11-15
-=======
       - https://management.azure.com/subscriptions/00000000-0000-0000-0000-000000000000/providers/Microsoft.DocumentDB/locations/westus/operationsStatus/57230fd6-1967-48e6-8154-9b4210cd1c0f?api-version=2022-11-15
->>>>>>> 81f8e181
       cache-control:
       - no-store, no-cache
       content-length:
@@ -646,15 +471,9 @@
       content-type:
       - application/json
       date:
-<<<<<<< HEAD
-      - Thu, 23 Feb 2023 07:53:18 GMT
-      location:
-      - https://management.azure.com/subscriptions/00000000-0000-0000-0000-000000000000/resourceGroups/cli_test_cosmosdb_sql_container000001/providers/Microsoft.DocumentDB/databaseAccounts/cli000004/sqlDatabases/cli000002/operationResults/229b377a-c3ce-4b19-a455-8b3689afeb65?api-version=2022-11-15
-=======
       - Tue, 28 Feb 2023 05:34:43 GMT
       location:
       - https://management.azure.com/subscriptions/00000000-0000-0000-0000-000000000000/resourceGroups/cli_test_cosmosdb_sql_container000001/providers/Microsoft.DocumentDB/databaseAccounts/cli000004/sqlDatabases/cli000002/operationResults/57230fd6-1967-48e6-8154-9b4210cd1c0f?api-version=2022-11-15
->>>>>>> 81f8e181
       pragma:
       - no-cache
       server:
@@ -666,11 +485,7 @@
       x-ms-gatewayversion:
       - version=2.14.0
       x-ms-ratelimit-remaining-subscription-writes:
-<<<<<<< HEAD
-      - '1187'
-=======
       - '1198'
->>>>>>> 81f8e181
     status:
       code: 202
       message: Accepted
@@ -688,15 +503,9 @@
       ParameterSetName:
       - -g -a -n
       User-Agent:
-<<<<<<< HEAD
-      - AZURECLI/2.45.0 azsdk-python-mgmt-cosmosdb/9.0.0 Python/3.8.10 (Windows-10-10.0.22621-SP0)
-    method: GET
-    uri: https://management.azure.com/subscriptions/00000000-0000-0000-0000-000000000000/providers/Microsoft.DocumentDB/locations/westus/operationsStatus/229b377a-c3ce-4b19-a455-8b3689afeb65?api-version=2022-11-15
-=======
       - AZURECLI/2.45.0 azsdk-python-mgmt-cosmosdb/9.0.0 Python/3.10.10 (Windows-10-10.0.22621-SP0)
     method: GET
     uri: https://management.azure.com/subscriptions/00000000-0000-0000-0000-000000000000/providers/Microsoft.DocumentDB/locations/westus/operationsStatus/57230fd6-1967-48e6-8154-9b4210cd1c0f?api-version=2022-11-15
->>>>>>> 81f8e181
   response:
     body:
       string: '{"status":"Succeeded"}'
@@ -708,11 +517,7 @@
       content-type:
       - application/json
       date:
-<<<<<<< HEAD
-      - Thu, 23 Feb 2023 07:53:48 GMT
-=======
       - Tue, 28 Feb 2023 05:35:13 GMT
->>>>>>> 81f8e181
       pragma:
       - no-cache
       server:
@@ -744,20 +549,12 @@
       ParameterSetName:
       - -g -a -n
       User-Agent:
-<<<<<<< HEAD
-      - AZURECLI/2.45.0 azsdk-python-mgmt-cosmosdb/9.0.0 Python/3.8.10 (Windows-10-10.0.22621-SP0)
-=======
-      - AZURECLI/2.45.0 azsdk-python-mgmt-cosmosdb/9.0.0 Python/3.10.10 (Windows-10-10.0.22621-SP0)
->>>>>>> 81f8e181
+      - AZURECLI/2.45.0 azsdk-python-mgmt-cosmosdb/9.0.0 Python/3.10.10 (Windows-10-10.0.22621-SP0)
     method: GET
     uri: https://management.azure.com/subscriptions/00000000-0000-0000-0000-000000000000/resourceGroups/cli_test_cosmosdb_sql_container000001/providers/Microsoft.DocumentDB/databaseAccounts/cli000004/sqlDatabases/cli000002?api-version=2022-11-15
   response:
     body:
-<<<<<<< HEAD
-      string: '{"id":"/subscriptions/00000000-0000-0000-0000-000000000000/resourceGroups/cli_test_cosmosdb_sql_container000001/providers/Microsoft.DocumentDB/databaseAccounts/cli000004/sqlDatabases/cli000002","type":"Microsoft.DocumentDB/databaseAccounts/sqlDatabases","name":"cli000002","properties":{"resource":{"id":"cli000002","_rid":"6fd7AA==","_self":"dbs/6fd7AA==/","_etag":"\"0000d000-0000-0700-0000-63f71b730000\"","_colls":"colls/","_users":"users/","_ts":1677138803}}}'
-=======
       string: '{"id":"/subscriptions/00000000-0000-0000-0000-000000000000/resourceGroups/cli_test_cosmosdb_sql_container000001/providers/Microsoft.DocumentDB/databaseAccounts/cli000004/sqlDatabases/cli000002","type":"Microsoft.DocumentDB/databaseAccounts/sqlDatabases","name":"cli000002","properties":{"resource":{"id":"cli000002","_rid":"K8EUAA==","_self":"dbs/K8EUAA==/","_etag":"\"0000f000-0000-0700-0000-63fd92780000\"","_colls":"colls/","_users":"users/","_ts":1677562488}}}'
->>>>>>> 81f8e181
     headers:
       cache-control:
       - no-store, no-cache
@@ -766,11 +563,7 @@
       content-type:
       - application/json
       date:
-<<<<<<< HEAD
-      - Thu, 23 Feb 2023 07:53:49 GMT
-=======
       - Tue, 28 Feb 2023 05:35:13 GMT
->>>>>>> 81f8e181
       pragma:
       - no-cache
       server:
@@ -809,11 +602,7 @@
       ParameterSetName:
       - -g -a -d -n -p --analytical-storage-ttl
       User-Agent:
-<<<<<<< HEAD
-      - AZURECLI/2.45.0 azsdk-python-mgmt-cosmosdb/9.0.0 Python/3.8.10 (Windows-10-10.0.22621-SP0)
-=======
-      - AZURECLI/2.45.0 azsdk-python-mgmt-cosmosdb/9.0.0 Python/3.10.10 (Windows-10-10.0.22621-SP0)
->>>>>>> 81f8e181
+      - AZURECLI/2.45.0 azsdk-python-mgmt-cosmosdb/9.0.0 Python/3.10.10 (Windows-10-10.0.22621-SP0)
     method: PUT
     uri: https://management.azure.com/subscriptions/00000000-0000-0000-0000-000000000000/resourceGroups/cli_test_cosmosdb_sql_container000001/providers/Microsoft.DocumentDB/databaseAccounts/cli000004/sqlDatabases/cli000002/containers/cli000003?api-version=2022-11-15
   response:
@@ -821,11 +610,7 @@
       string: '{"status":"Enqueued"}'
     headers:
       azure-asyncoperation:
-<<<<<<< HEAD
-      - https://management.azure.com/subscriptions/00000000-0000-0000-0000-000000000000/providers/Microsoft.DocumentDB/locations/westus/operationsStatus/53b035b9-a886-4c46-93b0-3ed4b1b9f6ac?api-version=2022-11-15
-=======
       - https://management.azure.com/subscriptions/00000000-0000-0000-0000-000000000000/providers/Microsoft.DocumentDB/locations/westus/operationsStatus/7767996c-3f08-4a05-945f-e59440670845?api-version=2022-11-15
->>>>>>> 81f8e181
       cache-control:
       - no-store, no-cache
       content-length:
@@ -833,15 +618,9 @@
       content-type:
       - application/json
       date:
-<<<<<<< HEAD
-      - Thu, 23 Feb 2023 07:53:51 GMT
-      location:
-      - https://management.azure.com/subscriptions/00000000-0000-0000-0000-000000000000/resourceGroups/cli_test_cosmosdb_sql_container000001/providers/Microsoft.DocumentDB/databaseAccounts/cli000004/sqlDatabases/cli000002/containers/cli000003/operationResults/53b035b9-a886-4c46-93b0-3ed4b1b9f6ac?api-version=2022-11-15
-=======
       - Tue, 28 Feb 2023 05:35:14 GMT
       location:
       - https://management.azure.com/subscriptions/00000000-0000-0000-0000-000000000000/resourceGroups/cli_test_cosmosdb_sql_container000001/providers/Microsoft.DocumentDB/databaseAccounts/cli000004/sqlDatabases/cli000002/containers/cli000003/operationResults/7767996c-3f08-4a05-945f-e59440670845?api-version=2022-11-15
->>>>>>> 81f8e181
       pragma:
       - no-cache
       server:
@@ -853,11 +632,7 @@
       x-ms-gatewayversion:
       - version=2.14.0
       x-ms-ratelimit-remaining-subscription-writes:
-<<<<<<< HEAD
-      - '1179'
-=======
       - '1199'
->>>>>>> 81f8e181
     status:
       code: 202
       message: Accepted
@@ -875,15 +650,9 @@
       ParameterSetName:
       - -g -a -d -n -p --analytical-storage-ttl
       User-Agent:
-<<<<<<< HEAD
-      - AZURECLI/2.45.0 azsdk-python-mgmt-cosmosdb/9.0.0 Python/3.8.10 (Windows-10-10.0.22621-SP0)
-    method: GET
-    uri: https://management.azure.com/subscriptions/00000000-0000-0000-0000-000000000000/providers/Microsoft.DocumentDB/locations/westus/operationsStatus/53b035b9-a886-4c46-93b0-3ed4b1b9f6ac?api-version=2022-11-15
-=======
       - AZURECLI/2.45.0 azsdk-python-mgmt-cosmosdb/9.0.0 Python/3.10.10 (Windows-10-10.0.22621-SP0)
     method: GET
     uri: https://management.azure.com/subscriptions/00000000-0000-0000-0000-000000000000/providers/Microsoft.DocumentDB/locations/westus/operationsStatus/7767996c-3f08-4a05-945f-e59440670845?api-version=2022-11-15
->>>>>>> 81f8e181
   response:
     body:
       string: '{"status":"Succeeded"}'
@@ -895,11 +664,7 @@
       content-type:
       - application/json
       date:
-<<<<<<< HEAD
-      - Thu, 23 Feb 2023 07:54:22 GMT
-=======
       - Tue, 28 Feb 2023 05:35:44 GMT
->>>>>>> 81f8e181
       pragma:
       - no-cache
       server:
@@ -931,20 +696,12 @@
       ParameterSetName:
       - -g -a -d -n -p --analytical-storage-ttl
       User-Agent:
-<<<<<<< HEAD
-      - AZURECLI/2.45.0 azsdk-python-mgmt-cosmosdb/9.0.0 Python/3.8.10 (Windows-10-10.0.22621-SP0)
-=======
-      - AZURECLI/2.45.0 azsdk-python-mgmt-cosmosdb/9.0.0 Python/3.10.10 (Windows-10-10.0.22621-SP0)
->>>>>>> 81f8e181
+      - AZURECLI/2.45.0 azsdk-python-mgmt-cosmosdb/9.0.0 Python/3.10.10 (Windows-10-10.0.22621-SP0)
     method: GET
     uri: https://management.azure.com/subscriptions/00000000-0000-0000-0000-000000000000/resourceGroups/cli_test_cosmosdb_sql_container000001/providers/Microsoft.DocumentDB/databaseAccounts/cli000004/sqlDatabases/cli000002/containers/cli000003?api-version=2022-11-15
   response:
     body:
-<<<<<<< HEAD
-      string: '{"id":"/subscriptions/00000000-0000-0000-0000-000000000000/resourceGroups/cli_test_cosmosdb_sql_container000001/providers/Microsoft.DocumentDB/databaseAccounts/cli000004/sqlDatabases/cli000002/containers/cli000003","type":"Microsoft.DocumentDB/databaseAccounts/sqlDatabases/containers","name":"cli000003","properties":{"resource":{"id":"cli000003","indexingPolicy":{"indexingMode":"consistent","automatic":true,"includedPaths":[{"path":"/*"}],"excludedPaths":[{"path":"/\"_etag\"/?"}]},"partitionKey":{"paths":["/thePartitionKey"],"kind":"Hash"},"uniqueKeyPolicy":{"uniqueKeys":[]},"conflictResolutionPolicy":{"mode":"LastWriterWins","conflictResolutionPath":"/_ts","conflictResolutionProcedure":""},"geospatialConfig":{"type":"Geography"},"analyticalStorageTtl":3000,"_rid":"6fd7AOOL+SI=","_ts":1677138839,"_self":"dbs/6fd7AA==/colls/6fd7AOOL+SI=/","_etag":"\"0000d200-0000-0700-0000-63f71b970000\"","_docs":"docs/","_sprocs":"sprocs/","_triggers":"triggers/","_udfs":"udfs/","_conflicts":"conflicts/","statistics":[{"id":"0","sizeInKB":0,"documentCount":0,"sampledDistinctPartitionKeyCount":0,"partitionKeys":[]}]}}}'
-=======
       string: '{"id":"/subscriptions/00000000-0000-0000-0000-000000000000/resourceGroups/cli_test_cosmosdb_sql_container000001/providers/Microsoft.DocumentDB/databaseAccounts/cli000004/sqlDatabases/cli000002/containers/cli000003","type":"Microsoft.DocumentDB/databaseAccounts/sqlDatabases/containers","name":"cli000003","properties":{"resource":{"id":"cli000003","indexingPolicy":{"indexingMode":"consistent","automatic":true,"includedPaths":[{"path":"/*"}],"excludedPaths":[{"path":"/\"_etag\"/?"}]},"partitionKey":{"paths":["/thePartitionKey"],"kind":"Hash"},"uniqueKeyPolicy":{"uniqueKeys":[]},"conflictResolutionPolicy":{"mode":"LastWriterWins","conflictResolutionPath":"/_ts","conflictResolutionProcedure":""},"geospatialConfig":{"type":"Geography"},"analyticalStorageTtl":3000,"_rid":"K8EUALLD-kM=","_ts":1677562519,"_self":"dbs/K8EUAA==/colls/K8EUALLD-kM=/","_etag":"\"0000f200-0000-0700-0000-63fd92970000\"","_docs":"docs/","_sprocs":"sprocs/","_triggers":"triggers/","_udfs":"udfs/","_conflicts":"conflicts/","statistics":[{"id":"0","sizeInKB":0,"documentCount":0,"sampledDistinctPartitionKeyCount":0,"partitionKeys":[]}]}}}'
->>>>>>> 81f8e181
     headers:
       cache-control:
       - no-store, no-cache
@@ -953,11 +710,7 @@
       content-type:
       - application/json
       date:
-<<<<<<< HEAD
-      - Thu, 23 Feb 2023 07:54:23 GMT
-=======
       - Tue, 28 Feb 2023 05:35:45 GMT
->>>>>>> 81f8e181
       pragma:
       - no-cache
       server:
@@ -991,11 +744,7 @@
       ParameterSetName:
       - -g -a -d -n --yes
       User-Agent:
-<<<<<<< HEAD
-      - AZURECLI/2.45.0 azsdk-python-mgmt-cosmosdb/9.0.0 Python/3.8.10 (Windows-10-10.0.22621-SP0)
-=======
-      - AZURECLI/2.45.0 azsdk-python-mgmt-cosmosdb/9.0.0 Python/3.10.10 (Windows-10-10.0.22621-SP0)
->>>>>>> 81f8e181
+      - AZURECLI/2.45.0 azsdk-python-mgmt-cosmosdb/9.0.0 Python/3.10.10 (Windows-10-10.0.22621-SP0)
     method: DELETE
     uri: https://management.azure.com/subscriptions/00000000-0000-0000-0000-000000000000/resourceGroups/cli_test_cosmosdb_sql_container000001/providers/Microsoft.DocumentDB/databaseAccounts/cli000004/sqlDatabases/cli000002/containers/cli000003?api-version=2022-11-15
   response:
@@ -1003,11 +752,7 @@
       string: '{"status":"Enqueued"}'
     headers:
       azure-asyncoperation:
-<<<<<<< HEAD
-      - https://management.azure.com/subscriptions/00000000-0000-0000-0000-000000000000/providers/Microsoft.DocumentDB/locations/westus/operationsStatus/d7beb2b3-e1e4-4c0b-962f-31c1b4b4c5c1?api-version=2022-11-15
-=======
       - https://management.azure.com/subscriptions/00000000-0000-0000-0000-000000000000/providers/Microsoft.DocumentDB/locations/westus/operationsStatus/834001e1-09e8-49dd-a35a-e4a074939a29?api-version=2022-11-15
->>>>>>> 81f8e181
       cache-control:
       - no-store, no-cache
       content-length:
@@ -1015,15 +760,9 @@
       content-type:
       - application/json
       date:
-<<<<<<< HEAD
-      - Thu, 23 Feb 2023 07:54:25 GMT
-      location:
-      - https://management.azure.com/subscriptions/00000000-0000-0000-0000-000000000000/resourceGroups/cli_test_cosmosdb_sql_container000001/providers/Microsoft.DocumentDB/databaseAccounts/cli000004/sqlDatabases/cli000002/containers/cli000003/operationResults/d7beb2b3-e1e4-4c0b-962f-31c1b4b4c5c1?api-version=2022-11-15
-=======
       - Tue, 28 Feb 2023 05:35:46 GMT
       location:
       - https://management.azure.com/subscriptions/00000000-0000-0000-0000-000000000000/resourceGroups/cli_test_cosmosdb_sql_container000001/providers/Microsoft.DocumentDB/databaseAccounts/cli000004/sqlDatabases/cli000002/containers/cli000003/operationResults/834001e1-09e8-49dd-a35a-e4a074939a29?api-version=2022-11-15
->>>>>>> 81f8e181
       pragma:
       - no-cache
       server:
@@ -1053,15 +792,9 @@
       ParameterSetName:
       - -g -a -d -n --yes
       User-Agent:
-<<<<<<< HEAD
-      - AZURECLI/2.45.0 azsdk-python-mgmt-cosmosdb/9.0.0 Python/3.8.10 (Windows-10-10.0.22621-SP0)
-    method: GET
-    uri: https://management.azure.com/subscriptions/00000000-0000-0000-0000-000000000000/providers/Microsoft.DocumentDB/locations/westus/operationsStatus/d7beb2b3-e1e4-4c0b-962f-31c1b4b4c5c1?api-version=2022-11-15
-=======
       - AZURECLI/2.45.0 azsdk-python-mgmt-cosmosdb/9.0.0 Python/3.10.10 (Windows-10-10.0.22621-SP0)
     method: GET
     uri: https://management.azure.com/subscriptions/00000000-0000-0000-0000-000000000000/providers/Microsoft.DocumentDB/locations/westus/operationsStatus/834001e1-09e8-49dd-a35a-e4a074939a29?api-version=2022-11-15
->>>>>>> 81f8e181
   response:
     body:
       string: '{"status":"Succeeded"}'
@@ -1073,11 +806,7 @@
       content-type:
       - application/json
       date:
-<<<<<<< HEAD
-      - Thu, 23 Feb 2023 07:54:56 GMT
-=======
       - Tue, 28 Feb 2023 05:36:16 GMT
->>>>>>> 81f8e181
       pragma:
       - no-cache
       server:
@@ -1109,11 +838,7 @@
       ParameterSetName:
       - -g -a -d
       User-Agent:
-<<<<<<< HEAD
-      - AZURECLI/2.45.0 azsdk-python-mgmt-cosmosdb/9.0.0 Python/3.8.10 (Windows-10-10.0.22621-SP0)
-=======
-      - AZURECLI/2.45.0 azsdk-python-mgmt-cosmosdb/9.0.0 Python/3.10.10 (Windows-10-10.0.22621-SP0)
->>>>>>> 81f8e181
+      - AZURECLI/2.45.0 azsdk-python-mgmt-cosmosdb/9.0.0 Python/3.10.10 (Windows-10-10.0.22621-SP0)
     method: GET
     uri: https://management.azure.com/subscriptions/00000000-0000-0000-0000-000000000000/resourceGroups/cli_test_cosmosdb_sql_container000001/providers/Microsoft.DocumentDB/databaseAccounts/cli000004/sqlDatabases/cli000002/containers?api-version=2022-11-15
   response:
@@ -1127,11 +852,7 @@
       content-type:
       - application/json
       date:
-<<<<<<< HEAD
-      - Thu, 23 Feb 2023 07:54:59 GMT
-=======
       - Tue, 28 Feb 2023 05:36:17 GMT
->>>>>>> 81f8e181
       pragma:
       - no-cache
       server:
