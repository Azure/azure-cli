interactions:
- request:
    body: null
    headers:
      Accept:
      - application/json
      Accept-Encoding:
      - gzip, deflate
      CommandName:
      - storage account keys list
      Connection:
      - keep-alive
      Content-Length:
      - '0'
      ParameterSetName:
      - -n -g --query -o
      User-Agent:
      - AZURECLI/2.34.1 azsdk-python-azure-mgmt-storage/19.1.0 Python/3.9.6 (Windows-10-10.0.19044-SP0)
    method: POST
    uri: https://management.azure.com/subscriptions/00000000-0000-0000-0000-000000000000/resourceGroups/clitest.rg000001/providers/Microsoft.Storage/storageAccounts/clitest000002/listKeys?api-version=2021-08-01&$expand=kerb
  response:
    body:
<<<<<<< HEAD
      string: '{"keys":[{"creationTime":"2022-03-25T13:00:41.9586646Z","keyName":"key1","value":"veryFakedStorageAccountKey==","permissions":"FULL"},{"creationTime":"2022-03-25T13:00:41.9586646Z","keyName":"key2","value":"veryFakedStorageAccountKey==","permissions":"FULL"}]}'
=======
      string: '{"keys":[{"creationTime":"2022-03-31T03:27:06.7160555Z","keyName":"key1","value":"veryFakedStorageAccountKey==","permissions":"FULL"},{"creationTime":"2022-03-31T03:27:06.7160555Z","keyName":"key2","value":"veryFakedStorageAccountKey==","permissions":"FULL"}]}'
>>>>>>> 4a58f0b8
    headers:
      cache-control:
      - no-cache
      content-length:
      - '260'
      content-type:
      - application/json
      date:
<<<<<<< HEAD
      - Fri, 25 Mar 2022 13:01:03 GMT
=======
      - Thu, 31 Mar 2022 03:27:27 GMT
>>>>>>> 4a58f0b8
      expires:
      - '-1'
      pragma:
      - no-cache
      server:
      - Microsoft-Azure-Storage-Resource-Provider/1.0,Microsoft-HTTPAPI/2.0 Microsoft-HTTPAPI/2.0
      strict-transport-security:
      - max-age=31536000; includeSubDomains
      transfer-encoding:
      - chunked
      vary:
      - Accept-Encoding
      x-content-type-options:
      - nosniff
      x-ms-ratelimit-remaining-subscription-resource-requests:
      - '11998'
    status:
      code: 200
      message: OK
- request:
    body: null
    headers:
      Connection:
      - keep-alive
      Content-Length:
      - '0'
      User-Agent:
      - Azure-Storage/2.0.0-2.0.1 (Python CPython 3.9.6; Windows 10) AZURECLI/2.34.1
      x-ms-date:
<<<<<<< HEAD
      - Fri, 25 Mar 2022 13:01:04 GMT
=======
      - Thu, 31 Mar 2022 03:27:27 GMT
>>>>>>> 4a58f0b8
      x-ms-version:
      - '2018-11-09'
    method: PUT
    uri: https://clitest000002.blob.core.windows.net/cont000003?restype=container
  response:
    body:
      string: ''
    headers:
      content-length:
      - '0'
      date:
<<<<<<< HEAD
      - Fri, 25 Mar 2022 13:01:04 GMT
      etag:
      - '"0x8DA0E5F85647683"'
      last-modified:
      - Fri, 25 Mar 2022 13:01:04 GMT
=======
      - Thu, 31 Mar 2022 03:27:29 GMT
      etag:
      - '"0x8DA12C66286EA1E"'
      last-modified:
      - Thu, 31 Mar 2022 03:27:29 GMT
>>>>>>> 4a58f0b8
      server:
      - Windows-Azure-Blob/1.0 Microsoft-HTTPAPI/2.0
      x-ms-version:
      - '2018-11-09'
    status:
      code: 201
      message: Created
- request:
    body: null
    headers:
      Connection:
      - keep-alive
      User-Agent:
      - Azure-Storage/2.0.0-2.0.1 (Python CPython 3.9.6; Windows 10) AZURECLI/2.34.1
      x-ms-date:
<<<<<<< HEAD
      - Fri, 25 Mar 2022 13:01:05 GMT
=======
      - Thu, 31 Mar 2022 03:27:28 GMT
>>>>>>> 4a58f0b8
      x-ms-version:
      - '2018-11-09'
    method: GET
    uri: https://clitest000002.blob.core.windows.net/cont000003?restype=container
  response:
    body:
      string: ''
    headers:
      content-length:
      - '0'
      date:
<<<<<<< HEAD
      - Fri, 25 Mar 2022 13:01:05 GMT
      etag:
      - '"0x8DA0E5F85647683"'
      last-modified:
      - Fri, 25 Mar 2022 13:01:04 GMT
=======
      - Thu, 31 Mar 2022 03:27:30 GMT
      etag:
      - '"0x8DA12C66286EA1E"'
      last-modified:
      - Thu, 31 Mar 2022 03:27:29 GMT
>>>>>>> 4a58f0b8
      server:
      - Windows-Azure-Blob/1.0 Microsoft-HTTPAPI/2.0
      x-ms-has-immutability-policy:
      - 'false'
      x-ms-has-legal-hold:
      - 'false'
      x-ms-lease-state:
      - available
      x-ms-lease-status:
      - unlocked
      x-ms-version:
      - '2018-11-09'
    status:
      code: 200
      message: OK
- request:
    body: null
    headers:
      Connection:
      - keep-alive
      User-Agent:
      - Azure-Storage/2.0.0-2.0.1 (Python CPython 3.9.6; Windows 10) AZURECLI/2.34.1
      x-ms-date:
<<<<<<< HEAD
      - Fri, 25 Mar 2022 13:01:06 GMT
=======
      - Thu, 31 Mar 2022 03:27:29 GMT
>>>>>>> 4a58f0b8
      x-ms-version:
      - '2018-11-09'
    method: GET
    uri: https://clitest000002.blob.core.windows.net/cont000003?restype=container&comp=acl
  response:
    body:
      string: "\uFEFF<?xml version=\"1.0\" encoding=\"utf-8\"?><SignedIdentifiers
        />"
    headers:
      content-type:
      - application/xml
      date:
<<<<<<< HEAD
      - Fri, 25 Mar 2022 13:01:06 GMT
      etag:
      - '"0x8DA0E5F85647683"'
      last-modified:
      - Fri, 25 Mar 2022 13:01:04 GMT
=======
      - Thu, 31 Mar 2022 03:27:31 GMT
      etag:
      - '"0x8DA12C66286EA1E"'
      last-modified:
      - Thu, 31 Mar 2022 03:27:29 GMT
>>>>>>> 4a58f0b8
      server:
      - Windows-Azure-Blob/1.0 Microsoft-HTTPAPI/2.0
      transfer-encoding:
      - chunked
      x-ms-version:
      - '2018-11-09'
    status:
      code: 200
      message: OK
- request:
    body: '<?xml version=''1.0'' encoding=''utf-8''?>

      <SignedIdentifiers />'
    headers:
      Connection:
      - keep-alive
      Content-Length:
      - '60'
      User-Agent:
      - Azure-Storage/2.0.0-2.0.1 (Python CPython 3.9.6; Windows 10) AZURECLI/2.34.1
      x-ms-blob-public-access:
      - blob
      x-ms-date:
<<<<<<< HEAD
      - Fri, 25 Mar 2022 13:01:07 GMT
=======
      - Thu, 31 Mar 2022 03:27:30 GMT
>>>>>>> 4a58f0b8
      x-ms-version:
      - '2018-11-09'
    method: PUT
    uri: https://clitest000002.blob.core.windows.net/cont000003?restype=container&comp=acl
  response:
    body:
      string: ''
    headers:
      content-length:
      - '0'
      date:
<<<<<<< HEAD
      - Fri, 25 Mar 2022 13:01:07 GMT
      etag:
      - '"0x8DA0E5F877E64C0"'
      last-modified:
      - Fri, 25 Mar 2022 13:01:08 GMT
=======
      - Thu, 31 Mar 2022 03:27:32 GMT
      etag:
      - '"0x8DA12C664924CE9"'
      last-modified:
      - Thu, 31 Mar 2022 03:27:32 GMT
>>>>>>> 4a58f0b8
      server:
      - Windows-Azure-Blob/1.0 Microsoft-HTTPAPI/2.0
      x-ms-version:
      - '2018-11-09'
    status:
      code: 200
      message: OK
- request:
    body: null
    headers:
      Connection:
      - keep-alive
      User-Agent:
      - Azure-Storage/2.0.0-2.0.1 (Python CPython 3.9.6; Windows 10) AZURECLI/2.34.1
      x-ms-date:
<<<<<<< HEAD
      - Fri, 25 Mar 2022 13:01:09 GMT
=======
      - Thu, 31 Mar 2022 03:27:32 GMT
>>>>>>> 4a58f0b8
      x-ms-version:
      - '2018-11-09'
    method: GET
    uri: https://clitest000002.blob.core.windows.net/cont000003?restype=container&comp=acl
  response:
    body:
      string: "\uFEFF<?xml version=\"1.0\" encoding=\"utf-8\"?><SignedIdentifiers
        />"
    headers:
      content-type:
      - application/xml
      date:
<<<<<<< HEAD
      - Fri, 25 Mar 2022 13:01:09 GMT
      etag:
      - '"0x8DA0E5F877E64C0"'
      last-modified:
      - Fri, 25 Mar 2022 13:01:08 GMT
=======
      - Thu, 31 Mar 2022 03:27:33 GMT
      etag:
      - '"0x8DA12C664924CE9"'
      last-modified:
      - Thu, 31 Mar 2022 03:27:32 GMT
>>>>>>> 4a58f0b8
      server:
      - Windows-Azure-Blob/1.0 Microsoft-HTTPAPI/2.0
      transfer-encoding:
      - chunked
      x-ms-blob-public-access:
      - blob
      x-ms-version:
      - '2018-11-09'
    status:
      code: 200
      message: OK
- request:
    body: null
    headers:
      Connection:
      - keep-alive
      User-Agent:
      - Azure-Storage/2.0.0-2.0.1 (Python CPython 3.9.6; Windows 10) AZURECLI/2.34.1
      x-ms-date:
<<<<<<< HEAD
      - Fri, 25 Mar 2022 13:01:10 GMT
=======
      - Thu, 31 Mar 2022 03:27:33 GMT
>>>>>>> 4a58f0b8
      x-ms-version:
      - '2018-11-09'
    method: GET
    uri: https://clitest000002.blob.core.windows.net/cont000003?restype=container&comp=acl
  response:
    body:
      string: "\uFEFF<?xml version=\"1.0\" encoding=\"utf-8\"?><SignedIdentifiers
        />"
    headers:
      content-type:
      - application/xml
      date:
<<<<<<< HEAD
      - Fri, 25 Mar 2022 13:01:10 GMT
      etag:
      - '"0x8DA0E5F877E64C0"'
      last-modified:
      - Fri, 25 Mar 2022 13:01:08 GMT
=======
      - Thu, 31 Mar 2022 03:27:34 GMT
      etag:
      - '"0x8DA12C664924CE9"'
      last-modified:
      - Thu, 31 Mar 2022 03:27:32 GMT
>>>>>>> 4a58f0b8
      server:
      - Windows-Azure-Blob/1.0 Microsoft-HTTPAPI/2.0
      transfer-encoding:
      - chunked
      x-ms-blob-public-access:
      - blob
      x-ms-version:
      - '2018-11-09'
    status:
      code: 200
      message: OK
- request:
    body: '<?xml version=''1.0'' encoding=''utf-8''?>

      <SignedIdentifiers />'
    headers:
      Connection:
      - keep-alive
      Content-Length:
      - '60'
      User-Agent:
      - Azure-Storage/2.0.0-2.0.1 (Python CPython 3.9.6; Windows 10) AZURECLI/2.34.1
      x-ms-date:
<<<<<<< HEAD
      - Fri, 25 Mar 2022 13:01:11 GMT
=======
      - Thu, 31 Mar 2022 03:27:34 GMT
>>>>>>> 4a58f0b8
      x-ms-version:
      - '2018-11-09'
    method: PUT
    uri: https://clitest000002.blob.core.windows.net/cont000003?restype=container&comp=acl
  response:
    body:
      string: ''
    headers:
      content-length:
      - '0'
      date:
<<<<<<< HEAD
      - Fri, 25 Mar 2022 13:01:11 GMT
      etag:
      - '"0x8DA0E5F897974D5"'
      last-modified:
      - Fri, 25 Mar 2022 13:01:11 GMT
=======
      - Thu, 31 Mar 2022 03:27:36 GMT
      etag:
      - '"0x8DA12C666A17CF0"'
      last-modified:
      - Thu, 31 Mar 2022 03:27:36 GMT
>>>>>>> 4a58f0b8
      server:
      - Windows-Azure-Blob/1.0 Microsoft-HTTPAPI/2.0
      x-ms-version:
      - '2018-11-09'
    status:
      code: 200
      message: OK
- request:
    body: null
    headers:
      Connection:
      - keep-alive
      User-Agent:
      - Azure-Storage/2.0.0-2.0.1 (Python CPython 3.9.6; Windows 10) AZURECLI/2.34.1
      x-ms-date:
<<<<<<< HEAD
      - Fri, 25 Mar 2022 13:01:12 GMT
=======
      - Thu, 31 Mar 2022 03:27:35 GMT
>>>>>>> 4a58f0b8
      x-ms-version:
      - '2018-11-09'
    method: GET
    uri: https://clitest000002.blob.core.windows.net/cont000003?restype=container&comp=acl
  response:
    body:
      string: "\uFEFF<?xml version=\"1.0\" encoding=\"utf-8\"?><SignedIdentifiers
        />"
    headers:
      content-type:
      - application/xml
      date:
<<<<<<< HEAD
      - Fri, 25 Mar 2022 13:01:12 GMT
      etag:
      - '"0x8DA0E5F897974D5"'
      last-modified:
      - Fri, 25 Mar 2022 13:01:11 GMT
=======
      - Thu, 31 Mar 2022 03:27:37 GMT
      etag:
      - '"0x8DA12C666A17CF0"'
      last-modified:
      - Thu, 31 Mar 2022 03:27:36 GMT
>>>>>>> 4a58f0b8
      server:
      - Windows-Azure-Blob/1.0 Microsoft-HTTPAPI/2.0
      transfer-encoding:
      - chunked
      x-ms-version:
      - '2018-11-09'
    status:
      code: 200
      message: OK
- request:
    body: null
    headers:
      Connection:
      - keep-alive
      User-Agent:
      - Azure-Storage/2.0.0-2.0.1 (Python CPython 3.9.6; Windows 10) AZURECLI/2.34.1
      x-ms-date:
<<<<<<< HEAD
      - Fri, 25 Mar 2022 13:01:13 GMT
=======
      - Thu, 31 Mar 2022 03:27:36 GMT
>>>>>>> 4a58f0b8
      x-ms-version:
      - '2018-11-09'
    method: GET
    uri: https://clitest000002.blob.core.windows.net/cont000003?restype=container
  response:
    body:
      string: ''
    headers:
      content-length:
      - '0'
      date:
<<<<<<< HEAD
      - Fri, 25 Mar 2022 13:01:13 GMT
      etag:
      - '"0x8DA0E5F897974D5"'
      last-modified:
      - Fri, 25 Mar 2022 13:01:11 GMT
=======
      - Thu, 31 Mar 2022 03:27:37 GMT
      etag:
      - '"0x8DA12C666A17CF0"'
      last-modified:
      - Thu, 31 Mar 2022 03:27:36 GMT
>>>>>>> 4a58f0b8
      server:
      - Windows-Azure-Blob/1.0 Microsoft-HTTPAPI/2.0
      x-ms-has-immutability-policy:
      - 'false'
      x-ms-has-legal-hold:
      - 'false'
      x-ms-lease-state:
      - available
      x-ms-lease-status:
      - unlocked
      x-ms-version:
      - '2018-11-09'
    status:
      code: 200
      message: OK
- request:
    body: null
    headers:
      Accept:
      - application/xml
      Accept-Encoding:
      - gzip, deflate
      CommandName:
      - storage container list
      Connection:
      - keep-alive
      ParameterSetName:
      - --query --account-name --account-key
      User-Agent:
      - AZURECLI/2.34.1 azsdk-python-storage-blob/12.10.0 Python/3.9.6 (Windows-10-10.0.19044-SP0)
      x-ms-date:
<<<<<<< HEAD
      - Fri, 25 Mar 2022 13:01:14 GMT
=======
      - Thu, 31 Mar 2022 03:27:38 GMT
>>>>>>> 4a58f0b8
      x-ms-version:
      - '2021-04-10'
    method: GET
    uri: https://clitest000002.blob.core.windows.net/?comp=list&maxresults=5000&include=
  response:
    body:
      string: "\uFEFF<?xml version=\"1.0\" encoding=\"utf-8\"?><EnumerationResults
<<<<<<< HEAD
        ServiceEndpoint=\"https://clitest000002.blob.core.windows.net/\"><MaxResults>5000</MaxResults><Containers><Container><Name>cont000003</Name><Properties><Last-Modified>Fri,
        25 Mar 2022 13:01:11 GMT</Last-Modified><Etag>\"0x8DA0E5F897974D5\"</Etag><LeaseStatus>unlocked</LeaseStatus><LeaseState>available</LeaseState><DefaultEncryptionScope>$account-encryption-key</DefaultEncryptionScope><DenyEncryptionScopeOverride>false</DenyEncryptionScopeOverride><HasImmutabilityPolicy>false</HasImmutabilityPolicy><HasLegalHold>false</HasLegalHold><ImmutableStorageWithVersioningEnabled>false</ImmutableStorageWithVersioningEnabled></Properties></Container></Containers><NextMarker
=======
        ServiceEndpoint=\"https://clitest000002.blob.core.windows.net/\"><MaxResults>5000</MaxResults><Containers><Container><Name>cont000003</Name><Properties><Last-Modified>Thu,
        31 Mar 2022 03:27:36 GMT</Last-Modified><Etag>\"0x8DA12C666A17CF0\"</Etag><LeaseStatus>unlocked</LeaseStatus><LeaseState>available</LeaseState><DefaultEncryptionScope>$account-encryption-key</DefaultEncryptionScope><DenyEncryptionScopeOverride>false</DenyEncryptionScopeOverride><HasImmutabilityPolicy>false</HasImmutabilityPolicy><HasLegalHold>false</HasLegalHold><ImmutableStorageWithVersioningEnabled>false</ImmutableStorageWithVersioningEnabled></Properties></Container></Containers><NextMarker
>>>>>>> 4a58f0b8
        /></EnumerationResults>"
    headers:
      content-type:
      - application/xml
      date:
<<<<<<< HEAD
      - Fri, 25 Mar 2022 13:01:14 GMT
=======
      - Thu, 31 Mar 2022 03:27:38 GMT
>>>>>>> 4a58f0b8
      server:
      - Windows-Azure-Blob/1.0 Microsoft-HTTPAPI/2.0
      transfer-encoding:
      - chunked
      x-ms-version:
      - '2021-04-10'
    status:
      code: 200
      message: OK
- request:
    body: null
    headers:
      Connection:
      - keep-alive
      Content-Length:
      - '0'
      User-Agent:
      - Azure-Storage/2.0.0-2.0.1 (Python CPython 3.9.6; Windows 10) AZURECLI/2.34.1
      x-ms-date:
<<<<<<< HEAD
      - Fri, 25 Mar 2022 13:01:15 GMT
=======
      - Thu, 31 Mar 2022 03:27:39 GMT
>>>>>>> 4a58f0b8
      x-ms-meta-foo:
      - bar
      x-ms-meta-moo:
      - bak
      x-ms-version:
      - '2018-11-09'
    method: PUT
    uri: https://clitest000002.blob.core.windows.net/cont000003?restype=container&comp=metadata
  response:
    body:
      string: ''
    headers:
      content-length:
      - '0'
      date:
<<<<<<< HEAD
      - Fri, 25 Mar 2022 13:01:16 GMT
      etag:
      - '"0x8DA0E5F8C5DD833"'
      last-modified:
      - Fri, 25 Mar 2022 13:01:16 GMT
=======
      - Thu, 31 Mar 2022 03:27:40 GMT
      etag:
      - '"0x8DA12C669747BE0"'
      last-modified:
      - Thu, 31 Mar 2022 03:27:40 GMT
>>>>>>> 4a58f0b8
      server:
      - Windows-Azure-Blob/1.0 Microsoft-HTTPAPI/2.0
      x-ms-version:
      - '2018-11-09'
    status:
      code: 200
      message: OK
- request:
    body: null
    headers:
      Connection:
      - keep-alive
      User-Agent:
      - Azure-Storage/2.0.0-2.0.1 (Python CPython 3.9.6; Windows 10) AZURECLI/2.34.1
      x-ms-date:
<<<<<<< HEAD
      - Fri, 25 Mar 2022 13:01:17 GMT
=======
      - Thu, 31 Mar 2022 03:27:40 GMT
>>>>>>> 4a58f0b8
      x-ms-version:
      - '2018-11-09'
    method: GET
    uri: https://clitest000002.blob.core.windows.net/cont000003?restype=container&comp=metadata
  response:
    body:
      string: ''
    headers:
      content-length:
      - '0'
      date:
<<<<<<< HEAD
      - Fri, 25 Mar 2022 13:01:17 GMT
      etag:
      - '"0x8DA0E5F8C5DD833"'
      last-modified:
      - Fri, 25 Mar 2022 13:01:16 GMT
=======
      - Thu, 31 Mar 2022 03:27:41 GMT
      etag:
      - '"0x8DA12C669747BE0"'
      last-modified:
      - Thu, 31 Mar 2022 03:27:40 GMT
>>>>>>> 4a58f0b8
      server:
      - Windows-Azure-Blob/1.0 Microsoft-HTTPAPI/2.0
      x-ms-meta-foo:
      - bar
      x-ms-meta-moo:
      - bak
      x-ms-version:
      - '2018-11-09'
    status:
      code: 200
      message: OK
- request:
    body: null
    headers:
      Connection:
      - keep-alive
      Content-Length:
      - '0'
      User-Agent:
      - Azure-Storage/2.0.0-2.0.1 (Python CPython 3.9.6; Windows 10) AZURECLI/2.34.1
      x-ms-date:
<<<<<<< HEAD
      - Fri, 25 Mar 2022 13:01:18 GMT
=======
      - Thu, 31 Mar 2022 03:27:41 GMT
>>>>>>> 4a58f0b8
      x-ms-version:
      - '2018-11-09'
    method: PUT
    uri: https://clitest000002.blob.core.windows.net/cont000003?restype=container&comp=metadata
  response:
    body:
      string: ''
    headers:
      content-length:
      - '0'
      date:
<<<<<<< HEAD
      - Fri, 25 Mar 2022 13:01:18 GMT
      etag:
      - '"0x8DA0E5F8DD0B98A"'
      last-modified:
      - Fri, 25 Mar 2022 13:01:19 GMT
=======
      - Thu, 31 Mar 2022 03:27:42 GMT
      etag:
      - '"0x8DA12C66AE539BB"'
      last-modified:
      - Thu, 31 Mar 2022 03:27:43 GMT
>>>>>>> 4a58f0b8
      server:
      - Windows-Azure-Blob/1.0 Microsoft-HTTPAPI/2.0
      x-ms-version:
      - '2018-11-09'
    status:
      code: 200
      message: OK
- request:
    body: null
    headers:
      Connection:
      - keep-alive
      User-Agent:
      - Azure-Storage/2.0.0-2.0.1 (Python CPython 3.9.6; Windows 10) AZURECLI/2.34.1
      x-ms-date:
<<<<<<< HEAD
      - Fri, 25 Mar 2022 13:01:19 GMT
=======
      - Thu, 31 Mar 2022 03:27:42 GMT
>>>>>>> 4a58f0b8
      x-ms-version:
      - '2018-11-09'
    method: GET
    uri: https://clitest000002.blob.core.windows.net/cont000003?restype=container&comp=metadata
  response:
    body:
      string: ''
    headers:
      content-length:
      - '0'
      date:
<<<<<<< HEAD
      - Fri, 25 Mar 2022 13:01:19 GMT
      etag:
      - '"0x8DA0E5F8DD0B98A"'
      last-modified:
      - Fri, 25 Mar 2022 13:01:19 GMT
=======
      - Thu, 31 Mar 2022 03:27:44 GMT
      etag:
      - '"0x8DA12C66AE539BB"'
      last-modified:
      - Thu, 31 Mar 2022 03:27:43 GMT
>>>>>>> 4a58f0b8
      server:
      - Windows-Azure-Blob/1.0 Microsoft-HTTPAPI/2.0
      x-ms-version:
      - '2018-11-09'
    status:
      code: 200
      message: OK
- request:
    body: null
    headers:
      Connection:
      - keep-alive
      Content-Length:
      - '0'
      If-Modified-Since:
      - Fri, 01 Apr 2016 12:00:00 GMT
      User-Agent:
      - Azure-Storage/2.0.0-2.0.1 (Python CPython 3.9.6; Windows 10) AZURECLI/2.34.1
      x-ms-date:
<<<<<<< HEAD
      - Fri, 25 Mar 2022 13:01:20 GMT
=======
      - Thu, 31 Mar 2022 03:27:44 GMT
>>>>>>> 4a58f0b8
      x-ms-lease-action:
      - acquire
      x-ms-lease-duration:
      - '60'
      x-ms-proposed-lease-id:
      - abcdabcd-abcd-abcd-abcd-abcdabcdabcd
      x-ms-version:
      - '2018-11-09'
    method: PUT
    uri: https://clitest000002.blob.core.windows.net/cont000003?restype=container&comp=lease
  response:
    body:
      string: ''
    headers:
      content-length:
      - '0'
      date:
<<<<<<< HEAD
      - Fri, 25 Mar 2022 13:01:20 GMT
      etag:
      - '"0x8DA0E5F8DD0B98A"'
      last-modified:
      - Fri, 25 Mar 2022 13:01:19 GMT
=======
      - Thu, 31 Mar 2022 03:27:45 GMT
      etag:
      - '"0x8DA12C66AE539BB"'
      last-modified:
      - Thu, 31 Mar 2022 03:27:43 GMT
>>>>>>> 4a58f0b8
      server:
      - Windows-Azure-Blob/1.0 Microsoft-HTTPAPI/2.0
      x-ms-lease-id:
      - abcdabcd-abcd-abcd-abcd-abcdabcdabcd
      x-ms-version:
      - '2018-11-09'
    status:
      code: 201
      message: Created
- request:
    body: null
    headers:
      Connection:
      - keep-alive
      User-Agent:
      - Azure-Storage/2.0.0-2.0.1 (Python CPython 3.9.6; Windows 10) AZURECLI/2.34.1
      x-ms-date:
<<<<<<< HEAD
      - Fri, 25 Mar 2022 13:01:22 GMT
=======
      - Thu, 31 Mar 2022 03:27:45 GMT
>>>>>>> 4a58f0b8
      x-ms-version:
      - '2018-11-09'
    method: GET
    uri: https://clitest000002.blob.core.windows.net/cont000003?restype=container
  response:
    body:
      string: ''
    headers:
      content-length:
      - '0'
      date:
<<<<<<< HEAD
      - Fri, 25 Mar 2022 13:01:21 GMT
      etag:
      - '"0x8DA0E5F8DD0B98A"'
      last-modified:
      - Fri, 25 Mar 2022 13:01:19 GMT
=======
      - Thu, 31 Mar 2022 03:27:46 GMT
      etag:
      - '"0x8DA12C66AE539BB"'
      last-modified:
      - Thu, 31 Mar 2022 03:27:43 GMT
>>>>>>> 4a58f0b8
      server:
      - Windows-Azure-Blob/1.0 Microsoft-HTTPAPI/2.0
      x-ms-has-immutability-policy:
      - 'false'
      x-ms-has-legal-hold:
      - 'false'
      x-ms-lease-duration:
      - fixed
      x-ms-lease-state:
      - leased
      x-ms-lease-status:
      - locked
      x-ms-version:
      - '2018-11-09'
    status:
      code: 200
      message: OK
- request:
    body: null
    headers:
      Connection:
      - keep-alive
      Content-Length:
      - '0'
      User-Agent:
      - Azure-Storage/2.0.0-2.0.1 (Python CPython 3.9.6; Windows 10) AZURECLI/2.34.1
      x-ms-date:
<<<<<<< HEAD
      - Fri, 25 Mar 2022 13:01:23 GMT
=======
      - Thu, 31 Mar 2022 03:27:46 GMT
>>>>>>> 4a58f0b8
      x-ms-lease-action:
      - change
      x-ms-lease-id:
      - abcdabcd-abcd-abcd-abcd-abcdabcdabcd
      x-ms-proposed-lease-id:
      - dcbadcba-dcba-dcba-dcba-dcbadcbadcba
      x-ms-version:
      - '2018-11-09'
    method: PUT
    uri: https://clitest000002.blob.core.windows.net/cont000003?restype=container&comp=lease
  response:
    body:
      string: ''
    headers:
      content-length:
      - '0'
      date:
<<<<<<< HEAD
      - Fri, 25 Mar 2022 13:01:22 GMT
      etag:
      - '"0x8DA0E5F8DD0B98A"'
      last-modified:
      - Fri, 25 Mar 2022 13:01:19 GMT
=======
      - Thu, 31 Mar 2022 03:27:47 GMT
      etag:
      - '"0x8DA12C66AE539BB"'
      last-modified:
      - Thu, 31 Mar 2022 03:27:43 GMT
>>>>>>> 4a58f0b8
      server:
      - Windows-Azure-Blob/1.0 Microsoft-HTTPAPI/2.0
      x-ms-lease-id:
      - dcbadcba-dcba-dcba-dcba-dcbadcbadcba
      x-ms-version:
      - '2018-11-09'
    status:
      code: 200
      message: OK
- request:
    body: null
    headers:
      Connection:
      - keep-alive
      Content-Length:
      - '0'
      User-Agent:
      - Azure-Storage/2.0.0-2.0.1 (Python CPython 3.9.6; Windows 10) AZURECLI/2.34.1
      x-ms-date:
<<<<<<< HEAD
      - Fri, 25 Mar 2022 13:01:24 GMT
=======
      - Thu, 31 Mar 2022 03:27:47 GMT
>>>>>>> 4a58f0b8
      x-ms-lease-action:
      - renew
      x-ms-lease-id:
      - dcbadcba-dcba-dcba-dcba-dcbadcbadcba
      x-ms-version:
      - '2018-11-09'
    method: PUT
    uri: https://clitest000002.blob.core.windows.net/cont000003?restype=container&comp=lease
  response:
    body:
      string: ''
    headers:
      content-length:
      - '0'
      date:
<<<<<<< HEAD
      - Fri, 25 Mar 2022 13:01:24 GMT
      etag:
      - '"0x8DA0E5F8DD0B98A"'
      last-modified:
      - Fri, 25 Mar 2022 13:01:19 GMT
=======
      - Thu, 31 Mar 2022 03:27:49 GMT
      etag:
      - '"0x8DA12C66AE539BB"'
      last-modified:
      - Thu, 31 Mar 2022 03:27:43 GMT
>>>>>>> 4a58f0b8
      server:
      - Windows-Azure-Blob/1.0 Microsoft-HTTPAPI/2.0
      x-ms-lease-id:
      - dcbadcba-dcba-dcba-dcba-dcbadcbadcba
      x-ms-version:
      - '2018-11-09'
    status:
      code: 200
      message: OK
- request:
    body: null
    headers:
      Connection:
      - keep-alive
      User-Agent:
      - Azure-Storage/2.0.0-2.0.1 (Python CPython 3.9.6; Windows 10) AZURECLI/2.34.1
      x-ms-date:
<<<<<<< HEAD
      - Fri, 25 Mar 2022 13:01:25 GMT
=======
      - Thu, 31 Mar 2022 03:27:48 GMT
>>>>>>> 4a58f0b8
      x-ms-version:
      - '2018-11-09'
    method: GET
    uri: https://clitest000002.blob.core.windows.net/cont000003?restype=container
  response:
    body:
      string: ''
    headers:
      content-length:
      - '0'
      date:
<<<<<<< HEAD
      - Fri, 25 Mar 2022 13:01:25 GMT
      etag:
      - '"0x8DA0E5F8DD0B98A"'
      last-modified:
      - Fri, 25 Mar 2022 13:01:19 GMT
=======
      - Thu, 31 Mar 2022 03:27:49 GMT
      etag:
      - '"0x8DA12C66AE539BB"'
      last-modified:
      - Thu, 31 Mar 2022 03:27:43 GMT
>>>>>>> 4a58f0b8
      server:
      - Windows-Azure-Blob/1.0 Microsoft-HTTPAPI/2.0
      x-ms-has-immutability-policy:
      - 'false'
      x-ms-has-legal-hold:
      - 'false'
      x-ms-lease-duration:
      - fixed
      x-ms-lease-state:
      - leased
      x-ms-lease-status:
      - locked
      x-ms-version:
      - '2018-11-09'
    status:
      code: 200
      message: OK
- request:
    body: null
    headers:
      Connection:
      - keep-alive
      Content-Length:
      - '0'
      User-Agent:
      - Azure-Storage/2.0.0-2.0.1 (Python CPython 3.9.6; Windows 10) AZURECLI/2.34.1
      x-ms-date:
<<<<<<< HEAD
      - Fri, 25 Mar 2022 13:01:26 GMT
=======
      - Thu, 31 Mar 2022 03:27:50 GMT
>>>>>>> 4a58f0b8
      x-ms-lease-action:
      - break
      x-ms-lease-break-period:
      - '30'
      x-ms-version:
      - '2018-11-09'
    method: PUT
    uri: https://clitest000002.blob.core.windows.net/cont000003?restype=container&comp=lease
  response:
    body:
      string: ''
    headers:
      content-length:
      - '0'
      date:
<<<<<<< HEAD
      - Fri, 25 Mar 2022 13:01:26 GMT
      etag:
      - '"0x8DA0E5F8DD0B98A"'
      last-modified:
      - Fri, 25 Mar 2022 13:01:19 GMT
=======
      - Thu, 31 Mar 2022 03:27:50 GMT
      etag:
      - '"0x8DA12C66AE539BB"'
      last-modified:
      - Thu, 31 Mar 2022 03:27:43 GMT
>>>>>>> 4a58f0b8
      server:
      - Windows-Azure-Blob/1.0 Microsoft-HTTPAPI/2.0
      x-ms-lease-time:
      - '30'
      x-ms-version:
      - '2018-11-09'
    status:
      code: 202
      message: Accepted
- request:
    body: null
    headers:
      Connection:
      - keep-alive
      User-Agent:
      - Azure-Storage/2.0.0-2.0.1 (Python CPython 3.9.6; Windows 10) AZURECLI/2.34.1
      x-ms-date:
<<<<<<< HEAD
      - Fri, 25 Mar 2022 13:01:27 GMT
=======
      - Thu, 31 Mar 2022 03:27:51 GMT
>>>>>>> 4a58f0b8
      x-ms-version:
      - '2018-11-09'
    method: GET
    uri: https://clitest000002.blob.core.windows.net/cont000003?restype=container
  response:
    body:
      string: ''
    headers:
      content-length:
      - '0'
      date:
<<<<<<< HEAD
      - Fri, 25 Mar 2022 13:01:28 GMT
      etag:
      - '"0x8DA0E5F8DD0B98A"'
      last-modified:
      - Fri, 25 Mar 2022 13:01:19 GMT
=======
      - Thu, 31 Mar 2022 03:27:52 GMT
      etag:
      - '"0x8DA12C66AE539BB"'
      last-modified:
      - Thu, 31 Mar 2022 03:27:43 GMT
>>>>>>> 4a58f0b8
      server:
      - Windows-Azure-Blob/1.0 Microsoft-HTTPAPI/2.0
      x-ms-has-immutability-policy:
      - 'false'
      x-ms-has-legal-hold:
      - 'false'
      x-ms-lease-state:
      - breaking
      x-ms-lease-status:
      - locked
      x-ms-version:
      - '2018-11-09'
    status:
      code: 200
      message: OK
- request:
    body: null
    headers:
      Connection:
      - keep-alive
      Content-Length:
      - '0'
      User-Agent:
      - Azure-Storage/2.0.0-2.0.1 (Python CPython 3.9.6; Windows 10) AZURECLI/2.34.1
      x-ms-date:
<<<<<<< HEAD
      - Fri, 25 Mar 2022 13:01:29 GMT
=======
      - Thu, 31 Mar 2022 03:27:52 GMT
>>>>>>> 4a58f0b8
      x-ms-lease-action:
      - release
      x-ms-lease-id:
      - dcbadcba-dcba-dcba-dcba-dcbadcbadcba
      x-ms-version:
      - '2018-11-09'
    method: PUT
    uri: https://clitest000002.blob.core.windows.net/cont000003?restype=container&comp=lease
  response:
    body:
      string: ''
    headers:
      content-length:
      - '0'
      date:
<<<<<<< HEAD
      - Fri, 25 Mar 2022 13:01:29 GMT
      etag:
      - '"0x8DA0E5F8DD0B98A"'
      last-modified:
      - Fri, 25 Mar 2022 13:01:19 GMT
=======
      - Thu, 31 Mar 2022 03:27:53 GMT
      etag:
      - '"0x8DA12C66AE539BB"'
      last-modified:
      - Thu, 31 Mar 2022 03:27:43 GMT
>>>>>>> 4a58f0b8
      server:
      - Windows-Azure-Blob/1.0 Microsoft-HTTPAPI/2.0
      x-ms-version:
      - '2018-11-09'
    status:
      code: 200
      message: OK
- request:
    body: null
    headers:
      Connection:
      - keep-alive
      User-Agent:
      - Azure-Storage/2.0.0-2.0.1 (Python CPython 3.9.6; Windows 10) AZURECLI/2.34.1
      x-ms-date:
<<<<<<< HEAD
      - Fri, 25 Mar 2022 13:01:30 GMT
=======
      - Thu, 31 Mar 2022 03:27:53 GMT
>>>>>>> 4a58f0b8
      x-ms-version:
      - '2018-11-09'
    method: GET
    uri: https://clitest000002.blob.core.windows.net/cont000003?restype=container
  response:
    body:
      string: ''
    headers:
      content-length:
      - '0'
      date:
<<<<<<< HEAD
      - Fri, 25 Mar 2022 13:01:29 GMT
      etag:
      - '"0x8DA0E5F8DD0B98A"'
      last-modified:
      - Fri, 25 Mar 2022 13:01:19 GMT
=======
      - Thu, 31 Mar 2022 03:27:54 GMT
      etag:
      - '"0x8DA12C66AE539BB"'
      last-modified:
      - Thu, 31 Mar 2022 03:27:43 GMT
>>>>>>> 4a58f0b8
      server:
      - Windows-Azure-Blob/1.0 Microsoft-HTTPAPI/2.0
      x-ms-has-immutability-policy:
      - 'false'
      x-ms-has-legal-hold:
      - 'false'
      x-ms-lease-state:
      - available
      x-ms-lease-status:
      - unlocked
      x-ms-version:
      - '2018-11-09'
    status:
      code: 200
      message: OK
- request:
    body: null
    headers:
      Connection:
      - keep-alive
      Content-Length:
      - '0'
      User-Agent:
      - Azure-Storage/2.0.0-2.0.1 (Python CPython 3.9.6; Windows 10) AZURECLI/2.34.1
      x-ms-date:
<<<<<<< HEAD
      - Fri, 25 Mar 2022 13:01:31 GMT
=======
      - Thu, 31 Mar 2022 03:27:54 GMT
>>>>>>> 4a58f0b8
      x-ms-version:
      - '2018-11-09'
    method: DELETE
    uri: https://clitest000002.blob.core.windows.net/cont000003?restype=container
  response:
    body:
      string: ''
    headers:
      content-length:
      - '0'
      date:
<<<<<<< HEAD
      - Fri, 25 Mar 2022 13:01:31 GMT
=======
      - Thu, 31 Mar 2022 03:27:56 GMT
>>>>>>> 4a58f0b8
      server:
      - Windows-Azure-Blob/1.0 Microsoft-HTTPAPI/2.0
      x-ms-version:
      - '2018-11-09'
    status:
      code: 202
      message: Accepted
- request:
    body: null
    headers:
      Connection:
      - keep-alive
      User-Agent:
      - Azure-Storage/2.0.0-2.0.1 (Python CPython 3.9.6; Windows 10) AZURECLI/2.34.1
      x-ms-date:
<<<<<<< HEAD
      - Fri, 25 Mar 2022 13:01:32 GMT
=======
      - Thu, 31 Mar 2022 03:27:56 GMT
>>>>>>> 4a58f0b8
      x-ms-version:
      - '2018-11-09'
    method: GET
    uri: https://clitest000002.blob.core.windows.net/cont000003?restype=container
  response:
    body:
      string: "\uFEFF<?xml version=\"1.0\" encoding=\"utf-8\"?><Error><Code>ContainerNotFound</Code><Message>The
<<<<<<< HEAD
        specified container does not exist.\nRequestId:358db07a-601e-0034-2e48-40edbb000000\nTime:2022-03-25T13:01:33.1133879Z</Message></Error>"
=======
        specified container does not exist.\nRequestId:c7e74248-a01e-0053-70af-44c26e000000\nTime:2022-03-31T03:27:57.9042210Z</Message></Error>"
>>>>>>> 4a58f0b8
    headers:
      content-length:
      - '223'
      content-type:
      - application/xml
      date:
<<<<<<< HEAD
      - Fri, 25 Mar 2022 13:01:32 GMT
=======
      - Thu, 31 Mar 2022 03:27:57 GMT
>>>>>>> 4a58f0b8
      server:
      - Windows-Azure-Blob/1.0 Microsoft-HTTPAPI/2.0
      x-ms-error-code:
      - ContainerNotFound
      x-ms-version:
      - '2018-11-09'
    status:
      code: 404
      message: The specified container does not exist.
version: 1<|MERGE_RESOLUTION|>--- conflicted
+++ resolved
@@ -20,11 +20,7 @@
     uri: https://management.azure.com/subscriptions/00000000-0000-0000-0000-000000000000/resourceGroups/clitest.rg000001/providers/Microsoft.Storage/storageAccounts/clitest000002/listKeys?api-version=2021-08-01&$expand=kerb
   response:
     body:
-<<<<<<< HEAD
-      string: '{"keys":[{"creationTime":"2022-03-25T13:00:41.9586646Z","keyName":"key1","value":"veryFakedStorageAccountKey==","permissions":"FULL"},{"creationTime":"2022-03-25T13:00:41.9586646Z","keyName":"key2","value":"veryFakedStorageAccountKey==","permissions":"FULL"}]}'
-=======
       string: '{"keys":[{"creationTime":"2022-03-31T03:27:06.7160555Z","keyName":"key1","value":"veryFakedStorageAccountKey==","permissions":"FULL"},{"creationTime":"2022-03-31T03:27:06.7160555Z","keyName":"key2","value":"veryFakedStorageAccountKey==","permissions":"FULL"}]}'
->>>>>>> 4a58f0b8
     headers:
       cache-control:
       - no-cache
@@ -33,11 +29,7 @@
       content-type:
       - application/json
       date:
-<<<<<<< HEAD
-      - Fri, 25 Mar 2022 13:01:03 GMT
-=======
       - Thu, 31 Mar 2022 03:27:27 GMT
->>>>>>> 4a58f0b8
       expires:
       - '-1'
       pragma:
@@ -67,11 +59,7 @@
       User-Agent:
       - Azure-Storage/2.0.0-2.0.1 (Python CPython 3.9.6; Windows 10) AZURECLI/2.34.1
       x-ms-date:
-<<<<<<< HEAD
-      - Fri, 25 Mar 2022 13:01:04 GMT
-=======
       - Thu, 31 Mar 2022 03:27:27 GMT
->>>>>>> 4a58f0b8
       x-ms-version:
       - '2018-11-09'
     method: PUT
@@ -83,19 +71,11 @@
       content-length:
       - '0'
       date:
-<<<<<<< HEAD
-      - Fri, 25 Mar 2022 13:01:04 GMT
-      etag:
-      - '"0x8DA0E5F85647683"'
-      last-modified:
-      - Fri, 25 Mar 2022 13:01:04 GMT
-=======
       - Thu, 31 Mar 2022 03:27:29 GMT
       etag:
       - '"0x8DA12C66286EA1E"'
       last-modified:
       - Thu, 31 Mar 2022 03:27:29 GMT
->>>>>>> 4a58f0b8
       server:
       - Windows-Azure-Blob/1.0 Microsoft-HTTPAPI/2.0
       x-ms-version:
@@ -111,11 +91,7 @@
       User-Agent:
       - Azure-Storage/2.0.0-2.0.1 (Python CPython 3.9.6; Windows 10) AZURECLI/2.34.1
       x-ms-date:
-<<<<<<< HEAD
-      - Fri, 25 Mar 2022 13:01:05 GMT
-=======
       - Thu, 31 Mar 2022 03:27:28 GMT
->>>>>>> 4a58f0b8
       x-ms-version:
       - '2018-11-09'
     method: GET
@@ -127,19 +103,11 @@
       content-length:
       - '0'
       date:
-<<<<<<< HEAD
-      - Fri, 25 Mar 2022 13:01:05 GMT
-      etag:
-      - '"0x8DA0E5F85647683"'
-      last-modified:
-      - Fri, 25 Mar 2022 13:01:04 GMT
-=======
       - Thu, 31 Mar 2022 03:27:30 GMT
       etag:
       - '"0x8DA12C66286EA1E"'
       last-modified:
       - Thu, 31 Mar 2022 03:27:29 GMT
->>>>>>> 4a58f0b8
       server:
       - Windows-Azure-Blob/1.0 Microsoft-HTTPAPI/2.0
       x-ms-has-immutability-policy:
@@ -163,11 +131,7 @@
       User-Agent:
       - Azure-Storage/2.0.0-2.0.1 (Python CPython 3.9.6; Windows 10) AZURECLI/2.34.1
       x-ms-date:
-<<<<<<< HEAD
-      - Fri, 25 Mar 2022 13:01:06 GMT
-=======
       - Thu, 31 Mar 2022 03:27:29 GMT
->>>>>>> 4a58f0b8
       x-ms-version:
       - '2018-11-09'
     method: GET
@@ -180,19 +144,11 @@
       content-type:
       - application/xml
       date:
-<<<<<<< HEAD
-      - Fri, 25 Mar 2022 13:01:06 GMT
-      etag:
-      - '"0x8DA0E5F85647683"'
-      last-modified:
-      - Fri, 25 Mar 2022 13:01:04 GMT
-=======
       - Thu, 31 Mar 2022 03:27:31 GMT
       etag:
       - '"0x8DA12C66286EA1E"'
       last-modified:
       - Thu, 31 Mar 2022 03:27:29 GMT
->>>>>>> 4a58f0b8
       server:
       - Windows-Azure-Blob/1.0 Microsoft-HTTPAPI/2.0
       transfer-encoding:
@@ -216,11 +172,7 @@
       x-ms-blob-public-access:
       - blob
       x-ms-date:
-<<<<<<< HEAD
-      - Fri, 25 Mar 2022 13:01:07 GMT
-=======
       - Thu, 31 Mar 2022 03:27:30 GMT
->>>>>>> 4a58f0b8
       x-ms-version:
       - '2018-11-09'
     method: PUT
@@ -232,39 +184,27 @@
       content-length:
       - '0'
       date:
-<<<<<<< HEAD
-      - Fri, 25 Mar 2022 13:01:07 GMT
-      etag:
-      - '"0x8DA0E5F877E64C0"'
-      last-modified:
-      - Fri, 25 Mar 2022 13:01:08 GMT
-=======
       - Thu, 31 Mar 2022 03:27:32 GMT
       etag:
       - '"0x8DA12C664924CE9"'
       last-modified:
       - Thu, 31 Mar 2022 03:27:32 GMT
->>>>>>> 4a58f0b8
-      server:
-      - Windows-Azure-Blob/1.0 Microsoft-HTTPAPI/2.0
-      x-ms-version:
-      - '2018-11-09'
-    status:
-      code: 200
-      message: OK
-- request:
-    body: null
-    headers:
-      Connection:
-      - keep-alive
-      User-Agent:
-      - Azure-Storage/2.0.0-2.0.1 (Python CPython 3.9.6; Windows 10) AZURECLI/2.34.1
-      x-ms-date:
-<<<<<<< HEAD
-      - Fri, 25 Mar 2022 13:01:09 GMT
-=======
+      server:
+      - Windows-Azure-Blob/1.0 Microsoft-HTTPAPI/2.0
+      x-ms-version:
+      - '2018-11-09'
+    status:
+      code: 200
+      message: OK
+- request:
+    body: null
+    headers:
+      Connection:
+      - keep-alive
+      User-Agent:
+      - Azure-Storage/2.0.0-2.0.1 (Python CPython 3.9.6; Windows 10) AZURECLI/2.34.1
+      x-ms-date:
       - Thu, 31 Mar 2022 03:27:32 GMT
->>>>>>> 4a58f0b8
       x-ms-version:
       - '2018-11-09'
     method: GET
@@ -277,19 +217,11 @@
       content-type:
       - application/xml
       date:
-<<<<<<< HEAD
-      - Fri, 25 Mar 2022 13:01:09 GMT
-      etag:
-      - '"0x8DA0E5F877E64C0"'
-      last-modified:
-      - Fri, 25 Mar 2022 13:01:08 GMT
-=======
       - Thu, 31 Mar 2022 03:27:33 GMT
       etag:
       - '"0x8DA12C664924CE9"'
       last-modified:
       - Thu, 31 Mar 2022 03:27:32 GMT
->>>>>>> 4a58f0b8
       server:
       - Windows-Azure-Blob/1.0 Microsoft-HTTPAPI/2.0
       transfer-encoding:
@@ -309,11 +241,7 @@
       User-Agent:
       - Azure-Storage/2.0.0-2.0.1 (Python CPython 3.9.6; Windows 10) AZURECLI/2.34.1
       x-ms-date:
-<<<<<<< HEAD
-      - Fri, 25 Mar 2022 13:01:10 GMT
-=======
       - Thu, 31 Mar 2022 03:27:33 GMT
->>>>>>> 4a58f0b8
       x-ms-version:
       - '2018-11-09'
     method: GET
@@ -326,19 +254,11 @@
       content-type:
       - application/xml
       date:
-<<<<<<< HEAD
-      - Fri, 25 Mar 2022 13:01:10 GMT
-      etag:
-      - '"0x8DA0E5F877E64C0"'
-      last-modified:
-      - Fri, 25 Mar 2022 13:01:08 GMT
-=======
       - Thu, 31 Mar 2022 03:27:34 GMT
       etag:
       - '"0x8DA12C664924CE9"'
       last-modified:
       - Thu, 31 Mar 2022 03:27:32 GMT
->>>>>>> 4a58f0b8
       server:
       - Windows-Azure-Blob/1.0 Microsoft-HTTPAPI/2.0
       transfer-encoding:
@@ -362,11 +282,7 @@
       User-Agent:
       - Azure-Storage/2.0.0-2.0.1 (Python CPython 3.9.6; Windows 10) AZURECLI/2.34.1
       x-ms-date:
-<<<<<<< HEAD
-      - Fri, 25 Mar 2022 13:01:11 GMT
-=======
       - Thu, 31 Mar 2022 03:27:34 GMT
->>>>>>> 4a58f0b8
       x-ms-version:
       - '2018-11-09'
     method: PUT
@@ -378,39 +294,27 @@
       content-length:
       - '0'
       date:
-<<<<<<< HEAD
-      - Fri, 25 Mar 2022 13:01:11 GMT
-      etag:
-      - '"0x8DA0E5F897974D5"'
-      last-modified:
-      - Fri, 25 Mar 2022 13:01:11 GMT
-=======
       - Thu, 31 Mar 2022 03:27:36 GMT
       etag:
       - '"0x8DA12C666A17CF0"'
       last-modified:
       - Thu, 31 Mar 2022 03:27:36 GMT
->>>>>>> 4a58f0b8
-      server:
-      - Windows-Azure-Blob/1.0 Microsoft-HTTPAPI/2.0
-      x-ms-version:
-      - '2018-11-09'
-    status:
-      code: 200
-      message: OK
-- request:
-    body: null
-    headers:
-      Connection:
-      - keep-alive
-      User-Agent:
-      - Azure-Storage/2.0.0-2.0.1 (Python CPython 3.9.6; Windows 10) AZURECLI/2.34.1
-      x-ms-date:
-<<<<<<< HEAD
-      - Fri, 25 Mar 2022 13:01:12 GMT
-=======
+      server:
+      - Windows-Azure-Blob/1.0 Microsoft-HTTPAPI/2.0
+      x-ms-version:
+      - '2018-11-09'
+    status:
+      code: 200
+      message: OK
+- request:
+    body: null
+    headers:
+      Connection:
+      - keep-alive
+      User-Agent:
+      - Azure-Storage/2.0.0-2.0.1 (Python CPython 3.9.6; Windows 10) AZURECLI/2.34.1
+      x-ms-date:
       - Thu, 31 Mar 2022 03:27:35 GMT
->>>>>>> 4a58f0b8
       x-ms-version:
       - '2018-11-09'
     method: GET
@@ -423,19 +327,11 @@
       content-type:
       - application/xml
       date:
-<<<<<<< HEAD
-      - Fri, 25 Mar 2022 13:01:12 GMT
-      etag:
-      - '"0x8DA0E5F897974D5"'
-      last-modified:
-      - Fri, 25 Mar 2022 13:01:11 GMT
-=======
       - Thu, 31 Mar 2022 03:27:37 GMT
       etag:
       - '"0x8DA12C666A17CF0"'
       last-modified:
       - Thu, 31 Mar 2022 03:27:36 GMT
->>>>>>> 4a58f0b8
       server:
       - Windows-Azure-Blob/1.0 Microsoft-HTTPAPI/2.0
       transfer-encoding:
@@ -453,11 +349,7 @@
       User-Agent:
       - Azure-Storage/2.0.0-2.0.1 (Python CPython 3.9.6; Windows 10) AZURECLI/2.34.1
       x-ms-date:
-<<<<<<< HEAD
-      - Fri, 25 Mar 2022 13:01:13 GMT
-=======
       - Thu, 31 Mar 2022 03:27:36 GMT
->>>>>>> 4a58f0b8
       x-ms-version:
       - '2018-11-09'
     method: GET
@@ -469,19 +361,11 @@
       content-length:
       - '0'
       date:
-<<<<<<< HEAD
-      - Fri, 25 Mar 2022 13:01:13 GMT
-      etag:
-      - '"0x8DA0E5F897974D5"'
-      last-modified:
-      - Fri, 25 Mar 2022 13:01:11 GMT
-=======
       - Thu, 31 Mar 2022 03:27:37 GMT
       etag:
       - '"0x8DA12C666A17CF0"'
       last-modified:
       - Thu, 31 Mar 2022 03:27:36 GMT
->>>>>>> 4a58f0b8
       server:
       - Windows-Azure-Blob/1.0 Microsoft-HTTPAPI/2.0
       x-ms-has-immutability-policy:
@@ -513,11 +397,7 @@
       User-Agent:
       - AZURECLI/2.34.1 azsdk-python-storage-blob/12.10.0 Python/3.9.6 (Windows-10-10.0.19044-SP0)
       x-ms-date:
-<<<<<<< HEAD
-      - Fri, 25 Mar 2022 13:01:14 GMT
-=======
       - Thu, 31 Mar 2022 03:27:38 GMT
->>>>>>> 4a58f0b8
       x-ms-version:
       - '2021-04-10'
     method: GET
@@ -525,23 +405,14 @@
   response:
     body:
       string: "\uFEFF<?xml version=\"1.0\" encoding=\"utf-8\"?><EnumerationResults
-<<<<<<< HEAD
-        ServiceEndpoint=\"https://clitest000002.blob.core.windows.net/\"><MaxResults>5000</MaxResults><Containers><Container><Name>cont000003</Name><Properties><Last-Modified>Fri,
-        25 Mar 2022 13:01:11 GMT</Last-Modified><Etag>\"0x8DA0E5F897974D5\"</Etag><LeaseStatus>unlocked</LeaseStatus><LeaseState>available</LeaseState><DefaultEncryptionScope>$account-encryption-key</DefaultEncryptionScope><DenyEncryptionScopeOverride>false</DenyEncryptionScopeOverride><HasImmutabilityPolicy>false</HasImmutabilityPolicy><HasLegalHold>false</HasLegalHold><ImmutableStorageWithVersioningEnabled>false</ImmutableStorageWithVersioningEnabled></Properties></Container></Containers><NextMarker
-=======
         ServiceEndpoint=\"https://clitest000002.blob.core.windows.net/\"><MaxResults>5000</MaxResults><Containers><Container><Name>cont000003</Name><Properties><Last-Modified>Thu,
         31 Mar 2022 03:27:36 GMT</Last-Modified><Etag>\"0x8DA12C666A17CF0\"</Etag><LeaseStatus>unlocked</LeaseStatus><LeaseState>available</LeaseState><DefaultEncryptionScope>$account-encryption-key</DefaultEncryptionScope><DenyEncryptionScopeOverride>false</DenyEncryptionScopeOverride><HasImmutabilityPolicy>false</HasImmutabilityPolicy><HasLegalHold>false</HasLegalHold><ImmutableStorageWithVersioningEnabled>false</ImmutableStorageWithVersioningEnabled></Properties></Container></Containers><NextMarker
->>>>>>> 4a58f0b8
         /></EnumerationResults>"
     headers:
       content-type:
       - application/xml
       date:
-<<<<<<< HEAD
-      - Fri, 25 Mar 2022 13:01:14 GMT
-=======
       - Thu, 31 Mar 2022 03:27:38 GMT
->>>>>>> 4a58f0b8
       server:
       - Windows-Azure-Blob/1.0 Microsoft-HTTPAPI/2.0
       transfer-encoding:
@@ -561,11 +432,7 @@
       User-Agent:
       - Azure-Storage/2.0.0-2.0.1 (Python CPython 3.9.6; Windows 10) AZURECLI/2.34.1
       x-ms-date:
-<<<<<<< HEAD
-      - Fri, 25 Mar 2022 13:01:15 GMT
-=======
       - Thu, 31 Mar 2022 03:27:39 GMT
->>>>>>> 4a58f0b8
       x-ms-meta-foo:
       - bar
       x-ms-meta-moo:
@@ -581,39 +448,27 @@
       content-length:
       - '0'
       date:
-<<<<<<< HEAD
-      - Fri, 25 Mar 2022 13:01:16 GMT
-      etag:
-      - '"0x8DA0E5F8C5DD833"'
-      last-modified:
-      - Fri, 25 Mar 2022 13:01:16 GMT
-=======
       - Thu, 31 Mar 2022 03:27:40 GMT
       etag:
       - '"0x8DA12C669747BE0"'
       last-modified:
       - Thu, 31 Mar 2022 03:27:40 GMT
->>>>>>> 4a58f0b8
-      server:
-      - Windows-Azure-Blob/1.0 Microsoft-HTTPAPI/2.0
-      x-ms-version:
-      - '2018-11-09'
-    status:
-      code: 200
-      message: OK
-- request:
-    body: null
-    headers:
-      Connection:
-      - keep-alive
-      User-Agent:
-      - Azure-Storage/2.0.0-2.0.1 (Python CPython 3.9.6; Windows 10) AZURECLI/2.34.1
-      x-ms-date:
-<<<<<<< HEAD
-      - Fri, 25 Mar 2022 13:01:17 GMT
-=======
+      server:
+      - Windows-Azure-Blob/1.0 Microsoft-HTTPAPI/2.0
+      x-ms-version:
+      - '2018-11-09'
+    status:
+      code: 200
+      message: OK
+- request:
+    body: null
+    headers:
+      Connection:
+      - keep-alive
+      User-Agent:
+      - Azure-Storage/2.0.0-2.0.1 (Python CPython 3.9.6; Windows 10) AZURECLI/2.34.1
+      x-ms-date:
       - Thu, 31 Mar 2022 03:27:40 GMT
->>>>>>> 4a58f0b8
       x-ms-version:
       - '2018-11-09'
     method: GET
@@ -625,19 +480,11 @@
       content-length:
       - '0'
       date:
-<<<<<<< HEAD
-      - Fri, 25 Mar 2022 13:01:17 GMT
-      etag:
-      - '"0x8DA0E5F8C5DD833"'
-      last-modified:
-      - Fri, 25 Mar 2022 13:01:16 GMT
-=======
       - Thu, 31 Mar 2022 03:27:41 GMT
       etag:
       - '"0x8DA12C669747BE0"'
       last-modified:
       - Thu, 31 Mar 2022 03:27:40 GMT
->>>>>>> 4a58f0b8
       server:
       - Windows-Azure-Blob/1.0 Microsoft-HTTPAPI/2.0
       x-ms-meta-foo:
@@ -659,11 +506,7 @@
       User-Agent:
       - Azure-Storage/2.0.0-2.0.1 (Python CPython 3.9.6; Windows 10) AZURECLI/2.34.1
       x-ms-date:
-<<<<<<< HEAD
-      - Fri, 25 Mar 2022 13:01:18 GMT
-=======
       - Thu, 31 Mar 2022 03:27:41 GMT
->>>>>>> 4a58f0b8
       x-ms-version:
       - '2018-11-09'
     method: PUT
@@ -675,39 +518,27 @@
       content-length:
       - '0'
       date:
-<<<<<<< HEAD
-      - Fri, 25 Mar 2022 13:01:18 GMT
-      etag:
-      - '"0x8DA0E5F8DD0B98A"'
-      last-modified:
-      - Fri, 25 Mar 2022 13:01:19 GMT
-=======
       - Thu, 31 Mar 2022 03:27:42 GMT
       etag:
       - '"0x8DA12C66AE539BB"'
       last-modified:
       - Thu, 31 Mar 2022 03:27:43 GMT
->>>>>>> 4a58f0b8
-      server:
-      - Windows-Azure-Blob/1.0 Microsoft-HTTPAPI/2.0
-      x-ms-version:
-      - '2018-11-09'
-    status:
-      code: 200
-      message: OK
-- request:
-    body: null
-    headers:
-      Connection:
-      - keep-alive
-      User-Agent:
-      - Azure-Storage/2.0.0-2.0.1 (Python CPython 3.9.6; Windows 10) AZURECLI/2.34.1
-      x-ms-date:
-<<<<<<< HEAD
-      - Fri, 25 Mar 2022 13:01:19 GMT
-=======
+      server:
+      - Windows-Azure-Blob/1.0 Microsoft-HTTPAPI/2.0
+      x-ms-version:
+      - '2018-11-09'
+    status:
+      code: 200
+      message: OK
+- request:
+    body: null
+    headers:
+      Connection:
+      - keep-alive
+      User-Agent:
+      - Azure-Storage/2.0.0-2.0.1 (Python CPython 3.9.6; Windows 10) AZURECLI/2.34.1
+      x-ms-date:
       - Thu, 31 Mar 2022 03:27:42 GMT
->>>>>>> 4a58f0b8
       x-ms-version:
       - '2018-11-09'
     method: GET
@@ -719,19 +550,11 @@
       content-length:
       - '0'
       date:
-<<<<<<< HEAD
-      - Fri, 25 Mar 2022 13:01:19 GMT
-      etag:
-      - '"0x8DA0E5F8DD0B98A"'
-      last-modified:
-      - Fri, 25 Mar 2022 13:01:19 GMT
-=======
       - Thu, 31 Mar 2022 03:27:44 GMT
       etag:
       - '"0x8DA12C66AE539BB"'
       last-modified:
       - Thu, 31 Mar 2022 03:27:43 GMT
->>>>>>> 4a58f0b8
       server:
       - Windows-Azure-Blob/1.0 Microsoft-HTTPAPI/2.0
       x-ms-version:
@@ -751,11 +574,7 @@
       User-Agent:
       - Azure-Storage/2.0.0-2.0.1 (Python CPython 3.9.6; Windows 10) AZURECLI/2.34.1
       x-ms-date:
-<<<<<<< HEAD
-      - Fri, 25 Mar 2022 13:01:20 GMT
-=======
       - Thu, 31 Mar 2022 03:27:44 GMT
->>>>>>> 4a58f0b8
       x-ms-lease-action:
       - acquire
       x-ms-lease-duration:
@@ -773,19 +592,11 @@
       content-length:
       - '0'
       date:
-<<<<<<< HEAD
-      - Fri, 25 Mar 2022 13:01:20 GMT
-      etag:
-      - '"0x8DA0E5F8DD0B98A"'
-      last-modified:
-      - Fri, 25 Mar 2022 13:01:19 GMT
-=======
       - Thu, 31 Mar 2022 03:27:45 GMT
       etag:
       - '"0x8DA12C66AE539BB"'
       last-modified:
       - Thu, 31 Mar 2022 03:27:43 GMT
->>>>>>> 4a58f0b8
       server:
       - Windows-Azure-Blob/1.0 Microsoft-HTTPAPI/2.0
       x-ms-lease-id:
@@ -803,11 +614,7 @@
       User-Agent:
       - Azure-Storage/2.0.0-2.0.1 (Python CPython 3.9.6; Windows 10) AZURECLI/2.34.1
       x-ms-date:
-<<<<<<< HEAD
-      - Fri, 25 Mar 2022 13:01:22 GMT
-=======
       - Thu, 31 Mar 2022 03:27:45 GMT
->>>>>>> 4a58f0b8
       x-ms-version:
       - '2018-11-09'
     method: GET
@@ -819,19 +626,11 @@
       content-length:
       - '0'
       date:
-<<<<<<< HEAD
-      - Fri, 25 Mar 2022 13:01:21 GMT
-      etag:
-      - '"0x8DA0E5F8DD0B98A"'
-      last-modified:
-      - Fri, 25 Mar 2022 13:01:19 GMT
-=======
       - Thu, 31 Mar 2022 03:27:46 GMT
       etag:
       - '"0x8DA12C66AE539BB"'
       last-modified:
       - Thu, 31 Mar 2022 03:27:43 GMT
->>>>>>> 4a58f0b8
       server:
       - Windows-Azure-Blob/1.0 Microsoft-HTTPAPI/2.0
       x-ms-has-immutability-policy:
@@ -859,11 +658,7 @@
       User-Agent:
       - Azure-Storage/2.0.0-2.0.1 (Python CPython 3.9.6; Windows 10) AZURECLI/2.34.1
       x-ms-date:
-<<<<<<< HEAD
-      - Fri, 25 Mar 2022 13:01:23 GMT
-=======
       - Thu, 31 Mar 2022 03:27:46 GMT
->>>>>>> 4a58f0b8
       x-ms-lease-action:
       - change
       x-ms-lease-id:
@@ -881,19 +676,11 @@
       content-length:
       - '0'
       date:
-<<<<<<< HEAD
-      - Fri, 25 Mar 2022 13:01:22 GMT
-      etag:
-      - '"0x8DA0E5F8DD0B98A"'
-      last-modified:
-      - Fri, 25 Mar 2022 13:01:19 GMT
-=======
       - Thu, 31 Mar 2022 03:27:47 GMT
       etag:
       - '"0x8DA12C66AE539BB"'
       last-modified:
       - Thu, 31 Mar 2022 03:27:43 GMT
->>>>>>> 4a58f0b8
       server:
       - Windows-Azure-Blob/1.0 Microsoft-HTTPAPI/2.0
       x-ms-lease-id:
@@ -913,11 +700,7 @@
       User-Agent:
       - Azure-Storage/2.0.0-2.0.1 (Python CPython 3.9.6; Windows 10) AZURECLI/2.34.1
       x-ms-date:
-<<<<<<< HEAD
-      - Fri, 25 Mar 2022 13:01:24 GMT
-=======
       - Thu, 31 Mar 2022 03:27:47 GMT
->>>>>>> 4a58f0b8
       x-ms-lease-action:
       - renew
       x-ms-lease-id:
@@ -933,19 +716,11 @@
       content-length:
       - '0'
       date:
-<<<<<<< HEAD
-      - Fri, 25 Mar 2022 13:01:24 GMT
-      etag:
-      - '"0x8DA0E5F8DD0B98A"'
-      last-modified:
-      - Fri, 25 Mar 2022 13:01:19 GMT
-=======
       - Thu, 31 Mar 2022 03:27:49 GMT
       etag:
       - '"0x8DA12C66AE539BB"'
       last-modified:
       - Thu, 31 Mar 2022 03:27:43 GMT
->>>>>>> 4a58f0b8
       server:
       - Windows-Azure-Blob/1.0 Microsoft-HTTPAPI/2.0
       x-ms-lease-id:
@@ -963,11 +738,7 @@
       User-Agent:
       - Azure-Storage/2.0.0-2.0.1 (Python CPython 3.9.6; Windows 10) AZURECLI/2.34.1
       x-ms-date:
-<<<<<<< HEAD
-      - Fri, 25 Mar 2022 13:01:25 GMT
-=======
       - Thu, 31 Mar 2022 03:27:48 GMT
->>>>>>> 4a58f0b8
       x-ms-version:
       - '2018-11-09'
     method: GET
@@ -979,19 +750,11 @@
       content-length:
       - '0'
       date:
-<<<<<<< HEAD
-      - Fri, 25 Mar 2022 13:01:25 GMT
-      etag:
-      - '"0x8DA0E5F8DD0B98A"'
-      last-modified:
-      - Fri, 25 Mar 2022 13:01:19 GMT
-=======
       - Thu, 31 Mar 2022 03:27:49 GMT
       etag:
       - '"0x8DA12C66AE539BB"'
       last-modified:
       - Thu, 31 Mar 2022 03:27:43 GMT
->>>>>>> 4a58f0b8
       server:
       - Windows-Azure-Blob/1.0 Microsoft-HTTPAPI/2.0
       x-ms-has-immutability-policy:
@@ -1019,11 +782,7 @@
       User-Agent:
       - Azure-Storage/2.0.0-2.0.1 (Python CPython 3.9.6; Windows 10) AZURECLI/2.34.1
       x-ms-date:
-<<<<<<< HEAD
-      - Fri, 25 Mar 2022 13:01:26 GMT
-=======
       - Thu, 31 Mar 2022 03:27:50 GMT
->>>>>>> 4a58f0b8
       x-ms-lease-action:
       - break
       x-ms-lease-break-period:
@@ -1039,19 +798,11 @@
       content-length:
       - '0'
       date:
-<<<<<<< HEAD
-      - Fri, 25 Mar 2022 13:01:26 GMT
-      etag:
-      - '"0x8DA0E5F8DD0B98A"'
-      last-modified:
-      - Fri, 25 Mar 2022 13:01:19 GMT
-=======
       - Thu, 31 Mar 2022 03:27:50 GMT
       etag:
       - '"0x8DA12C66AE539BB"'
       last-modified:
       - Thu, 31 Mar 2022 03:27:43 GMT
->>>>>>> 4a58f0b8
       server:
       - Windows-Azure-Blob/1.0 Microsoft-HTTPAPI/2.0
       x-ms-lease-time:
@@ -1069,11 +820,7 @@
       User-Agent:
       - Azure-Storage/2.0.0-2.0.1 (Python CPython 3.9.6; Windows 10) AZURECLI/2.34.1
       x-ms-date:
-<<<<<<< HEAD
-      - Fri, 25 Mar 2022 13:01:27 GMT
-=======
       - Thu, 31 Mar 2022 03:27:51 GMT
->>>>>>> 4a58f0b8
       x-ms-version:
       - '2018-11-09'
     method: GET
@@ -1085,19 +832,11 @@
       content-length:
       - '0'
       date:
-<<<<<<< HEAD
-      - Fri, 25 Mar 2022 13:01:28 GMT
-      etag:
-      - '"0x8DA0E5F8DD0B98A"'
-      last-modified:
-      - Fri, 25 Mar 2022 13:01:19 GMT
-=======
       - Thu, 31 Mar 2022 03:27:52 GMT
       etag:
       - '"0x8DA12C66AE539BB"'
       last-modified:
       - Thu, 31 Mar 2022 03:27:43 GMT
->>>>>>> 4a58f0b8
       server:
       - Windows-Azure-Blob/1.0 Microsoft-HTTPAPI/2.0
       x-ms-has-immutability-policy:
@@ -1123,11 +862,7 @@
       User-Agent:
       - Azure-Storage/2.0.0-2.0.1 (Python CPython 3.9.6; Windows 10) AZURECLI/2.34.1
       x-ms-date:
-<<<<<<< HEAD
-      - Fri, 25 Mar 2022 13:01:29 GMT
-=======
       - Thu, 31 Mar 2022 03:27:52 GMT
->>>>>>> 4a58f0b8
       x-ms-lease-action:
       - release
       x-ms-lease-id:
@@ -1143,39 +878,27 @@
       content-length:
       - '0'
       date:
-<<<<<<< HEAD
-      - Fri, 25 Mar 2022 13:01:29 GMT
-      etag:
-      - '"0x8DA0E5F8DD0B98A"'
-      last-modified:
-      - Fri, 25 Mar 2022 13:01:19 GMT
-=======
       - Thu, 31 Mar 2022 03:27:53 GMT
       etag:
       - '"0x8DA12C66AE539BB"'
       last-modified:
       - Thu, 31 Mar 2022 03:27:43 GMT
->>>>>>> 4a58f0b8
-      server:
-      - Windows-Azure-Blob/1.0 Microsoft-HTTPAPI/2.0
-      x-ms-version:
-      - '2018-11-09'
-    status:
-      code: 200
-      message: OK
-- request:
-    body: null
-    headers:
-      Connection:
-      - keep-alive
-      User-Agent:
-      - Azure-Storage/2.0.0-2.0.1 (Python CPython 3.9.6; Windows 10) AZURECLI/2.34.1
-      x-ms-date:
-<<<<<<< HEAD
-      - Fri, 25 Mar 2022 13:01:30 GMT
-=======
+      server:
+      - Windows-Azure-Blob/1.0 Microsoft-HTTPAPI/2.0
+      x-ms-version:
+      - '2018-11-09'
+    status:
+      code: 200
+      message: OK
+- request:
+    body: null
+    headers:
+      Connection:
+      - keep-alive
+      User-Agent:
+      - Azure-Storage/2.0.0-2.0.1 (Python CPython 3.9.6; Windows 10) AZURECLI/2.34.1
+      x-ms-date:
       - Thu, 31 Mar 2022 03:27:53 GMT
->>>>>>> 4a58f0b8
       x-ms-version:
       - '2018-11-09'
     method: GET
@@ -1187,19 +910,11 @@
       content-length:
       - '0'
       date:
-<<<<<<< HEAD
-      - Fri, 25 Mar 2022 13:01:29 GMT
-      etag:
-      - '"0x8DA0E5F8DD0B98A"'
-      last-modified:
-      - Fri, 25 Mar 2022 13:01:19 GMT
-=======
       - Thu, 31 Mar 2022 03:27:54 GMT
       etag:
       - '"0x8DA12C66AE539BB"'
       last-modified:
       - Thu, 31 Mar 2022 03:27:43 GMT
->>>>>>> 4a58f0b8
       server:
       - Windows-Azure-Blob/1.0 Microsoft-HTTPAPI/2.0
       x-ms-has-immutability-policy:
@@ -1225,11 +940,7 @@
       User-Agent:
       - Azure-Storage/2.0.0-2.0.1 (Python CPython 3.9.6; Windows 10) AZURECLI/2.34.1
       x-ms-date:
-<<<<<<< HEAD
-      - Fri, 25 Mar 2022 13:01:31 GMT
-=======
       - Thu, 31 Mar 2022 03:27:54 GMT
->>>>>>> 4a58f0b8
       x-ms-version:
       - '2018-11-09'
     method: DELETE
@@ -1241,11 +952,7 @@
       content-length:
       - '0'
       date:
-<<<<<<< HEAD
-      - Fri, 25 Mar 2022 13:01:31 GMT
-=======
       - Thu, 31 Mar 2022 03:27:56 GMT
->>>>>>> 4a58f0b8
       server:
       - Windows-Azure-Blob/1.0 Microsoft-HTTPAPI/2.0
       x-ms-version:
@@ -1261,11 +968,7 @@
       User-Agent:
       - Azure-Storage/2.0.0-2.0.1 (Python CPython 3.9.6; Windows 10) AZURECLI/2.34.1
       x-ms-date:
-<<<<<<< HEAD
-      - Fri, 25 Mar 2022 13:01:32 GMT
-=======
       - Thu, 31 Mar 2022 03:27:56 GMT
->>>>>>> 4a58f0b8
       x-ms-version:
       - '2018-11-09'
     method: GET
@@ -1273,22 +976,14 @@
   response:
     body:
       string: "\uFEFF<?xml version=\"1.0\" encoding=\"utf-8\"?><Error><Code>ContainerNotFound</Code><Message>The
-<<<<<<< HEAD
-        specified container does not exist.\nRequestId:358db07a-601e-0034-2e48-40edbb000000\nTime:2022-03-25T13:01:33.1133879Z</Message></Error>"
-=======
         specified container does not exist.\nRequestId:c7e74248-a01e-0053-70af-44c26e000000\nTime:2022-03-31T03:27:57.9042210Z</Message></Error>"
->>>>>>> 4a58f0b8
     headers:
       content-length:
       - '223'
       content-type:
       - application/xml
       date:
-<<<<<<< HEAD
-      - Fri, 25 Mar 2022 13:01:32 GMT
-=======
       - Thu, 31 Mar 2022 03:27:57 GMT
->>>>>>> 4a58f0b8
       server:
       - Windows-Azure-Blob/1.0 Microsoft-HTTPAPI/2.0
       x-ms-error-code:
