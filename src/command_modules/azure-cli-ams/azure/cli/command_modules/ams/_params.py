# --------------------------------------------------------------------------------------------
# Copyright (c) Microsoft Corporation. All rights reserved.
# Licensed under the MIT License. See License.txt in the project root for license information.
# --------------------------------------------------------------------------------------------

# pylint: disable=line-too-long

from knack.arguments import CLIArgumentType

from azure.cli.core.commands.validators import get_default_location_from_resource_group
from azure.cli.core.commands.parameters import (get_location_type, get_enum_type, tags_type, get_three_state_flag)
from azure.cli.command_modules.ams._completers import (get_role_definition_name_completion_list, get_cdn_provider_completion_list,
                                                       get_default_streaming_policies_completion_list, get_token_type_completion_list)

from azure.mgmt.media.models import (Priority, AssetContainerPermission, LiveEventInputProtocol, LiveEventEncodingType,
                                     StreamOptionsFlag)

from ._validators import validate_storage_account_id, datetime_format, validate_correlation_data, validate_token_claim


def load_arguments(self, _):  # pylint: disable=too-many-locals, too-many-statements
    name_arg_type = CLIArgumentType(options_list=['--name', '-n'], id_part='name', help='The name of the Azure Media Services account.', metavar='NAME')
    account_name_arg_type = CLIArgumentType(options_list=['--account-name', '-a'], id_part='name', help='The name of the Azure Media Services account.', metavar='ACCOUNT_NAME')
    storage_account_arg_type = CLIArgumentType(options_list=['--storage-account'], validator=validate_storage_account_id, metavar='STORAGE_NAME')
    password_arg_type = CLIArgumentType(options_list=['--password', '-p'], metavar='PASSWORD_NAME')
    transform_name_arg_type = CLIArgumentType(options_list=['--transform-name', '-t'], metavar='TRANSFORM_NAME')
    expiry_arg_type = CLIArgumentType(options_list=['--expiry'], type=datetime_format, metavar='EXPIRY_TIME')
    default_policy_name_arg_type = CLIArgumentType(options_list=['--content-key-policy-name'], help='The default content key policy name used by the streaming locator.', metavar='DEFAULT_CONTENT_KEY_POLICY_NAME')
    correlation_data_type = CLIArgumentType(validator=validate_correlation_data, help="Space-separated list of customer provided correlation data that will be returned in Job completed events in key=value format.", nargs='*', metavar='CORRELATION_DATA')
    token_claim_type = CLIArgumentType(validator=validate_token_claim, help='Space-separated list of required token claims in key=value format.', nargs='*', metavar='ASYMMETRIC TOKEN CLAIMS')

    with self.argument_context('ams') as c:
        c.argument('account_name', name_arg_type)

    with self.argument_context('ams account') as c:
        c.argument('location', arg_type=get_location_type(self.cli_ctx),
                   validator=get_default_location_from_resource_group)
        c.argument('tags', arg_type=tags_type)

    with self.argument_context('ams account create') as c:
        c.argument('storage_account', storage_account_arg_type,
                   help='The name or resource ID of the primary storage account to attach to the Azure Media Services account. Blob only accounts are not allowed as primary.')

    with self.argument_context('ams account check-name') as c:
        c.argument('account_name', options_list=['--name', '-n'], id_part=None,
                   help='The name of the Azure Media Services account')
        c.argument('location', arg_type=get_location_type(self.cli_ctx))

    with self.argument_context('ams account storage') as c:
        c.argument('account_name', account_name_arg_type)
        c.argument('storage_account', name_arg_type,
                   help='The name or resource ID of the secondary storage account to detach from the Azure Media Services account.',
                   validator=validate_storage_account_id)

    with self.argument_context('ams account storage sync-storage-keys') as c:
        c.argument('id', required=True)

    with self.argument_context('ams account sp') as c:
        c.argument('account_name', account_name_arg_type)
        c.argument('sp_name', name_arg_type,
                   help="The app name or app URI to associate the RBAC with. If not present, a default name like '{amsaccountname}-access-sp' will be generated.")
        c.argument('sp_password', password_arg_type,
                   help="The password used to log in. Also known as 'Client Secret'. If not present, a random secret will be generated.")
        c.argument('role', help='The role of the service principal.', completer=get_role_definition_name_completion_list)
        c.argument('xml', action='store_true', help='Enables xml output format.')
        c.argument('years', help='Number of years for which the secret will be valid. Default: 1 year.', type=int, default=None)

    with self.argument_context('ams transform') as c:
        c.argument('account_name', account_name_arg_type)
        c.argument('transform_name', name_arg_type, id_part='child_name_1',
                   help='The name of the transform.')
        c.argument('presets',
                   nargs='+',
                   help='Space-separated list of preset names. Allowed values: {}. In addition to the allowed values, you can also pass the local full path to a custom preset JSON file.'
                   .format(", ".join(get_cdn_provider_completion_list())))
        c.argument('description', help='The description of the transform.')

    with self.argument_context('ams transform list') as c:
        c.argument('account_name', id_part=None)

    with self.argument_context('ams asset') as c:
        c.argument('account_name', account_name_arg_type)
        c.argument('asset_name', name_arg_type, id_part='child_name_1',
                   help='The name of the asset.')

    with self.argument_context('ams asset list') as c:
        c.argument('account_name', id_part=None)

    with self.argument_context('ams asset create') as c:
        c.argument('alternate_id', help='The alternate id of the asset.')
        c.argument('description', help='The asset description.')
        c.argument('asset_name', name_arg_type, help='The name of the asset.')
        c.argument('storage_account', help='The name of the storage account.')
        c.argument('container', help='The name of the asset blob container.')

    with self.argument_context('ams asset update') as c:
        c.argument('alternate_id', help='The alternate id of the asset.')
        c.argument('description', help='The asset description.')

    with self.argument_context('ams asset get-sas-urls') as c:
        c.argument('permissions', arg_type=get_enum_type(AssetContainerPermission),
                   help='The permissions to set on the SAS URL.')
        c.argument('expiry_time', expiry_arg_type, help="Specifies the UTC datetime (Y-m-d'T'H:M:S'Z') at which the SAS becomes invalid.")

    with self.argument_context('ams job') as c:
        c.argument('account_name', account_name_arg_type)
        c.argument('transform_name', transform_name_arg_type, id_part='child_name_1',
                   help='The name of the transform.')
        c.argument('job_name', name_arg_type, id_part='child_name_2',
                   help='The name of the job.')

    with self.argument_context('ams job list') as c:
        c.argument('account_name', id_part=None)

    with self.argument_context('ams job start') as c:
        c.argument('priority', arg_type=get_enum_type(Priority),
                   help='The priority with which the job should be processed.')
        c.argument('description', help='The job description.')
        c.argument('input_asset_name',
                   arg_group='Asset Job Input',
                   help='The name of the input asset.')
        c.argument('output_asset_names',
                   nargs='+', help='Space-separated list of output asset names.')
        c.argument('base_uri',
                   arg_group='Http Job Input',
                   help='Base uri for http job input. It will be concatenated with provided file names. If no base uri is given, then the provided file list is assumed to be fully qualified uris.')
        c.argument('files',
                   nargs='+',
                   help='Space-separated list of files. It can be used to tell the service to only use the files specified from the input asset.')
        c.argument('label', help='A label that is assigned to a JobInput, that is used to satisfy a reference used in the Transform.')
        c.argument('correlation_data', arg_type=correlation_data_type)

    with self.argument_context('ams job cancel') as c:
        c.argument('delete', action='store_true', help='Delete the job being cancelled.')

    with self.argument_context('ams content-key-policy') as c:
        c.argument('account_name', account_name_arg_type)
        c.argument('content_key_policy_name', name_arg_type,
                   help='The content key policy name.')
        c.argument('description', help='The content key policy description.')
        c.argument('clear_key_configuration',
                   action='store_true',
                   arg_group='Basic Policy Options',
                   help='Use Clear Key configuration, a.k.a AES encryption. It\'s intended for non-DRM keys.')
        c.argument('open_restriction',
                   action='store_true',
                   arg_group='Basic Policy Options',
                   help='Use open restriction. License or key will be delivered on every request.')
<<<<<<< HEAD
        c.argument('policy_option_name',
                   help='The name of the policy option.')

    with self.argument_context('ams content-key-policy') as c:
        c.argument('with_secrets',
            action='store_true',
            help='Include secret values of the content key policy.')


    with self.argument_context('ams content-key-policy options add') as c:
=======
>>>>>>> 9f49f660
        c.argument('policy_option_name', help='The content key policy option name.')
        c.argument('issuer', arg_group='Token Restriction', help='The token issuer.')
        c.argument('audience', arg_group='Token Restriction', help='The audience for the token.')
        c.argument('symmetric_token_key', arg_group='Token Restriction', help='The key value of the key.')
        c.argument('rsa_token_key_exponent', arg_group='Token Restriction', help='The RSA Parameter exponent.')
        c.argument('rsa_token_key_modulus', arg_group='Token Restriction', help='The RSA Parameter modulus.')
        c.argument('x509_certificate_token_key', arg_group='Token Restriction', help='The raw data field of a certificate in PKCS 12 format (X509Certificate2 in .NET) with \\n as newlines')
        c.argument('alt_symmetric_token_keys', arg_group='Token Restriction', help='Space-separated list of alternative symmetric token keys.')
        c.argument('alt_rsa_token_key_exponents', arg_group='Token Restriction', help='Space-separated list of alternative rsa token key exponents.')
        c.argument('alt_rsa_token_key_modulus', arg_group='Token Restriction', help='Space-separated list of alternative rsa token key modulus.')
        c.argument('alt_x509_certificate_token_keys', arg_group='Token Restriction', help='Space-separated list of x509 certificate token keys.')
        c.argument('token_claims', arg_group='Token Restriction', arg_type=token_claim_type)
        c.argument('restriction_token_type', arg_group='Token Restriction',
                   help='The type of token. Allowed values: {}.'.format(", ".join(get_token_type_completion_list())))
        c.argument('open_id_connect_discovery_document', arg_group='Token Restriction', help='The OpenID connect discovery document.')
        c.argument('widevine_template', arg_group='Widevine Configuration', help='JSON widevine template. Use @{file} to load from a file.')

    with self.argument_context('ams streaming') as c:
        c.argument('account_name', account_name_arg_type)
        c.argument('default_content_key_policy_name', default_policy_name_arg_type)

    with self.argument_context('ams streaming locator') as c:
        c.argument('streaming_locator_name', name_arg_type, id_part='child_name_1',
                   help='The name of the streaming locator.')
        c.argument('asset_name',
                   help='The name of the asset used by the streaming locator.')
        c.argument('streaming_policy_name',
                   help='The name of the streaming policy used by the streaming locator. You can either create one with `az ams streaming policy create` or use any of the predefined policies: {}'.format(", ".join(get_default_streaming_policies_completion_list())))
        c.argument('start_time', type=datetime_format,
                   help="Start time (Y-m-d'T'H:M:S'Z') of the streaming locator.")
        c.argument('end_time', type=datetime_format,
                   help="End time (Y-m-d'T'H:M:S'Z') of the streaming locator.")
        c.argument('streaming_locator_id', help='The identifier of the streaming locator.')
        c.argument('alternative_media_id', help='An alternative media identifier associated with the streaming locator.')

    with self.argument_context('ams streaming locator list') as c:
        c.argument('account_name', id_part=None)

    with self.argument_context('ams streaming policy') as c:
        c.argument('streaming_policy_name', name_arg_type, id_part='child_name_1',
                   help='The name of the streaming policy.')
        c.argument('download',
                   arg_type=get_three_state_flag(),
                   arg_group='Encryption Protocols',
                   help='Enable Download protocol.')
        c.argument('dash',
                   arg_type=get_three_state_flag(),
                   arg_group='Encryption Protocols',
                   help='Enable Dash protocol.')
        c.argument('hls',
                   arg_type=get_three_state_flag(),
                   arg_group='Encryption Protocols',
                   help='Enable HLS protocol.')
        c.argument('smooth_streaming',
                   arg_type=get_three_state_flag(),
                   arg_group='Encryption Protocols',
                   help='Enable SmoothStreaming protocol.')

    with self.argument_context('ams streaming policy list') as c:
        c.argument('account_name', id_part=None)

    with self.argument_context('ams streaming endpoint') as c:
        c.argument('streaming_endpoint_name', name_arg_type, help='The name of the streaming endpoint.')
        c.argument('account_name', account_name_arg_type)

    with self.argument_context('ams streaming endpoint create') as c:
        c.argument('tags', arg_type=tags_type)
        c.argument('location', arg_type=get_location_type(self.cli_ctx))
        c.argument('description', help='The streaming endpoint description.')
        c.argument('scale_units', help='The number of scale units.')
        c.argument('availability_set_name', help='AvailabilitySet name.')
        c.argument('max_cache_age', help='Max cache age.')
        c.argument('custom_host_names', nargs='+', help='Space-separated list of custom host names for the streaming endpoint. Use "" to clear existing list.')
        c.argument('cdn_provider', arg_group='CDN Support', help='The CDN provider name. Allowed values: {}'.format(", ".join(get_cdn_provider_completion_list())))
        c.argument('cdn_profile', arg_group='CDN Support', help='The CDN profile name.')
        c.argument('client_access_policy', help='The local full path to the clientaccesspolicy.xml used by Silverlight.')
        c.argument('cross_domain_policy', help='The local full path to the crossdomain.xml used by Silverlight.')
        c.argument('auto_start', action='store_true', help='Start the streaming endpoint automatically after creating it.')
        c.argument('ips', nargs='+', arg_group='Access Control Support', help='Space-separated list of allowed IP addresses for access control. Use "" to clear existing list.')

    with self.argument_context('ams streaming endpoint update') as c:
        c.argument('tags', arg_type=tags_type)
        c.argument('description', help='The streaming endpoint description.')
        c.argument('max_cache_age', help='Max cache age.')
        c.argument('custom_host_names', nargs='+', help='Space-separated list of custom host names for the streaming endpoint. Use "" to clear existing list.')
        c.argument('cdn_provider', arg_group='CDN Support', help='The CDN provider name. Allowed values: {}'.format(", ".join(get_cdn_provider_completion_list())))
        c.argument('cdn_profile', arg_group='CDN Support', help='The CDN profile name.')
        c.argument('client_access_policy', help='The local full path to the clientaccesspolicy.xml used by Silverlight.')
        c.argument('cross_domain_policy', help='The local full path to the crossdomain.xml used by Silverlight.')
        c.argument('ips', nargs='+', arg_group='Access Control Support', help='Space-separated list of allowed IP addresses for access control. Use "" to clear existing list.')
        c.argument('disable_cdn', arg_group='CDN Support', action='store_true', help='Use this flag to disable CDN for the streaming endpoint.')

    with self.argument_context('ams streaming endpoint scale') as c:
        c.argument('scale_unit', options_list=['--scale-units'], help='The number of scale units.')

    with self.argument_context('ams streaming endpoint akamai add') as c:
        c.argument('identifier', help='Identifier of the key.')
        c.argument('base64_key', help='Authentication key.')
        c.argument('expiration', help='The exact time for the authentication key to expire.')

    with self.argument_context('ams streaming endpoint akamai remove') as c:
        c.argument('identifier', help='Identifier of the key.')

    with self.argument_context('ams live event') as c:
        c.argument('account_name', account_name_arg_type)
        c.argument('live_event_name', name_arg_type, help='The name of the live event.')

    with self.argument_context('ams live event create') as c:
        c.argument('streaming_protocol', arg_type=get_enum_type(LiveEventInputProtocol),
                   help='The streaming protocol for the live event.')
        c.argument('auto_start', action='store_true', help='Start the live event automatically after creating it.')
        c.argument('encoding_type', arg_type=get_enum_type(LiveEventEncodingType),
                   help='The encoding type for live event.')
        c.argument('preset_name', help='The encoding preset name.')
        c.argument('tags', arg_type=tags_type)
        c.argument('key_frame_interval_duration', help='ISO 8601 timespan duration of the key frame interval duration.')
        c.argument('access_token', help='The access token.')
        c.argument('description', help='The live event description.')
        c.argument('ips', nargs='+', help='Space-separated list of allowed IP addresses for access control.')
        c.argument('preview_locator', help='The preview locator Guid.')
        c.argument('streaming_policy_name', help='The name of streaming policy used for live event preview.')
        c.argument('alternative_media_id', help='An alternative media identifier associated with the preview URL. This identifier can be used to distinguish the preview of different live events for authorization purposes in the custom license acquisition URL template or the custom key acquisition URL template of the streaming policy specified in the streaming policy name field.')
        c.argument('vanity_url', action='store_true', help='The live event vanity URL flag.')
        c.argument('client_access_policy', help='The local full path to the clientaccesspolicy.xml used by Silverlight.')
        c.argument('cross_domain_policy', help='The local full path to the crossdomain.xml used by Silverlight.')
        c.argument('stream_options', nargs='+', arg_type=get_enum_type(StreamOptionsFlag), help='The stream options.')

    with self.argument_context('ams live event update') as c:
        c.argument('description', help='The live event description.')
        c.argument('ips', nargs='+', help='Space-separated list of allowed IP addresses for access control. Use "" to clear existing list.')
        c.argument('tags', arg_type=tags_type)
        c.argument('client_access_policy', help='The local full path to the clientaccesspolicy.xml used by Silverlight.')
        c.argument('cross_domain_policy', help='The local full path to the crossdomain.xml used by Silverlight.')
        c.argument('key_frame_interval_duration', help='ISO 8601 timespan duration of the key frame interval duration.')

    with self.argument_context('ams live event stop') as c:
        c.argument('remove_outputs_on_stop', action='store_true', help='Remove live outputs on stop.')

    with self.argument_context('ams live output') as c:
        c.argument('account_name', account_name_arg_type)
        c.argument('live_event_name', help='The name of the live event.')
        c.argument('live_output_name', name_arg_type, help='The name of the live output.')

    with self.argument_context('ams live output create') as c:
        c.argument('asset_name', help='The name of the asset.')
        c.argument('manifest_name', help='The manifest file name.')
        c.argument('archive_window_length', help='ISO 8601 timespan duration of the archive window length. This is the duration that customer want to retain the recorded content.')
        c.argument('description', help='The live output description.')
        c.argument('fragments_per_ts_segment', help='The amount of fragments per HLS segment.')
        c.argument('output_snap_time', help='The output snapshot time.')<|MERGE_RESOLUTION|>--- conflicted
+++ resolved
@@ -146,7 +146,6 @@
                    action='store_true',
                    arg_group='Basic Policy Options',
                    help='Use open restriction. License or key will be delivered on every request.')
-<<<<<<< HEAD
         c.argument('policy_option_name',
                    help='The name of the policy option.')
 
@@ -157,8 +156,6 @@
 
 
     with self.argument_context('ams content-key-policy options add') as c:
-=======
->>>>>>> 9f49f660
         c.argument('policy_option_name', help='The content key policy option name.')
         c.argument('issuer', arg_group='Token Restriction', help='The token issuer.')
         c.argument('audience', arg_group='Token Restriction', help='The audience for the token.')
