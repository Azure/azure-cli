--- conflicted
+++ resolved
@@ -109,13 +109,8 @@
     'azure-mgmt-network~=19.1.0',
     'azure-mgmt-policyinsights~=1.0.0',
     'azure-mgmt-privatedns~=1.0.0',
-<<<<<<< HEAD
-    'azure-mgmt-rdbms~=9.1.0b1',
+    'azure-mgmt-rdbms~=10.0.0',
     'azure-mgmt-recoveryservicesbackup~=3.0.0',
-=======
-    'azure-mgmt-rdbms~=10.0.0',
-    'azure-mgmt-recoveryservicesbackup~=0.15.0',
->>>>>>> d8570e68
     'azure-mgmt-recoveryservices~=2.0.0',
     'azure-mgmt-redhatopenshift==1.0.0',
     'azure-mgmt-redis~=13.0.0',
