--- conflicted
+++ resolved
@@ -3946,18 +3946,9 @@
                 name=vnet_peer
             )
     if workspace_id is not None:
-<<<<<<< HEAD
-        workspace_id = workspace_id.strip()
-        if not workspace_id.startswith('/'):
-            workspace_id = '/' + workspace_id
-        if workspace_id.endswith('/'):
-            workspace_id = workspace_id.rstrip('/')
-        monitor_profile = OpenShiftManagedClusterMonitorProfile(enabled=True, workspace_resource_id=workspace_id)  # pylint: disable=line-too-long
-=======
         workspace_id = _format_workspace_id(workspace_id)
         monitor_profile = OpenShiftManagedClusterMonitorProfile(
             enabled=True, workspace_resource_id=workspace_id)  # pylint: disable=line-too-long
->>>>>>> 3ea435b0
     else:
         monitor_profile = None
 
