# --------------------------------------------------------------------------------------------
# Copyright (c) Microsoft Corporation. All rights reserved.
# Licensed under the MIT License. See License.txt in the project root for license information.
# --------------------------------------------------------------------------------------------

# pylint: disable=too-many-lines
# pylint: disable=line-too-long

from __future__ import print_function
from collections import OrderedDict
import codecs
import json
import os
import re
import ssl
import sys
import uuid

from six.moves.urllib.request import urlopen  # pylint: disable=import-error
from six.moves.urllib.parse import urlparse  # pylint: disable=import-error

from msrestazure.tools import is_valid_resource_id, parse_resource_id

from azure.mgmt.resource.resources.models import GenericResource

from azure.cli.core.parser import IncorrectUsageError
from azure.cli.core.util import get_file_json, read_file_content, shell_safe_json_parse, sdk_no_wait
from azure.cli.core.commands.client_factory import get_mgmt_service_client
from azure.cli.core.profiles import ResourceType, get_sdk, get_api_version

from azure.cli.command_modules.resource._client_factory import (
    _resource_client_factory, _resource_policy_client_factory, _resource_lock_client_factory,
    _resource_links_client_factory, _authorization_management_client, _resource_managedapps_client_factory)
from azure.cli.command_modules.resource._validators import _parse_lock_id

from knack.log import get_logger
from knack.prompting import prompt, prompt_pass, prompt_t_f, prompt_choice_list, prompt_int, NoTTYException
from knack.util import CLIError

from ._validators import MSI_LOCAL_ID

from msrest.serialization import Serializer
from msrest.pipeline import SansIOHTTPPolicy

logger = get_logger(__name__)


def _build_resource_id(**kwargs):
    from msrestazure.tools import resource_id as resource_id_from_dict
    try:
        return resource_id_from_dict(**kwargs)
    except KeyError:
        return None


def _process_parameters(template_param_defs, parameter_lists):

    def _try_parse_json_object(value):
        try:
            parsed = shell_safe_json_parse(value)
            return parsed.get('parameters', parsed)
        except Exception:  # pylint: disable=broad-except
            return None

    def _try_load_file_object(value):
        if os.path.isfile(value):
            parsed = get_file_json(value, throw_on_empty=False)
            return parsed.get('parameters', parsed)
        return None

    def _try_load_uri(value):
        if "://" in value:
            try:
                parsed = shell_safe_json_parse(_urlretrieve(value).decode('utf-8'))
                return parsed.get('parameters', parsed)
            except Exception:  # pylint: disable=broad-except
                pass
        return None

    def _try_parse_key_value_object(template_param_defs, parameters, value):
        # support situation where empty JSON "{}" is provided
        if value == '{}' and not parameters:
            return True

        try:
            key, value = value.split('=', 1)
        except ValueError:
            return False

        param = template_param_defs.get(key, None)
        if param is None:
            raise CLIError("unrecognized template parameter '{}'. Allowed parameters: {}"
                           .format(key, ', '.join(sorted(template_param_defs.keys()))))

        param_type = param.get('type', None)
        if param_type:
            param_type = param_type.lower()
        if param_type in ['object', 'array', 'secureobject']:
            parameters[key] = {'value': shell_safe_json_parse(value)}
        elif param_type in ['string', 'securestring']:
            parameters[key] = {'value': value}
        elif param_type == 'bool':
            parameters[key] = {'value': value.lower() == 'true'}
        elif param_type == 'int':
            parameters[key] = {'value': int(value)}
        else:
            logger.warning("Unrecognized type '%s' for parameter '%s'. Interpretting as string.", param_type, key)
            parameters[key] = {'value': value}

        return True

    parameters = {}
    for params in parameter_lists or []:
        for item in params:
            param_obj = _try_load_file_object(item)
            if param_obj is None:
                param_obj = _try_parse_json_object(item)
            if param_obj is None:
                param_obj = _try_load_uri(item)
            if param_obj is not None:
                parameters.update(param_obj)
            elif not _try_parse_key_value_object(template_param_defs, parameters, item):
                raise CLIError('Unable to parse parameter: {}'.format(item))

    return parameters


def _find_missing_parameters(parameters, template):
    if template is None:
        return {}
    template_parameters = template.get('parameters', None)
    if template_parameters is None:
        return {}

    missing = OrderedDict()
    for parameter_name in template_parameters:
        parameter = template_parameters[parameter_name]
        if 'defaultValue' in parameter:
            continue
        if parameters is not None and parameters.get(parameter_name, None) is not None:
            continue
        missing[parameter_name] = parameter
    return missing


def _prompt_for_parameters(missing_parameters, fail_on_no_tty=True):  # pylint: disable=too-many-statements

    prompt_list = missing_parameters.keys() if isinstance(missing_parameters, OrderedDict) \
        else sorted(missing_parameters)
    result = OrderedDict()
    no_tty = False
    for param_name in prompt_list:
        param = missing_parameters[param_name]
        param_type = param.get('type', 'string').lower()
        description = 'Missing description'
        metadata = param.get('metadata', None)
        if metadata is not None:
            description = metadata.get('description', description)
        allowed_values = param.get('allowedValues', None)

        prompt_str = "Please provide {} value for '{}' (? for help): ".format(param_type, param_name)
        while True:
            if allowed_values is not None:
                try:
                    ix = prompt_choice_list(prompt_str, allowed_values, help_string=description)
                    result[param_name] = allowed_values[ix]
                except NoTTYException:
                    result[param_name] = None
                    no_tty = True
                break
            elif param_type == 'securestring':
                try:
                    value = prompt_pass(prompt_str, help_string=description)
                except NoTTYException:
                    value = None
                    no_tty = True
                result[param_name] = value
                break
            elif param_type == 'int':
                try:
                    int_value = prompt_int(prompt_str, help_string=description)
                    result[param_name] = int_value
                except NoTTYException:
                    result[param_name] = 0
                    no_tty = True
                break
            elif param_type == 'bool':
                try:
                    value = prompt_t_f(prompt_str, help_string=description)
                    result[param_name] = value
                except NoTTYException:
                    result[param_name] = False
                    no_tty = True
                break
            elif param_type in ['object', 'array']:
                try:
                    value = prompt(prompt_str, help_string=description)
                except NoTTYException:
                    value = ''
                    no_tty = True

                if value == '':
                    value = {} if param_type == 'object' else []
                else:
                    try:
                        value = shell_safe_json_parse(value)
                    except Exception as ex:  # pylint: disable=broad-except
                        logger.error(ex)
                        continue
                result[param_name] = value
                break
            else:
                try:
                    result[param_name] = prompt(prompt_str, help_string=description)
                except NoTTYException:
                    result[param_name] = None
                    no_tty = True
                break
    if no_tty and fail_on_no_tty:
        raise NoTTYException
    return result


def _get_missing_parameters(parameters, template, prompt_fn):
    missing = _find_missing_parameters(parameters, template)
    if missing:
        try:
            prompt_parameters = prompt_fn(missing)
            for param_name in prompt_parameters:
                parameters[param_name] = {
                    "value": prompt_parameters[param_name]
                }
        except NoTTYException:
            raise CLIError("Missing input parameters: {}"
                           .format(', '.join(sorted(missing.keys()))))
    return parameters


def _ssl_context():
    if sys.version_info < (3, 4):
        return ssl.SSLContext(ssl.PROTOCOL_TLSv1)

    return ssl.create_default_context()


def _urlretrieve(url):
    req = urlopen(url, context=_ssl_context())
    return req.read()


def _deploy_arm_template_core(cli_ctx, resource_group_name,
                              template_file=None, template_uri=None, deployment_name=None,
                              parameters=None, mode=None, rollback_on_error=None, validate_only=False,
                              no_wait=False):
    DeploymentProperties, TemplateLink, OnErrorDeployment = get_sdk(cli_ctx, ResourceType.MGMT_RESOURCE_RESOURCES,
                                                                    'DeploymentProperties', 'TemplateLink',
                                                                    'OnErrorDeployment', mod='models')
    template = None
    template_link = None
    template_obj = None
    on_error_deployment = None

    if template_uri:
        template_link = TemplateLink(uri=template_uri)
        template_obj = shell_safe_json_parse(_urlretrieve(template_uri).decode('utf-8'), preserve_order=True)
    else:
        template = get_file_json(template_file, preserve_order=True)
        template_obj = template

    if rollback_on_error == '':
        on_error_deployment = OnErrorDeployment(type='LastSuccessful')
    elif rollback_on_error:
        on_error_deployment = OnErrorDeployment(type='SpecificDeployment', deployment_name=rollback_on_error)

    template_param_defs = template_obj.get('parameters', {})
    template_obj['resources'] = template_obj.get('resources', [])
    parameters = _process_parameters(template_param_defs, parameters) or {}
    parameters = _get_missing_parameters(parameters, template_obj, _prompt_for_parameters)

    template = json.loads(json.dumps(template))
    parameters = json.loads(json.dumps(parameters))

    properties = DeploymentProperties(template=template, template_link=template_link,
                                      parameters=parameters, mode=mode, on_error_deployment=on_error_deployment)

    smc = get_mgmt_service_client(cli_ctx, ResourceType.MGMT_RESOURCE_RESOURCES)
    if validate_only:
        return sdk_no_wait(no_wait, smc.deployments.validate, resource_group_name, deployment_name, properties)
    return sdk_no_wait(no_wait, smc.deployments.create_or_update, resource_group_name, deployment_name, properties)


def _remove_comments_from_json(template):
    from jsmin import jsmin

    minified = jsmin(template)
    # Get rid of multi-line strings. Note, we are not sending it on the wire rather just extract parameters to prompt for values
    result = re.sub(r'"[^"]*?\n[^"]*?(?<!\\)"', '"#Azure Cli#"', minified, re.DOTALL)
    return shell_safe_json_parse(result, preserve_order=True)


# pylint: disable=too-many-locals, too-many-statements, too-few-public-methods
def _deploy_arm_template_core_unmodified(cli_ctx, resource_group_name, template_file=None,
                                         template_uri=None, deployment_name=None, parameters=None,
                                         mode=None, rollback_on_error=None, validate_only=False, no_wait=False):
    DeploymentProperties, TemplateLink, OnErrorDeployment = get_sdk(cli_ctx, ResourceType.MGMT_RESOURCE_RESOURCES,
                                                                    'DeploymentProperties', 'TemplateLink',
                                                                    'OnErrorDeployment', mod='models')
    template_link = None
    template_obj = None
    on_error_deployment = None
    template_content = None
    if template_uri:
        template_link = TemplateLink(uri=template_uri)
        template_content = _urlretrieve(template_uri).decode('utf-8')
        template_obj = _remove_comments_from_json(template_content)
    else:
        template_content = read_file_content(template_file)
        template_obj = _remove_comments_from_json(template_content)

    if rollback_on_error == '':
        on_error_deployment = OnErrorDeployment(type='LastSuccessful')
    elif rollback_on_error:
        on_error_deployment = OnErrorDeployment(type='SpecificDeployment', deployment_name=rollback_on_error)

    template_param_defs = template_obj.get('parameters', {})
    template_obj['resources'] = template_obj.get('resources', [])
    parameters = _process_parameters(template_param_defs, parameters) or {}
    parameters = _get_missing_parameters(parameters, template_obj, _prompt_for_parameters)

    parameters = json.loads(json.dumps(parameters))

    properties = DeploymentProperties(template=template_content, template_link=template_link,
                                      parameters=parameters, mode=mode, on_error_deployment=on_error_deployment)

    smc = get_mgmt_service_client(cli_ctx, ResourceType.MGMT_RESOURCE_RESOURCES)

    deployments_operation_group = smc.deployments  # This solves the multi-api for you

    # pylint: disable=protected-access
    deployments_operation_group._serialize = JSONSerializer(
        deployments_operation_group._serialize.dependencies
    )

    # Plug this as default HTTP pipeline
    from msrest.pipeline import Pipeline
    from msrest.pipeline.requests import (
        RequestsCredentialsPolicy,
        RequestsPatchSession,
        PipelineRequestsHTTPSender
    )
    from msrest.universal_http.requests import RequestsHTTPSender

    smc.config.pipeline = Pipeline(
        policies=[
            JsonCTemplatePolicy(),
            smc.config.user_agent_policy,
            RequestsPatchSession(),
            smc.config.http_logger_policy,
            RequestsCredentialsPolicy(smc.config.credentials)
        ],
        sender=PipelineRequestsHTTPSender(RequestsHTTPSender(smc.config))
    )

    if validate_only:
        return sdk_no_wait(no_wait, deployments_operation_group.validate, resource_group_name, deployment_name, properties)
    return sdk_no_wait(no_wait, deployments_operation_group.create_or_update, resource_group_name, deployment_name, properties)


class JsonCTemplate(object):
    def __init__(self, template_as_bytes):
        self.template_as_bytes = template_as_bytes


class JSONSerializer(Serializer):
    def body(self, data, data_type, **kwargs):
        if data_type == 'Deployment':
            # Be sure to pass a DeploymentProperties
            template = data.properties.template
            if template:
                data.properties.template = None
                data_as_dict = data.serialize()
                data_as_dict["properties"]["template"] = JsonCTemplate(template)
                return data_as_dict
        return super(JSONSerializer, self).body(data, data_type, **kwargs)


class JsonCTemplatePolicy(SansIOHTTPPolicy):
    def on_request(self, request, **kwargs):
        http_request = request.http_request
        logger.info(http_request.data)
        if (getattr(http_request, 'data', {}) or {}).get('properties', {}).get('template'):
            template = http_request.data["properties"]["template"]
            if not isinstance(template, JsonCTemplate):
                raise ValueError()

            del http_request.data["properties"]["template"]
            # templateLink nad template cannot exist at the same time in deployment_dry_run mode
            if "templateLink" in http_request.data["properties"].keys():
                del http_request.data["properties"]["templateLink"]
            partial_request = json.dumps(http_request.data)

            http_request.data = partial_request[:-2] + ", template:" + template.template_as_bytes + r"}}"


def _deploy_arm_template_unmodified(cli_ctx,
                                    scope_type=None, resource_group_name=None, management_group_id=None,
                                    template_file=None, template_uri=None,
                                    deployment_name=None, deployment_location=None,
                                    parameters=None, mode=None, validate_only=False,
                                    no_wait=False):
    DeploymentProperties, TemplateLink = get_sdk(cli_ctx, ResourceType.MGMT_RESOURCE_RESOURCES,
                                                 'DeploymentProperties', 'TemplateLink', mod='models')
    template = None
    template_link = None
    template_obj = None
    if template_uri:
        template_link = TemplateLink(uri=template_uri)
        template_content = _urlretrieve(template_uri).decode('utf-8')
        template_obj = _remove_comments_from_json(template_content)
    else:
        template_content = read_file_content(template_file)
        template_obj = _remove_comments_from_json(template_content)

    template_param_defs = template_obj.get('parameters', {})
    template_obj['resources'] = template_obj.get('resources', [])
    parameters = _process_parameters(template_param_defs, parameters) or {}
    parameters = _get_missing_parameters(parameters, template_obj, _prompt_for_parameters)

    template = json.loads(json.dumps(template))
    parameters = json.loads(json.dumps(parameters))

    properties = DeploymentProperties(template=template, template_link=template_link,
                                      parameters=parameters, mode=mode)

    smc = get_mgmt_service_client(cli_ctx, ResourceType.MGMT_RESOURCE_RESOURCES)

    deployments_operation_group = smc.deployments  # This solves the multi-api for you

    # pylint: disable=protected-access
    deployments_operation_group._serialize = JSONSerializer(
        deployments_operation_group._serialize.dependencies
    )

    # Plug this as default HTTP pipeline
    from msrest.pipeline import Pipeline
    from msrest.pipeline.requests import (
        RequestsCredentialsPolicy,
        RequestsPatchSession,
        PipelineRequestsHTTPSender
    )
    from msrest.universal_http.requests import RequestsHTTPSender

    smc.config.pipeline = Pipeline(
        policies=[
            JsonCTemplatePolicy(),
            smc.config.user_agent_policy,
            RequestsPatchSession(),
            smc.config.http_logger_policy,
            RequestsCredentialsPolicy(smc.config.credentials)
        ],
        sender=PipelineRequestsHTTPSender(RequestsHTTPSender(smc.config))
    )

    smc = get_mgmt_service_client(cli_ctx, ResourceType.MGMT_RESOURCE_RESOURCES)

    if scope_type == 'Subscription':
        return _deploy_at_subscription_scope(smc, deployment_name, deployment_location, properties, validate_only, no_wait)

    if scope_type == 'ResourceGroup':
        return _deploy_at_resource_group(smc, resource_group_name, deployment_name, properties, validate_only, no_wait)

    if scope_type == 'ManagementGroup':
        return _deploy_at_management_group(smc, management_group_id, deployment_name, deployment_location, properties, validate_only, no_wait)

    return _deploy_at_tenant_scope(smc, deployment_name, deployment_location, properties, validate_only, no_wait)


def _deploy_arm_template(cli_ctx,
                         scope_type=None, resource_group_name=None, management_group_id=None,
                         template_file=None, template_uri=None,
                         deployment_name=None, deployment_location=None,
                         parameters=None, mode=None, validate_only=False,
                         no_wait=False):
    DeploymentProperties, TemplateLink = get_sdk(cli_ctx, ResourceType.MGMT_RESOURCE_RESOURCES,
                                                 'DeploymentProperties', 'TemplateLink', mod='models')
    template = None
    template_link = None
    template_obj = None
    if template_uri:
        template_link = TemplateLink(uri=template_uri)
        template_obj = shell_safe_json_parse(_urlretrieve(template_uri).decode('utf-8'), preserve_order=True)
    else:
        template = get_file_json(template_file, preserve_order=True)
        template_obj = template

    template_param_defs = template_obj.get('parameters', {})
    template_obj['resources'] = template_obj.get('resources', [])
    parameters = _process_parameters(template_param_defs, parameters) or {}
    parameters = _get_missing_parameters(parameters, template_obj, _prompt_for_parameters)

    template = json.loads(json.dumps(template))
    parameters = json.loads(json.dumps(parameters))

    properties = DeploymentProperties(template=template, template_link=template_link,
                                      parameters=parameters, mode=mode)

    smc = get_mgmt_service_client(cli_ctx, ResourceType.MGMT_RESOURCE_RESOURCES)

    if scope_type == 'Subscription':
        return _deploy_at_subscription_scope(smc, deployment_name, deployment_location, properties, validate_only, no_wait)

    if scope_type == 'ResourceGroup':
        return _deploy_at_resource_group(smc, resource_group_name, deployment_name, properties, validate_only, no_wait)

    if scope_type == 'ManagementGroup':
        return _deploy_at_management_group(smc, management_group_id, deployment_name, deployment_location, properties, validate_only, no_wait)

    return _deploy_at_tenant_scope(smc, deployment_name, deployment_location, properties, validate_only, no_wait)


def _deploy_at_subscription_scope(mgmt_client, deployment_name=None, deployment_location=None, deployment_properties=None, validate_only=False, no_wait=False):
    if validate_only:
        return sdk_no_wait(no_wait, mgmt_client.deployments.validate_at_subscription_scope,
                           deployment_name, deployment_properties, deployment_location)
    return sdk_no_wait(no_wait, mgmt_client.deployments.create_or_update_at_subscription_scope,
                       deployment_name, deployment_properties, deployment_location)


def _deploy_at_resource_group(mgmt_client, resource_group_name=None, deployment_name=None, deployment_properties=None, validate_only=False, no_wait=False):
    if validate_only:
        return sdk_no_wait(no_wait, mgmt_client.deployments.validate, resource_group_name,
                           deployment_name, deployment_properties)
    return sdk_no_wait(no_wait, mgmt_client.deployments.create_or_update, resource_group_name,
                       deployment_name, deployment_properties)


def _deploy_at_management_group(mgmt_client, management_group_id=None, deployment_name=None, deployment_location=None, deployment_properties=None, validate_only=False, no_wait=False):
    if validate_only:
        return sdk_no_wait(no_wait, mgmt_client.deployments.validate_at_management_group_scope,
                           management_group_id, deployment_name, deployment_properties, deployment_location)
    return sdk_no_wait(no_wait, mgmt_client.deployments.create_or_update_at_management_group_scope,
                       management_group_id, deployment_name, deployment_properties, deployment_location)


def _deploy_at_tenant_scope(mgmt_client, deployment_name=None, deployment_location=None, deployment_properties=None, validate_only=False, no_wait=False):
    if validate_only:
        return sdk_no_wait(no_wait, mgmt_client.deployments.validate_at_tenant_scope,
                           deployment_name, deployment_properties, deployment_location)
    return sdk_no_wait(no_wait, mgmt_client.deployments.create_or_update_at_tenant_scope,
                       deployment_name, deployment_properties, deployment_location)


def _list_resources_odata_filter_builder(resource_group_name=None, resource_provider_namespace=None,
                                         resource_type=None, name=None, tag=None, location=None):
    """Build up OData filter string from parameters """
    filters = []

    if resource_group_name:
        filters.append("resourceGroup eq '{}'".format(resource_group_name))

    if name:
        filters.append("name eq '{}'".format(name))

    if location:
        filters.append("location eq '{}'".format(location))

    if resource_type:
        if resource_provider_namespace:
            f = "'{}/{}'".format(resource_provider_namespace, resource_type)
        else:
            if not re.match('[^/]+/[^/]+', resource_type):
                raise CLIError(
                    'Malformed resource-type: '
                    '--resource-type=<namespace>/<resource-type> expected.')
            # assume resource_type is <namespace>/<type>. The worst is to get a server error
            f = "'{}'".format(resource_type)
        filters.append("resourceType eq " + f)
    else:
        if resource_provider_namespace:
            raise CLIError('--namespace also requires --resource-type')

    if tag:
        if name or location:
            raise IncorrectUsageError('you cannot use the tag filter with other filters')

        tag_name = list(tag.keys())[0] if isinstance(tag, dict) else tag
        tag_value = tag[tag_name] if isinstance(tag, dict) else ''
        if tag_name:
            if tag_name[-1] == '*':
                filters.append("startswith(tagname, '%s')" % tag_name[0:-1])
            else:
                filters.append("tagname eq '%s'" % tag_name)
                if tag_value != '':
                    filters.append("tagvalue eq '%s'" % tag_value)
    return ' and '.join(filters)


def _get_auth_provider_latest_api_version(cli_ctx):
    rcf = _resource_client_factory(cli_ctx)
    api_version = _ResourceUtils.resolve_api_version(rcf, 'Microsoft.Authorization', None, 'providerOperations')
    return api_version


def _update_provider(cli_ctx, namespace, registering, wait):
    import time
    target_state = 'Registered' if registering else 'Unregistered'
    rcf = _resource_client_factory(cli_ctx)
    if registering:
        r = rcf.providers.register(namespace)
    else:
        r = rcf.providers.unregister(namespace)

    if r.registration_state == target_state:
        return

    if wait:
        while True:
            time.sleep(10)
            rp_info = rcf.providers.get(namespace)
            if rp_info.registration_state == target_state:
                break
    else:
        action = 'Registering' if registering else 'Unregistering'
        msg_template = '%s is still on-going. You can monitor using \'az provider show -n %s\''
        logger.warning(msg_template, action, namespace)


def _build_policy_scope(subscription_id, resource_group_name, scope):
    subscription_scope = '/subscriptions/' + subscription_id
    if scope:
        if resource_group_name:
            err = "Resource group '{}' is redundant because 'scope' is supplied"
            raise CLIError(err.format(resource_group_name))
    elif resource_group_name:
        scope = subscription_scope + '/resourceGroups/' + resource_group_name
    else:
        scope = subscription_scope
    return scope


def _resolve_policy_id(cmd, policy, policy_set_definition, client):
    policy_id = policy or policy_set_definition
    if not is_valid_resource_id(policy_id):
        if policy:
            policy_def = _get_custom_or_builtin_policy(cmd, client, policy)
            policy_id = policy_def.id
        else:
            policy_set_def = _get_custom_or_builtin_policy(cmd, client, policy_set_definition, None, None, True)
            policy_id = policy_set_def.id
    return policy_id


def _parse_management_group_reference(name):
    if name.lower().startswith('/providers/microsoft.management/managementgroups'):
        parts = name.split('/')
        if len(parts) >= 9:
            return parts[4], parts[8]
    return None, name


def _get_custom_or_builtin_policy(cmd, client, name, subscription=None, management_group=None, for_policy_set=False):
    from msrest.exceptions import HttpOperationError
    from msrestazure.azure_exceptions import CloudError
    policy_operations = client.policy_set_definitions if for_policy_set else client.policy_definitions

    if cmd.supported_api_version(min_api='2018-03-01'):
        enforce_mutually_exclusive(subscription, management_group)
        if subscription:
            subscription_id = _get_subscription_id_from_subscription(cmd.cli_ctx, subscription)
            client.config.subscription_id = subscription_id
    try:
        if cmd.supported_api_version(min_api='2018-03-01'):
            if not management_group:
                management_group, name = _parse_management_group_reference(name)
            if management_group:
                return policy_operations.get_at_management_group(name, management_group)
        return policy_operations.get(name)
    except (CloudError, HttpOperationError) as ex:
        status_code = ex.status_code if isinstance(ex, CloudError) else ex.response.status_code
        if status_code == 404:
            return policy_operations.get_built_in(name)
        raise


def _load_file_string_or_uri(file_or_string_or_uri, name, required=True):
    if file_or_string_or_uri is None:
        if required:
            raise CLIError('--{} is required'.format(name))
        return None
    url = urlparse(file_or_string_or_uri)
    if url.scheme == 'http' or url.scheme == 'https' or url.scheme == 'file':
        response = urlopen(file_or_string_or_uri)
        reader = codecs.getreader('utf-8')
        result = json.load(reader(response))
        response.close()
        return result
    if os.path.exists(file_or_string_or_uri):
        return get_file_json(file_or_string_or_uri)
    return shell_safe_json_parse(file_or_string_or_uri)


def _call_subscription_get(cmd, lock_client, *args):
    if cmd.supported_api_version(max_api='2015-01-01'):
        return lock_client.management_locks.get(*args)
    return lock_client.management_locks.get_at_subscription_level(*args)


def _extract_lock_params(resource_group_name, resource_provider_namespace,
                         resource_type, resource_name):
    if resource_group_name is None:
        return (None, None, None, None)

    if resource_name is None:
        return (resource_group_name, None, None, None)

    parts = resource_type.split('/', 2)
    if resource_provider_namespace is None and len(parts) == 2:
        resource_provider_namespace = parts[0]
        resource_type = parts[1]
    return (resource_group_name, resource_name, resource_provider_namespace, resource_type)


def _update_lock_parameters(parameters, level, notes):
    if level is not None:
        parameters.level = level
    if notes is not None:
        parameters.notes = notes


def _validate_resource_inputs(resource_group_name, resource_provider_namespace,
                              resource_type, resource_name):
    if resource_group_name is None:
        raise CLIError('--resource-group/-g is required.')
    if resource_type is None:
        raise CLIError('--resource-type is required')
    if resource_name is None:
        raise CLIError('--name/-n is required')
    if resource_provider_namespace is None:
        raise CLIError('--namespace is required')


# region Custom Commands

def list_resource_groups(cmd, tag=None):  # pylint: disable=no-self-use
    """ List resource groups, optionally filtered by a tag.
    :param str tag:tag to filter by in 'key[=value]' format
    """
    rcf = _resource_client_factory(cmd.cli_ctx)

    filters = []
    if tag:
        key = list(tag.keys())[0]
        filters.append("tagname eq '{}'".format(key))
        filters.append("tagvalue eq '{}'".format(tag[key]))

    filter_text = ' and '.join(filters) if filters else None

    groups = rcf.resource_groups.list(filter=filter_text)
    return list(groups)


def create_resource_group(cmd, rg_name, location, tags=None):
    """ Create a new resource group.
    :param str resource_group_name:the desired resource group name
    :param str location:the resource group location
    :param str tags:tags in 'a=b c' format
    """
    rcf = _resource_client_factory(cmd.cli_ctx)

    ResourceGroup = cmd.get_models('ResourceGroup')
    parameters = ResourceGroup(
        location=location,
        tags=tags
    )
    return rcf.resource_groups.create_or_update(rg_name, parameters)


def update_resource_group(instance, tags=None):

    if tags is not None:
        instance.tags = tags

    return instance


def export_group_as_template(
        cmd, resource_group_name, include_comments=False, include_parameter_default_value=False):
    """Captures a resource group as a template.
    :param str resource_group_name:the name of the resoruce group.
    :param bool include_comments:export template with comments.
    :param bool include_parameter_default_value: export template parameter with default value.
    """
    rcf = _resource_client_factory(cmd.cli_ctx)

    export_options = []
    if include_comments:
        export_options.append('IncludeComments')
    if include_parameter_default_value:
        export_options.append('IncludeParameterDefaultValue')

    options = ','.join(export_options) if export_options else None

    result = rcf.resource_groups.export_template(resource_group_name, ['*'], options=options)

    print(json.dumps(result.template, indent=2))
    # pylint: disable=no-member
    # On error, server still returns 200, with details in the error attribute
    if result.error:
        error = result.error
        try:
            logger.warning(error.message)
        except AttributeError:
            logger.warning(str(error))
        for detail in getattr(error, 'details', None) or []:
            logger.error(detail.message)


def create_application(cmd, resource_group_name,
                       application_name, managedby_resource_group_id,
                       kind, managedapp_definition_id=None, location=None,
                       plan_name=None, plan_publisher=None, plan_product=None,
                       plan_version=None, tags=None, parameters=None):
    """ Create a new managed application.
    :param str resource_group_name:the desired resource group name
    :param str application_name:the managed application name
    :param str kind:the managed application kind. can be marketplace or servicecatalog
    :param str plan_name:the managed application package plan name
    :param str plan_publisher:the managed application package plan publisher
    :param str plan_product:the managed application package plan product
    :param str plan_version:the managed application package plan version
    :param str tags:tags in 'a=b c' format
    """
    from azure.mgmt.resource.managedapplications.models import Application, Plan
    racf = _resource_managedapps_client_factory(cmd.cli_ctx)
    rcf = _resource_client_factory(cmd.cli_ctx)
    if not location:
        location = rcf.resource_groups.get(resource_group_name).location
    application = Application(
        location=location,
        managed_resource_group_id=managedby_resource_group_id,
        kind=kind,
        tags=tags
    )

    if kind.lower() == 'servicecatalog':
        if managedapp_definition_id:
            application.application_definition_id = managedapp_definition_id
        else:
            raise CLIError('--managedapp-definition-id is required if kind is ServiceCatalog')
    elif kind.lower() == 'marketplace':
        if (plan_name is None and plan_product is None and
                plan_publisher is None and plan_version is None):
            raise CLIError('--plan-name, --plan-product, --plan-publisher and \
            --plan-version are all required if kind is MarketPlace')
        application.plan = Plan(name=plan_name, publisher=plan_publisher, product=plan_product, version=plan_version)

    applicationParameters = None

    if parameters:
        if os.path.exists(parameters):
            applicationParameters = get_file_json(parameters)
        else:
            applicationParameters = shell_safe_json_parse(parameters)

    application.parameters = applicationParameters

    return racf.applications.create_or_update(resource_group_name, application_name, application)


def show_application(cmd, resource_group_name=None, application_name=None):
    """ Gets a managed application.
    :param str resource_group_name:the resource group name
    :param str application_name:the managed application name
    """
    racf = _resource_managedapps_client_factory(cmd.cli_ctx)
    return racf.applications.get(resource_group_name, application_name)


def show_applicationdefinition(cmd, resource_group_name=None, application_definition_name=None):
    """ Gets a managed application definition.
    :param str resource_group_name:the resource group name
    :param str application_definition_name:the managed application definition name
    """
    racf = _resource_managedapps_client_factory(cmd.cli_ctx)
    return racf.application_definitions.get(resource_group_name, application_definition_name)


def create_applicationdefinition(cmd, resource_group_name,
                                 application_definition_name,
                                 lock_level, authorizations,
                                 description, display_name,
                                 package_file_uri=None, create_ui_definition=None,
                                 main_template=None, location=None, tags=None):
    """ Create a new managed application definition.
    :param str resource_group_name:the desired resource group name
    :param str application_definition_name:the managed application definition name
    :param str description:the managed application definition description
    :param str display_name:the managed application definition display name
    :param str package_file_uri:the managed application definition package file uri
    :param str create_ui_definition:the managed application definition create ui definition
    :param str main_template:the managed application definition main template
    :param str tags:tags in 'a=b c' format
    """
    from azure.mgmt.resource.managedapplications.models import ApplicationDefinition, ApplicationProviderAuthorization
    if not package_file_uri and not create_ui_definition and not main_template:
        raise CLIError('usage error: --package-file-uri <url> | --create-ui-definition --main-template')
    if package_file_uri:
        if create_ui_definition or main_template:
            raise CLIError('usage error: must not specify --create-ui-definition --main-template')
    if not package_file_uri:
        if not create_ui_definition or not main_template:
            raise CLIError('usage error: must specify --create-ui-definition --main-template')
    racf = _resource_managedapps_client_factory(cmd.cli_ctx)
    rcf = _resource_client_factory(cmd.cli_ctx)
    if not location:
        location = rcf.resource_groups.get(resource_group_name).location
    authorizations = authorizations or []
    applicationAuthList = []

    for name_value in authorizations:
        # split at the first ':', neither principalId nor roldeDefinitionId should have a ':'
        principalId, roleDefinitionId = name_value.split(':', 1)
        applicationAuth = ApplicationProviderAuthorization(
            principal_id=principalId,
            role_definition_id=roleDefinitionId)
        applicationAuthList.append(applicationAuth)

    applicationDef = ApplicationDefinition(lock_level=lock_level,
                                           authorizations=applicationAuthList,
                                           package_file_uri=package_file_uri)
    applicationDef.display_name = display_name
    applicationDef.description = description
    applicationDef.location = location
    applicationDef.package_file_uri = package_file_uri
    applicationDef.create_ui_definition = create_ui_definition
    applicationDef.main_template = main_template
    applicationDef.tags = tags

    return racf.application_definitions.create_or_update(resource_group_name,
                                                         application_definition_name, applicationDef)


def list_applications(cmd, resource_group_name=None):
    racf = _resource_managedapps_client_factory(cmd.cli_ctx)

    if resource_group_name:
        applications = racf.applications.list_by_resource_group(resource_group_name)
    else:
        applications = racf.applications.list_by_subscription()
    return list(applications)


<<<<<<< HEAD
def list_deployments(cmd, scope_type, resource_group_name=None, management_group_id=None):
    if scope_type == 'Subscription':
        return list_deployments_at_subscription_scope(cmd)

    if scope_type == 'ResourceGroup':
        return list_deployments_at_resource_group(cmd, resource_group_name)

    if scope_type == 'ManagementGroup':
        return list_deployments_at_management_group(cmd, management_group_id)

    return list_deployments_at_tenant_scope(cmd)


=======
>>>>>>> 807faccc
def list_deployments_at_subscription_scope(cmd):
    rcf = _resource_client_factory(cmd.cli_ctx)
    return rcf.deployments.list_at_subscription_scope()


<<<<<<< HEAD
def list_deployments_at_resource_group(cmd, resource_group_name):
    rcf = _resource_client_factory(cmd.cli_ctx)
    return rcf.deployments.list_by_resource_group(resource_group_name)


def list_deployments_at_management_group(cmd, management_group_id):
=======
def get_deployment_at_subscription_scope(cmd, deployment_name):
>>>>>>> 807faccc
    rcf = _resource_client_factory(cmd.cli_ctx)
    return rcf.deployments.list_at_management_group_scope(management_group_id)


def list_deployments_at_tenant_scope(cmd):
    rcf = _resource_client_factory(cmd.cli_ctx)
    return rcf.deployments.list_at_tenant_scope()


def get_deployment(cmd, scope_type, deployment_name, resource_group_name=None, management_group_id=None):
    if scope_type == 'Subscription':
        return get_deployment_at_subscription_scope(cmd, deployment_name)

    if scope_type == 'ResourceGroup':
        return get_deployment_at_resource_group(cmd, resource_group_name, deployment_name)

    if scope_type == 'ManagementGroup':
        return get_deployment_at_management_group(cmd, management_group_id, deployment_name)

<<<<<<< HEAD
    return get_deployment_at_tenant_scope(cmd, deployment_name)


def get_deployment_at_subscription_scope(cmd, deployment_name):
=======
def wait_deployment_at_subscription_scope(cmd, deployment_name):
>>>>>>> 807faccc
    rcf = _resource_client_factory(cmd.cli_ctx)
    return rcf.deployments.get_at_subscription_scope(deployment_name)


<<<<<<< HEAD
def get_deployment_at_resource_group(cmd, resource_group_name, deployment_name):
    rcf = _resource_client_factory(cmd.cli_ctx)
    return rcf.deployments.get(resource_group_name, deployment_name)


def get_deployment_at_management_group(cmd, management_group_id, deployment_name):
    rcf = _resource_client_factory(cmd.cli_ctx)
    return rcf.deployments.get_at_management_group_scope(management_group_id, deployment_name)


def get_deployment_at_tenant_scope(cmd, deployment_name):
    rcf = _resource_client_factory(cmd.cli_ctx)
    return rcf.deployments.get_at_tenant_scope(deployment_name)


def wait_deployment(cmd, scope_type, deployment_name, resource_group_name=None, management_group_id=None):
    return get_deployment(cmd, scope_type, deployment_name, resource_group_name, management_group_id)


def delete_deployment(cmd, scope_type, deployment_name, resource_group_name=None, management_group_id=None):
    if scope_type == 'Subscription':
        return delete_deployment_at_subscription_scope(cmd, deployment_name)

    if scope_type == 'ResourceGroup':
        return delete_deployment_at_resource_group(cmd, resource_group_name, deployment_name)

    if scope_type == 'ManagementGroup':
        return delete_deployment_at_management_group(cmd, management_group_id, deployment_name)

    return delete_deployment_at_tenant_scope(cmd, deployment_name)


=======
>>>>>>> 807faccc
def delete_deployment_at_subscription_scope(cmd, deployment_name):
    rcf = _resource_client_factory(cmd.cli_ctx)
    return rcf.deployments.delete_at_subscription_scope(deployment_name)


def delete_deployment_at_resource_group(cmd, resource_group_name, deployment_name):
    rcf = _resource_client_factory(cmd.cli_ctx)
    return rcf.deployments.delete(resource_group_name, deployment_name)


def delete_deployment_at_management_group(cmd, management_group_id, deployment_name):
    rcf = _resource_client_factory(cmd.cli_ctx)
    return rcf.deployments.delete_at_management_group_scope(management_group_id, deployment_name)


def delete_deployment_at_tenant_scope(cmd, deployment_name):
    rcf = _resource_client_factory(cmd.cli_ctx)
    return rcf.deployments.delete_at_tenant_scope(deployment_name)


def deploy_arm_template(cmd, resource_group_name,
                        template_file=None, template_uri=None, deployment_name=None,
                        parameters=None, mode=None, rollback_on_error=None, no_wait=False, handle_extended_json_format=False):
    if handle_extended_json_format:
        return _deploy_arm_template_core_unmodified(cmd.cli_ctx, resource_group_name, template_file, template_uri,
                                                    deployment_name, parameters, mode, rollback_on_error, no_wait=no_wait)

    return _deploy_arm_template_core(cmd.cli_ctx, resource_group_name, template_file, template_uri,
                                     deployment_name, parameters, mode, rollback_on_error, no_wait=no_wait)


<<<<<<< HEAD
def deploy_arm_template_at_scope(cmd,
                                 scope_type=None, resource_group_name=None, management_group_id=None,
                                 template_file=None, template_uri=None,
                                 deployment_name=None, deployment_location=None,
                                 parameters=None, no_wait=False, handle_extended_json_format=None):

=======
def deploy_arm_template_at_subscription_scope(cmd, template_file=None, template_uri=None,
                                              deployment_name=None, deployment_location=None,
                                              parameters=None, no_wait=False, handle_extended_json_format=None):
>>>>>>> 807faccc
    if handle_extended_json_format:
        _deploy_arm_template_unmodified(cmd.cli_ctx,
                                        scope_type, resource_group_name, management_group_id,
                                        template_file, template_uri,
                                        deployment_name, deployment_location,
                                        parameters, 'Incremental', no_wait=no_wait)

    return _deploy_arm_template(cmd.cli_ctx,
                                scope_type, resource_group_name, management_group_id,
                                template_file, template_uri,
                                deployment_name, deployment_location,
                                parameters, 'Incremental', no_wait=no_wait)


def validate_arm_template(cmd, resource_group_name, template_file=None, template_uri=None,
                          parameters=None, mode=None, rollback_on_error=None, handle_extended_json_format=None):
    if handle_extended_json_format:
        return _deploy_arm_template_unmodified(cmd.cli_ctx, resource_group_name, template_file, template_uri,
                                               'deployment_dry_run', parameters, mode, rollback_on_error, validate_only=True)
    return _deploy_arm_template_core(cmd.cli_ctx, resource_group_name, template_file, template_uri,
                                     'deployment_dry_run', parameters, mode, rollback_on_error, validate_only=True)


<<<<<<< HEAD
def validate_arm_template_at_scope(cmd, scope_type=None, resource_group_name=None, management_group_id=None,
                                   template_file=None, template_uri=None,
                                   deployment_location=None, parameters=None):
    return _deploy_arm_template(cmd.cli_ctx,
                                scope_type, resource_group_name, management_group_id,
                                template_file, template_uri,
                                'deployment_dry_run', deployment_location,
                                parameters, 'Incremental',
                                validate_only=True)


def export_deployment_template(cmd, scope_type, deployment_name, resource_group_name=None, management_group_id=None):
    if scope_type == 'Subscription':
        result = export_template_at_subscription_scope(cmd, deployment_name)
    elif scope_type == 'ResourceGroup':
        result = export_template_at_resource_group(cmd, resource_group_name, deployment_name)
    elif scope_type == 'ManagementGroup':
        result = export_template_at_management_group(cmd, management_group_id, deployment_name)
    else:
        result = export_template_at_tenant_scope(cmd, deployment_name)
=======
def validate_arm_template_at_subscription_scope(cmd, template_file=None, template_uri=None, deployment_location=None,
                                                parameters=None, handle_extended_json_format=None):
    if handle_extended_json_format:
        return _deploy_arm_template_subscription_scope_unmodified(cmd.cli_ctx, template_file, template_uri,
                                                                  'deployment_dry_run', deployment_location,
                                                                  parameters,
                                                                  'Incremental',
                                                                  validate_only=True)
    return _deploy_arm_template_subscription_scope(cmd.cli_ctx, template_file, template_uri,
                                                   'deployment_dry_run', deployment_location,
                                                   parameters,
                                                   'Incremental',
                                                   validate_only=True)
>>>>>>> 807faccc

    print(json.dumps(result.template, indent=2))  # pylint: disable=no-member

<<<<<<< HEAD

def export_template_at_subscription_scope(cmd, deployment_name):
    rcf = _resource_client_factory(cmd.cli_ctx)
    return rcf.deployments.export_template_at_subscription_scope(deployment_name)


def export_template_at_resource_group(cmd, resource_group_name, deployment_name):
    rcf = _resource_client_factory(cmd.cli_ctx)
    return rcf.deployments.export_template(resource_group_name, deployment_name)


def export_template_at_management_group(cmd, management_group_id, deployment_name):
    rcf = _resource_client_factory(cmd.cli_ctx)
    return rcf.deployments.export_template_at_management_group_scope(management_group_id, deployment_name)


def export_template_at_tenant_scope(cmd, deployment_name):
    rcf = _resource_client_factory(cmd.cli_ctx)
    return rcf.deployments.export_template_at_tenant_scope(deployment_name)
=======
def export_subscription_deployment_template(cmd, deployment_name):
    smc = _resource_client_factory(cmd.cli_ctx)
    result = smc.deployments.export_template_at_subscription_scope(deployment_name)
    print(json.dumps(result.template, indent=2))  # pylint: disable=no-member
>>>>>>> 807faccc


def export_deployment_as_template(cmd, resource_group_name, deployment_name):
    smc = _resource_client_factory(cmd.cli_ctx)
    result = smc.deployments.export_template(resource_group_name, deployment_name)
    print(json.dumps(result.template, indent=2))  # pylint: disable=no-member


def create_resource(cmd, properties,
                    resource_group_name=None, resource_provider_namespace=None,
                    parent_resource_path=None, resource_type=None, resource_name=None,
                    resource_id=None, api_version=None, location=None, is_full_object=False):
    res = _ResourceUtils(cmd.cli_ctx, resource_group_name, resource_provider_namespace,
                         parent_resource_path, resource_type, resource_name,
                         resource_id, api_version)
    return res.create_resource(properties, location, is_full_object)


def _get_parsed_resource_ids(resource_ids):
    """
    Returns a generator of parsed resource ids. Raise when there is invalid resource id.
    """
    if not resource_ids:
        return None

    for rid in resource_ids:
        if not is_valid_resource_id(rid):
            raise CLIError('az resource: error: argument --ids: invalid ResourceId value: \'%s\'' % rid)

    return ({'resource_id': rid} for rid in resource_ids)


def _get_rsrc_util_from_parsed_id(cli_ctx, parsed_id, api_version):
    return _ResourceUtils(cli_ctx,
                          parsed_id.get('resource_group', None),
                          parsed_id.get('resource_namespace', None),
                          parsed_id.get('resource_parent', None),
                          parsed_id.get('resource_type', None),
                          parsed_id.get('resource_name', None),
                          parsed_id.get('resource_id', None),
                          api_version)


def _create_parsed_id(cli_ctx, resource_group_name=None, resource_provider_namespace=None, parent_resource_path=None,
                      resource_type=None, resource_name=None):
    from azure.cli.core.commands.client_factory import get_subscription_id
    subscription = get_subscription_id(cli_ctx)
    return {
        'resource_group': resource_group_name,
        'resource_namespace': resource_provider_namespace,
        'resource_parent': parent_resource_path,
        'resource_type': resource_type,
        'resource_name': resource_name,
        'subscription': subscription
    }


def _single_or_collection(obj, default=None):
    if not obj:
        return default

    if isinstance(obj, list) and len(obj) == 1:
        return obj[0]

    return obj


# pylint: unused-argument
def show_resource(cmd, resource_ids=None, resource_group_name=None,
                  resource_provider_namespace=None, parent_resource_path=None, resource_type=None,
                  resource_name=None, api_version=None, include_response_body=False):
    parsed_ids = _get_parsed_resource_ids(resource_ids) or [_create_parsed_id(cmd.cli_ctx,
                                                                              resource_group_name,
                                                                              resource_provider_namespace,
                                                                              parent_resource_path,
                                                                              resource_type,
                                                                              resource_name)]

    return _single_or_collection(
        [_get_rsrc_util_from_parsed_id(cmd.cli_ctx, id_dict, api_version).get_resource(
            include_response_body) for id_dict in parsed_ids])


# pylint: disable=unused-argument
def delete_resource(cmd, resource_ids=None, resource_group_name=None,
                    resource_provider_namespace=None, parent_resource_path=None, resource_type=None,
                    resource_name=None, api_version=None):
    """
    Deletes the given resource(s).
    This function allows deletion of ids with dependencies on one another.
    This is done with multiple passes through the given ids.
    """
    parsed_ids = _get_parsed_resource_ids(resource_ids) or [_create_parsed_id(cmd.cli_ctx,
                                                                              resource_group_name,
                                                                              resource_provider_namespace,
                                                                              parent_resource_path,
                                                                              resource_type,
                                                                              resource_name)]
    to_be_deleted = [(_get_rsrc_util_from_parsed_id(cmd.cli_ctx, id_dict, api_version), id_dict)
                     for id_dict in parsed_ids]

    results = []
    from msrestazure.azure_exceptions import CloudError
    while to_be_deleted:
        logger.debug("Start new loop to delete resources.")
        operations = []
        failed_to_delete = []
        for rsrc_utils, id_dict in to_be_deleted:
            try:
                operations.append(rsrc_utils.delete())
                resource = _build_resource_id(**id_dict) or resource_name
                logger.debug("deleting %s", resource)
            except CloudError as e:
                # request to delete failed, add parsed id dict back to queue
                id_dict['exception'] = str(e)
                failed_to_delete.append((rsrc_utils, id_dict))
        to_be_deleted = failed_to_delete

        # stop deleting if none deletable
        if not operations:
            break

        # all operations return result before next pass
        for operation in operations:
            results.append(operation.result())

    if to_be_deleted:
        error_msg_builder = ['Some resources failed to be deleted (run with `--verbose` for more information):']
        for _, id_dict in to_be_deleted:
            logger.info(id_dict['exception'])
            resource_id = _build_resource_id(**id_dict) or id_dict['resource_id']
            error_msg_builder.append(resource_id)
        raise CLIError(os.linesep.join(error_msg_builder))

    return _single_or_collection(results)


# pylint: unused-argument
def update_resource(cmd, parameters, resource_ids=None,
                    resource_group_name=None, resource_provider_namespace=None,
                    parent_resource_path=None, resource_type=None, resource_name=None, api_version=None):
    parsed_ids = _get_parsed_resource_ids(resource_ids) or [_create_parsed_id(cmd.cli_ctx,
                                                                              resource_group_name,
                                                                              resource_provider_namespace,
                                                                              parent_resource_path,
                                                                              resource_type,
                                                                              resource_name)]

    return _single_or_collection(
        [_get_rsrc_util_from_parsed_id(cmd.cli_ctx, id_dict, api_version).update(parameters) for id_dict in parsed_ids])


# pylint: unused-argument
def tag_resource(cmd, tags, resource_ids=None,
                 resource_group_name=None, resource_provider_namespace=None,
                 parent_resource_path=None, resource_type=None, resource_name=None, api_version=None):
    """ Updates the tags on an existing resource. To clear tags, specify the --tag option
    without anything else. """
    parsed_ids = _get_parsed_resource_ids(resource_ids) or [_create_parsed_id(cmd.cli_ctx,
                                                                              resource_group_name,
                                                                              resource_provider_namespace,
                                                                              parent_resource_path,
                                                                              resource_type,
                                                                              resource_name)]

    return _single_or_collection(
        [_get_rsrc_util_from_parsed_id(cmd.cli_ctx, id_dict, api_version).tag(tags) for id_dict in parsed_ids])


# pylint: unused-argument
def invoke_resource_action(cmd, action, request_body=None, resource_ids=None,
                           resource_group_name=None, resource_provider_namespace=None,
                           parent_resource_path=None, resource_type=None, resource_name=None,
                           api_version=None):
    """ Invokes the provided action on an existing resource."""
    parsed_ids = _get_parsed_resource_ids(resource_ids) or [_create_parsed_id(cmd.cli_ctx,
                                                                              resource_group_name,
                                                                              resource_provider_namespace,
                                                                              parent_resource_path,
                                                                              resource_type,
                                                                              resource_name)]

    return _single_or_collection([_get_rsrc_util_from_parsed_id(cmd.cli_ctx, id_dict, api_version)
                                  .invoke_action(action, request_body) for id_dict in parsed_ids])


def get_deployment_operations(client, resource_group_name, deployment_name, operation_ids):
    """get a deployment's operation."""
    result = []
    for op_id in operation_ids:
        dep = client.get(resource_group_name, deployment_name, op_id)
        result.append(dep)
    return result


<<<<<<< HEAD
def get_deployment_operations_at_scope(cmd, scope_type, deployment_name, operation_ids, resource_group_name=None, management_group_id=None):
    """get a deployment's operation."""

    if scope_type == 'Subscription':
        get_function = lambda op_id: get_deployment_operation_at_subscription_scope(cmd, deployment_name, op_id)  # noqa: E731
    elif scope_type == 'ResourceGroup':
        get_function = lambda op_id: get_deployment_operation_at_resource_group(cmd, resource_group_name, deployment_name, op_id)  # noqa: E731
    elif scope_type == 'ManagementGroup':
        get_function = lambda op_id: get_deployment_operation_at_management_group(cmd, management_group_id, deployment_name, op_id)  # noqa: E731
    else:
        get_function = lambda op_id: get_deployment_operation_at_tenant_scope(cmd, deployment_name, op_id)  # noqa: E731
=======
def list_deployment_operations_at_subscription_scope(cmd, deployment_name):
    """list a deployment's operations."""

    rcf = _resource_client_factory(cmd.cli_ctx)
    return rcf.deployment_operations.list_at_subscription_scope(deployment_name)


def get_deployment_operations_at_subscription_scope(client, deployment_name, operation_ids):
    """get a deployment's operation."""
>>>>>>> 807faccc

    result = []
    for op_id in operation_ids:
        dep = get_function(op_id)
        result.append(dep)
    return result


def list_deployment_operations_at_scope(cmd, scope_type, deployment_name, resource_group_name=None, management_group_id=None):
    if scope_type == 'Subscription':
        return list_deployment_operations_at_subscription_scope(cmd, deployment_name)

    if scope_type == 'ResourceGroup':
        return list_deployment_operations_at_resource_group(cmd, resource_group_name, deployment_name)

    if scope_type == 'ManagementGroup':
        return list_deployment_operations_at_management_group(cmd, management_group_id, deployment_name)

    return list_deployment_operations_at_tenant_scope(cmd, deployment_name)


def list_deployment_operations_at_subscription_scope(cmd, deployment_name):
    rcf = _resource_client_factory(cmd.cli_ctx)
    return rcf.deployment_operations.list_at_subscription_scope(deployment_name)


def list_deployment_operations_at_resource_group(cmd, resource_group_name, deployment_name):
    rcf = _resource_client_factory(cmd.cli_ctx)
    return rcf.deployment_operations.list(resource_group_name, deployment_name)


def list_deployment_operations_at_management_group(cmd, management_group_id, deployment_name):
    rcf = _resource_client_factory(cmd.cli_ctx)
    return rcf.deployment_operations.list_at_management_group_scope(management_group_id, deployment_name)


def list_deployment_operations_at_tenant_scope(cmd, deployment_name):
    rcf = _resource_client_factory(cmd.cli_ctx)
    return rcf.deployment_operations.list_at_tenant_scope(deployment_name)


def get_deployment_operation_at_subscription_scope(cmd, deployment_name, op_id):
    rcf = _resource_client_factory(cmd.cli_ctx)
    return rcf.deployment_operations.get_at_subscription_scope(deployment_name, op_id)


def get_deployment_operation_at_resource_group(cmd, resource_group_name, deployment_name, op_id):
    rcf = _resource_client_factory(cmd.cli_ctx)
    return rcf.deployment_operations.get(resource_group_name, deployment_name, op_id)


def get_deployment_operation_at_management_group(cmd, management_group_id, deployment_name, op_id):
    rcf = _resource_client_factory(cmd.cli_ctx)
    return rcf.deployment_operations.get_at_management_group_scope(management_group_id, deployment_name, op_id)


def get_deployment_operation_at_tenant_scope(cmd, deployment_name, op_id):
    rcf = _resource_client_factory(cmd.cli_ctx)
    return rcf.deployment_operations.get_at_tenant_scope(deployment_name, op_id)


def list_resources(cmd, resource_group_name=None,
                   resource_provider_namespace=None, resource_type=None, name=None, tag=None,
                   location=None):
    rcf = _resource_client_factory(cmd.cli_ctx)

    if resource_group_name is not None:
        rcf.resource_groups.get(resource_group_name)

    odata_filter = _list_resources_odata_filter_builder(resource_group_name,
                                                        resource_provider_namespace,
                                                        resource_type, name, tag, location)
    resources = rcf.resources.list(filter=odata_filter)
    return list(resources)


def register_provider(cmd, resource_provider_namespace, wait=False):
    _update_provider(cmd.cli_ctx, resource_provider_namespace, registering=True, wait=wait)


def unregister_provider(cmd, resource_provider_namespace, wait=False):
    _update_provider(cmd.cli_ctx, resource_provider_namespace, registering=False, wait=wait)


def list_provider_operations(cmd):
    auth_client = _authorization_management_client(cmd.cli_ctx)
    return auth_client.provider_operations_metadata.list()


def show_provider_operations(cmd, resource_provider_namespace):
    version = getattr(get_api_version(cmd.cli_ctx, ResourceType.MGMT_AUTHORIZATION), 'provider_operations_metadata')
    auth_client = _authorization_management_client(cmd.cli_ctx)
    if version == '2015-07-01':
        return auth_client.provider_operations_metadata.get(resource_provider_namespace, version)
    return auth_client.provider_operations_metadata.get(resource_provider_namespace)


def move_resource(cmd, ids, destination_group, destination_subscription_id=None):
    """Moves resources from one resource group to another(can be under different subscription)

    :param ids: the space-separated resource ids to be moved
    :param destination_group: the destination resource group name
    :param destination_subscription_id: the destination subscription identifier
    """
    # verify all resource ids are valid and under the same group
    resources = []
    for i in ids:
        if is_valid_resource_id(i):
            resources.append(parse_resource_id(i))
        else:
            raise CLIError('Invalid id "{}", as it has no group or subscription field'.format(i))

    if len({r['subscription'] for r in resources}) > 1:
        raise CLIError('All resources should be under the same subscription')
    if len({r['resource_group'] for r in resources}) > 1:
        raise CLIError('All resources should be under the same group')

    rcf = _resource_client_factory(cmd.cli_ctx)
    target = _build_resource_id(subscription=(destination_subscription_id or rcf.config.subscription_id),
                                resource_group=destination_group)

    return rcf.resources.move_resources(resources[0]['resource_group'], ids, target)


def list_features(client, resource_provider_namespace=None):
    if resource_provider_namespace:
        return client.list(resource_provider_namespace=resource_provider_namespace)
    return client.list_all()


def register_feature(client, resource_provider_namespace, feature_name):
    logger.warning("Once the feature '%s' is registered, invoking 'az provider register -n %s' is required "
                   "to get the change propagated", feature_name, resource_provider_namespace)
    return client.register(resource_provider_namespace, feature_name)


# pylint: disable=inconsistent-return-statements,too-many-locals
def create_policy_assignment(cmd, policy=None, policy_set_definition=None,
                             name=None, display_name=None, params=None,
                             resource_group_name=None, scope=None, sku=None,
                             not_scopes=None, location=None, assign_identity=None,
                             identity_scope=None, identity_role='Contributor', enforcement_mode='Default'):
    """Creates a policy assignment
    :param not_scopes: Space-separated scopes where the policy assignment does not apply.
    """
    if bool(policy) == bool(policy_set_definition):
        raise CLIError('usage error: --policy NAME_OR_ID | '
                       '--policy-set-definition NAME_OR_ID')
    policy_client = _resource_policy_client_factory(cmd.cli_ctx)
    scope = _build_policy_scope(policy_client.config.subscription_id,
                                resource_group_name, scope)
    policy_id = _resolve_policy_id(cmd, policy, policy_set_definition, policy_client)
    params = _load_file_string_or_uri(params, 'params', False)

    PolicyAssignment = cmd.get_models('PolicyAssignment')
    assignment = PolicyAssignment(display_name=display_name, policy_definition_id=policy_id, scope=scope, enforcement_mode=enforcement_mode)
    assignment.parameters = params if params else None

    if cmd.supported_api_version(min_api='2017-06-01-preview'):
        if not_scopes:
            kwargs_list = []
            for id_arg in not_scopes.split(' '):
                if parse_resource_id(id_arg):
                    kwargs_list.append(id_arg)
                else:
                    logger.error('az policy assignment create error: argument --not-scopes: \
                    invalid notscopes value: \'%s\'', id_arg)
                    return
            assignment.not_scopes = kwargs_list
        PolicySku = cmd.get_models('PolicySku')
        policySku = PolicySku(name='A0', tier='Free')
        if sku:
            policySku = policySku if sku.lower() == 'free' else PolicySku(name='A1', tier='Standard')
        assignment.sku = policySku

    if cmd.supported_api_version(min_api='2018-05-01'):
        if location:
            assignment.location = location
        identity = None
        if assign_identity is not None:
            identity = _build_identities_info(cmd, assign_identity)
        assignment.identity = identity

    createdAssignment = policy_client.policy_assignments.create(scope, name or uuid.uuid4(), assignment)

    # Create the identity's role assignment if requested
    if assign_identity is not None and identity_scope:
        from azure.cli.core.commands.arm import assign_identity as _assign_identity_helper
        _assign_identity_helper(cmd.cli_ctx, lambda: createdAssignment, lambda resource: createdAssignment, identity_role, identity_scope)

    return createdAssignment


def _build_identities_info(cmd, identities):
    identities = identities or []
    ResourceIdentityType = cmd.get_models('ResourceIdentityType')
    identity_type = ResourceIdentityType.none
    if not identities or MSI_LOCAL_ID in identities:
        identity_type = ResourceIdentityType.system_assigned
    ResourceIdentity = cmd.get_models('Identity')
    return ResourceIdentity(type=identity_type)


def delete_policy_assignment(cmd, name, resource_group_name=None, scope=None):
    policy_client = _resource_policy_client_factory(cmd.cli_ctx)
    scope = _build_policy_scope(policy_client.config.subscription_id,
                                resource_group_name, scope)
    policy_client.policy_assignments.delete(scope, name)


def show_policy_assignment(cmd, name, resource_group_name=None, scope=None):
    policy_client = _resource_policy_client_factory(cmd.cli_ctx)
    scope = _build_policy_scope(policy_client.config.subscription_id,
                                resource_group_name, scope)
    return policy_client.policy_assignments.get(scope, name)


def list_policy_assignment(cmd, disable_scope_strict_match=None, resource_group_name=None, scope=None):
    from azure.cli.core.commands.client_factory import get_subscription_id
    policy_client = _resource_policy_client_factory(cmd.cli_ctx)
    _scope = _build_policy_scope(get_subscription_id(cmd.cli_ctx),
                                 resource_group_name, scope)
    id_parts = parse_resource_id(_scope)
    subscription = id_parts.get('subscription')
    resource_group = id_parts.get('resource_group')
    resource_type = id_parts.get('child_type_1') or id_parts.get('type')
    resource_name = id_parts.get('child_name_1') or id_parts.get('name')

    if all([resource_type, resource_group, subscription]):
        namespace = id_parts.get('namespace')
        parent_resource_path = '' if not id_parts.get('child_name_1') else (id_parts['type'] + '/' + id_parts['name'])
        result = policy_client.policy_assignments.list_for_resource(
            resource_group, namespace,
            parent_resource_path, resource_type, resource_name)
    elif resource_group:
        result = policy_client.policy_assignments.list_for_resource_group(resource_group)
    elif subscription:
        result = policy_client.policy_assignments.list()
    elif scope:
        raise CLIError('usage error `--scope`: must be a fully qualified ARM ID.')
    else:
        raise CLIError('usage error: --scope ARM_ID | --resource-group NAME | --subscription ID')

    if not disable_scope_strict_match:
        result = [i for i in result if _scope.lower() == i.scope.lower()]

    return result


def set_identity(cmd, name, scope=None, resource_group_name=None, identity_role='Contributor', identity_scope=None):
    policy_client = _resource_policy_client_factory(cmd.cli_ctx)
    scope = _build_policy_scope(policy_client.config.subscription_id, resource_group_name, scope)

    def getter():
        return policy_client.policy_assignments.get(scope, name)

    def setter(policyAssignment):
        policyAssignment.identity = _build_identities_info(cmd, [MSI_LOCAL_ID])
        return policy_client.policy_assignments.create(scope, name, policyAssignment)

    from azure.cli.core.commands.arm import assign_identity as _assign_identity_helper
    updatedAssignment = _assign_identity_helper(cmd.cli_ctx, getter, setter, identity_role, identity_scope)
    return updatedAssignment.identity


def show_identity(cmd, name, scope=None, resource_group_name=None):
    policy_client = _resource_policy_client_factory(cmd.cli_ctx)
    scope = _build_policy_scope(policy_client.config.subscription_id, resource_group_name, scope)
    return policy_client.policy_assignments.get(scope, name).identity


def remove_identity(cmd, name, scope=None, resource_group_name=None):
    policy_client = _resource_policy_client_factory(cmd.cli_ctx)
    scope = _build_policy_scope(policy_client.config.subscription_id, resource_group_name, scope)
    policyAssignment = policy_client.policy_assignments.get(scope, name)

    ResourceIdentityType = cmd.get_models('ResourceIdentityType')
    ResourceIdentity = cmd.get_models('Identity')
    policyAssignment.identity = ResourceIdentity(type=ResourceIdentityType.none)
    policyAssignment = policy_client.policy_assignments.create(scope, name, policyAssignment)
    return policyAssignment.identity


def enforce_mutually_exclusive(subscription, management_group):
    if subscription and management_group:
        raise IncorrectUsageError('cannot provide both --subscription and --management-group')


def create_policy_definition(cmd, name, rules=None, params=None, display_name=None, description=None, mode=None,
                             metadata=None, subscription=None, management_group=None):
    rules = _load_file_string_or_uri(rules, 'rules')
    params = _load_file_string_or_uri(params, 'params', False)

    policy_client = _resource_policy_client_factory(cmd.cli_ctx)
    PolicyDefinition = cmd.get_models('PolicyDefinition')
    parameters = PolicyDefinition(policy_rule=rules, parameters=params, description=description,
                                  display_name=display_name)
    if cmd.supported_api_version(min_api='2016-12-01'):
        parameters.mode = mode
    if cmd.supported_api_version(min_api='2017-06-01-preview'):
        parameters.metadata = metadata
    if cmd.supported_api_version(min_api='2018-03-01'):
        enforce_mutually_exclusive(subscription, management_group)
        if management_group:
            return policy_client.policy_definitions.create_or_update_at_management_group(name, parameters, management_group)
        if subscription:
            subscription_id = _get_subscription_id_from_subscription(cmd.cli_ctx, subscription)
            policy_client.config.subscription_id = subscription_id

    return policy_client.policy_definitions.create_or_update(name, parameters)


def create_policy_setdefinition(cmd, name, definitions, params=None, display_name=None, description=None,
                                subscription=None, management_group=None):
    definitions = _load_file_string_or_uri(definitions, 'definitions')
    params = _load_file_string_or_uri(params, 'params', False)

    policy_client = _resource_policy_client_factory(cmd.cli_ctx)
    PolicySetDefinition = cmd.get_models('PolicySetDefinition')
    parameters = PolicySetDefinition(policy_definitions=definitions, parameters=params, description=description,
                                     display_name=display_name)
    if cmd.supported_api_version(min_api='2018-03-01'):
        enforce_mutually_exclusive(subscription, management_group)
        if management_group:
            return policy_client.policy_set_definitions.create_or_update_at_management_group(name, parameters, management_group)
        if subscription:
            subscription_id = _get_subscription_id_from_subscription(cmd.cli_ctx, subscription)
            policy_client.config.subscription_id = subscription_id

    return policy_client.policy_set_definitions.create_or_update(name, parameters)


def get_policy_definition(cmd, policy_definition_name, subscription=None, management_group=None):
    policy_client = _resource_policy_client_factory(cmd.cli_ctx)
    return _get_custom_or_builtin_policy(cmd, policy_client, policy_definition_name, subscription, management_group)


def get_policy_setdefinition(cmd, policy_set_definition_name, subscription=None, management_group=None):
    policy_client = _resource_policy_client_factory(cmd.cli_ctx)
    return _get_custom_or_builtin_policy(cmd, policy_client, policy_set_definition_name, subscription, management_group, True)


def list_policy_definition(cmd, subscription=None, management_group=None):
    policy_client = _resource_policy_client_factory(cmd.cli_ctx)
    if cmd.supported_api_version(min_api='2018-03-01'):
        enforce_mutually_exclusive(subscription, management_group)
        if management_group:
            return policy_client.policy_definitions.list_by_management_group(management_group)
        if subscription:
            subscription_id = _get_subscription_id_from_subscription(cmd.cli_ctx, subscription)
            policy_client.config.subscription_id = subscription_id

    return policy_client.policy_definitions.list()


def list_policy_setdefinition(cmd, subscription=None, management_group=None):
    policy_client = _resource_policy_client_factory(cmd.cli_ctx)
    if cmd.supported_api_version(min_api='2018-03-01'):
        enforce_mutually_exclusive(subscription, management_group)
        if management_group:
            return policy_client.policy_set_definitions.list_by_management_group(management_group)
        if subscription:
            subscription_id = _get_subscription_id_from_subscription(cmd.cli_ctx, subscription)
            policy_client.config.subscription_id = subscription_id

    return policy_client.policy_set_definitions.list()


def delete_policy_definition(cmd, policy_definition_name, subscription=None, management_group=None):
    policy_client = _resource_policy_client_factory(cmd.cli_ctx)
    if cmd.supported_api_version(min_api='2018-03-01'):
        enforce_mutually_exclusive(subscription, management_group)
        if management_group:
            return policy_client.policy_definitions.delete_at_management_group(policy_definition_name, management_group)
        if subscription:
            subscription_id = _get_subscription_id_from_subscription(cmd.cli_ctx, subscription)
            policy_client.config.subscription_id = subscription_id

    return policy_client.policy_definitions.delete(policy_definition_name)


def delete_policy_setdefinition(cmd, policy_set_definition_name, subscription=None, management_group=None):
    policy_client = _resource_policy_client_factory(cmd.cli_ctx)
    if cmd.supported_api_version(min_api='2018-03-01'):
        enforce_mutually_exclusive(subscription, management_group)
        if management_group:
            return policy_client.policy_set_definitions.delete_at_management_group(policy_set_definition_name, management_group)
        if subscription:
            subscription_id = _get_subscription_id_from_subscription(cmd.cli_ctx, subscription)
            policy_client.config.subscription_id = subscription_id

    return policy_client.policy_set_definitions.delete(policy_set_definition_name)


def update_policy_definition(cmd, policy_definition_name, rules=None, params=None,
                             display_name=None, description=None, metadata=None, mode=None,
                             subscription=None, management_group=None):

    rules = _load_file_string_or_uri(rules, 'rules', False)
    params = _load_file_string_or_uri(params, 'params', False)

    policy_client = _resource_policy_client_factory(cmd.cli_ctx)
    definition = _get_custom_or_builtin_policy(cmd, policy_client, policy_definition_name, subscription, management_group)
    # pylint: disable=line-too-long,no-member

    PolicyDefinition = cmd.get_models('PolicyDefinition')
    parameters = PolicyDefinition(
        policy_rule=rules if rules is not None else definition.policy_rule,
        parameters=params if params is not None else definition.parameters,
        display_name=display_name if display_name is not None else definition.display_name,
        description=description if description is not None else definition.description,
        metadata=metadata if metadata is not None else definition.metadata)

    if cmd.supported_api_version(min_api='2016-12-01'):
        parameters.mode = mode
    if cmd.supported_api_version(min_api='2018-03-01'):
        enforce_mutually_exclusive(subscription, management_group)
        if management_group:
            return policy_client.policy_definitions.create_or_update_at_management_group(policy_definition_name, parameters, management_group)
        if subscription:
            subscription_id = _get_subscription_id_from_subscription(cmd.cli_ctx, subscription)
            policy_client.config.subscription_id = subscription_id

    return policy_client.policy_definitions.create_or_update(policy_definition_name, parameters)


def update_policy_setdefinition(cmd, policy_set_definition_name, definitions=None, params=None,
                                display_name=None, description=None,
                                subscription=None, management_group=None):

    definitions = _load_file_string_or_uri(definitions, 'definitions', False)
    params = _load_file_string_or_uri(params, 'params', False)

    policy_client = _resource_policy_client_factory(cmd.cli_ctx)
    definition = _get_custom_or_builtin_policy(cmd, policy_client, policy_set_definition_name, subscription, management_group, True)
    # pylint: disable=line-too-long,no-member
    PolicySetDefinition = cmd.get_models('PolicySetDefinition')
    parameters = PolicySetDefinition(
        policy_definitions=definitions if definitions is not None else definition.policy_definitions,
        description=description if description is not None else definition.description,
        display_name=display_name if display_name is not None else definition.display_name,
        parameters=params if params is not None else definition.parameters)
    if cmd.supported_api_version(min_api='2018-03-01'):
        enforce_mutually_exclusive(subscription, management_group)
        if management_group:
            return policy_client.policy_set_definitions.create_or_update_at_management_group(policy_set_definition_name, parameters, management_group)
        if subscription:
            subscription_id = _get_subscription_id_from_subscription(cmd.cli_ctx, subscription)
            policy_client.config.subscription_id = subscription_id

    return policy_client.policy_set_definitions.create_or_update(policy_set_definition_name, parameters)


def _register_rp(cli_ctx, subscription_id=None):
    rp = "Microsoft.Management"
    import time
    rcf = get_mgmt_service_client(
        cli_ctx,
        ResourceType.MGMT_RESOURCE_RESOURCES,
        subscription_id)
    rcf.providers.register(rp)
    while True:
        time.sleep(10)
        rp_info = rcf.providers.get(rp)
        if rp_info.registration_state == 'Registered':
            break


def _get_subscription_id_from_subscription(cli_ctx, subscription):  # pylint: disable=inconsistent-return-statements
    from azure.cli.core._profile import Profile
    profile = Profile(cli_ctx=cli_ctx)
    subscriptions_list = profile.load_cached_subscriptions()
    for sub in subscriptions_list:
        if subscription in (sub['id'], sub['name']):
            return sub['id']
    raise CLIError("Subscription not found in the current context.")


def _get_parent_id_from_parent(parent):
    if parent is None or parent.startswith("/providers/Microsoft.Management/managementGroups/"):
        return parent
    return "/providers/Microsoft.Management/managementGroups/" + parent


def cli_managementgroups_group_list(cmd, client):
    _register_rp(cmd.cli_ctx)
    return client.list()


def cli_managementgroups_group_show(
        cmd,
        client,
        group_name,
        expand=False,
        recurse=False):
    _register_rp(cmd.cli_ctx)
    if expand:
        return client.get(group_name, "children", recurse)
    return client.get(group_name)


def cli_managementgroups_group_create(
        cmd,
        client,
        group_name,
        display_name=None,
        parent=None):
    _register_rp(cmd.cli_ctx)
    parent_id = _get_parent_id_from_parent(parent)
    from azure.mgmt.managementgroups.models import (
        CreateManagementGroupRequest, CreateManagementGroupDetails, CreateParentGroupInfo)
    create_parent_grp_info = CreateParentGroupInfo(id=parent_id)
    create_mgmt_grp_details = CreateManagementGroupDetails(parent=create_parent_grp_info)
    create_mgmt_grp_request = CreateManagementGroupRequest(
        name=group_name,
        display_name=display_name,
        details=create_mgmt_grp_details)
    return client.create_or_update(group_name, create_mgmt_grp_request)


def cli_managementgroups_group_update_custom_func(
        instance,
        display_name=None,
        parent_id=None):
    parent_id = _get_parent_id_from_parent(parent_id)
    instance.display_name = display_name
    instance.parent_id = parent_id
    return instance


def cli_managementgroups_group_update_get():
    from azure.mgmt.managementgroups.models import PatchManagementGroupRequest
    update_parameters = PatchManagementGroupRequest(display_name=None, parent_id=None)
    return update_parameters


def cli_managementgroups_group_update_set(
        cmd, client, group_name, parameters=None):
    return client.update(group_name, parameters)


def cli_managementgroups_group_delete(cmd, client, group_name):
    _register_rp(cmd.cli_ctx)
    return client.delete(group_name)


def cli_managementgroups_subscription_add(
        cmd, client, group_name, subscription):
    subscription_id = _get_subscription_id_from_subscription(
        cmd.cli_ctx, subscription)
    return client.create(group_name, subscription_id)


def cli_managementgroups_subscription_remove(
        cmd, client, group_name, subscription):
    subscription_id = _get_subscription_id_from_subscription(
        cmd.cli_ctx, subscription)
    return client.delete(group_name, subscription_id)


# region Locks


def _validate_lock_params_match_lock(
        lock_client, name, resource_group, resource_provider_namespace, parent_resource_path,
        resource_type, resource_name):
    """
    Locks are scoped to subscription, resource group or resource.
    However, the az list command returns all locks for the current scopes
    and all lower scopes (e.g. resource group level also includes resource locks).
    This can lead to a confusing user experience where the user specifies a lock
    name and assumes that it will work, even if they haven't given the right
    scope. This function attempts to validate the parameters and help the
    user find the right scope, by first finding the lock, and then infering
    what it's parameters should be.
    """
    locks = lock_client.management_locks.list_at_subscription_level()
    found_count = 0  # locks at different levels can have the same name
    lock_resource_id = None
    for lock in locks:
        if lock.name == name:
            found_count = found_count + 1
            lock_resource_id = lock.id
    if found_count == 1:
        # If we only found one lock, let's validate that the parameters are correct,
        # if we found more than one, we'll assume the user knows what they're doing
        # TODO: Add validation for that case too?
        resource = parse_resource_id(lock_resource_id)
        _resource_group = resource.get('resource_group', None)
        _resource_namespace = resource.get('namespace', None)
        if _resource_group is None:
            return
        if resource_group != _resource_group:
            raise CLIError(
                'Unexpected --resource-group for lock {}, expected {}'.format(
                    name, _resource_group))
        if _resource_namespace is None or _resource_namespace == 'Microsoft.Authorization':
            return
        if resource_provider_namespace != _resource_namespace:
            raise CLIError(
                'Unexpected --namespace for lock {}, expected {}'.format(name, _resource_namespace))
        if resource.get('child_type_2', None) is None:
            _resource_type = resource.get('type', None)
            _resource_name = resource.get('name', None)
        else:
            _resource_type = resource.get('child_type_1', None)
            _resource_name = resource.get('child_name_1', None)
            parent = (resource['type'] + '/' + resource['name'])
            if parent != parent_resource_path:
                raise CLIError(
                    'Unexpected --parent for lock {}, expected {}'.format(
                        name, parent))
        if resource_type != _resource_type:
            raise CLIError('Unexpected --resource-type for lock {}, expected {}'.format(
                name, _resource_type))
        if resource_name != _resource_name:
            raise CLIError('Unexpected --resource-name for lock {}, expected {}'.format(
                name, _resource_name))


def list_locks(cmd, resource_group=None,
               resource_provider_namespace=None, parent_resource_path=None, resource_type=None,
               resource_name=None, filter_string=None):
    """
    :param resource_provider_namespace: Name of a resource provider.
    :type resource_provider_namespace: str
    :param parent_resource_path: Path to a parent resource
    :type parent_resource_path: str
    :param resource_type: The type for the resource with the lock.
    :type resource_type: str
    :param resource_name: Name of a resource that has a lock.
    :type resource_name: str
    :param filter_string: A query filter to use to restrict the results.
    :type filter_string: str
    """
    lock_client = _resource_lock_client_factory(cmd.cli_ctx)
    lock_resource = _extract_lock_params(resource_group, resource_provider_namespace,
                                         resource_type, resource_name)
    resource_group = lock_resource[0]
    resource_name = lock_resource[1]
    resource_provider_namespace = lock_resource[2]
    resource_type = lock_resource[3]

    if resource_group is None:
        return lock_client.management_locks.list_at_subscription_level(filter=filter_string)
    if resource_name is None:
        return lock_client.management_locks.list_at_resource_group_level(
            resource_group, filter=filter_string)
    return lock_client.management_locks.list_at_resource_level(
        resource_group, resource_provider_namespace, parent_resource_path or '', resource_type,
        resource_name, filter=filter_string)


# pylint: disable=inconsistent-return-statements
def get_lock(cmd, lock_name=None, resource_group=None, resource_provider_namespace=None,
             parent_resource_path=None, resource_type=None, resource_name=None, ids=None):
    """
    :param name: The name of the lock.
    :type name: str
    """
    if ids:
        kwargs_list = []
        for id_arg in ids:
            try:
                kwargs_list.append(_parse_lock_id(id_arg))
            except AttributeError:
                logger.error('az lock show: error: argument --ids: invalid ResourceId value: \'%s\'', id_arg)
                return
        results = [get_lock(cmd, **kwargs) for kwargs in kwargs_list]
        return results[0] if len(results) == 1 else results

    lock_client = _resource_lock_client_factory(cmd.cli_ctx)

    lock_resource = _extract_lock_params(resource_group, resource_provider_namespace,
                                         resource_type, resource_name)

    resource_group = lock_resource[0]
    resource_name = lock_resource[1]
    resource_provider_namespace = lock_resource[2]
    resource_type = lock_resource[3]

    _validate_lock_params_match_lock(lock_client, lock_name, resource_group,
                                     resource_provider_namespace, parent_resource_path,
                                     resource_type, resource_name)

    if resource_group is None:
        return _call_subscription_get(cmd, lock_client, lock_name)
    if resource_name is None:
        return lock_client.management_locks.get_at_resource_group_level(resource_group, lock_name)
    if cmd.supported_api_version(max_api='2015-01-01'):
        lock_list = list_locks(resource_group, resource_provider_namespace, parent_resource_path,
                               resource_type, resource_name)
        return next((lock for lock in lock_list if lock.name == lock_name), None)
    return lock_client.management_locks.get_at_resource_level(
        resource_group, resource_provider_namespace,
        parent_resource_path or '', resource_type, resource_name, lock_name)


# pylint: disable=inconsistent-return-statements
def delete_lock(cmd, lock_name=None, resource_group=None, resource_provider_namespace=None,
                parent_resource_path=None, resource_type=None, resource_name=None, ids=None):
    """
    :param name: The name of the lock.
    :type name: str
    :param resource_provider_namespace: Name of a resource provider.
    :type resource_provider_namespace: str
    :param parent_resource_path: Path to a parent resource
    :type parent_resource_path: str
    :param resource_type: The type for the resource with the lock.
    :type resource_type: str
    :param resource_name: Name of a resource that has a lock.
    :type resource_name: str
    """
    if ids:
        kwargs_list = []
        for id_arg in ids:
            try:
                kwargs_list.append(_parse_lock_id(id_arg))
            except AttributeError:
                logger.error('az lock delete: error: argument --ids: invalid ResourceId value: \'%s\'', id_arg)
                return
        results = [delete_lock(cmd, **kwargs) for kwargs in kwargs_list]
        return results[0] if len(results) == 1 else results

    lock_client = _resource_lock_client_factory(cmd.cli_ctx)
    lock_resource = _extract_lock_params(resource_group, resource_provider_namespace,
                                         resource_type, resource_name)
    resource_group = lock_resource[0]
    resource_name = lock_resource[1]
    resource_provider_namespace = lock_resource[2]
    resource_type = lock_resource[3]

    _validate_lock_params_match_lock(lock_client, lock_name, resource_group,
                                     resource_provider_namespace, parent_resource_path,
                                     resource_type, resource_name)

    if resource_group is None:
        return lock_client.management_locks.delete_at_subscription_level(lock_name)
    if resource_name is None:
        return lock_client.management_locks.delete_at_resource_group_level(
            resource_group, lock_name)
    return lock_client.management_locks.delete_at_resource_level(
        resource_group, resource_provider_namespace, parent_resource_path or '', resource_type,
        resource_name, lock_name)


def create_lock(cmd, lock_name, level,
                resource_group=None, resource_provider_namespace=None, notes=None,
                parent_resource_path=None, resource_type=None, resource_name=None):
    """
    :param name: The name of the lock.
    :type name: str
    :param resource_provider_namespace: Name of a resource provider.
    :type resource_provider_namespace: str
    :param parent_resource_path: Path to a parent resource
    :type parent_resource_path: str
    :param resource_type: The type for the resource with the lock.
    :type resource_type: str
    :param resource_name: Name of a resource that has a lock.
    :type resource_name: str
    :param notes: Notes about this lock.
    :type notes: str
    """
    ManagementLockObject = get_sdk(cmd.cli_ctx, ResourceType.MGMT_RESOURCE_LOCKS, 'ManagementLockObject', mod='models')
    parameters = ManagementLockObject(level=level, notes=notes, name=lock_name)

    lock_client = _resource_lock_client_factory(cmd.cli_ctx)
    lock_resource = _extract_lock_params(resource_group, resource_provider_namespace,
                                         resource_type, resource_name)
    resource_group = lock_resource[0]
    resource_name = lock_resource[1]
    resource_provider_namespace = lock_resource[2]
    resource_type = lock_resource[3]

    if resource_group is None:
        return lock_client.management_locks.create_or_update_at_subscription_level(lock_name, parameters)

    if resource_name is None:
        return lock_client.management_locks.create_or_update_at_resource_group_level(
            resource_group, lock_name, parameters)

    return lock_client.management_locks.create_or_update_at_resource_level(
        resource_group, resource_provider_namespace, parent_resource_path or '', resource_type,
        resource_name, lock_name, parameters)


# pylint: disable=inconsistent-return-statements
def update_lock(cmd, lock_name=None, resource_group=None, resource_provider_namespace=None, notes=None,
                parent_resource_path=None, resource_type=None, resource_name=None, level=None, ids=None):
    """
    Allows updates to the lock-type(level) and the notes of the lock
    """
    if ids:
        kwargs_list = []
        for id_arg in ids:
            try:
                kwargs_list.append(_parse_lock_id(id_arg))
            except AttributeError:
                logger.error('az lock update: error: argument --ids: invalid ResourceId value: \'%s\'', id_arg)
                return
        results = [update_lock(cmd, level=level, notes=notes, **kwargs) for kwargs in kwargs_list]
        return results[0] if len(results) == 1 else results

    lock_client = _resource_lock_client_factory(cmd.cli_ctx)

    lock_resource = _extract_lock_params(resource_group, resource_provider_namespace,
                                         resource_type, resource_name)

    resource_group = lock_resource[0]
    resource_name = lock_resource[1]
    resource_provider_namespace = lock_resource[2]
    resource_type = lock_resource[3]

    _validate_lock_params_match_lock(lock_client, lock_name, resource_group, resource_provider_namespace,
                                     parent_resource_path, resource_type, resource_name)

    if resource_group is None:
        params = _call_subscription_get(cmd, lock_client, lock_name)
        _update_lock_parameters(params, level, notes)
        return lock_client.management_locks.create_or_update_at_subscription_level(lock_name, params)
    if resource_name is None:
        params = lock_client.management_locks.get_at_resource_group_level(resource_group, lock_name)
        _update_lock_parameters(params, level, notes)
        return lock_client.management_locks.create_or_update_at_resource_group_level(
            resource_group, lock_name, params)
    if cmd.supported_api_version(max_api='2015-01-01'):
        lock_list = list_locks(resource_group, resource_provider_namespace, parent_resource_path,
                               resource_type, resource_name)
        return next((lock for lock in lock_list if lock.name == lock_name), None)
    params = lock_client.management_locks.get_at_resource_level(
        resource_group, resource_provider_namespace, parent_resource_path or '', resource_type,
        resource_name, lock_name)
    _update_lock_parameters(params, level, notes)
    return lock_client.management_locks.create_or_update_at_resource_level(
        resource_group, resource_provider_namespace, parent_resource_path or '', resource_type,
        resource_name, lock_name, params)
# endregion


# region ResourceLinks
def create_resource_link(cmd, link_id, target_id, notes=None):
    links_client = _resource_links_client_factory(cmd.cli_ctx).resource_links
    ResourceLinkProperties = get_sdk(cmd.cli_ctx, ResourceType.MGMT_RESOURCE_LINKS,
                                     'ResourceLinkProperties', mod='models')
    properties = ResourceLinkProperties(target_id=target_id, notes=notes)
    links_client.create_or_update(link_id, properties)


def update_resource_link(cmd, link_id, target_id=None, notes=None):
    links_client = _resource_links_client_factory(cmd.cli_ctx).resource_links
    params = links_client.get(link_id)
    ResourceLinkProperties = get_sdk(cmd.cli_ctx, ResourceType.MGMT_RESOURCE_LINKS,
                                     'ResourceLinkProperties', mod='models')
    properties = ResourceLinkProperties(
        target_id=target_id if target_id is not None else params.properties.target_id,
        # pylint: disable=no-member
        notes=notes if notes is not None else params.properties.notes)  # pylint: disable=no-member
    links_client.create_or_update(link_id, properties)


def list_resource_links(cmd, scope=None, filter_string=None):
    links_client = _resource_links_client_factory(cmd.cli_ctx).resource_links
    if scope is not None:
        return links_client.list_at_source_scope(scope, filter=filter_string)
    return links_client.list_at_subscription(filter=filter_string)
# endregion


def rest_call(cmd, method, uri, headers=None, uri_parameters=None,
              body=None, skip_authorization_header=False, resource=None, output_file=None):
    from azure.cli.core.util import send_raw_request
    r = send_raw_request(cmd.cli_ctx, method, uri, headers, uri_parameters, body,
                         skip_authorization_header, resource, output_file)
    if not output_file and r.content:
        try:
            return r.json()
        except ValueError:
            logger.warning('Not a json response, outputting to stdout. For binary data '
                           'suggest use "--output-file" to write to a file')
            print(r.text)


class _ResourceUtils(object):  # pylint: disable=too-many-instance-attributes
    def __init__(self, cli_ctx,
                 resource_group_name=None, resource_provider_namespace=None,
                 parent_resource_path=None, resource_type=None, resource_name=None,
                 resource_id=None, api_version=None, rcf=None):
        # if the resouce_type is in format 'namespace/type' split it.
        # (we don't have to do this, but commands like 'vm show' returns such values)
        if resource_type and not resource_provider_namespace and not parent_resource_path:
            parts = resource_type.split('/')
            if len(parts) > 1:
                resource_provider_namespace = parts[0]
                resource_type = parts[1]

        self.rcf = rcf or _resource_client_factory(cli_ctx)
        if api_version is None:
            if resource_id:
                api_version = _ResourceUtils._resolve_api_version_by_id(self.rcf, resource_id)
            else:
                _validate_resource_inputs(resource_group_name, resource_provider_namespace,
                                          resource_type, resource_name)
                api_version = _ResourceUtils.resolve_api_version(self.rcf,
                                                                 resource_provider_namespace,
                                                                 parent_resource_path,
                                                                 resource_type)

        self.resource_group_name = resource_group_name
        self.resource_provider_namespace = resource_provider_namespace
        self.parent_resource_path = parent_resource_path if parent_resource_path else ''
        self.resource_type = resource_type
        self.resource_name = resource_name
        self.resource_id = resource_id
        self.api_version = api_version

    def create_resource(self, properties, location, is_full_object):
        try:
            res = json.loads(properties)
        except json.decoder.JSONDecodeError as ex:
            raise CLIError('Error parsing JSON.\n{}\n{}'.format(properties, ex))

        if not is_full_object:
            if not location:
                if self.resource_id:
                    rg_name = parse_resource_id(self.resource_id)['resource_group']
                else:
                    rg_name = self.resource_group_name
                location = self.rcf.resource_groups.get(rg_name).location

            res = GenericResource(location=location, properties=res)
        elif res.get('location', None) is None:
            raise IncorrectUsageError("location of the resource is required")

        if self.resource_id:
            resource = self.rcf.resources.create_or_update_by_id(self.resource_id,
                                                                 self.api_version,
                                                                 res)
        else:
            resource = self.rcf.resources.create_or_update(self.resource_group_name,
                                                           self.resource_provider_namespace,
                                                           self.parent_resource_path,
                                                           self.resource_type,
                                                           self.resource_name,
                                                           self.api_version,
                                                           res)
        return resource

    def get_resource(self, include_response_body=False):
        if self.resource_id:
            resource = self.rcf.resources.get_by_id(self.resource_id, self.api_version, raw=include_response_body)
        else:
            resource = self.rcf.resources.get(self.resource_group_name,
                                              self.resource_provider_namespace,
                                              self.parent_resource_path,
                                              self.resource_type,
                                              self.resource_name,
                                              self.api_version,
                                              raw=include_response_body)
        if include_response_body:
            temp = resource.output
            setattr(temp, 'response_body', json.loads(resource.response.content.decode()))
            resource = temp
        return resource

    def delete(self):
        if self.resource_id:
            return self.rcf.resources.delete_by_id(self.resource_id, self.api_version)
        return self.rcf.resources.delete(self.resource_group_name,
                                         self.resource_provider_namespace,
                                         self.parent_resource_path,
                                         self.resource_type,
                                         self.resource_name,
                                         self.api_version)

    def update(self, parameters):
        if self.resource_id:
            return self.rcf.resources.create_or_update_by_id(self.resource_id,
                                                             self.api_version,
                                                             parameters)
        return self.rcf.resources.create_or_update(self.resource_group_name,
                                                   self.resource_provider_namespace,
                                                   self.parent_resource_path,
                                                   self.resource_type,
                                                   self.resource_name,
                                                   self.api_version,
                                                   parameters)

    def tag(self, tags):
        resource = self.get_resource()
        # pylint: disable=no-member
        parameters = GenericResource(
            location=resource.location,
            tags=tags,
            plan=resource.plan,
            properties=resource.properties,
            kind=resource.kind,
            managed_by=resource.managed_by,
            sku=resource.sku,
            identity=resource.identity)

        if self.resource_id:
            return self.rcf.resources.create_or_update_by_id(self.resource_id, self.api_version,
                                                             parameters)
        return self.rcf.resources.create_or_update(self.resource_group_name,
                                                   self.resource_provider_namespace,
                                                   self.parent_resource_path,
                                                   self.resource_type,
                                                   self.resource_name,
                                                   self.api_version,
                                                   parameters)

    def invoke_action(self, action, request_body):
        """
        Formats Url if none provided and sends the POST request with the url and request-body.
        """
        from msrestazure.azure_operation import AzureOperationPoller

        query_parameters = {}
        serialize = self.rcf.resources._serialize  # pylint: disable=protected-access
        client = self.rcf.resources._client  # pylint: disable=protected-access

        url = '/subscriptions/{subscriptionId}/resourcegroups/{resourceGroupName}/providers/' \
            '{resourceProviderNamespace}/{parentResourcePath}/{resourceType}/{resourceName}/{action}'

        if self.resource_id:
            url = client.format_url(
                '{resource_id}/{action}',
                resource_id=self.resource_id,
                action=serialize.url("action", action, 'str'))
        else:
            url = client.format_url(
                url,
                resourceGroupName=serialize.url(
                    "resource_group_name", self.resource_group_name, 'str',
                    max_length=90, min_length=1, pattern=r'^[-\w\._\(\)]+$'),
                resourceProviderNamespace=serialize.url(
                    "resource_provider_namespace", self.resource_provider_namespace, 'str'),
                parentResourcePath=serialize.url(
                    "parent_resource_path", self.parent_resource_path, 'str', skip_quote=True),
                resourceType=serialize.url("resource_type", self.resource_type, 'str', skip_quote=True),
                resourceName=serialize.url("resource_name", self.resource_name, 'str'),
                subscriptionId=serialize.url(
                    "self.config.subscription_id", self.rcf.resources.config.subscription_id, 'str'),
                action=serialize.url("action", action, 'str'))

        # Construct parameters
        query_parameters['api-version'] = serialize.query("api_version", self.api_version, 'str')

        # Construct headers
        header_parameters = {}
        header_parameters['Content-Type'] = 'application/json; charset=utf-8'
        if self.rcf.resources.config.generate_client_request_id:
            header_parameters['x-ms-client-request-id'] = str(uuid.uuid4())
        if self.rcf.resources.config.accept_language is not None:
            header_parameters['accept-language'] = serialize.header(
                "self.config.accept_language", self.rcf.resources.config.accept_language, 'str')

        # Construct and send request
        def long_running_send():
            request = client.post(url, query_parameters)
            return client.send(
                request, header_parameters, json.loads(request_body) if request_body else None)

        def get_long_running_status(status_link, headers=None):
            request = client.get(status_link)
            if headers:
                request.headers.update(headers)
            return client.send(request, header_parameters)

        def get_long_running_output(response):
            from msrestazure.azure_exceptions import CloudError
            if response.status_code not in [200, 202, 204]:
                exp = CloudError(response)
                exp.request_id = response.headers.get('x-ms-request-id')
                raise exp
            return response.text

        return AzureOperationPoller(long_running_send, get_long_running_output, get_long_running_status,
                                    self.rcf.resources.config.long_running_operation_timeout)

    @staticmethod
    def resolve_api_version(rcf, resource_provider_namespace, parent_resource_path, resource_type):
        provider = rcf.providers.get(resource_provider_namespace)

        # If available, we will use parent resource's api-version
        resource_type_str = (parent_resource_path.split('/')[0] if parent_resource_path else resource_type)

        rt = [t for t in provider.resource_types
              if t.resource_type.lower() == resource_type_str.lower()]
        if not rt:
            raise IncorrectUsageError('Resource type {} not found.'.format(resource_type_str))
        if len(rt) == 1 and rt[0].api_versions:
            npv = [v for v in rt[0].api_versions if 'preview' not in v.lower()]
            return npv[0] if npv else rt[0].api_versions[0]
        raise IncorrectUsageError(
            'API version is required and could not be resolved for resource {}'
            .format(resource_type))

    @staticmethod
    def _resolve_api_version_by_id(rcf, resource_id):
        parts = parse_resource_id(resource_id)
        namespace = parts.get('child_namespace_1', parts['namespace'])
        if parts.get('child_type_2'):
            parent = (parts['type'] + '/' + parts['name'] + '/' +
                      parts['child_type_1'] + '/' + parts['child_name_1'])
            resource_type = parts['child_type_2']
        elif parts.get('child_type_1'):
            # if the child resource has a provider namespace it is independent of the
            # parent, so set the parent to empty
            if parts.get('child_namespace_1') is not None:
                parent = ''
            else:
                parent = parts['type'] + '/' + parts['name']
            resource_type = parts['child_type_1']
        else:
            parent = None
            resource_type = parts['type']

        return _ResourceUtils.resolve_api_version(rcf, namespace, parent, resource_type)<|MERGE_RESOLUTION|>--- conflicted
+++ resolved
@@ -950,7 +950,6 @@
     return list(applications)
 
 
-<<<<<<< HEAD
 def list_deployments(cmd, scope_type, resource_group_name=None, management_group_id=None):
     if scope_type == 'Subscription':
         return list_deployments_at_subscription_scope(cmd)
@@ -964,23 +963,17 @@
     return list_deployments_at_tenant_scope(cmd)
 
 
-=======
->>>>>>> 807faccc
 def list_deployments_at_subscription_scope(cmd):
     rcf = _resource_client_factory(cmd.cli_ctx)
     return rcf.deployments.list_at_subscription_scope()
 
 
-<<<<<<< HEAD
 def list_deployments_at_resource_group(cmd, resource_group_name):
     rcf = _resource_client_factory(cmd.cli_ctx)
     return rcf.deployments.list_by_resource_group(resource_group_name)
 
 
 def list_deployments_at_management_group(cmd, management_group_id):
-=======
-def get_deployment_at_subscription_scope(cmd, deployment_name):
->>>>>>> 807faccc
     rcf = _resource_client_factory(cmd.cli_ctx)
     return rcf.deployments.list_at_management_group_scope(management_group_id)
 
@@ -1000,19 +993,14 @@
     if scope_type == 'ManagementGroup':
         return get_deployment_at_management_group(cmd, management_group_id, deployment_name)
 
-<<<<<<< HEAD
     return get_deployment_at_tenant_scope(cmd, deployment_name)
 
 
 def get_deployment_at_subscription_scope(cmd, deployment_name):
-=======
-def wait_deployment_at_subscription_scope(cmd, deployment_name):
->>>>>>> 807faccc
     rcf = _resource_client_factory(cmd.cli_ctx)
     return rcf.deployments.get_at_subscription_scope(deployment_name)
 
 
-<<<<<<< HEAD
 def get_deployment_at_resource_group(cmd, resource_group_name, deployment_name):
     rcf = _resource_client_factory(cmd.cli_ctx)
     return rcf.deployments.get(resource_group_name, deployment_name)
@@ -1045,8 +1033,6 @@
     return delete_deployment_at_tenant_scope(cmd, deployment_name)
 
 
-=======
->>>>>>> 807faccc
 def delete_deployment_at_subscription_scope(cmd, deployment_name):
     rcf = _resource_client_factory(cmd.cli_ctx)
     return rcf.deployments.delete_at_subscription_scope(deployment_name)
@@ -1078,18 +1064,12 @@
                                      deployment_name, parameters, mode, rollback_on_error, no_wait=no_wait)
 
 
-<<<<<<< HEAD
 def deploy_arm_template_at_scope(cmd,
                                  scope_type=None, resource_group_name=None, management_group_id=None,
                                  template_file=None, template_uri=None,
                                  deployment_name=None, deployment_location=None,
                                  parameters=None, no_wait=False, handle_extended_json_format=None):
 
-=======
-def deploy_arm_template_at_subscription_scope(cmd, template_file=None, template_uri=None,
-                                              deployment_name=None, deployment_location=None,
-                                              parameters=None, no_wait=False, handle_extended_json_format=None):
->>>>>>> 807faccc
     if handle_extended_json_format:
         _deploy_arm_template_unmodified(cmd.cli_ctx,
                                         scope_type, resource_group_name, management_group_id,
@@ -1113,7 +1093,6 @@
                                      'deployment_dry_run', parameters, mode, rollback_on_error, validate_only=True)
 
 
-<<<<<<< HEAD
 def validate_arm_template_at_scope(cmd, scope_type=None, resource_group_name=None, management_group_id=None,
                                    template_file=None, template_uri=None,
                                    deployment_location=None, parameters=None):
@@ -1134,25 +1113,9 @@
         result = export_template_at_management_group(cmd, management_group_id, deployment_name)
     else:
         result = export_template_at_tenant_scope(cmd, deployment_name)
-=======
-def validate_arm_template_at_subscription_scope(cmd, template_file=None, template_uri=None, deployment_location=None,
-                                                parameters=None, handle_extended_json_format=None):
-    if handle_extended_json_format:
-        return _deploy_arm_template_subscription_scope_unmodified(cmd.cli_ctx, template_file, template_uri,
-                                                                  'deployment_dry_run', deployment_location,
-                                                                  parameters,
-                                                                  'Incremental',
-                                                                  validate_only=True)
-    return _deploy_arm_template_subscription_scope(cmd.cli_ctx, template_file, template_uri,
-                                                   'deployment_dry_run', deployment_location,
-                                                   parameters,
-                                                   'Incremental',
-                                                   validate_only=True)
->>>>>>> 807faccc
 
     print(json.dumps(result.template, indent=2))  # pylint: disable=no-member
 
-<<<<<<< HEAD
 
 def export_template_at_subscription_scope(cmd, deployment_name):
     rcf = _resource_client_factory(cmd.cli_ctx)
@@ -1172,12 +1135,6 @@
 def export_template_at_tenant_scope(cmd, deployment_name):
     rcf = _resource_client_factory(cmd.cli_ctx)
     return rcf.deployments.export_template_at_tenant_scope(deployment_name)
-=======
-def export_subscription_deployment_template(cmd, deployment_name):
-    smc = _resource_client_factory(cmd.cli_ctx)
-    result = smc.deployments.export_template_at_subscription_scope(deployment_name)
-    print(json.dumps(result.template, indent=2))  # pylint: disable=no-member
->>>>>>> 807faccc
 
 
 def export_deployment_as_template(cmd, resource_group_name, deployment_name):
@@ -1373,7 +1330,6 @@
     return result
 
 
-<<<<<<< HEAD
 def get_deployment_operations_at_scope(cmd, scope_type, deployment_name, operation_ids, resource_group_name=None, management_group_id=None):
     """get a deployment's operation."""
 
@@ -1385,17 +1341,6 @@
         get_function = lambda op_id: get_deployment_operation_at_management_group(cmd, management_group_id, deployment_name, op_id)  # noqa: E731
     else:
         get_function = lambda op_id: get_deployment_operation_at_tenant_scope(cmd, deployment_name, op_id)  # noqa: E731
-=======
-def list_deployment_operations_at_subscription_scope(cmd, deployment_name):
-    """list a deployment's operations."""
-
-    rcf = _resource_client_factory(cmd.cli_ctx)
-    return rcf.deployment_operations.list_at_subscription_scope(deployment_name)
-
-
-def get_deployment_operations_at_subscription_scope(client, deployment_name, operation_ids):
-    """get a deployment's operation."""
->>>>>>> 807faccc
 
     result = []
     for op_id in operation_ids:
