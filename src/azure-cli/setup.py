--- conflicted
+++ resolved
@@ -85,11 +85,7 @@
     'azure-mgmt-dns~=2.1',
     'azure-mgmt-eventgrid==3.0.0rc7',
     'azure-mgmt-eventhub~=4.0.0',
-<<<<<<< HEAD
-    'azure-mgmt-hdinsight~=1.5.1',
-=======
     'azure-mgmt-hdinsight~=1.6.0',
->>>>>>> c9e1b504
     'azure-mgmt-imagebuilder~=0.4.0',
     'azure-mgmt-iotcentral~=3.0.0',
     'azure-mgmt-iothub~=0.12.0',
@@ -102,11 +98,7 @@
     'azure-mgmt-maps~=0.1.0',
     'azure-mgmt-marketplaceordering~=0.1',
     'azure-mgmt-media~=2.1,>=2.1.0',
-<<<<<<< HEAD
-    'azure-mgmt-monitor~=0.10.0',
-=======
     'azure-mgmt-monitor~=0.11.0',
->>>>>>> c9e1b504
     'azure-mgmt-msi~=0.2',
     'azure-mgmt-netapp~=0.8.0',
     'azure-mgmt-network~=11.0.0',
@@ -189,12 +181,8 @@
         ],
         'azure.cli.command_modules.appservice': [
             'resources/WindowsFunctionsStacks.json',
-<<<<<<< HEAD
-            'resources/LinuxFunctionsStacks.json'
-=======
             'resources/LinuxFunctionsStacks.json',
             'resources/WebappRuntimeStacks.json'
->>>>>>> c9e1b504
         ]
     },
     cmdclass=cmdclass
