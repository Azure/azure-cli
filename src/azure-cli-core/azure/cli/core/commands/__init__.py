# --------------------------------------------------------------------------------------------
# Copyright (c) Microsoft Corporation. All rights reserved.
# Licensed under the MIT License. See License.txt in the project root for license information.
# --------------------------------------------------------------------------------------------

# pylint: disable=too-many-lines

from __future__ import print_function

import argparse
import datetime
import json
import logging as logs
import os
import re
import sys
import time
import copy
from importlib import import_module
import six

# pylint: disable=unused-import
from azure.cli.core.commands.constants import (
    BLACKLISTED_MODS, DEFAULT_QUERY_TIME_RANGE, CLI_COMMON_KWARGS, CLI_COMMAND_KWARGS, CLI_PARAM_KWARGS,
    CLI_POSITIONAL_PARAM_KWARGS, CONFIRM_PARAM_NAME)
from azure.cli.core.commands.parameters import (
    AzArgumentContext, patch_arg_make_required, patch_arg_make_optional)
from azure.cli.core.extension import get_extension
from azure.cli.core.util import get_command_type_kwarg, read_file_content, get_arg_list, poller_classes
import azure.cli.core.telemetry as telemetry

from knack.arguments import CLICommandArgument
from knack.commands import CLICommand, CommandGroup, PREVIEW_EXPERIMENTAL_CONFLICT_ERROR
from knack.deprecation import ImplicitDeprecated, resolve_deprecate_info
from knack.invocation import CommandInvoker
from knack.preview import ImplicitPreviewItem, PreviewItem, resolve_preview_info
from knack.experimental import ImplicitExperimentalItem, ExperimentalItem, resolve_experimental_info
from knack.log import get_logger
from knack.util import CLIError, CommandResultItem, todict
from knack.events import EVENT_INVOKER_TRANSFORM_RESULT

try:
    t_JSONDecodeError = json.JSONDecodeError
except AttributeError:  # in Python 2.7
    t_JSONDecodeError = ValueError

logger = get_logger(__name__)
DEFAULT_CACHE_TTL = '10'


def _explode_list_args(args):
    '''Iterate through each attribute member of args and create a copy with
    the IterateValues 'flattened' to only contain a single value

    Ex.
        { a1:'x', a2:IterateValue(['y', 'z']) } => [{ a1:'x', a2:'y'),{ a1:'x', a2:'z'}]
    '''
    from azure.cli.core.commands.validators import IterateValue
    list_args = {argname: argvalue for argname, argvalue in vars(args).items()
                 if isinstance(argvalue, IterateValue)}
    if not list_args:
        yield args
    else:
        values = list(zip(*list_args.values()))
        for key in list_args:
            delattr(args, key)

        for value in values:
            new_ns = argparse.Namespace(**vars(args))
            for key_index, key in enumerate(list_args.keys()):
                setattr(new_ns, key, value[key_index])
            yield new_ns


def _expand_file_prefixed_files(args):
    def _load_file(path):
        if path == '-':
            content = sys.stdin.read()
        else:
            content = read_file_content(os.path.expanduser(path), allow_binary=True)

        return content.rstrip(os.linesep)

    def _maybe_load_file(arg):
        ix = arg.find('@')
        if ix == -1:  # no @ found
            return arg

        poss_file = arg[ix + 1:]
        if not poss_file:  # if nothing after @ then it can't be a file
            return arg
        if ix == 0:
            try:
                return _load_file(poss_file)
            except IOError:
                logger.debug("Failed to load '%s', assume not a file", arg)
                return arg

        # if @ not at the start it can't be a file
        return arg

    def _expand_file_prefix(arg):
        arg_split = arg.split('=', 1)
        try:
            return '='.join([arg_split[0], _maybe_load_file(arg_split[1])])
        except IndexError:
            return _maybe_load_file(arg_split[0])

    return list([_expand_file_prefix(arg) for arg in args])


def _pre_command_table_create(cli_ctx, args):
    cli_ctx.refresh_request_id()
    return _expand_file_prefixed_files(args)


# pylint: disable=too-many-instance-attributes
class CacheObject(object):

    def path(self, args, kwargs):
        from azure.cli.core._environment import get_config_dir
        from azure.cli.core.commands.client_factory import get_subscription_id

        cli_ctx = self._cmd.cli_ctx
        subscription_id = get_subscription_id(cli_ctx)
        if not subscription_id:
            raise CLIError('subscription ID unexpectedly empty')
        if not cli_ctx.cloud.name:
            raise CLIError('cloud name unexpectedly empty')
        copy_kwargs = kwargs.copy()
        copy_kwargs.pop('self', None)
        resource_group = copy_kwargs.pop('resource_group_name', None) or args[0]

        if len(args) > 2:
            raise CLIError('expected 2 args, got {}: {}'.format(len(args), args))
        if len(copy_kwargs) > 1:
            raise CLIError('expected 1 kwarg, got {}: {}'.format(len(copy_kwargs), copy_kwargs))

        try:
            resource_name = args[-1]
        except IndexError:
            resource_name = list(copy_kwargs.values())[0]

        self._resource_group = resource_group
        self._resource_name = resource_name

        directory = os.path.join(
            get_config_dir(),
            'object_cache',
            cli_ctx.cloud.name,
            subscription_id,
            self._resource_group,
            self._model_name
        )
        filename = '{}.json'.format(resource_name)
        return directory, filename

    def _resolve_model(self):
        if self._model_name and self._model_path:
            return

        import inspect
        op_metadata = inspect.getmembers(self._operation)
        doc_string = ''
        for key, value in op_metadata:
            if key == '__doc__':
                doc_string = value or ''
                break

        doc_string = doc_string.replace('\r', '').replace('\n', ' ')
        doc_string = re.sub(' +', ' ', doc_string)
        model_name_regex = re.compile(r':return: (.*that returns )?(?P<model>[a-zA-Z]*)')
        model_path_regex = re.compile(r':rtype:.*(?P<path>azure.mgmt[a-zA-Z0-9_\.]*)')
        try:
            self._model_name = model_name_regex.search(doc_string).group('model')
            if not self._model_path:
                self._model_path = model_path_regex.search(doc_string).group('path').rsplit('.', 1)[0]
        except AttributeError:
            return

    def _dump_to_file(self, open_file):
        cache_obj_dump = json.dumps({
            'last_saved': self.last_saved,
            '_payload': self._payload
        })
        open_file.write(cache_obj_dump)

    def load(self, args, kwargs):
        directory, filename = self.path(args, kwargs)
        with open(os.path.join(directory, filename), 'r') as f:
            logger.info(
                "Loading %s '%s' from cache: %s", self._model_name, self._resource_name,
                os.path.join(directory, filename)
            )
            obj_data = json.loads(f.read())
            self._payload = obj_data['_payload']
            self.last_saved = obj_data['last_saved']
        self._payload = self.result()

    def save(self, args, kwargs):
        from knack.util import ensure_dir
        directory, filename = self.path(args, kwargs)
        ensure_dir(directory)
        with open(os.path.join(directory, filename), 'w') as f:
            logger.info(
                "Caching %s '%s' as: %s", self._model_name, self._resource_name,
                os.path.join(directory, filename)
            )
            self.last_saved = str(datetime.datetime.now())
            self._dump_to_file(f)

    def result(self):
        module = import_module(self._model_path)
        model_cls = getattr(module, self._model_name)
        # model_cls = self._cmd.get_models(self._model_type)
        # todo: Remove temp work around!!!
        if model_cls is None:
            from azure.mgmt.imagebuilder.models import ImageTemplate
            model_cls = ImageTemplate
        return model_cls.deserialize(self._payload)

    def prop_dict(self):
        return {
            'model': self._model_name,
            'name': self._resource_name,
            'group': self._resource_group
        }

    def __init__(self, cmd, payload, operation, model_path=None):
        self._cmd = cmd
        self._operation = operation
        self._resource_group = None
        self._resource_name = None
        self._model_name = None
        self._model_path = model_path
        self._payload = payload
        self.last_saved = None
        self._resolve_model()

    def __getattribute__(self, key):
        try:
            payload = object.__getattribute__(self, '_payload')
            return payload.__getattribute__(key)
        except AttributeError:
            return super(CacheObject, self).__getattribute__(key)

    def __setattr__(self, key, value):
        try:
            return self._payload.__setattr__(key, value)
        except AttributeError:
            return super(CacheObject, self).__setattr__(key, value)


class AzCliCommand(CLICommand):

    def __init__(self, loader, name, handler, description=None, table_transformer=None,
                 arguments_loader=None, description_loader=None,
                 formatter_class=None, deprecate_info=None, validator=None, **kwargs):
        super(AzCliCommand, self).__init__(loader.cli_ctx, name, handler, description=description,
                                           table_transformer=table_transformer, arguments_loader=arguments_loader,
                                           description_loader=description_loader, formatter_class=formatter_class,
                                           deprecate_info=deprecate_info, validator=validator, **kwargs)
        self.loader = loader
        self.command_source = None
        self.no_wait_param = kwargs.get('no_wait_param', None)
        self.supports_no_wait = kwargs.get('supports_no_wait', False)
        self.exception_handler = kwargs.get('exception_handler', None)
        self.confirmation = kwargs.get('confirmation', False)
        self.command_kwargs = kwargs

    # pylint: disable=no-self-use
    def _add_vscode_extension_metadata(self, arg, overrides):
        """ Adds metadata for use by the VSCode CLI extension. Do
            not remove or modify without contacting the VSCode team. """
        if not hasattr(arg.type, 'required_tooling'):
            required = arg.type.settings.get('required', False)
            setattr(arg.type, 'required_tooling', required)
        if 'configured_default' in overrides.settings:
            def_config = overrides.settings.get('configured_default', None)
            setattr(arg.type, 'default_name_tooling', def_config)

    def _resolve_default_value_from_config_file(self, arg, overrides):

        self._add_vscode_extension_metadata(arg, overrides)

        # same blunt mechanism like we handled id-parts, for create command, no name default
        if self.name.split()[-1] == 'create' and overrides.settings.get('metavar', None) == 'NAME':
            return
        super(AzCliCommand, self)._resolve_default_value_from_config_file(arg, overrides)

    def load_arguments(self):
        super(AzCliCommand, self).load_arguments()
        if self.arguments_loader:
            cmd_args = self.arguments_loader()
            if self.supports_no_wait or self.no_wait_param:
                if self.supports_no_wait:
                    no_wait_param_dest = 'no_wait'
                elif self.no_wait_param:
                    no_wait_param_dest = self.no_wait_param
                cmd_args.append(
                    (no_wait_param_dest,
                     CLICommandArgument(no_wait_param_dest, options_list=['--no-wait'], action='store_true',
                                        help='Do not wait for the long-running operation to finish.')))
            self.arguments.update(cmd_args)

    def __call__(self, *args, **kwargs):
        return self.handler(*args, **kwargs)

    def _merge_kwargs(self, kwargs, base_kwargs=None):
        base = base_kwargs if base_kwargs is not None else getattr(self, 'command_kwargs')
        return _merge_kwargs(kwargs, base)

    def get_api_version(self, resource_type=None, operation_group=None):
        resource_type = resource_type or self.command_kwargs.get('resource_type', None)
        return self.loader.get_api_version(resource_type=resource_type, operation_group=operation_group)

    def supported_api_version(self, resource_type=None, min_api=None, max_api=None,
                              operation_group=None, parameter_name=None):
        if min_api and parameter_name:
            parameter_name = None
        if parameter_name is not None and parameter_name in self.arguments:
            min_api = self.arguments[parameter_name].type.settings.get('min_api', None)
        resource_type = resource_type or self.command_kwargs.get('resource_type', None)
        return self.loader.supported_api_version(resource_type=resource_type, min_api=min_api, max_api=max_api,
                                                 operation_group=operation_group)

    def get_models(self, *attr_args, **kwargs):
        resource_type = kwargs.get('resource_type', self.command_kwargs.get('resource_type', None))
        operation_group = kwargs.get('operation_group', self.command_kwargs.get('operation_group', None))
        return self.loader.get_sdk(*attr_args, resource_type=resource_type, mod='models',
                                   operation_group=operation_group)

    def update_context(self, obj_inst):
        class UpdateContext(object):
            def __init__(self, instance):
                self.instance = instance

            def __enter__(self):
                return self

            def __exit__(self, exc_type, exc_val, exc_tb):
                pass

            def set_param(self, prop, value, allow_clear=True, curr_obj=None):
                curr_obj = curr_obj or self.instance
                if '.' in prop:
                    prop, path = prop.split('.', 1)
                    curr_obj = getattr(curr_obj, prop)
                    self.set_param(path, value, allow_clear=allow_clear, curr_obj=curr_obj)
                elif value == '' and allow_clear:
                    setattr(curr_obj, prop, None)
                elif value is not None:
                    setattr(curr_obj, prop, value)
        return UpdateContext(obj_inst)


def _is_stale(cli_ctx, cache_obj):
    cache_ttl = None
    try:
        cache_ttl = cli_ctx.config.get('core', 'cache_ttl')
    except Exception as ex:  # pylint: disable=broad-except
        # TODO: No idea why Python2's except clause fails to catch NoOptionError, but this
        # is a temp workaround
        cls_str = str(ex.__class__)
        if 'NoOptionError' in cls_str or 'NoSectionError' in cls_str:
            # ensure a default value exists even if not previously set
            cli_ctx.config.set_value('core', 'cache_ttl', DEFAULT_CACHE_TTL)
            cache_ttl = DEFAULT_CACHE_TTL
        else:
            raise ex
    time_now = datetime.datetime.now()
    time_cache = datetime.datetime.strptime(cache_obj.last_saved, '%Y-%m-%d %H:%M:%S.%f')
    return time_now - time_cache > datetime.timedelta(minutes=int(cache_ttl))


def cached_get(cmd_obj, operation, *args, **kwargs):

    def _get_operation():
        result = None
        if args:
            result = operation(*args)
        elif kwargs is not None:
            result = operation(**kwargs)
        return result

    # early out if the command does not use the cache
    if not cmd_obj.command_kwargs.get('supports_local_cache', False):
        return _get_operation()

    # allow overriding model path, e.g. for extensions
    model_path = cmd_obj.command_kwargs.get('model_path', None)

    cache_obj = CacheObject(cmd_obj, None, operation, model_path=model_path)
    try:
        cache_obj.load(args, kwargs)
        if _is_stale(cmd_obj.cli_ctx, cache_obj):
            message = "{model} '{name}' stale in cache. Retrieving from Azure...".format(**cache_obj.prop_dict())
            logger.warning(message)
            return _get_operation()
        return cache_obj
    except Exception:  # pylint: disable=broad-except
        message = "{model} '{name}' not found in cache. Retrieving from Azure...".format(**cache_obj.prop_dict())
        logger.debug(message)
        return _get_operation()


def cached_put(cmd_obj, operation, parameters, *args, **kwargs):

    def _put_operation():
        result = None
        if args:
            extended_args = args + (parameters,)
            result = operation(*extended_args)
        elif kwargs is not None:
            result = operation(parameters=parameters, **kwargs)
        return result

    # early out if the command does not use the cache
    if not cmd_obj.command_kwargs.get('supports_local_cache', False):
        return _put_operation()

    use_cache = cmd_obj.cli_ctx.data.get('_cache', False)
    if not use_cache:
        result = _put_operation()

    # allow overriding model path, e.g. for extensions
    model_path = cmd_obj.command_kwargs.get('model_path', None)

    cache_obj = CacheObject(cmd_obj, parameters.serialize(), operation, model_path=model_path)
    if use_cache:
        cache_obj.save(args, kwargs)
        return cache_obj

    # for a successful PUT, attempt to delete the cache file
    obj_dir, obj_file = cache_obj.path(args, kwargs)
    obj_path = os.path.join(obj_dir, obj_file)
    try:
        os.remove(obj_path)
    except (OSError, IOError):  # FileNotFoundError introduced in Python 3
        pass
    return result


def upsert_to_collection(parent, collection_name, obj_to_add, key_name, warn=True):

    if not getattr(parent, collection_name, None):
        setattr(parent, collection_name, [])
    collection = getattr(parent, collection_name, None)

    value = getattr(obj_to_add, key_name)
    if value is None:
        raise CLIError(
            "Unable to resolve a value for key '{}' with which to match.".format(key_name))
    match = next((x for x in collection if getattr(x, key_name, None) == value), None)
    if match:
        if warn:
            logger.warning("Item '%s' already exists. Replacing with new values.", value)
        collection.remove(match)
    collection.append(obj_to_add)


def get_property(items, name):
    result = next((x for x in items if x.name.lower() == name.lower()), None)
    if not result:
        raise CLIError("Property '{}' does not exist".format(name))
    return result


# pylint: disable=too-few-public-methods
class AzCliCommandInvoker(CommandInvoker):

    # pylint: disable=too-many-statements,too-many-locals,too-many-branches
    def execute(self, args):
        from knack.events import (EVENT_INVOKER_PRE_CMD_TBL_CREATE, EVENT_INVOKER_POST_CMD_TBL_CREATE,
                                  EVENT_INVOKER_CMD_TBL_LOADED, EVENT_INVOKER_PRE_PARSE_ARGS,
                                  EVENT_INVOKER_POST_PARSE_ARGS,
                                  EVENT_INVOKER_FILTER_RESULT)
        from azure.cli.core.commands.events import (
            EVENT_INVOKER_PRE_CMD_TBL_TRUNCATE, EVENT_INVOKER_PRE_LOAD_ARGUMENTS, EVENT_INVOKER_POST_LOAD_ARGUMENTS)

        # TODO: Can't simply be invoked as an event because args are transformed
        args = _pre_command_table_create(self.cli_ctx, args)

        self.cli_ctx.raise_event(EVENT_INVOKER_PRE_CMD_TBL_CREATE, args=args)
        self.commands_loader.load_command_table(args)
        self.cli_ctx.raise_event(EVENT_INVOKER_PRE_CMD_TBL_TRUNCATE,
                                 load_cmd_tbl_func=self.commands_loader.load_command_table, args=args)
        command = self._rudimentary_get_command(args)
        self.cli_ctx.invocation.data['command_string'] = command
        telemetry.set_raw_command_name(command)

        try:
            self.commands_loader.command_table = {command: self.commands_loader.command_table[command]}
        except KeyError:
            # Trim down the command table to reduce the number of subparsers required to optimize the performance.
            #
            # When given a command table like this:
            #
            # network application-gateway create
            # network application-gateway delete
            # network list-usages
            # storage account create
            # storage account list
            #
            # input:  az
            # output: network application-gateway create
            #         storage account create
            #
            # input:  az network
            # output: network application-gateway create
            #         network list-usages

            cmd_table = {}
            group_names = set()
            for cmd_name, cmd in self.commands_loader.command_table.items():
                if command and not cmd_name.startswith(command):
                    continue

                cmd_stub = cmd_name[len(command):].strip()
                group_name = cmd_stub.split(' ', 1)[0]
                if group_name not in group_names:
                    cmd_table[cmd_name] = cmd
                    group_names.add(group_name)
                self.commands_loader.command_table = cmd_table

        self.commands_loader.command_table = self.commands_loader.command_table  # update with the truncated table
        self.commands_loader.command_name = command
        self.cli_ctx.raise_event(EVENT_INVOKER_PRE_LOAD_ARGUMENTS, commands_loader=self.commands_loader)
        self.commands_loader.load_arguments(command)
        self.cli_ctx.raise_event(EVENT_INVOKER_POST_LOAD_ARGUMENTS, commands_loader=self.commands_loader)
        self.cli_ctx.raise_event(EVENT_INVOKER_POST_CMD_TBL_CREATE, commands_loader=self.commands_loader)
        self.parser.cli_ctx = self.cli_ctx
        self.parser.load_command_table(self.commands_loader)

        self.cli_ctx.raise_event(EVENT_INVOKER_CMD_TBL_LOADED, cmd_tbl=self.commands_loader.command_table,
                                 parser=self.parser)

        arg_check = [a for a in args if a not in ['--debug', '--verbose']]
        if not arg_check:
            self.parser.enable_autocomplete()
            subparser = self.parser.subparsers[tuple()]
            self.help.show_welcome(subparser)

            # TODO: No event in base with which to target
            telemetry.set_command_details('az')
            telemetry.set_success(summary='welcome')
            return CommandResultItem(None, exit_code=0)

        if args[0].lower() == 'help':
            args[0] = '--help'

        self.parser.enable_autocomplete()

        self.cli_ctx.raise_event(EVENT_INVOKER_PRE_PARSE_ARGS, args=args)
        parsed_args = self.parser.parse_args(args)

        self.cli_ctx.raise_event(EVENT_INVOKER_POST_PARSE_ARGS, command=parsed_args.command, args=parsed_args)

        # TODO: This fundamentally alters the way Knack.invocation works here. Cannot be customized
        # with an event. Would need to be customized via inheritance.

        cmd = parsed_args.func
        self.cli_ctx.data['command'] = parsed_args.command

        self.cli_ctx.data['safe_params'] = AzCliCommandInvoker._extract_parameter_names(args)

        command_source = self.commands_loader.command_table[command].command_source

        extension_version = None
        extension_name = None
        try:
            if isinstance(command_source, ExtensionCommandSource):
                extension_name = command_source.extension_name
                extension_version = get_extension(command_source.extension_name).version
        except Exception:  # pylint: disable=broad-except
            pass
        telemetry.set_command_details(self.cli_ctx.data['command'], self.data['output'],
                                      self.cli_ctx.data['safe_params'],
                                      extension_name=extension_name, extension_version=extension_version)
        if extension_name:
            self.data['command_extension_name'] = extension_name
            self.cli_ctx.logging.log_cmd_metadata_extension_info(extension_name, extension_version)

        self.resolve_warnings(cmd, parsed_args)
        self.resolve_confirmation(cmd, parsed_args)

        jobs = []
        for expanded_arg in _explode_list_args(parsed_args):
            cmd_copy = copy.copy(cmd)
            cmd_copy.cli_ctx = copy.copy(cmd.cli_ctx)
            cmd_copy.cli_ctx.data = copy.deepcopy(cmd.cli_ctx.data)
            expanded_arg.cmd = expanded_arg._cmd = cmd_copy

            if hasattr(expanded_arg, '_subscription'):
                cmd_copy.cli_ctx.data['subscription_id'] = expanded_arg._subscription  # pylint: disable=protected-access

            self._validation(expanded_arg)
            jobs.append((expanded_arg, cmd_copy))

        ids = getattr(parsed_args, '_ids', None) or [None] * len(jobs)
        if self.cli_ctx.config.getboolean('core', 'disable_concurrent_ids', False) or len(ids) < 2:
            results, exceptions = self._run_jobs_serially(jobs, ids)
        else:
            results, exceptions = self._run_jobs_concurrently(jobs, ids)

        # handle exceptions
        if len(exceptions) == 1 and not results:
            ex, id_arg = exceptions[0]
            raise ex
        if exceptions:
            for exception, id_arg in exceptions:
                logger.warning('%s: "%s"', id_arg, str(exception))
            if not results:
                return CommandResultItem(None, exit_code=1, error=CLIError('Encountered more than one exception.'))
            logger.warning('Encountered more than one exception.')

        if results and len(results) == 1:
            results = results[0]

        event_data = {'result': results}
        self.cli_ctx.raise_event(EVENT_INVOKER_FILTER_RESULT, event_data=event_data)

        return CommandResultItem(
            event_data['result'],
            table_transformer=self.commands_loader.command_table[parsed_args.command].table_transformer,
            is_query_active=self.data['query_active'])

    @staticmethod
    def _extract_parameter_names(args):
        # note: name start with more than 2 '-' will be treated as value e.g. certs in PEM format
        return [(p.split('=', 1)[0] if p.startswith('--') else p[:2]) for p in args if
                (p.startswith('-') and not p.startswith('---') and len(p) > 1)]

    def _run_job(self, expanded_arg, cmd_copy):
        params = self._filter_params(expanded_arg)
        try:
            result = cmd_copy(params)
            if cmd_copy.supports_no_wait and getattr(expanded_arg, 'no_wait', False):
                result = None
            elif cmd_copy.no_wait_param and getattr(expanded_arg, cmd_copy.no_wait_param, False):
                result = None

            transform_op = cmd_copy.command_kwargs.get('transform', None)
            if transform_op:
                result = transform_op(result)

            if _is_poller(result):
                result = LongRunningOperation(cmd_copy.cli_ctx, 'Starting {}'.format(cmd_copy.name))(result)
            elif _is_paged(result):
                result = list(result)

            result = todict(result, AzCliCommandInvoker.remove_additional_prop_layer)
            event_data = {'result': result}
            cmd_copy.cli_ctx.raise_event(EVENT_INVOKER_TRANSFORM_RESULT, event_data=event_data)
            return event_data['result']
        except Exception as ex:  # pylint: disable=broad-except
            if cmd_copy.exception_handler:
                cmd_copy.exception_handler(ex)
                return CommandResultItem(None, exit_code=1, error=ex)
            six.reraise(*sys.exc_info())

    def _run_jobs_serially(self, jobs, ids):
        results, exceptions = [], []
        for job, id_arg in zip(jobs, ids):
            expanded_arg, cmd_copy = job
            try:
                results.append(self._run_job(expanded_arg, cmd_copy))
            except(Exception, SystemExit) as ex:  # pylint: disable=broad-except
                exceptions.append((ex, id_arg))
        return results, exceptions

    def _run_jobs_concurrently(self, jobs, ids):
        from concurrent.futures import ThreadPoolExecutor, as_completed
        tasks, results, exceptions = [], [], []
        with ThreadPoolExecutor(max_workers=10) as executor:
            for expanded_arg, cmd_copy in jobs:
                tasks.append(executor.submit(self._run_job, expanded_arg, cmd_copy))
            for index, task in enumerate(as_completed(tasks)):
                try:
                    results.append(task.result())
                except (Exception, SystemExit) as ex:  # pylint: disable=broad-except
                    exceptions.append((ex, ids[index]))
        return results, exceptions

    def resolve_warnings(self, cmd, parsed_args):
        self._resolve_preview_and_deprecation_warnings(cmd, parsed_args)
        self._resolve_extension_override_warning(cmd)

    def _resolve_preview_and_deprecation_warnings(self, cmd, parsed_args):
        deprecations = [] + getattr(parsed_args, '_argument_deprecations', [])
        if cmd.deprecate_info:
            deprecations.append(cmd.deprecate_info)

        # search for implicit deprecation
        path_comps = cmd.name.split()[:-1]
        implicit_deprecate_info = None
        while path_comps and not implicit_deprecate_info:
            implicit_deprecate_info = resolve_deprecate_info(self.cli_ctx, ' '.join(path_comps))
            del path_comps[-1]

        if implicit_deprecate_info:
            deprecate_kwargs = implicit_deprecate_info.__dict__.copy()
            deprecate_kwargs['object_type'] = 'command'
            del deprecate_kwargs['_get_tag']
            del deprecate_kwargs['_get_message']
            deprecations.append(ImplicitDeprecated(**deprecate_kwargs))

        previews = [] + getattr(parsed_args, '_argument_previews', [])
        if cmd.preview_info:
            previews.append(cmd.preview_info)
        else:
            # search for implicit command preview status
            path_comps = cmd.name.split()[:-1]
            implicit_preview_info = None
            while path_comps and not implicit_preview_info:
                implicit_preview_info = resolve_preview_info(self.cli_ctx, ' '.join(path_comps))
                del path_comps[-1]

            if implicit_preview_info:
                preview_kwargs = implicit_preview_info.__dict__.copy()
                preview_kwargs['object_type'] = 'command'
                del preview_kwargs['_get_tag']
                del preview_kwargs['_get_message']
                previews.append(ImplicitPreviewItem(**preview_kwargs))

<<<<<<< HEAD
        experimentals = [] + getattr(parsed_args, '_argument_experimentals', [])
        if cmd.experimental_info:
            experimentals.append(cmd.experimental_info)
        else:
            # search for implicit command experimental status
            path_comps = cmd.name.split()[:-1]
            implicit_experimental_info = None
            while path_comps and not implicit_experimental_info:
                implicit_experimental_info = resolve_experimental_info(self.cli_ctx, ' '.join(path_comps))
                del path_comps[-1]

            if implicit_experimental_info:
                experimental_kwargs = implicit_experimental_info.__dict__.copy()
                experimental_kwargs['object_type'] = 'command'
                del experimental_kwargs['_get_tag']
                del experimental_kwargs['_get_message']
                experimentals.append(ImplicitExperimentalItem(**experimental_kwargs))

        colorama.init()
        for d in deprecations:
            print(d.message, file=sys.stderr)
        for p in previews:
                print(p.message, file=sys.stderr)
        for e in experimentals:
            print(e.message, file=sys.stderr)
        colorama.deinit()
=======
        if not self.cli_ctx.only_show_errors:
            for d in deprecations:
                print(d.message, file=sys.stderr)
            for p in previews:
                print(p.message, file=sys.stderr)
>>>>>>> f0ac2de0

    def _resolve_extension_override_warning(self, cmd):  # pylint: disable=no-self-use
        if isinstance(cmd.command_source, ExtensionCommandSource) and cmd.command_source.overrides_command:
            logger.warning(cmd.command_source.get_command_warn_msg())

    def resolve_confirmation(self, cmd, parsed_args):
        confirm = cmd.confirmation and not parsed_args.__dict__.pop('yes', None) \
            and not cmd.cli_ctx.config.getboolean('core', 'disable_confirm_prompt', fallback=False)

        parsed_args = self._filter_params(parsed_args)
        if confirm and not cmd._user_confirmed(cmd.confirmation, parsed_args):  # pylint: disable=protected-access
            from knack.events import EVENT_COMMAND_CANCELLED
            cmd.cli_ctx.raise_event(EVENT_COMMAND_CANCELLED, command=cmd.name, command_args=parsed_args)
            raise CLIError('Operation cancelled.')

    def _build_kwargs(self, func, ns):  # pylint: disable=no-self-use
        arg_list = get_arg_list(func)
        kwargs = {}
        if 'cmd' in arg_list:
            kwargs['cmd'] = ns._cmd  # pylint: disable=protected-access
        if 'namespace' in arg_list:
            kwargs['namespace'] = ns
        if 'ns' in arg_list:
            kwargs['ns'] = ns
        return kwargs

    @staticmethod
    def remove_additional_prop_layer(obj, converted_dic):
        from msrest.serialization import Model
        if isinstance(obj, Model):
            # let us make sure this is the additional properties auto-generated by SDK
            if ('additionalProperties' in converted_dic and isinstance(obj.additional_properties, dict)):
                converted_dic.update(converted_dic.pop('additionalProperties'))
        return converted_dic

    def _validate_cmd_level(self, ns, cmd_validator):  # pylint: disable=no-self-use
        if cmd_validator:
            cmd_validator(**self._build_kwargs(cmd_validator, ns))
        try:
            delattr(ns, '_command_validator')
        except AttributeError:
            pass

    def _validate_arg_level(self, ns, **_):  # pylint: disable=no-self-use
        from msrest.exceptions import ValidationError
        for validator in getattr(ns, '_argument_validators', []):
            try:
                validator(**self._build_kwargs(validator, ns))
            except ValidationError:
                logger.debug('Validation error in %s.', str(validator))
                raise
        try:
            delattr(ns, '_argument_validators')
        except AttributeError:
            pass


class LongRunningOperation(object):  # pylint: disable=too-few-public-methods
    def __init__(self, cli_ctx, start_msg='', finish_msg='', poller_done_interval_ms=1000.0):

        self.cli_ctx = cli_ctx
        self.start_msg = start_msg
        self.finish_msg = finish_msg
        self.poller_done_interval_ms = poller_done_interval_ms
        self.deploy_dict = {}
        self.last_progress_report = datetime.datetime.now()

    def _delay(self):
        time.sleep(self.poller_done_interval_ms / 1000.0)

    def _generate_template_progress(self, correlation_id):  # pylint: disable=no-self-use
        """ gets the progress for template deployments """
        from azure.cli.core.commands.client_factory import get_mgmt_service_client
        from azure.mgmt.monitor import MonitorManagementClient

        if correlation_id is not None:  # pylint: disable=too-many-nested-blocks
            formatter = "eventTimestamp ge {}"

            end_time = datetime.datetime.utcnow()
            start_time = end_time - datetime.timedelta(seconds=DEFAULT_QUERY_TIME_RANGE)
            odata_filters = formatter.format(start_time.strftime('%Y-%m-%dT%H:%M:%SZ'))

            odata_filters = "{} and {} eq '{}'".format(odata_filters, 'correlationId', correlation_id)

            activity_log = get_mgmt_service_client(
                self.cli_ctx, MonitorManagementClient).activity_logs.list(filter=odata_filters)

            results = []
            max_events = 50  # default max value for events in list_activity_log
            for index, item in enumerate(activity_log):
                if index < max_events:
                    results.append(item)
                else:
                    break

            if results:
                for event in results:
                    update = False
                    long_name = event.resource_id.split('/')[-1]
                    if long_name not in self.deploy_dict:
                        self.deploy_dict[long_name] = {}
                        update = True
                    deploy_values = self.deploy_dict[long_name]

                    checked_values = {
                        str(event.resource_type.value): 'type',
                        str(event.status.value): 'status value',
                        str(event.event_name.value): 'request',
                    }
                    try:
                        checked_values[str(event.properties.get('statusCode', ''))] = 'status'
                    except AttributeError:
                        pass

                    if deploy_values.get('timestamp', None) is None or \
                            event.event_timestamp > deploy_values.get('timestamp'):
                        for value in checked_values:
                            if deploy_values.get(checked_values[value], None) != value:
                                update = True
                            deploy_values[checked_values[value]] = value
                        deploy_values['timestamp'] = event.event_timestamp

                        # don't want to show the timestamp
                        json_val = deploy_values.copy()
                        json_val.pop('timestamp', None)
                        status_val = deploy_values.get('status value', None)
                        if status_val and status_val != 'Started':
                            result = deploy_values['status value'] + ': ' + long_name
                            result += ' (' + deploy_values.get('type', '') + ')'

                            if update:
                                logger.info(result)

    def __call__(self, poller):
        from msrest.exceptions import ClientException

        correlation_message = ''
        self.cli_ctx.get_progress_controller().begin()
        correlation_id = None

        cli_logger = get_logger()  # get CLI logger which has the level set through command lines
        is_verbose = any(handler.level <= logs.INFO for handler in cli_logger.handlers)

        while not poller.done():
            self.cli_ctx.get_progress_controller().add(message='Running')
            try:
                # pylint: disable=protected-access
                correlation_id = json.loads(
                    poller._response.__dict__['_content'].decode())['properties']['correlationId']

                correlation_message = 'Correlation ID: {}'.format(correlation_id)
            except:  # pylint: disable=bare-except
                pass

            current_time = datetime.datetime.now()
            if is_verbose and current_time - self.last_progress_report >= datetime.timedelta(seconds=10):
                self.last_progress_report = current_time
                try:
                    self._generate_template_progress(correlation_id)
                except Exception as ex:  # pylint: disable=broad-except
                    logger.warning('%s during progress reporting: %s', getattr(type(ex), '__name__', type(ex)), ex)
            try:
                self._delay()
            except KeyboardInterrupt:
                self.cli_ctx.get_progress_controller().stop()
                logger.error('Long-running operation wait cancelled.  %s', correlation_message)
                raise

        try:
            result = poller.result()
        except ClientException as client_exception:
            from azure.cli.core.commands.arm import handle_long_running_operation_exception
            self.cli_ctx.get_progress_controller().stop()
            handle_long_running_operation_exception(client_exception)

        self.cli_ctx.get_progress_controller().end()

        return result


# pylint: disable=too-few-public-methods
class DeploymentOutputLongRunningOperation(LongRunningOperation):
    def __call__(self, result):
        from msrest.pipeline import ClientRawResponse

        if isinstance(result, poller_classes()):
            # most deployment operations return a poller
            result = super(DeploymentOutputLongRunningOperation, self).__call__(result)
            outputs = None
            try:
                if isinstance(result, str) and result:
                    try:
                        obj = json.loads(result)
                        return obj
                    except json.decoder.JSONDecodeError:
                        logger.info("Fail to transform result \"%s\" to dictionary", result)
                else:
                    outputs = result.properties.outputs
            except AttributeError:  # super.__call__ might return a ClientRawResponse
                pass
            return {key: val['value'] for key, val in outputs.items()} if outputs else {}
        if isinstance(result, ClientRawResponse):
            # --no-wait returns a ClientRawResponse
            return {}
        # --validate returns a 'normal' response
        return result


def _load_command_loader(loader, args, name, prefix):
    module = import_module(prefix + name)
    loader_cls = getattr(module, 'COMMAND_LOADER_CLS', None)
    command_table = {}

    if loader_cls:
        command_loader = loader_cls(cli_ctx=loader.cli_ctx)
        loader.loaders.append(command_loader)  # This will be used by interactive
        if command_loader.supported_resource_type():
            command_table = command_loader.load_command_table(args)
            if command_table:
                for cmd in list(command_table.keys()):
                    # TODO: If desired to for extension to patch module, this can be uncommented
                    # if loader.cmd_to_loader_map.get(cmd):
                    #    loader.cmd_to_loader_map[cmd].append(command_loader)
                    # else:
                    loader.cmd_to_loader_map[cmd] = [command_loader]
    else:
        logger.debug("Module '%s' is missing `COMMAND_LOADER_CLS` entry.", name)
    return command_table, command_loader.command_group_table


def _load_extension_command_loader(loader, args, ext):
    return _load_command_loader(loader, args, ext, '')


def _load_module_command_loader(loader, args, mod):
    return _load_command_loader(loader, args, mod, 'azure.cli.command_modules.')


class ExtensionCommandSource(object):
    """ Class for commands contributed by an extension """

    def __init__(self, overrides_command=False, extension_name=None, preview=False):
        super(ExtensionCommandSource, self).__init__()
        # True if the command overrides a CLI command
        self.overrides_command = overrides_command
        self.extension_name = extension_name
        self.preview = preview

    def get_command_warn_msg(self):
        if self.overrides_command:
            if self.extension_name:
                return "The behavior of this command has been altered by the following extension: " \
                       "{}".format(self.extension_name)
            return "The behavior of this command has been altered by an extension."
        if self.extension_name:
            return "This command is from the following extension: {}".format(self.extension_name)
        return "This command is from an extension."

    def get_preview_warn_msg(self):
        if self.preview:
            return "The extension is in preview"
        return None


def _load_client_exception_class():
    # Since loading msrest is expensive, we avoid it until we have to
    from msrest.exceptions import ClientException
    return ClientException


def _load_validation_error_class():
    # Since loading msrest is expensive, we avoid it until we have to
    from msrest.exceptions import ValidationError
    return ValidationError


def _load_azure_exception_class():
    # Since loading msrest is expensive, we avoid it until we have to
    from azure.common import AzureException
    return AzureException


# pylint: disable=no-member
def _is_paged(obj):
    # Since loading msrest is expensive, we avoid it until we have to
    import collections
    if isinstance(obj, collections.Iterable) \
            and not isinstance(obj, list) \
            and not isinstance(obj, dict):
        from msrest.paging import Paged
        return isinstance(obj, Paged)
    return False


def _is_poller(obj):
    # Since loading msrest is expensive, we avoid it until we have to
    if obj.__class__.__name__ in ['AzureOperationPoller', 'LROPoller']:
        return isinstance(obj, poller_classes())
    return False


def _merge_kwargs(patch_kwargs, base_kwargs, supported_kwargs=None):
    merged_kwargs = base_kwargs.copy()
    merged_kwargs.update(patch_kwargs)
    unrecognized_kwargs = [x for x in merged_kwargs if x not in (supported_kwargs or CLI_COMMON_KWARGS)]
    if unrecognized_kwargs:
        raise TypeError('unrecognized kwargs: {}'.format(unrecognized_kwargs))
    return merged_kwargs


# pylint: disable=too-few-public-methods
class CliCommandType(object):

    def __init__(self, overrides=None, **kwargs):
        if isinstance(overrides, str):
            raise ValueError("Overrides has to be a {} (cannot be a string)".format(CliCommandType.__name__))
        self.settings = {}
        self.update(overrides, **kwargs)

    def __repr__(self):
        return str(vars(self))

    def update(self, other=None, **kwargs):
        if other:
            self.settings.update(**other.settings)
        self.settings.update(**kwargs)


class AzCommandGroup(CommandGroup):

    def __init__(self, command_loader, group_name, **kwargs):
        merged_kwargs = self._merge_kwargs(kwargs, base_kwargs=command_loader.module_kwargs)
        operations_tmpl = merged_kwargs.pop('operations_tmpl', None)
        super(AzCommandGroup, self).__init__(command_loader, group_name,
                                             operations_tmpl, **merged_kwargs)
        self.group_kwargs = merged_kwargs
        if operations_tmpl:
            self.group_kwargs['operations_tmpl'] = operations_tmpl
        self.is_stale = False

    def __enter__(self):
        return self

    def __exit__(self, exc_type, exc_val, exc_tb):
        self.is_stale = True

    def _check_stale(self):
        if self.is_stale:
            message = "command authoring error: command group '{}' is stale! " \
                      "Check that the subsequent block for has a corresponding `as` statement.".format(self.group_name)
            logger.error(message)
            raise CLIError(message)

    def _merge_kwargs(self, kwargs, base_kwargs=None):
        base = base_kwargs if base_kwargs is not None else getattr(self, 'group_kwargs')
        return _merge_kwargs(kwargs, base, CLI_COMMAND_KWARGS)

    def _flatten_kwargs(self, kwargs, default_source_name):
        merged_kwargs = self._merge_kwargs(kwargs)
        default_source = merged_kwargs.get(default_source_name, None)
        if default_source:
            arg_source_copy = default_source.settings.copy()
            arg_source_copy.update(merged_kwargs)
            return arg_source_copy
        return merged_kwargs

    # pylint: disable=arguments-differ
    def command(self, name, method_name=None, **kwargs):
        """
        Register a CLI command.
        :param name: Name of the command as it will be called on the command line
        :type name: str
        :param method_name: Name of the method the command maps to
        :type method_name: str
        :param kwargs: Keyword arguments. Supported keyword arguments include:
            - client_factory: Callable which returns a client needed to access the underlying command method. (function)
            - confirmation: Prompt prior to the action being executed. This is useful if the action
                            would cause a loss of data. (bool)
            - exception_handler: Exception handler for handling non-standard exceptions (function)
            - supports_no_wait: The command supports no wait. (bool)
            - no_wait_param: [deprecated] The name of a boolean parameter that will be exposed as `--no-wait`
              to skip long running operation polling. (string)
            - transform: Transform function for transforming the output of the command (function)
            - table_transformer: Transform function or JMESPath query to be applied to table output to create a
                                 better output format for tables. (function or string)
            - resource_type: The ResourceType enum value to use with min or max API. (ResourceType)
            - min_api: Minimum API version required for commands within the group (string)
            - max_api: Maximum API version required for commands within the group (string)
        :rtype: None
        """
        return self._command(name, method_name=method_name, **kwargs)

    def custom_command(self, name, method_name=None, **kwargs):
        """
        Register a CLI command.
        :param name: Name of the command as it will be called on the command line
        :type name: str
        :param method_name: Name of the method the command maps to
        :type method_name: str
        :param kwargs: Keyword arguments. Supported keyword arguments include:
            - client_factory: Callable which returns a client needed to access the underlying command method. (function)
            - confirmation: Prompt prior to the action being executed. This is useful if the action
                            would cause a loss of data. (bool)
            - exception_handler: Exception handler for handling non-standard exceptions (function)
            - supports_no_wait: The command supports no wait. (bool)
            - no_wait_param: [deprecated] The name of a boolean parameter that will be exposed as `--no-wait`
              to skip long running operation polling. (string)
            - transform: Transform function for transforming the output of the command (function)
            - table_transformer: Transform function or JMESPath query to be applied to table output to create a
                                 better output format for tables. (function or string)
            - resource_type: The ResourceType enum value to use with min or max API. (ResourceType)
            - min_api: Minimum API version required for commands within the group (string)
            - max_api: Maximum API version required for commands within the group (string)
        :rtype: None
        """
        return self._command(name, method_name=method_name, custom_command=True, **kwargs)

    def _command(self, name, method_name, custom_command=False, **kwargs):
        self._check_stale()
        merged_kwargs = self._flatten_kwargs(kwargs, get_command_type_kwarg(custom_command))
        self._apply_tags(merged_kwargs, kwargs, name)

        operations_tmpl = merged_kwargs['operations_tmpl']
        command_name = '{} {}'.format(self.group_name, name) if self.group_name else name
        self.command_loader._cli_command(command_name,  # pylint: disable=protected-access
                                         operation=operations_tmpl.format(method_name),
                                         **merged_kwargs)

        return command_name

    # pylint: disable=no-self-use
    def _resolve_operation(self, kwargs, name, command_type=None, custom_command=False):
        source_kwarg = get_command_type_kwarg(custom_command)

        operations_tmpl = None
        if command_type:
            # Top priority: specified command_type for the parameter
            operations_tmpl = command_type.settings.get('operations_tmpl', None)

        if not operations_tmpl:
            # Second source: general operations_tmpl set for the command kwargs
            operations_tmpl = kwargs.get('operations_tmpl', None)

        if not operations_tmpl:
            # Final source: retrieve the operations_tmpl from the relevant 'command_type' or 'custom_command_type'
            command_type = kwargs.get(source_kwarg, None)
            operations_tmpl = command_type.settings.get('operations_tmpl', None)

        if not operations_tmpl:
            raise ValueError("command authoring error: unable to resolve 'operations_tmpl'")

        return operations_tmpl.format(name)

    def generic_update_command(self, name, getter_name='get', getter_type=None,
                               setter_name='create_or_update', setter_type=None, setter_arg_name='parameters',
                               child_collection_prop_name=None, child_collection_key='name', child_arg_name='item_name',
                               custom_func_name=None, custom_func_type=None, **kwargs):
        from azure.cli.core.commands.arm import _cli_generic_update_command
        self._check_stale()
        merged_kwargs = self._flatten_kwargs(kwargs, get_command_type_kwarg())
        merged_kwargs_custom = self._flatten_kwargs(kwargs, get_command_type_kwarg(custom_command=True))
        self._apply_tags(merged_kwargs, kwargs, name)

        getter_op = self._resolve_operation(merged_kwargs, getter_name, getter_type)
        setter_op = self._resolve_operation(merged_kwargs, setter_name, setter_type)
        custom_func_op = self._resolve_operation(merged_kwargs_custom, custom_func_name, custom_func_type,
                                                 custom_command=True) if custom_func_name else None
        _cli_generic_update_command(
            self.command_loader,
            '{} {}'.format(self.group_name, name),
            getter_op=getter_op,
            setter_op=setter_op,
            setter_arg_name=setter_arg_name,
            custom_function_op=custom_func_op,
            child_collection_prop_name=child_collection_prop_name,
            child_collection_key=child_collection_key,
            child_arg_name=child_arg_name,
            **merged_kwargs)

    def wait_command(self, name, getter_name='get', **kwargs):
        self._wait_command(name, getter_name=getter_name, custom_command=False, **kwargs)

    def custom_wait_command(self, name, getter_name='get', **kwargs):
        self._wait_command(name, getter_name=getter_name, custom_command=True, **kwargs)

    def generic_wait_command(self, name, getter_name='get', getter_type=None, **kwargs):
        self._wait_command(name, getter_name=getter_name, getter_type=getter_type, **kwargs)

    def _wait_command(self, name, getter_name='get', getter_type=None, custom_command=False, **kwargs):
        from azure.cli.core.commands.arm import _cli_wait_command
        self._check_stale()
        merged_kwargs = self._flatten_kwargs(kwargs, get_command_type_kwarg(custom_command))
        self._apply_tags(merged_kwargs, kwargs, name)

        if getter_type:
            merged_kwargs = _merge_kwargs(getter_type.settings, merged_kwargs, CLI_COMMAND_KWARGS)
        getter_op = self._resolve_operation(merged_kwargs, getter_name, getter_type, custom_command=custom_command)
        _cli_wait_command(self.command_loader, '{} {}'.format(self.group_name, name), getter_op=getter_op,
                          custom_command=custom_command, **merged_kwargs)

    def show_command(self, name, getter_name='get', **kwargs):
        self._show_command(name, getter_name=getter_name, custom_command=False, **kwargs)

    def custom_show_command(self, name, getter_name='get', **kwargs):
        self._show_command(name, getter_name=getter_name, custom_command=True, **kwargs)

    def _show_command(self, name, getter_name='get', getter_type=None, custom_command=False, **kwargs):
        from azure.cli.core.commands.arm import _cli_show_command
        self._check_stale()
        merged_kwargs = self._flatten_kwargs(kwargs, get_command_type_kwarg(custom_command))
        self._apply_tags(merged_kwargs, kwargs, name)

        if getter_type:
            merged_kwargs = _merge_kwargs(getter_type.settings, merged_kwargs, CLI_COMMAND_KWARGS)
        getter_op = self._resolve_operation(merged_kwargs, getter_name, getter_type, custom_command=custom_command)
        _cli_show_command(self.command_loader, '{} {}'.format(self.group_name, name), getter_op=getter_op,
                          custom_command=custom_command, **merged_kwargs)

    def _apply_tags(self, merged_kwargs, kwargs, command_name):
        # don't inherit deprecation or preview info from command group
        merged_kwargs['deprecate_info'] = kwargs.get('deprecate_info', None)

        # transform is_preview and is_experimental to StatusTags
        merged_kwargs['preview_info'] = None
        merged_kwargs['experimental_info'] = None
        is_preview = kwargs.get('is_preview', False)
        is_experimental = kwargs.get('is_experimental', False)
        if is_preview and is_experimental:
            raise CLIError(PREVIEW_EXPERIMENTAL_CONFLICT_ERROR.format("command", self.group_name + " " + command_name))
        if is_preview:
            merged_kwargs['preview_info'] = PreviewItem(self.command_loader.cli_ctx,object_type='command')
        if is_experimental:
            merged_kwargs['experimental_info'] = ExperimentalItem(self.command_loader.cli_ctx,object_type='command')


def register_cache_arguments(cli_ctx):
    from knack import events

    cache_dest = '_cache'

    def add_cache_arguments(_, **kwargs):  # pylint: disable=unused-argument

        command_table = kwargs.get('commands_loader').command_table

        if not command_table:
            return

        class CacheAction(argparse.Action):  # pylint:disable=too-few-public-methods

            def __call__(self, parser, namespace, values, option_string=None):
                setattr(namespace, cache_dest, True)
                # save caching status to CLI context
                cmd = getattr(namespace, 'cmd', None) or getattr(namespace, '_cmd', None)
                cmd.cli_ctx.data[cache_dest] = True

        for command in command_table.values():
            supports_local_cache = command.command_kwargs.get('supports_local_cache')
            if supports_local_cache:
                command.arguments[cache_dest] = CLICommandArgument(
                    '_cache',
                    options_list='--defer',
                    nargs='?',
                    action=CacheAction,
                    help='Temporarily store the object in the local cache instead of sending to Azure. '
                         'Use `az cache` commands to view/clear.',
                    is_preview=True
                )

    cli_ctx.register_event(events.EVENT_INVOKER_POST_CMD_TBL_CREATE, add_cache_arguments)<|MERGE_RESOLUTION|>--- conflicted
+++ resolved
@@ -723,7 +723,6 @@
                 del preview_kwargs['_get_message']
                 previews.append(ImplicitPreviewItem(**preview_kwargs))
 
-<<<<<<< HEAD
         experimentals = [] + getattr(parsed_args, '_argument_experimentals', [])
         if cmd.experimental_info:
             experimentals.append(cmd.experimental_info)
@@ -742,21 +741,13 @@
                 del experimental_kwargs['_get_message']
                 experimentals.append(ImplicitExperimentalItem(**experimental_kwargs))
 
-        colorama.init()
-        for d in deprecations:
-            print(d.message, file=sys.stderr)
-        for p in previews:
-                print(p.message, file=sys.stderr)
-        for e in experimentals:
-            print(e.message, file=sys.stderr)
-        colorama.deinit()
-=======
         if not self.cli_ctx.only_show_errors:
             for d in deprecations:
                 print(d.message, file=sys.stderr)
             for p in previews:
                 print(p.message, file=sys.stderr)
->>>>>>> f0ac2de0
+            for e in experimentals:
+                print(e.message, file=sys.stderr)
 
     def _resolve_extension_override_warning(self, cmd):  # pylint: disable=no-self-use
         if isinstance(cmd.command_source, ExtensionCommandSource) and cmd.command_source.overrides_command:
