--- conflicted
+++ resolved
@@ -1,11 +1,7 @@
 interactions:
 - request:
     body: '{"location": "westus", "tags": {"product": "azurecli", "cause": "automation",
-<<<<<<< HEAD
-      "date": "2018-06-28T20:19:31Z"}}'
-=======
       "date": "2018-07-31T22:46:34Z"}}'
->>>>>>> 3e8688ed
     headers:
       Accept: [application/json]
       Accept-Encoding: ['gzip, deflate']
@@ -13,42 +9,24 @@
       Connection: [keep-alive]
       Content-Length: ['110']
       Content-Type: [application/json; charset=utf-8]
-<<<<<<< HEAD
-      User-Agent: [python/3.6.2 (Windows-10-10.0.17134-SP0) requests/2.18.4 msrest/0.4.29
-          msrest_azure/0.4.31 resourcemanagementclient/1.2.1 Azure-SDK-For-Python
-          AZURECLI/2.0.34]
-=======
       User-Agent: [python/3.7.0 (Windows-10-10.0.17134-SP0) requests/2.19.1 msrest/0.5.4
           msrest_azure/0.4.34 resourcemanagementclient/2.0.0 Azure-SDK-For-Python
           AZURECLI/2.0.43]
->>>>>>> 3e8688ed
       accept-language: [en-US]
     method: PUT
     uri: https://management.azure.com/subscriptions/00000000-0000-0000-0000-000000000000/resourcegroups/clitest.rg000001?api-version=2018-05-01
   response:
-<<<<<<< HEAD
-    body: {string: '{"id":"/subscriptions/00000000-0000-0000-0000-000000000000/resourceGroups/clitest.rg000001","name":"clitest.rg000001","location":"westus","tags":{"product":"azurecli","cause":"automation","date":"2018-06-28T20:19:31Z"},"properties":{"provisioningState":"Succeeded"}}'}
-=======
     body: {string: '{"id":"/subscriptions/00000000-0000-0000-0000-000000000000/resourceGroups/clitest.rg000001","name":"clitest.rg000001","location":"westus","tags":{"product":"azurecli","cause":"automation","date":"2018-07-31T22:46:34Z"},"properties":{"provisioningState":"Succeeded"}}'}
->>>>>>> 3e8688ed
     headers:
       cache-control: [no-cache]
       content-length: ['384']
       content-type: [application/json; charset=utf-8]
-<<<<<<< HEAD
-      date: ['Thu, 28 Jun 2018 20:19:32 GMT']
-=======
       date: ['Tue, 31 Jul 2018 22:46:35 GMT']
->>>>>>> 3e8688ed
-      expires: ['-1']
-      pragma: [no-cache]
-      strict-transport-security: [max-age=31536000; includeSubDomains]
-      x-content-type-options: [nosniff]
-<<<<<<< HEAD
-      x-ms-ratelimit-remaining-subscription-writes: ['1197']
-=======
+      expires: ['-1']
+      pragma: [no-cache]
+      strict-transport-security: [max-age=31536000; includeSubDomains]
+      x-content-type-options: [nosniff]
       x-ms-ratelimit-remaining-subscription-writes: ['1193']
->>>>>>> 3e8688ed
     status: {code: 201, message: Created}
 - request:
     body: '{"sku": {"name": "Standard_LRS"}, "kind": "Storage", "location": "westus",
@@ -60,13 +38,8 @@
       Connection: [keep-alive]
       Content-Length: ['148']
       Content-Type: [application/json; charset=utf-8]
-<<<<<<< HEAD
-      User-Agent: [python/3.6.2 (Windows-10-10.0.17134-SP0) requests/2.18.4 msrest/0.4.29
-          msrest_azure/0.4.31 azure-mgmt-storage/1.5.0 Azure-SDK-For-Python AZURECLI/2.0.34]
-=======
-      User-Agent: [python/3.7.0 (Windows-10-10.0.17134-SP0) requests/2.19.1 msrest/0.5.4
-          msrest_azure/0.4.34 azure-mgmt-storage/2.0.0rc4 Azure-SDK-For-Python AZURECLI/2.0.43]
->>>>>>> 3e8688ed
+      User-Agent: [python/3.7.0 (Windows-10-10.0.17134-SP0) requests/2.19.1 msrest/0.5.4
+          msrest_azure/0.4.34 azure-mgmt-storage/2.0.0rc4 Azure-SDK-For-Python AZURECLI/2.0.43]
       accept-language: [en-US]
     method: PUT
     uri: https://management.azure.com/subscriptions/00000000-0000-0000-0000-000000000000/resourceGroups/clitest.rg000001/providers/Microsoft.Storage/storageAccounts/clitest000002?api-version=2018-03-01-preview
@@ -76,25 +49,15 @@
       cache-control: [no-cache]
       content-length: ['0']
       content-type: [text/plain; charset=utf-8]
-<<<<<<< HEAD
-      date: ['Thu, 28 Jun 2018 20:19:33 GMT']
-      expires: ['-1']
-      location: ['https://management.azure.com/subscriptions/00000000-0000-0000-0000-000000000000/providers/Microsoft.Storage/locations/westus/asyncoperations/e929c56b-e3fb-4908-bf40-86a6f39a18f8?monitor=true&api-version=2017-10-01']
-=======
       date: ['Tue, 31 Jul 2018 22:46:36 GMT']
       expires: ['-1']
       location: ['https://management.azure.com/subscriptions/00000000-0000-0000-0000-000000000000/providers/Microsoft.Storage/locations/westus/asyncoperations/a69c09f3-01d9-45bd-a70b-f49fe6ab23ac?monitor=true&api-version=2018-03-01-preview']
->>>>>>> 3e8688ed
-      pragma: [no-cache]
-      server: ['Microsoft-Azure-Storage-Resource-Provider/1.0,Microsoft-HTTPAPI/2.0
-          Microsoft-HTTPAPI/2.0']
-      strict-transport-security: [max-age=31536000; includeSubDomains]
-      x-content-type-options: [nosniff]
-<<<<<<< HEAD
-      x-ms-ratelimit-remaining-subscription-writes: ['1196']
-=======
-      x-ms-ratelimit-remaining-subscription-writes: ['1193']
->>>>>>> 3e8688ed
+      pragma: [no-cache]
+      server: ['Microsoft-Azure-Storage-Resource-Provider/1.0,Microsoft-HTTPAPI/2.0
+          Microsoft-HTTPAPI/2.0']
+      strict-transport-security: [max-age=31536000; includeSubDomains]
+      x-content-type-options: [nosniff]
+      x-ms-ratelimit-remaining-subscription-writes: ['1198']
     status: {code: 202, message: Accepted}
 - request:
     body: null
@@ -103,32 +66,17 @@
       Accept-Encoding: ['gzip, deflate']
       CommandName: [storage account create]
       Connection: [keep-alive]
-<<<<<<< HEAD
-      Content-Type: [application/json; charset=utf-8]
-      User-Agent: [python/3.6.2 (Windows-10-10.0.17134-SP0) requests/2.18.4 msrest/0.4.29
-          msrest_azure/0.4.31 azure-mgmt-storage/1.5.0 Azure-SDK-For-Python AZURECLI/2.0.34]
-      accept-language: [en-US]
-    method: GET
-    uri: https://management.azure.com/subscriptions/00000000-0000-0000-0000-000000000000/providers/Microsoft.Storage/locations/westus/asyncoperations/e929c56b-e3fb-4908-bf40-86a6f39a18f8?monitor=true&api-version=2017-10-01
-  response:
-    body: {string: '{"sku":{"name":"Standard_LRS","tier":"Standard"},"kind":"Storage","id":"/subscriptions/00000000-0000-0000-0000-000000000000/resourceGroups/clitest.rg000001/providers/Microsoft.Storage/storageAccounts/clitest000002","name":"clitest000002","type":"Microsoft.Storage/storageAccounts","location":"westus","tags":{},"properties":{"networkAcls":{"bypass":"AzureServices","virtualNetworkRules":[],"ipRules":[],"defaultAction":"Allow"},"trustedDirectories":["72f988bf-86f1-41af-91ab-2d7cd011db47"],"supportsHttpsTrafficOnly":false,"encryption":{"services":{"file":{"enabled":true,"lastEnabledTime":"2018-06-28T20:19:33.3287473Z"},"blob":{"enabled":true,"lastEnabledTime":"2018-06-28T20:19:33.3287473Z"}},"keySource":"Microsoft.Storage"},"provisioningState":"Succeeded","creationTime":"2018-06-28T20:19:33.2350102Z","primaryEndpoints":{"blob":"https://clitest000002.blob.core.windows.net/","queue":"https://clitest000002.queue.core.windows.net/","table":"https://clitest000002.table.core.windows.net/","file":"https://clitest000002.file.core.windows.net/"},"primaryLocation":"westus","statusOfPrimary":"available"}}'}
-=======
       User-Agent: [python/3.7.0 (Windows-10-10.0.17134-SP0) requests/2.19.1 msrest/0.5.4
           msrest_azure/0.4.34 azure-mgmt-storage/2.0.0rc4 Azure-SDK-For-Python AZURECLI/2.0.43]
     method: GET
     uri: https://management.azure.com/subscriptions/00000000-0000-0000-0000-000000000000/providers/Microsoft.Storage/locations/westus/asyncoperations/a69c09f3-01d9-45bd-a70b-f49fe6ab23ac?monitor=true&api-version=2018-03-01-preview
   response:
     body: {string: '{"sku":{"name":"Standard_LRS","tier":"Standard"},"kind":"Storage","id":"/subscriptions/00000000-0000-0000-0000-000000000000/resourceGroups/clitest.rg000001/providers/Microsoft.Storage/storageAccounts/clitest000002","name":"clitest000002","type":"Microsoft.Storage/storageAccounts","location":"westus","tags":{},"properties":{"isHnsEnabled":false,"networkAcls":{"bypass":"AzureServices","virtualNetworkRules":[],"ipRules":[],"defaultAction":"Allow"},"trustedDirectories":["72f988bf-86f1-41af-91ab-2d7cd011db47"],"supportsHttpsTrafficOnly":false,"encryption":{"services":{"file":{"enabled":true,"lastEnabledTime":"2018-07-31T22:46:36.9853380Z"},"blob":{"enabled":true,"lastEnabledTime":"2018-07-31T22:46:36.9853380Z"}},"keySource":"Microsoft.Storage"},"provisioningState":"Succeeded","creationTime":"2018-07-31T22:46:36.7662690Z","primaryEndpoints":{"blob":"https://clitest000002.blob.core.windows.net/","queue":"https://clitest000002.queue.core.windows.net/","table":"https://clitest000002.table.core.windows.net/","file":"https://clitest000002.file.core.windows.net/"},"primaryLocation":"westus","statusOfPrimary":"available"}}'}
->>>>>>> 3e8688ed
     headers:
       cache-control: [no-cache]
       content-length: ['1252']
       content-type: [application/json]
-<<<<<<< HEAD
-      date: ['Thu, 28 Jun 2018 20:19:50 GMT']
-=======
       date: ['Tue, 31 Jul 2018 22:46:54 GMT']
->>>>>>> 3e8688ed
       expires: ['-1']
       pragma: [no-cache]
       server: ['Microsoft-Azure-Storage-Resource-Provider/1.0,Microsoft-HTTPAPI/2.0
@@ -147,44 +95,27 @@
       Connection: [keep-alive]
       Content-Length: ['0']
       Content-Type: [application/json; charset=utf-8]
-<<<<<<< HEAD
-      User-Agent: [python/3.6.2 (Windows-10-10.0.17134-SP0) requests/2.18.4 msrest/0.4.29
-          msrest_azure/0.4.31 azure-mgmt-storage/1.5.0 Azure-SDK-For-Python AZURECLI/2.0.34]
-=======
-      User-Agent: [python/3.7.0 (Windows-10-10.0.17134-SP0) requests/2.19.1 msrest/0.5.4
-          msrest_azure/0.4.34 azure-mgmt-storage/2.0.0rc4 Azure-SDK-For-Python AZURECLI/2.0.43]
->>>>>>> 3e8688ed
+      User-Agent: [python/3.7.0 (Windows-10-10.0.17134-SP0) requests/2.19.1 msrest/0.5.4
+          msrest_azure/0.4.34 azure-mgmt-storage/2.0.0rc4 Azure-SDK-For-Python AZURECLI/2.0.43]
       accept-language: [en-US]
     method: POST
     uri: https://management.azure.com/subscriptions/00000000-0000-0000-0000-000000000000/resourceGroups/clitest.rg000001/providers/Microsoft.Storage/storageAccounts/clitest000002/listKeys?api-version=2018-03-01-preview
   response:
-<<<<<<< HEAD
-    body: {string: '{"keys":[{"keyName":"key1","value":"E4mSBVNggZ/VeANNf0UHnhwlgUu8LGYHO5Klj93KA1zCj+Vlhtf1ef9VueAljrSwM7FyJPIO6qJeqMvgFIQKiA==","permissions":"FULL"},{"keyName":"key2","value":"EMR6LPBMNzMs6FJiZy2jOSH61IiP57DL6GR+Qvpswqhc+MHWghLiFEMYTKJPuiK8jJZjy+gBcliHxnx5MwGktg==","permissions":"FULL"}]}'}
-=======
     body: {string: '{"keys":[{"keyName":"key1","value":"Ms0IJtUqdq6JtHxhsrOltEFO2PASg1L5OAs+HLfBMn9XMDxTw7/EhdpAUvos9j8ITibFOihyGwCQ8uhxtrM0eg==","permissions":"FULL"},{"keyName":"key2","value":"dC7tw+YsSaNe7uTXXFSG8yNGPu4ZGnuO0EQyd++Vh6/AQ7nNLBfTT+3K8bT7l93aq3Ga3fZKS/yPpi8e554CuA==","permissions":"FULL"}]}'}
->>>>>>> 3e8688ed
-    headers:
-      cache-control: [no-cache]
-      content-length: ['288']
-      content-type: [application/json]
-<<<<<<< HEAD
-      date: ['Thu, 28 Jun 2018 20:19:52 GMT']
-=======
+    headers:
+      cache-control: [no-cache]
+      content-length: ['288']
+      content-type: [application/json]
       date: ['Tue, 31 Jul 2018 22:46:54 GMT']
->>>>>>> 3e8688ed
-      expires: ['-1']
-      pragma: [no-cache]
-      server: ['Microsoft-Azure-Storage-Resource-Provider/1.0,Microsoft-HTTPAPI/2.0
-          Microsoft-HTTPAPI/2.0']
-      strict-transport-security: [max-age=31536000; includeSubDomains]
-      transfer-encoding: [chunked]
-      vary: [Accept-Encoding]
-      x-content-type-options: [nosniff]
-<<<<<<< HEAD
-      x-ms-ratelimit-remaining-subscription-writes: ['1193']
-=======
+      expires: ['-1']
+      pragma: [no-cache]
+      server: ['Microsoft-Azure-Storage-Resource-Provider/1.0,Microsoft-HTTPAPI/2.0
+          Microsoft-HTTPAPI/2.0']
+      strict-transport-security: [max-age=31536000; includeSubDomains]
+      transfer-encoding: [chunked]
+      vary: [Accept-Encoding]
+      x-content-type-options: [nosniff]
       x-ms-ratelimit-remaining-subscription-writes: ['1196']
->>>>>>> 3e8688ed
     status: {code: 200, message: OK}
 - request:
     body: null
@@ -195,40 +126,27 @@
       Connection: [keep-alive]
       Content-Length: ['0']
       Content-Type: [application/json; charset=utf-8]
-<<<<<<< HEAD
-      User-Agent: [python/3.6.2 (Windows-10-10.0.17134-SP0) requests/2.18.4 msrest/0.4.29
-          msrest_azure/0.4.31 azure-mgmt-storage/1.5.0 Azure-SDK-For-Python AZURECLI/2.0.34]
-=======
-      User-Agent: [python/3.7.0 (Windows-10-10.0.17134-SP0) requests/2.19.1 msrest/0.5.4
-          msrest_azure/0.4.34 azure-mgmt-storage/2.0.0rc4 Azure-SDK-For-Python AZURECLI/2.0.43]
->>>>>>> 3e8688ed
+      User-Agent: [python/3.7.0 (Windows-10-10.0.17134-SP0) requests/2.19.1 msrest/0.5.4
+          msrest_azure/0.4.34 azure-mgmt-storage/2.0.0rc4 Azure-SDK-For-Python AZURECLI/2.0.43]
       accept-language: [en-US]
     method: POST
     uri: https://management.azure.com/subscriptions/00000000-0000-0000-0000-000000000000/resourceGroups/clitest.rg000001/providers/Microsoft.Storage/storageAccounts/clitest000002/listKeys?api-version=2018-03-01-preview
   response:
-<<<<<<< HEAD
-    body: {string: '{"keys":[{"keyName":"key1","value":"E4mSBVNggZ/VeANNf0UHnhwlgUu8LGYHO5Klj93KA1zCj+Vlhtf1ef9VueAljrSwM7FyJPIO6qJeqMvgFIQKiA==","permissions":"FULL"},{"keyName":"key2","value":"EMR6LPBMNzMs6FJiZy2jOSH61IiP57DL6GR+Qvpswqhc+MHWghLiFEMYTKJPuiK8jJZjy+gBcliHxnx5MwGktg==","permissions":"FULL"}]}'}
-=======
     body: {string: '{"keys":[{"keyName":"key1","value":"Ms0IJtUqdq6JtHxhsrOltEFO2PASg1L5OAs+HLfBMn9XMDxTw7/EhdpAUvos9j8ITibFOihyGwCQ8uhxtrM0eg==","permissions":"FULL"},{"keyName":"key2","value":"dC7tw+YsSaNe7uTXXFSG8yNGPu4ZGnuO0EQyd++Vh6/AQ7nNLBfTT+3K8bT7l93aq3Ga3fZKS/yPpi8e554CuA==","permissions":"FULL"}]}'}
->>>>>>> 3e8688ed
-    headers:
-      cache-control: [no-cache]
-      content-length: ['288']
-      content-type: [application/json]
-<<<<<<< HEAD
-      date: ['Thu, 28 Jun 2018 20:19:51 GMT']
-=======
+    headers:
+      cache-control: [no-cache]
+      content-length: ['288']
+      content-type: [application/json]
       date: ['Tue, 31 Jul 2018 22:46:55 GMT']
->>>>>>> 3e8688ed
-      expires: ['-1']
-      pragma: [no-cache]
-      server: ['Microsoft-Azure-Storage-Resource-Provider/1.0,Microsoft-HTTPAPI/2.0
-          Microsoft-HTTPAPI/2.0']
-      strict-transport-security: [max-age=31536000; includeSubDomains]
-      transfer-encoding: [chunked]
-      vary: [Accept-Encoding]
-      x-content-type-options: [nosniff]
-      x-ms-ratelimit-remaining-subscription-writes: ['1195']
+      expires: ['-1']
+      pragma: [no-cache]
+      server: ['Microsoft-Azure-Storage-Resource-Provider/1.0,Microsoft-HTTPAPI/2.0
+          Microsoft-HTTPAPI/2.0']
+      strict-transport-security: [max-age=31536000; includeSubDomains]
+      transfer-encoding: [chunked]
+      vary: [Accept-Encoding]
+      x-content-type-options: [nosniff]
+      x-ms-ratelimit-remaining-subscription-writes: ['1198']
     status: {code: 200, message: OK}
 - request:
     body: '{"keyName": "key1"}'
@@ -239,44 +157,27 @@
       Connection: [keep-alive]
       Content-Length: ['19']
       Content-Type: [application/json; charset=utf-8]
-<<<<<<< HEAD
-      User-Agent: [python/3.6.2 (Windows-10-10.0.17134-SP0) requests/2.18.4 msrest/0.4.29
-          msrest_azure/0.4.31 azure-mgmt-storage/1.5.0 Azure-SDK-For-Python AZURECLI/2.0.34]
-=======
-      User-Agent: [python/3.7.0 (Windows-10-10.0.17134-SP0) requests/2.19.1 msrest/0.5.4
-          msrest_azure/0.4.34 azure-mgmt-storage/2.0.0rc4 Azure-SDK-For-Python AZURECLI/2.0.43]
->>>>>>> 3e8688ed
+      User-Agent: [python/3.7.0 (Windows-10-10.0.17134-SP0) requests/2.19.1 msrest/0.5.4
+          msrest_azure/0.4.34 azure-mgmt-storage/2.0.0rc4 Azure-SDK-For-Python AZURECLI/2.0.43]
       accept-language: [en-US]
     method: POST
     uri: https://management.azure.com/subscriptions/00000000-0000-0000-0000-000000000000/resourceGroups/clitest.rg000001/providers/Microsoft.Storage/storageAccounts/clitest000002/regenerateKey?api-version=2018-03-01-preview
   response:
-<<<<<<< HEAD
-    body: {string: '{"keys":[{"keyName":"key1","value":"bGP14uqEQQNl+Bo/2K3imbWTbR4TKWGaIqqVqXcfBXlov14Xmkg067dgmlRYEQ9hd+HYxX8COkyIxVOpyJ6C5g==","permissions":"FULL"},{"keyName":"key2","value":"EMR6LPBMNzMs6FJiZy2jOSH61IiP57DL6GR+Qvpswqhc+MHWghLiFEMYTKJPuiK8jJZjy+gBcliHxnx5MwGktg==","permissions":"FULL"}]}'}
-=======
     body: {string: '{"keys":[{"keyName":"key1","value":"X/nEzsaim8LUaETLME/90tN0wnmyo1WmZBeVhv6sef4MckEsMwJKTEFIJGREgUy0u79IotfuAipzBylWc+lfCA==","permissions":"FULL"},{"keyName":"key2","value":"dC7tw+YsSaNe7uTXXFSG8yNGPu4ZGnuO0EQyd++Vh6/AQ7nNLBfTT+3K8bT7l93aq3Ga3fZKS/yPpi8e554CuA==","permissions":"FULL"}]}'}
->>>>>>> 3e8688ed
-    headers:
-      cache-control: [no-cache]
-      content-length: ['288']
-      content-type: [application/json]
-<<<<<<< HEAD
-      date: ['Thu, 28 Jun 2018 20:19:52 GMT']
-=======
-      date: ['Tue, 31 Jul 2018 22:46:56 GMT']
->>>>>>> 3e8688ed
-      expires: ['-1']
-      pragma: [no-cache]
-      server: ['Microsoft-Azure-Storage-Resource-Provider/1.0,Microsoft-HTTPAPI/2.0
-          Microsoft-HTTPAPI/2.0']
-      strict-transport-security: [max-age=31536000; includeSubDomains]
-      transfer-encoding: [chunked]
-      vary: [Accept-Encoding]
-      x-content-type-options: [nosniff]
-<<<<<<< HEAD
-      x-ms-ratelimit-remaining-subscription-writes: ['1195']
-=======
+    headers:
+      cache-control: [no-cache]
+      content-length: ['288']
+      content-type: [application/json]
+      date: ['Mon, 02 Jul 2018 19:08:34 GMT']
+      expires: ['-1']
+      pragma: [no-cache]
+      server: ['Microsoft-Azure-Storage-Resource-Provider/1.0,Microsoft-HTTPAPI/2.0
+          Microsoft-HTTPAPI/2.0']
+      strict-transport-security: [max-age=31536000; includeSubDomains]
+      transfer-encoding: [chunked]
+      vary: [Accept-Encoding]
+      x-content-type-options: [nosniff]
       x-ms-ratelimit-remaining-subscription-writes: ['1197']
->>>>>>> 3e8688ed
     status: {code: 200, message: OK}
 - request:
     body: '{"keyName": "key2"}'
@@ -287,31 +188,18 @@
       Connection: [keep-alive]
       Content-Length: ['19']
       Content-Type: [application/json; charset=utf-8]
-<<<<<<< HEAD
-      User-Agent: [python/3.6.2 (Windows-10-10.0.17134-SP0) requests/2.18.4 msrest/0.4.29
-          msrest_azure/0.4.31 azure-mgmt-storage/1.5.0 Azure-SDK-For-Python AZURECLI/2.0.34]
-=======
-      User-Agent: [python/3.7.0 (Windows-10-10.0.17134-SP0) requests/2.19.1 msrest/0.5.4
-          msrest_azure/0.4.34 azure-mgmt-storage/2.0.0rc4 Azure-SDK-For-Python AZURECLI/2.0.43]
->>>>>>> 3e8688ed
+      User-Agent: [python/3.7.0 (Windows-10-10.0.17134-SP0) requests/2.19.1 msrest/0.5.4
+          msrest_azure/0.4.34 azure-mgmt-storage/2.0.0rc4 Azure-SDK-For-Python AZURECLI/2.0.43]
       accept-language: [en-US]
     method: POST
     uri: https://management.azure.com/subscriptions/00000000-0000-0000-0000-000000000000/resourceGroups/clitest.rg000001/providers/Microsoft.Storage/storageAccounts/clitest000002/regenerateKey?api-version=2018-03-01-preview
   response:
-<<<<<<< HEAD
-    body: {string: '{"keys":[{"keyName":"key1","value":"bGP14uqEQQNl+Bo/2K3imbWTbR4TKWGaIqqVqXcfBXlov14Xmkg067dgmlRYEQ9hd+HYxX8COkyIxVOpyJ6C5g==","permissions":"FULL"},{"keyName":"key2","value":"QPf1+7r/sJ2UL0oI6Ijw0FmuJSWOcH0SJ87dljeLvIZ+JMAzfhbspO6ymazxuIlkqTbXAipgaWAuOpCRWufODg==","permissions":"FULL"}]}'}
-=======
     body: {string: '{"keys":[{"keyName":"key1","value":"X/nEzsaim8LUaETLME/90tN0wnmyo1WmZBeVhv6sef4MckEsMwJKTEFIJGREgUy0u79IotfuAipzBylWc+lfCA==","permissions":"FULL"},{"keyName":"key2","value":"WTzK2rk1kNqRwONZXUA9JLDfvQqdP3NayuMMzBputeq5mwSaa/m0EvlNfS3jtL5RNeHQ7H18U2SG93mSrg2Tng==","permissions":"FULL"}]}'}
->>>>>>> 3e8688ed
-    headers:
-      cache-control: [no-cache]
-      content-length: ['288']
-      content-type: [application/json]
-<<<<<<< HEAD
-      date: ['Thu, 28 Jun 2018 20:19:53 GMT']
-=======
+    headers:
+      cache-control: [no-cache]
+      content-length: ['288']
+      content-type: [application/json]
       date: ['Tue, 31 Jul 2018 22:46:57 GMT']
->>>>>>> 3e8688ed
       expires: ['-1']
       pragma: [no-cache]
       server: ['Microsoft-Azure-Storage-Resource-Provider/1.0,Microsoft-HTTPAPI/2.0
@@ -331,15 +219,9 @@
       Connection: [keep-alive]
       Content-Length: ['0']
       Content-Type: [application/json; charset=utf-8]
-<<<<<<< HEAD
-      User-Agent: [python/3.6.2 (Windows-10-10.0.17134-SP0) requests/2.18.4 msrest/0.4.29
-          msrest_azure/0.4.31 resourcemanagementclient/1.2.1 Azure-SDK-For-Python
-          AZURECLI/2.0.34]
-=======
       User-Agent: [python/3.7.0 (Windows-10-10.0.17134-SP0) requests/2.19.1 msrest/0.5.4
           msrest_azure/0.4.34 resourcemanagementclient/2.0.0 Azure-SDK-For-Python
           AZURECLI/2.0.43]
->>>>>>> 3e8688ed
       accept-language: [en-US]
     method: DELETE
     uri: https://management.azure.com/subscriptions/00000000-0000-0000-0000-000000000000/resourcegroups/clitest.rg000001?api-version=2018-05-01
@@ -348,11 +230,7 @@
     headers:
       cache-control: [no-cache]
       content-length: ['0']
-<<<<<<< HEAD
-      date: ['Thu, 28 Jun 2018 20:19:54 GMT']
-=======
       date: ['Tue, 31 Jul 2018 22:46:57 GMT']
->>>>>>> 3e8688ed
       expires: ['-1']
       location: ['https://management.azure.com/subscriptions/00000000-0000-0000-0000-000000000000/operationresults/eyJqb2JJZCI6IlJFU09VUkNFR1JPVVBERUxFVElPTkpPQi1DTElURVNUOjJFUkdZNlpCU0tMS1Y2Q04yWEdZSjJMWklJRkVZR001RzRLQVZDQ3w2QTg4NDE1MkI1NDU5RDM1LVdFU1RVUyIsImpvYkxvY2F0aW9uIjoid2VzdHVzIn0?api-version=2018-05-01']
       pragma: [no-cache]
