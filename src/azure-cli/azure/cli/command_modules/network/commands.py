# --------------------------------------------------------------------------------------------
# Copyright (c) Microsoft Corporation. All rights reserved.
# Licensed under the MIT License. See License.txt in the project root for license information.
# --------------------------------------------------------------------------------------------
# pylint: disable=line-too-long,too-many-lines

from azure.cli.core.commands import DeploymentOutputLongRunningOperation
from azure.cli.core.commands.arm import (
    deployment_validate_table_format, handle_template_based_exception)
from azure.cli.core.commands import CliCommandType
from azure.cli.core.profiles import get_api_version, ResourceType

from azure.cli.command_modules.network._client_factory import (
<<<<<<< HEAD
    cf_load_balancers,
=======
    cf_application_gateways,
>>>>>>> 16067baf
    cf_network_interfaces, cf_network_watcher, cf_packet_capture,
    cf_virtual_network_gateway_connections,
    cf_virtual_network_gateways,
    cf_dns_mgmt_record_sets, cf_dns_mgmt_zones,
    cf_connection_monitor,
    cf_dns_references,
    cf_virtual_router, cf_virtual_router_peering, cf_flow_logs)
from azure.cli.command_modules.network._util import (
    list_network_resource_property, get_network_resource_property_entry, delete_network_resource_property_entry)
from azure.cli.command_modules.network._format import (
    transform_local_gateway_table_output, transform_dns_record_set_output,
    transform_dns_record_set_table_output, transform_dns_zone_table_output,
    transform_public_ip_create_output,
    transform_traffic_manager_create_output, transform_nic_create_output,
    transform_vpn_connection, transform_vpn_connection_list,
    transform_geographic_hierachy_table_output,
    transform_service_community_table_output, transform_waf_rule_sets_table_output,
    transform_network_usage_table, transform_nsg_rule_table_output,
    transform_vnet_table_output, transform_effective_route_table, transform_effective_nsg,
    transform_vnet_gateway_routes_table, transform_vnet_gateway_bgp_peer_table)
from azure.cli.command_modules.network._validators import (
    get_network_watcher_from_location,
    process_ag_create_namespace,
    process_nic_create_namespace,
    process_lb_create_namespace, process_nw_cm_v2_create_namespace,
    process_nw_cm_v2_endpoint_namespace, process_nw_cm_v2_test_configuration_namespace,
    process_nw_cm_v2_test_group, process_nw_cm_v2_output_namespace,
    process_nw_flow_log_set_namespace, process_nw_flow_log_create_namespace, process_nw_flow_log_show_namespace,
    process_nw_packet_capture_create_namespace, process_nw_test_connectivity_namespace, process_nw_topology_namespace,
    process_nw_troubleshooting_start_namespace, process_nw_troubleshooting_show_namespace,
    process_public_ip_create_namespace,
    process_vpn_connection_create_namespace,
    process_nw_config_diagnostic_namespace,
    process_appgw_waf_policy_update, process_cross_region_lb_create_namespace)

NETWORK_VROUTER_DEPRECATION_INFO = 'network routeserver'
NETWORK_VROUTER_PEERING_DEPRECATION_INFO = 'network routeserver peering'


# pylint: disable=too-many-locals, too-many-statements
def load_command_table(self, _):

    # region Command Types
    network_util = CliCommandType(
        operations_tmpl='azure.cli.command_modules.network._util#{}',
        client_factory=None
    )

    network_dns_zone_sdk = CliCommandType(
        operations_tmpl='azure.mgmt.dns.operations#ZonesOperations.{}',
        client_factory=cf_dns_mgmt_zones,
        resource_type=ResourceType.MGMT_NETWORK_DNS
    )

    network_dns_record_set_sdk = CliCommandType(
        operations_tmpl='azure.mgmt.dns.operations#RecordSetsOperations.{}',
        client_factory=cf_dns_mgmt_record_sets,
        resource_type=ResourceType.MGMT_NETWORK_DNS
    )

    network_dns_reference_sdk = CliCommandType(
        operations_tmpl='azure.mgmt.dns.operations#DnsResourceReferenceOperations.{}',
        client_factory=cf_dns_references,
        resource_type=ResourceType.MGMT_NETWORK_DNS,
        min_api='2018-05-01'
    )

    network_nic_sdk = CliCommandType(
        operations_tmpl='azure.mgmt.network.operations#NetworkInterfacesOperations.{}',
        client_factory=cf_network_interfaces
    )

    network_vpn_sdk = CliCommandType(
        operations_tmpl='azure.mgmt.network.operations#VirtualNetworkGatewayConnectionsOperations.{}',
        client_factory=cf_virtual_network_gateway_connections
    )

    network_watcher_sdk = CliCommandType(
        operations_tmpl='azure.mgmt.network.operations#NetworkWatchersOperations.{}',
        client_factory=cf_network_watcher
    )

    network_watcher_cm_sdk = CliCommandType(
        operations_tmpl='azure.mgmt.network.operations#ConnectionMonitorsOperations.{}',
        client_factory=cf_connection_monitor
    )

    network_watcher_flow_log_sdk = CliCommandType(
        operations_tmpl='azure.mgmt.network.operations#FlowLogsOperations.{}',
        client_factory=cf_flow_logs,
    )

    network_watcher_flow_log_update_sdk = CliCommandType(
        operations_tmpl='azure.cli.command_modules.network.custom#{}',
        client_factory=cf_flow_logs,
    )

    network_watcher_pc_sdk = CliCommandType(
        operations_tmpl='azure.mgmt.network.operations#PacketCapturesOperations.{}',
        client_factory=cf_packet_capture
    )

    network_vrouter_sdk = CliCommandType(
        operations_tmpl='azure.mgmt.network.operations#VirtualRoutersOperations.{}',
        client_factory=cf_virtual_router,
        min_api='2019-08-01'
    )

    network_vrouter_update_sdk = CliCommandType(
        operations_tmpl='azure.cli.command_modules.network.custom#{}',
        client_factory=cf_virtual_router,
        min_api='2019-08-01'
    )

    network_vrouter_peering_sdk = CliCommandType(
        operations_tmpl='azure.mgmt.network.operations#VirtualRouterPeeringsOperations.{}',
        client_factory=cf_virtual_router_peering,
        min_api='2019-08-01'
    )

    network_vrouter_peering_update_sdk = CliCommandType(
        operations_tmpl='azure.cli.command_modules.network.custom#{}',
        client_factory=cf_virtual_router_peering,
        min_api='2019-08-01'
    )

    network_nic_custom = CliCommandType(
        operations_tmpl='azure.cli.command_modules.network.custom#{}',
        client_factory=cf_network_interfaces
    )
    # endregion

    # region NetworkRoot
    with self.command_group('network'):
        from azure.cli.command_modules.network.custom import UsagesList
        self.command_table['network list-usages'] = UsagesList(loader=self,
                                                               table_transformer=transform_network_usage_table)
    # endregion

    # region ApplicationGateways
    with self.command_group("network application-gateway") as g:
        from .custom import ApplicationGatewayUpdate
        self.command_table["network application-gateway update"] = ApplicationGatewayUpdate(loader=self)
        g.custom_command("show-backend-health", "show_ag_backend_health")
        g.custom_command("create", "create_application_gateway",
                         transform=DeploymentOutputLongRunningOperation(self.cli_ctx),
                         supports_no_wait=True,
                         table_transformer=deployment_validate_table_format,
                         validator=process_ag_create_namespace,
                         exception_handler=handle_template_based_exception)

    with self.command_group("network application-gateway address-pool"):
        from .custom import AddressPoolCreate, AddressPoolUpdate
        self.command_table["network application-gateway address-pool create"] = AddressPoolCreate(loader=self)
        self.command_table["network application-gateway address-pool update"] = AddressPoolUpdate(loader=self)

    with self.command_group("network application-gateway auth-cert"):
        from .custom import AuthCertCreate, AuthCertUpdate
        self.command_table["network application-gateway auth-cert create"] = AuthCertCreate(loader=self)
        self.command_table["network application-gateway auth-cert update"] = AuthCertUpdate(loader=self)

    with self.command_group("network application-gateway root-cert"):
        from .custom import RootCertCreate, RootCertUpdate
        self.command_table["network application-gateway root-cert create"] = RootCertCreate(loader=self)
        self.command_table["network application-gateway root-cert update"] = RootCertUpdate(loader=self)

    with self.command_group("network application-gateway client-cert"):
        from .custom import ClientCertAdd, ClientCertRemove, ClientCertUpdate
        self.command_table["network application-gateway client-cert add"] = ClientCertAdd(loader=self)
        self.command_table["network application-gateway client-cert remove"] = ClientCertRemove(loader=self)
        self.command_table["network application-gateway client-cert update"] = ClientCertUpdate(loader=self)

    with self.command_group("network application-gateway frontend-ip"):
        from .custom import FrontedIPCreate, FrontedIPUpdate
        self.command_table["network application-gateway frontend-ip create"] = FrontedIPCreate(loader=self)
        self.command_table["network application-gateway frontend-ip update"] = FrontedIPUpdate(loader=self)

    with self.command_group("network application-gateway settings"):
        from .custom import SettingsCreate, SettingsUpdate
        self.command_table["network application-gateway settings create"] = SettingsCreate(loader=self)
        self.command_table["network application-gateway settings update"] = SettingsUpdate(loader=self)

    with self.command_group("network application-gateway http-settings"):
        from .custom import HTTPSettingsCreate, HTTPSettingsUpdate
        self.command_table["network application-gateway http-settings create"] = HTTPSettingsCreate(loader=self)
        self.command_table["network application-gateway http-settings update"] = HTTPSettingsUpdate(loader=self)

    with self.command_group("network application-gateway listener"):
        from .custom import ListenerCreate, ListenerUpdate
        self.command_table["network application-gateway listener create"] = ListenerCreate(loader=self)
        self.command_table["network application-gateway listener update"] = ListenerUpdate(loader=self)

    with self.command_group("network application-gateway http-listener"):
        from .custom import HTTPListenerCreate, HTTPListenerUpdate
        self.command_table["network application-gateway http-listener create"] = HTTPListenerCreate(loader=self)
        self.command_table["network application-gateway http-listener update"] = HTTPListenerUpdate(loader=self)

    with self.command_group("network application-gateway identity") as g:
        from .custom import IdentityAssign
        self.command_table["network application-gateway identity assign"] = IdentityAssign(loader=self)
        g.custom_command("remove", "remove_ag_identity", supports_no_wait=True)

    with self.command_group("network application-gateway private-link"):
        from .custom import AGPrivateLinkAdd, AGPrivateLinkRemove, AGPrivateLinkIPConfigAdd
        self.command_table["network application-gateway private-link add"] = AGPrivateLinkAdd(loader=self)
        self.command_table["network application-gateway private-link remove"] = AGPrivateLinkRemove(loader=self)
        self.command_table["network application-gateway private-link ip-config add"] = AGPrivateLinkIPConfigAdd(loader=self)

    with self.command_group("network application-gateway redirect-config"):
        from .custom import RedirectConfigCreate, RedirectConfigUpdate
        self.command_table["network application-gateway redirect-config create"] = RedirectConfigCreate(loader=self)
        self.command_table["network application-gateway redirect-config update"] = RedirectConfigUpdate(loader=self)

    with self.command_group("network application-gateway rewrite-rule"):
        from .custom import AGRewriteRuleCreate, AGRewriteRuleUpdate
        self.command_table["network application-gateway rewrite-rule create"] = AGRewriteRuleCreate(loader=self)
        self.command_table["network application-gateway rewrite-rule update"] = AGRewriteRuleUpdate(loader=self)

    with self.command_group("network application-gateway routing-rule"):
        from .custom import RoutingRuleCreate, RoutingRuleUpdate
        self.command_table["network application-gateway routing-rule create"] = RoutingRuleCreate(loader=self)
        self.command_table["network application-gateway routing-rule update"] = RoutingRuleUpdate(loader=self)

    with self.command_group("network application-gateway rule"):
        from .custom import RuleCreate, RuleUpdate
        self.command_table["network application-gateway rule create"] = RuleCreate(loader=self)
        self.command_table["network application-gateway rule update"] = RuleUpdate(loader=self)

    with self.command_group("network application-gateway ssl-cert"):
        from .custom import SSLCertCreate, SSLCertUpdate
        self.command_table["network application-gateway ssl-cert create"] = SSLCertCreate(loader=self)
        self.command_table["network application-gateway ssl-cert update"] = SSLCertUpdate(loader=self)

    with self.command_group("network application-gateway ssl-policy"):
        from .custom import SSLPolicySet
        self.command_table["network application-gateway ssl-policy set"] = SSLPolicySet(loader=self)

    with self.command_group("network application-gateway ssl-profile"):
        from .custom import SSLProfileAdd, SSLProfileUpdate, SSLProfileRemove
        self.command_table["network application-gateway ssl-profile add"] = SSLProfileAdd(loader=self)
        self.command_table["network application-gateway ssl-profile update"] = SSLProfileUpdate(loader=self)
        self.command_table["network application-gateway ssl-profile remove"] = SSLProfileRemove(loader=self)

    with self.command_group("network application-gateway url-path-map"):
        from .custom import URLPathMapCreate, URLPathMapUpdate, URLPathMapRuleCreate
        self.command_table["network application-gateway url-path-map create"] = URLPathMapCreate(loader=self)
        self.command_table["network application-gateway url-path-map update"] = URLPathMapUpdate(loader=self)
        self.command_table["network application-gateway url-path-map rule create"] = URLPathMapRuleCreate(loader=self)

    with self.command_group("network application-gateway waf-config") as g:
        g.custom_command("list-rule-sets", "list_ag_waf_rule_sets", table_transformer=transform_waf_rule_sets_table_output)
        g.custom_command("set", "set_ag_waf_config", supports_no_wait=True)
        g.custom_show_command("show", "show_ag_waf_config")
    # endregion

    # region ApplicationGatewayWAFPolicy
    with self.command_group("network application-gateway waf-policy"):
        from .custom import WAFCreate
        self.command_table["network application-gateway waf-policy create"] = WAFCreate(loader=self)

    with self.command_group("network application-gateway waf-policy custom-rule match-condition"):
        from .custom import WAFCustomRuleMatchConditionAdd
        self.command_table["network application-gateway waf-policy custom-rule match-condition add"] = WAFCustomRuleMatchConditionAdd(loader=self)

    with self.command_group("network application-gateway waf-policy managed-rule exclusion") as g:
        g.custom_command("remove", "remove_waf_managed_rule_exclusion")
        g.custom_command("list", "list_waf_managed_rules")

    with self.command_group("network application-gateway waf-policy managed-rule exclusion rule-set") as g:
        g.custom_command("add", "add_waf_exclusion_rule_set")
        g.custom_command("remove", "remove_waf_exclusion_rule_set")
        g.custom_command("list", "list_waf_managed_rules")

    with self.command_group("network application-gateway waf-policy managed-rule rule-set") as g:
        g.custom_command("add", "add_waf_managed_rule_set")
        g.custom_command("remove", "remove_waf_managed_rule_set")
        g.custom_command("list", "list_waf_managed_rules")
        g.custom_command("update", "update_waf_managed_rule_set", validator=process_appgw_waf_policy_update)

    with self.command_group("network application-gateway waf-policy policy-setting") as g:
        from .custom import WAFPolicySettingUpdate
        self.command_table["network application-gateway waf-policy policy-setting update"] = WAFPolicySettingUpdate(loader=self)
        g.custom_command("list", "list_waf_policy_setting")
    # endregion

    # region DdosProtectionPlans
    with self.command_group('network ddos-protection', min_api='2018-02-01') as g:
        g.custom_command('create', 'create_ddos_plan')
        g.custom_command('update', 'update_ddos_plan')
    # endregion

    # region DNS
    with self.command_group('network dns', network_dns_reference_sdk, resource_type=ResourceType.MGMT_NETWORK_DNS) as g:
        g.command('list-references', 'get_by_target_resources')

    with self.command_group('network dns zone', network_dns_zone_sdk) as g:
        g.command('delete', 'begin_delete', confirmation=True)
        g.show_command('show', 'get', table_transformer=transform_dns_zone_table_output)
        g.custom_command('list', 'list_dns_zones', table_transformer=transform_dns_zone_table_output)
        g.custom_command('import', 'import_zone')
        g.custom_command('export', 'export_zone')
        g.custom_command('create', 'create_dns_zone', client_factory=cf_dns_mgmt_zones)
        g.generic_update_command('update', custom_func_name='update_dns_zone')

    with self.command_group('network dns record-set') as g:
        g.custom_command('list', 'list_dns_record_set', client_factory=cf_dns_mgmt_record_sets, transform=transform_dns_record_set_output)

    api_version = str(get_api_version(self.cli_ctx, ResourceType.MGMT_NETWORK_DNS))
    api_version = api_version.replace('-', '_')
    dns_doc_string = 'azure.mgmt.dns.v' + api_version + '.operations#RecordSetsOperations.create_or_update'

    supported_records = ['a', 'aaaa', 'mx', 'ns', 'ptr', 'srv', 'txt']
    if self.supported_api_version(resource_type=ResourceType.MGMT_NETWORK_DNS, min_api='2018-02-01'):
        supported_records.append('caa')
    for record in supported_records:
        with self.command_group('network dns record-set {}'.format(record), network_dns_record_set_sdk, resource_type=ResourceType.MGMT_NETWORK_DNS) as g:
            g.show_command('show', 'get', transform=transform_dns_record_set_output)
            g.command('delete', 'delete', confirmation=True)
            g.custom_command('list', 'list_dns_record_set', client_factory=cf_dns_mgmt_record_sets, transform=transform_dns_record_set_output, table_transformer=transform_dns_record_set_table_output)
            g.custom_command('create', 'create_dns_record_set', transform=transform_dns_record_set_output, doc_string_source=dns_doc_string)
            g.custom_command('add-record', 'add_dns_{}_record'.format(record), transform=transform_dns_record_set_output)
            g.custom_command('remove-record', 'remove_dns_{}_record'.format(record), transform=transform_dns_record_set_output)
            g.generic_update_command('update', custom_func_name='update_dns_record_set', transform=transform_dns_record_set_output)

    with self.command_group('network dns record-set soa', network_dns_record_set_sdk) as g:
        g.show_command('show', 'get', transform=transform_dns_record_set_output)
        g.custom_command('update', 'update_dns_soa_record', transform=transform_dns_record_set_output)

    with self.command_group('network dns record-set cname', network_dns_record_set_sdk) as g:
        g.show_command('show', 'get', transform=transform_dns_record_set_output)
        g.command('delete', 'delete', confirmation=True)
        g.custom_command('list', 'list_dns_record_set', client_factory=cf_dns_mgmt_record_sets, transform=transform_dns_record_set_output, table_transformer=transform_dns_record_set_table_output)
        g.custom_command('create', 'create_dns_record_set', transform=transform_dns_record_set_output, doc_string_source=dns_doc_string)
        g.custom_command('set-record', 'add_dns_cname_record', transform=transform_dns_record_set_output)
        g.custom_command('remove-record', 'remove_dns_cname_record', transform=transform_dns_record_set_output)
    # endregion

    # region ExpressRoutes
    with self.command_group('network express-route'):
        from azure.cli.command_modules.network.custom import ExpressRouteCreate, ExpressRouteUpdate
        self.command_table['network express-route create'] = ExpressRouteCreate(loader=self)
        self.command_table['network express-route update'] = ExpressRouteUpdate(loader=self)

    with self.command_group('network express-route gateway connection'):
        from azure.cli.command_modules.network.custom import ExpressRouteConnectionUpdate, ExpressRouteConnectionCreate
        self.command_table['network express-route gateway connection create'] = ExpressRouteConnectionCreate(loader=self)
        self.command_table['network express-route gateway connection update'] = ExpressRouteConnectionUpdate(loader=self)

    with self.command_group('network express-route peering'):
        from azure.cli.command_modules.network.custom import ExpressRoutePeeringCreate, ExpressRoutePeeringUpdate
        self.command_table['network express-route peering create'] = ExpressRoutePeeringCreate(loader=self)
        self.command_table['network express-route peering update'] = ExpressRoutePeeringUpdate(loader=self)

    with self.command_group('network express-route port') as g:
        from azure.cli.command_modules.network.custom import ExpressRoutePortCreate
        self.command_table['network express-route port create'] = ExpressRoutePortCreate(loader=self)
        g.custom_command('generate-loa', 'download_generated_loa_as_pdf')

    with self.command_group('network express-route port identity'):
        from azure.cli.command_modules.network.custom import ExpressRoutePortIdentityAssign
        self.command_table['network express-route port identity assign'] = ExpressRoutePortIdentityAssign(loader=self)

    with self.command_group('network express-route port link'):
        from azure.cli.command_modules.network.custom import ExpressRoutePortLinkUpdate
        self.command_table['network express-route port link update'] = ExpressRoutePortLinkUpdate(loader=self)
    # endregion

    # region PrivateEndpoint
    with self.command_group('network private-endpoint'):
        from azure.cli.command_modules.network.custom import PrivateEndpointCreate, PrivateEndpointUpdate
        self.command_table['network private-endpoint create'] = PrivateEndpointCreate(loader=self)
        self.command_table['network private-endpoint update'] = PrivateEndpointUpdate(loader=self)

    with self.command_group('network private-endpoint dns-zone-group'):
        from azure.cli.command_modules.network.custom import PrivateEndpointPrivateDnsZoneGroupCreate, \
            PrivateEndpointPrivateDnsZoneAdd, PrivateEndpointPrivateDnsZoneRemove
        self.command_table['network private-endpoint dns-zone-group create'] = \
            PrivateEndpointPrivateDnsZoneGroupCreate(loader=self)
        self.command_table['network private-endpoint dns-zone-group add'] = \
            PrivateEndpointPrivateDnsZoneAdd(loader=self)
        self.command_table['network private-endpoint dns-zone-group remove'] = \
            PrivateEndpointPrivateDnsZoneRemove(loader=self)

    with self.command_group('network private-endpoint ip-config'):
        from azure.cli.command_modules.network.custom import PrivateEndpointIpConfigAdd, PrivateEndpointIpConfigRemove
        self.command_table['network private-endpoint ip-config add'] = PrivateEndpointIpConfigAdd(loader=self)
        self.command_table['network private-endpoint ip-config remove'] = PrivateEndpointIpConfigRemove(loader=self)

    with self.command_group('network private-endpoint asg'):
        from azure.cli.command_modules.network.custom import PrivateEndpointAsgAdd, PrivateEndpointAsgRemove
        self.command_table['network private-endpoint asg add'] = PrivateEndpointAsgAdd(loader=self)
        self.command_table['network private-endpoint asg remove'] = PrivateEndpointAsgRemove(loader=self)
    # endregion

    # region PrivateLinkServices
    with self.command_group('network private-link-service'):
        from azure.cli.command_modules.network.custom import PrivateLinkServiceCreate, PrivateLinkServiceUpdate
        self.command_table['network private-link-service create'] = PrivateLinkServiceCreate(loader=self)
        self.command_table['network private-link-service update'] = PrivateLinkServiceUpdate(loader=self)

    with self.command_group('network private-link-service connection'):
        from azure.cli.command_modules.network.custom import PrivateEndpointConnectionUpdate
        self.command_table['network private-link-service connection update'] = PrivateEndpointConnectionUpdate(loader=self)

    # TODO: Due to service limitation.
    # with self.command_group('network private-link-service ip-configs', network_private_link_service_sdk) as g:
    #     g.custom_command('add', 'add_private_link_services_ipconfig')
    #     g.custom_command('remove', 'remove_private_link_services_ipconfig')
    # endregion

    # region LoadBalancers
    with self.command_group('network lb') as g:
        g.custom_command('create', 'create_load_balancer',
                         transform=DeploymentOutputLongRunningOperation(self.cli_ctx),
                         supports_no_wait=True,
                         table_transformer=deployment_validate_table_format,
                         validator=process_lb_create_namespace,
                         exception_handler=handle_template_based_exception)
        g.custom_command('list-mapping', 'list_load_balancer_mapping')

    from .operations.load_balancer import LBFrontendIPCreate, LBFrontendIPUpdate
    self.command_table["network lb frontend-ip create"] = LBFrontendIPCreate(loader=self)
    self.command_table["network lb frontend-ip update"] = LBFrontendIPUpdate(loader=self)

    from .operations.load_balancer import LBInboundNatRuleCreate, LBInboundNatRuleUpdate
    self.command_table["network lb inbound-nat-rule create"] = LBInboundNatRuleCreate(loader=self)
    self.command_table["network lb inbound-nat-rule update"] = LBInboundNatRuleUpdate(loader=self)

    from .operations.load_balancer import LBInboundNatPoolCreate, LBInboundNatPoolUpdate
    self.command_table["network lb inbound-nat-pool create"] = LBInboundNatPoolCreate(loader=self)
    self.command_table["network lb inbound-nat-pool update"] = LBInboundNatPoolUpdate(loader=self)

    from .operations.load_balancer import LBRuleCreate, LBRuleUpdate
    self.command_table["network lb rule create"] = LBRuleCreate(loader=self)
    self.command_table["network lb rule update"] = LBRuleUpdate(loader=self)

    from .operations.load_balancer import LBOutboundRuleCreate, LBOutboundRuleUpdate
    self.command_table["network lb outbound-rule create"] = LBOutboundRuleCreate(loader=self)
    self.command_table["network lb outbound-rule update"] = LBOutboundRuleUpdate(loader=self)

    from .operations.load_balancer import LBAddressPoolCreate, LBAddressPoolDelete, LBAddressPoolUpdate
    self.command_table["network lb address-pool create"] = LBAddressPoolCreate(loader=self)
    self.command_table["network lb address-pool delete"] = LBAddressPoolDelete(loader=self)
    self.command_table["network lb address-pool update"] = LBAddressPoolUpdate(loader=self)

    from .operations.load_balancer import LBAddressPoolAddressAdd, LBAddressPoolAddressRemove, LBAddressPoolAddressUpdate
    self.command_table["network lb address-pool address add"] = LBAddressPoolAddressAdd(loader=self)
    self.command_table["network lb address-pool address remove"] = LBAddressPoolAddressRemove(loader=self)
    self.command_table["network lb address-pool address update"] = LBAddressPoolAddressUpdate(loader=self)

    from .operations.load_balancer import LBAddressPoolTunnelInterfaceAdd, LBAddressPoolTunnelInterfaceRemove, LBAddressPoolTunnelInterfaceUpdate
    self.command_table["network lb address-pool tunnel-interface add"] = LBAddressPoolTunnelInterfaceAdd(loader=self)
    self.command_table["network lb address-pool tunnel-interface remove"] = LBAddressPoolTunnelInterfaceRemove(loader=self)
    self.command_table["network lb address-pool tunnel-interface update"] = LBAddressPoolTunnelInterfaceUpdate(loader=self)

    from .operations.load_balancer import LBProbeCreate, LBProbeUpdate
    self.command_table["network lb probe create"] = LBProbeCreate(loader=self)
    self.command_table["network lb probe update"] = LBProbeUpdate(loader=self)

    # endregion

    # region cross-region load balancer
    with self.command_group('network cross-region-lb') as g:
        g.custom_command('create', 'create_cross_region_load_balancer', transform=DeploymentOutputLongRunningOperation(self.cli_ctx), supports_no_wait=True, table_transformer=deployment_validate_table_format, validator=process_cross_region_lb_create_namespace, exception_handler=handle_template_based_exception)

        from .aaz.latest.network.lb import Wait
        from .operations.load_balancer import CrossRegionLoadBalancerShow, CrossRegionLoadBalancerDelete, CrossRegionLoadBalancerUpdate, CrossRegionLoadBalancerList
        self.command_table['network cross-region-lb show'] = CrossRegionLoadBalancerShow(loader=self)
        self.command_table['network cross-region-lb delete'] = CrossRegionLoadBalancerDelete(loader=self)
        self.command_table['network cross-region-lb list'] = CrossRegionLoadBalancerList(loader=self)
        self.command_table['network cross-region-lb update'] = CrossRegionLoadBalancerUpdate(loader=self)
        self.command_table['network cross-region-lb wait'] = Wait(loader=self)

    with self.command_group('network cross-region-lb frontend-ip') as g:
        from .operations.load_balancer import CrossRegionLoadBalancerFrontendIPShow, CrossRegionLoadBalancerFrontendIPList, CrossRegionLoadBalancerFrontendIPDelete, CrossRegionLoadBalancerFrontendIPCreate, CrossRegionLoadBalancerFrontendIPUpdate
        self.command_table['network cross-region-lb frontend-ip show'] = CrossRegionLoadBalancerFrontendIPShow(loader=self)
        self.command_table['network cross-region-lb frontend-ip delete'] = CrossRegionLoadBalancerFrontendIPDelete(loader=self)
        self.command_table['network cross-region-lb frontend-ip list'] = CrossRegionLoadBalancerFrontendIPList(loader=self)
        self.command_table['network cross-region-lb frontend-ip create'] = CrossRegionLoadBalancerFrontendIPCreate(loader=self)
        self.command_table['network cross-region-lb frontend-ip update'] = CrossRegionLoadBalancerFrontendIPUpdate(loader=self)

    with self.command_group('network cross-region-lb rule') as g:
        from .operations.load_balancer import CrossRegionLoadBalancerRuleShow, CrossRegionLoadBalancerRuleDelete, CrossRegionLoadBalancerRuleList, CrossRegionLoadBalancerRuleCreate, CrossRegionLoadBalancerRuleUpdate
        self.command_table['network cross-region-lb rule show'] = CrossRegionLoadBalancerRuleShow(loader=self)
        self.command_table['network cross-region-lb rule delete'] = CrossRegionLoadBalancerRuleDelete(loader=self)
        self.command_table['network cross-region-lb rule list'] = CrossRegionLoadBalancerRuleList(loader=self)
        self.command_table['network cross-region-lb rule create'] = CrossRegionLoadBalancerRuleCreate(loader=self)
        self.command_table['network cross-region-lb rule update'] = CrossRegionLoadBalancerRuleUpdate(loader=self)

    with self.command_group('network cross-region-lb address-pool') as g:
        from .operations.load_balancer import CrossRegionLoadBalancerAddressPoolCreate, CrossRegionLoadBalancerAddressPoolUpdate, CrossRegionLoadBalancerAddressPoolList, CrossRegionLoadBalancerAddressPoolDelete, CrossRegionLoadBalancerAddressPoolShow
        self.command_table['network cross-region-lb address-pool show'] = CrossRegionLoadBalancerAddressPoolShow(loader=self)
        self.command_table['network cross-region-lb address-pool delete'] = CrossRegionLoadBalancerAddressPoolDelete(loader=self)
        self.command_table['network cross-region-lb address-pool list'] = CrossRegionLoadBalancerAddressPoolList(loader=self)
        self.command_table['network cross-region-lb address-pool create'] = CrossRegionLoadBalancerAddressPoolCreate(loader=self)
        self.command_table['network cross-region-lb address-pool update'] = CrossRegionLoadBalancerAddressPoolUpdate(loader=self)

    with self.command_group('network cross-region-lb address-pool address') as g:
        from .operations.load_balancer import CrossRegionLoadBalancerAddressPoolAddressAdd, CrossRegionLoadBalancerAddressPoolAddressUpdate, CrossRegionLoadBalancerAddressPoolAddressRemove, CrossRegionLoadBalancerAddressPoolAddressList, CrossRegionLoadBalancerAddressPoolAddressShow
        self.command_table['network cross-region-lb address-pool address add'] = CrossRegionLoadBalancerAddressPoolAddressAdd(loader=self)
        self.command_table['network cross-region-lb address-pool address remove'] = CrossRegionLoadBalancerAddressPoolAddressRemove(loader=self)
        self.command_table['network cross-region-lb address-pool address update'] = CrossRegionLoadBalancerAddressPoolAddressUpdate(loader=self)
        self.command_table['network cross-region-lb address-pool address list'] = CrossRegionLoadBalancerAddressPoolAddressList(loader=self)
        self.command_table['network cross-region-lb address-pool address show'] = CrossRegionLoadBalancerAddressPoolAddressShow(loader=self)
    # endregion

    # region LocalGateways
    with self.command_group('network local-gateway'):
        from .aaz.latest.network.local_gateway import List
        self.command_table['network local-gateway list'] = List(loader=self, table_transformer=transform_local_gateway_table_output)
    # endregion

    # region NetworkInterfaces: (NIC)
    with self.command_group('network nic', network_nic_sdk) as g:
        g.custom_command('create', 'create_nic', transform=transform_nic_create_output, validator=process_nic_create_namespace, supports_no_wait=True)
        g.command('delete', 'begin_delete', supports_no_wait=True)
        g.show_command('show', 'get')
        g.custom_command('list', 'list_nics')
        g.command('show-effective-route-table', 'begin_get_effective_route_table', min_api='2016-09-01', table_transformer=transform_effective_route_table)
        g.command('list-effective-nsg', 'begin_list_effective_network_security_groups', min_api='2016-09-01', table_transformer=transform_effective_nsg)
        g.generic_update_command('update', setter_name='begin_create_or_update', custom_func_name='update_nic', supports_no_wait=True)
        g.wait_command('wait')

    resource = 'network_interfaces'
    subresource = 'ip_configurations'
    with self.command_group('network nic ip-config', network_nic_sdk) as g:
        g.custom_command('create', 'create_nic_ip_config')
        g.generic_update_command('update',
                                 child_collection_prop_name='ip_configurations', child_arg_name='ip_config_name',
                                 setter_name='update_nic_ip_config_setter',
                                 setter_type=network_nic_custom,
                                 custom_func_name='set_nic_ip_config')
        g.command('list', list_network_resource_property(resource, subresource), command_type=network_util)
        g.show_command('show', get_network_resource_property_entry(resource, subresource), command_type=network_util)
        g.command('delete', delete_network_resource_property_entry(resource, subresource), command_type=network_util)

    with self.command_group('network nic ip-config address-pool') as g:
        g.custom_command('add', 'add_nic_ip_config_address_pool')
        g.custom_command('remove', 'remove_nic_ip_config_address_pool')

    with self.command_group('network nic ip-config inbound-nat-rule') as g:
        g.custom_command('add', 'add_nic_ip_config_inbound_nat_rule')
        g.custom_command('remove', 'remove_nic_ip_config_inbound_nat_rule')
    # endregion

    # region NetworkSecurityGroups
    with self.command_group("network nsg") as g:
        from .custom import NSGCreate
        self.command_table["network nsg create"] = NSGCreate(loader=self)

    with self.command_group("network nsg rule") as g:
        from .custom import NSGRuleCreate, NSGRuleUpdate
        from .aaz.latest.network.nsg.rule import Show
        self.command_table["network nsg rule create"] = NSGRuleCreate(loader=self)
        self.command_table["network nsg rule update"] = NSGRuleUpdate(loader=self)
        self.command_table["network nsg rule show"] = Show(loader=self, table_transformer=transform_nsg_rule_table_output)
        g.custom_command("list", "list_nsg_rules", table_transformer=lambda x: [transform_nsg_rule_table_output(i) for i in x])
    # endregion

    # region NetworkWatchers
    with self.command_group('network watcher', network_watcher_sdk, client_factory=cf_network_watcher, min_api='2016-09-01') as g:
        g.custom_command('configure', 'configure_network_watcher')
        g.command('list', 'list_all')
        g.custom_command('test-ip-flow', 'check_nw_ip_flow', client_factory=cf_network_watcher)
        g.custom_command('test-connectivity', 'check_nw_connectivity', client_factory=cf_network_watcher, validator=process_nw_test_connectivity_namespace, is_preview=True)
        g.custom_command('show-next-hop', 'show_nw_next_hop', client_factory=cf_network_watcher)
        g.custom_command('show-security-group-view', 'show_nw_security_view', client_factory=cf_network_watcher)
        g.custom_command('show-topology', 'show_topology_watcher', validator=process_nw_topology_namespace)
        g.custom_command('run-configuration-diagnostic', 'run_network_configuration_diagnostic', client_factory=cf_network_watcher, min_api='2018-06-01', validator=process_nw_config_diagnostic_namespace)

    with self.command_group('network watcher connection-monitor', network_watcher_cm_sdk, client_factory=cf_connection_monitor, min_api='2018-01-01') as g:
        g.custom_command('create', 'create_nw_connection_monitor', validator=process_nw_cm_v2_create_namespace)
        g.command('delete', 'begin_delete')
        g.show_command('show', 'get')
        g.command('stop', 'begin_stop')
        g.command('start', 'begin_start')
        g.command('query', 'begin_query')
        g.command('list', 'list')

    with self.command_group('network watcher connection-monitor endpoint',
                            network_watcher_cm_sdk,
                            min_api='2019-11-01',
                            client_factory=cf_connection_monitor,
                            is_preview=True,
                            validator=process_nw_cm_v2_endpoint_namespace) as g:
        g.custom_command('add', 'add_nw_connection_monitor_v2_endpoint')
        g.custom_command('remove', 'remove_nw_connection_monitor_v2_endpoint')
        g.custom_show_command('show', 'show_nw_connection_monitor_v2_endpoint')
        g.custom_command('list', 'list_nw_connection_monitor_v2_endpoint')

    with self.command_group('network watcher connection-monitor test-configuration',
                            network_watcher_cm_sdk,
                            min_api='2019-11-01',
                            client_factory=cf_connection_monitor,
                            is_preview=True,
                            validator=process_nw_cm_v2_test_configuration_namespace) as c:
        c.custom_command('add', 'add_nw_connection_monitor_v2_test_configuration')
        c.custom_command('remove', 'remove_nw_connection_monitor_v2_test_configuration')
        c.custom_show_command('show', 'show_nw_connection_monitor_v2_test_configuration')
        c.custom_command('list', 'list_nw_connection_monitor_v2_test_configuration')

    with self.command_group('network watcher connection-monitor test-group',
                            network_watcher_cm_sdk,
                            min_api='2019-11-01',
                            client_factory=cf_connection_monitor,
                            is_preview=True,
                            validator=process_nw_cm_v2_test_group) as c:
        c.custom_command('add', 'add_nw_connection_monitor_v2_test_group')
        c.custom_command('remove', 'remove_nw_connection_monitor_v2_test_group')
        c.custom_show_command('show', 'show_nw_connection_monitor_v2_test_group')
        c.custom_command('list', 'list_nw_connection_monitor_v2_test_group')

    with self.command_group('network watcher connection-monitor output',
                            network_watcher_cm_sdk,
                            min_api='2019-11-01',
                            client_factory=cf_connection_monitor,
                            is_preview=True,
                            validator=process_nw_cm_v2_output_namespace) as c:
        c.custom_command('add', 'add_nw_connection_monitor_v2_output')
        c.custom_command('remove', 'remove_nw_connection_monitor_v2_output')
        c.custom_command('list', 'list_nw_connection_monitor_v2_output')

    with self.command_group('network watcher packet-capture', network_watcher_pc_sdk, min_api='2016-09-01') as g:
        g.custom_command('create', 'create_nw_packet_capture', client_factory=cf_packet_capture, validator=process_nw_packet_capture_create_namespace)
        g.show_command('show', 'get')
        g.command('show-status', 'begin_get_status')
        g.command('delete', 'begin_delete')
        g.command('stop', 'begin_stop')
        g.command('list', 'list')

    with self.command_group('network watcher flow-log', client_factory=cf_network_watcher, min_api='2016-09-01') as g:
        g.custom_command('configure',
                         'set_nsg_flow_logging',
                         validator=process_nw_flow_log_set_namespace,
                         deprecate_info=self.deprecate(redirect='network watcher flow-log create', hide=False))
        g.custom_show_command('show', 'show_nw_flow_logging', validator=process_nw_flow_log_show_namespace)

    with self.command_group('network watcher flow-log',
                            network_watcher_flow_log_sdk,
                            client_factory=cf_flow_logs,
                            min_api='2019-11-01',
                            validator=get_network_watcher_from_location(remove=False)) as g:
        g.custom_command('list', 'list_nw_flow_log', validator=get_network_watcher_from_location(remove=False))
        g.custom_command('delete', 'delete_nw_flow_log', validator=get_network_watcher_from_location(remove=False))
        g.custom_command('create',
                         'create_nw_flow_log',
                         client_factory=cf_flow_logs,
                         validator=process_nw_flow_log_create_namespace)
        g.generic_update_command('update',
                                 getter_name='update_nw_flow_log_getter',
                                 getter_type=network_watcher_flow_log_update_sdk,
                                 setter_name='update_nw_flow_log_setter',
                                 setter_type=network_watcher_flow_log_update_sdk,
                                 custom_func_name='update_nw_flow_log',
                                 validator=process_nw_flow_log_create_namespace)

    with self.command_group('network watcher troubleshooting', client_factory=cf_network_watcher, min_api='2016-09-01') as g:
        g.custom_command('start', 'start_nw_troubleshooting', supports_no_wait=True, validator=process_nw_troubleshooting_start_namespace)
        g.custom_show_command('show', 'show_nw_troubleshooting_result', validator=process_nw_troubleshooting_show_namespace)
    # endregion

    # region PublicIPAddresses
    public_ip_show_table_transform = '{Name:name, ResourceGroup:resourceGroup, Location:location, $zone$Address:ipAddress, AddressVersion:publicIpAddressVersion, AllocationMethod:publicIpAllocationMethod, IdleTimeoutInMinutes:idleTimeoutInMinutes, ProvisioningState:provisioningState}'
    public_ip_show_table_transform = public_ip_show_table_transform.replace('$zone$', 'Zones: (!zones && \' \') || join(` `, zones), ' if self.supported_api_version(min_api='2017-06-01') else ' ')

    with self.command_group('network public-ip') as g:
        from .aaz.latest.network.public_ip import List, Show
        from .custom import PublicIPUpdate
        self.command_table['network public-ip update'] = PublicIPUpdate(loader=self)
        self.command_table['network public-ip list'] = List(loader=self, table_transformer='[].' + public_ip_show_table_transform)
        self.command_table['network public-ip show'] = Show(loader=self, table_transformer=public_ip_show_table_transform)
        g.custom_command('create', 'create_public_ip', transform=transform_public_ip_create_output, validator=process_public_ip_create_namespace)

    with self.command_group('network public-ip prefix'):
        from azure.cli.command_modules.network.custom import PublicIpPrefixCreate
        self.command_table['network public-ip prefix create'] = PublicIpPrefixCreate(loader=self)
    # endregion

    # region RouteFilters
    from azure.cli.command_modules.network.aaz.latest.network.route_filter.rule import ListServiceCommunities
    self.command_table['network route-filter rule list-service-communities'] = ListServiceCommunities(loader=self, table_transformer=transform_service_community_table_output)
    # endregion

    # region TrafficManagers
    with self.command_group('network traffic-manager profile') as g:
        g.custom_command('create', 'create_traffic_manager_profile', transform=transform_traffic_manager_create_output)
        g.custom_command('update', 'update_traffic_manager_profile')

    with self.command_group('network traffic-manager endpoint') as g:
        g.custom_command('create', 'create_traffic_manager_endpoint')
        g.custom_command('update', 'update_traffic_manager_endpoint')
        g.custom_command('list', 'list_traffic_manager_endpoints')

    from azure.cli.command_modules.network.aaz.latest.network.traffic_manager.endpoint import ShowGeographicHierarchy
    self.command_table['network traffic-manager endpoint show-geographic-hierarchy'] = ShowGeographicHierarchy(loader=self, table_transformer=transform_geographic_hierachy_table_output)
    # endregion

    # region VirtualNetworks
    with self.command_group("network vnet") as g:
        from .aaz.latest.network.vnet import List
        from .custom import VNetCreate, VNetUpdate
        self.command_table["network vnet create"] = VNetCreate(loader=self)
        self.command_table["network vnet update"] = VNetUpdate(loader=self)
        self.command_table['network vnet list'] = List(loader=self, table_transformer=transform_vnet_table_output)
        g.custom_command("list-available-ips", "list_available_ips", is_preview=True)

    with self.command_group("network vnet peering") as g:
        from .custom import VNetPeeringCreate
        self.command_table["network vnet peering create"] = VNetPeeringCreate(loader=self)
        g.custom_command("sync", "sync_vnet_peering")

    with self.command_group("network vnet subnet") as g:
        from .custom import VNetSubnetCreate, VNetSubnetUpdate
        self.command_table["network vnet subnet create"] = VNetSubnetCreate(loader=self)
        self.command_table["network vnet subnet update"] = VNetSubnetUpdate(loader=self)
        g.custom_command("list-available-ips", "subnet_list_available_ips", is_preview=True)
    # endregion

    # region VirtualNetworkGateways
    with self.command_group('network vnet-gateway'):
        from .custom import VnetGatewayCreate, VnetGatewayUpdate, VnetGatewayVpnConnectionsDisconnect
        from .aaz.latest.network.vnet_gateway import ListBgpPeerStatus, ListAdvertisedRoutes, ListLearnedRoutes
        self.command_table['network vnet-gateway create'] = VnetGatewayCreate(loader=self)
        self.command_table['network vnet-gateway update'] = VnetGatewayUpdate(loader=self)
        self.command_table['network vnet-gateway disconnect-vpn-connections'] = VnetGatewayVpnConnectionsDisconnect(loader=self)
        self.command_table['network vnet-gateway list-bgp-peer-status'] = ListBgpPeerStatus(loader=self, table_transformer=transform_vnet_gateway_bgp_peer_table)
        self.command_table['network vnet-gateway list-advertised-routes'] = ListAdvertisedRoutes(loader=self, table_transformer=transform_vnet_gateway_routes_table)
        self.command_table['network vnet-gateway list-learned-routes'] = ListLearnedRoutes(loader=self, table_transformer=transform_vnet_gateway_routes_table)

    with self.command_group('network vnet-gateway packet-capture'):
        from .custom import VnetGatewayPackageCaptureStart, VnetGatewayPackageCaptureStop
        from .aaz.latest.network.vnet_gateway import Wait
        self.command_table['network vnet-gateway packet-capture start'] = VnetGatewayPackageCaptureStart(loader=self)
        self.command_table['network vnet-gateway packet-capture stop'] = VnetGatewayPackageCaptureStop(loader=self)
        self.command_table['network vnet-gateway packet-capture wait'] = Wait(loader=self)

    with self.command_group('network vnet-gateway vpn-client') as g:
        from .custom import VpnProfilePackageUrlShow, VpnClientConnectionHealthShow
        self.command_table['network vnet-gateway vpn-client show-url'] = VpnProfilePackageUrlShow(loader=self)
        self.command_table['network vnet-gateway vpn-client show-health'] = VpnClientConnectionHealthShow(loader=self)
        g.custom_command('generate', 'generate_vpn_client')

    with self.command_group('network vnet-gateway vpn-client ipsec-policy'):
        from .aaz.latest.network.vnet_gateway import Wait
        self.command_table['network vnet-gateway vpn-client ipsec-policy wait'] = Wait(loader=self)

    with self.command_group('network vnet-gateway revoked-cert'):
        from .custom import VnetGatewayRevokedCertCreate
        self.command_table['network vnet-gateway revoked-cert create'] = VnetGatewayRevokedCertCreate(loader=self)

    with self.command_group('network vnet-gateway root-cert'):
        from .custom import VnetGatewayRootCertCreate
        self.command_table['network vnet-gateway root-cert create'] = VnetGatewayRootCertCreate(loader=self)

    with self.command_group('network vnet-gateway ipsec-policy') as g:
        from .custom import VnetGatewayIpsecPolicyAdd
        self.command_table['network vnet-gateway ipsec-policy add'] = VnetGatewayIpsecPolicyAdd(loader=self)
        g.custom_command('clear', 'clear_vnet_gateway_ipsec_policies', supports_no_wait=True)

    with self.command_group('network vnet-gateway aad') as g:
        from .custom import VnetGatewayAadAssign
        self.command_table['network vnet-gateway aad assign'] = VnetGatewayAadAssign(loader=self)
        g.custom_command('remove', 'remove_vnet_gateway_aad', supports_no_wait=True)

    with self.command_group('network vnet-gateway nat-rule'):
        from .custom import VnetGatewayNatRuleAdd, VnetGatewayNatRuleShow, VnetGatewayNatRuleRemove
        self.command_table['network vnet-gateway nat-rule add'] = VnetGatewayNatRuleAdd(loader=self)
        self.command_table['network vnet-gateway nat-rule list'] = VnetGatewayNatRuleShow(loader=self)
        self.command_table['network vnet-gateway nat-rule remove'] = VnetGatewayNatRuleRemove(loader=self)
    # endregion

    # region VirtualNetworkGatewayConnections
    with self.command_group('network vpn-connection', network_vpn_sdk) as g:
        g.custom_command('create', 'create_vpn_connection', transform=DeploymentOutputLongRunningOperation(self.cli_ctx), table_transformer=deployment_validate_table_format, validator=process_vpn_connection_create_namespace, exception_handler=handle_template_based_exception)
        g.command('delete', 'begin_delete')
        g.show_command('show', 'get', transform=transform_vpn_connection)
        g.custom_command('list', 'list_vpn_connections', transform=transform_vpn_connection_list)
        g.generic_update_command('update', setter_name='begin_create_or_update', custom_func_name='update_vpn_connection')
        g.command('list-ike-sas', 'begin_get_ike_sas', is_preview=True, min_api='2020-08-01')
        g.custom_command('show-device-config-script', 'show_vpn_connection_device_config_script', client_factory=cf_virtual_network_gateways, is_preview=True, min_api='2017-09-01')

    with self.command_group('network vpn-connection shared-key', network_vpn_sdk, client_factory=cf_virtual_network_gateway_connections) as g:
        g.show_command('show', 'get_shared_key')
        g.custom_command('reset', 'reset_shared_key')
        g.generic_update_command('update',
                                 getter_name='get_shared_key',
                                 custom_func_name='update_shared_key',
                                 setter_name='begin_set_shared_key')

    with self.command_group('network vpn-connection ipsec-policy', network_vpn_sdk, client_factory=cf_virtual_network_gateway_connections, min_api='2017-03-01') as g:
        g.custom_command('add', 'add_vpn_conn_ipsec_policy', supports_no_wait=True, doc_string_source='IpsecPolicy')
        g.custom_command('list', 'list_vpn_conn_ipsec_policies')
        g.custom_command('clear', 'clear_vpn_conn_ipsec_policies', supports_no_wait=True)

    with self.command_group('network vpn-connection packet-capture', network_vpn_sdk, client_factory=cf_virtual_network_gateway_connections, is_preview=True, min_api='2019-07-01') as g:
        g.custom_command('start', 'start_vpn_conn_package_capture', supports_no_wait=True)
        g.custom_command('stop', 'stop_vpn_conn_package_capture', supports_no_wait=True)
        g.wait_command('wait')
    # endregion

    # region VirtualRouter
    with self.command_group('network vrouter', network_vrouter_sdk,
                            deprecate_info=self.deprecate(redirect=NETWORK_VROUTER_DEPRECATION_INFO, hide=True)) as g:
        g.custom_command('create', 'create_virtual_router')
        g.generic_update_command('update',
                                 getter_name='virtual_router_update_getter',
                                 getter_type=network_vrouter_update_sdk,
                                 setter_name='virtual_router_update_setter',
                                 setter_type=network_vrouter_update_sdk,
                                 custom_func_name='update_virtual_router')
        g.custom_command('delete', 'delete_virtual_router')
        g.custom_show_command('show', 'show_virtual_router')
        g.custom_command('list', 'list_virtual_router')

    with self.command_group(
            'network vrouter peering', network_vrouter_peering_sdk,
            deprecate_info=self.deprecate(redirect=NETWORK_VROUTER_PEERING_DEPRECATION_INFO, hide=True)) as g:
        g.custom_command('create', 'create_virtual_router_peering')
        g.generic_update_command('update',
                                 getter_name='virtual_router_peering_update_getter',
                                 getter_type=network_vrouter_peering_update_sdk,
                                 setter_name='virtual_router_peering_update_setter',
                                 setter_type=network_vrouter_peering_update_sdk,
                                 custom_func_name='update_virtual_router_peering')
        g.custom_command('delete', 'delete_virtual_router_peering')
        g.custom_show_command('show', 'show_virtual_router_peering')
        g.custom_command('list', 'list_virtual_router_peering')
    # endregion

    # region VirtualHub
    with self.command_group('network routeserver') as g:
        g.custom_command('create', 'create_virtual_hub')
        g.custom_command('delete', 'delete_virtual_hub', supports_no_wait=True, confirmation=True)
    # endregion

    # region PrivateLinkResource and PrivateEndpointConnection
    plr_and_pec_custom = CliCommandType(operations_tmpl='azure.cli.command_modules.network.private_link_resource_and_endpoint_connections.custom#{}')
    with self.command_group('network private-link-resource', custom_command_type=plr_and_pec_custom) as g:
        g.custom_show_command('list', 'list_private_link_resource')
    with self.command_group('network private-endpoint-connection', custom_command_type=plr_and_pec_custom) as g:
        g.custom_command('approve', 'approve_private_endpoint_connection')
        g.custom_command('reject', 'reject_private_endpoint_connection')
        g.custom_command('delete', 'remove_private_endpoint_connection', confirmation=True)
        g.custom_show_command('show', 'show_private_endpoint_connection')
        g.custom_command('list', 'list_private_endpoint_connection')
    # endregion<|MERGE_RESOLUTION|>--- conflicted
+++ resolved
@@ -11,12 +11,8 @@
 from azure.cli.core.profiles import get_api_version, ResourceType
 
 from azure.cli.command_modules.network._client_factory import (
-<<<<<<< HEAD
-    cf_load_balancers,
-=======
+    cf_network_interfaces, cf_network_watcher, cf_packet_capture,
     cf_application_gateways,
->>>>>>> 16067baf
-    cf_network_interfaces, cf_network_watcher, cf_packet_capture,
     cf_virtual_network_gateway_connections,
     cf_virtual_network_gateways,
     cf_dns_mgmt_record_sets, cf_dns_mgmt_zones,
