--- conflicted
+++ resolved
@@ -25,16 +25,9 @@
     validate_key_import_source, validate_key_type, validate_policy_permissions, validate_principal,
     validate_resource_group_name, validate_x509_certificate_chain,
     secret_text_encoding_values, secret_binary_encoding_values, validate_subnet,
-<<<<<<< HEAD
     validate_vault_and_hsm_id, validate_sas_definition_id, validate_storage_account_id,
     validate_storage_disabled_attribute, validate_deleted_vault_or_hsm_name, validate_encryption, validate_decryption,
-    validate_vault_and_hsm_name)
-=======
-    validate_vault_id, validate_sas_definition_id,
-    validate_storage_account_id, validate_storage_disabled_attribute,
-    validate_deleted_vault_name, validate_encryption, validate_decryption,
-    KeyEncryptionDataType)
->>>>>>> 6aab4641
+    validate_vault_and_hsm_name, KeyEncryptionDataType)
 
 # CUSTOM CHOICE LISTS
 
@@ -128,8 +121,7 @@
                    help='Administrator role for data plane operations for Managed HSM. It accepts a space separated '
                         'list of OIDs that will be assigned. Only valid when --hsm-name is used.')
         c.argument('sku', help='Required. SKU details. Allowed values for Vault: premium, standard. Default: standard.'
-                               ' Allowed values for Managed HSM: Standard_B1, Standard_B2, Standard_B32, Basic_B1.'
-                               ' Default: Standard_B1')
+                               ' Allowed values for Managed HSM: Standard_B1, Custom_B32. Default: Standard_B1')
         c.argument('no_self_perms', arg_type=get_three_state_flag(),
                    help="Don't add permissions for the current user/service principal in the new vault.")
         c.argument('location', validator=get_default_location_from_resource_group)
