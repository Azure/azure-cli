interactions:
- request:
    body: '{"location": "westus", "sku": {"name": "Premium"}, "properties": {"adminUserEnabled":
      false, "publicNetworkAccess": "Enabled"}}'
    headers:
      Accept:
      - application/json
      Accept-Encoding:
      - gzip, deflate
      CommandName:
      - acr create
      Connection:
      - keep-alive
      Content-Length:
      - '127'
      Content-Type:
      - application/json; charset=utf-8
      ParameterSetName:
      - -n -g -l --sku
      User-Agent:
<<<<<<< HEAD
      - python/3.8.3 (Windows-10-10.0.19041-SP0) msrest/0.6.9 msrest_azure/0.6.3 azure-mgmt-containerregistry/3.0.0rc14
        Azure-SDK-For-Python AZURECLI/2.8.0
=======
      - python/3.8.0 (Windows-10-10.0.19041-SP0) msrest/0.6.9 msrest_azure/0.6.3 azure-mgmt-containerregistry/3.0.0rc14
        Azure-SDK-For-Python AZURECLI/2.9.0
>>>>>>> 3c2ff2b5
      accept-language:
      - en-US
    method: PUT
    uri: https://management.azure.com/subscriptions/00000000-0000-0000-0000-000000000000/resourceGroups/clitest.rg000001/providers/Microsoft.ContainerRegistry/registries/clireg000002?api-version=2019-12-01-preview
  response:
    body:
<<<<<<< HEAD
      string: '{"error":{"code":"MissingSubscriptionRegistration","message":"The subscription
        is not registered to use namespace ''Microsoft.ContainerRegistry''. See https://aka.ms/rps-not-found
        for how to register subscriptions.","details":[{"code":"MissingSubscriptionRegistration","target":"Microsoft.ContainerRegistry","message":"The
        subscription is not registered to use namespace ''Microsoft.ContainerRegistry''.
        See https://aka.ms/rps-not-found for how to register subscriptions."}]}}'
=======
      string: '{"sku":{"name":"Premium","tier":"Premium"},"type":"Microsoft.ContainerRegistry/registries","id":"/subscriptions/00000000-0000-0000-0000-000000000000/resourceGroups/clitest.rg000001/providers/Microsoft.ContainerRegistry/registries/clireg000002","name":"clireg000002","location":"westus","tags":{},"properties":{"loginServer":"clireg000002.azurecr.io","creationDate":"2020-07-14T10:38:12.1731772Z","provisioningState":"Succeeded","adminUserEnabled":false,"networkRuleSet":{"defaultAction":"Allow","virtualNetworkRules":[],"ipRules":[]},"policies":{"quarantinePolicy":{"status":"disabled"},"trustPolicy":{"type":"Notary","status":"disabled"},"retentionPolicy":{"days":7,"lastUpdatedTime":"2020-07-14T10:38:13.1304809+00:00","status":"disabled"}},"encryption":{"status":"disabled"},"dataEndpointEnabled":false,"dataEndpointHostNames":[],"privateEndpointConnections":[],"publicNetworkAccess":"Enabled"}}'
>>>>>>> 3c2ff2b5
    headers:
      cache-control:
      - no-cache
      content-length:
      - '472'
      content-type:
      - application/json; charset=utf-8
      date:
<<<<<<< HEAD
      - Mon, 06 Jul 2020 00:30:31 GMT
=======
      - Tue, 14 Jul 2020 10:38:14 GMT
>>>>>>> 3c2ff2b5
      expires:
      - '-1'
      pragma:
      - no-cache
      strict-transport-security:
      - max-age=31536000; includeSubDomains
      x-content-type-options:
      - nosniff
<<<<<<< HEAD
      x-ms-failure-cause:
      - gateway
=======
      x-ms-ratelimit-remaining-subscription-writes:
      - '1188'
>>>>>>> 3c2ff2b5
    status:
      code: 409
      message: Conflict
- request:
    body: null
    headers:
      Accept:
      - '*/*'
      Accept-Encoding:
      - gzip, deflate
      Connection:
      - keep-alive
      Content-Length:
      - '0'
      User-Agent:
<<<<<<< HEAD
      - python-requests/2.22.0
    method: POST
    uri: https://management.azure.com/subscriptions/00000000-0000-0000-0000-000000000000/providers/Microsoft.ContainerRegistry/register?api-version=2016-02-01
  response:
    body:
      string: '{"id":"/subscriptions/00000000-0000-0000-0000-000000000000/providers/Microsoft.ContainerRegistry","namespace":"Microsoft.ContainerRegistry","authorizations":[{"applicationId":"6a0ec4d3-30cb-4a83-91c0-ae56bc0e3d26","roleDefinitionId":"78e18383-93eb-418a-9887-bc9271046576"},{"applicationId":"737d58c1-397a-46e7-9d12-7d8c830883c2","roleDefinitionId":"716bb53a-0390-4428-bf41-b1bedde7d751"},{"applicationId":"918d0db8-4a38-4938-93c1-9313bdfe0272","roleDefinitionId":"dcd2d2c9-3f80-4d72-95a8-2593111b4b12"},{"applicationId":"d2fa1650-4805-4a83-bcb9-cf41fe63539c","roleDefinitionId":"c15f8dab-b103-4f8d-9afb-fbe4b8e98de2"},{"applicationId":"a4c95b9e-3994-40cc-8953-5dc66d48348d","roleDefinitionId":"dc88c655-90fa-48d9-8d51-003cc8738508"},{"applicationId":"62c559cd-db0c-4da0-bab2-972528c65d42","roleDefinitionId":"437b639a-6d74-491d-959f-d172e8c5c1fc"}],"resourceTypes":[{"resourceType":"registries","locations":["West
        US","East US","South Central US","West Europe","North Europe","UK South","UK
        West","Australia East","Australia Southeast","Central India","Korea Central","France
        Central","South Africa North","UAE North","East Asia","Japan East","Japan
        West","Southeast Asia","South India","Brazil South","Canada East","Canada
        Central","Central US","East US 2","North Central US","West Central US","West
        US 2","Switzerland North","East US 2 EUAP","Central US EUAP"],"apiVersions":["2019-12-01-preview","2019-05-01","2017-10-01","2017-03-01"],"capabilities":"CrossResourceGroupResourceMove,
        CrossSubscriptionResourceMove, SystemAssignedResourceIdentity"},{"resourceType":"registries/scopeMaps","locations":["West
        US","East US","South Central US","West Europe","North Europe","UK South","UK
        West","Australia East","Australia Southeast","Central India","East Asia","Japan
        East","Japan West","Southeast Asia","South India","Brazil South","Canada East","Canada
        Central","Central US","East US 2","North Central US","West Central US","West
        US 2","Korea Central","France Central","South Africa North","UAE North","Switzerland
        North","Central US EUAP","East US 2 EUAP"],"apiVersions":["2019-05-01-preview"]},{"resourceType":"registries/tokens","locations":["West
        US","East US","South Central US","West Europe","North Europe","UK South","UK
        West","Australia East","Australia Southeast","Central India","East Asia","Japan
        East","Japan West","Southeast Asia","South India","Brazil South","Canada East","Canada
        Central","Central US","East US 2","North Central US","West Central US","West
        US 2","Korea Central","France Central","South Africa North","UAE North","Switzerland
        North","Central US EUAP","East US 2 EUAP"],"apiVersions":["2019-05-01-preview"]},{"resourceType":"registries/generateCredentials","locations":["West
        US","East US","South Central US","West Europe","North Europe","UK South","UK
        West","Australia East","Australia Southeast","Central India","East Asia","Japan
        East","Japan West","Southeast Asia","South India","Brazil South","Canada East","Canada
        Central","Central US","East US 2","North Central US","West Central US","West
        US 2","Korea Central","France Central","South Africa North","UAE North","Switzerland
        North","Central US EUAP","East US 2 EUAP"],"apiVersions":["2019-05-01-preview"]},{"resourceType":"registries/privateEndpointConnections","locations":["West
        US","East US","South Central US","West Europe","Switzerland North","North
        Europe","UK South","UK West","Australia East","Australia Southeast","Central
        India","East Asia","Japan East","Japan West","Southeast Asia","South India","Brazil
        South","Canada East","Canada Central","Central US","East US 2","North Central
        US","West Central US","West US 2","Korea Central","France Central","South
        Africa North","UAE North","Central US EUAP","East US 2 EUAP"],"apiVersions":["2019-12-01-preview"]},{"resourceType":"registries/privateEndpointConnectionProxies","locations":["West
        US","East US","South Central US","West Europe","Switzerland North","North
        Europe","UK South","UK West","Australia East","Australia Southeast","Central
        India","East Asia","Japan East","Japan West","Southeast Asia","South India","Brazil
        South","Canada East","Canada Central","Central US","East US 2","North Central
        US","West Central US","West US 2","Korea Central","France Central","South
        Africa North","UAE North","Central US EUAP","East US 2 EUAP"],"apiVersions":["2019-12-01-preview"]},{"resourceType":"registries/privateEndpointConnectionProxies/validate","locations":["West
        US","East US","South Central US","West Europe","Switzerland North","North
        Europe","UK South","UK West","Australia East","Australia Southeast","Central
        India","East Asia","Japan East","Japan West","Southeast Asia","South India","Brazil
        South","Canada East","Canada Central","Central US","East US 2","North Central
        US","West Central US","West US 2","Korea Central","France Central","South
        Africa North","UAE North","Central US EUAP","East US 2 EUAP"],"apiVersions":["2019-12-01-preview"]},{"resourceType":"registries/privateLinkResources","locations":["West
        US","East US","South Central US","West Europe","Switzerland North","North
        Europe","UK South","UK West","Australia East","Australia Southeast","Central
        India","East Asia","Japan East","Japan West","Southeast Asia","South India","Brazil
        South","Canada East","Canada Central","Central US","East US 2","North Central
        US","West Central US","West US 2","Korea Central","France Central","South
        Africa North","UAE North","Central US EUAP","East US 2 EUAP"],"apiVersions":["2019-12-01-preview"]},{"resourceType":"registries/importImage","locations":["South
        Central US","West Central US","East US","West Europe","West US","Japan East","North
        Europe","Southeast Asia","North Central US","East US 2","West US 2","Brazil
        South","Australia East","Central India","Korea Central","France Central","South
        Africa North","UAE North","Central US","Canada East","Canada Central","UK
        South","UK West","Australia Southeast","East Asia","Japan West","South India","Switzerland
        North","Central US EUAP","East US 2 EUAP"],"apiVersions":["2019-12-01-preview","2019-05-01","2017-10-01"]},{"resourceType":"registries/exportPipelines","locations":["West
        US","East US","South Central US","West Europe","Switzerland North","North
        Europe","UK South","UK West","Australia East","Australia Southeast","Central
        India","East Asia","Japan East","Japan West","Southeast Asia","South India","Brazil
        South","Canada East","Canada Central","Central US","East US 2","North Central
        US","West Central US","West US 2","Korea Central","France Central","South
        Africa North","UAE North","Central US EUAP","East US 2 EUAP"],"apiVersions":["2019-12-01-preview"],"capabilities":"SystemAssignedResourceIdentity"},{"resourceType":"registries/importPipelines","locations":["West
        US","East US","South Central US","West Europe","Switzerland North","North
        Europe","UK South","UK West","Australia East","Australia Southeast","Central
        India","East Asia","Japan East","Japan West","Southeast Asia","South India","Brazil
        South","Canada East","Canada Central","Central US","East US 2","North Central
        US","West Central US","West US 2","Korea Central","France Central","South
        Africa North","UAE North","Central US EUAP","East US 2 EUAP"],"apiVersions":["2019-12-01-preview"],"capabilities":"SystemAssignedResourceIdentity"},{"resourceType":"registries/pipelineRuns","locations":["West
        US","East US","South Central US","West Europe","Switzerland North","North
        Europe","UK South","UK West","Australia East","Australia Southeast","Central
        India","East Asia","Japan East","Japan West","Southeast Asia","South India","Brazil
        South","Canada East","Canada Central","Central US","East US 2","North Central
        US","West Central US","West US 2","Korea Central","France Central","South
        Africa North","UAE North","Central US EUAP","East US 2 EUAP"],"apiVersions":["2019-12-01-preview"]},{"resourceType":"registries/listBuildSourceUploadUrl","locations":["East
        US","West Europe","West US 2","South Central US","Australia East","Australia
        Southeast","Brazil South","Canada Central","Canada East","Central India","Central
        US","East Asia","East US 2","Japan East","Japan West","North Central US","North
        Europe","Southeast Asia","South India","UK South","UK West","West US","West
        Central US","France Central","Korea Central","South Africa North","UAE North","Switzerland
        North","East US 2 EUAP"],"apiVersions":["2019-06-01-preview","2019-04-01","2018-09-01"]},{"resourceType":"registries/scheduleRun","locations":["East
        US","West Europe","West US 2","South Central US","Australia East","Australia
        Southeast","Brazil South","Canada Central","Canada East","Central India","Central
        US","East Asia","East US 2","Japan East","Japan West","North Central US","North
        Europe","Southeast Asia","South India","UK South","UK West","West US","West
        Central US","France Central","Korea Central","South Africa North","UAE North","Switzerland
        North","East US 2 EUAP"],"apiVersions":["2019-06-01-preview","2019-04-01","2018-09-01"]},{"resourceType":"registries/runs","locations":["East
        US","West Europe","West US 2","South Central US","Australia East","Australia
        Southeast","Brazil South","Canada Central","Canada East","Central India","Central
        US","East Asia","East US 2","Japan East","Japan West","North Central US","North
        Europe","Southeast Asia","South India","UK South","UK West","West US","West
        Central US","France Central","Korea Central","South Africa North","UAE North","Switzerland
        North","East US 2 EUAP"],"apiVersions":["2019-06-01-preview","2019-04-01","2018-09-01"]},{"resourceType":"registries/taskRuns","locations":["East
        US","West Europe","West US 2","South Central US","Australia East","Australia
        Southeast","Brazil South","Canada Central","Canada East","Central India","Central
        US","East Asia","East US 2","Japan East","Japan West","North Central US","North
        Europe","Southeast Asia","South India","UK South","UK West","West US","West
        Central US","France Central","Korea Central","South Africa North","UAE North","Switzerland
        North","East US 2 EUAP"],"apiVersions":["2019-06-01-preview"]},{"resourceType":"registries/taskRuns/listDetails","locations":["East
        US","West Europe","West US 2","South Central US","Australia East","Australia
        Southeast","Brazil South","Canada Central","Canada East","Central India","Central
        US","East Asia","East US 2","Japan East","Japan West","North Central US","North
        Europe","Southeast Asia","South India","UK South","UK West","West US","West
        Central US","France Central","Korea Central","South Africa North","UAE North","Switzerland
        North","East US 2 EUAP"],"apiVersions":["2019-06-01-preview"]},{"resourceType":"registries/agentPools","locations":["East
        US","West US 2","South Central US","East US 2","East US 2 EUAP"],"apiVersions":["2019-06-01-preview"],"capabilities":"CrossResourceGroupResourceMove,
        CrossSubscriptionResourceMove"},{"resourceType":"registries/agentPools/listQueueStatus","locations":["East
        US","West US 2","South Central US","East US 2","East US 2 EUAP"],"apiVersions":["2019-06-01-preview"]},{"resourceType":"registries/runs/listLogSasUrl","locations":["East
        US","West Europe","West US 2","South Central US","Australia East","Australia
        Southeast","Brazil South","Canada Central","Canada East","Central India","Central
        US","East Asia","East US 2","Japan East","Japan West","North Central US","North
        Europe","Southeast Asia","South India","UK South","UK West","West US","West
        Central US","France Central","Korea Central","South Africa North","UAE North","Switzerland
        North","East US 2 EUAP"],"apiVersions":["2019-06-01-preview","2019-04-01","2018-09-01"]},{"resourceType":"registries/runs/cancel","locations":["East
        US","West Europe","West US 2","South Central US","Australia East","Australia
        Southeast","Brazil South","Canada Central","Canada East","Central India","Central
        US","East Asia","East US 2","Japan East","Japan West","North Central US","North
        Europe","Southeast Asia","South India","UK South","UK West","West US","West
        Central US","France Central","Korea Central","South Africa North","UAE North","Switzerland
        North","East US 2 EUAP"],"apiVersions":["2019-06-01-preview","2019-04-01","2018-09-01"]},{"resourceType":"registries/tasks","locations":["East
        US","West Europe","West US 2","South Central US","Australia East","Australia
        Southeast","Brazil South","Canada Central","Canada East","Central India","Central
        US","East Asia","East US 2","Japan East","Japan West","North Central US","North
        Europe","Southeast Asia","South India","UK South","UK West","West US","West
        Central US","France Central","Korea Central","South Africa North","UAE North","Switzerland
        North","East US 2 EUAP"],"apiVersions":["2019-06-01-preview","2019-04-01","2018-09-01"],"capabilities":"CrossResourceGroupResourceMove,
        CrossSubscriptionResourceMove, SystemAssignedResourceIdentity"},{"resourceType":"registries/tasks/listDetails","locations":["East
        US","West Europe","West US 2","South Central US","Australia East","Australia
        Southeast","Brazil South","Canada Central","Canada East","Central India","Central
        US","East Asia","East US 2","Japan East","Japan West","North Central US","North
        Europe","Southeast Asia","South India","UK South","UK West","West US","West
        Central US","France Central","Korea Central","South Africa North","UAE North","Switzerland
        North","East US 2 EUAP"],"apiVersions":["2019-06-01-preview","2019-04-01","2018-09-01"]},{"resourceType":"registries/getBuildSourceUploadUrl","locations":["East
        US","West Europe","West US 2","South Central US","Australia East","Australia
        Southeast","Brazil South","Canada Central","Canada East","Central India","Central
        US","East Asia","East US 2","Japan East","Japan West","North Central US","North
        Europe","Southeast Asia","South India","UK South","UK West","West US","West
        Central US","France Central","Korea Central","South Africa North","UAE North","Switzerland
        North","East US 2 EUAP"],"apiVersions":["2018-02-01-preview"]},{"resourceType":"registries/queueBuild","locations":["East
        US","West Europe","West US 2","South Central US","Australia East","Australia
        Southeast","Brazil South","Canada Central","Canada East","Central India","Central
        US","East Asia","East US 2","Japan East","Japan West","North Central US","North
        Europe","Southeast Asia","South India","UK South","UK West","West US","West
        Central US","France Central","Korea Central","South Africa North","UAE North","Switzerland
        North","East US 2 EUAP"],"apiVersions":["2018-02-01-preview"]},{"resourceType":"registries/builds","locations":["East
        US","West Europe","West US 2","South Central US","Australia East","Australia
        Southeast","Brazil South","Canada Central","Canada East","Central India","Central
        US","East Asia","East US 2","Japan East","Japan West","North Central US","North
        Europe","Southeast Asia","South India","UK South","UK West","West US","West
        Central US","France Central","Korea Central","South Africa North","UAE North","Switzerland
        North","East US 2 EUAP"],"apiVersions":["2018-02-01-preview"]},{"resourceType":"registries/builds/getLogLink","locations":["East
        US","West Europe","West US 2","South Central US","Australia East","Australia
        Southeast","Brazil South","Canada Central","Canada East","Central India","Central
        US","East Asia","East US 2","Japan East","Japan West","North Central US","North
        Europe","Southeast Asia","South India","UK South","UK West","West US","West
        Central US","France Central","Korea Central","South Africa North","UAE North","Switzerland
        North","East US 2 EUAP"],"apiVersions":["2018-02-01-preview"]},{"resourceType":"registries/builds/cancel","locations":["East
        US","West Europe","West US 2","South Central US","Australia East","Australia
        Southeast","Brazil South","Canada Central","Canada East","Central India","Central
        US","East Asia","East US 2","Japan East","Japan West","North Central US","North
        Europe","Southeast Asia","South India","UK South","UK West","West US","West
        Central US","France Central","Korea Central","South Africa North","UAE North","Switzerland
        North","East US 2 EUAP"],"apiVersions":["2018-02-01-preview"]},{"resourceType":"registries/buildTasks","locations":["East
        US","West Europe","West US 2","South Central US","Australia East","Australia
        Southeast","Brazil South","Canada Central","Canada East","Central India","Central
        US","East Asia","East US 2","Japan East","Japan West","North Central US","North
        Europe","Southeast Asia","South India","UK South","UK West","West US","West
        Central US","France Central","Korea Central","South Africa North","UAE North","Switzerland
        North","East US 2 EUAP"],"apiVersions":["2018-02-01-preview"],"capabilities":"CrossResourceGroupResourceMove,
        CrossSubscriptionResourceMove"},{"resourceType":"registries/buildTasks/listSourceRepositoryProperties","locations":["East
        US","West Europe","West US 2","South Central US","Australia East","Australia
        Southeast","Brazil South","Canada Central","Canada East","Central India","Central
        US","East Asia","East US 2","Japan East","Japan West","North Central US","North
        Europe","Southeast Asia","South India","UK South","UK West","West US","West
        Central US","France Central","Korea Central","South Africa North","UAE North","Switzerland
        North","East US 2 EUAP"],"apiVersions":["2018-02-01-preview"]},{"resourceType":"registries/buildTasks/steps","locations":["East
        US","West Europe","West US 2","South Central US","Australia East","Australia
        Southeast","Brazil South","Canada Central","Canada East","Central India","Central
        US","East Asia","East US 2","Japan East","Japan West","North Central US","North
        Europe","Southeast Asia","South India","UK South","UK West","West US","West
        Central US","France Central","Korea Central","South Africa North","UAE North","Switzerland
        North","East US 2 EUAP"],"apiVersions":["2018-02-01-preview"]},{"resourceType":"registries/buildTasks/steps/listBuildArguments","locations":["East
        US","West Europe","West US 2","South Central US","Australia East","Australia
        Southeast","Brazil South","Canada Central","Canada East","Central India","Central
        US","East Asia","East US 2","Japan East","Japan West","North Central US","North
        Europe","Southeast Asia","South India","UK South","UK West","West US","West
        Central US","France Central","Korea Central","South Africa North","UAE North","Switzerland
        North","East US 2 EUAP"],"apiVersions":["2018-02-01-preview"]},{"resourceType":"registries/replications","locations":["South
        Central US","West Central US","East US","West Europe","West US","Japan East","North
        Europe","Southeast Asia","North Central US","East US 2","West US 2","Brazil
        South","Australia East","Central India","Korea Central","South Africa North","UAE
        North","France Central","Central US","Canada East","Canada Central","UK South","UK
        West","Australia Southeast","East Asia","Japan West","South India","Switzerland
        North","Central US EUAP","East US 2 EUAP"],"apiVersions":["2019-12-01-preview","2019-05-01","2017-10-01"],"capabilities":"CrossResourceGroupResourceMove,
        CrossSubscriptionResourceMove"},{"resourceType":"registries/webhooks","locations":["West
        Central US","East US","West Europe","South Central US","West US","Japan East","North
        Europe","Southeast Asia","North Central US","East US 2","West US 2","Brazil
        South","Australia East","Central India","Korea Central","South Africa North","UAE
        North","France Central","Central US","Canada East","Canada Central","UK South","UK
        West","Australia Southeast","East Asia","Japan West","South India","Switzerland
        North","Central US EUAP","East US 2 EUAP"],"apiVersions":["2019-12-01-preview","2019-05-01","2017-10-01"],"capabilities":"CrossResourceGroupResourceMove,
        CrossSubscriptionResourceMove"},{"resourceType":"registries/webhooks/ping","locations":["West
        Central US","East US","West Europe","South Central US","West US","Japan East","North
        Europe","Southeast Asia","North Central US","East US 2","West US 2","Brazil
        South","Australia East","Central India","Korea Central","South Africa North","UAE
        North","France Central","Central US","Canada East","Canada Central","UK South","UK
        West","Australia Southeast","East Asia","Japan West","South India","Switzerland
        North","Central US EUAP","East US 2 EUAP"],"apiVersions":["2019-12-01-preview","2019-05-01","2017-10-01"]},{"resourceType":"registries/webhooks/getCallbackConfig","locations":["West
        Central US","East US","West Europe","South Central US","West US","Japan East","North
        Europe","Southeast Asia","North Central US","East US 2","West US 2","Brazil
        South","Australia East","Central India","Korea Central","South Africa North","UAE
        North","France Central","Central US","Canada East","Canada Central","UK South","UK
        West","Australia Southeast","East Asia","Japan West","South India","Switzerland
        North","Central US EUAP","East US 2 EUAP"],"apiVersions":["2019-12-01-preview","2019-05-01","2017-10-01"]},{"resourceType":"registries/webhooks/listEvents","locations":["West
        Central US","East US","West Europe","South Central US","West US","Japan East","North
        Europe","Southeast Asia","North Central US","East US 2","West US 2","Brazil
        South","Australia East","Central India","Korea Central","South Africa North","UAE
        North","France Central","Central US","Canada East","Canada Central","UK South","UK
        West","Australia Southeast","East Asia","Japan West","South India","Switzerland
        North","Central US EUAP","East US 2 EUAP"],"apiVersions":["2019-12-01-preview","2019-05-01","2017-10-01"]},{"resourceType":"locations/setupAuth","locations":["East
        US","West Europe","West US 2","South Central US","Australia East","Australia
        Southeast","Brazil South","Canada Central","Canada East","Central India","Central
        US","East Asia","East US 2","Japan East","Japan West","North Central US","North
        Europe","Southeast Asia","South India","UK South","UK West","West US","West
        Central US","France Central","Korea Central","South Africa North","UAE North","Switzerland
        North","East US 2 EUAP"],"apiVersions":["2018-02-01-preview"]},{"resourceType":"locations/authorize","locations":["East
        US","West Europe","West US 2","South Central US","Australia East","Australia
        Southeast","Brazil South","Canada Central","Canada East","Central India","Central
        US","East Asia","East US 2","Japan East","Japan West","North Central US","North
        Europe","Southeast Asia","South India","UK South","UK West","West US","West
        Central US","France Central","Korea Central","South Africa North","UAE North","Switzerland
        North","East US 2 EUAP"],"apiVersions":["2018-02-01-preview"]},{"resourceType":"locations/operationResults","locations":["West
        Central US","East US","West Europe","South Central US","West US","Japan East","North
        Europe","Southeast Asia","North Central US","East US 2","West US 2","Brazil
        South","Australia East","Central India","Korea Central","France Central","Central
        US","South Africa North","UAE North","Canada East","Canada Central","UK South","UK
        West","Australia Southeast","East Asia","Japan West","South India","Switzerland
        North","Central US EUAP","East US 2 EUAP"],"apiVersions":["2019-12-01-preview","2019-05-01-preview","2019-05-01","2017-10-01"]},{"resourceType":"locations/deleteVirtualNetworkOrSubnets","locations":["West
        Central US","East US","West Europe","South Central US","West US","Japan East","North
        Europe","Southeast Asia","North Central US","East US 2","West US 2","Brazil
        South","Australia East","Central India","Korea Central","South Africa North","UAE
        North","France Central","Central US","Canada East","Canada Central","UK South","UK
        West","Australia Southeast","East Asia","Japan West","South India","Switzerland
        North","Central US EUAP","East US 2 EUAP"],"apiVersions":["2019-05-01","2017-10-01"]},{"resourceType":"registries/GetCredentials","locations":["West
        US","East US","South Central US","West Europe","East US 2 EUAP","Central US
        EUAP"],"apiVersions":["2016-06-27-preview"]},{"resourceType":"registries/listCredentials","locations":["South
        Central US","East US","West US","West Europe","North Europe","UK South","UK
        West","Australia East","Australia Southeast","Central India","Korea Central","South
        Africa North","UAE North","France Central","East Asia","Japan East","Japan
        West","Southeast Asia","South India","Brazil South","Canada East","Canada
        Central","Central US","East US 2","North Central US","West Central US","West
        US 2","Switzerland North","Central US EUAP","East US 2 EUAP"],"apiVersions":["2019-12-01-preview","2019-05-01","2017-10-01","2017-03-01"]},{"resourceType":"registries/regenerateCredential","locations":["South
        Central US","West US","East US","West Europe","North Europe","UK South","UK
        West","Australia East","Australia Southeast","Central India","Korea Central","South
        Africa North","UAE North","France Central","East Asia","Japan East","Japan
        West","Southeast Asia","South India","Brazil South","Canada East","Canada
        Central","Central US","East US 2","North Central US","West Central US","West
        US 2","Switzerland North","Central US EUAP","East US 2 EUAP"],"apiVersions":["2019-12-01-preview","2019-05-01","2017-10-01","2017-03-01"]},{"resourceType":"registries/listUsages","locations":["West
        Central US","East US","West Europe","South Central US","West US","Japan East","North
        Europe","Southeast Asia","North Central US","East US 2","West US 2","Brazil
        South","Australia East","Central India","Korea Central","South Africa North","UAE
        North","France Central","Central US","Canada East","Canada Central","UK South","UK
        West","Australia Southeast","East Asia","Japan West","South India","Switzerland
        North","Central US EUAP","East US 2 EUAP"],"apiVersions":["2019-12-01-preview","2019-05-01","2017-10-01"]},{"resourceType":"registries/listPolicies","locations":["West
        US","East US","South Central US","West Europe","North Europe","UK South","UK
        West","Australia East","Australia Southeast","Central India","Korea Central","South
        Africa North","UAE North","France Central","East Asia","Japan East","Japan
        West","Southeast Asia","South India","Brazil South","Canada East","Canada
        Central","Central US","East US 2","North Central US","West Central US","West
        US 2","Switzerland North","East US 2 EUAP","Central US EUAP"],"apiVersions":["2017-10-01"]},{"resourceType":"registries/updatePolicies","locations":["West
        US","East US","South Central US","West Europe","North Europe","UK South","UK
        West","Australia East","Australia Southeast","Central India","Korea Central","South
        Africa North","UAE North","France Central","East Asia","Japan East","Japan
        West","Southeast Asia","South India","Brazil South","Canada East","Canada
        Central","Central US","East US 2","North Central US","West Central US","West
        US 2","Switzerland North","East US 2 EUAP","Central US EUAP"],"apiVersions":["2017-10-01"]},{"resourceType":"registries/regenerateCredentials","locations":["West
        US","East US","South Central US","West Europe","East US 2 EUAP","Central US
        EUAP"],"apiVersions":["2016-06-27-preview"]},{"resourceType":"registries/eventGridFilters","locations":["South
        Central US","West Central US","East US","West Europe","West US","Japan East","North
        Europe","Southeast Asia","North Central US","East US 2","West US 2","Brazil
        South","Australia East","Central India","Korea Central","South Africa North","UAE
        North","France Central","Central US","Canada East","Canada Central","UK South","UK
        West","Australia Southeast","East Asia","Japan West","South India","Switzerland
        North","Central US EUAP","East US 2 EUAP"],"apiVersions":["2019-05-01","2017-10-01"]},{"resourceType":"checkNameAvailability","locations":["South
        Central US","East US","West US","Central US","East US 2","North Central US","West
        Central US","West US 2","Brazil South","Canada East","Canada Central","West
        Europe","North Europe","UK South","UK West","Australia East","Australia Southeast","Central
        India","East Asia","Japan East","Japan West","Southeast Asia","South India","Korea
        Central","France Central","South Africa North","UAE North","Switzerland North","East
        US 2 EUAP","Central US EUAP"],"apiVersions":["2019-12-01-preview","2019-05-01","2017-10-01","2017-06-01-preview","2017-03-01","2016-06-27-preview"]},{"resourceType":"operations","locations":["South
        Central US","East US","West US","Central US","East US 2","North Central US","West
        Central US","West US 2","Brazil South","Canada East","Canada Central","West
        Europe","North Europe","UK South","UK West","Australia East","Australia Southeast","Central
        India","East Asia","Japan East","Japan West","Southeast Asia","South India","Korea
        Central","France Central","South Africa North","UAE North","Switzerland North","Central
        US EUAP","East US 2 EUAP"],"apiVersions":["2019-12-01-preview","2019-05-01","2017-10-01","2017-06-01-preview","2017-03-01"]},{"resourceType":"locations","locations":["South
        Central US","East US","West US","Central US","East US 2","North Central US","West
        Central US","West US 2","Brazil South","Canada East","Canada Central","West
        Europe","North Europe","UK South","UK West","Australia East","Australia Southeast","Central
        India","East Asia","Japan East","Japan West","Southeast Asia","South India","Korea
        Central","France Central","South Africa North","UAE North","Switzerland North","Central
        US EUAP","East US 2 EUAP"],"apiVersions":["2019-12-01-preview","2019-05-01-preview","2019-05-01","2017-10-01","2017-06-01-preview"]}],"registrationState":"Registering"}'
=======
      - python/3.8.0 (Windows-10-10.0.19041-SP0) msrest/0.6.9 msrest_azure/0.6.3 azure-mgmt-resource/10.1.0
        Azure-SDK-For-Python AZURECLI/2.9.0
      accept-language:
      - en-US
    method: GET
    uri: https://management.azure.com/subscriptions/00000000-0000-0000-0000-000000000000/resources?$filter=resourceType%20eq%20%27Microsoft.ContainerRegistry%2Fregistries%27&api-version=2020-06-01
  response:
    body:
      string: '{"value":[{"id":"/subscriptions/00000000-0000-0000-0000-000000000000/resourceGroups/clitest.rgdd7fbiswoiks53ktq2k4kfoyg66d4aktdmtr5ockrzawtp4lsubjgw3fcgriov5ot/providers/Microsoft.ContainerRegistry/registries/cliregwp5wnqa3exrz3i","name":"cliregwp5wnqa3exrz3i","type":"Microsoft.ContainerRegistry/registries","sku":{"name":"Premium","tier":"Premium"},"location":"eastus","tags":{}},{"id":"/subscriptions/00000000-0000-0000-0000-000000000000/resourceGroups/clitest.rg000001/providers/Microsoft.ContainerRegistry/registries/clireg000002","name":"clireg000002","type":"Microsoft.ContainerRegistry/registries","sku":{"name":"Premium","tier":"Premium"},"location":"westus","tags":{}},{"id":"/subscriptions/00000000-0000-0000-0000-000000000000/resourceGroups/clitest.rgnlx4pnlhpelupg6k67zzck72sz6kmey2lp532nl6yrmjoeydgbs7lpopg6ka36owa/providers/Microsoft.ContainerRegistry/registries/cliregjjzqpcgf6oo2kg","name":"cliregjjzqpcgf6oo2kg","type":"Microsoft.ContainerRegistry/registries","sku":{"name":"Premium","tier":"Premium"},"location":"westus","tags":{}},{"id":"/subscriptions/00000000-0000-0000-0000-000000000000/resourceGroups/clitest.rgzwh5haccn5krxuw624jz6uoploabtgz5odfdgikrl6ru4pldci7zyljrczff7qoup/providers/Microsoft.ContainerRegistry/registries/cliregg3zmc7qdac5scm","name":"cliregg3zmc7qdac5scm","type":"Microsoft.ContainerRegistry/registries","sku":{"name":"Standard","tier":"Standard"},"location":"westus","tags":{}},{"id":"/subscriptions/00000000-0000-0000-0000-000000000000/resourceGroups/zhoxing-test/providers/Microsoft.ContainerRegistry/registries/zhoxingtest","name":"zhoxingtest","type":"Microsoft.ContainerRegistry/registries","sku":{"name":"Standard","tier":"Standard"},"location":"westus","tags":{}}]}'
>>>>>>> 3c2ff2b5
    headers:
      cache-control:
      - no-cache
      content-length:
<<<<<<< HEAD
      - '29074'
      content-type:
      - application/json; charset=utf-8
      date:
      - Mon, 06 Jul 2020 00:30:33 GMT
=======
      - '1794'
      content-type:
      - application/json; charset=utf-8
      date:
      - Tue, 14 Jul 2020 10:38:14 GMT
>>>>>>> 3c2ff2b5
      expires:
      - '-1'
      pragma:
      - no-cache
      strict-transport-security:
      - max-age=31536000; includeSubDomains
      transfer-encoding:
      - chunked
      vary:
      - Accept-Encoding
      x-content-type-options:
      - nosniff
      x-ms-ratelimit-remaining-subscription-writes:
      - '1199'
    status:
      code: 200
      message: OK
- request:
    body: null
    headers:
      Accept:
      - '*/*'
      Accept-Encoding:
      - gzip, deflate
      Connection:
      - keep-alive
      User-Agent:
<<<<<<< HEAD
      - python-requests/2.22.0
=======
      - python/3.8.0 (Windows-10-10.0.19041-SP0) msrest/0.6.9 msrest_azure/0.6.3 azure-mgmt-containerregistry/3.0.0rc14
        Azure-SDK-For-Python AZURECLI/2.9.0
      accept-language:
      - en-US
>>>>>>> 3c2ff2b5
    method: GET
    uri: https://management.azure.com/subscriptions/00000000-0000-0000-0000-000000000000/providers/Microsoft.ContainerRegistry?api-version=2016-02-01
  response:
    body:
<<<<<<< HEAD
      string: '{"id":"/subscriptions/00000000-0000-0000-0000-000000000000/providers/Microsoft.ContainerRegistry","namespace":"Microsoft.ContainerRegistry","authorizations":[{"applicationId":"6a0ec4d3-30cb-4a83-91c0-ae56bc0e3d26","roleDefinitionId":"78e18383-93eb-418a-9887-bc9271046576"},{"applicationId":"737d58c1-397a-46e7-9d12-7d8c830883c2","roleDefinitionId":"716bb53a-0390-4428-bf41-b1bedde7d751"},{"applicationId":"918d0db8-4a38-4938-93c1-9313bdfe0272","roleDefinitionId":"dcd2d2c9-3f80-4d72-95a8-2593111b4b12"},{"applicationId":"d2fa1650-4805-4a83-bcb9-cf41fe63539c","roleDefinitionId":"c15f8dab-b103-4f8d-9afb-fbe4b8e98de2"},{"applicationId":"a4c95b9e-3994-40cc-8953-5dc66d48348d","roleDefinitionId":"dc88c655-90fa-48d9-8d51-003cc8738508"},{"applicationId":"62c559cd-db0c-4da0-bab2-972528c65d42","roleDefinitionId":"437b639a-6d74-491d-959f-d172e8c5c1fc"}],"resourceTypes":[{"resourceType":"registries","locations":["West
        US","East US","South Central US","West Europe","North Europe","UK South","UK
        West","Australia East","Australia Southeast","Central India","Korea Central","France
        Central","South Africa North","UAE North","East Asia","Japan East","Japan
        West","Southeast Asia","South India","Brazil South","Canada East","Canada
        Central","Central US","East US 2","North Central US","West Central US","West
        US 2","Switzerland North","East US 2 EUAP","Central US EUAP"],"apiVersions":["2019-12-01-preview","2019-05-01","2017-10-01","2017-03-01"],"capabilities":"CrossResourceGroupResourceMove,
        CrossSubscriptionResourceMove, SystemAssignedResourceIdentity"},{"resourceType":"registries/scopeMaps","locations":["West
        US","East US","South Central US","West Europe","North Europe","UK South","UK
        West","Australia East","Australia Southeast","Central India","East Asia","Japan
        East","Japan West","Southeast Asia","South India","Brazil South","Canada East","Canada
        Central","Central US","East US 2","North Central US","West Central US","West
        US 2","Korea Central","France Central","South Africa North","UAE North","Switzerland
        North","Central US EUAP","East US 2 EUAP"],"apiVersions":["2019-05-01-preview"]},{"resourceType":"registries/tokens","locations":["West
        US","East US","South Central US","West Europe","North Europe","UK South","UK
        West","Australia East","Australia Southeast","Central India","East Asia","Japan
        East","Japan West","Southeast Asia","South India","Brazil South","Canada East","Canada
        Central","Central US","East US 2","North Central US","West Central US","West
        US 2","Korea Central","France Central","South Africa North","UAE North","Switzerland
        North","Central US EUAP","East US 2 EUAP"],"apiVersions":["2019-05-01-preview"]},{"resourceType":"registries/generateCredentials","locations":["West
        US","East US","South Central US","West Europe","North Europe","UK South","UK
        West","Australia East","Australia Southeast","Central India","East Asia","Japan
        East","Japan West","Southeast Asia","South India","Brazil South","Canada East","Canada
        Central","Central US","East US 2","North Central US","West Central US","West
        US 2","Korea Central","France Central","South Africa North","UAE North","Switzerland
        North","Central US EUAP","East US 2 EUAP"],"apiVersions":["2019-05-01-preview"]},{"resourceType":"registries/privateEndpointConnections","locations":["West
        US","East US","South Central US","West Europe","Switzerland North","North
        Europe","UK South","UK West","Australia East","Australia Southeast","Central
        India","East Asia","Japan East","Japan West","Southeast Asia","South India","Brazil
        South","Canada East","Canada Central","Central US","East US 2","North Central
        US","West Central US","West US 2","Korea Central","France Central","South
        Africa North","UAE North","Central US EUAP","East US 2 EUAP"],"apiVersions":["2019-12-01-preview"]},{"resourceType":"registries/privateEndpointConnectionProxies","locations":["West
        US","East US","South Central US","West Europe","Switzerland North","North
        Europe","UK South","UK West","Australia East","Australia Southeast","Central
        India","East Asia","Japan East","Japan West","Southeast Asia","South India","Brazil
        South","Canada East","Canada Central","Central US","East US 2","North Central
        US","West Central US","West US 2","Korea Central","France Central","South
        Africa North","UAE North","Central US EUAP","East US 2 EUAP"],"apiVersions":["2019-12-01-preview"]},{"resourceType":"registries/privateEndpointConnectionProxies/validate","locations":["West
        US","East US","South Central US","West Europe","Switzerland North","North
        Europe","UK South","UK West","Australia East","Australia Southeast","Central
        India","East Asia","Japan East","Japan West","Southeast Asia","South India","Brazil
        South","Canada East","Canada Central","Central US","East US 2","North Central
        US","West Central US","West US 2","Korea Central","France Central","South
        Africa North","UAE North","Central US EUAP","East US 2 EUAP"],"apiVersions":["2019-12-01-preview"]},{"resourceType":"registries/privateLinkResources","locations":["West
        US","East US","South Central US","West Europe","Switzerland North","North
        Europe","UK South","UK West","Australia East","Australia Southeast","Central
        India","East Asia","Japan East","Japan West","Southeast Asia","South India","Brazil
        South","Canada East","Canada Central","Central US","East US 2","North Central
        US","West Central US","West US 2","Korea Central","France Central","South
        Africa North","UAE North","Central US EUAP","East US 2 EUAP"],"apiVersions":["2019-12-01-preview"]},{"resourceType":"registries/importImage","locations":["South
        Central US","West Central US","East US","West Europe","West US","Japan East","North
        Europe","Southeast Asia","North Central US","East US 2","West US 2","Brazil
        South","Australia East","Central India","Korea Central","France Central","South
        Africa North","UAE North","Central US","Canada East","Canada Central","UK
        South","UK West","Australia Southeast","East Asia","Japan West","South India","Switzerland
        North","Central US EUAP","East US 2 EUAP"],"apiVersions":["2019-12-01-preview","2019-05-01","2017-10-01"]},{"resourceType":"registries/exportPipelines","locations":["West
        US","East US","South Central US","West Europe","Switzerland North","North
        Europe","UK South","UK West","Australia East","Australia Southeast","Central
        India","East Asia","Japan East","Japan West","Southeast Asia","South India","Brazil
        South","Canada East","Canada Central","Central US","East US 2","North Central
        US","West Central US","West US 2","Korea Central","France Central","South
        Africa North","UAE North","Central US EUAP","East US 2 EUAP"],"apiVersions":["2019-12-01-preview"],"capabilities":"SystemAssignedResourceIdentity"},{"resourceType":"registries/importPipelines","locations":["West
        US","East US","South Central US","West Europe","Switzerland North","North
        Europe","UK South","UK West","Australia East","Australia Southeast","Central
        India","East Asia","Japan East","Japan West","Southeast Asia","South India","Brazil
        South","Canada East","Canada Central","Central US","East US 2","North Central
        US","West Central US","West US 2","Korea Central","France Central","South
        Africa North","UAE North","Central US EUAP","East US 2 EUAP"],"apiVersions":["2019-12-01-preview"],"capabilities":"SystemAssignedResourceIdentity"},{"resourceType":"registries/pipelineRuns","locations":["West
        US","East US","South Central US","West Europe","Switzerland North","North
        Europe","UK South","UK West","Australia East","Australia Southeast","Central
        India","East Asia","Japan East","Japan West","Southeast Asia","South India","Brazil
        South","Canada East","Canada Central","Central US","East US 2","North Central
        US","West Central US","West US 2","Korea Central","France Central","South
        Africa North","UAE North","Central US EUAP","East US 2 EUAP"],"apiVersions":["2019-12-01-preview"]},{"resourceType":"registries/listBuildSourceUploadUrl","locations":["East
        US","West Europe","West US 2","South Central US","Australia East","Australia
        Southeast","Brazil South","Canada Central","Canada East","Central India","Central
        US","East Asia","East US 2","Japan East","Japan West","North Central US","North
        Europe","Southeast Asia","South India","UK South","UK West","West US","West
        Central US","France Central","Korea Central","South Africa North","UAE North","Switzerland
        North","East US 2 EUAP"],"apiVersions":["2019-06-01-preview","2019-04-01","2018-09-01"]},{"resourceType":"registries/scheduleRun","locations":["East
        US","West Europe","West US 2","South Central US","Australia East","Australia
        Southeast","Brazil South","Canada Central","Canada East","Central India","Central
        US","East Asia","East US 2","Japan East","Japan West","North Central US","North
        Europe","Southeast Asia","South India","UK South","UK West","West US","West
        Central US","France Central","Korea Central","South Africa North","UAE North","Switzerland
        North","East US 2 EUAP"],"apiVersions":["2019-06-01-preview","2019-04-01","2018-09-01"]},{"resourceType":"registries/runs","locations":["East
        US","West Europe","West US 2","South Central US","Australia East","Australia
        Southeast","Brazil South","Canada Central","Canada East","Central India","Central
        US","East Asia","East US 2","Japan East","Japan West","North Central US","North
        Europe","Southeast Asia","South India","UK South","UK West","West US","West
        Central US","France Central","Korea Central","South Africa North","UAE North","Switzerland
        North","East US 2 EUAP"],"apiVersions":["2019-06-01-preview","2019-04-01","2018-09-01"]},{"resourceType":"registries/taskRuns","locations":["East
        US","West Europe","West US 2","South Central US","Australia East","Australia
        Southeast","Brazil South","Canada Central","Canada East","Central India","Central
        US","East Asia","East US 2","Japan East","Japan West","North Central US","North
        Europe","Southeast Asia","South India","UK South","UK West","West US","West
        Central US","France Central","Korea Central","South Africa North","UAE North","Switzerland
        North","East US 2 EUAP"],"apiVersions":["2019-06-01-preview"]},{"resourceType":"registries/taskRuns/listDetails","locations":["East
        US","West Europe","West US 2","South Central US","Australia East","Australia
        Southeast","Brazil South","Canada Central","Canada East","Central India","Central
        US","East Asia","East US 2","Japan East","Japan West","North Central US","North
        Europe","Southeast Asia","South India","UK South","UK West","West US","West
        Central US","France Central","Korea Central","South Africa North","UAE North","Switzerland
        North","East US 2 EUAP"],"apiVersions":["2019-06-01-preview"]},{"resourceType":"registries/agentPools","locations":["East
        US","West US 2","South Central US","East US 2","East US 2 EUAP"],"apiVersions":["2019-06-01-preview"],"capabilities":"CrossResourceGroupResourceMove,
        CrossSubscriptionResourceMove"},{"resourceType":"registries/agentPools/listQueueStatus","locations":["East
        US","West US 2","South Central US","East US 2","East US 2 EUAP"],"apiVersions":["2019-06-01-preview"]},{"resourceType":"registries/runs/listLogSasUrl","locations":["East
        US","West Europe","West US 2","South Central US","Australia East","Australia
        Southeast","Brazil South","Canada Central","Canada East","Central India","Central
        US","East Asia","East US 2","Japan East","Japan West","North Central US","North
        Europe","Southeast Asia","South India","UK South","UK West","West US","West
        Central US","France Central","Korea Central","South Africa North","UAE North","Switzerland
        North","East US 2 EUAP"],"apiVersions":["2019-06-01-preview","2019-04-01","2018-09-01"]},{"resourceType":"registries/runs/cancel","locations":["East
        US","West Europe","West US 2","South Central US","Australia East","Australia
        Southeast","Brazil South","Canada Central","Canada East","Central India","Central
        US","East Asia","East US 2","Japan East","Japan West","North Central US","North
        Europe","Southeast Asia","South India","UK South","UK West","West US","West
        Central US","France Central","Korea Central","South Africa North","UAE North","Switzerland
        North","East US 2 EUAP"],"apiVersions":["2019-06-01-preview","2019-04-01","2018-09-01"]},{"resourceType":"registries/tasks","locations":["East
        US","West Europe","West US 2","South Central US","Australia East","Australia
        Southeast","Brazil South","Canada Central","Canada East","Central India","Central
        US","East Asia","East US 2","Japan East","Japan West","North Central US","North
        Europe","Southeast Asia","South India","UK South","UK West","West US","West
        Central US","France Central","Korea Central","South Africa North","UAE North","Switzerland
        North","East US 2 EUAP"],"apiVersions":["2019-06-01-preview","2019-04-01","2018-09-01"],"capabilities":"CrossResourceGroupResourceMove,
        CrossSubscriptionResourceMove, SystemAssignedResourceIdentity"},{"resourceType":"registries/tasks/listDetails","locations":["East
        US","West Europe","West US 2","South Central US","Australia East","Australia
        Southeast","Brazil South","Canada Central","Canada East","Central India","Central
        US","East Asia","East US 2","Japan East","Japan West","North Central US","North
        Europe","Southeast Asia","South India","UK South","UK West","West US","West
        Central US","France Central","Korea Central","South Africa North","UAE North","Switzerland
        North","East US 2 EUAP"],"apiVersions":["2019-06-01-preview","2019-04-01","2018-09-01"]},{"resourceType":"registries/getBuildSourceUploadUrl","locations":["East
        US","West Europe","West US 2","South Central US","Australia East","Australia
        Southeast","Brazil South","Canada Central","Canada East","Central India","Central
        US","East Asia","East US 2","Japan East","Japan West","North Central US","North
        Europe","Southeast Asia","South India","UK South","UK West","West US","West
        Central US","France Central","Korea Central","South Africa North","UAE North","Switzerland
        North","East US 2 EUAP"],"apiVersions":["2018-02-01-preview"]},{"resourceType":"registries/queueBuild","locations":["East
        US","West Europe","West US 2","South Central US","Australia East","Australia
        Southeast","Brazil South","Canada Central","Canada East","Central India","Central
        US","East Asia","East US 2","Japan East","Japan West","North Central US","North
        Europe","Southeast Asia","South India","UK South","UK West","West US","West
        Central US","France Central","Korea Central","South Africa North","UAE North","Switzerland
        North","East US 2 EUAP"],"apiVersions":["2018-02-01-preview"]},{"resourceType":"registries/builds","locations":["East
        US","West Europe","West US 2","South Central US","Australia East","Australia
        Southeast","Brazil South","Canada Central","Canada East","Central India","Central
        US","East Asia","East US 2","Japan East","Japan West","North Central US","North
        Europe","Southeast Asia","South India","UK South","UK West","West US","West
        Central US","France Central","Korea Central","South Africa North","UAE North","Switzerland
        North","East US 2 EUAP"],"apiVersions":["2018-02-01-preview"]},{"resourceType":"registries/builds/getLogLink","locations":["East
        US","West Europe","West US 2","South Central US","Australia East","Australia
        Southeast","Brazil South","Canada Central","Canada East","Central India","Central
        US","East Asia","East US 2","Japan East","Japan West","North Central US","North
        Europe","Southeast Asia","South India","UK South","UK West","West US","West
        Central US","France Central","Korea Central","South Africa North","UAE North","Switzerland
        North","East US 2 EUAP"],"apiVersions":["2018-02-01-preview"]},{"resourceType":"registries/builds/cancel","locations":["East
        US","West Europe","West US 2","South Central US","Australia East","Australia
        Southeast","Brazil South","Canada Central","Canada East","Central India","Central
        US","East Asia","East US 2","Japan East","Japan West","North Central US","North
        Europe","Southeast Asia","South India","UK South","UK West","West US","West
        Central US","France Central","Korea Central","South Africa North","UAE North","Switzerland
        North","East US 2 EUAP"],"apiVersions":["2018-02-01-preview"]},{"resourceType":"registries/buildTasks","locations":["East
        US","West Europe","West US 2","South Central US","Australia East","Australia
        Southeast","Brazil South","Canada Central","Canada East","Central India","Central
        US","East Asia","East US 2","Japan East","Japan West","North Central US","North
        Europe","Southeast Asia","South India","UK South","UK West","West US","West
        Central US","France Central","Korea Central","South Africa North","UAE North","Switzerland
        North","East US 2 EUAP"],"apiVersions":["2018-02-01-preview"],"capabilities":"CrossResourceGroupResourceMove,
        CrossSubscriptionResourceMove"},{"resourceType":"registries/buildTasks/listSourceRepositoryProperties","locations":["East
        US","West Europe","West US 2","South Central US","Australia East","Australia
        Southeast","Brazil South","Canada Central","Canada East","Central India","Central
        US","East Asia","East US 2","Japan East","Japan West","North Central US","North
        Europe","Southeast Asia","South India","UK South","UK West","West US","West
        Central US","France Central","Korea Central","South Africa North","UAE North","Switzerland
        North","East US 2 EUAP"],"apiVersions":["2018-02-01-preview"]},{"resourceType":"registries/buildTasks/steps","locations":["East
        US","West Europe","West US 2","South Central US","Australia East","Australia
        Southeast","Brazil South","Canada Central","Canada East","Central India","Central
        US","East Asia","East US 2","Japan East","Japan West","North Central US","North
        Europe","Southeast Asia","South India","UK South","UK West","West US","West
        Central US","France Central","Korea Central","South Africa North","UAE North","Switzerland
        North","East US 2 EUAP"],"apiVersions":["2018-02-01-preview"]},{"resourceType":"registries/buildTasks/steps/listBuildArguments","locations":["East
        US","West Europe","West US 2","South Central US","Australia East","Australia
        Southeast","Brazil South","Canada Central","Canada East","Central India","Central
        US","East Asia","East US 2","Japan East","Japan West","North Central US","North
        Europe","Southeast Asia","South India","UK South","UK West","West US","West
        Central US","France Central","Korea Central","South Africa North","UAE North","Switzerland
        North","East US 2 EUAP"],"apiVersions":["2018-02-01-preview"]},{"resourceType":"registries/replications","locations":["South
        Central US","West Central US","East US","West Europe","West US","Japan East","North
        Europe","Southeast Asia","North Central US","East US 2","West US 2","Brazil
        South","Australia East","Central India","Korea Central","South Africa North","UAE
        North","France Central","Central US","Canada East","Canada Central","UK South","UK
        West","Australia Southeast","East Asia","Japan West","South India","Switzerland
        North","Central US EUAP","East US 2 EUAP"],"apiVersions":["2019-12-01-preview","2019-05-01","2017-10-01"],"capabilities":"CrossResourceGroupResourceMove,
        CrossSubscriptionResourceMove"},{"resourceType":"registries/webhooks","locations":["West
        Central US","East US","West Europe","South Central US","West US","Japan East","North
        Europe","Southeast Asia","North Central US","East US 2","West US 2","Brazil
        South","Australia East","Central India","Korea Central","South Africa North","UAE
        North","France Central","Central US","Canada East","Canada Central","UK South","UK
        West","Australia Southeast","East Asia","Japan West","South India","Switzerland
        North","Central US EUAP","East US 2 EUAP"],"apiVersions":["2019-12-01-preview","2019-05-01","2017-10-01"],"capabilities":"CrossResourceGroupResourceMove,
        CrossSubscriptionResourceMove"},{"resourceType":"registries/webhooks/ping","locations":["West
        Central US","East US","West Europe","South Central US","West US","Japan East","North
        Europe","Southeast Asia","North Central US","East US 2","West US 2","Brazil
        South","Australia East","Central India","Korea Central","South Africa North","UAE
        North","France Central","Central US","Canada East","Canada Central","UK South","UK
        West","Australia Southeast","East Asia","Japan West","South India","Switzerland
        North","Central US EUAP","East US 2 EUAP"],"apiVersions":["2019-12-01-preview","2019-05-01","2017-10-01"]},{"resourceType":"registries/webhooks/getCallbackConfig","locations":["West
        Central US","East US","West Europe","South Central US","West US","Japan East","North
        Europe","Southeast Asia","North Central US","East US 2","West US 2","Brazil
        South","Australia East","Central India","Korea Central","South Africa North","UAE
        North","France Central","Central US","Canada East","Canada Central","UK South","UK
        West","Australia Southeast","East Asia","Japan West","South India","Switzerland
        North","Central US EUAP","East US 2 EUAP"],"apiVersions":["2019-12-01-preview","2019-05-01","2017-10-01"]},{"resourceType":"registries/webhooks/listEvents","locations":["West
        Central US","East US","West Europe","South Central US","West US","Japan East","North
        Europe","Southeast Asia","North Central US","East US 2","West US 2","Brazil
        South","Australia East","Central India","Korea Central","South Africa North","UAE
        North","France Central","Central US","Canada East","Canada Central","UK South","UK
        West","Australia Southeast","East Asia","Japan West","South India","Switzerland
        North","Central US EUAP","East US 2 EUAP"],"apiVersions":["2019-12-01-preview","2019-05-01","2017-10-01"]},{"resourceType":"locations/setupAuth","locations":["East
        US","West Europe","West US 2","South Central US","Australia East","Australia
        Southeast","Brazil South","Canada Central","Canada East","Central India","Central
        US","East Asia","East US 2","Japan East","Japan West","North Central US","North
        Europe","Southeast Asia","South India","UK South","UK West","West US","West
        Central US","France Central","Korea Central","South Africa North","UAE North","Switzerland
        North","East US 2 EUAP"],"apiVersions":["2018-02-01-preview"]},{"resourceType":"locations/authorize","locations":["East
        US","West Europe","West US 2","South Central US","Australia East","Australia
        Southeast","Brazil South","Canada Central","Canada East","Central India","Central
        US","East Asia","East US 2","Japan East","Japan West","North Central US","North
        Europe","Southeast Asia","South India","UK South","UK West","West US","West
        Central US","France Central","Korea Central","South Africa North","UAE North","Switzerland
        North","East US 2 EUAP"],"apiVersions":["2018-02-01-preview"]},{"resourceType":"locations/operationResults","locations":["West
        Central US","East US","West Europe","South Central US","West US","Japan East","North
        Europe","Southeast Asia","North Central US","East US 2","West US 2","Brazil
        South","Australia East","Central India","Korea Central","France Central","Central
        US","South Africa North","UAE North","Canada East","Canada Central","UK South","UK
        West","Australia Southeast","East Asia","Japan West","South India","Switzerland
        North","Central US EUAP","East US 2 EUAP"],"apiVersions":["2019-12-01-preview","2019-05-01-preview","2019-05-01","2017-10-01"]},{"resourceType":"locations/deleteVirtualNetworkOrSubnets","locations":["West
        Central US","East US","West Europe","South Central US","West US","Japan East","North
        Europe","Southeast Asia","North Central US","East US 2","West US 2","Brazil
        South","Australia East","Central India","Korea Central","South Africa North","UAE
        North","France Central","Central US","Canada East","Canada Central","UK South","UK
        West","Australia Southeast","East Asia","Japan West","South India","Switzerland
        North","Central US EUAP","East US 2 EUAP"],"apiVersions":["2019-05-01","2017-10-01"]},{"resourceType":"registries/GetCredentials","locations":["West
        US","East US","South Central US","West Europe","East US 2 EUAP","Central US
        EUAP"],"apiVersions":["2016-06-27-preview"]},{"resourceType":"registries/listCredentials","locations":["South
        Central US","East US","West US","West Europe","North Europe","UK South","UK
        West","Australia East","Australia Southeast","Central India","Korea Central","South
        Africa North","UAE North","France Central","East Asia","Japan East","Japan
        West","Southeast Asia","South India","Brazil South","Canada East","Canada
        Central","Central US","East US 2","North Central US","West Central US","West
        US 2","Switzerland North","Central US EUAP","East US 2 EUAP"],"apiVersions":["2019-12-01-preview","2019-05-01","2017-10-01","2017-03-01"]},{"resourceType":"registries/regenerateCredential","locations":["South
        Central US","West US","East US","West Europe","North Europe","UK South","UK
        West","Australia East","Australia Southeast","Central India","Korea Central","South
        Africa North","UAE North","France Central","East Asia","Japan East","Japan
        West","Southeast Asia","South India","Brazil South","Canada East","Canada
        Central","Central US","East US 2","North Central US","West Central US","West
        US 2","Switzerland North","Central US EUAP","East US 2 EUAP"],"apiVersions":["2019-12-01-preview","2019-05-01","2017-10-01","2017-03-01"]},{"resourceType":"registries/listUsages","locations":["West
        Central US","East US","West Europe","South Central US","West US","Japan East","North
        Europe","Southeast Asia","North Central US","East US 2","West US 2","Brazil
        South","Australia East","Central India","Korea Central","South Africa North","UAE
        North","France Central","Central US","Canada East","Canada Central","UK South","UK
        West","Australia Southeast","East Asia","Japan West","South India","Switzerland
        North","Central US EUAP","East US 2 EUAP"],"apiVersions":["2019-12-01-preview","2019-05-01","2017-10-01"]},{"resourceType":"registries/listPolicies","locations":["West
        US","East US","South Central US","West Europe","North Europe","UK South","UK
        West","Australia East","Australia Southeast","Central India","Korea Central","South
        Africa North","UAE North","France Central","East Asia","Japan East","Japan
        West","Southeast Asia","South India","Brazil South","Canada East","Canada
        Central","Central US","East US 2","North Central US","West Central US","West
        US 2","Switzerland North","East US 2 EUAP","Central US EUAP"],"apiVersions":["2017-10-01"]},{"resourceType":"registries/updatePolicies","locations":["West
        US","East US","South Central US","West Europe","North Europe","UK South","UK
        West","Australia East","Australia Southeast","Central India","Korea Central","South
        Africa North","UAE North","France Central","East Asia","Japan East","Japan
        West","Southeast Asia","South India","Brazil South","Canada East","Canada
        Central","Central US","East US 2","North Central US","West Central US","West
        US 2","Switzerland North","East US 2 EUAP","Central US EUAP"],"apiVersions":["2017-10-01"]},{"resourceType":"registries/regenerateCredentials","locations":["West
        US","East US","South Central US","West Europe","East US 2 EUAP","Central US
        EUAP"],"apiVersions":["2016-06-27-preview"]},{"resourceType":"registries/eventGridFilters","locations":["South
        Central US","West Central US","East US","West Europe","West US","Japan East","North
        Europe","Southeast Asia","North Central US","East US 2","West US 2","Brazil
        South","Australia East","Central India","Korea Central","South Africa North","UAE
        North","France Central","Central US","Canada East","Canada Central","UK South","UK
        West","Australia Southeast","East Asia","Japan West","South India","Switzerland
        North","Central US EUAP","East US 2 EUAP"],"apiVersions":["2019-05-01","2017-10-01"]},{"resourceType":"checkNameAvailability","locations":["South
        Central US","East US","West US","Central US","East US 2","North Central US","West
        Central US","West US 2","Brazil South","Canada East","Canada Central","West
        Europe","North Europe","UK South","UK West","Australia East","Australia Southeast","Central
        India","East Asia","Japan East","Japan West","Southeast Asia","South India","Korea
        Central","France Central","South Africa North","UAE North","Switzerland North","East
        US 2 EUAP","Central US EUAP"],"apiVersions":["2019-12-01-preview","2019-05-01","2017-10-01","2017-06-01-preview","2017-03-01","2016-06-27-preview"]},{"resourceType":"operations","locations":["South
        Central US","East US","West US","Central US","East US 2","North Central US","West
        Central US","West US 2","Brazil South","Canada East","Canada Central","West
        Europe","North Europe","UK South","UK West","Australia East","Australia Southeast","Central
        India","East Asia","Japan East","Japan West","Southeast Asia","South India","Korea
        Central","France Central","South Africa North","UAE North","Switzerland North","Central
        US EUAP","East US 2 EUAP"],"apiVersions":["2019-12-01-preview","2019-05-01","2017-10-01","2017-06-01-preview","2017-03-01"]},{"resourceType":"locations","locations":["South
        Central US","East US","West US","Central US","East US 2","North Central US","West
        Central US","West US 2","Brazil South","Canada East","Canada Central","West
        Europe","North Europe","UK South","UK West","Australia East","Australia Southeast","Central
        India","East Asia","Japan East","Japan West","Southeast Asia","South India","Korea
        Central","France Central","South Africa North","UAE North","Switzerland North","Central
        US EUAP","East US 2 EUAP"],"apiVersions":["2019-12-01-preview","2019-05-01-preview","2019-05-01","2017-10-01","2017-06-01-preview"]}],"registrationState":"Registering"}'
=======
      string: '{"sku":{"name":"Premium","tier":"Premium"},"type":"Microsoft.ContainerRegistry/registries","id":"/subscriptions/00000000-0000-0000-0000-000000000000/resourceGroups/clitest.rg000001/providers/Microsoft.ContainerRegistry/registries/clireg000002","name":"clireg000002","location":"westus","tags":{},"properties":{"loginServer":"clireg000002.azurecr.io","creationDate":"2020-07-14T10:38:12.1731772Z","provisioningState":"Succeeded","adminUserEnabled":false,"networkRuleSet":{"defaultAction":"Allow","virtualNetworkRules":[],"ipRules":[]},"policies":{"quarantinePolicy":{"status":"disabled"},"trustPolicy":{"type":"Notary","status":"disabled"},"retentionPolicy":{"days":7,"lastUpdatedTime":"2020-07-14T10:38:13.1304809+00:00","status":"disabled"}},"encryption":{"status":"disabled"},"dataEndpointEnabled":false,"dataEndpointHostNames":[],"privateEndpointConnections":[],"publicNetworkAccess":"Enabled"}}'
>>>>>>> 3c2ff2b5
    headers:
      cache-control:
      - no-cache
      content-length:
      - '29074'
      content-type:
      - application/json; charset=utf-8
      date:
<<<<<<< HEAD
      - Mon, 06 Jul 2020 00:30:43 GMT
=======
      - Tue, 14 Jul 2020 10:38:16 GMT
>>>>>>> 3c2ff2b5
      expires:
      - '-1'
      pragma:
      - no-cache
      strict-transport-security:
      - max-age=31536000; includeSubDomains
      vary:
      - Accept-Encoding
      x-content-type-options:
      - nosniff
    status:
      code: 200
      message: OK
- request:
    body: null
    headers:
      Accept:
      - '*/*'
      Accept-Encoding:
      - gzip, deflate
      Connection:
      - keep-alive
      User-Agent:
<<<<<<< HEAD
      - python-requests/2.22.0
    method: GET
    uri: https://management.azure.com/subscriptions/00000000-0000-0000-0000-000000000000/providers/Microsoft.ContainerRegistry?api-version=2016-02-01
  response:
    body:
      string: '{"id":"/subscriptions/00000000-0000-0000-0000-000000000000/providers/Microsoft.ContainerRegistry","namespace":"Microsoft.ContainerRegistry","authorizations":[{"applicationId":"6a0ec4d3-30cb-4a83-91c0-ae56bc0e3d26","roleDefinitionId":"78e18383-93eb-418a-9887-bc9271046576"},{"applicationId":"737d58c1-397a-46e7-9d12-7d8c830883c2","roleDefinitionId":"716bb53a-0390-4428-bf41-b1bedde7d751"},{"applicationId":"918d0db8-4a38-4938-93c1-9313bdfe0272","roleDefinitionId":"dcd2d2c9-3f80-4d72-95a8-2593111b4b12"},{"applicationId":"d2fa1650-4805-4a83-bcb9-cf41fe63539c","roleDefinitionId":"c15f8dab-b103-4f8d-9afb-fbe4b8e98de2"},{"applicationId":"a4c95b9e-3994-40cc-8953-5dc66d48348d","roleDefinitionId":"dc88c655-90fa-48d9-8d51-003cc8738508"},{"applicationId":"62c559cd-db0c-4da0-bab2-972528c65d42","roleDefinitionId":"437b639a-6d74-491d-959f-d172e8c5c1fc"}],"resourceTypes":[{"resourceType":"registries","locations":["West
        US","East US","South Central US","West Europe","North Europe","UK South","UK
        West","Australia East","Australia Southeast","Central India","Korea Central","France
        Central","South Africa North","UAE North","East Asia","Japan East","Japan
        West","Southeast Asia","South India","Brazil South","Canada East","Canada
        Central","Central US","East US 2","North Central US","West Central US","West
        US 2","Switzerland North","East US 2 EUAP","Central US EUAP"],"apiVersions":["2019-12-01-preview","2019-05-01","2017-10-01","2017-03-01"],"capabilities":"CrossResourceGroupResourceMove,
        CrossSubscriptionResourceMove, SystemAssignedResourceIdentity"},{"resourceType":"registries/scopeMaps","locations":["West
        US","East US","South Central US","West Europe","North Europe","UK South","UK
        West","Australia East","Australia Southeast","Central India","East Asia","Japan
        East","Japan West","Southeast Asia","South India","Brazil South","Canada East","Canada
        Central","Central US","East US 2","North Central US","West Central US","West
        US 2","Korea Central","France Central","South Africa North","UAE North","Switzerland
        North","Central US EUAP","East US 2 EUAP"],"apiVersions":["2019-05-01-preview"]},{"resourceType":"registries/tokens","locations":["West
        US","East US","South Central US","West Europe","North Europe","UK South","UK
        West","Australia East","Australia Southeast","Central India","East Asia","Japan
        East","Japan West","Southeast Asia","South India","Brazil South","Canada East","Canada
        Central","Central US","East US 2","North Central US","West Central US","West
        US 2","Korea Central","France Central","South Africa North","UAE North","Switzerland
        North","Central US EUAP","East US 2 EUAP"],"apiVersions":["2019-05-01-preview"]},{"resourceType":"registries/generateCredentials","locations":["West
        US","East US","South Central US","West Europe","North Europe","UK South","UK
        West","Australia East","Australia Southeast","Central India","East Asia","Japan
        East","Japan West","Southeast Asia","South India","Brazil South","Canada East","Canada
        Central","Central US","East US 2","North Central US","West Central US","West
        US 2","Korea Central","France Central","South Africa North","UAE North","Switzerland
        North","Central US EUAP","East US 2 EUAP"],"apiVersions":["2019-05-01-preview"]},{"resourceType":"registries/privateEndpointConnections","locations":["West
        US","East US","South Central US","West Europe","Switzerland North","North
        Europe","UK South","UK West","Australia East","Australia Southeast","Central
        India","East Asia","Japan East","Japan West","Southeast Asia","South India","Brazil
        South","Canada East","Canada Central","Central US","East US 2","North Central
        US","West Central US","West US 2","Korea Central","France Central","South
        Africa North","UAE North","Central US EUAP","East US 2 EUAP"],"apiVersions":["2019-12-01-preview"]},{"resourceType":"registries/privateEndpointConnectionProxies","locations":["West
        US","East US","South Central US","West Europe","Switzerland North","North
        Europe","UK South","UK West","Australia East","Australia Southeast","Central
        India","East Asia","Japan East","Japan West","Southeast Asia","South India","Brazil
        South","Canada East","Canada Central","Central US","East US 2","North Central
        US","West Central US","West US 2","Korea Central","France Central","South
        Africa North","UAE North","Central US EUAP","East US 2 EUAP"],"apiVersions":["2019-12-01-preview"]},{"resourceType":"registries/privateEndpointConnectionProxies/validate","locations":["West
        US","East US","South Central US","West Europe","Switzerland North","North
        Europe","UK South","UK West","Australia East","Australia Southeast","Central
        India","East Asia","Japan East","Japan West","Southeast Asia","South India","Brazil
        South","Canada East","Canada Central","Central US","East US 2","North Central
        US","West Central US","West US 2","Korea Central","France Central","South
        Africa North","UAE North","Central US EUAP","East US 2 EUAP"],"apiVersions":["2019-12-01-preview"]},{"resourceType":"registries/privateLinkResources","locations":["West
        US","East US","South Central US","West Europe","Switzerland North","North
        Europe","UK South","UK West","Australia East","Australia Southeast","Central
        India","East Asia","Japan East","Japan West","Southeast Asia","South India","Brazil
        South","Canada East","Canada Central","Central US","East US 2","North Central
        US","West Central US","West US 2","Korea Central","France Central","South
        Africa North","UAE North","Central US EUAP","East US 2 EUAP"],"apiVersions":["2019-12-01-preview"]},{"resourceType":"registries/importImage","locations":["South
        Central US","West Central US","East US","West Europe","West US","Japan East","North
        Europe","Southeast Asia","North Central US","East US 2","West US 2","Brazil
        South","Australia East","Central India","Korea Central","France Central","South
        Africa North","UAE North","Central US","Canada East","Canada Central","UK
        South","UK West","Australia Southeast","East Asia","Japan West","South India","Switzerland
        North","Central US EUAP","East US 2 EUAP"],"apiVersions":["2019-12-01-preview","2019-05-01","2017-10-01"]},{"resourceType":"registries/exportPipelines","locations":["West
        US","East US","South Central US","West Europe","Switzerland North","North
        Europe","UK South","UK West","Australia East","Australia Southeast","Central
        India","East Asia","Japan East","Japan West","Southeast Asia","South India","Brazil
        South","Canada East","Canada Central","Central US","East US 2","North Central
        US","West Central US","West US 2","Korea Central","France Central","South
        Africa North","UAE North","Central US EUAP","East US 2 EUAP"],"apiVersions":["2019-12-01-preview"],"capabilities":"SystemAssignedResourceIdentity"},{"resourceType":"registries/importPipelines","locations":["West
        US","East US","South Central US","West Europe","Switzerland North","North
        Europe","UK South","UK West","Australia East","Australia Southeast","Central
        India","East Asia","Japan East","Japan West","Southeast Asia","South India","Brazil
        South","Canada East","Canada Central","Central US","East US 2","North Central
        US","West Central US","West US 2","Korea Central","France Central","South
        Africa North","UAE North","Central US EUAP","East US 2 EUAP"],"apiVersions":["2019-12-01-preview"],"capabilities":"SystemAssignedResourceIdentity"},{"resourceType":"registries/pipelineRuns","locations":["West
        US","East US","South Central US","West Europe","Switzerland North","North
        Europe","UK South","UK West","Australia East","Australia Southeast","Central
        India","East Asia","Japan East","Japan West","Southeast Asia","South India","Brazil
        South","Canada East","Canada Central","Central US","East US 2","North Central
        US","West Central US","West US 2","Korea Central","France Central","South
        Africa North","UAE North","Central US EUAP","East US 2 EUAP"],"apiVersions":["2019-12-01-preview"]},{"resourceType":"registries/listBuildSourceUploadUrl","locations":["East
        US","West Europe","West US 2","South Central US","Australia East","Australia
        Southeast","Brazil South","Canada Central","Canada East","Central India","Central
        US","East Asia","East US 2","Japan East","Japan West","North Central US","North
        Europe","Southeast Asia","South India","UK South","UK West","West US","West
        Central US","France Central","Korea Central","South Africa North","UAE North","Switzerland
        North","East US 2 EUAP"],"apiVersions":["2019-06-01-preview","2019-04-01","2018-09-01"]},{"resourceType":"registries/scheduleRun","locations":["East
        US","West Europe","West US 2","South Central US","Australia East","Australia
        Southeast","Brazil South","Canada Central","Canada East","Central India","Central
        US","East Asia","East US 2","Japan East","Japan West","North Central US","North
        Europe","Southeast Asia","South India","UK South","UK West","West US","West
        Central US","France Central","Korea Central","South Africa North","UAE North","Switzerland
        North","East US 2 EUAP"],"apiVersions":["2019-06-01-preview","2019-04-01","2018-09-01"]},{"resourceType":"registries/runs","locations":["East
        US","West Europe","West US 2","South Central US","Australia East","Australia
        Southeast","Brazil South","Canada Central","Canada East","Central India","Central
        US","East Asia","East US 2","Japan East","Japan West","North Central US","North
        Europe","Southeast Asia","South India","UK South","UK West","West US","West
        Central US","France Central","Korea Central","South Africa North","UAE North","Switzerland
        North","East US 2 EUAP"],"apiVersions":["2019-06-01-preview","2019-04-01","2018-09-01"]},{"resourceType":"registries/taskRuns","locations":["East
        US","West Europe","West US 2","South Central US","Australia East","Australia
        Southeast","Brazil South","Canada Central","Canada East","Central India","Central
        US","East Asia","East US 2","Japan East","Japan West","North Central US","North
        Europe","Southeast Asia","South India","UK South","UK West","West US","West
        Central US","France Central","Korea Central","South Africa North","UAE North","Switzerland
        North","East US 2 EUAP"],"apiVersions":["2019-06-01-preview"]},{"resourceType":"registries/taskRuns/listDetails","locations":["East
        US","West Europe","West US 2","South Central US","Australia East","Australia
        Southeast","Brazil South","Canada Central","Canada East","Central India","Central
        US","East Asia","East US 2","Japan East","Japan West","North Central US","North
        Europe","Southeast Asia","South India","UK South","UK West","West US","West
        Central US","France Central","Korea Central","South Africa North","UAE North","Switzerland
        North","East US 2 EUAP"],"apiVersions":["2019-06-01-preview"]},{"resourceType":"registries/agentPools","locations":["East
        US","West US 2","South Central US","East US 2","East US 2 EUAP"],"apiVersions":["2019-06-01-preview"],"capabilities":"CrossResourceGroupResourceMove,
        CrossSubscriptionResourceMove"},{"resourceType":"registries/agentPools/listQueueStatus","locations":["East
        US","West US 2","South Central US","East US 2","East US 2 EUAP"],"apiVersions":["2019-06-01-preview"]},{"resourceType":"registries/runs/listLogSasUrl","locations":["East
        US","West Europe","West US 2","South Central US","Australia East","Australia
        Southeast","Brazil South","Canada Central","Canada East","Central India","Central
        US","East Asia","East US 2","Japan East","Japan West","North Central US","North
        Europe","Southeast Asia","South India","UK South","UK West","West US","West
        Central US","France Central","Korea Central","South Africa North","UAE North","Switzerland
        North","East US 2 EUAP"],"apiVersions":["2019-06-01-preview","2019-04-01","2018-09-01"]},{"resourceType":"registries/runs/cancel","locations":["East
        US","West Europe","West US 2","South Central US","Australia East","Australia
        Southeast","Brazil South","Canada Central","Canada East","Central India","Central
        US","East Asia","East US 2","Japan East","Japan West","North Central US","North
        Europe","Southeast Asia","South India","UK South","UK West","West US","West
        Central US","France Central","Korea Central","South Africa North","UAE North","Switzerland
        North","East US 2 EUAP"],"apiVersions":["2019-06-01-preview","2019-04-01","2018-09-01"]},{"resourceType":"registries/tasks","locations":["East
        US","West Europe","West US 2","South Central US","Australia East","Australia
        Southeast","Brazil South","Canada Central","Canada East","Central India","Central
        US","East Asia","East US 2","Japan East","Japan West","North Central US","North
        Europe","Southeast Asia","South India","UK South","UK West","West US","West
        Central US","France Central","Korea Central","South Africa North","UAE North","Switzerland
        North","East US 2 EUAP"],"apiVersions":["2019-06-01-preview","2019-04-01","2018-09-01"],"capabilities":"CrossResourceGroupResourceMove,
        CrossSubscriptionResourceMove, SystemAssignedResourceIdentity"},{"resourceType":"registries/tasks/listDetails","locations":["East
        US","West Europe","West US 2","South Central US","Australia East","Australia
        Southeast","Brazil South","Canada Central","Canada East","Central India","Central
        US","East Asia","East US 2","Japan East","Japan West","North Central US","North
        Europe","Southeast Asia","South India","UK South","UK West","West US","West
        Central US","France Central","Korea Central","South Africa North","UAE North","Switzerland
        North","East US 2 EUAP"],"apiVersions":["2019-06-01-preview","2019-04-01","2018-09-01"]},{"resourceType":"registries/getBuildSourceUploadUrl","locations":["East
        US","West Europe","West US 2","South Central US","Australia East","Australia
        Southeast","Brazil South","Canada Central","Canada East","Central India","Central
        US","East Asia","East US 2","Japan East","Japan West","North Central US","North
        Europe","Southeast Asia","South India","UK South","UK West","West US","West
        Central US","France Central","Korea Central","South Africa North","UAE North","Switzerland
        North","East US 2 EUAP"],"apiVersions":["2018-02-01-preview"]},{"resourceType":"registries/queueBuild","locations":["East
        US","West Europe","West US 2","South Central US","Australia East","Australia
        Southeast","Brazil South","Canada Central","Canada East","Central India","Central
        US","East Asia","East US 2","Japan East","Japan West","North Central US","North
        Europe","Southeast Asia","South India","UK South","UK West","West US","West
        Central US","France Central","Korea Central","South Africa North","UAE North","Switzerland
        North","East US 2 EUAP"],"apiVersions":["2018-02-01-preview"]},{"resourceType":"registries/builds","locations":["East
        US","West Europe","West US 2","South Central US","Australia East","Australia
        Southeast","Brazil South","Canada Central","Canada East","Central India","Central
        US","East Asia","East US 2","Japan East","Japan West","North Central US","North
        Europe","Southeast Asia","South India","UK South","UK West","West US","West
        Central US","France Central","Korea Central","South Africa North","UAE North","Switzerland
        North","East US 2 EUAP"],"apiVersions":["2018-02-01-preview"]},{"resourceType":"registries/builds/getLogLink","locations":["East
        US","West Europe","West US 2","South Central US","Australia East","Australia
        Southeast","Brazil South","Canada Central","Canada East","Central India","Central
        US","East Asia","East US 2","Japan East","Japan West","North Central US","North
        Europe","Southeast Asia","South India","UK South","UK West","West US","West
        Central US","France Central","Korea Central","South Africa North","UAE North","Switzerland
        North","East US 2 EUAP"],"apiVersions":["2018-02-01-preview"]},{"resourceType":"registries/builds/cancel","locations":["East
        US","West Europe","West US 2","South Central US","Australia East","Australia
        Southeast","Brazil South","Canada Central","Canada East","Central India","Central
        US","East Asia","East US 2","Japan East","Japan West","North Central US","North
        Europe","Southeast Asia","South India","UK South","UK West","West US","West
        Central US","France Central","Korea Central","South Africa North","UAE North","Switzerland
        North","East US 2 EUAP"],"apiVersions":["2018-02-01-preview"]},{"resourceType":"registries/buildTasks","locations":["East
        US","West Europe","West US 2","South Central US","Australia East","Australia
        Southeast","Brazil South","Canada Central","Canada East","Central India","Central
        US","East Asia","East US 2","Japan East","Japan West","North Central US","North
        Europe","Southeast Asia","South India","UK South","UK West","West US","West
        Central US","France Central","Korea Central","South Africa North","UAE North","Switzerland
        North","East US 2 EUAP"],"apiVersions":["2018-02-01-preview"],"capabilities":"CrossResourceGroupResourceMove,
        CrossSubscriptionResourceMove"},{"resourceType":"registries/buildTasks/listSourceRepositoryProperties","locations":["East
        US","West Europe","West US 2","South Central US","Australia East","Australia
        Southeast","Brazil South","Canada Central","Canada East","Central India","Central
        US","East Asia","East US 2","Japan East","Japan West","North Central US","North
        Europe","Southeast Asia","South India","UK South","UK West","West US","West
        Central US","France Central","Korea Central","South Africa North","UAE North","Switzerland
        North","East US 2 EUAP"],"apiVersions":["2018-02-01-preview"]},{"resourceType":"registries/buildTasks/steps","locations":["East
        US","West Europe","West US 2","South Central US","Australia East","Australia
        Southeast","Brazil South","Canada Central","Canada East","Central India","Central
        US","East Asia","East US 2","Japan East","Japan West","North Central US","North
        Europe","Southeast Asia","South India","UK South","UK West","West US","West
        Central US","France Central","Korea Central","South Africa North","UAE North","Switzerland
        North","East US 2 EUAP"],"apiVersions":["2018-02-01-preview"]},{"resourceType":"registries/buildTasks/steps/listBuildArguments","locations":["East
        US","West Europe","West US 2","South Central US","Australia East","Australia
        Southeast","Brazil South","Canada Central","Canada East","Central India","Central
        US","East Asia","East US 2","Japan East","Japan West","North Central US","North
        Europe","Southeast Asia","South India","UK South","UK West","West US","West
        Central US","France Central","Korea Central","South Africa North","UAE North","Switzerland
        North","East US 2 EUAP"],"apiVersions":["2018-02-01-preview"]},{"resourceType":"registries/replications","locations":["South
        Central US","West Central US","East US","West Europe","West US","Japan East","North
        Europe","Southeast Asia","North Central US","East US 2","West US 2","Brazil
        South","Australia East","Central India","Korea Central","South Africa North","UAE
        North","France Central","Central US","Canada East","Canada Central","UK South","UK
        West","Australia Southeast","East Asia","Japan West","South India","Switzerland
        North","Central US EUAP","East US 2 EUAP"],"apiVersions":["2019-12-01-preview","2019-05-01","2017-10-01"],"capabilities":"CrossResourceGroupResourceMove,
        CrossSubscriptionResourceMove"},{"resourceType":"registries/webhooks","locations":["West
        Central US","East US","West Europe","South Central US","West US","Japan East","North
        Europe","Southeast Asia","North Central US","East US 2","West US 2","Brazil
        South","Australia East","Central India","Korea Central","South Africa North","UAE
        North","France Central","Central US","Canada East","Canada Central","UK South","UK
        West","Australia Southeast","East Asia","Japan West","South India","Switzerland
        North","Central US EUAP","East US 2 EUAP"],"apiVersions":["2019-12-01-preview","2019-05-01","2017-10-01"],"capabilities":"CrossResourceGroupResourceMove,
        CrossSubscriptionResourceMove"},{"resourceType":"registries/webhooks/ping","locations":["West
        Central US","East US","West Europe","South Central US","West US","Japan East","North
        Europe","Southeast Asia","North Central US","East US 2","West US 2","Brazil
        South","Australia East","Central India","Korea Central","South Africa North","UAE
        North","France Central","Central US","Canada East","Canada Central","UK South","UK
        West","Australia Southeast","East Asia","Japan West","South India","Switzerland
        North","Central US EUAP","East US 2 EUAP"],"apiVersions":["2019-12-01-preview","2019-05-01","2017-10-01"]},{"resourceType":"registries/webhooks/getCallbackConfig","locations":["West
        Central US","East US","West Europe","South Central US","West US","Japan East","North
        Europe","Southeast Asia","North Central US","East US 2","West US 2","Brazil
        South","Australia East","Central India","Korea Central","South Africa North","UAE
        North","France Central","Central US","Canada East","Canada Central","UK South","UK
        West","Australia Southeast","East Asia","Japan West","South India","Switzerland
        North","Central US EUAP","East US 2 EUAP"],"apiVersions":["2019-12-01-preview","2019-05-01","2017-10-01"]},{"resourceType":"registries/webhooks/listEvents","locations":["West
        Central US","East US","West Europe","South Central US","West US","Japan East","North
        Europe","Southeast Asia","North Central US","East US 2","West US 2","Brazil
        South","Australia East","Central India","Korea Central","South Africa North","UAE
        North","France Central","Central US","Canada East","Canada Central","UK South","UK
        West","Australia Southeast","East Asia","Japan West","South India","Switzerland
        North","Central US EUAP","East US 2 EUAP"],"apiVersions":["2019-12-01-preview","2019-05-01","2017-10-01"]},{"resourceType":"locations/setupAuth","locations":["East
        US","West Europe","West US 2","South Central US","Australia East","Australia
        Southeast","Brazil South","Canada Central","Canada East","Central India","Central
        US","East Asia","East US 2","Japan East","Japan West","North Central US","North
        Europe","Southeast Asia","South India","UK South","UK West","West US","West
        Central US","France Central","Korea Central","South Africa North","UAE North","Switzerland
        North","East US 2 EUAP"],"apiVersions":["2018-02-01-preview"]},{"resourceType":"locations/authorize","locations":["East
        US","West Europe","West US 2","South Central US","Australia East","Australia
        Southeast","Brazil South","Canada Central","Canada East","Central India","Central
        US","East Asia","East US 2","Japan East","Japan West","North Central US","North
        Europe","Southeast Asia","South India","UK South","UK West","West US","West
        Central US","France Central","Korea Central","South Africa North","UAE North","Switzerland
        North","East US 2 EUAP"],"apiVersions":["2018-02-01-preview"]},{"resourceType":"locations/operationResults","locations":["West
        Central US","East US","West Europe","South Central US","West US","Japan East","North
        Europe","Southeast Asia","North Central US","East US 2","West US 2","Brazil
        South","Australia East","Central India","Korea Central","France Central","Central
        US","South Africa North","UAE North","Canada East","Canada Central","UK South","UK
        West","Australia Southeast","East Asia","Japan West","South India","Switzerland
        North","Central US EUAP","East US 2 EUAP"],"apiVersions":["2019-12-01-preview","2019-05-01-preview","2019-05-01","2017-10-01"]},{"resourceType":"locations/deleteVirtualNetworkOrSubnets","locations":["West
        Central US","East US","West Europe","South Central US","West US","Japan East","North
        Europe","Southeast Asia","North Central US","East US 2","West US 2","Brazil
        South","Australia East","Central India","Korea Central","South Africa North","UAE
        North","France Central","Central US","Canada East","Canada Central","UK South","UK
        West","Australia Southeast","East Asia","Japan West","South India","Switzerland
        North","Central US EUAP","East US 2 EUAP"],"apiVersions":["2019-05-01","2017-10-01"]},{"resourceType":"registries/GetCredentials","locations":["West
        US","East US","South Central US","West Europe","East US 2 EUAP","Central US
        EUAP"],"apiVersions":["2016-06-27-preview"]},{"resourceType":"registries/listCredentials","locations":["South
        Central US","East US","West US","West Europe","North Europe","UK South","UK
        West","Australia East","Australia Southeast","Central India","Korea Central","South
        Africa North","UAE North","France Central","East Asia","Japan East","Japan
        West","Southeast Asia","South India","Brazil South","Canada East","Canada
        Central","Central US","East US 2","North Central US","West Central US","West
        US 2","Switzerland North","Central US EUAP","East US 2 EUAP"],"apiVersions":["2019-12-01-preview","2019-05-01","2017-10-01","2017-03-01"]},{"resourceType":"registries/regenerateCredential","locations":["South
        Central US","West US","East US","West Europe","North Europe","UK South","UK
        West","Australia East","Australia Southeast","Central India","Korea Central","South
        Africa North","UAE North","France Central","East Asia","Japan East","Japan
        West","Southeast Asia","South India","Brazil South","Canada East","Canada
        Central","Central US","East US 2","North Central US","West Central US","West
        US 2","Switzerland North","Central US EUAP","East US 2 EUAP"],"apiVersions":["2019-12-01-preview","2019-05-01","2017-10-01","2017-03-01"]},{"resourceType":"registries/listUsages","locations":["West
        Central US","East US","West Europe","South Central US","West US","Japan East","North
        Europe","Southeast Asia","North Central US","East US 2","West US 2","Brazil
        South","Australia East","Central India","Korea Central","South Africa North","UAE
        North","France Central","Central US","Canada East","Canada Central","UK South","UK
        West","Australia Southeast","East Asia","Japan West","South India","Switzerland
        North","Central US EUAP","East US 2 EUAP"],"apiVersions":["2019-12-01-preview","2019-05-01","2017-10-01"]},{"resourceType":"registries/listPolicies","locations":["West
        US","East US","South Central US","West Europe","North Europe","UK South","UK
        West","Australia East","Australia Southeast","Central India","Korea Central","South
        Africa North","UAE North","France Central","East Asia","Japan East","Japan
        West","Southeast Asia","South India","Brazil South","Canada East","Canada
        Central","Central US","East US 2","North Central US","West Central US","West
        US 2","Switzerland North","East US 2 EUAP","Central US EUAP"],"apiVersions":["2017-10-01"]},{"resourceType":"registries/updatePolicies","locations":["West
        US","East US","South Central US","West Europe","North Europe","UK South","UK
        West","Australia East","Australia Southeast","Central India","Korea Central","South
        Africa North","UAE North","France Central","East Asia","Japan East","Japan
        West","Southeast Asia","South India","Brazil South","Canada East","Canada
        Central","Central US","East US 2","North Central US","West Central US","West
        US 2","Switzerland North","East US 2 EUAP","Central US EUAP"],"apiVersions":["2017-10-01"]},{"resourceType":"registries/regenerateCredentials","locations":["West
        US","East US","South Central US","West Europe","East US 2 EUAP","Central US
        EUAP"],"apiVersions":["2016-06-27-preview"]},{"resourceType":"registries/eventGridFilters","locations":["South
        Central US","West Central US","East US","West Europe","West US","Japan East","North
        Europe","Southeast Asia","North Central US","East US 2","West US 2","Brazil
        South","Australia East","Central India","Korea Central","South Africa North","UAE
        North","France Central","Central US","Canada East","Canada Central","UK South","UK
        West","Australia Southeast","East Asia","Japan West","South India","Switzerland
        North","Central US EUAP","East US 2 EUAP"],"apiVersions":["2019-05-01","2017-10-01"]},{"resourceType":"checkNameAvailability","locations":["South
        Central US","East US","West US","Central US","East US 2","North Central US","West
        Central US","West US 2","Brazil South","Canada East","Canada Central","West
        Europe","North Europe","UK South","UK West","Australia East","Australia Southeast","Central
        India","East Asia","Japan East","Japan West","Southeast Asia","South India","Korea
        Central","France Central","South Africa North","UAE North","Switzerland North","East
        US 2 EUAP","Central US EUAP"],"apiVersions":["2019-12-01-preview","2019-05-01","2017-10-01","2017-06-01-preview","2017-03-01","2016-06-27-preview"]},{"resourceType":"operations","locations":["South
        Central US","East US","West US","Central US","East US 2","North Central US","West
        Central US","West US 2","Brazil South","Canada East","Canada Central","West
        Europe","North Europe","UK South","UK West","Australia East","Australia Southeast","Central
        India","East Asia","Japan East","Japan West","Southeast Asia","South India","Korea
        Central","France Central","South Africa North","UAE North","Switzerland North","Central
        US EUAP","East US 2 EUAP"],"apiVersions":["2019-12-01-preview","2019-05-01","2017-10-01","2017-06-01-preview","2017-03-01"]},{"resourceType":"locations","locations":["South
        Central US","East US","West US","Central US","East US 2","North Central US","West
        Central US","West US 2","Brazil South","Canada East","Canada Central","West
        Europe","North Europe","UK South","UK West","Australia East","Australia Southeast","Central
        India","East Asia","Japan East","Japan West","Southeast Asia","South India","Korea
        Central","France Central","South Africa North","UAE North","Switzerland North","Central
        US EUAP","East US 2 EUAP"],"apiVersions":["2019-12-01-preview","2019-05-01-preview","2019-05-01","2017-10-01","2017-06-01-preview"]}],"registrationState":"Registering"}'
    headers:
=======
      - python/3.8.0 (Windows-10-10.0.19041-SP0) msrest/0.6.9 msrest_azure/0.6.3 azure-mgmt-containerregistry/3.0.0rc14
        Azure-SDK-For-Python AZURECLI/2.9.0
      accept-language:
      - en-US
    method: PUT
    uri: https://management.azure.com/subscriptions/00000000-0000-0000-0000-000000000000/resourceGroups/clitest.rg000001/providers/Microsoft.ContainerRegistry/registries/clireg000002/replications/centralus?api-version=2019-12-01-preview
  response:
    body:
      string: '{"type":"Microsoft.ContainerRegistry/registries/replications","id":"/subscriptions/00000000-0000-0000-0000-000000000000/resourceGroups/clitest.rg000001/providers/Microsoft.ContainerRegistry/registries/clireg000002/replications/centralus","name":"centralus","location":"centralus","tags":{},"properties":{"provisioningState":"Creating","status":{"timestamp":"2020-07-14T10:38:20.0633444Z"},"regionEndpointEnabled":true}}'
    headers:
      azure-asyncoperation:
      - https://management.azure.com/subscriptions/00000000-0000-0000-0000-000000000000/resourceGroups/clitest.rg000001/providers/Microsoft.ContainerRegistry/registries/clireg000002/replications/centralus/operationStatuses/replications-1f50e582-c5be-11ea-96fa-84a93e84f251?api-version=2019-12-01-preview
>>>>>>> 3c2ff2b5
      cache-control:
      - no-cache
      content-length:
      - '29074'
      content-type:
      - application/json; charset=utf-8
      date:
<<<<<<< HEAD
      - Mon, 06 Jul 2020 00:30:53 GMT
=======
      - Tue, 14 Jul 2020 10:38:21 GMT
>>>>>>> 3c2ff2b5
      expires:
      - '-1'
      pragma:
      - no-cache
      strict-transport-security:
      - max-age=31536000; includeSubDomains
      vary:
      - Accept-Encoding
      x-content-type-options:
      - nosniff
<<<<<<< HEAD
=======
      x-ms-ratelimit-remaining-subscription-writes:
      - '1187'
>>>>>>> 3c2ff2b5
    status:
      code: 200
      message: OK
- request:
    body: null
    headers:
      Accept:
      - '*/*'
      Accept-Encoding:
      - gzip, deflate
      Connection:
      - keep-alive
      User-Agent:
<<<<<<< HEAD
      - python-requests/2.22.0
    method: GET
    uri: https://management.azure.com/subscriptions/00000000-0000-0000-0000-000000000000/providers/Microsoft.ContainerRegistry?api-version=2016-02-01
=======
      - python/3.8.0 (Windows-10-10.0.19041-SP0) msrest/0.6.9 msrest_azure/0.6.3 azure-mgmt-containerregistry/3.0.0rc14
        Azure-SDK-For-Python AZURECLI/2.9.0
    method: GET
    uri: https://management.azure.com/subscriptions/00000000-0000-0000-0000-000000000000/resourceGroups/clitest.rg000001/providers/Microsoft.ContainerRegistry/registries/clireg000002/replications/centralus/operationStatuses/replications-1f50e582-c5be-11ea-96fa-84a93e84f251?api-version=2019-12-01-preview
>>>>>>> 3c2ff2b5
  response:
    body:
      string: '{"id":"/subscriptions/00000000-0000-0000-0000-000000000000/providers/Microsoft.ContainerRegistry","namespace":"Microsoft.ContainerRegistry","authorizations":[{"applicationId":"6a0ec4d3-30cb-4a83-91c0-ae56bc0e3d26","roleDefinitionId":"78e18383-93eb-418a-9887-bc9271046576"},{"applicationId":"737d58c1-397a-46e7-9d12-7d8c830883c2","roleDefinitionId":"716bb53a-0390-4428-bf41-b1bedde7d751"},{"applicationId":"918d0db8-4a38-4938-93c1-9313bdfe0272","roleDefinitionId":"dcd2d2c9-3f80-4d72-95a8-2593111b4b12"},{"applicationId":"d2fa1650-4805-4a83-bcb9-cf41fe63539c","roleDefinitionId":"c15f8dab-b103-4f8d-9afb-fbe4b8e98de2"},{"applicationId":"a4c95b9e-3994-40cc-8953-5dc66d48348d","roleDefinitionId":"dc88c655-90fa-48d9-8d51-003cc8738508"},{"applicationId":"62c559cd-db0c-4da0-bab2-972528c65d42","roleDefinitionId":"437b639a-6d74-491d-959f-d172e8c5c1fc"}],"resourceTypes":[{"resourceType":"registries","locations":["West
        US","East US","South Central US","West Europe","North Europe","UK South","UK
        West","Australia East","Australia Southeast","Central India","Korea Central","France
        Central","South Africa North","UAE North","East Asia","Japan East","Japan
        West","Southeast Asia","South India","Brazil South","Canada East","Canada
        Central","Central US","East US 2","North Central US","West Central US","West
        US 2","Switzerland North","East US 2 EUAP","Central US EUAP"],"apiVersions":["2019-12-01-preview","2019-05-01","2017-10-01","2017-03-01"],"capabilities":"CrossResourceGroupResourceMove,
        CrossSubscriptionResourceMove, SystemAssignedResourceIdentity"},{"resourceType":"registries/scopeMaps","locations":["West
        US","East US","South Central US","West Europe","North Europe","UK South","UK
        West","Australia East","Australia Southeast","Central India","East Asia","Japan
        East","Japan West","Southeast Asia","South India","Brazil South","Canada East","Canada
        Central","Central US","East US 2","North Central US","West Central US","West
        US 2","Korea Central","France Central","South Africa North","UAE North","Switzerland
        North","Central US EUAP","East US 2 EUAP"],"apiVersions":["2019-05-01-preview"]},{"resourceType":"registries/tokens","locations":["West
        US","East US","South Central US","West Europe","North Europe","UK South","UK
        West","Australia East","Australia Southeast","Central India","East Asia","Japan
        East","Japan West","Southeast Asia","South India","Brazil South","Canada East","Canada
        Central","Central US","East US 2","North Central US","West Central US","West
        US 2","Korea Central","France Central","South Africa North","UAE North","Switzerland
        North","Central US EUAP","East US 2 EUAP"],"apiVersions":["2019-05-01-preview"]},{"resourceType":"registries/generateCredentials","locations":["West
        US","East US","South Central US","West Europe","North Europe","UK South","UK
        West","Australia East","Australia Southeast","Central India","East Asia","Japan
        East","Japan West","Southeast Asia","South India","Brazil South","Canada East","Canada
        Central","Central US","East US 2","North Central US","West Central US","West
        US 2","Korea Central","France Central","South Africa North","UAE North","Switzerland
        North","Central US EUAP","East US 2 EUAP"],"apiVersions":["2019-05-01-preview"]},{"resourceType":"registries/privateEndpointConnections","locations":["West
        US","East US","South Central US","West Europe","Switzerland North","North
        Europe","UK South","UK West","Australia East","Australia Southeast","Central
        India","East Asia","Japan East","Japan West","Southeast Asia","South India","Brazil
        South","Canada East","Canada Central","Central US","East US 2","North Central
        US","West Central US","West US 2","Korea Central","France Central","South
        Africa North","UAE North","Central US EUAP","East US 2 EUAP"],"apiVersions":["2019-12-01-preview"]},{"resourceType":"registries/privateEndpointConnectionProxies","locations":["West
        US","East US","South Central US","West Europe","Switzerland North","North
        Europe","UK South","UK West","Australia East","Australia Southeast","Central
        India","East Asia","Japan East","Japan West","Southeast Asia","South India","Brazil
        South","Canada East","Canada Central","Central US","East US 2","North Central
        US","West Central US","West US 2","Korea Central","France Central","South
        Africa North","UAE North","Central US EUAP","East US 2 EUAP"],"apiVersions":["2019-12-01-preview"]},{"resourceType":"registries/privateEndpointConnectionProxies/validate","locations":["West
        US","East US","South Central US","West Europe","Switzerland North","North
        Europe","UK South","UK West","Australia East","Australia Southeast","Central
        India","East Asia","Japan East","Japan West","Southeast Asia","South India","Brazil
        South","Canada East","Canada Central","Central US","East US 2","North Central
        US","West Central US","West US 2","Korea Central","France Central","South
        Africa North","UAE North","Central US EUAP","East US 2 EUAP"],"apiVersions":["2019-12-01-preview"]},{"resourceType":"registries/privateLinkResources","locations":["West
        US","East US","South Central US","West Europe","Switzerland North","North
        Europe","UK South","UK West","Australia East","Australia Southeast","Central
        India","East Asia","Japan East","Japan West","Southeast Asia","South India","Brazil
        South","Canada East","Canada Central","Central US","East US 2","North Central
        US","West Central US","West US 2","Korea Central","France Central","South
        Africa North","UAE North","Central US EUAP","East US 2 EUAP"],"apiVersions":["2019-12-01-preview"]},{"resourceType":"registries/importImage","locations":["South
        Central US","West Central US","East US","West Europe","West US","Japan East","North
        Europe","Southeast Asia","North Central US","East US 2","West US 2","Brazil
        South","Australia East","Central India","Korea Central","France Central","South
        Africa North","UAE North","Central US","Canada East","Canada Central","UK
        South","UK West","Australia Southeast","East Asia","Japan West","South India","Switzerland
        North","Central US EUAP","East US 2 EUAP"],"apiVersions":["2019-12-01-preview","2019-05-01","2017-10-01"]},{"resourceType":"registries/exportPipelines","locations":["West
        US","East US","South Central US","West Europe","Switzerland North","North
        Europe","UK South","UK West","Australia East","Australia Southeast","Central
        India","East Asia","Japan East","Japan West","Southeast Asia","South India","Brazil
        South","Canada East","Canada Central","Central US","East US 2","North Central
        US","West Central US","West US 2","Korea Central","France Central","South
        Africa North","UAE North","Central US EUAP","East US 2 EUAP"],"apiVersions":["2019-12-01-preview"],"capabilities":"SystemAssignedResourceIdentity"},{"resourceType":"registries/importPipelines","locations":["West
        US","East US","South Central US","West Europe","Switzerland North","North
        Europe","UK South","UK West","Australia East","Australia Southeast","Central
        India","East Asia","Japan East","Japan West","Southeast Asia","South India","Brazil
        South","Canada East","Canada Central","Central US","East US 2","North Central
        US","West Central US","West US 2","Korea Central","France Central","South
        Africa North","UAE North","Central US EUAP","East US 2 EUAP"],"apiVersions":["2019-12-01-preview"],"capabilities":"SystemAssignedResourceIdentity"},{"resourceType":"registries/pipelineRuns","locations":["West
        US","East US","South Central US","West Europe","Switzerland North","North
        Europe","UK South","UK West","Australia East","Australia Southeast","Central
        India","East Asia","Japan East","Japan West","Southeast Asia","South India","Brazil
        South","Canada East","Canada Central","Central US","East US 2","North Central
        US","West Central US","West US 2","Korea Central","France Central","South
        Africa North","UAE North","Central US EUAP","East US 2 EUAP"],"apiVersions":["2019-12-01-preview"]},{"resourceType":"registries/listBuildSourceUploadUrl","locations":["East
        US","West Europe","West US 2","South Central US","Australia East","Australia
        Southeast","Brazil South","Canada Central","Canada East","Central India","Central
        US","East Asia","East US 2","Japan East","Japan West","North Central US","North
        Europe","Southeast Asia","South India","UK South","UK West","West US","West
        Central US","France Central","Korea Central","South Africa North","UAE North","Switzerland
        North","East US 2 EUAP"],"apiVersions":["2019-06-01-preview","2019-04-01","2018-09-01"]},{"resourceType":"registries/scheduleRun","locations":["East
        US","West Europe","West US 2","South Central US","Australia East","Australia
        Southeast","Brazil South","Canada Central","Canada East","Central India","Central
        US","East Asia","East US 2","Japan East","Japan West","North Central US","North
        Europe","Southeast Asia","South India","UK South","UK West","West US","West
        Central US","France Central","Korea Central","South Africa North","UAE North","Switzerland
        North","East US 2 EUAP"],"apiVersions":["2019-06-01-preview","2019-04-01","2018-09-01"]},{"resourceType":"registries/runs","locations":["East
        US","West Europe","West US 2","South Central US","Australia East","Australia
        Southeast","Brazil South","Canada Central","Canada East","Central India","Central
        US","East Asia","East US 2","Japan East","Japan West","North Central US","North
        Europe","Southeast Asia","South India","UK South","UK West","West US","West
        Central US","France Central","Korea Central","South Africa North","UAE North","Switzerland
        North","East US 2 EUAP"],"apiVersions":["2019-06-01-preview","2019-04-01","2018-09-01"]},{"resourceType":"registries/taskRuns","locations":["East
        US","West Europe","West US 2","South Central US","Australia East","Australia
        Southeast","Brazil South","Canada Central","Canada East","Central India","Central
        US","East Asia","East US 2","Japan East","Japan West","North Central US","North
        Europe","Southeast Asia","South India","UK South","UK West","West US","West
        Central US","France Central","Korea Central","South Africa North","UAE North","Switzerland
        North","East US 2 EUAP"],"apiVersions":["2019-06-01-preview"]},{"resourceType":"registries/taskRuns/listDetails","locations":["East
        US","West Europe","West US 2","South Central US","Australia East","Australia
        Southeast","Brazil South","Canada Central","Canada East","Central India","Central
        US","East Asia","East US 2","Japan East","Japan West","North Central US","North
        Europe","Southeast Asia","South India","UK South","UK West","West US","West
        Central US","France Central","Korea Central","South Africa North","UAE North","Switzerland
        North","East US 2 EUAP"],"apiVersions":["2019-06-01-preview"]},{"resourceType":"registries/agentPools","locations":["East
        US","West US 2","South Central US","East US 2","East US 2 EUAP"],"apiVersions":["2019-06-01-preview"],"capabilities":"CrossResourceGroupResourceMove,
        CrossSubscriptionResourceMove"},{"resourceType":"registries/agentPools/listQueueStatus","locations":["East
        US","West US 2","South Central US","East US 2","East US 2 EUAP"],"apiVersions":["2019-06-01-preview"]},{"resourceType":"registries/runs/listLogSasUrl","locations":["East
        US","West Europe","West US 2","South Central US","Australia East","Australia
        Southeast","Brazil South","Canada Central","Canada East","Central India","Central
        US","East Asia","East US 2","Japan East","Japan West","North Central US","North
        Europe","Southeast Asia","South India","UK South","UK West","West US","West
        Central US","France Central","Korea Central","South Africa North","UAE North","Switzerland
        North","East US 2 EUAP"],"apiVersions":["2019-06-01-preview","2019-04-01","2018-09-01"]},{"resourceType":"registries/runs/cancel","locations":["East
        US","West Europe","West US 2","South Central US","Australia East","Australia
        Southeast","Brazil South","Canada Central","Canada East","Central India","Central
        US","East Asia","East US 2","Japan East","Japan West","North Central US","North
        Europe","Southeast Asia","South India","UK South","UK West","West US","West
        Central US","France Central","Korea Central","South Africa North","UAE North","Switzerland
        North","East US 2 EUAP"],"apiVersions":["2019-06-01-preview","2019-04-01","2018-09-01"]},{"resourceType":"registries/tasks","locations":["East
        US","West Europe","West US 2","South Central US","Australia East","Australia
        Southeast","Brazil South","Canada Central","Canada East","Central India","Central
        US","East Asia","East US 2","Japan East","Japan West","North Central US","North
        Europe","Southeast Asia","South India","UK South","UK West","West US","West
        Central US","France Central","Korea Central","South Africa North","UAE North","Switzerland
        North","East US 2 EUAP"],"apiVersions":["2019-06-01-preview","2019-04-01","2018-09-01"],"capabilities":"CrossResourceGroupResourceMove,
        CrossSubscriptionResourceMove, SystemAssignedResourceIdentity"},{"resourceType":"registries/tasks/listDetails","locations":["East
        US","West Europe","West US 2","South Central US","Australia East","Australia
        Southeast","Brazil South","Canada Central","Canada East","Central India","Central
        US","East Asia","East US 2","Japan East","Japan West","North Central US","North
        Europe","Southeast Asia","South India","UK South","UK West","West US","West
        Central US","France Central","Korea Central","South Africa North","UAE North","Switzerland
        North","East US 2 EUAP"],"apiVersions":["2019-06-01-preview","2019-04-01","2018-09-01"]},{"resourceType":"registries/getBuildSourceUploadUrl","locations":["East
        US","West Europe","West US 2","South Central US","Australia East","Australia
        Southeast","Brazil South","Canada Central","Canada East","Central India","Central
        US","East Asia","East US 2","Japan East","Japan West","North Central US","North
        Europe","Southeast Asia","South India","UK South","UK West","West US","West
        Central US","France Central","Korea Central","South Africa North","UAE North","Switzerland
        North","East US 2 EUAP"],"apiVersions":["2018-02-01-preview"]},{"resourceType":"registries/queueBuild","locations":["East
        US","West Europe","West US 2","South Central US","Australia East","Australia
        Southeast","Brazil South","Canada Central","Canada East","Central India","Central
        US","East Asia","East US 2","Japan East","Japan West","North Central US","North
        Europe","Southeast Asia","South India","UK South","UK West","West US","West
        Central US","France Central","Korea Central","South Africa North","UAE North","Switzerland
        North","East US 2 EUAP"],"apiVersions":["2018-02-01-preview"]},{"resourceType":"registries/builds","locations":["East
        US","West Europe","West US 2","South Central US","Australia East","Australia
        Southeast","Brazil South","Canada Central","Canada East","Central India","Central
        US","East Asia","East US 2","Japan East","Japan West","North Central US","North
        Europe","Southeast Asia","South India","UK South","UK West","West US","West
        Central US","France Central","Korea Central","South Africa North","UAE North","Switzerland
        North","East US 2 EUAP"],"apiVersions":["2018-02-01-preview"]},{"resourceType":"registries/builds/getLogLink","locations":["East
        US","West Europe","West US 2","South Central US","Australia East","Australia
        Southeast","Brazil South","Canada Central","Canada East","Central India","Central
        US","East Asia","East US 2","Japan East","Japan West","North Central US","North
        Europe","Southeast Asia","South India","UK South","UK West","West US","West
        Central US","France Central","Korea Central","South Africa North","UAE North","Switzerland
        North","East US 2 EUAP"],"apiVersions":["2018-02-01-preview"]},{"resourceType":"registries/builds/cancel","locations":["East
        US","West Europe","West US 2","South Central US","Australia East","Australia
        Southeast","Brazil South","Canada Central","Canada East","Central India","Central
        US","East Asia","East US 2","Japan East","Japan West","North Central US","North
        Europe","Southeast Asia","South India","UK South","UK West","West US","West
        Central US","France Central","Korea Central","South Africa North","UAE North","Switzerland
        North","East US 2 EUAP"],"apiVersions":["2018-02-01-preview"]},{"resourceType":"registries/buildTasks","locations":["East
        US","West Europe","West US 2","South Central US","Australia East","Australia
        Southeast","Brazil South","Canada Central","Canada East","Central India","Central
        US","East Asia","East US 2","Japan East","Japan West","North Central US","North
        Europe","Southeast Asia","South India","UK South","UK West","West US","West
        Central US","France Central","Korea Central","South Africa North","UAE North","Switzerland
        North","East US 2 EUAP"],"apiVersions":["2018-02-01-preview"],"capabilities":"CrossResourceGroupResourceMove,
        CrossSubscriptionResourceMove"},{"resourceType":"registries/buildTasks/listSourceRepositoryProperties","locations":["East
        US","West Europe","West US 2","South Central US","Australia East","Australia
        Southeast","Brazil South","Canada Central","Canada East","Central India","Central
        US","East Asia","East US 2","Japan East","Japan West","North Central US","North
        Europe","Southeast Asia","South India","UK South","UK West","West US","West
        Central US","France Central","Korea Central","South Africa North","UAE North","Switzerland
        North","East US 2 EUAP"],"apiVersions":["2018-02-01-preview"]},{"resourceType":"registries/buildTasks/steps","locations":["East
        US","West Europe","West US 2","South Central US","Australia East","Australia
        Southeast","Brazil South","Canada Central","Canada East","Central India","Central
        US","East Asia","East US 2","Japan East","Japan West","North Central US","North
        Europe","Southeast Asia","South India","UK South","UK West","West US","West
        Central US","France Central","Korea Central","South Africa North","UAE North","Switzerland
        North","East US 2 EUAP"],"apiVersions":["2018-02-01-preview"]},{"resourceType":"registries/buildTasks/steps/listBuildArguments","locations":["East
        US","West Europe","West US 2","South Central US","Australia East","Australia
        Southeast","Brazil South","Canada Central","Canada East","Central India","Central
        US","East Asia","East US 2","Japan East","Japan West","North Central US","North
        Europe","Southeast Asia","South India","UK South","UK West","West US","West
        Central US","France Central","Korea Central","South Africa North","UAE North","Switzerland
        North","East US 2 EUAP"],"apiVersions":["2018-02-01-preview"]},{"resourceType":"registries/replications","locations":["South
        Central US","West Central US","East US","West Europe","West US","Japan East","North
        Europe","Southeast Asia","North Central US","East US 2","West US 2","Brazil
        South","Australia East","Central India","Korea Central","South Africa North","UAE
        North","France Central","Central US","Canada East","Canada Central","UK South","UK
        West","Australia Southeast","East Asia","Japan West","South India","Switzerland
        North","Central US EUAP","East US 2 EUAP"],"apiVersions":["2019-12-01-preview","2019-05-01","2017-10-01"],"capabilities":"CrossResourceGroupResourceMove,
        CrossSubscriptionResourceMove"},{"resourceType":"registries/webhooks","locations":["West
        Central US","East US","West Europe","South Central US","West US","Japan East","North
        Europe","Southeast Asia","North Central US","East US 2","West US 2","Brazil
        South","Australia East","Central India","Korea Central","South Africa North","UAE
        North","France Central","Central US","Canada East","Canada Central","UK South","UK
        West","Australia Southeast","East Asia","Japan West","South India","Switzerland
        North","Central US EUAP","East US 2 EUAP"],"apiVersions":["2019-12-01-preview","2019-05-01","2017-10-01"],"capabilities":"CrossResourceGroupResourceMove,
        CrossSubscriptionResourceMove"},{"resourceType":"registries/webhooks/ping","locations":["West
        Central US","East US","West Europe","South Central US","West US","Japan East","North
        Europe","Southeast Asia","North Central US","East US 2","West US 2","Brazil
        South","Australia East","Central India","Korea Central","South Africa North","UAE
        North","France Central","Central US","Canada East","Canada Central","UK South","UK
        West","Australia Southeast","East Asia","Japan West","South India","Switzerland
        North","Central US EUAP","East US 2 EUAP"],"apiVersions":["2019-12-01-preview","2019-05-01","2017-10-01"]},{"resourceType":"registries/webhooks/getCallbackConfig","locations":["West
        Central US","East US","West Europe","South Central US","West US","Japan East","North
        Europe","Southeast Asia","North Central US","East US 2","West US 2","Brazil
        South","Australia East","Central India","Korea Central","South Africa North","UAE
        North","France Central","Central US","Canada East","Canada Central","UK South","UK
        West","Australia Southeast","East Asia","Japan West","South India","Switzerland
        North","Central US EUAP","East US 2 EUAP"],"apiVersions":["2019-12-01-preview","2019-05-01","2017-10-01"]},{"resourceType":"registries/webhooks/listEvents","locations":["West
        Central US","East US","West Europe","South Central US","West US","Japan East","North
        Europe","Southeast Asia","North Central US","East US 2","West US 2","Brazil
        South","Australia East","Central India","Korea Central","South Africa North","UAE
        North","France Central","Central US","Canada East","Canada Central","UK South","UK
        West","Australia Southeast","East Asia","Japan West","South India","Switzerland
        North","Central US EUAP","East US 2 EUAP"],"apiVersions":["2019-12-01-preview","2019-05-01","2017-10-01"]},{"resourceType":"locations/setupAuth","locations":["East
        US","West Europe","West US 2","South Central US","Australia East","Australia
        Southeast","Brazil South","Canada Central","Canada East","Central India","Central
        US","East Asia","East US 2","Japan East","Japan West","North Central US","North
        Europe","Southeast Asia","South India","UK South","UK West","West US","West
        Central US","France Central","Korea Central","South Africa North","UAE North","Switzerland
        North","East US 2 EUAP"],"apiVersions":["2018-02-01-preview"]},{"resourceType":"locations/authorize","locations":["East
        US","West Europe","West US 2","South Central US","Australia East","Australia
        Southeast","Brazil South","Canada Central","Canada East","Central India","Central
        US","East Asia","East US 2","Japan East","Japan West","North Central US","North
        Europe","Southeast Asia","South India","UK South","UK West","West US","West
        Central US","France Central","Korea Central","South Africa North","UAE North","Switzerland
        North","East US 2 EUAP"],"apiVersions":["2018-02-01-preview"]},{"resourceType":"locations/operationResults","locations":["West
        Central US","East US","West Europe","South Central US","West US","Japan East","North
        Europe","Southeast Asia","North Central US","East US 2","West US 2","Brazil
        South","Australia East","Central India","Korea Central","France Central","Central
        US","South Africa North","UAE North","Canada East","Canada Central","UK South","UK
        West","Australia Southeast","East Asia","Japan West","South India","Switzerland
        North","Central US EUAP","East US 2 EUAP"],"apiVersions":["2019-12-01-preview","2019-05-01-preview","2019-05-01","2017-10-01"]},{"resourceType":"locations/deleteVirtualNetworkOrSubnets","locations":["West
        Central US","East US","West Europe","South Central US","West US","Japan East","North
        Europe","Southeast Asia","North Central US","East US 2","West US 2","Brazil
        South","Australia East","Central India","Korea Central","South Africa North","UAE
        North","France Central","Central US","Canada East","Canada Central","UK South","UK
        West","Australia Southeast","East Asia","Japan West","South India","Switzerland
        North","Central US EUAP","East US 2 EUAP"],"apiVersions":["2019-05-01","2017-10-01"]},{"resourceType":"registries/GetCredentials","locations":["West
        US","East US","South Central US","West Europe","East US 2 EUAP","Central US
        EUAP"],"apiVersions":["2016-06-27-preview"]},{"resourceType":"registries/listCredentials","locations":["South
        Central US","East US","West US","West Europe","North Europe","UK South","UK
        West","Australia East","Australia Southeast","Central India","Korea Central","South
        Africa North","UAE North","France Central","East Asia","Japan East","Japan
        West","Southeast Asia","South India","Brazil South","Canada East","Canada
        Central","Central US","East US 2","North Central US","West Central US","West
        US 2","Switzerland North","Central US EUAP","East US 2 EUAP"],"apiVersions":["2019-12-01-preview","2019-05-01","2017-10-01","2017-03-01"]},{"resourceType":"registries/regenerateCredential","locations":["South
        Central US","West US","East US","West Europe","North Europe","UK South","UK
        West","Australia East","Australia Southeast","Central India","Korea Central","South
        Africa North","UAE North","France Central","East Asia","Japan East","Japan
        West","Southeast Asia","South India","Brazil South","Canada East","Canada
        Central","Central US","East US 2","North Central US","West Central US","West
        US 2","Switzerland North","Central US EUAP","East US 2 EUAP"],"apiVersions":["2019-12-01-preview","2019-05-01","2017-10-01","2017-03-01"]},{"resourceType":"registries/listUsages","locations":["West
        Central US","East US","West Europe","South Central US","West US","Japan East","North
        Europe","Southeast Asia","North Central US","East US 2","West US 2","Brazil
        South","Australia East","Central India","Korea Central","South Africa North","UAE
        North","France Central","Central US","Canada East","Canada Central","UK South","UK
        West","Australia Southeast","East Asia","Japan West","South India","Switzerland
        North","Central US EUAP","East US 2 EUAP"],"apiVersions":["2019-12-01-preview","2019-05-01","2017-10-01"]},{"resourceType":"registries/listPolicies","locations":["West
        US","East US","South Central US","West Europe","North Europe","UK South","UK
        West","Australia East","Australia Southeast","Central India","Korea Central","South
        Africa North","UAE North","France Central","East Asia","Japan East","Japan
        West","Southeast Asia","South India","Brazil South","Canada East","Canada
        Central","Central US","East US 2","North Central US","West Central US","West
        US 2","Switzerland North","East US 2 EUAP","Central US EUAP"],"apiVersions":["2017-10-01"]},{"resourceType":"registries/updatePolicies","locations":["West
        US","East US","South Central US","West Europe","North Europe","UK South","UK
        West","Australia East","Australia Southeast","Central India","Korea Central","South
        Africa North","UAE North","France Central","East Asia","Japan East","Japan
        West","Southeast Asia","South India","Brazil South","Canada East","Canada
        Central","Central US","East US 2","North Central US","West Central US","West
        US 2","Switzerland North","East US 2 EUAP","Central US EUAP"],"apiVersions":["2017-10-01"]},{"resourceType":"registries/regenerateCredentials","locations":["West
        US","East US","South Central US","West Europe","East US 2 EUAP","Central US
        EUAP"],"apiVersions":["2016-06-27-preview"]},{"resourceType":"registries/eventGridFilters","locations":["South
        Central US","West Central US","East US","West Europe","West US","Japan East","North
        Europe","Southeast Asia","North Central US","East US 2","West US 2","Brazil
        South","Australia East","Central India","Korea Central","South Africa North","UAE
        North","France Central","Central US","Canada East","Canada Central","UK South","UK
        West","Australia Southeast","East Asia","Japan West","South India","Switzerland
        North","Central US EUAP","East US 2 EUAP"],"apiVersions":["2019-05-01","2017-10-01"]},{"resourceType":"checkNameAvailability","locations":["South
        Central US","East US","West US","Central US","East US 2","North Central US","West
        Central US","West US 2","Brazil South","Canada East","Canada Central","West
        Europe","North Europe","UK South","UK West","Australia East","Australia Southeast","Central
        India","East Asia","Japan East","Japan West","Southeast Asia","South India","Korea
        Central","France Central","South Africa North","UAE North","Switzerland North","East
        US 2 EUAP","Central US EUAP"],"apiVersions":["2019-12-01-preview","2019-05-01","2017-10-01","2017-06-01-preview","2017-03-01","2016-06-27-preview"]},{"resourceType":"operations","locations":["South
        Central US","East US","West US","Central US","East US 2","North Central US","West
        Central US","West US 2","Brazil South","Canada East","Canada Central","West
        Europe","North Europe","UK South","UK West","Australia East","Australia Southeast","Central
        India","East Asia","Japan East","Japan West","Southeast Asia","South India","Korea
        Central","France Central","South Africa North","UAE North","Switzerland North","Central
        US EUAP","East US 2 EUAP"],"apiVersions":["2019-12-01-preview","2019-05-01","2017-10-01","2017-06-01-preview","2017-03-01"]},{"resourceType":"locations","locations":["South
        Central US","East US","West US","Central US","East US 2","North Central US","West
        Central US","West US 2","Brazil South","Canada East","Canada Central","West
        Europe","North Europe","UK South","UK West","Australia East","Australia Southeast","Central
        India","East Asia","Japan East","Japan West","Southeast Asia","South India","Korea
        Central","France Central","South Africa North","UAE North","Switzerland North","Central
        US EUAP","East US 2 EUAP"],"apiVersions":["2019-12-01-preview","2019-05-01-preview","2019-05-01","2017-10-01","2017-06-01-preview"]}],"registrationState":"Registering"}'
    headers:
<<<<<<< HEAD
=======
      azure-asyncoperation:
      - https://management.azure.com/subscriptions/00000000-0000-0000-0000-000000000000/resourceGroups/clitest.rg000001/providers/Microsoft.ContainerRegistry/registries/clireg000002/replications/centralus/operationStatuses/replications-1f50e582-c5be-11ea-96fa-84a93e84f251?api-version=2019-12-01-preview
>>>>>>> 3c2ff2b5
      cache-control:
      - no-cache
      content-length:
      - '29074'
      content-type:
      - application/json; charset=utf-8
      date:
<<<<<<< HEAD
      - Mon, 06 Jul 2020 00:31:03 GMT
=======
      - Tue, 14 Jul 2020 10:38:32 GMT
>>>>>>> 3c2ff2b5
      expires:
      - '-1'
      pragma:
      - no-cache
      strict-transport-security:
      - max-age=31536000; includeSubDomains
      vary:
      - Accept-Encoding
      x-content-type-options:
      - nosniff
    status:
      code: 200
      message: OK
- request:
    body: null
    headers:
      Accept:
      - '*/*'
      Accept-Encoding:
      - gzip, deflate
      Connection:
      - keep-alive
      User-Agent:
<<<<<<< HEAD
      - python-requests/2.22.0
=======
      - python/3.8.0 (Windows-10-10.0.19041-SP0) msrest/0.6.9 msrest_azure/0.6.3 azure-mgmt-containerregistry/3.0.0rc14
        Azure-SDK-For-Python AZURECLI/2.9.0
>>>>>>> 3c2ff2b5
    method: GET
    uri: https://management.azure.com/subscriptions/00000000-0000-0000-0000-000000000000/providers/Microsoft.ContainerRegistry?api-version=2016-02-01
  response:
    body:
<<<<<<< HEAD
      string: '{"id":"/subscriptions/00000000-0000-0000-0000-000000000000/providers/Microsoft.ContainerRegistry","namespace":"Microsoft.ContainerRegistry","authorizations":[{"applicationId":"6a0ec4d3-30cb-4a83-91c0-ae56bc0e3d26","roleDefinitionId":"78e18383-93eb-418a-9887-bc9271046576"},{"applicationId":"737d58c1-397a-46e7-9d12-7d8c830883c2","roleDefinitionId":"716bb53a-0390-4428-bf41-b1bedde7d751"},{"applicationId":"918d0db8-4a38-4938-93c1-9313bdfe0272","roleDefinitionId":"dcd2d2c9-3f80-4d72-95a8-2593111b4b12"},{"applicationId":"d2fa1650-4805-4a83-bcb9-cf41fe63539c","roleDefinitionId":"c15f8dab-b103-4f8d-9afb-fbe4b8e98de2"},{"applicationId":"a4c95b9e-3994-40cc-8953-5dc66d48348d","roleDefinitionId":"dc88c655-90fa-48d9-8d51-003cc8738508"},{"applicationId":"62c559cd-db0c-4da0-bab2-972528c65d42","roleDefinitionId":"437b639a-6d74-491d-959f-d172e8c5c1fc"}],"resourceTypes":[{"resourceType":"registries","locations":["West
        US","East US","South Central US","West Europe","North Europe","UK South","UK
        West","Australia East","Australia Southeast","Central India","Korea Central","France
        Central","South Africa North","UAE North","East Asia","Japan East","Japan
        West","Southeast Asia","South India","Brazil South","Canada East","Canada
        Central","Central US","East US 2","North Central US","West Central US","West
        US 2","Switzerland North","East US 2 EUAP","Central US EUAP"],"apiVersions":["2019-12-01-preview","2019-05-01","2017-10-01","2017-03-01"],"capabilities":"CrossResourceGroupResourceMove,
        CrossSubscriptionResourceMove, SystemAssignedResourceIdentity"},{"resourceType":"registries/scopeMaps","locations":["West
        US","East US","South Central US","West Europe","North Europe","UK South","UK
        West","Australia East","Australia Southeast","Central India","East Asia","Japan
        East","Japan West","Southeast Asia","South India","Brazil South","Canada East","Canada
        Central","Central US","East US 2","North Central US","West Central US","West
        US 2","Korea Central","France Central","South Africa North","UAE North","Switzerland
        North","Central US EUAP","East US 2 EUAP"],"apiVersions":["2019-05-01-preview"]},{"resourceType":"registries/tokens","locations":["West
        US","East US","South Central US","West Europe","North Europe","UK South","UK
        West","Australia East","Australia Southeast","Central India","East Asia","Japan
        East","Japan West","Southeast Asia","South India","Brazil South","Canada East","Canada
        Central","Central US","East US 2","North Central US","West Central US","West
        US 2","Korea Central","France Central","South Africa North","UAE North","Switzerland
        North","Central US EUAP","East US 2 EUAP"],"apiVersions":["2019-05-01-preview"]},{"resourceType":"registries/generateCredentials","locations":["West
        US","East US","South Central US","West Europe","North Europe","UK South","UK
        West","Australia East","Australia Southeast","Central India","East Asia","Japan
        East","Japan West","Southeast Asia","South India","Brazil South","Canada East","Canada
        Central","Central US","East US 2","North Central US","West Central US","West
        US 2","Korea Central","France Central","South Africa North","UAE North","Switzerland
        North","Central US EUAP","East US 2 EUAP"],"apiVersions":["2019-05-01-preview"]},{"resourceType":"registries/privateEndpointConnections","locations":["West
        US","East US","South Central US","West Europe","Switzerland North","North
        Europe","UK South","UK West","Australia East","Australia Southeast","Central
        India","East Asia","Japan East","Japan West","Southeast Asia","South India","Brazil
        South","Canada East","Canada Central","Central US","East US 2","North Central
        US","West Central US","West US 2","Korea Central","France Central","South
        Africa North","UAE North","Central US EUAP","East US 2 EUAP"],"apiVersions":["2019-12-01-preview"]},{"resourceType":"registries/privateEndpointConnectionProxies","locations":["West
        US","East US","South Central US","West Europe","Switzerland North","North
        Europe","UK South","UK West","Australia East","Australia Southeast","Central
        India","East Asia","Japan East","Japan West","Southeast Asia","South India","Brazil
        South","Canada East","Canada Central","Central US","East US 2","North Central
        US","West Central US","West US 2","Korea Central","France Central","South
        Africa North","UAE North","Central US EUAP","East US 2 EUAP"],"apiVersions":["2019-12-01-preview"]},{"resourceType":"registries/privateEndpointConnectionProxies/validate","locations":["West
        US","East US","South Central US","West Europe","Switzerland North","North
        Europe","UK South","UK West","Australia East","Australia Southeast","Central
        India","East Asia","Japan East","Japan West","Southeast Asia","South India","Brazil
        South","Canada East","Canada Central","Central US","East US 2","North Central
        US","West Central US","West US 2","Korea Central","France Central","South
        Africa North","UAE North","Central US EUAP","East US 2 EUAP"],"apiVersions":["2019-12-01-preview"]},{"resourceType":"registries/privateLinkResources","locations":["West
        US","East US","South Central US","West Europe","Switzerland North","North
        Europe","UK South","UK West","Australia East","Australia Southeast","Central
        India","East Asia","Japan East","Japan West","Southeast Asia","South India","Brazil
        South","Canada East","Canada Central","Central US","East US 2","North Central
        US","West Central US","West US 2","Korea Central","France Central","South
        Africa North","UAE North","Central US EUAP","East US 2 EUAP"],"apiVersions":["2019-12-01-preview"]},{"resourceType":"registries/importImage","locations":["South
        Central US","West Central US","East US","West Europe","West US","Japan East","North
        Europe","Southeast Asia","North Central US","East US 2","West US 2","Brazil
        South","Australia East","Central India","Korea Central","France Central","South
        Africa North","UAE North","Central US","Canada East","Canada Central","UK
        South","UK West","Australia Southeast","East Asia","Japan West","South India","Switzerland
        North","Central US EUAP","East US 2 EUAP"],"apiVersions":["2019-12-01-preview","2019-05-01","2017-10-01"]},{"resourceType":"registries/exportPipelines","locations":["West
        US","East US","South Central US","West Europe","Switzerland North","North
        Europe","UK South","UK West","Australia East","Australia Southeast","Central
        India","East Asia","Japan East","Japan West","Southeast Asia","South India","Brazil
        South","Canada East","Canada Central","Central US","East US 2","North Central
        US","West Central US","West US 2","Korea Central","France Central","South
        Africa North","UAE North","Central US EUAP","East US 2 EUAP"],"apiVersions":["2019-12-01-preview"],"capabilities":"SystemAssignedResourceIdentity"},{"resourceType":"registries/importPipelines","locations":["West
        US","East US","South Central US","West Europe","Switzerland North","North
        Europe","UK South","UK West","Australia East","Australia Southeast","Central
        India","East Asia","Japan East","Japan West","Southeast Asia","South India","Brazil
        South","Canada East","Canada Central","Central US","East US 2","North Central
        US","West Central US","West US 2","Korea Central","France Central","South
        Africa North","UAE North","Central US EUAP","East US 2 EUAP"],"apiVersions":["2019-12-01-preview"],"capabilities":"SystemAssignedResourceIdentity"},{"resourceType":"registries/pipelineRuns","locations":["West
        US","East US","South Central US","West Europe","Switzerland North","North
        Europe","UK South","UK West","Australia East","Australia Southeast","Central
        India","East Asia","Japan East","Japan West","Southeast Asia","South India","Brazil
        South","Canada East","Canada Central","Central US","East US 2","North Central
        US","West Central US","West US 2","Korea Central","France Central","South
        Africa North","UAE North","Central US EUAP","East US 2 EUAP"],"apiVersions":["2019-12-01-preview"]},{"resourceType":"registries/listBuildSourceUploadUrl","locations":["East
        US","West Europe","West US 2","South Central US","Australia East","Australia
        Southeast","Brazil South","Canada Central","Canada East","Central India","Central
        US","East Asia","East US 2","Japan East","Japan West","North Central US","North
        Europe","Southeast Asia","South India","UK South","UK West","West US","West
        Central US","France Central","Korea Central","South Africa North","UAE North","Switzerland
        North","East US 2 EUAP"],"apiVersions":["2019-06-01-preview","2019-04-01","2018-09-01"]},{"resourceType":"registries/scheduleRun","locations":["East
        US","West Europe","West US 2","South Central US","Australia East","Australia
        Southeast","Brazil South","Canada Central","Canada East","Central India","Central
        US","East Asia","East US 2","Japan East","Japan West","North Central US","North
        Europe","Southeast Asia","South India","UK South","UK West","West US","West
        Central US","France Central","Korea Central","South Africa North","UAE North","Switzerland
        North","East US 2 EUAP"],"apiVersions":["2019-06-01-preview","2019-04-01","2018-09-01"]},{"resourceType":"registries/runs","locations":["East
        US","West Europe","West US 2","South Central US","Australia East","Australia
        Southeast","Brazil South","Canada Central","Canada East","Central India","Central
        US","East Asia","East US 2","Japan East","Japan West","North Central US","North
        Europe","Southeast Asia","South India","UK South","UK West","West US","West
        Central US","France Central","Korea Central","South Africa North","UAE North","Switzerland
        North","East US 2 EUAP"],"apiVersions":["2019-06-01-preview","2019-04-01","2018-09-01"]},{"resourceType":"registries/taskRuns","locations":["East
        US","West Europe","West US 2","South Central US","Australia East","Australia
        Southeast","Brazil South","Canada Central","Canada East","Central India","Central
        US","East Asia","East US 2","Japan East","Japan West","North Central US","North
        Europe","Southeast Asia","South India","UK South","UK West","West US","West
        Central US","France Central","Korea Central","South Africa North","UAE North","Switzerland
        North","East US 2 EUAP"],"apiVersions":["2019-06-01-preview"]},{"resourceType":"registries/taskRuns/listDetails","locations":["East
        US","West Europe","West US 2","South Central US","Australia East","Australia
        Southeast","Brazil South","Canada Central","Canada East","Central India","Central
        US","East Asia","East US 2","Japan East","Japan West","North Central US","North
        Europe","Southeast Asia","South India","UK South","UK West","West US","West
        Central US","France Central","Korea Central","South Africa North","UAE North","Switzerland
        North","East US 2 EUAP"],"apiVersions":["2019-06-01-preview"]},{"resourceType":"registries/agentPools","locations":["East
        US","West US 2","South Central US","East US 2","East US 2 EUAP"],"apiVersions":["2019-06-01-preview"],"capabilities":"CrossResourceGroupResourceMove,
        CrossSubscriptionResourceMove"},{"resourceType":"registries/agentPools/listQueueStatus","locations":["East
        US","West US 2","South Central US","East US 2","East US 2 EUAP"],"apiVersions":["2019-06-01-preview"]},{"resourceType":"registries/runs/listLogSasUrl","locations":["East
        US","West Europe","West US 2","South Central US","Australia East","Australia
        Southeast","Brazil South","Canada Central","Canada East","Central India","Central
        US","East Asia","East US 2","Japan East","Japan West","North Central US","North
        Europe","Southeast Asia","South India","UK South","UK West","West US","West
        Central US","France Central","Korea Central","South Africa North","UAE North","Switzerland
        North","East US 2 EUAP"],"apiVersions":["2019-06-01-preview","2019-04-01","2018-09-01"]},{"resourceType":"registries/runs/cancel","locations":["East
        US","West Europe","West US 2","South Central US","Australia East","Australia
        Southeast","Brazil South","Canada Central","Canada East","Central India","Central
        US","East Asia","East US 2","Japan East","Japan West","North Central US","North
        Europe","Southeast Asia","South India","UK South","UK West","West US","West
        Central US","France Central","Korea Central","South Africa North","UAE North","Switzerland
        North","East US 2 EUAP"],"apiVersions":["2019-06-01-preview","2019-04-01","2018-09-01"]},{"resourceType":"registries/tasks","locations":["East
        US","West Europe","West US 2","South Central US","Australia East","Australia
        Southeast","Brazil South","Canada Central","Canada East","Central India","Central
        US","East Asia","East US 2","Japan East","Japan West","North Central US","North
        Europe","Southeast Asia","South India","UK South","UK West","West US","West
        Central US","France Central","Korea Central","South Africa North","UAE North","Switzerland
        North","East US 2 EUAP"],"apiVersions":["2019-06-01-preview","2019-04-01","2018-09-01"],"capabilities":"CrossResourceGroupResourceMove,
        CrossSubscriptionResourceMove, SystemAssignedResourceIdentity"},{"resourceType":"registries/tasks/listDetails","locations":["East
        US","West Europe","West US 2","South Central US","Australia East","Australia
        Southeast","Brazil South","Canada Central","Canada East","Central India","Central
        US","East Asia","East US 2","Japan East","Japan West","North Central US","North
        Europe","Southeast Asia","South India","UK South","UK West","West US","West
        Central US","France Central","Korea Central","South Africa North","UAE North","Switzerland
        North","East US 2 EUAP"],"apiVersions":["2019-06-01-preview","2019-04-01","2018-09-01"]},{"resourceType":"registries/getBuildSourceUploadUrl","locations":["East
        US","West Europe","West US 2","South Central US","Australia East","Australia
        Southeast","Brazil South","Canada Central","Canada East","Central India","Central
        US","East Asia","East US 2","Japan East","Japan West","North Central US","North
        Europe","Southeast Asia","South India","UK South","UK West","West US","West
        Central US","France Central","Korea Central","South Africa North","UAE North","Switzerland
        North","East US 2 EUAP"],"apiVersions":["2018-02-01-preview"]},{"resourceType":"registries/queueBuild","locations":["East
        US","West Europe","West US 2","South Central US","Australia East","Australia
        Southeast","Brazil South","Canada Central","Canada East","Central India","Central
        US","East Asia","East US 2","Japan East","Japan West","North Central US","North
        Europe","Southeast Asia","South India","UK South","UK West","West US","West
        Central US","France Central","Korea Central","South Africa North","UAE North","Switzerland
        North","East US 2 EUAP"],"apiVersions":["2018-02-01-preview"]},{"resourceType":"registries/builds","locations":["East
        US","West Europe","West US 2","South Central US","Australia East","Australia
        Southeast","Brazil South","Canada Central","Canada East","Central India","Central
        US","East Asia","East US 2","Japan East","Japan West","North Central US","North
        Europe","Southeast Asia","South India","UK South","UK West","West US","West
        Central US","France Central","Korea Central","South Africa North","UAE North","Switzerland
        North","East US 2 EUAP"],"apiVersions":["2018-02-01-preview"]},{"resourceType":"registries/builds/getLogLink","locations":["East
        US","West Europe","West US 2","South Central US","Australia East","Australia
        Southeast","Brazil South","Canada Central","Canada East","Central India","Central
        US","East Asia","East US 2","Japan East","Japan West","North Central US","North
        Europe","Southeast Asia","South India","UK South","UK West","West US","West
        Central US","France Central","Korea Central","South Africa North","UAE North","Switzerland
        North","East US 2 EUAP"],"apiVersions":["2018-02-01-preview"]},{"resourceType":"registries/builds/cancel","locations":["East
        US","West Europe","West US 2","South Central US","Australia East","Australia
        Southeast","Brazil South","Canada Central","Canada East","Central India","Central
        US","East Asia","East US 2","Japan East","Japan West","North Central US","North
        Europe","Southeast Asia","South India","UK South","UK West","West US","West
        Central US","France Central","Korea Central","South Africa North","UAE North","Switzerland
        North","East US 2 EUAP"],"apiVersions":["2018-02-01-preview"]},{"resourceType":"registries/buildTasks","locations":["East
        US","West Europe","West US 2","South Central US","Australia East","Australia
        Southeast","Brazil South","Canada Central","Canada East","Central India","Central
        US","East Asia","East US 2","Japan East","Japan West","North Central US","North
        Europe","Southeast Asia","South India","UK South","UK West","West US","West
        Central US","France Central","Korea Central","South Africa North","UAE North","Switzerland
        North","East US 2 EUAP"],"apiVersions":["2018-02-01-preview"],"capabilities":"CrossResourceGroupResourceMove,
        CrossSubscriptionResourceMove"},{"resourceType":"registries/buildTasks/listSourceRepositoryProperties","locations":["East
        US","West Europe","West US 2","South Central US","Australia East","Australia
        Southeast","Brazil South","Canada Central","Canada East","Central India","Central
        US","East Asia","East US 2","Japan East","Japan West","North Central US","North
        Europe","Southeast Asia","South India","UK South","UK West","West US","West
        Central US","France Central","Korea Central","South Africa North","UAE North","Switzerland
        North","East US 2 EUAP"],"apiVersions":["2018-02-01-preview"]},{"resourceType":"registries/buildTasks/steps","locations":["East
        US","West Europe","West US 2","South Central US","Australia East","Australia
        Southeast","Brazil South","Canada Central","Canada East","Central India","Central
        US","East Asia","East US 2","Japan East","Japan West","North Central US","North
        Europe","Southeast Asia","South India","UK South","UK West","West US","West
        Central US","France Central","Korea Central","South Africa North","UAE North","Switzerland
        North","East US 2 EUAP"],"apiVersions":["2018-02-01-preview"]},{"resourceType":"registries/buildTasks/steps/listBuildArguments","locations":["East
        US","West Europe","West US 2","South Central US","Australia East","Australia
        Southeast","Brazil South","Canada Central","Canada East","Central India","Central
        US","East Asia","East US 2","Japan East","Japan West","North Central US","North
        Europe","Southeast Asia","South India","UK South","UK West","West US","West
        Central US","France Central","Korea Central","South Africa North","UAE North","Switzerland
        North","East US 2 EUAP"],"apiVersions":["2018-02-01-preview"]},{"resourceType":"registries/replications","locations":["South
        Central US","West Central US","East US","West Europe","West US","Japan East","North
        Europe","Southeast Asia","North Central US","East US 2","West US 2","Brazil
        South","Australia East","Central India","Korea Central","South Africa North","UAE
        North","France Central","Central US","Canada East","Canada Central","UK South","UK
        West","Australia Southeast","East Asia","Japan West","South India","Switzerland
        North","Central US EUAP","East US 2 EUAP"],"apiVersions":["2019-12-01-preview","2019-05-01","2017-10-01"],"capabilities":"CrossResourceGroupResourceMove,
        CrossSubscriptionResourceMove"},{"resourceType":"registries/webhooks","locations":["West
        Central US","East US","West Europe","South Central US","West US","Japan East","North
        Europe","Southeast Asia","North Central US","East US 2","West US 2","Brazil
        South","Australia East","Central India","Korea Central","South Africa North","UAE
        North","France Central","Central US","Canada East","Canada Central","UK South","UK
        West","Australia Southeast","East Asia","Japan West","South India","Switzerland
        North","Central US EUAP","East US 2 EUAP"],"apiVersions":["2019-12-01-preview","2019-05-01","2017-10-01"],"capabilities":"CrossResourceGroupResourceMove,
        CrossSubscriptionResourceMove"},{"resourceType":"registries/webhooks/ping","locations":["West
        Central US","East US","West Europe","South Central US","West US","Japan East","North
        Europe","Southeast Asia","North Central US","East US 2","West US 2","Brazil
        South","Australia East","Central India","Korea Central","South Africa North","UAE
        North","France Central","Central US","Canada East","Canada Central","UK South","UK
        West","Australia Southeast","East Asia","Japan West","South India","Switzerland
        North","Central US EUAP","East US 2 EUAP"],"apiVersions":["2019-12-01-preview","2019-05-01","2017-10-01"]},{"resourceType":"registries/webhooks/getCallbackConfig","locations":["West
        Central US","East US","West Europe","South Central US","West US","Japan East","North
        Europe","Southeast Asia","North Central US","East US 2","West US 2","Brazil
        South","Australia East","Central India","Korea Central","South Africa North","UAE
        North","France Central","Central US","Canada East","Canada Central","UK South","UK
        West","Australia Southeast","East Asia","Japan West","South India","Switzerland
        North","Central US EUAP","East US 2 EUAP"],"apiVersions":["2019-12-01-preview","2019-05-01","2017-10-01"]},{"resourceType":"registries/webhooks/listEvents","locations":["West
        Central US","East US","West Europe","South Central US","West US","Japan East","North
        Europe","Southeast Asia","North Central US","East US 2","West US 2","Brazil
        South","Australia East","Central India","Korea Central","South Africa North","UAE
        North","France Central","Central US","Canada East","Canada Central","UK South","UK
        West","Australia Southeast","East Asia","Japan West","South India","Switzerland
        North","Central US EUAP","East US 2 EUAP"],"apiVersions":["2019-12-01-preview","2019-05-01","2017-10-01"]},{"resourceType":"locations/setupAuth","locations":["East
        US","West Europe","West US 2","South Central US","Australia East","Australia
        Southeast","Brazil South","Canada Central","Canada East","Central India","Central
        US","East Asia","East US 2","Japan East","Japan West","North Central US","North
        Europe","Southeast Asia","South India","UK South","UK West","West US","West
        Central US","France Central","Korea Central","South Africa North","UAE North","Switzerland
        North","East US 2 EUAP"],"apiVersions":["2018-02-01-preview"]},{"resourceType":"locations/authorize","locations":["East
        US","West Europe","West US 2","South Central US","Australia East","Australia
        Southeast","Brazil South","Canada Central","Canada East","Central India","Central
        US","East Asia","East US 2","Japan East","Japan West","North Central US","North
        Europe","Southeast Asia","South India","UK South","UK West","West US","West
        Central US","France Central","Korea Central","South Africa North","UAE North","Switzerland
        North","East US 2 EUAP"],"apiVersions":["2018-02-01-preview"]},{"resourceType":"locations/operationResults","locations":["West
        Central US","East US","West Europe","South Central US","West US","Japan East","North
        Europe","Southeast Asia","North Central US","East US 2","West US 2","Brazil
        South","Australia East","Central India","Korea Central","France Central","Central
        US","South Africa North","UAE North","Canada East","Canada Central","UK South","UK
        West","Australia Southeast","East Asia","Japan West","South India","Switzerland
        North","Central US EUAP","East US 2 EUAP"],"apiVersions":["2019-12-01-preview","2019-05-01-preview","2019-05-01","2017-10-01"]},{"resourceType":"locations/deleteVirtualNetworkOrSubnets","locations":["West
        Central US","East US","West Europe","South Central US","West US","Japan East","North
        Europe","Southeast Asia","North Central US","East US 2","West US 2","Brazil
        South","Australia East","Central India","Korea Central","South Africa North","UAE
        North","France Central","Central US","Canada East","Canada Central","UK South","UK
        West","Australia Southeast","East Asia","Japan West","South India","Switzerland
        North","Central US EUAP","East US 2 EUAP"],"apiVersions":["2019-05-01","2017-10-01"]},{"resourceType":"registries/GetCredentials","locations":["West
        US","East US","South Central US","West Europe","East US 2 EUAP","Central US
        EUAP"],"apiVersions":["2016-06-27-preview"]},{"resourceType":"registries/listCredentials","locations":["South
        Central US","East US","West US","West Europe","North Europe","UK South","UK
        West","Australia East","Australia Southeast","Central India","Korea Central","South
        Africa North","UAE North","France Central","East Asia","Japan East","Japan
        West","Southeast Asia","South India","Brazil South","Canada East","Canada
        Central","Central US","East US 2","North Central US","West Central US","West
        US 2","Switzerland North","Central US EUAP","East US 2 EUAP"],"apiVersions":["2019-12-01-preview","2019-05-01","2017-10-01","2017-03-01"]},{"resourceType":"registries/regenerateCredential","locations":["South
        Central US","West US","East US","West Europe","North Europe","UK South","UK
        West","Australia East","Australia Southeast","Central India","Korea Central","South
        Africa North","UAE North","France Central","East Asia","Japan East","Japan
        West","Southeast Asia","South India","Brazil South","Canada East","Canada
        Central","Central US","East US 2","North Central US","West Central US","West
        US 2","Switzerland North","Central US EUAP","East US 2 EUAP"],"apiVersions":["2019-12-01-preview","2019-05-01","2017-10-01","2017-03-01"]},{"resourceType":"registries/listUsages","locations":["West
        Central US","East US","West Europe","South Central US","West US","Japan East","North
        Europe","Southeast Asia","North Central US","East US 2","West US 2","Brazil
        South","Australia East","Central India","Korea Central","South Africa North","UAE
        North","France Central","Central US","Canada East","Canada Central","UK South","UK
        West","Australia Southeast","East Asia","Japan West","South India","Switzerland
        North","Central US EUAP","East US 2 EUAP"],"apiVersions":["2019-12-01-preview","2019-05-01","2017-10-01"]},{"resourceType":"registries/listPolicies","locations":["West
        US","East US","South Central US","West Europe","North Europe","UK South","UK
        West","Australia East","Australia Southeast","Central India","Korea Central","South
        Africa North","UAE North","France Central","East Asia","Japan East","Japan
        West","Southeast Asia","South India","Brazil South","Canada East","Canada
        Central","Central US","East US 2","North Central US","West Central US","West
        US 2","Switzerland North","East US 2 EUAP","Central US EUAP"],"apiVersions":["2017-10-01"]},{"resourceType":"registries/updatePolicies","locations":["West
        US","East US","South Central US","West Europe","North Europe","UK South","UK
        West","Australia East","Australia Southeast","Central India","Korea Central","South
        Africa North","UAE North","France Central","East Asia","Japan East","Japan
        West","Southeast Asia","South India","Brazil South","Canada East","Canada
        Central","Central US","East US 2","North Central US","West Central US","West
        US 2","Switzerland North","East US 2 EUAP","Central US EUAP"],"apiVersions":["2017-10-01"]},{"resourceType":"registries/regenerateCredentials","locations":["West
        US","East US","South Central US","West Europe","East US 2 EUAP","Central US
        EUAP"],"apiVersions":["2016-06-27-preview"]},{"resourceType":"registries/eventGridFilters","locations":["South
        Central US","West Central US","East US","West Europe","West US","Japan East","North
        Europe","Southeast Asia","North Central US","East US 2","West US 2","Brazil
        South","Australia East","Central India","Korea Central","South Africa North","UAE
        North","France Central","Central US","Canada East","Canada Central","UK South","UK
        West","Australia Southeast","East Asia","Japan West","South India","Switzerland
        North","Central US EUAP","East US 2 EUAP"],"apiVersions":["2019-05-01","2017-10-01"]},{"resourceType":"checkNameAvailability","locations":["South
        Central US","East US","West US","Central US","East US 2","North Central US","West
        Central US","West US 2","Brazil South","Canada East","Canada Central","West
        Europe","North Europe","UK South","UK West","Australia East","Australia Southeast","Central
        India","East Asia","Japan East","Japan West","Southeast Asia","South India","Korea
        Central","France Central","South Africa North","UAE North","Switzerland North","East
        US 2 EUAP","Central US EUAP"],"apiVersions":["2019-12-01-preview","2019-05-01","2017-10-01","2017-06-01-preview","2017-03-01","2016-06-27-preview"]},{"resourceType":"operations","locations":["South
        Central US","East US","West US","Central US","East US 2","North Central US","West
        Central US","West US 2","Brazil South","Canada East","Canada Central","West
        Europe","North Europe","UK South","UK West","Australia East","Australia Southeast","Central
        India","East Asia","Japan East","Japan West","Southeast Asia","South India","Korea
        Central","France Central","South Africa North","UAE North","Switzerland North","Central
        US EUAP","East US 2 EUAP"],"apiVersions":["2019-12-01-preview","2019-05-01","2017-10-01","2017-06-01-preview","2017-03-01"]},{"resourceType":"locations","locations":["South
        Central US","East US","West US","Central US","East US 2","North Central US","West
        Central US","West US 2","Brazil South","Canada East","Canada Central","West
        Europe","North Europe","UK South","UK West","Australia East","Australia Southeast","Central
        India","East Asia","Japan East","Japan West","Southeast Asia","South India","Korea
        Central","France Central","South Africa North","UAE North","Switzerland North","Central
        US EUAP","East US 2 EUAP"],"apiVersions":["2019-12-01-preview","2019-05-01-preview","2019-05-01","2017-10-01","2017-06-01-preview"]}],"registrationState":"Registering"}'
=======
      string: '{"type":"Microsoft.ContainerRegistry/registries/replications","id":"/subscriptions/00000000-0000-0000-0000-000000000000/resourceGroups/clitest.rg000001/providers/Microsoft.ContainerRegistry/registries/clireg000002/replications/centralus","name":"centralus","location":"centralus","tags":{},"properties":{"provisioningState":"Succeeded","status":{"displayStatus":"Ready","timestamp":"2020-07-14T10:38:31.7730914Z"},"regionEndpointEnabled":true}}'
>>>>>>> 3c2ff2b5
    headers:
      cache-control:
      - no-cache
      content-length:
      - '29074'
      content-type:
      - application/json; charset=utf-8
      date:
<<<<<<< HEAD
      - Mon, 06 Jul 2020 00:31:13 GMT
=======
      - Tue, 14 Jul 2020 10:38:33 GMT
>>>>>>> 3c2ff2b5
      expires:
      - '-1'
      pragma:
      - no-cache
      strict-transport-security:
      - max-age=31536000; includeSubDomains
      vary:
      - Accept-Encoding
      x-content-type-options:
      - nosniff
    status:
      code: 200
      message: OK
- request:
    body: null
    headers:
      Accept:
      - '*/*'
      Accept-Encoding:
      - gzip, deflate
      Connection:
      - keep-alive
      User-Agent:
<<<<<<< HEAD
      - python-requests/2.22.0
    method: GET
    uri: https://management.azure.com/subscriptions/00000000-0000-0000-0000-000000000000/providers/Microsoft.ContainerRegistry?api-version=2016-02-01
  response:
    body:
      string: '{"id":"/subscriptions/00000000-0000-0000-0000-000000000000/providers/Microsoft.ContainerRegistry","namespace":"Microsoft.ContainerRegistry","authorizations":[{"applicationId":"6a0ec4d3-30cb-4a83-91c0-ae56bc0e3d26","roleDefinitionId":"78e18383-93eb-418a-9887-bc9271046576"},{"applicationId":"737d58c1-397a-46e7-9d12-7d8c830883c2","roleDefinitionId":"716bb53a-0390-4428-bf41-b1bedde7d751"},{"applicationId":"918d0db8-4a38-4938-93c1-9313bdfe0272","roleDefinitionId":"dcd2d2c9-3f80-4d72-95a8-2593111b4b12"},{"applicationId":"d2fa1650-4805-4a83-bcb9-cf41fe63539c","roleDefinitionId":"c15f8dab-b103-4f8d-9afb-fbe4b8e98de2"},{"applicationId":"a4c95b9e-3994-40cc-8953-5dc66d48348d","roleDefinitionId":"dc88c655-90fa-48d9-8d51-003cc8738508"},{"applicationId":"62c559cd-db0c-4da0-bab2-972528c65d42","roleDefinitionId":"437b639a-6d74-491d-959f-d172e8c5c1fc"}],"resourceTypes":[{"resourceType":"registries","locations":["West
        US","East US","South Central US","West Europe","North Europe","UK South","UK
        West","Australia East","Australia Southeast","Central India","Korea Central","France
        Central","South Africa North","UAE North","East Asia","Japan East","Japan
        West","Southeast Asia","South India","Brazil South","Canada East","Canada
        Central","Central US","East US 2","North Central US","West Central US","West
        US 2","Switzerland North","East US 2 EUAP","Central US EUAP"],"apiVersions":["2019-12-01-preview","2019-05-01","2017-10-01","2017-03-01"],"capabilities":"CrossResourceGroupResourceMove,
        CrossSubscriptionResourceMove, SystemAssignedResourceIdentity"},{"resourceType":"registries/scopeMaps","locations":["West
        US","East US","South Central US","West Europe","North Europe","UK South","UK
        West","Australia East","Australia Southeast","Central India","East Asia","Japan
        East","Japan West","Southeast Asia","South India","Brazil South","Canada East","Canada
        Central","Central US","East US 2","North Central US","West Central US","West
        US 2","Korea Central","France Central","South Africa North","UAE North","Switzerland
        North","Central US EUAP","East US 2 EUAP"],"apiVersions":["2019-05-01-preview"]},{"resourceType":"registries/tokens","locations":["West
        US","East US","South Central US","West Europe","North Europe","UK South","UK
        West","Australia East","Australia Southeast","Central India","East Asia","Japan
        East","Japan West","Southeast Asia","South India","Brazil South","Canada East","Canada
        Central","Central US","East US 2","North Central US","West Central US","West
        US 2","Korea Central","France Central","South Africa North","UAE North","Switzerland
        North","Central US EUAP","East US 2 EUAP"],"apiVersions":["2019-05-01-preview"]},{"resourceType":"registries/generateCredentials","locations":["West
        US","East US","South Central US","West Europe","North Europe","UK South","UK
        West","Australia East","Australia Southeast","Central India","East Asia","Japan
        East","Japan West","Southeast Asia","South India","Brazil South","Canada East","Canada
        Central","Central US","East US 2","North Central US","West Central US","West
        US 2","Korea Central","France Central","South Africa North","UAE North","Switzerland
        North","Central US EUAP","East US 2 EUAP"],"apiVersions":["2019-05-01-preview"]},{"resourceType":"registries/privateEndpointConnections","locations":["West
        US","East US","South Central US","West Europe","Switzerland North","North
        Europe","UK South","UK West","Australia East","Australia Southeast","Central
        India","East Asia","Japan East","Japan West","Southeast Asia","South India","Brazil
        South","Canada East","Canada Central","Central US","East US 2","North Central
        US","West Central US","West US 2","Korea Central","France Central","South
        Africa North","UAE North","Central US EUAP","East US 2 EUAP"],"apiVersions":["2019-12-01-preview"]},{"resourceType":"registries/privateEndpointConnectionProxies","locations":["West
        US","East US","South Central US","West Europe","Switzerland North","North
        Europe","UK South","UK West","Australia East","Australia Southeast","Central
        India","East Asia","Japan East","Japan West","Southeast Asia","South India","Brazil
        South","Canada East","Canada Central","Central US","East US 2","North Central
        US","West Central US","West US 2","Korea Central","France Central","South
        Africa North","UAE North","Central US EUAP","East US 2 EUAP"],"apiVersions":["2019-12-01-preview"]},{"resourceType":"registries/privateEndpointConnectionProxies/validate","locations":["West
        US","East US","South Central US","West Europe","Switzerland North","North
        Europe","UK South","UK West","Australia East","Australia Southeast","Central
        India","East Asia","Japan East","Japan West","Southeast Asia","South India","Brazil
        South","Canada East","Canada Central","Central US","East US 2","North Central
        US","West Central US","West US 2","Korea Central","France Central","South
        Africa North","UAE North","Central US EUAP","East US 2 EUAP"],"apiVersions":["2019-12-01-preview"]},{"resourceType":"registries/privateLinkResources","locations":["West
        US","East US","South Central US","West Europe","Switzerland North","North
        Europe","UK South","UK West","Australia East","Australia Southeast","Central
        India","East Asia","Japan East","Japan West","Southeast Asia","South India","Brazil
        South","Canada East","Canada Central","Central US","East US 2","North Central
        US","West Central US","West US 2","Korea Central","France Central","South
        Africa North","UAE North","Central US EUAP","East US 2 EUAP"],"apiVersions":["2019-12-01-preview"]},{"resourceType":"registries/importImage","locations":["South
        Central US","West Central US","East US","West Europe","West US","Japan East","North
        Europe","Southeast Asia","North Central US","East US 2","West US 2","Brazil
        South","Australia East","Central India","Korea Central","France Central","South
        Africa North","UAE North","Central US","Canada East","Canada Central","UK
        South","UK West","Australia Southeast","East Asia","Japan West","South India","Switzerland
        North","Central US EUAP","East US 2 EUAP"],"apiVersions":["2019-12-01-preview","2019-05-01","2017-10-01"]},{"resourceType":"registries/exportPipelines","locations":["West
        US","East US","South Central US","West Europe","Switzerland North","North
        Europe","UK South","UK West","Australia East","Australia Southeast","Central
        India","East Asia","Japan East","Japan West","Southeast Asia","South India","Brazil
        South","Canada East","Canada Central","Central US","East US 2","North Central
        US","West Central US","West US 2","Korea Central","France Central","South
        Africa North","UAE North","Central US EUAP","East US 2 EUAP"],"apiVersions":["2019-12-01-preview"],"capabilities":"SystemAssignedResourceIdentity"},{"resourceType":"registries/importPipelines","locations":["West
        US","East US","South Central US","West Europe","Switzerland North","North
        Europe","UK South","UK West","Australia East","Australia Southeast","Central
        India","East Asia","Japan East","Japan West","Southeast Asia","South India","Brazil
        South","Canada East","Canada Central","Central US","East US 2","North Central
        US","West Central US","West US 2","Korea Central","France Central","South
        Africa North","UAE North","Central US EUAP","East US 2 EUAP"],"apiVersions":["2019-12-01-preview"],"capabilities":"SystemAssignedResourceIdentity"},{"resourceType":"registries/pipelineRuns","locations":["West
        US","East US","South Central US","West Europe","Switzerland North","North
        Europe","UK South","UK West","Australia East","Australia Southeast","Central
        India","East Asia","Japan East","Japan West","Southeast Asia","South India","Brazil
        South","Canada East","Canada Central","Central US","East US 2","North Central
        US","West Central US","West US 2","Korea Central","France Central","South
        Africa North","UAE North","Central US EUAP","East US 2 EUAP"],"apiVersions":["2019-12-01-preview"]},{"resourceType":"registries/listBuildSourceUploadUrl","locations":["East
        US","West Europe","West US 2","South Central US","Australia East","Australia
        Southeast","Brazil South","Canada Central","Canada East","Central India","Central
        US","East Asia","East US 2","Japan East","Japan West","North Central US","North
        Europe","Southeast Asia","South India","UK South","UK West","West US","West
        Central US","France Central","Korea Central","South Africa North","UAE North","Switzerland
        North","East US 2 EUAP"],"apiVersions":["2019-06-01-preview","2019-04-01","2018-09-01"]},{"resourceType":"registries/scheduleRun","locations":["East
        US","West Europe","West US 2","South Central US","Australia East","Australia
        Southeast","Brazil South","Canada Central","Canada East","Central India","Central
        US","East Asia","East US 2","Japan East","Japan West","North Central US","North
        Europe","Southeast Asia","South India","UK South","UK West","West US","West
        Central US","France Central","Korea Central","South Africa North","UAE North","Switzerland
        North","East US 2 EUAP"],"apiVersions":["2019-06-01-preview","2019-04-01","2018-09-01"]},{"resourceType":"registries/runs","locations":["East
        US","West Europe","West US 2","South Central US","Australia East","Australia
        Southeast","Brazil South","Canada Central","Canada East","Central India","Central
        US","East Asia","East US 2","Japan East","Japan West","North Central US","North
        Europe","Southeast Asia","South India","UK South","UK West","West US","West
        Central US","France Central","Korea Central","South Africa North","UAE North","Switzerland
        North","East US 2 EUAP"],"apiVersions":["2019-06-01-preview","2019-04-01","2018-09-01"]},{"resourceType":"registries/taskRuns","locations":["East
        US","West Europe","West US 2","South Central US","Australia East","Australia
        Southeast","Brazil South","Canada Central","Canada East","Central India","Central
        US","East Asia","East US 2","Japan East","Japan West","North Central US","North
        Europe","Southeast Asia","South India","UK South","UK West","West US","West
        Central US","France Central","Korea Central","South Africa North","UAE North","Switzerland
        North","East US 2 EUAP"],"apiVersions":["2019-06-01-preview"]},{"resourceType":"registries/taskRuns/listDetails","locations":["East
        US","West Europe","West US 2","South Central US","Australia East","Australia
        Southeast","Brazil South","Canada Central","Canada East","Central India","Central
        US","East Asia","East US 2","Japan East","Japan West","North Central US","North
        Europe","Southeast Asia","South India","UK South","UK West","West US","West
        Central US","France Central","Korea Central","South Africa North","UAE North","Switzerland
        North","East US 2 EUAP"],"apiVersions":["2019-06-01-preview"]},{"resourceType":"registries/agentPools","locations":["East
        US","West US 2","South Central US","East US 2","East US 2 EUAP"],"apiVersions":["2019-06-01-preview"],"capabilities":"CrossResourceGroupResourceMove,
        CrossSubscriptionResourceMove"},{"resourceType":"registries/agentPools/listQueueStatus","locations":["East
        US","West US 2","South Central US","East US 2","East US 2 EUAP"],"apiVersions":["2019-06-01-preview"]},{"resourceType":"registries/runs/listLogSasUrl","locations":["East
        US","West Europe","West US 2","South Central US","Australia East","Australia
        Southeast","Brazil South","Canada Central","Canada East","Central India","Central
        US","East Asia","East US 2","Japan East","Japan West","North Central US","North
        Europe","Southeast Asia","South India","UK South","UK West","West US","West
        Central US","France Central","Korea Central","South Africa North","UAE North","Switzerland
        North","East US 2 EUAP"],"apiVersions":["2019-06-01-preview","2019-04-01","2018-09-01"]},{"resourceType":"registries/runs/cancel","locations":["East
        US","West Europe","West US 2","South Central US","Australia East","Australia
        Southeast","Brazil South","Canada Central","Canada East","Central India","Central
        US","East Asia","East US 2","Japan East","Japan West","North Central US","North
        Europe","Southeast Asia","South India","UK South","UK West","West US","West
        Central US","France Central","Korea Central","South Africa North","UAE North","Switzerland
        North","East US 2 EUAP"],"apiVersions":["2019-06-01-preview","2019-04-01","2018-09-01"]},{"resourceType":"registries/tasks","locations":["East
        US","West Europe","West US 2","South Central US","Australia East","Australia
        Southeast","Brazil South","Canada Central","Canada East","Central India","Central
        US","East Asia","East US 2","Japan East","Japan West","North Central US","North
        Europe","Southeast Asia","South India","UK South","UK West","West US","West
        Central US","France Central","Korea Central","South Africa North","UAE North","Switzerland
        North","East US 2 EUAP"],"apiVersions":["2019-06-01-preview","2019-04-01","2018-09-01"],"capabilities":"CrossResourceGroupResourceMove,
        CrossSubscriptionResourceMove, SystemAssignedResourceIdentity"},{"resourceType":"registries/tasks/listDetails","locations":["East
        US","West Europe","West US 2","South Central US","Australia East","Australia
        Southeast","Brazil South","Canada Central","Canada East","Central India","Central
        US","East Asia","East US 2","Japan East","Japan West","North Central US","North
        Europe","Southeast Asia","South India","UK South","UK West","West US","West
        Central US","France Central","Korea Central","South Africa North","UAE North","Switzerland
        North","East US 2 EUAP"],"apiVersions":["2019-06-01-preview","2019-04-01","2018-09-01"]},{"resourceType":"registries/getBuildSourceUploadUrl","locations":["East
        US","West Europe","West US 2","South Central US","Australia East","Australia
        Southeast","Brazil South","Canada Central","Canada East","Central India","Central
        US","East Asia","East US 2","Japan East","Japan West","North Central US","North
        Europe","Southeast Asia","South India","UK South","UK West","West US","West
        Central US","France Central","Korea Central","South Africa North","UAE North","Switzerland
        North","East US 2 EUAP"],"apiVersions":["2018-02-01-preview"]},{"resourceType":"registries/queueBuild","locations":["East
        US","West Europe","West US 2","South Central US","Australia East","Australia
        Southeast","Brazil South","Canada Central","Canada East","Central India","Central
        US","East Asia","East US 2","Japan East","Japan West","North Central US","North
        Europe","Southeast Asia","South India","UK South","UK West","West US","West
        Central US","France Central","Korea Central","South Africa North","UAE North","Switzerland
        North","East US 2 EUAP"],"apiVersions":["2018-02-01-preview"]},{"resourceType":"registries/builds","locations":["East
        US","West Europe","West US 2","South Central US","Australia East","Australia
        Southeast","Brazil South","Canada Central","Canada East","Central India","Central
        US","East Asia","East US 2","Japan East","Japan West","North Central US","North
        Europe","Southeast Asia","South India","UK South","UK West","West US","West
        Central US","France Central","Korea Central","South Africa North","UAE North","Switzerland
        North","East US 2 EUAP"],"apiVersions":["2018-02-01-preview"]},{"resourceType":"registries/builds/getLogLink","locations":["East
        US","West Europe","West US 2","South Central US","Australia East","Australia
        Southeast","Brazil South","Canada Central","Canada East","Central India","Central
        US","East Asia","East US 2","Japan East","Japan West","North Central US","North
        Europe","Southeast Asia","South India","UK South","UK West","West US","West
        Central US","France Central","Korea Central","South Africa North","UAE North","Switzerland
        North","East US 2 EUAP"],"apiVersions":["2018-02-01-preview"]},{"resourceType":"registries/builds/cancel","locations":["East
        US","West Europe","West US 2","South Central US","Australia East","Australia
        Southeast","Brazil South","Canada Central","Canada East","Central India","Central
        US","East Asia","East US 2","Japan East","Japan West","North Central US","North
        Europe","Southeast Asia","South India","UK South","UK West","West US","West
        Central US","France Central","Korea Central","South Africa North","UAE North","Switzerland
        North","East US 2 EUAP"],"apiVersions":["2018-02-01-preview"]},{"resourceType":"registries/buildTasks","locations":["East
        US","West Europe","West US 2","South Central US","Australia East","Australia
        Southeast","Brazil South","Canada Central","Canada East","Central India","Central
        US","East Asia","East US 2","Japan East","Japan West","North Central US","North
        Europe","Southeast Asia","South India","UK South","UK West","West US","West
        Central US","France Central","Korea Central","South Africa North","UAE North","Switzerland
        North","East US 2 EUAP"],"apiVersions":["2018-02-01-preview"],"capabilities":"CrossResourceGroupResourceMove,
        CrossSubscriptionResourceMove"},{"resourceType":"registries/buildTasks/listSourceRepositoryProperties","locations":["East
        US","West Europe","West US 2","South Central US","Australia East","Australia
        Southeast","Brazil South","Canada Central","Canada East","Central India","Central
        US","East Asia","East US 2","Japan East","Japan West","North Central US","North
        Europe","Southeast Asia","South India","UK South","UK West","West US","West
        Central US","France Central","Korea Central","South Africa North","UAE North","Switzerland
        North","East US 2 EUAP"],"apiVersions":["2018-02-01-preview"]},{"resourceType":"registries/buildTasks/steps","locations":["East
        US","West Europe","West US 2","South Central US","Australia East","Australia
        Southeast","Brazil South","Canada Central","Canada East","Central India","Central
        US","East Asia","East US 2","Japan East","Japan West","North Central US","North
        Europe","Southeast Asia","South India","UK South","UK West","West US","West
        Central US","France Central","Korea Central","South Africa North","UAE North","Switzerland
        North","East US 2 EUAP"],"apiVersions":["2018-02-01-preview"]},{"resourceType":"registries/buildTasks/steps/listBuildArguments","locations":["East
        US","West Europe","West US 2","South Central US","Australia East","Australia
        Southeast","Brazil South","Canada Central","Canada East","Central India","Central
        US","East Asia","East US 2","Japan East","Japan West","North Central US","North
        Europe","Southeast Asia","South India","UK South","UK West","West US","West
        Central US","France Central","Korea Central","South Africa North","UAE North","Switzerland
        North","East US 2 EUAP"],"apiVersions":["2018-02-01-preview"]},{"resourceType":"registries/replications","locations":["South
        Central US","West Central US","East US","West Europe","West US","Japan East","North
        Europe","Southeast Asia","North Central US","East US 2","West US 2","Brazil
        South","Australia East","Central India","Korea Central","South Africa North","UAE
        North","France Central","Central US","Canada East","Canada Central","UK South","UK
        West","Australia Southeast","East Asia","Japan West","South India","Switzerland
        North","Central US EUAP","East US 2 EUAP"],"apiVersions":["2019-12-01-preview","2019-05-01","2017-10-01"],"capabilities":"CrossResourceGroupResourceMove,
        CrossSubscriptionResourceMove"},{"resourceType":"registries/webhooks","locations":["West
        Central US","East US","West Europe","South Central US","West US","Japan East","North
        Europe","Southeast Asia","North Central US","East US 2","West US 2","Brazil
        South","Australia East","Central India","Korea Central","South Africa North","UAE
        North","France Central","Central US","Canada East","Canada Central","UK South","UK
        West","Australia Southeast","East Asia","Japan West","South India","Switzerland
        North","Central US EUAP","East US 2 EUAP"],"apiVersions":["2019-12-01-preview","2019-05-01","2017-10-01"],"capabilities":"CrossResourceGroupResourceMove,
        CrossSubscriptionResourceMove"},{"resourceType":"registries/webhooks/ping","locations":["West
        Central US","East US","West Europe","South Central US","West US","Japan East","North
        Europe","Southeast Asia","North Central US","East US 2","West US 2","Brazil
        South","Australia East","Central India","Korea Central","South Africa North","UAE
        North","France Central","Central US","Canada East","Canada Central","UK South","UK
        West","Australia Southeast","East Asia","Japan West","South India","Switzerland
        North","Central US EUAP","East US 2 EUAP"],"apiVersions":["2019-12-01-preview","2019-05-01","2017-10-01"]},{"resourceType":"registries/webhooks/getCallbackConfig","locations":["West
        Central US","East US","West Europe","South Central US","West US","Japan East","North
        Europe","Southeast Asia","North Central US","East US 2","West US 2","Brazil
        South","Australia East","Central India","Korea Central","South Africa North","UAE
        North","France Central","Central US","Canada East","Canada Central","UK South","UK
        West","Australia Southeast","East Asia","Japan West","South India","Switzerland
        North","Central US EUAP","East US 2 EUAP"],"apiVersions":["2019-12-01-preview","2019-05-01","2017-10-01"]},{"resourceType":"registries/webhooks/listEvents","locations":["West
        Central US","East US","West Europe","South Central US","West US","Japan East","North
        Europe","Southeast Asia","North Central US","East US 2","West US 2","Brazil
        South","Australia East","Central India","Korea Central","South Africa North","UAE
        North","France Central","Central US","Canada East","Canada Central","UK South","UK
        West","Australia Southeast","East Asia","Japan West","South India","Switzerland
        North","Central US EUAP","East US 2 EUAP"],"apiVersions":["2019-12-01-preview","2019-05-01","2017-10-01"]},{"resourceType":"locations/setupAuth","locations":["East
        US","West Europe","West US 2","South Central US","Australia East","Australia
        Southeast","Brazil South","Canada Central","Canada East","Central India","Central
        US","East Asia","East US 2","Japan East","Japan West","North Central US","North
        Europe","Southeast Asia","South India","UK South","UK West","West US","West
        Central US","France Central","Korea Central","South Africa North","UAE North","Switzerland
        North","East US 2 EUAP"],"apiVersions":["2018-02-01-preview"]},{"resourceType":"locations/authorize","locations":["East
        US","West Europe","West US 2","South Central US","Australia East","Australia
        Southeast","Brazil South","Canada Central","Canada East","Central India","Central
        US","East Asia","East US 2","Japan East","Japan West","North Central US","North
        Europe","Southeast Asia","South India","UK South","UK West","West US","West
        Central US","France Central","Korea Central","South Africa North","UAE North","Switzerland
        North","East US 2 EUAP"],"apiVersions":["2018-02-01-preview"]},{"resourceType":"locations/operationResults","locations":["West
        Central US","East US","West Europe","South Central US","West US","Japan East","North
        Europe","Southeast Asia","North Central US","East US 2","West US 2","Brazil
        South","Australia East","Central India","Korea Central","France Central","Central
        US","South Africa North","UAE North","Canada East","Canada Central","UK South","UK
        West","Australia Southeast","East Asia","Japan West","South India","Switzerland
        North","Central US EUAP","East US 2 EUAP"],"apiVersions":["2019-12-01-preview","2019-05-01-preview","2019-05-01","2017-10-01"]},{"resourceType":"locations/deleteVirtualNetworkOrSubnets","locations":["West
        Central US","East US","West Europe","South Central US","West US","Japan East","North
        Europe","Southeast Asia","North Central US","East US 2","West US 2","Brazil
        South","Australia East","Central India","Korea Central","South Africa North","UAE
        North","France Central","Central US","Canada East","Canada Central","UK South","UK
        West","Australia Southeast","East Asia","Japan West","South India","Switzerland
        North","Central US EUAP","East US 2 EUAP"],"apiVersions":["2019-05-01","2017-10-01"]},{"resourceType":"registries/GetCredentials","locations":["West
        US","East US","South Central US","West Europe","East US 2 EUAP","Central US
        EUAP"],"apiVersions":["2016-06-27-preview"]},{"resourceType":"registries/listCredentials","locations":["South
        Central US","East US","West US","West Europe","North Europe","UK South","UK
        West","Australia East","Australia Southeast","Central India","Korea Central","South
        Africa North","UAE North","France Central","East Asia","Japan East","Japan
        West","Southeast Asia","South India","Brazil South","Canada East","Canada
        Central","Central US","East US 2","North Central US","West Central US","West
        US 2","Switzerland North","Central US EUAP","East US 2 EUAP"],"apiVersions":["2019-12-01-preview","2019-05-01","2017-10-01","2017-03-01"]},{"resourceType":"registries/regenerateCredential","locations":["South
        Central US","West US","East US","West Europe","North Europe","UK South","UK
        West","Australia East","Australia Southeast","Central India","Korea Central","South
        Africa North","UAE North","France Central","East Asia","Japan East","Japan
        West","Southeast Asia","South India","Brazil South","Canada East","Canada
        Central","Central US","East US 2","North Central US","West Central US","West
        US 2","Switzerland North","Central US EUAP","East US 2 EUAP"],"apiVersions":["2019-12-01-preview","2019-05-01","2017-10-01","2017-03-01"]},{"resourceType":"registries/listUsages","locations":["West
        Central US","East US","West Europe","South Central US","West US","Japan East","North
        Europe","Southeast Asia","North Central US","East US 2","West US 2","Brazil
        South","Australia East","Central India","Korea Central","South Africa North","UAE
        North","France Central","Central US","Canada East","Canada Central","UK South","UK
        West","Australia Southeast","East Asia","Japan West","South India","Switzerland
        North","Central US EUAP","East US 2 EUAP"],"apiVersions":["2019-12-01-preview","2019-05-01","2017-10-01"]},{"resourceType":"registries/listPolicies","locations":["West
        US","East US","South Central US","West Europe","North Europe","UK South","UK
        West","Australia East","Australia Southeast","Central India","Korea Central","South
        Africa North","UAE North","France Central","East Asia","Japan East","Japan
        West","Southeast Asia","South India","Brazil South","Canada East","Canada
        Central","Central US","East US 2","North Central US","West Central US","West
        US 2","Switzerland North","East US 2 EUAP","Central US EUAP"],"apiVersions":["2017-10-01"]},{"resourceType":"registries/updatePolicies","locations":["West
        US","East US","South Central US","West Europe","North Europe","UK South","UK
        West","Australia East","Australia Southeast","Central India","Korea Central","South
        Africa North","UAE North","France Central","East Asia","Japan East","Japan
        West","Southeast Asia","South India","Brazil South","Canada East","Canada
        Central","Central US","East US 2","North Central US","West Central US","West
        US 2","Switzerland North","East US 2 EUAP","Central US EUAP"],"apiVersions":["2017-10-01"]},{"resourceType":"registries/regenerateCredentials","locations":["West
        US","East US","South Central US","West Europe","East US 2 EUAP","Central US
        EUAP"],"apiVersions":["2016-06-27-preview"]},{"resourceType":"registries/eventGridFilters","locations":["South
        Central US","West Central US","East US","West Europe","West US","Japan East","North
        Europe","Southeast Asia","North Central US","East US 2","West US 2","Brazil
        South","Australia East","Central India","Korea Central","South Africa North","UAE
        North","France Central","Central US","Canada East","Canada Central","UK South","UK
        West","Australia Southeast","East Asia","Japan West","South India","Switzerland
        North","Central US EUAP","East US 2 EUAP"],"apiVersions":["2019-05-01","2017-10-01"]},{"resourceType":"checkNameAvailability","locations":["South
        Central US","East US","West US","Central US","East US 2","North Central US","West
        Central US","West US 2","Brazil South","Canada East","Canada Central","West
        Europe","North Europe","UK South","UK West","Australia East","Australia Southeast","Central
        India","East Asia","Japan East","Japan West","Southeast Asia","South India","Korea
        Central","France Central","South Africa North","UAE North","Switzerland North","East
        US 2 EUAP","Central US EUAP"],"apiVersions":["2019-12-01-preview","2019-05-01","2017-10-01","2017-06-01-preview","2017-03-01","2016-06-27-preview"]},{"resourceType":"operations","locations":["South
        Central US","East US","West US","Central US","East US 2","North Central US","West
        Central US","West US 2","Brazil South","Canada East","Canada Central","West
        Europe","North Europe","UK South","UK West","Australia East","Australia Southeast","Central
        India","East Asia","Japan East","Japan West","Southeast Asia","South India","Korea
        Central","France Central","South Africa North","UAE North","Switzerland North","Central
        US EUAP","East US 2 EUAP"],"apiVersions":["2019-12-01-preview","2019-05-01","2017-10-01","2017-06-01-preview","2017-03-01"]},{"resourceType":"locations","locations":["South
        Central US","East US","West US","Central US","East US 2","North Central US","West
        Central US","West US 2","Brazil South","Canada East","Canada Central","West
        Europe","North Europe","UK South","UK West","Australia East","Australia Southeast","Central
        India","East Asia","Japan East","Japan West","Southeast Asia","South India","Korea
        Central","France Central","South Africa North","UAE North","Switzerland North","Central
        US EUAP","East US 2 EUAP"],"apiVersions":["2019-12-01-preview","2019-05-01-preview","2019-05-01","2017-10-01","2017-06-01-preview"]}],"registrationState":"Registering"}'
=======
      - python/3.8.0 (Windows-10-10.0.19041-SP0) msrest/0.6.9 msrest_azure/0.6.3 azure-mgmt-resource/10.1.0
        Azure-SDK-For-Python AZURECLI/2.9.0
      accept-language:
      - en-US
    method: GET
    uri: https://management.azure.com/subscriptions/00000000-0000-0000-0000-000000000000/resources?$filter=resourceType%20eq%20%27Microsoft.ContainerRegistry%2Fregistries%27&api-version=2020-06-01
  response:
    body:
      string: '{"value":[{"id":"/subscriptions/00000000-0000-0000-0000-000000000000/resourceGroups/clitest.rgdd7fbiswoiks53ktq2k4kfoyg66d4aktdmtr5ockrzawtp4lsubjgw3fcgriov5ot/providers/Microsoft.ContainerRegistry/registries/cliregwp5wnqa3exrz3i","name":"cliregwp5wnqa3exrz3i","type":"Microsoft.ContainerRegistry/registries","sku":{"name":"Premium","tier":"Premium"},"location":"eastus","tags":{}},{"id":"/subscriptions/00000000-0000-0000-0000-000000000000/resourceGroups/clitest.rg000001/providers/Microsoft.ContainerRegistry/registries/clireg000002","name":"clireg000002","type":"Microsoft.ContainerRegistry/registries","sku":{"name":"Premium","tier":"Premium"},"location":"westus","tags":{}},{"id":"/subscriptions/00000000-0000-0000-0000-000000000000/resourceGroups/clitest.rgnlx4pnlhpelupg6k67zzck72sz6kmey2lp532nl6yrmjoeydgbs7lpopg6ka36owa/providers/Microsoft.ContainerRegistry/registries/cliregjjzqpcgf6oo2kg","name":"cliregjjzqpcgf6oo2kg","type":"Microsoft.ContainerRegistry/registries","sku":{"name":"Premium","tier":"Premium"},"location":"westus","tags":{"foo":"bar","cat":""}},{"id":"/subscriptions/00000000-0000-0000-0000-000000000000/resourceGroups/clitest.rgtxilu5f65rwmvm74aocbvjfxzzbba4k3proytc5crx5womyzjngrr66jmofdvfaed/providers/Microsoft.ContainerRegistry/registries/testregd52kpxooxup35kjqdl","name":"testregd52kpxooxup35kjqdl","type":"Microsoft.ContainerRegistry/registries","sku":{"name":"Premium","tier":"Premium"},"location":"westus","tags":{}},{"id":"/subscriptions/00000000-0000-0000-0000-000000000000/resourceGroups/clitest.rgzwh5haccn5krxuw624jz6uoploabtgz5odfdgikrl6ru4pldci7zyljrczff7qoup/providers/Microsoft.ContainerRegistry/registries/cliregg3zmc7qdac5scm","name":"cliregg3zmc7qdac5scm","type":"Microsoft.ContainerRegistry/registries","sku":{"name":"Standard","tier":"Standard"},"location":"westus","tags":{}},{"id":"/subscriptions/00000000-0000-0000-0000-000000000000/resourceGroups/zhoxing-test/providers/Microsoft.ContainerRegistry/registries/zhoxingtest","name":"zhoxingtest","type":"Microsoft.ContainerRegistry/registries","sku":{"name":"Standard","tier":"Standard"},"location":"westus","tags":{}}]}'
>>>>>>> 3c2ff2b5
    headers:
      cache-control:
      - no-cache
      content-length:
<<<<<<< HEAD
      - '29074'
      content-type:
      - application/json; charset=utf-8
      date:
      - Mon, 06 Jul 2020 00:31:23 GMT
=======
      - '2196'
      content-type:
      - application/json; charset=utf-8
      date:
      - Tue, 14 Jul 2020 10:38:34 GMT
>>>>>>> 3c2ff2b5
      expires:
      - '-1'
      pragma:
      - no-cache
      strict-transport-security:
      - max-age=31536000; includeSubDomains
      vary:
      - Accept-Encoding
      x-content-type-options:
      - nosniff
    status:
      code: 200
      message: OK
- request:
    body: null
    headers:
      Accept:
      - '*/*'
      Accept-Encoding:
      - gzip, deflate
      Connection:
      - keep-alive
      User-Agent:
<<<<<<< HEAD
      - python-requests/2.22.0
=======
      - python/3.8.0 (Windows-10-10.0.19041-SP0) msrest/0.6.9 msrest_azure/0.6.3 azure-mgmt-containerregistry/3.0.0rc14
        Azure-SDK-For-Python AZURECLI/2.9.0
      accept-language:
      - en-US
>>>>>>> 3c2ff2b5
    method: GET
    uri: https://management.azure.com/subscriptions/00000000-0000-0000-0000-000000000000/providers/Microsoft.ContainerRegistry?api-version=2016-02-01
  response:
    body:
<<<<<<< HEAD
      string: '{"id":"/subscriptions/00000000-0000-0000-0000-000000000000/providers/Microsoft.ContainerRegistry","namespace":"Microsoft.ContainerRegistry","authorizations":[{"applicationId":"6a0ec4d3-30cb-4a83-91c0-ae56bc0e3d26","roleDefinitionId":"78e18383-93eb-418a-9887-bc9271046576"},{"applicationId":"737d58c1-397a-46e7-9d12-7d8c830883c2","roleDefinitionId":"716bb53a-0390-4428-bf41-b1bedde7d751"},{"applicationId":"918d0db8-4a38-4938-93c1-9313bdfe0272","roleDefinitionId":"dcd2d2c9-3f80-4d72-95a8-2593111b4b12"},{"applicationId":"d2fa1650-4805-4a83-bcb9-cf41fe63539c","roleDefinitionId":"c15f8dab-b103-4f8d-9afb-fbe4b8e98de2"},{"applicationId":"a4c95b9e-3994-40cc-8953-5dc66d48348d","roleDefinitionId":"dc88c655-90fa-48d9-8d51-003cc8738508"},{"applicationId":"62c559cd-db0c-4da0-bab2-972528c65d42","roleDefinitionId":"437b639a-6d74-491d-959f-d172e8c5c1fc"}],"resourceTypes":[{"resourceType":"registries","locations":["West
        US","East US","South Central US","West Europe","North Europe","UK South","UK
        West","Australia East","Australia Southeast","Central India","Korea Central","France
        Central","South Africa North","UAE North","East Asia","Japan East","Japan
        West","Southeast Asia","South India","Brazil South","Canada East","Canada
        Central","Central US","East US 2","North Central US","West Central US","West
        US 2","Switzerland North","East US 2 EUAP","Central US EUAP"],"apiVersions":["2019-12-01-preview","2019-05-01","2017-10-01","2017-03-01"],"capabilities":"CrossResourceGroupResourceMove,
        CrossSubscriptionResourceMove, SystemAssignedResourceIdentity"},{"resourceType":"registries/scopeMaps","locations":["West
        US","East US","South Central US","West Europe","North Europe","UK South","UK
        West","Australia East","Australia Southeast","Central India","East Asia","Japan
        East","Japan West","Southeast Asia","South India","Brazil South","Canada East","Canada
        Central","Central US","East US 2","North Central US","West Central US","West
        US 2","Korea Central","France Central","South Africa North","UAE North","Switzerland
        North","Central US EUAP","East US 2 EUAP"],"apiVersions":["2019-05-01-preview"]},{"resourceType":"registries/tokens","locations":["West
        US","East US","South Central US","West Europe","North Europe","UK South","UK
        West","Australia East","Australia Southeast","Central India","East Asia","Japan
        East","Japan West","Southeast Asia","South India","Brazil South","Canada East","Canada
        Central","Central US","East US 2","North Central US","West Central US","West
        US 2","Korea Central","France Central","South Africa North","UAE North","Switzerland
        North","Central US EUAP","East US 2 EUAP"],"apiVersions":["2019-05-01-preview"]},{"resourceType":"registries/generateCredentials","locations":["West
        US","East US","South Central US","West Europe","North Europe","UK South","UK
        West","Australia East","Australia Southeast","Central India","East Asia","Japan
        East","Japan West","Southeast Asia","South India","Brazil South","Canada East","Canada
        Central","Central US","East US 2","North Central US","West Central US","West
        US 2","Korea Central","France Central","South Africa North","UAE North","Switzerland
        North","Central US EUAP","East US 2 EUAP"],"apiVersions":["2019-05-01-preview"]},{"resourceType":"registries/privateEndpointConnections","locations":["West
        US","East US","South Central US","West Europe","Switzerland North","North
        Europe","UK South","UK West","Australia East","Australia Southeast","Central
        India","East Asia","Japan East","Japan West","Southeast Asia","South India","Brazil
        South","Canada East","Canada Central","Central US","East US 2","North Central
        US","West Central US","West US 2","Korea Central","France Central","South
        Africa North","UAE North","Central US EUAP","East US 2 EUAP"],"apiVersions":["2019-12-01-preview"]},{"resourceType":"registries/privateEndpointConnectionProxies","locations":["West
        US","East US","South Central US","West Europe","Switzerland North","North
        Europe","UK South","UK West","Australia East","Australia Southeast","Central
        India","East Asia","Japan East","Japan West","Southeast Asia","South India","Brazil
        South","Canada East","Canada Central","Central US","East US 2","North Central
        US","West Central US","West US 2","Korea Central","France Central","South
        Africa North","UAE North","Central US EUAP","East US 2 EUAP"],"apiVersions":["2019-12-01-preview"]},{"resourceType":"registries/privateEndpointConnectionProxies/validate","locations":["West
        US","East US","South Central US","West Europe","Switzerland North","North
        Europe","UK South","UK West","Australia East","Australia Southeast","Central
        India","East Asia","Japan East","Japan West","Southeast Asia","South India","Brazil
        South","Canada East","Canada Central","Central US","East US 2","North Central
        US","West Central US","West US 2","Korea Central","France Central","South
        Africa North","UAE North","Central US EUAP","East US 2 EUAP"],"apiVersions":["2019-12-01-preview"]},{"resourceType":"registries/privateLinkResources","locations":["West
        US","East US","South Central US","West Europe","Switzerland North","North
        Europe","UK South","UK West","Australia East","Australia Southeast","Central
        India","East Asia","Japan East","Japan West","Southeast Asia","South India","Brazil
        South","Canada East","Canada Central","Central US","East US 2","North Central
        US","West Central US","West US 2","Korea Central","France Central","South
        Africa North","UAE North","Central US EUAP","East US 2 EUAP"],"apiVersions":["2019-12-01-preview"]},{"resourceType":"registries/importImage","locations":["South
        Central US","West Central US","East US","West Europe","West US","Japan East","North
        Europe","Southeast Asia","North Central US","East US 2","West US 2","Brazil
        South","Australia East","Central India","Korea Central","France Central","South
        Africa North","UAE North","Central US","Canada East","Canada Central","UK
        South","UK West","Australia Southeast","East Asia","Japan West","South India","Switzerland
        North","Central US EUAP","East US 2 EUAP"],"apiVersions":["2019-12-01-preview","2019-05-01","2017-10-01"]},{"resourceType":"registries/exportPipelines","locations":["West
        US","East US","South Central US","West Europe","Switzerland North","North
        Europe","UK South","UK West","Australia East","Australia Southeast","Central
        India","East Asia","Japan East","Japan West","Southeast Asia","South India","Brazil
        South","Canada East","Canada Central","Central US","East US 2","North Central
        US","West Central US","West US 2","Korea Central","France Central","South
        Africa North","UAE North","Central US EUAP","East US 2 EUAP"],"apiVersions":["2019-12-01-preview"],"capabilities":"SystemAssignedResourceIdentity"},{"resourceType":"registries/importPipelines","locations":["West
        US","East US","South Central US","West Europe","Switzerland North","North
        Europe","UK South","UK West","Australia East","Australia Southeast","Central
        India","East Asia","Japan East","Japan West","Southeast Asia","South India","Brazil
        South","Canada East","Canada Central","Central US","East US 2","North Central
        US","West Central US","West US 2","Korea Central","France Central","South
        Africa North","UAE North","Central US EUAP","East US 2 EUAP"],"apiVersions":["2019-12-01-preview"],"capabilities":"SystemAssignedResourceIdentity"},{"resourceType":"registries/pipelineRuns","locations":["West
        US","East US","South Central US","West Europe","Switzerland North","North
        Europe","UK South","UK West","Australia East","Australia Southeast","Central
        India","East Asia","Japan East","Japan West","Southeast Asia","South India","Brazil
        South","Canada East","Canada Central","Central US","East US 2","North Central
        US","West Central US","West US 2","Korea Central","France Central","South
        Africa North","UAE North","Central US EUAP","East US 2 EUAP"],"apiVersions":["2019-12-01-preview"]},{"resourceType":"registries/listBuildSourceUploadUrl","locations":["East
        US","West Europe","West US 2","South Central US","Australia East","Australia
        Southeast","Brazil South","Canada Central","Canada East","Central India","Central
        US","East Asia","East US 2","Japan East","Japan West","North Central US","North
        Europe","Southeast Asia","South India","UK South","UK West","West US","West
        Central US","France Central","Korea Central","South Africa North","UAE North","Switzerland
        North","East US 2 EUAP"],"apiVersions":["2019-06-01-preview","2019-04-01","2018-09-01"]},{"resourceType":"registries/scheduleRun","locations":["East
        US","West Europe","West US 2","South Central US","Australia East","Australia
        Southeast","Brazil South","Canada Central","Canada East","Central India","Central
        US","East Asia","East US 2","Japan East","Japan West","North Central US","North
        Europe","Southeast Asia","South India","UK South","UK West","West US","West
        Central US","France Central","Korea Central","South Africa North","UAE North","Switzerland
        North","East US 2 EUAP"],"apiVersions":["2019-06-01-preview","2019-04-01","2018-09-01"]},{"resourceType":"registries/runs","locations":["East
        US","West Europe","West US 2","South Central US","Australia East","Australia
        Southeast","Brazil South","Canada Central","Canada East","Central India","Central
        US","East Asia","East US 2","Japan East","Japan West","North Central US","North
        Europe","Southeast Asia","South India","UK South","UK West","West US","West
        Central US","France Central","Korea Central","South Africa North","UAE North","Switzerland
        North","East US 2 EUAP"],"apiVersions":["2019-06-01-preview","2019-04-01","2018-09-01"]},{"resourceType":"registries/taskRuns","locations":["East
        US","West Europe","West US 2","South Central US","Australia East","Australia
        Southeast","Brazil South","Canada Central","Canada East","Central India","Central
        US","East Asia","East US 2","Japan East","Japan West","North Central US","North
        Europe","Southeast Asia","South India","UK South","UK West","West US","West
        Central US","France Central","Korea Central","South Africa North","UAE North","Switzerland
        North","East US 2 EUAP"],"apiVersions":["2019-06-01-preview"]},{"resourceType":"registries/taskRuns/listDetails","locations":["East
        US","West Europe","West US 2","South Central US","Australia East","Australia
        Southeast","Brazil South","Canada Central","Canada East","Central India","Central
        US","East Asia","East US 2","Japan East","Japan West","North Central US","North
        Europe","Southeast Asia","South India","UK South","UK West","West US","West
        Central US","France Central","Korea Central","South Africa North","UAE North","Switzerland
        North","East US 2 EUAP"],"apiVersions":["2019-06-01-preview"]},{"resourceType":"registries/agentPools","locations":["East
        US","West US 2","South Central US","East US 2","East US 2 EUAP"],"apiVersions":["2019-06-01-preview"],"capabilities":"CrossResourceGroupResourceMove,
        CrossSubscriptionResourceMove"},{"resourceType":"registries/agentPools/listQueueStatus","locations":["East
        US","West US 2","South Central US","East US 2","East US 2 EUAP"],"apiVersions":["2019-06-01-preview"]},{"resourceType":"registries/runs/listLogSasUrl","locations":["East
        US","West Europe","West US 2","South Central US","Australia East","Australia
        Southeast","Brazil South","Canada Central","Canada East","Central India","Central
        US","East Asia","East US 2","Japan East","Japan West","North Central US","North
        Europe","Southeast Asia","South India","UK South","UK West","West US","West
        Central US","France Central","Korea Central","South Africa North","UAE North","Switzerland
        North","East US 2 EUAP"],"apiVersions":["2019-06-01-preview","2019-04-01","2018-09-01"]},{"resourceType":"registries/runs/cancel","locations":["East
        US","West Europe","West US 2","South Central US","Australia East","Australia
        Southeast","Brazil South","Canada Central","Canada East","Central India","Central
        US","East Asia","East US 2","Japan East","Japan West","North Central US","North
        Europe","Southeast Asia","South India","UK South","UK West","West US","West
        Central US","France Central","Korea Central","South Africa North","UAE North","Switzerland
        North","East US 2 EUAP"],"apiVersions":["2019-06-01-preview","2019-04-01","2018-09-01"]},{"resourceType":"registries/tasks","locations":["East
        US","West Europe","West US 2","South Central US","Australia East","Australia
        Southeast","Brazil South","Canada Central","Canada East","Central India","Central
        US","East Asia","East US 2","Japan East","Japan West","North Central US","North
        Europe","Southeast Asia","South India","UK South","UK West","West US","West
        Central US","France Central","Korea Central","South Africa North","UAE North","Switzerland
        North","East US 2 EUAP"],"apiVersions":["2019-06-01-preview","2019-04-01","2018-09-01"],"capabilities":"CrossResourceGroupResourceMove,
        CrossSubscriptionResourceMove, SystemAssignedResourceIdentity"},{"resourceType":"registries/tasks/listDetails","locations":["East
        US","West Europe","West US 2","South Central US","Australia East","Australia
        Southeast","Brazil South","Canada Central","Canada East","Central India","Central
        US","East Asia","East US 2","Japan East","Japan West","North Central US","North
        Europe","Southeast Asia","South India","UK South","UK West","West US","West
        Central US","France Central","Korea Central","South Africa North","UAE North","Switzerland
        North","East US 2 EUAP"],"apiVersions":["2019-06-01-preview","2019-04-01","2018-09-01"]},{"resourceType":"registries/getBuildSourceUploadUrl","locations":["East
        US","West Europe","West US 2","South Central US","Australia East","Australia
        Southeast","Brazil South","Canada Central","Canada East","Central India","Central
        US","East Asia","East US 2","Japan East","Japan West","North Central US","North
        Europe","Southeast Asia","South India","UK South","UK West","West US","West
        Central US","France Central","Korea Central","South Africa North","UAE North","Switzerland
        North","East US 2 EUAP"],"apiVersions":["2018-02-01-preview"]},{"resourceType":"registries/queueBuild","locations":["East
        US","West Europe","West US 2","South Central US","Australia East","Australia
        Southeast","Brazil South","Canada Central","Canada East","Central India","Central
        US","East Asia","East US 2","Japan East","Japan West","North Central US","North
        Europe","Southeast Asia","South India","UK South","UK West","West US","West
        Central US","France Central","Korea Central","South Africa North","UAE North","Switzerland
        North","East US 2 EUAP"],"apiVersions":["2018-02-01-preview"]},{"resourceType":"registries/builds","locations":["East
        US","West Europe","West US 2","South Central US","Australia East","Australia
        Southeast","Brazil South","Canada Central","Canada East","Central India","Central
        US","East Asia","East US 2","Japan East","Japan West","North Central US","North
        Europe","Southeast Asia","South India","UK South","UK West","West US","West
        Central US","France Central","Korea Central","South Africa North","UAE North","Switzerland
        North","East US 2 EUAP"],"apiVersions":["2018-02-01-preview"]},{"resourceType":"registries/builds/getLogLink","locations":["East
        US","West Europe","West US 2","South Central US","Australia East","Australia
        Southeast","Brazil South","Canada Central","Canada East","Central India","Central
        US","East Asia","East US 2","Japan East","Japan West","North Central US","North
        Europe","Southeast Asia","South India","UK South","UK West","West US","West
        Central US","France Central","Korea Central","South Africa North","UAE North","Switzerland
        North","East US 2 EUAP"],"apiVersions":["2018-02-01-preview"]},{"resourceType":"registries/builds/cancel","locations":["East
        US","West Europe","West US 2","South Central US","Australia East","Australia
        Southeast","Brazil South","Canada Central","Canada East","Central India","Central
        US","East Asia","East US 2","Japan East","Japan West","North Central US","North
        Europe","Southeast Asia","South India","UK South","UK West","West US","West
        Central US","France Central","Korea Central","South Africa North","UAE North","Switzerland
        North","East US 2 EUAP"],"apiVersions":["2018-02-01-preview"]},{"resourceType":"registries/buildTasks","locations":["East
        US","West Europe","West US 2","South Central US","Australia East","Australia
        Southeast","Brazil South","Canada Central","Canada East","Central India","Central
        US","East Asia","East US 2","Japan East","Japan West","North Central US","North
        Europe","Southeast Asia","South India","UK South","UK West","West US","West
        Central US","France Central","Korea Central","South Africa North","UAE North","Switzerland
        North","East US 2 EUAP"],"apiVersions":["2018-02-01-preview"],"capabilities":"CrossResourceGroupResourceMove,
        CrossSubscriptionResourceMove"},{"resourceType":"registries/buildTasks/listSourceRepositoryProperties","locations":["East
        US","West Europe","West US 2","South Central US","Australia East","Australia
        Southeast","Brazil South","Canada Central","Canada East","Central India","Central
        US","East Asia","East US 2","Japan East","Japan West","North Central US","North
        Europe","Southeast Asia","South India","UK South","UK West","West US","West
        Central US","France Central","Korea Central","South Africa North","UAE North","Switzerland
        North","East US 2 EUAP"],"apiVersions":["2018-02-01-preview"]},{"resourceType":"registries/buildTasks/steps","locations":["East
        US","West Europe","West US 2","South Central US","Australia East","Australia
        Southeast","Brazil South","Canada Central","Canada East","Central India","Central
        US","East Asia","East US 2","Japan East","Japan West","North Central US","North
        Europe","Southeast Asia","South India","UK South","UK West","West US","West
        Central US","France Central","Korea Central","South Africa North","UAE North","Switzerland
        North","East US 2 EUAP"],"apiVersions":["2018-02-01-preview"]},{"resourceType":"registries/buildTasks/steps/listBuildArguments","locations":["East
        US","West Europe","West US 2","South Central US","Australia East","Australia
        Southeast","Brazil South","Canada Central","Canada East","Central India","Central
        US","East Asia","East US 2","Japan East","Japan West","North Central US","North
        Europe","Southeast Asia","South India","UK South","UK West","West US","West
        Central US","France Central","Korea Central","South Africa North","UAE North","Switzerland
        North","East US 2 EUAP"],"apiVersions":["2018-02-01-preview"]},{"resourceType":"registries/replications","locations":["South
        Central US","West Central US","East US","West Europe","West US","Japan East","North
        Europe","Southeast Asia","North Central US","East US 2","West US 2","Brazil
        South","Australia East","Central India","Korea Central","South Africa North","UAE
        North","France Central","Central US","Canada East","Canada Central","UK South","UK
        West","Australia Southeast","East Asia","Japan West","South India","Switzerland
        North","Central US EUAP","East US 2 EUAP"],"apiVersions":["2019-12-01-preview","2019-05-01","2017-10-01"],"capabilities":"CrossResourceGroupResourceMove,
        CrossSubscriptionResourceMove"},{"resourceType":"registries/webhooks","locations":["West
        Central US","East US","West Europe","South Central US","West US","Japan East","North
        Europe","Southeast Asia","North Central US","East US 2","West US 2","Brazil
        South","Australia East","Central India","Korea Central","South Africa North","UAE
        North","France Central","Central US","Canada East","Canada Central","UK South","UK
        West","Australia Southeast","East Asia","Japan West","South India","Switzerland
        North","Central US EUAP","East US 2 EUAP"],"apiVersions":["2019-12-01-preview","2019-05-01","2017-10-01"],"capabilities":"CrossResourceGroupResourceMove,
        CrossSubscriptionResourceMove"},{"resourceType":"registries/webhooks/ping","locations":["West
        Central US","East US","West Europe","South Central US","West US","Japan East","North
        Europe","Southeast Asia","North Central US","East US 2","West US 2","Brazil
        South","Australia East","Central India","Korea Central","South Africa North","UAE
        North","France Central","Central US","Canada East","Canada Central","UK South","UK
        West","Australia Southeast","East Asia","Japan West","South India","Switzerland
        North","Central US EUAP","East US 2 EUAP"],"apiVersions":["2019-12-01-preview","2019-05-01","2017-10-01"]},{"resourceType":"registries/webhooks/getCallbackConfig","locations":["West
        Central US","East US","West Europe","South Central US","West US","Japan East","North
        Europe","Southeast Asia","North Central US","East US 2","West US 2","Brazil
        South","Australia East","Central India","Korea Central","South Africa North","UAE
        North","France Central","Central US","Canada East","Canada Central","UK South","UK
        West","Australia Southeast","East Asia","Japan West","South India","Switzerland
        North","Central US EUAP","East US 2 EUAP"],"apiVersions":["2019-12-01-preview","2019-05-01","2017-10-01"]},{"resourceType":"registries/webhooks/listEvents","locations":["West
        Central US","East US","West Europe","South Central US","West US","Japan East","North
        Europe","Southeast Asia","North Central US","East US 2","West US 2","Brazil
        South","Australia East","Central India","Korea Central","South Africa North","UAE
        North","France Central","Central US","Canada East","Canada Central","UK South","UK
        West","Australia Southeast","East Asia","Japan West","South India","Switzerland
        North","Central US EUAP","East US 2 EUAP"],"apiVersions":["2019-12-01-preview","2019-05-01","2017-10-01"]},{"resourceType":"locations/setupAuth","locations":["East
        US","West Europe","West US 2","South Central US","Australia East","Australia
        Southeast","Brazil South","Canada Central","Canada East","Central India","Central
        US","East Asia","East US 2","Japan East","Japan West","North Central US","North
        Europe","Southeast Asia","South India","UK South","UK West","West US","West
        Central US","France Central","Korea Central","South Africa North","UAE North","Switzerland
        North","East US 2 EUAP"],"apiVersions":["2018-02-01-preview"]},{"resourceType":"locations/authorize","locations":["East
        US","West Europe","West US 2","South Central US","Australia East","Australia
        Southeast","Brazil South","Canada Central","Canada East","Central India","Central
        US","East Asia","East US 2","Japan East","Japan West","North Central US","North
        Europe","Southeast Asia","South India","UK South","UK West","West US","West
        Central US","France Central","Korea Central","South Africa North","UAE North","Switzerland
        North","East US 2 EUAP"],"apiVersions":["2018-02-01-preview"]},{"resourceType":"locations/operationResults","locations":["West
        Central US","East US","West Europe","South Central US","West US","Japan East","North
        Europe","Southeast Asia","North Central US","East US 2","West US 2","Brazil
        South","Australia East","Central India","Korea Central","France Central","Central
        US","South Africa North","UAE North","Canada East","Canada Central","UK South","UK
        West","Australia Southeast","East Asia","Japan West","South India","Switzerland
        North","Central US EUAP","East US 2 EUAP"],"apiVersions":["2019-12-01-preview","2019-05-01-preview","2019-05-01","2017-10-01"]},{"resourceType":"locations/deleteVirtualNetworkOrSubnets","locations":["West
        Central US","East US","West Europe","South Central US","West US","Japan East","North
        Europe","Southeast Asia","North Central US","East US 2","West US 2","Brazil
        South","Australia East","Central India","Korea Central","South Africa North","UAE
        North","France Central","Central US","Canada East","Canada Central","UK South","UK
        West","Australia Southeast","East Asia","Japan West","South India","Switzerland
        North","Central US EUAP","East US 2 EUAP"],"apiVersions":["2019-05-01","2017-10-01"]},{"resourceType":"registries/GetCredentials","locations":["West
        US","East US","South Central US","West Europe","East US 2 EUAP","Central US
        EUAP"],"apiVersions":["2016-06-27-preview"]},{"resourceType":"registries/listCredentials","locations":["South
        Central US","East US","West US","West Europe","North Europe","UK South","UK
        West","Australia East","Australia Southeast","Central India","Korea Central","South
        Africa North","UAE North","France Central","East Asia","Japan East","Japan
        West","Southeast Asia","South India","Brazil South","Canada East","Canada
        Central","Central US","East US 2","North Central US","West Central US","West
        US 2","Switzerland North","Central US EUAP","East US 2 EUAP"],"apiVersions":["2019-12-01-preview","2019-05-01","2017-10-01","2017-03-01"]},{"resourceType":"registries/regenerateCredential","locations":["South
        Central US","West US","East US","West Europe","North Europe","UK South","UK
        West","Australia East","Australia Southeast","Central India","Korea Central","South
        Africa North","UAE North","France Central","East Asia","Japan East","Japan
        West","Southeast Asia","South India","Brazil South","Canada East","Canada
        Central","Central US","East US 2","North Central US","West Central US","West
        US 2","Switzerland North","Central US EUAP","East US 2 EUAP"],"apiVersions":["2019-12-01-preview","2019-05-01","2017-10-01","2017-03-01"]},{"resourceType":"registries/listUsages","locations":["West
        Central US","East US","West Europe","South Central US","West US","Japan East","North
        Europe","Southeast Asia","North Central US","East US 2","West US 2","Brazil
        South","Australia East","Central India","Korea Central","South Africa North","UAE
        North","France Central","Central US","Canada East","Canada Central","UK South","UK
        West","Australia Southeast","East Asia","Japan West","South India","Switzerland
        North","Central US EUAP","East US 2 EUAP"],"apiVersions":["2019-12-01-preview","2019-05-01","2017-10-01"]},{"resourceType":"registries/listPolicies","locations":["West
        US","East US","South Central US","West Europe","North Europe","UK South","UK
        West","Australia East","Australia Southeast","Central India","Korea Central","South
        Africa North","UAE North","France Central","East Asia","Japan East","Japan
        West","Southeast Asia","South India","Brazil South","Canada East","Canada
        Central","Central US","East US 2","North Central US","West Central US","West
        US 2","Switzerland North","East US 2 EUAP","Central US EUAP"],"apiVersions":["2017-10-01"]},{"resourceType":"registries/updatePolicies","locations":["West
        US","East US","South Central US","West Europe","North Europe","UK South","UK
        West","Australia East","Australia Southeast","Central India","Korea Central","South
        Africa North","UAE North","France Central","East Asia","Japan East","Japan
        West","Southeast Asia","South India","Brazil South","Canada East","Canada
        Central","Central US","East US 2","North Central US","West Central US","West
        US 2","Switzerland North","East US 2 EUAP","Central US EUAP"],"apiVersions":["2017-10-01"]},{"resourceType":"registries/regenerateCredentials","locations":["West
        US","East US","South Central US","West Europe","East US 2 EUAP","Central US
        EUAP"],"apiVersions":["2016-06-27-preview"]},{"resourceType":"registries/eventGridFilters","locations":["South
        Central US","West Central US","East US","West Europe","West US","Japan East","North
        Europe","Southeast Asia","North Central US","East US 2","West US 2","Brazil
        South","Australia East","Central India","Korea Central","South Africa North","UAE
        North","France Central","Central US","Canada East","Canada Central","UK South","UK
        West","Australia Southeast","East Asia","Japan West","South India","Switzerland
        North","Central US EUAP","East US 2 EUAP"],"apiVersions":["2019-05-01","2017-10-01"]},{"resourceType":"checkNameAvailability","locations":["South
        Central US","East US","West US","Central US","East US 2","North Central US","West
        Central US","West US 2","Brazil South","Canada East","Canada Central","West
        Europe","North Europe","UK South","UK West","Australia East","Australia Southeast","Central
        India","East Asia","Japan East","Japan West","Southeast Asia","South India","Korea
        Central","France Central","South Africa North","UAE North","Switzerland North","East
        US 2 EUAP","Central US EUAP"],"apiVersions":["2019-12-01-preview","2019-05-01","2017-10-01","2017-06-01-preview","2017-03-01","2016-06-27-preview"]},{"resourceType":"operations","locations":["South
        Central US","East US","West US","Central US","East US 2","North Central US","West
        Central US","West US 2","Brazil South","Canada East","Canada Central","West
        Europe","North Europe","UK South","UK West","Australia East","Australia Southeast","Central
        India","East Asia","Japan East","Japan West","Southeast Asia","South India","Korea
        Central","France Central","South Africa North","UAE North","Switzerland North","Central
        US EUAP","East US 2 EUAP"],"apiVersions":["2019-12-01-preview","2019-05-01","2017-10-01","2017-06-01-preview","2017-03-01"]},{"resourceType":"locations","locations":["South
        Central US","East US","West US","Central US","East US 2","North Central US","West
        Central US","West US 2","Brazil South","Canada East","Canada Central","West
        Europe","North Europe","UK South","UK West","Australia East","Australia Southeast","Central
        India","East Asia","Japan East","Japan West","Southeast Asia","South India","Korea
        Central","France Central","South Africa North","UAE North","Switzerland North","Central
        US EUAP","East US 2 EUAP"],"apiVersions":["2019-12-01-preview","2019-05-01-preview","2019-05-01","2017-10-01","2017-06-01-preview"]}],"registrationState":"Registering"}'
=======
      string: '{"sku":{"name":"Premium","tier":"Premium"},"type":"Microsoft.ContainerRegistry/registries","id":"/subscriptions/00000000-0000-0000-0000-000000000000/resourceGroups/clitest.rg000001/providers/Microsoft.ContainerRegistry/registries/clireg000002","name":"clireg000002","location":"westus","tags":{},"properties":{"loginServer":"clireg000002.azurecr.io","creationDate":"2020-07-14T10:38:12.1731772Z","provisioningState":"Succeeded","adminUserEnabled":false,"networkRuleSet":{"defaultAction":"Allow","virtualNetworkRules":[],"ipRules":[]},"policies":{"quarantinePolicy":{"status":"disabled"},"trustPolicy":{"type":"Notary","status":"disabled"},"retentionPolicy":{"days":7,"lastUpdatedTime":"2020-07-14T10:38:13.1304809+00:00","status":"disabled"}},"encryption":{"status":"disabled"},"dataEndpointEnabled":false,"dataEndpointHostNames":[],"privateEndpointConnections":[],"publicNetworkAccess":"Enabled"}}'
>>>>>>> 3c2ff2b5
    headers:
      cache-control:
      - no-cache
      content-length:
      - '29074'
      content-type:
      - application/json; charset=utf-8
      date:
<<<<<<< HEAD
      - Mon, 06 Jul 2020 00:31:33 GMT
=======
      - Tue, 14 Jul 2020 10:38:35 GMT
>>>>>>> 3c2ff2b5
      expires:
      - '-1'
      pragma:
      - no-cache
      strict-transport-security:
      - max-age=31536000; includeSubDomains
      vary:
      - Accept-Encoding
      x-content-type-options:
      - nosniff
    status:
      code: 200
      message: OK
- request:
    body: null
    headers:
      Accept:
      - '*/*'
      Accept-Encoding:
      - gzip, deflate
      Connection:
      - keep-alive
      User-Agent:
<<<<<<< HEAD
      - python-requests/2.22.0
=======
      - python/3.8.0 (Windows-10-10.0.19041-SP0) msrest/0.6.9 msrest_azure/0.6.3 azure-mgmt-containerregistry/3.0.0rc14
        Azure-SDK-For-Python AZURECLI/2.9.0
      accept-language:
      - en-US
>>>>>>> 3c2ff2b5
    method: GET
    uri: https://management.azure.com/subscriptions/00000000-0000-0000-0000-000000000000/providers/Microsoft.ContainerRegistry?api-version=2016-02-01
  response:
    body:
<<<<<<< HEAD
      string: '{"id":"/subscriptions/00000000-0000-0000-0000-000000000000/providers/Microsoft.ContainerRegistry","namespace":"Microsoft.ContainerRegistry","authorizations":[{"applicationId":"6a0ec4d3-30cb-4a83-91c0-ae56bc0e3d26","roleDefinitionId":"78e18383-93eb-418a-9887-bc9271046576"},{"applicationId":"737d58c1-397a-46e7-9d12-7d8c830883c2","roleDefinitionId":"716bb53a-0390-4428-bf41-b1bedde7d751"},{"applicationId":"918d0db8-4a38-4938-93c1-9313bdfe0272","roleDefinitionId":"dcd2d2c9-3f80-4d72-95a8-2593111b4b12"},{"applicationId":"d2fa1650-4805-4a83-bcb9-cf41fe63539c","roleDefinitionId":"c15f8dab-b103-4f8d-9afb-fbe4b8e98de2"},{"applicationId":"a4c95b9e-3994-40cc-8953-5dc66d48348d","roleDefinitionId":"dc88c655-90fa-48d9-8d51-003cc8738508"},{"applicationId":"62c559cd-db0c-4da0-bab2-972528c65d42","roleDefinitionId":"437b639a-6d74-491d-959f-d172e8c5c1fc"}],"resourceTypes":[{"resourceType":"registries","locations":["West
        US","East US","South Central US","West Europe","North Europe","UK South","UK
        West","Australia East","Australia Southeast","Central India","Korea Central","France
        Central","South Africa North","UAE North","East Asia","Japan East","Japan
        West","Southeast Asia","South India","Brazil South","Canada East","Canada
        Central","Central US","East US 2","North Central US","West Central US","West
        US 2","Switzerland North","East US 2 EUAP","Central US EUAP"],"apiVersions":["2019-12-01-preview","2019-05-01","2017-10-01","2017-03-01"],"capabilities":"CrossResourceGroupResourceMove,
        CrossSubscriptionResourceMove, SystemAssignedResourceIdentity"},{"resourceType":"registries/scopeMaps","locations":["West
        US","East US","South Central US","West Europe","North Europe","UK South","UK
        West","Australia East","Australia Southeast","Central India","East Asia","Japan
        East","Japan West","Southeast Asia","South India","Brazil South","Canada East","Canada
        Central","Central US","East US 2","North Central US","West Central US","West
        US 2","Korea Central","France Central","South Africa North","UAE North","Switzerland
        North","Central US EUAP","East US 2 EUAP"],"apiVersions":["2019-05-01-preview"]},{"resourceType":"registries/tokens","locations":["West
        US","East US","South Central US","West Europe","North Europe","UK South","UK
        West","Australia East","Australia Southeast","Central India","East Asia","Japan
        East","Japan West","Southeast Asia","South India","Brazil South","Canada East","Canada
        Central","Central US","East US 2","North Central US","West Central US","West
        US 2","Korea Central","France Central","South Africa North","UAE North","Switzerland
        North","Central US EUAP","East US 2 EUAP"],"apiVersions":["2019-05-01-preview"]},{"resourceType":"registries/generateCredentials","locations":["West
        US","East US","South Central US","West Europe","North Europe","UK South","UK
        West","Australia East","Australia Southeast","Central India","East Asia","Japan
        East","Japan West","Southeast Asia","South India","Brazil South","Canada East","Canada
        Central","Central US","East US 2","North Central US","West Central US","West
        US 2","Korea Central","France Central","South Africa North","UAE North","Switzerland
        North","Central US EUAP","East US 2 EUAP"],"apiVersions":["2019-05-01-preview"]},{"resourceType":"registries/privateEndpointConnections","locations":["West
        US","East US","South Central US","West Europe","Switzerland North","North
        Europe","UK South","UK West","Australia East","Australia Southeast","Central
        India","East Asia","Japan East","Japan West","Southeast Asia","South India","Brazil
        South","Canada East","Canada Central","Central US","East US 2","North Central
        US","West Central US","West US 2","Korea Central","France Central","South
        Africa North","UAE North","Central US EUAP","East US 2 EUAP"],"apiVersions":["2019-12-01-preview"]},{"resourceType":"registries/privateEndpointConnectionProxies","locations":["West
        US","East US","South Central US","West Europe","Switzerland North","North
        Europe","UK South","UK West","Australia East","Australia Southeast","Central
        India","East Asia","Japan East","Japan West","Southeast Asia","South India","Brazil
        South","Canada East","Canada Central","Central US","East US 2","North Central
        US","West Central US","West US 2","Korea Central","France Central","South
        Africa North","UAE North","Central US EUAP","East US 2 EUAP"],"apiVersions":["2019-12-01-preview"]},{"resourceType":"registries/privateEndpointConnectionProxies/validate","locations":["West
        US","East US","South Central US","West Europe","Switzerland North","North
        Europe","UK South","UK West","Australia East","Australia Southeast","Central
        India","East Asia","Japan East","Japan West","Southeast Asia","South India","Brazil
        South","Canada East","Canada Central","Central US","East US 2","North Central
        US","West Central US","West US 2","Korea Central","France Central","South
        Africa North","UAE North","Central US EUAP","East US 2 EUAP"],"apiVersions":["2019-12-01-preview"]},{"resourceType":"registries/privateLinkResources","locations":["West
        US","East US","South Central US","West Europe","Switzerland North","North
        Europe","UK South","UK West","Australia East","Australia Southeast","Central
        India","East Asia","Japan East","Japan West","Southeast Asia","South India","Brazil
        South","Canada East","Canada Central","Central US","East US 2","North Central
        US","West Central US","West US 2","Korea Central","France Central","South
        Africa North","UAE North","Central US EUAP","East US 2 EUAP"],"apiVersions":["2019-12-01-preview"]},{"resourceType":"registries/importImage","locations":["South
        Central US","West Central US","East US","West Europe","West US","Japan East","North
        Europe","Southeast Asia","North Central US","East US 2","West US 2","Brazil
        South","Australia East","Central India","Korea Central","France Central","South
        Africa North","UAE North","Central US","Canada East","Canada Central","UK
        South","UK West","Australia Southeast","East Asia","Japan West","South India","Switzerland
        North","Central US EUAP","East US 2 EUAP"],"apiVersions":["2019-12-01-preview","2019-05-01","2017-10-01"]},{"resourceType":"registries/exportPipelines","locations":["West
        US","East US","South Central US","West Europe","Switzerland North","North
        Europe","UK South","UK West","Australia East","Australia Southeast","Central
        India","East Asia","Japan East","Japan West","Southeast Asia","South India","Brazil
        South","Canada East","Canada Central","Central US","East US 2","North Central
        US","West Central US","West US 2","Korea Central","France Central","South
        Africa North","UAE North","Central US EUAP","East US 2 EUAP"],"apiVersions":["2019-12-01-preview"],"capabilities":"SystemAssignedResourceIdentity"},{"resourceType":"registries/importPipelines","locations":["West
        US","East US","South Central US","West Europe","Switzerland North","North
        Europe","UK South","UK West","Australia East","Australia Southeast","Central
        India","East Asia","Japan East","Japan West","Southeast Asia","South India","Brazil
        South","Canada East","Canada Central","Central US","East US 2","North Central
        US","West Central US","West US 2","Korea Central","France Central","South
        Africa North","UAE North","Central US EUAP","East US 2 EUAP"],"apiVersions":["2019-12-01-preview"],"capabilities":"SystemAssignedResourceIdentity"},{"resourceType":"registries/pipelineRuns","locations":["West
        US","East US","South Central US","West Europe","Switzerland North","North
        Europe","UK South","UK West","Australia East","Australia Southeast","Central
        India","East Asia","Japan East","Japan West","Southeast Asia","South India","Brazil
        South","Canada East","Canada Central","Central US","East US 2","North Central
        US","West Central US","West US 2","Korea Central","France Central","South
        Africa North","UAE North","Central US EUAP","East US 2 EUAP"],"apiVersions":["2019-12-01-preview"]},{"resourceType":"registries/listBuildSourceUploadUrl","locations":["East
        US","West Europe","West US 2","South Central US","Australia East","Australia
        Southeast","Brazil South","Canada Central","Canada East","Central India","Central
        US","East Asia","East US 2","Japan East","Japan West","North Central US","North
        Europe","Southeast Asia","South India","UK South","UK West","West US","West
        Central US","France Central","Korea Central","South Africa North","UAE North","Switzerland
        North","East US 2 EUAP"],"apiVersions":["2019-06-01-preview","2019-04-01","2018-09-01"]},{"resourceType":"registries/scheduleRun","locations":["East
        US","West Europe","West US 2","South Central US","Australia East","Australia
        Southeast","Brazil South","Canada Central","Canada East","Central India","Central
        US","East Asia","East US 2","Japan East","Japan West","North Central US","North
        Europe","Southeast Asia","South India","UK South","UK West","West US","West
        Central US","France Central","Korea Central","South Africa North","UAE North","Switzerland
        North","East US 2 EUAP"],"apiVersions":["2019-06-01-preview","2019-04-01","2018-09-01"]},{"resourceType":"registries/runs","locations":["East
        US","West Europe","West US 2","South Central US","Australia East","Australia
        Southeast","Brazil South","Canada Central","Canada East","Central India","Central
        US","East Asia","East US 2","Japan East","Japan West","North Central US","North
        Europe","Southeast Asia","South India","UK South","UK West","West US","West
        Central US","France Central","Korea Central","South Africa North","UAE North","Switzerland
        North","East US 2 EUAP"],"apiVersions":["2019-06-01-preview","2019-04-01","2018-09-01"]},{"resourceType":"registries/taskRuns","locations":["East
        US","West Europe","West US 2","South Central US","Australia East","Australia
        Southeast","Brazil South","Canada Central","Canada East","Central India","Central
        US","East Asia","East US 2","Japan East","Japan West","North Central US","North
        Europe","Southeast Asia","South India","UK South","UK West","West US","West
        Central US","France Central","Korea Central","South Africa North","UAE North","Switzerland
        North","East US 2 EUAP"],"apiVersions":["2019-06-01-preview"]},{"resourceType":"registries/taskRuns/listDetails","locations":["East
        US","West Europe","West US 2","South Central US","Australia East","Australia
        Southeast","Brazil South","Canada Central","Canada East","Central India","Central
        US","East Asia","East US 2","Japan East","Japan West","North Central US","North
        Europe","Southeast Asia","South India","UK South","UK West","West US","West
        Central US","France Central","Korea Central","South Africa North","UAE North","Switzerland
        North","East US 2 EUAP"],"apiVersions":["2019-06-01-preview"]},{"resourceType":"registries/agentPools","locations":["East
        US","West US 2","South Central US","East US 2","East US 2 EUAP"],"apiVersions":["2019-06-01-preview"],"capabilities":"CrossResourceGroupResourceMove,
        CrossSubscriptionResourceMove"},{"resourceType":"registries/agentPools/listQueueStatus","locations":["East
        US","West US 2","South Central US","East US 2","East US 2 EUAP"],"apiVersions":["2019-06-01-preview"]},{"resourceType":"registries/runs/listLogSasUrl","locations":["East
        US","West Europe","West US 2","South Central US","Australia East","Australia
        Southeast","Brazil South","Canada Central","Canada East","Central India","Central
        US","East Asia","East US 2","Japan East","Japan West","North Central US","North
        Europe","Southeast Asia","South India","UK South","UK West","West US","West
        Central US","France Central","Korea Central","South Africa North","UAE North","Switzerland
        North","East US 2 EUAP"],"apiVersions":["2019-06-01-preview","2019-04-01","2018-09-01"]},{"resourceType":"registries/runs/cancel","locations":["East
        US","West Europe","West US 2","South Central US","Australia East","Australia
        Southeast","Brazil South","Canada Central","Canada East","Central India","Central
        US","East Asia","East US 2","Japan East","Japan West","North Central US","North
        Europe","Southeast Asia","South India","UK South","UK West","West US","West
        Central US","France Central","Korea Central","South Africa North","UAE North","Switzerland
        North","East US 2 EUAP"],"apiVersions":["2019-06-01-preview","2019-04-01","2018-09-01"]},{"resourceType":"registries/tasks","locations":["East
        US","West Europe","West US 2","South Central US","Australia East","Australia
        Southeast","Brazil South","Canada Central","Canada East","Central India","Central
        US","East Asia","East US 2","Japan East","Japan West","North Central US","North
        Europe","Southeast Asia","South India","UK South","UK West","West US","West
        Central US","France Central","Korea Central","South Africa North","UAE North","Switzerland
        North","East US 2 EUAP"],"apiVersions":["2019-06-01-preview","2019-04-01","2018-09-01"],"capabilities":"CrossResourceGroupResourceMove,
        CrossSubscriptionResourceMove, SystemAssignedResourceIdentity"},{"resourceType":"registries/tasks/listDetails","locations":["East
        US","West Europe","West US 2","South Central US","Australia East","Australia
        Southeast","Brazil South","Canada Central","Canada East","Central India","Central
        US","East Asia","East US 2","Japan East","Japan West","North Central US","North
        Europe","Southeast Asia","South India","UK South","UK West","West US","West
        Central US","France Central","Korea Central","South Africa North","UAE North","Switzerland
        North","East US 2 EUAP"],"apiVersions":["2019-06-01-preview","2019-04-01","2018-09-01"]},{"resourceType":"registries/getBuildSourceUploadUrl","locations":["East
        US","West Europe","West US 2","South Central US","Australia East","Australia
        Southeast","Brazil South","Canada Central","Canada East","Central India","Central
        US","East Asia","East US 2","Japan East","Japan West","North Central US","North
        Europe","Southeast Asia","South India","UK South","UK West","West US","West
        Central US","France Central","Korea Central","South Africa North","UAE North","Switzerland
        North","East US 2 EUAP"],"apiVersions":["2018-02-01-preview"]},{"resourceType":"registries/queueBuild","locations":["East
        US","West Europe","West US 2","South Central US","Australia East","Australia
        Southeast","Brazil South","Canada Central","Canada East","Central India","Central
        US","East Asia","East US 2","Japan East","Japan West","North Central US","North
        Europe","Southeast Asia","South India","UK South","UK West","West US","West
        Central US","France Central","Korea Central","South Africa North","UAE North","Switzerland
        North","East US 2 EUAP"],"apiVersions":["2018-02-01-preview"]},{"resourceType":"registries/builds","locations":["East
        US","West Europe","West US 2","South Central US","Australia East","Australia
        Southeast","Brazil South","Canada Central","Canada East","Central India","Central
        US","East Asia","East US 2","Japan East","Japan West","North Central US","North
        Europe","Southeast Asia","South India","UK South","UK West","West US","West
        Central US","France Central","Korea Central","South Africa North","UAE North","Switzerland
        North","East US 2 EUAP"],"apiVersions":["2018-02-01-preview"]},{"resourceType":"registries/builds/getLogLink","locations":["East
        US","West Europe","West US 2","South Central US","Australia East","Australia
        Southeast","Brazil South","Canada Central","Canada East","Central India","Central
        US","East Asia","East US 2","Japan East","Japan West","North Central US","North
        Europe","Southeast Asia","South India","UK South","UK West","West US","West
        Central US","France Central","Korea Central","South Africa North","UAE North","Switzerland
        North","East US 2 EUAP"],"apiVersions":["2018-02-01-preview"]},{"resourceType":"registries/builds/cancel","locations":["East
        US","West Europe","West US 2","South Central US","Australia East","Australia
        Southeast","Brazil South","Canada Central","Canada East","Central India","Central
        US","East Asia","East US 2","Japan East","Japan West","North Central US","North
        Europe","Southeast Asia","South India","UK South","UK West","West US","West
        Central US","France Central","Korea Central","South Africa North","UAE North","Switzerland
        North","East US 2 EUAP"],"apiVersions":["2018-02-01-preview"]},{"resourceType":"registries/buildTasks","locations":["East
        US","West Europe","West US 2","South Central US","Australia East","Australia
        Southeast","Brazil South","Canada Central","Canada East","Central India","Central
        US","East Asia","East US 2","Japan East","Japan West","North Central US","North
        Europe","Southeast Asia","South India","UK South","UK West","West US","West
        Central US","France Central","Korea Central","South Africa North","UAE North","Switzerland
        North","East US 2 EUAP"],"apiVersions":["2018-02-01-preview"],"capabilities":"CrossResourceGroupResourceMove,
        CrossSubscriptionResourceMove"},{"resourceType":"registries/buildTasks/listSourceRepositoryProperties","locations":["East
        US","West Europe","West US 2","South Central US","Australia East","Australia
        Southeast","Brazil South","Canada Central","Canada East","Central India","Central
        US","East Asia","East US 2","Japan East","Japan West","North Central US","North
        Europe","Southeast Asia","South India","UK South","UK West","West US","West
        Central US","France Central","Korea Central","South Africa North","UAE North","Switzerland
        North","East US 2 EUAP"],"apiVersions":["2018-02-01-preview"]},{"resourceType":"registries/buildTasks/steps","locations":["East
        US","West Europe","West US 2","South Central US","Australia East","Australia
        Southeast","Brazil South","Canada Central","Canada East","Central India","Central
        US","East Asia","East US 2","Japan East","Japan West","North Central US","North
        Europe","Southeast Asia","South India","UK South","UK West","West US","West
        Central US","France Central","Korea Central","South Africa North","UAE North","Switzerland
        North","East US 2 EUAP"],"apiVersions":["2018-02-01-preview"]},{"resourceType":"registries/buildTasks/steps/listBuildArguments","locations":["East
        US","West Europe","West US 2","South Central US","Australia East","Australia
        Southeast","Brazil South","Canada Central","Canada East","Central India","Central
        US","East Asia","East US 2","Japan East","Japan West","North Central US","North
        Europe","Southeast Asia","South India","UK South","UK West","West US","West
        Central US","France Central","Korea Central","South Africa North","UAE North","Switzerland
        North","East US 2 EUAP"],"apiVersions":["2018-02-01-preview"]},{"resourceType":"registries/replications","locations":["South
        Central US","West Central US","East US","West Europe","West US","Japan East","North
        Europe","Southeast Asia","North Central US","East US 2","West US 2","Brazil
        South","Australia East","Central India","Korea Central","South Africa North","UAE
        North","France Central","Central US","Canada East","Canada Central","UK South","UK
        West","Australia Southeast","East Asia","Japan West","South India","Switzerland
        North","Central US EUAP","East US 2 EUAP"],"apiVersions":["2019-12-01-preview","2019-05-01","2017-10-01"],"capabilities":"CrossResourceGroupResourceMove,
        CrossSubscriptionResourceMove"},{"resourceType":"registries/webhooks","locations":["West
        Central US","East US","West Europe","South Central US","West US","Japan East","North
        Europe","Southeast Asia","North Central US","East US 2","West US 2","Brazil
        South","Australia East","Central India","Korea Central","South Africa North","UAE
        North","France Central","Central US","Canada East","Canada Central","UK South","UK
        West","Australia Southeast","East Asia","Japan West","South India","Switzerland
        North","Central US EUAP","East US 2 EUAP"],"apiVersions":["2019-12-01-preview","2019-05-01","2017-10-01"],"capabilities":"CrossResourceGroupResourceMove,
        CrossSubscriptionResourceMove"},{"resourceType":"registries/webhooks/ping","locations":["West
        Central US","East US","West Europe","South Central US","West US","Japan East","North
        Europe","Southeast Asia","North Central US","East US 2","West US 2","Brazil
        South","Australia East","Central India","Korea Central","South Africa North","UAE
        North","France Central","Central US","Canada East","Canada Central","UK South","UK
        West","Australia Southeast","East Asia","Japan West","South India","Switzerland
        North","Central US EUAP","East US 2 EUAP"],"apiVersions":["2019-12-01-preview","2019-05-01","2017-10-01"]},{"resourceType":"registries/webhooks/getCallbackConfig","locations":["West
        Central US","East US","West Europe","South Central US","West US","Japan East","North
        Europe","Southeast Asia","North Central US","East US 2","West US 2","Brazil
        South","Australia East","Central India","Korea Central","South Africa North","UAE
        North","France Central","Central US","Canada East","Canada Central","UK South","UK
        West","Australia Southeast","East Asia","Japan West","South India","Switzerland
        North","Central US EUAP","East US 2 EUAP"],"apiVersions":["2019-12-01-preview","2019-05-01","2017-10-01"]},{"resourceType":"registries/webhooks/listEvents","locations":["West
        Central US","East US","West Europe","South Central US","West US","Japan East","North
        Europe","Southeast Asia","North Central US","East US 2","West US 2","Brazil
        South","Australia East","Central India","Korea Central","South Africa North","UAE
        North","France Central","Central US","Canada East","Canada Central","UK South","UK
        West","Australia Southeast","East Asia","Japan West","South India","Switzerland
        North","Central US EUAP","East US 2 EUAP"],"apiVersions":["2019-12-01-preview","2019-05-01","2017-10-01"]},{"resourceType":"locations/setupAuth","locations":["East
        US","West Europe","West US 2","South Central US","Australia East","Australia
        Southeast","Brazil South","Canada Central","Canada East","Central India","Central
        US","East Asia","East US 2","Japan East","Japan West","North Central US","North
        Europe","Southeast Asia","South India","UK South","UK West","West US","West
        Central US","France Central","Korea Central","South Africa North","UAE North","Switzerland
        North","East US 2 EUAP"],"apiVersions":["2018-02-01-preview"]},{"resourceType":"locations/authorize","locations":["East
        US","West Europe","West US 2","South Central US","Australia East","Australia
        Southeast","Brazil South","Canada Central","Canada East","Central India","Central
        US","East Asia","East US 2","Japan East","Japan West","North Central US","North
        Europe","Southeast Asia","South India","UK South","UK West","West US","West
        Central US","France Central","Korea Central","South Africa North","UAE North","Switzerland
        North","East US 2 EUAP"],"apiVersions":["2018-02-01-preview"]},{"resourceType":"locations/operationResults","locations":["West
        Central US","East US","West Europe","South Central US","West US","Japan East","North
        Europe","Southeast Asia","North Central US","East US 2","West US 2","Brazil
        South","Australia East","Central India","Korea Central","France Central","Central
        US","South Africa North","UAE North","Canada East","Canada Central","UK South","UK
        West","Australia Southeast","East Asia","Japan West","South India","Switzerland
        North","Central US EUAP","East US 2 EUAP"],"apiVersions":["2019-12-01-preview","2019-05-01-preview","2019-05-01","2017-10-01"]},{"resourceType":"locations/deleteVirtualNetworkOrSubnets","locations":["West
        Central US","East US","West Europe","South Central US","West US","Japan East","North
        Europe","Southeast Asia","North Central US","East US 2","West US 2","Brazil
        South","Australia East","Central India","Korea Central","South Africa North","UAE
        North","France Central","Central US","Canada East","Canada Central","UK South","UK
        West","Australia Southeast","East Asia","Japan West","South India","Switzerland
        North","Central US EUAP","East US 2 EUAP"],"apiVersions":["2019-05-01","2017-10-01"]},{"resourceType":"registries/GetCredentials","locations":["West
        US","East US","South Central US","West Europe","East US 2 EUAP","Central US
        EUAP"],"apiVersions":["2016-06-27-preview"]},{"resourceType":"registries/listCredentials","locations":["South
        Central US","East US","West US","West Europe","North Europe","UK South","UK
        West","Australia East","Australia Southeast","Central India","Korea Central","South
        Africa North","UAE North","France Central","East Asia","Japan East","Japan
        West","Southeast Asia","South India","Brazil South","Canada East","Canada
        Central","Central US","East US 2","North Central US","West Central US","West
        US 2","Switzerland North","Central US EUAP","East US 2 EUAP"],"apiVersions":["2019-12-01-preview","2019-05-01","2017-10-01","2017-03-01"]},{"resourceType":"registries/regenerateCredential","locations":["South
        Central US","West US","East US","West Europe","North Europe","UK South","UK
        West","Australia East","Australia Southeast","Central India","Korea Central","South
        Africa North","UAE North","France Central","East Asia","Japan East","Japan
        West","Southeast Asia","South India","Brazil South","Canada East","Canada
        Central","Central US","East US 2","North Central US","West Central US","West
        US 2","Switzerland North","Central US EUAP","East US 2 EUAP"],"apiVersions":["2019-12-01-preview","2019-05-01","2017-10-01","2017-03-01"]},{"resourceType":"registries/listUsages","locations":["West
        Central US","East US","West Europe","South Central US","West US","Japan East","North
        Europe","Southeast Asia","North Central US","East US 2","West US 2","Brazil
        South","Australia East","Central India","Korea Central","South Africa North","UAE
        North","France Central","Central US","Canada East","Canada Central","UK South","UK
        West","Australia Southeast","East Asia","Japan West","South India","Switzerland
        North","Central US EUAP","East US 2 EUAP"],"apiVersions":["2019-12-01-preview","2019-05-01","2017-10-01"]},{"resourceType":"registries/listPolicies","locations":["West
        US","East US","South Central US","West Europe","North Europe","UK South","UK
        West","Australia East","Australia Southeast","Central India","Korea Central","South
        Africa North","UAE North","France Central","East Asia","Japan East","Japan
        West","Southeast Asia","South India","Brazil South","Canada East","Canada
        Central","Central US","East US 2","North Central US","West Central US","West
        US 2","Switzerland North","East US 2 EUAP","Central US EUAP"],"apiVersions":["2017-10-01"]},{"resourceType":"registries/updatePolicies","locations":["West
        US","East US","South Central US","West Europe","North Europe","UK South","UK
        West","Australia East","Australia Southeast","Central India","Korea Central","South
        Africa North","UAE North","France Central","East Asia","Japan East","Japan
        West","Southeast Asia","South India","Brazil South","Canada East","Canada
        Central","Central US","East US 2","North Central US","West Central US","West
        US 2","Switzerland North","East US 2 EUAP","Central US EUAP"],"apiVersions":["2017-10-01"]},{"resourceType":"registries/regenerateCredentials","locations":["West
        US","East US","South Central US","West Europe","East US 2 EUAP","Central US
        EUAP"],"apiVersions":["2016-06-27-preview"]},{"resourceType":"registries/eventGridFilters","locations":["South
        Central US","West Central US","East US","West Europe","West US","Japan East","North
        Europe","Southeast Asia","North Central US","East US 2","West US 2","Brazil
        South","Australia East","Central India","Korea Central","South Africa North","UAE
        North","France Central","Central US","Canada East","Canada Central","UK South","UK
        West","Australia Southeast","East Asia","Japan West","South India","Switzerland
        North","Central US EUAP","East US 2 EUAP"],"apiVersions":["2019-05-01","2017-10-01"]},{"resourceType":"checkNameAvailability","locations":["South
        Central US","East US","West US","Central US","East US 2","North Central US","West
        Central US","West US 2","Brazil South","Canada East","Canada Central","West
        Europe","North Europe","UK South","UK West","Australia East","Australia Southeast","Central
        India","East Asia","Japan East","Japan West","Southeast Asia","South India","Korea
        Central","France Central","South Africa North","UAE North","Switzerland North","East
        US 2 EUAP","Central US EUAP"],"apiVersions":["2019-12-01-preview","2019-05-01","2017-10-01","2017-06-01-preview","2017-03-01","2016-06-27-preview"]},{"resourceType":"operations","locations":["South
        Central US","East US","West US","Central US","East US 2","North Central US","West
        Central US","West US 2","Brazil South","Canada East","Canada Central","West
        Europe","North Europe","UK South","UK West","Australia East","Australia Southeast","Central
        India","East Asia","Japan East","Japan West","Southeast Asia","South India","Korea
        Central","France Central","South Africa North","UAE North","Switzerland North","Central
        US EUAP","East US 2 EUAP"],"apiVersions":["2019-12-01-preview","2019-05-01","2017-10-01","2017-06-01-preview","2017-03-01"]},{"resourceType":"locations","locations":["South
        Central US","East US","West US","Central US","East US 2","North Central US","West
        Central US","West US 2","Brazil South","Canada East","Canada Central","West
        Europe","North Europe","UK South","UK West","Australia East","Australia Southeast","Central
        India","East Asia","Japan East","Japan West","Southeast Asia","South India","Korea
        Central","France Central","South Africa North","UAE North","Switzerland North","Central
        US EUAP","East US 2 EUAP"],"apiVersions":["2019-12-01-preview","2019-05-01-preview","2019-05-01","2017-10-01","2017-06-01-preview"]}],"registrationState":"Registering"}'
=======
      string: '{"value":[{"type":"Microsoft.ContainerRegistry/registries/replications","id":"/subscriptions/00000000-0000-0000-0000-000000000000/resourceGroups/clitest.rg000001/providers/Microsoft.ContainerRegistry/registries/clireg000002/replications/centralus","name":"centralus","location":"centralus","tags":{},"properties":{"provisioningState":"Succeeded","status":{"displayStatus":"Ready","timestamp":"2020-07-14T10:38:31.7730914Z"},"regionEndpointEnabled":true}},{"type":"Microsoft.ContainerRegistry/registries/replications","id":"/subscriptions/00000000-0000-0000-0000-000000000000/resourceGroups/clitest.rg000001/providers/Microsoft.ContainerRegistry/registries/clireg000002/replications/westus","name":"westus","location":"westus","tags":{},"properties":{"provisioningState":"Succeeded","status":{"displayStatus":"Ready","timestamp":"2020-07-14T10:38:23.2382076Z"},"regionEndpointEnabled":true}}]}'
>>>>>>> 3c2ff2b5
    headers:
      cache-control:
      - no-cache
      content-length:
      - '29074'
      content-type:
      - application/json; charset=utf-8
      date:
<<<<<<< HEAD
      - Mon, 06 Jul 2020 00:31:44 GMT
=======
      - Tue, 14 Jul 2020 10:38:36 GMT
>>>>>>> 3c2ff2b5
      expires:
      - '-1'
      pragma:
      - no-cache
      strict-transport-security:
      - max-age=31536000; includeSubDomains
      vary:
      - Accept-Encoding
      x-content-type-options:
      - nosniff
    status:
      code: 200
      message: OK
- request:
    body: null
    headers:
      Accept:
      - '*/*'
      Accept-Encoding:
      - gzip, deflate
      Connection:
      - keep-alive
      User-Agent:
<<<<<<< HEAD
      - python-requests/2.22.0
    method: GET
    uri: https://management.azure.com/subscriptions/00000000-0000-0000-0000-000000000000/providers/Microsoft.ContainerRegistry?api-version=2016-02-01
  response:
    body:
      string: '{"id":"/subscriptions/00000000-0000-0000-0000-000000000000/providers/Microsoft.ContainerRegistry","namespace":"Microsoft.ContainerRegistry","authorizations":[{"applicationId":"6a0ec4d3-30cb-4a83-91c0-ae56bc0e3d26","roleDefinitionId":"78e18383-93eb-418a-9887-bc9271046576"},{"applicationId":"737d58c1-397a-46e7-9d12-7d8c830883c2","roleDefinitionId":"716bb53a-0390-4428-bf41-b1bedde7d751"},{"applicationId":"918d0db8-4a38-4938-93c1-9313bdfe0272","roleDefinitionId":"dcd2d2c9-3f80-4d72-95a8-2593111b4b12"},{"applicationId":"d2fa1650-4805-4a83-bcb9-cf41fe63539c","roleDefinitionId":"c15f8dab-b103-4f8d-9afb-fbe4b8e98de2"},{"applicationId":"a4c95b9e-3994-40cc-8953-5dc66d48348d","roleDefinitionId":"dc88c655-90fa-48d9-8d51-003cc8738508"},{"applicationId":"62c559cd-db0c-4da0-bab2-972528c65d42","roleDefinitionId":"437b639a-6d74-491d-959f-d172e8c5c1fc"}],"resourceTypes":[{"resourceType":"registries","locations":["West
        US","East US","South Central US","West Europe","North Europe","UK South","UK
        West","Australia East","Australia Southeast","Central India","Korea Central","France
        Central","South Africa North","UAE North","East Asia","Japan East","Japan
        West","Southeast Asia","South India","Brazil South","Canada East","Canada
        Central","Central US","East US 2","North Central US","West Central US","West
        US 2","Switzerland North","East US 2 EUAP","Central US EUAP"],"apiVersions":["2019-12-01-preview","2019-05-01","2017-10-01","2017-03-01"],"capabilities":"CrossResourceGroupResourceMove,
        CrossSubscriptionResourceMove, SystemAssignedResourceIdentity"},{"resourceType":"registries/scopeMaps","locations":["West
        US","East US","South Central US","West Europe","North Europe","UK South","UK
        West","Australia East","Australia Southeast","Central India","East Asia","Japan
        East","Japan West","Southeast Asia","South India","Brazil South","Canada East","Canada
        Central","Central US","East US 2","North Central US","West Central US","West
        US 2","Korea Central","France Central","South Africa North","UAE North","Switzerland
        North","Central US EUAP","East US 2 EUAP"],"apiVersions":["2019-05-01-preview"]},{"resourceType":"registries/tokens","locations":["West
        US","East US","South Central US","West Europe","North Europe","UK South","UK
        West","Australia East","Australia Southeast","Central India","East Asia","Japan
        East","Japan West","Southeast Asia","South India","Brazil South","Canada East","Canada
        Central","Central US","East US 2","North Central US","West Central US","West
        US 2","Korea Central","France Central","South Africa North","UAE North","Switzerland
        North","Central US EUAP","East US 2 EUAP"],"apiVersions":["2019-05-01-preview"]},{"resourceType":"registries/generateCredentials","locations":["West
        US","East US","South Central US","West Europe","North Europe","UK South","UK
        West","Australia East","Australia Southeast","Central India","East Asia","Japan
        East","Japan West","Southeast Asia","South India","Brazil South","Canada East","Canada
        Central","Central US","East US 2","North Central US","West Central US","West
        US 2","Korea Central","France Central","South Africa North","UAE North","Switzerland
        North","Central US EUAP","East US 2 EUAP"],"apiVersions":["2019-05-01-preview"]},{"resourceType":"registries/privateEndpointConnections","locations":["West
        US","East US","South Central US","West Europe","Switzerland North","North
        Europe","UK South","UK West","Australia East","Australia Southeast","Central
        India","East Asia","Japan East","Japan West","Southeast Asia","South India","Brazil
        South","Canada East","Canada Central","Central US","East US 2","North Central
        US","West Central US","West US 2","Korea Central","France Central","South
        Africa North","UAE North","Central US EUAP","East US 2 EUAP"],"apiVersions":["2019-12-01-preview"]},{"resourceType":"registries/privateEndpointConnectionProxies","locations":["West
        US","East US","South Central US","West Europe","Switzerland North","North
        Europe","UK South","UK West","Australia East","Australia Southeast","Central
        India","East Asia","Japan East","Japan West","Southeast Asia","South India","Brazil
        South","Canada East","Canada Central","Central US","East US 2","North Central
        US","West Central US","West US 2","Korea Central","France Central","South
        Africa North","UAE North","Central US EUAP","East US 2 EUAP"],"apiVersions":["2019-12-01-preview"]},{"resourceType":"registries/privateEndpointConnectionProxies/validate","locations":["West
        US","East US","South Central US","West Europe","Switzerland North","North
        Europe","UK South","UK West","Australia East","Australia Southeast","Central
        India","East Asia","Japan East","Japan West","Southeast Asia","South India","Brazil
        South","Canada East","Canada Central","Central US","East US 2","North Central
        US","West Central US","West US 2","Korea Central","France Central","South
        Africa North","UAE North","Central US EUAP","East US 2 EUAP"],"apiVersions":["2019-12-01-preview"]},{"resourceType":"registries/privateLinkResources","locations":["West
        US","East US","South Central US","West Europe","Switzerland North","North
        Europe","UK South","UK West","Australia East","Australia Southeast","Central
        India","East Asia","Japan East","Japan West","Southeast Asia","South India","Brazil
        South","Canada East","Canada Central","Central US","East US 2","North Central
        US","West Central US","West US 2","Korea Central","France Central","South
        Africa North","UAE North","Central US EUAP","East US 2 EUAP"],"apiVersions":["2019-12-01-preview"]},{"resourceType":"registries/importImage","locations":["South
        Central US","West Central US","East US","West Europe","West US","Japan East","North
        Europe","Southeast Asia","North Central US","East US 2","West US 2","Brazil
        South","Australia East","Central India","Korea Central","France Central","South
        Africa North","UAE North","Central US","Canada East","Canada Central","UK
        South","UK West","Australia Southeast","East Asia","Japan West","South India","Switzerland
        North","Central US EUAP","East US 2 EUAP"],"apiVersions":["2019-12-01-preview","2019-05-01","2017-10-01"]},{"resourceType":"registries/exportPipelines","locations":["West
        US","East US","South Central US","West Europe","Switzerland North","North
        Europe","UK South","UK West","Australia East","Australia Southeast","Central
        India","East Asia","Japan East","Japan West","Southeast Asia","South India","Brazil
        South","Canada East","Canada Central","Central US","East US 2","North Central
        US","West Central US","West US 2","Korea Central","France Central","South
        Africa North","UAE North","Central US EUAP","East US 2 EUAP"],"apiVersions":["2019-12-01-preview"],"capabilities":"SystemAssignedResourceIdentity"},{"resourceType":"registries/importPipelines","locations":["West
        US","East US","South Central US","West Europe","Switzerland North","North
        Europe","UK South","UK West","Australia East","Australia Southeast","Central
        India","East Asia","Japan East","Japan West","Southeast Asia","South India","Brazil
        South","Canada East","Canada Central","Central US","East US 2","North Central
        US","West Central US","West US 2","Korea Central","France Central","South
        Africa North","UAE North","Central US EUAP","East US 2 EUAP"],"apiVersions":["2019-12-01-preview"],"capabilities":"SystemAssignedResourceIdentity"},{"resourceType":"registries/pipelineRuns","locations":["West
        US","East US","South Central US","West Europe","Switzerland North","North
        Europe","UK South","UK West","Australia East","Australia Southeast","Central
        India","East Asia","Japan East","Japan West","Southeast Asia","South India","Brazil
        South","Canada East","Canada Central","Central US","East US 2","North Central
        US","West Central US","West US 2","Korea Central","France Central","South
        Africa North","UAE North","Central US EUAP","East US 2 EUAP"],"apiVersions":["2019-12-01-preview"]},{"resourceType":"registries/listBuildSourceUploadUrl","locations":["East
        US","West Europe","West US 2","South Central US","Australia East","Australia
        Southeast","Brazil South","Canada Central","Canada East","Central India","Central
        US","East Asia","East US 2","Japan East","Japan West","North Central US","North
        Europe","Southeast Asia","South India","UK South","UK West","West US","West
        Central US","France Central","Korea Central","South Africa North","UAE North","Switzerland
        North","East US 2 EUAP"],"apiVersions":["2019-06-01-preview","2019-04-01","2018-09-01"]},{"resourceType":"registries/scheduleRun","locations":["East
        US","West Europe","West US 2","South Central US","Australia East","Australia
        Southeast","Brazil South","Canada Central","Canada East","Central India","Central
        US","East Asia","East US 2","Japan East","Japan West","North Central US","North
        Europe","Southeast Asia","South India","UK South","UK West","West US","West
        Central US","France Central","Korea Central","South Africa North","UAE North","Switzerland
        North","East US 2 EUAP"],"apiVersions":["2019-06-01-preview","2019-04-01","2018-09-01"]},{"resourceType":"registries/runs","locations":["East
        US","West Europe","West US 2","South Central US","Australia East","Australia
        Southeast","Brazil South","Canada Central","Canada East","Central India","Central
        US","East Asia","East US 2","Japan East","Japan West","North Central US","North
        Europe","Southeast Asia","South India","UK South","UK West","West US","West
        Central US","France Central","Korea Central","South Africa North","UAE North","Switzerland
        North","East US 2 EUAP"],"apiVersions":["2019-06-01-preview","2019-04-01","2018-09-01"]},{"resourceType":"registries/taskRuns","locations":["East
        US","West Europe","West US 2","South Central US","Australia East","Australia
        Southeast","Brazil South","Canada Central","Canada East","Central India","Central
        US","East Asia","East US 2","Japan East","Japan West","North Central US","North
        Europe","Southeast Asia","South India","UK South","UK West","West US","West
        Central US","France Central","Korea Central","South Africa North","UAE North","Switzerland
        North","East US 2 EUAP"],"apiVersions":["2019-06-01-preview"]},{"resourceType":"registries/taskRuns/listDetails","locations":["East
        US","West Europe","West US 2","South Central US","Australia East","Australia
        Southeast","Brazil South","Canada Central","Canada East","Central India","Central
        US","East Asia","East US 2","Japan East","Japan West","North Central US","North
        Europe","Southeast Asia","South India","UK South","UK West","West US","West
        Central US","France Central","Korea Central","South Africa North","UAE North","Switzerland
        North","East US 2 EUAP"],"apiVersions":["2019-06-01-preview"]},{"resourceType":"registries/agentPools","locations":["East
        US","West US 2","South Central US","East US 2","East US 2 EUAP"],"apiVersions":["2019-06-01-preview"],"capabilities":"CrossResourceGroupResourceMove,
        CrossSubscriptionResourceMove"},{"resourceType":"registries/agentPools/listQueueStatus","locations":["East
        US","West US 2","South Central US","East US 2","East US 2 EUAP"],"apiVersions":["2019-06-01-preview"]},{"resourceType":"registries/runs/listLogSasUrl","locations":["East
        US","West Europe","West US 2","South Central US","Australia East","Australia
        Southeast","Brazil South","Canada Central","Canada East","Central India","Central
        US","East Asia","East US 2","Japan East","Japan West","North Central US","North
        Europe","Southeast Asia","South India","UK South","UK West","West US","West
        Central US","France Central","Korea Central","South Africa North","UAE North","Switzerland
        North","East US 2 EUAP"],"apiVersions":["2019-06-01-preview","2019-04-01","2018-09-01"]},{"resourceType":"registries/runs/cancel","locations":["East
        US","West Europe","West US 2","South Central US","Australia East","Australia
        Southeast","Brazil South","Canada Central","Canada East","Central India","Central
        US","East Asia","East US 2","Japan East","Japan West","North Central US","North
        Europe","Southeast Asia","South India","UK South","UK West","West US","West
        Central US","France Central","Korea Central","South Africa North","UAE North","Switzerland
        North","East US 2 EUAP"],"apiVersions":["2019-06-01-preview","2019-04-01","2018-09-01"]},{"resourceType":"registries/tasks","locations":["East
        US","West Europe","West US 2","South Central US","Australia East","Australia
        Southeast","Brazil South","Canada Central","Canada East","Central India","Central
        US","East Asia","East US 2","Japan East","Japan West","North Central US","North
        Europe","Southeast Asia","South India","UK South","UK West","West US","West
        Central US","France Central","Korea Central","South Africa North","UAE North","Switzerland
        North","East US 2 EUAP"],"apiVersions":["2019-06-01-preview","2019-04-01","2018-09-01"],"capabilities":"CrossResourceGroupResourceMove,
        CrossSubscriptionResourceMove, SystemAssignedResourceIdentity"},{"resourceType":"registries/tasks/listDetails","locations":["East
        US","West Europe","West US 2","South Central US","Australia East","Australia
        Southeast","Brazil South","Canada Central","Canada East","Central India","Central
        US","East Asia","East US 2","Japan East","Japan West","North Central US","North
        Europe","Southeast Asia","South India","UK South","UK West","West US","West
        Central US","France Central","Korea Central","South Africa North","UAE North","Switzerland
        North","East US 2 EUAP"],"apiVersions":["2019-06-01-preview","2019-04-01","2018-09-01"]},{"resourceType":"registries/getBuildSourceUploadUrl","locations":["East
        US","West Europe","West US 2","South Central US","Australia East","Australia
        Southeast","Brazil South","Canada Central","Canada East","Central India","Central
        US","East Asia","East US 2","Japan East","Japan West","North Central US","North
        Europe","Southeast Asia","South India","UK South","UK West","West US","West
        Central US","France Central","Korea Central","South Africa North","UAE North","Switzerland
        North","East US 2 EUAP"],"apiVersions":["2018-02-01-preview"]},{"resourceType":"registries/queueBuild","locations":["East
        US","West Europe","West US 2","South Central US","Australia East","Australia
        Southeast","Brazil South","Canada Central","Canada East","Central India","Central
        US","East Asia","East US 2","Japan East","Japan West","North Central US","North
        Europe","Southeast Asia","South India","UK South","UK West","West US","West
        Central US","France Central","Korea Central","South Africa North","UAE North","Switzerland
        North","East US 2 EUAP"],"apiVersions":["2018-02-01-preview"]},{"resourceType":"registries/builds","locations":["East
        US","West Europe","West US 2","South Central US","Australia East","Australia
        Southeast","Brazil South","Canada Central","Canada East","Central India","Central
        US","East Asia","East US 2","Japan East","Japan West","North Central US","North
        Europe","Southeast Asia","South India","UK South","UK West","West US","West
        Central US","France Central","Korea Central","South Africa North","UAE North","Switzerland
        North","East US 2 EUAP"],"apiVersions":["2018-02-01-preview"]},{"resourceType":"registries/builds/getLogLink","locations":["East
        US","West Europe","West US 2","South Central US","Australia East","Australia
        Southeast","Brazil South","Canada Central","Canada East","Central India","Central
        US","East Asia","East US 2","Japan East","Japan West","North Central US","North
        Europe","Southeast Asia","South India","UK South","UK West","West US","West
        Central US","France Central","Korea Central","South Africa North","UAE North","Switzerland
        North","East US 2 EUAP"],"apiVersions":["2018-02-01-preview"]},{"resourceType":"registries/builds/cancel","locations":["East
        US","West Europe","West US 2","South Central US","Australia East","Australia
        Southeast","Brazil South","Canada Central","Canada East","Central India","Central
        US","East Asia","East US 2","Japan East","Japan West","North Central US","North
        Europe","Southeast Asia","South India","UK South","UK West","West US","West
        Central US","France Central","Korea Central","South Africa North","UAE North","Switzerland
        North","East US 2 EUAP"],"apiVersions":["2018-02-01-preview"]},{"resourceType":"registries/buildTasks","locations":["East
        US","West Europe","West US 2","South Central US","Australia East","Australia
        Southeast","Brazil South","Canada Central","Canada East","Central India","Central
        US","East Asia","East US 2","Japan East","Japan West","North Central US","North
        Europe","Southeast Asia","South India","UK South","UK West","West US","West
        Central US","France Central","Korea Central","South Africa North","UAE North","Switzerland
        North","East US 2 EUAP"],"apiVersions":["2018-02-01-preview"],"capabilities":"CrossResourceGroupResourceMove,
        CrossSubscriptionResourceMove"},{"resourceType":"registries/buildTasks/listSourceRepositoryProperties","locations":["East
        US","West Europe","West US 2","South Central US","Australia East","Australia
        Southeast","Brazil South","Canada Central","Canada East","Central India","Central
        US","East Asia","East US 2","Japan East","Japan West","North Central US","North
        Europe","Southeast Asia","South India","UK South","UK West","West US","West
        Central US","France Central","Korea Central","South Africa North","UAE North","Switzerland
        North","East US 2 EUAP"],"apiVersions":["2018-02-01-preview"]},{"resourceType":"registries/buildTasks/steps","locations":["East
        US","West Europe","West US 2","South Central US","Australia East","Australia
        Southeast","Brazil South","Canada Central","Canada East","Central India","Central
        US","East Asia","East US 2","Japan East","Japan West","North Central US","North
        Europe","Southeast Asia","South India","UK South","UK West","West US","West
        Central US","France Central","Korea Central","South Africa North","UAE North","Switzerland
        North","East US 2 EUAP"],"apiVersions":["2018-02-01-preview"]},{"resourceType":"registries/buildTasks/steps/listBuildArguments","locations":["East
        US","West Europe","West US 2","South Central US","Australia East","Australia
        Southeast","Brazil South","Canada Central","Canada East","Central India","Central
        US","East Asia","East US 2","Japan East","Japan West","North Central US","North
        Europe","Southeast Asia","South India","UK South","UK West","West US","West
        Central US","France Central","Korea Central","South Africa North","UAE North","Switzerland
        North","East US 2 EUAP"],"apiVersions":["2018-02-01-preview"]},{"resourceType":"registries/replications","locations":["South
        Central US","West Central US","East US","West Europe","West US","Japan East","North
        Europe","Southeast Asia","North Central US","East US 2","West US 2","Brazil
        South","Australia East","Central India","Korea Central","South Africa North","UAE
        North","France Central","Central US","Canada East","Canada Central","UK South","UK
        West","Australia Southeast","East Asia","Japan West","South India","Switzerland
        North","Central US EUAP","East US 2 EUAP"],"apiVersions":["2019-12-01-preview","2019-05-01","2017-10-01"],"capabilities":"CrossResourceGroupResourceMove,
        CrossSubscriptionResourceMove"},{"resourceType":"registries/webhooks","locations":["West
        Central US","East US","West Europe","South Central US","West US","Japan East","North
        Europe","Southeast Asia","North Central US","East US 2","West US 2","Brazil
        South","Australia East","Central India","Korea Central","South Africa North","UAE
        North","France Central","Central US","Canada East","Canada Central","UK South","UK
        West","Australia Southeast","East Asia","Japan West","South India","Switzerland
        North","Central US EUAP","East US 2 EUAP"],"apiVersions":["2019-12-01-preview","2019-05-01","2017-10-01"],"capabilities":"CrossResourceGroupResourceMove,
        CrossSubscriptionResourceMove"},{"resourceType":"registries/webhooks/ping","locations":["West
        Central US","East US","West Europe","South Central US","West US","Japan East","North
        Europe","Southeast Asia","North Central US","East US 2","West US 2","Brazil
        South","Australia East","Central India","Korea Central","South Africa North","UAE
        North","France Central","Central US","Canada East","Canada Central","UK South","UK
        West","Australia Southeast","East Asia","Japan West","South India","Switzerland
        North","Central US EUAP","East US 2 EUAP"],"apiVersions":["2019-12-01-preview","2019-05-01","2017-10-01"]},{"resourceType":"registries/webhooks/getCallbackConfig","locations":["West
        Central US","East US","West Europe","South Central US","West US","Japan East","North
        Europe","Southeast Asia","North Central US","East US 2","West US 2","Brazil
        South","Australia East","Central India","Korea Central","South Africa North","UAE
        North","France Central","Central US","Canada East","Canada Central","UK South","UK
        West","Australia Southeast","East Asia","Japan West","South India","Switzerland
        North","Central US EUAP","East US 2 EUAP"],"apiVersions":["2019-12-01-preview","2019-05-01","2017-10-01"]},{"resourceType":"registries/webhooks/listEvents","locations":["West
        Central US","East US","West Europe","South Central US","West US","Japan East","North
        Europe","Southeast Asia","North Central US","East US 2","West US 2","Brazil
        South","Australia East","Central India","Korea Central","South Africa North","UAE
        North","France Central","Central US","Canada East","Canada Central","UK South","UK
        West","Australia Southeast","East Asia","Japan West","South India","Switzerland
        North","Central US EUAP","East US 2 EUAP"],"apiVersions":["2019-12-01-preview","2019-05-01","2017-10-01"]},{"resourceType":"locations/setupAuth","locations":["East
        US","West Europe","West US 2","South Central US","Australia East","Australia
        Southeast","Brazil South","Canada Central","Canada East","Central India","Central
        US","East Asia","East US 2","Japan East","Japan West","North Central US","North
        Europe","Southeast Asia","South India","UK South","UK West","West US","West
        Central US","France Central","Korea Central","South Africa North","UAE North","Switzerland
        North","East US 2 EUAP"],"apiVersions":["2018-02-01-preview"]},{"resourceType":"locations/authorize","locations":["East
        US","West Europe","West US 2","South Central US","Australia East","Australia
        Southeast","Brazil South","Canada Central","Canada East","Central India","Central
        US","East Asia","East US 2","Japan East","Japan West","North Central US","North
        Europe","Southeast Asia","South India","UK South","UK West","West US","West
        Central US","France Central","Korea Central","South Africa North","UAE North","Switzerland
        North","East US 2 EUAP"],"apiVersions":["2018-02-01-preview"]},{"resourceType":"locations/operationResults","locations":["West
        Central US","East US","West Europe","South Central US","West US","Japan East","North
        Europe","Southeast Asia","North Central US","East US 2","West US 2","Brazil
        South","Australia East","Central India","Korea Central","France Central","Central
        US","South Africa North","UAE North","Canada East","Canada Central","UK South","UK
        West","Australia Southeast","East Asia","Japan West","South India","Switzerland
        North","Central US EUAP","East US 2 EUAP"],"apiVersions":["2019-12-01-preview","2019-05-01-preview","2019-05-01","2017-10-01"]},{"resourceType":"locations/deleteVirtualNetworkOrSubnets","locations":["West
        Central US","East US","West Europe","South Central US","West US","Japan East","North
        Europe","Southeast Asia","North Central US","East US 2","West US 2","Brazil
        South","Australia East","Central India","Korea Central","South Africa North","UAE
        North","France Central","Central US","Canada East","Canada Central","UK South","UK
        West","Australia Southeast","East Asia","Japan West","South India","Switzerland
        North","Central US EUAP","East US 2 EUAP"],"apiVersions":["2019-05-01","2017-10-01"]},{"resourceType":"registries/GetCredentials","locations":["West
        US","East US","South Central US","West Europe","East US 2 EUAP","Central US
        EUAP"],"apiVersions":["2016-06-27-preview"]},{"resourceType":"registries/listCredentials","locations":["South
        Central US","East US","West US","West Europe","North Europe","UK South","UK
        West","Australia East","Australia Southeast","Central India","Korea Central","South
        Africa North","UAE North","France Central","East Asia","Japan East","Japan
        West","Southeast Asia","South India","Brazil South","Canada East","Canada
        Central","Central US","East US 2","North Central US","West Central US","West
        US 2","Switzerland North","Central US EUAP","East US 2 EUAP"],"apiVersions":["2019-12-01-preview","2019-05-01","2017-10-01","2017-03-01"]},{"resourceType":"registries/regenerateCredential","locations":["South
        Central US","West US","East US","West Europe","North Europe","UK South","UK
        West","Australia East","Australia Southeast","Central India","Korea Central","South
        Africa North","UAE North","France Central","East Asia","Japan East","Japan
        West","Southeast Asia","South India","Brazil South","Canada East","Canada
        Central","Central US","East US 2","North Central US","West Central US","West
        US 2","Switzerland North","Central US EUAP","East US 2 EUAP"],"apiVersions":["2019-12-01-preview","2019-05-01","2017-10-01","2017-03-01"]},{"resourceType":"registries/listUsages","locations":["West
        Central US","East US","West Europe","South Central US","West US","Japan East","North
        Europe","Southeast Asia","North Central US","East US 2","West US 2","Brazil
        South","Australia East","Central India","Korea Central","South Africa North","UAE
        North","France Central","Central US","Canada East","Canada Central","UK South","UK
        West","Australia Southeast","East Asia","Japan West","South India","Switzerland
        North","Central US EUAP","East US 2 EUAP"],"apiVersions":["2019-12-01-preview","2019-05-01","2017-10-01"]},{"resourceType":"registries/listPolicies","locations":["West
        US","East US","South Central US","West Europe","North Europe","UK South","UK
        West","Australia East","Australia Southeast","Central India","Korea Central","South
        Africa North","UAE North","France Central","East Asia","Japan East","Japan
        West","Southeast Asia","South India","Brazil South","Canada East","Canada
        Central","Central US","East US 2","North Central US","West Central US","West
        US 2","Switzerland North","East US 2 EUAP","Central US EUAP"],"apiVersions":["2017-10-01"]},{"resourceType":"registries/updatePolicies","locations":["West
        US","East US","South Central US","West Europe","North Europe","UK South","UK
        West","Australia East","Australia Southeast","Central India","Korea Central","South
        Africa North","UAE North","France Central","East Asia","Japan East","Japan
        West","Southeast Asia","South India","Brazil South","Canada East","Canada
        Central","Central US","East US 2","North Central US","West Central US","West
        US 2","Switzerland North","East US 2 EUAP","Central US EUAP"],"apiVersions":["2017-10-01"]},{"resourceType":"registries/regenerateCredentials","locations":["West
        US","East US","South Central US","West Europe","East US 2 EUAP","Central US
        EUAP"],"apiVersions":["2016-06-27-preview"]},{"resourceType":"registries/eventGridFilters","locations":["South
        Central US","West Central US","East US","West Europe","West US","Japan East","North
        Europe","Southeast Asia","North Central US","East US 2","West US 2","Brazil
        South","Australia East","Central India","Korea Central","South Africa North","UAE
        North","France Central","Central US","Canada East","Canada Central","UK South","UK
        West","Australia Southeast","East Asia","Japan West","South India","Switzerland
        North","Central US EUAP","East US 2 EUAP"],"apiVersions":["2019-05-01","2017-10-01"]},{"resourceType":"checkNameAvailability","locations":["South
        Central US","East US","West US","Central US","East US 2","North Central US","West
        Central US","West US 2","Brazil South","Canada East","Canada Central","West
        Europe","North Europe","UK South","UK West","Australia East","Australia Southeast","Central
        India","East Asia","Japan East","Japan West","Southeast Asia","South India","Korea
        Central","France Central","South Africa North","UAE North","Switzerland North","East
        US 2 EUAP","Central US EUAP"],"apiVersions":["2019-12-01-preview","2019-05-01","2017-10-01","2017-06-01-preview","2017-03-01","2016-06-27-preview"]},{"resourceType":"operations","locations":["South
        Central US","East US","West US","Central US","East US 2","North Central US","West
        Central US","West US 2","Brazil South","Canada East","Canada Central","West
        Europe","North Europe","UK South","UK West","Australia East","Australia Southeast","Central
        India","East Asia","Japan East","Japan West","Southeast Asia","South India","Korea
        Central","France Central","South Africa North","UAE North","Switzerland North","Central
        US EUAP","East US 2 EUAP"],"apiVersions":["2019-12-01-preview","2019-05-01","2017-10-01","2017-06-01-preview","2017-03-01"]},{"resourceType":"locations","locations":["South
        Central US","East US","West US","Central US","East US 2","North Central US","West
        Central US","West US 2","Brazil South","Canada East","Canada Central","West
        Europe","North Europe","UK South","UK West","Australia East","Australia Southeast","Central
        India","East Asia","Japan East","Japan West","Southeast Asia","South India","Korea
        Central","France Central","South Africa North","UAE North","Switzerland North","Central
        US EUAP","East US 2 EUAP"],"apiVersions":["2019-12-01-preview","2019-05-01-preview","2019-05-01","2017-10-01","2017-06-01-preview"]}],"registrationState":"Registered"}'
=======
      - python/3.8.0 (Windows-10-10.0.19041-SP0) msrest/0.6.9 msrest_azure/0.6.3 azure-mgmt-resource/10.1.0
        Azure-SDK-For-Python AZURECLI/2.9.0
      accept-language:
      - en-US
    method: GET
    uri: https://management.azure.com/subscriptions/00000000-0000-0000-0000-000000000000/resources?$filter=resourceType%20eq%20%27Microsoft.ContainerRegistry%2Fregistries%27&api-version=2020-06-01
  response:
    body:
      string: '{"value":[{"id":"/subscriptions/00000000-0000-0000-0000-000000000000/resourceGroups/clitest.rgdd7fbiswoiks53ktq2k4kfoyg66d4aktdmtr5ockrzawtp4lsubjgw3fcgriov5ot/providers/Microsoft.ContainerRegistry/registries/cliregwp5wnqa3exrz3i","name":"cliregwp5wnqa3exrz3i","type":"Microsoft.ContainerRegistry/registries","sku":{"name":"Premium","tier":"Premium"},"location":"eastus","tags":{}},{"id":"/subscriptions/00000000-0000-0000-0000-000000000000/resourceGroups/clitest.rg000001/providers/Microsoft.ContainerRegistry/registries/clireg000002","name":"clireg000002","type":"Microsoft.ContainerRegistry/registries","sku":{"name":"Premium","tier":"Premium"},"location":"westus","tags":{}},{"id":"/subscriptions/00000000-0000-0000-0000-000000000000/resourceGroups/clitest.rgnlx4pnlhpelupg6k67zzck72sz6kmey2lp532nl6yrmjoeydgbs7lpopg6ka36owa/providers/Microsoft.ContainerRegistry/registries/cliregjjzqpcgf6oo2kg","name":"cliregjjzqpcgf6oo2kg","type":"Microsoft.ContainerRegistry/registries","sku":{"name":"Premium","tier":"Premium"},"location":"westus","tags":{"foo":"bar","cat":""}},{"id":"/subscriptions/00000000-0000-0000-0000-000000000000/resourceGroups/clitest.rgtxilu5f65rwmvm74aocbvjfxzzbba4k3proytc5crx5womyzjngrr66jmofdvfaed/providers/Microsoft.ContainerRegistry/registries/testregd52kpxooxup35kjqdl","name":"testregd52kpxooxup35kjqdl","type":"Microsoft.ContainerRegistry/registries","sku":{"name":"Premium","tier":"Premium"},"location":"westus","tags":{}},{"id":"/subscriptions/00000000-0000-0000-0000-000000000000/resourceGroups/clitest.rgzwh5haccn5krxuw624jz6uoploabtgz5odfdgikrl6ru4pldci7zyljrczff7qoup/providers/Microsoft.ContainerRegistry/registries/cliregg3zmc7qdac5scm","name":"cliregg3zmc7qdac5scm","type":"Microsoft.ContainerRegistry/registries","sku":{"name":"Standard","tier":"Standard"},"location":"westus","tags":{}},{"id":"/subscriptions/00000000-0000-0000-0000-000000000000/resourceGroups/zhoxing-test/providers/Microsoft.ContainerRegistry/registries/zhoxingtest","name":"zhoxingtest","type":"Microsoft.ContainerRegistry/registries","sku":{"name":"Standard","tier":"Standard"},"location":"westus","tags":{}}]}'
>>>>>>> 3c2ff2b5
    headers:
      cache-control:
      - no-cache
      content-length:
<<<<<<< HEAD
      - '29073'
      content-type:
      - application/json; charset=utf-8
      date:
      - Mon, 06 Jul 2020 00:31:54 GMT
=======
      - '2196'
      content-type:
      - application/json; charset=utf-8
      date:
      - Tue, 14 Jul 2020 10:38:36 GMT
>>>>>>> 3c2ff2b5
      expires:
      - '-1'
      pragma:
      - no-cache
      strict-transport-security:
      - max-age=31536000; includeSubDomains
      vary:
      - Accept-Encoding
      x-content-type-options:
      - nosniff
    status:
      code: 200
      message: OK
- request:
    body: '{"location": "westus", "sku": {"name": "Premium"}, "properties": {"adminUserEnabled":
      false, "publicNetworkAccess": "Enabled"}}'
    headers:
      Accept:
      - application/json
      Accept-Encoding:
      - gzip, deflate
      CommandName:
      - acr create
      Connection:
      - keep-alive
      Content-Length:
      - '127'
      Content-Type:
      - application/json; charset=utf-8
      ParameterSetName:
      - -n -g -l --sku
      User-Agent:
<<<<<<< HEAD
      - python/3.8.3 (Windows-10-10.0.19041-SP0) msrest/0.6.9 msrest_azure/0.6.3 azure-mgmt-containerregistry/3.0.0rc14
        Azure-SDK-For-Python AZURECLI/2.8.0
=======
      - python/3.8.0 (Windows-10-10.0.19041-SP0) msrest/0.6.9 msrest_azure/0.6.3 azure-mgmt-containerregistry/3.0.0rc14
        Azure-SDK-For-Python AZURECLI/2.9.0
>>>>>>> 3c2ff2b5
      accept-language:
      - en-US
    method: PUT
    uri: https://management.azure.com/subscriptions/00000000-0000-0000-0000-000000000000/resourceGroups/clitest.rg000001/providers/Microsoft.ContainerRegistry/registries/clireg000002?api-version=2019-12-01-preview
  response:
    body:
<<<<<<< HEAD
      string: '{"sku":{"name":"Premium","tier":"Premium"},"type":"Microsoft.ContainerRegistry/registries","id":"/subscriptions/00000000-0000-0000-0000-000000000000/resourceGroups/clitest.rg000001/providers/Microsoft.ContainerRegistry/registries/clireg000002","name":"clireg000002","location":"westus","tags":{},"properties":{"loginServer":"clireg000002.azurecr.io","creationDate":"2020-07-06T00:31:56.3414785Z","provisioningState":"Succeeded","adminUserEnabled":false,"networkRuleSet":{"defaultAction":"Allow","virtualNetworkRules":[],"ipRules":[]},"policies":{"quarantinePolicy":{"status":"disabled"},"trustPolicy":{"type":"Notary","status":"disabled"},"retentionPolicy":{"days":7,"lastUpdatedTime":"2020-07-06T00:31:57.2054439+00:00","status":"disabled"}},"encryption":{"status":"disabled"},"dataEndpointEnabled":false,"dataEndpointHostNames":[],"privateEndpointConnections":[],"publicNetworkAccess":"Enabled"}}'
=======
      string: '{"sku":{"name":"Premium","tier":"Premium"},"type":"Microsoft.ContainerRegistry/registries","id":"/subscriptions/00000000-0000-0000-0000-000000000000/resourceGroups/clitest.rg000001/providers/Microsoft.ContainerRegistry/registries/clireg000002","name":"clireg000002","location":"westus","tags":{},"properties":{"loginServer":"clireg000002.azurecr.io","creationDate":"2020-07-14T10:38:12.1731772Z","provisioningState":"Succeeded","adminUserEnabled":false,"networkRuleSet":{"defaultAction":"Allow","virtualNetworkRules":[],"ipRules":[]},"policies":{"quarantinePolicy":{"status":"disabled"},"trustPolicy":{"type":"Notary","status":"disabled"},"retentionPolicy":{"days":7,"lastUpdatedTime":"2020-07-14T10:38:13.1304809+00:00","status":"disabled"}},"encryption":{"status":"disabled"},"dataEndpointEnabled":false,"dataEndpointHostNames":[],"privateEndpointConnections":[],"publicNetworkAccess":"Enabled"}}'
>>>>>>> 3c2ff2b5
    headers:
      cache-control:
      - no-cache
      content-length:
      - '981'
      content-type:
      - application/json; charset=utf-8
      date:
<<<<<<< HEAD
      - Mon, 06 Jul 2020 00:31:57 GMT
=======
      - Tue, 14 Jul 2020 10:38:37 GMT
>>>>>>> 3c2ff2b5
      expires:
      - '-1'
      pragma:
      - no-cache
      server:
      - Microsoft-HTTPAPI/2.0
      strict-transport-security:
      - max-age=31536000; includeSubDomains
      transfer-encoding:
      - chunked
      vary:
      - Accept-Encoding
      x-content-type-options:
      - nosniff
      x-ms-ratelimit-remaining-subscription-writes:
      - '1198'
    status:
      code: 200
      message: OK
- request:
    body: null
    headers:
      Accept:
      - application/json
      Accept-Encoding:
      - gzip, deflate
      CommandName:
      - acr replication create
      Connection:
      - keep-alive
      ParameterSetName:
      - -n -r -l
      User-Agent:
<<<<<<< HEAD
      - python/3.8.3 (Windows-10-10.0.19041-SP0) msrest/0.6.9 msrest_azure/0.6.3 azure-mgmt-resource/10.0.0
        Azure-SDK-For-Python AZURECLI/2.8.0
=======
      - python/3.8.0 (Windows-10-10.0.19041-SP0) msrest/0.6.9 msrest_azure/0.6.3 azure-mgmt-containerregistry/3.0.0rc14
        Azure-SDK-For-Python AZURECLI/2.9.0
>>>>>>> 3c2ff2b5
      accept-language:
      - en-US
    method: GET
    uri: https://management.azure.com/subscriptions/00000000-0000-0000-0000-000000000000/resources?$filter=resourceType%20eq%20%27Microsoft.ContainerRegistry%2Fregistries%27&api-version=2020-06-01
  response:
    body:
<<<<<<< HEAD
      string: '{"value":[{"id":"/subscriptions/00000000-0000-0000-0000-000000000000/resourceGroups/clitest.rg3btyynny3rrz255pnzywctzo3r4jnw2jltcom7pgce7ku64dbbsnnsw5ihlkuparb/providers/Microsoft.ContainerRegistry/registries/testregvsuixnjr6x664l3ymr","name":"testregvsuixnjr6x664l3ymr","type":"Microsoft.ContainerRegistry/registries","sku":{"name":"Premium","tier":"Premium"},"location":"westus","tags":{}},{"id":"/subscriptions/00000000-0000-0000-0000-000000000000/resourceGroups/clitest.rg000001/providers/Microsoft.ContainerRegistry/registries/clireg000002","name":"clireg000002","type":"Microsoft.ContainerRegistry/registries","sku":{"name":"Premium","tier":"Premium"},"location":"westus","tags":{}},{"id":"/subscriptions/00000000-0000-0000-0000-000000000000/resourceGroups/clitest.rgmrjx4tmvr23izdjp6nrdg4f46yywlb4uxak5bz6w7qantnfzljll7b2heywqmuio6/providers/Microsoft.ContainerRegistry/registries/cliregse2svftuc4p5br","name":"cliregse2svftuc4p5br","type":"Microsoft.ContainerRegistry/registries","sku":{"name":"Standard","tier":"Standard"},"location":"westus","tags":{}},{"id":"/subscriptions/00000000-0000-0000-0000-000000000000/resourceGroups/clitest.rgmu7bij6en5x76udraonmuaf65a4chheucjil7yvl2ayqmu4vzqyth5zxreyifxeja/providers/Microsoft.ContainerRegistry/registries/testregxdeqstc3c2n73","name":"testregxdeqstc3c2n73","type":"Microsoft.ContainerRegistry/registries","sku":{"name":"Premium","tier":"Premium"},"location":"westus","identity":{"type":"UserAssigned","userAssignedIdentities":{"/subscriptions/00000000-0000-0000-0000-000000000000/resourcegroups/clitest.rgmu7bij6en5x76udraonmuaf65a4chheucjil7yvl2ayqmu4vzqyth5zxreyifxeja/providers/Microsoft.ManagedIdentity/userAssignedIdentities/testidentitydh74wl36":{"principalId":"71cc48dd-abe9-41cb-bfcf-2ae46d10eb19","clientId":"841116a8-41e7-4c85-9b90-97178c74dd3a"}}},"tags":{}},{"id":"/subscriptions/00000000-0000-0000-0000-000000000000/resourceGroups/clitest.rgpkbvzhpbnqkubyssbmtmjub7ls3uwordc55g5ukj3o6ugj5gibje3ie43mlgrblqh/providers/Microsoft.ContainerRegistry/registries/cliregg6ltd2bpz3grwe","name":"cliregg6ltd2bpz3grwe","type":"Microsoft.ContainerRegistry/registries","sku":{"name":"Premium","tier":"Premium"},"location":"westus","tags":{}},{"id":"/subscriptions/00000000-0000-0000-0000-000000000000/resourceGroups/clitest.rgpv2twb2qljovunvk5hkwfsuhfkenrav4axarricud5pidpoqc5c2uks7cbibb7v2q/providers/Microsoft.ContainerRegistry/registries/cliregfyffrkjpowrlpy","name":"cliregfyffrkjpowrlpy","type":"Microsoft.ContainerRegistry/registries","sku":{"name":"Premium","tier":"Premium"},"location":"eastus","tags":{}},{"id":"/subscriptions/00000000-0000-0000-0000-000000000000/resourceGroups/clitest.rgvlfue3bt2nm332gntv5s7xgo5wewwasjmnc5o6youfv2vcuij67x5uiroif7us2yd/providers/Microsoft.ContainerRegistry/registries/cliregkoev4gwlh66apd","name":"cliregkoev4gwlh66apd","type":"Microsoft.ContainerRegistry/registries","sku":{"name":"Basic","tier":"Basic"},"location":"westus","tags":{}}]}'
=======
      string: '{"type":"Microsoft.ContainerRegistry/registries/replications","id":"/subscriptions/00000000-0000-0000-0000-000000000000/resourceGroups/clitest.rg000001/providers/Microsoft.ContainerRegistry/registries/clireg000002/replications/centralus","name":"centralus","location":"centralus","tags":{},"properties":{"provisioningState":"Succeeded","status":{"displayStatus":"Ready","timestamp":"2020-07-14T10:38:31.7730914Z"},"regionEndpointEnabled":true}}'
>>>>>>> 3c2ff2b5
    headers:
      cache-control:
      - no-cache
      content-length:
      - '3015'
      content-type:
      - application/json; charset=utf-8
      date:
<<<<<<< HEAD
      - Mon, 06 Jul 2020 00:31:57 GMT
=======
      - Tue, 14 Jul 2020 10:38:38 GMT
>>>>>>> 3c2ff2b5
      expires:
      - '-1'
      pragma:
      - no-cache
      strict-transport-security:
      - max-age=31536000; includeSubDomains
      vary:
      - Accept-Encoding
      x-content-type-options:
      - nosniff
    status:
      code: 200
      message: OK
- request:
    body: null
    headers:
      Accept:
      - application/json
      Accept-Encoding:
      - gzip, deflate
      CommandName:
      - acr replication create
      Connection:
      - keep-alive
      ParameterSetName:
      - -n -r -l
      User-Agent:
<<<<<<< HEAD
      - python/3.8.3 (Windows-10-10.0.19041-SP0) msrest/0.6.9 msrest_azure/0.6.3 azure-mgmt-containerregistry/3.0.0rc14
        Azure-SDK-For-Python AZURECLI/2.8.0
      accept-language:
      - en-US
    method: GET
    uri: https://management.azure.com/subscriptions/00000000-0000-0000-0000-000000000000/resourceGroups/clitest.rg000001/providers/Microsoft.ContainerRegistry/registries/clireg000002?api-version=2019-12-01-preview
  response:
    body:
      string: '{"sku":{"name":"Premium","tier":"Premium"},"type":"Microsoft.ContainerRegistry/registries","id":"/subscriptions/00000000-0000-0000-0000-000000000000/resourceGroups/clitest.rg000001/providers/Microsoft.ContainerRegistry/registries/clireg000002","name":"clireg000002","location":"westus","tags":{},"properties":{"loginServer":"clireg000002.azurecr.io","creationDate":"2020-07-06T00:31:56.3414785Z","provisioningState":"Succeeded","adminUserEnabled":false,"networkRuleSet":{"defaultAction":"Allow","virtualNetworkRules":[],"ipRules":[]},"policies":{"quarantinePolicy":{"status":"disabled"},"trustPolicy":{"type":"Notary","status":"disabled"},"retentionPolicy":{"days":7,"lastUpdatedTime":"2020-07-06T00:31:57.2054439+00:00","status":"disabled"}},"encryption":{"status":"disabled"},"dataEndpointEnabled":false,"dataEndpointHostNames":[],"privateEndpointConnections":[],"publicNetworkAccess":"Enabled"}}'
=======
      - python/3.8.0 (Windows-10-10.0.19041-SP0) msrest/0.6.9 msrest_azure/0.6.3 azure-mgmt-resource/10.1.0
        Azure-SDK-For-Python AZURECLI/2.9.0
      accept-language:
      - en-US
    method: GET
    uri: https://management.azure.com/subscriptions/00000000-0000-0000-0000-000000000000/resources?$filter=resourceType%20eq%20%27Microsoft.ContainerRegistry%2Fregistries%27&api-version=2020-06-01
  response:
    body:
      string: '{"value":[{"id":"/subscriptions/00000000-0000-0000-0000-000000000000/resourceGroups/clitest.rgdd7fbiswoiks53ktq2k4kfoyg66d4aktdmtr5ockrzawtp4lsubjgw3fcgriov5ot/providers/Microsoft.ContainerRegistry/registries/cliregwp5wnqa3exrz3i","name":"cliregwp5wnqa3exrz3i","type":"Microsoft.ContainerRegistry/registries","sku":{"name":"Premium","tier":"Premium"},"location":"eastus","tags":{}},{"id":"/subscriptions/00000000-0000-0000-0000-000000000000/resourceGroups/clitest.rg000001/providers/Microsoft.ContainerRegistry/registries/clireg000002","name":"clireg000002","type":"Microsoft.ContainerRegistry/registries","sku":{"name":"Premium","tier":"Premium"},"location":"westus","tags":{}},{"id":"/subscriptions/00000000-0000-0000-0000-000000000000/resourceGroups/clitest.rgnlx4pnlhpelupg6k67zzck72sz6kmey2lp532nl6yrmjoeydgbs7lpopg6ka36owa/providers/Microsoft.ContainerRegistry/registries/cliregjjzqpcgf6oo2kg","name":"cliregjjzqpcgf6oo2kg","type":"Microsoft.ContainerRegistry/registries","sku":{"name":"Premium","tier":"Premium"},"location":"westus","tags":{"foo":"bar","cat":""}},{"id":"/subscriptions/00000000-0000-0000-0000-000000000000/resourceGroups/clitest.rgtxilu5f65rwmvm74aocbvjfxzzbba4k3proytc5crx5womyzjngrr66jmofdvfaed/providers/Microsoft.ContainerRegistry/registries/testregd52kpxooxup35kjqdl","name":"testregd52kpxooxup35kjqdl","type":"Microsoft.ContainerRegistry/registries","sku":{"name":"Premium","tier":"Premium"},"location":"westus","tags":{}},{"id":"/subscriptions/00000000-0000-0000-0000-000000000000/resourceGroups/clitest.rgzwh5haccn5krxuw624jz6uoploabtgz5odfdgikrl6ru4pldci7zyljrczff7qoup/providers/Microsoft.ContainerRegistry/registries/cliregg3zmc7qdac5scm","name":"cliregg3zmc7qdac5scm","type":"Microsoft.ContainerRegistry/registries","sku":{"name":"Standard","tier":"Standard"},"location":"westus","tags":{}},{"id":"/subscriptions/00000000-0000-0000-0000-000000000000/resourceGroups/zhoxing-test/providers/Microsoft.ContainerRegistry/registries/zhoxingtest","name":"zhoxingtest","type":"Microsoft.ContainerRegistry/registries","sku":{"name":"Standard","tier":"Standard"},"location":"westus","tags":{}}]}'
>>>>>>> 3c2ff2b5
    headers:
      cache-control:
      - no-cache
      content-length:
<<<<<<< HEAD
      - '981'
      content-type:
      - application/json; charset=utf-8
      date:
      - Mon, 06 Jul 2020 00:31:57 GMT
=======
      - '2196'
      content-type:
      - application/json; charset=utf-8
      date:
      - Tue, 14 Jul 2020 10:38:38 GMT
>>>>>>> 3c2ff2b5
      expires:
      - '-1'
      pragma:
      - no-cache
      server:
      - Microsoft-HTTPAPI/2.0
      strict-transport-security:
      - max-age=31536000; includeSubDomains
      transfer-encoding:
      - chunked
      vary:
      - Accept-Encoding
      x-content-type-options:
      - nosniff
    status:
      code: 200
      message: OK
- request:
    body: '{"location": "centralus"}'
    headers:
      Accept:
      - application/json
      Accept-Encoding:
      - gzip, deflate
      CommandName:
      - acr replication create
      Connection:
      - keep-alive
      Content-Length:
      - '25'
      Content-Type:
      - application/json; charset=utf-8
      ParameterSetName:
      - -n -r -l
      User-Agent:
<<<<<<< HEAD
      - python/3.8.3 (Windows-10-10.0.19041-SP0) msrest/0.6.9 msrest_azure/0.6.3 azure-mgmt-containerregistry/3.0.0rc14
        Azure-SDK-For-Python AZURECLI/2.8.0
=======
      - python/3.8.0 (Windows-10-10.0.19041-SP0) msrest/0.6.9 msrest_azure/0.6.3 azure-mgmt-containerregistry/3.0.0rc14
        Azure-SDK-For-Python AZURECLI/2.9.0
>>>>>>> 3c2ff2b5
      accept-language:
      - en-US
    method: PUT
    uri: https://management.azure.com/subscriptions/00000000-0000-0000-0000-000000000000/resourceGroups/clitest.rg000001/providers/Microsoft.ContainerRegistry/registries/clireg000002/replications/centralus?api-version=2019-12-01-preview
  response:
    body:
<<<<<<< HEAD
      string: '{"type":"Microsoft.ContainerRegistry/registries/replications","id":"/subscriptions/00000000-0000-0000-0000-000000000000/resourceGroups/clitest.rg000001/providers/Microsoft.ContainerRegistry/registries/clireg000002/replications/centralus","name":"centralus","location":"centralus","tags":{},"properties":{"provisioningState":"Creating","status":{"timestamp":"2020-07-06T00:32:01.5194077Z"},"regionEndpointEnabled":true}}'
    headers:
      azure-asyncoperation:
      - https://management.azure.com/subscriptions/00000000-0000-0000-0000-000000000000/resourceGroups/clitest.rg000001/providers/Microsoft.ContainerRegistry/registries/clireg000002/replications/centralus/operationStatuses/replications-18951a4e-bf20-11ea-a49f-c03eba45757e?api-version=2019-12-01-preview
=======
      string: '{"type":"Microsoft.ContainerRegistry/registries/replications","id":"/subscriptions/00000000-0000-0000-0000-000000000000/resourceGroups/clitest.rg000001/providers/Microsoft.ContainerRegistry/registries/clireg000002/replications/centralus","name":"centralus","location":"centralus","tags":{"key":"value"},"properties":{"provisioningState":"Updating","status":{"displayStatus":"Ready","timestamp":"2020-07-14T10:38:31.7730914Z"},"regionEndpointEnabled":false}}'
    headers:
      azure-asyncoperation:
      - https://management.azure.com/subscriptions/00000000-0000-0000-0000-000000000000/resourceGroups/clitest.rg000001/providers/Microsoft.ContainerRegistry/registries/clireg000002/replications/centralus/operationStatuses/replications-2da3acae-c5be-11ea-b5fe-84a93e84f251?api-version=2019-12-01-preview
>>>>>>> 3c2ff2b5
      cache-control:
      - no-cache
      content-length:
      - '486'
      content-type:
      - application/json; charset=utf-8
      date:
<<<<<<< HEAD
      - Mon, 06 Jul 2020 00:32:01 GMT
=======
      - Tue, 14 Jul 2020 10:38:42 GMT
>>>>>>> 3c2ff2b5
      expires:
      - '-1'
      pragma:
      - no-cache
      server:
      - Microsoft-HTTPAPI/2.0
      strict-transport-security:
      - max-age=31536000; includeSubDomains
      x-content-type-options:
      - nosniff
      x-ms-ratelimit-remaining-subscription-writes:
      - '1193'
    status:
      code: 201
      message: Created
- request:
    body: null
    headers:
      Accept:
      - application/json
      Accept-Encoding:
      - gzip, deflate
      CommandName:
      - acr replication create
      Connection:
      - keep-alive
      ParameterSetName:
      - -n -r -l
<<<<<<< HEAD
      User-Agent:
      - python/3.8.3 (Windows-10-10.0.19041-SP0) msrest/0.6.9 msrest_azure/0.6.3 azure-mgmt-containerregistry/3.0.0rc14
        Azure-SDK-For-Python AZURECLI/2.8.0
    method: GET
    uri: https://management.azure.com/subscriptions/00000000-0000-0000-0000-000000000000/resourceGroups/clitest.rg000001/providers/Microsoft.ContainerRegistry/registries/clireg000002/replications/centralus/operationStatuses/replications-18951a4e-bf20-11ea-a49f-c03eba45757e?api-version=2019-12-01-preview
  response:
    body:
      string: '{"status":"Creating"}'
    headers:
      azure-asyncoperation:
      - https://management.azure.com/subscriptions/00000000-0000-0000-0000-000000000000/resourceGroups/clitest.rg000001/providers/Microsoft.ContainerRegistry/registries/clireg000002/replications/centralus/operationStatuses/replications-18951a4e-bf20-11ea-a49f-c03eba45757e?api-version=2019-12-01-preview
      cache-control:
      - no-cache
      content-length:
      - '21'
      content-type:
      - application/json; charset=utf-8
      date:
      - Mon, 06 Jul 2020 00:32:12 GMT
      expires:
      - '-1'
      pragma:
      - no-cache
      server:
      - Microsoft-HTTPAPI/2.0
      strict-transport-security:
      - max-age=31536000; includeSubDomains
      transfer-encoding:
      - chunked
      vary:
      - Accept-Encoding
      x-content-type-options:
      - nosniff
    status:
      code: 200
      message: OK
- request:
    body: null
    headers:
      Accept:
      - application/json
      Accept-Encoding:
      - gzip, deflate
      CommandName:
      - acr replication create
      Connection:
      - keep-alive
      ParameterSetName:
      - -n -r -l
=======
>>>>>>> 3c2ff2b5
      User-Agent:
      - python/3.8.3 (Windows-10-10.0.19041-SP0) msrest/0.6.9 msrest_azure/0.6.3 azure-mgmt-containerregistry/3.0.0rc14
        Azure-SDK-For-Python AZURECLI/2.8.0
    method: GET
    uri: https://management.azure.com/subscriptions/00000000-0000-0000-0000-000000000000/resourceGroups/clitest.rg000001/providers/Microsoft.ContainerRegistry/registries/clireg000002/replications/centralus/operationStatuses/replications-18951a4e-bf20-11ea-a49f-c03eba45757e?api-version=2019-12-01-preview
<<<<<<< HEAD
=======
  response:
    body:
      string: '{"status":"Creating"}'
    headers:
      azure-asyncoperation:
      - https://management.azure.com/subscriptions/00000000-0000-0000-0000-000000000000/resourceGroups/clitest.rg000001/providers/Microsoft.ContainerRegistry/registries/clireg000002/replications/centralus/operationStatuses/replications-18951a4e-bf20-11ea-a49f-c03eba45757e?api-version=2019-12-01-preview
      cache-control:
      - no-cache
      content-length:
      - '21'
      content-type:
      - application/json; charset=utf-8
      date:
      - Mon, 06 Jul 2020 00:32:12 GMT
      expires:
      - '-1'
      pragma:
      - no-cache
      server:
      - Microsoft-HTTPAPI/2.0
      strict-transport-security:
      - max-age=31536000; includeSubDomains
      transfer-encoding:
      - chunked
      vary:
      - Accept-Encoding
      x-content-type-options:
      - nosniff
    status:
      code: 200
      message: OK
- request:
    body: null
    headers:
      Accept:
      - application/json
      Accept-Encoding:
      - gzip, deflate
      CommandName:
      - acr replication create
      Connection:
      - keep-alive
      ParameterSetName:
      - -n -r -l
      User-Agent:
      - python/3.8.0 (Windows-10-10.0.19041-SP0) msrest/0.6.9 msrest_azure/0.6.3 azure-mgmt-containerregistry/3.0.0rc14
        Azure-SDK-For-Python AZURECLI/2.9.0
    method: GET
    uri: https://management.azure.com/subscriptions/00000000-0000-0000-0000-000000000000/resourceGroups/clitest.rg000001/providers/Microsoft.ContainerRegistry/registries/clireg000002/replications/centralus/operationStatuses/replications-2da3acae-c5be-11ea-b5fe-84a93e84f251?api-version=2019-12-01-preview
>>>>>>> 3c2ff2b5
  response:
    body:
      string: '{"status":"Succeeded"}'
    headers:
      azure-asyncoperation:
<<<<<<< HEAD
      - https://management.azure.com/subscriptions/00000000-0000-0000-0000-000000000000/resourceGroups/clitest.rg000001/providers/Microsoft.ContainerRegistry/registries/clireg000002/replications/centralus/operationStatuses/replications-18951a4e-bf20-11ea-a49f-c03eba45757e?api-version=2019-12-01-preview
=======
      - https://management.azure.com/subscriptions/00000000-0000-0000-0000-000000000000/resourceGroups/clitest.rg000001/providers/Microsoft.ContainerRegistry/registries/clireg000002/replications/centralus/operationStatuses/replications-2da3acae-c5be-11ea-b5fe-84a93e84f251?api-version=2019-12-01-preview
>>>>>>> 3c2ff2b5
      cache-control:
      - no-cache
      content-length:
      - '22'
      content-type:
      - application/json; charset=utf-8
      date:
<<<<<<< HEAD
      - Mon, 06 Jul 2020 00:32:22 GMT
=======
      - Tue, 14 Jul 2020 10:38:53 GMT
>>>>>>> 3c2ff2b5
      expires:
      - '-1'
      pragma:
      - no-cache
      server:
      - Microsoft-HTTPAPI/2.0
      strict-transport-security:
      - max-age=31536000; includeSubDomains
      transfer-encoding:
      - chunked
      vary:
      - Accept-Encoding
      x-content-type-options:
      - nosniff
    status:
      code: 200
      message: OK
- request:
    body: null
    headers:
      Accept:
      - application/json
      Accept-Encoding:
      - gzip, deflate
      CommandName:
      - acr replication create
      Connection:
      - keep-alive
      ParameterSetName:
      - -n -r -l
      User-Agent:
<<<<<<< HEAD
      - python/3.8.3 (Windows-10-10.0.19041-SP0) msrest/0.6.9 msrest_azure/0.6.3 azure-mgmt-containerregistry/3.0.0rc14
        Azure-SDK-For-Python AZURECLI/2.8.0
=======
      - python/3.8.0 (Windows-10-10.0.19041-SP0) msrest/0.6.9 msrest_azure/0.6.3 azure-mgmt-containerregistry/3.0.0rc14
        Azure-SDK-For-Python AZURECLI/2.9.0
>>>>>>> 3c2ff2b5
    method: GET
    uri: https://management.azure.com/subscriptions/00000000-0000-0000-0000-000000000000/resourceGroups/clitest.rg000001/providers/Microsoft.ContainerRegistry/registries/clireg000002/replications/centralus?api-version=2019-12-01-preview
  response:
    body:
<<<<<<< HEAD
      string: '{"type":"Microsoft.ContainerRegistry/registries/replications","id":"/subscriptions/00000000-0000-0000-0000-000000000000/resourceGroups/clitest.rg000001/providers/Microsoft.ContainerRegistry/registries/clireg000002/replications/centralus","name":"centralus","location":"centralus","tags":{},"properties":{"provisioningState":"Succeeded","status":{"displayStatus":"Ready","timestamp":"2020-07-06T00:32:16.8786406Z"},"regionEndpointEnabled":true}}'
=======
      string: '{"type":"Microsoft.ContainerRegistry/registries/replications","id":"/subscriptions/00000000-0000-0000-0000-000000000000/resourceGroups/clitest.rg000001/providers/Microsoft.ContainerRegistry/registries/clireg000002/replications/centralus","name":"centralus","location":"centralus","tags":{"key":"value"},"properties":{"provisioningState":"Succeeded","status":{"displayStatus":"Ready","timestamp":"2020-07-14T10:38:41.0031443Z"},"regionEndpointEnabled":false}}'
>>>>>>> 3c2ff2b5
    headers:
      cache-control:
      - no-cache
      content-length:
      - '511'
      content-type:
      - application/json; charset=utf-8
      date:
<<<<<<< HEAD
      - Mon, 06 Jul 2020 00:32:22 GMT
=======
      - Tue, 14 Jul 2020 10:38:54 GMT
>>>>>>> 3c2ff2b5
      expires:
      - '-1'
      pragma:
      - no-cache
      server:
      - Microsoft-HTTPAPI/2.0
      strict-transport-security:
      - max-age=31536000; includeSubDomains
      transfer-encoding:
      - chunked
      vary:
      - Accept-Encoding
      x-content-type-options:
      - nosniff
    status:
      code: 200
      message: OK
- request:
    body: null
    headers:
      Accept:
      - application/json
      Accept-Encoding:
      - gzip, deflate
      CommandName:
      - acr replication list
      Connection:
      - keep-alive
      ParameterSetName:
      - -r
      User-Agent:
<<<<<<< HEAD
      - python/3.8.3 (Windows-10-10.0.19041-SP0) msrest/0.6.9 msrest_azure/0.6.3 azure-mgmt-resource/10.0.0
        Azure-SDK-For-Python AZURECLI/2.8.0
=======
      - python/3.8.0 (Windows-10-10.0.19041-SP0) msrest/0.6.9 msrest_azure/0.6.3 azure-mgmt-resource/10.1.0
        Azure-SDK-For-Python AZURECLI/2.9.0
>>>>>>> 3c2ff2b5
      accept-language:
      - en-US
    method: GET
    uri: https://management.azure.com/subscriptions/00000000-0000-0000-0000-000000000000/resources?$filter=resourceType%20eq%20%27Microsoft.ContainerRegistry%2Fregistries%27&api-version=2020-06-01
  response:
    body:
<<<<<<< HEAD
      string: '{"value":[{"id":"/subscriptions/00000000-0000-0000-0000-000000000000/resourceGroups/clitest.rg3btyynny3rrz255pnzywctzo3r4jnw2jltcom7pgce7ku64dbbsnnsw5ihlkuparb/providers/Microsoft.ContainerRegistry/registries/testregvsuixnjr6x664l3ymr","name":"testregvsuixnjr6x664l3ymr","type":"Microsoft.ContainerRegistry/registries","sku":{"name":"Premium","tier":"Premium"},"location":"westus","tags":{}},{"id":"/subscriptions/00000000-0000-0000-0000-000000000000/resourceGroups/clitest.rgev2x5zprzuvml5viri7jfudw73ay72zgh3kyjkd5qriueqckdel75iupucjlqxdfr/providers/Microsoft.ContainerRegistry/registries/clireguqtzn4b5iqn4p7","name":"clireguqtzn4b5iqn4p7","type":"Microsoft.ContainerRegistry/registries","sku":{"name":"Standard","tier":"Standard"},"location":"westus","tags":{}},{"id":"/subscriptions/00000000-0000-0000-0000-000000000000/resourceGroups/clitest.rg000001/providers/Microsoft.ContainerRegistry/registries/clireg000002","name":"clireg000002","type":"Microsoft.ContainerRegistry/registries","sku":{"name":"Premium","tier":"Premium"},"location":"westus","tags":{}},{"id":"/subscriptions/00000000-0000-0000-0000-000000000000/resourceGroups/clitest.rgmu7bij6en5x76udraonmuaf65a4chheucjil7yvl2ayqmu4vzqyth5zxreyifxeja/providers/Microsoft.ContainerRegistry/registries/testregxdeqstc3c2n73","name":"testregxdeqstc3c2n73","type":"Microsoft.ContainerRegistry/registries","sku":{"name":"Premium","tier":"Premium"},"location":"westus","identity":{"type":"UserAssigned","userAssignedIdentities":{"/subscriptions/00000000-0000-0000-0000-000000000000/resourcegroups/clitest.rgmu7bij6en5x76udraonmuaf65a4chheucjil7yvl2ayqmu4vzqyth5zxreyifxeja/providers/Microsoft.ManagedIdentity/userAssignedIdentities/testidentitydh74wl36":{"principalId":"71cc48dd-abe9-41cb-bfcf-2ae46d10eb19","clientId":"841116a8-41e7-4c85-9b90-97178c74dd3a"}}},"tags":{}},{"id":"/subscriptions/00000000-0000-0000-0000-000000000000/resourceGroups/clitest.rgpv2twb2qljovunvk5hkwfsuhfkenrav4axarricud5pidpoqc5c2uks7cbibb7v2q/providers/Microsoft.ContainerRegistry/registries/cliregfyffrkjpowrlpy","name":"cliregfyffrkjpowrlpy","type":"Microsoft.ContainerRegistry/registries","sku":{"name":"Premium","tier":"Premium"},"location":"eastus","tags":{}}]}'
=======
      string: '{"value":[{"id":"/subscriptions/00000000-0000-0000-0000-000000000000/resourceGroups/clitest.rgdd7fbiswoiks53ktq2k4kfoyg66d4aktdmtr5ockrzawtp4lsubjgw3fcgriov5ot/providers/Microsoft.ContainerRegistry/registries/cliregwp5wnqa3exrz3i","name":"cliregwp5wnqa3exrz3i","type":"Microsoft.ContainerRegistry/registries","sku":{"name":"Premium","tier":"Premium"},"location":"eastus","tags":{}},{"id":"/subscriptions/00000000-0000-0000-0000-000000000000/resourceGroups/clitest.rg000001/providers/Microsoft.ContainerRegistry/registries/clireg000002","name":"clireg000002","type":"Microsoft.ContainerRegistry/registries","sku":{"name":"Premium","tier":"Premium"},"location":"westus","tags":{}},{"id":"/subscriptions/00000000-0000-0000-0000-000000000000/resourceGroups/clitest.rgtiw4z7lbcqkulj65cjtnletxj4azk7hlynkewype3rmnpufnhmvkfslbctfhzrd2j/providers/Microsoft.ContainerRegistry/registries/cliregnt7ngopfddjuhc","name":"cliregnt7ngopfddjuhc","type":"Microsoft.ContainerRegistry/registries","sku":{"name":"Basic","tier":"Basic"},"location":"westus","tags":{}},{"id":"/subscriptions/00000000-0000-0000-0000-000000000000/resourceGroups/clitest.rgtxilu5f65rwmvm74aocbvjfxzzbba4k3proytc5crx5womyzjngrr66jmofdvfaed/providers/Microsoft.ContainerRegistry/registries/testregd52kpxooxup35kjqdl","name":"testregd52kpxooxup35kjqdl","type":"Microsoft.ContainerRegistry/registries","sku":{"name":"Premium","tier":"Premium"},"location":"westus","tags":{}},{"id":"/subscriptions/00000000-0000-0000-0000-000000000000/resourceGroups/clitest.rgxooi65cd2q5xhge4k6stsasdgfdwghwzshdiedijqw7xerfdc3g7fod7klw7xsvux/providers/Microsoft.ContainerRegistry/registries/clireg6xp35ou554yvxy","name":"clireg6xp35ou554yvxy","type":"Microsoft.ContainerRegistry/registries","sku":{"name":"Standard","tier":"Standard"},"location":"westus","tags":{}},{"id":"/subscriptions/00000000-0000-0000-0000-000000000000/resourceGroups/zhoxing-test/providers/Microsoft.ContainerRegistry/registries/zhoxingtest","name":"zhoxingtest","type":"Microsoft.ContainerRegistry/registries","sku":{"name":"Standard","tier":"Standard"},"location":"westus","tags":{}}]}'
>>>>>>> 3c2ff2b5
    headers:
      cache-control:
      - no-cache
      content-length:
<<<<<<< HEAD
      - '2275'
      content-type:
      - application/json; charset=utf-8
      date:
      - Mon, 06 Jul 2020 00:32:23 GMT
=======
      - '2172'
      content-type:
      - application/json; charset=utf-8
      date:
      - Tue, 14 Jul 2020 10:38:55 GMT
>>>>>>> 3c2ff2b5
      expires:
      - '-1'
      pragma:
      - no-cache
      strict-transport-security:
      - max-age=31536000; includeSubDomains
      vary:
      - Accept-Encoding
      x-content-type-options:
      - nosniff
    status:
      code: 200
      message: OK
- request:
    body: null
    headers:
      Accept:
      - application/json
      Accept-Encoding:
      - gzip, deflate
      CommandName:
      - acr replication list
      Connection:
      - keep-alive
      ParameterSetName:
      - -r
      User-Agent:
<<<<<<< HEAD
      - python/3.8.3 (Windows-10-10.0.19041-SP0) msrest/0.6.9 msrest_azure/0.6.3 azure-mgmt-containerregistry/3.0.0rc14
        Azure-SDK-For-Python AZURECLI/2.8.0
=======
      - python/3.8.0 (Windows-10-10.0.19041-SP0) msrest/0.6.9 msrest_azure/0.6.3 azure-mgmt-containerregistry/3.0.0rc14
        Azure-SDK-For-Python AZURECLI/2.9.0
>>>>>>> 3c2ff2b5
      accept-language:
      - en-US
    method: GET
    uri: https://management.azure.com/subscriptions/00000000-0000-0000-0000-000000000000/resourceGroups/clitest.rg000001/providers/Microsoft.ContainerRegistry/registries/clireg000002?api-version=2019-12-01-preview
  response:
    body:
<<<<<<< HEAD
      string: '{"sku":{"name":"Premium","tier":"Premium"},"type":"Microsoft.ContainerRegistry/registries","id":"/subscriptions/00000000-0000-0000-0000-000000000000/resourceGroups/clitest.rg000001/providers/Microsoft.ContainerRegistry/registries/clireg000002","name":"clireg000002","location":"westus","tags":{},"properties":{"loginServer":"clireg000002.azurecr.io","creationDate":"2020-07-06T00:31:56.3414785Z","provisioningState":"Succeeded","adminUserEnabled":false,"networkRuleSet":{"defaultAction":"Allow","virtualNetworkRules":[],"ipRules":[]},"policies":{"quarantinePolicy":{"status":"disabled"},"trustPolicy":{"type":"Notary","status":"disabled"},"retentionPolicy":{"days":7,"lastUpdatedTime":"2020-07-06T00:31:57.2054439+00:00","status":"disabled"}},"encryption":{"status":"disabled"},"dataEndpointEnabled":false,"dataEndpointHostNames":[],"privateEndpointConnections":[],"publicNetworkAccess":"Enabled"}}'
=======
      string: '{"sku":{"name":"Premium","tier":"Premium"},"type":"Microsoft.ContainerRegistry/registries","id":"/subscriptions/00000000-0000-0000-0000-000000000000/resourceGroups/clitest.rg000001/providers/Microsoft.ContainerRegistry/registries/clireg000002","name":"clireg000002","location":"westus","tags":{},"properties":{"loginServer":"clireg000002.azurecr.io","creationDate":"2020-07-14T10:38:12.1731772Z","provisioningState":"Succeeded","adminUserEnabled":false,"networkRuleSet":{"defaultAction":"Allow","virtualNetworkRules":[],"ipRules":[]},"policies":{"quarantinePolicy":{"status":"disabled"},"trustPolicy":{"type":"Notary","status":"disabled"},"retentionPolicy":{"days":7,"lastUpdatedTime":"2020-07-14T10:38:13.1304809+00:00","status":"disabled"}},"encryption":{"status":"disabled"},"dataEndpointEnabled":false,"dataEndpointHostNames":[],"privateEndpointConnections":[],"publicNetworkAccess":"Enabled"}}'
>>>>>>> 3c2ff2b5
    headers:
      cache-control:
      - no-cache
      content-length:
      - '981'
      content-type:
      - application/json; charset=utf-8
      date:
<<<<<<< HEAD
      - Mon, 06 Jul 2020 00:32:24 GMT
=======
      - Tue, 14 Jul 2020 10:38:56 GMT
>>>>>>> 3c2ff2b5
      expires:
      - '-1'
      pragma:
      - no-cache
      server:
      - Microsoft-HTTPAPI/2.0
      strict-transport-security:
      - max-age=31536000; includeSubDomains
      transfer-encoding:
      - chunked
      vary:
      - Accept-Encoding
      x-content-type-options:
      - nosniff
    status:
      code: 200
      message: OK
- request:
    body: null
    headers:
      Accept:
      - application/json
      Accept-Encoding:
      - gzip, deflate
      CommandName:
      - acr replication list
      Connection:
      - keep-alive
      ParameterSetName:
      - -r
      User-Agent:
<<<<<<< HEAD
      - python/3.8.3 (Windows-10-10.0.19041-SP0) msrest/0.6.9 msrest_azure/0.6.3 azure-mgmt-containerregistry/3.0.0rc14
        Azure-SDK-For-Python AZURECLI/2.8.0
=======
      - python/3.8.0 (Windows-10-10.0.19041-SP0) msrest/0.6.9 msrest_azure/0.6.3 azure-mgmt-containerregistry/3.0.0rc14
        Azure-SDK-For-Python AZURECLI/2.9.0
>>>>>>> 3c2ff2b5
      accept-language:
      - en-US
    method: GET
    uri: https://management.azure.com/subscriptions/00000000-0000-0000-0000-000000000000/resourceGroups/clitest.rg000001/providers/Microsoft.ContainerRegistry/registries/clireg000002/replications?api-version=2019-12-01-preview
  response:
    body:
      string: '{"value":[{"type":"Microsoft.ContainerRegistry/registries/replications","id":"/subscriptions/00000000-0000-0000-0000-000000000000/resourceGroups/clitest.rg000001/providers/Microsoft.ContainerRegistry/registries/clireg000002/replications/centralus","name":"centralus","location":"centralus","tags":{},"properties":{"provisioningState":"Succeeded","status":{"displayStatus":"Ready","timestamp":"2020-07-06T00:32:16.8786406Z"},"regionEndpointEnabled":true}},{"type":"Microsoft.ContainerRegistry/registries/replications","id":"/subscriptions/00000000-0000-0000-0000-000000000000/resourceGroups/clitest.rg000001/providers/Microsoft.ContainerRegistry/registries/clireg000002/replications/westus","name":"westus","location":"westus","tags":{},"properties":{"provisioningState":"Succeeded","status":{"displayStatus":"Ready","timestamp":"2020-07-06T00:32:04.5038693Z"},"regionEndpointEnabled":true}}]}'
    headers:
      cache-control:
      - no-cache
      content-length:
      - '1026'
      content-type:
      - application/json; charset=utf-8
      date:
<<<<<<< HEAD
      - Mon, 06 Jul 2020 00:32:25 GMT
      expires:
      - '-1'
=======
      - Tue, 14 Jul 2020 10:38:58 GMT
      expires:
      - '-1'
      location:
      - https://management.azure.com/subscriptions/00000000-0000-0000-0000-000000000000/providers/Microsoft.ContainerRegistry/locations/centralus/operationResults/replications-37a5e8fc-c5be-11ea-b224-84a93e84f251?api-version=2019-12-01-preview
>>>>>>> 3c2ff2b5
      pragma:
      - no-cache
      server:
      - Microsoft-HTTPAPI/2.0
      strict-transport-security:
      - max-age=31536000; includeSubDomains
      transfer-encoding:
      - chunked
      vary:
      - Accept-Encoding
      x-content-type-options:
      - nosniff
<<<<<<< HEAD
=======
      x-ms-ratelimit-remaining-subscription-deletes:
      - '14996'
>>>>>>> 3c2ff2b5
    status:
      code: 200
      message: OK
- request:
    body: null
    headers:
      Accept:
      - application/json
      Accept-Encoding:
      - gzip, deflate
      CommandName:
      - acr replication show
      Connection:
      - keep-alive
      ParameterSetName:
      - -n -r
      User-Agent:
<<<<<<< HEAD
      - python/3.8.3 (Windows-10-10.0.19041-SP0) msrest/0.6.9 msrest_azure/0.6.3 azure-mgmt-resource/10.0.0
        Azure-SDK-For-Python AZURECLI/2.8.0
      accept-language:
      - en-US
    method: GET
    uri: https://management.azure.com/subscriptions/00000000-0000-0000-0000-000000000000/resources?$filter=resourceType%20eq%20%27Microsoft.ContainerRegistry%2Fregistries%27&api-version=2020-06-01
=======
      - python/3.8.0 (Windows-10-10.0.19041-SP0) msrest/0.6.9 msrest_azure/0.6.3 azure-mgmt-containerregistry/3.0.0rc14
        Azure-SDK-For-Python AZURECLI/2.9.0
    method: GET
    uri: https://management.azure.com/subscriptions/00000000-0000-0000-0000-000000000000/providers/Microsoft.ContainerRegistry/locations/centralus/operationResults/replications-37a5e8fc-c5be-11ea-b224-84a93e84f251?api-version=2019-12-01-preview
>>>>>>> 3c2ff2b5
  response:
    body:
      string: '{"value":[{"id":"/subscriptions/00000000-0000-0000-0000-000000000000/resourceGroups/clitest.rg3btyynny3rrz255pnzywctzo3r4jnw2jltcom7pgce7ku64dbbsnnsw5ihlkuparb/providers/Microsoft.ContainerRegistry/registries/testregvsuixnjr6x664l3ymr","name":"testregvsuixnjr6x664l3ymr","type":"Microsoft.ContainerRegistry/registries","sku":{"name":"Premium","tier":"Premium"},"location":"westus","identity":{"principalId":"cd27c347-9500-4a61-b834-8aa74cb31452","tenantId":"72f988bf-86f1-41af-91ab-2d7cd011db47","type":"SystemAssigned,
        UserAssigned","userAssignedIdentities":{"/subscriptions/00000000-0000-0000-0000-000000000000/resourcegroups/clitest.rg3btyynny3rrz255pnzywctzo3r4jnw2jltcom7pgce7ku64dbbsnnsw5ihlkuparb/providers/Microsoft.ManagedIdentity/userAssignedIdentities/testidentitymmk2gf2mnzh5oiqc6s":{"principalId":"de57201c-2313-4ad9-b717-8d47b1e9392b","clientId":"45bf290b-11e8-4573-b148-c29d79340424"}}},"tags":{}},{"id":"/subscriptions/00000000-0000-0000-0000-000000000000/resourceGroups/clitest.rgev2x5zprzuvml5viri7jfudw73ay72zgh3kyjkd5qriueqckdel75iupucjlqxdfr/providers/Microsoft.ContainerRegistry/registries/clireguqtzn4b5iqn4p7","name":"clireguqtzn4b5iqn4p7","type":"Microsoft.ContainerRegistry/registries","sku":{"name":"Standard","tier":"Standard"},"location":"westus","tags":{}},{"id":"/subscriptions/00000000-0000-0000-0000-000000000000/resourceGroups/clitest.rg000001/providers/Microsoft.ContainerRegistry/registries/clireg000002","name":"clireg000002","type":"Microsoft.ContainerRegistry/registries","sku":{"name":"Premium","tier":"Premium"},"location":"westus","tags":{}},{"id":"/subscriptions/00000000-0000-0000-0000-000000000000/resourceGroups/clitest.rgmu7bij6en5x76udraonmuaf65a4chheucjil7yvl2ayqmu4vzqyth5zxreyifxeja/providers/Microsoft.ContainerRegistry/registries/testregxdeqstc3c2n73","name":"testregxdeqstc3c2n73","type":"Microsoft.ContainerRegistry/registries","sku":{"name":"Premium","tier":"Premium"},"location":"westus","identity":{"type":"UserAssigned","userAssignedIdentities":{"/subscriptions/00000000-0000-0000-0000-000000000000/resourcegroups/clitest.rgmu7bij6en5x76udraonmuaf65a4chheucjil7yvl2ayqmu4vzqyth5zxreyifxeja/providers/Microsoft.ManagedIdentity/userAssignedIdentities/testidentitydh74wl36":{"principalId":"71cc48dd-abe9-41cb-bfcf-2ae46d10eb19","clientId":"841116a8-41e7-4c85-9b90-97178c74dd3a"}}},"tags":{}},{"id":"/subscriptions/00000000-0000-0000-0000-000000000000/resourceGroups/clitest.rgpv2twb2qljovunvk5hkwfsuhfkenrav4axarricud5pidpoqc5c2uks7cbibb7v2q/providers/Microsoft.ContainerRegistry/registries/cliregfyffrkjpowrlpy","name":"cliregfyffrkjpowrlpy","type":"Microsoft.ContainerRegistry/registries","sku":{"name":"Premium","tier":"Premium"},"location":"eastus","tags":{}}]}'
    headers:
      cache-control:
      - no-cache
      content-length:
      - '2796'
      content-type:
      - application/json; charset=utf-8
      date:
<<<<<<< HEAD
      - Mon, 06 Jul 2020 00:32:25 GMT
=======
      - Tue, 14 Jul 2020 10:39:11 GMT
>>>>>>> 3c2ff2b5
      expires:
      - '-1'
      pragma:
      - no-cache
      strict-transport-security:
      - max-age=31536000; includeSubDomains
      vary:
      - Accept-Encoding
      x-content-type-options:
      - nosniff
    status:
      code: 200
      message: OK
- request:
    body: null
    headers:
      Accept:
      - application/json
      Accept-Encoding:
      - gzip, deflate
      CommandName:
      - acr replication show
      Connection:
      - keep-alive
      ParameterSetName:
      - -n -r
      User-Agent:
<<<<<<< HEAD
      - python/3.8.3 (Windows-10-10.0.19041-SP0) msrest/0.6.9 msrest_azure/0.6.3 azure-mgmt-containerregistry/3.0.0rc14
        Azure-SDK-For-Python AZURECLI/2.8.0
      accept-language:
      - en-US
    method: GET
    uri: https://management.azure.com/subscriptions/00000000-0000-0000-0000-000000000000/resourceGroups/clitest.rg000001/providers/Microsoft.ContainerRegistry/registries/clireg000002?api-version=2019-12-01-preview
  response:
    body:
      string: '{"sku":{"name":"Premium","tier":"Premium"},"type":"Microsoft.ContainerRegistry/registries","id":"/subscriptions/00000000-0000-0000-0000-000000000000/resourceGroups/clitest.rg000001/providers/Microsoft.ContainerRegistry/registries/clireg000002","name":"clireg000002","location":"westus","tags":{},"properties":{"loginServer":"clireg000002.azurecr.io","creationDate":"2020-07-06T00:31:56.3414785Z","provisioningState":"Succeeded","adminUserEnabled":false,"networkRuleSet":{"defaultAction":"Allow","virtualNetworkRules":[],"ipRules":[]},"policies":{"quarantinePolicy":{"status":"disabled"},"trustPolicy":{"type":"Notary","status":"disabled"},"retentionPolicy":{"days":7,"lastUpdatedTime":"2020-07-06T00:31:57.2054439+00:00","status":"disabled"}},"encryption":{"status":"disabled"},"dataEndpointEnabled":false,"dataEndpointHostNames":[],"privateEndpointConnections":[],"publicNetworkAccess":"Enabled"}}'
=======
      - python/3.8.0 (Windows-10-10.0.19041-SP0) msrest/0.6.9 msrest_azure/0.6.3 azure-mgmt-resource/10.1.0
        Azure-SDK-For-Python AZURECLI/2.9.0
      accept-language:
      - en-US
    method: GET
    uri: https://management.azure.com/subscriptions/00000000-0000-0000-0000-000000000000/resources?$filter=resourceType%20eq%20%27Microsoft.ContainerRegistry%2Fregistries%27&api-version=2020-06-01
  response:
    body:
      string: '{"value":[{"id":"/subscriptions/00000000-0000-0000-0000-000000000000/resourceGroups/clitest.rgdd7fbiswoiks53ktq2k4kfoyg66d4aktdmtr5ockrzawtp4lsubjgw3fcgriov5ot/providers/Microsoft.ContainerRegistry/registries/cliregwp5wnqa3exrz3i","name":"cliregwp5wnqa3exrz3i","type":"Microsoft.ContainerRegistry/registries","sku":{"name":"Premium","tier":"Premium"},"location":"eastus","tags":{}},{"id":"/subscriptions/00000000-0000-0000-0000-000000000000/resourceGroups/clitest.rg000001/providers/Microsoft.ContainerRegistry/registries/clireg000002","name":"clireg000002","type":"Microsoft.ContainerRegistry/registries","sku":{"name":"Premium","tier":"Premium"},"location":"westus","tags":{}},{"id":"/subscriptions/00000000-0000-0000-0000-000000000000/resourceGroups/clitest.rgtiw4z7lbcqkulj65cjtnletxj4azk7hlynkewype3rmnpufnhmvkfslbctfhzrd2j/providers/Microsoft.ContainerRegistry/registries/cliregnt7ngopfddjuhc","name":"cliregnt7ngopfddjuhc","type":"Microsoft.ContainerRegistry/registries","sku":{"name":"Basic","tier":"Basic"},"location":"westus","tags":{}},{"id":"/subscriptions/00000000-0000-0000-0000-000000000000/resourceGroups/clitest.rgtxilu5f65rwmvm74aocbvjfxzzbba4k3proytc5crx5womyzjngrr66jmofdvfaed/providers/Microsoft.ContainerRegistry/registries/testregd52kpxooxup35kjqdl","name":"testregd52kpxooxup35kjqdl","type":"Microsoft.ContainerRegistry/registries","sku":{"name":"Premium","tier":"Premium"},"location":"westus","identity":{"principalId":"d144a8c4-06a1-4ae0-bb03-4c5ad424b18b","tenantId":"54826b22-38d6-4fb2-bad9-b7b93a3e9c5a","type":"SystemAssigned,
        UserAssigned","userAssignedIdentities":{"/subscriptions/00000000-0000-0000-0000-000000000000/resourcegroups/clitest.rgtxilu5f65rwmvm74aocbvjfxzzbba4k3proytc5crx5womyzjngrr66jmofdvfaed/providers/Microsoft.ManagedIdentity/userAssignedIdentities/testidentityk357jocgz3xrw6yzsb":{"principalId":"6c2bacc7-c5e3-4d75-bba7-c5f519a7b366","clientId":"eda8cf79-f303-479f-988f-928efea0389d"}}},"tags":{}},{"id":"/subscriptions/00000000-0000-0000-0000-000000000000/resourceGroups/clitest.rgv3yhfjira6tfpzv6ruhzefrk4htur54brjmqgforpj723g5ckxy4eurg276kyae2q/providers/Microsoft.ContainerRegistry/registries/testregjiyydm257cb7q","name":"testregjiyydm257cb7q","type":"Microsoft.ContainerRegistry/registries","sku":{"name":"Premium","tier":"Premium"},"location":"westus","tags":{}},{"id":"/subscriptions/00000000-0000-0000-0000-000000000000/resourceGroups/clitest.rgxooi65cd2q5xhge4k6stsasdgfdwghwzshdiedijqw7xerfdc3g7fod7klw7xsvux/providers/Microsoft.ContainerRegistry/registries/clireg6xp35ou554yvxy","name":"clireg6xp35ou554yvxy","type":"Microsoft.ContainerRegistry/registries","sku":{"name":"Standard","tier":"Standard"},"location":"westus","tags":{}},{"id":"/subscriptions/00000000-0000-0000-0000-000000000000/resourceGroups/zhoxing-test/providers/Microsoft.ContainerRegistry/registries/zhoxingtest","name":"zhoxingtest","type":"Microsoft.ContainerRegistry/registries","sku":{"name":"Standard","tier":"Standard"},"location":"westus","tags":{}}]}'
>>>>>>> 3c2ff2b5
    headers:
      cache-control:
      - no-cache
      content-length:
<<<<<<< HEAD
      - '981'
      content-type:
      - application/json; charset=utf-8
      date:
      - Mon, 06 Jul 2020 00:32:26 GMT
=======
      - '3065'
      content-type:
      - application/json; charset=utf-8
      date:
      - Tue, 14 Jul 2020 10:39:11 GMT
>>>>>>> 3c2ff2b5
      expires:
      - '-1'
      pragma:
      - no-cache
      server:
      - Microsoft-HTTPAPI/2.0
      strict-transport-security:
      - max-age=31536000; includeSubDomains
      transfer-encoding:
      - chunked
      vary:
      - Accept-Encoding
      x-content-type-options:
      - nosniff
    status:
      code: 200
      message: OK
- request:
    body: null
    headers:
      Accept:
      - application/json
      Accept-Encoding:
      - gzip, deflate
      CommandName:
      - acr replication show
      Connection:
      - keep-alive
      ParameterSetName:
      - -n -r
      User-Agent:
<<<<<<< HEAD
      - python/3.8.3 (Windows-10-10.0.19041-SP0) msrest/0.6.9 msrest_azure/0.6.3 azure-mgmt-containerregistry/3.0.0rc14
        Azure-SDK-For-Python AZURECLI/2.8.0
=======
      - python/3.8.0 (Windows-10-10.0.19041-SP0) msrest/0.6.9 msrest_azure/0.6.3 azure-mgmt-containerregistry/3.0.0rc14
        Azure-SDK-For-Python AZURECLI/2.9.0
>>>>>>> 3c2ff2b5
      accept-language:
      - en-US
    method: GET
    uri: https://management.azure.com/subscriptions/00000000-0000-0000-0000-000000000000/resourceGroups/clitest.rg000001/providers/Microsoft.ContainerRegistry/registries/clireg000002/replications/centralus?api-version=2019-12-01-preview
  response:
    body:
<<<<<<< HEAD
      string: '{"type":"Microsoft.ContainerRegistry/registries/replications","id":"/subscriptions/00000000-0000-0000-0000-000000000000/resourceGroups/clitest.rg000001/providers/Microsoft.ContainerRegistry/registries/clireg000002/replications/centralus","name":"centralus","location":"centralus","tags":{},"properties":{"provisioningState":"Succeeded","status":{"displayStatus":"Ready","timestamp":"2020-07-06T00:32:16.8786406Z"},"regionEndpointEnabled":true}}'
=======
      string: '{"sku":{"name":"Premium","tier":"Premium"},"type":"Microsoft.ContainerRegistry/registries","id":"/subscriptions/00000000-0000-0000-0000-000000000000/resourceGroups/clitest.rg000001/providers/Microsoft.ContainerRegistry/registries/clireg000002","name":"clireg000002","location":"westus","tags":{},"properties":{"loginServer":"clireg000002.azurecr.io","creationDate":"2020-07-14T10:38:12.1731772Z","provisioningState":"Succeeded","adminUserEnabled":false,"networkRuleSet":{"defaultAction":"Allow","virtualNetworkRules":[],"ipRules":[]},"policies":{"quarantinePolicy":{"status":"disabled"},"trustPolicy":{"type":"Notary","status":"disabled"},"retentionPolicy":{"days":7,"lastUpdatedTime":"2020-07-14T10:38:13.1304809+00:00","status":"disabled"}},"encryption":{"status":"disabled"},"dataEndpointEnabled":false,"dataEndpointHostNames":[],"privateEndpointConnections":[],"publicNetworkAccess":"Enabled"}}'
>>>>>>> 3c2ff2b5
    headers:
      cache-control:
      - no-cache
      content-length:
      - '511'
      content-type:
      - application/json; charset=utf-8
      date:
<<<<<<< HEAD
      - Mon, 06 Jul 2020 00:32:28 GMT
=======
      - Tue, 14 Jul 2020 10:39:12 GMT
>>>>>>> 3c2ff2b5
      expires:
      - '-1'
      pragma:
      - no-cache
      server:
      - Microsoft-HTTPAPI/2.0
      strict-transport-security:
      - max-age=31536000; includeSubDomains
      transfer-encoding:
      - chunked
      vary:
      - Accept-Encoding
      x-content-type-options:
      - nosniff
    status:
      code: 200
      message: OK
- request:
    body: null
    headers:
      Accept:
      - application/json
      Accept-Encoding:
      - gzip, deflate
      CommandName:
      - acr replication update
      Connection:
      - keep-alive
      ParameterSetName:
      - -n -r --tags --region-endpoint-enabled
      User-Agent:
      - python/3.8.3 (Windows-10-10.0.19041-SP0) msrest/0.6.9 msrest_azure/0.6.3 azure-mgmt-resource/10.0.0
        Azure-SDK-For-Python AZURECLI/2.8.0
      accept-language:
      - en-US
    method: GET
    uri: https://management.azure.com/subscriptions/00000000-0000-0000-0000-000000000000/resources?$filter=resourceType%20eq%20%27Microsoft.ContainerRegistry%2Fregistries%27&api-version=2020-06-01
  response:
    body:
      string: '{"value":[{"id":"/subscriptions/00000000-0000-0000-0000-000000000000/resourceGroups/clitest.rg3btyynny3rrz255pnzywctzo3r4jnw2jltcom7pgce7ku64dbbsnnsw5ihlkuparb/providers/Microsoft.ContainerRegistry/registries/testregvsuixnjr6x664l3ymr","name":"testregvsuixnjr6x664l3ymr","type":"Microsoft.ContainerRegistry/registries","sku":{"name":"Premium","tier":"Premium"},"location":"westus","identity":{"principalId":"cd27c347-9500-4a61-b834-8aa74cb31452","tenantId":"72f988bf-86f1-41af-91ab-2d7cd011db47","type":"SystemAssigned,
        UserAssigned","userAssignedIdentities":{"/subscriptions/00000000-0000-0000-0000-000000000000/resourcegroups/clitest.rg3btyynny3rrz255pnzywctzo3r4jnw2jltcom7pgce7ku64dbbsnnsw5ihlkuparb/providers/Microsoft.ManagedIdentity/userAssignedIdentities/testidentitymmk2gf2mnzh5oiqc6s":{"principalId":"de57201c-2313-4ad9-b717-8d47b1e9392b","clientId":"45bf290b-11e8-4573-b148-c29d79340424"}}},"tags":{}},{"id":"/subscriptions/00000000-0000-0000-0000-000000000000/resourceGroups/clitest.rgev2x5zprzuvml5viri7jfudw73ay72zgh3kyjkd5qriueqckdel75iupucjlqxdfr/providers/Microsoft.ContainerRegistry/registries/clireguqtzn4b5iqn4p7","name":"clireguqtzn4b5iqn4p7","type":"Microsoft.ContainerRegistry/registries","sku":{"name":"Standard","tier":"Standard"},"location":"westus","tags":{}},{"id":"/subscriptions/00000000-0000-0000-0000-000000000000/resourceGroups/clitest.rg000001/providers/Microsoft.ContainerRegistry/registries/clireg000002","name":"clireg000002","type":"Microsoft.ContainerRegistry/registries","sku":{"name":"Premium","tier":"Premium"},"location":"westus","tags":{}},{"id":"/subscriptions/00000000-0000-0000-0000-000000000000/resourceGroups/clitest.rgmu7bij6en5x76udraonmuaf65a4chheucjil7yvl2ayqmu4vzqyth5zxreyifxeja/providers/Microsoft.ContainerRegistry/registries/testregxdeqstc3c2n73","name":"testregxdeqstc3c2n73","type":"Microsoft.ContainerRegistry/registries","sku":{"name":"Premium","tier":"Premium"},"location":"westus","identity":{"type":"UserAssigned","userAssignedIdentities":{"/subscriptions/00000000-0000-0000-0000-000000000000/resourcegroups/clitest.rgmu7bij6en5x76udraonmuaf65a4chheucjil7yvl2ayqmu4vzqyth5zxreyifxeja/providers/Microsoft.ManagedIdentity/userAssignedIdentities/testidentitydh74wl36":{"principalId":"71cc48dd-abe9-41cb-bfcf-2ae46d10eb19","clientId":"841116a8-41e7-4c85-9b90-97178c74dd3a"}}},"tags":{}},{"id":"/subscriptions/00000000-0000-0000-0000-000000000000/resourceGroups/clitest.rgpv2twb2qljovunvk5hkwfsuhfkenrav4axarricud5pidpoqc5c2uks7cbibb7v2q/providers/Microsoft.ContainerRegistry/registries/cliregfyffrkjpowrlpy","name":"cliregfyffrkjpowrlpy","type":"Microsoft.ContainerRegistry/registries","sku":{"name":"Premium","tier":"Premium"},"location":"eastus","tags":{}}]}'
    headers:
      cache-control:
      - no-cache
      content-length:
      - '2796'
      content-type:
      - application/json; charset=utf-8
      date:
      - Mon, 06 Jul 2020 00:32:27 GMT
      expires:
      - '-1'
      pragma:
      - no-cache
      strict-transport-security:
      - max-age=31536000; includeSubDomains
      vary:
      - Accept-Encoding
      x-content-type-options:
      - nosniff
    status:
      code: 200
      message: OK
- request:
    body: '{"tags": {"key": "value"}, "properties": {"regionEndpointEnabled": false}}'
    headers:
      Accept:
      - application/json
      Accept-Encoding:
      - gzip, deflate
      CommandName:
      - acr replication update
      Connection:
      - keep-alive
      Content-Length:
      - '74'
      Content-Type:
      - application/json; charset=utf-8
      ParameterSetName:
      - -n -r --tags --region-endpoint-enabled
      User-Agent:
<<<<<<< HEAD
      - python/3.8.3 (Windows-10-10.0.19041-SP0) msrest/0.6.9 msrest_azure/0.6.3 azure-mgmt-containerregistry/3.0.0rc14
        Azure-SDK-For-Python AZURECLI/2.8.0
=======
      - python/3.8.0 (Windows-10-10.0.19041-SP0) msrest/0.6.9 msrest_azure/0.6.3 azure-mgmt-containerregistry/3.0.0rc14
        Azure-SDK-For-Python AZURECLI/2.9.0
>>>>>>> 3c2ff2b5
      accept-language:
      - en-US
    method: PATCH
    uri: https://management.azure.com/subscriptions/00000000-0000-0000-0000-000000000000/resourceGroups/clitest.rg000001/providers/Microsoft.ContainerRegistry/registries/clireg000002/replications/centralus?api-version=2019-12-01-preview
  response:
    body:
<<<<<<< HEAD
      string: '{"type":"Microsoft.ContainerRegistry/registries/replications","id":"/subscriptions/00000000-0000-0000-0000-000000000000/resourceGroups/clitest.rg000001/providers/Microsoft.ContainerRegistry/registries/clireg000002/replications/centralus","name":"centralus","location":"centralus","tags":{"key":"value"},"properties":{"provisioningState":"Updating","status":{"displayStatus":"Ready","timestamp":"2020-07-06T00:32:16.8786406Z"},"regionEndpointEnabled":false}}'
    headers:
      azure-asyncoperation:
      - https://management.azure.com/subscriptions/00000000-0000-0000-0000-000000000000/resourceGroups/clitest.rg000001/providers/Microsoft.ContainerRegistry/registries/clireg000002/replications/centralus/operationStatuses/replications-2aafe28f-bf20-11ea-bc13-c03eba45757e?api-version=2019-12-01-preview
=======
      string: '{"type":"Microsoft.ContainerRegistry/registries/replications","id":"/subscriptions/00000000-0000-0000-0000-000000000000/resourceGroups/clitest.rg000001/providers/Microsoft.ContainerRegistry/registries/clireg000002/replications/centralus","name":"centralus","location":"centralus","tags":{},"properties":{"provisioningState":"Creating","status":{"timestamp":"2020-07-14T10:39:14.6141373Z"},"regionEndpointEnabled":false}}'
    headers:
      azure-asyncoperation:
      - https://management.azure.com/subscriptions/00000000-0000-0000-0000-000000000000/resourceGroups/clitest.rg000001/providers/Microsoft.ContainerRegistry/registries/clireg000002/replications/centralus/operationStatuses/replications-41541890-c5be-11ea-93e8-84a93e84f251?api-version=2019-12-01-preview
>>>>>>> 3c2ff2b5
      cache-control:
      - no-cache
      content-length:
      - '524'
      content-type:
      - application/json; charset=utf-8
      date:
<<<<<<< HEAD
      - Mon, 06 Jul 2020 00:32:30 GMT
=======
      - Tue, 14 Jul 2020 10:39:16 GMT
>>>>>>> 3c2ff2b5
      expires:
      - '-1'
      pragma:
      - no-cache
      server:
      - Microsoft-HTTPAPI/2.0
      strict-transport-security:
      - max-age=31536000; includeSubDomains
      x-content-type-options:
      - nosniff
      x-ms-ratelimit-remaining-subscription-writes:
<<<<<<< HEAD
      - '1199'
=======
      - '1188'
>>>>>>> 3c2ff2b5
    status:
      code: 201
      message: Created
- request:
    body: null
    headers:
      Accept:
      - application/json
      Accept-Encoding:
      - gzip, deflate
      CommandName:
      - acr replication update
      Connection:
      - keep-alive
      ParameterSetName:
      - -n -r --tags --region-endpoint-enabled
      User-Agent:
<<<<<<< HEAD
      - python/3.8.3 (Windows-10-10.0.19041-SP0) msrest/0.6.9 msrest_azure/0.6.3 azure-mgmt-containerregistry/3.0.0rc14
        Azure-SDK-For-Python AZURECLI/2.8.0
    method: GET
    uri: https://management.azure.com/subscriptions/00000000-0000-0000-0000-000000000000/resourceGroups/clitest.rg000001/providers/Microsoft.ContainerRegistry/registries/clireg000002/replications/centralus/operationStatuses/replications-2aafe28f-bf20-11ea-bc13-c03eba45757e?api-version=2019-12-01-preview
=======
      - python/3.8.0 (Windows-10-10.0.19041-SP0) msrest/0.6.9 msrest_azure/0.6.3 azure-mgmt-containerregistry/3.0.0rc14
        Azure-SDK-For-Python AZURECLI/2.9.0
    method: GET
    uri: https://management.azure.com/subscriptions/00000000-0000-0000-0000-000000000000/resourceGroups/clitest.rg000001/providers/Microsoft.ContainerRegistry/registries/clireg000002/replications/centralus/operationStatuses/replications-41541890-c5be-11ea-93e8-84a93e84f251?api-version=2019-12-01-preview
>>>>>>> 3c2ff2b5
  response:
    body:
      string: '{"status":"Succeeded"}'
    headers:
      azure-asyncoperation:
<<<<<<< HEAD
      - https://management.azure.com/subscriptions/00000000-0000-0000-0000-000000000000/resourceGroups/clitest.rg000001/providers/Microsoft.ContainerRegistry/registries/clireg000002/replications/centralus/operationStatuses/replications-2aafe28f-bf20-11ea-bc13-c03eba45757e?api-version=2019-12-01-preview
=======
      - https://management.azure.com/subscriptions/00000000-0000-0000-0000-000000000000/resourceGroups/clitest.rg000001/providers/Microsoft.ContainerRegistry/registries/clireg000002/replications/centralus/operationStatuses/replications-41541890-c5be-11ea-93e8-84a93e84f251?api-version=2019-12-01-preview
>>>>>>> 3c2ff2b5
      cache-control:
      - no-cache
      content-length:
      - '22'
      content-type:
      - application/json; charset=utf-8
      date:
<<<<<<< HEAD
      - Mon, 06 Jul 2020 00:32:40 GMT
=======
      - Tue, 14 Jul 2020 10:39:28 GMT
>>>>>>> 3c2ff2b5
      expires:
      - '-1'
      pragma:
      - no-cache
      server:
      - Microsoft-HTTPAPI/2.0
      strict-transport-security:
      - max-age=31536000; includeSubDomains
      transfer-encoding:
      - chunked
      vary:
      - Accept-Encoding
      x-content-type-options:
      - nosniff
    status:
      code: 200
      message: OK
- request:
    body: null
    headers:
      Accept:
      - application/json
      Accept-Encoding:
      - gzip, deflate
      CommandName:
      - acr replication update
      Connection:
      - keep-alive
      ParameterSetName:
      - -n -r --tags --region-endpoint-enabled
      User-Agent:
<<<<<<< HEAD
      - python/3.8.3 (Windows-10-10.0.19041-SP0) msrest/0.6.9 msrest_azure/0.6.3 azure-mgmt-containerregistry/3.0.0rc14
        Azure-SDK-For-Python AZURECLI/2.8.0
=======
      - python/3.8.0 (Windows-10-10.0.19041-SP0) msrest/0.6.9 msrest_azure/0.6.3 azure-mgmt-containerregistry/3.0.0rc14
        Azure-SDK-For-Python AZURECLI/2.9.0
>>>>>>> 3c2ff2b5
    method: GET
    uri: https://management.azure.com/subscriptions/00000000-0000-0000-0000-000000000000/resourceGroups/clitest.rg000001/providers/Microsoft.ContainerRegistry/registries/clireg000002/replications/centralus?api-version=2019-12-01-preview
  response:
    body:
<<<<<<< HEAD
      string: '{"type":"Microsoft.ContainerRegistry/registries/replications","id":"/subscriptions/00000000-0000-0000-0000-000000000000/resourceGroups/clitest.rg000001/providers/Microsoft.ContainerRegistry/registries/clireg000002/replications/centralus","name":"centralus","location":"centralus","tags":{"key":"value"},"properties":{"provisioningState":"Succeeded","status":{"displayStatus":"Ready","timestamp":"2020-07-06T00:32:29.451061Z"},"regionEndpointEnabled":false}}'
=======
      string: '{"type":"Microsoft.ContainerRegistry/registries/replications","id":"/subscriptions/00000000-0000-0000-0000-000000000000/resourceGroups/clitest.rg000001/providers/Microsoft.ContainerRegistry/registries/clireg000002/replications/centralus","name":"centralus","location":"centralus","tags":{},"properties":{"provisioningState":"Succeeded","status":{"displayStatus":"Ready","timestamp":"2020-07-14T10:39:20.1255027Z"},"regionEndpointEnabled":false}}'
>>>>>>> 3c2ff2b5
    headers:
      cache-control:
      - no-cache
      content-length:
      - '524'
      content-type:
      - application/json; charset=utf-8
      date:
<<<<<<< HEAD
      - Mon, 06 Jul 2020 00:32:40 GMT
=======
      - Tue, 14 Jul 2020 10:39:28 GMT
>>>>>>> 3c2ff2b5
      expires:
      - '-1'
      pragma:
      - no-cache
      server:
      - Microsoft-HTTPAPI/2.0
      strict-transport-security:
      - max-age=31536000; includeSubDomains
      transfer-encoding:
      - chunked
      vary:
      - Accept-Encoding
      x-content-type-options:
      - nosniff
    status:
      code: 200
      message: OK
- request:
    body: null
    headers:
      Accept:
      - application/json
      Accept-Encoding:
      - gzip, deflate
      CommandName:
      - acr replication delete
      Connection:
      - keep-alive
      ParameterSetName:
      - -n -r
      User-Agent:
<<<<<<< HEAD
      - python/3.8.3 (Windows-10-10.0.19041-SP0) msrest/0.6.9 msrest_azure/0.6.3 azure-mgmt-resource/10.0.0
        Azure-SDK-For-Python AZURECLI/2.8.0
=======
      - python/3.8.0 (Windows-10-10.0.19041-SP0) msrest/0.6.9 msrest_azure/0.6.3 azure-mgmt-resource/10.1.0
        Azure-SDK-For-Python AZURECLI/2.9.0
>>>>>>> 3c2ff2b5
      accept-language:
      - en-US
    method: GET
    uri: https://management.azure.com/subscriptions/00000000-0000-0000-0000-000000000000/resources?$filter=resourceType%20eq%20%27Microsoft.ContainerRegistry%2Fregistries%27&api-version=2020-06-01
  response:
    body:
<<<<<<< HEAD
      string: '{"value":[{"id":"/subscriptions/00000000-0000-0000-0000-000000000000/resourceGroups/clitest.rg3btyynny3rrz255pnzywctzo3r4jnw2jltcom7pgce7ku64dbbsnnsw5ihlkuparb/providers/Microsoft.ContainerRegistry/registries/testregvsuixnjr6x664l3ymr","name":"testregvsuixnjr6x664l3ymr","type":"Microsoft.ContainerRegistry/registries","sku":{"name":"Premium","tier":"Premium"},"location":"westus","tags":{}},{"id":"/subscriptions/00000000-0000-0000-0000-000000000000/resourceGroups/clitest.rgev2x5zprzuvml5viri7jfudw73ay72zgh3kyjkd5qriueqckdel75iupucjlqxdfr/providers/Microsoft.ContainerRegistry/registries/clireguqtzn4b5iqn4p7","name":"clireguqtzn4b5iqn4p7","type":"Microsoft.ContainerRegistry/registries","sku":{"name":"Standard","tier":"Standard"},"location":"westus","tags":{}},{"id":"/subscriptions/00000000-0000-0000-0000-000000000000/resourceGroups/clitest.rgf7dbnqiijlhsmedjnutsyf5llfyutb23lvukrhmdr5fotmaaui4tnltwmkctw2uks/providers/Microsoft.ContainerRegistry/registries/testreguj5ocrbnx7yar","name":"testreguj5ocrbnx7yar","type":"Microsoft.ContainerRegistry/registries","sku":{"name":"Premium","tier":"Premium"},"location":"westus","tags":{}},{"id":"/subscriptions/00000000-0000-0000-0000-000000000000/resourceGroups/clitest.rg000001/providers/Microsoft.ContainerRegistry/registries/clireg000002","name":"clireg000002","type":"Microsoft.ContainerRegistry/registries","sku":{"name":"Premium","tier":"Premium"},"location":"westus","tags":{}},{"id":"/subscriptions/00000000-0000-0000-0000-000000000000/resourceGroups/clitest.rgmu7bij6en5x76udraonmuaf65a4chheucjil7yvl2ayqmu4vzqyth5zxreyifxeja/providers/Microsoft.ContainerRegistry/registries/testregxdeqstc3c2n73","name":"testregxdeqstc3c2n73","type":"Microsoft.ContainerRegistry/registries","sku":{"name":"Premium","tier":"Premium"},"location":"westus","identity":{"type":"UserAssigned","userAssignedIdentities":{"/subscriptions/00000000-0000-0000-0000-000000000000/resourcegroups/clitest.rgmu7bij6en5x76udraonmuaf65a4chheucjil7yvl2ayqmu4vzqyth5zxreyifxeja/providers/Microsoft.ManagedIdentity/userAssignedIdentities/testidentitydh74wl36":{"principalId":"71cc48dd-abe9-41cb-bfcf-2ae46d10eb19","clientId":"841116a8-41e7-4c85-9b90-97178c74dd3a"}}},"tags":{}},{"id":"/subscriptions/00000000-0000-0000-0000-000000000000/resourceGroups/clitest.rgpv2twb2qljovunvk5hkwfsuhfkenrav4axarricud5pidpoqc5c2uks7cbibb7v2q/providers/Microsoft.ContainerRegistry/registries/cliregfyffrkjpowrlpy","name":"cliregfyffrkjpowrlpy","type":"Microsoft.ContainerRegistry/registries","sku":{"name":"Premium","tier":"Premium"},"location":"eastus","tags":{}}]}'
=======
      string: '{"value":[{"id":"/subscriptions/00000000-0000-0000-0000-000000000000/resourceGroups/clitest.rgaglbsv6feofh6a4ienfmdt35py4ur4tupjadxsbuwluiqlbfbhcxuuvyg2x5tckrx/providers/Microsoft.ContainerRegistry/registries/cliregsv32v4xexr2ve5","name":"cliregsv32v4xexr2ve5","type":"Microsoft.ContainerRegistry/registries","sku":{"name":"Premium","tier":"Premium"},"location":"westus","tags":{}},{"id":"/subscriptions/00000000-0000-0000-0000-000000000000/resourceGroups/clitest.rgdd7fbiswoiks53ktq2k4kfoyg66d4aktdmtr5ockrzawtp4lsubjgw3fcgriov5ot/providers/Microsoft.ContainerRegistry/registries/cliregwp5wnqa3exrz3i","name":"cliregwp5wnqa3exrz3i","type":"Microsoft.ContainerRegistry/registries","sku":{"name":"Premium","tier":"Premium"},"location":"eastus","tags":{}},{"id":"/subscriptions/00000000-0000-0000-0000-000000000000/resourceGroups/clitest.rg000001/providers/Microsoft.ContainerRegistry/registries/clireg000002","name":"clireg000002","type":"Microsoft.ContainerRegistry/registries","sku":{"name":"Premium","tier":"Premium"},"location":"westus","tags":{}},{"id":"/subscriptions/00000000-0000-0000-0000-000000000000/resourceGroups/clitest.rgmqsetw5m7znwgkiafbzv7yxtvjx4erh6lpgnaclziv6ifm33rsabe2d6aumcc6v4u/providers/Microsoft.ContainerRegistry/registries/testreg6mxjhi7zyvxrc","name":"testreg6mxjhi7zyvxrc","type":"Microsoft.ContainerRegistry/registries","sku":{"name":"Premium","tier":"Premium"},"location":"westus","tags":{}},{"id":"/subscriptions/00000000-0000-0000-0000-000000000000/resourceGroups/clitest.rgtiw4z7lbcqkulj65cjtnletxj4azk7hlynkewype3rmnpufnhmvkfslbctfhzrd2j/providers/Microsoft.ContainerRegistry/registries/cliregnt7ngopfddjuhc","name":"cliregnt7ngopfddjuhc","type":"Microsoft.ContainerRegistry/registries","sku":{"name":"Basic","tier":"Basic"},"location":"westus","tags":{}},{"id":"/subscriptions/00000000-0000-0000-0000-000000000000/resourceGroups/clitest.rgtxilu5f65rwmvm74aocbvjfxzzbba4k3proytc5crx5womyzjngrr66jmofdvfaed/providers/Microsoft.ContainerRegistry/registries/testregd52kpxooxup35kjqdl","name":"testregd52kpxooxup35kjqdl","type":"Microsoft.ContainerRegistry/registries","sku":{"name":"Premium","tier":"Premium"},"location":"westus","identity":{"principalId":"d144a8c4-06a1-4ae0-bb03-4c5ad424b18b","tenantId":"54826b22-38d6-4fb2-bad9-b7b93a3e9c5a","type":"SystemAssigned,
        UserAssigned","userAssignedIdentities":{"/subscriptions/00000000-0000-0000-0000-000000000000/resourcegroups/clitest.rgtxilu5f65rwmvm74aocbvjfxzzbba4k3proytc5crx5womyzjngrr66jmofdvfaed/providers/Microsoft.ManagedIdentity/userAssignedIdentities/testidentityk357jocgz3xrw6yzsb":{"principalId":"6c2bacc7-c5e3-4d75-bba7-c5f519a7b366","clientId":"eda8cf79-f303-479f-988f-928efea0389d"}}},"tags":{}},{"id":"/subscriptions/00000000-0000-0000-0000-000000000000/resourceGroups/clitest.rgv3yhfjira6tfpzv6ruhzefrk4htur54brjmqgforpj723g5ckxy4eurg276kyae2q/providers/Microsoft.ContainerRegistry/registries/testregjiyydm257cb7q","name":"testregjiyydm257cb7q","type":"Microsoft.ContainerRegistry/registries","sku":{"name":"Premium","tier":"Premium"},"location":"westus","tags":{}},{"id":"/subscriptions/00000000-0000-0000-0000-000000000000/resourceGroups/clitest.rgxooi65cd2q5xhge4k6stsasdgfdwghwzshdiedijqw7xerfdc3g7fod7klw7xsvux/providers/Microsoft.ContainerRegistry/registries/clireg6xp35ou554yvxy","name":"clireg6xp35ou554yvxy","type":"Microsoft.ContainerRegistry/registries","sku":{"name":"Standard","tier":"Standard"},"location":"westus","tags":{}},{"id":"/subscriptions/00000000-0000-0000-0000-000000000000/resourceGroups/zhoxing-test/providers/Microsoft.ContainerRegistry/registries/zhoxingtest","name":"zhoxingtest","type":"Microsoft.ContainerRegistry/registries","sku":{"name":"Standard","tier":"Standard"},"location":"westus","tags":{}}]}'
>>>>>>> 3c2ff2b5
    headers:
      cache-control:
      - no-cache
      content-length:
<<<<<<< HEAD
      - '2647'
      content-type:
      - application/json; charset=utf-8
      date:
      - Mon, 06 Jul 2020 00:32:40 GMT
=======
      - '3809'
      content-type:
      - application/json; charset=utf-8
      date:
      - Tue, 14 Jul 2020 10:39:29 GMT
>>>>>>> 3c2ff2b5
      expires:
      - '-1'
      pragma:
      - no-cache
      strict-transport-security:
      - max-age=31536000; includeSubDomains
      vary:
      - Accept-Encoding
      x-content-type-options:
      - nosniff
    status:
      code: 200
      message: OK
- request:
    body: null
    headers:
      Accept:
      - application/json
      Accept-Encoding:
      - gzip, deflate
      CommandName:
      - acr replication delete
      Connection:
      - keep-alive
      ParameterSetName:
      - -n -r
      User-Agent:
<<<<<<< HEAD
      - python/3.8.3 (Windows-10-10.0.19041-SP0) msrest/0.6.9 msrest_azure/0.6.3 azure-mgmt-containerregistry/3.0.0rc14
        Azure-SDK-For-Python AZURECLI/2.8.0
=======
      - python/3.8.0 (Windows-10-10.0.19041-SP0) msrest/0.6.9 msrest_azure/0.6.3 azure-mgmt-containerregistry/3.0.0rc14
        Azure-SDK-For-Python AZURECLI/2.9.0
>>>>>>> 3c2ff2b5
      accept-language:
      - en-US
    method: GET
    uri: https://management.azure.com/subscriptions/00000000-0000-0000-0000-000000000000/resourceGroups/clitest.rg000001/providers/Microsoft.ContainerRegistry/registries/clireg000002?api-version=2019-12-01-preview
  response:
    body:
<<<<<<< HEAD
      string: '{"sku":{"name":"Premium","tier":"Premium"},"type":"Microsoft.ContainerRegistry/registries","id":"/subscriptions/00000000-0000-0000-0000-000000000000/resourceGroups/clitest.rg000001/providers/Microsoft.ContainerRegistry/registries/clireg000002","name":"clireg000002","location":"westus","tags":{},"properties":{"loginServer":"clireg000002.azurecr.io","creationDate":"2020-07-06T00:31:56.3414785Z","provisioningState":"Succeeded","adminUserEnabled":false,"networkRuleSet":{"defaultAction":"Allow","virtualNetworkRules":[],"ipRules":[]},"policies":{"quarantinePolicy":{"status":"disabled"},"trustPolicy":{"type":"Notary","status":"disabled"},"retentionPolicy":{"days":7,"lastUpdatedTime":"2020-07-06T00:31:57.2054439+00:00","status":"disabled"}},"encryption":{"status":"disabled"},"dataEndpointEnabled":false,"dataEndpointHostNames":[],"privateEndpointConnections":[],"publicNetworkAccess":"Enabled"}}'
=======
      string: '{"sku":{"name":"Premium","tier":"Premium"},"type":"Microsoft.ContainerRegistry/registries","id":"/subscriptions/00000000-0000-0000-0000-000000000000/resourceGroups/clitest.rg000001/providers/Microsoft.ContainerRegistry/registries/clireg000002","name":"clireg000002","location":"westus","tags":{},"properties":{"loginServer":"clireg000002.azurecr.io","creationDate":"2020-07-14T10:38:12.1731772Z","provisioningState":"Succeeded","adminUserEnabled":false,"networkRuleSet":{"defaultAction":"Allow","virtualNetworkRules":[],"ipRules":[]},"policies":{"quarantinePolicy":{"status":"disabled"},"trustPolicy":{"type":"Notary","status":"disabled"},"retentionPolicy":{"days":7,"lastUpdatedTime":"2020-07-14T10:38:13.1304809+00:00","status":"disabled"}},"encryption":{"status":"disabled"},"dataEndpointEnabled":false,"dataEndpointHostNames":[],"privateEndpointConnections":[],"publicNetworkAccess":"Enabled"}}'
>>>>>>> 3c2ff2b5
    headers:
      cache-control:
      - no-cache
      content-length:
      - '981'
      content-type:
      - application/json; charset=utf-8
      date:
<<<<<<< HEAD
      - Mon, 06 Jul 2020 00:32:42 GMT
=======
      - Tue, 14 Jul 2020 10:39:30 GMT
>>>>>>> 3c2ff2b5
      expires:
      - '-1'
      pragma:
      - no-cache
      server:
      - Microsoft-HTTPAPI/2.0
      strict-transport-security:
      - max-age=31536000; includeSubDomains
      transfer-encoding:
      - chunked
      vary:
      - Accept-Encoding
      x-content-type-options:
      - nosniff
    status:
      code: 200
      message: OK
- request:
    body: null
    headers:
      Accept:
      - application/json
      Accept-Encoding:
      - gzip, deflate
      CommandName:
      - acr replication delete
      Connection:
      - keep-alive
      Content-Length:
      - '0'
      ParameterSetName:
      - -n -r
      User-Agent:
<<<<<<< HEAD
      - python/3.8.3 (Windows-10-10.0.19041-SP0) msrest/0.6.9 msrest_azure/0.6.3 azure-mgmt-containerregistry/3.0.0rc14
        Azure-SDK-For-Python AZURECLI/2.8.0
=======
      - python/3.8.0 (Windows-10-10.0.19041-SP0) msrest/0.6.9 msrest_azure/0.6.3 azure-mgmt-containerregistry/3.0.0rc14
        Azure-SDK-For-Python AZURECLI/2.9.0
>>>>>>> 3c2ff2b5
      accept-language:
      - en-US
    method: DELETE
    uri: https://management.azure.com/subscriptions/00000000-0000-0000-0000-000000000000/resourceGroups/clitest.rg000001/providers/Microsoft.ContainerRegistry/registries/clireg000002/replications/centralus?api-version=2019-12-01-preview
  response:
    body:
      string: 'null'
    headers:
      cache-control:
      - no-cache
      content-length:
      - '4'
      content-type:
      - application/json; charset=utf-8
      date:
<<<<<<< HEAD
      - Mon, 06 Jul 2020 00:32:43 GMT
      expires:
      - '-1'
      location:
      - https://management.azure.com/subscriptions/00000000-0000-0000-0000-000000000000/providers/Microsoft.ContainerRegistry/locations/centralus/operationResults/replications-326d0ed5-bf20-11ea-b4c8-c03eba45757e?api-version=2019-12-01-preview
=======
      - Tue, 14 Jul 2020 10:39:33 GMT
      expires:
      - '-1'
      location:
      - https://management.azure.com/subscriptions/00000000-0000-0000-0000-000000000000/providers/Microsoft.ContainerRegistry/locations/centralus/operationResults/replications-4b8369a1-c5be-11ea-ad47-84a93e84f251?api-version=2019-12-01-preview
>>>>>>> 3c2ff2b5
      pragma:
      - no-cache
      server:
      - Microsoft-HTTPAPI/2.0
      strict-transport-security:
      - max-age=31536000; includeSubDomains
      x-content-type-options:
      - nosniff
      x-ms-ratelimit-remaining-subscription-deletes:
      - '14998'
    status:
      code: 202
      message: Accepted
- request:
    body: null
    headers:
      Accept:
      - application/json
      Accept-Encoding:
      - gzip, deflate
      CommandName:
      - acr replication delete
      Connection:
      - keep-alive
      ParameterSetName:
      - -n -r
      User-Agent:
<<<<<<< HEAD
      - python/3.8.3 (Windows-10-10.0.19041-SP0) msrest/0.6.9 msrest_azure/0.6.3 azure-mgmt-containerregistry/3.0.0rc14
        Azure-SDK-For-Python AZURECLI/2.8.0
    method: GET
    uri: https://management.azure.com/subscriptions/00000000-0000-0000-0000-000000000000/providers/Microsoft.ContainerRegistry/locations/centralus/operationResults/replications-326d0ed5-bf20-11ea-b4c8-c03eba45757e?api-version=2019-12-01-preview
=======
      - python/3.8.0 (Windows-10-10.0.19041-SP0) msrest/0.6.9 msrest_azure/0.6.3 azure-mgmt-containerregistry/3.0.0rc14
        Azure-SDK-For-Python AZURECLI/2.9.0
    method: GET
    uri: https://management.azure.com/subscriptions/00000000-0000-0000-0000-000000000000/providers/Microsoft.ContainerRegistry/locations/centralus/operationResults/replications-4b8369a1-c5be-11ea-ad47-84a93e84f251?api-version=2019-12-01-preview
>>>>>>> 3c2ff2b5
  response:
    body:
      string: ''
    headers:
      cache-control:
      - no-cache
      content-length:
      - '0'
      date:
<<<<<<< HEAD
      - Mon, 06 Jul 2020 00:32:53 GMT
=======
      - Tue, 14 Jul 2020 10:39:43 GMT
>>>>>>> 3c2ff2b5
      expires:
      - '-1'
      pragma:
      - no-cache
      server:
      - Microsoft-HTTPAPI/2.0
      strict-transport-security:
      - max-age=31536000; includeSubDomains
      x-content-type-options:
      - nosniff
    status:
      code: 200
      message: OK
- request:
    body: null
    headers:
      Accept:
      - application/json
      Accept-Encoding:
      - gzip, deflate
      CommandName:
      - acr replication create
      Connection:
      - keep-alive
      ParameterSetName:
      - -n -r -l --region-endpoint-enabled
      User-Agent:
<<<<<<< HEAD
      - python/3.8.3 (Windows-10-10.0.19041-SP0) msrest/0.6.9 msrest_azure/0.6.3 azure-mgmt-resource/10.0.0
        Azure-SDK-For-Python AZURECLI/2.8.0
=======
      - python/3.8.0 (Windows-10-10.0.19041-SP0) msrest/0.6.9 msrest_azure/0.6.3 azure-mgmt-containerregistry/3.0.0rc14
        Azure-SDK-For-Python AZURECLI/2.9.0
>>>>>>> 3c2ff2b5
      accept-language:
      - en-US
    method: GET
    uri: https://management.azure.com/subscriptions/00000000-0000-0000-0000-000000000000/resources?$filter=resourceType%20eq%20%27Microsoft.ContainerRegistry%2Fregistries%27&api-version=2020-06-01
  response:
    body:
<<<<<<< HEAD
      string: '{"value":[{"id":"/subscriptions/00000000-0000-0000-0000-000000000000/resourceGroups/clitest.rg3btyynny3rrz255pnzywctzo3r4jnw2jltcom7pgce7ku64dbbsnnsw5ihlkuparb/providers/Microsoft.ContainerRegistry/registries/testregvsuixnjr6x664l3ymr","name":"testregvsuixnjr6x664l3ymr","type":"Microsoft.ContainerRegistry/registries","sku":{"name":"Premium","tier":"Premium"},"location":"westus","tags":{}},{"id":"/subscriptions/00000000-0000-0000-0000-000000000000/resourceGroups/clitest.rgev2x5zprzuvml5viri7jfudw73ay72zgh3kyjkd5qriueqckdel75iupucjlqxdfr/providers/Microsoft.ContainerRegistry/registries/clireguqtzn4b5iqn4p7","name":"clireguqtzn4b5iqn4p7","type":"Microsoft.ContainerRegistry/registries","sku":{"name":"Standard","tier":"Standard"},"location":"westus","tags":{}},{"id":"/subscriptions/00000000-0000-0000-0000-000000000000/resourceGroups/clitest.rgf7dbnqiijlhsmedjnutsyf5llfyutb23lvukrhmdr5fotmaaui4tnltwmkctw2uks/providers/Microsoft.ContainerRegistry/registries/testreguj5ocrbnx7yar","name":"testreguj5ocrbnx7yar","type":"Microsoft.ContainerRegistry/registries","sku":{"name":"Premium","tier":"Premium"},"location":"westus","tags":{}},{"id":"/subscriptions/00000000-0000-0000-0000-000000000000/resourceGroups/clitest.rg000001/providers/Microsoft.ContainerRegistry/registries/clireg000002","name":"clireg000002","type":"Microsoft.ContainerRegistry/registries","sku":{"name":"Premium","tier":"Premium"},"location":"westus","tags":{}},{"id":"/subscriptions/00000000-0000-0000-0000-000000000000/resourceGroups/clitest.rgpv2twb2qljovunvk5hkwfsuhfkenrav4axarricud5pidpoqc5c2uks7cbibb7v2q/providers/Microsoft.ContainerRegistry/registries/cliregfyffrkjpowrlpy","name":"cliregfyffrkjpowrlpy","type":"Microsoft.ContainerRegistry/registries","sku":{"name":"Premium","tier":"Premium"},"location":"eastus","tags":{}}]}'
=======
      string: '{"sku":{"name":"Premium","tier":"Premium"},"type":"Microsoft.ContainerRegistry/registries","id":"/subscriptions/00000000-0000-0000-0000-000000000000/resourceGroups/clitest.rg000001/providers/Microsoft.ContainerRegistry/registries/clireg000002","name":"clireg000002","location":"westus","tags":{},"properties":{"loginServer":"clireg000002.azurecr.io","creationDate":"2020-07-14T10:38:12.1731772Z","provisioningState":"Deleting","adminUserEnabled":false,"networkRuleSet":{"defaultAction":"Allow","virtualNetworkRules":[],"ipRules":[]},"policies":{"quarantinePolicy":{"status":"disabled"},"trustPolicy":{"type":"Notary","status":"disabled"},"retentionPolicy":{"days":7,"lastUpdatedTime":"2020-07-14T10:38:13.1304809+00:00","status":"disabled"}},"encryption":{"status":"disabled"},"dataEndpointEnabled":false,"dataEndpointHostNames":[],"privateEndpointConnections":[],"publicNetworkAccess":"Enabled"}}'
>>>>>>> 3c2ff2b5
    headers:
      cache-control:
      - no-cache
      content-length:
      - '1883'
      content-type:
      - application/json; charset=utf-8
      date:
<<<<<<< HEAD
      - Mon, 06 Jul 2020 00:32:54 GMT
      expires:
      - '-1'
=======
      - Tue, 14 Jul 2020 10:39:56 GMT
      expires:
      - '-1'
      location:
      - https://management.azure.com/subscriptions/00000000-0000-0000-0000-000000000000/providers/Microsoft.ContainerRegistry/locations/westus/operationResults/registries-54d6bc70-c5be-11ea-a11b-84a93e84f251?api-version=2019-12-01-preview
>>>>>>> 3c2ff2b5
      pragma:
      - no-cache
      strict-transport-security:
      - max-age=31536000; includeSubDomains
      vary:
      - Accept-Encoding
      x-content-type-options:
      - nosniff
<<<<<<< HEAD
=======
      x-ms-ratelimit-remaining-subscription-deletes:
      - '14995'
>>>>>>> 3c2ff2b5
    status:
      code: 200
      message: OK
- request:
    body: null
    headers:
      Accept:
      - application/json
      Accept-Encoding:
      - gzip, deflate
      CommandName:
      - acr replication create
      Connection:
      - keep-alive
      ParameterSetName:
      - -n -r -l --region-endpoint-enabled
      User-Agent:
<<<<<<< HEAD
      - python/3.8.3 (Windows-10-10.0.19041-SP0) msrest/0.6.9 msrest_azure/0.6.3 azure-mgmt-containerregistry/3.0.0rc14
        Azure-SDK-For-Python AZURECLI/2.8.0
      accept-language:
      - en-US
    method: GET
    uri: https://management.azure.com/subscriptions/00000000-0000-0000-0000-000000000000/resourceGroups/clitest.rg000001/providers/Microsoft.ContainerRegistry/registries/clireg000002?api-version=2019-12-01-preview
=======
      - python/3.8.0 (Windows-10-10.0.19041-SP0) msrest/0.6.9 msrest_azure/0.6.3 azure-mgmt-containerregistry/3.0.0rc14
        Azure-SDK-For-Python AZURECLI/2.9.0
    method: GET
    uri: https://management.azure.com/subscriptions/00000000-0000-0000-0000-000000000000/providers/Microsoft.ContainerRegistry/locations/westus/operationResults/registries-54d6bc70-c5be-11ea-a11b-84a93e84f251?api-version=2019-12-01-preview
>>>>>>> 3c2ff2b5
  response:
    body:
      string: '{"sku":{"name":"Premium","tier":"Premium"},"type":"Microsoft.ContainerRegistry/registries","id":"/subscriptions/00000000-0000-0000-0000-000000000000/resourceGroups/clitest.rg000001/providers/Microsoft.ContainerRegistry/registries/clireg000002","name":"clireg000002","location":"westus","tags":{},"properties":{"loginServer":"clireg000002.azurecr.io","creationDate":"2020-07-06T00:31:56.3414785Z","provisioningState":"Succeeded","adminUserEnabled":false,"networkRuleSet":{"defaultAction":"Allow","virtualNetworkRules":[],"ipRules":[]},"policies":{"quarantinePolicy":{"status":"disabled"},"trustPolicy":{"type":"Notary","status":"disabled"},"retentionPolicy":{"days":7,"lastUpdatedTime":"2020-07-06T00:31:57.2054439+00:00","status":"disabled"}},"encryption":{"status":"disabled"},"dataEndpointEnabled":false,"dataEndpointHostNames":[],"privateEndpointConnections":[],"publicNetworkAccess":"Enabled"}}'
    headers:
      cache-control:
      - no-cache
      content-length:
      - '981'
      content-type:
      - application/json; charset=utf-8
      date:
<<<<<<< HEAD
      - Mon, 06 Jul 2020 00:32:55 GMT
=======
      - Tue, 14 Jul 2020 10:40:07 GMT
>>>>>>> 3c2ff2b5
      expires:
      - '-1'
      pragma:
      - no-cache
      server:
      - Microsoft-HTTPAPI/2.0
      strict-transport-security:
      - max-age=31536000; includeSubDomains
      transfer-encoding:
      - chunked
      vary:
      - Accept-Encoding
      x-content-type-options:
      - nosniff
    status:
      code: 200
      message: OK
version: 1<|MERGE_RESOLUTION|>--- conflicted
+++ resolved
@@ -18,28 +18,15 @@
       ParameterSetName:
       - -n -g -l --sku
       User-Agent:
-<<<<<<< HEAD
-      - python/3.8.3 (Windows-10-10.0.19041-SP0) msrest/0.6.9 msrest_azure/0.6.3 azure-mgmt-containerregistry/3.0.0rc14
-        Azure-SDK-For-Python AZURECLI/2.8.0
-=======
-      - python/3.8.0 (Windows-10-10.0.19041-SP0) msrest/0.6.9 msrest_azure/0.6.3 azure-mgmt-containerregistry/3.0.0rc14
-        Azure-SDK-For-Python AZURECLI/2.9.0
->>>>>>> 3c2ff2b5
+      - python/3.8.0 (Windows-10-10.0.19041-SP0) msrest/0.6.9 msrest_azure/0.6.3 azure-mgmt-containerregistry/3.0.0rc14
+        Azure-SDK-For-Python AZURECLI/2.9.0
       accept-language:
       - en-US
     method: PUT
     uri: https://management.azure.com/subscriptions/00000000-0000-0000-0000-000000000000/resourceGroups/clitest.rg000001/providers/Microsoft.ContainerRegistry/registries/clireg000002?api-version=2019-12-01-preview
   response:
     body:
-<<<<<<< HEAD
-      string: '{"error":{"code":"MissingSubscriptionRegistration","message":"The subscription
-        is not registered to use namespace ''Microsoft.ContainerRegistry''. See https://aka.ms/rps-not-found
-        for how to register subscriptions.","details":[{"code":"MissingSubscriptionRegistration","target":"Microsoft.ContainerRegistry","message":"The
-        subscription is not registered to use namespace ''Microsoft.ContainerRegistry''.
-        See https://aka.ms/rps-not-found for how to register subscriptions."}]}}'
-=======
       string: '{"sku":{"name":"Premium","tier":"Premium"},"type":"Microsoft.ContainerRegistry/registries","id":"/subscriptions/00000000-0000-0000-0000-000000000000/resourceGroups/clitest.rg000001/providers/Microsoft.ContainerRegistry/registries/clireg000002","name":"clireg000002","location":"westus","tags":{},"properties":{"loginServer":"clireg000002.azurecr.io","creationDate":"2020-07-14T10:38:12.1731772Z","provisioningState":"Succeeded","adminUserEnabled":false,"networkRuleSet":{"defaultAction":"Allow","virtualNetworkRules":[],"ipRules":[]},"policies":{"quarantinePolicy":{"status":"disabled"},"trustPolicy":{"type":"Notary","status":"disabled"},"retentionPolicy":{"days":7,"lastUpdatedTime":"2020-07-14T10:38:13.1304809+00:00","status":"disabled"}},"encryption":{"status":"disabled"},"dataEndpointEnabled":false,"dataEndpointHostNames":[],"privateEndpointConnections":[],"publicNetworkAccess":"Enabled"}}'
->>>>>>> 3c2ff2b5
     headers:
       cache-control:
       - no-cache
@@ -48,26 +35,17 @@
       content-type:
       - application/json; charset=utf-8
       date:
-<<<<<<< HEAD
-      - Mon, 06 Jul 2020 00:30:31 GMT
-=======
       - Tue, 14 Jul 2020 10:38:14 GMT
->>>>>>> 3c2ff2b5
-      expires:
-      - '-1'
-      pragma:
-      - no-cache
-      strict-transport-security:
-      - max-age=31536000; includeSubDomains
-      x-content-type-options:
-      - nosniff
-<<<<<<< HEAD
-      x-ms-failure-cause:
-      - gateway
-=======
+      expires:
+      - '-1'
+      pragma:
+      - no-cache
+      strict-transport-security:
+      - max-age=31536000; includeSubDomains
+      x-content-type-options:
+      - nosniff
       x-ms-ratelimit-remaining-subscription-writes:
       - '1188'
->>>>>>> 3c2ff2b5
     status:
       code: 409
       message: Conflict
@@ -83,10 +61,141 @@
       Content-Length:
       - '0'
       User-Agent:
-<<<<<<< HEAD
-      - python-requests/2.22.0
-    method: POST
-    uri: https://management.azure.com/subscriptions/00000000-0000-0000-0000-000000000000/providers/Microsoft.ContainerRegistry/register?api-version=2016-02-01
+      - python/3.8.0 (Windows-10-10.0.19041-SP0) msrest/0.6.9 msrest_azure/0.6.3 azure-mgmt-resource/10.1.0
+        Azure-SDK-For-Python AZURECLI/2.9.0
+      accept-language:
+      - en-US
+    method: GET
+    uri: https://management.azure.com/subscriptions/00000000-0000-0000-0000-000000000000/resources?$filter=resourceType%20eq%20%27Microsoft.ContainerRegistry%2Fregistries%27&api-version=2020-06-01
+  response:
+    body:
+      string: '{"value":[{"id":"/subscriptions/00000000-0000-0000-0000-000000000000/resourceGroups/clitest.rgdd7fbiswoiks53ktq2k4kfoyg66d4aktdmtr5ockrzawtp4lsubjgw3fcgriov5ot/providers/Microsoft.ContainerRegistry/registries/cliregwp5wnqa3exrz3i","name":"cliregwp5wnqa3exrz3i","type":"Microsoft.ContainerRegistry/registries","sku":{"name":"Premium","tier":"Premium"},"location":"eastus","tags":{}},{"id":"/subscriptions/00000000-0000-0000-0000-000000000000/resourceGroups/clitest.rg000001/providers/Microsoft.ContainerRegistry/registries/clireg000002","name":"clireg000002","type":"Microsoft.ContainerRegistry/registries","sku":{"name":"Premium","tier":"Premium"},"location":"westus","tags":{}},{"id":"/subscriptions/00000000-0000-0000-0000-000000000000/resourceGroups/clitest.rgnlx4pnlhpelupg6k67zzck72sz6kmey2lp532nl6yrmjoeydgbs7lpopg6ka36owa/providers/Microsoft.ContainerRegistry/registries/cliregjjzqpcgf6oo2kg","name":"cliregjjzqpcgf6oo2kg","type":"Microsoft.ContainerRegistry/registries","sku":{"name":"Premium","tier":"Premium"},"location":"westus","tags":{}},{"id":"/subscriptions/00000000-0000-0000-0000-000000000000/resourceGroups/clitest.rgzwh5haccn5krxuw624jz6uoploabtgz5odfdgikrl6ru4pldci7zyljrczff7qoup/providers/Microsoft.ContainerRegistry/registries/cliregg3zmc7qdac5scm","name":"cliregg3zmc7qdac5scm","type":"Microsoft.ContainerRegistry/registries","sku":{"name":"Standard","tier":"Standard"},"location":"westus","tags":{}},{"id":"/subscriptions/00000000-0000-0000-0000-000000000000/resourceGroups/zhoxing-test/providers/Microsoft.ContainerRegistry/registries/zhoxingtest","name":"zhoxingtest","type":"Microsoft.ContainerRegistry/registries","sku":{"name":"Standard","tier":"Standard"},"location":"westus","tags":{}}]}'
+    headers:
+      cache-control:
+      - no-cache
+      content-length:
+      - '1794'
+      content-type:
+      - application/json; charset=utf-8
+      date:
+      - Tue, 14 Jul 2020 10:38:14 GMT
+      expires:
+      - '-1'
+      pragma:
+      - no-cache
+      strict-transport-security:
+      - max-age=31536000; includeSubDomains
+      transfer-encoding:
+      - chunked
+      vary:
+      - Accept-Encoding
+      x-content-type-options:
+      - nosniff
+      x-ms-ratelimit-remaining-subscription-writes:
+      - '1199'
+    status:
+      code: 200
+      message: OK
+- request:
+    body: null
+    headers:
+      Accept:
+      - '*/*'
+      Accept-Encoding:
+      - gzip, deflate
+      Connection:
+      - keep-alive
+      User-Agent:
+      - python/3.8.0 (Windows-10-10.0.19041-SP0) msrest/0.6.9 msrest_azure/0.6.3 azure-mgmt-containerregistry/3.0.0rc14
+        Azure-SDK-For-Python AZURECLI/2.9.0
+      accept-language:
+      - en-US
+    method: GET
+    uri: https://management.azure.com/subscriptions/00000000-0000-0000-0000-000000000000/providers/Microsoft.ContainerRegistry?api-version=2016-02-01
+  response:
+    body:
+      string: '{"sku":{"name":"Premium","tier":"Premium"},"type":"Microsoft.ContainerRegistry/registries","id":"/subscriptions/00000000-0000-0000-0000-000000000000/resourceGroups/clitest.rg000001/providers/Microsoft.ContainerRegistry/registries/clireg000002","name":"clireg000002","location":"westus","tags":{},"properties":{"loginServer":"clireg000002.azurecr.io","creationDate":"2020-07-14T10:38:12.1731772Z","provisioningState":"Succeeded","adminUserEnabled":false,"networkRuleSet":{"defaultAction":"Allow","virtualNetworkRules":[],"ipRules":[]},"policies":{"quarantinePolicy":{"status":"disabled"},"trustPolicy":{"type":"Notary","status":"disabled"},"retentionPolicy":{"days":7,"lastUpdatedTime":"2020-07-14T10:38:13.1304809+00:00","status":"disabled"}},"encryption":{"status":"disabled"},"dataEndpointEnabled":false,"dataEndpointHostNames":[],"privateEndpointConnections":[],"publicNetworkAccess":"Enabled"}}'
+    headers:
+      cache-control:
+      - no-cache
+      content-length:
+      - '29074'
+      content-type:
+      - application/json; charset=utf-8
+      date:
+      - Tue, 14 Jul 2020 10:38:16 GMT
+      expires:
+      - '-1'
+      pragma:
+      - no-cache
+      strict-transport-security:
+      - max-age=31536000; includeSubDomains
+      vary:
+      - Accept-Encoding
+      x-content-type-options:
+      - nosniff
+    status:
+      code: 200
+      message: OK
+- request:
+    body: null
+    headers:
+      Accept:
+      - '*/*'
+      Accept-Encoding:
+      - gzip, deflate
+      Connection:
+      - keep-alive
+      User-Agent:
+      - python/3.8.0 (Windows-10-10.0.19041-SP0) msrest/0.6.9 msrest_azure/0.6.3 azure-mgmt-containerregistry/3.0.0rc14
+        Azure-SDK-For-Python AZURECLI/2.9.0
+      accept-language:
+      - en-US
+    method: PUT
+    uri: https://management.azure.com/subscriptions/00000000-0000-0000-0000-000000000000/resourceGroups/clitest.rg000001/providers/Microsoft.ContainerRegistry/registries/clireg000002/replications/centralus?api-version=2019-12-01-preview
+  response:
+    body:
+      string: '{"type":"Microsoft.ContainerRegistry/registries/replications","id":"/subscriptions/00000000-0000-0000-0000-000000000000/resourceGroups/clitest.rg000001/providers/Microsoft.ContainerRegistry/registries/clireg000002/replications/centralus","name":"centralus","location":"centralus","tags":{},"properties":{"provisioningState":"Creating","status":{"timestamp":"2020-07-14T10:38:20.0633444Z"},"regionEndpointEnabled":true}}'
+    headers:
+      azure-asyncoperation:
+      - https://management.azure.com/subscriptions/00000000-0000-0000-0000-000000000000/resourceGroups/clitest.rg000001/providers/Microsoft.ContainerRegistry/registries/clireg000002/replications/centralus/operationStatuses/replications-1f50e582-c5be-11ea-96fa-84a93e84f251?api-version=2019-12-01-preview
+      cache-control:
+      - no-cache
+      content-length:
+      - '29074'
+      content-type:
+      - application/json; charset=utf-8
+      date:
+      - Tue, 14 Jul 2020 10:38:21 GMT
+      expires:
+      - '-1'
+      pragma:
+      - no-cache
+      strict-transport-security:
+      - max-age=31536000; includeSubDomains
+      vary:
+      - Accept-Encoding
+      x-content-type-options:
+      - nosniff
+      x-ms-ratelimit-remaining-subscription-writes:
+      - '1187'
+    status:
+      code: 200
+      message: OK
+- request:
+    body: null
+    headers:
+      Accept:
+      - '*/*'
+      Accept-Encoding:
+      - gzip, deflate
+      Connection:
+      - keep-alive
+      User-Agent:
+      - python/3.8.0 (Windows-10-10.0.19041-SP0) msrest/0.6.9 msrest_azure/0.6.3 azure-mgmt-containerregistry/3.0.0rc14
+        Azure-SDK-For-Python AZURECLI/2.9.0
+    method: GET
+    uri: https://management.azure.com/subscriptions/00000000-0000-0000-0000-000000000000/resourceGroups/clitest.rg000001/providers/Microsoft.ContainerRegistry/registries/clireg000002/replications/centralus/operationStatuses/replications-1f50e582-c5be-11ea-96fa-84a93e84f251?api-version=2019-12-01-preview
   response:
     body:
       string: '{"id":"/subscriptions/00000000-0000-0000-0000-000000000000/providers/Microsoft.ContainerRegistry","namespace":"Microsoft.ContainerRegistry","authorizations":[{"applicationId":"6a0ec4d3-30cb-4a83-91c0-ae56bc0e3d26","roleDefinitionId":"78e18383-93eb-418a-9887-bc9271046576"},{"applicationId":"737d58c1-397a-46e7-9d12-7d8c830883c2","roleDefinitionId":"716bb53a-0390-4428-bf41-b1bedde7d751"},{"applicationId":"918d0db8-4a38-4938-93c1-9313bdfe0272","roleDefinitionId":"dcd2d2c9-3f80-4d72-95a8-2593111b4b12"},{"applicationId":"d2fa1650-4805-4a83-bcb9-cf41fe63539c","roleDefinitionId":"c15f8dab-b103-4f8d-9afb-fbe4b8e98de2"},{"applicationId":"a4c95b9e-3994-40cc-8953-5dc66d48348d","roleDefinitionId":"dc88c655-90fa-48d9-8d51-003cc8738508"},{"applicationId":"62c559cd-db0c-4da0-bab2-972528c65d42","roleDefinitionId":"437b639a-6d74-491d-959f-d172e8c5c1fc"}],"resourceTypes":[{"resourceType":"registries","locations":["West
@@ -390,736 +499,9 @@
         India","East Asia","Japan East","Japan West","Southeast Asia","South India","Korea
         Central","France Central","South Africa North","UAE North","Switzerland North","Central
         US EUAP","East US 2 EUAP"],"apiVersions":["2019-12-01-preview","2019-05-01-preview","2019-05-01","2017-10-01","2017-06-01-preview"]}],"registrationState":"Registering"}'
-=======
-      - python/3.8.0 (Windows-10-10.0.19041-SP0) msrest/0.6.9 msrest_azure/0.6.3 azure-mgmt-resource/10.1.0
-        Azure-SDK-For-Python AZURECLI/2.9.0
-      accept-language:
-      - en-US
-    method: GET
-    uri: https://management.azure.com/subscriptions/00000000-0000-0000-0000-000000000000/resources?$filter=resourceType%20eq%20%27Microsoft.ContainerRegistry%2Fregistries%27&api-version=2020-06-01
-  response:
-    body:
-      string: '{"value":[{"id":"/subscriptions/00000000-0000-0000-0000-000000000000/resourceGroups/clitest.rgdd7fbiswoiks53ktq2k4kfoyg66d4aktdmtr5ockrzawtp4lsubjgw3fcgriov5ot/providers/Microsoft.ContainerRegistry/registries/cliregwp5wnqa3exrz3i","name":"cliregwp5wnqa3exrz3i","type":"Microsoft.ContainerRegistry/registries","sku":{"name":"Premium","tier":"Premium"},"location":"eastus","tags":{}},{"id":"/subscriptions/00000000-0000-0000-0000-000000000000/resourceGroups/clitest.rg000001/providers/Microsoft.ContainerRegistry/registries/clireg000002","name":"clireg000002","type":"Microsoft.ContainerRegistry/registries","sku":{"name":"Premium","tier":"Premium"},"location":"westus","tags":{}},{"id":"/subscriptions/00000000-0000-0000-0000-000000000000/resourceGroups/clitest.rgnlx4pnlhpelupg6k67zzck72sz6kmey2lp532nl6yrmjoeydgbs7lpopg6ka36owa/providers/Microsoft.ContainerRegistry/registries/cliregjjzqpcgf6oo2kg","name":"cliregjjzqpcgf6oo2kg","type":"Microsoft.ContainerRegistry/registries","sku":{"name":"Premium","tier":"Premium"},"location":"westus","tags":{}},{"id":"/subscriptions/00000000-0000-0000-0000-000000000000/resourceGroups/clitest.rgzwh5haccn5krxuw624jz6uoploabtgz5odfdgikrl6ru4pldci7zyljrczff7qoup/providers/Microsoft.ContainerRegistry/registries/cliregg3zmc7qdac5scm","name":"cliregg3zmc7qdac5scm","type":"Microsoft.ContainerRegistry/registries","sku":{"name":"Standard","tier":"Standard"},"location":"westus","tags":{}},{"id":"/subscriptions/00000000-0000-0000-0000-000000000000/resourceGroups/zhoxing-test/providers/Microsoft.ContainerRegistry/registries/zhoxingtest","name":"zhoxingtest","type":"Microsoft.ContainerRegistry/registries","sku":{"name":"Standard","tier":"Standard"},"location":"westus","tags":{}}]}'
->>>>>>> 3c2ff2b5
-    headers:
-      cache-control:
-      - no-cache
-      content-length:
-<<<<<<< HEAD
-      - '29074'
-      content-type:
-      - application/json; charset=utf-8
-      date:
-      - Mon, 06 Jul 2020 00:30:33 GMT
-=======
-      - '1794'
-      content-type:
-      - application/json; charset=utf-8
-      date:
-      - Tue, 14 Jul 2020 10:38:14 GMT
->>>>>>> 3c2ff2b5
-      expires:
-      - '-1'
-      pragma:
-      - no-cache
-      strict-transport-security:
-      - max-age=31536000; includeSubDomains
-      transfer-encoding:
-      - chunked
-      vary:
-      - Accept-Encoding
-      x-content-type-options:
-      - nosniff
-      x-ms-ratelimit-remaining-subscription-writes:
-      - '1199'
-    status:
-      code: 200
-      message: OK
-- request:
-    body: null
-    headers:
-      Accept:
-      - '*/*'
-      Accept-Encoding:
-      - gzip, deflate
-      Connection:
-      - keep-alive
-      User-Agent:
-<<<<<<< HEAD
-      - python-requests/2.22.0
-=======
-      - python/3.8.0 (Windows-10-10.0.19041-SP0) msrest/0.6.9 msrest_azure/0.6.3 azure-mgmt-containerregistry/3.0.0rc14
-        Azure-SDK-For-Python AZURECLI/2.9.0
-      accept-language:
-      - en-US
->>>>>>> 3c2ff2b5
-    method: GET
-    uri: https://management.azure.com/subscriptions/00000000-0000-0000-0000-000000000000/providers/Microsoft.ContainerRegistry?api-version=2016-02-01
-  response:
-    body:
-<<<<<<< HEAD
-      string: '{"id":"/subscriptions/00000000-0000-0000-0000-000000000000/providers/Microsoft.ContainerRegistry","namespace":"Microsoft.ContainerRegistry","authorizations":[{"applicationId":"6a0ec4d3-30cb-4a83-91c0-ae56bc0e3d26","roleDefinitionId":"78e18383-93eb-418a-9887-bc9271046576"},{"applicationId":"737d58c1-397a-46e7-9d12-7d8c830883c2","roleDefinitionId":"716bb53a-0390-4428-bf41-b1bedde7d751"},{"applicationId":"918d0db8-4a38-4938-93c1-9313bdfe0272","roleDefinitionId":"dcd2d2c9-3f80-4d72-95a8-2593111b4b12"},{"applicationId":"d2fa1650-4805-4a83-bcb9-cf41fe63539c","roleDefinitionId":"c15f8dab-b103-4f8d-9afb-fbe4b8e98de2"},{"applicationId":"a4c95b9e-3994-40cc-8953-5dc66d48348d","roleDefinitionId":"dc88c655-90fa-48d9-8d51-003cc8738508"},{"applicationId":"62c559cd-db0c-4da0-bab2-972528c65d42","roleDefinitionId":"437b639a-6d74-491d-959f-d172e8c5c1fc"}],"resourceTypes":[{"resourceType":"registries","locations":["West
-        US","East US","South Central US","West Europe","North Europe","UK South","UK
-        West","Australia East","Australia Southeast","Central India","Korea Central","France
-        Central","South Africa North","UAE North","East Asia","Japan East","Japan
-        West","Southeast Asia","South India","Brazil South","Canada East","Canada
-        Central","Central US","East US 2","North Central US","West Central US","West
-        US 2","Switzerland North","East US 2 EUAP","Central US EUAP"],"apiVersions":["2019-12-01-preview","2019-05-01","2017-10-01","2017-03-01"],"capabilities":"CrossResourceGroupResourceMove,
-        CrossSubscriptionResourceMove, SystemAssignedResourceIdentity"},{"resourceType":"registries/scopeMaps","locations":["West
-        US","East US","South Central US","West Europe","North Europe","UK South","UK
-        West","Australia East","Australia Southeast","Central India","East Asia","Japan
-        East","Japan West","Southeast Asia","South India","Brazil South","Canada East","Canada
-        Central","Central US","East US 2","North Central US","West Central US","West
-        US 2","Korea Central","France Central","South Africa North","UAE North","Switzerland
-        North","Central US EUAP","East US 2 EUAP"],"apiVersions":["2019-05-01-preview"]},{"resourceType":"registries/tokens","locations":["West
-        US","East US","South Central US","West Europe","North Europe","UK South","UK
-        West","Australia East","Australia Southeast","Central India","East Asia","Japan
-        East","Japan West","Southeast Asia","South India","Brazil South","Canada East","Canada
-        Central","Central US","East US 2","North Central US","West Central US","West
-        US 2","Korea Central","France Central","South Africa North","UAE North","Switzerland
-        North","Central US EUAP","East US 2 EUAP"],"apiVersions":["2019-05-01-preview"]},{"resourceType":"registries/generateCredentials","locations":["West
-        US","East US","South Central US","West Europe","North Europe","UK South","UK
-        West","Australia East","Australia Southeast","Central India","East Asia","Japan
-        East","Japan West","Southeast Asia","South India","Brazil South","Canada East","Canada
-        Central","Central US","East US 2","North Central US","West Central US","West
-        US 2","Korea Central","France Central","South Africa North","UAE North","Switzerland
-        North","Central US EUAP","East US 2 EUAP"],"apiVersions":["2019-05-01-preview"]},{"resourceType":"registries/privateEndpointConnections","locations":["West
-        US","East US","South Central US","West Europe","Switzerland North","North
-        Europe","UK South","UK West","Australia East","Australia Southeast","Central
-        India","East Asia","Japan East","Japan West","Southeast Asia","South India","Brazil
-        South","Canada East","Canada Central","Central US","East US 2","North Central
-        US","West Central US","West US 2","Korea Central","France Central","South
-        Africa North","UAE North","Central US EUAP","East US 2 EUAP"],"apiVersions":["2019-12-01-preview"]},{"resourceType":"registries/privateEndpointConnectionProxies","locations":["West
-        US","East US","South Central US","West Europe","Switzerland North","North
-        Europe","UK South","UK West","Australia East","Australia Southeast","Central
-        India","East Asia","Japan East","Japan West","Southeast Asia","South India","Brazil
-        South","Canada East","Canada Central","Central US","East US 2","North Central
-        US","West Central US","West US 2","Korea Central","France Central","South
-        Africa North","UAE North","Central US EUAP","East US 2 EUAP"],"apiVersions":["2019-12-01-preview"]},{"resourceType":"registries/privateEndpointConnectionProxies/validate","locations":["West
-        US","East US","South Central US","West Europe","Switzerland North","North
-        Europe","UK South","UK West","Australia East","Australia Southeast","Central
-        India","East Asia","Japan East","Japan West","Southeast Asia","South India","Brazil
-        South","Canada East","Canada Central","Central US","East US 2","North Central
-        US","West Central US","West US 2","Korea Central","France Central","South
-        Africa North","UAE North","Central US EUAP","East US 2 EUAP"],"apiVersions":["2019-12-01-preview"]},{"resourceType":"registries/privateLinkResources","locations":["West
-        US","East US","South Central US","West Europe","Switzerland North","North
-        Europe","UK South","UK West","Australia East","Australia Southeast","Central
-        India","East Asia","Japan East","Japan West","Southeast Asia","South India","Brazil
-        South","Canada East","Canada Central","Central US","East US 2","North Central
-        US","West Central US","West US 2","Korea Central","France Central","South
-        Africa North","UAE North","Central US EUAP","East US 2 EUAP"],"apiVersions":["2019-12-01-preview"]},{"resourceType":"registries/importImage","locations":["South
-        Central US","West Central US","East US","West Europe","West US","Japan East","North
-        Europe","Southeast Asia","North Central US","East US 2","West US 2","Brazil
-        South","Australia East","Central India","Korea Central","France Central","South
-        Africa North","UAE North","Central US","Canada East","Canada Central","UK
-        South","UK West","Australia Southeast","East Asia","Japan West","South India","Switzerland
-        North","Central US EUAP","East US 2 EUAP"],"apiVersions":["2019-12-01-preview","2019-05-01","2017-10-01"]},{"resourceType":"registries/exportPipelines","locations":["West
-        US","East US","South Central US","West Europe","Switzerland North","North
-        Europe","UK South","UK West","Australia East","Australia Southeast","Central
-        India","East Asia","Japan East","Japan West","Southeast Asia","South India","Brazil
-        South","Canada East","Canada Central","Central US","East US 2","North Central
-        US","West Central US","West US 2","Korea Central","France Central","South
-        Africa North","UAE North","Central US EUAP","East US 2 EUAP"],"apiVersions":["2019-12-01-preview"],"capabilities":"SystemAssignedResourceIdentity"},{"resourceType":"registries/importPipelines","locations":["West
-        US","East US","South Central US","West Europe","Switzerland North","North
-        Europe","UK South","UK West","Australia East","Australia Southeast","Central
-        India","East Asia","Japan East","Japan West","Southeast Asia","South India","Brazil
-        South","Canada East","Canada Central","Central US","East US 2","North Central
-        US","West Central US","West US 2","Korea Central","France Central","South
-        Africa North","UAE North","Central US EUAP","East US 2 EUAP"],"apiVersions":["2019-12-01-preview"],"capabilities":"SystemAssignedResourceIdentity"},{"resourceType":"registries/pipelineRuns","locations":["West
-        US","East US","South Central US","West Europe","Switzerland North","North
-        Europe","UK South","UK West","Australia East","Australia Southeast","Central
-        India","East Asia","Japan East","Japan West","Southeast Asia","South India","Brazil
-        South","Canada East","Canada Central","Central US","East US 2","North Central
-        US","West Central US","West US 2","Korea Central","France Central","South
-        Africa North","UAE North","Central US EUAP","East US 2 EUAP"],"apiVersions":["2019-12-01-preview"]},{"resourceType":"registries/listBuildSourceUploadUrl","locations":["East
-        US","West Europe","West US 2","South Central US","Australia East","Australia
-        Southeast","Brazil South","Canada Central","Canada East","Central India","Central
-        US","East Asia","East US 2","Japan East","Japan West","North Central US","North
-        Europe","Southeast Asia","South India","UK South","UK West","West US","West
-        Central US","France Central","Korea Central","South Africa North","UAE North","Switzerland
-        North","East US 2 EUAP"],"apiVersions":["2019-06-01-preview","2019-04-01","2018-09-01"]},{"resourceType":"registries/scheduleRun","locations":["East
-        US","West Europe","West US 2","South Central US","Australia East","Australia
-        Southeast","Brazil South","Canada Central","Canada East","Central India","Central
-        US","East Asia","East US 2","Japan East","Japan West","North Central US","North
-        Europe","Southeast Asia","South India","UK South","UK West","West US","West
-        Central US","France Central","Korea Central","South Africa North","UAE North","Switzerland
-        North","East US 2 EUAP"],"apiVersions":["2019-06-01-preview","2019-04-01","2018-09-01"]},{"resourceType":"registries/runs","locations":["East
-        US","West Europe","West US 2","South Central US","Australia East","Australia
-        Southeast","Brazil South","Canada Central","Canada East","Central India","Central
-        US","East Asia","East US 2","Japan East","Japan West","North Central US","North
-        Europe","Southeast Asia","South India","UK South","UK West","West US","West
-        Central US","France Central","Korea Central","South Africa North","UAE North","Switzerland
-        North","East US 2 EUAP"],"apiVersions":["2019-06-01-preview","2019-04-01","2018-09-01"]},{"resourceType":"registries/taskRuns","locations":["East
-        US","West Europe","West US 2","South Central US","Australia East","Australia
-        Southeast","Brazil South","Canada Central","Canada East","Central India","Central
-        US","East Asia","East US 2","Japan East","Japan West","North Central US","North
-        Europe","Southeast Asia","South India","UK South","UK West","West US","West
-        Central US","France Central","Korea Central","South Africa North","UAE North","Switzerland
-        North","East US 2 EUAP"],"apiVersions":["2019-06-01-preview"]},{"resourceType":"registries/taskRuns/listDetails","locations":["East
-        US","West Europe","West US 2","South Central US","Australia East","Australia
-        Southeast","Brazil South","Canada Central","Canada East","Central India","Central
-        US","East Asia","East US 2","Japan East","Japan West","North Central US","North
-        Europe","Southeast Asia","South India","UK South","UK West","West US","West
-        Central US","France Central","Korea Central","South Africa North","UAE North","Switzerland
-        North","East US 2 EUAP"],"apiVersions":["2019-06-01-preview"]},{"resourceType":"registries/agentPools","locations":["East
-        US","West US 2","South Central US","East US 2","East US 2 EUAP"],"apiVersions":["2019-06-01-preview"],"capabilities":"CrossResourceGroupResourceMove,
-        CrossSubscriptionResourceMove"},{"resourceType":"registries/agentPools/listQueueStatus","locations":["East
-        US","West US 2","South Central US","East US 2","East US 2 EUAP"],"apiVersions":["2019-06-01-preview"]},{"resourceType":"registries/runs/listLogSasUrl","locations":["East
-        US","West Europe","West US 2","South Central US","Australia East","Australia
-        Southeast","Brazil South","Canada Central","Canada East","Central India","Central
-        US","East Asia","East US 2","Japan East","Japan West","North Central US","North
-        Europe","Southeast Asia","South India","UK South","UK West","West US","West
-        Central US","France Central","Korea Central","South Africa North","UAE North","Switzerland
-        North","East US 2 EUAP"],"apiVersions":["2019-06-01-preview","2019-04-01","2018-09-01"]},{"resourceType":"registries/runs/cancel","locations":["East
-        US","West Europe","West US 2","South Central US","Australia East","Australia
-        Southeast","Brazil South","Canada Central","Canada East","Central India","Central
-        US","East Asia","East US 2","Japan East","Japan West","North Central US","North
-        Europe","Southeast Asia","South India","UK South","UK West","West US","West
-        Central US","France Central","Korea Central","South Africa North","UAE North","Switzerland
-        North","East US 2 EUAP"],"apiVersions":["2019-06-01-preview","2019-04-01","2018-09-01"]},{"resourceType":"registries/tasks","locations":["East
-        US","West Europe","West US 2","South Central US","Australia East","Australia
-        Southeast","Brazil South","Canada Central","Canada East","Central India","Central
-        US","East Asia","East US 2","Japan East","Japan West","North Central US","North
-        Europe","Southeast Asia","South India","UK South","UK West","West US","West
-        Central US","France Central","Korea Central","South Africa North","UAE North","Switzerland
-        North","East US 2 EUAP"],"apiVersions":["2019-06-01-preview","2019-04-01","2018-09-01"],"capabilities":"CrossResourceGroupResourceMove,
-        CrossSubscriptionResourceMove, SystemAssignedResourceIdentity"},{"resourceType":"registries/tasks/listDetails","locations":["East
-        US","West Europe","West US 2","South Central US","Australia East","Australia
-        Southeast","Brazil South","Canada Central","Canada East","Central India","Central
-        US","East Asia","East US 2","Japan East","Japan West","North Central US","North
-        Europe","Southeast Asia","South India","UK South","UK West","West US","West
-        Central US","France Central","Korea Central","South Africa North","UAE North","Switzerland
-        North","East US 2 EUAP"],"apiVersions":["2019-06-01-preview","2019-04-01","2018-09-01"]},{"resourceType":"registries/getBuildSourceUploadUrl","locations":["East
-        US","West Europe","West US 2","South Central US","Australia East","Australia
-        Southeast","Brazil South","Canada Central","Canada East","Central India","Central
-        US","East Asia","East US 2","Japan East","Japan West","North Central US","North
-        Europe","Southeast Asia","South India","UK South","UK West","West US","West
-        Central US","France Central","Korea Central","South Africa North","UAE North","Switzerland
-        North","East US 2 EUAP"],"apiVersions":["2018-02-01-preview"]},{"resourceType":"registries/queueBuild","locations":["East
-        US","West Europe","West US 2","South Central US","Australia East","Australia
-        Southeast","Brazil South","Canada Central","Canada East","Central India","Central
-        US","East Asia","East US 2","Japan East","Japan West","North Central US","North
-        Europe","Southeast Asia","South India","UK South","UK West","West US","West
-        Central US","France Central","Korea Central","South Africa North","UAE North","Switzerland
-        North","East US 2 EUAP"],"apiVersions":["2018-02-01-preview"]},{"resourceType":"registries/builds","locations":["East
-        US","West Europe","West US 2","South Central US","Australia East","Australia
-        Southeast","Brazil South","Canada Central","Canada East","Central India","Central
-        US","East Asia","East US 2","Japan East","Japan West","North Central US","North
-        Europe","Southeast Asia","South India","UK South","UK West","West US","West
-        Central US","France Central","Korea Central","South Africa North","UAE North","Switzerland
-        North","East US 2 EUAP"],"apiVersions":["2018-02-01-preview"]},{"resourceType":"registries/builds/getLogLink","locations":["East
-        US","West Europe","West US 2","South Central US","Australia East","Australia
-        Southeast","Brazil South","Canada Central","Canada East","Central India","Central
-        US","East Asia","East US 2","Japan East","Japan West","North Central US","North
-        Europe","Southeast Asia","South India","UK South","UK West","West US","West
-        Central US","France Central","Korea Central","South Africa North","UAE North","Switzerland
-        North","East US 2 EUAP"],"apiVersions":["2018-02-01-preview"]},{"resourceType":"registries/builds/cancel","locations":["East
-        US","West Europe","West US 2","South Central US","Australia East","Australia
-        Southeast","Brazil South","Canada Central","Canada East","Central India","Central
-        US","East Asia","East US 2","Japan East","Japan West","North Central US","North
-        Europe","Southeast Asia","South India","UK South","UK West","West US","West
-        Central US","France Central","Korea Central","South Africa North","UAE North","Switzerland
-        North","East US 2 EUAP"],"apiVersions":["2018-02-01-preview"]},{"resourceType":"registries/buildTasks","locations":["East
-        US","West Europe","West US 2","South Central US","Australia East","Australia
-        Southeast","Brazil South","Canada Central","Canada East","Central India","Central
-        US","East Asia","East US 2","Japan East","Japan West","North Central US","North
-        Europe","Southeast Asia","South India","UK South","UK West","West US","West
-        Central US","France Central","Korea Central","South Africa North","UAE North","Switzerland
-        North","East US 2 EUAP"],"apiVersions":["2018-02-01-preview"],"capabilities":"CrossResourceGroupResourceMove,
-        CrossSubscriptionResourceMove"},{"resourceType":"registries/buildTasks/listSourceRepositoryProperties","locations":["East
-        US","West Europe","West US 2","South Central US","Australia East","Australia
-        Southeast","Brazil South","Canada Central","Canada East","Central India","Central
-        US","East Asia","East US 2","Japan East","Japan West","North Central US","North
-        Europe","Southeast Asia","South India","UK South","UK West","West US","West
-        Central US","France Central","Korea Central","South Africa North","UAE North","Switzerland
-        North","East US 2 EUAP"],"apiVersions":["2018-02-01-preview"]},{"resourceType":"registries/buildTasks/steps","locations":["East
-        US","West Europe","West US 2","South Central US","Australia East","Australia
-        Southeast","Brazil South","Canada Central","Canada East","Central India","Central
-        US","East Asia","East US 2","Japan East","Japan West","North Central US","North
-        Europe","Southeast Asia","South India","UK South","UK West","West US","West
-        Central US","France Central","Korea Central","South Africa North","UAE North","Switzerland
-        North","East US 2 EUAP"],"apiVersions":["2018-02-01-preview"]},{"resourceType":"registries/buildTasks/steps/listBuildArguments","locations":["East
-        US","West Europe","West US 2","South Central US","Australia East","Australia
-        Southeast","Brazil South","Canada Central","Canada East","Central India","Central
-        US","East Asia","East US 2","Japan East","Japan West","North Central US","North
-        Europe","Southeast Asia","South India","UK South","UK West","West US","West
-        Central US","France Central","Korea Central","South Africa North","UAE North","Switzerland
-        North","East US 2 EUAP"],"apiVersions":["2018-02-01-preview"]},{"resourceType":"registries/replications","locations":["South
-        Central US","West Central US","East US","West Europe","West US","Japan East","North
-        Europe","Southeast Asia","North Central US","East US 2","West US 2","Brazil
-        South","Australia East","Central India","Korea Central","South Africa North","UAE
-        North","France Central","Central US","Canada East","Canada Central","UK South","UK
-        West","Australia Southeast","East Asia","Japan West","South India","Switzerland
-        North","Central US EUAP","East US 2 EUAP"],"apiVersions":["2019-12-01-preview","2019-05-01","2017-10-01"],"capabilities":"CrossResourceGroupResourceMove,
-        CrossSubscriptionResourceMove"},{"resourceType":"registries/webhooks","locations":["West
-        Central US","East US","West Europe","South Central US","West US","Japan East","North
-        Europe","Southeast Asia","North Central US","East US 2","West US 2","Brazil
-        South","Australia East","Central India","Korea Central","South Africa North","UAE
-        North","France Central","Central US","Canada East","Canada Central","UK South","UK
-        West","Australia Southeast","East Asia","Japan West","South India","Switzerland
-        North","Central US EUAP","East US 2 EUAP"],"apiVersions":["2019-12-01-preview","2019-05-01","2017-10-01"],"capabilities":"CrossResourceGroupResourceMove,
-        CrossSubscriptionResourceMove"},{"resourceType":"registries/webhooks/ping","locations":["West
-        Central US","East US","West Europe","South Central US","West US","Japan East","North
-        Europe","Southeast Asia","North Central US","East US 2","West US 2","Brazil
-        South","Australia East","Central India","Korea Central","South Africa North","UAE
-        North","France Central","Central US","Canada East","Canada Central","UK South","UK
-        West","Australia Southeast","East Asia","Japan West","South India","Switzerland
-        North","Central US EUAP","East US 2 EUAP"],"apiVersions":["2019-12-01-preview","2019-05-01","2017-10-01"]},{"resourceType":"registries/webhooks/getCallbackConfig","locations":["West
-        Central US","East US","West Europe","South Central US","West US","Japan East","North
-        Europe","Southeast Asia","North Central US","East US 2","West US 2","Brazil
-        South","Australia East","Central India","Korea Central","South Africa North","UAE
-        North","France Central","Central US","Canada East","Canada Central","UK South","UK
-        West","Australia Southeast","East Asia","Japan West","South India","Switzerland
-        North","Central US EUAP","East US 2 EUAP"],"apiVersions":["2019-12-01-preview","2019-05-01","2017-10-01"]},{"resourceType":"registries/webhooks/listEvents","locations":["West
-        Central US","East US","West Europe","South Central US","West US","Japan East","North
-        Europe","Southeast Asia","North Central US","East US 2","West US 2","Brazil
-        South","Australia East","Central India","Korea Central","South Africa North","UAE
-        North","France Central","Central US","Canada East","Canada Central","UK South","UK
-        West","Australia Southeast","East Asia","Japan West","South India","Switzerland
-        North","Central US EUAP","East US 2 EUAP"],"apiVersions":["2019-12-01-preview","2019-05-01","2017-10-01"]},{"resourceType":"locations/setupAuth","locations":["East
-        US","West Europe","West US 2","South Central US","Australia East","Australia
-        Southeast","Brazil South","Canada Central","Canada East","Central India","Central
-        US","East Asia","East US 2","Japan East","Japan West","North Central US","North
-        Europe","Southeast Asia","South India","UK South","UK West","West US","West
-        Central US","France Central","Korea Central","South Africa North","UAE North","Switzerland
-        North","East US 2 EUAP"],"apiVersions":["2018-02-01-preview"]},{"resourceType":"locations/authorize","locations":["East
-        US","West Europe","West US 2","South Central US","Australia East","Australia
-        Southeast","Brazil South","Canada Central","Canada East","Central India","Central
-        US","East Asia","East US 2","Japan East","Japan West","North Central US","North
-        Europe","Southeast Asia","South India","UK South","UK West","West US","West
-        Central US","France Central","Korea Central","South Africa North","UAE North","Switzerland
-        North","East US 2 EUAP"],"apiVersions":["2018-02-01-preview"]},{"resourceType":"locations/operationResults","locations":["West
-        Central US","East US","West Europe","South Central US","West US","Japan East","North
-        Europe","Southeast Asia","North Central US","East US 2","West US 2","Brazil
-        South","Australia East","Central India","Korea Central","France Central","Central
-        US","South Africa North","UAE North","Canada East","Canada Central","UK South","UK
-        West","Australia Southeast","East Asia","Japan West","South India","Switzerland
-        North","Central US EUAP","East US 2 EUAP"],"apiVersions":["2019-12-01-preview","2019-05-01-preview","2019-05-01","2017-10-01"]},{"resourceType":"locations/deleteVirtualNetworkOrSubnets","locations":["West
-        Central US","East US","West Europe","South Central US","West US","Japan East","North
-        Europe","Southeast Asia","North Central US","East US 2","West US 2","Brazil
-        South","Australia East","Central India","Korea Central","South Africa North","UAE
-        North","France Central","Central US","Canada East","Canada Central","UK South","UK
-        West","Australia Southeast","East Asia","Japan West","South India","Switzerland
-        North","Central US EUAP","East US 2 EUAP"],"apiVersions":["2019-05-01","2017-10-01"]},{"resourceType":"registries/GetCredentials","locations":["West
-        US","East US","South Central US","West Europe","East US 2 EUAP","Central US
-        EUAP"],"apiVersions":["2016-06-27-preview"]},{"resourceType":"registries/listCredentials","locations":["South
-        Central US","East US","West US","West Europe","North Europe","UK South","UK
-        West","Australia East","Australia Southeast","Central India","Korea Central","South
-        Africa North","UAE North","France Central","East Asia","Japan East","Japan
-        West","Southeast Asia","South India","Brazil South","Canada East","Canada
-        Central","Central US","East US 2","North Central US","West Central US","West
-        US 2","Switzerland North","Central US EUAP","East US 2 EUAP"],"apiVersions":["2019-12-01-preview","2019-05-01","2017-10-01","2017-03-01"]},{"resourceType":"registries/regenerateCredential","locations":["South
-        Central US","West US","East US","West Europe","North Europe","UK South","UK
-        West","Australia East","Australia Southeast","Central India","Korea Central","South
-        Africa North","UAE North","France Central","East Asia","Japan East","Japan
-        West","Southeast Asia","South India","Brazil South","Canada East","Canada
-        Central","Central US","East US 2","North Central US","West Central US","West
-        US 2","Switzerland North","Central US EUAP","East US 2 EUAP"],"apiVersions":["2019-12-01-preview","2019-05-01","2017-10-01","2017-03-01"]},{"resourceType":"registries/listUsages","locations":["West
-        Central US","East US","West Europe","South Central US","West US","Japan East","North
-        Europe","Southeast Asia","North Central US","East US 2","West US 2","Brazil
-        South","Australia East","Central India","Korea Central","South Africa North","UAE
-        North","France Central","Central US","Canada East","Canada Central","UK South","UK
-        West","Australia Southeast","East Asia","Japan West","South India","Switzerland
-        North","Central US EUAP","East US 2 EUAP"],"apiVersions":["2019-12-01-preview","2019-05-01","2017-10-01"]},{"resourceType":"registries/listPolicies","locations":["West
-        US","East US","South Central US","West Europe","North Europe","UK South","UK
-        West","Australia East","Australia Southeast","Central India","Korea Central","South
-        Africa North","UAE North","France Central","East Asia","Japan East","Japan
-        West","Southeast Asia","South India","Brazil South","Canada East","Canada
-        Central","Central US","East US 2","North Central US","West Central US","West
-        US 2","Switzerland North","East US 2 EUAP","Central US EUAP"],"apiVersions":["2017-10-01"]},{"resourceType":"registries/updatePolicies","locations":["West
-        US","East US","South Central US","West Europe","North Europe","UK South","UK
-        West","Australia East","Australia Southeast","Central India","Korea Central","South
-        Africa North","UAE North","France Central","East Asia","Japan East","Japan
-        West","Southeast Asia","South India","Brazil South","Canada East","Canada
-        Central","Central US","East US 2","North Central US","West Central US","West
-        US 2","Switzerland North","East US 2 EUAP","Central US EUAP"],"apiVersions":["2017-10-01"]},{"resourceType":"registries/regenerateCredentials","locations":["West
-        US","East US","South Central US","West Europe","East US 2 EUAP","Central US
-        EUAP"],"apiVersions":["2016-06-27-preview"]},{"resourceType":"registries/eventGridFilters","locations":["South
-        Central US","West Central US","East US","West Europe","West US","Japan East","North
-        Europe","Southeast Asia","North Central US","East US 2","West US 2","Brazil
-        South","Australia East","Central India","Korea Central","South Africa North","UAE
-        North","France Central","Central US","Canada East","Canada Central","UK South","UK
-        West","Australia Southeast","East Asia","Japan West","South India","Switzerland
-        North","Central US EUAP","East US 2 EUAP"],"apiVersions":["2019-05-01","2017-10-01"]},{"resourceType":"checkNameAvailability","locations":["South
-        Central US","East US","West US","Central US","East US 2","North Central US","West
-        Central US","West US 2","Brazil South","Canada East","Canada Central","West
-        Europe","North Europe","UK South","UK West","Australia East","Australia Southeast","Central
-        India","East Asia","Japan East","Japan West","Southeast Asia","South India","Korea
-        Central","France Central","South Africa North","UAE North","Switzerland North","East
-        US 2 EUAP","Central US EUAP"],"apiVersions":["2019-12-01-preview","2019-05-01","2017-10-01","2017-06-01-preview","2017-03-01","2016-06-27-preview"]},{"resourceType":"operations","locations":["South
-        Central US","East US","West US","Central US","East US 2","North Central US","West
-        Central US","West US 2","Brazil South","Canada East","Canada Central","West
-        Europe","North Europe","UK South","UK West","Australia East","Australia Southeast","Central
-        India","East Asia","Japan East","Japan West","Southeast Asia","South India","Korea
-        Central","France Central","South Africa North","UAE North","Switzerland North","Central
-        US EUAP","East US 2 EUAP"],"apiVersions":["2019-12-01-preview","2019-05-01","2017-10-01","2017-06-01-preview","2017-03-01"]},{"resourceType":"locations","locations":["South
-        Central US","East US","West US","Central US","East US 2","North Central US","West
-        Central US","West US 2","Brazil South","Canada East","Canada Central","West
-        Europe","North Europe","UK South","UK West","Australia East","Australia Southeast","Central
-        India","East Asia","Japan East","Japan West","Southeast Asia","South India","Korea
-        Central","France Central","South Africa North","UAE North","Switzerland North","Central
-        US EUAP","East US 2 EUAP"],"apiVersions":["2019-12-01-preview","2019-05-01-preview","2019-05-01","2017-10-01","2017-06-01-preview"]}],"registrationState":"Registering"}'
-=======
-      string: '{"sku":{"name":"Premium","tier":"Premium"},"type":"Microsoft.ContainerRegistry/registries","id":"/subscriptions/00000000-0000-0000-0000-000000000000/resourceGroups/clitest.rg000001/providers/Microsoft.ContainerRegistry/registries/clireg000002","name":"clireg000002","location":"westus","tags":{},"properties":{"loginServer":"clireg000002.azurecr.io","creationDate":"2020-07-14T10:38:12.1731772Z","provisioningState":"Succeeded","adminUserEnabled":false,"networkRuleSet":{"defaultAction":"Allow","virtualNetworkRules":[],"ipRules":[]},"policies":{"quarantinePolicy":{"status":"disabled"},"trustPolicy":{"type":"Notary","status":"disabled"},"retentionPolicy":{"days":7,"lastUpdatedTime":"2020-07-14T10:38:13.1304809+00:00","status":"disabled"}},"encryption":{"status":"disabled"},"dataEndpointEnabled":false,"dataEndpointHostNames":[],"privateEndpointConnections":[],"publicNetworkAccess":"Enabled"}}'
->>>>>>> 3c2ff2b5
-    headers:
-      cache-control:
-      - no-cache
-      content-length:
-      - '29074'
-      content-type:
-      - application/json; charset=utf-8
-      date:
-<<<<<<< HEAD
-      - Mon, 06 Jul 2020 00:30:43 GMT
-=======
-      - Tue, 14 Jul 2020 10:38:16 GMT
->>>>>>> 3c2ff2b5
-      expires:
-      - '-1'
-      pragma:
-      - no-cache
-      strict-transport-security:
-      - max-age=31536000; includeSubDomains
-      vary:
-      - Accept-Encoding
-      x-content-type-options:
-      - nosniff
-    status:
-      code: 200
-      message: OK
-- request:
-    body: null
-    headers:
-      Accept:
-      - '*/*'
-      Accept-Encoding:
-      - gzip, deflate
-      Connection:
-      - keep-alive
-      User-Agent:
-<<<<<<< HEAD
-      - python-requests/2.22.0
-    method: GET
-    uri: https://management.azure.com/subscriptions/00000000-0000-0000-0000-000000000000/providers/Microsoft.ContainerRegistry?api-version=2016-02-01
-  response:
-    body:
-      string: '{"id":"/subscriptions/00000000-0000-0000-0000-000000000000/providers/Microsoft.ContainerRegistry","namespace":"Microsoft.ContainerRegistry","authorizations":[{"applicationId":"6a0ec4d3-30cb-4a83-91c0-ae56bc0e3d26","roleDefinitionId":"78e18383-93eb-418a-9887-bc9271046576"},{"applicationId":"737d58c1-397a-46e7-9d12-7d8c830883c2","roleDefinitionId":"716bb53a-0390-4428-bf41-b1bedde7d751"},{"applicationId":"918d0db8-4a38-4938-93c1-9313bdfe0272","roleDefinitionId":"dcd2d2c9-3f80-4d72-95a8-2593111b4b12"},{"applicationId":"d2fa1650-4805-4a83-bcb9-cf41fe63539c","roleDefinitionId":"c15f8dab-b103-4f8d-9afb-fbe4b8e98de2"},{"applicationId":"a4c95b9e-3994-40cc-8953-5dc66d48348d","roleDefinitionId":"dc88c655-90fa-48d9-8d51-003cc8738508"},{"applicationId":"62c559cd-db0c-4da0-bab2-972528c65d42","roleDefinitionId":"437b639a-6d74-491d-959f-d172e8c5c1fc"}],"resourceTypes":[{"resourceType":"registries","locations":["West
-        US","East US","South Central US","West Europe","North Europe","UK South","UK
-        West","Australia East","Australia Southeast","Central India","Korea Central","France
-        Central","South Africa North","UAE North","East Asia","Japan East","Japan
-        West","Southeast Asia","South India","Brazil South","Canada East","Canada
-        Central","Central US","East US 2","North Central US","West Central US","West
-        US 2","Switzerland North","East US 2 EUAP","Central US EUAP"],"apiVersions":["2019-12-01-preview","2019-05-01","2017-10-01","2017-03-01"],"capabilities":"CrossResourceGroupResourceMove,
-        CrossSubscriptionResourceMove, SystemAssignedResourceIdentity"},{"resourceType":"registries/scopeMaps","locations":["West
-        US","East US","South Central US","West Europe","North Europe","UK South","UK
-        West","Australia East","Australia Southeast","Central India","East Asia","Japan
-        East","Japan West","Southeast Asia","South India","Brazil South","Canada East","Canada
-        Central","Central US","East US 2","North Central US","West Central US","West
-        US 2","Korea Central","France Central","South Africa North","UAE North","Switzerland
-        North","Central US EUAP","East US 2 EUAP"],"apiVersions":["2019-05-01-preview"]},{"resourceType":"registries/tokens","locations":["West
-        US","East US","South Central US","West Europe","North Europe","UK South","UK
-        West","Australia East","Australia Southeast","Central India","East Asia","Japan
-        East","Japan West","Southeast Asia","South India","Brazil South","Canada East","Canada
-        Central","Central US","East US 2","North Central US","West Central US","West
-        US 2","Korea Central","France Central","South Africa North","UAE North","Switzerland
-        North","Central US EUAP","East US 2 EUAP"],"apiVersions":["2019-05-01-preview"]},{"resourceType":"registries/generateCredentials","locations":["West
-        US","East US","South Central US","West Europe","North Europe","UK South","UK
-        West","Australia East","Australia Southeast","Central India","East Asia","Japan
-        East","Japan West","Southeast Asia","South India","Brazil South","Canada East","Canada
-        Central","Central US","East US 2","North Central US","West Central US","West
-        US 2","Korea Central","France Central","South Africa North","UAE North","Switzerland
-        North","Central US EUAP","East US 2 EUAP"],"apiVersions":["2019-05-01-preview"]},{"resourceType":"registries/privateEndpointConnections","locations":["West
-        US","East US","South Central US","West Europe","Switzerland North","North
-        Europe","UK South","UK West","Australia East","Australia Southeast","Central
-        India","East Asia","Japan East","Japan West","Southeast Asia","South India","Brazil
-        South","Canada East","Canada Central","Central US","East US 2","North Central
-        US","West Central US","West US 2","Korea Central","France Central","South
-        Africa North","UAE North","Central US EUAP","East US 2 EUAP"],"apiVersions":["2019-12-01-preview"]},{"resourceType":"registries/privateEndpointConnectionProxies","locations":["West
-        US","East US","South Central US","West Europe","Switzerland North","North
-        Europe","UK South","UK West","Australia East","Australia Southeast","Central
-        India","East Asia","Japan East","Japan West","Southeast Asia","South India","Brazil
-        South","Canada East","Canada Central","Central US","East US 2","North Central
-        US","West Central US","West US 2","Korea Central","France Central","South
-        Africa North","UAE North","Central US EUAP","East US 2 EUAP"],"apiVersions":["2019-12-01-preview"]},{"resourceType":"registries/privateEndpointConnectionProxies/validate","locations":["West
-        US","East US","South Central US","West Europe","Switzerland North","North
-        Europe","UK South","UK West","Australia East","Australia Southeast","Central
-        India","East Asia","Japan East","Japan West","Southeast Asia","South India","Brazil
-        South","Canada East","Canada Central","Central US","East US 2","North Central
-        US","West Central US","West US 2","Korea Central","France Central","South
-        Africa North","UAE North","Central US EUAP","East US 2 EUAP"],"apiVersions":["2019-12-01-preview"]},{"resourceType":"registries/privateLinkResources","locations":["West
-        US","East US","South Central US","West Europe","Switzerland North","North
-        Europe","UK South","UK West","Australia East","Australia Southeast","Central
-        India","East Asia","Japan East","Japan West","Southeast Asia","South India","Brazil
-        South","Canada East","Canada Central","Central US","East US 2","North Central
-        US","West Central US","West US 2","Korea Central","France Central","South
-        Africa North","UAE North","Central US EUAP","East US 2 EUAP"],"apiVersions":["2019-12-01-preview"]},{"resourceType":"registries/importImage","locations":["South
-        Central US","West Central US","East US","West Europe","West US","Japan East","North
-        Europe","Southeast Asia","North Central US","East US 2","West US 2","Brazil
-        South","Australia East","Central India","Korea Central","France Central","South
-        Africa North","UAE North","Central US","Canada East","Canada Central","UK
-        South","UK West","Australia Southeast","East Asia","Japan West","South India","Switzerland
-        North","Central US EUAP","East US 2 EUAP"],"apiVersions":["2019-12-01-preview","2019-05-01","2017-10-01"]},{"resourceType":"registries/exportPipelines","locations":["West
-        US","East US","South Central US","West Europe","Switzerland North","North
-        Europe","UK South","UK West","Australia East","Australia Southeast","Central
-        India","East Asia","Japan East","Japan West","Southeast Asia","South India","Brazil
-        South","Canada East","Canada Central","Central US","East US 2","North Central
-        US","West Central US","West US 2","Korea Central","France Central","South
-        Africa North","UAE North","Central US EUAP","East US 2 EUAP"],"apiVersions":["2019-12-01-preview"],"capabilities":"SystemAssignedResourceIdentity"},{"resourceType":"registries/importPipelines","locations":["West
-        US","East US","South Central US","West Europe","Switzerland North","North
-        Europe","UK South","UK West","Australia East","Australia Southeast","Central
-        India","East Asia","Japan East","Japan West","Southeast Asia","South India","Brazil
-        South","Canada East","Canada Central","Central US","East US 2","North Central
-        US","West Central US","West US 2","Korea Central","France Central","South
-        Africa North","UAE North","Central US EUAP","East US 2 EUAP"],"apiVersions":["2019-12-01-preview"],"capabilities":"SystemAssignedResourceIdentity"},{"resourceType":"registries/pipelineRuns","locations":["West
-        US","East US","South Central US","West Europe","Switzerland North","North
-        Europe","UK South","UK West","Australia East","Australia Southeast","Central
-        India","East Asia","Japan East","Japan West","Southeast Asia","South India","Brazil
-        South","Canada East","Canada Central","Central US","East US 2","North Central
-        US","West Central US","West US 2","Korea Central","France Central","South
-        Africa North","UAE North","Central US EUAP","East US 2 EUAP"],"apiVersions":["2019-12-01-preview"]},{"resourceType":"registries/listBuildSourceUploadUrl","locations":["East
-        US","West Europe","West US 2","South Central US","Australia East","Australia
-        Southeast","Brazil South","Canada Central","Canada East","Central India","Central
-        US","East Asia","East US 2","Japan East","Japan West","North Central US","North
-        Europe","Southeast Asia","South India","UK South","UK West","West US","West
-        Central US","France Central","Korea Central","South Africa North","UAE North","Switzerland
-        North","East US 2 EUAP"],"apiVersions":["2019-06-01-preview","2019-04-01","2018-09-01"]},{"resourceType":"registries/scheduleRun","locations":["East
-        US","West Europe","West US 2","South Central US","Australia East","Australia
-        Southeast","Brazil South","Canada Central","Canada East","Central India","Central
-        US","East Asia","East US 2","Japan East","Japan West","North Central US","North
-        Europe","Southeast Asia","South India","UK South","UK West","West US","West
-        Central US","France Central","Korea Central","South Africa North","UAE North","Switzerland
-        North","East US 2 EUAP"],"apiVersions":["2019-06-01-preview","2019-04-01","2018-09-01"]},{"resourceType":"registries/runs","locations":["East
-        US","West Europe","West US 2","South Central US","Australia East","Australia
-        Southeast","Brazil South","Canada Central","Canada East","Central India","Central
-        US","East Asia","East US 2","Japan East","Japan West","North Central US","North
-        Europe","Southeast Asia","South India","UK South","UK West","West US","West
-        Central US","France Central","Korea Central","South Africa North","UAE North","Switzerland
-        North","East US 2 EUAP"],"apiVersions":["2019-06-01-preview","2019-04-01","2018-09-01"]},{"resourceType":"registries/taskRuns","locations":["East
-        US","West Europe","West US 2","South Central US","Australia East","Australia
-        Southeast","Brazil South","Canada Central","Canada East","Central India","Central
-        US","East Asia","East US 2","Japan East","Japan West","North Central US","North
-        Europe","Southeast Asia","South India","UK South","UK West","West US","West
-        Central US","France Central","Korea Central","South Africa North","UAE North","Switzerland
-        North","East US 2 EUAP"],"apiVersions":["2019-06-01-preview"]},{"resourceType":"registries/taskRuns/listDetails","locations":["East
-        US","West Europe","West US 2","South Central US","Australia East","Australia
-        Southeast","Brazil South","Canada Central","Canada East","Central India","Central
-        US","East Asia","East US 2","Japan East","Japan West","North Central US","North
-        Europe","Southeast Asia","South India","UK South","UK West","West US","West
-        Central US","France Central","Korea Central","South Africa North","UAE North","Switzerland
-        North","East US 2 EUAP"],"apiVersions":["2019-06-01-preview"]},{"resourceType":"registries/agentPools","locations":["East
-        US","West US 2","South Central US","East US 2","East US 2 EUAP"],"apiVersions":["2019-06-01-preview"],"capabilities":"CrossResourceGroupResourceMove,
-        CrossSubscriptionResourceMove"},{"resourceType":"registries/agentPools/listQueueStatus","locations":["East
-        US","West US 2","South Central US","East US 2","East US 2 EUAP"],"apiVersions":["2019-06-01-preview"]},{"resourceType":"registries/runs/listLogSasUrl","locations":["East
-        US","West Europe","West US 2","South Central US","Australia East","Australia
-        Southeast","Brazil South","Canada Central","Canada East","Central India","Central
-        US","East Asia","East US 2","Japan East","Japan West","North Central US","North
-        Europe","Southeast Asia","South India","UK South","UK West","West US","West
-        Central US","France Central","Korea Central","South Africa North","UAE North","Switzerland
-        North","East US 2 EUAP"],"apiVersions":["2019-06-01-preview","2019-04-01","2018-09-01"]},{"resourceType":"registries/runs/cancel","locations":["East
-        US","West Europe","West US 2","South Central US","Australia East","Australia
-        Southeast","Brazil South","Canada Central","Canada East","Central India","Central
-        US","East Asia","East US 2","Japan East","Japan West","North Central US","North
-        Europe","Southeast Asia","South India","UK South","UK West","West US","West
-        Central US","France Central","Korea Central","South Africa North","UAE North","Switzerland
-        North","East US 2 EUAP"],"apiVersions":["2019-06-01-preview","2019-04-01","2018-09-01"]},{"resourceType":"registries/tasks","locations":["East
-        US","West Europe","West US 2","South Central US","Australia East","Australia
-        Southeast","Brazil South","Canada Central","Canada East","Central India","Central
-        US","East Asia","East US 2","Japan East","Japan West","North Central US","North
-        Europe","Southeast Asia","South India","UK South","UK West","West US","West
-        Central US","France Central","Korea Central","South Africa North","UAE North","Switzerland
-        North","East US 2 EUAP"],"apiVersions":["2019-06-01-preview","2019-04-01","2018-09-01"],"capabilities":"CrossResourceGroupResourceMove,
-        CrossSubscriptionResourceMove, SystemAssignedResourceIdentity"},{"resourceType":"registries/tasks/listDetails","locations":["East
-        US","West Europe","West US 2","South Central US","Australia East","Australia
-        Southeast","Brazil South","Canada Central","Canada East","Central India","Central
-        US","East Asia","East US 2","Japan East","Japan West","North Central US","North
-        Europe","Southeast Asia","South India","UK South","UK West","West US","West
-        Central US","France Central","Korea Central","South Africa North","UAE North","Switzerland
-        North","East US 2 EUAP"],"apiVersions":["2019-06-01-preview","2019-04-01","2018-09-01"]},{"resourceType":"registries/getBuildSourceUploadUrl","locations":["East
-        US","West Europe","West US 2","South Central US","Australia East","Australia
-        Southeast","Brazil South","Canada Central","Canada East","Central India","Central
-        US","East Asia","East US 2","Japan East","Japan West","North Central US","North
-        Europe","Southeast Asia","South India","UK South","UK West","West US","West
-        Central US","France Central","Korea Central","South Africa North","UAE North","Switzerland
-        North","East US 2 EUAP"],"apiVersions":["2018-02-01-preview"]},{"resourceType":"registries/queueBuild","locations":["East
-        US","West Europe","West US 2","South Central US","Australia East","Australia
-        Southeast","Brazil South","Canada Central","Canada East","Central India","Central
-        US","East Asia","East US 2","Japan East","Japan West","North Central US","North
-        Europe","Southeast Asia","South India","UK South","UK West","West US","West
-        Central US","France Central","Korea Central","South Africa North","UAE North","Switzerland
-        North","East US 2 EUAP"],"apiVersions":["2018-02-01-preview"]},{"resourceType":"registries/builds","locations":["East
-        US","West Europe","West US 2","South Central US","Australia East","Australia
-        Southeast","Brazil South","Canada Central","Canada East","Central India","Central
-        US","East Asia","East US 2","Japan East","Japan West","North Central US","North
-        Europe","Southeast Asia","South India","UK South","UK West","West US","West
-        Central US","France Central","Korea Central","South Africa North","UAE North","Switzerland
-        North","East US 2 EUAP"],"apiVersions":["2018-02-01-preview"]},{"resourceType":"registries/builds/getLogLink","locations":["East
-        US","West Europe","West US 2","South Central US","Australia East","Australia
-        Southeast","Brazil South","Canada Central","Canada East","Central India","Central
-        US","East Asia","East US 2","Japan East","Japan West","North Central US","North
-        Europe","Southeast Asia","South India","UK South","UK West","West US","West
-        Central US","France Central","Korea Central","South Africa North","UAE North","Switzerland
-        North","East US 2 EUAP"],"apiVersions":["2018-02-01-preview"]},{"resourceType":"registries/builds/cancel","locations":["East
-        US","West Europe","West US 2","South Central US","Australia East","Australia
-        Southeast","Brazil South","Canada Central","Canada East","Central India","Central
-        US","East Asia","East US 2","Japan East","Japan West","North Central US","North
-        Europe","Southeast Asia","South India","UK South","UK West","West US","West
-        Central US","France Central","Korea Central","South Africa North","UAE North","Switzerland
-        North","East US 2 EUAP"],"apiVersions":["2018-02-01-preview"]},{"resourceType":"registries/buildTasks","locations":["East
-        US","West Europe","West US 2","South Central US","Australia East","Australia
-        Southeast","Brazil South","Canada Central","Canada East","Central India","Central
-        US","East Asia","East US 2","Japan East","Japan West","North Central US","North
-        Europe","Southeast Asia","South India","UK South","UK West","West US","West
-        Central US","France Central","Korea Central","South Africa North","UAE North","Switzerland
-        North","East US 2 EUAP"],"apiVersions":["2018-02-01-preview"],"capabilities":"CrossResourceGroupResourceMove,
-        CrossSubscriptionResourceMove"},{"resourceType":"registries/buildTasks/listSourceRepositoryProperties","locations":["East
-        US","West Europe","West US 2","South Central US","Australia East","Australia
-        Southeast","Brazil South","Canada Central","Canada East","Central India","Central
-        US","East Asia","East US 2","Japan East","Japan West","North Central US","North
-        Europe","Southeast Asia","South India","UK South","UK West","West US","West
-        Central US","France Central","Korea Central","South Africa North","UAE North","Switzerland
-        North","East US 2 EUAP"],"apiVersions":["2018-02-01-preview"]},{"resourceType":"registries/buildTasks/steps","locations":["East
-        US","West Europe","West US 2","South Central US","Australia East","Australia
-        Southeast","Brazil South","Canada Central","Canada East","Central India","Central
-        US","East Asia","East US 2","Japan East","Japan West","North Central US","North
-        Europe","Southeast Asia","South India","UK South","UK West","West US","West
-        Central US","France Central","Korea Central","South Africa North","UAE North","Switzerland
-        North","East US 2 EUAP"],"apiVersions":["2018-02-01-preview"]},{"resourceType":"registries/buildTasks/steps/listBuildArguments","locations":["East
-        US","West Europe","West US 2","South Central US","Australia East","Australia
-        Southeast","Brazil South","Canada Central","Canada East","Central India","Central
-        US","East Asia","East US 2","Japan East","Japan West","North Central US","North
-        Europe","Southeast Asia","South India","UK South","UK West","West US","West
-        Central US","France Central","Korea Central","South Africa North","UAE North","Switzerland
-        North","East US 2 EUAP"],"apiVersions":["2018-02-01-preview"]},{"resourceType":"registries/replications","locations":["South
-        Central US","West Central US","East US","West Europe","West US","Japan East","North
-        Europe","Southeast Asia","North Central US","East US 2","West US 2","Brazil
-        South","Australia East","Central India","Korea Central","South Africa North","UAE
-        North","France Central","Central US","Canada East","Canada Central","UK South","UK
-        West","Australia Southeast","East Asia","Japan West","South India","Switzerland
-        North","Central US EUAP","East US 2 EUAP"],"apiVersions":["2019-12-01-preview","2019-05-01","2017-10-01"],"capabilities":"CrossResourceGroupResourceMove,
-        CrossSubscriptionResourceMove"},{"resourceType":"registries/webhooks","locations":["West
-        Central US","East US","West Europe","South Central US","West US","Japan East","North
-        Europe","Southeast Asia","North Central US","East US 2","West US 2","Brazil
-        South","Australia East","Central India","Korea Central","South Africa North","UAE
-        North","France Central","Central US","Canada East","Canada Central","UK South","UK
-        West","Australia Southeast","East Asia","Japan West","South India","Switzerland
-        North","Central US EUAP","East US 2 EUAP"],"apiVersions":["2019-12-01-preview","2019-05-01","2017-10-01"],"capabilities":"CrossResourceGroupResourceMove,
-        CrossSubscriptionResourceMove"},{"resourceType":"registries/webhooks/ping","locations":["West
-        Central US","East US","West Europe","South Central US","West US","Japan East","North
-        Europe","Southeast Asia","North Central US","East US 2","West US 2","Brazil
-        South","Australia East","Central India","Korea Central","South Africa North","UAE
-        North","France Central","Central US","Canada East","Canada Central","UK South","UK
-        West","Australia Southeast","East Asia","Japan West","South India","Switzerland
-        North","Central US EUAP","East US 2 EUAP"],"apiVersions":["2019-12-01-preview","2019-05-01","2017-10-01"]},{"resourceType":"registries/webhooks/getCallbackConfig","locations":["West
-        Central US","East US","West Europe","South Central US","West US","Japan East","North
-        Europe","Southeast Asia","North Central US","East US 2","West US 2","Brazil
-        South","Australia East","Central India","Korea Central","South Africa North","UAE
-        North","France Central","Central US","Canada East","Canada Central","UK South","UK
-        West","Australia Southeast","East Asia","Japan West","South India","Switzerland
-        North","Central US EUAP","East US 2 EUAP"],"apiVersions":["2019-12-01-preview","2019-05-01","2017-10-01"]},{"resourceType":"registries/webhooks/listEvents","locations":["West
-        Central US","East US","West Europe","South Central US","West US","Japan East","North
-        Europe","Southeast Asia","North Central US","East US 2","West US 2","Brazil
-        South","Australia East","Central India","Korea Central","South Africa North","UAE
-        North","France Central","Central US","Canada East","Canada Central","UK South","UK
-        West","Australia Southeast","East Asia","Japan West","South India","Switzerland
-        North","Central US EUAP","East US 2 EUAP"],"apiVersions":["2019-12-01-preview","2019-05-01","2017-10-01"]},{"resourceType":"locations/setupAuth","locations":["East
-        US","West Europe","West US 2","South Central US","Australia East","Australia
-        Southeast","Brazil South","Canada Central","Canada East","Central India","Central
-        US","East Asia","East US 2","Japan East","Japan West","North Central US","North
-        Europe","Southeast Asia","South India","UK South","UK West","West US","West
-        Central US","France Central","Korea Central","South Africa North","UAE North","Switzerland
-        North","East US 2 EUAP"],"apiVersions":["2018-02-01-preview"]},{"resourceType":"locations/authorize","locations":["East
-        US","West Europe","West US 2","South Central US","Australia East","Australia
-        Southeast","Brazil South","Canada Central","Canada East","Central India","Central
-        US","East Asia","East US 2","Japan East","Japan West","North Central US","North
-        Europe","Southeast Asia","South India","UK South","UK West","West US","West
-        Central US","France Central","Korea Central","South Africa North","UAE North","Switzerland
-        North","East US 2 EUAP"],"apiVersions":["2018-02-01-preview"]},{"resourceType":"locations/operationResults","locations":["West
-        Central US","East US","West Europe","South Central US","West US","Japan East","North
-        Europe","Southeast Asia","North Central US","East US 2","West US 2","Brazil
-        South","Australia East","Central India","Korea Central","France Central","Central
-        US","South Africa North","UAE North","Canada East","Canada Central","UK South","UK
-        West","Australia Southeast","East Asia","Japan West","South India","Switzerland
-        North","Central US EUAP","East US 2 EUAP"],"apiVersions":["2019-12-01-preview","2019-05-01-preview","2019-05-01","2017-10-01"]},{"resourceType":"locations/deleteVirtualNetworkOrSubnets","locations":["West
-        Central US","East US","West Europe","South Central US","West US","Japan East","North
-        Europe","Southeast Asia","North Central US","East US 2","West US 2","Brazil
-        South","Australia East","Central India","Korea Central","South Africa North","UAE
-        North","France Central","Central US","Canada East","Canada Central","UK South","UK
-        West","Australia Southeast","East Asia","Japan West","South India","Switzerland
-        North","Central US EUAP","East US 2 EUAP"],"apiVersions":["2019-05-01","2017-10-01"]},{"resourceType":"registries/GetCredentials","locations":["West
-        US","East US","South Central US","West Europe","East US 2 EUAP","Central US
-        EUAP"],"apiVersions":["2016-06-27-preview"]},{"resourceType":"registries/listCredentials","locations":["South
-        Central US","East US","West US","West Europe","North Europe","UK South","UK
-        West","Australia East","Australia Southeast","Central India","Korea Central","South
-        Africa North","UAE North","France Central","East Asia","Japan East","Japan
-        West","Southeast Asia","South India","Brazil South","Canada East","Canada
-        Central","Central US","East US 2","North Central US","West Central US","West
-        US 2","Switzerland North","Central US EUAP","East US 2 EUAP"],"apiVersions":["2019-12-01-preview","2019-05-01","2017-10-01","2017-03-01"]},{"resourceType":"registries/regenerateCredential","locations":["South
-        Central US","West US","East US","West Europe","North Europe","UK South","UK
-        West","Australia East","Australia Southeast","Central India","Korea Central","South
-        Africa North","UAE North","France Central","East Asia","Japan East","Japan
-        West","Southeast Asia","South India","Brazil South","Canada East","Canada
-        Central","Central US","East US 2","North Central US","West Central US","West
-        US 2","Switzerland North","Central US EUAP","East US 2 EUAP"],"apiVersions":["2019-12-01-preview","2019-05-01","2017-10-01","2017-03-01"]},{"resourceType":"registries/listUsages","locations":["West
-        Central US","East US","West Europe","South Central US","West US","Japan East","North
-        Europe","Southeast Asia","North Central US","East US 2","West US 2","Brazil
-        South","Australia East","Central India","Korea Central","South Africa North","UAE
-        North","France Central","Central US","Canada East","Canada Central","UK South","UK
-        West","Australia Southeast","East Asia","Japan West","South India","Switzerland
-        North","Central US EUAP","East US 2 EUAP"],"apiVersions":["2019-12-01-preview","2019-05-01","2017-10-01"]},{"resourceType":"registries/listPolicies","locations":["West
-        US","East US","South Central US","West Europe","North Europe","UK South","UK
-        West","Australia East","Australia Southeast","Central India","Korea Central","South
-        Africa North","UAE North","France Central","East Asia","Japan East","Japan
-        West","Southeast Asia","South India","Brazil South","Canada East","Canada
-        Central","Central US","East US 2","North Central US","West Central US","West
-        US 2","Switzerland North","East US 2 EUAP","Central US EUAP"],"apiVersions":["2017-10-01"]},{"resourceType":"registries/updatePolicies","locations":["West
-        US","East US","South Central US","West Europe","North Europe","UK South","UK
-        West","Australia East","Australia Southeast","Central India","Korea Central","South
-        Africa North","UAE North","France Central","East Asia","Japan East","Japan
-        West","Southeast Asia","South India","Brazil South","Canada East","Canada
-        Central","Central US","East US 2","North Central US","West Central US","West
-        US 2","Switzerland North","East US 2 EUAP","Central US EUAP"],"apiVersions":["2017-10-01"]},{"resourceType":"registries/regenerateCredentials","locations":["West
-        US","East US","South Central US","West Europe","East US 2 EUAP","Central US
-        EUAP"],"apiVersions":["2016-06-27-preview"]},{"resourceType":"registries/eventGridFilters","locations":["South
-        Central US","West Central US","East US","West Europe","West US","Japan East","North
-        Europe","Southeast Asia","North Central US","East US 2","West US 2","Brazil
-        South","Australia East","Central India","Korea Central","South Africa North","UAE
-        North","France Central","Central US","Canada East","Canada Central","UK South","UK
-        West","Australia Southeast","East Asia","Japan West","South India","Switzerland
-        North","Central US EUAP","East US 2 EUAP"],"apiVersions":["2019-05-01","2017-10-01"]},{"resourceType":"checkNameAvailability","locations":["South
-        Central US","East US","West US","Central US","East US 2","North Central US","West
-        Central US","West US 2","Brazil South","Canada East","Canada Central","West
-        Europe","North Europe","UK South","UK West","Australia East","Australia Southeast","Central
-        India","East Asia","Japan East","Japan West","Southeast Asia","South India","Korea
-        Central","France Central","South Africa North","UAE North","Switzerland North","East
-        US 2 EUAP","Central US EUAP"],"apiVersions":["2019-12-01-preview","2019-05-01","2017-10-01","2017-06-01-preview","2017-03-01","2016-06-27-preview"]},{"resourceType":"operations","locations":["South
-        Central US","East US","West US","Central US","East US 2","North Central US","West
-        Central US","West US 2","Brazil South","Canada East","Canada Central","West
-        Europe","North Europe","UK South","UK West","Australia East","Australia Southeast","Central
-        India","East Asia","Japan East","Japan West","Southeast Asia","South India","Korea
-        Central","France Central","South Africa North","UAE North","Switzerland North","Central
-        US EUAP","East US 2 EUAP"],"apiVersions":["2019-12-01-preview","2019-05-01","2017-10-01","2017-06-01-preview","2017-03-01"]},{"resourceType":"locations","locations":["South
-        Central US","East US","West US","Central US","East US 2","North Central US","West
-        Central US","West US 2","Brazil South","Canada East","Canada Central","West
-        Europe","North Europe","UK South","UK West","Australia East","Australia Southeast","Central
-        India","East Asia","Japan East","Japan West","Southeast Asia","South India","Korea
-        Central","France Central","South Africa North","UAE North","Switzerland North","Central
-        US EUAP","East US 2 EUAP"],"apiVersions":["2019-12-01-preview","2019-05-01-preview","2019-05-01","2017-10-01","2017-06-01-preview"]}],"registrationState":"Registering"}'
-    headers:
-=======
-      - python/3.8.0 (Windows-10-10.0.19041-SP0) msrest/0.6.9 msrest_azure/0.6.3 azure-mgmt-containerregistry/3.0.0rc14
-        Azure-SDK-For-Python AZURECLI/2.9.0
-      accept-language:
-      - en-US
-    method: PUT
-    uri: https://management.azure.com/subscriptions/00000000-0000-0000-0000-000000000000/resourceGroups/clitest.rg000001/providers/Microsoft.ContainerRegistry/registries/clireg000002/replications/centralus?api-version=2019-12-01-preview
-  response:
-    body:
-      string: '{"type":"Microsoft.ContainerRegistry/registries/replications","id":"/subscriptions/00000000-0000-0000-0000-000000000000/resourceGroups/clitest.rg000001/providers/Microsoft.ContainerRegistry/registries/clireg000002/replications/centralus","name":"centralus","location":"centralus","tags":{},"properties":{"provisioningState":"Creating","status":{"timestamp":"2020-07-14T10:38:20.0633444Z"},"regionEndpointEnabled":true}}'
     headers:
       azure-asyncoperation:
       - https://management.azure.com/subscriptions/00000000-0000-0000-0000-000000000000/resourceGroups/clitest.rg000001/providers/Microsoft.ContainerRegistry/registries/clireg000002/replications/centralus/operationStatuses/replications-1f50e582-c5be-11ea-96fa-84a93e84f251?api-version=2019-12-01-preview
->>>>>>> 3c2ff2b5
       cache-control:
       - no-cache
       content-length:
@@ -1127,26 +509,17 @@
       content-type:
       - application/json; charset=utf-8
       date:
-<<<<<<< HEAD
-      - Mon, 06 Jul 2020 00:30:53 GMT
-=======
-      - Tue, 14 Jul 2020 10:38:21 GMT
->>>>>>> 3c2ff2b5
-      expires:
-      - '-1'
-      pragma:
-      - no-cache
-      strict-transport-security:
-      - max-age=31536000; includeSubDomains
-      vary:
-      - Accept-Encoding
-      x-content-type-options:
-      - nosniff
-<<<<<<< HEAD
-=======
-      x-ms-ratelimit-remaining-subscription-writes:
-      - '1187'
->>>>>>> 3c2ff2b5
+      - Tue, 14 Jul 2020 10:38:32 GMT
+      expires:
+      - '-1'
+      pragma:
+      - no-cache
+      strict-transport-security:
+      - max-age=31536000; includeSubDomains
+      vary:
+      - Accept-Encoding
+      x-content-type-options:
+      - nosniff
     status:
       code: 200
       message: OK
@@ -1160,325 +533,14 @@
       Connection:
       - keep-alive
       User-Agent:
-<<<<<<< HEAD
-      - python-requests/2.22.0
+      - python/3.8.0 (Windows-10-10.0.19041-SP0) msrest/0.6.9 msrest_azure/0.6.3 azure-mgmt-containerregistry/3.0.0rc14
+        Azure-SDK-For-Python AZURECLI/2.9.0
     method: GET
     uri: https://management.azure.com/subscriptions/00000000-0000-0000-0000-000000000000/providers/Microsoft.ContainerRegistry?api-version=2016-02-01
-=======
-      - python/3.8.0 (Windows-10-10.0.19041-SP0) msrest/0.6.9 msrest_azure/0.6.3 azure-mgmt-containerregistry/3.0.0rc14
-        Azure-SDK-For-Python AZURECLI/2.9.0
-    method: GET
-    uri: https://management.azure.com/subscriptions/00000000-0000-0000-0000-000000000000/resourceGroups/clitest.rg000001/providers/Microsoft.ContainerRegistry/registries/clireg000002/replications/centralus/operationStatuses/replications-1f50e582-c5be-11ea-96fa-84a93e84f251?api-version=2019-12-01-preview
->>>>>>> 3c2ff2b5
-  response:
-    body:
-      string: '{"id":"/subscriptions/00000000-0000-0000-0000-000000000000/providers/Microsoft.ContainerRegistry","namespace":"Microsoft.ContainerRegistry","authorizations":[{"applicationId":"6a0ec4d3-30cb-4a83-91c0-ae56bc0e3d26","roleDefinitionId":"78e18383-93eb-418a-9887-bc9271046576"},{"applicationId":"737d58c1-397a-46e7-9d12-7d8c830883c2","roleDefinitionId":"716bb53a-0390-4428-bf41-b1bedde7d751"},{"applicationId":"918d0db8-4a38-4938-93c1-9313bdfe0272","roleDefinitionId":"dcd2d2c9-3f80-4d72-95a8-2593111b4b12"},{"applicationId":"d2fa1650-4805-4a83-bcb9-cf41fe63539c","roleDefinitionId":"c15f8dab-b103-4f8d-9afb-fbe4b8e98de2"},{"applicationId":"a4c95b9e-3994-40cc-8953-5dc66d48348d","roleDefinitionId":"dc88c655-90fa-48d9-8d51-003cc8738508"},{"applicationId":"62c559cd-db0c-4da0-bab2-972528c65d42","roleDefinitionId":"437b639a-6d74-491d-959f-d172e8c5c1fc"}],"resourceTypes":[{"resourceType":"registries","locations":["West
-        US","East US","South Central US","West Europe","North Europe","UK South","UK
-        West","Australia East","Australia Southeast","Central India","Korea Central","France
-        Central","South Africa North","UAE North","East Asia","Japan East","Japan
-        West","Southeast Asia","South India","Brazil South","Canada East","Canada
-        Central","Central US","East US 2","North Central US","West Central US","West
-        US 2","Switzerland North","East US 2 EUAP","Central US EUAP"],"apiVersions":["2019-12-01-preview","2019-05-01","2017-10-01","2017-03-01"],"capabilities":"CrossResourceGroupResourceMove,
-        CrossSubscriptionResourceMove, SystemAssignedResourceIdentity"},{"resourceType":"registries/scopeMaps","locations":["West
-        US","East US","South Central US","West Europe","North Europe","UK South","UK
-        West","Australia East","Australia Southeast","Central India","East Asia","Japan
-        East","Japan West","Southeast Asia","South India","Brazil South","Canada East","Canada
-        Central","Central US","East US 2","North Central US","West Central US","West
-        US 2","Korea Central","France Central","South Africa North","UAE North","Switzerland
-        North","Central US EUAP","East US 2 EUAP"],"apiVersions":["2019-05-01-preview"]},{"resourceType":"registries/tokens","locations":["West
-        US","East US","South Central US","West Europe","North Europe","UK South","UK
-        West","Australia East","Australia Southeast","Central India","East Asia","Japan
-        East","Japan West","Southeast Asia","South India","Brazil South","Canada East","Canada
-        Central","Central US","East US 2","North Central US","West Central US","West
-        US 2","Korea Central","France Central","South Africa North","UAE North","Switzerland
-        North","Central US EUAP","East US 2 EUAP"],"apiVersions":["2019-05-01-preview"]},{"resourceType":"registries/generateCredentials","locations":["West
-        US","East US","South Central US","West Europe","North Europe","UK South","UK
-        West","Australia East","Australia Southeast","Central India","East Asia","Japan
-        East","Japan West","Southeast Asia","South India","Brazil South","Canada East","Canada
-        Central","Central US","East US 2","North Central US","West Central US","West
-        US 2","Korea Central","France Central","South Africa North","UAE North","Switzerland
-        North","Central US EUAP","East US 2 EUAP"],"apiVersions":["2019-05-01-preview"]},{"resourceType":"registries/privateEndpointConnections","locations":["West
-        US","East US","South Central US","West Europe","Switzerland North","North
-        Europe","UK South","UK West","Australia East","Australia Southeast","Central
-        India","East Asia","Japan East","Japan West","Southeast Asia","South India","Brazil
-        South","Canada East","Canada Central","Central US","East US 2","North Central
-        US","West Central US","West US 2","Korea Central","France Central","South
-        Africa North","UAE North","Central US EUAP","East US 2 EUAP"],"apiVersions":["2019-12-01-preview"]},{"resourceType":"registries/privateEndpointConnectionProxies","locations":["West
-        US","East US","South Central US","West Europe","Switzerland North","North
-        Europe","UK South","UK West","Australia East","Australia Southeast","Central
-        India","East Asia","Japan East","Japan West","Southeast Asia","South India","Brazil
-        South","Canada East","Canada Central","Central US","East US 2","North Central
-        US","West Central US","West US 2","Korea Central","France Central","South
-        Africa North","UAE North","Central US EUAP","East US 2 EUAP"],"apiVersions":["2019-12-01-preview"]},{"resourceType":"registries/privateEndpointConnectionProxies/validate","locations":["West
-        US","East US","South Central US","West Europe","Switzerland North","North
-        Europe","UK South","UK West","Australia East","Australia Southeast","Central
-        India","East Asia","Japan East","Japan West","Southeast Asia","South India","Brazil
-        South","Canada East","Canada Central","Central US","East US 2","North Central
-        US","West Central US","West US 2","Korea Central","France Central","South
-        Africa North","UAE North","Central US EUAP","East US 2 EUAP"],"apiVersions":["2019-12-01-preview"]},{"resourceType":"registries/privateLinkResources","locations":["West
-        US","East US","South Central US","West Europe","Switzerland North","North
-        Europe","UK South","UK West","Australia East","Australia Southeast","Central
-        India","East Asia","Japan East","Japan West","Southeast Asia","South India","Brazil
-        South","Canada East","Canada Central","Central US","East US 2","North Central
-        US","West Central US","West US 2","Korea Central","France Central","South
-        Africa North","UAE North","Central US EUAP","East US 2 EUAP"],"apiVersions":["2019-12-01-preview"]},{"resourceType":"registries/importImage","locations":["South
-        Central US","West Central US","East US","West Europe","West US","Japan East","North
-        Europe","Southeast Asia","North Central US","East US 2","West US 2","Brazil
-        South","Australia East","Central India","Korea Central","France Central","South
-        Africa North","UAE North","Central US","Canada East","Canada Central","UK
-        South","UK West","Australia Southeast","East Asia","Japan West","South India","Switzerland
-        North","Central US EUAP","East US 2 EUAP"],"apiVersions":["2019-12-01-preview","2019-05-01","2017-10-01"]},{"resourceType":"registries/exportPipelines","locations":["West
-        US","East US","South Central US","West Europe","Switzerland North","North
-        Europe","UK South","UK West","Australia East","Australia Southeast","Central
-        India","East Asia","Japan East","Japan West","Southeast Asia","South India","Brazil
-        South","Canada East","Canada Central","Central US","East US 2","North Central
-        US","West Central US","West US 2","Korea Central","France Central","South
-        Africa North","UAE North","Central US EUAP","East US 2 EUAP"],"apiVersions":["2019-12-01-preview"],"capabilities":"SystemAssignedResourceIdentity"},{"resourceType":"registries/importPipelines","locations":["West
-        US","East US","South Central US","West Europe","Switzerland North","North
-        Europe","UK South","UK West","Australia East","Australia Southeast","Central
-        India","East Asia","Japan East","Japan West","Southeast Asia","South India","Brazil
-        South","Canada East","Canada Central","Central US","East US 2","North Central
-        US","West Central US","West US 2","Korea Central","France Central","South
-        Africa North","UAE North","Central US EUAP","East US 2 EUAP"],"apiVersions":["2019-12-01-preview"],"capabilities":"SystemAssignedResourceIdentity"},{"resourceType":"registries/pipelineRuns","locations":["West
-        US","East US","South Central US","West Europe","Switzerland North","North
-        Europe","UK South","UK West","Australia East","Australia Southeast","Central
-        India","East Asia","Japan East","Japan West","Southeast Asia","South India","Brazil
-        South","Canada East","Canada Central","Central US","East US 2","North Central
-        US","West Central US","West US 2","Korea Central","France Central","South
-        Africa North","UAE North","Central US EUAP","East US 2 EUAP"],"apiVersions":["2019-12-01-preview"]},{"resourceType":"registries/listBuildSourceUploadUrl","locations":["East
-        US","West Europe","West US 2","South Central US","Australia East","Australia
-        Southeast","Brazil South","Canada Central","Canada East","Central India","Central
-        US","East Asia","East US 2","Japan East","Japan West","North Central US","North
-        Europe","Southeast Asia","South India","UK South","UK West","West US","West
-        Central US","France Central","Korea Central","South Africa North","UAE North","Switzerland
-        North","East US 2 EUAP"],"apiVersions":["2019-06-01-preview","2019-04-01","2018-09-01"]},{"resourceType":"registries/scheduleRun","locations":["East
-        US","West Europe","West US 2","South Central US","Australia East","Australia
-        Southeast","Brazil South","Canada Central","Canada East","Central India","Central
-        US","East Asia","East US 2","Japan East","Japan West","North Central US","North
-        Europe","Southeast Asia","South India","UK South","UK West","West US","West
-        Central US","France Central","Korea Central","South Africa North","UAE North","Switzerland
-        North","East US 2 EUAP"],"apiVersions":["2019-06-01-preview","2019-04-01","2018-09-01"]},{"resourceType":"registries/runs","locations":["East
-        US","West Europe","West US 2","South Central US","Australia East","Australia
-        Southeast","Brazil South","Canada Central","Canada East","Central India","Central
-        US","East Asia","East US 2","Japan East","Japan West","North Central US","North
-        Europe","Southeast Asia","South India","UK South","UK West","West US","West
-        Central US","France Central","Korea Central","South Africa North","UAE North","Switzerland
-        North","East US 2 EUAP"],"apiVersions":["2019-06-01-preview","2019-04-01","2018-09-01"]},{"resourceType":"registries/taskRuns","locations":["East
-        US","West Europe","West US 2","South Central US","Australia East","Australia
-        Southeast","Brazil South","Canada Central","Canada East","Central India","Central
-        US","East Asia","East US 2","Japan East","Japan West","North Central US","North
-        Europe","Southeast Asia","South India","UK South","UK West","West US","West
-        Central US","France Central","Korea Central","South Africa North","UAE North","Switzerland
-        North","East US 2 EUAP"],"apiVersions":["2019-06-01-preview"]},{"resourceType":"registries/taskRuns/listDetails","locations":["East
-        US","West Europe","West US 2","South Central US","Australia East","Australia
-        Southeast","Brazil South","Canada Central","Canada East","Central India","Central
-        US","East Asia","East US 2","Japan East","Japan West","North Central US","North
-        Europe","Southeast Asia","South India","UK South","UK West","West US","West
-        Central US","France Central","Korea Central","South Africa North","UAE North","Switzerland
-        North","East US 2 EUAP"],"apiVersions":["2019-06-01-preview"]},{"resourceType":"registries/agentPools","locations":["East
-        US","West US 2","South Central US","East US 2","East US 2 EUAP"],"apiVersions":["2019-06-01-preview"],"capabilities":"CrossResourceGroupResourceMove,
-        CrossSubscriptionResourceMove"},{"resourceType":"registries/agentPools/listQueueStatus","locations":["East
-        US","West US 2","South Central US","East US 2","East US 2 EUAP"],"apiVersions":["2019-06-01-preview"]},{"resourceType":"registries/runs/listLogSasUrl","locations":["East
-        US","West Europe","West US 2","South Central US","Australia East","Australia
-        Southeast","Brazil South","Canada Central","Canada East","Central India","Central
-        US","East Asia","East US 2","Japan East","Japan West","North Central US","North
-        Europe","Southeast Asia","South India","UK South","UK West","West US","West
-        Central US","France Central","Korea Central","South Africa North","UAE North","Switzerland
-        North","East US 2 EUAP"],"apiVersions":["2019-06-01-preview","2019-04-01","2018-09-01"]},{"resourceType":"registries/runs/cancel","locations":["East
-        US","West Europe","West US 2","South Central US","Australia East","Australia
-        Southeast","Brazil South","Canada Central","Canada East","Central India","Central
-        US","East Asia","East US 2","Japan East","Japan West","North Central US","North
-        Europe","Southeast Asia","South India","UK South","UK West","West US","West
-        Central US","France Central","Korea Central","South Africa North","UAE North","Switzerland
-        North","East US 2 EUAP"],"apiVersions":["2019-06-01-preview","2019-04-01","2018-09-01"]},{"resourceType":"registries/tasks","locations":["East
-        US","West Europe","West US 2","South Central US","Australia East","Australia
-        Southeast","Brazil South","Canada Central","Canada East","Central India","Central
-        US","East Asia","East US 2","Japan East","Japan West","North Central US","North
-        Europe","Southeast Asia","South India","UK South","UK West","West US","West
-        Central US","France Central","Korea Central","South Africa North","UAE North","Switzerland
-        North","East US 2 EUAP"],"apiVersions":["2019-06-01-preview","2019-04-01","2018-09-01"],"capabilities":"CrossResourceGroupResourceMove,
-        CrossSubscriptionResourceMove, SystemAssignedResourceIdentity"},{"resourceType":"registries/tasks/listDetails","locations":["East
-        US","West Europe","West US 2","South Central US","Australia East","Australia
-        Southeast","Brazil South","Canada Central","Canada East","Central India","Central
-        US","East Asia","East US 2","Japan East","Japan West","North Central US","North
-        Europe","Southeast Asia","South India","UK South","UK West","West US","West
-        Central US","France Central","Korea Central","South Africa North","UAE North","Switzerland
-        North","East US 2 EUAP"],"apiVersions":["2019-06-01-preview","2019-04-01","2018-09-01"]},{"resourceType":"registries/getBuildSourceUploadUrl","locations":["East
-        US","West Europe","West US 2","South Central US","Australia East","Australia
-        Southeast","Brazil South","Canada Central","Canada East","Central India","Central
-        US","East Asia","East US 2","Japan East","Japan West","North Central US","North
-        Europe","Southeast Asia","South India","UK South","UK West","West US","West
-        Central US","France Central","Korea Central","South Africa North","UAE North","Switzerland
-        North","East US 2 EUAP"],"apiVersions":["2018-02-01-preview"]},{"resourceType":"registries/queueBuild","locations":["East
-        US","West Europe","West US 2","South Central US","Australia East","Australia
-        Southeast","Brazil South","Canada Central","Canada East","Central India","Central
-        US","East Asia","East US 2","Japan East","Japan West","North Central US","North
-        Europe","Southeast Asia","South India","UK South","UK West","West US","West
-        Central US","France Central","Korea Central","South Africa North","UAE North","Switzerland
-        North","East US 2 EUAP"],"apiVersions":["2018-02-01-preview"]},{"resourceType":"registries/builds","locations":["East
-        US","West Europe","West US 2","South Central US","Australia East","Australia
-        Southeast","Brazil South","Canada Central","Canada East","Central India","Central
-        US","East Asia","East US 2","Japan East","Japan West","North Central US","North
-        Europe","Southeast Asia","South India","UK South","UK West","West US","West
-        Central US","France Central","Korea Central","South Africa North","UAE North","Switzerland
-        North","East US 2 EUAP"],"apiVersions":["2018-02-01-preview"]},{"resourceType":"registries/builds/getLogLink","locations":["East
-        US","West Europe","West US 2","South Central US","Australia East","Australia
-        Southeast","Brazil South","Canada Central","Canada East","Central India","Central
-        US","East Asia","East US 2","Japan East","Japan West","North Central US","North
-        Europe","Southeast Asia","South India","UK South","UK West","West US","West
-        Central US","France Central","Korea Central","South Africa North","UAE North","Switzerland
-        North","East US 2 EUAP"],"apiVersions":["2018-02-01-preview"]},{"resourceType":"registries/builds/cancel","locations":["East
-        US","West Europe","West US 2","South Central US","Australia East","Australia
-        Southeast","Brazil South","Canada Central","Canada East","Central India","Central
-        US","East Asia","East US 2","Japan East","Japan West","North Central US","North
-        Europe","Southeast Asia","South India","UK South","UK West","West US","West
-        Central US","France Central","Korea Central","South Africa North","UAE North","Switzerland
-        North","East US 2 EUAP"],"apiVersions":["2018-02-01-preview"]},{"resourceType":"registries/buildTasks","locations":["East
-        US","West Europe","West US 2","South Central US","Australia East","Australia
-        Southeast","Brazil South","Canada Central","Canada East","Central India","Central
-        US","East Asia","East US 2","Japan East","Japan West","North Central US","North
-        Europe","Southeast Asia","South India","UK South","UK West","West US","West
-        Central US","France Central","Korea Central","South Africa North","UAE North","Switzerland
-        North","East US 2 EUAP"],"apiVersions":["2018-02-01-preview"],"capabilities":"CrossResourceGroupResourceMove,
-        CrossSubscriptionResourceMove"},{"resourceType":"registries/buildTasks/listSourceRepositoryProperties","locations":["East
-        US","West Europe","West US 2","South Central US","Australia East","Australia
-        Southeast","Brazil South","Canada Central","Canada East","Central India","Central
-        US","East Asia","East US 2","Japan East","Japan West","North Central US","North
-        Europe","Southeast Asia","South India","UK South","UK West","West US","West
-        Central US","France Central","Korea Central","South Africa North","UAE North","Switzerland
-        North","East US 2 EUAP"],"apiVersions":["2018-02-01-preview"]},{"resourceType":"registries/buildTasks/steps","locations":["East
-        US","West Europe","West US 2","South Central US","Australia East","Australia
-        Southeast","Brazil South","Canada Central","Canada East","Central India","Central
-        US","East Asia","East US 2","Japan East","Japan West","North Central US","North
-        Europe","Southeast Asia","South India","UK South","UK West","West US","West
-        Central US","France Central","Korea Central","South Africa North","UAE North","Switzerland
-        North","East US 2 EUAP"],"apiVersions":["2018-02-01-preview"]},{"resourceType":"registries/buildTasks/steps/listBuildArguments","locations":["East
-        US","West Europe","West US 2","South Central US","Australia East","Australia
-        Southeast","Brazil South","Canada Central","Canada East","Central India","Central
-        US","East Asia","East US 2","Japan East","Japan West","North Central US","North
-        Europe","Southeast Asia","South India","UK South","UK West","West US","West
-        Central US","France Central","Korea Central","South Africa North","UAE North","Switzerland
-        North","East US 2 EUAP"],"apiVersions":["2018-02-01-preview"]},{"resourceType":"registries/replications","locations":["South
-        Central US","West Central US","East US","West Europe","West US","Japan East","North
-        Europe","Southeast Asia","North Central US","East US 2","West US 2","Brazil
-        South","Australia East","Central India","Korea Central","South Africa North","UAE
-        North","France Central","Central US","Canada East","Canada Central","UK South","UK
-        West","Australia Southeast","East Asia","Japan West","South India","Switzerland
-        North","Central US EUAP","East US 2 EUAP"],"apiVersions":["2019-12-01-preview","2019-05-01","2017-10-01"],"capabilities":"CrossResourceGroupResourceMove,
-        CrossSubscriptionResourceMove"},{"resourceType":"registries/webhooks","locations":["West
-        Central US","East US","West Europe","South Central US","West US","Japan East","North
-        Europe","Southeast Asia","North Central US","East US 2","West US 2","Brazil
-        South","Australia East","Central India","Korea Central","South Africa North","UAE
-        North","France Central","Central US","Canada East","Canada Central","UK South","UK
-        West","Australia Southeast","East Asia","Japan West","South India","Switzerland
-        North","Central US EUAP","East US 2 EUAP"],"apiVersions":["2019-12-01-preview","2019-05-01","2017-10-01"],"capabilities":"CrossResourceGroupResourceMove,
-        CrossSubscriptionResourceMove"},{"resourceType":"registries/webhooks/ping","locations":["West
-        Central US","East US","West Europe","South Central US","West US","Japan East","North
-        Europe","Southeast Asia","North Central US","East US 2","West US 2","Brazil
-        South","Australia East","Central India","Korea Central","South Africa North","UAE
-        North","France Central","Central US","Canada East","Canada Central","UK South","UK
-        West","Australia Southeast","East Asia","Japan West","South India","Switzerland
-        North","Central US EUAP","East US 2 EUAP"],"apiVersions":["2019-12-01-preview","2019-05-01","2017-10-01"]},{"resourceType":"registries/webhooks/getCallbackConfig","locations":["West
-        Central US","East US","West Europe","South Central US","West US","Japan East","North
-        Europe","Southeast Asia","North Central US","East US 2","West US 2","Brazil
-        South","Australia East","Central India","Korea Central","South Africa North","UAE
-        North","France Central","Central US","Canada East","Canada Central","UK South","UK
-        West","Australia Southeast","East Asia","Japan West","South India","Switzerland
-        North","Central US EUAP","East US 2 EUAP"],"apiVersions":["2019-12-01-preview","2019-05-01","2017-10-01"]},{"resourceType":"registries/webhooks/listEvents","locations":["West
-        Central US","East US","West Europe","South Central US","West US","Japan East","North
-        Europe","Southeast Asia","North Central US","East US 2","West US 2","Brazil
-        South","Australia East","Central India","Korea Central","South Africa North","UAE
-        North","France Central","Central US","Canada East","Canada Central","UK South","UK
-        West","Australia Southeast","East Asia","Japan West","South India","Switzerland
-        North","Central US EUAP","East US 2 EUAP"],"apiVersions":["2019-12-01-preview","2019-05-01","2017-10-01"]},{"resourceType":"locations/setupAuth","locations":["East
-        US","West Europe","West US 2","South Central US","Australia East","Australia
-        Southeast","Brazil South","Canada Central","Canada East","Central India","Central
-        US","East Asia","East US 2","Japan East","Japan West","North Central US","North
-        Europe","Southeast Asia","South India","UK South","UK West","West US","West
-        Central US","France Central","Korea Central","South Africa North","UAE North","Switzerland
-        North","East US 2 EUAP"],"apiVersions":["2018-02-01-preview"]},{"resourceType":"locations/authorize","locations":["East
-        US","West Europe","West US 2","South Central US","Australia East","Australia
-        Southeast","Brazil South","Canada Central","Canada East","Central India","Central
-        US","East Asia","East US 2","Japan East","Japan West","North Central US","North
-        Europe","Southeast Asia","South India","UK South","UK West","West US","West
-        Central US","France Central","Korea Central","South Africa North","UAE North","Switzerland
-        North","East US 2 EUAP"],"apiVersions":["2018-02-01-preview"]},{"resourceType":"locations/operationResults","locations":["West
-        Central US","East US","West Europe","South Central US","West US","Japan East","North
-        Europe","Southeast Asia","North Central US","East US 2","West US 2","Brazil
-        South","Australia East","Central India","Korea Central","France Central","Central
-        US","South Africa North","UAE North","Canada East","Canada Central","UK South","UK
-        West","Australia Southeast","East Asia","Japan West","South India","Switzerland
-        North","Central US EUAP","East US 2 EUAP"],"apiVersions":["2019-12-01-preview","2019-05-01-preview","2019-05-01","2017-10-01"]},{"resourceType":"locations/deleteVirtualNetworkOrSubnets","locations":["West
-        Central US","East US","West Europe","South Central US","West US","Japan East","North
-        Europe","Southeast Asia","North Central US","East US 2","West US 2","Brazil
-        South","Australia East","Central India","Korea Central","South Africa North","UAE
-        North","France Central","Central US","Canada East","Canada Central","UK South","UK
-        West","Australia Southeast","East Asia","Japan West","South India","Switzerland
-        North","Central US EUAP","East US 2 EUAP"],"apiVersions":["2019-05-01","2017-10-01"]},{"resourceType":"registries/GetCredentials","locations":["West
-        US","East US","South Central US","West Europe","East US 2 EUAP","Central US
-        EUAP"],"apiVersions":["2016-06-27-preview"]},{"resourceType":"registries/listCredentials","locations":["South
-        Central US","East US","West US","West Europe","North Europe","UK South","UK
-        West","Australia East","Australia Southeast","Central India","Korea Central","South
-        Africa North","UAE North","France Central","East Asia","Japan East","Japan
-        West","Southeast Asia","South India","Brazil South","Canada East","Canada
-        Central","Central US","East US 2","North Central US","West Central US","West
-        US 2","Switzerland North","Central US EUAP","East US 2 EUAP"],"apiVersions":["2019-12-01-preview","2019-05-01","2017-10-01","2017-03-01"]},{"resourceType":"registries/regenerateCredential","locations":["South
-        Central US","West US","East US","West Europe","North Europe","UK South","UK
-        West","Australia East","Australia Southeast","Central India","Korea Central","South
-        Africa North","UAE North","France Central","East Asia","Japan East","Japan
-        West","Southeast Asia","South India","Brazil South","Canada East","Canada
-        Central","Central US","East US 2","North Central US","West Central US","West
-        US 2","Switzerland North","Central US EUAP","East US 2 EUAP"],"apiVersions":["2019-12-01-preview","2019-05-01","2017-10-01","2017-03-01"]},{"resourceType":"registries/listUsages","locations":["West
-        Central US","East US","West Europe","South Central US","West US","Japan East","North
-        Europe","Southeast Asia","North Central US","East US 2","West US 2","Brazil
-        South","Australia East","Central India","Korea Central","South Africa North","UAE
-        North","France Central","Central US","Canada East","Canada Central","UK South","UK
-        West","Australia Southeast","East Asia","Japan West","South India","Switzerland
-        North","Central US EUAP","East US 2 EUAP"],"apiVersions":["2019-12-01-preview","2019-05-01","2017-10-01"]},{"resourceType":"registries/listPolicies","locations":["West
-        US","East US","South Central US","West Europe","North Europe","UK South","UK
-        West","Australia East","Australia Southeast","Central India","Korea Central","South
-        Africa North","UAE North","France Central","East Asia","Japan East","Japan
-        West","Southeast Asia","South India","Brazil South","Canada East","Canada
-        Central","Central US","East US 2","North Central US","West Central US","West
-        US 2","Switzerland North","East US 2 EUAP","Central US EUAP"],"apiVersions":["2017-10-01"]},{"resourceType":"registries/updatePolicies","locations":["West
-        US","East US","South Central US","West Europe","North Europe","UK South","UK
-        West","Australia East","Australia Southeast","Central India","Korea Central","South
-        Africa North","UAE North","France Central","East Asia","Japan East","Japan
-        West","Southeast Asia","South India","Brazil South","Canada East","Canada
-        Central","Central US","East US 2","North Central US","West Central US","West
-        US 2","Switzerland North","East US 2 EUAP","Central US EUAP"],"apiVersions":["2017-10-01"]},{"resourceType":"registries/regenerateCredentials","locations":["West
-        US","East US","South Central US","West Europe","East US 2 EUAP","Central US
-        EUAP"],"apiVersions":["2016-06-27-preview"]},{"resourceType":"registries/eventGridFilters","locations":["South
-        Central US","West Central US","East US","West Europe","West US","Japan East","North
-        Europe","Southeast Asia","North Central US","East US 2","West US 2","Brazil
-        South","Australia East","Central India","Korea Central","South Africa North","UAE
-        North","France Central","Central US","Canada East","Canada Central","UK South","UK
-        West","Australia Southeast","East Asia","Japan West","South India","Switzerland
-        North","Central US EUAP","East US 2 EUAP"],"apiVersions":["2019-05-01","2017-10-01"]},{"resourceType":"checkNameAvailability","locations":["South
-        Central US","East US","West US","Central US","East US 2","North Central US","West
-        Central US","West US 2","Brazil South","Canada East","Canada Central","West
-        Europe","North Europe","UK South","UK West","Australia East","Australia Southeast","Central
-        India","East Asia","Japan East","Japan West","Southeast Asia","South India","Korea
-        Central","France Central","South Africa North","UAE North","Switzerland North","East
-        US 2 EUAP","Central US EUAP"],"apiVersions":["2019-12-01-preview","2019-05-01","2017-10-01","2017-06-01-preview","2017-03-01","2016-06-27-preview"]},{"resourceType":"operations","locations":["South
-        Central US","East US","West US","Central US","East US 2","North Central US","West
-        Central US","West US 2","Brazil South","Canada East","Canada Central","West
-        Europe","North Europe","UK South","UK West","Australia East","Australia Southeast","Central
-        India","East Asia","Japan East","Japan West","Southeast Asia","South India","Korea
-        Central","France Central","South Africa North","UAE North","Switzerland North","Central
-        US EUAP","East US 2 EUAP"],"apiVersions":["2019-12-01-preview","2019-05-01","2017-10-01","2017-06-01-preview","2017-03-01"]},{"resourceType":"locations","locations":["South
-        Central US","East US","West US","Central US","East US 2","North Central US","West
-        Central US","West US 2","Brazil South","Canada East","Canada Central","West
-        Europe","North Europe","UK South","UK West","Australia East","Australia Southeast","Central
-        India","East Asia","Japan East","Japan West","Southeast Asia","South India","Korea
-        Central","France Central","South Africa North","UAE North","Switzerland North","Central
-        US EUAP","East US 2 EUAP"],"apiVersions":["2019-12-01-preview","2019-05-01-preview","2019-05-01","2017-10-01","2017-06-01-preview"]}],"registrationState":"Registering"}'
-    headers:
-<<<<<<< HEAD
-=======
-      azure-asyncoperation:
-      - https://management.azure.com/subscriptions/00000000-0000-0000-0000-000000000000/resourceGroups/clitest.rg000001/providers/Microsoft.ContainerRegistry/registries/clireg000002/replications/centralus/operationStatuses/replications-1f50e582-c5be-11ea-96fa-84a93e84f251?api-version=2019-12-01-preview
->>>>>>> 3c2ff2b5
+  response:
+    body:
+      string: '{"type":"Microsoft.ContainerRegistry/registries/replications","id":"/subscriptions/00000000-0000-0000-0000-000000000000/resourceGroups/clitest.rg000001/providers/Microsoft.ContainerRegistry/registries/clireg000002/replications/centralus","name":"centralus","location":"centralus","tags":{},"properties":{"provisioningState":"Succeeded","status":{"displayStatus":"Ready","timestamp":"2020-07-14T10:38:31.7730914Z"},"regionEndpointEnabled":true}}'
+    headers:
       cache-control:
       - no-cache
       content-length:
@@ -1486,11 +548,7 @@
       content-type:
       - application/json; charset=utf-8
       date:
-<<<<<<< HEAD
-      - Mon, 06 Jul 2020 00:31:03 GMT
-=======
-      - Tue, 14 Jul 2020 10:38:32 GMT
->>>>>>> 3c2ff2b5
+      - Tue, 14 Jul 2020 10:38:33 GMT
       expires:
       - '-1'
       pragma:
@@ -1514,321 +572,56 @@
       Connection:
       - keep-alive
       User-Agent:
-<<<<<<< HEAD
-      - python-requests/2.22.0
-=======
-      - python/3.8.0 (Windows-10-10.0.19041-SP0) msrest/0.6.9 msrest_azure/0.6.3 azure-mgmt-containerregistry/3.0.0rc14
-        Azure-SDK-For-Python AZURECLI/2.9.0
->>>>>>> 3c2ff2b5
+      - python/3.8.0 (Windows-10-10.0.19041-SP0) msrest/0.6.9 msrest_azure/0.6.3 azure-mgmt-resource/10.1.0
+        Azure-SDK-For-Python AZURECLI/2.9.0
+      accept-language:
+      - en-US
+    method: GET
+    uri: https://management.azure.com/subscriptions/00000000-0000-0000-0000-000000000000/resources?$filter=resourceType%20eq%20%27Microsoft.ContainerRegistry%2Fregistries%27&api-version=2020-06-01
+  response:
+    body:
+      string: '{"value":[{"id":"/subscriptions/00000000-0000-0000-0000-000000000000/resourceGroups/clitest.rgdd7fbiswoiks53ktq2k4kfoyg66d4aktdmtr5ockrzawtp4lsubjgw3fcgriov5ot/providers/Microsoft.ContainerRegistry/registries/cliregwp5wnqa3exrz3i","name":"cliregwp5wnqa3exrz3i","type":"Microsoft.ContainerRegistry/registries","sku":{"name":"Premium","tier":"Premium"},"location":"eastus","tags":{}},{"id":"/subscriptions/00000000-0000-0000-0000-000000000000/resourceGroups/clitest.rg000001/providers/Microsoft.ContainerRegistry/registries/clireg000002","name":"clireg000002","type":"Microsoft.ContainerRegistry/registries","sku":{"name":"Premium","tier":"Premium"},"location":"westus","tags":{}},{"id":"/subscriptions/00000000-0000-0000-0000-000000000000/resourceGroups/clitest.rgnlx4pnlhpelupg6k67zzck72sz6kmey2lp532nl6yrmjoeydgbs7lpopg6ka36owa/providers/Microsoft.ContainerRegistry/registries/cliregjjzqpcgf6oo2kg","name":"cliregjjzqpcgf6oo2kg","type":"Microsoft.ContainerRegistry/registries","sku":{"name":"Premium","tier":"Premium"},"location":"westus","tags":{"foo":"bar","cat":""}},{"id":"/subscriptions/00000000-0000-0000-0000-000000000000/resourceGroups/clitest.rgtxilu5f65rwmvm74aocbvjfxzzbba4k3proytc5crx5womyzjngrr66jmofdvfaed/providers/Microsoft.ContainerRegistry/registries/testregd52kpxooxup35kjqdl","name":"testregd52kpxooxup35kjqdl","type":"Microsoft.ContainerRegistry/registries","sku":{"name":"Premium","tier":"Premium"},"location":"westus","tags":{}},{"id":"/subscriptions/00000000-0000-0000-0000-000000000000/resourceGroups/clitest.rgzwh5haccn5krxuw624jz6uoploabtgz5odfdgikrl6ru4pldci7zyljrczff7qoup/providers/Microsoft.ContainerRegistry/registries/cliregg3zmc7qdac5scm","name":"cliregg3zmc7qdac5scm","type":"Microsoft.ContainerRegistry/registries","sku":{"name":"Standard","tier":"Standard"},"location":"westus","tags":{}},{"id":"/subscriptions/00000000-0000-0000-0000-000000000000/resourceGroups/zhoxing-test/providers/Microsoft.ContainerRegistry/registries/zhoxingtest","name":"zhoxingtest","type":"Microsoft.ContainerRegistry/registries","sku":{"name":"Standard","tier":"Standard"},"location":"westus","tags":{}}]}'
+    headers:
+      cache-control:
+      - no-cache
+      content-length:
+      - '2196'
+      content-type:
+      - application/json; charset=utf-8
+      date:
+      - Tue, 14 Jul 2020 10:38:34 GMT
+      expires:
+      - '-1'
+      pragma:
+      - no-cache
+      strict-transport-security:
+      - max-age=31536000; includeSubDomains
+      vary:
+      - Accept-Encoding
+      x-content-type-options:
+      - nosniff
+    status:
+      code: 200
+      message: OK
+- request:
+    body: null
+    headers:
+      Accept:
+      - '*/*'
+      Accept-Encoding:
+      - gzip, deflate
+      Connection:
+      - keep-alive
+      User-Agent:
+      - python/3.8.0 (Windows-10-10.0.19041-SP0) msrest/0.6.9 msrest_azure/0.6.3 azure-mgmt-containerregistry/3.0.0rc14
+        Azure-SDK-For-Python AZURECLI/2.9.0
+      accept-language:
+      - en-US
     method: GET
     uri: https://management.azure.com/subscriptions/00000000-0000-0000-0000-000000000000/providers/Microsoft.ContainerRegistry?api-version=2016-02-01
   response:
     body:
-<<<<<<< HEAD
-      string: '{"id":"/subscriptions/00000000-0000-0000-0000-000000000000/providers/Microsoft.ContainerRegistry","namespace":"Microsoft.ContainerRegistry","authorizations":[{"applicationId":"6a0ec4d3-30cb-4a83-91c0-ae56bc0e3d26","roleDefinitionId":"78e18383-93eb-418a-9887-bc9271046576"},{"applicationId":"737d58c1-397a-46e7-9d12-7d8c830883c2","roleDefinitionId":"716bb53a-0390-4428-bf41-b1bedde7d751"},{"applicationId":"918d0db8-4a38-4938-93c1-9313bdfe0272","roleDefinitionId":"dcd2d2c9-3f80-4d72-95a8-2593111b4b12"},{"applicationId":"d2fa1650-4805-4a83-bcb9-cf41fe63539c","roleDefinitionId":"c15f8dab-b103-4f8d-9afb-fbe4b8e98de2"},{"applicationId":"a4c95b9e-3994-40cc-8953-5dc66d48348d","roleDefinitionId":"dc88c655-90fa-48d9-8d51-003cc8738508"},{"applicationId":"62c559cd-db0c-4da0-bab2-972528c65d42","roleDefinitionId":"437b639a-6d74-491d-959f-d172e8c5c1fc"}],"resourceTypes":[{"resourceType":"registries","locations":["West
-        US","East US","South Central US","West Europe","North Europe","UK South","UK
-        West","Australia East","Australia Southeast","Central India","Korea Central","France
-        Central","South Africa North","UAE North","East Asia","Japan East","Japan
-        West","Southeast Asia","South India","Brazil South","Canada East","Canada
-        Central","Central US","East US 2","North Central US","West Central US","West
-        US 2","Switzerland North","East US 2 EUAP","Central US EUAP"],"apiVersions":["2019-12-01-preview","2019-05-01","2017-10-01","2017-03-01"],"capabilities":"CrossResourceGroupResourceMove,
-        CrossSubscriptionResourceMove, SystemAssignedResourceIdentity"},{"resourceType":"registries/scopeMaps","locations":["West
-        US","East US","South Central US","West Europe","North Europe","UK South","UK
-        West","Australia East","Australia Southeast","Central India","East Asia","Japan
-        East","Japan West","Southeast Asia","South India","Brazil South","Canada East","Canada
-        Central","Central US","East US 2","North Central US","West Central US","West
-        US 2","Korea Central","France Central","South Africa North","UAE North","Switzerland
-        North","Central US EUAP","East US 2 EUAP"],"apiVersions":["2019-05-01-preview"]},{"resourceType":"registries/tokens","locations":["West
-        US","East US","South Central US","West Europe","North Europe","UK South","UK
-        West","Australia East","Australia Southeast","Central India","East Asia","Japan
-        East","Japan West","Southeast Asia","South India","Brazil South","Canada East","Canada
-        Central","Central US","East US 2","North Central US","West Central US","West
-        US 2","Korea Central","France Central","South Africa North","UAE North","Switzerland
-        North","Central US EUAP","East US 2 EUAP"],"apiVersions":["2019-05-01-preview"]},{"resourceType":"registries/generateCredentials","locations":["West
-        US","East US","South Central US","West Europe","North Europe","UK South","UK
-        West","Australia East","Australia Southeast","Central India","East Asia","Japan
-        East","Japan West","Southeast Asia","South India","Brazil South","Canada East","Canada
-        Central","Central US","East US 2","North Central US","West Central US","West
-        US 2","Korea Central","France Central","South Africa North","UAE North","Switzerland
-        North","Central US EUAP","East US 2 EUAP"],"apiVersions":["2019-05-01-preview"]},{"resourceType":"registries/privateEndpointConnections","locations":["West
-        US","East US","South Central US","West Europe","Switzerland North","North
-        Europe","UK South","UK West","Australia East","Australia Southeast","Central
-        India","East Asia","Japan East","Japan West","Southeast Asia","South India","Brazil
-        South","Canada East","Canada Central","Central US","East US 2","North Central
-        US","West Central US","West US 2","Korea Central","France Central","South
-        Africa North","UAE North","Central US EUAP","East US 2 EUAP"],"apiVersions":["2019-12-01-preview"]},{"resourceType":"registries/privateEndpointConnectionProxies","locations":["West
-        US","East US","South Central US","West Europe","Switzerland North","North
-        Europe","UK South","UK West","Australia East","Australia Southeast","Central
-        India","East Asia","Japan East","Japan West","Southeast Asia","South India","Brazil
-        South","Canada East","Canada Central","Central US","East US 2","North Central
-        US","West Central US","West US 2","Korea Central","France Central","South
-        Africa North","UAE North","Central US EUAP","East US 2 EUAP"],"apiVersions":["2019-12-01-preview"]},{"resourceType":"registries/privateEndpointConnectionProxies/validate","locations":["West
-        US","East US","South Central US","West Europe","Switzerland North","North
-        Europe","UK South","UK West","Australia East","Australia Southeast","Central
-        India","East Asia","Japan East","Japan West","Southeast Asia","South India","Brazil
-        South","Canada East","Canada Central","Central US","East US 2","North Central
-        US","West Central US","West US 2","Korea Central","France Central","South
-        Africa North","UAE North","Central US EUAP","East US 2 EUAP"],"apiVersions":["2019-12-01-preview"]},{"resourceType":"registries/privateLinkResources","locations":["West
-        US","East US","South Central US","West Europe","Switzerland North","North
-        Europe","UK South","UK West","Australia East","Australia Southeast","Central
-        India","East Asia","Japan East","Japan West","Southeast Asia","South India","Brazil
-        South","Canada East","Canada Central","Central US","East US 2","North Central
-        US","West Central US","West US 2","Korea Central","France Central","South
-        Africa North","UAE North","Central US EUAP","East US 2 EUAP"],"apiVersions":["2019-12-01-preview"]},{"resourceType":"registries/importImage","locations":["South
-        Central US","West Central US","East US","West Europe","West US","Japan East","North
-        Europe","Southeast Asia","North Central US","East US 2","West US 2","Brazil
-        South","Australia East","Central India","Korea Central","France Central","South
-        Africa North","UAE North","Central US","Canada East","Canada Central","UK
-        South","UK West","Australia Southeast","East Asia","Japan West","South India","Switzerland
-        North","Central US EUAP","East US 2 EUAP"],"apiVersions":["2019-12-01-preview","2019-05-01","2017-10-01"]},{"resourceType":"registries/exportPipelines","locations":["West
-        US","East US","South Central US","West Europe","Switzerland North","North
-        Europe","UK South","UK West","Australia East","Australia Southeast","Central
-        India","East Asia","Japan East","Japan West","Southeast Asia","South India","Brazil
-        South","Canada East","Canada Central","Central US","East US 2","North Central
-        US","West Central US","West US 2","Korea Central","France Central","South
-        Africa North","UAE North","Central US EUAP","East US 2 EUAP"],"apiVersions":["2019-12-01-preview"],"capabilities":"SystemAssignedResourceIdentity"},{"resourceType":"registries/importPipelines","locations":["West
-        US","East US","South Central US","West Europe","Switzerland North","North
-        Europe","UK South","UK West","Australia East","Australia Southeast","Central
-        India","East Asia","Japan East","Japan West","Southeast Asia","South India","Brazil
-        South","Canada East","Canada Central","Central US","East US 2","North Central
-        US","West Central US","West US 2","Korea Central","France Central","South
-        Africa North","UAE North","Central US EUAP","East US 2 EUAP"],"apiVersions":["2019-12-01-preview"],"capabilities":"SystemAssignedResourceIdentity"},{"resourceType":"registries/pipelineRuns","locations":["West
-        US","East US","South Central US","West Europe","Switzerland North","North
-        Europe","UK South","UK West","Australia East","Australia Southeast","Central
-        India","East Asia","Japan East","Japan West","Southeast Asia","South India","Brazil
-        South","Canada East","Canada Central","Central US","East US 2","North Central
-        US","West Central US","West US 2","Korea Central","France Central","South
-        Africa North","UAE North","Central US EUAP","East US 2 EUAP"],"apiVersions":["2019-12-01-preview"]},{"resourceType":"registries/listBuildSourceUploadUrl","locations":["East
-        US","West Europe","West US 2","South Central US","Australia East","Australia
-        Southeast","Brazil South","Canada Central","Canada East","Central India","Central
-        US","East Asia","East US 2","Japan East","Japan West","North Central US","North
-        Europe","Southeast Asia","South India","UK South","UK West","West US","West
-        Central US","France Central","Korea Central","South Africa North","UAE North","Switzerland
-        North","East US 2 EUAP"],"apiVersions":["2019-06-01-preview","2019-04-01","2018-09-01"]},{"resourceType":"registries/scheduleRun","locations":["East
-        US","West Europe","West US 2","South Central US","Australia East","Australia
-        Southeast","Brazil South","Canada Central","Canada East","Central India","Central
-        US","East Asia","East US 2","Japan East","Japan West","North Central US","North
-        Europe","Southeast Asia","South India","UK South","UK West","West US","West
-        Central US","France Central","Korea Central","South Africa North","UAE North","Switzerland
-        North","East US 2 EUAP"],"apiVersions":["2019-06-01-preview","2019-04-01","2018-09-01"]},{"resourceType":"registries/runs","locations":["East
-        US","West Europe","West US 2","South Central US","Australia East","Australia
-        Southeast","Brazil South","Canada Central","Canada East","Central India","Central
-        US","East Asia","East US 2","Japan East","Japan West","North Central US","North
-        Europe","Southeast Asia","South India","UK South","UK West","West US","West
-        Central US","France Central","Korea Central","South Africa North","UAE North","Switzerland
-        North","East US 2 EUAP"],"apiVersions":["2019-06-01-preview","2019-04-01","2018-09-01"]},{"resourceType":"registries/taskRuns","locations":["East
-        US","West Europe","West US 2","South Central US","Australia East","Australia
-        Southeast","Brazil South","Canada Central","Canada East","Central India","Central
-        US","East Asia","East US 2","Japan East","Japan West","North Central US","North
-        Europe","Southeast Asia","South India","UK South","UK West","West US","West
-        Central US","France Central","Korea Central","South Africa North","UAE North","Switzerland
-        North","East US 2 EUAP"],"apiVersions":["2019-06-01-preview"]},{"resourceType":"registries/taskRuns/listDetails","locations":["East
-        US","West Europe","West US 2","South Central US","Australia East","Australia
-        Southeast","Brazil South","Canada Central","Canada East","Central India","Central
-        US","East Asia","East US 2","Japan East","Japan West","North Central US","North
-        Europe","Southeast Asia","South India","UK South","UK West","West US","West
-        Central US","France Central","Korea Central","South Africa North","UAE North","Switzerland
-        North","East US 2 EUAP"],"apiVersions":["2019-06-01-preview"]},{"resourceType":"registries/agentPools","locations":["East
-        US","West US 2","South Central US","East US 2","East US 2 EUAP"],"apiVersions":["2019-06-01-preview"],"capabilities":"CrossResourceGroupResourceMove,
-        CrossSubscriptionResourceMove"},{"resourceType":"registries/agentPools/listQueueStatus","locations":["East
-        US","West US 2","South Central US","East US 2","East US 2 EUAP"],"apiVersions":["2019-06-01-preview"]},{"resourceType":"registries/runs/listLogSasUrl","locations":["East
-        US","West Europe","West US 2","South Central US","Australia East","Australia
-        Southeast","Brazil South","Canada Central","Canada East","Central India","Central
-        US","East Asia","East US 2","Japan East","Japan West","North Central US","North
-        Europe","Southeast Asia","South India","UK South","UK West","West US","West
-        Central US","France Central","Korea Central","South Africa North","UAE North","Switzerland
-        North","East US 2 EUAP"],"apiVersions":["2019-06-01-preview","2019-04-01","2018-09-01"]},{"resourceType":"registries/runs/cancel","locations":["East
-        US","West Europe","West US 2","South Central US","Australia East","Australia
-        Southeast","Brazil South","Canada Central","Canada East","Central India","Central
-        US","East Asia","East US 2","Japan East","Japan West","North Central US","North
-        Europe","Southeast Asia","South India","UK South","UK West","West US","West
-        Central US","France Central","Korea Central","South Africa North","UAE North","Switzerland
-        North","East US 2 EUAP"],"apiVersions":["2019-06-01-preview","2019-04-01","2018-09-01"]},{"resourceType":"registries/tasks","locations":["East
-        US","West Europe","West US 2","South Central US","Australia East","Australia
-        Southeast","Brazil South","Canada Central","Canada East","Central India","Central
-        US","East Asia","East US 2","Japan East","Japan West","North Central US","North
-        Europe","Southeast Asia","South India","UK South","UK West","West US","West
-        Central US","France Central","Korea Central","South Africa North","UAE North","Switzerland
-        North","East US 2 EUAP"],"apiVersions":["2019-06-01-preview","2019-04-01","2018-09-01"],"capabilities":"CrossResourceGroupResourceMove,
-        CrossSubscriptionResourceMove, SystemAssignedResourceIdentity"},{"resourceType":"registries/tasks/listDetails","locations":["East
-        US","West Europe","West US 2","South Central US","Australia East","Australia
-        Southeast","Brazil South","Canada Central","Canada East","Central India","Central
-        US","East Asia","East US 2","Japan East","Japan West","North Central US","North
-        Europe","Southeast Asia","South India","UK South","UK West","West US","West
-        Central US","France Central","Korea Central","South Africa North","UAE North","Switzerland
-        North","East US 2 EUAP"],"apiVersions":["2019-06-01-preview","2019-04-01","2018-09-01"]},{"resourceType":"registries/getBuildSourceUploadUrl","locations":["East
-        US","West Europe","West US 2","South Central US","Australia East","Australia
-        Southeast","Brazil South","Canada Central","Canada East","Central India","Central
-        US","East Asia","East US 2","Japan East","Japan West","North Central US","North
-        Europe","Southeast Asia","South India","UK South","UK West","West US","West
-        Central US","France Central","Korea Central","South Africa North","UAE North","Switzerland
-        North","East US 2 EUAP"],"apiVersions":["2018-02-01-preview"]},{"resourceType":"registries/queueBuild","locations":["East
-        US","West Europe","West US 2","South Central US","Australia East","Australia
-        Southeast","Brazil South","Canada Central","Canada East","Central India","Central
-        US","East Asia","East US 2","Japan East","Japan West","North Central US","North
-        Europe","Southeast Asia","South India","UK South","UK West","West US","West
-        Central US","France Central","Korea Central","South Africa North","UAE North","Switzerland
-        North","East US 2 EUAP"],"apiVersions":["2018-02-01-preview"]},{"resourceType":"registries/builds","locations":["East
-        US","West Europe","West US 2","South Central US","Australia East","Australia
-        Southeast","Brazil South","Canada Central","Canada East","Central India","Central
-        US","East Asia","East US 2","Japan East","Japan West","North Central US","North
-        Europe","Southeast Asia","South India","UK South","UK West","West US","West
-        Central US","France Central","Korea Central","South Africa North","UAE North","Switzerland
-        North","East US 2 EUAP"],"apiVersions":["2018-02-01-preview"]},{"resourceType":"registries/builds/getLogLink","locations":["East
-        US","West Europe","West US 2","South Central US","Australia East","Australia
-        Southeast","Brazil South","Canada Central","Canada East","Central India","Central
-        US","East Asia","East US 2","Japan East","Japan West","North Central US","North
-        Europe","Southeast Asia","South India","UK South","UK West","West US","West
-        Central US","France Central","Korea Central","South Africa North","UAE North","Switzerland
-        North","East US 2 EUAP"],"apiVersions":["2018-02-01-preview"]},{"resourceType":"registries/builds/cancel","locations":["East
-        US","West Europe","West US 2","South Central US","Australia East","Australia
-        Southeast","Brazil South","Canada Central","Canada East","Central India","Central
-        US","East Asia","East US 2","Japan East","Japan West","North Central US","North
-        Europe","Southeast Asia","South India","UK South","UK West","West US","West
-        Central US","France Central","Korea Central","South Africa North","UAE North","Switzerland
-        North","East US 2 EUAP"],"apiVersions":["2018-02-01-preview"]},{"resourceType":"registries/buildTasks","locations":["East
-        US","West Europe","West US 2","South Central US","Australia East","Australia
-        Southeast","Brazil South","Canada Central","Canada East","Central India","Central
-        US","East Asia","East US 2","Japan East","Japan West","North Central US","North
-        Europe","Southeast Asia","South India","UK South","UK West","West US","West
-        Central US","France Central","Korea Central","South Africa North","UAE North","Switzerland
-        North","East US 2 EUAP"],"apiVersions":["2018-02-01-preview"],"capabilities":"CrossResourceGroupResourceMove,
-        CrossSubscriptionResourceMove"},{"resourceType":"registries/buildTasks/listSourceRepositoryProperties","locations":["East
-        US","West Europe","West US 2","South Central US","Australia East","Australia
-        Southeast","Brazil South","Canada Central","Canada East","Central India","Central
-        US","East Asia","East US 2","Japan East","Japan West","North Central US","North
-        Europe","Southeast Asia","South India","UK South","UK West","West US","West
-        Central US","France Central","Korea Central","South Africa North","UAE North","Switzerland
-        North","East US 2 EUAP"],"apiVersions":["2018-02-01-preview"]},{"resourceType":"registries/buildTasks/steps","locations":["East
-        US","West Europe","West US 2","South Central US","Australia East","Australia
-        Southeast","Brazil South","Canada Central","Canada East","Central India","Central
-        US","East Asia","East US 2","Japan East","Japan West","North Central US","North
-        Europe","Southeast Asia","South India","UK South","UK West","West US","West
-        Central US","France Central","Korea Central","South Africa North","UAE North","Switzerland
-        North","East US 2 EUAP"],"apiVersions":["2018-02-01-preview"]},{"resourceType":"registries/buildTasks/steps/listBuildArguments","locations":["East
-        US","West Europe","West US 2","South Central US","Australia East","Australia
-        Southeast","Brazil South","Canada Central","Canada East","Central India","Central
-        US","East Asia","East US 2","Japan East","Japan West","North Central US","North
-        Europe","Southeast Asia","South India","UK South","UK West","West US","West
-        Central US","France Central","Korea Central","South Africa North","UAE North","Switzerland
-        North","East US 2 EUAP"],"apiVersions":["2018-02-01-preview"]},{"resourceType":"registries/replications","locations":["South
-        Central US","West Central US","East US","West Europe","West US","Japan East","North
-        Europe","Southeast Asia","North Central US","East US 2","West US 2","Brazil
-        South","Australia East","Central India","Korea Central","South Africa North","UAE
-        North","France Central","Central US","Canada East","Canada Central","UK South","UK
-        West","Australia Southeast","East Asia","Japan West","South India","Switzerland
-        North","Central US EUAP","East US 2 EUAP"],"apiVersions":["2019-12-01-preview","2019-05-01","2017-10-01"],"capabilities":"CrossResourceGroupResourceMove,
-        CrossSubscriptionResourceMove"},{"resourceType":"registries/webhooks","locations":["West
-        Central US","East US","West Europe","South Central US","West US","Japan East","North
-        Europe","Southeast Asia","North Central US","East US 2","West US 2","Brazil
-        South","Australia East","Central India","Korea Central","South Africa North","UAE
-        North","France Central","Central US","Canada East","Canada Central","UK South","UK
-        West","Australia Southeast","East Asia","Japan West","South India","Switzerland
-        North","Central US EUAP","East US 2 EUAP"],"apiVersions":["2019-12-01-preview","2019-05-01","2017-10-01"],"capabilities":"CrossResourceGroupResourceMove,
-        CrossSubscriptionResourceMove"},{"resourceType":"registries/webhooks/ping","locations":["West
-        Central US","East US","West Europe","South Central US","West US","Japan East","North
-        Europe","Southeast Asia","North Central US","East US 2","West US 2","Brazil
-        South","Australia East","Central India","Korea Central","South Africa North","UAE
-        North","France Central","Central US","Canada East","Canada Central","UK South","UK
-        West","Australia Southeast","East Asia","Japan West","South India","Switzerland
-        North","Central US EUAP","East US 2 EUAP"],"apiVersions":["2019-12-01-preview","2019-05-01","2017-10-01"]},{"resourceType":"registries/webhooks/getCallbackConfig","locations":["West
-        Central US","East US","West Europe","South Central US","West US","Japan East","North
-        Europe","Southeast Asia","North Central US","East US 2","West US 2","Brazil
-        South","Australia East","Central India","Korea Central","South Africa North","UAE
-        North","France Central","Central US","Canada East","Canada Central","UK South","UK
-        West","Australia Southeast","East Asia","Japan West","South India","Switzerland
-        North","Central US EUAP","East US 2 EUAP"],"apiVersions":["2019-12-01-preview","2019-05-01","2017-10-01"]},{"resourceType":"registries/webhooks/listEvents","locations":["West
-        Central US","East US","West Europe","South Central US","West US","Japan East","North
-        Europe","Southeast Asia","North Central US","East US 2","West US 2","Brazil
-        South","Australia East","Central India","Korea Central","South Africa North","UAE
-        North","France Central","Central US","Canada East","Canada Central","UK South","UK
-        West","Australia Southeast","East Asia","Japan West","South India","Switzerland
-        North","Central US EUAP","East US 2 EUAP"],"apiVersions":["2019-12-01-preview","2019-05-01","2017-10-01"]},{"resourceType":"locations/setupAuth","locations":["East
-        US","West Europe","West US 2","South Central US","Australia East","Australia
-        Southeast","Brazil South","Canada Central","Canada East","Central India","Central
-        US","East Asia","East US 2","Japan East","Japan West","North Central US","North
-        Europe","Southeast Asia","South India","UK South","UK West","West US","West
-        Central US","France Central","Korea Central","South Africa North","UAE North","Switzerland
-        North","East US 2 EUAP"],"apiVersions":["2018-02-01-preview"]},{"resourceType":"locations/authorize","locations":["East
-        US","West Europe","West US 2","South Central US","Australia East","Australia
-        Southeast","Brazil South","Canada Central","Canada East","Central India","Central
-        US","East Asia","East US 2","Japan East","Japan West","North Central US","North
-        Europe","Southeast Asia","South India","UK South","UK West","West US","West
-        Central US","France Central","Korea Central","South Africa North","UAE North","Switzerland
-        North","East US 2 EUAP"],"apiVersions":["2018-02-01-preview"]},{"resourceType":"locations/operationResults","locations":["West
-        Central US","East US","West Europe","South Central US","West US","Japan East","North
-        Europe","Southeast Asia","North Central US","East US 2","West US 2","Brazil
-        South","Australia East","Central India","Korea Central","France Central","Central
-        US","South Africa North","UAE North","Canada East","Canada Central","UK South","UK
-        West","Australia Southeast","East Asia","Japan West","South India","Switzerland
-        North","Central US EUAP","East US 2 EUAP"],"apiVersions":["2019-12-01-preview","2019-05-01-preview","2019-05-01","2017-10-01"]},{"resourceType":"locations/deleteVirtualNetworkOrSubnets","locations":["West
-        Central US","East US","West Europe","South Central US","West US","Japan East","North
-        Europe","Southeast Asia","North Central US","East US 2","West US 2","Brazil
-        South","Australia East","Central India","Korea Central","South Africa North","UAE
-        North","France Central","Central US","Canada East","Canada Central","UK South","UK
-        West","Australia Southeast","East Asia","Japan West","South India","Switzerland
-        North","Central US EUAP","East US 2 EUAP"],"apiVersions":["2019-05-01","2017-10-01"]},{"resourceType":"registries/GetCredentials","locations":["West
-        US","East US","South Central US","West Europe","East US 2 EUAP","Central US
-        EUAP"],"apiVersions":["2016-06-27-preview"]},{"resourceType":"registries/listCredentials","locations":["South
-        Central US","East US","West US","West Europe","North Europe","UK South","UK
-        West","Australia East","Australia Southeast","Central India","Korea Central","South
-        Africa North","UAE North","France Central","East Asia","Japan East","Japan
-        West","Southeast Asia","South India","Brazil South","Canada East","Canada
-        Central","Central US","East US 2","North Central US","West Central US","West
-        US 2","Switzerland North","Central US EUAP","East US 2 EUAP"],"apiVersions":["2019-12-01-preview","2019-05-01","2017-10-01","2017-03-01"]},{"resourceType":"registries/regenerateCredential","locations":["South
-        Central US","West US","East US","West Europe","North Europe","UK South","UK
-        West","Australia East","Australia Southeast","Central India","Korea Central","South
-        Africa North","UAE North","France Central","East Asia","Japan East","Japan
-        West","Southeast Asia","South India","Brazil South","Canada East","Canada
-        Central","Central US","East US 2","North Central US","West Central US","West
-        US 2","Switzerland North","Central US EUAP","East US 2 EUAP"],"apiVersions":["2019-12-01-preview","2019-05-01","2017-10-01","2017-03-01"]},{"resourceType":"registries/listUsages","locations":["West
-        Central US","East US","West Europe","South Central US","West US","Japan East","North
-        Europe","Southeast Asia","North Central US","East US 2","West US 2","Brazil
-        South","Australia East","Central India","Korea Central","South Africa North","UAE
-        North","France Central","Central US","Canada East","Canada Central","UK South","UK
-        West","Australia Southeast","East Asia","Japan West","South India","Switzerland
-        North","Central US EUAP","East US 2 EUAP"],"apiVersions":["2019-12-01-preview","2019-05-01","2017-10-01"]},{"resourceType":"registries/listPolicies","locations":["West
-        US","East US","South Central US","West Europe","North Europe","UK South","UK
-        West","Australia East","Australia Southeast","Central India","Korea Central","South
-        Africa North","UAE North","France Central","East Asia","Japan East","Japan
-        West","Southeast Asia","South India","Brazil South","Canada East","Canada
-        Central","Central US","East US 2","North Central US","West Central US","West
-        US 2","Switzerland North","East US 2 EUAP","Central US EUAP"],"apiVersions":["2017-10-01"]},{"resourceType":"registries/updatePolicies","locations":["West
-        US","East US","South Central US","West Europe","North Europe","UK South","UK
-        West","Australia East","Australia Southeast","Central India","Korea Central","South
-        Africa North","UAE North","France Central","East Asia","Japan East","Japan
-        West","Southeast Asia","South India","Brazil South","Canada East","Canada
-        Central","Central US","East US 2","North Central US","West Central US","West
-        US 2","Switzerland North","East US 2 EUAP","Central US EUAP"],"apiVersions":["2017-10-01"]},{"resourceType":"registries/regenerateCredentials","locations":["West
-        US","East US","South Central US","West Europe","East US 2 EUAP","Central US
-        EUAP"],"apiVersions":["2016-06-27-preview"]},{"resourceType":"registries/eventGridFilters","locations":["South
-        Central US","West Central US","East US","West Europe","West US","Japan East","North
-        Europe","Southeast Asia","North Central US","East US 2","West US 2","Brazil
-        South","Australia East","Central India","Korea Central","South Africa North","UAE
-        North","France Central","Central US","Canada East","Canada Central","UK South","UK
-        West","Australia Southeast","East Asia","Japan West","South India","Switzerland
-        North","Central US EUAP","East US 2 EUAP"],"apiVersions":["2019-05-01","2017-10-01"]},{"resourceType":"checkNameAvailability","locations":["South
-        Central US","East US","West US","Central US","East US 2","North Central US","West
-        Central US","West US 2","Brazil South","Canada East","Canada Central","West
-        Europe","North Europe","UK South","UK West","Australia East","Australia Southeast","Central
-        India","East Asia","Japan East","Japan West","Southeast Asia","South India","Korea
-        Central","France Central","South Africa North","UAE North","Switzerland North","East
-        US 2 EUAP","Central US EUAP"],"apiVersions":["2019-12-01-preview","2019-05-01","2017-10-01","2017-06-01-preview","2017-03-01","2016-06-27-preview"]},{"resourceType":"operations","locations":["South
-        Central US","East US","West US","Central US","East US 2","North Central US","West
-        Central US","West US 2","Brazil South","Canada East","Canada Central","West
-        Europe","North Europe","UK South","UK West","Australia East","Australia Southeast","Central
-        India","East Asia","Japan East","Japan West","Southeast Asia","South India","Korea
-        Central","France Central","South Africa North","UAE North","Switzerland North","Central
-        US EUAP","East US 2 EUAP"],"apiVersions":["2019-12-01-preview","2019-05-01","2017-10-01","2017-06-01-preview","2017-03-01"]},{"resourceType":"locations","locations":["South
-        Central US","East US","West US","Central US","East US 2","North Central US","West
-        Central US","West US 2","Brazil South","Canada East","Canada Central","West
-        Europe","North Europe","UK South","UK West","Australia East","Australia Southeast","Central
-        India","East Asia","Japan East","Japan West","Southeast Asia","South India","Korea
-        Central","France Central","South Africa North","UAE North","Switzerland North","Central
-        US EUAP","East US 2 EUAP"],"apiVersions":["2019-12-01-preview","2019-05-01-preview","2019-05-01","2017-10-01","2017-06-01-preview"]}],"registrationState":"Registering"}'
-=======
-      string: '{"type":"Microsoft.ContainerRegistry/registries/replications","id":"/subscriptions/00000000-0000-0000-0000-000000000000/resourceGroups/clitest.rg000001/providers/Microsoft.ContainerRegistry/registries/clireg000002/replications/centralus","name":"centralus","location":"centralus","tags":{},"properties":{"provisioningState":"Succeeded","status":{"displayStatus":"Ready","timestamp":"2020-07-14T10:38:31.7730914Z"},"regionEndpointEnabled":true}}'
->>>>>>> 3c2ff2b5
+      string: '{"sku":{"name":"Premium","tier":"Premium"},"type":"Microsoft.ContainerRegistry/registries","id":"/subscriptions/00000000-0000-0000-0000-000000000000/resourceGroups/clitest.rg000001/providers/Microsoft.ContainerRegistry/registries/clireg000002","name":"clireg000002","location":"westus","tags":{},"properties":{"loginServer":"clireg000002.azurecr.io","creationDate":"2020-07-14T10:38:12.1731772Z","provisioningState":"Succeeded","adminUserEnabled":false,"networkRuleSet":{"defaultAction":"Allow","virtualNetworkRules":[],"ipRules":[]},"policies":{"quarantinePolicy":{"status":"disabled"},"trustPolicy":{"type":"Notary","status":"disabled"},"retentionPolicy":{"days":7,"lastUpdatedTime":"2020-07-14T10:38:13.1304809+00:00","status":"disabled"}},"encryption":{"status":"disabled"},"dataEndpointEnabled":false,"dataEndpointHostNames":[],"privateEndpointConnections":[],"publicNetworkAccess":"Enabled"}}'
     headers:
       cache-control:
       - no-cache
@@ -1837,11 +630,7 @@
       content-type:
       - application/json; charset=utf-8
       date:
-<<<<<<< HEAD
-      - Mon, 06 Jul 2020 00:31:13 GMT
-=======
-      - Tue, 14 Jul 2020 10:38:33 GMT
->>>>>>> 3c2ff2b5
+      - Tue, 14 Jul 2020 10:38:35 GMT
       expires:
       - '-1'
       pragma:
@@ -1865,314 +654,47 @@
       Connection:
       - keep-alive
       User-Agent:
-<<<<<<< HEAD
-      - python-requests/2.22.0
+      - python/3.8.0 (Windows-10-10.0.19041-SP0) msrest/0.6.9 msrest_azure/0.6.3 azure-mgmt-containerregistry/3.0.0rc14
+        Azure-SDK-For-Python AZURECLI/2.9.0
+      accept-language:
+      - en-US
     method: GET
     uri: https://management.azure.com/subscriptions/00000000-0000-0000-0000-000000000000/providers/Microsoft.ContainerRegistry?api-version=2016-02-01
   response:
     body:
-      string: '{"id":"/subscriptions/00000000-0000-0000-0000-000000000000/providers/Microsoft.ContainerRegistry","namespace":"Microsoft.ContainerRegistry","authorizations":[{"applicationId":"6a0ec4d3-30cb-4a83-91c0-ae56bc0e3d26","roleDefinitionId":"78e18383-93eb-418a-9887-bc9271046576"},{"applicationId":"737d58c1-397a-46e7-9d12-7d8c830883c2","roleDefinitionId":"716bb53a-0390-4428-bf41-b1bedde7d751"},{"applicationId":"918d0db8-4a38-4938-93c1-9313bdfe0272","roleDefinitionId":"dcd2d2c9-3f80-4d72-95a8-2593111b4b12"},{"applicationId":"d2fa1650-4805-4a83-bcb9-cf41fe63539c","roleDefinitionId":"c15f8dab-b103-4f8d-9afb-fbe4b8e98de2"},{"applicationId":"a4c95b9e-3994-40cc-8953-5dc66d48348d","roleDefinitionId":"dc88c655-90fa-48d9-8d51-003cc8738508"},{"applicationId":"62c559cd-db0c-4da0-bab2-972528c65d42","roleDefinitionId":"437b639a-6d74-491d-959f-d172e8c5c1fc"}],"resourceTypes":[{"resourceType":"registries","locations":["West
-        US","East US","South Central US","West Europe","North Europe","UK South","UK
-        West","Australia East","Australia Southeast","Central India","Korea Central","France
-        Central","South Africa North","UAE North","East Asia","Japan East","Japan
-        West","Southeast Asia","South India","Brazil South","Canada East","Canada
-        Central","Central US","East US 2","North Central US","West Central US","West
-        US 2","Switzerland North","East US 2 EUAP","Central US EUAP"],"apiVersions":["2019-12-01-preview","2019-05-01","2017-10-01","2017-03-01"],"capabilities":"CrossResourceGroupResourceMove,
-        CrossSubscriptionResourceMove, SystemAssignedResourceIdentity"},{"resourceType":"registries/scopeMaps","locations":["West
-        US","East US","South Central US","West Europe","North Europe","UK South","UK
-        West","Australia East","Australia Southeast","Central India","East Asia","Japan
-        East","Japan West","Southeast Asia","South India","Brazil South","Canada East","Canada
-        Central","Central US","East US 2","North Central US","West Central US","West
-        US 2","Korea Central","France Central","South Africa North","UAE North","Switzerland
-        North","Central US EUAP","East US 2 EUAP"],"apiVersions":["2019-05-01-preview"]},{"resourceType":"registries/tokens","locations":["West
-        US","East US","South Central US","West Europe","North Europe","UK South","UK
-        West","Australia East","Australia Southeast","Central India","East Asia","Japan
-        East","Japan West","Southeast Asia","South India","Brazil South","Canada East","Canada
-        Central","Central US","East US 2","North Central US","West Central US","West
-        US 2","Korea Central","France Central","South Africa North","UAE North","Switzerland
-        North","Central US EUAP","East US 2 EUAP"],"apiVersions":["2019-05-01-preview"]},{"resourceType":"registries/generateCredentials","locations":["West
-        US","East US","South Central US","West Europe","North Europe","UK South","UK
-        West","Australia East","Australia Southeast","Central India","East Asia","Japan
-        East","Japan West","Southeast Asia","South India","Brazil South","Canada East","Canada
-        Central","Central US","East US 2","North Central US","West Central US","West
-        US 2","Korea Central","France Central","South Africa North","UAE North","Switzerland
-        North","Central US EUAP","East US 2 EUAP"],"apiVersions":["2019-05-01-preview"]},{"resourceType":"registries/privateEndpointConnections","locations":["West
-        US","East US","South Central US","West Europe","Switzerland North","North
-        Europe","UK South","UK West","Australia East","Australia Southeast","Central
-        India","East Asia","Japan East","Japan West","Southeast Asia","South India","Brazil
-        South","Canada East","Canada Central","Central US","East US 2","North Central
-        US","West Central US","West US 2","Korea Central","France Central","South
-        Africa North","UAE North","Central US EUAP","East US 2 EUAP"],"apiVersions":["2019-12-01-preview"]},{"resourceType":"registries/privateEndpointConnectionProxies","locations":["West
-        US","East US","South Central US","West Europe","Switzerland North","North
-        Europe","UK South","UK West","Australia East","Australia Southeast","Central
-        India","East Asia","Japan East","Japan West","Southeast Asia","South India","Brazil
-        South","Canada East","Canada Central","Central US","East US 2","North Central
-        US","West Central US","West US 2","Korea Central","France Central","South
-        Africa North","UAE North","Central US EUAP","East US 2 EUAP"],"apiVersions":["2019-12-01-preview"]},{"resourceType":"registries/privateEndpointConnectionProxies/validate","locations":["West
-        US","East US","South Central US","West Europe","Switzerland North","North
-        Europe","UK South","UK West","Australia East","Australia Southeast","Central
-        India","East Asia","Japan East","Japan West","Southeast Asia","South India","Brazil
-        South","Canada East","Canada Central","Central US","East US 2","North Central
-        US","West Central US","West US 2","Korea Central","France Central","South
-        Africa North","UAE North","Central US EUAP","East US 2 EUAP"],"apiVersions":["2019-12-01-preview"]},{"resourceType":"registries/privateLinkResources","locations":["West
-        US","East US","South Central US","West Europe","Switzerland North","North
-        Europe","UK South","UK West","Australia East","Australia Southeast","Central
-        India","East Asia","Japan East","Japan West","Southeast Asia","South India","Brazil
-        South","Canada East","Canada Central","Central US","East US 2","North Central
-        US","West Central US","West US 2","Korea Central","France Central","South
-        Africa North","UAE North","Central US EUAP","East US 2 EUAP"],"apiVersions":["2019-12-01-preview"]},{"resourceType":"registries/importImage","locations":["South
-        Central US","West Central US","East US","West Europe","West US","Japan East","North
-        Europe","Southeast Asia","North Central US","East US 2","West US 2","Brazil
-        South","Australia East","Central India","Korea Central","France Central","South
-        Africa North","UAE North","Central US","Canada East","Canada Central","UK
-        South","UK West","Australia Southeast","East Asia","Japan West","South India","Switzerland
-        North","Central US EUAP","East US 2 EUAP"],"apiVersions":["2019-12-01-preview","2019-05-01","2017-10-01"]},{"resourceType":"registries/exportPipelines","locations":["West
-        US","East US","South Central US","West Europe","Switzerland North","North
-        Europe","UK South","UK West","Australia East","Australia Southeast","Central
-        India","East Asia","Japan East","Japan West","Southeast Asia","South India","Brazil
-        South","Canada East","Canada Central","Central US","East US 2","North Central
-        US","West Central US","West US 2","Korea Central","France Central","South
-        Africa North","UAE North","Central US EUAP","East US 2 EUAP"],"apiVersions":["2019-12-01-preview"],"capabilities":"SystemAssignedResourceIdentity"},{"resourceType":"registries/importPipelines","locations":["West
-        US","East US","South Central US","West Europe","Switzerland North","North
-        Europe","UK South","UK West","Australia East","Australia Southeast","Central
-        India","East Asia","Japan East","Japan West","Southeast Asia","South India","Brazil
-        South","Canada East","Canada Central","Central US","East US 2","North Central
-        US","West Central US","West US 2","Korea Central","France Central","South
-        Africa North","UAE North","Central US EUAP","East US 2 EUAP"],"apiVersions":["2019-12-01-preview"],"capabilities":"SystemAssignedResourceIdentity"},{"resourceType":"registries/pipelineRuns","locations":["West
-        US","East US","South Central US","West Europe","Switzerland North","North
-        Europe","UK South","UK West","Australia East","Australia Southeast","Central
-        India","East Asia","Japan East","Japan West","Southeast Asia","South India","Brazil
-        South","Canada East","Canada Central","Central US","East US 2","North Central
-        US","West Central US","West US 2","Korea Central","France Central","South
-        Africa North","UAE North","Central US EUAP","East US 2 EUAP"],"apiVersions":["2019-12-01-preview"]},{"resourceType":"registries/listBuildSourceUploadUrl","locations":["East
-        US","West Europe","West US 2","South Central US","Australia East","Australia
-        Southeast","Brazil South","Canada Central","Canada East","Central India","Central
-        US","East Asia","East US 2","Japan East","Japan West","North Central US","North
-        Europe","Southeast Asia","South India","UK South","UK West","West US","West
-        Central US","France Central","Korea Central","South Africa North","UAE North","Switzerland
-        North","East US 2 EUAP"],"apiVersions":["2019-06-01-preview","2019-04-01","2018-09-01"]},{"resourceType":"registries/scheduleRun","locations":["East
-        US","West Europe","West US 2","South Central US","Australia East","Australia
-        Southeast","Brazil South","Canada Central","Canada East","Central India","Central
-        US","East Asia","East US 2","Japan East","Japan West","North Central US","North
-        Europe","Southeast Asia","South India","UK South","UK West","West US","West
-        Central US","France Central","Korea Central","South Africa North","UAE North","Switzerland
-        North","East US 2 EUAP"],"apiVersions":["2019-06-01-preview","2019-04-01","2018-09-01"]},{"resourceType":"registries/runs","locations":["East
-        US","West Europe","West US 2","South Central US","Australia East","Australia
-        Southeast","Brazil South","Canada Central","Canada East","Central India","Central
-        US","East Asia","East US 2","Japan East","Japan West","North Central US","North
-        Europe","Southeast Asia","South India","UK South","UK West","West US","West
-        Central US","France Central","Korea Central","South Africa North","UAE North","Switzerland
-        North","East US 2 EUAP"],"apiVersions":["2019-06-01-preview","2019-04-01","2018-09-01"]},{"resourceType":"registries/taskRuns","locations":["East
-        US","West Europe","West US 2","South Central US","Australia East","Australia
-        Southeast","Brazil South","Canada Central","Canada East","Central India","Central
-        US","East Asia","East US 2","Japan East","Japan West","North Central US","North
-        Europe","Southeast Asia","South India","UK South","UK West","West US","West
-        Central US","France Central","Korea Central","South Africa North","UAE North","Switzerland
-        North","East US 2 EUAP"],"apiVersions":["2019-06-01-preview"]},{"resourceType":"registries/taskRuns/listDetails","locations":["East
-        US","West Europe","West US 2","South Central US","Australia East","Australia
-        Southeast","Brazil South","Canada Central","Canada East","Central India","Central
-        US","East Asia","East US 2","Japan East","Japan West","North Central US","North
-        Europe","Southeast Asia","South India","UK South","UK West","West US","West
-        Central US","France Central","Korea Central","South Africa North","UAE North","Switzerland
-        North","East US 2 EUAP"],"apiVersions":["2019-06-01-preview"]},{"resourceType":"registries/agentPools","locations":["East
-        US","West US 2","South Central US","East US 2","East US 2 EUAP"],"apiVersions":["2019-06-01-preview"],"capabilities":"CrossResourceGroupResourceMove,
-        CrossSubscriptionResourceMove"},{"resourceType":"registries/agentPools/listQueueStatus","locations":["East
-        US","West US 2","South Central US","East US 2","East US 2 EUAP"],"apiVersions":["2019-06-01-preview"]},{"resourceType":"registries/runs/listLogSasUrl","locations":["East
-        US","West Europe","West US 2","South Central US","Australia East","Australia
-        Southeast","Brazil South","Canada Central","Canada East","Central India","Central
-        US","East Asia","East US 2","Japan East","Japan West","North Central US","North
-        Europe","Southeast Asia","South India","UK South","UK West","West US","West
-        Central US","France Central","Korea Central","South Africa North","UAE North","Switzerland
-        North","East US 2 EUAP"],"apiVersions":["2019-06-01-preview","2019-04-01","2018-09-01"]},{"resourceType":"registries/runs/cancel","locations":["East
-        US","West Europe","West US 2","South Central US","Australia East","Australia
-        Southeast","Brazil South","Canada Central","Canada East","Central India","Central
-        US","East Asia","East US 2","Japan East","Japan West","North Central US","North
-        Europe","Southeast Asia","South India","UK South","UK West","West US","West
-        Central US","France Central","Korea Central","South Africa North","UAE North","Switzerland
-        North","East US 2 EUAP"],"apiVersions":["2019-06-01-preview","2019-04-01","2018-09-01"]},{"resourceType":"registries/tasks","locations":["East
-        US","West Europe","West US 2","South Central US","Australia East","Australia
-        Southeast","Brazil South","Canada Central","Canada East","Central India","Central
-        US","East Asia","East US 2","Japan East","Japan West","North Central US","North
-        Europe","Southeast Asia","South India","UK South","UK West","West US","West
-        Central US","France Central","Korea Central","South Africa North","UAE North","Switzerland
-        North","East US 2 EUAP"],"apiVersions":["2019-06-01-preview","2019-04-01","2018-09-01"],"capabilities":"CrossResourceGroupResourceMove,
-        CrossSubscriptionResourceMove, SystemAssignedResourceIdentity"},{"resourceType":"registries/tasks/listDetails","locations":["East
-        US","West Europe","West US 2","South Central US","Australia East","Australia
-        Southeast","Brazil South","Canada Central","Canada East","Central India","Central
-        US","East Asia","East US 2","Japan East","Japan West","North Central US","North
-        Europe","Southeast Asia","South India","UK South","UK West","West US","West
-        Central US","France Central","Korea Central","South Africa North","UAE North","Switzerland
-        North","East US 2 EUAP"],"apiVersions":["2019-06-01-preview","2019-04-01","2018-09-01"]},{"resourceType":"registries/getBuildSourceUploadUrl","locations":["East
-        US","West Europe","West US 2","South Central US","Australia East","Australia
-        Southeast","Brazil South","Canada Central","Canada East","Central India","Central
-        US","East Asia","East US 2","Japan East","Japan West","North Central US","North
-        Europe","Southeast Asia","South India","UK South","UK West","West US","West
-        Central US","France Central","Korea Central","South Africa North","UAE North","Switzerland
-        North","East US 2 EUAP"],"apiVersions":["2018-02-01-preview"]},{"resourceType":"registries/queueBuild","locations":["East
-        US","West Europe","West US 2","South Central US","Australia East","Australia
-        Southeast","Brazil South","Canada Central","Canada East","Central India","Central
-        US","East Asia","East US 2","Japan East","Japan West","North Central US","North
-        Europe","Southeast Asia","South India","UK South","UK West","West US","West
-        Central US","France Central","Korea Central","South Africa North","UAE North","Switzerland
-        North","East US 2 EUAP"],"apiVersions":["2018-02-01-preview"]},{"resourceType":"registries/builds","locations":["East
-        US","West Europe","West US 2","South Central US","Australia East","Australia
-        Southeast","Brazil South","Canada Central","Canada East","Central India","Central
-        US","East Asia","East US 2","Japan East","Japan West","North Central US","North
-        Europe","Southeast Asia","South India","UK South","UK West","West US","West
-        Central US","France Central","Korea Central","South Africa North","UAE North","Switzerland
-        North","East US 2 EUAP"],"apiVersions":["2018-02-01-preview"]},{"resourceType":"registries/builds/getLogLink","locations":["East
-        US","West Europe","West US 2","South Central US","Australia East","Australia
-        Southeast","Brazil South","Canada Central","Canada East","Central India","Central
-        US","East Asia","East US 2","Japan East","Japan West","North Central US","North
-        Europe","Southeast Asia","South India","UK South","UK West","West US","West
-        Central US","France Central","Korea Central","South Africa North","UAE North","Switzerland
-        North","East US 2 EUAP"],"apiVersions":["2018-02-01-preview"]},{"resourceType":"registries/builds/cancel","locations":["East
-        US","West Europe","West US 2","South Central US","Australia East","Australia
-        Southeast","Brazil South","Canada Central","Canada East","Central India","Central
-        US","East Asia","East US 2","Japan East","Japan West","North Central US","North
-        Europe","Southeast Asia","South India","UK South","UK West","West US","West
-        Central US","France Central","Korea Central","South Africa North","UAE North","Switzerland
-        North","East US 2 EUAP"],"apiVersions":["2018-02-01-preview"]},{"resourceType":"registries/buildTasks","locations":["East
-        US","West Europe","West US 2","South Central US","Australia East","Australia
-        Southeast","Brazil South","Canada Central","Canada East","Central India","Central
-        US","East Asia","East US 2","Japan East","Japan West","North Central US","North
-        Europe","Southeast Asia","South India","UK South","UK West","West US","West
-        Central US","France Central","Korea Central","South Africa North","UAE North","Switzerland
-        North","East US 2 EUAP"],"apiVersions":["2018-02-01-preview"],"capabilities":"CrossResourceGroupResourceMove,
-        CrossSubscriptionResourceMove"},{"resourceType":"registries/buildTasks/listSourceRepositoryProperties","locations":["East
-        US","West Europe","West US 2","South Central US","Australia East","Australia
-        Southeast","Brazil South","Canada Central","Canada East","Central India","Central
-        US","East Asia","East US 2","Japan East","Japan West","North Central US","North
-        Europe","Southeast Asia","South India","UK South","UK West","West US","West
-        Central US","France Central","Korea Central","South Africa North","UAE North","Switzerland
-        North","East US 2 EUAP"],"apiVersions":["2018-02-01-preview"]},{"resourceType":"registries/buildTasks/steps","locations":["East
-        US","West Europe","West US 2","South Central US","Australia East","Australia
-        Southeast","Brazil South","Canada Central","Canada East","Central India","Central
-        US","East Asia","East US 2","Japan East","Japan West","North Central US","North
-        Europe","Southeast Asia","South India","UK South","UK West","West US","West
-        Central US","France Central","Korea Central","South Africa North","UAE North","Switzerland
-        North","East US 2 EUAP"],"apiVersions":["2018-02-01-preview"]},{"resourceType":"registries/buildTasks/steps/listBuildArguments","locations":["East
-        US","West Europe","West US 2","South Central US","Australia East","Australia
-        Southeast","Brazil South","Canada Central","Canada East","Central India","Central
-        US","East Asia","East US 2","Japan East","Japan West","North Central US","North
-        Europe","Southeast Asia","South India","UK South","UK West","West US","West
-        Central US","France Central","Korea Central","South Africa North","UAE North","Switzerland
-        North","East US 2 EUAP"],"apiVersions":["2018-02-01-preview"]},{"resourceType":"registries/replications","locations":["South
-        Central US","West Central US","East US","West Europe","West US","Japan East","North
-        Europe","Southeast Asia","North Central US","East US 2","West US 2","Brazil
-        South","Australia East","Central India","Korea Central","South Africa North","UAE
-        North","France Central","Central US","Canada East","Canada Central","UK South","UK
-        West","Australia Southeast","East Asia","Japan West","South India","Switzerland
-        North","Central US EUAP","East US 2 EUAP"],"apiVersions":["2019-12-01-preview","2019-05-01","2017-10-01"],"capabilities":"CrossResourceGroupResourceMove,
-        CrossSubscriptionResourceMove"},{"resourceType":"registries/webhooks","locations":["West
-        Central US","East US","West Europe","South Central US","West US","Japan East","North
-        Europe","Southeast Asia","North Central US","East US 2","West US 2","Brazil
-        South","Australia East","Central India","Korea Central","South Africa North","UAE
-        North","France Central","Central US","Canada East","Canada Central","UK South","UK
-        West","Australia Southeast","East Asia","Japan West","South India","Switzerland
-        North","Central US EUAP","East US 2 EUAP"],"apiVersions":["2019-12-01-preview","2019-05-01","2017-10-01"],"capabilities":"CrossResourceGroupResourceMove,
-        CrossSubscriptionResourceMove"},{"resourceType":"registries/webhooks/ping","locations":["West
-        Central US","East US","West Europe","South Central US","West US","Japan East","North
-        Europe","Southeast Asia","North Central US","East US 2","West US 2","Brazil
-        South","Australia East","Central India","Korea Central","South Africa North","UAE
-        North","France Central","Central US","Canada East","Canada Central","UK South","UK
-        West","Australia Southeast","East Asia","Japan West","South India","Switzerland
-        North","Central US EUAP","East US 2 EUAP"],"apiVersions":["2019-12-01-preview","2019-05-01","2017-10-01"]},{"resourceType":"registries/webhooks/getCallbackConfig","locations":["West
-        Central US","East US","West Europe","South Central US","West US","Japan East","North
-        Europe","Southeast Asia","North Central US","East US 2","West US 2","Brazil
-        South","Australia East","Central India","Korea Central","South Africa North","UAE
-        North","France Central","Central US","Canada East","Canada Central","UK South","UK
-        West","Australia Southeast","East Asia","Japan West","South India","Switzerland
-        North","Central US EUAP","East US 2 EUAP"],"apiVersions":["2019-12-01-preview","2019-05-01","2017-10-01"]},{"resourceType":"registries/webhooks/listEvents","locations":["West
-        Central US","East US","West Europe","South Central US","West US","Japan East","North
-        Europe","Southeast Asia","North Central US","East US 2","West US 2","Brazil
-        South","Australia East","Central India","Korea Central","South Africa North","UAE
-        North","France Central","Central US","Canada East","Canada Central","UK South","UK
-        West","Australia Southeast","East Asia","Japan West","South India","Switzerland
-        North","Central US EUAP","East US 2 EUAP"],"apiVersions":["2019-12-01-preview","2019-05-01","2017-10-01"]},{"resourceType":"locations/setupAuth","locations":["East
-        US","West Europe","West US 2","South Central US","Australia East","Australia
-        Southeast","Brazil South","Canada Central","Canada East","Central India","Central
-        US","East Asia","East US 2","Japan East","Japan West","North Central US","North
-        Europe","Southeast Asia","South India","UK South","UK West","West US","West
-        Central US","France Central","Korea Central","South Africa North","UAE North","Switzerland
-        North","East US 2 EUAP"],"apiVersions":["2018-02-01-preview"]},{"resourceType":"locations/authorize","locations":["East
-        US","West Europe","West US 2","South Central US","Australia East","Australia
-        Southeast","Brazil South","Canada Central","Canada East","Central India","Central
-        US","East Asia","East US 2","Japan East","Japan West","North Central US","North
-        Europe","Southeast Asia","South India","UK South","UK West","West US","West
-        Central US","France Central","Korea Central","South Africa North","UAE North","Switzerland
-        North","East US 2 EUAP"],"apiVersions":["2018-02-01-preview"]},{"resourceType":"locations/operationResults","locations":["West
-        Central US","East US","West Europe","South Central US","West US","Japan East","North
-        Europe","Southeast Asia","North Central US","East US 2","West US 2","Brazil
-        South","Australia East","Central India","Korea Central","France Central","Central
-        US","South Africa North","UAE North","Canada East","Canada Central","UK South","UK
-        West","Australia Southeast","East Asia","Japan West","South India","Switzerland
-        North","Central US EUAP","East US 2 EUAP"],"apiVersions":["2019-12-01-preview","2019-05-01-preview","2019-05-01","2017-10-01"]},{"resourceType":"locations/deleteVirtualNetworkOrSubnets","locations":["West
-        Central US","East US","West Europe","South Central US","West US","Japan East","North
-        Europe","Southeast Asia","North Central US","East US 2","West US 2","Brazil
-        South","Australia East","Central India","Korea Central","South Africa North","UAE
-        North","France Central","Central US","Canada East","Canada Central","UK South","UK
-        West","Australia Southeast","East Asia","Japan West","South India","Switzerland
-        North","Central US EUAP","East US 2 EUAP"],"apiVersions":["2019-05-01","2017-10-01"]},{"resourceType":"registries/GetCredentials","locations":["West
-        US","East US","South Central US","West Europe","East US 2 EUAP","Central US
-        EUAP"],"apiVersions":["2016-06-27-preview"]},{"resourceType":"registries/listCredentials","locations":["South
-        Central US","East US","West US","West Europe","North Europe","UK South","UK
-        West","Australia East","Australia Southeast","Central India","Korea Central","South
-        Africa North","UAE North","France Central","East Asia","Japan East","Japan
-        West","Southeast Asia","South India","Brazil South","Canada East","Canada
-        Central","Central US","East US 2","North Central US","West Central US","West
-        US 2","Switzerland North","Central US EUAP","East US 2 EUAP"],"apiVersions":["2019-12-01-preview","2019-05-01","2017-10-01","2017-03-01"]},{"resourceType":"registries/regenerateCredential","locations":["South
-        Central US","West US","East US","West Europe","North Europe","UK South","UK
-        West","Australia East","Australia Southeast","Central India","Korea Central","South
-        Africa North","UAE North","France Central","East Asia","Japan East","Japan
-        West","Southeast Asia","South India","Brazil South","Canada East","Canada
-        Central","Central US","East US 2","North Central US","West Central US","West
-        US 2","Switzerland North","Central US EUAP","East US 2 EUAP"],"apiVersions":["2019-12-01-preview","2019-05-01","2017-10-01","2017-03-01"]},{"resourceType":"registries/listUsages","locations":["West
-        Central US","East US","West Europe","South Central US","West US","Japan East","North
-        Europe","Southeast Asia","North Central US","East US 2","West US 2","Brazil
-        South","Australia East","Central India","Korea Central","South Africa North","UAE
-        North","France Central","Central US","Canada East","Canada Central","UK South","UK
-        West","Australia Southeast","East Asia","Japan West","South India","Switzerland
-        North","Central US EUAP","East US 2 EUAP"],"apiVersions":["2019-12-01-preview","2019-05-01","2017-10-01"]},{"resourceType":"registries/listPolicies","locations":["West
-        US","East US","South Central US","West Europe","North Europe","UK South","UK
-        West","Australia East","Australia Southeast","Central India","Korea Central","South
-        Africa North","UAE North","France Central","East Asia","Japan East","Japan
-        West","Southeast Asia","South India","Brazil South","Canada East","Canada
-        Central","Central US","East US 2","North Central US","West Central US","West
-        US 2","Switzerland North","East US 2 EUAP","Central US EUAP"],"apiVersions":["2017-10-01"]},{"resourceType":"registries/updatePolicies","locations":["West
-        US","East US","South Central US","West Europe","North Europe","UK South","UK
-        West","Australia East","Australia Southeast","Central India","Korea Central","South
-        Africa North","UAE North","France Central","East Asia","Japan East","Japan
-        West","Southeast Asia","South India","Brazil South","Canada East","Canada
-        Central","Central US","East US 2","North Central US","West Central US","West
-        US 2","Switzerland North","East US 2 EUAP","Central US EUAP"],"apiVersions":["2017-10-01"]},{"resourceType":"registries/regenerateCredentials","locations":["West
-        US","East US","South Central US","West Europe","East US 2 EUAP","Central US
-        EUAP"],"apiVersions":["2016-06-27-preview"]},{"resourceType":"registries/eventGridFilters","locations":["South
-        Central US","West Central US","East US","West Europe","West US","Japan East","North
-        Europe","Southeast Asia","North Central US","East US 2","West US 2","Brazil
-        South","Australia East","Central India","Korea Central","South Africa North","UAE
-        North","France Central","Central US","Canada East","Canada Central","UK South","UK
-        West","Australia Southeast","East Asia","Japan West","South India","Switzerland
-        North","Central US EUAP","East US 2 EUAP"],"apiVersions":["2019-05-01","2017-10-01"]},{"resourceType":"checkNameAvailability","locations":["South
-        Central US","East US","West US","Central US","East US 2","North Central US","West
-        Central US","West US 2","Brazil South","Canada East","Canada Central","West
-        Europe","North Europe","UK South","UK West","Australia East","Australia Southeast","Central
-        India","East Asia","Japan East","Japan West","Southeast Asia","South India","Korea
-        Central","France Central","South Africa North","UAE North","Switzerland North","East
-        US 2 EUAP","Central US EUAP"],"apiVersions":["2019-12-01-preview","2019-05-01","2017-10-01","2017-06-01-preview","2017-03-01","2016-06-27-preview"]},{"resourceType":"operations","locations":["South
-        Central US","East US","West US","Central US","East US 2","North Central US","West
-        Central US","West US 2","Brazil South","Canada East","Canada Central","West
-        Europe","North Europe","UK South","UK West","Australia East","Australia Southeast","Central
-        India","East Asia","Japan East","Japan West","Southeast Asia","South India","Korea
-        Central","France Central","South Africa North","UAE North","Switzerland North","Central
-        US EUAP","East US 2 EUAP"],"apiVersions":["2019-12-01-preview","2019-05-01","2017-10-01","2017-06-01-preview","2017-03-01"]},{"resourceType":"locations","locations":["South
-        Central US","East US","West US","Central US","East US 2","North Central US","West
-        Central US","West US 2","Brazil South","Canada East","Canada Central","West
-        Europe","North Europe","UK South","UK West","Australia East","Australia Southeast","Central
-        India","East Asia","Japan East","Japan West","Southeast Asia","South India","Korea
-        Central","France Central","South Africa North","UAE North","Switzerland North","Central
-        US EUAP","East US 2 EUAP"],"apiVersions":["2019-12-01-preview","2019-05-01-preview","2019-05-01","2017-10-01","2017-06-01-preview"]}],"registrationState":"Registering"}'
-=======
+      string: '{"value":[{"type":"Microsoft.ContainerRegistry/registries/replications","id":"/subscriptions/00000000-0000-0000-0000-000000000000/resourceGroups/clitest.rg000001/providers/Microsoft.ContainerRegistry/registries/clireg000002/replications/centralus","name":"centralus","location":"centralus","tags":{},"properties":{"provisioningState":"Succeeded","status":{"displayStatus":"Ready","timestamp":"2020-07-14T10:38:31.7730914Z"},"regionEndpointEnabled":true}},{"type":"Microsoft.ContainerRegistry/registries/replications","id":"/subscriptions/00000000-0000-0000-0000-000000000000/resourceGroups/clitest.rg000001/providers/Microsoft.ContainerRegistry/registries/clireg000002/replications/westus","name":"westus","location":"westus","tags":{},"properties":{"provisioningState":"Succeeded","status":{"displayStatus":"Ready","timestamp":"2020-07-14T10:38:23.2382076Z"},"regionEndpointEnabled":true}}]}'
+    headers:
+      cache-control:
+      - no-cache
+      content-length:
+      - '29074'
+      content-type:
+      - application/json; charset=utf-8
+      date:
+      - Tue, 14 Jul 2020 10:38:36 GMT
+      expires:
+      - '-1'
+      pragma:
+      - no-cache
+      strict-transport-security:
+      - max-age=31536000; includeSubDomains
+      vary:
+      - Accept-Encoding
+      x-content-type-options:
+      - nosniff
+    status:
+      code: 200
+      message: OK
+- request:
+    body: null
+    headers:
+      Accept:
+      - '*/*'
+      Accept-Encoding:
+      - gzip, deflate
+      Connection:
+      - keep-alive
+      User-Agent:
       - python/3.8.0 (Windows-10-10.0.19041-SP0) msrest/0.6.9 msrest_azure/0.6.3 azure-mgmt-resource/10.1.0
         Azure-SDK-For-Python AZURECLI/2.9.0
       accept-language:
@@ -2182,1088 +704,15 @@
   response:
     body:
       string: '{"value":[{"id":"/subscriptions/00000000-0000-0000-0000-000000000000/resourceGroups/clitest.rgdd7fbiswoiks53ktq2k4kfoyg66d4aktdmtr5ockrzawtp4lsubjgw3fcgriov5ot/providers/Microsoft.ContainerRegistry/registries/cliregwp5wnqa3exrz3i","name":"cliregwp5wnqa3exrz3i","type":"Microsoft.ContainerRegistry/registries","sku":{"name":"Premium","tier":"Premium"},"location":"eastus","tags":{}},{"id":"/subscriptions/00000000-0000-0000-0000-000000000000/resourceGroups/clitest.rg000001/providers/Microsoft.ContainerRegistry/registries/clireg000002","name":"clireg000002","type":"Microsoft.ContainerRegistry/registries","sku":{"name":"Premium","tier":"Premium"},"location":"westus","tags":{}},{"id":"/subscriptions/00000000-0000-0000-0000-000000000000/resourceGroups/clitest.rgnlx4pnlhpelupg6k67zzck72sz6kmey2lp532nl6yrmjoeydgbs7lpopg6ka36owa/providers/Microsoft.ContainerRegistry/registries/cliregjjzqpcgf6oo2kg","name":"cliregjjzqpcgf6oo2kg","type":"Microsoft.ContainerRegistry/registries","sku":{"name":"Premium","tier":"Premium"},"location":"westus","tags":{"foo":"bar","cat":""}},{"id":"/subscriptions/00000000-0000-0000-0000-000000000000/resourceGroups/clitest.rgtxilu5f65rwmvm74aocbvjfxzzbba4k3proytc5crx5womyzjngrr66jmofdvfaed/providers/Microsoft.ContainerRegistry/registries/testregd52kpxooxup35kjqdl","name":"testregd52kpxooxup35kjqdl","type":"Microsoft.ContainerRegistry/registries","sku":{"name":"Premium","tier":"Premium"},"location":"westus","tags":{}},{"id":"/subscriptions/00000000-0000-0000-0000-000000000000/resourceGroups/clitest.rgzwh5haccn5krxuw624jz6uoploabtgz5odfdgikrl6ru4pldci7zyljrczff7qoup/providers/Microsoft.ContainerRegistry/registries/cliregg3zmc7qdac5scm","name":"cliregg3zmc7qdac5scm","type":"Microsoft.ContainerRegistry/registries","sku":{"name":"Standard","tier":"Standard"},"location":"westus","tags":{}},{"id":"/subscriptions/00000000-0000-0000-0000-000000000000/resourceGroups/zhoxing-test/providers/Microsoft.ContainerRegistry/registries/zhoxingtest","name":"zhoxingtest","type":"Microsoft.ContainerRegistry/registries","sku":{"name":"Standard","tier":"Standard"},"location":"westus","tags":{}}]}'
->>>>>>> 3c2ff2b5
-    headers:
-      cache-control:
-      - no-cache
-      content-length:
-<<<<<<< HEAD
-      - '29074'
-      content-type:
-      - application/json; charset=utf-8
-      date:
-      - Mon, 06 Jul 2020 00:31:23 GMT
-=======
+    headers:
+      cache-control:
+      - no-cache
+      content-length:
       - '2196'
       content-type:
       - application/json; charset=utf-8
       date:
-      - Tue, 14 Jul 2020 10:38:34 GMT
->>>>>>> 3c2ff2b5
-      expires:
-      - '-1'
-      pragma:
-      - no-cache
-      strict-transport-security:
-      - max-age=31536000; includeSubDomains
-      vary:
-      - Accept-Encoding
-      x-content-type-options:
-      - nosniff
-    status:
-      code: 200
-      message: OK
-- request:
-    body: null
-    headers:
-      Accept:
-      - '*/*'
-      Accept-Encoding:
-      - gzip, deflate
-      Connection:
-      - keep-alive
-      User-Agent:
-<<<<<<< HEAD
-      - python-requests/2.22.0
-=======
-      - python/3.8.0 (Windows-10-10.0.19041-SP0) msrest/0.6.9 msrest_azure/0.6.3 azure-mgmt-containerregistry/3.0.0rc14
-        Azure-SDK-For-Python AZURECLI/2.9.0
-      accept-language:
-      - en-US
->>>>>>> 3c2ff2b5
-    method: GET
-    uri: https://management.azure.com/subscriptions/00000000-0000-0000-0000-000000000000/providers/Microsoft.ContainerRegistry?api-version=2016-02-01
-  response:
-    body:
-<<<<<<< HEAD
-      string: '{"id":"/subscriptions/00000000-0000-0000-0000-000000000000/providers/Microsoft.ContainerRegistry","namespace":"Microsoft.ContainerRegistry","authorizations":[{"applicationId":"6a0ec4d3-30cb-4a83-91c0-ae56bc0e3d26","roleDefinitionId":"78e18383-93eb-418a-9887-bc9271046576"},{"applicationId":"737d58c1-397a-46e7-9d12-7d8c830883c2","roleDefinitionId":"716bb53a-0390-4428-bf41-b1bedde7d751"},{"applicationId":"918d0db8-4a38-4938-93c1-9313bdfe0272","roleDefinitionId":"dcd2d2c9-3f80-4d72-95a8-2593111b4b12"},{"applicationId":"d2fa1650-4805-4a83-bcb9-cf41fe63539c","roleDefinitionId":"c15f8dab-b103-4f8d-9afb-fbe4b8e98de2"},{"applicationId":"a4c95b9e-3994-40cc-8953-5dc66d48348d","roleDefinitionId":"dc88c655-90fa-48d9-8d51-003cc8738508"},{"applicationId":"62c559cd-db0c-4da0-bab2-972528c65d42","roleDefinitionId":"437b639a-6d74-491d-959f-d172e8c5c1fc"}],"resourceTypes":[{"resourceType":"registries","locations":["West
-        US","East US","South Central US","West Europe","North Europe","UK South","UK
-        West","Australia East","Australia Southeast","Central India","Korea Central","France
-        Central","South Africa North","UAE North","East Asia","Japan East","Japan
-        West","Southeast Asia","South India","Brazil South","Canada East","Canada
-        Central","Central US","East US 2","North Central US","West Central US","West
-        US 2","Switzerland North","East US 2 EUAP","Central US EUAP"],"apiVersions":["2019-12-01-preview","2019-05-01","2017-10-01","2017-03-01"],"capabilities":"CrossResourceGroupResourceMove,
-        CrossSubscriptionResourceMove, SystemAssignedResourceIdentity"},{"resourceType":"registries/scopeMaps","locations":["West
-        US","East US","South Central US","West Europe","North Europe","UK South","UK
-        West","Australia East","Australia Southeast","Central India","East Asia","Japan
-        East","Japan West","Southeast Asia","South India","Brazil South","Canada East","Canada
-        Central","Central US","East US 2","North Central US","West Central US","West
-        US 2","Korea Central","France Central","South Africa North","UAE North","Switzerland
-        North","Central US EUAP","East US 2 EUAP"],"apiVersions":["2019-05-01-preview"]},{"resourceType":"registries/tokens","locations":["West
-        US","East US","South Central US","West Europe","North Europe","UK South","UK
-        West","Australia East","Australia Southeast","Central India","East Asia","Japan
-        East","Japan West","Southeast Asia","South India","Brazil South","Canada East","Canada
-        Central","Central US","East US 2","North Central US","West Central US","West
-        US 2","Korea Central","France Central","South Africa North","UAE North","Switzerland
-        North","Central US EUAP","East US 2 EUAP"],"apiVersions":["2019-05-01-preview"]},{"resourceType":"registries/generateCredentials","locations":["West
-        US","East US","South Central US","West Europe","North Europe","UK South","UK
-        West","Australia East","Australia Southeast","Central India","East Asia","Japan
-        East","Japan West","Southeast Asia","South India","Brazil South","Canada East","Canada
-        Central","Central US","East US 2","North Central US","West Central US","West
-        US 2","Korea Central","France Central","South Africa North","UAE North","Switzerland
-        North","Central US EUAP","East US 2 EUAP"],"apiVersions":["2019-05-01-preview"]},{"resourceType":"registries/privateEndpointConnections","locations":["West
-        US","East US","South Central US","West Europe","Switzerland North","North
-        Europe","UK South","UK West","Australia East","Australia Southeast","Central
-        India","East Asia","Japan East","Japan West","Southeast Asia","South India","Brazil
-        South","Canada East","Canada Central","Central US","East US 2","North Central
-        US","West Central US","West US 2","Korea Central","France Central","South
-        Africa North","UAE North","Central US EUAP","East US 2 EUAP"],"apiVersions":["2019-12-01-preview"]},{"resourceType":"registries/privateEndpointConnectionProxies","locations":["West
-        US","East US","South Central US","West Europe","Switzerland North","North
-        Europe","UK South","UK West","Australia East","Australia Southeast","Central
-        India","East Asia","Japan East","Japan West","Southeast Asia","South India","Brazil
-        South","Canada East","Canada Central","Central US","East US 2","North Central
-        US","West Central US","West US 2","Korea Central","France Central","South
-        Africa North","UAE North","Central US EUAP","East US 2 EUAP"],"apiVersions":["2019-12-01-preview"]},{"resourceType":"registries/privateEndpointConnectionProxies/validate","locations":["West
-        US","East US","South Central US","West Europe","Switzerland North","North
-        Europe","UK South","UK West","Australia East","Australia Southeast","Central
-        India","East Asia","Japan East","Japan West","Southeast Asia","South India","Brazil
-        South","Canada East","Canada Central","Central US","East US 2","North Central
-        US","West Central US","West US 2","Korea Central","France Central","South
-        Africa North","UAE North","Central US EUAP","East US 2 EUAP"],"apiVersions":["2019-12-01-preview"]},{"resourceType":"registries/privateLinkResources","locations":["West
-        US","East US","South Central US","West Europe","Switzerland North","North
-        Europe","UK South","UK West","Australia East","Australia Southeast","Central
-        India","East Asia","Japan East","Japan West","Southeast Asia","South India","Brazil
-        South","Canada East","Canada Central","Central US","East US 2","North Central
-        US","West Central US","West US 2","Korea Central","France Central","South
-        Africa North","UAE North","Central US EUAP","East US 2 EUAP"],"apiVersions":["2019-12-01-preview"]},{"resourceType":"registries/importImage","locations":["South
-        Central US","West Central US","East US","West Europe","West US","Japan East","North
-        Europe","Southeast Asia","North Central US","East US 2","West US 2","Brazil
-        South","Australia East","Central India","Korea Central","France Central","South
-        Africa North","UAE North","Central US","Canada East","Canada Central","UK
-        South","UK West","Australia Southeast","East Asia","Japan West","South India","Switzerland
-        North","Central US EUAP","East US 2 EUAP"],"apiVersions":["2019-12-01-preview","2019-05-01","2017-10-01"]},{"resourceType":"registries/exportPipelines","locations":["West
-        US","East US","South Central US","West Europe","Switzerland North","North
-        Europe","UK South","UK West","Australia East","Australia Southeast","Central
-        India","East Asia","Japan East","Japan West","Southeast Asia","South India","Brazil
-        South","Canada East","Canada Central","Central US","East US 2","North Central
-        US","West Central US","West US 2","Korea Central","France Central","South
-        Africa North","UAE North","Central US EUAP","East US 2 EUAP"],"apiVersions":["2019-12-01-preview"],"capabilities":"SystemAssignedResourceIdentity"},{"resourceType":"registries/importPipelines","locations":["West
-        US","East US","South Central US","West Europe","Switzerland North","North
-        Europe","UK South","UK West","Australia East","Australia Southeast","Central
-        India","East Asia","Japan East","Japan West","Southeast Asia","South India","Brazil
-        South","Canada East","Canada Central","Central US","East US 2","North Central
-        US","West Central US","West US 2","Korea Central","France Central","South
-        Africa North","UAE North","Central US EUAP","East US 2 EUAP"],"apiVersions":["2019-12-01-preview"],"capabilities":"SystemAssignedResourceIdentity"},{"resourceType":"registries/pipelineRuns","locations":["West
-        US","East US","South Central US","West Europe","Switzerland North","North
-        Europe","UK South","UK West","Australia East","Australia Southeast","Central
-        India","East Asia","Japan East","Japan West","Southeast Asia","South India","Brazil
-        South","Canada East","Canada Central","Central US","East US 2","North Central
-        US","West Central US","West US 2","Korea Central","France Central","South
-        Africa North","UAE North","Central US EUAP","East US 2 EUAP"],"apiVersions":["2019-12-01-preview"]},{"resourceType":"registries/listBuildSourceUploadUrl","locations":["East
-        US","West Europe","West US 2","South Central US","Australia East","Australia
-        Southeast","Brazil South","Canada Central","Canada East","Central India","Central
-        US","East Asia","East US 2","Japan East","Japan West","North Central US","North
-        Europe","Southeast Asia","South India","UK South","UK West","West US","West
-        Central US","France Central","Korea Central","South Africa North","UAE North","Switzerland
-        North","East US 2 EUAP"],"apiVersions":["2019-06-01-preview","2019-04-01","2018-09-01"]},{"resourceType":"registries/scheduleRun","locations":["East
-        US","West Europe","West US 2","South Central US","Australia East","Australia
-        Southeast","Brazil South","Canada Central","Canada East","Central India","Central
-        US","East Asia","East US 2","Japan East","Japan West","North Central US","North
-        Europe","Southeast Asia","South India","UK South","UK West","West US","West
-        Central US","France Central","Korea Central","South Africa North","UAE North","Switzerland
-        North","East US 2 EUAP"],"apiVersions":["2019-06-01-preview","2019-04-01","2018-09-01"]},{"resourceType":"registries/runs","locations":["East
-        US","West Europe","West US 2","South Central US","Australia East","Australia
-        Southeast","Brazil South","Canada Central","Canada East","Central India","Central
-        US","East Asia","East US 2","Japan East","Japan West","North Central US","North
-        Europe","Southeast Asia","South India","UK South","UK West","West US","West
-        Central US","France Central","Korea Central","South Africa North","UAE North","Switzerland
-        North","East US 2 EUAP"],"apiVersions":["2019-06-01-preview","2019-04-01","2018-09-01"]},{"resourceType":"registries/taskRuns","locations":["East
-        US","West Europe","West US 2","South Central US","Australia East","Australia
-        Southeast","Brazil South","Canada Central","Canada East","Central India","Central
-        US","East Asia","East US 2","Japan East","Japan West","North Central US","North
-        Europe","Southeast Asia","South India","UK South","UK West","West US","West
-        Central US","France Central","Korea Central","South Africa North","UAE North","Switzerland
-        North","East US 2 EUAP"],"apiVersions":["2019-06-01-preview"]},{"resourceType":"registries/taskRuns/listDetails","locations":["East
-        US","West Europe","West US 2","South Central US","Australia East","Australia
-        Southeast","Brazil South","Canada Central","Canada East","Central India","Central
-        US","East Asia","East US 2","Japan East","Japan West","North Central US","North
-        Europe","Southeast Asia","South India","UK South","UK West","West US","West
-        Central US","France Central","Korea Central","South Africa North","UAE North","Switzerland
-        North","East US 2 EUAP"],"apiVersions":["2019-06-01-preview"]},{"resourceType":"registries/agentPools","locations":["East
-        US","West US 2","South Central US","East US 2","East US 2 EUAP"],"apiVersions":["2019-06-01-preview"],"capabilities":"CrossResourceGroupResourceMove,
-        CrossSubscriptionResourceMove"},{"resourceType":"registries/agentPools/listQueueStatus","locations":["East
-        US","West US 2","South Central US","East US 2","East US 2 EUAP"],"apiVersions":["2019-06-01-preview"]},{"resourceType":"registries/runs/listLogSasUrl","locations":["East
-        US","West Europe","West US 2","South Central US","Australia East","Australia
-        Southeast","Brazil South","Canada Central","Canada East","Central India","Central
-        US","East Asia","East US 2","Japan East","Japan West","North Central US","North
-        Europe","Southeast Asia","South India","UK South","UK West","West US","West
-        Central US","France Central","Korea Central","South Africa North","UAE North","Switzerland
-        North","East US 2 EUAP"],"apiVersions":["2019-06-01-preview","2019-04-01","2018-09-01"]},{"resourceType":"registries/runs/cancel","locations":["East
-        US","West Europe","West US 2","South Central US","Australia East","Australia
-        Southeast","Brazil South","Canada Central","Canada East","Central India","Central
-        US","East Asia","East US 2","Japan East","Japan West","North Central US","North
-        Europe","Southeast Asia","South India","UK South","UK West","West US","West
-        Central US","France Central","Korea Central","South Africa North","UAE North","Switzerland
-        North","East US 2 EUAP"],"apiVersions":["2019-06-01-preview","2019-04-01","2018-09-01"]},{"resourceType":"registries/tasks","locations":["East
-        US","West Europe","West US 2","South Central US","Australia East","Australia
-        Southeast","Brazil South","Canada Central","Canada East","Central India","Central
-        US","East Asia","East US 2","Japan East","Japan West","North Central US","North
-        Europe","Southeast Asia","South India","UK South","UK West","West US","West
-        Central US","France Central","Korea Central","South Africa North","UAE North","Switzerland
-        North","East US 2 EUAP"],"apiVersions":["2019-06-01-preview","2019-04-01","2018-09-01"],"capabilities":"CrossResourceGroupResourceMove,
-        CrossSubscriptionResourceMove, SystemAssignedResourceIdentity"},{"resourceType":"registries/tasks/listDetails","locations":["East
-        US","West Europe","West US 2","South Central US","Australia East","Australia
-        Southeast","Brazil South","Canada Central","Canada East","Central India","Central
-        US","East Asia","East US 2","Japan East","Japan West","North Central US","North
-        Europe","Southeast Asia","South India","UK South","UK West","West US","West
-        Central US","France Central","Korea Central","South Africa North","UAE North","Switzerland
-        North","East US 2 EUAP"],"apiVersions":["2019-06-01-preview","2019-04-01","2018-09-01"]},{"resourceType":"registries/getBuildSourceUploadUrl","locations":["East
-        US","West Europe","West US 2","South Central US","Australia East","Australia
-        Southeast","Brazil South","Canada Central","Canada East","Central India","Central
-        US","East Asia","East US 2","Japan East","Japan West","North Central US","North
-        Europe","Southeast Asia","South India","UK South","UK West","West US","West
-        Central US","France Central","Korea Central","South Africa North","UAE North","Switzerland
-        North","East US 2 EUAP"],"apiVersions":["2018-02-01-preview"]},{"resourceType":"registries/queueBuild","locations":["East
-        US","West Europe","West US 2","South Central US","Australia East","Australia
-        Southeast","Brazil South","Canada Central","Canada East","Central India","Central
-        US","East Asia","East US 2","Japan East","Japan West","North Central US","North
-        Europe","Southeast Asia","South India","UK South","UK West","West US","West
-        Central US","France Central","Korea Central","South Africa North","UAE North","Switzerland
-        North","East US 2 EUAP"],"apiVersions":["2018-02-01-preview"]},{"resourceType":"registries/builds","locations":["East
-        US","West Europe","West US 2","South Central US","Australia East","Australia
-        Southeast","Brazil South","Canada Central","Canada East","Central India","Central
-        US","East Asia","East US 2","Japan East","Japan West","North Central US","North
-        Europe","Southeast Asia","South India","UK South","UK West","West US","West
-        Central US","France Central","Korea Central","South Africa North","UAE North","Switzerland
-        North","East US 2 EUAP"],"apiVersions":["2018-02-01-preview"]},{"resourceType":"registries/builds/getLogLink","locations":["East
-        US","West Europe","West US 2","South Central US","Australia East","Australia
-        Southeast","Brazil South","Canada Central","Canada East","Central India","Central
-        US","East Asia","East US 2","Japan East","Japan West","North Central US","North
-        Europe","Southeast Asia","South India","UK South","UK West","West US","West
-        Central US","France Central","Korea Central","South Africa North","UAE North","Switzerland
-        North","East US 2 EUAP"],"apiVersions":["2018-02-01-preview"]},{"resourceType":"registries/builds/cancel","locations":["East
-        US","West Europe","West US 2","South Central US","Australia East","Australia
-        Southeast","Brazil South","Canada Central","Canada East","Central India","Central
-        US","East Asia","East US 2","Japan East","Japan West","North Central US","North
-        Europe","Southeast Asia","South India","UK South","UK West","West US","West
-        Central US","France Central","Korea Central","South Africa North","UAE North","Switzerland
-        North","East US 2 EUAP"],"apiVersions":["2018-02-01-preview"]},{"resourceType":"registries/buildTasks","locations":["East
-        US","West Europe","West US 2","South Central US","Australia East","Australia
-        Southeast","Brazil South","Canada Central","Canada East","Central India","Central
-        US","East Asia","East US 2","Japan East","Japan West","North Central US","North
-        Europe","Southeast Asia","South India","UK South","UK West","West US","West
-        Central US","France Central","Korea Central","South Africa North","UAE North","Switzerland
-        North","East US 2 EUAP"],"apiVersions":["2018-02-01-preview"],"capabilities":"CrossResourceGroupResourceMove,
-        CrossSubscriptionResourceMove"},{"resourceType":"registries/buildTasks/listSourceRepositoryProperties","locations":["East
-        US","West Europe","West US 2","South Central US","Australia East","Australia
-        Southeast","Brazil South","Canada Central","Canada East","Central India","Central
-        US","East Asia","East US 2","Japan East","Japan West","North Central US","North
-        Europe","Southeast Asia","South India","UK South","UK West","West US","West
-        Central US","France Central","Korea Central","South Africa North","UAE North","Switzerland
-        North","East US 2 EUAP"],"apiVersions":["2018-02-01-preview"]},{"resourceType":"registries/buildTasks/steps","locations":["East
-        US","West Europe","West US 2","South Central US","Australia East","Australia
-        Southeast","Brazil South","Canada Central","Canada East","Central India","Central
-        US","East Asia","East US 2","Japan East","Japan West","North Central US","North
-        Europe","Southeast Asia","South India","UK South","UK West","West US","West
-        Central US","France Central","Korea Central","South Africa North","UAE North","Switzerland
-        North","East US 2 EUAP"],"apiVersions":["2018-02-01-preview"]},{"resourceType":"registries/buildTasks/steps/listBuildArguments","locations":["East
-        US","West Europe","West US 2","South Central US","Australia East","Australia
-        Southeast","Brazil South","Canada Central","Canada East","Central India","Central
-        US","East Asia","East US 2","Japan East","Japan West","North Central US","North
-        Europe","Southeast Asia","South India","UK South","UK West","West US","West
-        Central US","France Central","Korea Central","South Africa North","UAE North","Switzerland
-        North","East US 2 EUAP"],"apiVersions":["2018-02-01-preview"]},{"resourceType":"registries/replications","locations":["South
-        Central US","West Central US","East US","West Europe","West US","Japan East","North
-        Europe","Southeast Asia","North Central US","East US 2","West US 2","Brazil
-        South","Australia East","Central India","Korea Central","South Africa North","UAE
-        North","France Central","Central US","Canada East","Canada Central","UK South","UK
-        West","Australia Southeast","East Asia","Japan West","South India","Switzerland
-        North","Central US EUAP","East US 2 EUAP"],"apiVersions":["2019-12-01-preview","2019-05-01","2017-10-01"],"capabilities":"CrossResourceGroupResourceMove,
-        CrossSubscriptionResourceMove"},{"resourceType":"registries/webhooks","locations":["West
-        Central US","East US","West Europe","South Central US","West US","Japan East","North
-        Europe","Southeast Asia","North Central US","East US 2","West US 2","Brazil
-        South","Australia East","Central India","Korea Central","South Africa North","UAE
-        North","France Central","Central US","Canada East","Canada Central","UK South","UK
-        West","Australia Southeast","East Asia","Japan West","South India","Switzerland
-        North","Central US EUAP","East US 2 EUAP"],"apiVersions":["2019-12-01-preview","2019-05-01","2017-10-01"],"capabilities":"CrossResourceGroupResourceMove,
-        CrossSubscriptionResourceMove"},{"resourceType":"registries/webhooks/ping","locations":["West
-        Central US","East US","West Europe","South Central US","West US","Japan East","North
-        Europe","Southeast Asia","North Central US","East US 2","West US 2","Brazil
-        South","Australia East","Central India","Korea Central","South Africa North","UAE
-        North","France Central","Central US","Canada East","Canada Central","UK South","UK
-        West","Australia Southeast","East Asia","Japan West","South India","Switzerland
-        North","Central US EUAP","East US 2 EUAP"],"apiVersions":["2019-12-01-preview","2019-05-01","2017-10-01"]},{"resourceType":"registries/webhooks/getCallbackConfig","locations":["West
-        Central US","East US","West Europe","South Central US","West US","Japan East","North
-        Europe","Southeast Asia","North Central US","East US 2","West US 2","Brazil
-        South","Australia East","Central India","Korea Central","South Africa North","UAE
-        North","France Central","Central US","Canada East","Canada Central","UK South","UK
-        West","Australia Southeast","East Asia","Japan West","South India","Switzerland
-        North","Central US EUAP","East US 2 EUAP"],"apiVersions":["2019-12-01-preview","2019-05-01","2017-10-01"]},{"resourceType":"registries/webhooks/listEvents","locations":["West
-        Central US","East US","West Europe","South Central US","West US","Japan East","North
-        Europe","Southeast Asia","North Central US","East US 2","West US 2","Brazil
-        South","Australia East","Central India","Korea Central","South Africa North","UAE
-        North","France Central","Central US","Canada East","Canada Central","UK South","UK
-        West","Australia Southeast","East Asia","Japan West","South India","Switzerland
-        North","Central US EUAP","East US 2 EUAP"],"apiVersions":["2019-12-01-preview","2019-05-01","2017-10-01"]},{"resourceType":"locations/setupAuth","locations":["East
-        US","West Europe","West US 2","South Central US","Australia East","Australia
-        Southeast","Brazil South","Canada Central","Canada East","Central India","Central
-        US","East Asia","East US 2","Japan East","Japan West","North Central US","North
-        Europe","Southeast Asia","South India","UK South","UK West","West US","West
-        Central US","France Central","Korea Central","South Africa North","UAE North","Switzerland
-        North","East US 2 EUAP"],"apiVersions":["2018-02-01-preview"]},{"resourceType":"locations/authorize","locations":["East
-        US","West Europe","West US 2","South Central US","Australia East","Australia
-        Southeast","Brazil South","Canada Central","Canada East","Central India","Central
-        US","East Asia","East US 2","Japan East","Japan West","North Central US","North
-        Europe","Southeast Asia","South India","UK South","UK West","West US","West
-        Central US","France Central","Korea Central","South Africa North","UAE North","Switzerland
-        North","East US 2 EUAP"],"apiVersions":["2018-02-01-preview"]},{"resourceType":"locations/operationResults","locations":["West
-        Central US","East US","West Europe","South Central US","West US","Japan East","North
-        Europe","Southeast Asia","North Central US","East US 2","West US 2","Brazil
-        South","Australia East","Central India","Korea Central","France Central","Central
-        US","South Africa North","UAE North","Canada East","Canada Central","UK South","UK
-        West","Australia Southeast","East Asia","Japan West","South India","Switzerland
-        North","Central US EUAP","East US 2 EUAP"],"apiVersions":["2019-12-01-preview","2019-05-01-preview","2019-05-01","2017-10-01"]},{"resourceType":"locations/deleteVirtualNetworkOrSubnets","locations":["West
-        Central US","East US","West Europe","South Central US","West US","Japan East","North
-        Europe","Southeast Asia","North Central US","East US 2","West US 2","Brazil
-        South","Australia East","Central India","Korea Central","South Africa North","UAE
-        North","France Central","Central US","Canada East","Canada Central","UK South","UK
-        West","Australia Southeast","East Asia","Japan West","South India","Switzerland
-        North","Central US EUAP","East US 2 EUAP"],"apiVersions":["2019-05-01","2017-10-01"]},{"resourceType":"registries/GetCredentials","locations":["West
-        US","East US","South Central US","West Europe","East US 2 EUAP","Central US
-        EUAP"],"apiVersions":["2016-06-27-preview"]},{"resourceType":"registries/listCredentials","locations":["South
-        Central US","East US","West US","West Europe","North Europe","UK South","UK
-        West","Australia East","Australia Southeast","Central India","Korea Central","South
-        Africa North","UAE North","France Central","East Asia","Japan East","Japan
-        West","Southeast Asia","South India","Brazil South","Canada East","Canada
-        Central","Central US","East US 2","North Central US","West Central US","West
-        US 2","Switzerland North","Central US EUAP","East US 2 EUAP"],"apiVersions":["2019-12-01-preview","2019-05-01","2017-10-01","2017-03-01"]},{"resourceType":"registries/regenerateCredential","locations":["South
-        Central US","West US","East US","West Europe","North Europe","UK South","UK
-        West","Australia East","Australia Southeast","Central India","Korea Central","South
-        Africa North","UAE North","France Central","East Asia","Japan East","Japan
-        West","Southeast Asia","South India","Brazil South","Canada East","Canada
-        Central","Central US","East US 2","North Central US","West Central US","West
-        US 2","Switzerland North","Central US EUAP","East US 2 EUAP"],"apiVersions":["2019-12-01-preview","2019-05-01","2017-10-01","2017-03-01"]},{"resourceType":"registries/listUsages","locations":["West
-        Central US","East US","West Europe","South Central US","West US","Japan East","North
-        Europe","Southeast Asia","North Central US","East US 2","West US 2","Brazil
-        South","Australia East","Central India","Korea Central","South Africa North","UAE
-        North","France Central","Central US","Canada East","Canada Central","UK South","UK
-        West","Australia Southeast","East Asia","Japan West","South India","Switzerland
-        North","Central US EUAP","East US 2 EUAP"],"apiVersions":["2019-12-01-preview","2019-05-01","2017-10-01"]},{"resourceType":"registries/listPolicies","locations":["West
-        US","East US","South Central US","West Europe","North Europe","UK South","UK
-        West","Australia East","Australia Southeast","Central India","Korea Central","South
-        Africa North","UAE North","France Central","East Asia","Japan East","Japan
-        West","Southeast Asia","South India","Brazil South","Canada East","Canada
-        Central","Central US","East US 2","North Central US","West Central US","West
-        US 2","Switzerland North","East US 2 EUAP","Central US EUAP"],"apiVersions":["2017-10-01"]},{"resourceType":"registries/updatePolicies","locations":["West
-        US","East US","South Central US","West Europe","North Europe","UK South","UK
-        West","Australia East","Australia Southeast","Central India","Korea Central","South
-        Africa North","UAE North","France Central","East Asia","Japan East","Japan
-        West","Southeast Asia","South India","Brazil South","Canada East","Canada
-        Central","Central US","East US 2","North Central US","West Central US","West
-        US 2","Switzerland North","East US 2 EUAP","Central US EUAP"],"apiVersions":["2017-10-01"]},{"resourceType":"registries/regenerateCredentials","locations":["West
-        US","East US","South Central US","West Europe","East US 2 EUAP","Central US
-        EUAP"],"apiVersions":["2016-06-27-preview"]},{"resourceType":"registries/eventGridFilters","locations":["South
-        Central US","West Central US","East US","West Europe","West US","Japan East","North
-        Europe","Southeast Asia","North Central US","East US 2","West US 2","Brazil
-        South","Australia East","Central India","Korea Central","South Africa North","UAE
-        North","France Central","Central US","Canada East","Canada Central","UK South","UK
-        West","Australia Southeast","East Asia","Japan West","South India","Switzerland
-        North","Central US EUAP","East US 2 EUAP"],"apiVersions":["2019-05-01","2017-10-01"]},{"resourceType":"checkNameAvailability","locations":["South
-        Central US","East US","West US","Central US","East US 2","North Central US","West
-        Central US","West US 2","Brazil South","Canada East","Canada Central","West
-        Europe","North Europe","UK South","UK West","Australia East","Australia Southeast","Central
-        India","East Asia","Japan East","Japan West","Southeast Asia","South India","Korea
-        Central","France Central","South Africa North","UAE North","Switzerland North","East
-        US 2 EUAP","Central US EUAP"],"apiVersions":["2019-12-01-preview","2019-05-01","2017-10-01","2017-06-01-preview","2017-03-01","2016-06-27-preview"]},{"resourceType":"operations","locations":["South
-        Central US","East US","West US","Central US","East US 2","North Central US","West
-        Central US","West US 2","Brazil South","Canada East","Canada Central","West
-        Europe","North Europe","UK South","UK West","Australia East","Australia Southeast","Central
-        India","East Asia","Japan East","Japan West","Southeast Asia","South India","Korea
-        Central","France Central","South Africa North","UAE North","Switzerland North","Central
-        US EUAP","East US 2 EUAP"],"apiVersions":["2019-12-01-preview","2019-05-01","2017-10-01","2017-06-01-preview","2017-03-01"]},{"resourceType":"locations","locations":["South
-        Central US","East US","West US","Central US","East US 2","North Central US","West
-        Central US","West US 2","Brazil South","Canada East","Canada Central","West
-        Europe","North Europe","UK South","UK West","Australia East","Australia Southeast","Central
-        India","East Asia","Japan East","Japan West","Southeast Asia","South India","Korea
-        Central","France Central","South Africa North","UAE North","Switzerland North","Central
-        US EUAP","East US 2 EUAP"],"apiVersions":["2019-12-01-preview","2019-05-01-preview","2019-05-01","2017-10-01","2017-06-01-preview"]}],"registrationState":"Registering"}'
-=======
-      string: '{"sku":{"name":"Premium","tier":"Premium"},"type":"Microsoft.ContainerRegistry/registries","id":"/subscriptions/00000000-0000-0000-0000-000000000000/resourceGroups/clitest.rg000001/providers/Microsoft.ContainerRegistry/registries/clireg000002","name":"clireg000002","location":"westus","tags":{},"properties":{"loginServer":"clireg000002.azurecr.io","creationDate":"2020-07-14T10:38:12.1731772Z","provisioningState":"Succeeded","adminUserEnabled":false,"networkRuleSet":{"defaultAction":"Allow","virtualNetworkRules":[],"ipRules":[]},"policies":{"quarantinePolicy":{"status":"disabled"},"trustPolicy":{"type":"Notary","status":"disabled"},"retentionPolicy":{"days":7,"lastUpdatedTime":"2020-07-14T10:38:13.1304809+00:00","status":"disabled"}},"encryption":{"status":"disabled"},"dataEndpointEnabled":false,"dataEndpointHostNames":[],"privateEndpointConnections":[],"publicNetworkAccess":"Enabled"}}'
->>>>>>> 3c2ff2b5
-    headers:
-      cache-control:
-      - no-cache
-      content-length:
-      - '29074'
-      content-type:
-      - application/json; charset=utf-8
-      date:
-<<<<<<< HEAD
-      - Mon, 06 Jul 2020 00:31:33 GMT
-=======
-      - Tue, 14 Jul 2020 10:38:35 GMT
->>>>>>> 3c2ff2b5
-      expires:
-      - '-1'
-      pragma:
-      - no-cache
-      strict-transport-security:
-      - max-age=31536000; includeSubDomains
-      vary:
-      - Accept-Encoding
-      x-content-type-options:
-      - nosniff
-    status:
-      code: 200
-      message: OK
-- request:
-    body: null
-    headers:
-      Accept:
-      - '*/*'
-      Accept-Encoding:
-      - gzip, deflate
-      Connection:
-      - keep-alive
-      User-Agent:
-<<<<<<< HEAD
-      - python-requests/2.22.0
-=======
-      - python/3.8.0 (Windows-10-10.0.19041-SP0) msrest/0.6.9 msrest_azure/0.6.3 azure-mgmt-containerregistry/3.0.0rc14
-        Azure-SDK-For-Python AZURECLI/2.9.0
-      accept-language:
-      - en-US
->>>>>>> 3c2ff2b5
-    method: GET
-    uri: https://management.azure.com/subscriptions/00000000-0000-0000-0000-000000000000/providers/Microsoft.ContainerRegistry?api-version=2016-02-01
-  response:
-    body:
-<<<<<<< HEAD
-      string: '{"id":"/subscriptions/00000000-0000-0000-0000-000000000000/providers/Microsoft.ContainerRegistry","namespace":"Microsoft.ContainerRegistry","authorizations":[{"applicationId":"6a0ec4d3-30cb-4a83-91c0-ae56bc0e3d26","roleDefinitionId":"78e18383-93eb-418a-9887-bc9271046576"},{"applicationId":"737d58c1-397a-46e7-9d12-7d8c830883c2","roleDefinitionId":"716bb53a-0390-4428-bf41-b1bedde7d751"},{"applicationId":"918d0db8-4a38-4938-93c1-9313bdfe0272","roleDefinitionId":"dcd2d2c9-3f80-4d72-95a8-2593111b4b12"},{"applicationId":"d2fa1650-4805-4a83-bcb9-cf41fe63539c","roleDefinitionId":"c15f8dab-b103-4f8d-9afb-fbe4b8e98de2"},{"applicationId":"a4c95b9e-3994-40cc-8953-5dc66d48348d","roleDefinitionId":"dc88c655-90fa-48d9-8d51-003cc8738508"},{"applicationId":"62c559cd-db0c-4da0-bab2-972528c65d42","roleDefinitionId":"437b639a-6d74-491d-959f-d172e8c5c1fc"}],"resourceTypes":[{"resourceType":"registries","locations":["West
-        US","East US","South Central US","West Europe","North Europe","UK South","UK
-        West","Australia East","Australia Southeast","Central India","Korea Central","France
-        Central","South Africa North","UAE North","East Asia","Japan East","Japan
-        West","Southeast Asia","South India","Brazil South","Canada East","Canada
-        Central","Central US","East US 2","North Central US","West Central US","West
-        US 2","Switzerland North","East US 2 EUAP","Central US EUAP"],"apiVersions":["2019-12-01-preview","2019-05-01","2017-10-01","2017-03-01"],"capabilities":"CrossResourceGroupResourceMove,
-        CrossSubscriptionResourceMove, SystemAssignedResourceIdentity"},{"resourceType":"registries/scopeMaps","locations":["West
-        US","East US","South Central US","West Europe","North Europe","UK South","UK
-        West","Australia East","Australia Southeast","Central India","East Asia","Japan
-        East","Japan West","Southeast Asia","South India","Brazil South","Canada East","Canada
-        Central","Central US","East US 2","North Central US","West Central US","West
-        US 2","Korea Central","France Central","South Africa North","UAE North","Switzerland
-        North","Central US EUAP","East US 2 EUAP"],"apiVersions":["2019-05-01-preview"]},{"resourceType":"registries/tokens","locations":["West
-        US","East US","South Central US","West Europe","North Europe","UK South","UK
-        West","Australia East","Australia Southeast","Central India","East Asia","Japan
-        East","Japan West","Southeast Asia","South India","Brazil South","Canada East","Canada
-        Central","Central US","East US 2","North Central US","West Central US","West
-        US 2","Korea Central","France Central","South Africa North","UAE North","Switzerland
-        North","Central US EUAP","East US 2 EUAP"],"apiVersions":["2019-05-01-preview"]},{"resourceType":"registries/generateCredentials","locations":["West
-        US","East US","South Central US","West Europe","North Europe","UK South","UK
-        West","Australia East","Australia Southeast","Central India","East Asia","Japan
-        East","Japan West","Southeast Asia","South India","Brazil South","Canada East","Canada
-        Central","Central US","East US 2","North Central US","West Central US","West
-        US 2","Korea Central","France Central","South Africa North","UAE North","Switzerland
-        North","Central US EUAP","East US 2 EUAP"],"apiVersions":["2019-05-01-preview"]},{"resourceType":"registries/privateEndpointConnections","locations":["West
-        US","East US","South Central US","West Europe","Switzerland North","North
-        Europe","UK South","UK West","Australia East","Australia Southeast","Central
-        India","East Asia","Japan East","Japan West","Southeast Asia","South India","Brazil
-        South","Canada East","Canada Central","Central US","East US 2","North Central
-        US","West Central US","West US 2","Korea Central","France Central","South
-        Africa North","UAE North","Central US EUAP","East US 2 EUAP"],"apiVersions":["2019-12-01-preview"]},{"resourceType":"registries/privateEndpointConnectionProxies","locations":["West
-        US","East US","South Central US","West Europe","Switzerland North","North
-        Europe","UK South","UK West","Australia East","Australia Southeast","Central
-        India","East Asia","Japan East","Japan West","Southeast Asia","South India","Brazil
-        South","Canada East","Canada Central","Central US","East US 2","North Central
-        US","West Central US","West US 2","Korea Central","France Central","South
-        Africa North","UAE North","Central US EUAP","East US 2 EUAP"],"apiVersions":["2019-12-01-preview"]},{"resourceType":"registries/privateEndpointConnectionProxies/validate","locations":["West
-        US","East US","South Central US","West Europe","Switzerland North","North
-        Europe","UK South","UK West","Australia East","Australia Southeast","Central
-        India","East Asia","Japan East","Japan West","Southeast Asia","South India","Brazil
-        South","Canada East","Canada Central","Central US","East US 2","North Central
-        US","West Central US","West US 2","Korea Central","France Central","South
-        Africa North","UAE North","Central US EUAP","East US 2 EUAP"],"apiVersions":["2019-12-01-preview"]},{"resourceType":"registries/privateLinkResources","locations":["West
-        US","East US","South Central US","West Europe","Switzerland North","North
-        Europe","UK South","UK West","Australia East","Australia Southeast","Central
-        India","East Asia","Japan East","Japan West","Southeast Asia","South India","Brazil
-        South","Canada East","Canada Central","Central US","East US 2","North Central
-        US","West Central US","West US 2","Korea Central","France Central","South
-        Africa North","UAE North","Central US EUAP","East US 2 EUAP"],"apiVersions":["2019-12-01-preview"]},{"resourceType":"registries/importImage","locations":["South
-        Central US","West Central US","East US","West Europe","West US","Japan East","North
-        Europe","Southeast Asia","North Central US","East US 2","West US 2","Brazil
-        South","Australia East","Central India","Korea Central","France Central","South
-        Africa North","UAE North","Central US","Canada East","Canada Central","UK
-        South","UK West","Australia Southeast","East Asia","Japan West","South India","Switzerland
-        North","Central US EUAP","East US 2 EUAP"],"apiVersions":["2019-12-01-preview","2019-05-01","2017-10-01"]},{"resourceType":"registries/exportPipelines","locations":["West
-        US","East US","South Central US","West Europe","Switzerland North","North
-        Europe","UK South","UK West","Australia East","Australia Southeast","Central
-        India","East Asia","Japan East","Japan West","Southeast Asia","South India","Brazil
-        South","Canada East","Canada Central","Central US","East US 2","North Central
-        US","West Central US","West US 2","Korea Central","France Central","South
-        Africa North","UAE North","Central US EUAP","East US 2 EUAP"],"apiVersions":["2019-12-01-preview"],"capabilities":"SystemAssignedResourceIdentity"},{"resourceType":"registries/importPipelines","locations":["West
-        US","East US","South Central US","West Europe","Switzerland North","North
-        Europe","UK South","UK West","Australia East","Australia Southeast","Central
-        India","East Asia","Japan East","Japan West","Southeast Asia","South India","Brazil
-        South","Canada East","Canada Central","Central US","East US 2","North Central
-        US","West Central US","West US 2","Korea Central","France Central","South
-        Africa North","UAE North","Central US EUAP","East US 2 EUAP"],"apiVersions":["2019-12-01-preview"],"capabilities":"SystemAssignedResourceIdentity"},{"resourceType":"registries/pipelineRuns","locations":["West
-        US","East US","South Central US","West Europe","Switzerland North","North
-        Europe","UK South","UK West","Australia East","Australia Southeast","Central
-        India","East Asia","Japan East","Japan West","Southeast Asia","South India","Brazil
-        South","Canada East","Canada Central","Central US","East US 2","North Central
-        US","West Central US","West US 2","Korea Central","France Central","South
-        Africa North","UAE North","Central US EUAP","East US 2 EUAP"],"apiVersions":["2019-12-01-preview"]},{"resourceType":"registries/listBuildSourceUploadUrl","locations":["East
-        US","West Europe","West US 2","South Central US","Australia East","Australia
-        Southeast","Brazil South","Canada Central","Canada East","Central India","Central
-        US","East Asia","East US 2","Japan East","Japan West","North Central US","North
-        Europe","Southeast Asia","South India","UK South","UK West","West US","West
-        Central US","France Central","Korea Central","South Africa North","UAE North","Switzerland
-        North","East US 2 EUAP"],"apiVersions":["2019-06-01-preview","2019-04-01","2018-09-01"]},{"resourceType":"registries/scheduleRun","locations":["East
-        US","West Europe","West US 2","South Central US","Australia East","Australia
-        Southeast","Brazil South","Canada Central","Canada East","Central India","Central
-        US","East Asia","East US 2","Japan East","Japan West","North Central US","North
-        Europe","Southeast Asia","South India","UK South","UK West","West US","West
-        Central US","France Central","Korea Central","South Africa North","UAE North","Switzerland
-        North","East US 2 EUAP"],"apiVersions":["2019-06-01-preview","2019-04-01","2018-09-01"]},{"resourceType":"registries/runs","locations":["East
-        US","West Europe","West US 2","South Central US","Australia East","Australia
-        Southeast","Brazil South","Canada Central","Canada East","Central India","Central
-        US","East Asia","East US 2","Japan East","Japan West","North Central US","North
-        Europe","Southeast Asia","South India","UK South","UK West","West US","West
-        Central US","France Central","Korea Central","South Africa North","UAE North","Switzerland
-        North","East US 2 EUAP"],"apiVersions":["2019-06-01-preview","2019-04-01","2018-09-01"]},{"resourceType":"registries/taskRuns","locations":["East
-        US","West Europe","West US 2","South Central US","Australia East","Australia
-        Southeast","Brazil South","Canada Central","Canada East","Central India","Central
-        US","East Asia","East US 2","Japan East","Japan West","North Central US","North
-        Europe","Southeast Asia","South India","UK South","UK West","West US","West
-        Central US","France Central","Korea Central","South Africa North","UAE North","Switzerland
-        North","East US 2 EUAP"],"apiVersions":["2019-06-01-preview"]},{"resourceType":"registries/taskRuns/listDetails","locations":["East
-        US","West Europe","West US 2","South Central US","Australia East","Australia
-        Southeast","Brazil South","Canada Central","Canada East","Central India","Central
-        US","East Asia","East US 2","Japan East","Japan West","North Central US","North
-        Europe","Southeast Asia","South India","UK South","UK West","West US","West
-        Central US","France Central","Korea Central","South Africa North","UAE North","Switzerland
-        North","East US 2 EUAP"],"apiVersions":["2019-06-01-preview"]},{"resourceType":"registries/agentPools","locations":["East
-        US","West US 2","South Central US","East US 2","East US 2 EUAP"],"apiVersions":["2019-06-01-preview"],"capabilities":"CrossResourceGroupResourceMove,
-        CrossSubscriptionResourceMove"},{"resourceType":"registries/agentPools/listQueueStatus","locations":["East
-        US","West US 2","South Central US","East US 2","East US 2 EUAP"],"apiVersions":["2019-06-01-preview"]},{"resourceType":"registries/runs/listLogSasUrl","locations":["East
-        US","West Europe","West US 2","South Central US","Australia East","Australia
-        Southeast","Brazil South","Canada Central","Canada East","Central India","Central
-        US","East Asia","East US 2","Japan East","Japan West","North Central US","North
-        Europe","Southeast Asia","South India","UK South","UK West","West US","West
-        Central US","France Central","Korea Central","South Africa North","UAE North","Switzerland
-        North","East US 2 EUAP"],"apiVersions":["2019-06-01-preview","2019-04-01","2018-09-01"]},{"resourceType":"registries/runs/cancel","locations":["East
-        US","West Europe","West US 2","South Central US","Australia East","Australia
-        Southeast","Brazil South","Canada Central","Canada East","Central India","Central
-        US","East Asia","East US 2","Japan East","Japan West","North Central US","North
-        Europe","Southeast Asia","South India","UK South","UK West","West US","West
-        Central US","France Central","Korea Central","South Africa North","UAE North","Switzerland
-        North","East US 2 EUAP"],"apiVersions":["2019-06-01-preview","2019-04-01","2018-09-01"]},{"resourceType":"registries/tasks","locations":["East
-        US","West Europe","West US 2","South Central US","Australia East","Australia
-        Southeast","Brazil South","Canada Central","Canada East","Central India","Central
-        US","East Asia","East US 2","Japan East","Japan West","North Central US","North
-        Europe","Southeast Asia","South India","UK South","UK West","West US","West
-        Central US","France Central","Korea Central","South Africa North","UAE North","Switzerland
-        North","East US 2 EUAP"],"apiVersions":["2019-06-01-preview","2019-04-01","2018-09-01"],"capabilities":"CrossResourceGroupResourceMove,
-        CrossSubscriptionResourceMove, SystemAssignedResourceIdentity"},{"resourceType":"registries/tasks/listDetails","locations":["East
-        US","West Europe","West US 2","South Central US","Australia East","Australia
-        Southeast","Brazil South","Canada Central","Canada East","Central India","Central
-        US","East Asia","East US 2","Japan East","Japan West","North Central US","North
-        Europe","Southeast Asia","South India","UK South","UK West","West US","West
-        Central US","France Central","Korea Central","South Africa North","UAE North","Switzerland
-        North","East US 2 EUAP"],"apiVersions":["2019-06-01-preview","2019-04-01","2018-09-01"]},{"resourceType":"registries/getBuildSourceUploadUrl","locations":["East
-        US","West Europe","West US 2","South Central US","Australia East","Australia
-        Southeast","Brazil South","Canada Central","Canada East","Central India","Central
-        US","East Asia","East US 2","Japan East","Japan West","North Central US","North
-        Europe","Southeast Asia","South India","UK South","UK West","West US","West
-        Central US","France Central","Korea Central","South Africa North","UAE North","Switzerland
-        North","East US 2 EUAP"],"apiVersions":["2018-02-01-preview"]},{"resourceType":"registries/queueBuild","locations":["East
-        US","West Europe","West US 2","South Central US","Australia East","Australia
-        Southeast","Brazil South","Canada Central","Canada East","Central India","Central
-        US","East Asia","East US 2","Japan East","Japan West","North Central US","North
-        Europe","Southeast Asia","South India","UK South","UK West","West US","West
-        Central US","France Central","Korea Central","South Africa North","UAE North","Switzerland
-        North","East US 2 EUAP"],"apiVersions":["2018-02-01-preview"]},{"resourceType":"registries/builds","locations":["East
-        US","West Europe","West US 2","South Central US","Australia East","Australia
-        Southeast","Brazil South","Canada Central","Canada East","Central India","Central
-        US","East Asia","East US 2","Japan East","Japan West","North Central US","North
-        Europe","Southeast Asia","South India","UK South","UK West","West US","West
-        Central US","France Central","Korea Central","South Africa North","UAE North","Switzerland
-        North","East US 2 EUAP"],"apiVersions":["2018-02-01-preview"]},{"resourceType":"registries/builds/getLogLink","locations":["East
-        US","West Europe","West US 2","South Central US","Australia East","Australia
-        Southeast","Brazil South","Canada Central","Canada East","Central India","Central
-        US","East Asia","East US 2","Japan East","Japan West","North Central US","North
-        Europe","Southeast Asia","South India","UK South","UK West","West US","West
-        Central US","France Central","Korea Central","South Africa North","UAE North","Switzerland
-        North","East US 2 EUAP"],"apiVersions":["2018-02-01-preview"]},{"resourceType":"registries/builds/cancel","locations":["East
-        US","West Europe","West US 2","South Central US","Australia East","Australia
-        Southeast","Brazil South","Canada Central","Canada East","Central India","Central
-        US","East Asia","East US 2","Japan East","Japan West","North Central US","North
-        Europe","Southeast Asia","South India","UK South","UK West","West US","West
-        Central US","France Central","Korea Central","South Africa North","UAE North","Switzerland
-        North","East US 2 EUAP"],"apiVersions":["2018-02-01-preview"]},{"resourceType":"registries/buildTasks","locations":["East
-        US","West Europe","West US 2","South Central US","Australia East","Australia
-        Southeast","Brazil South","Canada Central","Canada East","Central India","Central
-        US","East Asia","East US 2","Japan East","Japan West","North Central US","North
-        Europe","Southeast Asia","South India","UK South","UK West","West US","West
-        Central US","France Central","Korea Central","South Africa North","UAE North","Switzerland
-        North","East US 2 EUAP"],"apiVersions":["2018-02-01-preview"],"capabilities":"CrossResourceGroupResourceMove,
-        CrossSubscriptionResourceMove"},{"resourceType":"registries/buildTasks/listSourceRepositoryProperties","locations":["East
-        US","West Europe","West US 2","South Central US","Australia East","Australia
-        Southeast","Brazil South","Canada Central","Canada East","Central India","Central
-        US","East Asia","East US 2","Japan East","Japan West","North Central US","North
-        Europe","Southeast Asia","South India","UK South","UK West","West US","West
-        Central US","France Central","Korea Central","South Africa North","UAE North","Switzerland
-        North","East US 2 EUAP"],"apiVersions":["2018-02-01-preview"]},{"resourceType":"registries/buildTasks/steps","locations":["East
-        US","West Europe","West US 2","South Central US","Australia East","Australia
-        Southeast","Brazil South","Canada Central","Canada East","Central India","Central
-        US","East Asia","East US 2","Japan East","Japan West","North Central US","North
-        Europe","Southeast Asia","South India","UK South","UK West","West US","West
-        Central US","France Central","Korea Central","South Africa North","UAE North","Switzerland
-        North","East US 2 EUAP"],"apiVersions":["2018-02-01-preview"]},{"resourceType":"registries/buildTasks/steps/listBuildArguments","locations":["East
-        US","West Europe","West US 2","South Central US","Australia East","Australia
-        Southeast","Brazil South","Canada Central","Canada East","Central India","Central
-        US","East Asia","East US 2","Japan East","Japan West","North Central US","North
-        Europe","Southeast Asia","South India","UK South","UK West","West US","West
-        Central US","France Central","Korea Central","South Africa North","UAE North","Switzerland
-        North","East US 2 EUAP"],"apiVersions":["2018-02-01-preview"]},{"resourceType":"registries/replications","locations":["South
-        Central US","West Central US","East US","West Europe","West US","Japan East","North
-        Europe","Southeast Asia","North Central US","East US 2","West US 2","Brazil
-        South","Australia East","Central India","Korea Central","South Africa North","UAE
-        North","France Central","Central US","Canada East","Canada Central","UK South","UK
-        West","Australia Southeast","East Asia","Japan West","South India","Switzerland
-        North","Central US EUAP","East US 2 EUAP"],"apiVersions":["2019-12-01-preview","2019-05-01","2017-10-01"],"capabilities":"CrossResourceGroupResourceMove,
-        CrossSubscriptionResourceMove"},{"resourceType":"registries/webhooks","locations":["West
-        Central US","East US","West Europe","South Central US","West US","Japan East","North
-        Europe","Southeast Asia","North Central US","East US 2","West US 2","Brazil
-        South","Australia East","Central India","Korea Central","South Africa North","UAE
-        North","France Central","Central US","Canada East","Canada Central","UK South","UK
-        West","Australia Southeast","East Asia","Japan West","South India","Switzerland
-        North","Central US EUAP","East US 2 EUAP"],"apiVersions":["2019-12-01-preview","2019-05-01","2017-10-01"],"capabilities":"CrossResourceGroupResourceMove,
-        CrossSubscriptionResourceMove"},{"resourceType":"registries/webhooks/ping","locations":["West
-        Central US","East US","West Europe","South Central US","West US","Japan East","North
-        Europe","Southeast Asia","North Central US","East US 2","West US 2","Brazil
-        South","Australia East","Central India","Korea Central","South Africa North","UAE
-        North","France Central","Central US","Canada East","Canada Central","UK South","UK
-        West","Australia Southeast","East Asia","Japan West","South India","Switzerland
-        North","Central US EUAP","East US 2 EUAP"],"apiVersions":["2019-12-01-preview","2019-05-01","2017-10-01"]},{"resourceType":"registries/webhooks/getCallbackConfig","locations":["West
-        Central US","East US","West Europe","South Central US","West US","Japan East","North
-        Europe","Southeast Asia","North Central US","East US 2","West US 2","Brazil
-        South","Australia East","Central India","Korea Central","South Africa North","UAE
-        North","France Central","Central US","Canada East","Canada Central","UK South","UK
-        West","Australia Southeast","East Asia","Japan West","South India","Switzerland
-        North","Central US EUAP","East US 2 EUAP"],"apiVersions":["2019-12-01-preview","2019-05-01","2017-10-01"]},{"resourceType":"registries/webhooks/listEvents","locations":["West
-        Central US","East US","West Europe","South Central US","West US","Japan East","North
-        Europe","Southeast Asia","North Central US","East US 2","West US 2","Brazil
-        South","Australia East","Central India","Korea Central","South Africa North","UAE
-        North","France Central","Central US","Canada East","Canada Central","UK South","UK
-        West","Australia Southeast","East Asia","Japan West","South India","Switzerland
-        North","Central US EUAP","East US 2 EUAP"],"apiVersions":["2019-12-01-preview","2019-05-01","2017-10-01"]},{"resourceType":"locations/setupAuth","locations":["East
-        US","West Europe","West US 2","South Central US","Australia East","Australia
-        Southeast","Brazil South","Canada Central","Canada East","Central India","Central
-        US","East Asia","East US 2","Japan East","Japan West","North Central US","North
-        Europe","Southeast Asia","South India","UK South","UK West","West US","West
-        Central US","France Central","Korea Central","South Africa North","UAE North","Switzerland
-        North","East US 2 EUAP"],"apiVersions":["2018-02-01-preview"]},{"resourceType":"locations/authorize","locations":["East
-        US","West Europe","West US 2","South Central US","Australia East","Australia
-        Southeast","Brazil South","Canada Central","Canada East","Central India","Central
-        US","East Asia","East US 2","Japan East","Japan West","North Central US","North
-        Europe","Southeast Asia","South India","UK South","UK West","West US","West
-        Central US","France Central","Korea Central","South Africa North","UAE North","Switzerland
-        North","East US 2 EUAP"],"apiVersions":["2018-02-01-preview"]},{"resourceType":"locations/operationResults","locations":["West
-        Central US","East US","West Europe","South Central US","West US","Japan East","North
-        Europe","Southeast Asia","North Central US","East US 2","West US 2","Brazil
-        South","Australia East","Central India","Korea Central","France Central","Central
-        US","South Africa North","UAE North","Canada East","Canada Central","UK South","UK
-        West","Australia Southeast","East Asia","Japan West","South India","Switzerland
-        North","Central US EUAP","East US 2 EUAP"],"apiVersions":["2019-12-01-preview","2019-05-01-preview","2019-05-01","2017-10-01"]},{"resourceType":"locations/deleteVirtualNetworkOrSubnets","locations":["West
-        Central US","East US","West Europe","South Central US","West US","Japan East","North
-        Europe","Southeast Asia","North Central US","East US 2","West US 2","Brazil
-        South","Australia East","Central India","Korea Central","South Africa North","UAE
-        North","France Central","Central US","Canada East","Canada Central","UK South","UK
-        West","Australia Southeast","East Asia","Japan West","South India","Switzerland
-        North","Central US EUAP","East US 2 EUAP"],"apiVersions":["2019-05-01","2017-10-01"]},{"resourceType":"registries/GetCredentials","locations":["West
-        US","East US","South Central US","West Europe","East US 2 EUAP","Central US
-        EUAP"],"apiVersions":["2016-06-27-preview"]},{"resourceType":"registries/listCredentials","locations":["South
-        Central US","East US","West US","West Europe","North Europe","UK South","UK
-        West","Australia East","Australia Southeast","Central India","Korea Central","South
-        Africa North","UAE North","France Central","East Asia","Japan East","Japan
-        West","Southeast Asia","South India","Brazil South","Canada East","Canada
-        Central","Central US","East US 2","North Central US","West Central US","West
-        US 2","Switzerland North","Central US EUAP","East US 2 EUAP"],"apiVersions":["2019-12-01-preview","2019-05-01","2017-10-01","2017-03-01"]},{"resourceType":"registries/regenerateCredential","locations":["South
-        Central US","West US","East US","West Europe","North Europe","UK South","UK
-        West","Australia East","Australia Southeast","Central India","Korea Central","South
-        Africa North","UAE North","France Central","East Asia","Japan East","Japan
-        West","Southeast Asia","South India","Brazil South","Canada East","Canada
-        Central","Central US","East US 2","North Central US","West Central US","West
-        US 2","Switzerland North","Central US EUAP","East US 2 EUAP"],"apiVersions":["2019-12-01-preview","2019-05-01","2017-10-01","2017-03-01"]},{"resourceType":"registries/listUsages","locations":["West
-        Central US","East US","West Europe","South Central US","West US","Japan East","North
-        Europe","Southeast Asia","North Central US","East US 2","West US 2","Brazil
-        South","Australia East","Central India","Korea Central","South Africa North","UAE
-        North","France Central","Central US","Canada East","Canada Central","UK South","UK
-        West","Australia Southeast","East Asia","Japan West","South India","Switzerland
-        North","Central US EUAP","East US 2 EUAP"],"apiVersions":["2019-12-01-preview","2019-05-01","2017-10-01"]},{"resourceType":"registries/listPolicies","locations":["West
-        US","East US","South Central US","West Europe","North Europe","UK South","UK
-        West","Australia East","Australia Southeast","Central India","Korea Central","South
-        Africa North","UAE North","France Central","East Asia","Japan East","Japan
-        West","Southeast Asia","South India","Brazil South","Canada East","Canada
-        Central","Central US","East US 2","North Central US","West Central US","West
-        US 2","Switzerland North","East US 2 EUAP","Central US EUAP"],"apiVersions":["2017-10-01"]},{"resourceType":"registries/updatePolicies","locations":["West
-        US","East US","South Central US","West Europe","North Europe","UK South","UK
-        West","Australia East","Australia Southeast","Central India","Korea Central","South
-        Africa North","UAE North","France Central","East Asia","Japan East","Japan
-        West","Southeast Asia","South India","Brazil South","Canada East","Canada
-        Central","Central US","East US 2","North Central US","West Central US","West
-        US 2","Switzerland North","East US 2 EUAP","Central US EUAP"],"apiVersions":["2017-10-01"]},{"resourceType":"registries/regenerateCredentials","locations":["West
-        US","East US","South Central US","West Europe","East US 2 EUAP","Central US
-        EUAP"],"apiVersions":["2016-06-27-preview"]},{"resourceType":"registries/eventGridFilters","locations":["South
-        Central US","West Central US","East US","West Europe","West US","Japan East","North
-        Europe","Southeast Asia","North Central US","East US 2","West US 2","Brazil
-        South","Australia East","Central India","Korea Central","South Africa North","UAE
-        North","France Central","Central US","Canada East","Canada Central","UK South","UK
-        West","Australia Southeast","East Asia","Japan West","South India","Switzerland
-        North","Central US EUAP","East US 2 EUAP"],"apiVersions":["2019-05-01","2017-10-01"]},{"resourceType":"checkNameAvailability","locations":["South
-        Central US","East US","West US","Central US","East US 2","North Central US","West
-        Central US","West US 2","Brazil South","Canada East","Canada Central","West
-        Europe","North Europe","UK South","UK West","Australia East","Australia Southeast","Central
-        India","East Asia","Japan East","Japan West","Southeast Asia","South India","Korea
-        Central","France Central","South Africa North","UAE North","Switzerland North","East
-        US 2 EUAP","Central US EUAP"],"apiVersions":["2019-12-01-preview","2019-05-01","2017-10-01","2017-06-01-preview","2017-03-01","2016-06-27-preview"]},{"resourceType":"operations","locations":["South
-        Central US","East US","West US","Central US","East US 2","North Central US","West
-        Central US","West US 2","Brazil South","Canada East","Canada Central","West
-        Europe","North Europe","UK South","UK West","Australia East","Australia Southeast","Central
-        India","East Asia","Japan East","Japan West","Southeast Asia","South India","Korea
-        Central","France Central","South Africa North","UAE North","Switzerland North","Central
-        US EUAP","East US 2 EUAP"],"apiVersions":["2019-12-01-preview","2019-05-01","2017-10-01","2017-06-01-preview","2017-03-01"]},{"resourceType":"locations","locations":["South
-        Central US","East US","West US","Central US","East US 2","North Central US","West
-        Central US","West US 2","Brazil South","Canada East","Canada Central","West
-        Europe","North Europe","UK South","UK West","Australia East","Australia Southeast","Central
-        India","East Asia","Japan East","Japan West","Southeast Asia","South India","Korea
-        Central","France Central","South Africa North","UAE North","Switzerland North","Central
-        US EUAP","East US 2 EUAP"],"apiVersions":["2019-12-01-preview","2019-05-01-preview","2019-05-01","2017-10-01","2017-06-01-preview"]}],"registrationState":"Registering"}'
-=======
-      string: '{"value":[{"type":"Microsoft.ContainerRegistry/registries/replications","id":"/subscriptions/00000000-0000-0000-0000-000000000000/resourceGroups/clitest.rg000001/providers/Microsoft.ContainerRegistry/registries/clireg000002/replications/centralus","name":"centralus","location":"centralus","tags":{},"properties":{"provisioningState":"Succeeded","status":{"displayStatus":"Ready","timestamp":"2020-07-14T10:38:31.7730914Z"},"regionEndpointEnabled":true}},{"type":"Microsoft.ContainerRegistry/registries/replications","id":"/subscriptions/00000000-0000-0000-0000-000000000000/resourceGroups/clitest.rg000001/providers/Microsoft.ContainerRegistry/registries/clireg000002/replications/westus","name":"westus","location":"westus","tags":{},"properties":{"provisioningState":"Succeeded","status":{"displayStatus":"Ready","timestamp":"2020-07-14T10:38:23.2382076Z"},"regionEndpointEnabled":true}}]}'
->>>>>>> 3c2ff2b5
-    headers:
-      cache-control:
-      - no-cache
-      content-length:
-      - '29074'
-      content-type:
-      - application/json; charset=utf-8
-      date:
-<<<<<<< HEAD
-      - Mon, 06 Jul 2020 00:31:44 GMT
-=======
       - Tue, 14 Jul 2020 10:38:36 GMT
->>>>>>> 3c2ff2b5
-      expires:
-      - '-1'
-      pragma:
-      - no-cache
-      strict-transport-security:
-      - max-age=31536000; includeSubDomains
-      vary:
-      - Accept-Encoding
-      x-content-type-options:
-      - nosniff
-    status:
-      code: 200
-      message: OK
-- request:
-    body: null
-    headers:
-      Accept:
-      - '*/*'
-      Accept-Encoding:
-      - gzip, deflate
-      Connection:
-      - keep-alive
-      User-Agent:
-<<<<<<< HEAD
-      - python-requests/2.22.0
-    method: GET
-    uri: https://management.azure.com/subscriptions/00000000-0000-0000-0000-000000000000/providers/Microsoft.ContainerRegistry?api-version=2016-02-01
-  response:
-    body:
-      string: '{"id":"/subscriptions/00000000-0000-0000-0000-000000000000/providers/Microsoft.ContainerRegistry","namespace":"Microsoft.ContainerRegistry","authorizations":[{"applicationId":"6a0ec4d3-30cb-4a83-91c0-ae56bc0e3d26","roleDefinitionId":"78e18383-93eb-418a-9887-bc9271046576"},{"applicationId":"737d58c1-397a-46e7-9d12-7d8c830883c2","roleDefinitionId":"716bb53a-0390-4428-bf41-b1bedde7d751"},{"applicationId":"918d0db8-4a38-4938-93c1-9313bdfe0272","roleDefinitionId":"dcd2d2c9-3f80-4d72-95a8-2593111b4b12"},{"applicationId":"d2fa1650-4805-4a83-bcb9-cf41fe63539c","roleDefinitionId":"c15f8dab-b103-4f8d-9afb-fbe4b8e98de2"},{"applicationId":"a4c95b9e-3994-40cc-8953-5dc66d48348d","roleDefinitionId":"dc88c655-90fa-48d9-8d51-003cc8738508"},{"applicationId":"62c559cd-db0c-4da0-bab2-972528c65d42","roleDefinitionId":"437b639a-6d74-491d-959f-d172e8c5c1fc"}],"resourceTypes":[{"resourceType":"registries","locations":["West
-        US","East US","South Central US","West Europe","North Europe","UK South","UK
-        West","Australia East","Australia Southeast","Central India","Korea Central","France
-        Central","South Africa North","UAE North","East Asia","Japan East","Japan
-        West","Southeast Asia","South India","Brazil South","Canada East","Canada
-        Central","Central US","East US 2","North Central US","West Central US","West
-        US 2","Switzerland North","East US 2 EUAP","Central US EUAP"],"apiVersions":["2019-12-01-preview","2019-05-01","2017-10-01","2017-03-01"],"capabilities":"CrossResourceGroupResourceMove,
-        CrossSubscriptionResourceMove, SystemAssignedResourceIdentity"},{"resourceType":"registries/scopeMaps","locations":["West
-        US","East US","South Central US","West Europe","North Europe","UK South","UK
-        West","Australia East","Australia Southeast","Central India","East Asia","Japan
-        East","Japan West","Southeast Asia","South India","Brazil South","Canada East","Canada
-        Central","Central US","East US 2","North Central US","West Central US","West
-        US 2","Korea Central","France Central","South Africa North","UAE North","Switzerland
-        North","Central US EUAP","East US 2 EUAP"],"apiVersions":["2019-05-01-preview"]},{"resourceType":"registries/tokens","locations":["West
-        US","East US","South Central US","West Europe","North Europe","UK South","UK
-        West","Australia East","Australia Southeast","Central India","East Asia","Japan
-        East","Japan West","Southeast Asia","South India","Brazil South","Canada East","Canada
-        Central","Central US","East US 2","North Central US","West Central US","West
-        US 2","Korea Central","France Central","South Africa North","UAE North","Switzerland
-        North","Central US EUAP","East US 2 EUAP"],"apiVersions":["2019-05-01-preview"]},{"resourceType":"registries/generateCredentials","locations":["West
-        US","East US","South Central US","West Europe","North Europe","UK South","UK
-        West","Australia East","Australia Southeast","Central India","East Asia","Japan
-        East","Japan West","Southeast Asia","South India","Brazil South","Canada East","Canada
-        Central","Central US","East US 2","North Central US","West Central US","West
-        US 2","Korea Central","France Central","South Africa North","UAE North","Switzerland
-        North","Central US EUAP","East US 2 EUAP"],"apiVersions":["2019-05-01-preview"]},{"resourceType":"registries/privateEndpointConnections","locations":["West
-        US","East US","South Central US","West Europe","Switzerland North","North
-        Europe","UK South","UK West","Australia East","Australia Southeast","Central
-        India","East Asia","Japan East","Japan West","Southeast Asia","South India","Brazil
-        South","Canada East","Canada Central","Central US","East US 2","North Central
-        US","West Central US","West US 2","Korea Central","France Central","South
-        Africa North","UAE North","Central US EUAP","East US 2 EUAP"],"apiVersions":["2019-12-01-preview"]},{"resourceType":"registries/privateEndpointConnectionProxies","locations":["West
-        US","East US","South Central US","West Europe","Switzerland North","North
-        Europe","UK South","UK West","Australia East","Australia Southeast","Central
-        India","East Asia","Japan East","Japan West","Southeast Asia","South India","Brazil
-        South","Canada East","Canada Central","Central US","East US 2","North Central
-        US","West Central US","West US 2","Korea Central","France Central","South
-        Africa North","UAE North","Central US EUAP","East US 2 EUAP"],"apiVersions":["2019-12-01-preview"]},{"resourceType":"registries/privateEndpointConnectionProxies/validate","locations":["West
-        US","East US","South Central US","West Europe","Switzerland North","North
-        Europe","UK South","UK West","Australia East","Australia Southeast","Central
-        India","East Asia","Japan East","Japan West","Southeast Asia","South India","Brazil
-        South","Canada East","Canada Central","Central US","East US 2","North Central
-        US","West Central US","West US 2","Korea Central","France Central","South
-        Africa North","UAE North","Central US EUAP","East US 2 EUAP"],"apiVersions":["2019-12-01-preview"]},{"resourceType":"registries/privateLinkResources","locations":["West
-        US","East US","South Central US","West Europe","Switzerland North","North
-        Europe","UK South","UK West","Australia East","Australia Southeast","Central
-        India","East Asia","Japan East","Japan West","Southeast Asia","South India","Brazil
-        South","Canada East","Canada Central","Central US","East US 2","North Central
-        US","West Central US","West US 2","Korea Central","France Central","South
-        Africa North","UAE North","Central US EUAP","East US 2 EUAP"],"apiVersions":["2019-12-01-preview"]},{"resourceType":"registries/importImage","locations":["South
-        Central US","West Central US","East US","West Europe","West US","Japan East","North
-        Europe","Southeast Asia","North Central US","East US 2","West US 2","Brazil
-        South","Australia East","Central India","Korea Central","France Central","South
-        Africa North","UAE North","Central US","Canada East","Canada Central","UK
-        South","UK West","Australia Southeast","East Asia","Japan West","South India","Switzerland
-        North","Central US EUAP","East US 2 EUAP"],"apiVersions":["2019-12-01-preview","2019-05-01","2017-10-01"]},{"resourceType":"registries/exportPipelines","locations":["West
-        US","East US","South Central US","West Europe","Switzerland North","North
-        Europe","UK South","UK West","Australia East","Australia Southeast","Central
-        India","East Asia","Japan East","Japan West","Southeast Asia","South India","Brazil
-        South","Canada East","Canada Central","Central US","East US 2","North Central
-        US","West Central US","West US 2","Korea Central","France Central","South
-        Africa North","UAE North","Central US EUAP","East US 2 EUAP"],"apiVersions":["2019-12-01-preview"],"capabilities":"SystemAssignedResourceIdentity"},{"resourceType":"registries/importPipelines","locations":["West
-        US","East US","South Central US","West Europe","Switzerland North","North
-        Europe","UK South","UK West","Australia East","Australia Southeast","Central
-        India","East Asia","Japan East","Japan West","Southeast Asia","South India","Brazil
-        South","Canada East","Canada Central","Central US","East US 2","North Central
-        US","West Central US","West US 2","Korea Central","France Central","South
-        Africa North","UAE North","Central US EUAP","East US 2 EUAP"],"apiVersions":["2019-12-01-preview"],"capabilities":"SystemAssignedResourceIdentity"},{"resourceType":"registries/pipelineRuns","locations":["West
-        US","East US","South Central US","West Europe","Switzerland North","North
-        Europe","UK South","UK West","Australia East","Australia Southeast","Central
-        India","East Asia","Japan East","Japan West","Southeast Asia","South India","Brazil
-        South","Canada East","Canada Central","Central US","East US 2","North Central
-        US","West Central US","West US 2","Korea Central","France Central","South
-        Africa North","UAE North","Central US EUAP","East US 2 EUAP"],"apiVersions":["2019-12-01-preview"]},{"resourceType":"registries/listBuildSourceUploadUrl","locations":["East
-        US","West Europe","West US 2","South Central US","Australia East","Australia
-        Southeast","Brazil South","Canada Central","Canada East","Central India","Central
-        US","East Asia","East US 2","Japan East","Japan West","North Central US","North
-        Europe","Southeast Asia","South India","UK South","UK West","West US","West
-        Central US","France Central","Korea Central","South Africa North","UAE North","Switzerland
-        North","East US 2 EUAP"],"apiVersions":["2019-06-01-preview","2019-04-01","2018-09-01"]},{"resourceType":"registries/scheduleRun","locations":["East
-        US","West Europe","West US 2","South Central US","Australia East","Australia
-        Southeast","Brazil South","Canada Central","Canada East","Central India","Central
-        US","East Asia","East US 2","Japan East","Japan West","North Central US","North
-        Europe","Southeast Asia","South India","UK South","UK West","West US","West
-        Central US","France Central","Korea Central","South Africa North","UAE North","Switzerland
-        North","East US 2 EUAP"],"apiVersions":["2019-06-01-preview","2019-04-01","2018-09-01"]},{"resourceType":"registries/runs","locations":["East
-        US","West Europe","West US 2","South Central US","Australia East","Australia
-        Southeast","Brazil South","Canada Central","Canada East","Central India","Central
-        US","East Asia","East US 2","Japan East","Japan West","North Central US","North
-        Europe","Southeast Asia","South India","UK South","UK West","West US","West
-        Central US","France Central","Korea Central","South Africa North","UAE North","Switzerland
-        North","East US 2 EUAP"],"apiVersions":["2019-06-01-preview","2019-04-01","2018-09-01"]},{"resourceType":"registries/taskRuns","locations":["East
-        US","West Europe","West US 2","South Central US","Australia East","Australia
-        Southeast","Brazil South","Canada Central","Canada East","Central India","Central
-        US","East Asia","East US 2","Japan East","Japan West","North Central US","North
-        Europe","Southeast Asia","South India","UK South","UK West","West US","West
-        Central US","France Central","Korea Central","South Africa North","UAE North","Switzerland
-        North","East US 2 EUAP"],"apiVersions":["2019-06-01-preview"]},{"resourceType":"registries/taskRuns/listDetails","locations":["East
-        US","West Europe","West US 2","South Central US","Australia East","Australia
-        Southeast","Brazil South","Canada Central","Canada East","Central India","Central
-        US","East Asia","East US 2","Japan East","Japan West","North Central US","North
-        Europe","Southeast Asia","South India","UK South","UK West","West US","West
-        Central US","France Central","Korea Central","South Africa North","UAE North","Switzerland
-        North","East US 2 EUAP"],"apiVersions":["2019-06-01-preview"]},{"resourceType":"registries/agentPools","locations":["East
-        US","West US 2","South Central US","East US 2","East US 2 EUAP"],"apiVersions":["2019-06-01-preview"],"capabilities":"CrossResourceGroupResourceMove,
-        CrossSubscriptionResourceMove"},{"resourceType":"registries/agentPools/listQueueStatus","locations":["East
-        US","West US 2","South Central US","East US 2","East US 2 EUAP"],"apiVersions":["2019-06-01-preview"]},{"resourceType":"registries/runs/listLogSasUrl","locations":["East
-        US","West Europe","West US 2","South Central US","Australia East","Australia
-        Southeast","Brazil South","Canada Central","Canada East","Central India","Central
-        US","East Asia","East US 2","Japan East","Japan West","North Central US","North
-        Europe","Southeast Asia","South India","UK South","UK West","West US","West
-        Central US","France Central","Korea Central","South Africa North","UAE North","Switzerland
-        North","East US 2 EUAP"],"apiVersions":["2019-06-01-preview","2019-04-01","2018-09-01"]},{"resourceType":"registries/runs/cancel","locations":["East
-        US","West Europe","West US 2","South Central US","Australia East","Australia
-        Southeast","Brazil South","Canada Central","Canada East","Central India","Central
-        US","East Asia","East US 2","Japan East","Japan West","North Central US","North
-        Europe","Southeast Asia","South India","UK South","UK West","West US","West
-        Central US","France Central","Korea Central","South Africa North","UAE North","Switzerland
-        North","East US 2 EUAP"],"apiVersions":["2019-06-01-preview","2019-04-01","2018-09-01"]},{"resourceType":"registries/tasks","locations":["East
-        US","West Europe","West US 2","South Central US","Australia East","Australia
-        Southeast","Brazil South","Canada Central","Canada East","Central India","Central
-        US","East Asia","East US 2","Japan East","Japan West","North Central US","North
-        Europe","Southeast Asia","South India","UK South","UK West","West US","West
-        Central US","France Central","Korea Central","South Africa North","UAE North","Switzerland
-        North","East US 2 EUAP"],"apiVersions":["2019-06-01-preview","2019-04-01","2018-09-01"],"capabilities":"CrossResourceGroupResourceMove,
-        CrossSubscriptionResourceMove, SystemAssignedResourceIdentity"},{"resourceType":"registries/tasks/listDetails","locations":["East
-        US","West Europe","West US 2","South Central US","Australia East","Australia
-        Southeast","Brazil South","Canada Central","Canada East","Central India","Central
-        US","East Asia","East US 2","Japan East","Japan West","North Central US","North
-        Europe","Southeast Asia","South India","UK South","UK West","West US","West
-        Central US","France Central","Korea Central","South Africa North","UAE North","Switzerland
-        North","East US 2 EUAP"],"apiVersions":["2019-06-01-preview","2019-04-01","2018-09-01"]},{"resourceType":"registries/getBuildSourceUploadUrl","locations":["East
-        US","West Europe","West US 2","South Central US","Australia East","Australia
-        Southeast","Brazil South","Canada Central","Canada East","Central India","Central
-        US","East Asia","East US 2","Japan East","Japan West","North Central US","North
-        Europe","Southeast Asia","South India","UK South","UK West","West US","West
-        Central US","France Central","Korea Central","South Africa North","UAE North","Switzerland
-        North","East US 2 EUAP"],"apiVersions":["2018-02-01-preview"]},{"resourceType":"registries/queueBuild","locations":["East
-        US","West Europe","West US 2","South Central US","Australia East","Australia
-        Southeast","Brazil South","Canada Central","Canada East","Central India","Central
-        US","East Asia","East US 2","Japan East","Japan West","North Central US","North
-        Europe","Southeast Asia","South India","UK South","UK West","West US","West
-        Central US","France Central","Korea Central","South Africa North","UAE North","Switzerland
-        North","East US 2 EUAP"],"apiVersions":["2018-02-01-preview"]},{"resourceType":"registries/builds","locations":["East
-        US","West Europe","West US 2","South Central US","Australia East","Australia
-        Southeast","Brazil South","Canada Central","Canada East","Central India","Central
-        US","East Asia","East US 2","Japan East","Japan West","North Central US","North
-        Europe","Southeast Asia","South India","UK South","UK West","West US","West
-        Central US","France Central","Korea Central","South Africa North","UAE North","Switzerland
-        North","East US 2 EUAP"],"apiVersions":["2018-02-01-preview"]},{"resourceType":"registries/builds/getLogLink","locations":["East
-        US","West Europe","West US 2","South Central US","Australia East","Australia
-        Southeast","Brazil South","Canada Central","Canada East","Central India","Central
-        US","East Asia","East US 2","Japan East","Japan West","North Central US","North
-        Europe","Southeast Asia","South India","UK South","UK West","West US","West
-        Central US","France Central","Korea Central","South Africa North","UAE North","Switzerland
-        North","East US 2 EUAP"],"apiVersions":["2018-02-01-preview"]},{"resourceType":"registries/builds/cancel","locations":["East
-        US","West Europe","West US 2","South Central US","Australia East","Australia
-        Southeast","Brazil South","Canada Central","Canada East","Central India","Central
-        US","East Asia","East US 2","Japan East","Japan West","North Central US","North
-        Europe","Southeast Asia","South India","UK South","UK West","West US","West
-        Central US","France Central","Korea Central","South Africa North","UAE North","Switzerland
-        North","East US 2 EUAP"],"apiVersions":["2018-02-01-preview"]},{"resourceType":"registries/buildTasks","locations":["East
-        US","West Europe","West US 2","South Central US","Australia East","Australia
-        Southeast","Brazil South","Canada Central","Canada East","Central India","Central
-        US","East Asia","East US 2","Japan East","Japan West","North Central US","North
-        Europe","Southeast Asia","South India","UK South","UK West","West US","West
-        Central US","France Central","Korea Central","South Africa North","UAE North","Switzerland
-        North","East US 2 EUAP"],"apiVersions":["2018-02-01-preview"],"capabilities":"CrossResourceGroupResourceMove,
-        CrossSubscriptionResourceMove"},{"resourceType":"registries/buildTasks/listSourceRepositoryProperties","locations":["East
-        US","West Europe","West US 2","South Central US","Australia East","Australia
-        Southeast","Brazil South","Canada Central","Canada East","Central India","Central
-        US","East Asia","East US 2","Japan East","Japan West","North Central US","North
-        Europe","Southeast Asia","South India","UK South","UK West","West US","West
-        Central US","France Central","Korea Central","South Africa North","UAE North","Switzerland
-        North","East US 2 EUAP"],"apiVersions":["2018-02-01-preview"]},{"resourceType":"registries/buildTasks/steps","locations":["East
-        US","West Europe","West US 2","South Central US","Australia East","Australia
-        Southeast","Brazil South","Canada Central","Canada East","Central India","Central
-        US","East Asia","East US 2","Japan East","Japan West","North Central US","North
-        Europe","Southeast Asia","South India","UK South","UK West","West US","West
-        Central US","France Central","Korea Central","South Africa North","UAE North","Switzerland
-        North","East US 2 EUAP"],"apiVersions":["2018-02-01-preview"]},{"resourceType":"registries/buildTasks/steps/listBuildArguments","locations":["East
-        US","West Europe","West US 2","South Central US","Australia East","Australia
-        Southeast","Brazil South","Canada Central","Canada East","Central India","Central
-        US","East Asia","East US 2","Japan East","Japan West","North Central US","North
-        Europe","Southeast Asia","South India","UK South","UK West","West US","West
-        Central US","France Central","Korea Central","South Africa North","UAE North","Switzerland
-        North","East US 2 EUAP"],"apiVersions":["2018-02-01-preview"]},{"resourceType":"registries/replications","locations":["South
-        Central US","West Central US","East US","West Europe","West US","Japan East","North
-        Europe","Southeast Asia","North Central US","East US 2","West US 2","Brazil
-        South","Australia East","Central India","Korea Central","South Africa North","UAE
-        North","France Central","Central US","Canada East","Canada Central","UK South","UK
-        West","Australia Southeast","East Asia","Japan West","South India","Switzerland
-        North","Central US EUAP","East US 2 EUAP"],"apiVersions":["2019-12-01-preview","2019-05-01","2017-10-01"],"capabilities":"CrossResourceGroupResourceMove,
-        CrossSubscriptionResourceMove"},{"resourceType":"registries/webhooks","locations":["West
-        Central US","East US","West Europe","South Central US","West US","Japan East","North
-        Europe","Southeast Asia","North Central US","East US 2","West US 2","Brazil
-        South","Australia East","Central India","Korea Central","South Africa North","UAE
-        North","France Central","Central US","Canada East","Canada Central","UK South","UK
-        West","Australia Southeast","East Asia","Japan West","South India","Switzerland
-        North","Central US EUAP","East US 2 EUAP"],"apiVersions":["2019-12-01-preview","2019-05-01","2017-10-01"],"capabilities":"CrossResourceGroupResourceMove,
-        CrossSubscriptionResourceMove"},{"resourceType":"registries/webhooks/ping","locations":["West
-        Central US","East US","West Europe","South Central US","West US","Japan East","North
-        Europe","Southeast Asia","North Central US","East US 2","West US 2","Brazil
-        South","Australia East","Central India","Korea Central","South Africa North","UAE
-        North","France Central","Central US","Canada East","Canada Central","UK South","UK
-        West","Australia Southeast","East Asia","Japan West","South India","Switzerland
-        North","Central US EUAP","East US 2 EUAP"],"apiVersions":["2019-12-01-preview","2019-05-01","2017-10-01"]},{"resourceType":"registries/webhooks/getCallbackConfig","locations":["West
-        Central US","East US","West Europe","South Central US","West US","Japan East","North
-        Europe","Southeast Asia","North Central US","East US 2","West US 2","Brazil
-        South","Australia East","Central India","Korea Central","South Africa North","UAE
-        North","France Central","Central US","Canada East","Canada Central","UK South","UK
-        West","Australia Southeast","East Asia","Japan West","South India","Switzerland
-        North","Central US EUAP","East US 2 EUAP"],"apiVersions":["2019-12-01-preview","2019-05-01","2017-10-01"]},{"resourceType":"registries/webhooks/listEvents","locations":["West
-        Central US","East US","West Europe","South Central US","West US","Japan East","North
-        Europe","Southeast Asia","North Central US","East US 2","West US 2","Brazil
-        South","Australia East","Central India","Korea Central","South Africa North","UAE
-        North","France Central","Central US","Canada East","Canada Central","UK South","UK
-        West","Australia Southeast","East Asia","Japan West","South India","Switzerland
-        North","Central US EUAP","East US 2 EUAP"],"apiVersions":["2019-12-01-preview","2019-05-01","2017-10-01"]},{"resourceType":"locations/setupAuth","locations":["East
-        US","West Europe","West US 2","South Central US","Australia East","Australia
-        Southeast","Brazil South","Canada Central","Canada East","Central India","Central
-        US","East Asia","East US 2","Japan East","Japan West","North Central US","North
-        Europe","Southeast Asia","South India","UK South","UK West","West US","West
-        Central US","France Central","Korea Central","South Africa North","UAE North","Switzerland
-        North","East US 2 EUAP"],"apiVersions":["2018-02-01-preview"]},{"resourceType":"locations/authorize","locations":["East
-        US","West Europe","West US 2","South Central US","Australia East","Australia
-        Southeast","Brazil South","Canada Central","Canada East","Central India","Central
-        US","East Asia","East US 2","Japan East","Japan West","North Central US","North
-        Europe","Southeast Asia","South India","UK South","UK West","West US","West
-        Central US","France Central","Korea Central","South Africa North","UAE North","Switzerland
-        North","East US 2 EUAP"],"apiVersions":["2018-02-01-preview"]},{"resourceType":"locations/operationResults","locations":["West
-        Central US","East US","West Europe","South Central US","West US","Japan East","North
-        Europe","Southeast Asia","North Central US","East US 2","West US 2","Brazil
-        South","Australia East","Central India","Korea Central","France Central","Central
-        US","South Africa North","UAE North","Canada East","Canada Central","UK South","UK
-        West","Australia Southeast","East Asia","Japan West","South India","Switzerland
-        North","Central US EUAP","East US 2 EUAP"],"apiVersions":["2019-12-01-preview","2019-05-01-preview","2019-05-01","2017-10-01"]},{"resourceType":"locations/deleteVirtualNetworkOrSubnets","locations":["West
-        Central US","East US","West Europe","South Central US","West US","Japan East","North
-        Europe","Southeast Asia","North Central US","East US 2","West US 2","Brazil
-        South","Australia East","Central India","Korea Central","South Africa North","UAE
-        North","France Central","Central US","Canada East","Canada Central","UK South","UK
-        West","Australia Southeast","East Asia","Japan West","South India","Switzerland
-        North","Central US EUAP","East US 2 EUAP"],"apiVersions":["2019-05-01","2017-10-01"]},{"resourceType":"registries/GetCredentials","locations":["West
-        US","East US","South Central US","West Europe","East US 2 EUAP","Central US
-        EUAP"],"apiVersions":["2016-06-27-preview"]},{"resourceType":"registries/listCredentials","locations":["South
-        Central US","East US","West US","West Europe","North Europe","UK South","UK
-        West","Australia East","Australia Southeast","Central India","Korea Central","South
-        Africa North","UAE North","France Central","East Asia","Japan East","Japan
-        West","Southeast Asia","South India","Brazil South","Canada East","Canada
-        Central","Central US","East US 2","North Central US","West Central US","West
-        US 2","Switzerland North","Central US EUAP","East US 2 EUAP"],"apiVersions":["2019-12-01-preview","2019-05-01","2017-10-01","2017-03-01"]},{"resourceType":"registries/regenerateCredential","locations":["South
-        Central US","West US","East US","West Europe","North Europe","UK South","UK
-        West","Australia East","Australia Southeast","Central India","Korea Central","South
-        Africa North","UAE North","France Central","East Asia","Japan East","Japan
-        West","Southeast Asia","South India","Brazil South","Canada East","Canada
-        Central","Central US","East US 2","North Central US","West Central US","West
-        US 2","Switzerland North","Central US EUAP","East US 2 EUAP"],"apiVersions":["2019-12-01-preview","2019-05-01","2017-10-01","2017-03-01"]},{"resourceType":"registries/listUsages","locations":["West
-        Central US","East US","West Europe","South Central US","West US","Japan East","North
-        Europe","Southeast Asia","North Central US","East US 2","West US 2","Brazil
-        South","Australia East","Central India","Korea Central","South Africa North","UAE
-        North","France Central","Central US","Canada East","Canada Central","UK South","UK
-        West","Australia Southeast","East Asia","Japan West","South India","Switzerland
-        North","Central US EUAP","East US 2 EUAP"],"apiVersions":["2019-12-01-preview","2019-05-01","2017-10-01"]},{"resourceType":"registries/listPolicies","locations":["West
-        US","East US","South Central US","West Europe","North Europe","UK South","UK
-        West","Australia East","Australia Southeast","Central India","Korea Central","South
-        Africa North","UAE North","France Central","East Asia","Japan East","Japan
-        West","Southeast Asia","South India","Brazil South","Canada East","Canada
-        Central","Central US","East US 2","North Central US","West Central US","West
-        US 2","Switzerland North","East US 2 EUAP","Central US EUAP"],"apiVersions":["2017-10-01"]},{"resourceType":"registries/updatePolicies","locations":["West
-        US","East US","South Central US","West Europe","North Europe","UK South","UK
-        West","Australia East","Australia Southeast","Central India","Korea Central","South
-        Africa North","UAE North","France Central","East Asia","Japan East","Japan
-        West","Southeast Asia","South India","Brazil South","Canada East","Canada
-        Central","Central US","East US 2","North Central US","West Central US","West
-        US 2","Switzerland North","East US 2 EUAP","Central US EUAP"],"apiVersions":["2017-10-01"]},{"resourceType":"registries/regenerateCredentials","locations":["West
-        US","East US","South Central US","West Europe","East US 2 EUAP","Central US
-        EUAP"],"apiVersions":["2016-06-27-preview"]},{"resourceType":"registries/eventGridFilters","locations":["South
-        Central US","West Central US","East US","West Europe","West US","Japan East","North
-        Europe","Southeast Asia","North Central US","East US 2","West US 2","Brazil
-        South","Australia East","Central India","Korea Central","South Africa North","UAE
-        North","France Central","Central US","Canada East","Canada Central","UK South","UK
-        West","Australia Southeast","East Asia","Japan West","South India","Switzerland
-        North","Central US EUAP","East US 2 EUAP"],"apiVersions":["2019-05-01","2017-10-01"]},{"resourceType":"checkNameAvailability","locations":["South
-        Central US","East US","West US","Central US","East US 2","North Central US","West
-        Central US","West US 2","Brazil South","Canada East","Canada Central","West
-        Europe","North Europe","UK South","UK West","Australia East","Australia Southeast","Central
-        India","East Asia","Japan East","Japan West","Southeast Asia","South India","Korea
-        Central","France Central","South Africa North","UAE North","Switzerland North","East
-        US 2 EUAP","Central US EUAP"],"apiVersions":["2019-12-01-preview","2019-05-01","2017-10-01","2017-06-01-preview","2017-03-01","2016-06-27-preview"]},{"resourceType":"operations","locations":["South
-        Central US","East US","West US","Central US","East US 2","North Central US","West
-        Central US","West US 2","Brazil South","Canada East","Canada Central","West
-        Europe","North Europe","UK South","UK West","Australia East","Australia Southeast","Central
-        India","East Asia","Japan East","Japan West","Southeast Asia","South India","Korea
-        Central","France Central","South Africa North","UAE North","Switzerland North","Central
-        US EUAP","East US 2 EUAP"],"apiVersions":["2019-12-01-preview","2019-05-01","2017-10-01","2017-06-01-preview","2017-03-01"]},{"resourceType":"locations","locations":["South
-        Central US","East US","West US","Central US","East US 2","North Central US","West
-        Central US","West US 2","Brazil South","Canada East","Canada Central","West
-        Europe","North Europe","UK South","UK West","Australia East","Australia Southeast","Central
-        India","East Asia","Japan East","Japan West","Southeast Asia","South India","Korea
-        Central","France Central","South Africa North","UAE North","Switzerland North","Central
-        US EUAP","East US 2 EUAP"],"apiVersions":["2019-12-01-preview","2019-05-01-preview","2019-05-01","2017-10-01","2017-06-01-preview"]}],"registrationState":"Registered"}'
-=======
-      - python/3.8.0 (Windows-10-10.0.19041-SP0) msrest/0.6.9 msrest_azure/0.6.3 azure-mgmt-resource/10.1.0
-        Azure-SDK-For-Python AZURECLI/2.9.0
-      accept-language:
-      - en-US
-    method: GET
-    uri: https://management.azure.com/subscriptions/00000000-0000-0000-0000-000000000000/resources?$filter=resourceType%20eq%20%27Microsoft.ContainerRegistry%2Fregistries%27&api-version=2020-06-01
-  response:
-    body:
-      string: '{"value":[{"id":"/subscriptions/00000000-0000-0000-0000-000000000000/resourceGroups/clitest.rgdd7fbiswoiks53ktq2k4kfoyg66d4aktdmtr5ockrzawtp4lsubjgw3fcgriov5ot/providers/Microsoft.ContainerRegistry/registries/cliregwp5wnqa3exrz3i","name":"cliregwp5wnqa3exrz3i","type":"Microsoft.ContainerRegistry/registries","sku":{"name":"Premium","tier":"Premium"},"location":"eastus","tags":{}},{"id":"/subscriptions/00000000-0000-0000-0000-000000000000/resourceGroups/clitest.rg000001/providers/Microsoft.ContainerRegistry/registries/clireg000002","name":"clireg000002","type":"Microsoft.ContainerRegistry/registries","sku":{"name":"Premium","tier":"Premium"},"location":"westus","tags":{}},{"id":"/subscriptions/00000000-0000-0000-0000-000000000000/resourceGroups/clitest.rgnlx4pnlhpelupg6k67zzck72sz6kmey2lp532nl6yrmjoeydgbs7lpopg6ka36owa/providers/Microsoft.ContainerRegistry/registries/cliregjjzqpcgf6oo2kg","name":"cliregjjzqpcgf6oo2kg","type":"Microsoft.ContainerRegistry/registries","sku":{"name":"Premium","tier":"Premium"},"location":"westus","tags":{"foo":"bar","cat":""}},{"id":"/subscriptions/00000000-0000-0000-0000-000000000000/resourceGroups/clitest.rgtxilu5f65rwmvm74aocbvjfxzzbba4k3proytc5crx5womyzjngrr66jmofdvfaed/providers/Microsoft.ContainerRegistry/registries/testregd52kpxooxup35kjqdl","name":"testregd52kpxooxup35kjqdl","type":"Microsoft.ContainerRegistry/registries","sku":{"name":"Premium","tier":"Premium"},"location":"westus","tags":{}},{"id":"/subscriptions/00000000-0000-0000-0000-000000000000/resourceGroups/clitest.rgzwh5haccn5krxuw624jz6uoploabtgz5odfdgikrl6ru4pldci7zyljrczff7qoup/providers/Microsoft.ContainerRegistry/registries/cliregg3zmc7qdac5scm","name":"cliregg3zmc7qdac5scm","type":"Microsoft.ContainerRegistry/registries","sku":{"name":"Standard","tier":"Standard"},"location":"westus","tags":{}},{"id":"/subscriptions/00000000-0000-0000-0000-000000000000/resourceGroups/zhoxing-test/providers/Microsoft.ContainerRegistry/registries/zhoxingtest","name":"zhoxingtest","type":"Microsoft.ContainerRegistry/registries","sku":{"name":"Standard","tier":"Standard"},"location":"westus","tags":{}}]}'
->>>>>>> 3c2ff2b5
-    headers:
-      cache-control:
-      - no-cache
-      content-length:
-<<<<<<< HEAD
-      - '29073'
-      content-type:
-      - application/json; charset=utf-8
-      date:
-      - Mon, 06 Jul 2020 00:31:54 GMT
-=======
-      - '2196'
-      content-type:
-      - application/json; charset=utf-8
-      date:
-      - Tue, 14 Jul 2020 10:38:36 GMT
->>>>>>> 3c2ff2b5
       expires:
       - '-1'
       pragma:
@@ -3296,24 +745,15 @@
       ParameterSetName:
       - -n -g -l --sku
       User-Agent:
-<<<<<<< HEAD
-      - python/3.8.3 (Windows-10-10.0.19041-SP0) msrest/0.6.9 msrest_azure/0.6.3 azure-mgmt-containerregistry/3.0.0rc14
-        Azure-SDK-For-Python AZURECLI/2.8.0
-=======
-      - python/3.8.0 (Windows-10-10.0.19041-SP0) msrest/0.6.9 msrest_azure/0.6.3 azure-mgmt-containerregistry/3.0.0rc14
-        Azure-SDK-For-Python AZURECLI/2.9.0
->>>>>>> 3c2ff2b5
+      - python/3.8.0 (Windows-10-10.0.19041-SP0) msrest/0.6.9 msrest_azure/0.6.3 azure-mgmt-containerregistry/3.0.0rc14
+        Azure-SDK-For-Python AZURECLI/2.9.0
       accept-language:
       - en-US
     method: PUT
     uri: https://management.azure.com/subscriptions/00000000-0000-0000-0000-000000000000/resourceGroups/clitest.rg000001/providers/Microsoft.ContainerRegistry/registries/clireg000002?api-version=2019-12-01-preview
   response:
     body:
-<<<<<<< HEAD
-      string: '{"sku":{"name":"Premium","tier":"Premium"},"type":"Microsoft.ContainerRegistry/registries","id":"/subscriptions/00000000-0000-0000-0000-000000000000/resourceGroups/clitest.rg000001/providers/Microsoft.ContainerRegistry/registries/clireg000002","name":"clireg000002","location":"westus","tags":{},"properties":{"loginServer":"clireg000002.azurecr.io","creationDate":"2020-07-06T00:31:56.3414785Z","provisioningState":"Succeeded","adminUserEnabled":false,"networkRuleSet":{"defaultAction":"Allow","virtualNetworkRules":[],"ipRules":[]},"policies":{"quarantinePolicy":{"status":"disabled"},"trustPolicy":{"type":"Notary","status":"disabled"},"retentionPolicy":{"days":7,"lastUpdatedTime":"2020-07-06T00:31:57.2054439+00:00","status":"disabled"}},"encryption":{"status":"disabled"},"dataEndpointEnabled":false,"dataEndpointHostNames":[],"privateEndpointConnections":[],"publicNetworkAccess":"Enabled"}}'
-=======
       string: '{"sku":{"name":"Premium","tier":"Premium"},"type":"Microsoft.ContainerRegistry/registries","id":"/subscriptions/00000000-0000-0000-0000-000000000000/resourceGroups/clitest.rg000001/providers/Microsoft.ContainerRegistry/registries/clireg000002","name":"clireg000002","location":"westus","tags":{},"properties":{"loginServer":"clireg000002.azurecr.io","creationDate":"2020-07-14T10:38:12.1731772Z","provisioningState":"Succeeded","adminUserEnabled":false,"networkRuleSet":{"defaultAction":"Allow","virtualNetworkRules":[],"ipRules":[]},"policies":{"quarantinePolicy":{"status":"disabled"},"trustPolicy":{"type":"Notary","status":"disabled"},"retentionPolicy":{"days":7,"lastUpdatedTime":"2020-07-14T10:38:13.1304809+00:00","status":"disabled"}},"encryption":{"status":"disabled"},"dataEndpointEnabled":false,"dataEndpointHostNames":[],"privateEndpointConnections":[],"publicNetworkAccess":"Enabled"}}'
->>>>>>> 3c2ff2b5
     headers:
       cache-control:
       - no-cache
@@ -3322,11 +762,7 @@
       content-type:
       - application/json; charset=utf-8
       date:
-<<<<<<< HEAD
-      - Mon, 06 Jul 2020 00:31:57 GMT
-=======
       - Tue, 14 Jul 2020 10:38:37 GMT
->>>>>>> 3c2ff2b5
       expires:
       - '-1'
       pragma:
@@ -3360,24 +796,15 @@
       ParameterSetName:
       - -n -r -l
       User-Agent:
-<<<<<<< HEAD
-      - python/3.8.3 (Windows-10-10.0.19041-SP0) msrest/0.6.9 msrest_azure/0.6.3 azure-mgmt-resource/10.0.0
-        Azure-SDK-For-Python AZURECLI/2.8.0
-=======
-      - python/3.8.0 (Windows-10-10.0.19041-SP0) msrest/0.6.9 msrest_azure/0.6.3 azure-mgmt-containerregistry/3.0.0rc14
-        Azure-SDK-For-Python AZURECLI/2.9.0
->>>>>>> 3c2ff2b5
+      - python/3.8.0 (Windows-10-10.0.19041-SP0) msrest/0.6.9 msrest_azure/0.6.3 azure-mgmt-containerregistry/3.0.0rc14
+        Azure-SDK-For-Python AZURECLI/2.9.0
       accept-language:
       - en-US
     method: GET
     uri: https://management.azure.com/subscriptions/00000000-0000-0000-0000-000000000000/resources?$filter=resourceType%20eq%20%27Microsoft.ContainerRegistry%2Fregistries%27&api-version=2020-06-01
   response:
     body:
-<<<<<<< HEAD
-      string: '{"value":[{"id":"/subscriptions/00000000-0000-0000-0000-000000000000/resourceGroups/clitest.rg3btyynny3rrz255pnzywctzo3r4jnw2jltcom7pgce7ku64dbbsnnsw5ihlkuparb/providers/Microsoft.ContainerRegistry/registries/testregvsuixnjr6x664l3ymr","name":"testregvsuixnjr6x664l3ymr","type":"Microsoft.ContainerRegistry/registries","sku":{"name":"Premium","tier":"Premium"},"location":"westus","tags":{}},{"id":"/subscriptions/00000000-0000-0000-0000-000000000000/resourceGroups/clitest.rg000001/providers/Microsoft.ContainerRegistry/registries/clireg000002","name":"clireg000002","type":"Microsoft.ContainerRegistry/registries","sku":{"name":"Premium","tier":"Premium"},"location":"westus","tags":{}},{"id":"/subscriptions/00000000-0000-0000-0000-000000000000/resourceGroups/clitest.rgmrjx4tmvr23izdjp6nrdg4f46yywlb4uxak5bz6w7qantnfzljll7b2heywqmuio6/providers/Microsoft.ContainerRegistry/registries/cliregse2svftuc4p5br","name":"cliregse2svftuc4p5br","type":"Microsoft.ContainerRegistry/registries","sku":{"name":"Standard","tier":"Standard"},"location":"westus","tags":{}},{"id":"/subscriptions/00000000-0000-0000-0000-000000000000/resourceGroups/clitest.rgmu7bij6en5x76udraonmuaf65a4chheucjil7yvl2ayqmu4vzqyth5zxreyifxeja/providers/Microsoft.ContainerRegistry/registries/testregxdeqstc3c2n73","name":"testregxdeqstc3c2n73","type":"Microsoft.ContainerRegistry/registries","sku":{"name":"Premium","tier":"Premium"},"location":"westus","identity":{"type":"UserAssigned","userAssignedIdentities":{"/subscriptions/00000000-0000-0000-0000-000000000000/resourcegroups/clitest.rgmu7bij6en5x76udraonmuaf65a4chheucjil7yvl2ayqmu4vzqyth5zxreyifxeja/providers/Microsoft.ManagedIdentity/userAssignedIdentities/testidentitydh74wl36":{"principalId":"71cc48dd-abe9-41cb-bfcf-2ae46d10eb19","clientId":"841116a8-41e7-4c85-9b90-97178c74dd3a"}}},"tags":{}},{"id":"/subscriptions/00000000-0000-0000-0000-000000000000/resourceGroups/clitest.rgpkbvzhpbnqkubyssbmtmjub7ls3uwordc55g5ukj3o6ugj5gibje3ie43mlgrblqh/providers/Microsoft.ContainerRegistry/registries/cliregg6ltd2bpz3grwe","name":"cliregg6ltd2bpz3grwe","type":"Microsoft.ContainerRegistry/registries","sku":{"name":"Premium","tier":"Premium"},"location":"westus","tags":{}},{"id":"/subscriptions/00000000-0000-0000-0000-000000000000/resourceGroups/clitest.rgpv2twb2qljovunvk5hkwfsuhfkenrav4axarricud5pidpoqc5c2uks7cbibb7v2q/providers/Microsoft.ContainerRegistry/registries/cliregfyffrkjpowrlpy","name":"cliregfyffrkjpowrlpy","type":"Microsoft.ContainerRegistry/registries","sku":{"name":"Premium","tier":"Premium"},"location":"eastus","tags":{}},{"id":"/subscriptions/00000000-0000-0000-0000-000000000000/resourceGroups/clitest.rgvlfue3bt2nm332gntv5s7xgo5wewwasjmnc5o6youfv2vcuij67x5uiroif7us2yd/providers/Microsoft.ContainerRegistry/registries/cliregkoev4gwlh66apd","name":"cliregkoev4gwlh66apd","type":"Microsoft.ContainerRegistry/registries","sku":{"name":"Basic","tier":"Basic"},"location":"westus","tags":{}}]}'
-=======
       string: '{"type":"Microsoft.ContainerRegistry/registries/replications","id":"/subscriptions/00000000-0000-0000-0000-000000000000/resourceGroups/clitest.rg000001/providers/Microsoft.ContainerRegistry/registries/clireg000002/replications/centralus","name":"centralus","location":"centralus","tags":{},"properties":{"provisioningState":"Succeeded","status":{"displayStatus":"Ready","timestamp":"2020-07-14T10:38:31.7730914Z"},"regionEndpointEnabled":true}}'
->>>>>>> 3c2ff2b5
     headers:
       cache-control:
       - no-cache
@@ -3386,11 +813,7 @@
       content-type:
       - application/json; charset=utf-8
       date:
-<<<<<<< HEAD
-      - Mon, 06 Jul 2020 00:31:57 GMT
-=======
       - Tue, 14 Jul 2020 10:38:38 GMT
->>>>>>> 3c2ff2b5
       expires:
       - '-1'
       pragma:
@@ -3418,17 +841,6 @@
       ParameterSetName:
       - -n -r -l
       User-Agent:
-<<<<<<< HEAD
-      - python/3.8.3 (Windows-10-10.0.19041-SP0) msrest/0.6.9 msrest_azure/0.6.3 azure-mgmt-containerregistry/3.0.0rc14
-        Azure-SDK-For-Python AZURECLI/2.8.0
-      accept-language:
-      - en-US
-    method: GET
-    uri: https://management.azure.com/subscriptions/00000000-0000-0000-0000-000000000000/resourceGroups/clitest.rg000001/providers/Microsoft.ContainerRegistry/registries/clireg000002?api-version=2019-12-01-preview
-  response:
-    body:
-      string: '{"sku":{"name":"Premium","tier":"Premium"},"type":"Microsoft.ContainerRegistry/registries","id":"/subscriptions/00000000-0000-0000-0000-000000000000/resourceGroups/clitest.rg000001/providers/Microsoft.ContainerRegistry/registries/clireg000002","name":"clireg000002","location":"westus","tags":{},"properties":{"loginServer":"clireg000002.azurecr.io","creationDate":"2020-07-06T00:31:56.3414785Z","provisioningState":"Succeeded","adminUserEnabled":false,"networkRuleSet":{"defaultAction":"Allow","virtualNetworkRules":[],"ipRules":[]},"policies":{"quarantinePolicy":{"status":"disabled"},"trustPolicy":{"type":"Notary","status":"disabled"},"retentionPolicy":{"days":7,"lastUpdatedTime":"2020-07-06T00:31:57.2054439+00:00","status":"disabled"}},"encryption":{"status":"disabled"},"dataEndpointEnabled":false,"dataEndpointHostNames":[],"privateEndpointConnections":[],"publicNetworkAccess":"Enabled"}}'
-=======
       - python/3.8.0 (Windows-10-10.0.19041-SP0) msrest/0.6.9 msrest_azure/0.6.3 azure-mgmt-resource/10.1.0
         Azure-SDK-For-Python AZURECLI/2.9.0
       accept-language:
@@ -3438,24 +850,15 @@
   response:
     body:
       string: '{"value":[{"id":"/subscriptions/00000000-0000-0000-0000-000000000000/resourceGroups/clitest.rgdd7fbiswoiks53ktq2k4kfoyg66d4aktdmtr5ockrzawtp4lsubjgw3fcgriov5ot/providers/Microsoft.ContainerRegistry/registries/cliregwp5wnqa3exrz3i","name":"cliregwp5wnqa3exrz3i","type":"Microsoft.ContainerRegistry/registries","sku":{"name":"Premium","tier":"Premium"},"location":"eastus","tags":{}},{"id":"/subscriptions/00000000-0000-0000-0000-000000000000/resourceGroups/clitest.rg000001/providers/Microsoft.ContainerRegistry/registries/clireg000002","name":"clireg000002","type":"Microsoft.ContainerRegistry/registries","sku":{"name":"Premium","tier":"Premium"},"location":"westus","tags":{}},{"id":"/subscriptions/00000000-0000-0000-0000-000000000000/resourceGroups/clitest.rgnlx4pnlhpelupg6k67zzck72sz6kmey2lp532nl6yrmjoeydgbs7lpopg6ka36owa/providers/Microsoft.ContainerRegistry/registries/cliregjjzqpcgf6oo2kg","name":"cliregjjzqpcgf6oo2kg","type":"Microsoft.ContainerRegistry/registries","sku":{"name":"Premium","tier":"Premium"},"location":"westus","tags":{"foo":"bar","cat":""}},{"id":"/subscriptions/00000000-0000-0000-0000-000000000000/resourceGroups/clitest.rgtxilu5f65rwmvm74aocbvjfxzzbba4k3proytc5crx5womyzjngrr66jmofdvfaed/providers/Microsoft.ContainerRegistry/registries/testregd52kpxooxup35kjqdl","name":"testregd52kpxooxup35kjqdl","type":"Microsoft.ContainerRegistry/registries","sku":{"name":"Premium","tier":"Premium"},"location":"westus","tags":{}},{"id":"/subscriptions/00000000-0000-0000-0000-000000000000/resourceGroups/clitest.rgzwh5haccn5krxuw624jz6uoploabtgz5odfdgikrl6ru4pldci7zyljrczff7qoup/providers/Microsoft.ContainerRegistry/registries/cliregg3zmc7qdac5scm","name":"cliregg3zmc7qdac5scm","type":"Microsoft.ContainerRegistry/registries","sku":{"name":"Standard","tier":"Standard"},"location":"westus","tags":{}},{"id":"/subscriptions/00000000-0000-0000-0000-000000000000/resourceGroups/zhoxing-test/providers/Microsoft.ContainerRegistry/registries/zhoxingtest","name":"zhoxingtest","type":"Microsoft.ContainerRegistry/registries","sku":{"name":"Standard","tier":"Standard"},"location":"westus","tags":{}}]}'
->>>>>>> 3c2ff2b5
-    headers:
-      cache-control:
-      - no-cache
-      content-length:
-<<<<<<< HEAD
-      - '981'
-      content-type:
-      - application/json; charset=utf-8
-      date:
-      - Mon, 06 Jul 2020 00:31:57 GMT
-=======
+    headers:
+      cache-control:
+      - no-cache
+      content-length:
       - '2196'
       content-type:
       - application/json; charset=utf-8
       date:
       - Tue, 14 Jul 2020 10:38:38 GMT
->>>>>>> 3c2ff2b5
       expires:
       - '-1'
       pragma:
@@ -3491,42 +894,122 @@
       ParameterSetName:
       - -n -r -l
       User-Agent:
-<<<<<<< HEAD
+      - python/3.8.0 (Windows-10-10.0.19041-SP0) msrest/0.6.9 msrest_azure/0.6.3 azure-mgmt-containerregistry/3.0.0rc14
+        Azure-SDK-For-Python AZURECLI/2.9.0
+      accept-language:
+      - en-US
+    method: PUT
+    uri: https://management.azure.com/subscriptions/00000000-0000-0000-0000-000000000000/resourceGroups/clitest.rg000001/providers/Microsoft.ContainerRegistry/registries/clireg000002/replications/centralus?api-version=2019-12-01-preview
+  response:
+    body:
+      string: '{"type":"Microsoft.ContainerRegistry/registries/replications","id":"/subscriptions/00000000-0000-0000-0000-000000000000/resourceGroups/clitest.rg000001/providers/Microsoft.ContainerRegistry/registries/clireg000002/replications/centralus","name":"centralus","location":"centralus","tags":{"key":"value"},"properties":{"provisioningState":"Updating","status":{"displayStatus":"Ready","timestamp":"2020-07-14T10:38:31.7730914Z"},"regionEndpointEnabled":false}}'
+    headers:
+      azure-asyncoperation:
+      - https://management.azure.com/subscriptions/00000000-0000-0000-0000-000000000000/resourceGroups/clitest.rg000001/providers/Microsoft.ContainerRegistry/registries/clireg000002/replications/centralus/operationStatuses/replications-2da3acae-c5be-11ea-b5fe-84a93e84f251?api-version=2019-12-01-preview
+      cache-control:
+      - no-cache
+      content-length:
+      - '486'
+      content-type:
+      - application/json; charset=utf-8
+      date:
+      - Tue, 14 Jul 2020 10:38:42 GMT
+      expires:
+      - '-1'
+      pragma:
+      - no-cache
+      server:
+      - Microsoft-HTTPAPI/2.0
+      strict-transport-security:
+      - max-age=31536000; includeSubDomains
+      x-content-type-options:
+      - nosniff
+      x-ms-ratelimit-remaining-subscription-writes:
+      - '1193'
+    status:
+      code: 201
+      message: Created
+- request:
+    body: null
+    headers:
+      Accept:
+      - application/json
+      Accept-Encoding:
+      - gzip, deflate
+      CommandName:
+      - acr replication create
+      Connection:
+      - keep-alive
+      ParameterSetName:
+      - -n -r -l
+      User-Agent:
       - python/3.8.3 (Windows-10-10.0.19041-SP0) msrest/0.6.9 msrest_azure/0.6.3 azure-mgmt-containerregistry/3.0.0rc14
         Azure-SDK-For-Python AZURECLI/2.8.0
-=======
-      - python/3.8.0 (Windows-10-10.0.19041-SP0) msrest/0.6.9 msrest_azure/0.6.3 azure-mgmt-containerregistry/3.0.0rc14
-        Azure-SDK-For-Python AZURECLI/2.9.0
->>>>>>> 3c2ff2b5
-      accept-language:
-      - en-US
-    method: PUT
-    uri: https://management.azure.com/subscriptions/00000000-0000-0000-0000-000000000000/resourceGroups/clitest.rg000001/providers/Microsoft.ContainerRegistry/registries/clireg000002/replications/centralus?api-version=2019-12-01-preview
-  response:
-    body:
-<<<<<<< HEAD
-      string: '{"type":"Microsoft.ContainerRegistry/registries/replications","id":"/subscriptions/00000000-0000-0000-0000-000000000000/resourceGroups/clitest.rg000001/providers/Microsoft.ContainerRegistry/registries/clireg000002/replications/centralus","name":"centralus","location":"centralus","tags":{},"properties":{"provisioningState":"Creating","status":{"timestamp":"2020-07-06T00:32:01.5194077Z"},"regionEndpointEnabled":true}}'
+    method: GET
+    uri: https://management.azure.com/subscriptions/00000000-0000-0000-0000-000000000000/resourceGroups/clitest.rg000001/providers/Microsoft.ContainerRegistry/registries/clireg000002/replications/centralus/operationStatuses/replications-18951a4e-bf20-11ea-a49f-c03eba45757e?api-version=2019-12-01-preview
+  response:
+    body:
+      string: '{"status":"Creating"}'
     headers:
       azure-asyncoperation:
       - https://management.azure.com/subscriptions/00000000-0000-0000-0000-000000000000/resourceGroups/clitest.rg000001/providers/Microsoft.ContainerRegistry/registries/clireg000002/replications/centralus/operationStatuses/replications-18951a4e-bf20-11ea-a49f-c03eba45757e?api-version=2019-12-01-preview
-=======
-      string: '{"type":"Microsoft.ContainerRegistry/registries/replications","id":"/subscriptions/00000000-0000-0000-0000-000000000000/resourceGroups/clitest.rg000001/providers/Microsoft.ContainerRegistry/registries/clireg000002/replications/centralus","name":"centralus","location":"centralus","tags":{"key":"value"},"properties":{"provisioningState":"Updating","status":{"displayStatus":"Ready","timestamp":"2020-07-14T10:38:31.7730914Z"},"regionEndpointEnabled":false}}'
+      cache-control:
+      - no-cache
+      content-length:
+      - '21'
+      content-type:
+      - application/json; charset=utf-8
+      date:
+      - Mon, 06 Jul 2020 00:32:12 GMT
+      expires:
+      - '-1'
+      pragma:
+      - no-cache
+      server:
+      - Microsoft-HTTPAPI/2.0
+      strict-transport-security:
+      - max-age=31536000; includeSubDomains
+      transfer-encoding:
+      - chunked
+      vary:
+      - Accept-Encoding
+      x-content-type-options:
+      - nosniff
+    status:
+      code: 200
+      message: OK
+- request:
+    body: null
+    headers:
+      Accept:
+      - application/json
+      Accept-Encoding:
+      - gzip, deflate
+      CommandName:
+      - acr replication create
+      Connection:
+      - keep-alive
+      ParameterSetName:
+      - -n -r -l
+      User-Agent:
+      - python/3.8.0 (Windows-10-10.0.19041-SP0) msrest/0.6.9 msrest_azure/0.6.3 azure-mgmt-containerregistry/3.0.0rc14
+        Azure-SDK-For-Python AZURECLI/2.9.0
+    method: GET
+    uri: https://management.azure.com/subscriptions/00000000-0000-0000-0000-000000000000/resourceGroups/clitest.rg000001/providers/Microsoft.ContainerRegistry/registries/clireg000002/replications/centralus/operationStatuses/replications-2da3acae-c5be-11ea-b5fe-84a93e84f251?api-version=2019-12-01-preview
+  response:
+    body:
+      string: '{"status":"Succeeded"}'
     headers:
       azure-asyncoperation:
       - https://management.azure.com/subscriptions/00000000-0000-0000-0000-000000000000/resourceGroups/clitest.rg000001/providers/Microsoft.ContainerRegistry/registries/clireg000002/replications/centralus/operationStatuses/replications-2da3acae-c5be-11ea-b5fe-84a93e84f251?api-version=2019-12-01-preview
->>>>>>> 3c2ff2b5
-      cache-control:
-      - no-cache
-      content-length:
-      - '486'
-      content-type:
-      - application/json; charset=utf-8
-      date:
-<<<<<<< HEAD
-      - Mon, 06 Jul 2020 00:32:01 GMT
-=======
-      - Tue, 14 Jul 2020 10:38:42 GMT
->>>>>>> 3c2ff2b5
+      cache-control:
+      - no-cache
+      content-length:
+      - '22'
+      content-type:
+      - application/json; charset=utf-8
+      date:
+      - Tue, 14 Jul 2020 10:38:53 GMT
       expires:
       - '-1'
       pragma:
@@ -3535,13 +1018,15 @@
       - Microsoft-HTTPAPI/2.0
       strict-transport-security:
       - max-age=31536000; includeSubDomains
-      x-content-type-options:
-      - nosniff
-      x-ms-ratelimit-remaining-subscription-writes:
-      - '1193'
-    status:
-      code: 201
-      message: Created
+      transfer-encoding:
+      - chunked
+      vary:
+      - Accept-Encoding
+      x-content-type-options:
+      - nosniff
+    status:
+      code: 200
+      message: OK
 - request:
     body: null
     headers:
@@ -3555,26 +1040,23 @@
       - keep-alive
       ParameterSetName:
       - -n -r -l
-<<<<<<< HEAD
-      User-Agent:
-      - python/3.8.3 (Windows-10-10.0.19041-SP0) msrest/0.6.9 msrest_azure/0.6.3 azure-mgmt-containerregistry/3.0.0rc14
-        Azure-SDK-For-Python AZURECLI/2.8.0
-    method: GET
-    uri: https://management.azure.com/subscriptions/00000000-0000-0000-0000-000000000000/resourceGroups/clitest.rg000001/providers/Microsoft.ContainerRegistry/registries/clireg000002/replications/centralus/operationStatuses/replications-18951a4e-bf20-11ea-a49f-c03eba45757e?api-version=2019-12-01-preview
-  response:
-    body:
-      string: '{"status":"Creating"}'
-    headers:
-      azure-asyncoperation:
-      - https://management.azure.com/subscriptions/00000000-0000-0000-0000-000000000000/resourceGroups/clitest.rg000001/providers/Microsoft.ContainerRegistry/registries/clireg000002/replications/centralus/operationStatuses/replications-18951a4e-bf20-11ea-a49f-c03eba45757e?api-version=2019-12-01-preview
-      cache-control:
-      - no-cache
-      content-length:
-      - '21'
-      content-type:
-      - application/json; charset=utf-8
-      date:
-      - Mon, 06 Jul 2020 00:32:12 GMT
+      User-Agent:
+      - python/3.8.0 (Windows-10-10.0.19041-SP0) msrest/0.6.9 msrest_azure/0.6.3 azure-mgmt-containerregistry/3.0.0rc14
+        Azure-SDK-For-Python AZURECLI/2.9.0
+    method: GET
+    uri: https://management.azure.com/subscriptions/00000000-0000-0000-0000-000000000000/resourceGroups/clitest.rg000001/providers/Microsoft.ContainerRegistry/registries/clireg000002/replications/centralus?api-version=2019-12-01-preview
+  response:
+    body:
+      string: '{"type":"Microsoft.ContainerRegistry/registries/replications","id":"/subscriptions/00000000-0000-0000-0000-000000000000/resourceGroups/clitest.rg000001/providers/Microsoft.ContainerRegistry/registries/clireg000002/replications/centralus","name":"centralus","location":"centralus","tags":{"key":"value"},"properties":{"provisioningState":"Succeeded","status":{"displayStatus":"Ready","timestamp":"2020-07-14T10:38:41.0031443Z"},"regionEndpointEnabled":false}}'
+    headers:
+      cache-control:
+      - no-cache
+      content-length:
+      - '511'
+      content-type:
+      - application/json; charset=utf-8
+      date:
+      - Tue, 14 Jul 2020 10:38:54 GMT
       expires:
       - '-1'
       pragma:
@@ -3600,34 +1082,75 @@
       Accept-Encoding:
       - gzip, deflate
       CommandName:
-      - acr replication create
-      Connection:
-      - keep-alive
-      ParameterSetName:
-      - -n -r -l
-=======
->>>>>>> 3c2ff2b5
-      User-Agent:
-      - python/3.8.3 (Windows-10-10.0.19041-SP0) msrest/0.6.9 msrest_azure/0.6.3 azure-mgmt-containerregistry/3.0.0rc14
-        Azure-SDK-For-Python AZURECLI/2.8.0
-    method: GET
-    uri: https://management.azure.com/subscriptions/00000000-0000-0000-0000-000000000000/resourceGroups/clitest.rg000001/providers/Microsoft.ContainerRegistry/registries/clireg000002/replications/centralus/operationStatuses/replications-18951a4e-bf20-11ea-a49f-c03eba45757e?api-version=2019-12-01-preview
-<<<<<<< HEAD
-=======
-  response:
-    body:
-      string: '{"status":"Creating"}'
-    headers:
-      azure-asyncoperation:
-      - https://management.azure.com/subscriptions/00000000-0000-0000-0000-000000000000/resourceGroups/clitest.rg000001/providers/Microsoft.ContainerRegistry/registries/clireg000002/replications/centralus/operationStatuses/replications-18951a4e-bf20-11ea-a49f-c03eba45757e?api-version=2019-12-01-preview
-      cache-control:
-      - no-cache
-      content-length:
-      - '21'
-      content-type:
-      - application/json; charset=utf-8
-      date:
-      - Mon, 06 Jul 2020 00:32:12 GMT
+      - acr replication list
+      Connection:
+      - keep-alive
+      ParameterSetName:
+      - -r
+      User-Agent:
+      - python/3.8.0 (Windows-10-10.0.19041-SP0) msrest/0.6.9 msrest_azure/0.6.3 azure-mgmt-resource/10.1.0
+        Azure-SDK-For-Python AZURECLI/2.9.0
+      accept-language:
+      - en-US
+    method: GET
+    uri: https://management.azure.com/subscriptions/00000000-0000-0000-0000-000000000000/resources?$filter=resourceType%20eq%20%27Microsoft.ContainerRegistry%2Fregistries%27&api-version=2020-06-01
+  response:
+    body:
+      string: '{"value":[{"id":"/subscriptions/00000000-0000-0000-0000-000000000000/resourceGroups/clitest.rgdd7fbiswoiks53ktq2k4kfoyg66d4aktdmtr5ockrzawtp4lsubjgw3fcgriov5ot/providers/Microsoft.ContainerRegistry/registries/cliregwp5wnqa3exrz3i","name":"cliregwp5wnqa3exrz3i","type":"Microsoft.ContainerRegistry/registries","sku":{"name":"Premium","tier":"Premium"},"location":"eastus","tags":{}},{"id":"/subscriptions/00000000-0000-0000-0000-000000000000/resourceGroups/clitest.rg000001/providers/Microsoft.ContainerRegistry/registries/clireg000002","name":"clireg000002","type":"Microsoft.ContainerRegistry/registries","sku":{"name":"Premium","tier":"Premium"},"location":"westus","tags":{}},{"id":"/subscriptions/00000000-0000-0000-0000-000000000000/resourceGroups/clitest.rgtiw4z7lbcqkulj65cjtnletxj4azk7hlynkewype3rmnpufnhmvkfslbctfhzrd2j/providers/Microsoft.ContainerRegistry/registries/cliregnt7ngopfddjuhc","name":"cliregnt7ngopfddjuhc","type":"Microsoft.ContainerRegistry/registries","sku":{"name":"Basic","tier":"Basic"},"location":"westus","tags":{}},{"id":"/subscriptions/00000000-0000-0000-0000-000000000000/resourceGroups/clitest.rgtxilu5f65rwmvm74aocbvjfxzzbba4k3proytc5crx5womyzjngrr66jmofdvfaed/providers/Microsoft.ContainerRegistry/registries/testregd52kpxooxup35kjqdl","name":"testregd52kpxooxup35kjqdl","type":"Microsoft.ContainerRegistry/registries","sku":{"name":"Premium","tier":"Premium"},"location":"westus","tags":{}},{"id":"/subscriptions/00000000-0000-0000-0000-000000000000/resourceGroups/clitest.rgxooi65cd2q5xhge4k6stsasdgfdwghwzshdiedijqw7xerfdc3g7fod7klw7xsvux/providers/Microsoft.ContainerRegistry/registries/clireg6xp35ou554yvxy","name":"clireg6xp35ou554yvxy","type":"Microsoft.ContainerRegistry/registries","sku":{"name":"Standard","tier":"Standard"},"location":"westus","tags":{}},{"id":"/subscriptions/00000000-0000-0000-0000-000000000000/resourceGroups/zhoxing-test/providers/Microsoft.ContainerRegistry/registries/zhoxingtest","name":"zhoxingtest","type":"Microsoft.ContainerRegistry/registries","sku":{"name":"Standard","tier":"Standard"},"location":"westus","tags":{}}]}'
+    headers:
+      cache-control:
+      - no-cache
+      content-length:
+      - '2172'
+      content-type:
+      - application/json; charset=utf-8
+      date:
+      - Tue, 14 Jul 2020 10:38:55 GMT
+      expires:
+      - '-1'
+      pragma:
+      - no-cache
+      strict-transport-security:
+      - max-age=31536000; includeSubDomains
+      vary:
+      - Accept-Encoding
+      x-content-type-options:
+      - nosniff
+    status:
+      code: 200
+      message: OK
+- request:
+    body: null
+    headers:
+      Accept:
+      - application/json
+      Accept-Encoding:
+      - gzip, deflate
+      CommandName:
+      - acr replication list
+      Connection:
+      - keep-alive
+      ParameterSetName:
+      - -r
+      User-Agent:
+      - python/3.8.0 (Windows-10-10.0.19041-SP0) msrest/0.6.9 msrest_azure/0.6.3 azure-mgmt-containerregistry/3.0.0rc14
+        Azure-SDK-For-Python AZURECLI/2.9.0
+      accept-language:
+      - en-US
+    method: GET
+    uri: https://management.azure.com/subscriptions/00000000-0000-0000-0000-000000000000/resourceGroups/clitest.rg000001/providers/Microsoft.ContainerRegistry/registries/clireg000002?api-version=2019-12-01-preview
+  response:
+    body:
+      string: '{"sku":{"name":"Premium","tier":"Premium"},"type":"Microsoft.ContainerRegistry/registries","id":"/subscriptions/00000000-0000-0000-0000-000000000000/resourceGroups/clitest.rg000001/providers/Microsoft.ContainerRegistry/registries/clireg000002","name":"clireg000002","location":"westus","tags":{},"properties":{"loginServer":"clireg000002.azurecr.io","creationDate":"2020-07-14T10:38:12.1731772Z","provisioningState":"Succeeded","adminUserEnabled":false,"networkRuleSet":{"defaultAction":"Allow","virtualNetworkRules":[],"ipRules":[]},"policies":{"quarantinePolicy":{"status":"disabled"},"trustPolicy":{"type":"Notary","status":"disabled"},"retentionPolicy":{"days":7,"lastUpdatedTime":"2020-07-14T10:38:13.1304809+00:00","status":"disabled"}},"encryption":{"status":"disabled"},"dataEndpointEnabled":false,"dataEndpointHostNames":[],"privateEndpointConnections":[],"publicNetworkAccess":"Enabled"}}'
+    headers:
+      cache-control:
+      - no-cache
+      content-length:
+      - '981'
+      content-type:
+      - application/json; charset=utf-8
+      date:
+      - Tue, 14 Jul 2020 10:38:56 GMT
       expires:
       - '-1'
       pragma:
@@ -3653,41 +1176,34 @@
       Accept-Encoding:
       - gzip, deflate
       CommandName:
-      - acr replication create
-      Connection:
-      - keep-alive
-      ParameterSetName:
-      - -n -r -l
-      User-Agent:
-      - python/3.8.0 (Windows-10-10.0.19041-SP0) msrest/0.6.9 msrest_azure/0.6.3 azure-mgmt-containerregistry/3.0.0rc14
-        Azure-SDK-For-Python AZURECLI/2.9.0
-    method: GET
-    uri: https://management.azure.com/subscriptions/00000000-0000-0000-0000-000000000000/resourceGroups/clitest.rg000001/providers/Microsoft.ContainerRegistry/registries/clireg000002/replications/centralus/operationStatuses/replications-2da3acae-c5be-11ea-b5fe-84a93e84f251?api-version=2019-12-01-preview
->>>>>>> 3c2ff2b5
-  response:
-    body:
-      string: '{"status":"Succeeded"}'
-    headers:
-      azure-asyncoperation:
-<<<<<<< HEAD
-      - https://management.azure.com/subscriptions/00000000-0000-0000-0000-000000000000/resourceGroups/clitest.rg000001/providers/Microsoft.ContainerRegistry/registries/clireg000002/replications/centralus/operationStatuses/replications-18951a4e-bf20-11ea-a49f-c03eba45757e?api-version=2019-12-01-preview
-=======
-      - https://management.azure.com/subscriptions/00000000-0000-0000-0000-000000000000/resourceGroups/clitest.rg000001/providers/Microsoft.ContainerRegistry/registries/clireg000002/replications/centralus/operationStatuses/replications-2da3acae-c5be-11ea-b5fe-84a93e84f251?api-version=2019-12-01-preview
->>>>>>> 3c2ff2b5
-      cache-control:
-      - no-cache
-      content-length:
-      - '22'
-      content-type:
-      - application/json; charset=utf-8
-      date:
-<<<<<<< HEAD
-      - Mon, 06 Jul 2020 00:32:22 GMT
-=======
-      - Tue, 14 Jul 2020 10:38:53 GMT
->>>>>>> 3c2ff2b5
-      expires:
-      - '-1'
+      - acr replication list
+      Connection:
+      - keep-alive
+      ParameterSetName:
+      - -r
+      User-Agent:
+      - python/3.8.0 (Windows-10-10.0.19041-SP0) msrest/0.6.9 msrest_azure/0.6.3 azure-mgmt-containerregistry/3.0.0rc14
+        Azure-SDK-For-Python AZURECLI/2.9.0
+      accept-language:
+      - en-US
+    method: GET
+    uri: https://management.azure.com/subscriptions/00000000-0000-0000-0000-000000000000/resourceGroups/clitest.rg000001/providers/Microsoft.ContainerRegistry/registries/clireg000002/replications?api-version=2019-12-01-preview
+  response:
+    body:
+      string: '{"value":[{"type":"Microsoft.ContainerRegistry/registries/replications","id":"/subscriptions/00000000-0000-0000-0000-000000000000/resourceGroups/clitest.rg000001/providers/Microsoft.ContainerRegistry/registries/clireg000002/replications/centralus","name":"centralus","location":"centralus","tags":{},"properties":{"provisioningState":"Succeeded","status":{"displayStatus":"Ready","timestamp":"2020-07-06T00:32:16.8786406Z"},"regionEndpointEnabled":true}},{"type":"Microsoft.ContainerRegistry/registries/replications","id":"/subscriptions/00000000-0000-0000-0000-000000000000/resourceGroups/clitest.rg000001/providers/Microsoft.ContainerRegistry/registries/clireg000002/replications/westus","name":"westus","location":"westus","tags":{},"properties":{"provisioningState":"Succeeded","status":{"displayStatus":"Ready","timestamp":"2020-07-06T00:32:04.5038693Z"},"regionEndpointEnabled":true}}]}'
+    headers:
+      cache-control:
+      - no-cache
+      content-length:
+      - '1026'
+      content-type:
+      - application/json; charset=utf-8
+      date:
+      - Tue, 14 Jul 2020 10:38:58 GMT
+      expires:
+      - '-1'
+      location:
+      - https://management.azure.com/subscriptions/00000000-0000-0000-0000-000000000000/providers/Microsoft.ContainerRegistry/locations/centralus/operationResults/replications-37a5e8fc-c5be-11ea-b224-84a93e84f251?api-version=2019-12-01-preview
       pragma:
       - no-cache
       server:
@@ -3700,52 +1216,88 @@
       - Accept-Encoding
       x-content-type-options:
       - nosniff
-    status:
-      code: 200
-      message: OK
-- request:
-    body: null
-    headers:
-      Accept:
-      - application/json
-      Accept-Encoding:
-      - gzip, deflate
-      CommandName:
-      - acr replication create
-      Connection:
-      - keep-alive
-      ParameterSetName:
-      - -n -r -l
-      User-Agent:
-<<<<<<< HEAD
-      - python/3.8.3 (Windows-10-10.0.19041-SP0) msrest/0.6.9 msrest_azure/0.6.3 azure-mgmt-containerregistry/3.0.0rc14
-        Azure-SDK-For-Python AZURECLI/2.8.0
-=======
-      - python/3.8.0 (Windows-10-10.0.19041-SP0) msrest/0.6.9 msrest_azure/0.6.3 azure-mgmt-containerregistry/3.0.0rc14
-        Azure-SDK-For-Python AZURECLI/2.9.0
->>>>>>> 3c2ff2b5
-    method: GET
-    uri: https://management.azure.com/subscriptions/00000000-0000-0000-0000-000000000000/resourceGroups/clitest.rg000001/providers/Microsoft.ContainerRegistry/registries/clireg000002/replications/centralus?api-version=2019-12-01-preview
-  response:
-    body:
-<<<<<<< HEAD
-      string: '{"type":"Microsoft.ContainerRegistry/registries/replications","id":"/subscriptions/00000000-0000-0000-0000-000000000000/resourceGroups/clitest.rg000001/providers/Microsoft.ContainerRegistry/registries/clireg000002/replications/centralus","name":"centralus","location":"centralus","tags":{},"properties":{"provisioningState":"Succeeded","status":{"displayStatus":"Ready","timestamp":"2020-07-06T00:32:16.8786406Z"},"regionEndpointEnabled":true}}'
-=======
-      string: '{"type":"Microsoft.ContainerRegistry/registries/replications","id":"/subscriptions/00000000-0000-0000-0000-000000000000/resourceGroups/clitest.rg000001/providers/Microsoft.ContainerRegistry/registries/clireg000002/replications/centralus","name":"centralus","location":"centralus","tags":{"key":"value"},"properties":{"provisioningState":"Succeeded","status":{"displayStatus":"Ready","timestamp":"2020-07-14T10:38:41.0031443Z"},"regionEndpointEnabled":false}}'
->>>>>>> 3c2ff2b5
-    headers:
-      cache-control:
-      - no-cache
-      content-length:
-      - '511'
-      content-type:
-      - application/json; charset=utf-8
-      date:
-<<<<<<< HEAD
-      - Mon, 06 Jul 2020 00:32:22 GMT
-=======
-      - Tue, 14 Jul 2020 10:38:54 GMT
->>>>>>> 3c2ff2b5
+      x-ms-ratelimit-remaining-subscription-deletes:
+      - '14996'
+    status:
+      code: 200
+      message: OK
+- request:
+    body: null
+    headers:
+      Accept:
+      - application/json
+      Accept-Encoding:
+      - gzip, deflate
+      CommandName:
+      - acr replication show
+      Connection:
+      - keep-alive
+      ParameterSetName:
+      - -n -r
+      User-Agent:
+      - python/3.8.0 (Windows-10-10.0.19041-SP0) msrest/0.6.9 msrest_azure/0.6.3 azure-mgmt-containerregistry/3.0.0rc14
+        Azure-SDK-For-Python AZURECLI/2.9.0
+    method: GET
+    uri: https://management.azure.com/subscriptions/00000000-0000-0000-0000-000000000000/providers/Microsoft.ContainerRegistry/locations/centralus/operationResults/replications-37a5e8fc-c5be-11ea-b224-84a93e84f251?api-version=2019-12-01-preview
+  response:
+    body:
+      string: '{"value":[{"id":"/subscriptions/00000000-0000-0000-0000-000000000000/resourceGroups/clitest.rg3btyynny3rrz255pnzywctzo3r4jnw2jltcom7pgce7ku64dbbsnnsw5ihlkuparb/providers/Microsoft.ContainerRegistry/registries/testregvsuixnjr6x664l3ymr","name":"testregvsuixnjr6x664l3ymr","type":"Microsoft.ContainerRegistry/registries","sku":{"name":"Premium","tier":"Premium"},"location":"westus","identity":{"principalId":"cd27c347-9500-4a61-b834-8aa74cb31452","tenantId":"72f988bf-86f1-41af-91ab-2d7cd011db47","type":"SystemAssigned,
+        UserAssigned","userAssignedIdentities":{"/subscriptions/00000000-0000-0000-0000-000000000000/resourcegroups/clitest.rg3btyynny3rrz255pnzywctzo3r4jnw2jltcom7pgce7ku64dbbsnnsw5ihlkuparb/providers/Microsoft.ManagedIdentity/userAssignedIdentities/testidentitymmk2gf2mnzh5oiqc6s":{"principalId":"de57201c-2313-4ad9-b717-8d47b1e9392b","clientId":"45bf290b-11e8-4573-b148-c29d79340424"}}},"tags":{}},{"id":"/subscriptions/00000000-0000-0000-0000-000000000000/resourceGroups/clitest.rgev2x5zprzuvml5viri7jfudw73ay72zgh3kyjkd5qriueqckdel75iupucjlqxdfr/providers/Microsoft.ContainerRegistry/registries/clireguqtzn4b5iqn4p7","name":"clireguqtzn4b5iqn4p7","type":"Microsoft.ContainerRegistry/registries","sku":{"name":"Standard","tier":"Standard"},"location":"westus","tags":{}},{"id":"/subscriptions/00000000-0000-0000-0000-000000000000/resourceGroups/clitest.rg000001/providers/Microsoft.ContainerRegistry/registries/clireg000002","name":"clireg000002","type":"Microsoft.ContainerRegistry/registries","sku":{"name":"Premium","tier":"Premium"},"location":"westus","tags":{}},{"id":"/subscriptions/00000000-0000-0000-0000-000000000000/resourceGroups/clitest.rgmu7bij6en5x76udraonmuaf65a4chheucjil7yvl2ayqmu4vzqyth5zxreyifxeja/providers/Microsoft.ContainerRegistry/registries/testregxdeqstc3c2n73","name":"testregxdeqstc3c2n73","type":"Microsoft.ContainerRegistry/registries","sku":{"name":"Premium","tier":"Premium"},"location":"westus","identity":{"type":"UserAssigned","userAssignedIdentities":{"/subscriptions/00000000-0000-0000-0000-000000000000/resourcegroups/clitest.rgmu7bij6en5x76udraonmuaf65a4chheucjil7yvl2ayqmu4vzqyth5zxreyifxeja/providers/Microsoft.ManagedIdentity/userAssignedIdentities/testidentitydh74wl36":{"principalId":"71cc48dd-abe9-41cb-bfcf-2ae46d10eb19","clientId":"841116a8-41e7-4c85-9b90-97178c74dd3a"}}},"tags":{}},{"id":"/subscriptions/00000000-0000-0000-0000-000000000000/resourceGroups/clitest.rgpv2twb2qljovunvk5hkwfsuhfkenrav4axarricud5pidpoqc5c2uks7cbibb7v2q/providers/Microsoft.ContainerRegistry/registries/cliregfyffrkjpowrlpy","name":"cliregfyffrkjpowrlpy","type":"Microsoft.ContainerRegistry/registries","sku":{"name":"Premium","tier":"Premium"},"location":"eastus","tags":{}}]}'
+    headers:
+      cache-control:
+      - no-cache
+      content-length:
+      - '2796'
+      content-type:
+      - application/json; charset=utf-8
+      date:
+      - Tue, 14 Jul 2020 10:39:11 GMT
+      expires:
+      - '-1'
+      pragma:
+      - no-cache
+      strict-transport-security:
+      - max-age=31536000; includeSubDomains
+      vary:
+      - Accept-Encoding
+      x-content-type-options:
+      - nosniff
+    status:
+      code: 200
+      message: OK
+- request:
+    body: null
+    headers:
+      Accept:
+      - application/json
+      Accept-Encoding:
+      - gzip, deflate
+      CommandName:
+      - acr replication show
+      Connection:
+      - keep-alive
+      ParameterSetName:
+      - -n -r
+      User-Agent:
+      - python/3.8.0 (Windows-10-10.0.19041-SP0) msrest/0.6.9 msrest_azure/0.6.3 azure-mgmt-resource/10.1.0
+        Azure-SDK-For-Python AZURECLI/2.9.0
+      accept-language:
+      - en-US
+    method: GET
+    uri: https://management.azure.com/subscriptions/00000000-0000-0000-0000-000000000000/resources?$filter=resourceType%20eq%20%27Microsoft.ContainerRegistry%2Fregistries%27&api-version=2020-06-01
+  response:
+    body:
+      string: '{"value":[{"id":"/subscriptions/00000000-0000-0000-0000-000000000000/resourceGroups/clitest.rgdd7fbiswoiks53ktq2k4kfoyg66d4aktdmtr5ockrzawtp4lsubjgw3fcgriov5ot/providers/Microsoft.ContainerRegistry/registries/cliregwp5wnqa3exrz3i","name":"cliregwp5wnqa3exrz3i","type":"Microsoft.ContainerRegistry/registries","sku":{"name":"Premium","tier":"Premium"},"location":"eastus","tags":{}},{"id":"/subscriptions/00000000-0000-0000-0000-000000000000/resourceGroups/clitest.rg000001/providers/Microsoft.ContainerRegistry/registries/clireg000002","name":"clireg000002","type":"Microsoft.ContainerRegistry/registries","sku":{"name":"Premium","tier":"Premium"},"location":"westus","tags":{}},{"id":"/subscriptions/00000000-0000-0000-0000-000000000000/resourceGroups/clitest.rgtiw4z7lbcqkulj65cjtnletxj4azk7hlynkewype3rmnpufnhmvkfslbctfhzrd2j/providers/Microsoft.ContainerRegistry/registries/cliregnt7ngopfddjuhc","name":"cliregnt7ngopfddjuhc","type":"Microsoft.ContainerRegistry/registries","sku":{"name":"Basic","tier":"Basic"},"location":"westus","tags":{}},{"id":"/subscriptions/00000000-0000-0000-0000-000000000000/resourceGroups/clitest.rgtxilu5f65rwmvm74aocbvjfxzzbba4k3proytc5crx5womyzjngrr66jmofdvfaed/providers/Microsoft.ContainerRegistry/registries/testregd52kpxooxup35kjqdl","name":"testregd52kpxooxup35kjqdl","type":"Microsoft.ContainerRegistry/registries","sku":{"name":"Premium","tier":"Premium"},"location":"westus","identity":{"principalId":"d144a8c4-06a1-4ae0-bb03-4c5ad424b18b","tenantId":"54826b22-38d6-4fb2-bad9-b7b93a3e9c5a","type":"SystemAssigned,
+        UserAssigned","userAssignedIdentities":{"/subscriptions/00000000-0000-0000-0000-000000000000/resourcegroups/clitest.rgtxilu5f65rwmvm74aocbvjfxzzbba4k3proytc5crx5womyzjngrr66jmofdvfaed/providers/Microsoft.ManagedIdentity/userAssignedIdentities/testidentityk357jocgz3xrw6yzsb":{"principalId":"6c2bacc7-c5e3-4d75-bba7-c5f519a7b366","clientId":"eda8cf79-f303-479f-988f-928efea0389d"}}},"tags":{}},{"id":"/subscriptions/00000000-0000-0000-0000-000000000000/resourceGroups/clitest.rgv3yhfjira6tfpzv6ruhzefrk4htur54brjmqgforpj723g5ckxy4eurg276kyae2q/providers/Microsoft.ContainerRegistry/registries/testregjiyydm257cb7q","name":"testregjiyydm257cb7q","type":"Microsoft.ContainerRegistry/registries","sku":{"name":"Premium","tier":"Premium"},"location":"westus","tags":{}},{"id":"/subscriptions/00000000-0000-0000-0000-000000000000/resourceGroups/clitest.rgxooi65cd2q5xhge4k6stsasdgfdwghwzshdiedijqw7xerfdc3g7fod7klw7xsvux/providers/Microsoft.ContainerRegistry/registries/clireg6xp35ou554yvxy","name":"clireg6xp35ou554yvxy","type":"Microsoft.ContainerRegistry/registries","sku":{"name":"Standard","tier":"Standard"},"location":"westus","tags":{}},{"id":"/subscriptions/00000000-0000-0000-0000-000000000000/resourceGroups/zhoxing-test/providers/Microsoft.ContainerRegistry/registries/zhoxingtest","name":"zhoxingtest","type":"Microsoft.ContainerRegistry/registries","sku":{"name":"Standard","tier":"Standard"},"location":"westus","tags":{}}]}'
+    headers:
+      cache-control:
+      - no-cache
+      content-length:
+      - '3065'
+      content-type:
+      - application/json; charset=utf-8
+      date:
+      - Tue, 14 Jul 2020 10:39:11 GMT
       expires:
       - '-1'
       pragma:
@@ -3771,348 +1323,21 @@
       Accept-Encoding:
       - gzip, deflate
       CommandName:
-      - acr replication list
-      Connection:
-      - keep-alive
-      ParameterSetName:
-      - -r
-      User-Agent:
-<<<<<<< HEAD
-      - python/3.8.3 (Windows-10-10.0.19041-SP0) msrest/0.6.9 msrest_azure/0.6.3 azure-mgmt-resource/10.0.0
-        Azure-SDK-For-Python AZURECLI/2.8.0
-=======
-      - python/3.8.0 (Windows-10-10.0.19041-SP0) msrest/0.6.9 msrest_azure/0.6.3 azure-mgmt-resource/10.1.0
-        Azure-SDK-For-Python AZURECLI/2.9.0
->>>>>>> 3c2ff2b5
-      accept-language:
-      - en-US
-    method: GET
-    uri: https://management.azure.com/subscriptions/00000000-0000-0000-0000-000000000000/resources?$filter=resourceType%20eq%20%27Microsoft.ContainerRegistry%2Fregistries%27&api-version=2020-06-01
-  response:
-    body:
-<<<<<<< HEAD
-      string: '{"value":[{"id":"/subscriptions/00000000-0000-0000-0000-000000000000/resourceGroups/clitest.rg3btyynny3rrz255pnzywctzo3r4jnw2jltcom7pgce7ku64dbbsnnsw5ihlkuparb/providers/Microsoft.ContainerRegistry/registries/testregvsuixnjr6x664l3ymr","name":"testregvsuixnjr6x664l3ymr","type":"Microsoft.ContainerRegistry/registries","sku":{"name":"Premium","tier":"Premium"},"location":"westus","tags":{}},{"id":"/subscriptions/00000000-0000-0000-0000-000000000000/resourceGroups/clitest.rgev2x5zprzuvml5viri7jfudw73ay72zgh3kyjkd5qriueqckdel75iupucjlqxdfr/providers/Microsoft.ContainerRegistry/registries/clireguqtzn4b5iqn4p7","name":"clireguqtzn4b5iqn4p7","type":"Microsoft.ContainerRegistry/registries","sku":{"name":"Standard","tier":"Standard"},"location":"westus","tags":{}},{"id":"/subscriptions/00000000-0000-0000-0000-000000000000/resourceGroups/clitest.rg000001/providers/Microsoft.ContainerRegistry/registries/clireg000002","name":"clireg000002","type":"Microsoft.ContainerRegistry/registries","sku":{"name":"Premium","tier":"Premium"},"location":"westus","tags":{}},{"id":"/subscriptions/00000000-0000-0000-0000-000000000000/resourceGroups/clitest.rgmu7bij6en5x76udraonmuaf65a4chheucjil7yvl2ayqmu4vzqyth5zxreyifxeja/providers/Microsoft.ContainerRegistry/registries/testregxdeqstc3c2n73","name":"testregxdeqstc3c2n73","type":"Microsoft.ContainerRegistry/registries","sku":{"name":"Premium","tier":"Premium"},"location":"westus","identity":{"type":"UserAssigned","userAssignedIdentities":{"/subscriptions/00000000-0000-0000-0000-000000000000/resourcegroups/clitest.rgmu7bij6en5x76udraonmuaf65a4chheucjil7yvl2ayqmu4vzqyth5zxreyifxeja/providers/Microsoft.ManagedIdentity/userAssignedIdentities/testidentitydh74wl36":{"principalId":"71cc48dd-abe9-41cb-bfcf-2ae46d10eb19","clientId":"841116a8-41e7-4c85-9b90-97178c74dd3a"}}},"tags":{}},{"id":"/subscriptions/00000000-0000-0000-0000-000000000000/resourceGroups/clitest.rgpv2twb2qljovunvk5hkwfsuhfkenrav4axarricud5pidpoqc5c2uks7cbibb7v2q/providers/Microsoft.ContainerRegistry/registries/cliregfyffrkjpowrlpy","name":"cliregfyffrkjpowrlpy","type":"Microsoft.ContainerRegistry/registries","sku":{"name":"Premium","tier":"Premium"},"location":"eastus","tags":{}}]}'
-=======
-      string: '{"value":[{"id":"/subscriptions/00000000-0000-0000-0000-000000000000/resourceGroups/clitest.rgdd7fbiswoiks53ktq2k4kfoyg66d4aktdmtr5ockrzawtp4lsubjgw3fcgriov5ot/providers/Microsoft.ContainerRegistry/registries/cliregwp5wnqa3exrz3i","name":"cliregwp5wnqa3exrz3i","type":"Microsoft.ContainerRegistry/registries","sku":{"name":"Premium","tier":"Premium"},"location":"eastus","tags":{}},{"id":"/subscriptions/00000000-0000-0000-0000-000000000000/resourceGroups/clitest.rg000001/providers/Microsoft.ContainerRegistry/registries/clireg000002","name":"clireg000002","type":"Microsoft.ContainerRegistry/registries","sku":{"name":"Premium","tier":"Premium"},"location":"westus","tags":{}},{"id":"/subscriptions/00000000-0000-0000-0000-000000000000/resourceGroups/clitest.rgtiw4z7lbcqkulj65cjtnletxj4azk7hlynkewype3rmnpufnhmvkfslbctfhzrd2j/providers/Microsoft.ContainerRegistry/registries/cliregnt7ngopfddjuhc","name":"cliregnt7ngopfddjuhc","type":"Microsoft.ContainerRegistry/registries","sku":{"name":"Basic","tier":"Basic"},"location":"westus","tags":{}},{"id":"/subscriptions/00000000-0000-0000-0000-000000000000/resourceGroups/clitest.rgtxilu5f65rwmvm74aocbvjfxzzbba4k3proytc5crx5womyzjngrr66jmofdvfaed/providers/Microsoft.ContainerRegistry/registries/testregd52kpxooxup35kjqdl","name":"testregd52kpxooxup35kjqdl","type":"Microsoft.ContainerRegistry/registries","sku":{"name":"Premium","tier":"Premium"},"location":"westus","tags":{}},{"id":"/subscriptions/00000000-0000-0000-0000-000000000000/resourceGroups/clitest.rgxooi65cd2q5xhge4k6stsasdgfdwghwzshdiedijqw7xerfdc3g7fod7klw7xsvux/providers/Microsoft.ContainerRegistry/registries/clireg6xp35ou554yvxy","name":"clireg6xp35ou554yvxy","type":"Microsoft.ContainerRegistry/registries","sku":{"name":"Standard","tier":"Standard"},"location":"westus","tags":{}},{"id":"/subscriptions/00000000-0000-0000-0000-000000000000/resourceGroups/zhoxing-test/providers/Microsoft.ContainerRegistry/registries/zhoxingtest","name":"zhoxingtest","type":"Microsoft.ContainerRegistry/registries","sku":{"name":"Standard","tier":"Standard"},"location":"westus","tags":{}}]}'
->>>>>>> 3c2ff2b5
-    headers:
-      cache-control:
-      - no-cache
-      content-length:
-<<<<<<< HEAD
-      - '2275'
-      content-type:
-      - application/json; charset=utf-8
-      date:
-      - Mon, 06 Jul 2020 00:32:23 GMT
-=======
-      - '2172'
-      content-type:
-      - application/json; charset=utf-8
-      date:
-      - Tue, 14 Jul 2020 10:38:55 GMT
->>>>>>> 3c2ff2b5
-      expires:
-      - '-1'
-      pragma:
-      - no-cache
-      strict-transport-security:
-      - max-age=31536000; includeSubDomains
-      vary:
-      - Accept-Encoding
-      x-content-type-options:
-      - nosniff
-    status:
-      code: 200
-      message: OK
-- request:
-    body: null
-    headers:
-      Accept:
-      - application/json
-      Accept-Encoding:
-      - gzip, deflate
-      CommandName:
-      - acr replication list
-      Connection:
-      - keep-alive
-      ParameterSetName:
-      - -r
-      User-Agent:
-<<<<<<< HEAD
-      - python/3.8.3 (Windows-10-10.0.19041-SP0) msrest/0.6.9 msrest_azure/0.6.3 azure-mgmt-containerregistry/3.0.0rc14
-        Azure-SDK-For-Python AZURECLI/2.8.0
-=======
-      - python/3.8.0 (Windows-10-10.0.19041-SP0) msrest/0.6.9 msrest_azure/0.6.3 azure-mgmt-containerregistry/3.0.0rc14
-        Azure-SDK-For-Python AZURECLI/2.9.0
->>>>>>> 3c2ff2b5
-      accept-language:
-      - en-US
-    method: GET
-    uri: https://management.azure.com/subscriptions/00000000-0000-0000-0000-000000000000/resourceGroups/clitest.rg000001/providers/Microsoft.ContainerRegistry/registries/clireg000002?api-version=2019-12-01-preview
-  response:
-    body:
-<<<<<<< HEAD
-      string: '{"sku":{"name":"Premium","tier":"Premium"},"type":"Microsoft.ContainerRegistry/registries","id":"/subscriptions/00000000-0000-0000-0000-000000000000/resourceGroups/clitest.rg000001/providers/Microsoft.ContainerRegistry/registries/clireg000002","name":"clireg000002","location":"westus","tags":{},"properties":{"loginServer":"clireg000002.azurecr.io","creationDate":"2020-07-06T00:31:56.3414785Z","provisioningState":"Succeeded","adminUserEnabled":false,"networkRuleSet":{"defaultAction":"Allow","virtualNetworkRules":[],"ipRules":[]},"policies":{"quarantinePolicy":{"status":"disabled"},"trustPolicy":{"type":"Notary","status":"disabled"},"retentionPolicy":{"days":7,"lastUpdatedTime":"2020-07-06T00:31:57.2054439+00:00","status":"disabled"}},"encryption":{"status":"disabled"},"dataEndpointEnabled":false,"dataEndpointHostNames":[],"privateEndpointConnections":[],"publicNetworkAccess":"Enabled"}}'
-=======
+      - acr replication show
+      Connection:
+      - keep-alive
+      ParameterSetName:
+      - -n -r
+      User-Agent:
+      - python/3.8.0 (Windows-10-10.0.19041-SP0) msrest/0.6.9 msrest_azure/0.6.3 azure-mgmt-containerregistry/3.0.0rc14
+        Azure-SDK-For-Python AZURECLI/2.9.0
+      accept-language:
+      - en-US
+    method: GET
+    uri: https://management.azure.com/subscriptions/00000000-0000-0000-0000-000000000000/resourceGroups/clitest.rg000001/providers/Microsoft.ContainerRegistry/registries/clireg000002/replications/centralus?api-version=2019-12-01-preview
+  response:
+    body:
       string: '{"sku":{"name":"Premium","tier":"Premium"},"type":"Microsoft.ContainerRegistry/registries","id":"/subscriptions/00000000-0000-0000-0000-000000000000/resourceGroups/clitest.rg000001/providers/Microsoft.ContainerRegistry/registries/clireg000002","name":"clireg000002","location":"westus","tags":{},"properties":{"loginServer":"clireg000002.azurecr.io","creationDate":"2020-07-14T10:38:12.1731772Z","provisioningState":"Succeeded","adminUserEnabled":false,"networkRuleSet":{"defaultAction":"Allow","virtualNetworkRules":[],"ipRules":[]},"policies":{"quarantinePolicy":{"status":"disabled"},"trustPolicy":{"type":"Notary","status":"disabled"},"retentionPolicy":{"days":7,"lastUpdatedTime":"2020-07-14T10:38:13.1304809+00:00","status":"disabled"}},"encryption":{"status":"disabled"},"dataEndpointEnabled":false,"dataEndpointHostNames":[],"privateEndpointConnections":[],"publicNetworkAccess":"Enabled"}}'
->>>>>>> 3c2ff2b5
-    headers:
-      cache-control:
-      - no-cache
-      content-length:
-      - '981'
-      content-type:
-      - application/json; charset=utf-8
-      date:
-<<<<<<< HEAD
-      - Mon, 06 Jul 2020 00:32:24 GMT
-=======
-      - Tue, 14 Jul 2020 10:38:56 GMT
->>>>>>> 3c2ff2b5
-      expires:
-      - '-1'
-      pragma:
-      - no-cache
-      server:
-      - Microsoft-HTTPAPI/2.0
-      strict-transport-security:
-      - max-age=31536000; includeSubDomains
-      transfer-encoding:
-      - chunked
-      vary:
-      - Accept-Encoding
-      x-content-type-options:
-      - nosniff
-    status:
-      code: 200
-      message: OK
-- request:
-    body: null
-    headers:
-      Accept:
-      - application/json
-      Accept-Encoding:
-      - gzip, deflate
-      CommandName:
-      - acr replication list
-      Connection:
-      - keep-alive
-      ParameterSetName:
-      - -r
-      User-Agent:
-<<<<<<< HEAD
-      - python/3.8.3 (Windows-10-10.0.19041-SP0) msrest/0.6.9 msrest_azure/0.6.3 azure-mgmt-containerregistry/3.0.0rc14
-        Azure-SDK-For-Python AZURECLI/2.8.0
-=======
-      - python/3.8.0 (Windows-10-10.0.19041-SP0) msrest/0.6.9 msrest_azure/0.6.3 azure-mgmt-containerregistry/3.0.0rc14
-        Azure-SDK-For-Python AZURECLI/2.9.0
->>>>>>> 3c2ff2b5
-      accept-language:
-      - en-US
-    method: GET
-    uri: https://management.azure.com/subscriptions/00000000-0000-0000-0000-000000000000/resourceGroups/clitest.rg000001/providers/Microsoft.ContainerRegistry/registries/clireg000002/replications?api-version=2019-12-01-preview
-  response:
-    body:
-      string: '{"value":[{"type":"Microsoft.ContainerRegistry/registries/replications","id":"/subscriptions/00000000-0000-0000-0000-000000000000/resourceGroups/clitest.rg000001/providers/Microsoft.ContainerRegistry/registries/clireg000002/replications/centralus","name":"centralus","location":"centralus","tags":{},"properties":{"provisioningState":"Succeeded","status":{"displayStatus":"Ready","timestamp":"2020-07-06T00:32:16.8786406Z"},"regionEndpointEnabled":true}},{"type":"Microsoft.ContainerRegistry/registries/replications","id":"/subscriptions/00000000-0000-0000-0000-000000000000/resourceGroups/clitest.rg000001/providers/Microsoft.ContainerRegistry/registries/clireg000002/replications/westus","name":"westus","location":"westus","tags":{},"properties":{"provisioningState":"Succeeded","status":{"displayStatus":"Ready","timestamp":"2020-07-06T00:32:04.5038693Z"},"regionEndpointEnabled":true}}]}'
-    headers:
-      cache-control:
-      - no-cache
-      content-length:
-      - '1026'
-      content-type:
-      - application/json; charset=utf-8
-      date:
-<<<<<<< HEAD
-      - Mon, 06 Jul 2020 00:32:25 GMT
-      expires:
-      - '-1'
-=======
-      - Tue, 14 Jul 2020 10:38:58 GMT
-      expires:
-      - '-1'
-      location:
-      - https://management.azure.com/subscriptions/00000000-0000-0000-0000-000000000000/providers/Microsoft.ContainerRegistry/locations/centralus/operationResults/replications-37a5e8fc-c5be-11ea-b224-84a93e84f251?api-version=2019-12-01-preview
->>>>>>> 3c2ff2b5
-      pragma:
-      - no-cache
-      server:
-      - Microsoft-HTTPAPI/2.0
-      strict-transport-security:
-      - max-age=31536000; includeSubDomains
-      transfer-encoding:
-      - chunked
-      vary:
-      - Accept-Encoding
-      x-content-type-options:
-      - nosniff
-<<<<<<< HEAD
-=======
-      x-ms-ratelimit-remaining-subscription-deletes:
-      - '14996'
->>>>>>> 3c2ff2b5
-    status:
-      code: 200
-      message: OK
-- request:
-    body: null
-    headers:
-      Accept:
-      - application/json
-      Accept-Encoding:
-      - gzip, deflate
-      CommandName:
-      - acr replication show
-      Connection:
-      - keep-alive
-      ParameterSetName:
-      - -n -r
-      User-Agent:
-<<<<<<< HEAD
-      - python/3.8.3 (Windows-10-10.0.19041-SP0) msrest/0.6.9 msrest_azure/0.6.3 azure-mgmt-resource/10.0.0
-        Azure-SDK-For-Python AZURECLI/2.8.0
-      accept-language:
-      - en-US
-    method: GET
-    uri: https://management.azure.com/subscriptions/00000000-0000-0000-0000-000000000000/resources?$filter=resourceType%20eq%20%27Microsoft.ContainerRegistry%2Fregistries%27&api-version=2020-06-01
-=======
-      - python/3.8.0 (Windows-10-10.0.19041-SP0) msrest/0.6.9 msrest_azure/0.6.3 azure-mgmt-containerregistry/3.0.0rc14
-        Azure-SDK-For-Python AZURECLI/2.9.0
-    method: GET
-    uri: https://management.azure.com/subscriptions/00000000-0000-0000-0000-000000000000/providers/Microsoft.ContainerRegistry/locations/centralus/operationResults/replications-37a5e8fc-c5be-11ea-b224-84a93e84f251?api-version=2019-12-01-preview
->>>>>>> 3c2ff2b5
-  response:
-    body:
-      string: '{"value":[{"id":"/subscriptions/00000000-0000-0000-0000-000000000000/resourceGroups/clitest.rg3btyynny3rrz255pnzywctzo3r4jnw2jltcom7pgce7ku64dbbsnnsw5ihlkuparb/providers/Microsoft.ContainerRegistry/registries/testregvsuixnjr6x664l3ymr","name":"testregvsuixnjr6x664l3ymr","type":"Microsoft.ContainerRegistry/registries","sku":{"name":"Premium","tier":"Premium"},"location":"westus","identity":{"principalId":"cd27c347-9500-4a61-b834-8aa74cb31452","tenantId":"72f988bf-86f1-41af-91ab-2d7cd011db47","type":"SystemAssigned,
-        UserAssigned","userAssignedIdentities":{"/subscriptions/00000000-0000-0000-0000-000000000000/resourcegroups/clitest.rg3btyynny3rrz255pnzywctzo3r4jnw2jltcom7pgce7ku64dbbsnnsw5ihlkuparb/providers/Microsoft.ManagedIdentity/userAssignedIdentities/testidentitymmk2gf2mnzh5oiqc6s":{"principalId":"de57201c-2313-4ad9-b717-8d47b1e9392b","clientId":"45bf290b-11e8-4573-b148-c29d79340424"}}},"tags":{}},{"id":"/subscriptions/00000000-0000-0000-0000-000000000000/resourceGroups/clitest.rgev2x5zprzuvml5viri7jfudw73ay72zgh3kyjkd5qriueqckdel75iupucjlqxdfr/providers/Microsoft.ContainerRegistry/registries/clireguqtzn4b5iqn4p7","name":"clireguqtzn4b5iqn4p7","type":"Microsoft.ContainerRegistry/registries","sku":{"name":"Standard","tier":"Standard"},"location":"westus","tags":{}},{"id":"/subscriptions/00000000-0000-0000-0000-000000000000/resourceGroups/clitest.rg000001/providers/Microsoft.ContainerRegistry/registries/clireg000002","name":"clireg000002","type":"Microsoft.ContainerRegistry/registries","sku":{"name":"Premium","tier":"Premium"},"location":"westus","tags":{}},{"id":"/subscriptions/00000000-0000-0000-0000-000000000000/resourceGroups/clitest.rgmu7bij6en5x76udraonmuaf65a4chheucjil7yvl2ayqmu4vzqyth5zxreyifxeja/providers/Microsoft.ContainerRegistry/registries/testregxdeqstc3c2n73","name":"testregxdeqstc3c2n73","type":"Microsoft.ContainerRegistry/registries","sku":{"name":"Premium","tier":"Premium"},"location":"westus","identity":{"type":"UserAssigned","userAssignedIdentities":{"/subscriptions/00000000-0000-0000-0000-000000000000/resourcegroups/clitest.rgmu7bij6en5x76udraonmuaf65a4chheucjil7yvl2ayqmu4vzqyth5zxreyifxeja/providers/Microsoft.ManagedIdentity/userAssignedIdentities/testidentitydh74wl36":{"principalId":"71cc48dd-abe9-41cb-bfcf-2ae46d10eb19","clientId":"841116a8-41e7-4c85-9b90-97178c74dd3a"}}},"tags":{}},{"id":"/subscriptions/00000000-0000-0000-0000-000000000000/resourceGroups/clitest.rgpv2twb2qljovunvk5hkwfsuhfkenrav4axarricud5pidpoqc5c2uks7cbibb7v2q/providers/Microsoft.ContainerRegistry/registries/cliregfyffrkjpowrlpy","name":"cliregfyffrkjpowrlpy","type":"Microsoft.ContainerRegistry/registries","sku":{"name":"Premium","tier":"Premium"},"location":"eastus","tags":{}}]}'
-    headers:
-      cache-control:
-      - no-cache
-      content-length:
-      - '2796'
-      content-type:
-      - application/json; charset=utf-8
-      date:
-<<<<<<< HEAD
-      - Mon, 06 Jul 2020 00:32:25 GMT
-=======
-      - Tue, 14 Jul 2020 10:39:11 GMT
->>>>>>> 3c2ff2b5
-      expires:
-      - '-1'
-      pragma:
-      - no-cache
-      strict-transport-security:
-      - max-age=31536000; includeSubDomains
-      vary:
-      - Accept-Encoding
-      x-content-type-options:
-      - nosniff
-    status:
-      code: 200
-      message: OK
-- request:
-    body: null
-    headers:
-      Accept:
-      - application/json
-      Accept-Encoding:
-      - gzip, deflate
-      CommandName:
-      - acr replication show
-      Connection:
-      - keep-alive
-      ParameterSetName:
-      - -n -r
-      User-Agent:
-<<<<<<< HEAD
-      - python/3.8.3 (Windows-10-10.0.19041-SP0) msrest/0.6.9 msrest_azure/0.6.3 azure-mgmt-containerregistry/3.0.0rc14
-        Azure-SDK-For-Python AZURECLI/2.8.0
-      accept-language:
-      - en-US
-    method: GET
-    uri: https://management.azure.com/subscriptions/00000000-0000-0000-0000-000000000000/resourceGroups/clitest.rg000001/providers/Microsoft.ContainerRegistry/registries/clireg000002?api-version=2019-12-01-preview
-  response:
-    body:
-      string: '{"sku":{"name":"Premium","tier":"Premium"},"type":"Microsoft.ContainerRegistry/registries","id":"/subscriptions/00000000-0000-0000-0000-000000000000/resourceGroups/clitest.rg000001/providers/Microsoft.ContainerRegistry/registries/clireg000002","name":"clireg000002","location":"westus","tags":{},"properties":{"loginServer":"clireg000002.azurecr.io","creationDate":"2020-07-06T00:31:56.3414785Z","provisioningState":"Succeeded","adminUserEnabled":false,"networkRuleSet":{"defaultAction":"Allow","virtualNetworkRules":[],"ipRules":[]},"policies":{"quarantinePolicy":{"status":"disabled"},"trustPolicy":{"type":"Notary","status":"disabled"},"retentionPolicy":{"days":7,"lastUpdatedTime":"2020-07-06T00:31:57.2054439+00:00","status":"disabled"}},"encryption":{"status":"disabled"},"dataEndpointEnabled":false,"dataEndpointHostNames":[],"privateEndpointConnections":[],"publicNetworkAccess":"Enabled"}}'
-=======
-      - python/3.8.0 (Windows-10-10.0.19041-SP0) msrest/0.6.9 msrest_azure/0.6.3 azure-mgmt-resource/10.1.0
-        Azure-SDK-For-Python AZURECLI/2.9.0
-      accept-language:
-      - en-US
-    method: GET
-    uri: https://management.azure.com/subscriptions/00000000-0000-0000-0000-000000000000/resources?$filter=resourceType%20eq%20%27Microsoft.ContainerRegistry%2Fregistries%27&api-version=2020-06-01
-  response:
-    body:
-      string: '{"value":[{"id":"/subscriptions/00000000-0000-0000-0000-000000000000/resourceGroups/clitest.rgdd7fbiswoiks53ktq2k4kfoyg66d4aktdmtr5ockrzawtp4lsubjgw3fcgriov5ot/providers/Microsoft.ContainerRegistry/registries/cliregwp5wnqa3exrz3i","name":"cliregwp5wnqa3exrz3i","type":"Microsoft.ContainerRegistry/registries","sku":{"name":"Premium","tier":"Premium"},"location":"eastus","tags":{}},{"id":"/subscriptions/00000000-0000-0000-0000-000000000000/resourceGroups/clitest.rg000001/providers/Microsoft.ContainerRegistry/registries/clireg000002","name":"clireg000002","type":"Microsoft.ContainerRegistry/registries","sku":{"name":"Premium","tier":"Premium"},"location":"westus","tags":{}},{"id":"/subscriptions/00000000-0000-0000-0000-000000000000/resourceGroups/clitest.rgtiw4z7lbcqkulj65cjtnletxj4azk7hlynkewype3rmnpufnhmvkfslbctfhzrd2j/providers/Microsoft.ContainerRegistry/registries/cliregnt7ngopfddjuhc","name":"cliregnt7ngopfddjuhc","type":"Microsoft.ContainerRegistry/registries","sku":{"name":"Basic","tier":"Basic"},"location":"westus","tags":{}},{"id":"/subscriptions/00000000-0000-0000-0000-000000000000/resourceGroups/clitest.rgtxilu5f65rwmvm74aocbvjfxzzbba4k3proytc5crx5womyzjngrr66jmofdvfaed/providers/Microsoft.ContainerRegistry/registries/testregd52kpxooxup35kjqdl","name":"testregd52kpxooxup35kjqdl","type":"Microsoft.ContainerRegistry/registries","sku":{"name":"Premium","tier":"Premium"},"location":"westus","identity":{"principalId":"d144a8c4-06a1-4ae0-bb03-4c5ad424b18b","tenantId":"54826b22-38d6-4fb2-bad9-b7b93a3e9c5a","type":"SystemAssigned,
-        UserAssigned","userAssignedIdentities":{"/subscriptions/00000000-0000-0000-0000-000000000000/resourcegroups/clitest.rgtxilu5f65rwmvm74aocbvjfxzzbba4k3proytc5crx5womyzjngrr66jmofdvfaed/providers/Microsoft.ManagedIdentity/userAssignedIdentities/testidentityk357jocgz3xrw6yzsb":{"principalId":"6c2bacc7-c5e3-4d75-bba7-c5f519a7b366","clientId":"eda8cf79-f303-479f-988f-928efea0389d"}}},"tags":{}},{"id":"/subscriptions/00000000-0000-0000-0000-000000000000/resourceGroups/clitest.rgv3yhfjira6tfpzv6ruhzefrk4htur54brjmqgforpj723g5ckxy4eurg276kyae2q/providers/Microsoft.ContainerRegistry/registries/testregjiyydm257cb7q","name":"testregjiyydm257cb7q","type":"Microsoft.ContainerRegistry/registries","sku":{"name":"Premium","tier":"Premium"},"location":"westus","tags":{}},{"id":"/subscriptions/00000000-0000-0000-0000-000000000000/resourceGroups/clitest.rgxooi65cd2q5xhge4k6stsasdgfdwghwzshdiedijqw7xerfdc3g7fod7klw7xsvux/providers/Microsoft.ContainerRegistry/registries/clireg6xp35ou554yvxy","name":"clireg6xp35ou554yvxy","type":"Microsoft.ContainerRegistry/registries","sku":{"name":"Standard","tier":"Standard"},"location":"westus","tags":{}},{"id":"/subscriptions/00000000-0000-0000-0000-000000000000/resourceGroups/zhoxing-test/providers/Microsoft.ContainerRegistry/registries/zhoxingtest","name":"zhoxingtest","type":"Microsoft.ContainerRegistry/registries","sku":{"name":"Standard","tier":"Standard"},"location":"westus","tags":{}}]}'
->>>>>>> 3c2ff2b5
-    headers:
-      cache-control:
-      - no-cache
-      content-length:
-<<<<<<< HEAD
-      - '981'
-      content-type:
-      - application/json; charset=utf-8
-      date:
-      - Mon, 06 Jul 2020 00:32:26 GMT
-=======
-      - '3065'
-      content-type:
-      - application/json; charset=utf-8
-      date:
-      - Tue, 14 Jul 2020 10:39:11 GMT
->>>>>>> 3c2ff2b5
-      expires:
-      - '-1'
-      pragma:
-      - no-cache
-      server:
-      - Microsoft-HTTPAPI/2.0
-      strict-transport-security:
-      - max-age=31536000; includeSubDomains
-      transfer-encoding:
-      - chunked
-      vary:
-      - Accept-Encoding
-      x-content-type-options:
-      - nosniff
-    status:
-      code: 200
-      message: OK
-- request:
-    body: null
-    headers:
-      Accept:
-      - application/json
-      Accept-Encoding:
-      - gzip, deflate
-      CommandName:
-      - acr replication show
-      Connection:
-      - keep-alive
-      ParameterSetName:
-      - -n -r
-      User-Agent:
-<<<<<<< HEAD
-      - python/3.8.3 (Windows-10-10.0.19041-SP0) msrest/0.6.9 msrest_azure/0.6.3 azure-mgmt-containerregistry/3.0.0rc14
-        Azure-SDK-For-Python AZURECLI/2.8.0
-=======
-      - python/3.8.0 (Windows-10-10.0.19041-SP0) msrest/0.6.9 msrest_azure/0.6.3 azure-mgmt-containerregistry/3.0.0rc14
-        Azure-SDK-For-Python AZURECLI/2.9.0
->>>>>>> 3c2ff2b5
-      accept-language:
-      - en-US
-    method: GET
-    uri: https://management.azure.com/subscriptions/00000000-0000-0000-0000-000000000000/resourceGroups/clitest.rg000001/providers/Microsoft.ContainerRegistry/registries/clireg000002/replications/centralus?api-version=2019-12-01-preview
-  response:
-    body:
-<<<<<<< HEAD
-      string: '{"type":"Microsoft.ContainerRegistry/registries/replications","id":"/subscriptions/00000000-0000-0000-0000-000000000000/resourceGroups/clitest.rg000001/providers/Microsoft.ContainerRegistry/registries/clireg000002/replications/centralus","name":"centralus","location":"centralus","tags":{},"properties":{"provisioningState":"Succeeded","status":{"displayStatus":"Ready","timestamp":"2020-07-06T00:32:16.8786406Z"},"regionEndpointEnabled":true}}'
-=======
-      string: '{"sku":{"name":"Premium","tier":"Premium"},"type":"Microsoft.ContainerRegistry/registries","id":"/subscriptions/00000000-0000-0000-0000-000000000000/resourceGroups/clitest.rg000001/providers/Microsoft.ContainerRegistry/registries/clireg000002","name":"clireg000002","location":"westus","tags":{},"properties":{"loginServer":"clireg000002.azurecr.io","creationDate":"2020-07-14T10:38:12.1731772Z","provisioningState":"Succeeded","adminUserEnabled":false,"networkRuleSet":{"defaultAction":"Allow","virtualNetworkRules":[],"ipRules":[]},"policies":{"quarantinePolicy":{"status":"disabled"},"trustPolicy":{"type":"Notary","status":"disabled"},"retentionPolicy":{"days":7,"lastUpdatedTime":"2020-07-14T10:38:13.1304809+00:00","status":"disabled"}},"encryption":{"status":"disabled"},"dataEndpointEnabled":false,"dataEndpointHostNames":[],"privateEndpointConnections":[],"publicNetworkAccess":"Enabled"}}'
->>>>>>> 3c2ff2b5
     headers:
       cache-control:
       - no-cache
@@ -4121,11 +1346,7 @@
       content-type:
       - application/json; charset=utf-8
       date:
-<<<<<<< HEAD
-      - Mon, 06 Jul 2020 00:32:28 GMT
-=======
       - Tue, 14 Jul 2020 10:39:12 GMT
->>>>>>> 3c2ff2b5
       expires:
       - '-1'
       pragma:
@@ -4207,30 +1428,18 @@
       ParameterSetName:
       - -n -r --tags --region-endpoint-enabled
       User-Agent:
-<<<<<<< HEAD
-      - python/3.8.3 (Windows-10-10.0.19041-SP0) msrest/0.6.9 msrest_azure/0.6.3 azure-mgmt-containerregistry/3.0.0rc14
-        Azure-SDK-For-Python AZURECLI/2.8.0
-=======
-      - python/3.8.0 (Windows-10-10.0.19041-SP0) msrest/0.6.9 msrest_azure/0.6.3 azure-mgmt-containerregistry/3.0.0rc14
-        Azure-SDK-For-Python AZURECLI/2.9.0
->>>>>>> 3c2ff2b5
+      - python/3.8.0 (Windows-10-10.0.19041-SP0) msrest/0.6.9 msrest_azure/0.6.3 azure-mgmt-containerregistry/3.0.0rc14
+        Azure-SDK-For-Python AZURECLI/2.9.0
       accept-language:
       - en-US
     method: PATCH
     uri: https://management.azure.com/subscriptions/00000000-0000-0000-0000-000000000000/resourceGroups/clitest.rg000001/providers/Microsoft.ContainerRegistry/registries/clireg000002/replications/centralus?api-version=2019-12-01-preview
   response:
     body:
-<<<<<<< HEAD
-      string: '{"type":"Microsoft.ContainerRegistry/registries/replications","id":"/subscriptions/00000000-0000-0000-0000-000000000000/resourceGroups/clitest.rg000001/providers/Microsoft.ContainerRegistry/registries/clireg000002/replications/centralus","name":"centralus","location":"centralus","tags":{"key":"value"},"properties":{"provisioningState":"Updating","status":{"displayStatus":"Ready","timestamp":"2020-07-06T00:32:16.8786406Z"},"regionEndpointEnabled":false}}'
-    headers:
-      azure-asyncoperation:
-      - https://management.azure.com/subscriptions/00000000-0000-0000-0000-000000000000/resourceGroups/clitest.rg000001/providers/Microsoft.ContainerRegistry/registries/clireg000002/replications/centralus/operationStatuses/replications-2aafe28f-bf20-11ea-bc13-c03eba45757e?api-version=2019-12-01-preview
-=======
       string: '{"type":"Microsoft.ContainerRegistry/registries/replications","id":"/subscriptions/00000000-0000-0000-0000-000000000000/resourceGroups/clitest.rg000001/providers/Microsoft.ContainerRegistry/registries/clireg000002/replications/centralus","name":"centralus","location":"centralus","tags":{},"properties":{"provisioningState":"Creating","status":{"timestamp":"2020-07-14T10:39:14.6141373Z"},"regionEndpointEnabled":false}}'
     headers:
       azure-asyncoperation:
       - https://management.azure.com/subscriptions/00000000-0000-0000-0000-000000000000/resourceGroups/clitest.rg000001/providers/Microsoft.ContainerRegistry/registries/clireg000002/replications/centralus/operationStatuses/replications-41541890-c5be-11ea-93e8-84a93e84f251?api-version=2019-12-01-preview
->>>>>>> 3c2ff2b5
       cache-control:
       - no-cache
       content-length:
@@ -4238,11 +1447,7 @@
       content-type:
       - application/json; charset=utf-8
       date:
-<<<<<<< HEAD
-      - Mon, 06 Jul 2020 00:32:30 GMT
-=======
       - Tue, 14 Jul 2020 10:39:16 GMT
->>>>>>> 3c2ff2b5
       expires:
       - '-1'
       pragma:
@@ -4254,11 +1459,7 @@
       x-content-type-options:
       - nosniff
       x-ms-ratelimit-remaining-subscription-writes:
-<<<<<<< HEAD
-      - '1199'
-=======
       - '1188'
->>>>>>> 3c2ff2b5
     status:
       code: 201
       message: Created
@@ -4276,27 +1477,16 @@
       ParameterSetName:
       - -n -r --tags --region-endpoint-enabled
       User-Agent:
-<<<<<<< HEAD
-      - python/3.8.3 (Windows-10-10.0.19041-SP0) msrest/0.6.9 msrest_azure/0.6.3 azure-mgmt-containerregistry/3.0.0rc14
-        Azure-SDK-For-Python AZURECLI/2.8.0
-    method: GET
-    uri: https://management.azure.com/subscriptions/00000000-0000-0000-0000-000000000000/resourceGroups/clitest.rg000001/providers/Microsoft.ContainerRegistry/registries/clireg000002/replications/centralus/operationStatuses/replications-2aafe28f-bf20-11ea-bc13-c03eba45757e?api-version=2019-12-01-preview
-=======
       - python/3.8.0 (Windows-10-10.0.19041-SP0) msrest/0.6.9 msrest_azure/0.6.3 azure-mgmt-containerregistry/3.0.0rc14
         Azure-SDK-For-Python AZURECLI/2.9.0
     method: GET
     uri: https://management.azure.com/subscriptions/00000000-0000-0000-0000-000000000000/resourceGroups/clitest.rg000001/providers/Microsoft.ContainerRegistry/registries/clireg000002/replications/centralus/operationStatuses/replications-41541890-c5be-11ea-93e8-84a93e84f251?api-version=2019-12-01-preview
->>>>>>> 3c2ff2b5
   response:
     body:
       string: '{"status":"Succeeded"}'
     headers:
       azure-asyncoperation:
-<<<<<<< HEAD
-      - https://management.azure.com/subscriptions/00000000-0000-0000-0000-000000000000/resourceGroups/clitest.rg000001/providers/Microsoft.ContainerRegistry/registries/clireg000002/replications/centralus/operationStatuses/replications-2aafe28f-bf20-11ea-bc13-c03eba45757e?api-version=2019-12-01-preview
-=======
       - https://management.azure.com/subscriptions/00000000-0000-0000-0000-000000000000/resourceGroups/clitest.rg000001/providers/Microsoft.ContainerRegistry/registries/clireg000002/replications/centralus/operationStatuses/replications-41541890-c5be-11ea-93e8-84a93e84f251?api-version=2019-12-01-preview
->>>>>>> 3c2ff2b5
       cache-control:
       - no-cache
       content-length:
@@ -4304,11 +1494,7 @@
       content-type:
       - application/json; charset=utf-8
       date:
-<<<<<<< HEAD
-      - Mon, 06 Jul 2020 00:32:40 GMT
-=======
       - Tue, 14 Jul 2020 10:39:28 GMT
->>>>>>> 3c2ff2b5
       expires:
       - '-1'
       pragma:
@@ -4340,22 +1526,13 @@
       ParameterSetName:
       - -n -r --tags --region-endpoint-enabled
       User-Agent:
-<<<<<<< HEAD
-      - python/3.8.3 (Windows-10-10.0.19041-SP0) msrest/0.6.9 msrest_azure/0.6.3 azure-mgmt-containerregistry/3.0.0rc14
-        Azure-SDK-For-Python AZURECLI/2.8.0
-=======
-      - python/3.8.0 (Windows-10-10.0.19041-SP0) msrest/0.6.9 msrest_azure/0.6.3 azure-mgmt-containerregistry/3.0.0rc14
-        Azure-SDK-For-Python AZURECLI/2.9.0
->>>>>>> 3c2ff2b5
+      - python/3.8.0 (Windows-10-10.0.19041-SP0) msrest/0.6.9 msrest_azure/0.6.3 azure-mgmt-containerregistry/3.0.0rc14
+        Azure-SDK-For-Python AZURECLI/2.9.0
     method: GET
     uri: https://management.azure.com/subscriptions/00000000-0000-0000-0000-000000000000/resourceGroups/clitest.rg000001/providers/Microsoft.ContainerRegistry/registries/clireg000002/replications/centralus?api-version=2019-12-01-preview
   response:
     body:
-<<<<<<< HEAD
-      string: '{"type":"Microsoft.ContainerRegistry/registries/replications","id":"/subscriptions/00000000-0000-0000-0000-000000000000/resourceGroups/clitest.rg000001/providers/Microsoft.ContainerRegistry/registries/clireg000002/replications/centralus","name":"centralus","location":"centralus","tags":{"key":"value"},"properties":{"provisioningState":"Succeeded","status":{"displayStatus":"Ready","timestamp":"2020-07-06T00:32:29.451061Z"},"regionEndpointEnabled":false}}'
-=======
       string: '{"type":"Microsoft.ContainerRegistry/registries/replications","id":"/subscriptions/00000000-0000-0000-0000-000000000000/resourceGroups/clitest.rg000001/providers/Microsoft.ContainerRegistry/registries/clireg000002/replications/centralus","name":"centralus","location":"centralus","tags":{},"properties":{"provisioningState":"Succeeded","status":{"displayStatus":"Ready","timestamp":"2020-07-14T10:39:20.1255027Z"},"regionEndpointEnabled":false}}'
->>>>>>> 3c2ff2b5
     headers:
       cache-control:
       - no-cache
@@ -4364,11 +1541,7 @@
       content-type:
       - application/json; charset=utf-8
       date:
-<<<<<<< HEAD
-      - Mon, 06 Jul 2020 00:32:40 GMT
-=======
       - Tue, 14 Jul 2020 10:39:28 GMT
->>>>>>> 3c2ff2b5
       expires:
       - '-1'
       pragma:
@@ -4400,42 +1573,25 @@
       ParameterSetName:
       - -n -r
       User-Agent:
-<<<<<<< HEAD
-      - python/3.8.3 (Windows-10-10.0.19041-SP0) msrest/0.6.9 msrest_azure/0.6.3 azure-mgmt-resource/10.0.0
-        Azure-SDK-For-Python AZURECLI/2.8.0
-=======
       - python/3.8.0 (Windows-10-10.0.19041-SP0) msrest/0.6.9 msrest_azure/0.6.3 azure-mgmt-resource/10.1.0
         Azure-SDK-For-Python AZURECLI/2.9.0
->>>>>>> 3c2ff2b5
       accept-language:
       - en-US
     method: GET
     uri: https://management.azure.com/subscriptions/00000000-0000-0000-0000-000000000000/resources?$filter=resourceType%20eq%20%27Microsoft.ContainerRegistry%2Fregistries%27&api-version=2020-06-01
   response:
     body:
-<<<<<<< HEAD
-      string: '{"value":[{"id":"/subscriptions/00000000-0000-0000-0000-000000000000/resourceGroups/clitest.rg3btyynny3rrz255pnzywctzo3r4jnw2jltcom7pgce7ku64dbbsnnsw5ihlkuparb/providers/Microsoft.ContainerRegistry/registries/testregvsuixnjr6x664l3ymr","name":"testregvsuixnjr6x664l3ymr","type":"Microsoft.ContainerRegistry/registries","sku":{"name":"Premium","tier":"Premium"},"location":"westus","tags":{}},{"id":"/subscriptions/00000000-0000-0000-0000-000000000000/resourceGroups/clitest.rgev2x5zprzuvml5viri7jfudw73ay72zgh3kyjkd5qriueqckdel75iupucjlqxdfr/providers/Microsoft.ContainerRegistry/registries/clireguqtzn4b5iqn4p7","name":"clireguqtzn4b5iqn4p7","type":"Microsoft.ContainerRegistry/registries","sku":{"name":"Standard","tier":"Standard"},"location":"westus","tags":{}},{"id":"/subscriptions/00000000-0000-0000-0000-000000000000/resourceGroups/clitest.rgf7dbnqiijlhsmedjnutsyf5llfyutb23lvukrhmdr5fotmaaui4tnltwmkctw2uks/providers/Microsoft.ContainerRegistry/registries/testreguj5ocrbnx7yar","name":"testreguj5ocrbnx7yar","type":"Microsoft.ContainerRegistry/registries","sku":{"name":"Premium","tier":"Premium"},"location":"westus","tags":{}},{"id":"/subscriptions/00000000-0000-0000-0000-000000000000/resourceGroups/clitest.rg000001/providers/Microsoft.ContainerRegistry/registries/clireg000002","name":"clireg000002","type":"Microsoft.ContainerRegistry/registries","sku":{"name":"Premium","tier":"Premium"},"location":"westus","tags":{}},{"id":"/subscriptions/00000000-0000-0000-0000-000000000000/resourceGroups/clitest.rgmu7bij6en5x76udraonmuaf65a4chheucjil7yvl2ayqmu4vzqyth5zxreyifxeja/providers/Microsoft.ContainerRegistry/registries/testregxdeqstc3c2n73","name":"testregxdeqstc3c2n73","type":"Microsoft.ContainerRegistry/registries","sku":{"name":"Premium","tier":"Premium"},"location":"westus","identity":{"type":"UserAssigned","userAssignedIdentities":{"/subscriptions/00000000-0000-0000-0000-000000000000/resourcegroups/clitest.rgmu7bij6en5x76udraonmuaf65a4chheucjil7yvl2ayqmu4vzqyth5zxreyifxeja/providers/Microsoft.ManagedIdentity/userAssignedIdentities/testidentitydh74wl36":{"principalId":"71cc48dd-abe9-41cb-bfcf-2ae46d10eb19","clientId":"841116a8-41e7-4c85-9b90-97178c74dd3a"}}},"tags":{}},{"id":"/subscriptions/00000000-0000-0000-0000-000000000000/resourceGroups/clitest.rgpv2twb2qljovunvk5hkwfsuhfkenrav4axarricud5pidpoqc5c2uks7cbibb7v2q/providers/Microsoft.ContainerRegistry/registries/cliregfyffrkjpowrlpy","name":"cliregfyffrkjpowrlpy","type":"Microsoft.ContainerRegistry/registries","sku":{"name":"Premium","tier":"Premium"},"location":"eastus","tags":{}}]}'
-=======
       string: '{"value":[{"id":"/subscriptions/00000000-0000-0000-0000-000000000000/resourceGroups/clitest.rgaglbsv6feofh6a4ienfmdt35py4ur4tupjadxsbuwluiqlbfbhcxuuvyg2x5tckrx/providers/Microsoft.ContainerRegistry/registries/cliregsv32v4xexr2ve5","name":"cliregsv32v4xexr2ve5","type":"Microsoft.ContainerRegistry/registries","sku":{"name":"Premium","tier":"Premium"},"location":"westus","tags":{}},{"id":"/subscriptions/00000000-0000-0000-0000-000000000000/resourceGroups/clitest.rgdd7fbiswoiks53ktq2k4kfoyg66d4aktdmtr5ockrzawtp4lsubjgw3fcgriov5ot/providers/Microsoft.ContainerRegistry/registries/cliregwp5wnqa3exrz3i","name":"cliregwp5wnqa3exrz3i","type":"Microsoft.ContainerRegistry/registries","sku":{"name":"Premium","tier":"Premium"},"location":"eastus","tags":{}},{"id":"/subscriptions/00000000-0000-0000-0000-000000000000/resourceGroups/clitest.rg000001/providers/Microsoft.ContainerRegistry/registries/clireg000002","name":"clireg000002","type":"Microsoft.ContainerRegistry/registries","sku":{"name":"Premium","tier":"Premium"},"location":"westus","tags":{}},{"id":"/subscriptions/00000000-0000-0000-0000-000000000000/resourceGroups/clitest.rgmqsetw5m7znwgkiafbzv7yxtvjx4erh6lpgnaclziv6ifm33rsabe2d6aumcc6v4u/providers/Microsoft.ContainerRegistry/registries/testreg6mxjhi7zyvxrc","name":"testreg6mxjhi7zyvxrc","type":"Microsoft.ContainerRegistry/registries","sku":{"name":"Premium","tier":"Premium"},"location":"westus","tags":{}},{"id":"/subscriptions/00000000-0000-0000-0000-000000000000/resourceGroups/clitest.rgtiw4z7lbcqkulj65cjtnletxj4azk7hlynkewype3rmnpufnhmvkfslbctfhzrd2j/providers/Microsoft.ContainerRegistry/registries/cliregnt7ngopfddjuhc","name":"cliregnt7ngopfddjuhc","type":"Microsoft.ContainerRegistry/registries","sku":{"name":"Basic","tier":"Basic"},"location":"westus","tags":{}},{"id":"/subscriptions/00000000-0000-0000-0000-000000000000/resourceGroups/clitest.rgtxilu5f65rwmvm74aocbvjfxzzbba4k3proytc5crx5womyzjngrr66jmofdvfaed/providers/Microsoft.ContainerRegistry/registries/testregd52kpxooxup35kjqdl","name":"testregd52kpxooxup35kjqdl","type":"Microsoft.ContainerRegistry/registries","sku":{"name":"Premium","tier":"Premium"},"location":"westus","identity":{"principalId":"d144a8c4-06a1-4ae0-bb03-4c5ad424b18b","tenantId":"54826b22-38d6-4fb2-bad9-b7b93a3e9c5a","type":"SystemAssigned,
         UserAssigned","userAssignedIdentities":{"/subscriptions/00000000-0000-0000-0000-000000000000/resourcegroups/clitest.rgtxilu5f65rwmvm74aocbvjfxzzbba4k3proytc5crx5womyzjngrr66jmofdvfaed/providers/Microsoft.ManagedIdentity/userAssignedIdentities/testidentityk357jocgz3xrw6yzsb":{"principalId":"6c2bacc7-c5e3-4d75-bba7-c5f519a7b366","clientId":"eda8cf79-f303-479f-988f-928efea0389d"}}},"tags":{}},{"id":"/subscriptions/00000000-0000-0000-0000-000000000000/resourceGroups/clitest.rgv3yhfjira6tfpzv6ruhzefrk4htur54brjmqgforpj723g5ckxy4eurg276kyae2q/providers/Microsoft.ContainerRegistry/registries/testregjiyydm257cb7q","name":"testregjiyydm257cb7q","type":"Microsoft.ContainerRegistry/registries","sku":{"name":"Premium","tier":"Premium"},"location":"westus","tags":{}},{"id":"/subscriptions/00000000-0000-0000-0000-000000000000/resourceGroups/clitest.rgxooi65cd2q5xhge4k6stsasdgfdwghwzshdiedijqw7xerfdc3g7fod7klw7xsvux/providers/Microsoft.ContainerRegistry/registries/clireg6xp35ou554yvxy","name":"clireg6xp35ou554yvxy","type":"Microsoft.ContainerRegistry/registries","sku":{"name":"Standard","tier":"Standard"},"location":"westus","tags":{}},{"id":"/subscriptions/00000000-0000-0000-0000-000000000000/resourceGroups/zhoxing-test/providers/Microsoft.ContainerRegistry/registries/zhoxingtest","name":"zhoxingtest","type":"Microsoft.ContainerRegistry/registries","sku":{"name":"Standard","tier":"Standard"},"location":"westus","tags":{}}]}'
->>>>>>> 3c2ff2b5
-    headers:
-      cache-control:
-      - no-cache
-      content-length:
-<<<<<<< HEAD
-      - '2647'
-      content-type:
-      - application/json; charset=utf-8
-      date:
-      - Mon, 06 Jul 2020 00:32:40 GMT
-=======
+    headers:
+      cache-control:
+      - no-cache
+      content-length:
       - '3809'
       content-type:
       - application/json; charset=utf-8
       date:
       - Tue, 14 Jul 2020 10:39:29 GMT
->>>>>>> 3c2ff2b5
       expires:
       - '-1'
       pragma:
@@ -4463,24 +1619,15 @@
       ParameterSetName:
       - -n -r
       User-Agent:
-<<<<<<< HEAD
-      - python/3.8.3 (Windows-10-10.0.19041-SP0) msrest/0.6.9 msrest_azure/0.6.3 azure-mgmt-containerregistry/3.0.0rc14
-        Azure-SDK-For-Python AZURECLI/2.8.0
-=======
-      - python/3.8.0 (Windows-10-10.0.19041-SP0) msrest/0.6.9 msrest_azure/0.6.3 azure-mgmt-containerregistry/3.0.0rc14
-        Azure-SDK-For-Python AZURECLI/2.9.0
->>>>>>> 3c2ff2b5
+      - python/3.8.0 (Windows-10-10.0.19041-SP0) msrest/0.6.9 msrest_azure/0.6.3 azure-mgmt-containerregistry/3.0.0rc14
+        Azure-SDK-For-Python AZURECLI/2.9.0
       accept-language:
       - en-US
     method: GET
     uri: https://management.azure.com/subscriptions/00000000-0000-0000-0000-000000000000/resourceGroups/clitest.rg000001/providers/Microsoft.ContainerRegistry/registries/clireg000002?api-version=2019-12-01-preview
   response:
     body:
-<<<<<<< HEAD
-      string: '{"sku":{"name":"Premium","tier":"Premium"},"type":"Microsoft.ContainerRegistry/registries","id":"/subscriptions/00000000-0000-0000-0000-000000000000/resourceGroups/clitest.rg000001/providers/Microsoft.ContainerRegistry/registries/clireg000002","name":"clireg000002","location":"westus","tags":{},"properties":{"loginServer":"clireg000002.azurecr.io","creationDate":"2020-07-06T00:31:56.3414785Z","provisioningState":"Succeeded","adminUserEnabled":false,"networkRuleSet":{"defaultAction":"Allow","virtualNetworkRules":[],"ipRules":[]},"policies":{"quarantinePolicy":{"status":"disabled"},"trustPolicy":{"type":"Notary","status":"disabled"},"retentionPolicy":{"days":7,"lastUpdatedTime":"2020-07-06T00:31:57.2054439+00:00","status":"disabled"}},"encryption":{"status":"disabled"},"dataEndpointEnabled":false,"dataEndpointHostNames":[],"privateEndpointConnections":[],"publicNetworkAccess":"Enabled"}}'
-=======
       string: '{"sku":{"name":"Premium","tier":"Premium"},"type":"Microsoft.ContainerRegistry/registries","id":"/subscriptions/00000000-0000-0000-0000-000000000000/resourceGroups/clitest.rg000001/providers/Microsoft.ContainerRegistry/registries/clireg000002","name":"clireg000002","location":"westus","tags":{},"properties":{"loginServer":"clireg000002.azurecr.io","creationDate":"2020-07-14T10:38:12.1731772Z","provisioningState":"Succeeded","adminUserEnabled":false,"networkRuleSet":{"defaultAction":"Allow","virtualNetworkRules":[],"ipRules":[]},"policies":{"quarantinePolicy":{"status":"disabled"},"trustPolicy":{"type":"Notary","status":"disabled"},"retentionPolicy":{"days":7,"lastUpdatedTime":"2020-07-14T10:38:13.1304809+00:00","status":"disabled"}},"encryption":{"status":"disabled"},"dataEndpointEnabled":false,"dataEndpointHostNames":[],"privateEndpointConnections":[],"publicNetworkAccess":"Enabled"}}'
->>>>>>> 3c2ff2b5
     headers:
       cache-control:
       - no-cache
@@ -4489,11 +1636,7 @@
       content-type:
       - application/json; charset=utf-8
       date:
-<<<<<<< HEAD
-      - Mon, 06 Jul 2020 00:32:42 GMT
-=======
       - Tue, 14 Jul 2020 10:39:30 GMT
->>>>>>> 3c2ff2b5
       expires:
       - '-1'
       pragma:
@@ -4527,13 +1670,8 @@
       ParameterSetName:
       - -n -r
       User-Agent:
-<<<<<<< HEAD
-      - python/3.8.3 (Windows-10-10.0.19041-SP0) msrest/0.6.9 msrest_azure/0.6.3 azure-mgmt-containerregistry/3.0.0rc14
-        Azure-SDK-For-Python AZURECLI/2.8.0
-=======
-      - python/3.8.0 (Windows-10-10.0.19041-SP0) msrest/0.6.9 msrest_azure/0.6.3 azure-mgmt-containerregistry/3.0.0rc14
-        Azure-SDK-For-Python AZURECLI/2.9.0
->>>>>>> 3c2ff2b5
+      - python/3.8.0 (Windows-10-10.0.19041-SP0) msrest/0.6.9 msrest_azure/0.6.3 azure-mgmt-containerregistry/3.0.0rc14
+        Azure-SDK-For-Python AZURECLI/2.9.0
       accept-language:
       - en-US
     method: DELETE
@@ -4549,19 +1687,11 @@
       content-type:
       - application/json; charset=utf-8
       date:
-<<<<<<< HEAD
-      - Mon, 06 Jul 2020 00:32:43 GMT
-      expires:
-      - '-1'
-      location:
-      - https://management.azure.com/subscriptions/00000000-0000-0000-0000-000000000000/providers/Microsoft.ContainerRegistry/locations/centralus/operationResults/replications-326d0ed5-bf20-11ea-b4c8-c03eba45757e?api-version=2019-12-01-preview
-=======
       - Tue, 14 Jul 2020 10:39:33 GMT
       expires:
       - '-1'
       location:
       - https://management.azure.com/subscriptions/00000000-0000-0000-0000-000000000000/providers/Microsoft.ContainerRegistry/locations/centralus/operationResults/replications-4b8369a1-c5be-11ea-ad47-84a93e84f251?api-version=2019-12-01-preview
->>>>>>> 3c2ff2b5
       pragma:
       - no-cache
       server:
@@ -4589,17 +1719,10 @@
       ParameterSetName:
       - -n -r
       User-Agent:
-<<<<<<< HEAD
-      - python/3.8.3 (Windows-10-10.0.19041-SP0) msrest/0.6.9 msrest_azure/0.6.3 azure-mgmt-containerregistry/3.0.0rc14
-        Azure-SDK-For-Python AZURECLI/2.8.0
-    method: GET
-    uri: https://management.azure.com/subscriptions/00000000-0000-0000-0000-000000000000/providers/Microsoft.ContainerRegistry/locations/centralus/operationResults/replications-326d0ed5-bf20-11ea-b4c8-c03eba45757e?api-version=2019-12-01-preview
-=======
       - python/3.8.0 (Windows-10-10.0.19041-SP0) msrest/0.6.9 msrest_azure/0.6.3 azure-mgmt-containerregistry/3.0.0rc14
         Azure-SDK-For-Python AZURECLI/2.9.0
     method: GET
     uri: https://management.azure.com/subscriptions/00000000-0000-0000-0000-000000000000/providers/Microsoft.ContainerRegistry/locations/centralus/operationResults/replications-4b8369a1-c5be-11ea-ad47-84a93e84f251?api-version=2019-12-01-preview
->>>>>>> 3c2ff2b5
   response:
     body:
       string: ''
@@ -4609,11 +1732,7 @@
       content-length:
       - '0'
       date:
-<<<<<<< HEAD
-      - Mon, 06 Jul 2020 00:32:53 GMT
-=======
       - Tue, 14 Jul 2020 10:39:43 GMT
->>>>>>> 3c2ff2b5
       expires:
       - '-1'
       pragma:
@@ -4641,24 +1760,15 @@
       ParameterSetName:
       - -n -r -l --region-endpoint-enabled
       User-Agent:
-<<<<<<< HEAD
-      - python/3.8.3 (Windows-10-10.0.19041-SP0) msrest/0.6.9 msrest_azure/0.6.3 azure-mgmt-resource/10.0.0
-        Azure-SDK-For-Python AZURECLI/2.8.0
-=======
-      - python/3.8.0 (Windows-10-10.0.19041-SP0) msrest/0.6.9 msrest_azure/0.6.3 azure-mgmt-containerregistry/3.0.0rc14
-        Azure-SDK-For-Python AZURECLI/2.9.0
->>>>>>> 3c2ff2b5
+      - python/3.8.0 (Windows-10-10.0.19041-SP0) msrest/0.6.9 msrest_azure/0.6.3 azure-mgmt-containerregistry/3.0.0rc14
+        Azure-SDK-For-Python AZURECLI/2.9.0
       accept-language:
       - en-US
     method: GET
     uri: https://management.azure.com/subscriptions/00000000-0000-0000-0000-000000000000/resources?$filter=resourceType%20eq%20%27Microsoft.ContainerRegistry%2Fregistries%27&api-version=2020-06-01
   response:
     body:
-<<<<<<< HEAD
-      string: '{"value":[{"id":"/subscriptions/00000000-0000-0000-0000-000000000000/resourceGroups/clitest.rg3btyynny3rrz255pnzywctzo3r4jnw2jltcom7pgce7ku64dbbsnnsw5ihlkuparb/providers/Microsoft.ContainerRegistry/registries/testregvsuixnjr6x664l3ymr","name":"testregvsuixnjr6x664l3ymr","type":"Microsoft.ContainerRegistry/registries","sku":{"name":"Premium","tier":"Premium"},"location":"westus","tags":{}},{"id":"/subscriptions/00000000-0000-0000-0000-000000000000/resourceGroups/clitest.rgev2x5zprzuvml5viri7jfudw73ay72zgh3kyjkd5qriueqckdel75iupucjlqxdfr/providers/Microsoft.ContainerRegistry/registries/clireguqtzn4b5iqn4p7","name":"clireguqtzn4b5iqn4p7","type":"Microsoft.ContainerRegistry/registries","sku":{"name":"Standard","tier":"Standard"},"location":"westus","tags":{}},{"id":"/subscriptions/00000000-0000-0000-0000-000000000000/resourceGroups/clitest.rgf7dbnqiijlhsmedjnutsyf5llfyutb23lvukrhmdr5fotmaaui4tnltwmkctw2uks/providers/Microsoft.ContainerRegistry/registries/testreguj5ocrbnx7yar","name":"testreguj5ocrbnx7yar","type":"Microsoft.ContainerRegistry/registries","sku":{"name":"Premium","tier":"Premium"},"location":"westus","tags":{}},{"id":"/subscriptions/00000000-0000-0000-0000-000000000000/resourceGroups/clitest.rg000001/providers/Microsoft.ContainerRegistry/registries/clireg000002","name":"clireg000002","type":"Microsoft.ContainerRegistry/registries","sku":{"name":"Premium","tier":"Premium"},"location":"westus","tags":{}},{"id":"/subscriptions/00000000-0000-0000-0000-000000000000/resourceGroups/clitest.rgpv2twb2qljovunvk5hkwfsuhfkenrav4axarricud5pidpoqc5c2uks7cbibb7v2q/providers/Microsoft.ContainerRegistry/registries/cliregfyffrkjpowrlpy","name":"cliregfyffrkjpowrlpy","type":"Microsoft.ContainerRegistry/registries","sku":{"name":"Premium","tier":"Premium"},"location":"eastus","tags":{}}]}'
-=======
       string: '{"sku":{"name":"Premium","tier":"Premium"},"type":"Microsoft.ContainerRegistry/registries","id":"/subscriptions/00000000-0000-0000-0000-000000000000/resourceGroups/clitest.rg000001/providers/Microsoft.ContainerRegistry/registries/clireg000002","name":"clireg000002","location":"westus","tags":{},"properties":{"loginServer":"clireg000002.azurecr.io","creationDate":"2020-07-14T10:38:12.1731772Z","provisioningState":"Deleting","adminUserEnabled":false,"networkRuleSet":{"defaultAction":"Allow","virtualNetworkRules":[],"ipRules":[]},"policies":{"quarantinePolicy":{"status":"disabled"},"trustPolicy":{"type":"Notary","status":"disabled"},"retentionPolicy":{"days":7,"lastUpdatedTime":"2020-07-14T10:38:13.1304809+00:00","status":"disabled"}},"encryption":{"status":"disabled"},"dataEndpointEnabled":false,"dataEndpointHostNames":[],"privateEndpointConnections":[],"publicNetworkAccess":"Enabled"}}'
->>>>>>> 3c2ff2b5
     headers:
       cache-control:
       - no-cache
@@ -4667,30 +1777,21 @@
       content-type:
       - application/json; charset=utf-8
       date:
-<<<<<<< HEAD
-      - Mon, 06 Jul 2020 00:32:54 GMT
-      expires:
-      - '-1'
-=======
       - Tue, 14 Jul 2020 10:39:56 GMT
       expires:
       - '-1'
       location:
       - https://management.azure.com/subscriptions/00000000-0000-0000-0000-000000000000/providers/Microsoft.ContainerRegistry/locations/westus/operationResults/registries-54d6bc70-c5be-11ea-a11b-84a93e84f251?api-version=2019-12-01-preview
->>>>>>> 3c2ff2b5
-      pragma:
-      - no-cache
-      strict-transport-security:
-      - max-age=31536000; includeSubDomains
-      vary:
-      - Accept-Encoding
-      x-content-type-options:
-      - nosniff
-<<<<<<< HEAD
-=======
+      pragma:
+      - no-cache
+      strict-transport-security:
+      - max-age=31536000; includeSubDomains
+      vary:
+      - Accept-Encoding
+      x-content-type-options:
+      - nosniff
       x-ms-ratelimit-remaining-subscription-deletes:
       - '14995'
->>>>>>> 3c2ff2b5
     status:
       code: 200
       message: OK
@@ -4708,19 +1809,10 @@
       ParameterSetName:
       - -n -r -l --region-endpoint-enabled
       User-Agent:
-<<<<<<< HEAD
-      - python/3.8.3 (Windows-10-10.0.19041-SP0) msrest/0.6.9 msrest_azure/0.6.3 azure-mgmt-containerregistry/3.0.0rc14
-        Azure-SDK-For-Python AZURECLI/2.8.0
-      accept-language:
-      - en-US
-    method: GET
-    uri: https://management.azure.com/subscriptions/00000000-0000-0000-0000-000000000000/resourceGroups/clitest.rg000001/providers/Microsoft.ContainerRegistry/registries/clireg000002?api-version=2019-12-01-preview
-=======
       - python/3.8.0 (Windows-10-10.0.19041-SP0) msrest/0.6.9 msrest_azure/0.6.3 azure-mgmt-containerregistry/3.0.0rc14
         Azure-SDK-For-Python AZURECLI/2.9.0
     method: GET
     uri: https://management.azure.com/subscriptions/00000000-0000-0000-0000-000000000000/providers/Microsoft.ContainerRegistry/locations/westus/operationResults/registries-54d6bc70-c5be-11ea-a11b-84a93e84f251?api-version=2019-12-01-preview
->>>>>>> 3c2ff2b5
   response:
     body:
       string: '{"sku":{"name":"Premium","tier":"Premium"},"type":"Microsoft.ContainerRegistry/registries","id":"/subscriptions/00000000-0000-0000-0000-000000000000/resourceGroups/clitest.rg000001/providers/Microsoft.ContainerRegistry/registries/clireg000002","name":"clireg000002","location":"westus","tags":{},"properties":{"loginServer":"clireg000002.azurecr.io","creationDate":"2020-07-06T00:31:56.3414785Z","provisioningState":"Succeeded","adminUserEnabled":false,"networkRuleSet":{"defaultAction":"Allow","virtualNetworkRules":[],"ipRules":[]},"policies":{"quarantinePolicy":{"status":"disabled"},"trustPolicy":{"type":"Notary","status":"disabled"},"retentionPolicy":{"days":7,"lastUpdatedTime":"2020-07-06T00:31:57.2054439+00:00","status":"disabled"}},"encryption":{"status":"disabled"},"dataEndpointEnabled":false,"dataEndpointHostNames":[],"privateEndpointConnections":[],"publicNetworkAccess":"Enabled"}}'
@@ -4732,11 +1824,7 @@
       content-type:
       - application/json; charset=utf-8
       date:
-<<<<<<< HEAD
-      - Mon, 06 Jul 2020 00:32:55 GMT
-=======
       - Tue, 14 Jul 2020 10:40:07 GMT
->>>>>>> 3c2ff2b5
       expires:
       - '-1'
       pragma:
