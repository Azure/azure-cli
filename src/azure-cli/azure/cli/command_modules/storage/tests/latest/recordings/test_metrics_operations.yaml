--- conflicted
+++ resolved
@@ -13,19 +13,11 @@
       ParameterSetName:
       - --account-name --account-key
       User-Agent:
-<<<<<<< HEAD
-      - Azure-Storage/2.0.0-2.0.1 (Python CPython 3.9.6; Windows 10) AZURECLI/2.36.0
-      x-ms-date:
-      - Mon, 16 May 2022 06:06:14 GMT
-      x-ms-version:
-      - '2018-03-28'
-=======
       - AZURECLI/2.36.0 azsdk-python-storage-queue/12.2.0 Python/3.9.12 (macOS-12.3.1-arm64-arm-64bit)
       x-ms-date:
       - Thu, 12 May 2022 09:11:45 GMT
       x-ms-version:
       - '2021-02-12'
->>>>>>> 260f7f4f
     method: GET
     uri: https://clitest000002.queue.core.windows.net/?restype=service&comp=properties
   response:
@@ -38,47 +30,33 @@
       content-type:
       - application/xml
       date:
-<<<<<<< HEAD
-      - Mon, 16 May 2022 06:06:15 GMT
-=======
       - Thu, 12 May 2022 09:11:45 GMT
->>>>>>> 260f7f4f
       server:
       - Windows-Azure-Queue/1.0 Microsoft-HTTPAPI/2.0
       transfer-encoding:
       - chunked
       x-ms-version:
-<<<<<<< HEAD
-      - '2018-03-28'
-=======
       - '2021-02-12'
->>>>>>> 260f7f4f
-    status:
-      code: 200
-      message: OK
-- request:
-    body: null
-    headers:
-      Accept:
-      - application/xml
-      Accept-Encoding:
-      - gzip, deflate
-      CommandName:
-      - storage metrics show
-      Connection:
-      - keep-alive
-      ParameterSetName:
-      - --account-name --account-key
-      User-Agent:
-<<<<<<< HEAD
-      - Azure-CosmosDB/0.37.1 (Python CPython 3.9.6; Windows 10) AZURECLI/2.36.0
-      x-ms-date:
-      - Mon, 16 May 2022 06:06:16 GMT
-=======
+    status:
+      code: 200
+      message: OK
+- request:
+    body: null
+    headers:
+      Accept:
+      - application/xml
+      Accept-Encoding:
+      - gzip, deflate
+      CommandName:
+      - storage metrics show
+      Connection:
+      - keep-alive
+      ParameterSetName:
+      - --account-name --account-key
+      User-Agent:
       - AZURECLI/2.36.0 azsdk-python-storage-file-share/12.1.1 Python/3.9.12 (macOS-12.3.1-arm64-arm-64bit)
       x-ms-date:
       - Thu, 12 May 2022 09:11:46 GMT
->>>>>>> 260f7f4f
       x-ms-version:
       - '2019-07-07'
     method: GET
@@ -91,11 +69,7 @@
       content-type:
       - application/xml
       date:
-<<<<<<< HEAD
-      - Mon, 16 May 2022 06:06:16 GMT
-=======
       - Thu, 12 May 2022 09:11:47 GMT
->>>>>>> 260f7f4f
       server:
       - Windows-Azure-File/1.0 Microsoft-HTTPAPI/2.0
       transfer-encoding:
@@ -119,19 +93,6 @@
       ParameterSetName:
       - --account-name --account-key
       User-Agent:
-<<<<<<< HEAD
-      - Azure-Storage/2.0.0-2.0.1 (Python CPython 3.9.6; Windows 10) AZURECLI/2.36.0
-      x-ms-date:
-      - Mon, 16 May 2022 06:06:17 GMT
-      x-ms-version:
-      - '2018-11-09'
-    method: GET
-    uri: https://clitest000002.file.core.windows.net/?restype=service&comp=properties
-  response:
-    body:
-      string: "\uFEFF<?xml version=\"1.0\" encoding=\"utf-8\"?><StorageServiceProperties><HourMetrics><Version>1.0</Version><Enabled>true</Enabled><IncludeAPIs>true</IncludeAPIs><RetentionPolicy><Enabled>true</Enabled><Days>7</Days></RetentionPolicy></HourMetrics><MinuteMetrics><Version>1.0</Version><Enabled>false</Enabled><RetentionPolicy><Enabled>false</Enabled></RetentionPolicy></MinuteMetrics><Cors
-        /></StorageServiceProperties>"
-=======
       - AZURECLI/2.36.0 azsdk-python-storage-blob/12.10.0 Python/3.9.12 (macOS-12.3.1-arm64-arm-64bit)
       x-ms-date:
       - Thu, 12 May 2022 09:11:47 GMT
@@ -143,20 +104,10 @@
     body:
       string: "\uFEFF<?xml version=\"1.0\" encoding=\"utf-8\"?><StorageServiceProperties><Logging><Version>1.0</Version><Read>false</Read><Write>false</Write><Delete>false</Delete><RetentionPolicy><Enabled>false</Enabled></RetentionPolicy></Logging><HourMetrics><Version>1.0</Version><Enabled>true</Enabled><IncludeAPIs>true</IncludeAPIs><RetentionPolicy><Enabled>true</Enabled><Days>7</Days></RetentionPolicy></HourMetrics><MinuteMetrics><Version>1.0</Version><Enabled>false</Enabled><RetentionPolicy><Enabled>false</Enabled></RetentionPolicy></MinuteMetrics><Cors
         /><DeleteRetentionPolicy><Enabled>false</Enabled><AllowPermanentDelete>false</AllowPermanentDelete></DeleteRetentionPolicy></StorageServiceProperties>"
->>>>>>> 260f7f4f
-    headers:
-      content-type:
-      - application/xml
-      date:
-<<<<<<< HEAD
-      - Mon, 16 May 2022 06:06:17 GMT
-      server:
-      - Windows-Azure-File/1.0 Microsoft-HTTPAPI/2.0
-      transfer-encoding:
-      - chunked
-      x-ms-version:
-      - '2018-11-09'
-=======
+    headers:
+      content-type:
+      - application/xml
+      date:
       - Thu, 12 May 2022 09:11:48 GMT
       server:
       - Windows-Azure-Blob/1.0 Microsoft-HTTPAPI/2.0
@@ -164,7 +115,6 @@
       - chunked
       x-ms-version:
       - '2021-04-10'
->>>>>>> 260f7f4f
     status:
       code: 200
       message: OK
@@ -184,15 +134,9 @@
       ParameterSetName:
       - --account-name --account-key
       User-Agent:
-<<<<<<< HEAD
-      - Azure-Storage/2.0.0-2.0.1 (Python CPython 3.9.6; Windows 10) AZURECLI/2.36.0
-      x-ms-date:
-      - Mon, 16 May 2022 06:06:18 GMT
-=======
       - AZURECLI/2.36.0 azsdk-python-data-tables/12.2.0 Python/3.9.12 (macOS-12.3.1-arm64-arm-64bit)
       x-ms-date:
       - Thu, 12 May 2022 09:11:49 GMT
->>>>>>> 260f7f4f
       x-ms-version:
       - '2019-02-02'
     method: GET
@@ -205,11 +149,7 @@
       content-type:
       - application/xml
       date:
-<<<<<<< HEAD
-      - Mon, 16 May 2022 06:06:19 GMT
-=======
       - Thu, 12 May 2022 09:11:49 GMT
->>>>>>> 260f7f4f
       server:
       - Windows-Azure-Table/1.0 Microsoft-HTTPAPI/2.0
       transfer-encoding:
@@ -239,15 +179,9 @@
       ParameterSetName:
       - --services --api --hour --minute --retention --account-name --account-key
       User-Agent:
-<<<<<<< HEAD
-      - Azure-Storage/2.0.0-2.0.1 (Python CPython 3.9.6; Windows 10) AZURECLI/2.36.0
-      x-ms-date:
-      - Mon, 16 May 2022 06:06:19 GMT
-=======
       - AZURECLI/2.36.0 azsdk-python-storage-file-share/12.1.1 Python/3.9.12 (macOS-12.3.1-arm64-arm-64bit)
       x-ms-date:
       - Thu, 12 May 2022 09:11:50 GMT
->>>>>>> 260f7f4f
       x-ms-version:
       - '2019-07-07'
     method: PUT
@@ -261,11 +195,7 @@
       content-length:
       - '0'
       date:
-<<<<<<< HEAD
-      - Mon, 16 May 2022 06:06:20 GMT
-=======
       - Thu, 12 May 2022 09:11:52 GMT
->>>>>>> 260f7f4f
       server:
       - Windows-Azure-File/1.0 Microsoft-HTTPAPI/2.0
       x-ms-version:
@@ -328,72 +258,48 @@
       ParameterSetName:
       - --account-name --account-key
       User-Agent:
-<<<<<<< HEAD
-      - Azure-Storage/2.0.0-2.0.1 (Python CPython 3.9.6; Windows 10) AZURECLI/2.36.0
-      x-ms-date:
-      - Mon, 16 May 2022 06:06:21 GMT
-      x-ms-version:
-      - '2018-03-28'
-=======
       - AZURECLI/2.36.0 azsdk-python-storage-file-share/12.1.1 Python/3.9.12 (macOS-12.3.1-arm64-arm-64bit)
       x-ms-date:
       - Thu, 12 May 2022 09:11:54 GMT
       x-ms-version:
       - '2019-07-07'
->>>>>>> 260f7f4f
-    method: GET
-    uri: https://clitest000002.queue.core.windows.net/?restype=service&comp=properties
-  response:
-    body:
-      string: "\uFEFF<?xml version=\"1.0\" encoding=\"utf-8\"?><StorageServiceProperties><Logging><Version>1.0</Version><Read>false</Read><Write>false</Write><Delete>false</Delete><RetentionPolicy><Enabled>false</Enabled></RetentionPolicy></Logging><HourMetrics><Version>1.0</Version><Enabled>true</Enabled><IncludeAPIs>true</IncludeAPIs><RetentionPolicy><Enabled>true</Enabled><Days>7</Days></RetentionPolicy></HourMetrics><MinuteMetrics><Version>1.0</Version><Enabled>false</Enabled><RetentionPolicy><Enabled>false</Enabled></RetentionPolicy></MinuteMetrics><Cors
-        /></StorageServiceProperties>"
-    headers:
-      cache-control:
-      - no-cache
-      content-type:
-      - application/xml
-      date:
-<<<<<<< HEAD
-      - Mon, 16 May 2022 06:06:22 GMT
-=======
+    method: GET
+    uri: https://clitest000002.file.core.windows.net/?restype=service&comp=properties
+  response:
+    body:
+      string: "\uFEFF<?xml version=\"1.0\" encoding=\"utf-8\"?><StorageServiceProperties><HourMetrics><Version>1.0</Version><Enabled>true</Enabled><IncludeAPIs>true</IncludeAPIs><RetentionPolicy><Enabled>true</Enabled><Days>1</Days></RetentionPolicy></HourMetrics><MinuteMetrics><Version>1.0</Version><Enabled>true</Enabled><IncludeAPIs>true</IncludeAPIs><RetentionPolicy><Enabled>true</Enabled><Days>1</Days></RetentionPolicy></MinuteMetrics><Cors
+        /></StorageServiceProperties>"
+    headers:
+      content-type:
+      - application/xml
+      date:
       - Thu, 12 May 2022 09:11:54 GMT
->>>>>>> 260f7f4f
-      server:
-      - Windows-Azure-Queue/1.0 Microsoft-HTTPAPI/2.0
-      transfer-encoding:
-      - chunked
-      x-ms-version:
-<<<<<<< HEAD
-      - '2018-03-28'
-=======
-      - '2019-07-07'
->>>>>>> 260f7f4f
-    status:
-      code: 200
-      message: OK
-- request:
-    body: null
-    headers:
-      Accept:
-      - application/xml
-      Accept-Encoding:
-      - gzip, deflate
-      CommandName:
-      - storage metrics show
-      Connection:
-      - keep-alive
-      ParameterSetName:
-      - --account-name --account-key
-      User-Agent:
-<<<<<<< HEAD
-      - Azure-CosmosDB/0.37.1 (Python CPython 3.9.6; Windows 10) AZURECLI/2.36.0
-      x-ms-date:
-      - Mon, 16 May 2022 06:06:22 GMT
-=======
+      server:
+      - Windows-Azure-File/1.0 Microsoft-HTTPAPI/2.0
+      transfer-encoding:
+      - chunked
+      x-ms-version:
+      - '2019-07-07'
+    status:
+      code: 200
+      message: OK
+- request:
+    body: null
+    headers:
+      Accept:
+      - application/xml
+      Accept-Encoding:
+      - gzip, deflate
+      CommandName:
+      - storage metrics show
+      Connection:
+      - keep-alive
+      ParameterSetName:
+      - --account-name --account-key
+      User-Agent:
       - AZURECLI/2.36.0 azsdk-python-storage-blob/12.10.0 Python/3.9.12 (macOS-12.3.1-arm64-arm-64bit)
       x-ms-date:
       - Thu, 12 May 2022 09:11:55 GMT
->>>>>>> 260f7f4f
       x-ms-version:
       - '2021-04-10'
     method: GET
@@ -447,11 +353,7 @@
       content-type:
       - application/xml
       date:
-<<<<<<< HEAD
-      - Mon, 16 May 2022 06:06:23 GMT
-=======
       - Thu, 12 May 2022 09:11:57 GMT
->>>>>>> 260f7f4f
       server:
       - Windows-Azure-Table/1.0 Microsoft-HTTPAPI/2.0
       transfer-encoding:
@@ -517,70 +419,50 @@
       ParameterSetName:
       - --account-name --account-key
       User-Agent:
-<<<<<<< HEAD
-      - Azure-Storage/2.0.0-2.0.1 (Python CPython 3.9.6; Windows 10) AZURECLI/2.36.0
-      x-ms-date:
-      - Mon, 16 May 2022 06:06:23 GMT
-      x-ms-version:
-      - '2018-11-09'
-=======
       - AZURECLI/2.36.0 azsdk-python-storage-queue/12.2.0 Python/3.9.12 (macOS-12.3.1-arm64-arm-64bit)
       x-ms-date:
       - Thu, 12 May 2022 09:11:59 GMT
       x-ms-version:
       - '2021-02-12'
->>>>>>> 260f7f4f
-    method: GET
-    uri: https://clitest000002.file.core.windows.net/?restype=service&comp=properties
-  response:
-    body:
-      string: "\uFEFF<?xml version=\"1.0\" encoding=\"utf-8\"?><StorageServiceProperties><HourMetrics><Version>1.0</Version><Enabled>true</Enabled><IncludeAPIs>true</IncludeAPIs><RetentionPolicy><Enabled>true</Enabled><Days>1</Days></RetentionPolicy></HourMetrics><MinuteMetrics><Version>1.0</Version><Enabled>true</Enabled><IncludeAPIs>true</IncludeAPIs><RetentionPolicy><Enabled>true</Enabled><Days>1</Days></RetentionPolicy></MinuteMetrics><Cors
-        /></StorageServiceProperties>"
-    headers:
-      content-type:
-      - application/xml
-      date:
-<<<<<<< HEAD
-      - Mon, 16 May 2022 06:06:24 GMT
-=======
+    method: GET
+    uri: https://clitest000002.queue.core.windows.net/?restype=service&comp=properties
+  response:
+    body:
+      string: "\uFEFF<?xml version=\"1.0\" encoding=\"utf-8\"?><StorageServiceProperties><Logging><Version>1.0</Version><Read>false</Read><Write>false</Write><Delete>false</Delete><RetentionPolicy><Enabled>false</Enabled></RetentionPolicy></Logging><HourMetrics><Version>1.0</Version><Enabled>true</Enabled><IncludeAPIs>true</IncludeAPIs><RetentionPolicy><Enabled>true</Enabled><Days>7</Days></RetentionPolicy></HourMetrics><MinuteMetrics><Version>1.0</Version><Enabled>false</Enabled><RetentionPolicy><Enabled>false</Enabled></RetentionPolicy></MinuteMetrics><Cors
+        /></StorageServiceProperties>"
+    headers:
+      cache-control:
+      - no-cache
+      content-type:
+      - application/xml
+      date:
       - Thu, 12 May 2022 09:12:00 GMT
->>>>>>> 260f7f4f
-      server:
-      - Windows-Azure-File/1.0 Microsoft-HTTPAPI/2.0
-      transfer-encoding:
-      - chunked
-      x-ms-version:
-<<<<<<< HEAD
-      - '2018-11-09'
-=======
+      server:
+      - Windows-Azure-Queue/1.0 Microsoft-HTTPAPI/2.0
+      transfer-encoding:
+      - chunked
+      x-ms-version:
       - '2021-02-12'
->>>>>>> 260f7f4f
-    status:
-      code: 200
-      message: OK
-- request:
-    body: null
-    headers:
-      Accept:
-      - application/xml
-      Accept-Encoding:
-      - gzip, deflate
-      CommandName:
-      - storage metrics show
-      Connection:
-      - keep-alive
-      ParameterSetName:
-      - --account-name --account-key
-      User-Agent:
-<<<<<<< HEAD
-      - Azure-Storage/2.0.0-2.0.1 (Python CPython 3.9.6; Windows 10) AZURECLI/2.36.0
-      x-ms-date:
-      - Mon, 16 May 2022 06:06:24 GMT
-=======
+    status:
+      code: 200
+      message: OK
+- request:
+    body: null
+    headers:
+      Accept:
+      - application/xml
+      Accept-Encoding:
+      - gzip, deflate
+      CommandName:
+      - storage metrics show
+      Connection:
+      - keep-alive
+      ParameterSetName:
+      - --account-name --account-key
+      User-Agent:
       - AZURECLI/2.36.0 azsdk-python-storage-file-share/12.1.1 Python/3.9.12 (macOS-12.3.1-arm64-arm-64bit)
       x-ms-date:
       - Thu, 12 May 2022 09:12:01 GMT
->>>>>>> 260f7f4f
       x-ms-version:
       - '2019-07-07'
     method: GET
@@ -632,11 +514,7 @@
       content-type:
       - application/xml
       date:
-<<<<<<< HEAD
-      - Mon, 16 May 2022 06:06:25 GMT
-=======
       - Thu, 12 May 2022 09:12:02 GMT
->>>>>>> 260f7f4f
       server:
       - Windows-Azure-Blob/1.0 Microsoft-HTTPAPI/2.0
       transfer-encoding:
