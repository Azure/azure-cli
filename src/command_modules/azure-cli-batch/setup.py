#!/usr/bin/env python

# --------------------------------------------------------------------------------------------
# Copyright (c) Microsoft Corporation. All rights reserved.
# Licensed under the MIT License. See License.txt in the project root for license information.
# --------------------------------------------------------------------------------------------


from codecs import open
from setuptools import setup
try:
    from azure_bdist_wheel import cmdclass
except ImportError:
    from distutils import log as logger
    logger.warn("Wheel is not available, disabling bdist_wheel hook")
    cmdclass = {}

VERSION = "3.2.7"
# The full list of classifiers is available at
# https://pypi.python.org/pypi?%3Aaction=list_classifiers
CLASSIFIERS = [
    'Development Status :: 4 - Beta',
    'Intended Audience :: Developers',
    'Intended Audience :: System Administrators',
    'Programming Language :: Python',
    'Programming Language :: Python :: 2',
    'Programming Language :: Python :: 2.7',
    'Programming Language :: Python :: 3',
    'Programming Language :: Python :: 3.4',
    'Programming Language :: Python :: 3.5',
    'Programming Language :: Python :: 3.6',
    'License :: OSI Approved :: MIT License',
]

DEPENDENCIES = [
    'azure-batch==4.1.3',
    'azure-mgmt-batch==4.1.0',
<<<<<<< HEAD
    'azure-mgmt-keyvault==1.1.0',
=======
    'azure-mgmt-keyvault==1.0.0',
>>>>>>> 1dd89c70
    'azure-cli-core'
]

with open('README.rst', 'r', encoding='utf-8') as f:
    README = f.read()
with open('HISTORY.rst', 'r', encoding='utf-8') as f:
    HISTORY = f.read()

setup(
    name='azure-cli-batch',
    version=VERSION,
    description='Microsoft Azure Command-Line Tools Batch Command Module',
    long_description=README + '\n\n' + HISTORY,
    license='MIT',
    author='Microsoft Corporation',
    author_email='azpycli@microsoft.com',
    url='https://github.com/Azure/azure-cli',
    classifiers=CLASSIFIERS,
    packages=[
        'azure',
        'azure.cli',
        'azure.cli.command_modules',
        'azure.cli.command_modules.batch'
    ],
    install_requires=DEPENDENCIES,
    cmdclass=cmdclass,
)<|MERGE_RESOLUTION|>--- conflicted
+++ resolved
@@ -35,11 +35,7 @@
 DEPENDENCIES = [
     'azure-batch==4.1.3',
     'azure-mgmt-batch==4.1.0',
-<<<<<<< HEAD
     'azure-mgmt-keyvault==1.1.0',
-=======
-    'azure-mgmt-keyvault==1.0.0',
->>>>>>> 1dd89c70
     'azure-cli-core'
 ]
 
