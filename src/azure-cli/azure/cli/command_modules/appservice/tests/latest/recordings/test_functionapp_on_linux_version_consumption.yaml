--- conflicted
+++ resolved
@@ -169,7 +169,7 @@
       cache-control:
       - no-cache
       content-length:
-      - '1269'
+      - '1394'
       content-type:
       - application/json
       date:
@@ -217,7 +217,7 @@
       cache-control:
       - no-cache
       content-length:
-      - '260'
+      - '380'
       content-type:
       - application/json
       date:
@@ -279,11 +279,7 @@
       cache-control:
       - no-cache
       content-length:
-<<<<<<< HEAD
-      - '5849'
-=======
       - '6153'
->>>>>>> 8f28e981
       content-type:
       - application/json
       date:
@@ -345,11 +341,7 @@
       cache-control:
       - no-cache
       content-length:
-<<<<<<< HEAD
-      - '1040'
-=======
       - '1104'
->>>>>>> 8f28e981
       content-type:
       - application/json; charset=utf-8
       date:
@@ -404,7 +396,7 @@
       cache-control:
       - no-cache
       content-length:
-      - '717'
+      - '920'
       content-type:
       - application/json
       date:
@@ -465,7 +457,7 @@
       cache-control:
       - no-cache
       content-length:
-      - '789'
+      - '992'
       content-type:
       - application/json
       date:
@@ -522,7 +514,7 @@
       cache-control:
       - no-cache
       content-length:
-      - '3695'
+      - '3757'
       content-type:
       - application/json
       date:
