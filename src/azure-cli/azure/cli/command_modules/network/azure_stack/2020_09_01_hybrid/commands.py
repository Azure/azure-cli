# --------------------------------------------------------------------------------------------
# Copyright (c) Microsoft Corporation. All rights reserved.
# Licensed under the MIT License. See License.txt in the project root for license information.
# --------------------------------------------------------------------------------------------


# pylint: disable=too-many-locals, too-many-statements
def load_command_table(self, _):
    from .operations import import_aaz_by_profile

    # region LoadBalancers
    from .operations.load_balancer import LBFrontendIPCreate, LBFrontendIPUpdate
    self.command_table["network lb frontend-ip create"] = LBFrontendIPCreate(loader=self)
    self.command_table["network lb frontend-ip update"] = LBFrontendIPUpdate(loader=self)

    from .operations.load_balancer import LBInboundNatRuleCreate, LBInboundNatRuleUpdate
    self.command_table["network lb inbound-nat-rule create"] = LBInboundNatRuleCreate(loader=self)
    self.command_table["network lb inbound-nat-rule update"] = LBInboundNatRuleUpdate(loader=self)

    from .operations.load_balancer import LBInboundNatPoolCreate, LBInboundNatPoolUpdate
    self.command_table["network lb inbound-nat-pool create"] = LBInboundNatPoolCreate(loader=self)
    self.command_table["network lb inbound-nat-pool update"] = LBInboundNatPoolUpdate(loader=self)

    from .operations.load_balancer import LBRuleCreate, LBRuleUpdate
    self.command_table["network lb rule create"] = LBRuleCreate(loader=self)
    self.command_table["network lb rule update"] = LBRuleUpdate(loader=self)

    from .operations.load_balancer import LBOutboundRuleCreate, LBOutboundRuleUpdate
    self.command_table["network lb outbound-rule create"] = LBOutboundRuleCreate(loader=self)
    self.command_table["network lb outbound-rule update"] = LBOutboundRuleUpdate(loader=self)

    from .operations.load_balancer import LBProbeCreate, LBProbeUpdate
    self.command_table["network lb probe create"] = LBProbeCreate(loader=self)
    self.command_table["network lb probe update"] = LBProbeUpdate(loader=self)

    # endregion

    # region LocalNetworkGateways
    local_gateway = import_aaz_by_profile("network.local_gateway")

    from .._format import transform_local_gateway_table_output
    self.command_table['network local-gateway list'] = local_gateway.List(
        loader=self, table_transformer=transform_local_gateway_table_output)

    # endregion

    # region VirtualNetworkGatewayConnections
    from .operations.vpn_connection import VpnConnectionUpdate, VpnConnectionDeviceConfigScriptShow
    self.command_table['network vpn-connection update'] = VpnConnectionUpdate(loader=self)
    self.command_table['network vpn-connection show-device-config-script'] = VpnConnectionDeviceConfigScriptShow(
        loader=self)

    from .operations.vpn_connection import VpnConnSharedKeyUpdate
    self.command_table['network vpn-connection shared-key update'] = VpnConnSharedKeyUpdate(loader=self)

    from .operations.vpn_connection import VpnConnIpsecPolicyAdd
    self.command_table['network vpn-connection ipsec-policy add'] = VpnConnIpsecPolicyAdd(loader=self)

    operations_tmpl = self.get_module_name_by_profile("operations.vpn_connection#{}")
    with self.command_group('network vpn-connection', operations_tmpl=operations_tmpl) as g:
        g.command('list', 'list_vpn_connections')
        g.command('ipsec-policy clear', 'clear_vpn_conn_ipsec_policies', supports_no_wait=True)

    # endregion

    # region VirtualNetworkGateways
    from .._format import transform_vnet_gateway_bgp_peer_table, transform_vnet_gateway_routes_table
    operations_tmpl = self.get_module_name_by_profile("operations.vnet_gateway#{}")
    vnet_gateway = import_aaz_by_profile("network.vnet_gateway")

    self.command_table['network vnet-gateway list-bgp-peer-status'] = vnet_gateway.ListBgpPeerStatus(
        loader=self, table_transformer=transform_vnet_gateway_bgp_peer_table)
    self.command_table['network vnet-gateway list-advertised-routes'] = vnet_gateway.ListAdvertisedRoutes(
        loader=self, table_transformer=transform_vnet_gateway_routes_table)
    self.command_table['network vnet-gateway list-learned-routes'] = vnet_gateway.ListLearnedRoutes(
        loader=self, table_transformer=transform_vnet_gateway_routes_table)

    self.command_table['network vnet-gateway vpn-client ipsec-policy wait'] = vnet_gateway.Wait(loader=self)

    from .operations.vnet_gateway import VnetGatewayCreate, VnetGatewayUpdate
    self.command_table['network vnet-gateway create'] = VnetGatewayCreate(loader=self)
    self.command_table['network vnet-gateway update'] = VnetGatewayUpdate(loader=self)

    with self.command_group('network vnet-gateway vpn-client', operations_tmpl=operations_tmpl) as g:
        g.command('generate', 'generate_vpn_client')

    from .operations.vnet_gateway import VnetGatewayRevokedCertCreate
    self.command_table['network vnet-gateway revoked-cert create'] = VnetGatewayRevokedCertCreate(loader=self)

    from .operations.vnet_gateway import VnetGatewayRootCertCreate
    self.command_table['network vnet-gateway root-cert create'] = VnetGatewayRootCertCreate(loader=self)

    from .operations.vnet_gateway import VnetGatewayIpsecPolicyAdd
    self.command_table['network vnet-gateway ipsec-policy add'] = VnetGatewayIpsecPolicyAdd(loader=self)

    with self.command_group('network vnet-gateway ipsec-policy', operations_tmpl=operations_tmpl) as g:
        g.command('clear', 'clear_vnet_gateway_ipsec_policies', supports_no_wait=True)

    # region VirtualNetwork
    from .operations.vnet import VNetCreate, VNetUpdate, VNetSubnetCreate, VNetSubnetUpdate, VNetPeeringCreate
    from .._format import transform_vnet_table_output
    vnet = import_aaz_by_profile("network.vnet")
    operations_tmpl = self.get_module_name_by_profile("operations.vnet#{}")
    self.command_table['network vnet create'] = VNetCreate(loader=self)
    self.command_table['network vnet update'] = VNetUpdate(loader=self)
    self.command_table['network vnet list'] = vnet.List(loader=self, table_transformer=transform_vnet_table_output)
    with self.command_group('network vnet', operations_tmpl=operations_tmpl) as g:
        g.custom_command("list-available-ips", "list_available_ips", is_preview=True)

    self.command_table['network vnet peering create'] = VNetPeeringCreate(loader=self)
    with self.command_group('network vnet peering', operations_tmpl=operations_tmpl) as g:
        g.custom_command("sync", "sync_vnet_peering")

    self.command_table['network vnet subnet create'] = VNetSubnetCreate(loader=self)
    self.command_table['network vnet subnet update'] = VNetSubnetUpdate(loader=self)
    with self.command_group('network vnet subnet', operations_tmpl=operations_tmpl) as g:
        g.custom_command("list-available-ips", "subnet_list_available_ips", is_preview=True)
<<<<<<< HEAD
    # endregion

    # region PublicIPAddresses
    public_ip_show_table_transform = '{Name:name, ResourceGroup:resourceGroup, Location:location, $zone$Address:ipAddress, AddressVersion:publicIpAddressVersion, AllocationMethod:publicIpAllocationMethod, IdleTimeoutInMinutes:idleTimeoutInMinutes, ProvisioningState:provisioningState}'
    public_ip_show_table_transform = public_ip_show_table_transform.replace('$zone$', 'Zones: (!zones && \' \') || join(` `, zones), ' if self.supported_api_version(min_api='2017-06-01') else ' ')

    public_ip = import_aaz_by_profile("network.public_ip")
    operations_tmpl = self.get_module_name_by_profile("operations.public_ip#{}")
    from .operations.public_ip import PublicIPUpdate, PublicIpPrefixCreate
    from .._format import transform_public_ip_create_output
    from .._validators import process_public_ip_create_namespace

    with self.command_group('network public-ip', operations_tmpl=operations_tmpl) as g:
        g.custom_command("create", "create_public_ip", transform=transform_public_ip_create_output, validator=process_public_ip_create_namespace)

    self.command_table['network public-ip update'] = PublicIPUpdate(loader=self)
    self.command_table['network public-ip list'] = public_ip.List(loader=self, table_transformer='[].' + public_ip_show_table_transform)
    self.command_table['network public-ip show'] = public_ip.Show(loader=self, table_transformer=public_ip_show_table_transform)

    self.command_table['network public-ip prefix create'] = PublicIpPrefixCreate(loader=self)
=======

>>>>>>> 43ceaa97
    # endregion<|MERGE_RESOLUTION|>--- conflicted
+++ resolved
@@ -115,7 +115,7 @@
     self.command_table['network vnet subnet update'] = VNetSubnetUpdate(loader=self)
     with self.command_group('network vnet subnet', operations_tmpl=operations_tmpl) as g:
         g.custom_command("list-available-ips", "subnet_list_available_ips", is_preview=True)
-<<<<<<< HEAD
+
     # endregion
 
     # region PublicIPAddresses
@@ -136,7 +136,4 @@
     self.command_table['network public-ip show'] = public_ip.Show(loader=self, table_transformer=public_ip_show_table_transform)
 
     self.command_table['network public-ip prefix create'] = PublicIpPrefixCreate(loader=self)
-=======
-
->>>>>>> 43ceaa97
     # endregion