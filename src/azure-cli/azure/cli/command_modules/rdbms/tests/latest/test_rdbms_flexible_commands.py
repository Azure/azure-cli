# --------------------------------------------------------------------------------------------
# Copyright (c) Microsoft Corporation. All rights reserved.
# Licensed under the MIT License. See License.txt in the project root for license information.
# --------------------------------------------------------------------------------------------
import os
import time

from datetime import datetime
from time import sleep
from dateutil import parser
from dateutil.tz import tzutc
from azure.cli.testsdk.scenario_tests import AllowLargeResponse
from azure.cli.testsdk.base import execute
from azure.cli.testsdk.scenario_tests.const import ENV_LIVE_TEST
from azure.cli.testsdk import (
    JMESPathCheck,
    JMESPathCheckExists,
    JMESPathCheckNotExists,
    NoneCheck,
    ResourceGroupPreparer,
    KeyVaultPreparer,
    ScenarioTest,
    StringContainCheck,
    live_only)
from azure.cli.testsdk.preparers import (
    AbstractPreparer,
    SingleValueReplacer)
from azure.core.exceptions import HttpResponseError
from ..._client_factory import cf_postgres_flexible_private_dns_zone_suffix_operations
from ...flexible_server_virtual_network import prepare_private_network, prepare_private_dns_zone, DEFAULT_VNET_ADDRESS_PREFIX, DEFAULT_SUBNET_ADDRESS_PREFIX
from ...flexible_server_custom_postgres import DbContext as PostgresDbContext
from ..._util import retryable_method

# Constants
SERVER_NAME_PREFIX = 'azuredbclitest-'
SERVER_NAME_MAX_LENGTH = 20


class ServerPreparer(AbstractPreparer, SingleValueReplacer):

    def __init__(self, engine_type, location, engine_parameter_name='database_engine',
                 name_prefix=SERVER_NAME_PREFIX, parameter_name='server',
                 resource_group_parameter_name='resource_group'):
        super(ServerPreparer, self).__init__(name_prefix, SERVER_NAME_MAX_LENGTH)
        from azure.cli.core.mock import DummyCli
        self.cli_ctx = DummyCli()
        self.engine_type = engine_type
        self.engine_parameter_name = engine_parameter_name
        self.location = location
        self.parameter_name = parameter_name
        self.resource_group_parameter_name = resource_group_parameter_name

    def create_resource(self, name, **kwargs):
        group = self._get_resource_group(**kwargs)
        template = 'az {} flexible-server create -l {} -g {} -n {} --public-access none'
        execute(self.cli_ctx, template.format(self.engine_type,
                                              self.location,
                                              group, name))
        return {self.parameter_name: name,
                self.engine_parameter_name: self.engine_type}

    def remove_resource(self, name, **kwargs):
        group = self._get_resource_group(**kwargs)
        execute(self.cli_ctx, 'az {} flexible-server delete -g {} -n {} --yes'.format(self.engine_type, group, name))

    def _get_resource_group(self, **kwargs):
        return kwargs.get(self.resource_group_parameter_name)


class FlexibleServerMgmtScenarioTest(ScenarioTest):

    postgres_location = 'eastus'
    postgres_backup_location = 'westus'

    @AllowLargeResponse()
    @ResourceGroupPreparer(location=postgres_location)
    def test_postgres_flexible_server_mgmt(self, resource_group):
        self._test_flexible_server_mgmt('postgres', resource_group)

    @AllowLargeResponse()
    @ResourceGroupPreparer(location=postgres_location)
    def test_postgres_flexible_server_restore_mgmt(self, resource_group):
        self._test_flexible_server_restore_mgmt('postgres', resource_group)

    @AllowLargeResponse()
    @ResourceGroupPreparer(location=postgres_location)
    def test_postgres_flexible_server_georestore_mgmt(self, resource_group):
        self._test_flexible_server_georestore_mgmt('postgres', resource_group)

    @AllowLargeResponse()
    @ResourceGroupPreparer(location=postgres_location)
    @KeyVaultPreparer(name_prefix='rdbmsvault', parameter_name='vault_name', location=postgres_location, additional_params='--enable-purge-protection true --retention-days 90')
    @KeyVaultPreparer(name_prefix='rdbmsvault', parameter_name='backup_vault_name', location=postgres_backup_location, additional_params='--enable-purge-protection true --retention-days 90')
    def test_postgres_flexible_server_byok_mgmt(self, resource_group, vault_name, backup_vault_name):
        self._test_flexible_server_byok_mgmt(resource_group, vault_name, backup_vault_name)

    def _test_flexible_server_mgmt(self, database_engine, resource_group):

        if self.cli_ctx.local_context.is_on:
            self.cmd('config param-persist off')

        version = '12'
        storage_size = 128
        location = self.postgres_location
        sku_name = 'Standard_D2s_v3'
        memory_optimized_sku = 'Standard_E2ds_v4'
        tier = 'GeneralPurpose'
        backup_retention = 7
        database_name = 'testdb'
        server_name = self.create_random_name(SERVER_NAME_PREFIX, SERVER_NAME_MAX_LENGTH)
        ha_value = 'ZoneRedundant'

        self.cmd('{} flexible-server create -g {} -n {} --backup-retention {} --sku-name {} --tier {} \
                  --storage-size {} -u {} --version {} --tags keys=3 --database-name {} --high-availability {} \
                  --public-access None'.format(database_engine, resource_group, server_name, backup_retention,
                                               sku_name, tier, storage_size, 'dbadmin', version, database_name, ha_value))

        basic_info = self.cmd('{} flexible-server show -g {} -n {}'.format(database_engine, resource_group, server_name)).get_output_in_json()
        self.assertEqual(basic_info['name'], server_name)
        self.assertEqual(str(basic_info['location']).replace(' ', '').lower(), location)
        self.assertEqual(basic_info['resourceGroup'], resource_group)
        self.assertEqual(basic_info['sku']['name'], sku_name)
        self.assertEqual(basic_info['sku']['tier'], tier)
        self.assertEqual(basic_info['version'], version)
        self.assertEqual(basic_info['storage']['storageSizeGb'], storage_size)
        self.assertEqual(basic_info['backup']['backupRetentionDays'], backup_retention)

        self.cmd('{} flexible-server db show -g {} -s {} -d {}'
                    .format(database_engine, resource_group, server_name, database_name), checks=[JMESPathCheck('name', database_name)])

        self.cmd('{} flexible-server update -g {} -n {} -p randompw321##@!'
                 .format(database_engine, resource_group, server_name))

        self.cmd('{} flexible-server update -g {} -n {} --storage-size 256'
                 .format(database_engine, resource_group, server_name),
                 checks=[JMESPathCheck('storage.storageSizeGb', 256 )])

        self.cmd('{} flexible-server update -g {} -n {} --backup-retention {}'
                 .format(database_engine, resource_group, server_name, backup_retention + 10),
                 checks=[JMESPathCheck('backup.backupRetentionDays', backup_retention + 10)])

        tier = 'MemoryOptimized'
        sku_name = memory_optimized_sku
        self.cmd('{} flexible-server update -g {} -n {} --tier {} --sku-name {}'
                 .format(database_engine, resource_group, server_name, tier, sku_name),
                 checks=[JMESPathCheck('sku.tier', tier),
                         JMESPathCheck('sku.name', sku_name)])

        self.cmd('{} flexible-server update -g {} -n {} --tags keys=3'
                 .format(database_engine, resource_group, server_name),
                 checks=[JMESPathCheck('tags.keys', '3')])

        self.cmd('{} flexible-server restart -g {} -n {}'
                 .format(database_engine, resource_group, server_name), checks=NoneCheck())

        self.cmd('{} flexible-server stop -g {} -n {}'
                 .format(database_engine, resource_group, server_name), checks=NoneCheck())

        self.cmd('{} flexible-server start -g {} -n {}'
                 .format(database_engine, resource_group, server_name), checks=NoneCheck())

        self.cmd('{} flexible-server list -g {}'.format(database_engine, resource_group),
                 checks=[JMESPathCheck('type(@)', 'array')])

        restore_server_name = 'restore-' + server_name
        self.cmd('{} flexible-server restore -g {} --name {} --source-server {}'
                 .format(database_engine, resource_group, restore_server_name, server_name),
                 checks=[JMESPathCheck('name', restore_server_name)])

        connection_string = self.cmd('{} flexible-server show-connection-string -s {}'
                                     .format(database_engine, server_name)).get_output_in_json()

        self.assertIn('jdbc', connection_string['connectionStrings'])
        self.assertIn('node.js', connection_string['connectionStrings'])
        self.assertIn('php', connection_string['connectionStrings'])
        self.assertIn('python', connection_string['connectionStrings'])
        self.assertIn('ado.net', connection_string['connectionStrings'])

        self.cmd('{} flexible-server list-skus -l {}'.format(database_engine, location),
                 checks=[JMESPathCheck('type(@)', 'array')])

        self.cmd('{} flexible-server delete -g {} -n {} --yes'.format(database_engine, resource_group, server_name), checks=NoneCheck())

        self.cmd('{} flexible-server delete -g {} -n {} --yes'.format(database_engine, resource_group, restore_server_name), checks=NoneCheck())


    def _test_flexible_server_restore_mgmt(self, database_engine, resource_group):

        private_dns_param = 'privateDnsZoneArmResourceId'
        location = self.postgres_location

        source_server = self.create_random_name(SERVER_NAME_PREFIX, SERVER_NAME_MAX_LENGTH)
        target_server_default = self.create_random_name(SERVER_NAME_PREFIX, SERVER_NAME_MAX_LENGTH)
        target_server_diff_vnet = self.create_random_name(SERVER_NAME_PREFIX, SERVER_NAME_MAX_LENGTH)
        target_server_diff_vnet_2 = self.create_random_name(SERVER_NAME_PREFIX, SERVER_NAME_MAX_LENGTH)
        target_server_public_access = self.create_random_name(SERVER_NAME_PREFIX, SERVER_NAME_MAX_LENGTH)
        target_server_config = self.create_random_name(SERVER_NAME_PREFIX, SERVER_NAME_MAX_LENGTH)

        source_vnet = self.create_random_name('VNET', SERVER_NAME_MAX_LENGTH)
        source_subnet = self.create_random_name('SUBNET', SERVER_NAME_MAX_LENGTH)
        new_vnet = self.create_random_name('VNET', SERVER_NAME_MAX_LENGTH)
        new_subnet = self.create_random_name('SUBNET', SERVER_NAME_MAX_LENGTH)

        self.cmd('{} flexible-server create -g {} -n {} --vnet {} --subnet {} -l {} --yes'.format(
                 database_engine, resource_group, source_server, source_vnet, source_subnet, location))
        result = self.cmd('{} flexible-server show -g {} -n {}'.format(database_engine, resource_group, source_server)).get_output_in_json()

        # Wait until snapshot is created
        current_time = datetime.utcnow().replace(tzinfo=tzutc()).isoformat()
        earliest_restore_time = result['backup']['earliestRestoreDate']
        seconds_to_wait = (parser.isoparse(earliest_restore_time) - parser.isoparse(current_time)).total_seconds()
        os.environ.get(ENV_LIVE_TEST, False) and sleep(max(0, seconds_to_wait) + 180)

        # default vnet resources
        restore_result = self.cmd('{} flexible-server restore -g {} --name {} --source-server {} '
                                  .format(database_engine, resource_group, target_server_default, source_server)).get_output_in_json()

        self.assertEqual(restore_result['network']['delegatedSubnetResourceId'],
                         '/subscriptions/{}/resourceGroups/{}/providers/Microsoft.Network/virtualNetworks/{}/subnets/{}'.format(
                             self.get_subscription_id(), resource_group, source_vnet, source_subnet))
        self.assertEqual(restore_result['network'][private_dns_param],
                         '/subscriptions/{}/resourceGroups/{}/providers/Microsoft.Network/privateDnsZones/{}'.format(
                             self.get_subscription_id(), resource_group, '{}.private.{}.database.azure.com'.format(source_server, database_engine)))

        # to different vnet and private dns zone
        self.cmd('network vnet create -g {} -l {} -n {} --address-prefixes 172.1.0.0/16'.format(
                 resource_group, location, new_vnet))

        subnet = self.cmd('network vnet subnet create -g {} -n {} --vnet-name {} --address-prefixes 172.1.0.0/24'.format(
                          resource_group, new_subnet, new_vnet)).get_output_in_json()

        private_dns_zone = '{}.private.{}.database.azure.com'.format(target_server_diff_vnet, database_engine)
        self.cmd('network private-dns zone create -g {} --name {}'.format(resource_group, private_dns_zone))

        restore_result = self.cmd('{} flexible-server restore -g {} -n {} --source-server {} --subnet {} --private-dns-zone {}'.format(
                                  database_engine, resource_group, target_server_diff_vnet, source_server, subnet["id"], private_dns_zone)).get_output_in_json()

        self.assertEqual(restore_result['network']['delegatedSubnetResourceId'],
                         '/subscriptions/{}/resourceGroups/{}/providers/Microsoft.Network/virtualNetworks/{}/subnets/{}'.format(
                             self.get_subscription_id(), resource_group, new_vnet, new_subnet))

        self.assertEqual(restore_result['network'][private_dns_param],
                         '/subscriptions/{}/resourceGroups/{}/providers/Microsoft.Network/privateDnsZones/{}'.format(
                             self.get_subscription_id(), resource_group, private_dns_zone))

        self.cmd('{} flexible-server delete -g {} -n {} --yes'.format(
                 database_engine, resource_group, source_server), checks=NoneCheck())

        self.cmd('{} flexible-server delete -g {} -n {} --yes'.format(
                 database_engine, resource_group, target_server_default), checks=NoneCheck())

        self.cmd('{} flexible-server delete -g {} -n {} --yes'.format(
                 database_engine, resource_group, target_server_diff_vnet), checks=NoneCheck())

        self.cmd('{} flexible-server delete -g {} -n {} --yes'.format(
                 database_engine, resource_group, target_server_diff_vnet_2), checks=NoneCheck())

        self.cmd('{} flexible-server delete -g {} -n {} --yes'.format(
                 database_engine, resource_group, target_server_public_access), checks=NoneCheck())
        
        self.cmd('{} flexible-server delete -g {} -n {} --yes'.format(
                 database_engine, resource_group, target_server_config), checks=NoneCheck())


    def _test_flexible_server_georestore_mgmt(self, database_engine, resource_group):

        private_dns_param = 'privateDnsZoneArmResourceId'
        location = self.postgres_location
        target_location = self.postgres_backup_location

        source_server = self.create_random_name(SERVER_NAME_PREFIX, SERVER_NAME_MAX_LENGTH)
        source_server_2 = self.create_random_name(SERVER_NAME_PREFIX, SERVER_NAME_MAX_LENGTH)
        target_server_default = self.create_random_name(SERVER_NAME_PREFIX, SERVER_NAME_MAX_LENGTH)
        target_server_diff_vnet = self.create_random_name(SERVER_NAME_PREFIX, SERVER_NAME_MAX_LENGTH)
        target_server_diff_vnet_2 = self.create_random_name(SERVER_NAME_PREFIX, SERVER_NAME_MAX_LENGTH)
        target_server_public_access = self.create_random_name(SERVER_NAME_PREFIX, SERVER_NAME_MAX_LENGTH)
        target_server_public_access_2 = self.create_random_name(SERVER_NAME_PREFIX, SERVER_NAME_MAX_LENGTH)
        target_server_config = self.create_random_name(SERVER_NAME_PREFIX, SERVER_NAME_MAX_LENGTH)

        source_vnet = self.create_random_name('VNET', SERVER_NAME_MAX_LENGTH)
        source_subnet = self.create_random_name('SUBNET', SERVER_NAME_MAX_LENGTH)
        new_vnet = self.create_random_name('VNET', SERVER_NAME_MAX_LENGTH)
        new_subnet = self.create_random_name('SUBNET', SERVER_NAME_MAX_LENGTH)
        new_vnet_2 = self.create_random_name('VNET', SERVER_NAME_MAX_LENGTH)
        new_subnet_2 = self.create_random_name('SUBNET', SERVER_NAME_MAX_LENGTH)

        self.cmd('{} flexible-server create -g {} -n {} --vnet {} --subnet {} -l {} --geo-redundant-backup Enabled --yes'.format(
                 database_engine, resource_group, source_server, source_vnet, source_subnet, location))
        result = self.cmd('{} flexible-server show -g {} -n {}'.format(database_engine, resource_group, source_server)).get_output_in_json()
        self.assertEqual(result['backup']['geoRedundantBackup'], 'Enabled')

        self.cmd('{} flexible-server create -g {} -n {} --public-access None -l {} --geo-redundant-backup Enabled'.format(
                 database_engine, resource_group, source_server_2, location))
        result = self.cmd('{} flexible-server show -g {} -n {}'.format(database_engine, resource_group, source_server_2)).get_output_in_json()
        self.assertEqual(result['backup']['geoRedundantBackup'], 'Enabled')
        self.assertEqual(result['network']['publicNetworkAccess'], 'Enabled')

        # vnet -> vnet without network parameters fail
        self.cmd('{} flexible-server geo-restore -g {} -l {} --name {} --source-server {} '
                 .format(database_engine, resource_group, target_location, target_server_default, source_server), expect_failure=True)

        # vnet to different vnet
        self.cmd('network vnet create -g {} -l {} -n {} --address-prefixes 172.1.0.0/16'.format(
                 resource_group, target_location, new_vnet))

        subnet = self.cmd('network vnet subnet create -g {} -n {} --vnet-name {} --address-prefixes 172.1.0.0/24'.format(
                          resource_group, new_subnet, new_vnet)).get_output_in_json()

        restore_result = retryable_method(retries=10, interval_sec=360 if os.environ.get(ENV_LIVE_TEST, False) else 0, exception_type=HttpResponseError,
                                          condition=lambda ex: 'GeoBackupsNotAvailable' in ex.message)(self.cmd)(
                                              '{} flexible-server geo-restore -g {} -l {} -n {} --source-server {} --subnet {} --yes'.format(
                                              database_engine, resource_group, target_location, target_server_diff_vnet, source_server, subnet["id"])
                                          ).get_output_in_json()

        self.assertEqual(restore_result['network']['delegatedSubnetResourceId'],
                         '/subscriptions/{}/resourceGroups/{}/providers/Microsoft.Network/virtualNetworks/{}/subnets/{}'.format(
                             self.get_subscription_id(), resource_group, new_vnet, new_subnet))

        self.assertEqual(restore_result['network'][private_dns_param],  # private dns zone needs to be created
                         '/subscriptions/{}/resourceGroups/{}/providers/Microsoft.Network/privateDnsZones/{}'.format(
                             self.get_subscription_id(), resource_group, '{}.private.{}.database.azure.com'.format(target_server_diff_vnet, database_engine)))

        # public to public
        restore_result = retryable_method(retries=10, interval_sec=360 if os.environ.get(ENV_LIVE_TEST, False) else 0, exception_type=HttpResponseError,
                                          condition=lambda ex: 'GeoBackupsNotAvailable' in ex.message)(self.cmd)(
                                              '{} flexible-server geo-restore -g {} -l {} --name {} --source-server {}'.format(
                                              database_engine, resource_group, target_location, target_server_public_access_2, source_server_2)
                                         ).get_output_in_json()

        #self.assertEqual(restore_result['network']['publicNetworkAccess'], 'Enabled')
        self.assertEqual(str(restore_result['location']).replace(' ', '').lower(), target_location)

        # Delete servers
        self.cmd('{} flexible-server delete -g {} -n {} --yes'.format(
                 database_engine, resource_group, source_server), checks=NoneCheck())

        self.cmd('{} flexible-server delete -g {} -n {} --yes'.format(
                 database_engine, resource_group, target_server_diff_vnet), checks=NoneCheck())

        self.cmd('{} flexible-server delete -g {} -n {} --yes'.format(
                 database_engine, resource_group, target_server_diff_vnet_2), checks=NoneCheck())

        self.cmd('{} flexible-server delete -g {} -n {} --yes'.format(
                 database_engine, resource_group, target_server_public_access), checks=NoneCheck())

        self.cmd('{} flexible-server delete -g {} -n {} --yes'.format(
                 database_engine, resource_group, target_server_config), checks=NoneCheck())


    def _test_flexible_server_byok_mgmt(self, resource_group, vault_name, backup_vault_name=None):
        key_name = self.create_random_name('rdbmskey', 32)
        identity_name = self.create_random_name('identity', 32)
        backup_key_name = self.create_random_name('rdbmskey', 32)
        backup_identity_name = self.create_random_name('identity', 32)
        server_name = self.create_random_name(SERVER_NAME_PREFIX, SERVER_NAME_MAX_LENGTH)
        server_with_geo_name = self.create_random_name(SERVER_NAME_PREFIX, SERVER_NAME_MAX_LENGTH)
        backup_name = self.create_random_name(SERVER_NAME_PREFIX, SERVER_NAME_MAX_LENGTH)
        geo_backup_name = self.create_random_name(SERVER_NAME_PREFIX, SERVER_NAME_MAX_LENGTH)
        key_2_name = self.create_random_name('rdbmskey', 32)
        identity_2_name = self.create_random_name('identity', 32)
        server_2_name = self.create_random_name(SERVER_NAME_PREFIX, SERVER_NAME_MAX_LENGTH)
        tier = 'GeneralPurpose'
        sku_name = 'Standard_D2s_v3'
        location = self.postgres_location
        backup_location = self.postgres_backup_location
        replication_role = 'AsyncReplica'

        key = self.cmd('keyvault key create --name {} -p software --vault-name {}'
                       .format(key_name, vault_name)).get_output_in_json()

        identity = self.cmd('identity create -g {} --name {} --location {}'.format(resource_group, identity_name, location)).get_output_in_json()

        self.cmd('keyvault set-policy -g {} -n {} --object-id {} --key-permissions wrapKey unwrapKey get list'
                 .format(resource_group, vault_name, identity['principalId']))

        backup_key = self.cmd('keyvault key create --name {} -p software --vault-name {}'
                                  .format(backup_key_name, backup_vault_name)).get_output_in_json()

        backup_identity = self.cmd('identity create -g {} --name {} --location {}'.format(resource_group, backup_identity_name, backup_location)).get_output_in_json()

        self.cmd('keyvault set-policy -g {} -n {} --object-id {} --key-permissions wrapKey unwrapKey get list'
                    .format(resource_group, backup_vault_name, backup_identity['principalId']))
        
        key_2 = self.cmd('keyvault key create --name {} -p software --vault-name {}'
                            .format(key_2_name, vault_name)).get_output_in_json()

        identity_2 = self.cmd('identity create -g {} --name {} --location {}'.format(resource_group, identity_2_name, location)).get_output_in_json()

        self.cmd('keyvault set-policy -g {} -n {} --object-id {} --key-permissions wrapKey unwrapKey get list'
                    .format(resource_group, vault_name, identity_2['principalId']))

        def invalid_input_tests():
            # key or identity only
            self.cmd('postgres flexible-server create -g {} -n {} --public-access none --tier {} --sku-name {} --key {}'.format(
                resource_group,
                server_name,
                tier,
                sku_name,
                key['key']['kid']
            ), expect_failure=True)

            self.cmd('postgres flexible-server create -g {} -n {} --public-access none --tier {} --sku-name {} --identity {}'.format(
                resource_group,
                server_name,
                tier,
                sku_name,
                identity['id'],
            ), expect_failure=True)

            # geo-redundant server with data encryption needs backup_key and backup_identity
            self.cmd('postgres flexible-server create -g {} -n {} --public-access none --tier {} --sku-name {} --key {} --identity {} --geo-redundant-backup Enabled'.format(
                resource_group,
                server_name,
                tier,
                sku_name,
                key['key']['kid'],
                identity['id'],
            ), expect_failure=True)

        def main_tests(geo_redundant_backup):
            geo_redundant_backup_enabled = 'Enabled' if geo_redundant_backup else 'Disabled'
            backup_key_id_flags = '--backup-key {} --backup-identity {}'.format(backup_key['key']['kid'], backup_identity['id']) if geo_redundant_backup else ''
            primary_server_name = server_with_geo_name if geo_redundant_backup else server_name
            # create primary flexible server with data encryption
            self.cmd('postgres flexible-server create -g {} -n {} --public-access none --tier {} --sku-name {} --key {} --identity {} {} --location {} --geo-redundant-backup {}'.format(
                        resource_group,
                        primary_server_name,
                        tier,
                        sku_name,
                        key['key']['kid'],
                        identity['id'],
                        backup_key_id_flags,
                        location,
                        geo_redundant_backup_enabled
                    ))

            # should fail because we can't remove identity used for data encryption
            self.cmd('postgres flexible-server identity remove -g {} -s {} -n {} --yes'
                     .format(resource_group, primary_server_name, identity['id']),
                     expect_failure=True)

            main_checks = [
                JMESPathCheckExists('identity.userAssignedIdentities."{}"'.format(identity['id'])),
                JMESPathCheck('dataEncryption.primaryKeyUri', key['key']['kid']),
                JMESPathCheck('dataEncryption.primaryUserAssignedIdentityId', identity['id'])
            ]

            geo_checks = []
            if geo_redundant_backup:
                geo_checks = [
                    JMESPathCheckExists('identity.userAssignedIdentities."{}"'.format(backup_identity['id'])),
                    JMESPathCheck('dataEncryption.geoBackupKeyUri', backup_key['key']['kid']),
                    JMESPathCheck('dataEncryption.geoBackupUserAssignedIdentityId', backup_identity['id'])
                ]

            result = self.cmd('postgres flexible-server show -g {} -n {}'.format(resource_group, primary_server_name),
                    checks=main_checks + geo_checks).get_output_in_json()

            # create replica 1 with data encryption            
            replica_1_name = self.create_random_name(SERVER_NAME_PREFIX, SERVER_NAME_MAX_LENGTH)

            self.cmd('postgres flexible-server replica create -g {} --replica-name {} --source-server {} --key {} --identity {}'.format(
                        resource_group,
                        replica_1_name,
                        primary_server_name,
                        key['key']['kid'],
                        identity['id']
            ), checks=main_checks + [JMESPathCheck('replicationRole', replication_role)])

            # update different key and identity in primary server
            self.cmd('postgres flexible-server update -g {} -n {} --key {} --identity {}'.format(
                        resource_group,
                        primary_server_name,
                        key_2['key']['kid'],
                        identity_2['id']
            ), checks=[
                JMESPathCheckExists('identity.userAssignedIdentities."{}"'.format(identity_2['id'])),
                JMESPathCheck('dataEncryption.primaryKeyUri', key_2['key']['kid']),
                JMESPathCheck('dataEncryption.primaryUserAssignedIdentityId', identity_2['id'])
            ])

            # restore backup
            current_time = datetime.utcnow().replace(tzinfo=tzutc()).isoformat()
            earliest_restore_time = result['backup']['earliestRestoreDate']
            seconds_to_wait = (parser.isoparse(earliest_restore_time) - parser.isoparse(current_time)).total_seconds()
            sleep(max(0, seconds_to_wait))

            # By default, Geo-redundant backup is disabled for restore hence no need to pass backup-key and backup-identity
            data_encryption_key_id_flag = '--key {} --identity {}'.format(key['key']['kid'], identity['id'])

            restore_result = self.cmd('postgres flexible-server {} -g {} --name {} --source-server {} {}'.format(
                     'restore',
                     resource_group,
                     backup_name,
                     primary_server_name,
                     data_encryption_key_id_flag
            ), checks=main_checks).get_output_in_json()

            # geo-restore backup
            if geo_redundant_backup:
                current_time = datetime.utcnow().replace(tzinfo=tzutc()).isoformat()
                earliest_restore_time = result['backup']['earliestRestoreDate']
                seconds_to_wait = (parser.isoparse(earliest_restore_time) - parser.isoparse(current_time)).total_seconds()
                sleep(max(0, seconds_to_wait))

                data_encryption_key_id_flag = '--key {} --identity {} --backup-key {} --backup-identity {}'.format(backup_key['key']['kid'], backup_identity['id'], key['key']['kid'], identity['id'])

                # By default, Geo-redundant backup is disabled for geo-restore hence explicitly need to set georedundant backup Enabled
                restore_result = retryable_method(retries=10,
                                                  interval_sec=360 if os.environ.get(ENV_LIVE_TEST, False) else 0,
                                                  exception_type=HttpResponseError,
                                                  condition=lambda ex: \
                                                            'GeoBackupsNotAvailable' \
                                                            in ex.message)(self.cmd)('postgres \
                                                                                      flexible-server {} \
                                                                                      -g {} --name {} \
                                                                                      --source-server {} \
                                                                                      --geo-redundant-backup Enabled \
                                                                                      {}'.format(
                                                                                        'geo-restore --location {}'.format(backup_location),
                                                                                        resource_group,
                                                                                        geo_backup_name,
                                                                                        primary_server_name,
                                                                                        data_encryption_key_id_flag
                                                                                    ), checks=[
                                                                                        JMESPathCheckExists('identity.userAssignedIdentities."{}"'.format(backup_identity['id'])),
                                                                                        JMESPathCheck('dataEncryption.primaryKeyUri', backup_key['key']['kid']),
                                                                                        JMESPathCheck('dataEncryption.primaryUserAssignedIdentityId', backup_identity['id']),
                                                                                        JMESPathCheckExists('identity.userAssignedIdentities."{}"'.format(identity['id'])),
                                                                                        JMESPathCheck('dataEncryption.geoBackupKeyUri', key['key']['kid']),
                                                                                        JMESPathCheck('dataEncryption.geoBackupUserAssignedIdentityId', identity['id'])
                                                                                    ]).get_output_in_json()
                self.assertEqual(str(restore_result['location']).replace(' ', '').lower(), backup_location)

                self.cmd('postgres flexible-server delete -g {} -n {} --yes'.format(resource_group, geo_backup_name))

            # delete all servers
            self.cmd('postgres flexible-server delete -g {} -n {} --yes'.format(resource_group, replica_1_name))
            self.cmd('postgres flexible-server delete -g {} -n {} --yes'.format(resource_group, backup_name))
            self.cmd('postgres flexible-server delete -g {} -n {} --yes'.format(resource_group, primary_server_name))

        invalid_input_tests()
        main_tests(False)
        main_tests(True)

        # try to update key and identity in a server without data encryption
        self.cmd('postgres flexible-server create -g {} -n {} --public-access none --tier {} --sku-name {} --location {}'.format(
                resource_group,
                server_2_name,
                tier,
                sku_name,
                location
            ))
        
        self.cmd('postgres flexible-server update -g {} -n {} --key {} --identity {}'
                .format(
                resource_group,
                server_2_name,
                key['key']['kid'],
                identity['id']),
            expect_failure=True)

        self.cmd('postgres flexible-server delete -g {} -n {} --yes'.format(resource_group, server_2_name))


    def _test_flexible_server_revivedropped_mgmt(self, resource_group, vault_name, backup_vault_name=None):
        key_name = self.create_random_name('rdbmskey', 32)
        identity_name = self.create_random_name('identity', 32)
        backup_key_name = self.create_random_name('rdbmskey', 32)
        backup_identity_name = self.create_random_name('identity', 32)
        server_name = self.create_random_name(SERVER_NAME_PREFIX, SERVER_NAME_MAX_LENGTH)
        server_with_geo_name = self.create_random_name(SERVER_NAME_PREFIX, SERVER_NAME_MAX_LENGTH)
        backup_name = self.create_random_name(SERVER_NAME_PREFIX, SERVER_NAME_MAX_LENGTH)
        geo_backup_name = self.create_random_name(SERVER_NAME_PREFIX, SERVER_NAME_MAX_LENGTH)
        key_2_name = self.create_random_name('rdbmskey', 32)
        identity_2_name = self.create_random_name('identity', 32)
        tier = 'GeneralPurpose'
        sku_name = 'Standard_D2s_v3'
        location = self.postgres_location
        backup_location = self.postgres_backup_location

        key = self.cmd('keyvault key create --name {} -p software --vault-name {}'
                       .format(key_name, vault_name)).get_output_in_json()

        identity = self.cmd('identity create -g {} --name {} --location {}'.format(resource_group, identity_name, location)).get_output_in_json()

        self.cmd('keyvault set-policy -g {} -n {} --object-id {} --key-permissions wrapKey unwrapKey get list'
                 .format(resource_group, vault_name, identity['principalId']))

        backup_key = self.cmd('keyvault key create --name {} -p software --vault-name {}'
                                  .format(backup_key_name, backup_vault_name)).get_output_in_json()

        backup_identity = self.cmd('identity create -g {} --name {} --location {}'.format(resource_group, backup_identity_name, backup_location)).get_output_in_json()

        self.cmd('keyvault set-policy -g {} -n {} --object-id {} --key-permissions wrapKey unwrapKey get list'
                    .format(resource_group, backup_vault_name, backup_identity['principalId']))
        
        key_2 = self.cmd('keyvault key create --name {} -p software --vault-name {}'
                            .format(key_2_name, vault_name)).get_output_in_json()

        identity_2 = self.cmd('identity create -g {} --name {} --location {}'.format(resource_group, identity_2_name, location)).get_output_in_json()

        self.cmd('keyvault set-policy -g {} -n {} --object-id {} --key-permissions wrapKey unwrapKey get list'
                    .format(resource_group, vault_name, identity_2['principalId']))

        def main_tests(geo_redundant_backup):
            geo_redundant_backup_enabled = 'Enabled' if geo_redundant_backup else 'Disabled'
            backup_key_id_flags = '--backup-key {} --backup-identity {}'.format(backup_key['key']['kid'], backup_identity['id']) if geo_redundant_backup else ''
            primary_server_name = server_with_geo_name if geo_redundant_backup else server_name
            # create primary flexible server with data encryption
            self.cmd('postgres flexible-server create -g {} -n {} --public-access none --tier {} --sku-name {} --key {} --identity {} {} --location {} --geo-redundant-backup {}'.format(
                        resource_group,
                        primary_server_name,
                        tier,
                        sku_name,
                        key['key']['kid'],
                        identity['id'],
                        backup_key_id_flags,
                        location,
                        geo_redundant_backup_enabled
                    ))

            main_checks = [
                JMESPathCheckExists('identity.userAssignedIdentities."{}"'.format(identity['id'])),
                JMESPathCheck('dataEncryption.primaryKeyUri', key['key']['kid']),
                JMESPathCheck('dataEncryption.primaryUserAssignedIdentityId', identity['id'])
            ]

            geo_checks = []
            if geo_redundant_backup:
                geo_checks = [
                    JMESPathCheckExists('identity.userAssignedIdentities."{}"'.format(backup_identity['id'])),
                    JMESPathCheck('dataEncryption.geoBackupKeyUri', backup_key['key']['kid']),
                    JMESPathCheck('dataEncryption.geoBackupUserAssignedIdentityId', backup_identity['id'])
                ]

            result = self.cmd('postgres flexible-server show -g {} -n {}'.format(resource_group, primary_server_name),
                    checks=main_checks + geo_checks).get_output_in_json()

            # Delete the server
            self.cmd('postgres flexible-server delete -g {} -n {} --yes'.format(resource_group, primary_server_name))

            # Revive Dropped server
            current_time = datetime.utcnow().replace(tzinfo=tzutc()).isoformat()
            earliest_restore_time = result['backup']['earliestRestoreDate']
            seconds_to_wait = (parser.isoparse(earliest_restore_time) - parser.isoparse(current_time)).total_seconds()
            sleep(max(0, seconds_to_wait))

            # By default, Geo-redundant backup is disabled for restore hence no need to pass backup-key and backup-identity
            data_encryption_key_id_flag = '--key {} --identity {}'.format(key['key']['kid'], identity['id'])

            restore_result = self.cmd('postgres flexible-server {} -l {} -g {} --name {} --source-server {} {}'.format(
                     'revive-dropped',
                     location,
                     resource_group,
                     backup_name,
                     result['id'],
                     data_encryption_key_id_flag
            ), checks=main_checks).get_output_in_json()

            # Revive dropped server with geo-redundant backup enabled
            if geo_redundant_backup:
                current_time = datetime.utcnow().replace(tzinfo=tzutc()).isoformat()
                earliest_restore_time = result['backup']['earliestRestoreDate']
                seconds_to_wait = (parser.isoparse(earliest_restore_time) - parser.isoparse(current_time)).total_seconds()
                sleep(max(0, seconds_to_wait))

                data_encryption_key_id_flag = '--key {} --identity {} --backup-key {} --backup-identity {}'.format(backup_key['key']['kid'], backup_identity['id'], key['key']['kid'], identity['id'])

                # By default, Geo-redundant backup is disabled for restore hence explicitly need to set geo-redundant backup Enabled
                restore_result = retryable_method(retries=10,
                                                  interval_sec=360 if os.environ.get(ENV_LIVE_TEST, False) else 0,
                                                  exception_type=HttpResponseError,
                                                  condition=lambda ex: \
                                                            'GeoBackupsNotAvailable' \
                                                            in ex.message)(self.cmd)('postgres \
                                                                                      flexible-server {} \
                                                                                      -g {} --name {} \
                                                                                      --source-server {} \
                                                                                      --geo-redundant-backup Enabled \
                                                                                      {}'.format(
                                                                                        'revive-dropped --location {}'.format(backup_location),
                                                                                        resource_group,
                                                                                        geo_backup_name,
                                                                                        result['id'],
                                                                                        data_encryption_key_id_flag
                                                                                    ), checks=[
                                                                                        JMESPathCheckExists('identity.userAssignedIdentities."{}"'.format(backup_identity['id'])),
                                                                                        JMESPathCheck('dataEncryption.primaryKeyUri', backup_key['key']['kid']),
                                                                                        JMESPathCheck('dataEncryption.primaryUserAssignedIdentityId', backup_identity['id']),
                                                                                        JMESPathCheckExists('identity.userAssignedIdentities."{}"'.format(identity['id'])),
                                                                                        JMESPathCheck('dataEncryption.geoBackupKeyUri', key['key']['kid']),
                                                                                        JMESPathCheck('dataEncryption.geoBackupUserAssignedIdentityId', identity['id'])
                                                                                    ]).get_output_in_json()
                self.assertEqual(str(restore_result['location']).replace(' ', '').lower(), backup_location)

                self.cmd('postgres flexible-server delete -g {} -n {} --yes'.format(resource_group, geo_backup_name))

            # delete all servers
            self.cmd('postgres flexible-server delete -g {} -n {} --yes'.format(resource_group, backup_name))
            self.cmd('postgres flexible-server delete -g {} -n {} --yes'.format(resource_group, primary_server_name))

        main_tests(False)
        main_tests(True)



class FlexibleServerProxyResourceMgmtScenarioTest(ScenarioTest):

    postgres_location = 'eastus'

    @AllowLargeResponse()
    @ResourceGroupPreparer(location=postgres_location)
    @ServerPreparer(engine_type='postgres', location=postgres_location)
    def test_postgres_flexible_server_proxy_resource(self, resource_group, server):
        self._test_firewall_rule_mgmt('postgres', resource_group, server)
        self._test_parameter_mgmt('postgres', resource_group, server)
        self._test_database_mgmt('postgres', resource_group, server)

    def _test_firewall_rule_mgmt(self, database_engine, resource_group, server):

        firewall_rule_name = 'firewall_test_rule'
        start_ip_address = '10.10.10.10'
        end_ip_address = '12.12.12.12'
        firewall_rule_checks = [JMESPathCheck('name', firewall_rule_name),
                                JMESPathCheck('endIpAddress', end_ip_address),
                                JMESPathCheck('startIpAddress', start_ip_address)]

        self.cmd('{} flexible-server firewall-rule create -g {} --name {} --rule-name {} '
                 '--start-ip-address {} --end-ip-address {} '
                 .format(database_engine, resource_group, server, firewall_rule_name, start_ip_address, end_ip_address),
                 checks=firewall_rule_checks)

        self.cmd('{} flexible-server firewall-rule show -g {} --name {} --rule-name {} '
                 .format(database_engine, resource_group, server, firewall_rule_name),
                 checks=firewall_rule_checks)

        new_start_ip_address = '9.9.9.9'
        self.cmd('{} flexible-server firewall-rule update -g {} --name {} --rule-name {} --start-ip-address {}'
                 .format(database_engine, resource_group, server, firewall_rule_name, new_start_ip_address),
                 checks=[JMESPathCheck('startIpAddress', new_start_ip_address)])

        new_end_ip_address = '13.13.13.13'
        self.cmd('{} flexible-server firewall-rule update -g {} --name {} --rule-name {} --end-ip-address {}'
                 .format(database_engine, resource_group, server, firewall_rule_name, new_end_ip_address))

        new_firewall_rule_name = 'firewall_test_rule2'
        firewall_rule_checks = [JMESPathCheck('name', new_firewall_rule_name),
                                JMESPathCheck('endIpAddress', end_ip_address),
                                JMESPathCheck('startIpAddress', start_ip_address)]
        self.cmd('{} flexible-server firewall-rule create -g {} -n {} --rule-name {} '
                 '--start-ip-address {} --end-ip-address {} '
                 .format(database_engine, resource_group, server, new_firewall_rule_name, start_ip_address, end_ip_address),
                 checks=firewall_rule_checks)

        self.cmd('{} flexible-server firewall-rule list -g {} -n {}'
                 .format(database_engine, resource_group, server), checks=[JMESPathCheck('length(@)', 2)])

        self.cmd('{} flexible-server firewall-rule delete --rule-name {} -g {} --name {} --yes'
                 .format(database_engine, firewall_rule_name, resource_group, server), checks=NoneCheck())

        self.cmd('{} flexible-server firewall-rule list -g {} --name {}'
                 .format(database_engine, resource_group, server), checks=[JMESPathCheck('length(@)', 1)])

        self.cmd('{} flexible-server firewall-rule delete -g {} -n {} --rule-name {} --yes'
                 .format(database_engine, resource_group, server, new_firewall_rule_name))

        self.cmd('{} flexible-server firewall-rule list -g {} -n {}'
                 .format(database_engine, resource_group, server), checks=NoneCheck())

    def _test_parameter_mgmt(self, database_engine, resource_group, server):

        self.cmd('{} flexible-server parameter list -g {} -s {}'.format(database_engine, resource_group, server), checks=[JMESPathCheck('type(@)', 'array')])

        parameter_name = 'lock_timeout'
        default_value = '0'
        value = '2000'

        source = 'system-default'
        self.cmd('{} flexible-server parameter show --name {} -g {} -s {}'.format(database_engine, parameter_name, resource_group, server),
                 checks=[JMESPathCheck('defaultValue', default_value),
                         JMESPathCheck('source', source)])

        source = 'user-override'
        self.cmd('{} flexible-server parameter set --name {} -v {} --source {} -s {} -g {}'.format(database_engine, parameter_name, value, source, server, resource_group),
                 checks=[JMESPathCheck('value', value),
                         JMESPathCheck('source', source)])

    def _test_database_mgmt(self, database_engine, resource_group, server):

        database_name = self.create_random_name('database', 20)

        self.cmd('{} flexible-server db create -g {} -s {} -d {}'.format(database_engine, resource_group, server, database_name),
                 checks=[JMESPathCheck('name', database_name)])

        self.cmd('{} flexible-server db show -g {} -s {} -d {}'.format(database_engine, resource_group, server, database_name),
                 checks=[
                     JMESPathCheck('name', database_name),
                     JMESPathCheck('resourceGroup', resource_group)])

        self.cmd('{} flexible-server db list -g {} -s {} '.format(database_engine, resource_group, server),
                 checks=[JMESPathCheck('type(@)', 'array')])

        self.cmd('{} flexible-server db delete -g {} -s {} -d {} --yes'.format(database_engine, resource_group, server, database_name),
                 checks=NoneCheck())


class FlexibleServerValidatorScenarioTest(ScenarioTest):

    postgres_location = 'eastus'

    @AllowLargeResponse()
    @ResourceGroupPreparer(location=postgres_location)
    def test_postgres_flexible_server_mgmt_create_validator(self, resource_group):
        self._test_mgmt_create_validator('postgres', resource_group)

    @AllowLargeResponse()
    @ResourceGroupPreparer(location=postgres_location)
    def test_postgres_flexible_server_mgmt_update_validator(self, resource_group):
        self._test_mgmt_update_validator('postgres', resource_group)

    def _test_mgmt_create_validator(self, database_engine, resource_group):

        RANDOM_VARIABLE_MAX_LENGTH = 30
        location = self.postgres_location
        server_name = self.create_random_name(SERVER_NAME_PREFIX, SERVER_NAME_MAX_LENGTH)
        invalid_version = self.create_random_name('version', RANDOM_VARIABLE_MAX_LENGTH)
        invalid_sku_name = self.create_random_name('sku_name', RANDOM_VARIABLE_MAX_LENGTH)
        invalid_tier = self.create_random_name('tier', RANDOM_VARIABLE_MAX_LENGTH)
        valid_tier = 'GeneralPurpose'
        invalid_backup_retention = 40
        ha_value = 'ZoneRedundant'

        # Create
        if database_engine == 'postgres':
            self.cmd('{} flexible-server create -g {} -n Wrongserver.Name -l {}'.format(
                    database_engine, resource_group, location),
                    expect_failure=True)

        self.cmd('{} flexible-server create -g {} -n {} -l {} --tier {}'.format(
                 database_engine, resource_group, server_name, location, invalid_tier),
                 expect_failure=True)

        self.cmd('{} flexible-server create -g {} -n {} -l {} --version {}'.format(
                 database_engine, resource_group, server_name, location, invalid_version),
                 expect_failure=True)

        self.cmd('{} flexible-server create -g {} -n {} -l {} --tier {} --sku-name {}'.format(
                 database_engine, resource_group, server_name, location, valid_tier, invalid_sku_name),
                 expect_failure=True)

        self.cmd('{} flexible-server create -g {} -n {} -l {} --backup-retention {}'.format(
                 database_engine, resource_group, server_name, location, invalid_backup_retention),
                 expect_failure=True)

        self.cmd('{} flexible-server create -g {} -n {} -l centraluseuap --high-availability {} '.format(
                 database_engine, resource_group, server_name, ha_value),
                 expect_failure=True)

        # high availability validator
        self.cmd('{} flexible-server create -g {} -n {} -l {} --tier Burstable --sku-name Standard_B1ms --high-availability {}'.format(
                 database_engine, resource_group, server_name, location, ha_value),
                 expect_failure=True)

        self.cmd('{} flexible-server create -g {} -n {} -l centraluseuap --tier GeneralPurpose --sku-name Standard_D2s_v3 --high-availability {}'.format(
                 database_engine, resource_group, server_name, ha_value), # single availability zone location
                 expect_failure=True)

        self.cmd('{} flexible-server create -g {} -n {} -l {} --tier GeneralPurpose --sku-name Standard_D2s_v3 --high-availability {} --zone 1 --standby-zone 1'.format(
                 database_engine, resource_group, server_name, location, ha_value), # single availability zone location
                 expect_failure=True)

        # Network
        self.cmd('{} flexible-server create -g {} -n {} -l {} --vnet testvnet --subnet testsubnet --public-access All'.format(
                 database_engine, resource_group, server_name, location),
                 expect_failure=True)

        self.cmd('{} flexible-server create -g {} -n {} -l {} --subnet testsubnet'.format(
                 database_engine, resource_group, server_name, location),
                 expect_failure=True)

        self.cmd('{} flexible-server create -g {} -n {} -l {} --public-access 12.0.0.0-10.0.0.0.0'.format(
                 database_engine, resource_group, server_name, location),
                 expect_failure=True)

        invalid_storage_size = 60
        self.cmd('{} flexible-server create -g {} -l {} --storage-size {} --public-access none'.format(
                 database_engine, resource_group, location, invalid_storage_size),
                 expect_failure=True)

    def _test_mgmt_update_validator(self, database_engine, resource_group):
        RANDOM_VARIABLE_MAX_LENGTH = 30
        server_name = self.create_random_name(SERVER_NAME_PREFIX, SERVER_NAME_MAX_LENGTH)
        invalid_sku_name = self.create_random_name('sku_name', RANDOM_VARIABLE_MAX_LENGTH)
        invalid_tier = self.create_random_name('tier', RANDOM_VARIABLE_MAX_LENGTH)
        valid_tier = 'GeneralPurpose'
        invalid_backup_retention = 40
        version = 12
        storage_size = 128
        location = self.postgres_location
        tier = 'Burstable'
        sku_name = 'Standard_B1ms'
        backup_retention = 10

        list_checks = [JMESPathCheck('name', server_name),
                       JMESPathCheck('resourceGroup', resource_group),
                       JMESPathCheck('sku.name', sku_name),
                       JMESPathCheck('sku.tier', tier),
                       JMESPathCheck('version', version),
                       JMESPathCheck('storage.storageSizeGb', storage_size),
                       JMESPathCheck('backup.backupRetentionDays', backup_retention)]

        self.cmd('{} flexible-server create -g {} -n {} -l {} --tier {} --version {} --sku-name {} --storage-size {} --backup-retention {} --public-access none'
                 .format(database_engine, resource_group, server_name, location, tier, version, sku_name, storage_size, backup_retention))
        self.cmd('{} flexible-server show -g {} -n {}'.format(database_engine, resource_group, server_name), checks=list_checks)

        invalid_tier = 'GeneralPurpose'
        self.cmd('{} flexible-server update -g {} -n {} --tier {}'.format(
                 database_engine, resource_group, server_name, invalid_tier), # can't update to this tier because of the instance's sku name
                 expect_failure=True)

        self.cmd('{} flexible-server update -g {} -n {} --tier {} --sku-name {}'.format(
                 database_engine, resource_group, server_name, valid_tier, invalid_sku_name),
                 expect_failure=True)

        if database_engine == 'postgres':
            invalid_storage_size = 64
        else:
            invalid_storage_size = 30
        self.cmd('{} flexible-server update -g {} -n {} --storage-size {}'.format(
                 database_engine, resource_group, server_name, invalid_storage_size), #cannot update to smaller size
                 expect_failure=True)

        self.cmd('{} flexible-server update -g {} -n {} --backup-retention {}'.format(
                 database_engine, resource_group, server_name, invalid_backup_retention),
                 expect_failure=True)

        ha_value = 'ZoneRedundant'
        self.cmd('{} flexible-server update -g {} -n {} --high-availability {}'.format(
                 database_engine, resource_group, server_name, ha_value),
                 expect_failure=True)

        self.cmd('{} flexible-server delete -g {} -n {} --yes'.format(
                 database_engine, resource_group, server_name), checks=NoneCheck())


class FlexibleServerReplicationMgmtScenarioTest(ScenarioTest):  # pylint: disable=too-few-public-methods

    postgres_location = 'eastus'

    @AllowLargeResponse()
    @ResourceGroupPreparer(location=postgres_location)
    def test_postgres_flexible_server_replica_mgmt(self, resource_group):
        self._test_flexible_server_replica_mgmt('postgres', resource_group, True)
        self._test_flexible_server_replica_mgmt('postgres', resource_group, False)

    def _test_flexible_server_replica_mgmt(self, database_engine, resource_group, vnet_enabled):
<<<<<<< HEAD
        if database_engine == 'postgres':
            location = self.postgres_location
            primary_role = 'Primary'
            replica_role = 'AsyncReplica'
        else:
            location = mysql_location
            primary_role = 'None'
            replica_role = 'Replica'

=======
        location = self.postgres_location
        primary_role = 'Primary'
        replica_role = 'AsyncReplica'
        public_access_arg = ''
        public_access_check = []
>>>>>>> 5307e359
        master_server = self.create_random_name(SERVER_NAME_PREFIX, 32)
        replicas = [self.create_random_name(F'azuredbclirep{i+1}', SERVER_NAME_MAX_LENGTH) for i in range(2)]

        if vnet_enabled:
            master_vnet = self.create_random_name('VNET', SERVER_NAME_MAX_LENGTH)
            master_subnet = self.create_random_name('SUBNET', SERVER_NAME_MAX_LENGTH)
            master_vnet_args = F'--vnet {master_vnet} --subnet {master_subnet} --address-prefixes 10.0.0.0/16 --subnet-prefixes 10.0.0.0/24'
            master_vnet_check = [JMESPathCheck('network.delegatedSubnetResourceId', F'/subscriptions/{self.get_subscription_id()}/resourceGroups/{resource_group}/providers/Microsoft.Network/virtualNetworks/{master_vnet}/subnets/{master_subnet}')]
            replica_subnet = [self.create_random_name(F'SUBNET{i+1}', SERVER_NAME_MAX_LENGTH) for i in range(2)]
            replica_vnet_args = [F'--vnet {master_vnet} --subnet {replica_subnet[i]} --address-prefixes 10.0.0.0/16 --subnet-prefixes 10.0.{i+1}.0/24 --yes' for i in range(2)]
            replica_vnet_check = [[JMESPathCheck('network.delegatedSubnetResourceId', F'/subscriptions/{self.get_subscription_id()}/resourceGroups/{resource_group}/providers/Microsoft.Network/virtualNetworks/{master_vnet}/subnets/{replica_subnet[i]}')] for i in range(2)]
        else:
            master_vnet_args = '--public-access none'
            master_vnet_check = []
            replica_vnet_args = [''] * 2
            replica_vnet_check = [[]] * 2

        # create a server
        self.cmd('{} flexible-server create -g {} --name {} -l {} --storage-size {} {} --tier GeneralPurpose --sku-name Standard_D2s_v3 --yes'
                 .format(database_engine, resource_group, master_server, location, 256, master_vnet_args))
        result = self.cmd('{} flexible-server show -g {} --name {} '
                          .format(database_engine, resource_group, master_server),
                          checks=[JMESPathCheck('replicationRole', primary_role)] + master_vnet_check).get_output_in_json()

        # test replica create
        self.cmd('{} flexible-server replica create -g {} --replica-name {} --source-server {} --zone 2 {}'
                 .format(database_engine, resource_group, replicas[0], result['id'], replica_vnet_args[0]),
                 checks=[
                     JMESPathCheck('name', replicas[0]),
                     JMESPathCheck('availabilityZone', 2),
                     JMESPathCheck('resourceGroup', resource_group),
                     JMESPathCheck('sku.tier', result['sku']['tier']),
                     JMESPathCheck('sku.name', result['sku']['name']),
                     JMESPathCheck('replicationRole', replica_role),
                     JMESPathCheck('sourceServerResourceId', result['id']),
                     JMESPathCheck('replicaCapacity', '0')] + replica_vnet_check[0])

        # test replica list
        self.cmd('{} flexible-server replica list -g {} --name {}'
                 .format(database_engine, resource_group, master_server),
                 checks=[JMESPathCheck('length(@)', 1)])

        # test replica stop
        self.cmd('{} flexible-server replica stop-replication -g {} --name {} --yes'
                 .format(database_engine, resource_group, replicas[0]),
                 checks=[
                     JMESPathCheck('name', replicas[0]),
                     JMESPathCheck('resourceGroup', resource_group),
                     JMESPathCheck('replicationRole', primary_role),
                     JMESPathCheck('sourceServerResourceId', 'None'),
                     JMESPathCheck('replicaCapacity', result['replicaCapacity'])])

        # test show server with replication info, master becomes normal server
        self.cmd('{} flexible-server show -g {} --name {}'
                 .format(database_engine, resource_group, master_server),
                 checks=[
                     JMESPathCheck('replicationRole', primary_role),
                     JMESPathCheck('sourceServerResourceId', 'None'),
                     JMESPathCheck('replicaCapacity', result['replicaCapacity'])])

        # test delete master server
        self.cmd('{} flexible-server replica create -g {} --replica-name {} --source-server {} {}'
                .format(database_engine, resource_group, replicas[1], result['id'], replica_vnet_args[1]),
                checks=[
                    JMESPathCheck('name', replicas[1]),
                    JMESPathCheck('resourceGroup', resource_group),
                    JMESPathCheck('sku.name', result['sku']['name']),
                    JMESPathCheck('replicationRole', replica_role),
                    JMESPathCheck('sourceServerResourceId', result['id']),
                    JMESPathCheck('replicaCapacity', '0')] + replica_vnet_check[1])

        # in postgres we can't delete master server if it has replicas
        self.cmd('{} flexible-server delete -g {} --name {} --yes'
                    .format(database_engine, resource_group, master_server),
                    expect_failure=True)

        # delete replica server first
        self.cmd('{} flexible-server delete -g {} --name {} --yes'
                    .format(database_engine, resource_group, replicas[1]))

        # now we can delete master server
        self.cmd('{} flexible-server delete -g {} --name {} --yes'
                    .format(database_engine, resource_group, master_server))

        # clean up servers
        self.cmd('{} flexible-server delete -g {} --name {} --yes'
                 .format(database_engine, resource_group, replicas[0]), checks=NoneCheck())
        self.cmd('{} flexible-server delete -g {} --name {} --yes'
                 .format(database_engine, resource_group, replicas[1]), checks=NoneCheck())


class FlexibleServerVnetMgmtScenarioTest(ScenarioTest):

    postgres_location = 'eastus'

    @AllowLargeResponse()
    @ResourceGroupPreparer(location=postgres_location)
    def test_postgres_flexible_server_vnet_mgmt_supplied_subnetid(self, resource_group):
        # Provision a server with supplied Subnet ID that exists, where the subnet is not delegated
        self._test_flexible_server_vnet_mgmt_existing_supplied_subnetid('postgres', resource_group)

    @AllowLargeResponse()
    @ResourceGroupPreparer(location=postgres_location)
    def test_postgres_flexible_server_vnet_mgmt_supplied_vname_and_subnetname(self, resource_group):
        self._test_flexible_server_vnet_mgmt_supplied_vname_and_subnetname('postgres', resource_group)

    @AllowLargeResponse()
    @ResourceGroupPreparer(location=postgres_location, parameter_name='resource_group_1')
    @ResourceGroupPreparer(location=postgres_location, parameter_name='resource_group_2')
    def test_postgres_flexible_server_vnet_mgmt_supplied_subnet_id_in_different_rg(self, resource_group_1, resource_group_2):
        self._test_flexible_server_vnet_mgmt_supplied_subnet_id_in_different_rg('postgres', resource_group_1, resource_group_2)

    @AllowLargeResponse()
    @ResourceGroupPreparer(location=postgres_location)
    def test_flexible_server_vnet_mgmt_prepare_private_network_vname_and_subnetname(self, resource_group):
        self._test_flexible_server_vnet_mgmt_prepare_private_network_vname_and_subnetname(resource_group)

    @AllowLargeResponse()
    @ResourceGroupPreparer(location=postgres_location)
    def test_flexible_server_vnet_mgmt_prepare_private_network_vnet(self, resource_group):
        self._test_flexible_server_vnet_mgmt_prepare_private_network_vnet(resource_group)

    @AllowLargeResponse()
    @ResourceGroupPreparer(location=postgres_location)
    def test_flexible_server_vnet_mgmt_prepare_private_network_subnet(self, resource_group):
        self._test_flexible_server_vnet_mgmt_prepare_private_network_subnet(resource_group)

    @AllowLargeResponse()
    @ResourceGroupPreparer(location=postgres_location)
    def test_flexible_server_vnet_mgmt_validator(self, resource_group):
        self._test_flexible_server_vnet_mgmt_validator(resource_group)
<<<<<<< HEAD
  
    @AllowLargeResponse()
    @ResourceGroupPreparer(location=mysql_location)
    def test_mysql_flexible_server_public_access_custom(self, resource_group):
        self._test_mysql_flexible_server_public_access_custom('mysql', resource_group)

    def _test_mysql_flexible_server_public_access_custom(self, database_engine, resource_group):

        location = mysql_paired_location
        server_name = self.create_random_name(SERVER_NAME_PREFIX, SERVER_NAME_MAX_LENGTH)
        server_name_2 = self.create_random_name(SERVER_NAME_PREFIX + '2', SERVER_NAME_MAX_LENGTH)
        api_version = '2022-09-30-preview'

        result = self.cmd('{} flexible-server create --public-access Enabled -g {} -n {} -l {} --iops 50 --storage-size 100 --sku-name Standard_B1ms --tier Burstable'
                 .format(database_engine, resource_group, server_name, location)).get_output_in_json()

        self.cmd('resource show --id {} --api-version {}'.format(result['id'], api_version),
                          checks=[JMESPathCheck('properties.network.publicNetworkAccess', 'Enabled')])

        result = self.cmd('{} flexible-server create --public-access Disabled -g {} -n {} -l {} --iops 50 --storage-size 100 --sku-name Standard_B1ms --tier Burstable'
                 .format(database_engine, resource_group, server_name_2, location)).get_output_in_json()

        self.cmd('resource show --id {} --api-version {}'.format(result['id'], api_version),
                          checks=[JMESPathCheck('properties.network.publicNetworkAccess', 'Disabled')])
        
        self.cmd('{} flexible-server update -g {} -n {} --public-access Enabled'
                 .format(database_engine, resource_group, server_name_2))
        
        # delete server
        self.cmd('{} flexible-server delete -g {} -n {} --yes'.format(database_engine, resource_group, server_name))
        self.cmd('{} flexible-server delete -g {} -n {} --yes'.format(database_engine, resource_group, server_name_2))
=======

>>>>>>> 5307e359

    def _test_flexible_server_vnet_mgmt_existing_supplied_subnetid(self, database_engine, resource_group):

        # flexible-server create
        if self.cli_ctx.local_context.is_on:
            self.cmd('config param-persist off')

        location = self.postgres_location
        private_dns_zone_key = "privateDnsZoneArmResourceId"

        server_name = self.create_random_name(SERVER_NAME_PREFIX, SERVER_NAME_MAX_LENGTH)
        private_dns_zone = "testdnszone0.private.{}.database.azure.com".format(database_engine)

        # Scenario : Provision a server with supplied Subnet ID that exists, where the subnet is not delegated
        vnet_name = 'testvnet'
        subnet_name = 'testsubnet'
        address_prefix = '172.1.0.0/16'
        subnet_prefix = '172.1.0.0/24'
        self.cmd('network vnet create -g {} -l {} -n {} --address-prefixes {} --subnet-name {} --subnet-prefixes {}'.format(
                 resource_group, location, vnet_name, address_prefix, subnet_name, subnet_prefix))
        subnet_id = self.cmd('network vnet subnet show -g {} -n {} --vnet-name {}'.format(resource_group, subnet_name, vnet_name)).get_output_in_json()['id']

        # create server - Delegation should be added.
        self.cmd('{} flexible-server create -g {} -n {} --subnet {} -l {} --private-dns-zone {} --yes'
                 .format(database_engine, resource_group, server_name, subnet_id, location, private_dns_zone))

        # flexible-server show to validate delegation is added to both the created server
        show_result_1 = self.cmd('{} flexible-server show -g {} -n {}'
                                 .format(database_engine, resource_group, server_name)).get_output_in_json()
        self.assertEqual(show_result_1['network']['delegatedSubnetResourceId'], subnet_id)
        if database_engine == 'postgres':
            self.assertEqual(show_result_1['network'][private_dns_zone_key],
                            '/subscriptions/{}/resourceGroups/{}/providers/Microsoft.Network/privateDnsZones/{}'.format(
                                self.get_subscription_id(), resource_group, private_dns_zone))
        # delete server
        self.cmd('{} flexible-server delete -g {} -n {} --yes'.format(database_engine, resource_group, server_name))

        time.sleep(15 * 60)

    def _test_flexible_server_vnet_mgmt_supplied_vname_and_subnetname(self, database_engine, resource_group):

        # flexible-server create
        if self.cli_ctx.local_context.is_on:
            self.cmd('config param-persist off')

        vnet_name = 'clitestvnet3'
        subnet_name = 'clitestsubnet3'
        vnet_name_2 = 'clitestvnet4'
        address_prefix = '13.0.0.0/16'
        location = self.postgres_location
        private_dns_zone_key = "privateDnsZoneArmResourceId"

        # flexible-servers
        servers = [self.create_random_name(SERVER_NAME_PREFIX, SERVER_NAME_MAX_LENGTH) + database_engine, self.create_random_name(SERVER_NAME_PREFIX, SERVER_NAME_MAX_LENGTH) + database_engine]
        private_dns_zone_1 = "testdnszone3.private.{}.database.azure.com".format(database_engine)
        private_dns_zone_2 = "testdnszone4.private.{}.database.azure.com".format(database_engine)
        # Case 1 : Provision a server with supplied Vname and subnet name that exists.

        # create vnet and subnet. When vnet name is supplied, the subnet created will be given the default name.
        self.cmd('network vnet create -n {} -g {} -l {} --address-prefix {}'
                  .format(vnet_name, resource_group, location, address_prefix))

        # create server - Delegation should be added.
        self.cmd('{} flexible-server create -g {} -n {} --vnet {} -l {} --subnet {} --private-dns-zone {} --yes'
                 .format(database_engine, resource_group, servers[0], vnet_name, location, subnet_name, private_dns_zone_1))

        # Case 2 : Provision a server with a supplied Vname and subnet name that does not exist.
        self.cmd('{} flexible-server create -g {} -n {} -l {} --vnet {} --private-dns-zone {} --yes'
                 .format(database_engine, resource_group, servers[1], location, vnet_name_2, private_dns_zone_2))

        # flexible-server show to validate delegation is added to both the created server
        show_result_1 = self.cmd('{} flexible-server show -g {} -n {}'
                                 .format(database_engine, resource_group, servers[0])).get_output_in_json()

        show_result_2 = self.cmd('{} flexible-server show -g {} -n {}'
                                 .format(database_engine, resource_group, servers[1])).get_output_in_json()

        self.assertEqual(show_result_1['network']['delegatedSubnetResourceId'],
                         '/subscriptions/{}/resourceGroups/{}/providers/Microsoft.Network/virtualNetworks/{}/subnets/{}'.format(
                         self.get_subscription_id(), resource_group, vnet_name, subnet_name))

        self.assertEqual(show_result_2['network']['delegatedSubnetResourceId'],
                         '/subscriptions/{}/resourceGroups/{}/providers/Microsoft.Network/virtualNetworks/{}/subnets/{}'.format(
                         self.get_subscription_id(), resource_group, vnet_name_2, 'Subnet' + servers[1]))

        if database_engine == 'postgres':
            self.assertEqual(show_result_1['network'][private_dns_zone_key],
                            '/subscriptions/{}/resourceGroups/{}/providers/Microsoft.Network/privateDnsZones/{}'.format(
                                self.get_subscription_id(), resource_group, private_dns_zone_1))

            self.assertEqual(show_result_2['network'][private_dns_zone_key],
                            '/subscriptions/{}/resourceGroups/{}/providers/Microsoft.Network/privateDnsZones/{}'.format(
                                self.get_subscription_id(), resource_group, private_dns_zone_2))

        # delete all servers
        self.cmd('{} flexible-server delete -g {} -n {} --yes'.format(database_engine, resource_group, servers[0]),
                 checks=NoneCheck())

        self.cmd('{} flexible-server delete -g {} -n {} --yes'.format(database_engine, resource_group, servers[1]),
                 checks=NoneCheck())

        time.sleep(15 * 60)

    def _test_flexible_server_vnet_mgmt_supplied_subnet_id_in_different_rg(self, database_engine, resource_group_1, resource_group_2):
        # flexible-server create
        if self.cli_ctx.local_context.is_on:
            self.cmd('config param-persist off')

        location = self.postgres_location
        private_dns_zone_key = "privateDnsZoneArmResourceId"
        vnet_name = 'clitestvnet5'
        subnet_name = 'clitestsubnet5'
        address_prefix = '10.10.0.0/16'
        subnet_prefix = '10.10.0.0/24'

        # flexible-servers
        server_name = self.create_random_name(SERVER_NAME_PREFIX, SERVER_NAME_MAX_LENGTH)
        private_dns_zone = "testdnszone5.private.{}.database.azure.com".format(database_engine)

        # Case 1 : Provision a server with supplied subnetid that exists in a different RG

        # create vnet and subnet.
        vnet_result = self.cmd(
            'network vnet create -n {} -g {} -l {} --address-prefix {} --subnet-name {} --subnet-prefix {}'
            .format(vnet_name, resource_group_1, location, address_prefix, subnet_name,
                    subnet_prefix)).get_output_in_json()

        # create server - Delegation should be added.
        self.cmd('{} flexible-server create -g {} -n {} --subnet {} -l {} --private-dns-zone {} --yes'
                 .format(database_engine, resource_group_2, server_name, vnet_result['newVNet']['subnets'][0]['id'], location, private_dns_zone))

        # flexible-server show to validate delegation is added to both the created server
        show_result_1 = self.cmd('{} flexible-server show -g {} -n {}'
                                 .format(database_engine, resource_group_2, server_name)).get_output_in_json()

        self.assertEqual(show_result_1['network']['delegatedSubnetResourceId'],
                         '/subscriptions/{}/resourceGroups/{}/providers/Microsoft.Network/virtualNetworks/{}/subnets/{}'.format(
                             self.get_subscription_id(), resource_group_1, vnet_name, subnet_name))

        if database_engine == 'postgres':
            self.assertEqual(show_result_1['network'][private_dns_zone_key],
                            '/subscriptions/{}/resourceGroups/{}/providers/Microsoft.Network/privateDnsZones/{}'.format(
                                self.get_subscription_id(), resource_group_1, private_dns_zone))

        # delete all servers
        self.cmd('{} flexible-server delete -g {} -n {} --yes'.format(database_engine, resource_group_2, server_name),
                 checks=NoneCheck())


        # time.sleep(15 * 60)

        # remove delegations from all vnets
        self.cmd('network vnet subnet update -g {} --name {} --vnet-name {} --remove delegations'.format(resource_group_1, subnet_name, vnet_name))
        # remove all vnets
        self.cmd('network vnet delete -g {} -n {}'.format(resource_group_1, vnet_name))

    def _test_flexible_server_vnet_mgmt_prepare_private_network_vname_and_subnetname(self, resource_group):
        server_name = 'vnet-preparer-server'
        delegation_service_name = "Microsoft.DBforPostgreSQL/flexibleServers"
        location = self.postgres_location
        yes = True

        #   Vnet x exist, subnet x exist, address prefixes
        vnet = 'testvnet1'
        subnet = 'testsubnet1'
        vnet_address_pref = '172.1.0.0/16'
        subnet_address_pref = '172.1.0.0/24'
        subnet_id = prepare_private_network(self, resource_group, server_name, vnet, subnet, location, delegation_service_name, vnet_address_pref, subnet_address_pref, yes=yes)
        vnet_id = subnet_id.split('/subnets/')[0]
        self.assertEqual(subnet_id,
                         '/subscriptions/{}/resourceGroups/{}/providers/Microsoft.Network/virtualNetworks/{}/subnets/{}'.format(
                         self.get_subscription_id(), resource_group, vnet, subnet))
        self.cmd('network vnet show --id {}'.format(vnet_id),
                 checks=[StringContainCheck(vnet_address_pref)])
        self.cmd('network vnet subnet show --id {}'.format(subnet_id),
                 checks=[JMESPathCheck('addressPrefix', subnet_address_pref),
                         JMESPathCheck('delegations[0].serviceName', delegation_service_name)])

        #   Vnet exist, subnet x exist, address prefixes
        vnet = 'testvnet1'
        subnet = 'testsubnet2'
        vnet_address_pref = '172.1.0.0/16'
        subnet_address_pref = '172.1.1.0/24'
        subnet_id = prepare_private_network(self, resource_group, server_name, vnet, subnet, location, delegation_service_name, vnet_address_pref, subnet_address_pref, yes=yes)
        vnet_id = subnet_id.split('/subnets/')[0]
        self.assertEqual(subnet_id,
                         '/subscriptions/{}/resourceGroups/{}/providers/Microsoft.Network/virtualNetworks/{}/subnets/{}'.format(
                         self.get_subscription_id(), resource_group, vnet, subnet))
        self.cmd('network vnet show --id {}'.format(vnet_id),
                 checks=[StringContainCheck(vnet_address_pref)])
        self.cmd('network vnet subnet show --id {}'.format(subnet_id),
                 checks=[JMESPathCheck('addressPrefix', subnet_address_pref),
                         JMESPathCheck('delegations[0].serviceName', delegation_service_name)])

        # Vnet exist, subnet x exist, x address prefixes
        vnet = 'testvnet1'
        subnet = 'testsubnet3'
        subnet_id = prepare_private_network(self, resource_group, server_name, vnet, subnet, location, delegation_service_name, None, None, yes=yes)
        vnet_id = subnet_id.split('/subnets/')[0]
        self.assertEqual(subnet_id,
                         '/subscriptions/{}/resourceGroups/{}/providers/Microsoft.Network/virtualNetworks/{}/subnets/{}'.format(
                         self.get_subscription_id(), resource_group, vnet, subnet))
        self.cmd('network vnet show --id {}'.format(vnet_id),
                 checks=[StringContainCheck(DEFAULT_VNET_ADDRESS_PREFIX)])
        self.cmd('network vnet subnet show --id {}'.format(subnet_id),
                 checks=[JMESPathCheck('addressPrefix', DEFAULT_SUBNET_ADDRESS_PREFIX),
                         JMESPathCheck('delegations[0].serviceName', delegation_service_name)])

        # Vnet exist, subnet exist, x address prefixes
        vnet = 'testvnet1'
        subnet = 'testsubnet1'
        vnet_address_pref = '172.1.0.0/16'
        subnet_address_pref = '172.1.0.0/24'
        subnet_id = prepare_private_network(self, resource_group, server_name, vnet, subnet, location, delegation_service_name, None, None, yes=yes)
        vnet_id = subnet_id.split('/subnets/')[0]
        self.assertEqual(subnet_id,
                         '/subscriptions/{}/resourceGroups/{}/providers/Microsoft.Network/virtualNetworks/{}/subnets/{}'.format(
                         self.get_subscription_id(), resource_group, vnet, subnet))
        self.cmd('network vnet show --id {}'.format(vnet_id),
                 checks=[StringContainCheck(vnet_address_pref)])
        self.cmd('network vnet subnet show --id {}'.format(subnet_id),
                 checks=[JMESPathCheck('addressPrefix', subnet_address_pref),
                         JMESPathCheck('delegations[0].serviceName', delegation_service_name)])

        # Vnet exist, subnet exist, address prefixes
        vnet = 'testvnet1'
        subnet = 'testsubnet1'
        vnet_address_pref = '173.1.0.0/16'
        subnet_address_pref = '173.2.0.0/24'
        subnet_id = prepare_private_network(self, resource_group, server_name, vnet, subnet, location, delegation_service_name, None, None, yes=yes)
        self.cmd('network vnet show --id {}'.format(vnet_id),
                 checks=[StringContainCheck('172.1.0.0/16')])
        self.cmd('network vnet subnet show --id {}'.format(subnet_id),
                 checks=[JMESPathCheck('addressPrefix', '172.1.0.0/24'),
                         JMESPathCheck('delegations[0].serviceName', delegation_service_name)])

    def _test_flexible_server_vnet_mgmt_prepare_private_network_vnet(self, resource_group):
        server_name = 'vnet-preparer-server'
        resource_group_2 = self.create_random_name('clitest.rg', 20)
        delegation_service_name = "Microsoft.DBforPostgreSQL/flexibleServers"
        location = self.postgres_location
        yes = True

        # Vnet x exist -> subnet generate with default prefix
        vnet = 'testvnet1'
        subnet_id = prepare_private_network(self, resource_group, server_name, vnet, None, location, delegation_service_name, None, None, yes=yes)
        vnet_id = subnet_id.split('/subnets/')[0]
        self.assertEqual(subnet_id,
                         '/subscriptions/{}/resourceGroups/{}/providers/Microsoft.Network/virtualNetworks/{}/subnets/{}'.format(
                         self.get_subscription_id(), resource_group, vnet, 'Subnet' + server_name))
        self.cmd('network vnet show --id {}'.format(vnet_id),
                 checks=[StringContainCheck(DEFAULT_VNET_ADDRESS_PREFIX)])
        self.cmd('network vnet subnet show --id {}'.format(subnet_id),
                 checks=[JMESPathCheck('addressPrefix', DEFAULT_SUBNET_ADDRESS_PREFIX),
                         JMESPathCheck('delegations[0].serviceName', delegation_service_name)])

        # Vnet x exist (id, diff rg)
        vnet = '/subscriptions/{}/resourceGroups/{}/providers/Microsoft.Network/virtualNetworks/{}'.format(self.get_subscription_id(), resource_group_2, 'testvnet2')
        subnet_id = prepare_private_network(self, resource_group, server_name, vnet, None, location, delegation_service_name, None, None, yes=yes)
        vnet_id = subnet_id.split('/subnets/')[0]
        self.assertEqual(subnet_id,
                         '/subscriptions/{}/resourceGroups/{}/providers/Microsoft.Network/virtualNetworks/{}/subnets/{}'.format(
                         self.get_subscription_id(), resource_group_2, 'testvnet2', 'Subnet' + server_name))
        self.cmd('network vnet show --id {}'.format(vnet_id),
                 checks=[StringContainCheck(DEFAULT_VNET_ADDRESS_PREFIX)])
        self.cmd('network vnet subnet show --id {}'.format(subnet_id),
                 checks=[JMESPathCheck('addressPrefix', DEFAULT_SUBNET_ADDRESS_PREFIX),
                         JMESPathCheck('delegations[0].serviceName', delegation_service_name)])

	    # Vnet exist (name), vnet prefix, subnet prefix
        vnet = 'testvnet3'
        vnet_address_pref = '172.0.0.0/16'
        self.cmd('network vnet create -n {} -g {} -l {} --address-prefix {}'
                  .format(vnet, resource_group, location, vnet_address_pref))
        subnet_address_pref = '172.0.10.0/24'
        subnet_id = prepare_private_network(self, resource_group, server_name, vnet, None, location, delegation_service_name, vnet_address_pref, subnet_address_pref, yes=yes)
        vnet_id = subnet_id.split('/subnets/')[0]
        self.assertEqual(subnet_id,
                         '/subscriptions/{}/resourceGroups/{}/providers/Microsoft.Network/virtualNetworks/{}/subnets/{}'.format(
                         self.get_subscription_id(), resource_group, vnet, 'Subnet' + server_name))
        self.cmd('network vnet show --id {}'.format(vnet_id),
                 checks=[StringContainCheck(vnet_address_pref)])
        self.cmd('network vnet subnet show --id {}'.format(subnet_id),
                 checks=[JMESPathCheck('addressPrefix', subnet_address_pref),
                         JMESPathCheck('delegations[0].serviceName', delegation_service_name)])

	    # Vnet exist (id, diff rg), vnet prefix, subnet prefix
        vnet = '/subscriptions/{}/resourceGroups/{}/providers/Microsoft.Network/virtualNetworks/{}'.format(self.get_subscription_id(), resource_group_2, 'testvnet4')
        vnet_address_pref = '173.1.0.0/16'
        self.cmd('network vnet create -n {} -g {} -l {} --address-prefix {}'
                  .format('testvnet4', resource_group_2, location, vnet_address_pref))
        subnet_address_pref = '173.1.1.0/24'
        subnet_id = prepare_private_network(self, resource_group, server_name, vnet, None, location, delegation_service_name, vnet_address_pref, subnet_address_pref, yes=yes)
        vnet_id = subnet_id.split('/subnets/')[0]
        self.assertEqual(subnet_id,
                         '/subscriptions/{}/resourceGroups/{}/providers/Microsoft.Network/virtualNetworks/{}/subnets/{}'.format(
                         self.get_subscription_id(), resource_group_2, 'testvnet4', 'Subnet' + server_name))
        self.cmd('network vnet show --id {}'.format(vnet_id),
                 checks=[StringContainCheck(vnet_address_pref)])
        self.cmd('network vnet subnet show --id {}'.format(subnet_id),
                 checks=[JMESPathCheck('addressPrefix', subnet_address_pref),
                         JMESPathCheck('delegations[0].serviceName', delegation_service_name)])

    def _test_flexible_server_vnet_mgmt_prepare_private_network_subnet(self, resource_group):
        server_name = 'vnet-preparer-server'
        delegation_service_name = "Microsoft.DBforPostgreSQL/flexibleServers"
        location = self.postgres_location
        yes = True

        #   subnet x exist
        subnet = '/subscriptions/{}/resourceGroups/{}/providers/Microsoft.Network/virtualNetworks/{}/subnets/{}'.format(
                 self.get_subscription_id(), resource_group, 'testvnet', 'testsubnet')
        vnet_address_pref = '172.1.0.0/16'
        subnet_address_pref = '172.1.0.0/24'
        subnet_id = prepare_private_network(self, resource_group, server_name, None, subnet, location, delegation_service_name, vnet_address_pref, subnet_address_pref, yes=yes)
        vnet_id = subnet_id.split('/subnets/')[0]
        self.assertEqual(subnet_id,
                         '/subscriptions/{}/resourceGroups/{}/providers/Microsoft.Network/virtualNetworks/{}/subnets/{}'.format(
                         self.get_subscription_id(), resource_group, 'testvnet', 'testsubnet'))
        self.cmd('network vnet show --id {}'.format(vnet_id),
                 checks=[StringContainCheck(vnet_address_pref)])
        self.cmd('network vnet subnet show --id {}'.format(subnet_id),
                 checks=[JMESPathCheck('addressPrefix', subnet_address_pref),
                         JMESPathCheck('delegations[0].serviceName', delegation_service_name)])

        # subnet exist
        subnet_address_pref = '172.1.1.0/24'
        self.cmd('network vnet subnet create -g {} -n {} --address-prefixes {} --vnet-name {}'.format(
                  resource_group, 'testsubnet2', subnet_address_pref, 'testvnet'))
        subnet = '/subscriptions/{}/resourceGroups/{}/providers/Microsoft.Network/virtualNetworks/{}/subnets/{}'.format(
                 self.get_subscription_id(), resource_group, 'testvnet', 'testsubnet2')

        subnet_id = prepare_private_network(self, resource_group, server_name, None, subnet, location, delegation_service_name, vnet_address_pref, subnet_address_pref, yes=yes)
        vnet_id = subnet_id.split('/subnets/')[0]
        self.assertEqual(subnet_id,
                         '/subscriptions/{}/resourceGroups/{}/providers/Microsoft.Network/virtualNetworks/{}/subnets/{}'.format(
                         self.get_subscription_id(), resource_group, 'testvnet', 'testsubnet2'))
        self.cmd('network vnet show --id {}'.format(vnet_id),
                 checks=[StringContainCheck(vnet_address_pref)])
        self.cmd('network vnet subnet show --id {}'.format(subnet_id),
                 checks=[JMESPathCheck('addressPrefix', subnet_address_pref),
                         JMESPathCheck('delegations[0].serviceName', delegation_service_name)])

    def _test_flexible_server_vnet_mgmt_validator(self, resource_group):
        # location validator
        vnet_name = 'testvnet'
        subnet_name = 'testsubnet'
        vnet_prefix = '172.1.0.0/16'
        subnet_prefix = '172.1.0.0/24'
        location = self.postgres_location
        self.cmd('network vnet create -g {} -l {} -n {} --address-prefixes {}'.format(
                 resource_group, location, vnet_name, vnet_prefix))

        self.cmd('postgres flexible-server create -g {} -l {} --vnet {} --yes'.format(
                 resource_group, 'westus', vnet_name), # location of vnet and server are different
                 expect_failure=True)

        # delegated to different service
        subnet = self.cmd('network vnet subnet create -g {} -n {} --vnet-name {} --address-prefixes {} --delegations {}'.format(
                          resource_group, subnet_name, vnet_name, subnet_prefix, "Microsoft.DBforMySQL/flexibleServers")).get_output_in_json()

        self.cmd('postgres flexible-server create -g {} -l {} --subnet {} --yes'.format(
                 resource_group, 'eastus', subnet["id"]), # Delegated to different service
                 expect_failure=True)


class FlexibleServerPrivateDnsZoneScenarioTest(ScenarioTest):
    postgres_location = 'eastus'

    @AllowLargeResponse()
    @ResourceGroupPreparer(location=postgres_location, parameter_name='server_resource_group')
    @ResourceGroupPreparer(location=postgres_location, parameter_name='vnet_resource_group')
    def test_postgres_flexible_server_existing_private_dns_zone(self, server_resource_group, vnet_resource_group):
        self._test_flexible_server_existing_private_dns_zone('postgres', server_resource_group, vnet_resource_group)

    @AllowLargeResponse()
    @ResourceGroupPreparer(location=postgres_location, parameter_name='server_resource_group')
    @ResourceGroupPreparer(location=postgres_location, parameter_name='vnet_resource_group')
    @ResourceGroupPreparer(location=postgres_location, parameter_name='dns_resource_group')
    def test_postgres_flexible_server_new_private_dns_zone(self, server_resource_group, vnet_resource_group, dns_resource_group):
        self._test_flexible_server_new_private_dns_zone('postgres', server_resource_group, vnet_resource_group, dns_resource_group)


    def _test_flexible_server_existing_private_dns_zone(self, database_engine, server_resource_group, vnet_resource_group):
        server_names = [self.create_random_name(SERVER_NAME_PREFIX, SERVER_NAME_MAX_LENGTH),
                        self.create_random_name(SERVER_NAME_PREFIX, SERVER_NAME_MAX_LENGTH)]
        location = self.postgres_location
        delegation_service_name = "Microsoft.DBforPostgreSQL/flexibleServers"
        private_dns_zone_key = "privateDnsZoneArmResourceId"
        server_group_vnet_name = 'servergrouptestvnet'
        server_group_subnet_name = 'servergrouptestsubnet'
        vnet_group_vnet_name = 'vnetgrouptestvnet'
        vnet_group_subnet_name = 'vnetgrouptestsubnet'
        vnet_prefix = '172.1.0.0/16'
        subnet_prefix = '172.1.0.0/24'
        self.cmd('network vnet create -g {} -l {} -n {} --address-prefixes {} --subnet-name {} --subnet-prefixes {}'.format(
                 server_resource_group, location, server_group_vnet_name, vnet_prefix, server_group_subnet_name, subnet_prefix))
        server_group_vnet = self.cmd('network vnet show -g {} -n {}'.format(
                                     server_resource_group, server_group_vnet_name)).get_output_in_json()
        server_group_subnet = self.cmd('network vnet subnet show -g {} -n {} --vnet-name {}'.format(
                                       server_resource_group, server_group_subnet_name, server_group_vnet_name)).get_output_in_json()
        self.cmd('network vnet create -g {} -l {} -n {} --address-prefixes {} --subnet-name {} --subnet-prefixes {}'.format(
                 vnet_resource_group, location, vnet_group_vnet_name, vnet_prefix, vnet_group_subnet_name, subnet_prefix))
        vnet_group_vnet = self.cmd('network vnet show -g {} -n {}'.format(
                                   vnet_resource_group, vnet_group_vnet_name)).get_output_in_json()
        vnet_group_subnet = self.cmd('network vnet subnet show -g {} -n {} --vnet-name {}'.format(
                                       vnet_resource_group, vnet_group_subnet_name, vnet_group_vnet_name)).get_output_in_json()

        # FQDN validator
        self.cmd('{} flexible-server create -g {} -n {} -l {} --private-dns-zone {} --vnet {} --subnet {} --yes'.format(
                 database_engine, server_resource_group, server_names[0], location, server_names[0] + '.' + database_engine + '.database.azure.com', server_group_vnet_name, server_group_subnet_name),
                 expect_failure=True)

        # validate wrong suffix
        dns_zone_incorrect_suffix = 'clitestincorrectsuffix.database.{}.azure.com'.format(database_engine)
        self.cmd('{} flexible-server create -g {} -n {} -l {} --private-dns-zone {} --subnet {} --yes'.format(
            database_engine, server_resource_group, server_names[0], location, dns_zone_incorrect_suffix, server_group_subnet["id"]),
            expect_failure=True)

        # existing private dns zone in server group, no link
        unlinked_dns_zone = 'clitestunlinked.{}.database.azure.com'.format(database_engine)
        self.cmd('network private-dns zone create -g {} --name {}'.format(
                 server_resource_group, unlinked_dns_zone))

        self.cmd('{} flexible-server create -g {} -n {} -l {} --private-dns-zone {} --subnet {} --yes'.format(
            database_engine, server_resource_group, server_names[0], location, unlinked_dns_zone, server_group_subnet["id"]))
        result = self.cmd('{} flexible-server show -g {} -n {}'.format(database_engine, server_resource_group, server_names[0])).get_output_in_json()

        self.assertEqual(result["network"]["delegatedSubnetResourceId"],
                         '/subscriptions/{}/resourceGroups/{}/providers/Microsoft.Network/virtualNetworks/{}/subnets/{}'.format(
                         self.get_subscription_id(), server_resource_group, server_group_vnet_name, server_group_subnet_name))
        if database_engine == 'postgres':
            self.assertEqual(result["network"][private_dns_zone_key],
                            '/subscriptions/{}/resourceGroups/{}/providers/Microsoft.Network/privateDnsZones/{}'.format(
                            self.get_subscription_id(), server_resource_group, unlinked_dns_zone))
        self.cmd('network vnet show --id {}'.format(server_group_vnet['id']),
                 checks=[StringContainCheck(vnet_prefix)])
        self.cmd('network vnet subnet show --id {}'.format(server_group_subnet['id']),
                 checks=[JMESPathCheck('addressPrefix', subnet_prefix),
                         JMESPathCheck('delegations[0].serviceName', delegation_service_name)])

        # exisitng private dns zone in vnet group
        vnet_group_dns_zone = 'clitestvnetgroup.{}.database.azure.com'.format(database_engine)
        self.cmd('network private-dns zone create -g {} --name {}'.format(
                 vnet_resource_group, vnet_group_dns_zone))
        self.cmd('network private-dns link vnet create -g {} -n MyLinkName -z {} -v {} -e False'.format(
                 vnet_resource_group, vnet_group_dns_zone, vnet_group_vnet['id']
        ))
        self.cmd('{} flexible-server create -g {} -n {} -l {} --private-dns-zone {} --subnet {} --yes'.format(
                 database_engine, server_resource_group, server_names[1], location, vnet_group_dns_zone, vnet_group_subnet["id"]))
        result = self.cmd('{} flexible-server show -g {} -n {}'.format(database_engine, server_resource_group, server_names[1])).get_output_in_json()

        self.assertEqual(result["network"]["delegatedSubnetResourceId"],
                         '/subscriptions/{}/resourceGroups/{}/providers/Microsoft.Network/virtualNetworks/{}/subnets/{}'.format(
                         self.get_subscription_id(), vnet_resource_group, vnet_group_vnet_name, vnet_group_subnet_name))
        if database_engine == 'postgres':
            self.assertEqual(result["network"][private_dns_zone_key],
                            '/subscriptions/{}/resourceGroups/{}/providers/Microsoft.Network/privateDnsZones/{}'.format(
                            self.get_subscription_id(), vnet_resource_group, vnet_group_dns_zone))
        self.cmd('network vnet show --id {}'.format(vnet_group_vnet['id']),
                 checks=[StringContainCheck(vnet_prefix)])
        self.cmd('network vnet subnet show --id {}'.format(vnet_group_subnet['id']),
                 checks=[JMESPathCheck('addressPrefix', subnet_prefix),
                         JMESPathCheck('delegations[0].serviceName', delegation_service_name)])

        # delete all servers
        self.cmd('{} flexible-server delete -g {} -n {} --yes'.format(database_engine, server_resource_group, server_names[0]),
                 checks=NoneCheck())

        self.cmd('{} flexible-server delete -g {} -n {} --yes'.format(database_engine, server_resource_group, server_names[1]),
                 checks=NoneCheck())

        time.sleep(15 * 60)

    def _test_flexible_server_new_private_dns_zone(self, database_engine, server_resource_group, vnet_resource_group, dns_resource_group):
        server_names = ['clitest-private-dns-zone-test-3', 'clitest-private-dns-zone-test-4',
                        self.create_random_name(SERVER_NAME_PREFIX, SERVER_NAME_MAX_LENGTH),
                        self.create_random_name(SERVER_NAME_PREFIX, SERVER_NAME_MAX_LENGTH),
                        self.create_random_name(SERVER_NAME_PREFIX, SERVER_NAME_MAX_LENGTH)]
        private_dns_zone_names = ["clitestdnszone1.private.{}.database.azure.com".format(database_engine),
                                  "clitestdnszone2.private.{}.database.azure.com".format(database_engine),
                                  "clitestdnszone3.private.{}.database.azure.com".format(database_engine)]
        location = self.postgres_location
        private_dns_zone_key = "privateDnsZoneArmResourceId"
        db_context = PostgresDbContext(cmd=self,
                                           cf_private_dns_zone_suffix=cf_postgres_flexible_private_dns_zone_suffix_operations,
                                           command_group='postgres')

        server_group_vnet_name = 'servergrouptestvnet'
        server_group_subnet_name = 'servergrouptestsubnet'
        vnet_group_vnet_name = 'vnetgrouptestvnet'
        vnet_group_subnet_name = 'vnetgrouptestsubnet'
        vnet_prefix = '172.1.0.0/16'
        subnet_prefix = '172.1.0.0/24'
        self.cmd('network vnet create -g {} -l {} -n {} --address-prefixes {} --subnet-name {} --subnet-prefixes {}'.format(
                 server_resource_group, location, server_group_vnet_name, vnet_prefix, server_group_subnet_name, subnet_prefix))
        server_group_vnet = self.cmd('network vnet show -g {} -n {}'.format(
                                     server_resource_group, server_group_vnet_name)).get_output_in_json()
        server_group_subnet = self.cmd('network vnet subnet show -g {} -n {} --vnet-name {}'.format(
                                       server_resource_group, server_group_subnet_name, server_group_vnet_name)).get_output_in_json()
        self.cmd('network vnet create -g {} -l {} -n {} --address-prefixes {} --subnet-name {} --subnet-prefixes {}'.format(
                 vnet_resource_group, location, vnet_group_vnet_name, vnet_prefix, vnet_group_subnet_name, subnet_prefix))
        vnet_group_vnet = self.cmd('network vnet show -g {} -n {}'.format(
                                   vnet_resource_group, vnet_group_vnet_name)).get_output_in_json()
        vnet_group_subnet = self.cmd('network vnet subnet show -g {} -n {} --vnet-name {}'.format(
                                       vnet_resource_group, vnet_group_subnet_name, vnet_group_vnet_name)).get_output_in_json()
        # no input, vnet in server rg
        dns_zone = prepare_private_dns_zone(db_context, server_resource_group, server_names[0], None, server_group_subnet["id"], location, True)
        self.assertEqual(dns_zone,
                         '/subscriptions/{}/resourceGroups/{}/providers/Microsoft.Network/privateDnsZones/{}'.format(
                         self.get_subscription_id(), server_resource_group, server_names[0] + ".private." + database_engine + ".database.azure.com"))

        # no input, vnet in vnet rg
        dns_zone = prepare_private_dns_zone(db_context, server_resource_group, server_names[1], None, vnet_group_subnet["id"], location, True)
        self.assertEqual(dns_zone,
                         '/subscriptions/{}/resourceGroups/{}/providers/Microsoft.Network/privateDnsZones/{}'.format(
                         self.get_subscription_id(), vnet_resource_group, server_names[1] + ".private." + database_engine + ".database.azure.com"))

        # new private dns zone, zone name (vnet in same rg)
        dns_zone = prepare_private_dns_zone(db_context, server_resource_group, server_names[2], private_dns_zone_names[0],
                                            server_group_subnet["id"], location, True)
        self.assertEqual(dns_zone,
                         '/subscriptions/{}/resourceGroups/{}/providers/Microsoft.Network/privateDnsZones/{}'.format(
                         self.get_subscription_id(), server_resource_group, private_dns_zone_names[0]))

        # new private dns zone in dns rg, zone id (vnet in diff rg)
        dns_id = '/subscriptions/{}/resourceGroups/{}/providers/Microsoft.Network/privateDnsZones/{}'.format(
                 self.get_subscription_id(), dns_resource_group, private_dns_zone_names[1])
        self.cmd('{} flexible-server create -g {} -n {} -l {} --private-dns-zone {} --subnet {} --yes'.format(
                 database_engine, server_resource_group, server_names[3], location, dns_id, vnet_group_subnet["id"]))
        result = self.cmd('{} flexible-server show -g {} -n {}'.format(database_engine, server_resource_group, server_names[3])).get_output_in_json()
        self.assertEqual(result["network"]["delegatedSubnetResourceId"],
                         '/subscriptions/{}/resourceGroups/{}/providers/Microsoft.Network/virtualNetworks/{}/subnets/{}'.format(
                         self.get_subscription_id(), vnet_resource_group, vnet_group_vnet_name, vnet_group_subnet_name))
        if database_engine == 'postgres':
            self.assertEqual(result["network"][private_dns_zone_key], dns_id)

        # new private dns zone, zone id vnet server same rg, zone diff rg
        dns_id = '/subscriptions/{}/resourceGroups/{}/providers/Microsoft.Network/privateDnsZones/{}'.format(
                 self.get_subscription_id(), dns_resource_group, private_dns_zone_names[2])
        self.cmd('{} flexible-server create -g {} -n {} -l {} --private-dns-zone {} --subnet {} --yes'.format(
                 database_engine, server_resource_group, server_names[4], location, dns_id, server_group_subnet["id"]))
        result = self.cmd('{} flexible-server show -g {} -n {}'.format(database_engine, server_resource_group, server_names[4])).get_output_in_json()
        self.assertEqual(result["network"]["delegatedSubnetResourceId"],
                         '/subscriptions/{}/resourceGroups/{}/providers/Microsoft.Network/virtualNetworks/{}/subnets/{}'.format(
                         self.get_subscription_id(), server_resource_group, server_group_vnet_name, server_group_subnet_name))
        if database_engine == 'postgres':
            self.assertEqual(result["network"][private_dns_zone_key], dns_id)

        self.cmd('{} flexible-server delete -g {} -n {} --yes'.format(database_engine, server_resource_group, server_names[3]),
                 checks=NoneCheck())

        self.cmd('{} flexible-server delete -g {} -n {} --yes'.format(database_engine, server_resource_group, server_names[4]),
                 checks=NoneCheck())

        time.sleep(15 * 60)


class FlexibleServerPublicAccessMgmtScenarioTest(ScenarioTest):
    postgres_location = 'eastus'

    @AllowLargeResponse()
    @ResourceGroupPreparer(location=postgres_location)
    @live_only()
    def test_postgres_flexible_server_public_access_mgmt(self, resource_group):
        self._test_flexible_server_public_access_mgmt('postgres', resource_group)


    def _test_flexible_server_public_access_mgmt(self, database_engine, resource_group):
        # flexible-server create
        if self.cli_ctx.local_context.is_on:
            self.cmd('config param-persist off')

        location = self.postgres_location

        # flexible-servers
        servers = [self.create_random_name(SERVER_NAME_PREFIX, SERVER_NAME_MAX_LENGTH),
                   self.create_random_name(SERVER_NAME_PREFIX, SERVER_NAME_MAX_LENGTH),
                   self.create_random_name(SERVER_NAME_PREFIX, SERVER_NAME_MAX_LENGTH),
                   self.create_random_name(SERVER_NAME_PREFIX, SERVER_NAME_MAX_LENGTH)]

        # Case 1 : Provision a server with public access all
        result = self.cmd('{} flexible-server create -g {} -n {} --public-access {} -l {}'
                          .format(database_engine, resource_group, servers[0], 'all', location)).get_output_in_json()

        self.cmd('{} flexible-server firewall-rule show -g {} -n {} -r {}'
                 .format(database_engine, resource_group, servers[0], result["firewallName"]),
                 checks=[JMESPathCheck('startIpAddress', '0.0.0.0'),
                         JMESPathCheck('endIpAddress', '255.255.255.255')])

        # Case 2 : Provision a server with public access allowing all azure services
        result = self.cmd('{} flexible-server create -g {} -n {} --public-access {} -l {}'
                          .format(database_engine, resource_group, servers[1], '0.0.0.0', location)).get_output_in_json()

        self.cmd('{} flexible-server firewall-rule show -g {} -n {} -r {}'
                 .format(database_engine, resource_group, servers[1], result["firewallName"]),
                 checks=[JMESPathCheck('startIpAddress', '0.0.0.0'),
                         JMESPathCheck('endIpAddress', '0.0.0.0')])

        # Case 3 : Provision a server with public access with rangwe
        result = self.cmd('{} flexible-server create -g {} -n {} --public-access {} -l {}'
                          .format(database_engine, resource_group, servers[2], '10.0.0.0-12.0.0.0', location)).get_output_in_json()

        self.cmd('{} flexible-server firewall-rule show -g {} -n {} -r {}'
                 .format(database_engine, resource_group, servers[2], result["firewallName"]),
                 checks=[JMESPathCheck('startIpAddress', '10.0.0.0'),
                         JMESPathCheck('endIpAddress', '12.0.0.0')])

        # Case 3 : Provision a server with public access with rangwe
        result = self.cmd('{} flexible-server create -g {} -n {} -l {} --yes'
                          .format(database_engine, resource_group, servers[3], location)).get_output_in_json()

        firewall_rule = self.cmd('{} flexible-server firewall-rule show -g {} -n {} -r {}'
                                 .format(database_engine, resource_group, servers[3], result["firewallName"])).get_output_in_json()
        self.assertEqual(firewall_rule['startIpAddress'], firewall_rule['endIpAddress'])

        # delete all servers
        self.cmd('{} flexible-server delete -g {} -n {} --yes'.format(database_engine, resource_group, servers[0]),
                 checks=NoneCheck())

        self.cmd('{} flexible-server delete -g {} -n {} --yes'.format(database_engine, resource_group, servers[1]),
                 checks=NoneCheck())

        self.cmd('{} flexible-server delete -g {} -n {} --yes'.format(database_engine, resource_group, servers[2]),
                 checks=NoneCheck())

        self.cmd('{} flexible-server delete -g {} -n {} --yes'.format(database_engine, resource_group, servers[3]),
                 checks=NoneCheck())


class FlexibleServerUpgradeMgmtScenarioTest(ScenarioTest):
    postgres_location = 'eastus'

    @AllowLargeResponse()
    @ResourceGroupPreparer(location=postgres_location)
    def test_postgres_flexible_server_upgrade_mgmt(self, resource_group):
        self._test_flexible_server_upgrade_mgmt('postgres', resource_group, False)
        self._test_flexible_server_upgrade_mgmt('postgres', resource_group, True)

    
    def _test_flexible_server_upgrade_mgmt(self, database_engine, resource_group, public_access):
        server_name = self.create_random_name(SERVER_NAME_PREFIX, SERVER_NAME_MAX_LENGTH)
        replica_name = self.create_random_name(SERVER_NAME_PREFIX, SERVER_NAME_MAX_LENGTH)
        current_version = '11'
        new_version = '14'
        location = self.postgres_location

        create_command = '{} flexible-server create -g {} -n {} --tier GeneralPurpose --sku-name {} --location {} --version {} --yes'.format(
            database_engine, resource_group, server_name, "Standard_D2s_v3", location, current_version)
        if public_access:
            create_command += ' --public-access none'
        else:
            vnet_name = self.create_random_name('VNET', SERVER_NAME_MAX_LENGTH)
            subnet_name = self.create_random_name('SUBNET', SERVER_NAME_MAX_LENGTH)
            create_command += ' --vnet {} --subnet {}'.format(vnet_name, subnet_name)

        # create primary server
        self.cmd(create_command)

        self.cmd('{} flexible-server show -g {} -n {}'.format(database_engine, resource_group, server_name),
                 checks=[JMESPathCheck('version', current_version)])

        # create replica
        self.cmd('{} flexible-server replica create -g {} --replica-name {} --source-server {}'
                 .format(database_engine, resource_group, replica_name, server_name),
                 checks=[JMESPathCheck('version', current_version)])

        # should fail because we can't upgrade replica
        self.cmd('{} flexible-server upgrade -g {} -n {} --version {} --yes'.format(database_engine, resource_group, replica_name, new_version),
                    expect_failure=True)

        # should fail because we can't upgrade primary server with existing replicas
        self.cmd('{} flexible-server upgrade -g {} -n {} --version {} --yes'.format(database_engine, resource_group, server_name, new_version),
                    expect_failure=True)

        # delete replica
        self.cmd('{} flexible-server delete -g {} -n {} --yes'.format(database_engine, resource_group, replica_name))

        # upgrade primary server
        result = self.cmd('{} flexible-server upgrade -g {} -n {} --version {} --yes'.format(database_engine, resource_group, server_name, new_version)).get_output_in_json()
        self.assertTrue(result['version'].startswith(new_version))


class FlexibleServerBackupsMgmtScenarioTest(ScenarioTest):
    postgres_location = 'eastus'

    @AllowLargeResponse()
    @ResourceGroupPreparer(location=postgres_location)
    @ServerPreparer(engine_type='postgres', location=postgres_location)
    def test_postgres_flexible_server_backups_mgmt(self, resource_group, server):
        self._test_backups_mgmt('postgres', resource_group, server)


    def _test_backups_mgmt(self, database_engine, resource_group, server):
        attempts = 0
        while attempts < 10:
            backups = self.cmd('{} flexible-server backup list -g {} -n {}'
                            .format(database_engine, resource_group, server)).get_output_in_json()
            attempts += 1
            if len(backups) > 0:
                break
            os.environ.get(ENV_LIVE_TEST, False) and sleep(60)

        self.assertTrue(len(backups) == 1)

        automatic_backup = self.cmd('{} flexible-server backup show -g {} -n {} --backup-name {}'
                                    .format(database_engine, resource_group, server, backups[0]['name'])).get_output_in_json()

        self.assertDictEqual(automatic_backup, backups[0])


class FlexibleServerIdentityAADAdminMgmtScenarioTest(ScenarioTest):
    postgres_location = 'eastus'

    @AllowLargeResponse()
    @ResourceGroupPreparer(location=postgres_location)
    def test_postgresql_flexible_server_identity_aad_admin_mgmt(self, resource_group):
        self._test_identity_aad_admin_mgmt('postgres', resource_group, 'enabled')

    @AllowLargeResponse()
    @ResourceGroupPreparer(location=postgres_location)
    def test_postgresql_flexible_server_identity_aad_admin_only_mgmt(self, resource_group):
        self._test_identity_aad_admin_mgmt('postgres', resource_group, 'disabled')

    def _test_identity_aad_admin_mgmt(self, database_engine, resource_group, password_auth, location=postgres_location):
        login = 'alanenriqueo@microsoft.com'
        sid = '894ef8da-7971-4f68-972c-f561441eb329'
        auth_args = '--password-auth {} --active-directory-auth enabled'.format(password_auth)
        admin_id_arg = '-i {}'.format(sid) if database_engine == 'postgres' else ''
        server = self.create_random_name(SERVER_NAME_PREFIX, SERVER_NAME_MAX_LENGTH)
        replica = [self.create_random_name(SERVER_NAME_PREFIX, SERVER_NAME_MAX_LENGTH) for _ in range(2)]

        # create server
        self.cmd('{} flexible-server create --location {} -g {} -n {} --public-access none --tier {} --sku-name {} {}'
                 .format(database_engine, location, resource_group, server, 'GeneralPurpose', 'Standard_D2s_v3', auth_args))

        # create 3 identities
        identity = []
        identity_id = []
        for i in range(3):
            identity.append(self.create_random_name('identity', 32))
            result = self.cmd('identity create -g {} --name {}'.format(resource_group, identity[i])).get_output_in_json()
            identity_id.append(result['id'])

        # add identity 1 to primary server
        self.cmd('{} flexible-server identity assign -g {} -s {} -n {}'
                 .format(database_engine, resource_group, server, identity_id[0]),
                 checks=[
                     JMESPathCheckExists('userAssignedIdentities."{}"'.format(identity_id[0]))])

        # create replica 1
        self.cmd('{} flexible-server replica create -g {} --replica-name {} --source-server {}'
                 .format(database_engine, resource_group, replica[0], server))

        if database_engine == 'postgres':
            # assign identity 1 to replica 1
            self.cmd('{} flexible-server identity assign -g {} -s {} -n {}'
                     .format(database_engine, resource_group, replica[0], identity_id[0]))

        self.cmd('{} flexible-server identity list -g {} -s {}'
                 .format(database_engine, resource_group, replica[0]),
                 checks=[
                     JMESPathCheckExists('userAssignedIdentities."{}"'.format(identity_id[0]))])

        admins = self.cmd('{} flexible-server ad-admin list -g {} -s {}'
                          .format(database_engine, resource_group, server)).get_output_in_json()
        self.assertEqual(0, len(admins))

        # add identity 1 to replica 1
        self.cmd('{} flexible-server identity assign -g {} -s {} -n {}'
                    .format(database_engine, resource_group, replica[0], identity_id[0]),
                    checks=[
                        JMESPathCheckExists('userAssignedIdentities."{}"'.format(identity_id[0]))])

        # add identity 2 to replica 1 and primary server
        for server_name in [replica[0], server]:
            self.cmd('{} flexible-server identity assign -g {} -s {} -n {}'
                        .format(database_engine, resource_group, server_name, identity_id[1]),
                        checks=[
                            JMESPathCheckExists('userAssignedIdentities."{}"'.format(identity_id[1]))])

        # try to add AAD admin to replica 1
        self.cmd('{} flexible-server ad-admin create -g {} -s {} -u {} -i {}'
                    .format(database_engine, resource_group, replica[0], login, sid),
                    expect_failure=True)
        
        # add AAD admin to primary server
        admin_checks = [JMESPathCheck('principalType', 'User'),
                        JMESPathCheck('principalName', login),
                        JMESPathCheck('objectId', sid)]

        self.cmd('{} flexible-server ad-admin create -g {} -s {} -u {} -i {}'
                    .format(database_engine, resource_group, server, login, sid))

        for server_name in [server, replica[0]]:
            self.cmd('{} flexible-server ad-admin show -g {} -s {} {}'
                    .format(database_engine, resource_group, server_name, admin_id_arg),
                    checks=admin_checks)

            self.cmd('{} flexible-server identity list -g {} -s {}'
                    .format(database_engine, resource_group, server_name),
                    checks=[
                        JMESPathCheckExists('userAssignedIdentities."{}"'.format(identity_id[0])),
                        JMESPathCheckExists('userAssignedIdentities."{}"'.format(identity_id[1]))])

        # create replica 2
        self.cmd('{} flexible-server replica create -g {} --replica-name {} --source-server {}'
                 .format(database_engine, resource_group, replica[1], server))

        if database_engine == 'postgres':
            # assign identities 1 and 2 to replica 2
            self.cmd('{} flexible-server identity assign -g {} -s {} -n {} {}'
                     .format(database_engine, resource_group, replica[1], identity_id[0], identity_id[1]))

        self.cmd('{} flexible-server identity list -g {} -s {}'
                 .format(database_engine, resource_group, replica[1]),
                 checks=[
                     JMESPathCheckExists('userAssignedIdentities."{}"'.format(identity_id[0])),
                     JMESPathCheckExists('userAssignedIdentities."{}"'.format(identity_id[1]))])

        self.cmd('{} flexible-server ad-admin show -g {} -s {} {}'
                    .format(database_engine, resource_group, replica[1], admin_id_arg),
                    checks=admin_checks)

        # verify that authConfig.activeDirectoryAuth=enabled and authConfig.passwordAuth=disabled in primary server and all replicas
        for server_name in [server, replica[0], replica[1]]:
            list_checks = [JMESPathCheck('authConfig.activeDirectoryAuth', 'enabled', False),
                        JMESPathCheck('authConfig.passwordAuth', password_auth, False)]
            self.cmd('{} flexible-server show -g {} -n {}'.format(database_engine, resource_group, server_name), checks=list_checks)

        # try to remove AAD admin from replica 2
        self.cmd('{} flexible-server ad-admin delete -g {} -s {} {} --yes'
                 .format(database_engine, resource_group, replica[1], admin_id_arg),
                 expect_failure=True)

        # remove AAD admin from primary server
        self.cmd('{} flexible-server ad-admin delete -g {} -s {} {} --yes'
                 .format(database_engine, resource_group, server, admin_id_arg))

        for server_name in [server, replica[0], replica[1]]:
            admins = self.cmd('{} flexible-server ad-admin list -g {} -s {}'
                              .format(database_engine, resource_group, server_name)).get_output_in_json()
            self.assertEqual(0, len(admins))

        # add identity 3 to primary server
        self.cmd('{} flexible-server identity assign -g {} -s {} -n {}'
                 .format(database_engine, resource_group, server, identity_id[2]))
        if database_engine == 'postgres':
            # add identity 3 to replica 1 and 2
            for server_name in [replica[0], replica[1]]:
                self.cmd('{} flexible-server identity assign -g {} -s {} -n {}'
                         .format(database_engine, resource_group, server_name, identity_id[2]))

        for server_name in [server, replica[0], replica[1]]:
            self.cmd('{} flexible-server identity list -g {} -s {}'
                     .format(database_engine, resource_group, server_name),
                     checks=[
                         JMESPathCheckExists('userAssignedIdentities."{}"'.format(identity_id[0])),
                         JMESPathCheckExists('userAssignedIdentities."{}"'.format(identity_id[1])),
                         JMESPathCheckExists('userAssignedIdentities."{}"'.format(identity_id[2]))])

        # remove identities 1 and 2 from primary server
        self.cmd('{} flexible-server identity remove -g {} -s {} -n {} {} --yes'
                 .format(database_engine, resource_group, server, identity_id[0], identity_id[1]))
        if database_engine == 'postgres':
            # remove identities 1 and 2 from replica 1 and 2
            for server_name in [replica[0], replica[1]]:
                self.cmd('{} flexible-server identity remove -g {} -s {} -n {} {} --yes'
                         .format(database_engine, resource_group, server_name, identity_id[0], identity_id[1]))

        for server_name in [server, replica[0], replica[1]]:
            self.cmd('{} flexible-server identity list -g {} -s {}'
                     .format(database_engine, resource_group, server_name),
                     checks=[
                         JMESPathCheckNotExists('userAssignedIdentities."{}"'.format(identity_id[0])),
                         JMESPathCheckNotExists('userAssignedIdentities."{}"'.format(identity_id[1])),
                         JMESPathCheckExists('userAssignedIdentities."{}"'.format(identity_id[2]))])

        # delete everything
        for server_name in [replica[0], replica[1], server]:
            self.cmd('{} flexible-server delete -g {} -n {} --yes'.format(database_engine, resource_group, server_name))

<|MERGE_RESOLUTION|>--- conflicted
+++ resolved
@@ -955,23 +955,11 @@
         self._test_flexible_server_replica_mgmt('postgres', resource_group, False)
 
     def _test_flexible_server_replica_mgmt(self, database_engine, resource_group, vnet_enabled):
-<<<<<<< HEAD
-        if database_engine == 'postgres':
-            location = self.postgres_location
-            primary_role = 'Primary'
-            replica_role = 'AsyncReplica'
-        else:
-            location = mysql_location
-            primary_role = 'None'
-            replica_role = 'Replica'
-
-=======
         location = self.postgres_location
         primary_role = 'Primary'
         replica_role = 'AsyncReplica'
         public_access_arg = ''
         public_access_check = []
->>>>>>> 5307e359
         master_server = self.create_random_name(SERVER_NAME_PREFIX, 32)
         replicas = [self.create_random_name(F'azuredbclirep{i+1}', SERVER_NAME_MAX_LENGTH) for i in range(2)]
 
@@ -995,10 +983,10 @@
         result = self.cmd('{} flexible-server show -g {} --name {} '
                           .format(database_engine, resource_group, master_server),
                           checks=[JMESPathCheck('replicationRole', primary_role)] + master_vnet_check).get_output_in_json()
-
+        
         # test replica create
-        self.cmd('{} flexible-server replica create -g {} --replica-name {} --source-server {} --zone 2 {}'
-                 .format(database_engine, resource_group, replicas[0], result['id'], replica_vnet_args[0]),
+        self.cmd('{} flexible-server replica create -g {} --replica-name {} --source-server {} --zone 2 {} {}'
+                 .format(database_engine, resource_group, replicas[0], result['id'], replica_vnet_args[0], public_access_arg),
                  checks=[
                      JMESPathCheck('name', replicas[0]),
                      JMESPathCheck('availabilityZone', 2),
@@ -1007,7 +995,7 @@
                      JMESPathCheck('sku.name', result['sku']['name']),
                      JMESPathCheck('replicationRole', replica_role),
                      JMESPathCheck('sourceServerResourceId', result['id']),
-                     JMESPathCheck('replicaCapacity', '0')] + replica_vnet_check[0])
+                     JMESPathCheck('replicaCapacity', '0')] + replica_vnet_check[0] + public_access_check)
 
         # test replica list
         self.cmd('{} flexible-server replica list -g {} --name {}'
@@ -1103,41 +1091,7 @@
     @ResourceGroupPreparer(location=postgres_location)
     def test_flexible_server_vnet_mgmt_validator(self, resource_group):
         self._test_flexible_server_vnet_mgmt_validator(resource_group)
-<<<<<<< HEAD
-  
-    @AllowLargeResponse()
-    @ResourceGroupPreparer(location=mysql_location)
-    def test_mysql_flexible_server_public_access_custom(self, resource_group):
-        self._test_mysql_flexible_server_public_access_custom('mysql', resource_group)
-
-    def _test_mysql_flexible_server_public_access_custom(self, database_engine, resource_group):
-
-        location = mysql_paired_location
-        server_name = self.create_random_name(SERVER_NAME_PREFIX, SERVER_NAME_MAX_LENGTH)
-        server_name_2 = self.create_random_name(SERVER_NAME_PREFIX + '2', SERVER_NAME_MAX_LENGTH)
-        api_version = '2022-09-30-preview'
-
-        result = self.cmd('{} flexible-server create --public-access Enabled -g {} -n {} -l {} --iops 50 --storage-size 100 --sku-name Standard_B1ms --tier Burstable'
-                 .format(database_engine, resource_group, server_name, location)).get_output_in_json()
-
-        self.cmd('resource show --id {} --api-version {}'.format(result['id'], api_version),
-                          checks=[JMESPathCheck('properties.network.publicNetworkAccess', 'Enabled')])
-
-        result = self.cmd('{} flexible-server create --public-access Disabled -g {} -n {} -l {} --iops 50 --storage-size 100 --sku-name Standard_B1ms --tier Burstable'
-                 .format(database_engine, resource_group, server_name_2, location)).get_output_in_json()
-
-        self.cmd('resource show --id {} --api-version {}'.format(result['id'], api_version),
-                          checks=[JMESPathCheck('properties.network.publicNetworkAccess', 'Disabled')])
-        
-        self.cmd('{} flexible-server update -g {} -n {} --public-access Enabled'
-                 .format(database_engine, resource_group, server_name_2))
-        
-        # delete server
-        self.cmd('{} flexible-server delete -g {} -n {} --yes'.format(database_engine, resource_group, server_name))
-        self.cmd('{} flexible-server delete -g {} -n {} --yes'.format(database_engine, resource_group, server_name_2))
-=======
-
->>>>>>> 5307e359
+
 
     def _test_flexible_server_vnet_mgmt_existing_supplied_subnetid(self, database_engine, resource_group):
 
