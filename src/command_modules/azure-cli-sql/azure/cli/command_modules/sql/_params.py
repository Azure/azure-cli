# --------------------------------------------------------------------------------------------
# Copyright (c) Microsoft Corporation. All rights reserved.
# Licensed under the MIT License. See License.txt in the project root for license information.
# --------------------------------------------------------------------------------------------

import itertools
from enum import Enum

from knack.arguments import CLIArgumentType, ignore_type

from azure.cli.core.commands import patch_arg_make_required, patch_arg_make_optional
from azure.mgmt.sql.models.database import Database
from azure.mgmt.sql.models.elastic_pool import ElasticPool
from azure.mgmt.sql.models.import_extension_request \
    import ImportExtensionRequest
from azure.mgmt.sql.models.export_request import ExportRequest
from azure.mgmt.sql.models.server import Server
from azure.mgmt.sql.models.server_azure_ad_administrator import ServerAzureADAdministrator
from azure.mgmt.sql.models.sql_management_client_enums import (
    AuthenticationType,
    BlobAuditingPolicyState,
    CreateMode,
    SecurityAlertPolicyState,
    SecurityAlertPolicyEmailAccountAdmins,
    ServerConnectionType,
    ServerKeyType,
    StorageKeyType,
    TransparentDataEncryptionStatus)

from azure.cli.core.commands.parameters import (get_three_state_flag, get_enum_type,
                                                get_resource_name_completion_list,
                                                get_location_type)
from .custom import (
    ClientAuthenticationType,
    ClientType,
    DatabaseCapabilitiesAdditionalDetails,
    ElasticPoolCapabilitiesAdditionalDetails
)

#####
#           Reusable param type definitions
#####


server_param_type = CLIArgumentType(
    options_list=['--server', '-s'],
    help='Name of the Azure SQL server.')

#####
#        SizeWithUnitConverter - consider moving to common code (azure.cli.core.commands.parameters)
#####


class SizeWithUnitConverter(object):  # pylint: disable=too-few-public-methods

    def __init__(
            self,
            unit='kB',
            result_type=int,
            unit_map=None):
        self.unit = unit
        self.result_type = result_type
        self.unit_map = unit_map or dict(B=1, kB=1024, MB=1024 * 1024, GB=1024 * 1024 * 1024,
                                         TB=1024 * 1024 * 1024 * 1024)

    def __call__(self, value):
        numeric_part = ''.join(itertools.takewhile(str.isdigit, value))
        unit_part = value[len(numeric_part):]

        try:
            uvals = (self.unit_map[unit_part] if unit_part else 1) / \
                (self.unit_map[self.unit] if self.unit else 1)
            return self.result_type(uvals) * self.result_type(numeric_part)
        except KeyError:
            raise ValueError()

    def __repr__(self):
        return 'Size (in {}) - valid units are {}.'.format(
            self.unit,
            ', '.join(sorted(self.unit_map, key=self.unit_map.__getitem__)))


###############################################
#                sql db                       #
###############################################


class Engine(Enum):  # pylint: disable=too-few-public-methods
    """SQL RDBMS engine type."""
    db = 'db'
    dw = 'dw'


def _configure_db_create_params(
        arg_ctx,
        engine,
        create_mode):
    """
    Configures params for db/dw create/update commands.

    The PUT database REST API has many parameters and many modes (`create_mode`) that control
    which parameters are valid. To make it easier for CLI users to get the param combinations
    correct, these create modes are separated into different commands (e.g.: create, copy,
    restore, etc).

    On top of that, some create modes and some params are not allowed if the database edition is
    DataWarehouse. For this reason, regular database commands are separated from datawarehouse
    commands (`db` vs `dw`.)

    As a result, the param combination matrix is a little complicated. This function configures
    which params are ignored for a PUT database command based on a command's SQL engine type and
    create mode.

    engine: Engine enum value (e.g. `db`, `dw`)
    create_mode: Valid CreateMode enum value (e.g. `default`, `copy`, etc)
    """

    # This line to be removed when zone redundancy is fully supported in production.
    arg_ctx.ignore('zone_redundant')

    # DW does not support all create modes. Check that engine and create_mode are consistent.
    if engine == Engine.dw and create_mode not in [
            CreateMode.default,
            CreateMode.point_in_time_restore,
            CreateMode.restore]:
        raise ValueError('Engine {} does not support create mode {}'.format(engine, create_mode))

    # Include all Database params as a starting point. We will filter from there.
    arg_ctx.expand('parameters', Database)

    # The following params are always ignored because their values are filled in by wrapper
    # functions.
    arg_ctx.ignore('location', 'create_mode', 'source_database_id')

    # Read scale is only applicable to sql db (not dw). However it is a preview feature and will
    # be not exposed for now.
    arg_ctx.ignore('read_scale')

    # Service objective id is not user-friendly and won't be exposed.
    # Better to use service objective name instead.
    arg_ctx.ignore('requested_service_objective_id')

    # Only applicable to default create mode. Also only applicable to db.
    if create_mode != CreateMode.default or engine != Engine.db:
        arg_ctx.ignore('sample_name', 'zone_redundant')

    # Only applicable to point in time restore or deleted restore create mode.
    if create_mode not in [CreateMode.restore, CreateMode.point_in_time_restore]:
        arg_ctx.ignore('restore_point_in_time', 'source_database_deletion_date')

    # 'collation', 'edition', and 'max_size_bytes' are ignored (or rejected) when creating a copy
    # or secondary because their values are determined by the source db.
    if create_mode in [CreateMode.copy, CreateMode.non_readable_secondary,
                       CreateMode.online_secondary]:
        arg_ctx.ignore('collation', 'edition', 'max_size_bytes')

    # collation and max_size_bytes are ignored when restoring because their values are determined by
    # the source db.
    if create_mode in [CreateMode.restore, CreateMode.point_in_time_restore]:
        arg_ctx.ignore('collation', 'max_size_bytes')

    if engine == Engine.dw:
        # Elastic pool is only for SQL DB.
        arg_ctx.ignore('elastic_pool_name')

        # Edition is always 'DataWarehouse'
        arg_ctx.ignore('edition')

    # recovery_services_recovery_point_resource_id is only for long-term-retention restore
    if create_mode != CreateMode.restore_long_term_retention_backup:
        arg_ctx.ignore('recovery_services_recovery_point_resource_id')


# pylint: disable=too-many-statements
def load_arguments(self, _):

    with self.argument_context('sql') as c:
        c.argument('location_name', arg_type=get_location_type(self.cli_ctx))
        c.argument('usage_name', options_list=['--usage', '-u'])

    with self.argument_context('sql db') as c:
        c.argument('server_name',
                   arg_type=server_param_type,
                   # Allow --ids command line argument. id_part=name is 1st name in uri
                   id_part='name')

        c.argument('database_name',
                   options_list=['--name', '-n'],
                   help='Name of the Azure SQL Database.',
                   # Allow --ids command line argument. id_part=child_name_1 is 2nd name in uri
                   id_part='child_name_1')

        c.argument('elastic_pool_name', options_list=['--elastic-pool'])
        c.argument('requested_service_objective_name', options_list=['--service-objective'])
        c.argument('max_size_bytes', options_list=['--max-size'],
                   type=SizeWithUnitConverter('B', result_type=int),
                   help='The max storage size of the database. Only the following'
                   ' sizes are supported (in addition to limitations being placed on'
                   ' each edition): 100MB, 500MB, 1GB, 5GB, 10GB, 20GB,'
                   ' 30GB, 150GB, 200GB, 500GB. If no unit is specified, defaults to bytes (B).')

        # Adjust help text.
        c.argument('edition',
                   options_list=['--edition'],
                   help='The edition of the database.')

    with self.argument_context('sql db create') as c:
        _configure_db_create_params(c, Engine.db, CreateMode.default)

    with self.argument_context('sql db copy') as c:
        _configure_db_create_params(c, Engine.db, CreateMode.copy)

        c.argument('elastic_pool_name',
                   help='Name of the elastic pool to create the new database in.')

        c.argument('dest_name',
                   help='Name of the database that will be created as the copy destination.')

        c.argument('dest_resource_group_name',
                   options_list=['--dest-resource-group'],
                   help='Name of the resouce group to create the copy in.'
                   ' If unspecified, defaults to the origin resource group.')

        c.argument('dest_server_name',
                   options_list=['--dest-server'],
                   help='Name of the server to create the copy in.'
                   ' If unspecified, defaults to the origin server.')

        c.argument('requested_service_objective_name',
                   options_list=['--service-objective'],
                   help='Name of the service objective for the new database.')

<<<<<<< HEAD
    with self.argument_context('sql db create-replica') as c:
        _configure_db_create_params(c, Engine.db, CreateMode.online_secondary)

        c.argument('elastic_pool_name',
                   help='Name of the elastic pool to create the new database in.')

        c.argument('requested_service_objective_name',
                   options_list=['--service-objective'],
                   help='Name of the service objective for the new secondary database.')

        c.argument('secondary_resource_group_name',
                   options_list=['--secondary-resource-group'],
                   help='Name of the resource group to create the new secondary database in.'
                   ' If unspecified, defaults to the origin resource group.')

        c.argument('secondary_server_name',
                   options_list=['--secondary-server'],
                   help='Name of the server to create the new secondary database in.')

    with self.argument_context('sql db rename') as c:
        c.argument('new_name',
                   help='The new name that the database will be renamed to.')

=======
>>>>>>> 318bdd06
    with self.argument_context('sql db restore') as c:
        _configure_db_create_params(c, Engine.db, CreateMode.point_in_time_restore)

        c.argument('dest_name',
                   help='Name of the database that will be created as the restore destination.')

        restore_point_arg_group = 'Restore Point'

        c.argument('restore_point_in_time',
                   options_list=['--time', '-t'],
                   arg_group=restore_point_arg_group,
                   help='The point in time of the source database that will be restored to create the'
                   ' new database. Must be greater than or equal to the source database\'s'
                   ' earliestRestoreDate value. Either --time or --deleted-time (or both) must be specified.')

        c.argument('source_database_deletion_date',
                   options_list=['--deleted-time'],
                   arg_group=restore_point_arg_group,
                   help='If specified, restore from a deleted database instead of from an existing database.'
                   ' Must match the deleted time of a deleted database in the same server.'
                   ' Either --time or --deleted-time (or both) must be specified.')

        c.argument('edition',
                   help='The edition for the new database.')
        c.argument('elastic_pool_name',
                   help='Name of the elastic pool to create the new database in.')
        c.argument('requested_service_objective_name',
                   help='Name of service objective for the new database.')

    with self.argument_context('sql db show') as c:
        # Service tier advisors and transparent data encryption are not included in the first batch
        # of GA commands.
        c.ignore('expand')

    with self.argument_context('sql db list') as c:
        c.argument('elastic_pool_name',
                   help='If specified, lists only the databases in this elastic pool')

    with self.argument_context('sql db list-editions') as c:
        c.argument('show_details',
                   options_list=['--show-details', '-d'],
                   help='List of additional details to include in output.',
                   nargs='+',
                   arg_type=get_enum_type(DatabaseCapabilitiesAdditionalDetails))

        search_arg_group = 'Search'

        # We could used get_enum_type here, but that will validate the inputs which means there
        # will be no way to query for new editions/service objectives that are made available after
        # this version of CLI is released.
        c.argument('edition',
                   arg_group=search_arg_group,
                   help='Edition to search for. If unspecified, all editions are shown.')
        c.argument('service_objective',
                   arg_group=search_arg_group,
                   help='Service objective to search for. If unspecified, all editions are shown.')

    with self.argument_context('sql db update') as c:
        c.argument('requested_service_objective_name',
                   help='The name of the new service objective. If this is a standalone db service'
                   ' objective and the db is currently in an elastic pool, then the db is removed from'
                   ' the pool.')
        c.argument('elastic_pool_name', help='The name of the elastic pool to move the database into.')
        c.argument('max_size_bytes', help='The new maximum size of the database expressed in bytes.')

    with self.argument_context('sql db export') as c:
        c.expand('parameters', ExportRequest)
        c.argument('administrator_login', options_list=['--admin-user', '-u'])
        c.argument('administrator_login_password', options_list=['--admin-password', '-p'])
        c.argument('authentication_type', options_list=['--auth-type', '-a'],
                   arg_type=get_enum_type(AuthenticationType))
        c.argument('storage_key_type', arg_type=get_enum_type(StorageKeyType))

    with self.argument_context('sql db import') as c:
        c.expand('parameters', ImportExtensionRequest)
        c.argument('administrator_login', options_list=['--admin-user', '-u'])
        c.argument('administrator_login_password', options_list=['--admin-password', '-p'])
        c.argument('authentication_type', options_list=['--auth-type', '-a'],
                   arg_type=get_enum_type(AuthenticationType))
        c.argument('storage_key_type', arg_type=get_enum_type(StorageKeyType))

        c.ignore('type')

        # The parameter name '--name' is used for 'database_name', so we need to give a different name
        # for the import extension 'name' parameter to avoid conflicts. This parameter is actually not
        # needed, but we still need to avoid this conflict.
        c.argument('name', options_list=['--not-name'], arg_type=ignore_type)

    with self.argument_context('sql db show-connection-string') as c:
        c.argument('client_provider',
                   options_list=['--client', '-c'],
                   help='Type of client connection provider.',
                   arg_type=get_enum_type(ClientType))

        auth_group = 'Authentication'

        c.argument('auth_type',
                   options_list=['--auth-type', '-a'],
                   arg_group=auth_group,
                   help='Type of authentication.',
                   arg_type=get_enum_type(ClientAuthenticationType))

    #####
    #           sql db op
    #####
    with self.argument_context('sql db op') as c:
        c.argument('database_name',
                   options_list=['--database', '-d'],
                   required=True,
                   help='Name of the Azure SQL Database.')

        c.argument('operation_id',
                   options_list=['--name', '-n'],
                   required=True,
                   help='The unique name of the operation to cancel.')

    #####
    #           sql db replica
    #####
    with self.argument_context('sql db replica create') as c:
        _configure_db_create_params(c, Engine.db, CreateMode.online_secondary)

        c.argument('elastic_pool_name',
                   options_list=['--elastic-pool'],
                   help='Name of elastic pool to create the new replica in.')

        c.argument('requested_service_objective_name',
                   options_list=['--service-objective'],
                   help='Name of service objective for the new replica.')

        c.argument('partner_resource_group_name',
                   options_list=['--partner-resource-group'],
                   help='Name of the resource group to create the new replica in.'
                   ' If unspecified, defaults to the origin resource group.')

        c.argument('partner_server_name',
                   options_list=['--partner-server'],
                   help='Name of the server to create the new replica in.')

    with self.argument_context('sql db replica set-primary') as c:
        c.argument('database_name', help='Name of the database to fail over.')
        c.argument('server_name',
                   help='Name of the server containing the secondary replica that will become'
                   ' the new primary.')
        c.argument('resource_group_name',
                   help='Name of the resource group containing the secondary replica that'
                   ' will become the new primary.')
        c.argument('allow_data_loss',
                   help='If specified, the failover operation will allow data loss.')

    with self.argument_context('sql db replica delete-link') as c:
        c.argument('partner_server_name',
                   options_list=['--partner-server'],
                   help='Name of the server that the other replica is in.')
        c.argument('partner_resource_group_name',
                   options_list=['--partner-resource-group'],
                   help='Name of the resource group that the other replica is in. If unspecified,'
                   ' defaults to the first database\'s resource group.')

    #####
    #           sql db audit-policy & threat-policy
    #####
    def _configure_security_policy_storage_params(arg_ctx):
        storage_arg_group = 'Storage'

        arg_ctx.argument('storage_account',
                         options_list=['--storage-account'],
                         arg_group=storage_arg_group,
                         help='Name of the storage account.')

        arg_ctx.argument('storage_account_access_key',
                         options_list=['--storage-key'],
                         arg_group=storage_arg_group,
                         help='Access key for the storage account.')

        arg_ctx.argument('storage_endpoint',
                         arg_group=storage_arg_group,
                         help='The storage account endpoint.')

    with self.argument_context('sql db audit-policy update') as c:
        _configure_security_policy_storage_params(c)

        policy_arg_group = 'Policy'

        c.argument('state',
                   arg_group=policy_arg_group,
                   help='Auditing policy state',
                   arg_type=get_enum_type(BlobAuditingPolicyState))

        c.argument('audit_actions_and_groups',
                   options_list=['--actions'],
                   arg_group=policy_arg_group,
                   help='List of actions and action groups to audit.',
                   nargs='+')

        c.argument('retention_days',
                   arg_group=policy_arg_group,
                   help='The number of days to retain audit logs.')

    with self.argument_context('sql db threat-policy update') as c:
        _configure_security_policy_storage_params(c)

        policy_arg_group = 'Policy'
        notification_arg_group = 'Notification'

        c.argument('state',
                   arg_group=policy_arg_group,
                   help='Threat detection policy state',
                   arg_type=get_enum_type(SecurityAlertPolicyState))

        c.argument('retention_days',
                   arg_group=policy_arg_group,
                   help='The number of days to retain threat detection logs.')

        c.argument('disabled_alerts',
                   arg_group=policy_arg_group,
                   options_list=['--disabled-alerts'],
                   help='List of disabled alerts.',
                   nargs='+')

        c.argument('email_addresses',
                   arg_group=notification_arg_group,
                   options_list=['--email-addresses'],
                   help='List of email addresses that alerts are sent to.',
                   nargs='+')

        c.argument('email_account_admins',
                   arg_group=notification_arg_group,
                   options_list=['--email-account-admins'],
                   help='Whether the alert is sent to the account administrators.',
                   arg_type=get_enum_type(SecurityAlertPolicyEmailAccountAdmins))

        # TODO: use server default

    #####
    #           sql db transparent-data-encryption
    #####
    with self.argument_context('sql db tde') as c:
        c.argument('database_name',
                   options_list=['--database', '-d'],
                   required=True,
                   help='Name of the Azure SQL Database.')

    with self.argument_context('sql db tde set') as c:
        c.argument('status',
                   options_list=['--status'],
                   required=True,
                   help='Status of the transparent data encryption.',
                   arg_type=get_enum_type(TransparentDataEncryptionStatus))

    ###############################################
    #                sql dw                       #
    ###############################################
    with self.argument_context('sql dw') as c:
        c.argument('server_name',
                   arg_type=server_param_type,
                   # Allow --ids command line argument. id_part=name is 1st name in uri
                   id_part='name')

        c.argument('database_name', options_list=['--name', '-n'],
                   help='Name of the data warehouse.',
                   # Allow --ids command line argument. id_part=child_name_1 is 2nd name in uri
                   id_part='child_name_1')

        c.argument('max_size_bytes', options_list=['--max-size'],
                   type=SizeWithUnitConverter('B', result_type=int),
                   help='The max storage size of the data warehouse. If no unit is specified, defaults'
                   'to bytes (B).')

        c.argument('requested_service_objective_name',
                   options_list=['--service-objective'],
                   help='The service objective of the data warehouse.')

        c.argument('collation',
                   options_list=['--collation'],
                   help='The collation of the data warehouse.')

    with self.argument_context('sql dw create') as c:
        _configure_db_create_params(c, Engine.dw, CreateMode.default)

    with self.argument_context('sql dw show') as c:
        # Service tier advisors and transparent data encryption are not included in the first batch
        # of GA commands.
        c.ignore('expand')

    # Data Warehouse restore will not be included in the first batch of GA commands
    # (list_restore_points also applies to db, but it's not very useful. It's
    # mainly useful for dw.)
    # with ParametersContext(command='sql dw restore-point') as c:
    #     c.register_alias('database_name', ('--database', '-d'))

    ###############################################
    #                sql elastic-pool             #
    ###############################################
    with self.argument_context('sql elastic-pool') as c:
        # This line to be removed when zone redundancy is fully supported in production.
        c.ignore('zone_redundant')

        c.argument('server_name',
                   arg_type=server_param_type,
                   # Allow --ids command line argument. id_part=name is 1st name in uri
                   id_part='name')

        c.argument('elastic_pool_name',
                   options_list=['--name', '-n'],
                   help='The name of the elastic pool.',
                   # Allow --ids command line argument. id_part=child_name_1 is 2nd name in uri
                   id_part='child_name_1')

        # --db-dtu-max and --db-dtu-min were the original param names, which is consistent with the
        # underlying REST API.
        # --db-max-dtu and --db-min-dtu are aliases which are consistent with the `sql elastic-pool
        # list-editions --show-details db-max-dtu db-min-dtu` parameter values. These are more
        # consistent with other az sql commands, but the original can't be removed due to
        # compatibility.
        c.argument('database_dtu_max', options_list=['--db-dtu-max', '--db-max-dtu'])
        c.argument('database_dtu_min', options_list=['--db-dtu-min', '--db-min-dtu'])

        # --storage was the original param name, which is consistent with the underlying REST API.
        # --max-size is an alias which is consistent with the `sql elastic-pool list-editions
        # --show-details max-size` parameter value and also matches `sql db --max-size` parameter name.
        c.argument('storage_mb', options_list=['--storage', '--max-size'],
                   type=SizeWithUnitConverter('MB', result_type=int),
                   help='The max storage size of the elastic pool. If no unit is specified, defaults'
                   ' to megabytes (MB).')

    with self.argument_context('sql elastic-pool create') as c:
        c.expand('parameters', ElasticPool)
        # We have a wrapper function that determines server location so user doesn't need to specify
        # it as param.
        c.ignore('location')

    with self.argument_context('sql elastic-pool list-editions') as c:
        # Note that `ElasticPoolCapabilitiesAdditionalDetails` intentionally match param names to
        # other commands, such as `sql elastic-pool create --db-max-dtu --db-min-dtu --max-size`.
        c.argument('show_details',
                   options_list=['--show-details', '-d'],
                   help='List of additional details to include in output.',
                   nargs='+',
                   arg_type=get_enum_type(ElasticPoolCapabilitiesAdditionalDetails))

        search_arg_group = 'Search'

        # We could used 'arg_type=get_enum_type' here, but that will validate the inputs which means there
        # will be no way to query for new editions that are made available after
        # this version of CLI is released.
        c.argument('edition',
                   arg_group=search_arg_group,
                   help='Edition to search for. If unspecified, all editions are shown.')
        c.argument('dtu',
                   arg_group=search_arg_group,
                   help='Elastic pool DTU limit to search for. If unspecified, all DTU limits are shown.')

    with self.argument_context('sql elastic-pool update') as c:
        c.argument('database_dtu_max', help='The maximum DTU any one database can consume.')
        c.argument('database_dtu_min', help='The minimum DTU all databases are guaranteed.')
        c.argument('dtu', help='TThe total shared DTU for the elastic eool.')
        c.argument('storage_mb', help='Storage limit for the elastic pool in MB.')

    ###############################################
    #                sql server                   #
    ###############################################
    with self.argument_context('sql server') as c:
        c.argument('server_name', options_list=['--name', '-n'],
                   # Allow --ids command line argument. id_part=name is 1st name in uri
                   id_part='name')
        c.argument('administrator_login', options_list=['--admin-user', '-u'])
        c.argument('administrator_login_password', options_list=['--admin-password', '-p'])

    with self.argument_context('sql server create') as c:
        # Both administrator_login and administrator_login_password are required for server creation.
        # However these two parameters are given default value in the create_or_update function
        # signature, therefore, they can't be automatically converted to requirement arguments.
        c.expand('parameters', Server, patches={
            'administrator_login': patch_arg_make_required,
            'administrator_login_password': patch_arg_make_required
        })

        c.argument('assign_identity',
                   options_list=['--assign-identity', '-i'],
                   help='Generate and assign an Azure Active Directory Identity for this server'
                   'for use with key management services like Azure KeyVault.')

        # 12.0 is the only server version allowed and it's already the default.
        c.ignore('version')

        # Identity will be handled with its own parameter.
        c.ignore('identity')

    with self.argument_context('sql server update') as c:
        c.argument('administrator_login_password', help='The administrator login password.')
        c.argument('assign_identity',
                   options_list=['--assign_identity', '-i'],
                   help='Generate and assign an Azure Active Directory Identity for this server'
                   'for use with key management services like Azure KeyVault.')

    #####
    #           sql server ad-admin
    ######
    with self.argument_context('sql server ad-admin') as c:
        c.argument('server_name', options_list=['--server-name', '-s'],
                   help='The name of the SQL Server')
        c.argument('login', options_list=['--display-name', '-u'],
                   help='Display name of the Azure AD administrator user or group.')
        c.argument('sid', options_list=['--object-id', '-i'],
                   help='The unique ID of the Azure AD administrator ')
        c.ignore('tenant_id')

    with self.argument_context('sql server ad-admin create') as c:
        c.expand('properties', ServerAzureADAdministrator, patches={
            'tenant_id': patch_arg_make_optional})

    #####
    #           sql server conn-policy
    #####
    with self.argument_context('sql server conn-policy') as c:
        c.argument('server_name', arg_type=server_param_type)
        c.argument('connection_type', options_list=['--connection-type', '-t'],
                   arg_type=get_enum_type(ServerConnectionType))

    #####
    #           sql server firewall-rule
    #####
    with self.argument_context('sql server firewall-rule') as c:
        # Help text needs to be specified because 'sql server firewall-rule update' is a custom
        # command.
        c.argument('server_name',
                   arg_type=server_param_type,
                   # Allow --ids command line argument. id_part=name is 1st name in uri
                   id_part='name')

        c.argument('firewall_rule_name',
                   options_list=['--name', '-n'],
                   help='The name of the firewall rule.',
                   # Allow --ids command line argument. id_part=child_name_1 is 2nd name in uri
                   id_part='child_name_1')

        c.argument('start_ip_address',
                   options_list=['--start-ip-address'],
                   help='The start IP address of the firewall rule. Must be IPv4 format. Use value'
                   ' \'0.0.0.0\' to represent all Azure-internal IP addresses.')

        c.argument('end_ip_address',
                   options_list=['--end-ip-address'],
                   help='The end IP address of the firewall rule. Must be IPv4 format. Use value'
                   ' \'0.0.0.0\' to represent all Azure-internal IP addresses.')

    #####
    #           sql server key
    #####
    with self.argument_context('sql server key') as c:
        c.argument('server_name', arg_type=server_param_type)
        c.argument('key_name', options_list=['--name', '-n'])
        c.argument('kid',
                   options_list=['--kid', '-k'],
                   required=True,
                   help='The Azure Key Vault key identifier of the server key. An example key identifier is '
                   '"https://YourVaultName.vault.azure.net/keys/YourKeyName/01234567890123456789012345678901"')

    #####
    #           sql server tde-key
    #####
    with self.argument_context('sql server tde-key') as c:
        c.argument('server_name', arg_type=server_param_type)

    with self.argument_context('sql server tde-key set') as c:
        c.argument('kid',
                   options_list=['--kid', '-k'],
                   help='The Azure Key Vault key identifier of the server key to be made encryption protector.'
                   'An example key identifier is '
                   '"https://YourVaultName.vault.azure.net/keys/YourKeyName/01234567890123456789012345678901"')
        c.argument('server_key_type',
                   options_list=['--server-key-type', '-t'],
                   help='The type of the server key',
                   arg_type=get_enum_type(ServerKeyType))

    #####
    #           sql server vnet-rule
    #####
    with self.argument_context('sql server vnet-rule') as c:
        # Help text needs to be specified because 'sql server vnet-rule create' is a custom
        # command.
        c.argument('server_name',
                   options_list=['--server', '-s'],
                   completer=get_resource_name_completion_list('Microsoft.SQL/servers'))

        c.argument('virtual_network_rule_name',
                   options_list=['--name', '-n'])

        c.argument('virtual_network_subnet_id',
                   options_list=['--subnet'],
                   help='Name or ID of the subnet that allows access to an Azure Sql Server. '
                   'If subnet name is provided, --vnet-name must be provided.')

        c.argument('ignore_missing_vnet_service_endpoint',
                   options_list=['--ignore-missing-endpoint', '-i'],
                   help='Create firewall rule before the virtual network has vnet service endpoint enabled',
                   arg_type=get_three_state_flag())

    with self.argument_context('sql server vnet-rule create') as c:
        c.extra('vnet_name', options_list=['--vnet-name'], help='The virtual network name')<|MERGE_RESOLUTION|>--- conflicted
+++ resolved
@@ -230,32 +230,10 @@
                    options_list=['--service-objective'],
                    help='Name of the service objective for the new database.')
 
-<<<<<<< HEAD
-    with self.argument_context('sql db create-replica') as c:
-        _configure_db_create_params(c, Engine.db, CreateMode.online_secondary)
-
-        c.argument('elastic_pool_name',
-                   help='Name of the elastic pool to create the new database in.')
-
-        c.argument('requested_service_objective_name',
-                   options_list=['--service-objective'],
-                   help='Name of the service objective for the new secondary database.')
-
-        c.argument('secondary_resource_group_name',
-                   options_list=['--secondary-resource-group'],
-                   help='Name of the resource group to create the new secondary database in.'
-                   ' If unspecified, defaults to the origin resource group.')
-
-        c.argument('secondary_server_name',
-                   options_list=['--secondary-server'],
-                   help='Name of the server to create the new secondary database in.')
-
     with self.argument_context('sql db rename') as c:
         c.argument('new_name',
                    help='The new name that the database will be renamed to.')
 
-=======
->>>>>>> 318bdd06
     with self.argument_context('sql db restore') as c:
         _configure_db_create_params(c, Engine.db, CreateMode.point_in_time_restore)
 
