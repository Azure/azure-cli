--- conflicted
+++ resolved
@@ -406,8 +406,6 @@
 
     parameters = json.loads(json.dumps(parameters))
 
-    if mode is None:
-        mode = 'Incremental'
     properties = DeploymentProperties(template=template_content, template_link=template_link,
                                       parameters=parameters, mode=mode, on_error_deployment=on_error_deployment)
 
@@ -1165,8 +1163,6 @@
         parameters = _get_missing_parameters(parameters, template_obj, _prompt_for_parameters, no_prompt)
         parameters = json.loads(json.dumps(parameters))
 
-    if mode is None:
-        mode = 'Incremental'
     properties = DeploymentProperties(template=template_content, template_link=template_link,
                                       parameters=parameters, mode=mode, on_error_deployment=on_error_deployment)
     return properties
@@ -1446,7 +1442,10 @@
     if mg_id is None and registering:
         if is_rpaas and accept_terms:
             wait = True
-        r = rcf.providers.register(namespace, properties=properties)
+        if cmd.supported_api_version(min_api='2021-04-01'):
+            r = rcf.providers.register(namespace, properties=properties)
+        else:
+            r = rcf.providers.register(namespace)
     elif mg_id and registering:
         r = rcf.providers.register_at_management_group_scope(namespace, mg_id)
         if r is None:
@@ -1518,17 +1517,19 @@
     from azure.core.exceptions import HttpResponseError
     policy_operations = client.policy_set_definitions if for_policy_set else client.policy_definitions
 
-    enforce_mutually_exclusive(subscription, management_group)
-    if subscription:
-        subscription_id = _get_subscription_id_from_subscription(cmd.cli_ctx, subscription)
-        client = get_mgmt_service_client(cmd.cli_ctx, ResourceType.MGMT_RESOURCE_POLICY,
-                                         subscription_id=subscription_id)
-        policy_operations = client.policy_set_definitions if for_policy_set else client.policy_definitions
+    if cmd.supported_api_version(min_api='2018-03-01'):
+        enforce_mutually_exclusive(subscription, management_group)
+        if subscription:
+            subscription_id = _get_subscription_id_from_subscription(cmd.cli_ctx, subscription)
+            client = get_mgmt_service_client(cmd.cli_ctx, ResourceType.MGMT_RESOURCE_POLICY,
+                                             subscription_id=subscription_id)
+            policy_operations = client.policy_set_definitions if for_policy_set else client.policy_definitions
     try:
-        if not management_group:
-            management_group, name = _parse_management_group_reference(name)
-        if management_group:
-            return policy_operations.get_at_management_group(management_group, name)
+        if cmd.supported_api_version(min_api='2018-03-01'):
+            if not management_group:
+                management_group, name = _parse_management_group_reference(name)
+            if management_group:
+                return policy_operations.get_at_management_group(name, management_group)
         return policy_operations.get(name)
     except (HttpResponseError) as ex:
         status_code = ex.status_code if isinstance(ex, HttpResponseError) else ex.response.status_code
@@ -1563,6 +1564,8 @@
 
 
 def _call_subscription_get(cmd, lock_client, *args):
+    if cmd.supported_api_version(max_api='2015-01-01'):
+        return lock_client.management_locks.get(*args)
     return lock_client.management_locks.get_at_subscription_level(*args)
 
 
@@ -1633,7 +1636,8 @@
         tags=tags
     )
 
-    parameters.managed_by = managed_by
+    if cmd.supported_api_version(min_api='2016-09-01'):
+        parameters.managed_by = managed_by
 
     return rcf.resource_groups.create_or_update(rg_name, parameters)
 
@@ -1689,11 +1693,6 @@
     else:
         raise InvalidArgumentValueError('az resource: error: argument --export-format: invalid ExportFormat value: \'%s\'' % export_format)
 
-<<<<<<< HEAD
-    result_poller = rcf.resource_groups.begin_export_template(resource_group_name,
-                                                              parameters=export_template_request)
-    result = LongRunningOperation(cmd.cli_ctx)(result_poller)
-=======
     # Exporting a resource group as a template is async since API version 2019-08-01.
     if cmd.supported_api_version(min_api='2019-08-01'):
         if cmd.supported_api_version(min_api='2024-11-01'):
@@ -1710,7 +1709,6 @@
     else:
         result = rcf.resource_groups.begin_export_template(resource_group_name,
                                                            parameters=export_template_request)
->>>>>>> 5c3cf2ff
 
     # pylint: disable=no-member
     # On error, server still returns 200, with details in the error attribute
@@ -3100,8 +3098,9 @@
 
 def register_provider(cmd, resource_provider_namespace, consent_to_permissions=False, mg=None, wait=False, accept_terms=None):
     properties = None
-    ProviderRegistrationRequest, ProviderConsentDefinition = cmd.get_models('ProviderRegistrationRequest', 'ProviderConsentDefinition')
-    properties = ProviderRegistrationRequest(third_party_provider_consent=ProviderConsentDefinition(consent_to_authorization=consent_to_permissions))
+    if cmd.supported_api_version(min_api='2021-04-01') and consent_to_permissions:
+        ProviderRegistrationRequest, ProviderConsentDefinition = cmd.get_models('ProviderRegistrationRequest', 'ProviderConsentDefinition')
+        properties = ProviderRegistrationRequest(third_party_provider_consent=ProviderConsentDefinition(consent_to_authorization=consent_to_permissions))
     _update_provider(cmd, resource_provider_namespace, registering=True, wait=wait, properties=properties, mg_id=mg, accept_terms=accept_terms)
 
 
@@ -3213,28 +3212,30 @@
     assignment = PolicyAssignment(display_name=display_name, policy_definition_id=policy_id, scope=scope, enforcement_mode=enforcement_mode, description=description)
     assignment.parameters = params if params else None
 
-    if not_scopes:
-        kwargs_list = []
-        for id_arg in not_scopes.split(' '):
-            id_parts = parse_resource_id(id_arg)
-            if id_parts.get('subscription') or _is_management_group_scope(id_arg):
-                kwargs_list.append(id_arg)
-            else:
-                raise InvalidArgumentValueError("Invalid resource ID value in --not-scopes: '%s'" % id_arg)
-        assignment.not_scopes = kwargs_list
+    if cmd.supported_api_version(min_api='2017-06-01-preview'):
+        if not_scopes:
+            kwargs_list = []
+            for id_arg in not_scopes.split(' '):
+                id_parts = parse_resource_id(id_arg)
+                if id_parts.get('subscription') or _is_management_group_scope(id_arg):
+                    kwargs_list.append(id_arg)
+                else:
+                    raise InvalidArgumentValueError("Invalid resource ID value in --not-scopes: '%s'" % id_arg)
+            assignment.not_scopes = kwargs_list
 
     identities = None
-    if location:
-        assignment.location = location
-    if mi_system_assigned is not None or assign_identity is not None:
-        identities = [MSI_LOCAL_ID]
-    elif mi_user_assigned is not None:
-        identities = [mi_user_assigned]
-
-    identity = None
-    if identities is not None:
-        identity = _build_identities_info(cmd, identities, resource_group_name)
-    assignment.identity = identity
+    if cmd.supported_api_version(min_api='2018-05-01'):
+        if location:
+            assignment.location = location
+        if mi_system_assigned is not None or assign_identity is not None:
+            identities = [MSI_LOCAL_ID]
+        elif mi_user_assigned is not None:
+            identities = [mi_user_assigned]
+
+        identity = None
+        if identities is not None:
+            identity = _build_identities_info(cmd, identities, resource_group_name)
+        assignment.identity = identity
 
     if name is None:
         name = (base64.urlsafe_b64encode(uuid.uuid4().bytes).decode())[:-2]
@@ -3308,21 +3309,24 @@
         parameters=params if params is not None else existing_assignment.parameters,
         description=description if description is not None else existing_assignment.description)
 
-    kwargs_list = existing_assignment.not_scopes
-    if not_scopes:
-        kwargs_list = []
-        for id_arg in not_scopes.split(' '):
-            id_parts = parse_resource_id(id_arg)
-            if id_parts.get('subscription') or _is_management_group_scope(id_arg):
-                kwargs_list.append(id_arg)
-            else:
-                raise InvalidArgumentValueError("Invalid resource ID value in --not-scopes: '%s'" % id_arg)
+    if cmd.supported_api_version(min_api='2017-06-01-preview'):
+        kwargs_list = existing_assignment.not_scopes
+        if not_scopes:
+            kwargs_list = []
+            for id_arg in not_scopes.split(' '):
+                id_parts = parse_resource_id(id_arg)
+                if id_parts.get('subscription') or _is_management_group_scope(id_arg):
+                    kwargs_list.append(id_arg)
+                else:
+                    raise InvalidArgumentValueError("Invalid resource ID value in --not-scopes: '%s'" % id_arg)
         assignment.not_scopes = kwargs_list
 
-    assignment.location = existing_assignment.location
-    assignment.identity = existing_assignment.identity
-
-    assignment.non_compliance_messages = existing_assignment.non_compliance_messages
+    if cmd.supported_api_version(min_api='2018-05-01'):
+        assignment.location = existing_assignment.location
+        assignment.identity = existing_assignment.identity
+
+    if cmd.supported_api_version(min_api='2020-09-01'):
+        assignment.non_compliance_messages = existing_assignment.non_compliance_messages
 
     return policy_client.policy_assignments.create(scope, name, assignment)
 
@@ -3482,17 +3486,20 @@
     PolicyDefinition = cmd.get_models('PolicyDefinition')
     parameters = PolicyDefinition(policy_rule=rules, parameters=params, description=description,
                                   display_name=display_name)
-    parameters.mode = mode
-    parameters.metadata = metadata
-    enforce_mutually_exclusive(subscription, management_group)
-    if management_group:
-        policy_client = _resource_policy_client_factory(cmd.cli_ctx)
-        return policy_client.policy_definitions.create_or_update_at_management_group(management_group, name, parameters)
-    if subscription:
-        subscription_id = _get_subscription_id_from_subscription(cmd.cli_ctx, subscription)
-        policy_client = get_mgmt_service_client(cmd.cli_ctx, ResourceType.MGMT_RESOURCE_POLICY,
-                                                subscription_id=subscription_id)
-        return policy_client.policy_definitions.create_or_update(name, parameters)
+    if cmd.supported_api_version(min_api='2016-12-01'):
+        parameters.mode = mode
+    if cmd.supported_api_version(min_api='2017-06-01-preview'):
+        parameters.metadata = metadata
+    if cmd.supported_api_version(min_api='2018-03-01'):
+        enforce_mutually_exclusive(subscription, management_group)
+        if management_group:
+            policy_client = _resource_policy_client_factory(cmd.cli_ctx)
+            return policy_client.policy_definitions.create_or_update_at_management_group(name, management_group, parameters)
+        if subscription:
+            subscription_id = _get_subscription_id_from_subscription(cmd.cli_ctx, subscription)
+            policy_client = get_mgmt_service_client(cmd.cli_ctx, ResourceType.MGMT_RESOURCE_POLICY,
+                                                    subscription_id=subscription_id)
+            return policy_client.policy_definitions.create_or_update(name, parameters)
 
     policy_client = _resource_policy_client_factory(cmd.cli_ctx)
     return policy_client.policy_definitions.create_or_update(name, parameters)
@@ -3509,16 +3516,18 @@
     parameters = PolicySetDefinition(policy_definitions=definitions, parameters=params, description=description,
                                      display_name=display_name, policy_definition_groups=definition_groups)
 
-    parameters.metadata = metadata
-    enforce_mutually_exclusive(subscription, management_group)
-    if management_group:
-        policy_client = _resource_policy_client_factory(cmd.cli_ctx)
-        return policy_client.policy_set_definitions.create_or_update_at_management_group(management_group, name, parameters)
-    if subscription:
-        subscription_id = _get_subscription_id_from_subscription(cmd.cli_ctx, subscription)
-        policy_client = get_mgmt_service_client(cmd.cli_ctx, ResourceType.MGMT_RESOURCE_POLICY,
-                                                subscription_id=subscription_id)
-        return policy_client.policy_set_definitions.create_or_update(name, parameters)
+    if cmd.supported_api_version(min_api='2017-06-01-preview'):
+        parameters.metadata = metadata
+    if cmd.supported_api_version(min_api='2018-03-01'):
+        enforce_mutually_exclusive(subscription, management_group)
+        if management_group:
+            policy_client = _resource_policy_client_factory(cmd.cli_ctx)
+            return policy_client.policy_set_definitions.create_or_update_at_management_group(name, management_group, parameters)
+        if subscription:
+            subscription_id = _get_subscription_id_from_subscription(cmd.cli_ctx, subscription)
+            policy_client = get_mgmt_service_client(cmd.cli_ctx, ResourceType.MGMT_RESOURCE_POLICY,
+                                                    subscription_id=subscription_id)
+            return policy_client.policy_set_definitions.create_or_update(name, parameters)
 
     policy_client = _resource_policy_client_factory(cmd.cli_ctx)
     return policy_client.policy_set_definitions.create_or_update(name, parameters)
@@ -3536,60 +3545,65 @@
 
 def list_policy_definition(cmd, subscription=None, management_group=None):
 
-    enforce_mutually_exclusive(subscription, management_group)
-    if management_group:
-        policy_client = _resource_policy_client_factory(cmd.cli_ctx)
-        return policy_client.policy_definitions.list_by_management_group(management_group)
-    if subscription:
-        subscription_id = _get_subscription_id_from_subscription(cmd.cli_ctx, subscription)
-        policy_client = get_mgmt_service_client(cmd.cli_ctx, ResourceType.MGMT_RESOURCE_POLICY,
-                                                subscription_id=subscription_id)
-        return policy_client.policy_definitions.list()
+    if cmd.supported_api_version(min_api='2018-03-01'):
+        enforce_mutually_exclusive(subscription, management_group)
+        if management_group:
+            policy_client = _resource_policy_client_factory(cmd.cli_ctx)
+            return policy_client.policy_definitions.list_by_management_group(management_group)
+        if subscription:
+            subscription_id = _get_subscription_id_from_subscription(cmd.cli_ctx, subscription)
+            policy_client = get_mgmt_service_client(cmd.cli_ctx, ResourceType.MGMT_RESOURCE_POLICY,
+                                                    subscription_id=subscription_id)
+            return policy_client.policy_definitions.list()
 
     policy_client = _resource_policy_client_factory(cmd.cli_ctx)
     return policy_client.policy_definitions.list()
 
 
 def list_policy_setdefinition(cmd, subscription=None, management_group=None):
-    enforce_mutually_exclusive(subscription, management_group)
-    if management_group:
-        policy_client = _resource_policy_client_factory(cmd.cli_ctx)
-        return policy_client.policy_set_definitions.list_by_management_group(management_group)
-    if subscription:
-        subscription_id = _get_subscription_id_from_subscription(cmd.cli_ctx, subscription)
-        policy_client = get_mgmt_service_client(cmd.cli_ctx, ResourceType.MGMT_RESOURCE_POLICY,
-                                                subscription_id=subscription_id)
-        return policy_client.policy_set_definitions.list()
+    if cmd.supported_api_version(min_api='2018-03-01'):
+        enforce_mutually_exclusive(subscription, management_group)
+        if management_group:
+            policy_client = _resource_policy_client_factory(cmd.cli_ctx)
+            return policy_client.policy_set_definitions.list_by_management_group(management_group)
+        if subscription:
+            subscription_id = _get_subscription_id_from_subscription(cmd.cli_ctx, subscription)
+            policy_client = get_mgmt_service_client(cmd.cli_ctx, ResourceType.MGMT_RESOURCE_POLICY,
+                                                    subscription_id=subscription_id)
+            return policy_client.policy_set_definitions.list()
 
     policy_client = _resource_policy_client_factory(cmd.cli_ctx)
     return policy_client.policy_set_definitions.list()
 
 
 def delete_policy_definition(cmd, policy_definition_name, subscription=None, management_group=None):
-    enforce_mutually_exclusive(subscription, management_group)
-    if management_group:
-        policy_client = _resource_policy_client_factory(cmd.cli_ctx)
-        return policy_client.policy_definitions.delete_at_management_group(management_group, policy_definition_name)
-    if subscription:
-        subscription_id = _get_subscription_id_from_subscription(cmd.cli_ctx, subscription)
-        policy_client = get_mgmt_service_client(cmd.cli_ctx, ResourceType.MGMT_RESOURCE_POLICY,
-                                                subscription_id=subscription_id)
-        return policy_client.policy_definitions.delete(policy_definition_name)
+    if cmd.supported_api_version(min_api='2018-03-01'):
+        enforce_mutually_exclusive(subscription, management_group)
+        if management_group:
+            policy_client = _resource_policy_client_factory(cmd.cli_ctx)
+            return policy_client.policy_definitions.delete_at_management_group(policy_definition_name, management_group)
+        if subscription:
+            subscription_id = _get_subscription_id_from_subscription(cmd.cli_ctx, subscription)
+            policy_client = get_mgmt_service_client(cmd.cli_ctx, ResourceType.MGMT_RESOURCE_POLICY,
+                                                    subscription_id=subscription_id)
+            return policy_client.policy_definitions.delete(policy_definition_name)
 
     policy_client = _resource_policy_client_factory(cmd.cli_ctx)
     return policy_client.policy_definitions.delete(policy_definition_name)
 
 
 def delete_policy_setdefinition(cmd, policy_set_definition_name, subscription=None, management_group=None):
-    enforce_mutually_exclusive(subscription, management_group)
-    if management_group:
-        policy_client = _resource_policy_client_factory(cmd.cli_ctx)
-        return policy_client.policy_set_definitions.delete_at_management_group(management_group, policy_set_definition_name)
-    if subscription:
-        subscription_id = _get_subscription_id_from_subscription(cmd.cli_ctx, subscription)
-        policy_client = get_mgmt_service_client(cmd.cli_ctx, ResourceType.MGMT_RESOURCE_POLICY,
-                                                subscription_id=subscription_id)
-        return policy_client.policy_set_definitions.delete(policy_set_definition_name)
+    if cmd.supported_api_version(min_api='2018-03-01'):
+        enforce_mutually_exclusive(subscription, management_group)
+        if management_group:
+            policy_client = _resource_policy_client_factory(cmd.cli_ctx)
+            return policy_client.policy_set_definitions.delete_at_management_group(policy_set_definition_name,
+                                                                                   management_group)
+        if subscription:
+            subscription_id = _get_subscription_id_from_subscription(cmd.cli_ctx, subscription)
+            policy_client = get_mgmt_service_client(cmd.cli_ctx, ResourceType.MGMT_RESOURCE_POLICY,
+                                                    subscription_id=subscription_id)
+            return policy_client.policy_set_definitions.delete(policy_set_definition_name)
 
     policy_client = _resource_policy_client_factory(cmd.cli_ctx)
     return policy_client.policy_set_definitions.delete(policy_set_definition_name)
@@ -3614,15 +3628,17 @@
         description=description if description is not None else definition.description,
         metadata=metadata if metadata is not None else definition.metadata)
 
-    parameters.mode = mode
-    enforce_mutually_exclusive(subscription, management_group)
-    if management_group:
-        return policy_client.policy_definitions.create_or_update_at_management_group(management_group, policy_definition_name, parameters)
-    if subscription:
-        subscription_id = _get_subscription_id_from_subscription(cmd.cli_ctx, subscription)
-        policy_client = get_mgmt_service_client(cmd.cli_ctx, ResourceType.MGMT_RESOURCE_POLICY,
-                                                subscription_id=subscription_id)
-        return policy_client.policy_definitions.create_or_update(policy_definition_name, parameters)
+    if cmd.supported_api_version(min_api='2016-12-01'):
+        parameters.mode = mode
+    if cmd.supported_api_version(min_api='2018-03-01'):
+        enforce_mutually_exclusive(subscription, management_group)
+        if management_group:
+            return policy_client.policy_definitions.create_or_update_at_management_group(policy_definition_name, management_group, parameters)
+        if subscription:
+            subscription_id = _get_subscription_id_from_subscription(cmd.cli_ctx, subscription)
+            policy_client = get_mgmt_service_client(cmd.cli_ctx, ResourceType.MGMT_RESOURCE_POLICY,
+                                                    subscription_id=subscription_id)
+            return policy_client.policy_definitions.create_or_update(policy_definition_name, parameters)
 
     return policy_client.policy_definitions.create_or_update(policy_definition_name, parameters)
 
@@ -3647,14 +3663,15 @@
         policy_definition_groups=definition_groups if definition_groups is not None else definition.policy_definition_groups,
         metadata=metadata if metadata is not None else definition.metadata)
 
-    enforce_mutually_exclusive(subscription, management_group)
-    if management_group:
-        return policy_client.policy_set_definitions.create_or_update_at_management_group(management_group, policy_set_definition_name, parameters)
-    if subscription:
-        subscription_id = _get_subscription_id_from_subscription(cmd.cli_ctx, subscription)
-        policy_client = get_mgmt_service_client(cmd.cli_ctx, ResourceType.MGMT_RESOURCE_POLICY,
-                                                subscription_id=subscription_id)
-        return policy_client.policy_set_definitions.create_or_update(policy_set_definition_name, parameters)
+    if cmd.supported_api_version(min_api='2018-03-01'):
+        enforce_mutually_exclusive(subscription, management_group)
+        if management_group:
+            return policy_client.policy_set_definitions.create_or_update_at_management_group(policy_set_definition_name, management_group, parameters)
+        if subscription:
+            subscription_id = _get_subscription_id_from_subscription(cmd.cli_ctx, subscription)
+            policy_client = get_mgmt_service_client(cmd.cli_ctx, ResourceType.MGMT_RESOURCE_POLICY,
+                                                    subscription_id=subscription_id)
+            return policy_client.policy_set_definitions.create_or_update(policy_set_definition_name, parameters)
 
     return policy_client.policy_set_definitions.create_or_update(policy_set_definition_name, parameters)
 
@@ -4085,6 +4102,10 @@
         return _call_subscription_get(cmd, lock_client, lock_name)
     if resource_name is None:
         return lock_client.management_locks.get_at_resource_group_level(resource_group, lock_name)
+    if cmd.supported_api_version(max_api='2015-01-01'):
+        lock_list = list_locks(resource_group, resource_provider_namespace, parent_resource_path,
+                               resource_type, resource_name)
+        return next((lock for lock in lock_list if lock.name == lock_name), None)
     return lock_client.management_locks.get_at_resource_level(
         resource_group, resource_provider_namespace,
         parent_resource_path or '', resource_type, resource_name, lock_name)
@@ -4217,6 +4238,10 @@
         _update_lock_parameters(params, level, notes)
         return lock_client.management_locks.create_or_update_at_resource_group_level(
             resource_group, lock_name, params)
+    if cmd.supported_api_version(max_api='2015-01-01'):
+        lock_list = list_locks(resource_group, resource_provider_namespace, parent_resource_path,
+                               resource_type, resource_name)
+        return next((lock for lock in lock_list if lock.name == lock_name), None)
     params = lock_client.management_locks.get_at_resource_level(
         resource_group, resource_provider_namespace, parent_resource_path or '', resource_type,
         resource_name, lock_name)
