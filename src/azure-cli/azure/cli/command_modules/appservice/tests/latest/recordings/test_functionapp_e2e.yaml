interactions:
- request:
    body: null
    headers:
      Accept:
      - application/json
      Accept-Encoding:
      - gzip, deflate
      CommandName:
      - appservice plan create
      Connection:
      - keep-alive
      ParameterSetName:
      - -g -n
      User-Agent:
      - AZURECLI/2.30.0 azsdk-python-azure-mgmt-resource/19.0.0 Python/3.8.6 (macOS-10.15.7-x86_64-i386-64bit)
    method: GET
    uri: https://management.azure.com/subscriptions/00000000-0000-0000-0000-000000000000/resourcegroups/clitest.rg000001?api-version=2021-04-01
  response:
    body:
      string: '{"id":"/subscriptions/00000000-0000-0000-0000-000000000000/resourceGroups/clitest.rg000001","name":"clitest.rg000001","type":"Microsoft.Resources/resourceGroups","location":"francecentral","tags":{"product":"azurecli","cause":"automation","date":"2021-11-19T21:37:19Z"},"properties":{"provisioningState":"Succeeded"}}'
    headers:
      cache-control:
      - no-cache
      content-length:
      - '317'
      content-type:
      - application/json; charset=utf-8
      date:
<<<<<<< HEAD
      - Mon, 08 Nov 2021 22:24:29 GMT
      expires:
      - '-1'
      pragma:
      - no-cache
      strict-transport-security:
      - max-age=31536000; includeSubDomains
      vary:
      - Accept-Encoding
      x-content-type-options:
      - nosniff
    status:
      code: 200
      message: OK
- request:
    body: '{"name": "func-e2e-plan000005", "type": "Microsoft.Web/serverfarms", "location":
      "francecentral", "properties": {"skuName": "B1", "capacity": 1}}'
    headers:
      Accept:
      - application/json
      Accept-Encoding:
      - gzip, deflate
      CommandName:
      - appservice plan create
      Connection:
      - keep-alive
      Content-Length:
      - '150'
      Content-Type:
      - application/json
      ParameterSetName:
      - -g -n
      User-Agent:
      - AZURECLI/2.30.0 azsdk-python-azure-mgmt-web/4.0.0 Python/3.8.6 (macOS-10.15.7-x86_64-i386-64bit)
    method: POST
    uri: https://management.azure.com/subscriptions/00000000-0000-0000-0000-000000000000/resourceGroups/clitest.rg000001/providers/Microsoft.Web/validate?api-version=2020-09-01
  response:
    body:
      string: '{"status":"Success","error":null}'
    headers:
      cache-control:
      - no-cache
      content-length:
      - '33'
      content-type:
      - application/json
      date:
      - Mon, 08 Nov 2021 22:24:29 GMT
      expires:
      - '-1'
      pragma:
      - no-cache
      server:
      - Microsoft-IIS/10.0
      strict-transport-security:
      - max-age=31536000; includeSubDomains
      transfer-encoding:
      - chunked
      vary:
      - Accept-Encoding
      x-aspnet-version:
      - 4.0.30319
      x-content-type-options:
      - nosniff
      x-ms-ratelimit-remaining-subscription-writes:
      - '1199'
      x-powered-by:
      - ASP.NET
    status:
      code: 200
      message: OK
- request:
    body: null
    headers:
      Accept:
      - application/json
      Accept-Encoding:
      - gzip, deflate
      CommandName:
      - appservice plan create
      Connection:
      - keep-alive
      ParameterSetName:
      - -g -n
      User-Agent:
      - AZURECLI/2.30.0 azsdk-python-azure-mgmt-resource/19.0.0 Python/3.8.6 (macOS-10.15.7-x86_64-i386-64bit)
    method: GET
    uri: https://management.azure.com/subscriptions/00000000-0000-0000-0000-000000000000/resourcegroups/clitest.rg000001?api-version=2021-04-01
  response:
    body:
      string: '{"id":"/subscriptions/00000000-0000-0000-0000-000000000000/resourceGroups/clitest.rg000001","name":"clitest.rg000001","type":"Microsoft.Resources/resourceGroups","location":"francecentral","tags":{"product":"azurecli","cause":"automation","date":"2021-11-08T22:24:23Z"},"properties":{"provisioningState":"Succeeded"}}'
    headers:
      cache-control:
      - no-cache
      content-length:
      - '317'
      content-type:
      - application/json; charset=utf-8
      date:
      - Mon, 08 Nov 2021 22:24:29 GMT
=======
      - Fri, 19 Nov 2021 21:37:26 GMT
>>>>>>> 8f28e981
      expires:
      - '-1'
      pragma:
      - no-cache
      strict-transport-security:
      - max-age=31536000; includeSubDomains
      vary:
      - Accept-Encoding
      x-content-type-options:
      - nosniff
    status:
      code: 200
      message: OK
- request:
    body: '{"location": "francecentral", "sku": {"name": "B1", "tier": "BASIC", "capacity":
      1}, "properties": {"perSiteScaling": false, "isXenon": false}}'
    headers:
      Accept:
      - application/json
      Accept-Encoding:
      - gzip, deflate
      CommandName:
      - appservice plan create
      Connection:
      - keep-alive
      Content-Length:
      - '143'
      Content-Type:
      - application/json
      ParameterSetName:
      - -g -n
      User-Agent:
      - AZURECLI/2.30.0 azsdk-python-azure-mgmt-web/4.0.0 Python/3.8.6 (macOS-10.15.7-x86_64-i386-64bit)
    method: PUT
    uri: https://management.azure.com/subscriptions/00000000-0000-0000-0000-000000000000/resourceGroups/clitest.rg000001/providers/Microsoft.Web/serverfarms/func-e2e-plan000005?api-version=2020-09-01
  response:
    body:
      string: '{"id":"/subscriptions/00000000-0000-0000-0000-000000000000/resourceGroups/clitest.rg000001/providers/Microsoft.Web/serverfarms/func-e2e-plan000005","name":"func-e2e-plan000005","type":"Microsoft.Web/serverfarms","kind":"app","location":"francecentral","properties":{"serverFarmId":10324,"name":"func-e2e-plan000005","sku":{"name":"B1","tier":"Basic","size":"B1","family":"B","capacity":1},"workerSize":"Default","workerSizeId":0,"workerTierName":null,"numberOfWorkers":1,"currentWorkerSize":"Default","currentWorkerSizeId":0,"currentNumberOfWorkers":1,"status":"Ready","webSpace":"clitest.rg000001-FranceCentralwebspace","subscription":"2edc29f4-b81f-494b-a624-cc619903b837","adminSiteName":null,"hostingEnvironment":null,"hostingEnvironmentProfile":null,"maximumNumberOfWorkers":0,"planName":"VirtualDedicatedPlan","adminRuntimeSiteName":null,"computeMode":"Dedicated","siteMode":null,"geoRegion":"France
        Central","perSiteScaling":false,"elasticScaleEnabled":false,"maximumElasticWorkerCount":1,"numberOfSites":0,"hostingEnvironmentId":null,"isSpot":false,"spotExpirationTime":null,"freeOfferExpirationTime":null,"tags":null,"kind":"app","resourceGroup":"clitest.rg000001","reserved":false,"isXenon":false,"hyperV":false,"mdmId":"waws-prod-par-021_10324","targetWorkerCount":0,"targetWorkerSizeId":0,"provisioningState":"Succeeded","webSiteId":null,"existingServerFarmIds":null,"kubeEnvironmentProfile":null,"zoneRedundant":false},"sku":{"name":"B1","tier":"Basic","size":"B1","family":"B","capacity":1}}'
    headers:
      cache-control:
      - no-cache
      content-length:
      - '1505'
      content-type:
      - application/json
      date:
      - Fri, 19 Nov 2021 21:37:39 GMT
      etag:
      - '"1D7DD8DABADB195"'
      expires:
      - '-1'
      pragma:
      - no-cache
      server:
      - Microsoft-IIS/10.0
      strict-transport-security:
      - max-age=31536000; includeSubDomains
      transfer-encoding:
      - chunked
      vary:
      - Accept-Encoding
      x-aspnet-version:
      - 4.0.30319
      x-content-type-options:
      - nosniff
      x-ms-ratelimit-remaining-subscription-writes:
      - '1198'
      x-powered-by:
      - ASP.NET
    status:
      code: 200
      message: OK
- request:
    body: null
    headers:
      Accept:
      - application/json
      Accept-Encoding:
      - gzip, deflate
      CommandName:
      - appservice plan list
      Connection:
      - keep-alive
      ParameterSetName:
      - -g
      User-Agent:
      - AZURECLI/2.30.0 azsdk-python-azure-mgmt-web/4.0.0 Python/3.8.6 (macOS-10.15.7-x86_64-i386-64bit)
    method: GET
    uri: https://management.azure.com/subscriptions/00000000-0000-0000-0000-000000000000/resourceGroups/clitest.rg000001/providers/Microsoft.Web/serverfarms?api-version=2020-09-01
  response:
    body:
      string: '{"value":[{"id":"/subscriptions/00000000-0000-0000-0000-000000000000/resourceGroups/clitest.rg000001/providers/Microsoft.Web/serverfarms/func-e2e-plan000005","name":"func-e2e-plan000005","type":"Microsoft.Web/serverfarms","kind":"app","location":"France
        Central","properties":{"serverFarmId":10324,"name":"func-e2e-plan000005","workerSize":"Default","workerSizeId":0,"workerTierName":null,"numberOfWorkers":1,"currentWorkerSize":"Default","currentWorkerSizeId":0,"currentNumberOfWorkers":1,"status":"Ready","webSpace":"clitest.rg000001-FranceCentralwebspace","subscription":"2edc29f4-b81f-494b-a624-cc619903b837","adminSiteName":null,"hostingEnvironment":null,"hostingEnvironmentProfile":null,"maximumNumberOfWorkers":3,"planName":"VirtualDedicatedPlan","adminRuntimeSiteName":null,"computeMode":"Dedicated","siteMode":null,"geoRegion":"France
        Central","perSiteScaling":false,"elasticScaleEnabled":false,"maximumElasticWorkerCount":1,"numberOfSites":0,"hostingEnvironmentId":null,"isSpot":false,"spotExpirationTime":null,"freeOfferExpirationTime":null,"tags":null,"kind":"app","resourceGroup":"clitest.rg000001","reserved":false,"isXenon":false,"hyperV":false,"mdmId":"waws-prod-par-021_10324","targetWorkerCount":0,"targetWorkerSizeId":0,"provisioningState":"Succeeded","webSiteId":null,"existingServerFarmIds":null,"kubeEnvironmentProfile":null,"zoneRedundant":false},"sku":{"name":"B1","tier":"Basic","size":"B1","family":"B","capacity":1}}],"nextLink":null,"id":null}'
    headers:
      cache-control:
      - no-cache
      content-length:
      - '1471'
      content-type:
      - application/json
      date:
      - Fri, 19 Nov 2021 21:37:40 GMT
      expires:
      - '-1'
      pragma:
      - no-cache
      server:
      - Microsoft-IIS/10.0
      strict-transport-security:
      - max-age=31536000; includeSubDomains
      transfer-encoding:
      - chunked
      vary:
      - Accept-Encoding
      x-aspnet-version:
      - 4.0.30319
      x-content-type-options:
      - nosniff
      x-powered-by:
      - ASP.NET
    status:
      code: 200
      message: OK
- request:
    body: '{"sku": {"name": "Standard_LRS"}, "kind": "StorageV2", "location": "francecentral",
      "properties": {"encryption": {"services": {"blob": {}}, "keySource": "Microsoft.Storage"}}}'
    headers:
      Accept:
      - application/json
      Accept-Encoding:
      - gzip, deflate
      CommandName:
      - storage account create
      Connection:
      - keep-alive
      Content-Length:
      - '175'
      Content-Type:
      - application/json
      ParameterSetName:
      - --name -g -l --sku
      User-Agent:
      - AZURECLI/2.30.0 azsdk-python-azure-mgmt-storage/19.0.0 Python/3.8.6 (macOS-10.15.7-x86_64-i386-64bit)
    method: PUT
    uri: https://management.azure.com/subscriptions/00000000-0000-0000-0000-000000000000/resourceGroups/clitest.rg000001/providers/Microsoft.Storage/storageAccounts/functionappplanstorage?api-version=2021-06-01
  response:
    body:
      string: ''
    headers:
      cache-control:
      - no-cache
      content-length:
      - '0'
      content-type:
      - text/plain; charset=utf-8
      date:
      - Fri, 19 Nov 2021 21:37:46 GMT
      expires:
      - '-1'
      location:
      - https://management.azure.com/subscriptions/00000000-0000-0000-0000-000000000000/providers/Microsoft.Storage/locations/francecentral/asyncoperations/4eaea18c-6f6f-424a-bc8a-3234ccfd0371?monitor=true&api-version=2021-06-01
      pragma:
      - no-cache
      server:
      - Microsoft-Azure-Storage-Resource-Provider/1.0,Microsoft-HTTPAPI/2.0 Microsoft-HTTPAPI/2.0
      strict-transport-security:
      - max-age=31536000; includeSubDomains
      x-content-type-options:
      - nosniff
      x-ms-ratelimit-remaining-subscription-writes:
      - '1198'
    status:
      code: 202
      message: Accepted
- request:
    body: null
    headers:
      Accept:
      - '*/*'
      Accept-Encoding:
      - gzip, deflate
      CommandName:
      - storage account create
      Connection:
      - keep-alive
      ParameterSetName:
      - --name -g -l --sku
      User-Agent:
      - AZURECLI/2.30.0 azsdk-python-azure-mgmt-storage/19.0.0 Python/3.8.6 (macOS-10.15.7-x86_64-i386-64bit)
    method: GET
    uri: https://management.azure.com/subscriptions/00000000-0000-0000-0000-000000000000/providers/Microsoft.Storage/locations/francecentral/asyncoperations/4eaea18c-6f6f-424a-bc8a-3234ccfd0371?monitor=true&api-version=2021-06-01
  response:
    body:
      string: ''
    headers:
      cache-control:
      - no-cache
      content-length:
      - '0'
      content-type:
      - text/plain; charset=utf-8
      date:
      - Fri, 19 Nov 2021 21:38:04 GMT
      expires:
      - '-1'
      location:
      - https://management.azure.com/subscriptions/00000000-0000-0000-0000-000000000000/providers/Microsoft.Storage/locations/francecentral/asyncoperations/4eaea18c-6f6f-424a-bc8a-3234ccfd0371?monitor=true&api-version=2021-06-01
      pragma:
      - no-cache
      server:
      - Microsoft-Azure-Storage-Resource-Provider/1.0,Microsoft-HTTPAPI/2.0 Microsoft-HTTPAPI/2.0
      strict-transport-security:
      - max-age=31536000; includeSubDomains
      x-content-type-options:
      - nosniff
    status:
      code: 202
      message: Accepted
- request:
    body: null
    headers:
      Accept:
      - '*/*'
      Accept-Encoding:
      - gzip, deflate
      CommandName:
      - storage account create
      Connection:
      - keep-alive
      ParameterSetName:
      - --name -g -l --sku
      User-Agent:
      - AZURECLI/2.30.0 azsdk-python-azure-mgmt-storage/19.0.0 Python/3.8.6 (macOS-10.15.7-x86_64-i386-64bit)
    method: GET
    uri: https://management.azure.com/subscriptions/00000000-0000-0000-0000-000000000000/providers/Microsoft.Storage/locations/francecentral/asyncoperations/4eaea18c-6f6f-424a-bc8a-3234ccfd0371?monitor=true&api-version=2021-06-01
  response:
    body:
      string: ''
    headers:
      cache-control:
      - no-cache
      content-length:
      - '0'
      content-type:
      - text/plain; charset=utf-8
      date:
      - Fri, 19 Nov 2021 21:38:07 GMT
      expires:
      - '-1'
      location:
      - https://management.azure.com/subscriptions/00000000-0000-0000-0000-000000000000/providers/Microsoft.Storage/locations/francecentral/asyncoperations/4eaea18c-6f6f-424a-bc8a-3234ccfd0371?monitor=true&api-version=2021-06-01
      pragma:
      - no-cache
      server:
      - Microsoft-Azure-Storage-Resource-Provider/1.0,Microsoft-HTTPAPI/2.0 Microsoft-HTTPAPI/2.0
      strict-transport-security:
      - max-age=31536000; includeSubDomains
      x-content-type-options:
      - nosniff
    status:
      code: 202
      message: Accepted
- request:
    body: null
    headers:
      Accept:
      - '*/*'
      Accept-Encoding:
      - gzip, deflate
      CommandName:
      - storage account create
      Connection:
      - keep-alive
      ParameterSetName:
      - --name -g -l --sku
      User-Agent:
      - AZURECLI/2.30.0 azsdk-python-azure-mgmt-storage/19.0.0 Python/3.8.6 (macOS-10.15.7-x86_64-i386-64bit)
    method: GET
    uri: https://management.azure.com/subscriptions/00000000-0000-0000-0000-000000000000/providers/Microsoft.Storage/locations/francecentral/asyncoperations/4eaea18c-6f6f-424a-bc8a-3234ccfd0371?monitor=true&api-version=2021-06-01
  response:
    body:
      string: '{"sku":{"name":"Standard_LRS","tier":"Standard"},"kind":"StorageV2","id":"/subscriptions/00000000-0000-0000-0000-000000000000/resourceGroups/clitest.rg000001/providers/Microsoft.Storage/storageAccounts/functionappplanstorage","name":"functionappplanstorage","type":"Microsoft.Storage/storageAccounts","location":"francecentral","tags":{},"properties":{"keyCreationTime":{"key1":"2021-11-19T21:37:45.3475980Z","key2":"2021-11-19T21:37:45.3475980Z"},"privateEndpointConnections":[],"minimumTlsVersion":"TLS1_0","allowBlobPublicAccess":true,"networkAcls":{"bypass":"AzureServices","virtualNetworkRules":[],"ipRules":[],"defaultAction":"Allow"},"supportsHttpsTrafficOnly":true,"encryption":{"services":{"file":{"keyType":"Account","enabled":true,"lastEnabledTime":"2021-11-19T21:37:45.3475980Z"},"blob":{"keyType":"Account","enabled":true,"lastEnabledTime":"2021-11-19T21:37:45.3475980Z"}},"keySource":"Microsoft.Storage"},"accessTier":"Hot","provisioningState":"Succeeded","creationTime":"2021-11-19T21:37:45.2851254Z","primaryEndpoints":{"dfs":"https://functionappplanstorage.dfs.core.windows.net/","web":"https://functionappplanstorage.z28.web.core.windows.net/","blob":"https://functionappplanstorage.blob.core.windows.net/","queue":"https://functionappplanstorage.queue.core.windows.net/","table":"https://functionappplanstorage.table.core.windows.net/","file":"https://functionappplanstorage.file.core.windows.net/"},"primaryLocation":"francecentral","statusOfPrimary":"available"}}'
    headers:
      cache-control:
      - no-cache
      content-length:
      - '1484'
      content-type:
      - application/json
      date:
      - Fri, 19 Nov 2021 21:38:10 GMT
      expires:
      - '-1'
      pragma:
      - no-cache
      server:
      - Microsoft-Azure-Storage-Resource-Provider/1.0,Microsoft-HTTPAPI/2.0 Microsoft-HTTPAPI/2.0
      strict-transport-security:
      - max-age=31536000; includeSubDomains
      transfer-encoding:
      - chunked
      vary:
      - Accept-Encoding
      x-content-type-options:
      - nosniff
    status:
      code: 200
      message: OK
- request:
    body: '{"sku": {"name": "Standard_LRS"}, "kind": "StorageV2", "location": "francecentral",
      "properties": {"encryption": {"services": {"blob": {}}, "keySource": "Microsoft.Storage"}}}'
    headers:
      Accept:
      - application/json
      Accept-Encoding:
      - gzip, deflate
      CommandName:
      - storage account create
      Connection:
      - keep-alive
      Content-Length:
      - '175'
      Content-Type:
      - application/json
      ParameterSetName:
      - --name -g -l --sku
      User-Agent:
      - AZURECLI/2.30.0 azsdk-python-azure-mgmt-storage/19.0.0 Python/3.8.6 (macOS-10.15.7-x86_64-i386-64bit)
    method: PUT
    uri: https://management.azure.com/subscriptions/00000000-0000-0000-0000-000000000000/resourceGroups/clitest.rg000002/providers/Microsoft.Storage/storageAccounts/functionappplanstorage2?api-version=2021-06-01
  response:
    body:
      string: ''
    headers:
      cache-control:
      - no-cache
      content-length:
      - '0'
      content-type:
      - text/plain; charset=utf-8
      date:
      - Fri, 19 Nov 2021 21:38:17 GMT
      expires:
      - '-1'
      location:
      - https://management.azure.com/subscriptions/00000000-0000-0000-0000-000000000000/providers/Microsoft.Storage/locations/francecentral/asyncoperations/522dcafd-b0fb-4e46-9de0-6c2424a5cbcb?monitor=true&api-version=2021-06-01
      pragma:
      - no-cache
      server:
      - Microsoft-Azure-Storage-Resource-Provider/1.0,Microsoft-HTTPAPI/2.0 Microsoft-HTTPAPI/2.0
      strict-transport-security:
      - max-age=31536000; includeSubDomains
      x-content-type-options:
      - nosniff
      x-ms-ratelimit-remaining-subscription-writes:
      - '1198'
    status:
      code: 202
      message: Accepted
- request:
    body: null
    headers:
      Accept:
      - '*/*'
      Accept-Encoding:
      - gzip, deflate
      CommandName:
      - storage account create
      Connection:
      - keep-alive
      ParameterSetName:
      - --name -g -l --sku
      User-Agent:
      - AZURECLI/2.30.0 azsdk-python-azure-mgmt-storage/19.0.0 Python/3.8.6 (macOS-10.15.7-x86_64-i386-64bit)
    method: GET
    uri: https://management.azure.com/subscriptions/00000000-0000-0000-0000-000000000000/providers/Microsoft.Storage/locations/francecentral/asyncoperations/522dcafd-b0fb-4e46-9de0-6c2424a5cbcb?monitor=true&api-version=2021-06-01
  response:
    body:
      string: ''
    headers:
      cache-control:
      - no-cache
      content-length:
      - '0'
      content-type:
      - text/plain; charset=utf-8
      date:
      - Fri, 19 Nov 2021 21:38:34 GMT
      expires:
      - '-1'
      location:
      - https://management.azure.com/subscriptions/00000000-0000-0000-0000-000000000000/providers/Microsoft.Storage/locations/francecentral/asyncoperations/522dcafd-b0fb-4e46-9de0-6c2424a5cbcb?monitor=true&api-version=2021-06-01
      pragma:
      - no-cache
      server:
      - Microsoft-Azure-Storage-Resource-Provider/1.0,Microsoft-HTTPAPI/2.0 Microsoft-HTTPAPI/2.0
      strict-transport-security:
      - max-age=31536000; includeSubDomains
      x-content-type-options:
      - nosniff
    status:
      code: 202
      message: Accepted
- request:
    body: null
    headers:
      Accept:
      - '*/*'
      Accept-Encoding:
      - gzip, deflate
      CommandName:
      - storage account create
      Connection:
      - keep-alive
      ParameterSetName:
      - --name -g -l --sku
      User-Agent:
      - AZURECLI/2.30.0 azsdk-python-azure-mgmt-storage/19.0.0 Python/3.8.6 (macOS-10.15.7-x86_64-i386-64bit)
    method: GET
    uri: https://management.azure.com/subscriptions/00000000-0000-0000-0000-000000000000/providers/Microsoft.Storage/locations/francecentral/asyncoperations/522dcafd-b0fb-4e46-9de0-6c2424a5cbcb?monitor=true&api-version=2021-06-01
  response:
    body:
      string: ''
    headers:
      cache-control:
      - no-cache
      content-length:
      - '0'
      content-type:
      - text/plain; charset=utf-8
      date:
      - Fri, 19 Nov 2021 21:38:37 GMT
      expires:
      - '-1'
      location:
      - https://management.azure.com/subscriptions/00000000-0000-0000-0000-000000000000/providers/Microsoft.Storage/locations/francecentral/asyncoperations/522dcafd-b0fb-4e46-9de0-6c2424a5cbcb?monitor=true&api-version=2021-06-01
      pragma:
      - no-cache
      server:
      - Microsoft-Azure-Storage-Resource-Provider/1.0,Microsoft-HTTPAPI/2.0 Microsoft-HTTPAPI/2.0
      strict-transport-security:
      - max-age=31536000; includeSubDomains
      x-content-type-options:
      - nosniff
    status:
      code: 202
      message: Accepted
- request:
    body: null
    headers:
      Accept:
      - '*/*'
      Accept-Encoding:
      - gzip, deflate
      CommandName:
      - storage account create
      Connection:
      - keep-alive
      ParameterSetName:
      - --name -g -l --sku
      User-Agent:
      - AZURECLI/2.30.0 azsdk-python-azure-mgmt-storage/19.0.0 Python/3.8.6 (macOS-10.15.7-x86_64-i386-64bit)
    method: GET
    uri: https://management.azure.com/subscriptions/00000000-0000-0000-0000-000000000000/providers/Microsoft.Storage/locations/francecentral/asyncoperations/522dcafd-b0fb-4e46-9de0-6c2424a5cbcb?monitor=true&api-version=2021-06-01
  response:
    body:
      string: '{"sku":{"name":"Standard_LRS","tier":"Standard"},"kind":"StorageV2","id":"/subscriptions/00000000-0000-0000-0000-000000000000/resourceGroups/clitest.rg000002/providers/Microsoft.Storage/storageAccounts/functionappplanstorage2","name":"functionappplanstorage2","type":"Microsoft.Storage/storageAccounts","location":"francecentral","tags":{},"properties":{"keyCreationTime":{"key1":"2021-11-19T21:38:15.8636049Z","key2":"2021-11-19T21:38:15.8636049Z"},"privateEndpointConnections":[],"minimumTlsVersion":"TLS1_0","allowBlobPublicAccess":true,"networkAcls":{"bypass":"AzureServices","virtualNetworkRules":[],"ipRules":[],"defaultAction":"Allow"},"supportsHttpsTrafficOnly":true,"encryption":{"services":{"file":{"keyType":"Account","enabled":true,"lastEnabledTime":"2021-11-19T21:38:15.8636049Z"},"blob":{"keyType":"Account","enabled":true,"lastEnabledTime":"2021-11-19T21:38:15.8636049Z"}},"keySource":"Microsoft.Storage"},"accessTier":"Hot","provisioningState":"Succeeded","creationTime":"2021-11-19T21:38:15.8011387Z","primaryEndpoints":{"dfs":"https://functionappplanstorage2.dfs.core.windows.net/","web":"https://functionappplanstorage2.z28.web.core.windows.net/","blob":"https://functionappplanstorage2.blob.core.windows.net/","queue":"https://functionappplanstorage2.queue.core.windows.net/","table":"https://functionappplanstorage2.table.core.windows.net/","file":"https://functionappplanstorage2.file.core.windows.net/"},"primaryLocation":"francecentral","statusOfPrimary":"available"}}'
    headers:
      cache-control:
      - no-cache
      content-length:
      - '1492'
      content-type:
      - application/json
      date:
      - Fri, 19 Nov 2021 21:38:41 GMT
      expires:
      - '-1'
      pragma:
      - no-cache
      server:
      - Microsoft-Azure-Storage-Resource-Provider/1.0,Microsoft-HTTPAPI/2.0 Microsoft-HTTPAPI/2.0
      strict-transport-security:
      - max-age=31536000; includeSubDomains
      transfer-encoding:
      - chunked
      vary:
      - Accept-Encoding
      x-content-type-options:
      - nosniff
    status:
      code: 200
      message: OK
- request:
    body: null
    headers:
      Accept:
      - application/json
      Accept-Encoding:
      - gzip, deflate
      CommandName:
      - functionapp create
      Connection:
      - keep-alive
      ParameterSetName:
      - -g -n -p -s
      User-Agent:
      - AZURECLI/2.30.0 azsdk-python-azure-mgmt-web/4.0.0 Python/3.8.6 (macOS-10.15.7-x86_64-i386-64bit)
    method: GET
    uri: https://management.azure.com/subscriptions/00000000-0000-0000-0000-000000000000/resourceGroups/clitest.rg000001/providers/Microsoft.Web/serverfarms/func-e2e-plan000005?api-version=2020-09-01
  response:
    body:
      string: '{"id":"/subscriptions/00000000-0000-0000-0000-000000000000/resourceGroups/clitest.rg000001/providers/Microsoft.Web/serverfarms/func-e2e-plan000005","name":"func-e2e-plan000005","type":"Microsoft.Web/serverfarms","kind":"app","location":"France
        Central","properties":{"serverFarmId":10324,"name":"func-e2e-plan000005","workerSize":"Default","workerSizeId":0,"workerTierName":null,"numberOfWorkers":1,"currentWorkerSize":"Default","currentWorkerSizeId":0,"currentNumberOfWorkers":1,"status":"Ready","webSpace":"clitest.rg000001-FranceCentralwebspace","subscription":"2edc29f4-b81f-494b-a624-cc619903b837","adminSiteName":null,"hostingEnvironment":null,"hostingEnvironmentProfile":null,"maximumNumberOfWorkers":3,"planName":"VirtualDedicatedPlan","adminRuntimeSiteName":null,"computeMode":"Dedicated","siteMode":null,"geoRegion":"France
        Central","perSiteScaling":false,"elasticScaleEnabled":false,"maximumElasticWorkerCount":1,"numberOfSites":0,"hostingEnvironmentId":null,"isSpot":false,"spotExpirationTime":null,"freeOfferExpirationTime":null,"tags":null,"kind":"app","resourceGroup":"clitest.rg000001","reserved":false,"isXenon":false,"hyperV":false,"mdmId":"waws-prod-par-021_10324","targetWorkerCount":0,"targetWorkerSizeId":0,"provisioningState":"Succeeded","webSiteId":null,"existingServerFarmIds":null,"kubeEnvironmentProfile":null,"zoneRedundant":false},"sku":{"name":"B1","tier":"Basic","size":"B1","family":"B","capacity":1}}'
    headers:
      cache-control:
      - no-cache
      content-length:
      - '1433'
      content-type:
      - application/json
      date:
      - Fri, 19 Nov 2021 21:38:42 GMT
      expires:
      - '-1'
      pragma:
      - no-cache
      server:
      - Microsoft-IIS/10.0
      strict-transport-security:
      - max-age=31536000; includeSubDomains
      transfer-encoding:
      - chunked
      vary:
      - Accept-Encoding
      x-aspnet-version:
      - 4.0.30319
      x-content-type-options:
      - nosniff
      x-powered-by:
      - ASP.NET
    status:
      code: 200
      message: OK
- request:
    body: null
    headers:
      Accept:
      - application/json
      Accept-Encoding:
      - gzip, deflate
      CommandName:
      - functionapp create
      Connection:
      - keep-alive
      ParameterSetName:
      - -g -n -p -s
      User-Agent:
      - AZURECLI/2.30.0 azsdk-python-azure-mgmt-storage/19.0.0 Python/3.8.6 (macOS-10.15.7-x86_64-i386-64bit)
    method: GET
    uri: https://management.azure.com/subscriptions/00000000-0000-0000-0000-000000000000/resourceGroups/clitest.rg000001/providers/Microsoft.Storage/storageAccounts/functionappplanstorage?api-version=2021-06-01
  response:
    body:
      string: '{"sku":{"name":"Standard_LRS","tier":"Standard"},"kind":"StorageV2","id":"/subscriptions/00000000-0000-0000-0000-000000000000/resourceGroups/clitest.rg000001/providers/Microsoft.Storage/storageAccounts/functionappplanstorage","name":"functionappplanstorage","type":"Microsoft.Storage/storageAccounts","location":"francecentral","tags":{},"properties":{"keyCreationTime":{"key1":"2021-11-19T21:37:45.3475980Z","key2":"2021-11-19T21:37:45.3475980Z"},"privateEndpointConnections":[],"minimumTlsVersion":"TLS1_0","allowBlobPublicAccess":true,"networkAcls":{"bypass":"AzureServices","virtualNetworkRules":[],"ipRules":[],"defaultAction":"Allow"},"supportsHttpsTrafficOnly":true,"encryption":{"services":{"file":{"keyType":"Account","enabled":true,"lastEnabledTime":"2021-11-19T21:37:45.3475980Z"},"blob":{"keyType":"Account","enabled":true,"lastEnabledTime":"2021-11-19T21:37:45.3475980Z"}},"keySource":"Microsoft.Storage"},"accessTier":"Hot","provisioningState":"Succeeded","creationTime":"2021-11-19T21:37:45.2851254Z","primaryEndpoints":{"dfs":"https://functionappplanstorage.dfs.core.windows.net/","web":"https://functionappplanstorage.z28.web.core.windows.net/","blob":"https://functionappplanstorage.blob.core.windows.net/","queue":"https://functionappplanstorage.queue.core.windows.net/","table":"https://functionappplanstorage.table.core.windows.net/","file":"https://functionappplanstorage.file.core.windows.net/"},"primaryLocation":"francecentral","statusOfPrimary":"available"}}'
    headers:
      cache-control:
      - no-cache
      content-length:
      - '1484'
      content-type:
      - application/json
      date:
      - Fri, 19 Nov 2021 21:38:43 GMT
      expires:
      - '-1'
      pragma:
      - no-cache
      server:
      - Microsoft-Azure-Storage-Resource-Provider/1.0,Microsoft-HTTPAPI/2.0 Microsoft-HTTPAPI/2.0
      strict-transport-security:
      - max-age=31536000; includeSubDomains
      transfer-encoding:
      - chunked
      vary:
      - Accept-Encoding
      x-content-type-options:
      - nosniff
    status:
      code: 200
      message: OK
- request:
    body: null
    headers:
      Accept:
      - application/json
      Accept-Encoding:
      - gzip, deflate
      CommandName:
      - functionapp create
      Connection:
      - keep-alive
      Content-Length:
      - '0'
      ParameterSetName:
      - -g -n -p -s
      User-Agent:
      - AZURECLI/2.30.0 azsdk-python-azure-mgmt-storage/19.0.0 Python/3.8.6 (macOS-10.15.7-x86_64-i386-64bit)
    method: POST
    uri: https://management.azure.com/subscriptions/00000000-0000-0000-0000-000000000000/resourceGroups/clitest.rg000001/providers/Microsoft.Storage/storageAccounts/functionappplanstorage/listKeys?api-version=2021-06-01&$expand=kerb
  response:
    body:
      string: '{"keys":[{"creationTime":"2021-11-19T21:37:45.3475980Z","keyName":"key1","value":"veryFakedStorageAccountKey==","permissions":"FULL"},{"creationTime":"2021-11-19T21:37:45.3475980Z","keyName":"key2","value":"veryFakedStorageAccountKey==","permissions":"FULL"}]}'
    headers:
      cache-control:
      - no-cache
      content-length:
      - '260'
      content-type:
      - application/json
      date:
      - Fri, 19 Nov 2021 21:38:43 GMT
      expires:
      - '-1'
      pragma:
      - no-cache
      server:
      - Microsoft-Azure-Storage-Resource-Provider/1.0,Microsoft-HTTPAPI/2.0 Microsoft-HTTPAPI/2.0
      strict-transport-security:
      - max-age=31536000; includeSubDomains
      transfer-encoding:
      - chunked
      vary:
      - Accept-Encoding
      x-content-type-options:
      - nosniff
      x-ms-ratelimit-remaining-subscription-resource-requests:
      - '11998'
    status:
      code: 200
      message: OK
- request:
    body: '{"kind": "functionapp", "location": "France Central", "properties": {"serverFarmId":
      "func-e2e-plan000005", "reserved": false, "isXenon": false, "hyperV": false,
      "siteConfig": {"netFrameworkVersion": "v4.6", "appSettings": [{"name": "FUNCTIONS_WORKER_RUNTIME",
      "value": "dotnet"}, {"name": "FUNCTIONS_EXTENSION_VERSION", "value": "~3"},
      {"name": "AzureWebJobsStorage", "value": "DefaultEndpointsProtocol=https;EndpointSuffix=core.windows.net;AccountName=functionappplanstorage;AccountKey=veryFakedStorageAccountKey=="}],
      "use32BitWorkerProcess": true, "alwaysOn": true, "localMySqlEnabled": false,
      "http20Enabled": true}, "scmSiteAlsoStopped": false}}'
    headers:
      Accept:
      - application/json
      Accept-Encoding:
      - gzip, deflate
      CommandName:
      - functionapp create
      Connection:
      - keep-alive
      Content-Length:
      - '716'
      Content-Type:
      - application/json
      ParameterSetName:
      - -g -n -p -s
      User-Agent:
      - AZURECLI/2.30.0 azsdk-python-azure-mgmt-web/4.0.0 Python/3.8.6 (macOS-10.15.7-x86_64-i386-64bit)
    method: PUT
    uri: https://management.azure.com/subscriptions/00000000-0000-0000-0000-000000000000/resourceGroups/clitest.rg000001/providers/Microsoft.Web/sites/func-e2e000003?api-version=2020-09-01
  response:
    body:
      string: '{"id":"/subscriptions/00000000-0000-0000-0000-000000000000/resourceGroups/clitest.rg000001/providers/Microsoft.Web/sites/func-e2e000003","name":"func-e2e000003","type":"Microsoft.Web/sites","kind":"functionapp","location":"France
        Central","properties":{"name":"func-e2e000003","state":"Running","hostNames":["func-e2e000003.azurewebsites.net"],"webSpace":"clitest.rg000001-FranceCentralwebspace","selfLink":"https://waws-prod-par-021.api.azurewebsites.windows.net:454/subscriptions/00000000-0000-0000-0000-000000000000/webspaces/clitest.rg000001-FranceCentralwebspace/sites/func-e2e000003","repositorySiteName":"func-e2e000003","owner":null,"usageState":"Normal","enabled":true,"adminEnabled":true,"enabledHostNames":["func-e2e000003.azurewebsites.net","func-e2e000003.scm.azurewebsites.net"],"siteProperties":{"metadata":null,"properties":[{"name":"LinuxFxVersion","value":""},{"name":"WindowsFxVersion","value":null}],"appSettings":null},"availabilityState":"Normal","sslCertificates":null,"csrs":[],"cers":null,"siteMode":null,"hostNameSslStates":[{"name":"func-e2e000003.azurewebsites.net","sslState":"Disabled","ipBasedSslResult":null,"virtualIP":null,"thumbprint":null,"toUpdate":null,"toUpdateIpBasedSsl":null,"ipBasedSslState":"NotConfigured","hostType":"Standard"},{"name":"func-e2e000003.scm.azurewebsites.net","sslState":"Disabled","ipBasedSslResult":null,"virtualIP":null,"thumbprint":null,"toUpdate":null,"toUpdateIpBasedSsl":null,"ipBasedSslState":"NotConfigured","hostType":"Repository"}],"computeMode":null,"serverFarm":null,"serverFarmId":"/subscriptions/00000000-0000-0000-0000-000000000000/resourceGroups/clitest.rg000001/providers/Microsoft.Web/serverfarms/func-e2e-plan000005","reserved":false,"isXenon":false,"hyperV":false,"lastModifiedTimeUtc":"2021-11-19T21:38:48.9366667","storageRecoveryDefaultState":"Running","contentAvailabilityState":"Normal","runtimeAvailabilityState":"Normal","siteConfig":{"numberOfWorkers":1,"defaultDocuments":null,"netFrameworkVersion":null,"phpVersion":null,"pythonVersion":null,"nodeVersion":null,"powerShellVersion":null,"linuxFxVersion":"","windowsFxVersion":null,"requestTracingEnabled":null,"remoteDebuggingEnabled":null,"remoteDebuggingVersion":null,"httpLoggingEnabled":null,"azureMonitorLogCategories":null,"acrUseManagedIdentityCreds":false,"acrUserManagedIdentityID":null,"logsDirectorySizeLimit":null,"detailedErrorLoggingEnabled":null,"publishingUsername":null,"publishingPassword":null,"appSettings":null,"metadata":null,"connectionStrings":null,"machineKey":null,"handlerMappings":null,"documentRoot":null,"scmType":null,"use32BitWorkerProcess":null,"webSocketsEnabled":null,"alwaysOn":false,"javaVersion":null,"javaContainer":null,"javaContainerVersion":null,"appCommandLine":null,"managedPipelineMode":null,"virtualApplications":null,"winAuthAdminState":null,"winAuthTenantState":null,"customAppPoolIdentityAdminState":null,"customAppPoolIdentityTenantState":null,"runtimeADUser":null,"runtimeADUserPassword":null,"loadBalancing":null,"routingRules":null,"experiments":null,"limits":null,"autoHealEnabled":null,"autoHealRules":null,"tracingOptions":null,"vnetName":null,"vnetRouteAllEnabled":null,"vnetPrivatePortsCount":null,"publicNetworkAccess":null,"cors":null,"push":null,"apiDefinition":null,"apiManagementConfig":null,"autoSwapSlotName":null,"localMySqlEnabled":null,"managedServiceIdentityId":null,"xManagedServiceIdentityId":null,"keyVaultReferenceIdentity":null,"ipSecurityRestrictions":[{"ipAddress":"Any","action":"Allow","priority":1,"name":"Allow
        all","description":"Allow all access"}],"scmIpSecurityRestrictions":[{"ipAddress":"Any","action":"Allow","priority":1,"name":"Allow
        all","description":"Allow all access"}],"scmIpSecurityRestrictionsUseMain":null,"http20Enabled":false,"minTlsVersion":null,"scmMinTlsVersion":null,"ftpsState":null,"preWarmedInstanceCount":null,"functionAppScaleLimit":0,"healthCheckPath":null,"fileChangeAuditEnabled":null,"functionsRuntimeScaleMonitoringEnabled":null,"websiteTimeZone":null,"minimumElasticInstanceCount":0,"azureStorageAccounts":null,"sitePort":null},"deploymentId":"func-e2e000003","slotName":null,"trafficManagerHostNames":null,"sku":"Basic","scmSiteAlsoStopped":false,"targetSwapSlot":null,"hostingEnvironment":null,"hostingEnvironmentProfile":null,"clientAffinityEnabled":false,"clientCertEnabled":false,"clientCertMode":"Required","clientCertExclusionPaths":null,"hostNamesDisabled":false,"domainVerificationIdentifiers":null,"customDomainVerificationId":"333646C25EDA7C903C86F0F0D0193C412978B2E48FA0B4F1461D339FBBAE3EB7","kind":"functionapp","inboundIpAddress":"20.43.43.36","possibleInboundIpAddresses":"20.43.43.36","ftpUsername":"func-e2e000003\\$func-e2e000003","ftpsHostName":"ftps://waws-prod-par-021.ftp.azurewebsites.windows.net/site/wwwroot","outboundIpAddresses":"20.74.10.172,20.74.11.5,20.74.11.16,20.74.13.91,20.74.65.15,20.74.66.179,20.43.43.36","possibleOutboundIpAddresses":"20.74.10.172,20.74.11.5,20.74.11.16,20.74.13.91,20.74.65.15,20.74.66.179,20.74.66.246,20.74.67.7,20.74.68.18,20.74.68.56,20.74.68.182,20.74.68.185,20.74.68.188,20.74.68.228,20.74.68.239,20.74.13.59,20.74.14.186,20.74.68.241,20.74.68.247,20.74.68.249,20.74.68.251,20.74.69.13,20.74.69.14,20.74.68.238,20.74.69.28,20.74.68.189,20.74.69.35,20.74.69.92,20.74.69.106,20.74.69.147,20.43.43.36","containerSize":1536,"dailyMemoryTimeQuota":0,"suspendedTill":null,"siteDisabledReason":0,"functionExecutionUnitsCache":null,"maxNumberOfWorkers":null,"homeStamp":"waws-prod-par-021","cloningInfo":null,"hostingEnvironmentId":null,"tags":null,"resourceGroup":"clitest.rg000001","defaultHostName":"func-e2e000003.azurewebsites.net","slotSwapStatus":null,"httpsOnly":false,"redundancyMode":"None","inProgressOperationId":null,"geoDistributions":null,"privateEndpointConnections":null,"buildVersion":null,"targetBuildVersion":null,"migrationState":null,"eligibleLogCategories":"FunctionAppLogs","storageAccountRequired":false,"virtualNetworkSubnetId":null,"keyVaultReferenceIdentity":"SystemAssigned"}}'
    headers:
      cache-control:
      - no-cache
      content-length:
<<<<<<< HEAD
      - '6046'
=======
      - '6455'
>>>>>>> 8f28e981
      content-type:
      - application/json
      date:
      - Fri, 19 Nov 2021 21:39:06 GMT
      etag:
      - '"1D7DD8DD6C1BAAB"'
      expires:
      - '-1'
      pragma:
      - no-cache
      server:
      - Microsoft-IIS/10.0
      strict-transport-security:
      - max-age=31536000; includeSubDomains
      transfer-encoding:
      - chunked
      vary:
      - Accept-Encoding
      x-aspnet-version:
      - 4.0.30319
      x-content-type-options:
      - nosniff
      x-ms-ratelimit-remaining-subscription-resource-requests:
      - '499'
      x-powered-by:
      - ASP.NET
    status:
      code: 200
      message: OK
- request:
    body: '{"location": "France Central", "kind": "web", "properties": {"Application_Type":
      "web"}}'
    headers:
      Accept:
      - application/json
      Accept-Encoding:
      - gzip, deflate
      CommandName:
      - functionapp create
      Connection:
      - keep-alive
      Content-Length:
      - '88'
      Content-Type:
      - application/json
      ParameterSetName:
      - -g -n -p -s
      User-Agent:
      - AZURECLI/2.30.0 azsdk-python-azure-mgmt-applicationinsights/1.0.0 Python/3.8.6
        (macOS-10.15.7-x86_64-i386-64bit)
    method: PUT
    uri: https://management.azure.com/subscriptions/00000000-0000-0000-0000-000000000000/resourceGroups/clitest.rg000001/providers/Microsoft.Insights/components/func-e2e000003?api-version=2015-05-01
  response:
    body:
      string: '{"id":"/subscriptions/00000000-0000-0000-0000-000000000000/resourceGroups/clitest.rg000001/providers/microsoft.insights/components/func-e2e000003","name":"func-e2e000003","type":"microsoft.insights/components","location":"francecentral","tags":{},"kind":"web","etag":"\"f800e141-0000-0e00-0000-619819820000\"","properties":{"Ver":"v2","ApplicationId":"func-e2e000003","AppId":"9644276f-d3da-40e9-97a6-03442a1deaca","Application_Type":"web","Flow_Type":null,"Request_Source":null,"InstrumentationKey":"613e305e-e608-4814-b2d8-e70e3c379641","ConnectionString":"InstrumentationKey=613e305e-e608-4814-b2d8-e70e3c379641;IngestionEndpoint=https://francecentral-0.in.applicationinsights.azure.com/","Name":"func-e2e000003","CreationDate":"2021-11-19T21:39:14.4005593+00:00","TenantId":"2edc29f4-b81f-494b-a624-cc619903b837","provisioningState":"Succeeded","SamplingPercentage":null,"RetentionInDays":90,"IngestionMode":"ApplicationInsights","publicNetworkAccessForIngestion":"Enabled","publicNetworkAccessForQuery":"Enabled"}}'
    headers:
      access-control-expose-headers:
      - Request-Context
      cache-control:
      - no-cache
      content-length:
      - '1019'
      content-type:
      - application/json; charset=utf-8
      date:
      - Fri, 19 Nov 2021 21:39:20 GMT
      expires:
      - '-1'
      pragma:
      - no-cache
      request-context:
      - appId=cid-v1:920e14b1-13f3-461a-a4bb-b4fe6f1a4525
      server:
      - Microsoft-IIS/10.0
      strict-transport-security:
      - max-age=31536000; includeSubDomains
      transfer-encoding:
      - chunked
      vary:
      - Accept-Encoding
      x-content-type-options:
      - nosniff
      x-ms-ratelimit-remaining-subscription-writes:
      - '1199'
      x-powered-by:
      - ASP.NET
    status:
      code: 200
      message: OK
- request:
    body: null
    headers:
      Accept:
      - application/json
      Accept-Encoding:
      - gzip, deflate
      CommandName:
      - functionapp create
      Connection:
      - keep-alive
      Content-Length:
      - '0'
      ParameterSetName:
      - -g -n -p -s
      User-Agent:
      - AZURECLI/2.30.0 azsdk-python-azure-mgmt-web/4.0.0 Python/3.8.6 (macOS-10.15.7-x86_64-i386-64bit)
    method: POST
    uri: https://management.azure.com/subscriptions/00000000-0000-0000-0000-000000000000/resourceGroups/clitest.rg000001/providers/Microsoft.Web/sites/func-e2e000003/config/appsettings/list?api-version=2020-09-01
  response:
    body:
      string: '{"id":"/subscriptions/00000000-0000-0000-0000-000000000000/resourceGroups/clitest.rg000001/providers/Microsoft.Web/sites/func-e2e000003/config/appsettings","name":"appsettings","type":"Microsoft.Web/sites/config","location":"France
        Central","properties":{"FUNCTIONS_WORKER_RUNTIME":"dotnet","FUNCTIONS_EXTENSION_VERSION":"~3","AzureWebJobsStorage":"DefaultEndpointsProtocol=https;EndpointSuffix=core.windows.net;AccountName=functionappplanstorage;AccountKey=veryFakedStorageAccountKey=="}}'
    headers:
      cache-control:
      - no-cache
      content-length:
      - '489'
      content-type:
      - application/json
      date:
      - Fri, 19 Nov 2021 21:39:20 GMT
      expires:
      - '-1'
      pragma:
      - no-cache
      server:
      - Microsoft-IIS/10.0
      strict-transport-security:
      - max-age=31536000; includeSubDomains
      transfer-encoding:
      - chunked
      vary:
      - Accept-Encoding
      x-aspnet-version:
      - 4.0.30319
      x-content-type-options:
      - nosniff
      x-ms-ratelimit-remaining-subscription-resource-requests:
      - '11999'
      x-powered-by:
      - ASP.NET
    status:
      code: 200
      message: OK
- request:
    body: '{"properties": {"FUNCTIONS_WORKER_RUNTIME": "dotnet", "FUNCTIONS_EXTENSION_VERSION":
      "~3", "AzureWebJobsStorage": "DefaultEndpointsProtocol=https;EndpointSuffix=core.windows.net;AccountName=functionappplanstorage;AccountKey=veryFakedStorageAccountKey==",
      "APPINSIGHTS_INSTRUMENTATIONKEY": "613e305e-e608-4814-b2d8-e70e3c379641"}}'
    headers:
      Accept:
      - application/json
      Accept-Encoding:
      - gzip, deflate
      CommandName:
      - functionapp create
      Connection:
      - keep-alive
      Content-Length:
      - '389'
      Content-Type:
      - application/json
      ParameterSetName:
      - -g -n -p -s
      User-Agent:
      - AZURECLI/2.30.0 azsdk-python-azure-mgmt-web/4.0.0 Python/3.8.6 (macOS-10.15.7-x86_64-i386-64bit)
    method: PUT
    uri: https://management.azure.com/subscriptions/00000000-0000-0000-0000-000000000000/resourceGroups/clitest.rg000001/providers/Microsoft.Web/sites/func-e2e000003/config/appsettings?api-version=2020-09-01
  response:
    body:
      string: '{"id":"/subscriptions/00000000-0000-0000-0000-000000000000/resourceGroups/clitest.rg000001/providers/Microsoft.Web/sites/func-e2e000003/config/appsettings","name":"appsettings","type":"Microsoft.Web/sites/config","location":"France
        Central","properties":{"FUNCTIONS_WORKER_RUNTIME":"dotnet","FUNCTIONS_EXTENSION_VERSION":"~3","AzureWebJobsStorage":"DefaultEndpointsProtocol=https;EndpointSuffix=core.windows.net;AccountName=functionappplanstorage;AccountKey=veryFakedStorageAccountKey==","APPINSIGHTS_INSTRUMENTATIONKEY":"613e305e-e608-4814-b2d8-e70e3c379641"}}'
    headers:
      cache-control:
      - no-cache
      content-length:
      - '561'
      content-type:
      - application/json
      date:
      - Fri, 19 Nov 2021 21:39:23 GMT
      etag:
      - '"1D7DD8DEB01A600"'
      expires:
      - '-1'
      pragma:
      - no-cache
      server:
      - Microsoft-IIS/10.0
      strict-transport-security:
      - max-age=31536000; includeSubDomains
      transfer-encoding:
      - chunked
      vary:
      - Accept-Encoding
      x-aspnet-version:
      - 4.0.30319
      x-content-type-options:
      - nosniff
      x-ms-ratelimit-remaining-subscription-writes:
      - '1199'
      x-powered-by:
      - ASP.NET
    status:
      code: 200
      message: OK
- request:
    body: null
    headers:
      Accept:
      - application/json
      Accept-Encoding:
      - gzip, deflate
      CommandName:
      - functionapp create
      Connection:
      - keep-alive
      ParameterSetName:
      - -g -n -p -s
      User-Agent:
      - AZURECLI/2.30.0 azsdk-python-azure-mgmt-web/4.0.0 Python/3.8.6 (macOS-10.15.7-x86_64-i386-64bit)
    method: GET
    uri: https://management.azure.com/subscriptions/00000000-0000-0000-0000-000000000000/resourceGroups/clitest.rg000001/providers/Microsoft.Web/serverfarms/func-e2e-plan000005?api-version=2020-09-01
  response:
    body:
      string: '{"id":"/subscriptions/00000000-0000-0000-0000-000000000000/resourceGroups/clitest.rg000001/providers/Microsoft.Web/serverfarms/func-e2e-plan000005","name":"func-e2e-plan000005","type":"Microsoft.Web/serverfarms","kind":"app","location":"France
        Central","properties":{"serverFarmId":10324,"name":"func-e2e-plan000005","workerSize":"Default","workerSizeId":0,"workerTierName":null,"numberOfWorkers":1,"currentWorkerSize":"Default","currentWorkerSizeId":0,"currentNumberOfWorkers":1,"status":"Ready","webSpace":"clitest.rg000001-FranceCentralwebspace","subscription":"2edc29f4-b81f-494b-a624-cc619903b837","adminSiteName":null,"hostingEnvironment":null,"hostingEnvironmentProfile":null,"maximumNumberOfWorkers":3,"planName":"VirtualDedicatedPlan","adminRuntimeSiteName":null,"computeMode":"Dedicated","siteMode":null,"geoRegion":"France
        Central","perSiteScaling":false,"elasticScaleEnabled":false,"maximumElasticWorkerCount":1,"numberOfSites":1,"hostingEnvironmentId":null,"isSpot":false,"spotExpirationTime":null,"freeOfferExpirationTime":null,"tags":null,"kind":"app","resourceGroup":"clitest.rg000001","reserved":false,"isXenon":false,"hyperV":false,"mdmId":"waws-prod-par-021_10324","targetWorkerCount":0,"targetWorkerSizeId":0,"provisioningState":"Succeeded","webSiteId":null,"existingServerFarmIds":null,"kubeEnvironmentProfile":null,"zoneRedundant":false},"sku":{"name":"B1","tier":"Basic","size":"B1","family":"B","capacity":1}}'
    headers:
      cache-control:
      - no-cache
      content-length:
      - '1433'
      content-type:
      - application/json
      date:
      - Fri, 19 Nov 2021 21:39:24 GMT
      expires:
      - '-1'
      pragma:
      - no-cache
      server:
      - Microsoft-IIS/10.0
      strict-transport-security:
      - max-age=31536000; includeSubDomains
      transfer-encoding:
      - chunked
      vary:
      - Accept-Encoding
      x-aspnet-version:
      - 4.0.30319
      x-content-type-options:
      - nosniff
      x-powered-by:
      - ASP.NET
    status:
      code: 200
      message: OK
- request:
    body: null
    headers:
      Accept:
      - application/json
      Accept-Encoding:
      - gzip, deflate
      CommandName:
      - functionapp create
      Connection:
      - keep-alive
      ParameterSetName:
      - -g -n -p -s
      User-Agent:
      - AZURECLI/2.30.0 azsdk-python-azure-mgmt-storage/19.0.0 Python/3.8.6 (macOS-10.15.7-x86_64-i386-64bit)
    method: GET
    uri: https://management.azure.com/subscriptions/00000000-0000-0000-0000-000000000000/resourceGroups/clitest.rg000002/providers/Microsoft.Storage/storageAccounts/functionappplanstorage2?api-version=2021-06-01
  response:
    body:
      string: '{"sku":{"name":"Standard_LRS","tier":"Standard"},"kind":"StorageV2","id":"/subscriptions/00000000-0000-0000-0000-000000000000/resourceGroups/clitest.rg000002/providers/Microsoft.Storage/storageAccounts/functionappplanstorage2","name":"functionappplanstorage2","type":"Microsoft.Storage/storageAccounts","location":"francecentral","tags":{},"properties":{"keyCreationTime":{"key1":"2021-11-19T21:38:15.8636049Z","key2":"2021-11-19T21:38:15.8636049Z"},"privateEndpointConnections":[],"minimumTlsVersion":"TLS1_0","allowBlobPublicAccess":true,"networkAcls":{"bypass":"AzureServices","virtualNetworkRules":[],"ipRules":[],"defaultAction":"Allow"},"supportsHttpsTrafficOnly":true,"encryption":{"services":{"file":{"keyType":"Account","enabled":true,"lastEnabledTime":"2021-11-19T21:38:15.8636049Z"},"blob":{"keyType":"Account","enabled":true,"lastEnabledTime":"2021-11-19T21:38:15.8636049Z"}},"keySource":"Microsoft.Storage"},"accessTier":"Hot","provisioningState":"Succeeded","creationTime":"2021-11-19T21:38:15.8011387Z","primaryEndpoints":{"dfs":"https://functionappplanstorage2.dfs.core.windows.net/","web":"https://functionappplanstorage2.z28.web.core.windows.net/","blob":"https://functionappplanstorage2.blob.core.windows.net/","queue":"https://functionappplanstorage2.queue.core.windows.net/","table":"https://functionappplanstorage2.table.core.windows.net/","file":"https://functionappplanstorage2.file.core.windows.net/"},"primaryLocation":"francecentral","statusOfPrimary":"available"}}'
    headers:
      cache-control:
      - no-cache
      content-length:
      - '1492'
      content-type:
      - application/json
      date:
      - Fri, 19 Nov 2021 21:39:25 GMT
      expires:
      - '-1'
      pragma:
      - no-cache
      server:
      - Microsoft-Azure-Storage-Resource-Provider/1.0,Microsoft-HTTPAPI/2.0 Microsoft-HTTPAPI/2.0
      strict-transport-security:
      - max-age=31536000; includeSubDomains
      transfer-encoding:
      - chunked
      vary:
      - Accept-Encoding
      x-content-type-options:
      - nosniff
    status:
      code: 200
      message: OK
- request:
    body: null
    headers:
      Accept:
      - application/json
      Accept-Encoding:
      - gzip, deflate
      CommandName:
      - functionapp create
      Connection:
      - keep-alive
      Content-Length:
      - '0'
      ParameterSetName:
      - -g -n -p -s
      User-Agent:
      - AZURECLI/2.30.0 azsdk-python-azure-mgmt-storage/19.0.0 Python/3.8.6 (macOS-10.15.7-x86_64-i386-64bit)
    method: POST
    uri: https://management.azure.com/subscriptions/00000000-0000-0000-0000-000000000000/resourceGroups/clitest.rg000002/providers/Microsoft.Storage/storageAccounts/functionappplanstorage2/listKeys?api-version=2021-06-01&$expand=kerb
  response:
    body:
      string: '{"keys":[{"creationTime":"2021-11-19T21:38:15.8636049Z","keyName":"key1","value":"veryFakedStorageAccountKey==","permissions":"FULL"},{"creationTime":"2021-11-19T21:38:15.8636049Z","keyName":"key2","value":"veryFakedStorageAccountKey==","permissions":"FULL"}]}'
    headers:
      cache-control:
      - no-cache
      content-length:
      - '260'
      content-type:
      - application/json
      date:
      - Fri, 19 Nov 2021 21:39:25 GMT
      expires:
      - '-1'
      pragma:
      - no-cache
      server:
      - Microsoft-Azure-Storage-Resource-Provider/1.0,Microsoft-HTTPAPI/2.0 Microsoft-HTTPAPI/2.0
      strict-transport-security:
      - max-age=31536000; includeSubDomains
      transfer-encoding:
      - chunked
      vary:
      - Accept-Encoding
      x-content-type-options:
      - nosniff
      x-ms-ratelimit-remaining-subscription-resource-requests:
      - '11998'
    status:
      code: 200
      message: OK
- request:
    body: '{"kind": "functionapp", "location": "France Central", "properties": {"serverFarmId":
      "/subscriptions/00000000-0000-0000-0000-000000000000/resourceGroups/clitest.rg000001/providers/Microsoft.Web/serverfarms/func-e2e-plan000005",
      "reserved": false, "isXenon": false, "hyperV": false, "siteConfig": {"netFrameworkVersion":
      "v4.6", "appSettings": [{"name": "FUNCTIONS_WORKER_RUNTIME", "value": "dotnet"},
      {"name": "FUNCTIONS_EXTENSION_VERSION", "value": "~3"}, {"name": "AzureWebJobsStorage",
      "value": "DefaultEndpointsProtocol=https;EndpointSuffix=core.windows.net;AccountName=functionappplanstorage2;AccountKey=veryFakedStorageAccountKey=="}],
      "use32BitWorkerProcess": true, "alwaysOn": true, "localMySqlEnabled": false,
      "http20Enabled": true}, "scmSiteAlsoStopped": false}}'
    headers:
      Accept:
      - application/json
      Accept-Encoding:
      - gzip, deflate
      CommandName:
      - functionapp create
      Connection:
      - keep-alive
      Content-Length:
      - '896'
      Content-Type:
      - application/json
      ParameterSetName:
      - -g -n -p -s
      User-Agent:
      - AZURECLI/2.30.0 azsdk-python-azure-mgmt-web/4.0.0 Python/3.8.6 (macOS-10.15.7-x86_64-i386-64bit)
    method: PUT
    uri: https://management.azure.com/subscriptions/00000000-0000-0000-0000-000000000000/resourceGroups/clitest.rg000002/providers/Microsoft.Web/sites/func-e2e000004?api-version=2020-09-01
  response:
    body:
      string: '{"id":"/subscriptions/00000000-0000-0000-0000-000000000000/resourceGroups/clitest.rg000002/providers/Microsoft.Web/sites/func-e2e000004","name":"func-e2e000004","type":"Microsoft.Web/sites","kind":"functionapp","location":"France
        Central","properties":{"name":"func-e2e000004","state":"Running","hostNames":["func-e2e000004.azurewebsites.net"],"webSpace":"clitest.rg000001-FranceCentralwebspace","selfLink":"https://waws-prod-par-021.api.azurewebsites.windows.net:454/subscriptions/00000000-0000-0000-0000-000000000000/webspaces/clitest.rg000001-FranceCentralwebspace/sites/func-e2e000004","repositorySiteName":"func-e2e000004","owner":null,"usageState":"Normal","enabled":true,"adminEnabled":true,"enabledHostNames":["func-e2e000004.azurewebsites.net","func-e2e000004.scm.azurewebsites.net"],"siteProperties":{"metadata":null,"properties":[{"name":"LinuxFxVersion","value":""},{"name":"WindowsFxVersion","value":null}],"appSettings":null},"availabilityState":"Normal","sslCertificates":null,"csrs":[],"cers":null,"siteMode":null,"hostNameSslStates":[{"name":"func-e2e000004.azurewebsites.net","sslState":"Disabled","ipBasedSslResult":null,"virtualIP":null,"thumbprint":null,"toUpdate":null,"toUpdateIpBasedSsl":null,"ipBasedSslState":"NotConfigured","hostType":"Standard"},{"name":"func-e2e000004.scm.azurewebsites.net","sslState":"Disabled","ipBasedSslResult":null,"virtualIP":null,"thumbprint":null,"toUpdate":null,"toUpdateIpBasedSsl":null,"ipBasedSslState":"NotConfigured","hostType":"Repository"}],"computeMode":null,"serverFarm":null,"serverFarmId":"/subscriptions/00000000-0000-0000-0000-000000000000/resourceGroups/clitest.rg000001/providers/Microsoft.Web/serverfarms/func-e2e-plan000005","reserved":false,"isXenon":false,"hyperV":false,"lastModifiedTimeUtc":"2021-11-19T21:39:34.55","storageRecoveryDefaultState":"Running","contentAvailabilityState":"Normal","runtimeAvailabilityState":"Normal","siteConfig":{"numberOfWorkers":1,"defaultDocuments":null,"netFrameworkVersion":null,"phpVersion":null,"pythonVersion":null,"nodeVersion":null,"powerShellVersion":null,"linuxFxVersion":"","windowsFxVersion":null,"requestTracingEnabled":null,"remoteDebuggingEnabled":null,"remoteDebuggingVersion":null,"httpLoggingEnabled":null,"azureMonitorLogCategories":null,"acrUseManagedIdentityCreds":false,"acrUserManagedIdentityID":null,"logsDirectorySizeLimit":null,"detailedErrorLoggingEnabled":null,"publishingUsername":null,"publishingPassword":null,"appSettings":null,"metadata":null,"connectionStrings":null,"machineKey":null,"handlerMappings":null,"documentRoot":null,"scmType":null,"use32BitWorkerProcess":null,"webSocketsEnabled":null,"alwaysOn":false,"javaVersion":null,"javaContainer":null,"javaContainerVersion":null,"appCommandLine":null,"managedPipelineMode":null,"virtualApplications":null,"winAuthAdminState":null,"winAuthTenantState":null,"customAppPoolIdentityAdminState":null,"customAppPoolIdentityTenantState":null,"runtimeADUser":null,"runtimeADUserPassword":null,"loadBalancing":null,"routingRules":null,"experiments":null,"limits":null,"autoHealEnabled":null,"autoHealRules":null,"tracingOptions":null,"vnetName":null,"vnetRouteAllEnabled":null,"vnetPrivatePortsCount":null,"publicNetworkAccess":null,"cors":null,"push":null,"apiDefinition":null,"apiManagementConfig":null,"autoSwapSlotName":null,"localMySqlEnabled":null,"managedServiceIdentityId":null,"xManagedServiceIdentityId":null,"keyVaultReferenceIdentity":null,"ipSecurityRestrictions":[{"ipAddress":"Any","action":"Allow","priority":1,"name":"Allow
        all","description":"Allow all access"}],"scmIpSecurityRestrictions":[{"ipAddress":"Any","action":"Allow","priority":1,"name":"Allow
        all","description":"Allow all access"}],"scmIpSecurityRestrictionsUseMain":null,"http20Enabled":false,"minTlsVersion":null,"scmMinTlsVersion":null,"ftpsState":null,"preWarmedInstanceCount":null,"functionAppScaleLimit":0,"healthCheckPath":null,"fileChangeAuditEnabled":null,"functionsRuntimeScaleMonitoringEnabled":null,"websiteTimeZone":null,"minimumElasticInstanceCount":0,"azureStorageAccounts":null,"sitePort":null},"deploymentId":"func-e2e000004","slotName":null,"trafficManagerHostNames":null,"sku":"Basic","scmSiteAlsoStopped":false,"targetSwapSlot":null,"hostingEnvironment":null,"hostingEnvironmentProfile":null,"clientAffinityEnabled":false,"clientCertEnabled":false,"clientCertMode":"Required","clientCertExclusionPaths":null,"hostNamesDisabled":false,"domainVerificationIdentifiers":null,"customDomainVerificationId":"333646C25EDA7C903C86F0F0D0193C412978B2E48FA0B4F1461D339FBBAE3EB7","kind":"functionapp","inboundIpAddress":"20.43.43.36","possibleInboundIpAddresses":"20.43.43.36","ftpUsername":"func-e2e000004\\$func-e2e000004","ftpsHostName":"ftps://waws-prod-par-021.ftp.azurewebsites.windows.net/site/wwwroot","outboundIpAddresses":"20.74.10.172,20.74.11.5,20.74.11.16,20.74.13.91,20.74.65.15,20.74.66.179,20.43.43.36","possibleOutboundIpAddresses":"20.74.10.172,20.74.11.5,20.74.11.16,20.74.13.91,20.74.65.15,20.74.66.179,20.74.66.246,20.74.67.7,20.74.68.18,20.74.68.56,20.74.68.182,20.74.68.185,20.74.68.188,20.74.68.228,20.74.68.239,20.74.13.59,20.74.14.186,20.74.68.241,20.74.68.247,20.74.68.249,20.74.68.251,20.74.69.13,20.74.69.14,20.74.68.238,20.74.69.28,20.74.68.189,20.74.69.35,20.74.69.92,20.74.69.106,20.74.69.147,20.43.43.36","containerSize":1536,"dailyMemoryTimeQuota":0,"suspendedTill":null,"siteDisabledReason":0,"functionExecutionUnitsCache":null,"maxNumberOfWorkers":null,"homeStamp":"waws-prod-par-021","cloningInfo":null,"hostingEnvironmentId":null,"tags":null,"resourceGroup":"clitest.rg000002","defaultHostName":"func-e2e000004.azurewebsites.net","slotSwapStatus":null,"httpsOnly":false,"redundancyMode":"None","inProgressOperationId":null,"geoDistributions":null,"privateEndpointConnections":null,"buildVersion":null,"targetBuildVersion":null,"migrationState":null,"eligibleLogCategories":"FunctionAppLogs","storageAccountRequired":false,"virtualNetworkSubnetId":null,"keyVaultReferenceIdentity":"SystemAssigned"}}'
    headers:
      cache-control:
      - no-cache
      content-length:
<<<<<<< HEAD
      - '6041'
=======
      - '6450'
>>>>>>> 8f28e981
      content-type:
      - application/json
      date:
      - Fri, 19 Nov 2021 21:39:51 GMT
      etag:
      - '"1D7DD8DF21F0A0B"'
      expires:
      - '-1'
      pragma:
      - no-cache
      server:
      - Microsoft-IIS/10.0
      strict-transport-security:
      - max-age=31536000; includeSubDomains
      transfer-encoding:
      - chunked
      vary:
      - Accept-Encoding
      x-aspnet-version:
      - 4.0.30319
      x-content-type-options:
      - nosniff
      x-ms-ratelimit-remaining-subscription-resource-requests:
      - '499'
      x-powered-by:
      - ASP.NET
    status:
      code: 200
      message: OK
- request:
    body: '{"location": "France Central", "kind": "web", "properties": {"Application_Type":
      "web"}}'
    headers:
      Accept:
      - application/json
      Accept-Encoding:
      - gzip, deflate
      CommandName:
      - functionapp create
      Connection:
      - keep-alive
      Content-Length:
      - '88'
      Content-Type:
      - application/json
      ParameterSetName:
      - -g -n -p -s
      User-Agent:
      - AZURECLI/2.30.0 azsdk-python-azure-mgmt-applicationinsights/1.0.0 Python/3.8.6
        (macOS-10.15.7-x86_64-i386-64bit)
    method: PUT
    uri: https://management.azure.com/subscriptions/00000000-0000-0000-0000-000000000000/resourceGroups/clitest.rg000002/providers/Microsoft.Insights/components/func-e2e000004?api-version=2015-05-01
  response:
    body:
      string: '{"id":"/subscriptions/00000000-0000-0000-0000-000000000000/resourceGroups/clitest.rg000002/providers/microsoft.insights/components/func-e2e000004","name":"func-e2e000004","type":"microsoft.insights/components","location":"francecentral","tags":{},"kind":"web","etag":"\"f8004e46-0000-0e00-0000-619819b40000\"","properties":{"Ver":"v2","ApplicationId":"func-e2e000004","AppId":"afc95293-ad0a-4100-9a3b-dc29a3655573","Application_Type":"web","Flow_Type":null,"Request_Source":null,"InstrumentationKey":"f27e0cd9-edd2-47c2-b9cb-d0bb7413e5e4","ConnectionString":"InstrumentationKey=f27e0cd9-edd2-47c2-b9cb-d0bb7413e5e4;IngestionEndpoint=https://francecentral-0.in.applicationinsights.azure.com/","Name":"func-e2e000004","CreationDate":"2021-11-19T21:40:02.5020474+00:00","TenantId":"2edc29f4-b81f-494b-a624-cc619903b837","provisioningState":"Succeeded","SamplingPercentage":null,"RetentionInDays":90,"IngestionMode":"ApplicationInsights","publicNetworkAccessForIngestion":"Enabled","publicNetworkAccessForQuery":"Enabled"}}'
    headers:
      access-control-expose-headers:
      - Request-Context
      cache-control:
      - no-cache
      content-length:
      - '1019'
      content-type:
      - application/json; charset=utf-8
      date:
      - Fri, 19 Nov 2021 21:40:08 GMT
      expires:
      - '-1'
      pragma:
      - no-cache
      request-context:
      - appId=cid-v1:920e14b1-13f3-461a-a4bb-b4fe6f1a4525
      server:
      - Microsoft-IIS/10.0
      strict-transport-security:
      - max-age=31536000; includeSubDomains
      transfer-encoding:
      - chunked
      vary:
      - Accept-Encoding
      x-content-type-options:
      - nosniff
      x-ms-ratelimit-remaining-subscription-writes:
      - '1197'
      x-powered-by:
      - ASP.NET
    status:
      code: 200
      message: OK
- request:
    body: null
    headers:
      Accept:
      - application/json
      Accept-Encoding:
      - gzip, deflate
      CommandName:
      - functionapp create
      Connection:
      - keep-alive
      Content-Length:
      - '0'
      ParameterSetName:
      - -g -n -p -s
      User-Agent:
      - AZURECLI/2.30.0 azsdk-python-azure-mgmt-web/4.0.0 Python/3.8.6 (macOS-10.15.7-x86_64-i386-64bit)
    method: POST
    uri: https://management.azure.com/subscriptions/00000000-0000-0000-0000-000000000000/resourceGroups/clitest.rg000002/providers/Microsoft.Web/sites/func-e2e000004/config/appsettings/list?api-version=2020-09-01
  response:
    body:
      string: '{"id":"/subscriptions/00000000-0000-0000-0000-000000000000/resourceGroups/clitest.rg000002/providers/Microsoft.Web/sites/func-e2e000004/config/appsettings","name":"appsettings","type":"Microsoft.Web/sites/config","location":"France
        Central","properties":{"FUNCTIONS_WORKER_RUNTIME":"dotnet","FUNCTIONS_EXTENSION_VERSION":"~3","AzureWebJobsStorage":"DefaultEndpointsProtocol=https;EndpointSuffix=core.windows.net;AccountName=functionappplanstorage2;AccountKey=veryFakedStorageAccountKey=="}}'
    headers:
      cache-control:
      - no-cache
      content-length:
      - '490'
      content-type:
      - application/json
      date:
      - Fri, 19 Nov 2021 21:40:09 GMT
      expires:
      - '-1'
      pragma:
      - no-cache
      server:
      - Microsoft-IIS/10.0
      strict-transport-security:
      - max-age=31536000; includeSubDomains
      transfer-encoding:
      - chunked
      vary:
      - Accept-Encoding
      x-aspnet-version:
      - 4.0.30319
      x-content-type-options:
      - nosniff
      x-ms-ratelimit-remaining-subscription-resource-requests:
      - '11998'
      x-powered-by:
      - ASP.NET
    status:
      code: 200
      message: OK
- request:
    body: '{"properties": {"FUNCTIONS_WORKER_RUNTIME": "dotnet", "FUNCTIONS_EXTENSION_VERSION":
      "~3", "AzureWebJobsStorage": "DefaultEndpointsProtocol=https;EndpointSuffix=core.windows.net;AccountName=functionappplanstorage2;AccountKey=veryFakedStorageAccountKey==",
      "APPINSIGHTS_INSTRUMENTATIONKEY": "f27e0cd9-edd2-47c2-b9cb-d0bb7413e5e4"}}'
    headers:
      Accept:
      - application/json
      Accept-Encoding:
      - gzip, deflate
      CommandName:
      - functionapp create
      Connection:
      - keep-alive
      Content-Length:
      - '390'
      Content-Type:
      - application/json
      ParameterSetName:
      - -g -n -p -s
      User-Agent:
      - AZURECLI/2.30.0 azsdk-python-azure-mgmt-web/4.0.0 Python/3.8.6 (macOS-10.15.7-x86_64-i386-64bit)
    method: PUT
    uri: https://management.azure.com/subscriptions/00000000-0000-0000-0000-000000000000/resourceGroups/clitest.rg000002/providers/Microsoft.Web/sites/func-e2e000004/config/appsettings?api-version=2020-09-01
  response:
    body:
      string: '{"id":"/subscriptions/00000000-0000-0000-0000-000000000000/resourceGroups/clitest.rg000002/providers/Microsoft.Web/sites/func-e2e000004/config/appsettings","name":"appsettings","type":"Microsoft.Web/sites/config","location":"France
        Central","properties":{"FUNCTIONS_WORKER_RUNTIME":"dotnet","FUNCTIONS_EXTENSION_VERSION":"~3","AzureWebJobsStorage":"DefaultEndpointsProtocol=https;EndpointSuffix=core.windows.net;AccountName=functionappplanstorage2;AccountKey=veryFakedStorageAccountKey==","APPINSIGHTS_INSTRUMENTATIONKEY":"f27e0cd9-edd2-47c2-b9cb-d0bb7413e5e4"}}'
    headers:
      cache-control:
      - no-cache
      content-length:
      - '562'
      content-type:
      - application/json
      date:
      - Fri, 19 Nov 2021 21:40:11 GMT
      etag:
      - '"1D7DD8E0756A8D5"'
      expires:
      - '-1'
      pragma:
      - no-cache
      server:
      - Microsoft-IIS/10.0
      strict-transport-security:
      - max-age=31536000; includeSubDomains
      transfer-encoding:
      - chunked
      vary:
      - Accept-Encoding
      x-aspnet-version:
      - 4.0.30319
      x-content-type-options:
      - nosniff
      x-ms-ratelimit-remaining-subscription-writes:
      - '1199'
      x-powered-by:
      - ASP.NET
    status:
      code: 200
      message: OK
- request:
    body: null
    headers:
      Accept:
      - application/json
      Accept-Encoding:
      - gzip, deflate
      CommandName:
      - functionapp delete
      Connection:
      - keep-alive
      Content-Length:
      - '0'
      ParameterSetName:
      - -g -n
      User-Agent:
      - AZURECLI/2.30.0 azsdk-python-azure-mgmt-web/4.0.0 Python/3.8.6 (macOS-10.15.7-x86_64-i386-64bit)
    method: DELETE
    uri: https://management.azure.com/subscriptions/00000000-0000-0000-0000-000000000000/resourceGroups/clitest.rg000001/providers/Microsoft.Web/sites/func-e2e000003?api-version=2020-09-01
  response:
    body:
      string: ''
    headers:
      cache-control:
      - no-cache
      content-length:
      - '0'
      date:
      - Fri, 19 Nov 2021 21:40:27 GMT
      etag:
      - '"1D7DD8DEB01A600"'
      expires:
      - '-1'
      pragma:
      - no-cache
      server:
      - Microsoft-IIS/10.0
      strict-transport-security:
      - max-age=31536000; includeSubDomains
      x-aspnet-version:
      - 4.0.30319
      x-content-type-options:
      - nosniff
      x-ms-ratelimit-remaining-subscription-deletes:
      - '14999'
      x-powered-by:
      - ASP.NET
    status:
      code: 200
      message: OK
version: 1<|MERGE_RESOLUTION|>--- conflicted
+++ resolved
@@ -23,114 +23,11 @@
       cache-control:
       - no-cache
       content-length:
-      - '317'
+      - '435'
       content-type:
       - application/json; charset=utf-8
       date:
-<<<<<<< HEAD
-      - Mon, 08 Nov 2021 22:24:29 GMT
-      expires:
-      - '-1'
-      pragma:
-      - no-cache
-      strict-transport-security:
-      - max-age=31536000; includeSubDomains
-      vary:
-      - Accept-Encoding
-      x-content-type-options:
-      - nosniff
-    status:
-      code: 200
-      message: OK
-- request:
-    body: '{"name": "func-e2e-plan000005", "type": "Microsoft.Web/serverfarms", "location":
-      "francecentral", "properties": {"skuName": "B1", "capacity": 1}}'
-    headers:
-      Accept:
-      - application/json
-      Accept-Encoding:
-      - gzip, deflate
-      CommandName:
-      - appservice plan create
-      Connection:
-      - keep-alive
-      Content-Length:
-      - '150'
-      Content-Type:
-      - application/json
-      ParameterSetName:
-      - -g -n
-      User-Agent:
-      - AZURECLI/2.30.0 azsdk-python-azure-mgmt-web/4.0.0 Python/3.8.6 (macOS-10.15.7-x86_64-i386-64bit)
-    method: POST
-    uri: https://management.azure.com/subscriptions/00000000-0000-0000-0000-000000000000/resourceGroups/clitest.rg000001/providers/Microsoft.Web/validate?api-version=2020-09-01
-  response:
-    body:
-      string: '{"status":"Success","error":null}'
-    headers:
-      cache-control:
-      - no-cache
-      content-length:
-      - '33'
-      content-type:
-      - application/json
-      date:
-      - Mon, 08 Nov 2021 22:24:29 GMT
-      expires:
-      - '-1'
-      pragma:
-      - no-cache
-      server:
-      - Microsoft-IIS/10.0
-      strict-transport-security:
-      - max-age=31536000; includeSubDomains
-      transfer-encoding:
-      - chunked
-      vary:
-      - Accept-Encoding
-      x-aspnet-version:
-      - 4.0.30319
-      x-content-type-options:
-      - nosniff
-      x-ms-ratelimit-remaining-subscription-writes:
-      - '1199'
-      x-powered-by:
-      - ASP.NET
-    status:
-      code: 200
-      message: OK
-- request:
-    body: null
-    headers:
-      Accept:
-      - application/json
-      Accept-Encoding:
-      - gzip, deflate
-      CommandName:
-      - appservice plan create
-      Connection:
-      - keep-alive
-      ParameterSetName:
-      - -g -n
-      User-Agent:
-      - AZURECLI/2.30.0 azsdk-python-azure-mgmt-resource/19.0.0 Python/3.8.6 (macOS-10.15.7-x86_64-i386-64bit)
-    method: GET
-    uri: https://management.azure.com/subscriptions/00000000-0000-0000-0000-000000000000/resourcegroups/clitest.rg000001?api-version=2021-04-01
-  response:
-    body:
-      string: '{"id":"/subscriptions/00000000-0000-0000-0000-000000000000/resourceGroups/clitest.rg000001","name":"clitest.rg000001","type":"Microsoft.Resources/resourceGroups","location":"francecentral","tags":{"product":"azurecli","cause":"automation","date":"2021-11-08T22:24:23Z"},"properties":{"provisioningState":"Succeeded"}}'
-    headers:
-      cache-control:
-      - no-cache
-      content-length:
-      - '317'
-      content-type:
-      - application/json; charset=utf-8
-      date:
-      - Mon, 08 Nov 2021 22:24:29 GMT
-=======
       - Fri, 19 Nov 2021 21:37:26 GMT
->>>>>>> 8f28e981
       expires:
       - '-1'
       pragma:
@@ -174,7 +71,7 @@
       cache-control:
       - no-cache
       content-length:
-      - '1505'
+      - '1697'
       content-type:
       - application/json
       date:
@@ -230,7 +127,7 @@
       cache-control:
       - no-cache
       content-length:
-      - '1471'
+      - '1663'
       content-type:
       - application/json
       date:
@@ -419,7 +316,7 @@
       cache-control:
       - no-cache
       content-length:
-      - '1484'
+      - '1543'
       content-type:
       - application/json
       date:
@@ -604,7 +501,7 @@
       cache-control:
       - no-cache
       content-length:
-      - '1492'
+      - '1551'
       content-type:
       - application/json
       date:
@@ -652,7 +549,7 @@
       cache-control:
       - no-cache
       content-length:
-      - '1433'
+      - '1625'
       content-type:
       - application/json
       date:
@@ -702,7 +599,7 @@
       cache-control:
       - no-cache
       content-length:
-      - '1484'
+      - '1543'
       content-type:
       - application/json
       date:
@@ -750,7 +647,7 @@
       cache-control:
       - no-cache
       content-length:
-      - '260'
+      - '380'
       content-type:
       - application/json
       date:
@@ -811,11 +708,7 @@
       cache-control:
       - no-cache
       content-length:
-<<<<<<< HEAD
-      - '6046'
-=======
       - '6455'
->>>>>>> 8f28e981
       content-type:
       - application/json
       date:
@@ -877,7 +770,7 @@
       cache-control:
       - no-cache
       content-length:
-      - '1019'
+      - '1118'
       content-type:
       - application/json; charset=utf-8
       date:
@@ -932,7 +825,7 @@
       cache-control:
       - no-cache
       content-length:
-      - '489'
+      - '618'
       content-type:
       - application/json
       date:
@@ -991,7 +884,7 @@
       cache-control:
       - no-cache
       content-length:
-      - '561'
+      - '690'
       content-type:
       - application/json
       date:
@@ -1047,7 +940,7 @@
       cache-control:
       - no-cache
       content-length:
-      - '1433'
+      - '1625'
       content-type:
       - application/json
       date:
@@ -1097,7 +990,7 @@
       cache-control:
       - no-cache
       content-length:
-      - '1492'
+      - '1551'
       content-type:
       - application/json
       date:
@@ -1145,7 +1038,7 @@
       cache-control:
       - no-cache
       content-length:
-      - '260'
+      - '380'
       content-type:
       - application/json
       date:
@@ -1207,11 +1100,7 @@
       cache-control:
       - no-cache
       content-length:
-<<<<<<< HEAD
-      - '6041'
-=======
       - '6450'
->>>>>>> 8f28e981
       content-type:
       - application/json
       date:
@@ -1273,7 +1162,7 @@
       cache-control:
       - no-cache
       content-length:
-      - '1019'
+      - '1118'
       content-type:
       - application/json; charset=utf-8
       date:
@@ -1328,7 +1217,7 @@
       cache-control:
       - no-cache
       content-length:
-      - '490'
+      - '619'
       content-type:
       - application/json
       date:
@@ -1387,7 +1276,7 @@
       cache-control:
       - no-cache
       content-length:
-      - '562'
+      - '691'
       content-type:
       - application/json
       date:
