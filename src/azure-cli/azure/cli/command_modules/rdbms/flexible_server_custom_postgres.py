# --------------------------------------------------------------------------------------------
# Copyright (c) Microsoft Corporation. All rights reserved.
# Licensed under the MIT License. See License.txt in the project root for license information.
# --------------------------------------------------------------------------------------------

# pylint: disable=unused-argument, line-too-long

import uuid
from msrestazure.azure_exceptions import CloudError
from msrestazure.tools import resource_id, is_valid_resource_id, parse_resource_id  # pylint: disable=import-error
from knack.log import get_logger
from azure.cli.core.commands.client_factory import get_subscription_id
from azure.cli.core.local_context import ALL
from azure.cli.core.util import CLIError, sdk_no_wait
from ._client_factory import cf_postgres_flexible_firewall_rules, get_postgresql_flexible_management_client
from .flexible_server_custom_common import user_confirmation
from ._flexible_server_util import generate_missing_parameters, resolve_poller, create_vnet, create_firewall_rule, \
    parse_public_access_input, update_kwargs, generate_password, parse_maintenance_window

logger = get_logger(__name__)


# region create without args
def _flexible_server_create(cmd, client,
                            resource_group_name=None, server_name=None,
                            location=None, backup_retention=None,
                            sku_name=None, tier=None,
                            storage_mb=None, administrator_login=None,
                            administrator_login_password=None, version=None,
                            tags=None, public_access=None,
                            assign_identity=False, subnet_arm_resource_id=None,
                            high_availability=None, zone=None):
    from azure.mgmt.rdbms import postgresql
    db_context = DbContext(
        azure_sdk=postgresql, cf_firewall=cf_postgres_flexible_firewall_rules, logging_name='PostgreSQL', command_group='postgres', server_client=client)

    firewall_id = subnet_id = None
    if subnet_arm_resource_id is not None:
        subnet_id = subnet_arm_resource_id # set the subnet id to be the one passed in
        delegated_subnet_arguments=postgresql.flexibleservers.models.ServerPropertiesDelegatedSubnetArguments(
            subnet_arm_resource_id=subnet_id
        )
    else:
        delegated_subnet_arguments=None

    location, resource_group_name, server_name = generate_missing_parameters(cmd, location, resource_group_name, server_name)
    try:
        # The server name already exists in the resource group
        server_result = client.get(resource_group_name, server_name)
        logger.warning('Found existing PostgreSQL Server \'%s\' in group \'%s\'',
                       server_name, resource_group_name)

    except CloudError:
        administrator_login_password = generate_password(administrator_login_password)
        if public_access is None and subnet_arm_resource_id is None:
            subnet_id = create_vnet(cmd, server_name, location, resource_group_name, "Microsoft.DBforPostgreSQL/flexibleServers")
            delegated_subnet_arguments=postgresql.flexibleservers.models.ServerPropertiesDelegatedSubnetArguments(
                 subnet_arm_resource_id=subnet_id
            )

        # Create postgresql
        # Note : passing public_access has no effect as the accepted values are 'Enabled' and 'Disabled'. So the value ends up being ignored.
        server_result = _create_server(db_context, cmd, resource_group_name, server_name, location, backup_retention,
            sku_name, tier, storage_mb, administrator_login, administrator_login_password, version,
            tags, public_access, assign_identity, delegated_subnet_arguments, high_availability, zone)

        if public_access is not None:
            if public_access == 'on':
                start_ip, end_ip = '0.0.0.0', '255.255.255.255'
            else:
                start_ip, end_ip = parse_public_access_input(public_access)
            firewall_id = create_firewall_rule(db_context, cmd, resource_group_name, server_name, start_ip, end_ip)

    user = server_result.administrator_login
    id = server_result.id
    loc = server_result.location
    version = server_result.version
    sku = server_result.sku.name
    # This is a workaround for getting the hostname right .
    # Without Vnet, the hostname returned by the API os <servername>.postgres.database.azure.com
    # with Vnet enabled, the hostname returned by the API is <servername>.<servername>.postgres.database.azure.com
    if len(server_result.fully_qualified_domain_name.split('.')) != 6:
        host = server_result.fully_qualified_domain_name
    else:
        host = server_result.fully_qualified_domain_name[(server_result.fully_qualified_domain_name.index('.'))+1:]

    logger.warning('Make a note of your password. If you forget, you would have to' \
                   ' reset your password with \'az postgres flexible-server update -n %s -g %s -p <new-password>\'.',
                   server_name, resource_group_name)

<<<<<<< HEAD
    logger.warning('Make a note of your password. If you forget, you would have to'\
                   ' reset your password with CLI command for reset password')

=======
>>>>>>> 07590216
    _update_local_contexts(cmd, server_name, resource_group_name, location, user)

    return _form_response(user, sku, loc, id, host, version,
        administrator_login_password if administrator_login_password is not None else '*****',
        _create_postgresql_connection_string(host, administrator_login_password), firewall_id, subnet_id)


def _flexible_server_restore(cmd, client,
                             resource_group_name, server_name,
                             source_server, restore_point_in_time,
                             location=None, no_wait=False):
    provider = 'Microsoft.DBforPostgreSQL'
    if not is_valid_resource_id(source_server):
        if len(source_server.split('/')) == 1:
            source_server = resource_id(
                subscription=get_subscription_id(cmd.cli_ctx),
                resource_group=resource_group_name,
                namespace=provider,
                type='flexibleServers',
                name=source_server)
        else:
            raise ValueError('The provided source-server {} is invalid.'.format(source_server))

    from azure.mgmt.rdbms import postgresql
    parameters = postgresql.flexibleservers.models.Server(
        point_in_time_utc=restore_point_in_time,
        source_server_name=source_server,
        create_mode="PointInTimeRestore",
        location=location)

    # Retrieve location from same location as source server
    id_parts = parse_resource_id(source_server)
    try:
        source_server_object = client.get(id_parts['resource_group'], id_parts['name'])
        parameters.location = source_server_object.location
    except Exception as e:
        raise ValueError('Unable to get source server: {}.'.format(str(e)))

    return sdk_no_wait(no_wait, client.create, resource_group_name, server_name, parameters)

# Update Flexible server command
def _flexible_server_update_custom_func(instance,
                                sku_name=None,
                                tier=None,
                                storage_mb=None,
                                backup_retention=None,
                                administrator_login_password=None,
                                ha_enabled=None,
                                maintenance_window=None,
                                assign_identity=False,
                                tags=None):
    from importlib import import_module
    server_module_path = instance.__module__
    module = import_module(server_module_path)
    ServerForUpdate = getattr(module, 'ServerForUpdate')

    if sku_name:
        instance.sku.name = sku_name
        instance.sku.tier = tier
    else:
        instance.sku = None

    if storage_mb:
        instance.storage_profile.storage_mb = storage_mb

    if backup_retention:
        instance.storage_profile.backup_retention_days = backup_retention

    if maintenance_window:
        day_of_week, start_hour, start_minute = parse_maintenance_window(maintenance_window)
        instance.maintenance_window.day_of_week = day_of_week
        instance.maintenance_window.start_hour = start_hour
        instance.maintenance_window.start_minute = start_minute
        instance.maintenance_window.custom_window = "Enabled"

    params = ServerForUpdate(sku=instance.sku,
                             storage_profile=instance.storage_profile,
                             administrator_login_password=administrator_login_password,
                             ha_enabled=ha_enabled,
                             maintenance_window=instance.maintenance_window,
                             tags=tags)

    if assign_identity:
        if server_module_path.find('postgres'):
            from azure.mgmt.rdbms import postgresql
            if instance.identity is None:
                instance.identity = postgresql.models.ResourceIdentity(
                    type=postgresql.models.IdentityType.system_assigned.value)
                instance.identity = postgresql.models.flexibleservers.Identity(
                    type=postgresql.models.flexibleservers.ResourceIdentityType.system_assigned.value)
            params.identity = instance.identity
    return params


def _server_delete_func(cmd, client, resource_group_name=None, server_name=None, force=None):
    confirm = force
    if not force:
        confirm = user_confirmation("Are you sure you want to delete the server '{0}' in resource group '{1}'".format(server_name, resource_group_name), yes=force)
    if (confirm):
        try:
            result = client.delete(resource_group_name, server_name)
            if cmd.cli_ctx.local_context.is_on:
                local_context_file = cmd.cli_ctx.local_context._get_local_context_file()
                local_context_file.remove_option('postgres flexible-server', 'server_name')
                local_context_file.remove_option('postgres flexible-server', 'administrator_login')
        except Exception as ex:  # pylint: disable=broad-except
            logger.error(ex)
        return result


# Wait command
def _flexible_server_postgresql_get(cmd, resource_group_name, server_name):
    client = get_postgresql_flexible_management_client(cmd.cli_ctx)
    return client.servers.get(resource_group_name, server_name)


def _flexible_parameter_update(client, server_name, configuration_name, resource_group_name, source=None, value=None):
    if source is None and value is None:
        # update the command with system default
        try:
            parameter = client.get(resource_group_name, server_name, configuration_name)
            value = parameter.default_value # reset value to default

            # this should be 'system-default' but there is currently a bug in PG, so keeping as what it is for now
            # this will reset source to be 'system-default' anyway
            source = parameter.source
        except CloudError as e:
            raise CLIError('Unable to get default parameter value: {}.'.format(str(e)))
    elif source is None:
        source = "user-override"

    return client.update(resource_group_name, server_name, configuration_name, value, source)


def _flexible_list_skus(client, location):
    return client.execute(location)


def _create_server(db_context, cmd, resource_group_name, server_name, location, backup_retention, sku_name, tier,
                   storage_mb, administrator_login, administrator_login_password, version, tags, public_network_access,
                   assign_identity, delegated_subnet_arguments, ha_enabled, availability_zone):
    logging_name, azure_sdk, server_client = db_context.logging_name, db_context.azure_sdk, db_context.server_client
    logger.warning('Creating %s Server \'%s\' in group \'%s\'...', logging_name, server_name, resource_group_name)

    logger.warning('Your server \'%s\' is using sku \'%s\' (Paid Tier). '
                   'Please refer to https://aka.ms/postgres-pricing for pricing details', server_name, sku_name)

    from azure.mgmt.rdbms import postgresql

    # Note : passing public-network-access has no effect as the accepted values are 'Enabled' and 'Disabled'.
    # So when you pass an IP here(from the CLI args of public_access), it ends up being ignored.
    parameters = postgresql.flexibleservers.models.Server(
        sku=postgresql.flexibleservers.models.Sku(name=sku_name, tier=tier),
        administrator_login=administrator_login,
        administrator_login_password=administrator_login_password,
        version=version,
        public_network_access=public_network_access,
        storage_profile=postgresql.flexibleservers.models.StorageProfile(
            backup_retention_days=backup_retention,
            storage_mb=storage_mb),
        delegated_subnet_arguments = delegated_subnet_arguments,
        ha_enabled=ha_enabled,
        availability_zone=availability_zone,
        location=location,
        create_mode="Default",  # can also be create
        tags=tags)

    if assign_identity:
        parameters.identity = postgresql.models.ResourceIdentity(
            type=postgresql.models.IdentityType.system_assigned.value)

    return resolve_poller(
        server_client.create(resource_group_name, server_name, parameters), cmd.cli_ctx,
        '{} Server Create'.format(logging_name))


def flexible_server_connection_string(
        server_name='{server}', database_name='{database}', administrator_login='{login}',
        administrator_login_password='{password}'):
    host = '{}.postgres.database.azure.com'.format(server_name)
    return {
        'connectionStrings': _create_postgresql_connection_strings(host, administrator_login, administrator_login_password, database_name)
    }


def _create_postgresql_connection_strings(host, user, password, database):
    result = {
        'psql_cmd': "psql --host={host} --port=5432 --username={user} --dbname={database}",
        'ado.net': "Server={host};Database={database};Port=5432;User Id={user};Password={password};",
        'jdbc': "jdbc:postgresql://{host}:5432/{database}?user={user}&password={password}",
        'jdbc Spring': "spring.datasource.url=jdbc:postgresql://{host}:5432/{database}  "
                       "spring.datasource.username={user}  "
                       "spring.datasource.password={password}",
        'node.js': "var client = new pg.Client('postgres://{user}:{password}@{host}:5432/{database}');",
        'php': "host={host} port=5432 dbname={database} user={user} password={password}",
        'python': "cnx = psycopg2.connect(database='{database}', user='{user}', host='{host}', password='{password}', "
                  "port='5432')",
        'ruby': "cnx = PG::Connection.new(:host => '{host}', :user => '{user}', :dbname => '{database}', "
                ":port => '5432', :password => '{password}')",
    }

    connection_kwargs = {
        'host': host,
        'user': user,
        'password': password if password is not None else '{password}',
        'database': database
    }

    for k, v in result.items():
        result[k] = v.format(**connection_kwargs)
    return result


def _create_postgresql_connection_string(host, password):
    connection_kwargs = {
        'host': host,
        'password': password if password is not None else '{password}'
    }
    return 'postgres://postgres:{password}@{host}/postgres?sslmode=require'.format(**connection_kwargs)


def _form_response(username, sku, location, id, host, version, password, connection_string, firewall_id=None, subnet_id=None):
    '''
    from collections import OrderedDict
    new_entry = OrderedDict()
    new_entry['Id'] = id
    if subnet_id is not None:
        new_entry['SubnetId'] = subnet_id
    new_entry['Location'] = location
    new_entry['SkuName'] = sku
    new_entry['Version'] = version
    new_entry['Host'] = host
    new_entry['UserName'] = username
    new_entry['Password'] = password
    new_entry['ConnectionString'] = connection_string
    if firewall_id is not None:
        new_entry['FirewallName'] = firewall_id
    '''
    output = {
        'host': host,
        'username': username,
        'password': password,
        'skuname': sku,
        'location': location,
        'id': id,
        'version': version,
        'connectionString': connection_string
    }
    if firewall_id is not None:
        output['firewallName'] = firewall_id
    if subnet_id is not None:
        output['subnetId'] = subnet_id
    return output


def _update_local_contexts(cmd, server_name, resource_group_name, location, user):
    if cmd.cli_ctx.local_context.is_on:
        cmd.cli_ctx.local_context.set(['postgres flexible-server'], 'server_name',
                                    server_name)  # Setting the server name in the local context
        cmd.cli_ctx.local_context.set(['postgres flexible-server'], 'administrator_login',
                                    user)  # Setting the server name in the local context
        cmd.cli_ctx.local_context.set([ALL], 'location',
                                    location)  # Setting the location in the local context
        cmd.cli_ctx.local_context.set([ALL], 'resource_group_name', resource_group_name)

# pylint: disable=too-many-instance-attributes,too-few-public-methods
class DbContext:
    def __init__(self, azure_sdk=None, logging_name=None, cf_firewall=None,
                 command_group=None, server_client=None):
        self.azure_sdk = azure_sdk
        self.cf_firewall = cf_firewall
        self.logging_name = logging_name
        self.command_group = command_group
        self.server_client = server_client<|MERGE_RESOLUTION|>--- conflicted
+++ resolved
@@ -88,12 +88,6 @@
                    ' reset your password with \'az postgres flexible-server update -n %s -g %s -p <new-password>\'.',
                    server_name, resource_group_name)
 
-<<<<<<< HEAD
-    logger.warning('Make a note of your password. If you forget, you would have to'\
-                   ' reset your password with CLI command for reset password')
-
-=======
->>>>>>> 07590216
     _update_local_contexts(cmd, server_name, resource_group_name, location, user)
 
     return _form_response(user, sku, loc, id, host, version,
