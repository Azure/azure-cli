interactions:
- request:
    body: null
    headers:
      Accept:
      - application/json
      Accept-Encoding:
      - gzip, deflate
      CommandName:
      - aks create
      Connection:
      - keep-alive
      ParameterSetName:
      - --resource-group --name -a --ssh-key-value -o
      User-Agent:
<<<<<<< HEAD
      - AZURECLI/2.49.0 azsdk-python-azure-mgmt-containerservice/23.0.0 Python/3.8.16
        (macOS-13.4-arm64-arm-64bit)
    method: GET
    uri: https://management.azure.com/subscriptions/00000000-0000-0000-0000-000000000000/resourceGroups/clitest000001/providers/Microsoft.ContainerService/managedClusters/cliakstest000002?api-version=2023-05-01
=======
      - AZURECLI/2.49.0 azsdk-python-azure-mgmt-containerservice/24.0.0 Python/3.8.10
        (Linux-5.15.0-1039-azure-x86_64-with-glibc2.29)
    method: GET
    uri: https://management.azure.com/subscriptions/00000000-0000-0000-0000-000000000000/resourceGroups/clitest000001/providers/Microsoft.ContainerService/managedClusters/cliakstest000002?api-version=2023-07-01
>>>>>>> 13d0ab0a
  response:
    body:
      string: '{"error":{"code":"ResourceNotFound","message":"The Resource ''Microsoft.ContainerService/managedClusters/cliakstest000002''
        under resource group ''clitest000001'' was not found. For more details please
        go to https://aka.ms/ARMResourceNotFoundFix"}}'
    headers:
      cache-control:
      - no-cache
      content-length:
      - '244'
      content-type:
      - application/json; charset=utf-8
      date:
<<<<<<< HEAD
      - Thu, 15 Jun 2023 14:27:33 GMT
=======
      - Thu, 29 Jun 2023 10:21:47 GMT
>>>>>>> 13d0ab0a
      expires:
      - '-1'
      pragma:
      - no-cache
      strict-transport-security:
      - max-age=31536000; includeSubDomains
      x-content-type-options:
      - nosniff
      x-ms-failure-cause:
      - gateway
    status:
      code: 404
      message: Not Found
- request:
    body: null
    headers:
      Accept:
      - application/json
      Accept-Encoding:
      - gzip, deflate
      CommandName:
      - aks create
      Connection:
      - keep-alive
      ParameterSetName:
      - --resource-group --name -a --ssh-key-value -o
      User-Agent:
<<<<<<< HEAD
      - AZURECLI/2.49.0 azsdk-python-azure-mgmt-resource/22.0.0 Python/3.8.16 (macOS-13.4-arm64-arm-64bit)
=======
      - AZURECLI/2.49.0 azsdk-python-azure-mgmt-resource/23.1.0b2 Python/3.8.10 (Linux-5.15.0-1039-azure-x86_64-with-glibc2.29)
>>>>>>> 13d0ab0a
    method: GET
    uri: https://management.azure.com/subscriptions/00000000-0000-0000-0000-000000000000/resourcegroups/clitest000001?api-version=2022-09-01
  response:
    body:
<<<<<<< HEAD
      string: '{"id":"/subscriptions/00000000-0000-0000-0000-000000000000/resourceGroups/clitest000001","name":"clitest000001","type":"Microsoft.Resources/resourceGroups","location":"westus2","tags":{"product":"azurecli","cause":"automation","test":"test_aks_create_with_azurekeyvaultsecretsprovider_addon","date":"2023-06-15T14:27:32Z","module":"acs"},"properties":{"provisioningState":"Succeeded"}}'
=======
      string: '{"id":"/subscriptions/00000000-0000-0000-0000-000000000000/resourceGroups/clitest000001","name":"clitest000001","type":"Microsoft.Resources/resourceGroups","location":"westus2","tags":{"product":"azurecli","cause":"automation","test":"test_aks_create_with_azurekeyvaultsecretsprovider_addon","date":"2023-06-29T10:21:47Z","module":"acs"},"properties":{"provisioningState":"Succeeded"}}'
>>>>>>> 13d0ab0a
    headers:
      cache-control:
      - no-cache
      content-length:
      - '385'
      content-type:
      - application/json; charset=utf-8
      date:
<<<<<<< HEAD
      - Thu, 15 Jun 2023 14:27:33 GMT
=======
      - Thu, 29 Jun 2023 10:21:48 GMT
>>>>>>> 13d0ab0a
      expires:
      - '-1'
      pragma:
      - no-cache
      strict-transport-security:
      - max-age=31536000; includeSubDomains
      x-content-type-options:
      - nosniff
    status:
      code: 200
      message: OK
- request:
    body: '{"location": "westus2", "identity": {"type": "SystemAssigned"}, "properties":
<<<<<<< HEAD
      {"kubernetesVersion": "", "dnsPrefix": "cliakstest-clitesty4a7me2bw-8ecadf",
=======
      {"kubernetesVersion": "", "dnsPrefix": "cliakstest-clitest4schsz3a7-79a739",
>>>>>>> 13d0ab0a
      "agentPoolProfiles": [{"count": 3, "vmSize": "Standard_DS2_v2", "osDiskSizeGB":
      0, "osType": "Linux", "enableAutoScaling": false, "type": "VirtualMachineScaleSets",
      "mode": "System", "orchestratorVersion": "", "upgradeSettings": {}, "enableNodePublicIP":
      false, "scaleSetPriority": "Regular", "scaleSetEvictionPolicy": "Delete", "spotMaxPrice":
      -1.0, "nodeTaints": [], "enableEncryptionAtHost": false, "enableUltraSSD": false,
      "enableFIPS": false, "name": "nodepool1"}], "linuxProfile": {"adminUsername":
<<<<<<< HEAD
      "azureuser", "ssh": {"publicKeys": [{"keyData": "ssh-rsa AAAAB3NzaC1yc2EAAAADAQABAAACAQCbIg1guRHbI0lV11wWDt1r2cUdcNd27CJsg+SfgC7miZeubtwUhbsPdhMQsfDyhOWHq1+ZL0M+nJZV63d/1dhmhtgyOqejUwrPlzKhydsbrsdUor+JmNJDdW01v7BXHyuymT8G4s09jCasNOwiufbP/qp72ruu0bIA1nySsvlf9pCQAuFkAnVnf/rFhUlOkhtRpwcq8SUNY2zRHR/EKb/4NWY1JzR4sa3q2fWIJdrrX0DvLoa5g9bIEd4Df79ba7v+yiUBOS0zT2ll+z4g9izHK3EO5d8hL4jYxcjKs+wcslSYRWrascfscLgMlMGh0CdKeNTDjHpGPncaf3Z+FwwwjWeuiNBxv7bJo13/8B/098KlVDl4GZqsoBCEjPyJfV6hO0y/LkRGkk7oHWKgeWAfKtfLItRp00eZ4fcJNK9kCaSMmEugoZWcI7NGbZXzqFWqbpRI7NcDP9+WIQ+i9U5vqWsqd/zng4kbuAJ6UuKqIzB0upYrLShfQE3SAck8oaLhJqqq56VfDuASNpJKidV+zq27HfSBmbXnkR/5AK337dc3MXKJypoK/QPMLKUAP5XLPbs+NddJQV7EZXd29DLgp+fRIg3edpKdO7ZErWhv7d+3Kws+e1Y+ypmR2WIVSwVyBEUfgv2C8Ts9gnTF4pNcEY/S2aBicz5Ew2+jdyGNQQ==
      test@example.com\n"}]}}, "addonProfiles": {"azureKeyvaultSecretsProvider": {"enabled":
      true, "config": {"enableSecretRotation": "false", "rotationPollInterval": "2m"}}},
      "enableRBAC": true, "networkProfile": {"networkPlugin": "kubenet", "podCidr":
      "10.244.0.0/16", "serviceCidr": "10.0.0.0/16", "dnsServiceIP": "10.0.0.10",
=======
      "azureuser", "ssh": {"publicKeys": [{"keyData": "ssh-rsa AAAAB3NzaC1yc2EAAAADAQABAAABAQCw4P22/hE86EX0l2HMO+M6Gw+CW6O4Yl84NLjVqF7NtK8xwQKcZwGeIwNBv/HxJ0uMJlOCG1ZMPPvSZHDp07QvAjYKKryIkIGilxLUh4fNOEQiZqAXB2badERUdwLRB4f6kHc0vb35GHw3tlyjjDjvQTO7UgZQxnbipxyrJAYfMHxfXjST1tvmln3v87WvBGsY2hr1Iqx/gMO3AIqaNoJntl1sIeAcg8xXdYW3PP6N1gYToFsDxsQZU2rfefIRDniuP4fYy2J4shtEAkyzv1BlOBJGHBqCzyrhXVqFElLSFV99QhLUi43zXL4Ge1QKJBztH/q48ohMBt3WenkP2KsT
      azcli_aks_live_test@example.com\n"}]}}, "addonProfiles": {"azureKeyvaultSecretsProvider":
      {"enabled": true, "config": {"enableSecretRotation": "false", "rotationPollInterval":
      "2m"}}}, "enableRBAC": true, "networkProfile": {"networkPlugin": "kubenet",
      "podCidr": "10.244.0.0/16", "serviceCidr": "10.0.0.0/16", "dnsServiceIP": "10.0.0.10",
>>>>>>> 13d0ab0a
      "outboundType": "loadBalancer", "loadBalancerSku": "standard"}, "disableLocalAccounts":
      false, "storageProfile": {}}}'
    headers:
      Accept:
      - application/json
      Accept-Encoding:
      - gzip, deflate
      CommandName:
      - aks create
      Connection:
      - keep-alive
      Content-Length:
<<<<<<< HEAD
      - '1875'
=======
      - '1546'
>>>>>>> 13d0ab0a
      Content-Type:
      - application/json
      ParameterSetName:
      - --resource-group --name -a --ssh-key-value -o
      User-Agent:
<<<<<<< HEAD
      - AZURECLI/2.49.0 azsdk-python-azure-mgmt-containerservice/23.0.0 Python/3.8.16
        (macOS-13.4-arm64-arm-64bit)
    method: PUT
    uri: https://management.azure.com/subscriptions/00000000-0000-0000-0000-000000000000/resourceGroups/clitest000001/providers/Microsoft.ContainerService/managedClusters/cliakstest000002?api-version=2023-05-01
  response:
    body:
      string: "{\n  \"id\": \"/subscriptions/00000000-0000-0000-0000-000000000000/resourcegroups/clitest000001/providers/Microsoft.ContainerService/managedClusters/cliakstest000002\"\
        ,\n  \"location\": \"westus2\",\n  \"name\": \"cliakstest000002\",\n  \"type\"\
        : \"Microsoft.ContainerService/ManagedClusters\",\n  \"properties\": {\n \
        \  \"provisioningState\": \"Creating\",\n   \"powerState\": {\n    \"code\"\
        : \"Running\"\n   },\n   \"kubernetesVersion\": \"1.25.6\",\n   \"currentKubernetesVersion\"\
        : \"1.25.6\",\n   \"dnsPrefix\": \"cliakstest-clitesty4a7me2bw-8ecadf\",\n\
        \   \"fqdn\": \"cliakstest-clitesty4a7me2bw-8ecadf-x9q921do.hcp.westus2.azmk8s.io\"\
        ,\n   \"azurePortalFQDN\": \"cliakstest-clitesty4a7me2bw-8ecadf-x9q921do.portal.hcp.westus2.azmk8s.io\"\
        ,\n   \"agentPoolProfiles\": [\n    {\n     \"name\": \"nodepool1\",\n   \
        \  \"count\": 3,\n     \"vmSize\": \"Standard_DS2_v2\",\n     \"osDiskSizeGB\"\
        : 128,\n     \"osDiskType\": \"Managed\",\n     \"kubeletDiskType\": \"OS\"\
        ,\n     \"maxPods\": 110,\n     \"type\": \"VirtualMachineScaleSets\",\n \
        \    \"enableAutoScaling\": false,\n     \"provisioningState\": \"Creating\"\
        ,\n     \"powerState\": {\n      \"code\": \"Running\"\n     },\n     \"orchestratorVersion\"\
        : \"1.25.6\",\n     \"currentOrchestratorVersion\": \"1.25.6\",\n     \"enableNodePublicIP\"\
        : false,\n     \"mode\": \"System\",\n     \"enableEncryptionAtHost\": false,\n\
        \     \"enableUltraSSD\": false,\n     \"osType\": \"Linux\",\n     \"osSKU\"\
        : \"Ubuntu\",\n     \"nodeImageVersion\": \"AKSUbuntu-2204gen2containerd-202306.01.0\"\
        ,\n     \"upgradeSettings\": {},\n     \"enableFIPS\": false\n    }\n   ],\n\
        \   \"linuxProfile\": {\n    \"adminUsername\": \"azureuser\",\n    \"ssh\"\
        : {\n     \"publicKeys\": [\n      {\n       \"keyData\": \"ssh-rsa AAAAB3NzaC1yc2EAAAADAQABAAACAQCbIg1guRHbI0lV11wWDt1r2cUdcNd27CJsg+SfgC7miZeubtwUhbsPdhMQsfDyhOWHq1+ZL0M+nJZV63d/1dhmhtgyOqejUwrPlzKhydsbrsdUor+JmNJDdW01v7BXHyuymT8G4s09jCasNOwiufbP/qp72ruu0bIA1nySsvlf9pCQAuFkAnVnf/rFhUlOkhtRpwcq8SUNY2zRHR/EKb/4NWY1JzR4sa3q2fWIJdrrX0DvLoa5g9bIEd4Df79ba7v+yiUBOS0zT2ll+z4g9izHK3EO5d8hL4jYxcjKs+wcslSYRWrascfscLgMlMGh0CdKeNTDjHpGPncaf3Z+FwwwjWeuiNBxv7bJo13/8B/098KlVDl4GZqsoBCEjPyJfV6hO0y/LkRGkk7oHWKgeWAfKtfLItRp00eZ4fcJNK9kCaSMmEugoZWcI7NGbZXzqFWqbpRI7NcDP9+WIQ+i9U5vqWsqd/zng4kbuAJ6UuKqIzB0upYrLShfQE3SAck8oaLhJqqq56VfDuASNpJKidV+zq27HfSBmbXnkR/5AK337dc3MXKJypoK/QPMLKUAP5XLPbs+NddJQV7EZXd29DLgp+fRIg3edpKdO7ZErWhv7d+3Kws+e1Y+ypmR2WIVSwVyBEUfgv2C8Ts9gnTF4pNcEY/S2aBicz5Ew2+jdyGNQQ==\
        \ test@example.com\\n\"\n      }\n     ]\n    }\n   },\n   \"servicePrincipalProfile\"\
        : {\n    \"clientId\":\"00000000-0000-0000-0000-000000000001\"\n   },\n  \
        \ \"addonProfiles\": {\n    \"azureKeyvaultSecretsProvider\": {\n     \"enabled\"\
        : true,\n     \"config\": {\n      \"enableSecretRotation\": \"false\",\n\
        \      \"rotationPollInterval\": \"2m\"\n     }\n    }\n   },\n   \"nodeResourceGroup\"\
        : \"MC_clitest000001_cliakstest000002_westus2\",\n   \"enableRBAC\": true,\n\
        \   \"supportPlan\": \"KubernetesOfficial\",\n   \"networkProfile\": {\n \
        \   \"networkPlugin\": \"kubenet\",\n    \"loadBalancerSku\": \"standard\"\
        ,\n    \"loadBalancerProfile\": {\n     \"managedOutboundIPs\": {\n      \"\
        count\": 1\n     }\n    },\n    \"podCidr\": \"10.244.0.0/16\",\n    \"serviceCidr\"\
        : \"10.0.0.0/16\",\n    \"dnsServiceIP\": \"10.0.0.10\",\n    \"outboundType\"\
        : \"loadBalancer\",\n    \"podCidrs\": [\n     \"10.244.0.0/16\"\n    ],\n\
        \    \"serviceCidrs\": [\n     \"10.0.0.0/16\"\n    ],\n    \"ipFamilies\"\
        : [\n     \"IPv4\"\n    ]\n   },\n   \"maxAgentPools\": 100,\n   \"disableLocalAccounts\"\
        : false,\n   \"securityProfile\": {},\n   \"storageProfile\": {\n    \"diskCSIDriver\"\
        : {\n     \"enabled\": true\n    },\n    \"fileCSIDriver\": {\n     \"enabled\"\
        : true\n    },\n    \"snapshotController\": {\n     \"enabled\": true\n  \
        \  }\n   },\n   \"oidcIssuerProfile\": {\n    \"enabled\": false\n   },\n\
        \   \"workloadAutoScalerProfile\": {}\n  },\n  \"identity\": {\n   \"type\"\
        : \"SystemAssigned\",\n   \"principalId\":\"00000000-0000-0000-0000-000000000001\"\
        ,\n   \"tenantId\": \"72f988bf-86f1-41af-91ab-2d7cd011db47\"\n  },\n  \"sku\"\
        : {\n   \"name\": \"Base\",\n   \"tier\": \"Free\"\n  }\n }"
    headers:
      azure-asyncoperation:
      - https://management.azure.com/subscriptions/00000000-0000-0000-0000-000000000000/providers/Microsoft.ContainerService/locations/westus2/operations/ebf5a5eb-0e6a-425b-af44-b581f5c5b54c?api-version=2016-03-30
      cache-control:
      - no-cache
      content-length:
      - '3788'
      content-type:
      - application/json
      date:
      - Thu, 15 Jun 2023 14:27:40 GMT
=======
      - AZURECLI/2.49.0 azsdk-python-azure-mgmt-containerservice/24.0.0 Python/3.8.10
        (Linux-5.15.0-1039-azure-x86_64-with-glibc2.29)
    method: PUT
    uri: https://management.azure.com/subscriptions/00000000-0000-0000-0000-000000000000/resourceGroups/clitest000001/providers/Microsoft.ContainerService/managedClusters/cliakstest000002?api-version=2023-07-01
  response:
    body:
      string: "{\n  \"id\": \"/subscriptions/00000000-0000-0000-0000-000000000000/resourcegroups/clitest000001/providers/Microsoft.ContainerService/managedClusters/cliakstest000002\",\n
        \ \"location\": \"westus2\",\n  \"name\": \"cliakstest000002\",\n  \"type\":
        \"Microsoft.ContainerService/ManagedClusters\",\n  \"properties\": {\n   \"provisioningState\":
        \"Creating\",\n   \"powerState\": {\n    \"code\": \"Running\"\n   },\n   \"kubernetesVersion\":
        \"1.25.6\",\n   \"currentKubernetesVersion\": \"1.25.6\",\n   \"dnsPrefix\":
        \"cliakstest-clitest4schsz3a7-79a739\",\n   \"fqdn\": \"cliakstest-clitest4schsz3a7-79a739-je5wtmpj.hcp.westus2.azmk8s.io\",\n
        \  \"azurePortalFQDN\": \"cliakstest-clitest4schsz3a7-79a739-je5wtmpj.portal.hcp.westus2.azmk8s.io\",\n
        \  \"agentPoolProfiles\": [\n    {\n     \"name\": \"nodepool1\",\n     \"count\":
        3,\n     \"vmSize\": \"Standard_DS2_v2\",\n     \"osDiskSizeGB\": 128,\n     \"osDiskType\":
        \"Managed\",\n     \"kubeletDiskType\": \"OS\",\n     \"maxPods\": 110,\n
        \    \"type\": \"VirtualMachineScaleSets\",\n     \"enableAutoScaling\": false,\n
        \    \"provisioningState\": \"Creating\",\n     \"powerState\": {\n      \"code\":
        \"Running\"\n     },\n     \"orchestratorVersion\": \"1.25.6\",\n     \"currentOrchestratorVersion\":
        \"1.25.6\",\n     \"enableNodePublicIP\": false,\n     \"mode\": \"System\",\n
        \    \"enableEncryptionAtHost\": false,\n     \"enableUltraSSD\": false,\n
        \    \"osType\": \"Linux\",\n     \"osSKU\": \"Ubuntu\",\n     \"nodeImageVersion\":
        \"AKSUbuntu-2204gen2containerd-202306.19.0\",\n     \"upgradeSettings\": {},\n
        \    \"enableFIPS\": false\n    }\n   ],\n   \"linuxProfile\": {\n    \"adminUsername\":
        \"azureuser\",\n    \"ssh\": {\n     \"publicKeys\": [\n      {\n       \"keyData\":
        \"ssh-rsa AAAAB3NzaC1yc2EAAAADAQABAAABAQCw4P22/hE86EX0l2HMO+M6Gw+CW6O4Yl84NLjVqF7NtK8xwQKcZwGeIwNBv/HxJ0uMJlOCG1ZMPPvSZHDp07QvAjYKKryIkIGilxLUh4fNOEQiZqAXB2badERUdwLRB4f6kHc0vb35GHw3tlyjjDjvQTO7UgZQxnbipxyrJAYfMHxfXjST1tvmln3v87WvBGsY2hr1Iqx/gMO3AIqaNoJntl1sIeAcg8xXdYW3PP6N1gYToFsDxsQZU2rfefIRDniuP4fYy2J4shtEAkyzv1BlOBJGHBqCzyrhXVqFElLSFV99QhLUi43zXL4Ge1QKJBztH/q48ohMBt3WenkP2KsT
        azcli_aks_live_test@example.com\\n\"\n      }\n     ]\n    }\n   },\n   \"servicePrincipalProfile\":
        {\n    \"clientId\":\"00000000-0000-0000-0000-000000000001\"\n   },\n   \"addonProfiles\":
        {\n    \"azureKeyvaultSecretsProvider\": {\n     \"enabled\": true,\n     \"config\":
        {\n      \"enableSecretRotation\": \"false\",\n      \"rotationPollInterval\":
        \"2m\"\n     }\n    }\n   },\n   \"nodeResourceGroup\": \"MC_clitest000001_cliakstest000002_westus2\",\n
        \  \"enableRBAC\": true,\n   \"supportPlan\": \"KubernetesOfficial\",\n   \"networkProfile\":
        {\n    \"networkPlugin\": \"kubenet\",\n    \"loadBalancerSku\": \"standard\",\n
        \   \"loadBalancerProfile\": {\n     \"managedOutboundIPs\": {\n      \"count\":
        1\n     }\n    },\n    \"podCidr\": \"10.244.0.0/16\",\n    \"serviceCidr\":
        \"10.0.0.0/16\",\n    \"dnsServiceIP\": \"10.0.0.10\",\n    \"outboundType\":
        \"loadBalancer\",\n    \"podCidrs\": [\n     \"10.244.0.0/16\"\n    ],\n    \"serviceCidrs\":
        [\n     \"10.0.0.0/16\"\n    ],\n    \"ipFamilies\": [\n     \"IPv4\"\n    ]\n
        \  },\n   \"maxAgentPools\": 100,\n   \"disableLocalAccounts\": false,\n   \"securityProfile\":
        {},\n   \"storageProfile\": {\n    \"diskCSIDriver\": {\n     \"enabled\":
        true\n    },\n    \"fileCSIDriver\": {\n     \"enabled\": true\n    },\n    \"snapshotController\":
        {\n     \"enabled\": true\n    }\n   },\n   \"oidcIssuerProfile\": {\n    \"enabled\":
        false\n   },\n   \"workloadAutoScalerProfile\": {}\n  },\n  \"identity\":
        {\n   \"type\": \"SystemAssigned\",\n   \"principalId\":\"00000000-0000-0000-0000-000000000001\",\n
        \  \"tenantId\": \"72f988bf-86f1-41af-91ab-2d7cd011db47\"\n  },\n  \"sku\":
        {\n   \"name\": \"Base\",\n   \"tier\": \"Free\"\n  }\n }"
    headers:
      azure-asyncoperation:
      - https://management.azure.com/subscriptions/00000000-0000-0000-0000-000000000000/providers/Microsoft.ContainerService/locations/westus2/operations/d3c77827-ca9e-4e98-9ace-dd184d60f176?api-version=2016-03-30
      cache-control:
      - no-cache
      content-length:
      - '3459'
      content-type:
      - application/json
      date:
      - Thu, 29 Jun 2023 10:21:53 GMT
>>>>>>> 13d0ab0a
      expires:
      - '-1'
      pragma:
      - no-cache
      server:
      - nginx
      strict-transport-security:
      - max-age=31536000; includeSubDomains
      x-content-type-options:
      - nosniff
      x-ms-ratelimit-remaining-subscription-writes:
<<<<<<< HEAD
      - '1199'
=======
      - '1198'
>>>>>>> 13d0ab0a
    status:
      code: 201
      message: Created
- request:
    body: null
    headers:
      Accept:
      - '*/*'
      Accept-Encoding:
      - gzip, deflate
      CommandName:
      - aks create
      Connection:
      - keep-alive
      ParameterSetName:
      - --resource-group --name -a --ssh-key-value -o
      User-Agent:
<<<<<<< HEAD
      - AZURECLI/2.49.0 azsdk-python-azure-mgmt-containerservice/23.0.0 Python/3.8.16
        (macOS-13.4-arm64-arm-64bit)
    method: GET
    uri: https://management.azure.com/subscriptions/00000000-0000-0000-0000-000000000000/providers/Microsoft.ContainerService/locations/westus2/operations/ebf5a5eb-0e6a-425b-af44-b581f5c5b54c?api-version=2016-03-30
  response:
    body:
      string: "{\n  \"name\": \"eba5f5eb-6a0e-5b42-af44-b581f5c5b54c\",\n  \"status\"\
        : \"InProgress\",\n  \"startTime\": \"2023-06-15T14:27:40.4627567Z\"\n }"
=======
      - AZURECLI/2.49.0 azsdk-python-azure-mgmt-containerservice/24.0.0 Python/3.8.10
        (Linux-5.15.0-1039-azure-x86_64-with-glibc2.29)
    method: GET
    uri: https://management.azure.com/subscriptions/00000000-0000-0000-0000-000000000000/providers/Microsoft.ContainerService/locations/westus2/operations/d3c77827-ca9e-4e98-9ace-dd184d60f176?api-version=2016-03-30
  response:
    body:
      string: "{\n  \"name\": \"2778c7d3-9eca-984e-9ace-dd184d60f176\",\n  \"status\":
        \"InProgress\",\n  \"startTime\": \"2023-06-29T10:21:54.3369484Z\"\n }"
    headers:
      cache-control:
      - no-cache
      content-length:
      - '126'
      content-type:
      - application/json
      date:
      - Thu, 29 Jun 2023 10:21:54 GMT
      expires:
      - '-1'
      pragma:
      - no-cache
      server:
      - nginx
      strict-transport-security:
      - max-age=31536000; includeSubDomains
      transfer-encoding:
      - chunked
      vary:
      - Accept-Encoding
      x-content-type-options:
      - nosniff
    status:
      code: 200
      message: OK
- request:
    body: null
    headers:
      Accept:
      - '*/*'
      Accept-Encoding:
      - gzip, deflate
      CommandName:
      - aks create
      Connection:
      - keep-alive
      ParameterSetName:
      - --resource-group --name -a --ssh-key-value -o
      User-Agent:
      - AZURECLI/2.49.0 azsdk-python-azure-mgmt-containerservice/24.0.0 Python/3.8.10
        (Linux-5.15.0-1039-azure-x86_64-with-glibc2.29)
    method: GET
    uri: https://management.azure.com/subscriptions/00000000-0000-0000-0000-000000000000/providers/Microsoft.ContainerService/locations/westus2/operations/d3c77827-ca9e-4e98-9ace-dd184d60f176?api-version=2016-03-30
  response:
    body:
      string: "{\n  \"name\": \"2778c7d3-9eca-984e-9ace-dd184d60f176\",\n  \"status\":
        \"InProgress\",\n  \"startTime\": \"2023-06-29T10:21:54.3369484Z\"\n }"
    headers:
      cache-control:
      - no-cache
      content-length:
      - '126'
      content-type:
      - application/json
      date:
      - Thu, 29 Jun 2023 10:22:24 GMT
      expires:
      - '-1'
      pragma:
      - no-cache
      server:
      - nginx
      strict-transport-security:
      - max-age=31536000; includeSubDomains
      transfer-encoding:
      - chunked
      vary:
      - Accept-Encoding
      x-content-type-options:
      - nosniff
    status:
      code: 200
      message: OK
- request:
    body: null
    headers:
      Accept:
      - '*/*'
      Accept-Encoding:
      - gzip, deflate
      CommandName:
      - aks create
      Connection:
      - keep-alive
      ParameterSetName:
      - --resource-group --name -a --ssh-key-value -o
      User-Agent:
      - AZURECLI/2.49.0 azsdk-python-azure-mgmt-containerservice/24.0.0 Python/3.8.10
        (Linux-5.15.0-1039-azure-x86_64-with-glibc2.29)
    method: GET
    uri: https://management.azure.com/subscriptions/00000000-0000-0000-0000-000000000000/providers/Microsoft.ContainerService/locations/westus2/operations/d3c77827-ca9e-4e98-9ace-dd184d60f176?api-version=2016-03-30
  response:
    body:
      string: "{\n  \"name\": \"2778c7d3-9eca-984e-9ace-dd184d60f176\",\n  \"status\":
        \"InProgress\",\n  \"startTime\": \"2023-06-29T10:21:54.3369484Z\"\n }"
    headers:
      cache-control:
      - no-cache
      content-length:
      - '126'
      content-type:
      - application/json
      date:
      - Thu, 29 Jun 2023 10:22:55 GMT
      expires:
      - '-1'
      pragma:
      - no-cache
      server:
      - nginx
      strict-transport-security:
      - max-age=31536000; includeSubDomains
      transfer-encoding:
      - chunked
      vary:
      - Accept-Encoding
      x-content-type-options:
      - nosniff
    status:
      code: 200
      message: OK
- request:
    body: null
    headers:
      Accept:
      - '*/*'
      Accept-Encoding:
      - gzip, deflate
      CommandName:
      - aks create
      Connection:
      - keep-alive
      ParameterSetName:
      - --resource-group --name -a --ssh-key-value -o
      User-Agent:
      - AZURECLI/2.49.0 azsdk-python-azure-mgmt-containerservice/24.0.0 Python/3.8.10
        (Linux-5.15.0-1039-azure-x86_64-with-glibc2.29)
    method: GET
    uri: https://management.azure.com/subscriptions/00000000-0000-0000-0000-000000000000/providers/Microsoft.ContainerService/locations/westus2/operations/d3c77827-ca9e-4e98-9ace-dd184d60f176?api-version=2016-03-30
  response:
    body:
      string: "{\n  \"name\": \"2778c7d3-9eca-984e-9ace-dd184d60f176\",\n  \"status\":
        \"InProgress\",\n  \"startTime\": \"2023-06-29T10:21:54.3369484Z\"\n }"
>>>>>>> 13d0ab0a
    headers:
      cache-control:
      - no-cache
      content-length:
      - '126'
      content-type:
      - application/json
      date:
<<<<<<< HEAD
      - Thu, 15 Jun 2023 14:27:40 GMT
=======
      - Thu, 29 Jun 2023 10:23:25 GMT
>>>>>>> 13d0ab0a
      expires:
      - '-1'
      pragma:
      - no-cache
      server:
      - nginx
      strict-transport-security:
      - max-age=31536000; includeSubDomains
      transfer-encoding:
      - chunked
      vary:
      - Accept-Encoding
      x-content-type-options:
      - nosniff
    status:
      code: 200
      message: OK
- request:
    body: null
    headers:
      Accept:
      - '*/*'
      Accept-Encoding:
      - gzip, deflate
      CommandName:
      - aks create
      Connection:
      - keep-alive
      ParameterSetName:
      - --resource-group --name -a --ssh-key-value -o
      User-Agent:
<<<<<<< HEAD
      - AZURECLI/2.49.0 azsdk-python-azure-mgmt-containerservice/23.0.0 Python/3.8.16
        (macOS-13.4-arm64-arm-64bit)
    method: GET
    uri: https://management.azure.com/subscriptions/00000000-0000-0000-0000-000000000000/providers/Microsoft.ContainerService/locations/westus2/operations/ebf5a5eb-0e6a-425b-af44-b581f5c5b54c?api-version=2016-03-30
  response:
    body:
      string: "{\n  \"name\": \"eba5f5eb-6a0e-5b42-af44-b581f5c5b54c\",\n  \"status\"\
        : \"InProgress\",\n  \"startTime\": \"2023-06-15T14:27:40.4627567Z\"\n }"
=======
      - AZURECLI/2.49.0 azsdk-python-azure-mgmt-containerservice/24.0.0 Python/3.8.10
        (Linux-5.15.0-1039-azure-x86_64-with-glibc2.29)
    method: GET
    uri: https://management.azure.com/subscriptions/00000000-0000-0000-0000-000000000000/providers/Microsoft.ContainerService/locations/westus2/operations/d3c77827-ca9e-4e98-9ace-dd184d60f176?api-version=2016-03-30
  response:
    body:
      string: "{\n  \"name\": \"2778c7d3-9eca-984e-9ace-dd184d60f176\",\n  \"status\":
        \"InProgress\",\n  \"startTime\": \"2023-06-29T10:21:54.3369484Z\"\n }"
>>>>>>> 13d0ab0a
    headers:
      cache-control:
      - no-cache
      content-length:
      - '126'
      content-type:
      - application/json
      date:
<<<<<<< HEAD
      - Thu, 15 Jun 2023 14:28:10 GMT
=======
      - Thu, 29 Jun 2023 10:23:54 GMT
>>>>>>> 13d0ab0a
      expires:
      - '-1'
      pragma:
      - no-cache
      server:
      - nginx
      strict-transport-security:
      - max-age=31536000; includeSubDomains
      transfer-encoding:
      - chunked
      vary:
      - Accept-Encoding
      x-content-type-options:
      - nosniff
    status:
      code: 200
      message: OK
- request:
    body: null
    headers:
      Accept:
      - '*/*'
      Accept-Encoding:
      - gzip, deflate
      CommandName:
      - aks create
      Connection:
      - keep-alive
      ParameterSetName:
      - --resource-group --name -a --ssh-key-value -o
      User-Agent:
<<<<<<< HEAD
      - AZURECLI/2.49.0 azsdk-python-azure-mgmt-containerservice/23.0.0 Python/3.8.16
        (macOS-13.4-arm64-arm-64bit)
    method: GET
    uri: https://management.azure.com/subscriptions/00000000-0000-0000-0000-000000000000/providers/Microsoft.ContainerService/locations/westus2/operations/ebf5a5eb-0e6a-425b-af44-b581f5c5b54c?api-version=2016-03-30
  response:
    body:
      string: "{\n  \"name\": \"eba5f5eb-6a0e-5b42-af44-b581f5c5b54c\",\n  \"status\"\
        : \"InProgress\",\n  \"startTime\": \"2023-06-15T14:27:40.4627567Z\"\n }"
=======
      - AZURECLI/2.49.0 azsdk-python-azure-mgmt-containerservice/24.0.0 Python/3.8.10
        (Linux-5.15.0-1039-azure-x86_64-with-glibc2.29)
    method: GET
    uri: https://management.azure.com/subscriptions/00000000-0000-0000-0000-000000000000/providers/Microsoft.ContainerService/locations/westus2/operations/d3c77827-ca9e-4e98-9ace-dd184d60f176?api-version=2016-03-30
  response:
    body:
      string: "{\n  \"name\": \"2778c7d3-9eca-984e-9ace-dd184d60f176\",\n  \"status\":
        \"InProgress\",\n  \"startTime\": \"2023-06-29T10:21:54.3369484Z\"\n }"
>>>>>>> 13d0ab0a
    headers:
      cache-control:
      - no-cache
      content-length:
      - '126'
      content-type:
      - application/json
      date:
<<<<<<< HEAD
      - Thu, 15 Jun 2023 14:28:41 GMT
=======
      - Thu, 29 Jun 2023 10:24:25 GMT
>>>>>>> 13d0ab0a
      expires:
      - '-1'
      pragma:
      - no-cache
      server:
      - nginx
      strict-transport-security:
      - max-age=31536000; includeSubDomains
      transfer-encoding:
      - chunked
      vary:
      - Accept-Encoding
      x-content-type-options:
      - nosniff
    status:
      code: 200
      message: OK
- request:
    body: null
    headers:
      Accept:
      - '*/*'
      Accept-Encoding:
      - gzip, deflate
      CommandName:
      - aks create
      Connection:
      - keep-alive
      ParameterSetName:
      - --resource-group --name -a --ssh-key-value -o
      User-Agent:
<<<<<<< HEAD
      - AZURECLI/2.49.0 azsdk-python-azure-mgmt-containerservice/23.0.0 Python/3.8.16
        (macOS-13.4-arm64-arm-64bit)
    method: GET
    uri: https://management.azure.com/subscriptions/00000000-0000-0000-0000-000000000000/providers/Microsoft.ContainerService/locations/westus2/operations/ebf5a5eb-0e6a-425b-af44-b581f5c5b54c?api-version=2016-03-30
  response:
    body:
      string: "{\n  \"name\": \"eba5f5eb-6a0e-5b42-af44-b581f5c5b54c\",\n  \"status\"\
        : \"InProgress\",\n  \"startTime\": \"2023-06-15T14:27:40.4627567Z\"\n }"
=======
      - AZURECLI/2.49.0 azsdk-python-azure-mgmt-containerservice/24.0.0 Python/3.8.10
        (Linux-5.15.0-1039-azure-x86_64-with-glibc2.29)
    method: GET
    uri: https://management.azure.com/subscriptions/00000000-0000-0000-0000-000000000000/providers/Microsoft.ContainerService/locations/westus2/operations/d3c77827-ca9e-4e98-9ace-dd184d60f176?api-version=2016-03-30
  response:
    body:
      string: "{\n  \"name\": \"2778c7d3-9eca-984e-9ace-dd184d60f176\",\n  \"status\":
        \"InProgress\",\n  \"startTime\": \"2023-06-29T10:21:54.3369484Z\"\n }"
>>>>>>> 13d0ab0a
    headers:
      cache-control:
      - no-cache
      content-length:
      - '126'
      content-type:
      - application/json
      date:
<<<<<<< HEAD
      - Thu, 15 Jun 2023 14:29:11 GMT
=======
      - Thu, 29 Jun 2023 10:24:55 GMT
>>>>>>> 13d0ab0a
      expires:
      - '-1'
      pragma:
      - no-cache
      server:
      - nginx
      strict-transport-security:
      - max-age=31536000; includeSubDomains
      transfer-encoding:
      - chunked
      vary:
      - Accept-Encoding
      x-content-type-options:
      - nosniff
    status:
      code: 200
      message: OK
- request:
    body: null
    headers:
      Accept:
      - '*/*'
      Accept-Encoding:
      - gzip, deflate
      CommandName:
      - aks create
      Connection:
      - keep-alive
      ParameterSetName:
      - --resource-group --name -a --ssh-key-value -o
      User-Agent:
<<<<<<< HEAD
      - AZURECLI/2.49.0 azsdk-python-azure-mgmt-containerservice/23.0.0 Python/3.8.16
        (macOS-13.4-arm64-arm-64bit)
    method: GET
    uri: https://management.azure.com/subscriptions/00000000-0000-0000-0000-000000000000/providers/Microsoft.ContainerService/locations/westus2/operations/ebf5a5eb-0e6a-425b-af44-b581f5c5b54c?api-version=2016-03-30
  response:
    body:
      string: "{\n  \"name\": \"eba5f5eb-6a0e-5b42-af44-b581f5c5b54c\",\n  \"status\"\
        : \"InProgress\",\n  \"startTime\": \"2023-06-15T14:27:40.4627567Z\"\n }"
=======
      - AZURECLI/2.49.0 azsdk-python-azure-mgmt-containerservice/24.0.0 Python/3.8.10
        (Linux-5.15.0-1039-azure-x86_64-with-glibc2.29)
    method: GET
    uri: https://management.azure.com/subscriptions/00000000-0000-0000-0000-000000000000/providers/Microsoft.ContainerService/locations/westus2/operations/d3c77827-ca9e-4e98-9ace-dd184d60f176?api-version=2016-03-30
  response:
    body:
      string: "{\n  \"name\": \"2778c7d3-9eca-984e-9ace-dd184d60f176\",\n  \"status\":
        \"InProgress\",\n  \"startTime\": \"2023-06-29T10:21:54.3369484Z\"\n }"
>>>>>>> 13d0ab0a
    headers:
      cache-control:
      - no-cache
      content-length:
      - '126'
      content-type:
      - application/json
      date:
<<<<<<< HEAD
      - Thu, 15 Jun 2023 14:29:41 GMT
=======
      - Thu, 29 Jun 2023 10:25:25 GMT
>>>>>>> 13d0ab0a
      expires:
      - '-1'
      pragma:
      - no-cache
      server:
      - nginx
      strict-transport-security:
      - max-age=31536000; includeSubDomains
      transfer-encoding:
      - chunked
      vary:
      - Accept-Encoding
      x-content-type-options:
      - nosniff
    status:
      code: 200
      message: OK
- request:
    body: null
    headers:
      Accept:
      - '*/*'
      Accept-Encoding:
      - gzip, deflate
      CommandName:
      - aks create
      Connection:
      - keep-alive
      ParameterSetName:
      - --resource-group --name -a --ssh-key-value -o
      User-Agent:
<<<<<<< HEAD
      - AZURECLI/2.49.0 azsdk-python-azure-mgmt-containerservice/23.0.0 Python/3.8.16
        (macOS-13.4-arm64-arm-64bit)
    method: GET
    uri: https://management.azure.com/subscriptions/00000000-0000-0000-0000-000000000000/providers/Microsoft.ContainerService/locations/westus2/operations/ebf5a5eb-0e6a-425b-af44-b581f5c5b54c?api-version=2016-03-30
  response:
    body:
      string: "{\n  \"name\": \"eba5f5eb-6a0e-5b42-af44-b581f5c5b54c\",\n  \"status\"\
        : \"InProgress\",\n  \"startTime\": \"2023-06-15T14:27:40.4627567Z\"\n }"
=======
      - AZURECLI/2.49.0 azsdk-python-azure-mgmt-containerservice/24.0.0 Python/3.8.10
        (Linux-5.15.0-1039-azure-x86_64-with-glibc2.29)
    method: GET
    uri: https://management.azure.com/subscriptions/00000000-0000-0000-0000-000000000000/providers/Microsoft.ContainerService/locations/westus2/operations/d3c77827-ca9e-4e98-9ace-dd184d60f176?api-version=2016-03-30
  response:
    body:
      string: "{\n  \"name\": \"2778c7d3-9eca-984e-9ace-dd184d60f176\",\n  \"status\":
        \"InProgress\",\n  \"startTime\": \"2023-06-29T10:21:54.3369484Z\"\n }"
>>>>>>> 13d0ab0a
    headers:
      cache-control:
      - no-cache
      content-length:
      - '126'
      content-type:
      - application/json
      date:
<<<<<<< HEAD
      - Thu, 15 Jun 2023 14:30:11 GMT
=======
      - Thu, 29 Jun 2023 10:25:55 GMT
>>>>>>> 13d0ab0a
      expires:
      - '-1'
      pragma:
      - no-cache
      server:
      - nginx
      strict-transport-security:
      - max-age=31536000; includeSubDomains
      transfer-encoding:
      - chunked
      vary:
      - Accept-Encoding
      x-content-type-options:
      - nosniff
    status:
      code: 200
      message: OK
- request:
    body: null
    headers:
      Accept:
      - '*/*'
      Accept-Encoding:
      - gzip, deflate
      CommandName:
      - aks create
      Connection:
      - keep-alive
      ParameterSetName:
      - --resource-group --name -a --ssh-key-value -o
      User-Agent:
<<<<<<< HEAD
      - AZURECLI/2.49.0 azsdk-python-azure-mgmt-containerservice/23.0.0 Python/3.8.16
        (macOS-13.4-arm64-arm-64bit)
    method: GET
    uri: https://management.azure.com/subscriptions/00000000-0000-0000-0000-000000000000/providers/Microsoft.ContainerService/locations/westus2/operations/ebf5a5eb-0e6a-425b-af44-b581f5c5b54c?api-version=2016-03-30
  response:
    body:
      string: "{\n  \"name\": \"eba5f5eb-6a0e-5b42-af44-b581f5c5b54c\",\n  \"status\"\
        : \"InProgress\",\n  \"startTime\": \"2023-06-15T14:27:40.4627567Z\"\n }"
=======
      - AZURECLI/2.49.0 azsdk-python-azure-mgmt-containerservice/24.0.0 Python/3.8.10
        (Linux-5.15.0-1039-azure-x86_64-with-glibc2.29)
    method: GET
    uri: https://management.azure.com/subscriptions/00000000-0000-0000-0000-000000000000/providers/Microsoft.ContainerService/locations/westus2/operations/d3c77827-ca9e-4e98-9ace-dd184d60f176?api-version=2016-03-30
  response:
    body:
      string: "{\n  \"name\": \"2778c7d3-9eca-984e-9ace-dd184d60f176\",\n  \"status\":
        \"InProgress\",\n  \"startTime\": \"2023-06-29T10:21:54.3369484Z\"\n }"
    headers:
      cache-control:
      - no-cache
      content-length:
      - '126'
      content-type:
      - application/json
      date:
      - Thu, 29 Jun 2023 10:26:25 GMT
      expires:
      - '-1'
      pragma:
      - no-cache
      server:
      - nginx
      strict-transport-security:
      - max-age=31536000; includeSubDomains
      transfer-encoding:
      - chunked
      vary:
      - Accept-Encoding
      x-content-type-options:
      - nosniff
    status:
      code: 200
      message: OK
- request:
    body: null
    headers:
      Accept:
      - '*/*'
      Accept-Encoding:
      - gzip, deflate
      CommandName:
      - aks create
      Connection:
      - keep-alive
      ParameterSetName:
      - --resource-group --name -a --ssh-key-value -o
      User-Agent:
      - AZURECLI/2.49.0 azsdk-python-azure-mgmt-containerservice/24.0.0 Python/3.8.10
        (Linux-5.15.0-1039-azure-x86_64-with-glibc2.29)
    method: GET
    uri: https://management.azure.com/subscriptions/00000000-0000-0000-0000-000000000000/providers/Microsoft.ContainerService/locations/westus2/operations/d3c77827-ca9e-4e98-9ace-dd184d60f176?api-version=2016-03-30
  response:
    body:
      string: "{\n  \"name\": \"2778c7d3-9eca-984e-9ace-dd184d60f176\",\n  \"status\":
        \"InProgress\",\n  \"startTime\": \"2023-06-29T10:21:54.3369484Z\"\n }"
    headers:
      cache-control:
      - no-cache
      content-length:
      - '126'
      content-type:
      - application/json
      date:
      - Thu, 29 Jun 2023 10:26:56 GMT
      expires:
      - '-1'
      pragma:
      - no-cache
      server:
      - nginx
      strict-transport-security:
      - max-age=31536000; includeSubDomains
      transfer-encoding:
      - chunked
      vary:
      - Accept-Encoding
      x-content-type-options:
      - nosniff
    status:
      code: 200
      message: OK
- request:
    body: null
    headers:
      Accept:
      - '*/*'
      Accept-Encoding:
      - gzip, deflate
      CommandName:
      - aks create
      Connection:
      - keep-alive
      ParameterSetName:
      - --resource-group --name -a --ssh-key-value -o
      User-Agent:
      - AZURECLI/2.49.0 azsdk-python-azure-mgmt-containerservice/24.0.0 Python/3.8.10
        (Linux-5.15.0-1039-azure-x86_64-with-glibc2.29)
    method: GET
    uri: https://management.azure.com/subscriptions/00000000-0000-0000-0000-000000000000/providers/Microsoft.ContainerService/locations/westus2/operations/d3c77827-ca9e-4e98-9ace-dd184d60f176?api-version=2016-03-30
  response:
    body:
      string: "{\n  \"name\": \"2778c7d3-9eca-984e-9ace-dd184d60f176\",\n  \"status\":
        \"InProgress\",\n  \"startTime\": \"2023-06-29T10:21:54.3369484Z\"\n }"
    headers:
      cache-control:
      - no-cache
      content-length:
      - '126'
      content-type:
      - application/json
      date:
      - Thu, 29 Jun 2023 10:27:26 GMT
      expires:
      - '-1'
      pragma:
      - no-cache
      server:
      - nginx
      strict-transport-security:
      - max-age=31536000; includeSubDomains
      transfer-encoding:
      - chunked
      vary:
      - Accept-Encoding
      x-content-type-options:
      - nosniff
    status:
      code: 200
      message: OK
- request:
    body: null
    headers:
      Accept:
      - '*/*'
      Accept-Encoding:
      - gzip, deflate
      CommandName:
      - aks create
      Connection:
      - keep-alive
      ParameterSetName:
      - --resource-group --name -a --ssh-key-value -o
      User-Agent:
      - AZURECLI/2.49.0 azsdk-python-azure-mgmt-containerservice/24.0.0 Python/3.8.10
        (Linux-5.15.0-1039-azure-x86_64-with-glibc2.29)
    method: GET
    uri: https://management.azure.com/subscriptions/00000000-0000-0000-0000-000000000000/providers/Microsoft.ContainerService/locations/westus2/operations/d3c77827-ca9e-4e98-9ace-dd184d60f176?api-version=2016-03-30
  response:
    body:
      string: "{\n  \"name\": \"2778c7d3-9eca-984e-9ace-dd184d60f176\",\n  \"status\":
        \"Succeeded\",\n  \"startTime\": \"2023-06-29T10:21:54.3369484Z\",\n  \"endTime\":
        \"2023-06-29T10:27:27.473219Z\"\n }"
>>>>>>> 13d0ab0a
    headers:
      cache-control:
      - no-cache
      content-length:
      - '126'
      content-type:
      - application/json
      date:
<<<<<<< HEAD
      - Thu, 15 Jun 2023 14:30:41 GMT
=======
      - Thu, 29 Jun 2023 10:27:56 GMT
>>>>>>> 13d0ab0a
      expires:
      - '-1'
      pragma:
      - no-cache
      server:
      - nginx
      strict-transport-security:
      - max-age=31536000; includeSubDomains
      transfer-encoding:
      - chunked
      vary:
      - Accept-Encoding
      x-content-type-options:
      - nosniff
    status:
      code: 200
      message: OK
- request:
    body: null
    headers:
      Accept:
      - '*/*'
      Accept-Encoding:
      - gzip, deflate
      CommandName:
      - aks create
      Connection:
      - keep-alive
      ParameterSetName:
      - --resource-group --name -a --ssh-key-value -o
      User-Agent:
<<<<<<< HEAD
      - AZURECLI/2.49.0 azsdk-python-azure-mgmt-containerservice/23.0.0 Python/3.8.16
        (macOS-13.4-arm64-arm-64bit)
    method: GET
    uri: https://management.azure.com/subscriptions/00000000-0000-0000-0000-000000000000/providers/Microsoft.ContainerService/locations/westus2/operations/ebf5a5eb-0e6a-425b-af44-b581f5c5b54c?api-version=2016-03-30
  response:
    body:
      string: "{\n  \"name\": \"eba5f5eb-6a0e-5b42-af44-b581f5c5b54c\",\n  \"status\"\
        : \"InProgress\",\n  \"startTime\": \"2023-06-15T14:27:40.4627567Z\"\n }"
=======
      - AZURECLI/2.49.0 azsdk-python-azure-mgmt-containerservice/24.0.0 Python/3.8.10
        (Linux-5.15.0-1039-azure-x86_64-with-glibc2.29)
    method: GET
    uri: https://management.azure.com/subscriptions/00000000-0000-0000-0000-000000000000/resourceGroups/clitest000001/providers/Microsoft.ContainerService/managedClusters/cliakstest000002?api-version=2023-07-01
  response:
    body:
      string: "{\n  \"id\": \"/subscriptions/00000000-0000-0000-0000-000000000000/resourcegroups/clitest000001/providers/Microsoft.ContainerService/managedClusters/cliakstest000002\",\n
        \ \"location\": \"westus2\",\n  \"name\": \"cliakstest000002\",\n  \"type\":
        \"Microsoft.ContainerService/ManagedClusters\",\n  \"properties\": {\n   \"provisioningState\":
        \"Succeeded\",\n   \"powerState\": {\n    \"code\": \"Running\"\n   },\n   \"kubernetesVersion\":
        \"1.25.6\",\n   \"currentKubernetesVersion\": \"1.25.6\",\n   \"dnsPrefix\":
        \"cliakstest-clitest4schsz3a7-79a739\",\n   \"fqdn\": \"cliakstest-clitest4schsz3a7-79a739-je5wtmpj.hcp.westus2.azmk8s.io\",\n
        \  \"azurePortalFQDN\": \"cliakstest-clitest4schsz3a7-79a739-je5wtmpj.portal.hcp.westus2.azmk8s.io\",\n
        \  \"agentPoolProfiles\": [\n    {\n     \"name\": \"nodepool1\",\n     \"count\":
        3,\n     \"vmSize\": \"Standard_DS2_v2\",\n     \"osDiskSizeGB\": 128,\n     \"osDiskType\":
        \"Managed\",\n     \"kubeletDiskType\": \"OS\",\n     \"maxPods\": 110,\n
        \    \"type\": \"VirtualMachineScaleSets\",\n     \"enableAutoScaling\": false,\n
        \    \"provisioningState\": \"Succeeded\",\n     \"powerState\": {\n      \"code\":
        \"Running\"\n     },\n     \"orchestratorVersion\": \"1.25.6\",\n     \"currentOrchestratorVersion\":
        \"1.25.6\",\n     \"enableNodePublicIP\": false,\n     \"mode\": \"System\",\n
        \    \"enableEncryptionAtHost\": false,\n     \"enableUltraSSD\": false,\n
        \    \"osType\": \"Linux\",\n     \"osSKU\": \"Ubuntu\",\n     \"nodeImageVersion\":
        \"AKSUbuntu-2204gen2containerd-202306.19.0\",\n     \"upgradeSettings\": {},\n
        \    \"enableFIPS\": false\n    }\n   ],\n   \"linuxProfile\": {\n    \"adminUsername\":
        \"azureuser\",\n    \"ssh\": {\n     \"publicKeys\": [\n      {\n       \"keyData\":
        \"ssh-rsa AAAAB3NzaC1yc2EAAAADAQABAAABAQCw4P22/hE86EX0l2HMO+M6Gw+CW6O4Yl84NLjVqF7NtK8xwQKcZwGeIwNBv/HxJ0uMJlOCG1ZMPPvSZHDp07QvAjYKKryIkIGilxLUh4fNOEQiZqAXB2badERUdwLRB4f6kHc0vb35GHw3tlyjjDjvQTO7UgZQxnbipxyrJAYfMHxfXjST1tvmln3v87WvBGsY2hr1Iqx/gMO3AIqaNoJntl1sIeAcg8xXdYW3PP6N1gYToFsDxsQZU2rfefIRDniuP4fYy2J4shtEAkyzv1BlOBJGHBqCzyrhXVqFElLSFV99QhLUi43zXL4Ge1QKJBztH/q48ohMBt3WenkP2KsT
        azcli_aks_live_test@example.com\\n\"\n      }\n     ]\n    }\n   },\n   \"servicePrincipalProfile\":
        {\n    \"clientId\":\"00000000-0000-0000-0000-000000000001\"\n   },\n   \"addonProfiles\":
        {\n    \"azureKeyvaultSecretsProvider\": {\n     \"enabled\": true,\n     \"config\":
        {\n      \"enableSecretRotation\": \"false\",\n      \"rotationPollInterval\":
        \"2m\"\n     },\n     \"identity\": {\n      \"resourceId\": \"/subscriptions/00000000-0000-0000-0000-000000000000/resourcegroups/MC_clitest000001_cliakstest000002_westus2/providers/Microsoft.ManagedIdentity/userAssignedIdentities/azurekeyvaultsecretsprovider-cliakstest000002\",\n
        \     \"clientId\":\"00000000-0000-0000-0000-000000000001\",\n      \"objectId\":\"00000000-0000-0000-0000-000000000001\"\n
        \    }\n    }\n   },\n   \"nodeResourceGroup\": \"MC_clitest000001_cliakstest000002_westus2\",\n
        \  \"enableRBAC\": true,\n   \"supportPlan\": \"KubernetesOfficial\",\n   \"networkProfile\":
        {\n    \"networkPlugin\": \"kubenet\",\n    \"loadBalancerSku\": \"Standard\",\n
        \   \"loadBalancerProfile\": {\n     \"managedOutboundIPs\": {\n      \"count\":
        1\n     },\n     \"effectiveOutboundIPs\": [\n      {\n       \"id\": \"/subscriptions/00000000-0000-0000-0000-000000000000/resourceGroups/MC_clitest000001_cliakstest000002_westus2/providers/Microsoft.Network/publicIPAddresses/ca05a240-1d4c-46be-a86c-ec606fcf3e05\"\n
        \     }\n     ]\n    },\n    \"podCidr\": \"10.244.0.0/16\",\n    \"serviceCidr\":
        \"10.0.0.0/16\",\n    \"dnsServiceIP\": \"10.0.0.10\",\n    \"outboundType\":
        \"loadBalancer\",\n    \"podCidrs\": [\n     \"10.244.0.0/16\"\n    ],\n    \"serviceCidrs\":
        [\n     \"10.0.0.0/16\"\n    ],\n    \"ipFamilies\": [\n     \"IPv4\"\n    ]\n
        \  },\n   \"maxAgentPools\": 100,\n   \"identityProfile\": {\n    \"kubeletidentity\":
        {\n     \"resourceId\": \"/subscriptions/00000000-0000-0000-0000-000000000000/resourcegroups/MC_clitest000001_cliakstest000002_westus2/providers/Microsoft.ManagedIdentity/userAssignedIdentities/cliakstest000002-agentpool\",\n
        \    \"clientId\":\"00000000-0000-0000-0000-000000000001\",\n     \"objectId\":\"00000000-0000-0000-0000-000000000001\"\n
        \   }\n   },\n   \"disableLocalAccounts\": false,\n   \"securityProfile\":
        {},\n   \"storageProfile\": {\n    \"diskCSIDriver\": {\n     \"enabled\":
        true\n    },\n    \"fileCSIDriver\": {\n     \"enabled\": true\n    },\n    \"snapshotController\":
        {\n     \"enabled\": true\n    }\n   },\n   \"oidcIssuerProfile\": {\n    \"enabled\":
        false\n   },\n   \"workloadAutoScalerProfile\": {}\n  },\n  \"identity\":
        {\n   \"type\": \"SystemAssigned\",\n   \"principalId\":\"00000000-0000-0000-0000-000000000001\",\n
        \  \"tenantId\": \"72f988bf-86f1-41af-91ab-2d7cd011db47\"\n  },\n  \"sku\":
        {\n   \"name\": \"Base\",\n   \"tier\": \"Free\"\n  }\n }"
>>>>>>> 13d0ab0a
    headers:
      cache-control:
      - no-cache
      content-length:
<<<<<<< HEAD
      - '126'
      content-type:
      - application/json
      date:
      - Thu, 15 Jun 2023 14:31:11 GMT
      expires:
      - '-1'
      pragma:
      - no-cache
      server:
      - nginx
      strict-transport-security:
      - max-age=31536000; includeSubDomains
      transfer-encoding:
      - chunked
      vary:
      - Accept-Encoding
      x-content-type-options:
      - nosniff
    status:
      code: 200
      message: OK
- request:
    body: null
    headers:
      Accept:
      - '*/*'
      Accept-Encoding:
      - gzip, deflate
      CommandName:
      - aks create
      Connection:
      - keep-alive
      ParameterSetName:
      - --resource-group --name -a --ssh-key-value -o
      User-Agent:
      - AZURECLI/2.49.0 azsdk-python-azure-mgmt-containerservice/23.0.0 Python/3.8.16
        (macOS-13.4-arm64-arm-64bit)
    method: GET
    uri: https://management.azure.com/subscriptions/00000000-0000-0000-0000-000000000000/providers/Microsoft.ContainerService/locations/westus2/operations/ebf5a5eb-0e6a-425b-af44-b581f5c5b54c?api-version=2016-03-30
  response:
    body:
      string: "{\n  \"name\": \"eba5f5eb-6a0e-5b42-af44-b581f5c5b54c\",\n  \"status\"\
        : \"Succeeded\",\n  \"startTime\": \"2023-06-15T14:27:40.4627567Z\",\n  \"\
        endTime\": \"2023-06-15T14:31:22.6665665Z\"\n }"
    headers:
      cache-control:
      - no-cache
      content-length:
      - '170'
      content-type:
      - application/json
      date:
      - Thu, 15 Jun 2023 14:31:42 GMT
      expires:
      - '-1'
      pragma:
      - no-cache
      server:
      - nginx
      strict-transport-security:
      - max-age=31536000; includeSubDomains
      transfer-encoding:
      - chunked
      vary:
      - Accept-Encoding
      x-content-type-options:
      - nosniff
    status:
      code: 200
      message: OK
- request:
    body: null
    headers:
      Accept:
      - '*/*'
      Accept-Encoding:
      - gzip, deflate
      CommandName:
      - aks create
      Connection:
      - keep-alive
      ParameterSetName:
      - --resource-group --name -a --ssh-key-value -o
      User-Agent:
      - AZURECLI/2.49.0 azsdk-python-azure-mgmt-containerservice/23.0.0 Python/3.8.16
        (macOS-13.4-arm64-arm-64bit)
    method: GET
    uri: https://management.azure.com/subscriptions/00000000-0000-0000-0000-000000000000/resourceGroups/clitest000001/providers/Microsoft.ContainerService/managedClusters/cliakstest000002?api-version=2023-05-01
  response:
    body:
      string: "{\n  \"id\": \"/subscriptions/00000000-0000-0000-0000-000000000000/resourcegroups/clitest000001/providers/Microsoft.ContainerService/managedClusters/cliakstest000002\"\
        ,\n  \"location\": \"westus2\",\n  \"name\": \"cliakstest000002\",\n  \"type\"\
        : \"Microsoft.ContainerService/ManagedClusters\",\n  \"properties\": {\n \
        \  \"provisioningState\": \"Succeeded\",\n   \"powerState\": {\n    \"code\"\
        : \"Running\"\n   },\n   \"kubernetesVersion\": \"1.25.6\",\n   \"currentKubernetesVersion\"\
        : \"1.25.6\",\n   \"dnsPrefix\": \"cliakstest-clitesty4a7me2bw-8ecadf\",\n\
        \   \"fqdn\": \"cliakstest-clitesty4a7me2bw-8ecadf-x9q921do.hcp.westus2.azmk8s.io\"\
        ,\n   \"azurePortalFQDN\": \"cliakstest-clitesty4a7me2bw-8ecadf-x9q921do.portal.hcp.westus2.azmk8s.io\"\
        ,\n   \"agentPoolProfiles\": [\n    {\n     \"name\": \"nodepool1\",\n   \
        \  \"count\": 3,\n     \"vmSize\": \"Standard_DS2_v2\",\n     \"osDiskSizeGB\"\
        : 128,\n     \"osDiskType\": \"Managed\",\n     \"kubeletDiskType\": \"OS\"\
        ,\n     \"maxPods\": 110,\n     \"type\": \"VirtualMachineScaleSets\",\n \
        \    \"enableAutoScaling\": false,\n     \"provisioningState\": \"Succeeded\"\
        ,\n     \"powerState\": {\n      \"code\": \"Running\"\n     },\n     \"orchestratorVersion\"\
        : \"1.25.6\",\n     \"currentOrchestratorVersion\": \"1.25.6\",\n     \"enableNodePublicIP\"\
        : false,\n     \"mode\": \"System\",\n     \"enableEncryptionAtHost\": false,\n\
        \     \"enableUltraSSD\": false,\n     \"osType\": \"Linux\",\n     \"osSKU\"\
        : \"Ubuntu\",\n     \"nodeImageVersion\": \"AKSUbuntu-2204gen2containerd-202306.01.0\"\
        ,\n     \"upgradeSettings\": {},\n     \"enableFIPS\": false\n    }\n   ],\n\
        \   \"linuxProfile\": {\n    \"adminUsername\": \"azureuser\",\n    \"ssh\"\
        : {\n     \"publicKeys\": [\n      {\n       \"keyData\": \"ssh-rsa AAAAB3NzaC1yc2EAAAADAQABAAACAQCbIg1guRHbI0lV11wWDt1r2cUdcNd27CJsg+SfgC7miZeubtwUhbsPdhMQsfDyhOWHq1+ZL0M+nJZV63d/1dhmhtgyOqejUwrPlzKhydsbrsdUor+JmNJDdW01v7BXHyuymT8G4s09jCasNOwiufbP/qp72ruu0bIA1nySsvlf9pCQAuFkAnVnf/rFhUlOkhtRpwcq8SUNY2zRHR/EKb/4NWY1JzR4sa3q2fWIJdrrX0DvLoa5g9bIEd4Df79ba7v+yiUBOS0zT2ll+z4g9izHK3EO5d8hL4jYxcjKs+wcslSYRWrascfscLgMlMGh0CdKeNTDjHpGPncaf3Z+FwwwjWeuiNBxv7bJo13/8B/098KlVDl4GZqsoBCEjPyJfV6hO0y/LkRGkk7oHWKgeWAfKtfLItRp00eZ4fcJNK9kCaSMmEugoZWcI7NGbZXzqFWqbpRI7NcDP9+WIQ+i9U5vqWsqd/zng4kbuAJ6UuKqIzB0upYrLShfQE3SAck8oaLhJqqq56VfDuASNpJKidV+zq27HfSBmbXnkR/5AK337dc3MXKJypoK/QPMLKUAP5XLPbs+NddJQV7EZXd29DLgp+fRIg3edpKdO7ZErWhv7d+3Kws+e1Y+ypmR2WIVSwVyBEUfgv2C8Ts9gnTF4pNcEY/S2aBicz5Ew2+jdyGNQQ==\
        \ test@example.com\\n\"\n      }\n     ]\n    }\n   },\n   \"servicePrincipalProfile\"\
        : {\n    \"clientId\":\"00000000-0000-0000-0000-000000000001\"\n   },\n  \
        \ \"addonProfiles\": {\n    \"azureKeyvaultSecretsProvider\": {\n     \"enabled\"\
        : true,\n     \"config\": {\n      \"enableSecretRotation\": \"false\",\n\
        \      \"rotationPollInterval\": \"2m\"\n     },\n     \"identity\": {\n \
        \     \"resourceId\": \"/subscriptions/00000000-0000-0000-0000-000000000000/resourcegroups/MC_clitest000001_cliakstest000002_westus2/providers/Microsoft.ManagedIdentity/userAssignedIdentities/azurekeyvaultsecretsprovider-cliakstest000002\"\
        ,\n      \"clientId\":\"00000000-0000-0000-0000-000000000001\",\n      \"\
        objectId\":\"00000000-0000-0000-0000-000000000001\"\n     }\n    }\n   },\n\
        \   \"nodeResourceGroup\": \"MC_clitest000001_cliakstest000002_westus2\",\n\
        \   \"enableRBAC\": true,\n   \"supportPlan\": \"KubernetesOfficial\",\n \
        \  \"networkProfile\": {\n    \"networkPlugin\": \"kubenet\",\n    \"loadBalancerSku\"\
        : \"Standard\",\n    \"loadBalancerProfile\": {\n     \"managedOutboundIPs\"\
        : {\n      \"count\": 1\n     },\n     \"effectiveOutboundIPs\": [\n     \
        \ {\n       \"id\": \"/subscriptions/00000000-0000-0000-0000-000000000000/resourceGroups/MC_clitest000001_cliakstest000002_westus2/providers/Microsoft.Network/publicIPAddresses/be3e645e-920e-48b4-b4d4-bb0c9007da23\"\
        \n      }\n     ]\n    },\n    \"podCidr\": \"10.244.0.0/16\",\n    \"serviceCidr\"\
        : \"10.0.0.0/16\",\n    \"dnsServiceIP\": \"10.0.0.10\",\n    \"outboundType\"\
        : \"loadBalancer\",\n    \"podCidrs\": [\n     \"10.244.0.0/16\"\n    ],\n\
        \    \"serviceCidrs\": [\n     \"10.0.0.0/16\"\n    ],\n    \"ipFamilies\"\
        : [\n     \"IPv4\"\n    ]\n   },\n   \"maxAgentPools\": 100,\n   \"identityProfile\"\
        : {\n    \"kubeletidentity\": {\n     \"resourceId\": \"/subscriptions/00000000-0000-0000-0000-000000000000/resourcegroups/MC_clitest000001_cliakstest000002_westus2/providers/Microsoft.ManagedIdentity/userAssignedIdentities/cliakstest000002-agentpool\"\
        ,\n     \"clientId\":\"00000000-0000-0000-0000-000000000001\",\n     \"objectId\"\
        :\"00000000-0000-0000-0000-000000000001\"\n    }\n   },\n   \"disableLocalAccounts\"\
        : false,\n   \"securityProfile\": {},\n   \"storageProfile\": {\n    \"diskCSIDriver\"\
        : {\n     \"enabled\": true\n    },\n    \"fileCSIDriver\": {\n     \"enabled\"\
        : true\n    },\n    \"snapshotController\": {\n     \"enabled\": true\n  \
        \  }\n   },\n   \"oidcIssuerProfile\": {\n    \"enabled\": false\n   },\n\
        \   \"workloadAutoScalerProfile\": {}\n  },\n  \"identity\": {\n   \"type\"\
        : \"SystemAssigned\",\n   \"principalId\":\"00000000-0000-0000-0000-000000000001\"\
        ,\n   \"tenantId\": \"72f988bf-86f1-41af-91ab-2d7cd011db47\"\n  },\n  \"sku\"\
        : {\n   \"name\": \"Base\",\n   \"tier\": \"Free\"\n  }\n }"
    headers:
      cache-control:
      - no-cache
      content-length:
      - '4818'
      content-type:
      - application/json
      date:
      - Thu, 15 Jun 2023 14:31:43 GMT
=======
      - '4489'
      content-type:
      - application/json
      date:
      - Thu, 29 Jun 2023 10:27:56 GMT
>>>>>>> 13d0ab0a
      expires:
      - '-1'
      pragma:
      - no-cache
      server:
      - nginx
      strict-transport-security:
      - max-age=31536000; includeSubDomains
      transfer-encoding:
      - chunked
      vary:
      - Accept-Encoding
      x-content-type-options:
      - nosniff
    status:
      code: 200
      message: OK
- request:
    body: null
    headers:
      Accept:
      - application/json
      Accept-Encoding:
      - gzip, deflate
      CommandName:
      - aks delete
      Connection:
      - keep-alive
      Content-Length:
      - '0'
      ParameterSetName:
      - --resource-group --name --yes --no-wait
      User-Agent:
<<<<<<< HEAD
      - AZURECLI/2.49.0 azsdk-python-azure-mgmt-containerservice/23.0.0 Python/3.8.16
        (macOS-13.4-arm64-arm-64bit)
    method: DELETE
    uri: https://management.azure.com/subscriptions/00000000-0000-0000-0000-000000000000/resourceGroups/clitest000001/providers/Microsoft.ContainerService/managedClusters/cliakstest000002?api-version=2023-05-01
=======
      - AZURECLI/2.49.0 azsdk-python-azure-mgmt-containerservice/24.0.0 Python/3.8.10
        (Linux-5.15.0-1039-azure-x86_64-with-glibc2.29)
    method: DELETE
    uri: https://management.azure.com/subscriptions/00000000-0000-0000-0000-000000000000/resourceGroups/clitest000001/providers/Microsoft.ContainerService/managedClusters/cliakstest000002?api-version=2023-07-01
>>>>>>> 13d0ab0a
  response:
    body:
      string: ''
    headers:
      azure-asyncoperation:
<<<<<<< HEAD
      - https://management.azure.com/subscriptions/00000000-0000-0000-0000-000000000000/providers/Microsoft.ContainerService/locations/westus2/operations/ef683104-f8b0-455c-9905-289e23eb7384?api-version=2016-03-30
=======
      - https://management.azure.com/subscriptions/00000000-0000-0000-0000-000000000000/providers/Microsoft.ContainerService/locations/westus2/operations/3b61abfc-702d-475f-bc9e-ecda946bbeaa?api-version=2016-03-30
>>>>>>> 13d0ab0a
      cache-control:
      - no-cache
      content-length:
      - '0'
      date:
<<<<<<< HEAD
      - Thu, 15 Jun 2023 14:31:45 GMT
      expires:
      - '-1'
      location:
      - https://management.azure.com/subscriptions/00000000-0000-0000-0000-000000000000/providers/Microsoft.ContainerService/locations/westus2/operationresults/ef683104-f8b0-455c-9905-289e23eb7384?api-version=2016-03-30
=======
      - Thu, 29 Jun 2023 10:27:58 GMT
      expires:
      - '-1'
      location:
      - https://management.azure.com/subscriptions/00000000-0000-0000-0000-000000000000/providers/Microsoft.ContainerService/locations/westus2/operationresults/3b61abfc-702d-475f-bc9e-ecda946bbeaa?api-version=2016-03-30
>>>>>>> 13d0ab0a
      pragma:
      - no-cache
      server:
      - nginx
      strict-transport-security:
      - max-age=31536000; includeSubDomains
      x-content-type-options:
      - nosniff
      x-ms-ratelimit-remaining-subscription-deletes:
      - '14999'
    status:
      code: 202
      message: Accepted
version: 1<|MERGE_RESOLUTION|>--- conflicted
+++ resolved
@@ -13,17 +13,10 @@
       ParameterSetName:
       - --resource-group --name -a --ssh-key-value -o
       User-Agent:
-<<<<<<< HEAD
-      - AZURECLI/2.49.0 azsdk-python-azure-mgmt-containerservice/23.0.0 Python/3.8.16
-        (macOS-13.4-arm64-arm-64bit)
-    method: GET
-    uri: https://management.azure.com/subscriptions/00000000-0000-0000-0000-000000000000/resourceGroups/clitest000001/providers/Microsoft.ContainerService/managedClusters/cliakstest000002?api-version=2023-05-01
-=======
       - AZURECLI/2.49.0 azsdk-python-azure-mgmt-containerservice/24.0.0 Python/3.8.10
         (Linux-5.15.0-1039-azure-x86_64-with-glibc2.29)
     method: GET
     uri: https://management.azure.com/subscriptions/00000000-0000-0000-0000-000000000000/resourceGroups/clitest000001/providers/Microsoft.ContainerService/managedClusters/cliakstest000002?api-version=2023-07-01
->>>>>>> 13d0ab0a
   response:
     body:
       string: '{"error":{"code":"ResourceNotFound","message":"The Resource ''Microsoft.ContainerService/managedClusters/cliakstest000002''
@@ -37,11 +30,7 @@
       content-type:
       - application/json; charset=utf-8
       date:
-<<<<<<< HEAD
-      - Thu, 15 Jun 2023 14:27:33 GMT
-=======
       - Thu, 29 Jun 2023 10:21:47 GMT
->>>>>>> 13d0ab0a
       expires:
       - '-1'
       pragma:
@@ -69,20 +58,12 @@
       ParameterSetName:
       - --resource-group --name -a --ssh-key-value -o
       User-Agent:
-<<<<<<< HEAD
-      - AZURECLI/2.49.0 azsdk-python-azure-mgmt-resource/22.0.0 Python/3.8.16 (macOS-13.4-arm64-arm-64bit)
-=======
       - AZURECLI/2.49.0 azsdk-python-azure-mgmt-resource/23.1.0b2 Python/3.8.10 (Linux-5.15.0-1039-azure-x86_64-with-glibc2.29)
->>>>>>> 13d0ab0a
     method: GET
     uri: https://management.azure.com/subscriptions/00000000-0000-0000-0000-000000000000/resourcegroups/clitest000001?api-version=2022-09-01
   response:
     body:
-<<<<<<< HEAD
-      string: '{"id":"/subscriptions/00000000-0000-0000-0000-000000000000/resourceGroups/clitest000001","name":"clitest000001","type":"Microsoft.Resources/resourceGroups","location":"westus2","tags":{"product":"azurecli","cause":"automation","test":"test_aks_create_with_azurekeyvaultsecretsprovider_addon","date":"2023-06-15T14:27:32Z","module":"acs"},"properties":{"provisioningState":"Succeeded"}}'
-=======
       string: '{"id":"/subscriptions/00000000-0000-0000-0000-000000000000/resourceGroups/clitest000001","name":"clitest000001","type":"Microsoft.Resources/resourceGroups","location":"westus2","tags":{"product":"azurecli","cause":"automation","test":"test_aks_create_with_azurekeyvaultsecretsprovider_addon","date":"2023-06-29T10:21:47Z","module":"acs"},"properties":{"provisioningState":"Succeeded"}}'
->>>>>>> 13d0ab0a
     headers:
       cache-control:
       - no-cache
@@ -91,11 +72,7 @@
       content-type:
       - application/json; charset=utf-8
       date:
-<<<<<<< HEAD
-      - Thu, 15 Jun 2023 14:27:33 GMT
-=======
       - Thu, 29 Jun 2023 10:21:48 GMT
->>>>>>> 13d0ab0a
       expires:
       - '-1'
       pragma:
@@ -109,30 +86,18 @@
       message: OK
 - request:
     body: '{"location": "westus2", "identity": {"type": "SystemAssigned"}, "properties":
-<<<<<<< HEAD
-      {"kubernetesVersion": "", "dnsPrefix": "cliakstest-clitesty4a7me2bw-8ecadf",
-=======
       {"kubernetesVersion": "", "dnsPrefix": "cliakstest-clitest4schsz3a7-79a739",
->>>>>>> 13d0ab0a
       "agentPoolProfiles": [{"count": 3, "vmSize": "Standard_DS2_v2", "osDiskSizeGB":
       0, "osType": "Linux", "enableAutoScaling": false, "type": "VirtualMachineScaleSets",
       "mode": "System", "orchestratorVersion": "", "upgradeSettings": {}, "enableNodePublicIP":
       false, "scaleSetPriority": "Regular", "scaleSetEvictionPolicy": "Delete", "spotMaxPrice":
       -1.0, "nodeTaints": [], "enableEncryptionAtHost": false, "enableUltraSSD": false,
       "enableFIPS": false, "name": "nodepool1"}], "linuxProfile": {"adminUsername":
-<<<<<<< HEAD
-      "azureuser", "ssh": {"publicKeys": [{"keyData": "ssh-rsa AAAAB3NzaC1yc2EAAAADAQABAAACAQCbIg1guRHbI0lV11wWDt1r2cUdcNd27CJsg+SfgC7miZeubtwUhbsPdhMQsfDyhOWHq1+ZL0M+nJZV63d/1dhmhtgyOqejUwrPlzKhydsbrsdUor+JmNJDdW01v7BXHyuymT8G4s09jCasNOwiufbP/qp72ruu0bIA1nySsvlf9pCQAuFkAnVnf/rFhUlOkhtRpwcq8SUNY2zRHR/EKb/4NWY1JzR4sa3q2fWIJdrrX0DvLoa5g9bIEd4Df79ba7v+yiUBOS0zT2ll+z4g9izHK3EO5d8hL4jYxcjKs+wcslSYRWrascfscLgMlMGh0CdKeNTDjHpGPncaf3Z+FwwwjWeuiNBxv7bJo13/8B/098KlVDl4GZqsoBCEjPyJfV6hO0y/LkRGkk7oHWKgeWAfKtfLItRp00eZ4fcJNK9kCaSMmEugoZWcI7NGbZXzqFWqbpRI7NcDP9+WIQ+i9U5vqWsqd/zng4kbuAJ6UuKqIzB0upYrLShfQE3SAck8oaLhJqqq56VfDuASNpJKidV+zq27HfSBmbXnkR/5AK337dc3MXKJypoK/QPMLKUAP5XLPbs+NddJQV7EZXd29DLgp+fRIg3edpKdO7ZErWhv7d+3Kws+e1Y+ypmR2WIVSwVyBEUfgv2C8Ts9gnTF4pNcEY/S2aBicz5Ew2+jdyGNQQ==
-      test@example.com\n"}]}}, "addonProfiles": {"azureKeyvaultSecretsProvider": {"enabled":
-      true, "config": {"enableSecretRotation": "false", "rotationPollInterval": "2m"}}},
-      "enableRBAC": true, "networkProfile": {"networkPlugin": "kubenet", "podCidr":
-      "10.244.0.0/16", "serviceCidr": "10.0.0.0/16", "dnsServiceIP": "10.0.0.10",
-=======
       "azureuser", "ssh": {"publicKeys": [{"keyData": "ssh-rsa AAAAB3NzaC1yc2EAAAADAQABAAABAQCw4P22/hE86EX0l2HMO+M6Gw+CW6O4Yl84NLjVqF7NtK8xwQKcZwGeIwNBv/HxJ0uMJlOCG1ZMPPvSZHDp07QvAjYKKryIkIGilxLUh4fNOEQiZqAXB2badERUdwLRB4f6kHc0vb35GHw3tlyjjDjvQTO7UgZQxnbipxyrJAYfMHxfXjST1tvmln3v87WvBGsY2hr1Iqx/gMO3AIqaNoJntl1sIeAcg8xXdYW3PP6N1gYToFsDxsQZU2rfefIRDniuP4fYy2J4shtEAkyzv1BlOBJGHBqCzyrhXVqFElLSFV99QhLUi43zXL4Ge1QKJBztH/q48ohMBt3WenkP2KsT
       azcli_aks_live_test@example.com\n"}]}}, "addonProfiles": {"azureKeyvaultSecretsProvider":
       {"enabled": true, "config": {"enableSecretRotation": "false", "rotationPollInterval":
       "2m"}}}, "enableRBAC": true, "networkProfile": {"networkPlugin": "kubenet",
       "podCidr": "10.244.0.0/16", "serviceCidr": "10.0.0.0/16", "dnsServiceIP": "10.0.0.10",
->>>>>>> 13d0ab0a
       "outboundType": "loadBalancer", "loadBalancerSku": "standard"}, "disableLocalAccounts":
       false, "storageProfile": {}}}'
     headers:
@@ -145,78 +110,12 @@
       Connection:
       - keep-alive
       Content-Length:
-<<<<<<< HEAD
-      - '1875'
-=======
       - '1546'
->>>>>>> 13d0ab0a
       Content-Type:
       - application/json
       ParameterSetName:
       - --resource-group --name -a --ssh-key-value -o
       User-Agent:
-<<<<<<< HEAD
-      - AZURECLI/2.49.0 azsdk-python-azure-mgmt-containerservice/23.0.0 Python/3.8.16
-        (macOS-13.4-arm64-arm-64bit)
-    method: PUT
-    uri: https://management.azure.com/subscriptions/00000000-0000-0000-0000-000000000000/resourceGroups/clitest000001/providers/Microsoft.ContainerService/managedClusters/cliakstest000002?api-version=2023-05-01
-  response:
-    body:
-      string: "{\n  \"id\": \"/subscriptions/00000000-0000-0000-0000-000000000000/resourcegroups/clitest000001/providers/Microsoft.ContainerService/managedClusters/cliakstest000002\"\
-        ,\n  \"location\": \"westus2\",\n  \"name\": \"cliakstest000002\",\n  \"type\"\
-        : \"Microsoft.ContainerService/ManagedClusters\",\n  \"properties\": {\n \
-        \  \"provisioningState\": \"Creating\",\n   \"powerState\": {\n    \"code\"\
-        : \"Running\"\n   },\n   \"kubernetesVersion\": \"1.25.6\",\n   \"currentKubernetesVersion\"\
-        : \"1.25.6\",\n   \"dnsPrefix\": \"cliakstest-clitesty4a7me2bw-8ecadf\",\n\
-        \   \"fqdn\": \"cliakstest-clitesty4a7me2bw-8ecadf-x9q921do.hcp.westus2.azmk8s.io\"\
-        ,\n   \"azurePortalFQDN\": \"cliakstest-clitesty4a7me2bw-8ecadf-x9q921do.portal.hcp.westus2.azmk8s.io\"\
-        ,\n   \"agentPoolProfiles\": [\n    {\n     \"name\": \"nodepool1\",\n   \
-        \  \"count\": 3,\n     \"vmSize\": \"Standard_DS2_v2\",\n     \"osDiskSizeGB\"\
-        : 128,\n     \"osDiskType\": \"Managed\",\n     \"kubeletDiskType\": \"OS\"\
-        ,\n     \"maxPods\": 110,\n     \"type\": \"VirtualMachineScaleSets\",\n \
-        \    \"enableAutoScaling\": false,\n     \"provisioningState\": \"Creating\"\
-        ,\n     \"powerState\": {\n      \"code\": \"Running\"\n     },\n     \"orchestratorVersion\"\
-        : \"1.25.6\",\n     \"currentOrchestratorVersion\": \"1.25.6\",\n     \"enableNodePublicIP\"\
-        : false,\n     \"mode\": \"System\",\n     \"enableEncryptionAtHost\": false,\n\
-        \     \"enableUltraSSD\": false,\n     \"osType\": \"Linux\",\n     \"osSKU\"\
-        : \"Ubuntu\",\n     \"nodeImageVersion\": \"AKSUbuntu-2204gen2containerd-202306.01.0\"\
-        ,\n     \"upgradeSettings\": {},\n     \"enableFIPS\": false\n    }\n   ],\n\
-        \   \"linuxProfile\": {\n    \"adminUsername\": \"azureuser\",\n    \"ssh\"\
-        : {\n     \"publicKeys\": [\n      {\n       \"keyData\": \"ssh-rsa AAAAB3NzaC1yc2EAAAADAQABAAACAQCbIg1guRHbI0lV11wWDt1r2cUdcNd27CJsg+SfgC7miZeubtwUhbsPdhMQsfDyhOWHq1+ZL0M+nJZV63d/1dhmhtgyOqejUwrPlzKhydsbrsdUor+JmNJDdW01v7BXHyuymT8G4s09jCasNOwiufbP/qp72ruu0bIA1nySsvlf9pCQAuFkAnVnf/rFhUlOkhtRpwcq8SUNY2zRHR/EKb/4NWY1JzR4sa3q2fWIJdrrX0DvLoa5g9bIEd4Df79ba7v+yiUBOS0zT2ll+z4g9izHK3EO5d8hL4jYxcjKs+wcslSYRWrascfscLgMlMGh0CdKeNTDjHpGPncaf3Z+FwwwjWeuiNBxv7bJo13/8B/098KlVDl4GZqsoBCEjPyJfV6hO0y/LkRGkk7oHWKgeWAfKtfLItRp00eZ4fcJNK9kCaSMmEugoZWcI7NGbZXzqFWqbpRI7NcDP9+WIQ+i9U5vqWsqd/zng4kbuAJ6UuKqIzB0upYrLShfQE3SAck8oaLhJqqq56VfDuASNpJKidV+zq27HfSBmbXnkR/5AK337dc3MXKJypoK/QPMLKUAP5XLPbs+NddJQV7EZXd29DLgp+fRIg3edpKdO7ZErWhv7d+3Kws+e1Y+ypmR2WIVSwVyBEUfgv2C8Ts9gnTF4pNcEY/S2aBicz5Ew2+jdyGNQQ==\
-        \ test@example.com\\n\"\n      }\n     ]\n    }\n   },\n   \"servicePrincipalProfile\"\
-        : {\n    \"clientId\":\"00000000-0000-0000-0000-000000000001\"\n   },\n  \
-        \ \"addonProfiles\": {\n    \"azureKeyvaultSecretsProvider\": {\n     \"enabled\"\
-        : true,\n     \"config\": {\n      \"enableSecretRotation\": \"false\",\n\
-        \      \"rotationPollInterval\": \"2m\"\n     }\n    }\n   },\n   \"nodeResourceGroup\"\
-        : \"MC_clitest000001_cliakstest000002_westus2\",\n   \"enableRBAC\": true,\n\
-        \   \"supportPlan\": \"KubernetesOfficial\",\n   \"networkProfile\": {\n \
-        \   \"networkPlugin\": \"kubenet\",\n    \"loadBalancerSku\": \"standard\"\
-        ,\n    \"loadBalancerProfile\": {\n     \"managedOutboundIPs\": {\n      \"\
-        count\": 1\n     }\n    },\n    \"podCidr\": \"10.244.0.0/16\",\n    \"serviceCidr\"\
-        : \"10.0.0.0/16\",\n    \"dnsServiceIP\": \"10.0.0.10\",\n    \"outboundType\"\
-        : \"loadBalancer\",\n    \"podCidrs\": [\n     \"10.244.0.0/16\"\n    ],\n\
-        \    \"serviceCidrs\": [\n     \"10.0.0.0/16\"\n    ],\n    \"ipFamilies\"\
-        : [\n     \"IPv4\"\n    ]\n   },\n   \"maxAgentPools\": 100,\n   \"disableLocalAccounts\"\
-        : false,\n   \"securityProfile\": {},\n   \"storageProfile\": {\n    \"diskCSIDriver\"\
-        : {\n     \"enabled\": true\n    },\n    \"fileCSIDriver\": {\n     \"enabled\"\
-        : true\n    },\n    \"snapshotController\": {\n     \"enabled\": true\n  \
-        \  }\n   },\n   \"oidcIssuerProfile\": {\n    \"enabled\": false\n   },\n\
-        \   \"workloadAutoScalerProfile\": {}\n  },\n  \"identity\": {\n   \"type\"\
-        : \"SystemAssigned\",\n   \"principalId\":\"00000000-0000-0000-0000-000000000001\"\
-        ,\n   \"tenantId\": \"72f988bf-86f1-41af-91ab-2d7cd011db47\"\n  },\n  \"sku\"\
-        : {\n   \"name\": \"Base\",\n   \"tier\": \"Free\"\n  }\n }"
-    headers:
-      azure-asyncoperation:
-      - https://management.azure.com/subscriptions/00000000-0000-0000-0000-000000000000/providers/Microsoft.ContainerService/locations/westus2/operations/ebf5a5eb-0e6a-425b-af44-b581f5c5b54c?api-version=2016-03-30
-      cache-control:
-      - no-cache
-      content-length:
-      - '3788'
-      content-type:
-      - application/json
-      date:
-      - Thu, 15 Jun 2023 14:27:40 GMT
-=======
       - AZURECLI/2.49.0 azsdk-python-azure-mgmt-containerservice/24.0.0 Python/3.8.10
         (Linux-5.15.0-1039-azure-x86_64-with-glibc2.29)
     method: PUT
@@ -274,7 +173,6 @@
       - application/json
       date:
       - Thu, 29 Jun 2023 10:21:53 GMT
->>>>>>> 13d0ab0a
       expires:
       - '-1'
       pragma:
@@ -286,11 +184,7 @@
       x-content-type-options:
       - nosniff
       x-ms-ratelimit-remaining-subscription-writes:
-<<<<<<< HEAD
-      - '1199'
-=======
       - '1198'
->>>>>>> 13d0ab0a
     status:
       code: 201
       message: Created
@@ -308,16 +202,6 @@
       ParameterSetName:
       - --resource-group --name -a --ssh-key-value -o
       User-Agent:
-<<<<<<< HEAD
-      - AZURECLI/2.49.0 azsdk-python-azure-mgmt-containerservice/23.0.0 Python/3.8.16
-        (macOS-13.4-arm64-arm-64bit)
-    method: GET
-    uri: https://management.azure.com/subscriptions/00000000-0000-0000-0000-000000000000/providers/Microsoft.ContainerService/locations/westus2/operations/ebf5a5eb-0e6a-425b-af44-b581f5c5b54c?api-version=2016-03-30
-  response:
-    body:
-      string: "{\n  \"name\": \"eba5f5eb-6a0e-5b42-af44-b581f5c5b54c\",\n  \"status\"\
-        : \"InProgress\",\n  \"startTime\": \"2023-06-15T14:27:40.4627567Z\"\n }"
-=======
       - AZURECLI/2.49.0 azsdk-python-azure-mgmt-containerservice/24.0.0 Python/3.8.10
         (Linux-5.15.0-1039-azure-x86_64-with-glibc2.29)
     method: GET
@@ -470,376 +354,286 @@
     body:
       string: "{\n  \"name\": \"2778c7d3-9eca-984e-9ace-dd184d60f176\",\n  \"status\":
         \"InProgress\",\n  \"startTime\": \"2023-06-29T10:21:54.3369484Z\"\n }"
->>>>>>> 13d0ab0a
-    headers:
-      cache-control:
-      - no-cache
-      content-length:
-      - '126'
-      content-type:
-      - application/json
-      date:
-<<<<<<< HEAD
-      - Thu, 15 Jun 2023 14:27:40 GMT
-=======
+    headers:
+      cache-control:
+      - no-cache
+      content-length:
+      - '126'
+      content-type:
+      - application/json
+      date:
       - Thu, 29 Jun 2023 10:23:25 GMT
->>>>>>> 13d0ab0a
-      expires:
-      - '-1'
-      pragma:
-      - no-cache
-      server:
-      - nginx
-      strict-transport-security:
-      - max-age=31536000; includeSubDomains
-      transfer-encoding:
-      - chunked
-      vary:
-      - Accept-Encoding
-      x-content-type-options:
-      - nosniff
-    status:
-      code: 200
-      message: OK
-- request:
-    body: null
-    headers:
-      Accept:
-      - '*/*'
-      Accept-Encoding:
-      - gzip, deflate
-      CommandName:
-      - aks create
-      Connection:
-      - keep-alive
-      ParameterSetName:
-      - --resource-group --name -a --ssh-key-value -o
-      User-Agent:
-<<<<<<< HEAD
-      - AZURECLI/2.49.0 azsdk-python-azure-mgmt-containerservice/23.0.0 Python/3.8.16
-        (macOS-13.4-arm64-arm-64bit)
-    method: GET
-    uri: https://management.azure.com/subscriptions/00000000-0000-0000-0000-000000000000/providers/Microsoft.ContainerService/locations/westus2/operations/ebf5a5eb-0e6a-425b-af44-b581f5c5b54c?api-version=2016-03-30
-  response:
-    body:
-      string: "{\n  \"name\": \"eba5f5eb-6a0e-5b42-af44-b581f5c5b54c\",\n  \"status\"\
-        : \"InProgress\",\n  \"startTime\": \"2023-06-15T14:27:40.4627567Z\"\n }"
-=======
-      - AZURECLI/2.49.0 azsdk-python-azure-mgmt-containerservice/24.0.0 Python/3.8.10
-        (Linux-5.15.0-1039-azure-x86_64-with-glibc2.29)
-    method: GET
-    uri: https://management.azure.com/subscriptions/00000000-0000-0000-0000-000000000000/providers/Microsoft.ContainerService/locations/westus2/operations/d3c77827-ca9e-4e98-9ace-dd184d60f176?api-version=2016-03-30
-  response:
-    body:
-      string: "{\n  \"name\": \"2778c7d3-9eca-984e-9ace-dd184d60f176\",\n  \"status\":
-        \"InProgress\",\n  \"startTime\": \"2023-06-29T10:21:54.3369484Z\"\n }"
->>>>>>> 13d0ab0a
-    headers:
-      cache-control:
-      - no-cache
-      content-length:
-      - '126'
-      content-type:
-      - application/json
-      date:
-<<<<<<< HEAD
-      - Thu, 15 Jun 2023 14:28:10 GMT
-=======
+      expires:
+      - '-1'
+      pragma:
+      - no-cache
+      server:
+      - nginx
+      strict-transport-security:
+      - max-age=31536000; includeSubDomains
+      transfer-encoding:
+      - chunked
+      vary:
+      - Accept-Encoding
+      x-content-type-options:
+      - nosniff
+    status:
+      code: 200
+      message: OK
+- request:
+    body: null
+    headers:
+      Accept:
+      - '*/*'
+      Accept-Encoding:
+      - gzip, deflate
+      CommandName:
+      - aks create
+      Connection:
+      - keep-alive
+      ParameterSetName:
+      - --resource-group --name -a --ssh-key-value -o
+      User-Agent:
+      - AZURECLI/2.49.0 azsdk-python-azure-mgmt-containerservice/24.0.0 Python/3.8.10
+        (Linux-5.15.0-1039-azure-x86_64-with-glibc2.29)
+    method: GET
+    uri: https://management.azure.com/subscriptions/00000000-0000-0000-0000-000000000000/providers/Microsoft.ContainerService/locations/westus2/operations/d3c77827-ca9e-4e98-9ace-dd184d60f176?api-version=2016-03-30
+  response:
+    body:
+      string: "{\n  \"name\": \"2778c7d3-9eca-984e-9ace-dd184d60f176\",\n  \"status\":
+        \"InProgress\",\n  \"startTime\": \"2023-06-29T10:21:54.3369484Z\"\n }"
+    headers:
+      cache-control:
+      - no-cache
+      content-length:
+      - '126'
+      content-type:
+      - application/json
+      date:
       - Thu, 29 Jun 2023 10:23:54 GMT
->>>>>>> 13d0ab0a
-      expires:
-      - '-1'
-      pragma:
-      - no-cache
-      server:
-      - nginx
-      strict-transport-security:
-      - max-age=31536000; includeSubDomains
-      transfer-encoding:
-      - chunked
-      vary:
-      - Accept-Encoding
-      x-content-type-options:
-      - nosniff
-    status:
-      code: 200
-      message: OK
-- request:
-    body: null
-    headers:
-      Accept:
-      - '*/*'
-      Accept-Encoding:
-      - gzip, deflate
-      CommandName:
-      - aks create
-      Connection:
-      - keep-alive
-      ParameterSetName:
-      - --resource-group --name -a --ssh-key-value -o
-      User-Agent:
-<<<<<<< HEAD
-      - AZURECLI/2.49.0 azsdk-python-azure-mgmt-containerservice/23.0.0 Python/3.8.16
-        (macOS-13.4-arm64-arm-64bit)
-    method: GET
-    uri: https://management.azure.com/subscriptions/00000000-0000-0000-0000-000000000000/providers/Microsoft.ContainerService/locations/westus2/operations/ebf5a5eb-0e6a-425b-af44-b581f5c5b54c?api-version=2016-03-30
-  response:
-    body:
-      string: "{\n  \"name\": \"eba5f5eb-6a0e-5b42-af44-b581f5c5b54c\",\n  \"status\"\
-        : \"InProgress\",\n  \"startTime\": \"2023-06-15T14:27:40.4627567Z\"\n }"
-=======
-      - AZURECLI/2.49.0 azsdk-python-azure-mgmt-containerservice/24.0.0 Python/3.8.10
-        (Linux-5.15.0-1039-azure-x86_64-with-glibc2.29)
-    method: GET
-    uri: https://management.azure.com/subscriptions/00000000-0000-0000-0000-000000000000/providers/Microsoft.ContainerService/locations/westus2/operations/d3c77827-ca9e-4e98-9ace-dd184d60f176?api-version=2016-03-30
-  response:
-    body:
-      string: "{\n  \"name\": \"2778c7d3-9eca-984e-9ace-dd184d60f176\",\n  \"status\":
-        \"InProgress\",\n  \"startTime\": \"2023-06-29T10:21:54.3369484Z\"\n }"
->>>>>>> 13d0ab0a
-    headers:
-      cache-control:
-      - no-cache
-      content-length:
-      - '126'
-      content-type:
-      - application/json
-      date:
-<<<<<<< HEAD
-      - Thu, 15 Jun 2023 14:28:41 GMT
-=======
+      expires:
+      - '-1'
+      pragma:
+      - no-cache
+      server:
+      - nginx
+      strict-transport-security:
+      - max-age=31536000; includeSubDomains
+      transfer-encoding:
+      - chunked
+      vary:
+      - Accept-Encoding
+      x-content-type-options:
+      - nosniff
+    status:
+      code: 200
+      message: OK
+- request:
+    body: null
+    headers:
+      Accept:
+      - '*/*'
+      Accept-Encoding:
+      - gzip, deflate
+      CommandName:
+      - aks create
+      Connection:
+      - keep-alive
+      ParameterSetName:
+      - --resource-group --name -a --ssh-key-value -o
+      User-Agent:
+      - AZURECLI/2.49.0 azsdk-python-azure-mgmt-containerservice/24.0.0 Python/3.8.10
+        (Linux-5.15.0-1039-azure-x86_64-with-glibc2.29)
+    method: GET
+    uri: https://management.azure.com/subscriptions/00000000-0000-0000-0000-000000000000/providers/Microsoft.ContainerService/locations/westus2/operations/d3c77827-ca9e-4e98-9ace-dd184d60f176?api-version=2016-03-30
+  response:
+    body:
+      string: "{\n  \"name\": \"2778c7d3-9eca-984e-9ace-dd184d60f176\",\n  \"status\":
+        \"InProgress\",\n  \"startTime\": \"2023-06-29T10:21:54.3369484Z\"\n }"
+    headers:
+      cache-control:
+      - no-cache
+      content-length:
+      - '126'
+      content-type:
+      - application/json
+      date:
       - Thu, 29 Jun 2023 10:24:25 GMT
->>>>>>> 13d0ab0a
-      expires:
-      - '-1'
-      pragma:
-      - no-cache
-      server:
-      - nginx
-      strict-transport-security:
-      - max-age=31536000; includeSubDomains
-      transfer-encoding:
-      - chunked
-      vary:
-      - Accept-Encoding
-      x-content-type-options:
-      - nosniff
-    status:
-      code: 200
-      message: OK
-- request:
-    body: null
-    headers:
-      Accept:
-      - '*/*'
-      Accept-Encoding:
-      - gzip, deflate
-      CommandName:
-      - aks create
-      Connection:
-      - keep-alive
-      ParameterSetName:
-      - --resource-group --name -a --ssh-key-value -o
-      User-Agent:
-<<<<<<< HEAD
-      - AZURECLI/2.49.0 azsdk-python-azure-mgmt-containerservice/23.0.0 Python/3.8.16
-        (macOS-13.4-arm64-arm-64bit)
-    method: GET
-    uri: https://management.azure.com/subscriptions/00000000-0000-0000-0000-000000000000/providers/Microsoft.ContainerService/locations/westus2/operations/ebf5a5eb-0e6a-425b-af44-b581f5c5b54c?api-version=2016-03-30
-  response:
-    body:
-      string: "{\n  \"name\": \"eba5f5eb-6a0e-5b42-af44-b581f5c5b54c\",\n  \"status\"\
-        : \"InProgress\",\n  \"startTime\": \"2023-06-15T14:27:40.4627567Z\"\n }"
-=======
-      - AZURECLI/2.49.0 azsdk-python-azure-mgmt-containerservice/24.0.0 Python/3.8.10
-        (Linux-5.15.0-1039-azure-x86_64-with-glibc2.29)
-    method: GET
-    uri: https://management.azure.com/subscriptions/00000000-0000-0000-0000-000000000000/providers/Microsoft.ContainerService/locations/westus2/operations/d3c77827-ca9e-4e98-9ace-dd184d60f176?api-version=2016-03-30
-  response:
-    body:
-      string: "{\n  \"name\": \"2778c7d3-9eca-984e-9ace-dd184d60f176\",\n  \"status\":
-        \"InProgress\",\n  \"startTime\": \"2023-06-29T10:21:54.3369484Z\"\n }"
->>>>>>> 13d0ab0a
-    headers:
-      cache-control:
-      - no-cache
-      content-length:
-      - '126'
-      content-type:
-      - application/json
-      date:
-<<<<<<< HEAD
-      - Thu, 15 Jun 2023 14:29:11 GMT
-=======
+      expires:
+      - '-1'
+      pragma:
+      - no-cache
+      server:
+      - nginx
+      strict-transport-security:
+      - max-age=31536000; includeSubDomains
+      transfer-encoding:
+      - chunked
+      vary:
+      - Accept-Encoding
+      x-content-type-options:
+      - nosniff
+    status:
+      code: 200
+      message: OK
+- request:
+    body: null
+    headers:
+      Accept:
+      - '*/*'
+      Accept-Encoding:
+      - gzip, deflate
+      CommandName:
+      - aks create
+      Connection:
+      - keep-alive
+      ParameterSetName:
+      - --resource-group --name -a --ssh-key-value -o
+      User-Agent:
+      - AZURECLI/2.49.0 azsdk-python-azure-mgmt-containerservice/24.0.0 Python/3.8.10
+        (Linux-5.15.0-1039-azure-x86_64-with-glibc2.29)
+    method: GET
+    uri: https://management.azure.com/subscriptions/00000000-0000-0000-0000-000000000000/providers/Microsoft.ContainerService/locations/westus2/operations/d3c77827-ca9e-4e98-9ace-dd184d60f176?api-version=2016-03-30
+  response:
+    body:
+      string: "{\n  \"name\": \"2778c7d3-9eca-984e-9ace-dd184d60f176\",\n  \"status\":
+        \"InProgress\",\n  \"startTime\": \"2023-06-29T10:21:54.3369484Z\"\n }"
+    headers:
+      cache-control:
+      - no-cache
+      content-length:
+      - '126'
+      content-type:
+      - application/json
+      date:
       - Thu, 29 Jun 2023 10:24:55 GMT
->>>>>>> 13d0ab0a
-      expires:
-      - '-1'
-      pragma:
-      - no-cache
-      server:
-      - nginx
-      strict-transport-security:
-      - max-age=31536000; includeSubDomains
-      transfer-encoding:
-      - chunked
-      vary:
-      - Accept-Encoding
-      x-content-type-options:
-      - nosniff
-    status:
-      code: 200
-      message: OK
-- request:
-    body: null
-    headers:
-      Accept:
-      - '*/*'
-      Accept-Encoding:
-      - gzip, deflate
-      CommandName:
-      - aks create
-      Connection:
-      - keep-alive
-      ParameterSetName:
-      - --resource-group --name -a --ssh-key-value -o
-      User-Agent:
-<<<<<<< HEAD
-      - AZURECLI/2.49.0 azsdk-python-azure-mgmt-containerservice/23.0.0 Python/3.8.16
-        (macOS-13.4-arm64-arm-64bit)
-    method: GET
-    uri: https://management.azure.com/subscriptions/00000000-0000-0000-0000-000000000000/providers/Microsoft.ContainerService/locations/westus2/operations/ebf5a5eb-0e6a-425b-af44-b581f5c5b54c?api-version=2016-03-30
-  response:
-    body:
-      string: "{\n  \"name\": \"eba5f5eb-6a0e-5b42-af44-b581f5c5b54c\",\n  \"status\"\
-        : \"InProgress\",\n  \"startTime\": \"2023-06-15T14:27:40.4627567Z\"\n }"
-=======
-      - AZURECLI/2.49.0 azsdk-python-azure-mgmt-containerservice/24.0.0 Python/3.8.10
-        (Linux-5.15.0-1039-azure-x86_64-with-glibc2.29)
-    method: GET
-    uri: https://management.azure.com/subscriptions/00000000-0000-0000-0000-000000000000/providers/Microsoft.ContainerService/locations/westus2/operations/d3c77827-ca9e-4e98-9ace-dd184d60f176?api-version=2016-03-30
-  response:
-    body:
-      string: "{\n  \"name\": \"2778c7d3-9eca-984e-9ace-dd184d60f176\",\n  \"status\":
-        \"InProgress\",\n  \"startTime\": \"2023-06-29T10:21:54.3369484Z\"\n }"
->>>>>>> 13d0ab0a
-    headers:
-      cache-control:
-      - no-cache
-      content-length:
-      - '126'
-      content-type:
-      - application/json
-      date:
-<<<<<<< HEAD
-      - Thu, 15 Jun 2023 14:29:41 GMT
-=======
+      expires:
+      - '-1'
+      pragma:
+      - no-cache
+      server:
+      - nginx
+      strict-transport-security:
+      - max-age=31536000; includeSubDomains
+      transfer-encoding:
+      - chunked
+      vary:
+      - Accept-Encoding
+      x-content-type-options:
+      - nosniff
+    status:
+      code: 200
+      message: OK
+- request:
+    body: null
+    headers:
+      Accept:
+      - '*/*'
+      Accept-Encoding:
+      - gzip, deflate
+      CommandName:
+      - aks create
+      Connection:
+      - keep-alive
+      ParameterSetName:
+      - --resource-group --name -a --ssh-key-value -o
+      User-Agent:
+      - AZURECLI/2.49.0 azsdk-python-azure-mgmt-containerservice/24.0.0 Python/3.8.10
+        (Linux-5.15.0-1039-azure-x86_64-with-glibc2.29)
+    method: GET
+    uri: https://management.azure.com/subscriptions/00000000-0000-0000-0000-000000000000/providers/Microsoft.ContainerService/locations/westus2/operations/d3c77827-ca9e-4e98-9ace-dd184d60f176?api-version=2016-03-30
+  response:
+    body:
+      string: "{\n  \"name\": \"2778c7d3-9eca-984e-9ace-dd184d60f176\",\n  \"status\":
+        \"InProgress\",\n  \"startTime\": \"2023-06-29T10:21:54.3369484Z\"\n }"
+    headers:
+      cache-control:
+      - no-cache
+      content-length:
+      - '126'
+      content-type:
+      - application/json
+      date:
       - Thu, 29 Jun 2023 10:25:25 GMT
->>>>>>> 13d0ab0a
-      expires:
-      - '-1'
-      pragma:
-      - no-cache
-      server:
-      - nginx
-      strict-transport-security:
-      - max-age=31536000; includeSubDomains
-      transfer-encoding:
-      - chunked
-      vary:
-      - Accept-Encoding
-      x-content-type-options:
-      - nosniff
-    status:
-      code: 200
-      message: OK
-- request:
-    body: null
-    headers:
-      Accept:
-      - '*/*'
-      Accept-Encoding:
-      - gzip, deflate
-      CommandName:
-      - aks create
-      Connection:
-      - keep-alive
-      ParameterSetName:
-      - --resource-group --name -a --ssh-key-value -o
-      User-Agent:
-<<<<<<< HEAD
-      - AZURECLI/2.49.0 azsdk-python-azure-mgmt-containerservice/23.0.0 Python/3.8.16
-        (macOS-13.4-arm64-arm-64bit)
-    method: GET
-    uri: https://management.azure.com/subscriptions/00000000-0000-0000-0000-000000000000/providers/Microsoft.ContainerService/locations/westus2/operations/ebf5a5eb-0e6a-425b-af44-b581f5c5b54c?api-version=2016-03-30
-  response:
-    body:
-      string: "{\n  \"name\": \"eba5f5eb-6a0e-5b42-af44-b581f5c5b54c\",\n  \"status\"\
-        : \"InProgress\",\n  \"startTime\": \"2023-06-15T14:27:40.4627567Z\"\n }"
-=======
-      - AZURECLI/2.49.0 azsdk-python-azure-mgmt-containerservice/24.0.0 Python/3.8.10
-        (Linux-5.15.0-1039-azure-x86_64-with-glibc2.29)
-    method: GET
-    uri: https://management.azure.com/subscriptions/00000000-0000-0000-0000-000000000000/providers/Microsoft.ContainerService/locations/westus2/operations/d3c77827-ca9e-4e98-9ace-dd184d60f176?api-version=2016-03-30
-  response:
-    body:
-      string: "{\n  \"name\": \"2778c7d3-9eca-984e-9ace-dd184d60f176\",\n  \"status\":
-        \"InProgress\",\n  \"startTime\": \"2023-06-29T10:21:54.3369484Z\"\n }"
->>>>>>> 13d0ab0a
-    headers:
-      cache-control:
-      - no-cache
-      content-length:
-      - '126'
-      content-type:
-      - application/json
-      date:
-<<<<<<< HEAD
-      - Thu, 15 Jun 2023 14:30:11 GMT
-=======
+      expires:
+      - '-1'
+      pragma:
+      - no-cache
+      server:
+      - nginx
+      strict-transport-security:
+      - max-age=31536000; includeSubDomains
+      transfer-encoding:
+      - chunked
+      vary:
+      - Accept-Encoding
+      x-content-type-options:
+      - nosniff
+    status:
+      code: 200
+      message: OK
+- request:
+    body: null
+    headers:
+      Accept:
+      - '*/*'
+      Accept-Encoding:
+      - gzip, deflate
+      CommandName:
+      - aks create
+      Connection:
+      - keep-alive
+      ParameterSetName:
+      - --resource-group --name -a --ssh-key-value -o
+      User-Agent:
+      - AZURECLI/2.49.0 azsdk-python-azure-mgmt-containerservice/24.0.0 Python/3.8.10
+        (Linux-5.15.0-1039-azure-x86_64-with-glibc2.29)
+    method: GET
+    uri: https://management.azure.com/subscriptions/00000000-0000-0000-0000-000000000000/providers/Microsoft.ContainerService/locations/westus2/operations/d3c77827-ca9e-4e98-9ace-dd184d60f176?api-version=2016-03-30
+  response:
+    body:
+      string: "{\n  \"name\": \"2778c7d3-9eca-984e-9ace-dd184d60f176\",\n  \"status\":
+        \"InProgress\",\n  \"startTime\": \"2023-06-29T10:21:54.3369484Z\"\n }"
+    headers:
+      cache-control:
+      - no-cache
+      content-length:
+      - '126'
+      content-type:
+      - application/json
+      date:
       - Thu, 29 Jun 2023 10:25:55 GMT
->>>>>>> 13d0ab0a
-      expires:
-      - '-1'
-      pragma:
-      - no-cache
-      server:
-      - nginx
-      strict-transport-security:
-      - max-age=31536000; includeSubDomains
-      transfer-encoding:
-      - chunked
-      vary:
-      - Accept-Encoding
-      x-content-type-options:
-      - nosniff
-    status:
-      code: 200
-      message: OK
-- request:
-    body: null
-    headers:
-      Accept:
-      - '*/*'
-      Accept-Encoding:
-      - gzip, deflate
-      CommandName:
-      - aks create
-      Connection:
-      - keep-alive
-      ParameterSetName:
-      - --resource-group --name -a --ssh-key-value -o
-      User-Agent:
-<<<<<<< HEAD
-      - AZURECLI/2.49.0 azsdk-python-azure-mgmt-containerservice/23.0.0 Python/3.8.16
-        (macOS-13.4-arm64-arm-64bit)
-    method: GET
-    uri: https://management.azure.com/subscriptions/00000000-0000-0000-0000-000000000000/providers/Microsoft.ContainerService/locations/westus2/operations/ebf5a5eb-0e6a-425b-af44-b581f5c5b54c?api-version=2016-03-30
-  response:
-    body:
-      string: "{\n  \"name\": \"eba5f5eb-6a0e-5b42-af44-b581f5c5b54c\",\n  \"status\"\
-        : \"InProgress\",\n  \"startTime\": \"2023-06-15T14:27:40.4627567Z\"\n }"
-=======
+      expires:
+      - '-1'
+      pragma:
+      - no-cache
+      server:
+      - nginx
+      strict-transport-security:
+      - max-age=31536000; includeSubDomains
+      transfer-encoding:
+      - chunked
+      vary:
+      - Accept-Encoding
+      x-content-type-options:
+      - nosniff
+    status:
+      code: 200
+      message: OK
+- request:
+    body: null
+    headers:
+      Accept:
+      - '*/*'
+      Accept-Encoding:
+      - gzip, deflate
+      CommandName:
+      - aks create
+      Connection:
+      - keep-alive
+      ParameterSetName:
+      - --resource-group --name -a --ssh-key-value -o
+      User-Agent:
       - AZURECLI/2.49.0 azsdk-python-azure-mgmt-containerservice/24.0.0 Python/3.8.10
         (Linux-5.15.0-1039-azure-x86_64-with-glibc2.29)
     method: GET
@@ -993,61 +787,46 @@
       string: "{\n  \"name\": \"2778c7d3-9eca-984e-9ace-dd184d60f176\",\n  \"status\":
         \"Succeeded\",\n  \"startTime\": \"2023-06-29T10:21:54.3369484Z\",\n  \"endTime\":
         \"2023-06-29T10:27:27.473219Z\"\n }"
->>>>>>> 13d0ab0a
-    headers:
-      cache-control:
-      - no-cache
-      content-length:
-      - '126'
-      content-type:
-      - application/json
-      date:
-<<<<<<< HEAD
-      - Thu, 15 Jun 2023 14:30:41 GMT
-=======
+    headers:
+      cache-control:
+      - no-cache
+      content-length:
+      - '169'
+      content-type:
+      - application/json
+      date:
       - Thu, 29 Jun 2023 10:27:56 GMT
->>>>>>> 13d0ab0a
-      expires:
-      - '-1'
-      pragma:
-      - no-cache
-      server:
-      - nginx
-      strict-transport-security:
-      - max-age=31536000; includeSubDomains
-      transfer-encoding:
-      - chunked
-      vary:
-      - Accept-Encoding
-      x-content-type-options:
-      - nosniff
-    status:
-      code: 200
-      message: OK
-- request:
-    body: null
-    headers:
-      Accept:
-      - '*/*'
-      Accept-Encoding:
-      - gzip, deflate
-      CommandName:
-      - aks create
-      Connection:
-      - keep-alive
-      ParameterSetName:
-      - --resource-group --name -a --ssh-key-value -o
-      User-Agent:
-<<<<<<< HEAD
-      - AZURECLI/2.49.0 azsdk-python-azure-mgmt-containerservice/23.0.0 Python/3.8.16
-        (macOS-13.4-arm64-arm-64bit)
-    method: GET
-    uri: https://management.azure.com/subscriptions/00000000-0000-0000-0000-000000000000/providers/Microsoft.ContainerService/locations/westus2/operations/ebf5a5eb-0e6a-425b-af44-b581f5c5b54c?api-version=2016-03-30
-  response:
-    body:
-      string: "{\n  \"name\": \"eba5f5eb-6a0e-5b42-af44-b581f5c5b54c\",\n  \"status\"\
-        : \"InProgress\",\n  \"startTime\": \"2023-06-15T14:27:40.4627567Z\"\n }"
-=======
+      expires:
+      - '-1'
+      pragma:
+      - no-cache
+      server:
+      - nginx
+      strict-transport-security:
+      - max-age=31536000; includeSubDomains
+      transfer-encoding:
+      - chunked
+      vary:
+      - Accept-Encoding
+      x-content-type-options:
+      - nosniff
+    status:
+      code: 200
+      message: OK
+- request:
+    body: null
+    headers:
+      Accept:
+      - '*/*'
+      Accept-Encoding:
+      - gzip, deflate
+      CommandName:
+      - aks create
+      Connection:
+      - keep-alive
+      ParameterSetName:
+      - --resource-group --name -a --ssh-key-value -o
+      User-Agent:
       - AZURECLI/2.49.0 azsdk-python-azure-mgmt-containerservice/24.0.0 Python/3.8.10
         (Linux-5.15.0-1039-azure-x86_64-with-glibc2.29)
     method: GET
@@ -1100,170 +879,15 @@
         {\n   \"type\": \"SystemAssigned\",\n   \"principalId\":\"00000000-0000-0000-0000-000000000001\",\n
         \  \"tenantId\": \"72f988bf-86f1-41af-91ab-2d7cd011db47\"\n  },\n  \"sku\":
         {\n   \"name\": \"Base\",\n   \"tier\": \"Free\"\n  }\n }"
->>>>>>> 13d0ab0a
-    headers:
-      cache-control:
-      - no-cache
-      content-length:
-<<<<<<< HEAD
-      - '126'
-      content-type:
-      - application/json
-      date:
-      - Thu, 15 Jun 2023 14:31:11 GMT
-      expires:
-      - '-1'
-      pragma:
-      - no-cache
-      server:
-      - nginx
-      strict-transport-security:
-      - max-age=31536000; includeSubDomains
-      transfer-encoding:
-      - chunked
-      vary:
-      - Accept-Encoding
-      x-content-type-options:
-      - nosniff
-    status:
-      code: 200
-      message: OK
-- request:
-    body: null
-    headers:
-      Accept:
-      - '*/*'
-      Accept-Encoding:
-      - gzip, deflate
-      CommandName:
-      - aks create
-      Connection:
-      - keep-alive
-      ParameterSetName:
-      - --resource-group --name -a --ssh-key-value -o
-      User-Agent:
-      - AZURECLI/2.49.0 azsdk-python-azure-mgmt-containerservice/23.0.0 Python/3.8.16
-        (macOS-13.4-arm64-arm-64bit)
-    method: GET
-    uri: https://management.azure.com/subscriptions/00000000-0000-0000-0000-000000000000/providers/Microsoft.ContainerService/locations/westus2/operations/ebf5a5eb-0e6a-425b-af44-b581f5c5b54c?api-version=2016-03-30
-  response:
-    body:
-      string: "{\n  \"name\": \"eba5f5eb-6a0e-5b42-af44-b581f5c5b54c\",\n  \"status\"\
-        : \"Succeeded\",\n  \"startTime\": \"2023-06-15T14:27:40.4627567Z\",\n  \"\
-        endTime\": \"2023-06-15T14:31:22.6665665Z\"\n }"
-    headers:
-      cache-control:
-      - no-cache
-      content-length:
-      - '170'
-      content-type:
-      - application/json
-      date:
-      - Thu, 15 Jun 2023 14:31:42 GMT
-      expires:
-      - '-1'
-      pragma:
-      - no-cache
-      server:
-      - nginx
-      strict-transport-security:
-      - max-age=31536000; includeSubDomains
-      transfer-encoding:
-      - chunked
-      vary:
-      - Accept-Encoding
-      x-content-type-options:
-      - nosniff
-    status:
-      code: 200
-      message: OK
-- request:
-    body: null
-    headers:
-      Accept:
-      - '*/*'
-      Accept-Encoding:
-      - gzip, deflate
-      CommandName:
-      - aks create
-      Connection:
-      - keep-alive
-      ParameterSetName:
-      - --resource-group --name -a --ssh-key-value -o
-      User-Agent:
-      - AZURECLI/2.49.0 azsdk-python-azure-mgmt-containerservice/23.0.0 Python/3.8.16
-        (macOS-13.4-arm64-arm-64bit)
-    method: GET
-    uri: https://management.azure.com/subscriptions/00000000-0000-0000-0000-000000000000/resourceGroups/clitest000001/providers/Microsoft.ContainerService/managedClusters/cliakstest000002?api-version=2023-05-01
-  response:
-    body:
-      string: "{\n  \"id\": \"/subscriptions/00000000-0000-0000-0000-000000000000/resourcegroups/clitest000001/providers/Microsoft.ContainerService/managedClusters/cliakstest000002\"\
-        ,\n  \"location\": \"westus2\",\n  \"name\": \"cliakstest000002\",\n  \"type\"\
-        : \"Microsoft.ContainerService/ManagedClusters\",\n  \"properties\": {\n \
-        \  \"provisioningState\": \"Succeeded\",\n   \"powerState\": {\n    \"code\"\
-        : \"Running\"\n   },\n   \"kubernetesVersion\": \"1.25.6\",\n   \"currentKubernetesVersion\"\
-        : \"1.25.6\",\n   \"dnsPrefix\": \"cliakstest-clitesty4a7me2bw-8ecadf\",\n\
-        \   \"fqdn\": \"cliakstest-clitesty4a7me2bw-8ecadf-x9q921do.hcp.westus2.azmk8s.io\"\
-        ,\n   \"azurePortalFQDN\": \"cliakstest-clitesty4a7me2bw-8ecadf-x9q921do.portal.hcp.westus2.azmk8s.io\"\
-        ,\n   \"agentPoolProfiles\": [\n    {\n     \"name\": \"nodepool1\",\n   \
-        \  \"count\": 3,\n     \"vmSize\": \"Standard_DS2_v2\",\n     \"osDiskSizeGB\"\
-        : 128,\n     \"osDiskType\": \"Managed\",\n     \"kubeletDiskType\": \"OS\"\
-        ,\n     \"maxPods\": 110,\n     \"type\": \"VirtualMachineScaleSets\",\n \
-        \    \"enableAutoScaling\": false,\n     \"provisioningState\": \"Succeeded\"\
-        ,\n     \"powerState\": {\n      \"code\": \"Running\"\n     },\n     \"orchestratorVersion\"\
-        : \"1.25.6\",\n     \"currentOrchestratorVersion\": \"1.25.6\",\n     \"enableNodePublicIP\"\
-        : false,\n     \"mode\": \"System\",\n     \"enableEncryptionAtHost\": false,\n\
-        \     \"enableUltraSSD\": false,\n     \"osType\": \"Linux\",\n     \"osSKU\"\
-        : \"Ubuntu\",\n     \"nodeImageVersion\": \"AKSUbuntu-2204gen2containerd-202306.01.0\"\
-        ,\n     \"upgradeSettings\": {},\n     \"enableFIPS\": false\n    }\n   ],\n\
-        \   \"linuxProfile\": {\n    \"adminUsername\": \"azureuser\",\n    \"ssh\"\
-        : {\n     \"publicKeys\": [\n      {\n       \"keyData\": \"ssh-rsa AAAAB3NzaC1yc2EAAAADAQABAAACAQCbIg1guRHbI0lV11wWDt1r2cUdcNd27CJsg+SfgC7miZeubtwUhbsPdhMQsfDyhOWHq1+ZL0M+nJZV63d/1dhmhtgyOqejUwrPlzKhydsbrsdUor+JmNJDdW01v7BXHyuymT8G4s09jCasNOwiufbP/qp72ruu0bIA1nySsvlf9pCQAuFkAnVnf/rFhUlOkhtRpwcq8SUNY2zRHR/EKb/4NWY1JzR4sa3q2fWIJdrrX0DvLoa5g9bIEd4Df79ba7v+yiUBOS0zT2ll+z4g9izHK3EO5d8hL4jYxcjKs+wcslSYRWrascfscLgMlMGh0CdKeNTDjHpGPncaf3Z+FwwwjWeuiNBxv7bJo13/8B/098KlVDl4GZqsoBCEjPyJfV6hO0y/LkRGkk7oHWKgeWAfKtfLItRp00eZ4fcJNK9kCaSMmEugoZWcI7NGbZXzqFWqbpRI7NcDP9+WIQ+i9U5vqWsqd/zng4kbuAJ6UuKqIzB0upYrLShfQE3SAck8oaLhJqqq56VfDuASNpJKidV+zq27HfSBmbXnkR/5AK337dc3MXKJypoK/QPMLKUAP5XLPbs+NddJQV7EZXd29DLgp+fRIg3edpKdO7ZErWhv7d+3Kws+e1Y+ypmR2WIVSwVyBEUfgv2C8Ts9gnTF4pNcEY/S2aBicz5Ew2+jdyGNQQ==\
-        \ test@example.com\\n\"\n      }\n     ]\n    }\n   },\n   \"servicePrincipalProfile\"\
-        : {\n    \"clientId\":\"00000000-0000-0000-0000-000000000001\"\n   },\n  \
-        \ \"addonProfiles\": {\n    \"azureKeyvaultSecretsProvider\": {\n     \"enabled\"\
-        : true,\n     \"config\": {\n      \"enableSecretRotation\": \"false\",\n\
-        \      \"rotationPollInterval\": \"2m\"\n     },\n     \"identity\": {\n \
-        \     \"resourceId\": \"/subscriptions/00000000-0000-0000-0000-000000000000/resourcegroups/MC_clitest000001_cliakstest000002_westus2/providers/Microsoft.ManagedIdentity/userAssignedIdentities/azurekeyvaultsecretsprovider-cliakstest000002\"\
-        ,\n      \"clientId\":\"00000000-0000-0000-0000-000000000001\",\n      \"\
-        objectId\":\"00000000-0000-0000-0000-000000000001\"\n     }\n    }\n   },\n\
-        \   \"nodeResourceGroup\": \"MC_clitest000001_cliakstest000002_westus2\",\n\
-        \   \"enableRBAC\": true,\n   \"supportPlan\": \"KubernetesOfficial\",\n \
-        \  \"networkProfile\": {\n    \"networkPlugin\": \"kubenet\",\n    \"loadBalancerSku\"\
-        : \"Standard\",\n    \"loadBalancerProfile\": {\n     \"managedOutboundIPs\"\
-        : {\n      \"count\": 1\n     },\n     \"effectiveOutboundIPs\": [\n     \
-        \ {\n       \"id\": \"/subscriptions/00000000-0000-0000-0000-000000000000/resourceGroups/MC_clitest000001_cliakstest000002_westus2/providers/Microsoft.Network/publicIPAddresses/be3e645e-920e-48b4-b4d4-bb0c9007da23\"\
-        \n      }\n     ]\n    },\n    \"podCidr\": \"10.244.0.0/16\",\n    \"serviceCidr\"\
-        : \"10.0.0.0/16\",\n    \"dnsServiceIP\": \"10.0.0.10\",\n    \"outboundType\"\
-        : \"loadBalancer\",\n    \"podCidrs\": [\n     \"10.244.0.0/16\"\n    ],\n\
-        \    \"serviceCidrs\": [\n     \"10.0.0.0/16\"\n    ],\n    \"ipFamilies\"\
-        : [\n     \"IPv4\"\n    ]\n   },\n   \"maxAgentPools\": 100,\n   \"identityProfile\"\
-        : {\n    \"kubeletidentity\": {\n     \"resourceId\": \"/subscriptions/00000000-0000-0000-0000-000000000000/resourcegroups/MC_clitest000001_cliakstest000002_westus2/providers/Microsoft.ManagedIdentity/userAssignedIdentities/cliakstest000002-agentpool\"\
-        ,\n     \"clientId\":\"00000000-0000-0000-0000-000000000001\",\n     \"objectId\"\
-        :\"00000000-0000-0000-0000-000000000001\"\n    }\n   },\n   \"disableLocalAccounts\"\
-        : false,\n   \"securityProfile\": {},\n   \"storageProfile\": {\n    \"diskCSIDriver\"\
-        : {\n     \"enabled\": true\n    },\n    \"fileCSIDriver\": {\n     \"enabled\"\
-        : true\n    },\n    \"snapshotController\": {\n     \"enabled\": true\n  \
-        \  }\n   },\n   \"oidcIssuerProfile\": {\n    \"enabled\": false\n   },\n\
-        \   \"workloadAutoScalerProfile\": {}\n  },\n  \"identity\": {\n   \"type\"\
-        : \"SystemAssigned\",\n   \"principalId\":\"00000000-0000-0000-0000-000000000001\"\
-        ,\n   \"tenantId\": \"72f988bf-86f1-41af-91ab-2d7cd011db47\"\n  },\n  \"sku\"\
-        : {\n   \"name\": \"Base\",\n   \"tier\": \"Free\"\n  }\n }"
-    headers:
-      cache-control:
-      - no-cache
-      content-length:
-      - '4818'
-      content-type:
-      - application/json
-      date:
-      - Thu, 15 Jun 2023 14:31:43 GMT
-=======
+    headers:
+      cache-control:
+      - no-cache
+      content-length:
       - '4489'
       content-type:
       - application/json
       date:
       - Thu, 29 Jun 2023 10:27:56 GMT
->>>>>>> 13d0ab0a
       expires:
       - '-1'
       pragma:
@@ -1297,45 +921,26 @@
       ParameterSetName:
       - --resource-group --name --yes --no-wait
       User-Agent:
-<<<<<<< HEAD
-      - AZURECLI/2.49.0 azsdk-python-azure-mgmt-containerservice/23.0.0 Python/3.8.16
-        (macOS-13.4-arm64-arm-64bit)
-    method: DELETE
-    uri: https://management.azure.com/subscriptions/00000000-0000-0000-0000-000000000000/resourceGroups/clitest000001/providers/Microsoft.ContainerService/managedClusters/cliakstest000002?api-version=2023-05-01
-=======
       - AZURECLI/2.49.0 azsdk-python-azure-mgmt-containerservice/24.0.0 Python/3.8.10
         (Linux-5.15.0-1039-azure-x86_64-with-glibc2.29)
     method: DELETE
     uri: https://management.azure.com/subscriptions/00000000-0000-0000-0000-000000000000/resourceGroups/clitest000001/providers/Microsoft.ContainerService/managedClusters/cliakstest000002?api-version=2023-07-01
->>>>>>> 13d0ab0a
   response:
     body:
       string: ''
     headers:
       azure-asyncoperation:
-<<<<<<< HEAD
-      - https://management.azure.com/subscriptions/00000000-0000-0000-0000-000000000000/providers/Microsoft.ContainerService/locations/westus2/operations/ef683104-f8b0-455c-9905-289e23eb7384?api-version=2016-03-30
-=======
       - https://management.azure.com/subscriptions/00000000-0000-0000-0000-000000000000/providers/Microsoft.ContainerService/locations/westus2/operations/3b61abfc-702d-475f-bc9e-ecda946bbeaa?api-version=2016-03-30
->>>>>>> 13d0ab0a
       cache-control:
       - no-cache
       content-length:
       - '0'
       date:
-<<<<<<< HEAD
-      - Thu, 15 Jun 2023 14:31:45 GMT
-      expires:
-      - '-1'
-      location:
-      - https://management.azure.com/subscriptions/00000000-0000-0000-0000-000000000000/providers/Microsoft.ContainerService/locations/westus2/operationresults/ef683104-f8b0-455c-9905-289e23eb7384?api-version=2016-03-30
-=======
       - Thu, 29 Jun 2023 10:27:58 GMT
       expires:
       - '-1'
       location:
       - https://management.azure.com/subscriptions/00000000-0000-0000-0000-000000000000/providers/Microsoft.ContainerService/locations/westus2/operationresults/3b61abfc-702d-475f-bc9e-ecda946bbeaa?api-version=2016-03-30
->>>>>>> 13d0ab0a
       pragma:
       - no-cache
       server:
