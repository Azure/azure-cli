--- conflicted
+++ resolved
@@ -15,21 +15,13 @@
       ParameterSetName:
       - -n -g --query -o
       User-Agent:
-<<<<<<< HEAD
-      - AZURECLI/2.50.0 (PIP) azsdk-python-azure-mgmt-storage/0.1.0 Python/3.9.6 (Windows-10-10.0.19045-SP0)
-=======
       - AZURECLI/2.53.0 azsdk-python-azure-mgmt-storage/21.1.0 Python/3.10.13 (Linux-5.15.0-1047-azure-x86_64-with-glibc2.31)
         VSTS_7b238909-6802-4b65-b90d-184bca47f458_build_220_0
->>>>>>> da1007ab
     method: POST
     uri: https://management.azure.com/subscriptions/00000000-0000-0000-0000-000000000000/resourceGroups/clitest.rg000001/providers/Microsoft.Storage/storageAccounts/clitest000002/listKeys?api-version=2023-01-01&$expand=kerb
   response:
     body:
-<<<<<<< HEAD
-      string: '{"keys":[{"creationTime":"2023-07-06T03:37:33.5953681Z","keyName":"key1","value":"veryFakedStorageAccountKey==","permissions":"FULL"},{"creationTime":"2023-07-06T03:37:33.5953681Z","keyName":"key2","value":"veryFakedStorageAccountKey==","permissions":"FULL"}]}'
-=======
       string: '{"keys":[{"creationTime":"2023-10-19T09:09:02.4675098Z","keyName":"key1","value":"veryFakedStorageAccountKey==","permissions":"FULL"},{"creationTime":"2023-10-19T09:09:02.4675098Z","keyName":"key2","value":"veryFakedStorageAccountKey==","permissions":"FULL"}]}'
->>>>>>> da1007ab
     headers:
       cache-control:
       - no-cache
@@ -38,11 +30,7 @@
       content-type:
       - application/json
       date:
-<<<<<<< HEAD
-      - Thu, 06 Jul 2023 03:37:57 GMT
-=======
       - Thu, 19 Oct 2023 09:09:23 GMT
->>>>>>> da1007ab
       expires:
       - '-1'
       pragma:
@@ -58,11 +46,7 @@
       x-content-type-options:
       - nosniff
       x-ms-ratelimit-remaining-subscription-resource-requests:
-<<<<<<< HEAD
-      - '11985'
-=======
       - '11990'
->>>>>>> da1007ab
     status:
       code: 200
       message: OK
