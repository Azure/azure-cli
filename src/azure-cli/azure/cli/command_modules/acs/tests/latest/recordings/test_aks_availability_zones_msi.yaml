interactions:
- request:
    body: null
    headers:
      Accept:
      - application/json
      Accept-Encoding:
      - gzip, deflate
      CommandName:
      - aks create
      Connection:
      - keep-alive
      ParameterSetName:
      - --resource-group --name --location --dns-name-prefix --node-count --ssh-key-value
        --zones
      User-Agent:
      - AZURECLI/2.69.0 azsdk-python-core/1.31.0 Python/3.12.9 (Windows-10-10.0.19045-SP0)
    method: GET
    uri: https://management.azure.com/subscriptions/00000000-0000-0000-0000-000000000000/resourceGroups/clitest000001/providers/Microsoft.ContainerService/managedClusters/cliakstest000001?api-version=2024-10-01
  response:
    body:
      string: '{"error":{"code":"ResourceNotFound","message":"The Resource ''Microsoft.ContainerService/managedClusters/cliakstest000001''
        under resource group ''clitest000001'' was not found. For more details please
        go to https://aka.ms/ARMResourceNotFoundFix"}}'
    headers:
      cache-control:
      - no-cache
      content-length:
      - '244'
      content-type:
      - application/json; charset=utf-8
      date:
      - Fri, 21 Feb 2025 10:34:01 GMT
      expires:
      - '-1'
      pragma:
      - no-cache
      strict-transport-security:
      - max-age=31536000; includeSubDomains
      x-content-type-options:
      - nosniff
      x-ms-failure-cause:
      - gateway
    status:
      code: 404
      message: Not Found
- request:
    body: '{"location": "uksouth", "identity": {"type": "SystemAssigned"}, "properties":
      {"kubernetesVersion": "", "dnsPrefix": "cliaksdns000002", "agentPoolProfiles":
<<<<<<< HEAD
      [{"count": 3, "vmSize": "Standard_DS2_v2", "osType": "Linux", "enableAutoScaling":
      false, "type": "VirtualMachineScaleSets", "mode": "System", "orchestratorVersion":
      "", "upgradeSettings": {}, "availabilityZones": ["1", "2", "3"], "enableNodePublicIP":
      false, "scaleSetPriority": "Regular", "scaleSetEvictionPolicy": "Delete", "spotMaxPrice":
      -1.0, "nodeTaints": [], "enableEncryptionAtHost": false, "enableUltraSSD": false,
      "enableFIPS": false, "name": "nodepool1"}], "linuxProfile": {"adminUsername":
      "azureuser", "ssh": {"publicKeys": [{"keyData": "ssh-rsa AAAAB3NzaC1yc2EAAAADAQABAAACAQCbIg1guRHbI0lV11wWDt1r2cUdcNd27CJsg+SfgC7miZeubtwUhbsPdhMQsfDyhOWHq1+ZL0M+nJZV63d/1dhmhtgyOqejUwrPlzKhydsbrsdUor+JmNJDdW01v7BXHyuymT8G4s09jCasNOwiufbP/qp72ruu0bIA1nySsvlf9pCQAuFkAnVnf/rFhUlOkhtRpwcq8SUNY2zRHR/EKb/4NWY1JzR4sa3q2fWIJdrrX0DvLoa5g9bIEd4Df79ba7v+yiUBOS0zT2ll+z4g9izHK3EO5d8hL4jYxcjKs+wcslSYRWrascfscLgMlMGh0CdKeNTDjHpGPncaf3Z+FwwwjWeuiNBxv7bJo13/8B/098KlVDl4GZqsoBCEjPyJfV6hO0y/LkRGkk7oHWKgeWAfKtfLItRp00eZ4fcJNK9kCaSMmEugoZWcI7NGbZXzqFWqbpRI7NcDP9+WIQ+i9U5vqWsqd/zng4kbuAJ6UuKqIzB0upYrLShfQE3SAck8oaLhJqqq56VfDuASNpJKidV+zq27HfSBmbXnkR/5AK337dc3MXKJypoK/QPMLKUAP5XLPbs+NddJQV7EZXd29DLgp+fRIg3edpKdO7ZErWhv7d+3Kws+e1Y+ypmR2WIVSwVyBEUfgv2C8Ts9gnTF4pNcEY/S2aBicz5Ew2+jdyGNQQ==
      test@example.com\n"}]}}, "addonProfiles": {}, "enableRBAC": true, "networkProfile":
      {"podCidr": "10.244.0.0/16", "serviceCidr": "10.0.0.0/16", "dnsServiceIP": "10.0.0.10",
      "outboundType": "loadBalancer", "loadBalancerSku": "standard"}, "disableLocalAccounts":
      false, "storageProfile": {}}}'
=======
      [{"count": 3, "vmSize": "Standard_DS2_v2", "osDiskSizeGB": 0, "osType": "Linux",
      "enableAutoScaling": false, "type": "VirtualMachineScaleSets", "mode": "System",
      "orchestratorVersion": "", "upgradeSettings": {}, "availabilityZones": ["1",
      "2", "3"], "enableNodePublicIP": false, "scaleSetPriority": "Regular", "scaleSetEvictionPolicy":
      "Delete", "spotMaxPrice": -1.0, "nodeTaints": [], "enableEncryptionAtHost":
      false, "enableUltraSSD": false, "enableFIPS": false, "name": "nodepool1"}],
      "linuxProfile": {"adminUsername": "azureuser", "ssh": {"publicKeys": [{"keyData":
      "ssh-rsa AAAAB3NzaC1yc2EAAAADAQABAAABAQCw4P22/hE86EX0l2HMO+M6Gw+CW6O4Yl84NLjVqF7NtK8xwQKcZwGeIwNBv/HxJ0uMJlOCG1ZMPPvSZHDp07QvAjYKKryIkIGilxLUh4fNOEQiZqAXB2badERUdwLRB4f6kHc0vb35GHw3tlyjjDjvQTO7UgZQxnbipxyrJAYfMHxfXjST1tvmln3v87WvBGsY2hr1Iqx/gMO3AIqaNoJntl1sIeAcg8xXdYW3PP6N1gYToFsDxsQZU2rfefIRDniuP4fYy2J4shtEAkyzv1BlOBJGHBqCzyrhXVqFElLSFV99QhLUi43zXL4Ge1QKJBztH/q48ohMBt3WenkP2KsT
      azcli_aks_live_test@example.com\n"}]}}, "addonProfiles": {}, "enableRBAC": true,
      "networkProfile": {"networkPlugin": "kubenet", "podCidr": "10.244.0.0/16", "serviceCidr":
      "10.0.0.0/16", "dnsServiceIP": "10.0.0.10", "outboundType": "loadBalancer",
      "loadBalancerSku": "standard"}, "disableLocalAccounts": false, "storageProfile":
      {}}}'
    headers:
      Accept:
      - application/json
      Accept-Encoding:
      - gzip, deflate
      CommandName:
      - aks create
      Connection:
      - keep-alive
      Content-Length:
      - '1440'
      Content-Type:
      - application/json
      ParameterSetName:
      - --resource-group --name --location --dns-name-prefix --node-count --ssh-key-value
        --zones
      User-Agent:
      - AZURECLI/2.49.0 azsdk-python-azure-mgmt-containerservice/24.0.0 Python/3.8.10
        (Linux-5.15.0-1039-azure-x86_64-with-glibc2.29)
    method: PUT
    uri: https://management.azure.com/subscriptions/00000000-0000-0000-0000-000000000000/resourceGroups/clitest000001/providers/Microsoft.ContainerService/managedClusters/cliakstest000001?api-version=2024-10-01
  response:
    body:
      string: "{\n  \"id\": \"/subscriptions/00000000-0000-0000-0000-000000000000/resourcegroups/clitest000001/providers/Microsoft.ContainerService/managedClusters/cliakstest000001\",\n
        \ \"location\": \"eastus\",\n  \"name\": \"cliakstest000001\",\n  \"type\":
        \"Microsoft.ContainerService/ManagedClusters\",\n  \"properties\": {\n   \"provisioningState\":
        \"Creating\",\n   \"powerState\": {\n    \"code\": \"Running\"\n   },\n   \"kubernetesVersion\":
        \"1.25.6\",\n   \"currentKubernetesVersion\": \"1.25.6\",\n   \"dnsPrefix\":
        \"cliaksdns000002\",\n   \"fqdn\": \"cliaksdns000002-cq73ll3y.hcp.eastus.azmk8s.io\",\n
        \  \"azurePortalFQDN\": \"cliaksdns000002-cq73ll3y.portal.hcp.eastus.azmk8s.io\",\n
        \  \"agentPoolProfiles\": [\n    {\n     \"name\": \"nodepool1\",\n     \"count\":
        3,\n     \"vmSize\": \"Standard_DS2_v2\",\n     \"osDiskSizeGB\": 128,\n     \"osDiskType\":
        \"Managed\",\n     \"kubeletDiskType\": \"OS\",\n     \"maxPods\": 110,\n
        \    \"type\": \"VirtualMachineScaleSets\",\n     \"availabilityZones\": [\n
        \     \"1\",\n      \"2\",\n      \"3\"\n     ],\n     \"enableAutoScaling\":
        false,\n     \"provisioningState\": \"Creating\",\n     \"powerState\": {\n
        \     \"code\": \"Running\"\n     },\n     \"orchestratorVersion\": \"1.25.6\",\n
        \    \"currentOrchestratorVersion\": \"1.25.6\",\n     \"enableNodePublicIP\":
        false,\n     \"mode\": \"System\",\n     \"enableEncryptionAtHost\": false,\n
        \    \"enableUltraSSD\": false,\n     \"osType\": \"Linux\",\n     \"osSKU\":
        \"Ubuntu\",\n     \"nodeImageVersion\": \"AKSUbuntu-2204gen2containerd-202306.19.0\",\n
        \    \"upgradeSettings\": {},\n     \"enableFIPS\": false\n    }\n   ],\n
        \  \"linuxProfile\": {\n    \"adminUsername\": \"azureuser\",\n    \"ssh\":
        {\n     \"publicKeys\": [\n      {\n       \"keyData\": \"ssh-rsa AAAAB3NzaC1yc2EAAAADAQABAAABAQCw4P22/hE86EX0l2HMO+M6Gw+CW6O4Yl84NLjVqF7NtK8xwQKcZwGeIwNBv/HxJ0uMJlOCG1ZMPPvSZHDp07QvAjYKKryIkIGilxLUh4fNOEQiZqAXB2badERUdwLRB4f6kHc0vb35GHw3tlyjjDjvQTO7UgZQxnbipxyrJAYfMHxfXjST1tvmln3v87WvBGsY2hr1Iqx/gMO3AIqaNoJntl1sIeAcg8xXdYW3PP6N1gYToFsDxsQZU2rfefIRDniuP4fYy2J4shtEAkyzv1BlOBJGHBqCzyrhXVqFElLSFV99QhLUi43zXL4Ge1QKJBztH/q48ohMBt3WenkP2KsT
        azcli_aks_live_test@example.com\\n\"\n      }\n     ]\n    }\n   },\n   \"servicePrincipalProfile\":
        {\n    \"clientId\":\"00000000-0000-0000-0000-000000000001\"\n   },\n   \"nodeResourceGroup\":
        \"MC_clitest000001_cliakstest000001_eastus\",\n   \"enableRBAC\": true,\n
        \  \"supportPlan\": \"KubernetesOfficial\",\n   \"networkProfile\": {\n    \"networkPlugin\":
        \"kubenet\",\n    \"loadBalancerSku\": \"standard\",\n    \"loadBalancerProfile\":
        {\n     \"managedOutboundIPs\": {\n      \"count\": 1\n     }\n    },\n    \"podCidr\":
        \"10.244.0.0/16\",\n    \"serviceCidr\": \"10.0.0.0/16\",\n    \"dnsServiceIP\":
        \"10.0.0.10\",\n    \"outboundType\": \"loadBalancer\",\n    \"podCidrs\":
        [\n     \"10.244.0.0/16\"\n    ],\n    \"serviceCidrs\": [\n     \"10.0.0.0/16\"\n
        \   ],\n    \"ipFamilies\": [\n     \"IPv4\"\n    ]\n   },\n   \"maxAgentPools\":
        100,\n   \"disableLocalAccounts\": false,\n   \"securityProfile\": {},\n   \"storageProfile\":
        {\n    \"diskCSIDriver\": {\n     \"enabled\": true\n    },\n    \"fileCSIDriver\":
        {\n     \"enabled\": true\n    },\n    \"snapshotController\": {\n     \"enabled\":
        true\n    }\n   },\n   \"oidcIssuerProfile\": {\n    \"enabled\": false\n
        \  },\n   \"workloadAutoScalerProfile\": {}\n  },\n  \"identity\": {\n   \"type\":
        \"SystemAssigned\",\n   \"principalId\":\"00000000-0000-0000-0000-000000000001\",\n
        \  \"tenantId\": \"72f988bf-86f1-41af-91ab-2d7cd011db47\"\n  },\n  \"sku\":
        {\n   \"name\": \"Base\",\n   \"tier\": \"Free\"\n  }\n }"
    headers:
      azure-asyncoperation:
      - https://management.azure.com/subscriptions/00000000-0000-0000-0000-000000000000/providers/Microsoft.ContainerService/locations/eastus/operations/273e8bc6-e445-4b73-946b-a4e2e7de9731?api-version=2017-08-31
      cache-control:
      - no-cache
      content-length:
      - '3274'
      content-type:
      - application/json
      date:
      - Thu, 29 Jun 2023 09:32:37 GMT
      expires:
      - '-1'
      pragma:
      - no-cache
      server:
      - nginx
      strict-transport-security:
      - max-age=31536000; includeSubDomains
      x-content-type-options:
      - nosniff
      x-ms-ratelimit-remaining-subscription-writes:
      - '1198'
    status:
      code: 201
      message: Created
- request:
    body: null
    headers:
      Accept:
      - '*/*'
      Accept-Encoding:
      - gzip, deflate
      CommandName:
      - aks create
      Connection:
      - keep-alive
      ParameterSetName:
      - --resource-group --name --location --dns-name-prefix --node-count --ssh-key-value
        --zones
      User-Agent:
      - AZURECLI/2.49.0 azsdk-python-azure-mgmt-containerservice/24.0.0 Python/3.8.10
        (Linux-5.15.0-1039-azure-x86_64-with-glibc2.29)
    method: GET
    uri: https://management.azure.com/subscriptions/00000000-0000-0000-0000-000000000000/providers/Microsoft.ContainerService/locations/eastus/operations/273e8bc6-e445-4b73-946b-a4e2e7de9731?api-version=2017-08-31
  response:
    body:
      string: "{\n  \"name\": \"c68b3e27-45e4-734b-946b-a4e2e7de9731\",\n  \"status\":
        \"InProgress\",\n  \"startTime\": \"2023-06-29T09:32:36.986814Z\"\n }"
    headers:
      cache-control:
      - no-cache
      content-length:
      - '125'
      content-type:
      - application/json
      date:
      - Thu, 29 Jun 2023 09:32:37 GMT
      expires:
      - '-1'
      pragma:
      - no-cache
      server:
      - nginx
      strict-transport-security:
      - max-age=31536000; includeSubDomains
      transfer-encoding:
      - chunked
      vary:
      - Accept-Encoding
      x-content-type-options:
      - nosniff
    status:
      code: 200
      message: OK
- request:
    body: null
    headers:
      Accept:
      - '*/*'
      Accept-Encoding:
      - gzip, deflate
      CommandName:
      - aks create
      Connection:
      - keep-alive
      ParameterSetName:
      - --resource-group --name --location --dns-name-prefix --node-count --ssh-key-value
        --zones
      User-Agent:
      - AZURECLI/2.49.0 azsdk-python-azure-mgmt-containerservice/24.0.0 Python/3.8.10
        (Linux-5.15.0-1039-azure-x86_64-with-glibc2.29)
    method: GET
    uri: https://management.azure.com/subscriptions/00000000-0000-0000-0000-000000000000/providers/Microsoft.ContainerService/locations/eastus/operations/273e8bc6-e445-4b73-946b-a4e2e7de9731?api-version=2017-08-31
  response:
    body:
      string: "{\n  \"name\": \"c68b3e27-45e4-734b-946b-a4e2e7de9731\",\n  \"status\":
        \"InProgress\",\n  \"startTime\": \"2023-06-29T09:32:36.986814Z\"\n }"
    headers:
      cache-control:
      - no-cache
      content-length:
      - '125'
      content-type:
      - application/json
      date:
      - Thu, 29 Jun 2023 09:33:07 GMT
      expires:
      - '-1'
      pragma:
      - no-cache
      server:
      - nginx
      strict-transport-security:
      - max-age=31536000; includeSubDomains
      transfer-encoding:
      - chunked
      vary:
      - Accept-Encoding
      x-content-type-options:
      - nosniff
    status:
      code: 200
      message: OK
- request:
    body: null
    headers:
      Accept:
      - '*/*'
      Accept-Encoding:
      - gzip, deflate
      CommandName:
      - aks create
      Connection:
      - keep-alive
      ParameterSetName:
      - --resource-group --name --location --dns-name-prefix --node-count --ssh-key-value
        --zones
      User-Agent:
      - AZURECLI/2.49.0 azsdk-python-azure-mgmt-containerservice/24.0.0 Python/3.8.10
        (Linux-5.15.0-1039-azure-x86_64-with-glibc2.29)
    method: GET
    uri: https://management.azure.com/subscriptions/00000000-0000-0000-0000-000000000000/providers/Microsoft.ContainerService/locations/eastus/operations/273e8bc6-e445-4b73-946b-a4e2e7de9731?api-version=2017-08-31
  response:
    body:
      string: "{\n  \"name\": \"c68b3e27-45e4-734b-946b-a4e2e7de9731\",\n  \"status\":
        \"InProgress\",\n  \"startTime\": \"2023-06-29T09:32:36.986814Z\"\n }"
    headers:
      cache-control:
      - no-cache
      content-length:
      - '125'
      content-type:
      - application/json
      date:
      - Thu, 29 Jun 2023 09:33:36 GMT
      expires:
      - '-1'
      pragma:
      - no-cache
      server:
      - nginx
      strict-transport-security:
      - max-age=31536000; includeSubDomains
      transfer-encoding:
      - chunked
      vary:
      - Accept-Encoding
      x-content-type-options:
      - nosniff
    status:
      code: 200
      message: OK
- request:
    body: null
    headers:
      Accept:
      - '*/*'
      Accept-Encoding:
      - gzip, deflate
      CommandName:
      - aks create
      Connection:
      - keep-alive
      ParameterSetName:
      - --resource-group --name --location --dns-name-prefix --node-count --ssh-key-value
        --zones
      User-Agent:
      - AZURECLI/2.49.0 azsdk-python-azure-mgmt-containerservice/24.0.0 Python/3.8.10
        (Linux-5.15.0-1039-azure-x86_64-with-glibc2.29)
    method: GET
    uri: https://management.azure.com/subscriptions/00000000-0000-0000-0000-000000000000/providers/Microsoft.ContainerService/locations/eastus/operations/273e8bc6-e445-4b73-946b-a4e2e7de9731?api-version=2017-08-31
  response:
    body:
      string: "{\n  \"name\": \"c68b3e27-45e4-734b-946b-a4e2e7de9731\",\n  \"status\":
        \"InProgress\",\n  \"startTime\": \"2023-06-29T09:32:36.986814Z\"\n }"
    headers:
      cache-control:
      - no-cache
      content-length:
      - '125'
      content-type:
      - application/json
      date:
      - Thu, 29 Jun 2023 09:34:06 GMT
      expires:
      - '-1'
      pragma:
      - no-cache
      server:
      - nginx
      strict-transport-security:
      - max-age=31536000; includeSubDomains
      transfer-encoding:
      - chunked
      vary:
      - Accept-Encoding
      x-content-type-options:
      - nosniff
    status:
      code: 200
      message: OK
- request:
    body: null
    headers:
      Accept:
      - '*/*'
      Accept-Encoding:
      - gzip, deflate
      CommandName:
      - aks create
      Connection:
      - keep-alive
      ParameterSetName:
      - --resource-group --name --location --dns-name-prefix --node-count --ssh-key-value
        --zones
      User-Agent:
      - AZURECLI/2.49.0 azsdk-python-azure-mgmt-containerservice/24.0.0 Python/3.8.10
        (Linux-5.15.0-1039-azure-x86_64-with-glibc2.29)
    method: GET
    uri: https://management.azure.com/subscriptions/00000000-0000-0000-0000-000000000000/providers/Microsoft.ContainerService/locations/eastus/operations/273e8bc6-e445-4b73-946b-a4e2e7de9731?api-version=2017-08-31
  response:
    body:
      string: "{\n  \"name\": \"c68b3e27-45e4-734b-946b-a4e2e7de9731\",\n  \"status\":
        \"InProgress\",\n  \"startTime\": \"2023-06-29T09:32:36.986814Z\"\n }"
    headers:
      cache-control:
      - no-cache
      content-length:
      - '125'
      content-type:
      - application/json
      date:
      - Thu, 29 Jun 2023 09:34:36 GMT
      expires:
      - '-1'
      pragma:
      - no-cache
      server:
      - nginx
      strict-transport-security:
      - max-age=31536000; includeSubDomains
      transfer-encoding:
      - chunked
      vary:
      - Accept-Encoding
      x-content-type-options:
      - nosniff
    status:
      code: 200
      message: OK
- request:
    body: null
    headers:
      Accept:
      - '*/*'
      Accept-Encoding:
      - gzip, deflate
      CommandName:
      - aks create
      Connection:
      - keep-alive
      ParameterSetName:
      - --resource-group --name --location --dns-name-prefix --node-count --ssh-key-value
        --zones
      User-Agent:
      - AZURECLI/2.49.0 azsdk-python-azure-mgmt-containerservice/24.0.0 Python/3.8.10
        (Linux-5.15.0-1039-azure-x86_64-with-glibc2.29)
    method: GET
    uri: https://management.azure.com/subscriptions/00000000-0000-0000-0000-000000000000/providers/Microsoft.ContainerService/locations/eastus/operations/273e8bc6-e445-4b73-946b-a4e2e7de9731?api-version=2017-08-31
  response:
    body:
      string: "{\n  \"name\": \"c68b3e27-45e4-734b-946b-a4e2e7de9731\",\n  \"status\":
        \"InProgress\",\n  \"startTime\": \"2023-06-29T09:32:36.986814Z\"\n }"
    headers:
      cache-control:
      - no-cache
      content-length:
      - '125'
      content-type:
      - application/json
      date:
      - Thu, 29 Jun 2023 09:35:07 GMT
      expires:
      - '-1'
      pragma:
      - no-cache
      server:
      - nginx
      strict-transport-security:
      - max-age=31536000; includeSubDomains
      transfer-encoding:
      - chunked
      vary:
      - Accept-Encoding
      x-content-type-options:
      - nosniff
    status:
      code: 200
      message: OK
- request:
    body: null
    headers:
      Accept:
      - '*/*'
      Accept-Encoding:
      - gzip, deflate
      CommandName:
      - aks create
      Connection:
      - keep-alive
      ParameterSetName:
      - --resource-group --name --location --dns-name-prefix --node-count --ssh-key-value
        --zones
      User-Agent:
      - AZURECLI/2.49.0 azsdk-python-azure-mgmt-containerservice/24.0.0 Python/3.8.10
        (Linux-5.15.0-1039-azure-x86_64-with-glibc2.29)
    method: GET
    uri: https://management.azure.com/subscriptions/00000000-0000-0000-0000-000000000000/providers/Microsoft.ContainerService/locations/eastus/operations/273e8bc6-e445-4b73-946b-a4e2e7de9731?api-version=2017-08-31
  response:
    body:
      string: "{\n  \"name\": \"c68b3e27-45e4-734b-946b-a4e2e7de9731\",\n  \"status\":
        \"InProgress\",\n  \"startTime\": \"2023-06-29T09:32:36.986814Z\"\n }"
    headers:
      cache-control:
      - no-cache
      content-length:
      - '125'
      content-type:
      - application/json
      date:
      - Thu, 29 Jun 2023 09:35:37 GMT
      expires:
      - '-1'
      pragma:
      - no-cache
      server:
      - nginx
      strict-transport-security:
      - max-age=31536000; includeSubDomains
      transfer-encoding:
      - chunked
      vary:
      - Accept-Encoding
      x-content-type-options:
      - nosniff
    status:
      code: 200
      message: OK
- request:
    body: null
    headers:
      Accept:
      - '*/*'
      Accept-Encoding:
      - gzip, deflate
      CommandName:
      - aks create
      Connection:
      - keep-alive
      ParameterSetName:
      - --resource-group --name --location --dns-name-prefix --node-count --ssh-key-value
        --zones
      User-Agent:
      - AZURECLI/2.49.0 azsdk-python-azure-mgmt-containerservice/24.0.0 Python/3.8.10
        (Linux-5.15.0-1039-azure-x86_64-with-glibc2.29)
    method: GET
    uri: https://management.azure.com/subscriptions/00000000-0000-0000-0000-000000000000/providers/Microsoft.ContainerService/locations/eastus/operations/273e8bc6-e445-4b73-946b-a4e2e7de9731?api-version=2017-08-31
  response:
    body:
      string: "{\n  \"name\": \"c68b3e27-45e4-734b-946b-a4e2e7de9731\",\n  \"status\":
        \"InProgress\",\n  \"startTime\": \"2023-06-29T09:32:36.986814Z\"\n }"
    headers:
      cache-control:
      - no-cache
      content-length:
      - '125'
      content-type:
      - application/json
      date:
      - Thu, 29 Jun 2023 09:36:07 GMT
      expires:
      - '-1'
      pragma:
      - no-cache
      server:
      - nginx
      strict-transport-security:
      - max-age=31536000; includeSubDomains
      transfer-encoding:
      - chunked
      vary:
      - Accept-Encoding
      x-content-type-options:
      - nosniff
    status:
      code: 200
      message: OK
- request:
    body: null
    headers:
      Accept:
      - '*/*'
      Accept-Encoding:
      - gzip, deflate
      CommandName:
      - aks create
      Connection:
      - keep-alive
      ParameterSetName:
      - --resource-group --name --location --dns-name-prefix --node-count --ssh-key-value
        --zones
      User-Agent:
      - AZURECLI/2.49.0 azsdk-python-azure-mgmt-containerservice/24.0.0 Python/3.8.10
        (Linux-5.15.0-1039-azure-x86_64-with-glibc2.29)
    method: GET
    uri: https://management.azure.com/subscriptions/00000000-0000-0000-0000-000000000000/providers/Microsoft.ContainerService/locations/eastus/operations/273e8bc6-e445-4b73-946b-a4e2e7de9731?api-version=2017-08-31
  response:
    body:
      string: "{\n  \"name\": \"c68b3e27-45e4-734b-946b-a4e2e7de9731\",\n  \"status\":
        \"InProgress\",\n  \"startTime\": \"2023-06-29T09:32:36.986814Z\"\n }"
    headers:
      cache-control:
      - no-cache
      content-length:
      - '125'
      content-type:
      - application/json
      date:
      - Thu, 29 Jun 2023 09:36:37 GMT
      expires:
      - '-1'
      pragma:
      - no-cache
      server:
      - nginx
      strict-transport-security:
      - max-age=31536000; includeSubDomains
      transfer-encoding:
      - chunked
      vary:
      - Accept-Encoding
      x-content-type-options:
      - nosniff
    status:
      code: 200
      message: OK
- request:
    body: null
    headers:
      Accept:
      - '*/*'
      Accept-Encoding:
      - gzip, deflate
      CommandName:
      - aks create
      Connection:
      - keep-alive
      ParameterSetName:
      - --resource-group --name --location --dns-name-prefix --node-count --ssh-key-value
        --zones
      User-Agent:
      - AZURECLI/2.49.0 azsdk-python-azure-mgmt-containerservice/24.0.0 Python/3.8.10
        (Linux-5.15.0-1039-azure-x86_64-with-glibc2.29)
    method: GET
    uri: https://management.azure.com/subscriptions/00000000-0000-0000-0000-000000000000/providers/Microsoft.ContainerService/locations/eastus/operations/273e8bc6-e445-4b73-946b-a4e2e7de9731?api-version=2017-08-31
  response:
    body:
      string: "{\n  \"name\": \"c68b3e27-45e4-734b-946b-a4e2e7de9731\",\n  \"status\":
        \"InProgress\",\n  \"startTime\": \"2023-06-29T09:32:36.986814Z\",\n  \"error\":
        {\n   \"code\": \"ReconcileControlPlaneCertificatesError\",\n   \"message\":
        \"key pool is empty\"\n  }\n }"
    headers:
      cache-control:
      - no-cache
      content-length:
      - '230'
      content-type:
      - application/json
      date:
      - Thu, 29 Jun 2023 09:37:07 GMT
      expires:
      - '-1'
      pragma:
      - no-cache
      server:
      - nginx
      strict-transport-security:
      - max-age=31536000; includeSubDomains
      transfer-encoding:
      - chunked
      vary:
      - Accept-Encoding
      x-content-type-options:
      - nosniff
    status:
      code: 200
      message: OK
- request:
    body: null
    headers:
      Accept:
      - '*/*'
      Accept-Encoding:
      - gzip, deflate
      CommandName:
      - aks create
      Connection:
      - keep-alive
      ParameterSetName:
      - --resource-group --name --location --dns-name-prefix --node-count --ssh-key-value
        --zones
      User-Agent:
      - AZURECLI/2.49.0 azsdk-python-azure-mgmt-containerservice/24.0.0 Python/3.8.10
        (Linux-5.15.0-1039-azure-x86_64-with-glibc2.29)
    method: GET
    uri: https://management.azure.com/subscriptions/00000000-0000-0000-0000-000000000000/providers/Microsoft.ContainerService/locations/eastus/operations/273e8bc6-e445-4b73-946b-a4e2e7de9731?api-version=2017-08-31
  response:
    body:
      string: "{\n  \"name\": \"c68b3e27-45e4-734b-946b-a4e2e7de9731\",\n  \"status\":
        \"InProgress\",\n  \"startTime\": \"2023-06-29T09:32:36.986814Z\",\n  \"error\":
        {\n   \"code\": \"ReconcileControlPlaneCertificatesError\",\n   \"message\":
        \"key pool is empty\"\n  }\n }"
    headers:
      cache-control:
      - no-cache
      content-length:
      - '230'
      content-type:
      - application/json
      date:
      - Thu, 29 Jun 2023 09:37:38 GMT
      expires:
      - '-1'
      pragma:
      - no-cache
      server:
      - nginx
      strict-transport-security:
      - max-age=31536000; includeSubDomains
      transfer-encoding:
      - chunked
      vary:
      - Accept-Encoding
      x-content-type-options:
      - nosniff
    status:
      code: 200
      message: OK
- request:
    body: null
    headers:
      Accept:
      - '*/*'
      Accept-Encoding:
      - gzip, deflate
      CommandName:
      - aks create
      Connection:
      - keep-alive
      ParameterSetName:
      - --resource-group --name --location --dns-name-prefix --node-count --ssh-key-value
        --zones
      User-Agent:
      - AZURECLI/2.49.0 azsdk-python-azure-mgmt-containerservice/24.0.0 Python/3.8.10
        (Linux-5.15.0-1039-azure-x86_64-with-glibc2.29)
    method: GET
    uri: https://management.azure.com/subscriptions/00000000-0000-0000-0000-000000000000/providers/Microsoft.ContainerService/locations/eastus/operations/273e8bc6-e445-4b73-946b-a4e2e7de9731?api-version=2017-08-31
  response:
    body:
      string: "{\n  \"name\": \"c68b3e27-45e4-734b-946b-a4e2e7de9731\",\n  \"status\":
        \"InProgress\",\n  \"startTime\": \"2023-06-29T09:32:36.986814Z\",\n  \"error\":
        {\n   \"code\": \"ReconcileControlPlaneCertificatesError\",\n   \"message\":
        \"key pool is empty\"\n  }\n }"
    headers:
      cache-control:
      - no-cache
      content-length:
      - '230'
      content-type:
      - application/json
      date:
      - Thu, 29 Jun 2023 09:38:08 GMT
      expires:
      - '-1'
      pragma:
      - no-cache
      server:
      - nginx
      strict-transport-security:
      - max-age=31536000; includeSubDomains
      transfer-encoding:
      - chunked
      vary:
      - Accept-Encoding
      x-content-type-options:
      - nosniff
    status:
      code: 200
      message: OK
- request:
    body: null
>>>>>>> ff231216
    headers:
      Accept:
      - application/json
      Accept-Encoding:
      - gzip, deflate
      CommandName:
      - aks create
      Connection:
      - keep-alive
      Content-Length:
      - '1723'
      Content-Type:
      - application/json
      ParameterSetName:
      - --resource-group --name --location --dns-name-prefix --node-count --ssh-key-value
        --zones
      User-Agent:
      - AZURECLI/2.69.0 azsdk-python-core/1.31.0 Python/3.12.9 (Windows-10-10.0.19045-SP0)
    method: PUT
    uri: https://management.azure.com/subscriptions/00000000-0000-0000-0000-000000000000/resourceGroups/clitest000001/providers/Microsoft.ContainerService/managedClusters/cliakstest000001?api-version=2024-09-01
  response:
    body:
      string: "{\n \"id\": \"/subscriptions/00000000-0000-0000-0000-000000000000/resourcegroups/clitest000001/providers/Microsoft.ContainerService/managedClusters/cliakstest000001\",\n
        \"location\": \"uksouth\",\n \"name\": \"cliakstest000001\",\n \"type\": \"Microsoft.ContainerService/ManagedClusters\",\n
        \"properties\": {\n  \"provisioningState\": \"Creating\",\n  \"powerState\":
        {\n   \"code\": \"Running\"\n  },\n  \"kubernetesVersion\": \"1.30\",\n  \"currentKubernetesVersion\":
        \"1.30.9\",\n  \"dnsPrefix\": \"cliaksdns000002\",\n  \"fqdn\": \"cliaksdns000002-afassmwp.hcp.uksouth.azmk8s.io\",\n
        \ \"azurePortalFQDN\": \"cliaksdns000002-afassmwp.portal.hcp.uksouth.azmk8s.io\",\n
        \ \"agentPoolProfiles\": [\n   {\n    \"name\": \"nodepool1\",\n    \"count\":
        3,\n    \"vmSize\": \"Standard_DS2_v2\",\n    \"osDiskSizeGB\": 128,\n    \"osDiskType\":
        \"Managed\",\n    \"kubeletDiskType\": \"OS\",\n    \"maxPods\": 250,\n    \"type\":
        \"VirtualMachineScaleSets\",\n    \"availabilityZones\": [\n     \"1\",\n
        \    \"2\",\n     \"3\"\n    ],\n    \"enableAutoScaling\": false,\n    \"scaleDownMode\":
        \"Delete\",\n    \"provisioningState\": \"Creating\",\n    \"powerState\":
        {\n     \"code\": \"Running\"\n    },\n    \"orchestratorVersion\": \"1.30\",\n
        \   \"currentOrchestratorVersion\": \"1.30.9\",\n    \"enableNodePublicIP\":
        false,\n    \"nodeLabels\": {},\n    \"mode\": \"System\",\n    \"enableEncryptionAtHost\":
        false,\n    \"enableUltraSSD\": false,\n    \"osType\": \"Linux\",\n    \"osSKU\":
        \"Ubuntu\",\n    \"nodeImageVersion\": \"AKSUbuntu-2204gen2containerd-202502.03.0\",\n
        \   \"upgradeSettings\": {\n     \"maxSurge\": \"10%\"\n    },\n    \"enableFIPS\":
        false,\n    \"securityProfile\": {\n     \"enableVTPM\": false,\n     \"enableSecureBoot\":
        false\n    }\n   }\n  ],\n  \"linuxProfile\": {\n   \"adminUsername\": \"azureuser\",\n
        \  \"ssh\": {\n    \"publicKeys\": [\n     {\n      \"keyData\": \"ssh-rsa
        AAAAB3NzaC1yc2EAAAADAQABAAACAQCbIg1guRHbI0lV11wWDt1r2cUdcNd27CJsg+SfgC7miZeubtwUhbsPdhMQsfDyhOWHq1+ZL0M+nJZV63d/1dhmhtgyOqejUwrPlzKhydsbrsdUor+JmNJDdW01v7BXHyuymT8G4s09jCasNOwiufbP/qp72ruu0bIA1nySsvlf9pCQAuFkAnVnf/rFhUlOkhtRpwcq8SUNY2zRHR/EKb/4NWY1JzR4sa3q2fWIJdrrX0DvLoa5g9bIEd4Df79ba7v+yiUBOS0zT2ll+z4g9izHK3EO5d8hL4jYxcjKs+wcslSYRWrascfscLgMlMGh0CdKeNTDjHpGPncaf3Z+FwwwjWeuiNBxv7bJo13/8B/098KlVDl4GZqsoBCEjPyJfV6hO0y/LkRGkk7oHWKgeWAfKtfLItRp00eZ4fcJNK9kCaSMmEugoZWcI7NGbZXzqFWqbpRI7NcDP9+WIQ+i9U5vqWsqd/zng4kbuAJ6UuKqIzB0upYrLShfQE3SAck8oaLhJqqq56VfDuASNpJKidV+zq27HfSBmbXnkR/5AK337dc3MXKJypoK/QPMLKUAP5XLPbs+NddJQV7EZXd29DLgp+fRIg3edpKdO7ZErWhv7d+3Kws+e1Y+ypmR2WIVSwVyBEUfgv2C8Ts9gnTF4pNcEY/S2aBicz5Ew2+jdyGNQQ==
        test@example.com\\n\"\n     }\n    ]\n   }\n  },\n  \"servicePrincipalProfile\":
        {\n   \"clientId\":\"00000000-0000-0000-0000-000000000001\"\n  },\n  \"nodeResourceGroup\":
        \"MC_clitest000001_cliakstest000001_uksouth\",\n  \"enableRBAC\": true,\n
        \ \"supportPlan\": \"KubernetesOfficial\",\n  \"networkProfile\": {\n   \"networkPlugin\":
        \"azure\",\n   \"networkPluginMode\": \"overlay\",\n   \"networkPolicy\":
        \"none\",\n   \"networkDataplane\": \"azure\",\n   \"loadBalancerSku\": \"standard\",\n
        \  \"loadBalancerProfile\": {\n    \"managedOutboundIPs\": {\n     \"count\":
        1\n    },\n    \"backendPoolType\": \"nodeIPConfiguration\"\n   },\n   \"podCidr\":
        \"10.244.0.0/16\",\n   \"serviceCidr\": \"10.0.0.0/16\",\n   \"dnsServiceIP\":
        \"10.0.0.10\",\n   \"outboundType\": \"loadBalancer\",\n   \"podCidrs\": [\n
        \   \"10.244.0.0/16\"\n   ],\n   \"serviceCidrs\": [\n    \"10.0.0.0/16\"\n
        \  ],\n   \"ipFamilies\": [\n    \"IPv4\"\n   ]\n  },\n  \"maxAgentPools\":
        100,\n  \"autoUpgradeProfile\": {\n   \"nodeOSUpgradeChannel\": \"NodeImage\"\n
        \ },\n  \"disableLocalAccounts\": false,\n  \"securityProfile\": {},\n  \"storageProfile\":
        {\n   \"diskCSIDriver\": {\n    \"enabled\": true\n   },\n   \"fileCSIDriver\":
        {\n    \"enabled\": true\n   },\n   \"snapshotController\": {\n    \"enabled\":
        true\n   }\n  },\n  \"oidcIssuerProfile\": {\n   \"enabled\": false\n  },\n
        \ \"workloadAutoScalerProfile\": {},\n  \"resourceUID\": \"67b856a46e94d2000137773d\",\n
        \ \"metricsProfile\": {\n   \"costAnalysis\": {\n    \"enabled\": false\n
        \  }\n  }\n },\n \"identity\": {\n  \"type\": \"SystemAssigned\",\n  \"principalId\":\"00000000-0000-0000-0000-000000000001\",\n
        \ \"tenantId\": \"54826b22-38d6-4fb2-bad9-b7b93a3e9c5a\"\n },\n \"sku\": {\n
        \ \"name\": \"Base\",\n  \"tier\": \"Free\"\n }\n}"
    headers:
      azure-asyncoperation:
      - https://management.azure.com/subscriptions/00000000-0000-0000-0000-000000000000/providers/Microsoft.ContainerService/locations/uksouth/operations/e9103922-1bf9-4764-bce1-b6bcb6a23f94?api-version=2016-03-30&t=638757308539424100&c=MIIHhjCCBm6gAwIBAgITfAaX0D2c-iM1n_047QAABpfQPTANBgkqhkiG9w0BAQsFADBEMRMwEQYKCZImiZPyLGQBGRYDR0JMMRMwEQYKCZImiZPyLGQBGRYDQU1FMRgwFgYDVQQDEw9BTUUgSW5mcmEgQ0EgMDUwHhcNMjUwMTIzMTIzMzI3WhcNMjUwNDIzMTIzMzI3WjBAMT4wPAYDVQQDEzVhc3luY29wZXJhdGlvbnNpZ25pbmdjZXJ0aWZpY2F0ZS5tYW5hZ2VtZW50LmF6dXJlLmNvbTCCASIwDQYJKoZIhvcNAQEBBQADggEPADCCAQoCggEBAMT6cGM0B3y7ALaE-Skle4LGL_KvvE0RUfR5t5rwMeM3CUzeYQjKDViOQv-6ECcNTQ188o9xa72JZw6T10LTAadlAlNEt-D4ZgXojTXXdRtgYN-AZ-uCCkJCPAJEWs5EDD7mSbt4aK42yALzlx5HkO8DReVYve0sKKD5r_M3y_OScnMTmV2SqALMQFfQHE2BCDOEjnPMJyRgh-7NvAqTuj-04DaveAIZSPJ9ljaYUCJ6fuyHJpPPDJvqzMYvVtE8OSAbxMClc2r5faOd2VDJXmbWWCx5jgb6bsGk0OJlSYIWH4DG7ERimIDapcgwLFJy4o8a8bkK0bi9A_5dTellBPUCAwEAAaOCBHMwggRvMCcGCSsGAQQBgjcVCgQaMBgwCgYIKwYBBQUHAwIwCgYIKwYBBQUHAwEwPAYJKwYBBAGCNxUHBC8wLQYlKwYBBAGCNxUIhpDjDYTVtHiE8Ys-hZvdFs6dEoFgh8fIENbYcQIBZAIBBjCCAcsGCCsGAQUFBwEBBIIBvTCCAbkwYwYIKwYBBQUHMAKGV2h0dHA6Ly9jcmwubWljcm9zb2Z0LmNvbS9wa2lpbmZyYS9DZXJ0cy9DTzFQS0lJTlRDQTAxLkFNRS5HQkxfQU1FJTIwSW5mcmElMjBDQSUyMDA1LmNydDBTBggrBgEFBQcwAoZHaHR0cDovL2NybDEuYW1lLmdibC9haWEvQ08xUEtJSU5UQ0EwMS5BTUUuR0JMX0FNRSUyMEluZnJhJTIwQ0ElMjAwNS5jcnQwUwYIKwYBBQUHMAKGR2h0dHA6Ly9jcmwyLmFtZS5nYmwvYWlhL0NPMVBLSUlOVENBMDEuQU1FLkdCTF9BTUUlMjBJbmZyYSUyMENBJTIwMDUuY3J0MFMGCCsGAQUFBzAChkdodHRwOi8vY3JsMy5hbWUuZ2JsL2FpYS9DTzFQS0lJTlRDQTAxLkFNRS5HQkxfQU1FJTIwSW5mcmElMjBDQSUyMDA1LmNydDBTBggrBgEFBQcwAoZHaHR0cDovL2NybDQuYW1lLmdibC9haWEvQ08xUEtJSU5UQ0EwMS5BTUUuR0JMX0FNRSUyMEluZnJhJTIwQ0ElMjAwNS5jcnQwHQYDVR0OBBYEFM-T8L9nIeCFTohGWTDyVFKymXV6MA4GA1UdDwEB_wQEAwIFoDCCASYGA1UdHwSCAR0wggEZMIIBFaCCARGgggENhj9odHRwOi8vY3JsLm1pY3Jvc29mdC5jb20vcGtpaW5mcmEvQ1JML0FNRSUyMEluZnJhJTIwQ0ElMjAwNS5jcmyGMWh0dHA6Ly9jcmwxLmFtZS5nYmwvY3JsL0FNRSUyMEluZnJhJTIwQ0ElMjAwNS5jcmyGMWh0dHA6Ly9jcmwyLmFtZS5nYmwvY3JsL0FNRSUyMEluZnJhJTIwQ0ElMjAwNS5jcmyGMWh0dHA6Ly9jcmwzLmFtZS5nYmwvY3JsL0FNRSUyMEluZnJhJTIwQ0ElMjAwNS5jcmyGMWh0dHA6Ly9jcmw0LmFtZS5nYmwvY3JsL0FNRSUyMEluZnJhJTIwQ0ElMjAwNS5jcmwwgZ0GA1UdIASBlTCBkjAMBgorBgEEAYI3ewEBMGYGCisGAQQBgjd7AgIwWDBWBggrBgEFBQcCAjBKHkgAMwAzAGUAMAAxADkAMgAxAC0ANABkADYANAAtADQAZgA4AGMALQBhADAANQA1AC0ANQBiAGQAYQBmAGYAZAA1AGUAMwAzAGQwDAYKKwYBBAGCN3sDAjAMBgorBgEEAYI3ewQCMB8GA1UdIwQYMBaAFHrWGYUoeWxxdh5g-PNL76IFQhYdMB0GA1UdJQQWMBQGCCsGAQUFBwMCBggrBgEFBQcDATANBgkqhkiG9w0BAQsFAAOCAQEAL5-mSvqTMKZ-yWP_ZT759pg-E4fR6CLCeXO0jrmpqWWL7kI50BvqMxrc_lgbkvtph9Pxa7ubGsAa1Exeoi8qx0ROCtQv-NyhNyDLePoY5JfVD6QGmvlnIziXrlYvbbnilY_vo-wieWJGJhuESMEaTphDiHpFdEuA2NZNxyxXsQV5fUpa2Rls0wrtnmPPIzhMrpswh3rBEnbxvlgC6SUihf90jSN_Hkn0T201tVzyjd5G1RK9QNqmdL0lKL-OZm8rpl-nwepifa5s6-Qa7cwTV2CMjAXPtsPHtNsPXvte52PFBn_dZiXBQN2njTerWOgNEpj5mIZ-nr3-pWeHhqAXSQ&s=rgJWXbkL7StYGBCdsb5Lz9A6k4nuoFibJ9GajFbzjyBQg7Qzfezml6Nwb4EDfD1_3cV_v2OG0ImCmlC4TmQNIAtNRa99ONDMItWkRvczRHjdyxhS_JcpjlPMJXj5m8z4fVd4bESHgWf9WpiDMPvHWyHdTKdDBfzD51Jg6G95XqrFyc1_b1INy9d5TFs8MWh5AI_9guYWn5wbaSJW8xYae8UQDJuDJGHTqBsifbvzqyM9Tcpq0JpzorzmTZjWqFxmJuJdMEqIBmtuk--1QAxOkoleG0oMGsMcTRp3bBWFLpy-ytMrw3ECuivCYRp-fLSKPrm9oLwLrAuk9gj5UmRUSQ&h=l37jJiUM1Zxh17lWds8GuyaRHRH9ztYX7ilqmnuU82Y
      cache-control:
      - no-cache
      content-length:
      - '3987'
      content-type:
      - application/json
      date:
      - Fri, 21 Feb 2025 10:34:13 GMT
      expires:
      - '-1'
      pragma:
      - no-cache
      strict-transport-security:
      - max-age=31536000; includeSubDomains
      x-content-type-options:
      - nosniff
      x-ms-operation-identifier:
      - tenantId=54826b22-38d6-4fb2-bad9-b7b93a3e9c5a,objectId=a7250e3a-0e5e-48e2-9a34-45f1f5e1a91e/eastus2euap/b741dd44-a74b-4ae9-9b4d-67409b323f06
      x-ms-ratelimit-remaining-subscription-global-writes:
      - '2998'
      x-ms-ratelimit-remaining-subscription-writes:
      - '198'
    status:
      code: 201
      message: Created
- request:
    body: null
    headers:
      Accept:
      - '*/*'
      Accept-Encoding:
      - gzip, deflate
      CommandName:
      - aks create
      Connection:
      - keep-alive
      ParameterSetName:
      - --resource-group --name --location --dns-name-prefix --node-count --ssh-key-value
        --zones
      User-Agent:
      - AZURECLI/2.69.0 azsdk-python-core/1.31.0 Python/3.12.9 (Windows-10-10.0.19045-SP0)
    method: GET
    uri: https://management.azure.com/subscriptions/00000000-0000-0000-0000-000000000000/providers/Microsoft.ContainerService/locations/uksouth/operations/e9103922-1bf9-4764-bce1-b6bcb6a23f94?api-version=2016-03-30&t=638757308539424100&c=MIIHhjCCBm6gAwIBAgITfAaX0D2c-iM1n_047QAABpfQPTANBgkqhkiG9w0BAQsFADBEMRMwEQYKCZImiZPyLGQBGRYDR0JMMRMwEQYKCZImiZPyLGQBGRYDQU1FMRgwFgYDVQQDEw9BTUUgSW5mcmEgQ0EgMDUwHhcNMjUwMTIzMTIzMzI3WhcNMjUwNDIzMTIzMzI3WjBAMT4wPAYDVQQDEzVhc3luY29wZXJhdGlvbnNpZ25pbmdjZXJ0aWZpY2F0ZS5tYW5hZ2VtZW50LmF6dXJlLmNvbTCCASIwDQYJKoZIhvcNAQEBBQADggEPADCCAQoCggEBAMT6cGM0B3y7ALaE-Skle4LGL_KvvE0RUfR5t5rwMeM3CUzeYQjKDViOQv-6ECcNTQ188o9xa72JZw6T10LTAadlAlNEt-D4ZgXojTXXdRtgYN-AZ-uCCkJCPAJEWs5EDD7mSbt4aK42yALzlx5HkO8DReVYve0sKKD5r_M3y_OScnMTmV2SqALMQFfQHE2BCDOEjnPMJyRgh-7NvAqTuj-04DaveAIZSPJ9ljaYUCJ6fuyHJpPPDJvqzMYvVtE8OSAbxMClc2r5faOd2VDJXmbWWCx5jgb6bsGk0OJlSYIWH4DG7ERimIDapcgwLFJy4o8a8bkK0bi9A_5dTellBPUCAwEAAaOCBHMwggRvMCcGCSsGAQQBgjcVCgQaMBgwCgYIKwYBBQUHAwIwCgYIKwYBBQUHAwEwPAYJKwYBBAGCNxUHBC8wLQYlKwYBBAGCNxUIhpDjDYTVtHiE8Ys-hZvdFs6dEoFgh8fIENbYcQIBZAIBBjCCAcsGCCsGAQUFBwEBBIIBvTCCAbkwYwYIKwYBBQUHMAKGV2h0dHA6Ly9jcmwubWljcm9zb2Z0LmNvbS9wa2lpbmZyYS9DZXJ0cy9DTzFQS0lJTlRDQTAxLkFNRS5HQkxfQU1FJTIwSW5mcmElMjBDQSUyMDA1LmNydDBTBggrBgEFBQcwAoZHaHR0cDovL2NybDEuYW1lLmdibC9haWEvQ08xUEtJSU5UQ0EwMS5BTUUuR0JMX0FNRSUyMEluZnJhJTIwQ0ElMjAwNS5jcnQwUwYIKwYBBQUHMAKGR2h0dHA6Ly9jcmwyLmFtZS5nYmwvYWlhL0NPMVBLSUlOVENBMDEuQU1FLkdCTF9BTUUlMjBJbmZyYSUyMENBJTIwMDUuY3J0MFMGCCsGAQUFBzAChkdodHRwOi8vY3JsMy5hbWUuZ2JsL2FpYS9DTzFQS0lJTlRDQTAxLkFNRS5HQkxfQU1FJTIwSW5mcmElMjBDQSUyMDA1LmNydDBTBggrBgEFBQcwAoZHaHR0cDovL2NybDQuYW1lLmdibC9haWEvQ08xUEtJSU5UQ0EwMS5BTUUuR0JMX0FNRSUyMEluZnJhJTIwQ0ElMjAwNS5jcnQwHQYDVR0OBBYEFM-T8L9nIeCFTohGWTDyVFKymXV6MA4GA1UdDwEB_wQEAwIFoDCCASYGA1UdHwSCAR0wggEZMIIBFaCCARGgggENhj9odHRwOi8vY3JsLm1pY3Jvc29mdC5jb20vcGtpaW5mcmEvQ1JML0FNRSUyMEluZnJhJTIwQ0ElMjAwNS5jcmyGMWh0dHA6Ly9jcmwxLmFtZS5nYmwvY3JsL0FNRSUyMEluZnJhJTIwQ0ElMjAwNS5jcmyGMWh0dHA6Ly9jcmwyLmFtZS5nYmwvY3JsL0FNRSUyMEluZnJhJTIwQ0ElMjAwNS5jcmyGMWh0dHA6Ly9jcmwzLmFtZS5nYmwvY3JsL0FNRSUyMEluZnJhJTIwQ0ElMjAwNS5jcmyGMWh0dHA6Ly9jcmw0LmFtZS5nYmwvY3JsL0FNRSUyMEluZnJhJTIwQ0ElMjAwNS5jcmwwgZ0GA1UdIASBlTCBkjAMBgorBgEEAYI3ewEBMGYGCisGAQQBgjd7AgIwWDBWBggrBgEFBQcCAjBKHkgAMwAzAGUAMAAxADkAMgAxAC0ANABkADYANAAtADQAZgA4AGMALQBhADAANQA1AC0ANQBiAGQAYQBmAGYAZAA1AGUAMwAzAGQwDAYKKwYBBAGCN3sDAjAMBgorBgEEAYI3ewQCMB8GA1UdIwQYMBaAFHrWGYUoeWxxdh5g-PNL76IFQhYdMB0GA1UdJQQWMBQGCCsGAQUFBwMCBggrBgEFBQcDATANBgkqhkiG9w0BAQsFAAOCAQEAL5-mSvqTMKZ-yWP_ZT759pg-E4fR6CLCeXO0jrmpqWWL7kI50BvqMxrc_lgbkvtph9Pxa7ubGsAa1Exeoi8qx0ROCtQv-NyhNyDLePoY5JfVD6QGmvlnIziXrlYvbbnilY_vo-wieWJGJhuESMEaTphDiHpFdEuA2NZNxyxXsQV5fUpa2Rls0wrtnmPPIzhMrpswh3rBEnbxvlgC6SUihf90jSN_Hkn0T201tVzyjd5G1RK9QNqmdL0lKL-OZm8rpl-nwepifa5s6-Qa7cwTV2CMjAXPtsPHtNsPXvte52PFBn_dZiXBQN2njTerWOgNEpj5mIZ-nr3-pWeHhqAXSQ&s=rgJWXbkL7StYGBCdsb5Lz9A6k4nuoFibJ9GajFbzjyBQg7Qzfezml6Nwb4EDfD1_3cV_v2OG0ImCmlC4TmQNIAtNRa99ONDMItWkRvczRHjdyxhS_JcpjlPMJXj5m8z4fVd4bESHgWf9WpiDMPvHWyHdTKdDBfzD51Jg6G95XqrFyc1_b1INy9d5TFs8MWh5AI_9guYWn5wbaSJW8xYae8UQDJuDJGHTqBsifbvzqyM9Tcpq0JpzorzmTZjWqFxmJuJdMEqIBmtuk--1QAxOkoleG0oMGsMcTRp3bBWFLpy-ytMrw3ECuivCYRp-fLSKPrm9oLwLrAuk9gj5UmRUSQ&h=l37jJiUM1Zxh17lWds8GuyaRHRH9ztYX7ilqmnuU82Y
  response:
    body:
      string: "{\n \"name\": \"e9103922-1bf9-4764-bce1-b6bcb6a23f94\",\n \"status\":
        \"InProgress\",\n \"startTime\": \"2025-02-21T10:34:13.7318267Z\"\n}"
    headers:
      cache-control:
      - no-cache
      content-length:
      - '122'
      content-type:
      - application/json
      date:
      - Fri, 21 Feb 2025 10:34:13 GMT
      expires:
      - '-1'
      pragma:
      - no-cache
      strict-transport-security:
      - max-age=31536000; includeSubDomains
      x-content-type-options:
      - nosniff
      x-ms-operation-identifier:
      - tenantId=54826b22-38d6-4fb2-bad9-b7b93a3e9c5a,objectId=a7250e3a-0e5e-48e2-9a34-45f1f5e1a91e/eastus2euap/d3257368-14b8-4a7c-a978-e74103e493ff
      x-ms-ratelimit-remaining-subscription-global-reads:
      - '3748'
    status:
      code: 200
      message: OK
- request:
    body: null
    headers:
      Accept:
      - '*/*'
      Accept-Encoding:
      - gzip, deflate
      CommandName:
      - aks create
      Connection:
      - keep-alive
      ParameterSetName:
      - --resource-group --name --location --dns-name-prefix --node-count --ssh-key-value
        --zones
      User-Agent:
      - AZURECLI/2.69.0 azsdk-python-core/1.31.0 Python/3.12.9 (Windows-10-10.0.19045-SP0)
    method: GET
    uri: https://management.azure.com/subscriptions/00000000-0000-0000-0000-000000000000/providers/Microsoft.ContainerService/locations/uksouth/operations/e9103922-1bf9-4764-bce1-b6bcb6a23f94?api-version=2016-03-30&t=638757308539424100&c=MIIHhjCCBm6gAwIBAgITfAaX0D2c-iM1n_047QAABpfQPTANBgkqhkiG9w0BAQsFADBEMRMwEQYKCZImiZPyLGQBGRYDR0JMMRMwEQYKCZImiZPyLGQBGRYDQU1FMRgwFgYDVQQDEw9BTUUgSW5mcmEgQ0EgMDUwHhcNMjUwMTIzMTIzMzI3WhcNMjUwNDIzMTIzMzI3WjBAMT4wPAYDVQQDEzVhc3luY29wZXJhdGlvbnNpZ25pbmdjZXJ0aWZpY2F0ZS5tYW5hZ2VtZW50LmF6dXJlLmNvbTCCASIwDQYJKoZIhvcNAQEBBQADggEPADCCAQoCggEBAMT6cGM0B3y7ALaE-Skle4LGL_KvvE0RUfR5t5rwMeM3CUzeYQjKDViOQv-6ECcNTQ188o9xa72JZw6T10LTAadlAlNEt-D4ZgXojTXXdRtgYN-AZ-uCCkJCPAJEWs5EDD7mSbt4aK42yALzlx5HkO8DReVYve0sKKD5r_M3y_OScnMTmV2SqALMQFfQHE2BCDOEjnPMJyRgh-7NvAqTuj-04DaveAIZSPJ9ljaYUCJ6fuyHJpPPDJvqzMYvVtE8OSAbxMClc2r5faOd2VDJXmbWWCx5jgb6bsGk0OJlSYIWH4DG7ERimIDapcgwLFJy4o8a8bkK0bi9A_5dTellBPUCAwEAAaOCBHMwggRvMCcGCSsGAQQBgjcVCgQaMBgwCgYIKwYBBQUHAwIwCgYIKwYBBQUHAwEwPAYJKwYBBAGCNxUHBC8wLQYlKwYBBAGCNxUIhpDjDYTVtHiE8Ys-hZvdFs6dEoFgh8fIENbYcQIBZAIBBjCCAcsGCCsGAQUFBwEBBIIBvTCCAbkwYwYIKwYBBQUHMAKGV2h0dHA6Ly9jcmwubWljcm9zb2Z0LmNvbS9wa2lpbmZyYS9DZXJ0cy9DTzFQS0lJTlRDQTAxLkFNRS5HQkxfQU1FJTIwSW5mcmElMjBDQSUyMDA1LmNydDBTBggrBgEFBQcwAoZHaHR0cDovL2NybDEuYW1lLmdibC9haWEvQ08xUEtJSU5UQ0EwMS5BTUUuR0JMX0FNRSUyMEluZnJhJTIwQ0ElMjAwNS5jcnQwUwYIKwYBBQUHMAKGR2h0dHA6Ly9jcmwyLmFtZS5nYmwvYWlhL0NPMVBLSUlOVENBMDEuQU1FLkdCTF9BTUUlMjBJbmZyYSUyMENBJTIwMDUuY3J0MFMGCCsGAQUFBzAChkdodHRwOi8vY3JsMy5hbWUuZ2JsL2FpYS9DTzFQS0lJTlRDQTAxLkFNRS5HQkxfQU1FJTIwSW5mcmElMjBDQSUyMDA1LmNydDBTBggrBgEFBQcwAoZHaHR0cDovL2NybDQuYW1lLmdibC9haWEvQ08xUEtJSU5UQ0EwMS5BTUUuR0JMX0FNRSUyMEluZnJhJTIwQ0ElMjAwNS5jcnQwHQYDVR0OBBYEFM-T8L9nIeCFTohGWTDyVFKymXV6MA4GA1UdDwEB_wQEAwIFoDCCASYGA1UdHwSCAR0wggEZMIIBFaCCARGgggENhj9odHRwOi8vY3JsLm1pY3Jvc29mdC5jb20vcGtpaW5mcmEvQ1JML0FNRSUyMEluZnJhJTIwQ0ElMjAwNS5jcmyGMWh0dHA6Ly9jcmwxLmFtZS5nYmwvY3JsL0FNRSUyMEluZnJhJTIwQ0ElMjAwNS5jcmyGMWh0dHA6Ly9jcmwyLmFtZS5nYmwvY3JsL0FNRSUyMEluZnJhJTIwQ0ElMjAwNS5jcmyGMWh0dHA6Ly9jcmwzLmFtZS5nYmwvY3JsL0FNRSUyMEluZnJhJTIwQ0ElMjAwNS5jcmyGMWh0dHA6Ly9jcmw0LmFtZS5nYmwvY3JsL0FNRSUyMEluZnJhJTIwQ0ElMjAwNS5jcmwwgZ0GA1UdIASBlTCBkjAMBgorBgEEAYI3ewEBMGYGCisGAQQBgjd7AgIwWDBWBggrBgEFBQcCAjBKHkgAMwAzAGUAMAAxADkAMgAxAC0ANABkADYANAAtADQAZgA4AGMALQBhADAANQA1AC0ANQBiAGQAYQBmAGYAZAA1AGUAMwAzAGQwDAYKKwYBBAGCN3sDAjAMBgorBgEEAYI3ewQCMB8GA1UdIwQYMBaAFHrWGYUoeWxxdh5g-PNL76IFQhYdMB0GA1UdJQQWMBQGCCsGAQUFBwMCBggrBgEFBQcDATANBgkqhkiG9w0BAQsFAAOCAQEAL5-mSvqTMKZ-yWP_ZT759pg-E4fR6CLCeXO0jrmpqWWL7kI50BvqMxrc_lgbkvtph9Pxa7ubGsAa1Exeoi8qx0ROCtQv-NyhNyDLePoY5JfVD6QGmvlnIziXrlYvbbnilY_vo-wieWJGJhuESMEaTphDiHpFdEuA2NZNxyxXsQV5fUpa2Rls0wrtnmPPIzhMrpswh3rBEnbxvlgC6SUihf90jSN_Hkn0T201tVzyjd5G1RK9QNqmdL0lKL-OZm8rpl-nwepifa5s6-Qa7cwTV2CMjAXPtsPHtNsPXvte52PFBn_dZiXBQN2njTerWOgNEpj5mIZ-nr3-pWeHhqAXSQ&s=rgJWXbkL7StYGBCdsb5Lz9A6k4nuoFibJ9GajFbzjyBQg7Qzfezml6Nwb4EDfD1_3cV_v2OG0ImCmlC4TmQNIAtNRa99ONDMItWkRvczRHjdyxhS_JcpjlPMJXj5m8z4fVd4bESHgWf9WpiDMPvHWyHdTKdDBfzD51Jg6G95XqrFyc1_b1INy9d5TFs8MWh5AI_9guYWn5wbaSJW8xYae8UQDJuDJGHTqBsifbvzqyM9Tcpq0JpzorzmTZjWqFxmJuJdMEqIBmtuk--1QAxOkoleG0oMGsMcTRp3bBWFLpy-ytMrw3ECuivCYRp-fLSKPrm9oLwLrAuk9gj5UmRUSQ&h=l37jJiUM1Zxh17lWds8GuyaRHRH9ztYX7ilqmnuU82Y
  response:
    body:
      string: "{\n \"name\": \"e9103922-1bf9-4764-bce1-b6bcb6a23f94\",\n \"status\":
        \"InProgress\",\n \"startTime\": \"2025-02-21T10:34:13.7318267Z\"\n}"
    headers:
      cache-control:
      - no-cache
      content-length:
      - '122'
      content-type:
      - application/json
      date:
      - Fri, 21 Feb 2025 10:34:44 GMT
      expires:
      - '-1'
      pragma:
      - no-cache
      strict-transport-security:
      - max-age=31536000; includeSubDomains
      x-content-type-options:
      - nosniff
      x-ms-operation-identifier:
      - tenantId=54826b22-38d6-4fb2-bad9-b7b93a3e9c5a,objectId=a7250e3a-0e5e-48e2-9a34-45f1f5e1a91e/eastus2euap/aeac7bc6-ea7f-46cc-87d8-dcb1b7b5ac41
      x-ms-ratelimit-remaining-subscription-global-reads:
      - '3749'
    status:
      code: 200
      message: OK
- request:
    body: null
    headers:
      Accept:
      - '*/*'
      Accept-Encoding:
      - gzip, deflate
      CommandName:
      - aks create
      Connection:
      - keep-alive
      ParameterSetName:
      - --resource-group --name --location --dns-name-prefix --node-count --ssh-key-value
        --zones
      User-Agent:
      - AZURECLI/2.69.0 azsdk-python-core/1.31.0 Python/3.12.9 (Windows-10-10.0.19045-SP0)
    method: GET
    uri: https://management.azure.com/subscriptions/00000000-0000-0000-0000-000000000000/providers/Microsoft.ContainerService/locations/uksouth/operations/e9103922-1bf9-4764-bce1-b6bcb6a23f94?api-version=2016-03-30&t=638757308539424100&c=MIIHhjCCBm6gAwIBAgITfAaX0D2c-iM1n_047QAABpfQPTANBgkqhkiG9w0BAQsFADBEMRMwEQYKCZImiZPyLGQBGRYDR0JMMRMwEQYKCZImiZPyLGQBGRYDQU1FMRgwFgYDVQQDEw9BTUUgSW5mcmEgQ0EgMDUwHhcNMjUwMTIzMTIzMzI3WhcNMjUwNDIzMTIzMzI3WjBAMT4wPAYDVQQDEzVhc3luY29wZXJhdGlvbnNpZ25pbmdjZXJ0aWZpY2F0ZS5tYW5hZ2VtZW50LmF6dXJlLmNvbTCCASIwDQYJKoZIhvcNAQEBBQADggEPADCCAQoCggEBAMT6cGM0B3y7ALaE-Skle4LGL_KvvE0RUfR5t5rwMeM3CUzeYQjKDViOQv-6ECcNTQ188o9xa72JZw6T10LTAadlAlNEt-D4ZgXojTXXdRtgYN-AZ-uCCkJCPAJEWs5EDD7mSbt4aK42yALzlx5HkO8DReVYve0sKKD5r_M3y_OScnMTmV2SqALMQFfQHE2BCDOEjnPMJyRgh-7NvAqTuj-04DaveAIZSPJ9ljaYUCJ6fuyHJpPPDJvqzMYvVtE8OSAbxMClc2r5faOd2VDJXmbWWCx5jgb6bsGk0OJlSYIWH4DG7ERimIDapcgwLFJy4o8a8bkK0bi9A_5dTellBPUCAwEAAaOCBHMwggRvMCcGCSsGAQQBgjcVCgQaMBgwCgYIKwYBBQUHAwIwCgYIKwYBBQUHAwEwPAYJKwYBBAGCNxUHBC8wLQYlKwYBBAGCNxUIhpDjDYTVtHiE8Ys-hZvdFs6dEoFgh8fIENbYcQIBZAIBBjCCAcsGCCsGAQUFBwEBBIIBvTCCAbkwYwYIKwYBBQUHMAKGV2h0dHA6Ly9jcmwubWljcm9zb2Z0LmNvbS9wa2lpbmZyYS9DZXJ0cy9DTzFQS0lJTlRDQTAxLkFNRS5HQkxfQU1FJTIwSW5mcmElMjBDQSUyMDA1LmNydDBTBggrBgEFBQcwAoZHaHR0cDovL2NybDEuYW1lLmdibC9haWEvQ08xUEtJSU5UQ0EwMS5BTUUuR0JMX0FNRSUyMEluZnJhJTIwQ0ElMjAwNS5jcnQwUwYIKwYBBQUHMAKGR2h0dHA6Ly9jcmwyLmFtZS5nYmwvYWlhL0NPMVBLSUlOVENBMDEuQU1FLkdCTF9BTUUlMjBJbmZyYSUyMENBJTIwMDUuY3J0MFMGCCsGAQUFBzAChkdodHRwOi8vY3JsMy5hbWUuZ2JsL2FpYS9DTzFQS0lJTlRDQTAxLkFNRS5HQkxfQU1FJTIwSW5mcmElMjBDQSUyMDA1LmNydDBTBggrBgEFBQcwAoZHaHR0cDovL2NybDQuYW1lLmdibC9haWEvQ08xUEtJSU5UQ0EwMS5BTUUuR0JMX0FNRSUyMEluZnJhJTIwQ0ElMjAwNS5jcnQwHQYDVR0OBBYEFM-T8L9nIeCFTohGWTDyVFKymXV6MA4GA1UdDwEB_wQEAwIFoDCCASYGA1UdHwSCAR0wggEZMIIBFaCCARGgggENhj9odHRwOi8vY3JsLm1pY3Jvc29mdC5jb20vcGtpaW5mcmEvQ1JML0FNRSUyMEluZnJhJTIwQ0ElMjAwNS5jcmyGMWh0dHA6Ly9jcmwxLmFtZS5nYmwvY3JsL0FNRSUyMEluZnJhJTIwQ0ElMjAwNS5jcmyGMWh0dHA6Ly9jcmwyLmFtZS5nYmwvY3JsL0FNRSUyMEluZnJhJTIwQ0ElMjAwNS5jcmyGMWh0dHA6Ly9jcmwzLmFtZS5nYmwvY3JsL0FNRSUyMEluZnJhJTIwQ0ElMjAwNS5jcmyGMWh0dHA6Ly9jcmw0LmFtZS5nYmwvY3JsL0FNRSUyMEluZnJhJTIwQ0ElMjAwNS5jcmwwgZ0GA1UdIASBlTCBkjAMBgorBgEEAYI3ewEBMGYGCisGAQQBgjd7AgIwWDBWBggrBgEFBQcCAjBKHkgAMwAzAGUAMAAxADkAMgAxAC0ANABkADYANAAtADQAZgA4AGMALQBhADAANQA1AC0ANQBiAGQAYQBmAGYAZAA1AGUAMwAzAGQwDAYKKwYBBAGCN3sDAjAMBgorBgEEAYI3ewQCMB8GA1UdIwQYMBaAFHrWGYUoeWxxdh5g-PNL76IFQhYdMB0GA1UdJQQWMBQGCCsGAQUFBwMCBggrBgEFBQcDATANBgkqhkiG9w0BAQsFAAOCAQEAL5-mSvqTMKZ-yWP_ZT759pg-E4fR6CLCeXO0jrmpqWWL7kI50BvqMxrc_lgbkvtph9Pxa7ubGsAa1Exeoi8qx0ROCtQv-NyhNyDLePoY5JfVD6QGmvlnIziXrlYvbbnilY_vo-wieWJGJhuESMEaTphDiHpFdEuA2NZNxyxXsQV5fUpa2Rls0wrtnmPPIzhMrpswh3rBEnbxvlgC6SUihf90jSN_Hkn0T201tVzyjd5G1RK9QNqmdL0lKL-OZm8rpl-nwepifa5s6-Qa7cwTV2CMjAXPtsPHtNsPXvte52PFBn_dZiXBQN2njTerWOgNEpj5mIZ-nr3-pWeHhqAXSQ&s=rgJWXbkL7StYGBCdsb5Lz9A6k4nuoFibJ9GajFbzjyBQg7Qzfezml6Nwb4EDfD1_3cV_v2OG0ImCmlC4TmQNIAtNRa99ONDMItWkRvczRHjdyxhS_JcpjlPMJXj5m8z4fVd4bESHgWf9WpiDMPvHWyHdTKdDBfzD51Jg6G95XqrFyc1_b1INy9d5TFs8MWh5AI_9guYWn5wbaSJW8xYae8UQDJuDJGHTqBsifbvzqyM9Tcpq0JpzorzmTZjWqFxmJuJdMEqIBmtuk--1QAxOkoleG0oMGsMcTRp3bBWFLpy-ytMrw3ECuivCYRp-fLSKPrm9oLwLrAuk9gj5UmRUSQ&h=l37jJiUM1Zxh17lWds8GuyaRHRH9ztYX7ilqmnuU82Y
  response:
    body:
      string: "{\n \"name\": \"e9103922-1bf9-4764-bce1-b6bcb6a23f94\",\n \"status\":
        \"InProgress\",\n \"startTime\": \"2025-02-21T10:34:13.7318267Z\"\n}"
    headers:
      cache-control:
      - no-cache
      content-length:
      - '122'
      content-type:
      - application/json
      date:
      - Fri, 21 Feb 2025 10:35:14 GMT
      expires:
      - '-1'
      pragma:
      - no-cache
      strict-transport-security:
      - max-age=31536000; includeSubDomains
      x-content-type-options:
      - nosniff
      x-ms-operation-identifier:
      - tenantId=54826b22-38d6-4fb2-bad9-b7b93a3e9c5a,objectId=a7250e3a-0e5e-48e2-9a34-45f1f5e1a91e/eastus2euap/17253bd3-23b9-4f03-a416-93d65db1b048
      x-ms-ratelimit-remaining-subscription-global-reads:
      - '3749'
    status:
      code: 200
      message: OK
- request:
    body: null
    headers:
      Accept:
      - '*/*'
      Accept-Encoding:
      - gzip, deflate
      CommandName:
      - aks create
      Connection:
      - keep-alive
      ParameterSetName:
      - --resource-group --name --location --dns-name-prefix --node-count --ssh-key-value
        --zones
      User-Agent:
      - AZURECLI/2.69.0 azsdk-python-core/1.31.0 Python/3.12.9 (Windows-10-10.0.19045-SP0)
    method: GET
    uri: https://management.azure.com/subscriptions/00000000-0000-0000-0000-000000000000/providers/Microsoft.ContainerService/locations/uksouth/operations/e9103922-1bf9-4764-bce1-b6bcb6a23f94?api-version=2016-03-30&t=638757308539424100&c=MIIHhjCCBm6gAwIBAgITfAaX0D2c-iM1n_047QAABpfQPTANBgkqhkiG9w0BAQsFADBEMRMwEQYKCZImiZPyLGQBGRYDR0JMMRMwEQYKCZImiZPyLGQBGRYDQU1FMRgwFgYDVQQDEw9BTUUgSW5mcmEgQ0EgMDUwHhcNMjUwMTIzMTIzMzI3WhcNMjUwNDIzMTIzMzI3WjBAMT4wPAYDVQQDEzVhc3luY29wZXJhdGlvbnNpZ25pbmdjZXJ0aWZpY2F0ZS5tYW5hZ2VtZW50LmF6dXJlLmNvbTCCASIwDQYJKoZIhvcNAQEBBQADggEPADCCAQoCggEBAMT6cGM0B3y7ALaE-Skle4LGL_KvvE0RUfR5t5rwMeM3CUzeYQjKDViOQv-6ECcNTQ188o9xa72JZw6T10LTAadlAlNEt-D4ZgXojTXXdRtgYN-AZ-uCCkJCPAJEWs5EDD7mSbt4aK42yALzlx5HkO8DReVYve0sKKD5r_M3y_OScnMTmV2SqALMQFfQHE2BCDOEjnPMJyRgh-7NvAqTuj-04DaveAIZSPJ9ljaYUCJ6fuyHJpPPDJvqzMYvVtE8OSAbxMClc2r5faOd2VDJXmbWWCx5jgb6bsGk0OJlSYIWH4DG7ERimIDapcgwLFJy4o8a8bkK0bi9A_5dTellBPUCAwEAAaOCBHMwggRvMCcGCSsGAQQBgjcVCgQaMBgwCgYIKwYBBQUHAwIwCgYIKwYBBQUHAwEwPAYJKwYBBAGCNxUHBC8wLQYlKwYBBAGCNxUIhpDjDYTVtHiE8Ys-hZvdFs6dEoFgh8fIENbYcQIBZAIBBjCCAcsGCCsGAQUFBwEBBIIBvTCCAbkwYwYIKwYBBQUHMAKGV2h0dHA6Ly9jcmwubWljcm9zb2Z0LmNvbS9wa2lpbmZyYS9DZXJ0cy9DTzFQS0lJTlRDQTAxLkFNRS5HQkxfQU1FJTIwSW5mcmElMjBDQSUyMDA1LmNydDBTBggrBgEFBQcwAoZHaHR0cDovL2NybDEuYW1lLmdibC9haWEvQ08xUEtJSU5UQ0EwMS5BTUUuR0JMX0FNRSUyMEluZnJhJTIwQ0ElMjAwNS5jcnQwUwYIKwYBBQUHMAKGR2h0dHA6Ly9jcmwyLmFtZS5nYmwvYWlhL0NPMVBLSUlOVENBMDEuQU1FLkdCTF9BTUUlMjBJbmZyYSUyMENBJTIwMDUuY3J0MFMGCCsGAQUFBzAChkdodHRwOi8vY3JsMy5hbWUuZ2JsL2FpYS9DTzFQS0lJTlRDQTAxLkFNRS5HQkxfQU1FJTIwSW5mcmElMjBDQSUyMDA1LmNydDBTBggrBgEFBQcwAoZHaHR0cDovL2NybDQuYW1lLmdibC9haWEvQ08xUEtJSU5UQ0EwMS5BTUUuR0JMX0FNRSUyMEluZnJhJTIwQ0ElMjAwNS5jcnQwHQYDVR0OBBYEFM-T8L9nIeCFTohGWTDyVFKymXV6MA4GA1UdDwEB_wQEAwIFoDCCASYGA1UdHwSCAR0wggEZMIIBFaCCARGgggENhj9odHRwOi8vY3JsLm1pY3Jvc29mdC5jb20vcGtpaW5mcmEvQ1JML0FNRSUyMEluZnJhJTIwQ0ElMjAwNS5jcmyGMWh0dHA6Ly9jcmwxLmFtZS5nYmwvY3JsL0FNRSUyMEluZnJhJTIwQ0ElMjAwNS5jcmyGMWh0dHA6Ly9jcmwyLmFtZS5nYmwvY3JsL0FNRSUyMEluZnJhJTIwQ0ElMjAwNS5jcmyGMWh0dHA6Ly9jcmwzLmFtZS5nYmwvY3JsL0FNRSUyMEluZnJhJTIwQ0ElMjAwNS5jcmyGMWh0dHA6Ly9jcmw0LmFtZS5nYmwvY3JsL0FNRSUyMEluZnJhJTIwQ0ElMjAwNS5jcmwwgZ0GA1UdIASBlTCBkjAMBgorBgEEAYI3ewEBMGYGCisGAQQBgjd7AgIwWDBWBggrBgEFBQcCAjBKHkgAMwAzAGUAMAAxADkAMgAxAC0ANABkADYANAAtADQAZgA4AGMALQBhADAANQA1AC0ANQBiAGQAYQBmAGYAZAA1AGUAMwAzAGQwDAYKKwYBBAGCN3sDAjAMBgorBgEEAYI3ewQCMB8GA1UdIwQYMBaAFHrWGYUoeWxxdh5g-PNL76IFQhYdMB0GA1UdJQQWMBQGCCsGAQUFBwMCBggrBgEFBQcDATANBgkqhkiG9w0BAQsFAAOCAQEAL5-mSvqTMKZ-yWP_ZT759pg-E4fR6CLCeXO0jrmpqWWL7kI50BvqMxrc_lgbkvtph9Pxa7ubGsAa1Exeoi8qx0ROCtQv-NyhNyDLePoY5JfVD6QGmvlnIziXrlYvbbnilY_vo-wieWJGJhuESMEaTphDiHpFdEuA2NZNxyxXsQV5fUpa2Rls0wrtnmPPIzhMrpswh3rBEnbxvlgC6SUihf90jSN_Hkn0T201tVzyjd5G1RK9QNqmdL0lKL-OZm8rpl-nwepifa5s6-Qa7cwTV2CMjAXPtsPHtNsPXvte52PFBn_dZiXBQN2njTerWOgNEpj5mIZ-nr3-pWeHhqAXSQ&s=rgJWXbkL7StYGBCdsb5Lz9A6k4nuoFibJ9GajFbzjyBQg7Qzfezml6Nwb4EDfD1_3cV_v2OG0ImCmlC4TmQNIAtNRa99ONDMItWkRvczRHjdyxhS_JcpjlPMJXj5m8z4fVd4bESHgWf9WpiDMPvHWyHdTKdDBfzD51Jg6G95XqrFyc1_b1INy9d5TFs8MWh5AI_9guYWn5wbaSJW8xYae8UQDJuDJGHTqBsifbvzqyM9Tcpq0JpzorzmTZjWqFxmJuJdMEqIBmtuk--1QAxOkoleG0oMGsMcTRp3bBWFLpy-ytMrw3ECuivCYRp-fLSKPrm9oLwLrAuk9gj5UmRUSQ&h=l37jJiUM1Zxh17lWds8GuyaRHRH9ztYX7ilqmnuU82Y
  response:
    body:
      string: "{\n \"name\": \"e9103922-1bf9-4764-bce1-b6bcb6a23f94\",\n \"status\":
        \"InProgress\",\n \"startTime\": \"2025-02-21T10:34:13.7318267Z\"\n}"
    headers:
      cache-control:
      - no-cache
      content-length:
      - '122'
      content-type:
      - application/json
      date:
      - Fri, 21 Feb 2025 10:35:45 GMT
      expires:
      - '-1'
      pragma:
      - no-cache
      strict-transport-security:
      - max-age=31536000; includeSubDomains
      x-content-type-options:
      - nosniff
      x-ms-operation-identifier:
      - tenantId=54826b22-38d6-4fb2-bad9-b7b93a3e9c5a,objectId=a7250e3a-0e5e-48e2-9a34-45f1f5e1a91e/eastus2euap/1510849b-3c28-4de0-b0c1-901473b32312
      x-ms-ratelimit-remaining-subscription-global-reads:
      - '3746'
    status:
      code: 200
      message: OK
- request:
    body: null
    headers:
      Accept:
      - '*/*'
      Accept-Encoding:
      - gzip, deflate
      CommandName:
      - aks create
      Connection:
      - keep-alive
      ParameterSetName:
      - --resource-group --name --location --dns-name-prefix --node-count --ssh-key-value
        --zones
      User-Agent:
      - AZURECLI/2.69.0 azsdk-python-core/1.31.0 Python/3.12.9 (Windows-10-10.0.19045-SP0)
    method: GET
    uri: https://management.azure.com/subscriptions/00000000-0000-0000-0000-000000000000/providers/Microsoft.ContainerService/locations/uksouth/operations/e9103922-1bf9-4764-bce1-b6bcb6a23f94?api-version=2016-03-30&t=638757308539424100&c=MIIHhjCCBm6gAwIBAgITfAaX0D2c-iM1n_047QAABpfQPTANBgkqhkiG9w0BAQsFADBEMRMwEQYKCZImiZPyLGQBGRYDR0JMMRMwEQYKCZImiZPyLGQBGRYDQU1FMRgwFgYDVQQDEw9BTUUgSW5mcmEgQ0EgMDUwHhcNMjUwMTIzMTIzMzI3WhcNMjUwNDIzMTIzMzI3WjBAMT4wPAYDVQQDEzVhc3luY29wZXJhdGlvbnNpZ25pbmdjZXJ0aWZpY2F0ZS5tYW5hZ2VtZW50LmF6dXJlLmNvbTCCASIwDQYJKoZIhvcNAQEBBQADggEPADCCAQoCggEBAMT6cGM0B3y7ALaE-Skle4LGL_KvvE0RUfR5t5rwMeM3CUzeYQjKDViOQv-6ECcNTQ188o9xa72JZw6T10LTAadlAlNEt-D4ZgXojTXXdRtgYN-AZ-uCCkJCPAJEWs5EDD7mSbt4aK42yALzlx5HkO8DReVYve0sKKD5r_M3y_OScnMTmV2SqALMQFfQHE2BCDOEjnPMJyRgh-7NvAqTuj-04DaveAIZSPJ9ljaYUCJ6fuyHJpPPDJvqzMYvVtE8OSAbxMClc2r5faOd2VDJXmbWWCx5jgb6bsGk0OJlSYIWH4DG7ERimIDapcgwLFJy4o8a8bkK0bi9A_5dTellBPUCAwEAAaOCBHMwggRvMCcGCSsGAQQBgjcVCgQaMBgwCgYIKwYBBQUHAwIwCgYIKwYBBQUHAwEwPAYJKwYBBAGCNxUHBC8wLQYlKwYBBAGCNxUIhpDjDYTVtHiE8Ys-hZvdFs6dEoFgh8fIENbYcQIBZAIBBjCCAcsGCCsGAQUFBwEBBIIBvTCCAbkwYwYIKwYBBQUHMAKGV2h0dHA6Ly9jcmwubWljcm9zb2Z0LmNvbS9wa2lpbmZyYS9DZXJ0cy9DTzFQS0lJTlRDQTAxLkFNRS5HQkxfQU1FJTIwSW5mcmElMjBDQSUyMDA1LmNydDBTBggrBgEFBQcwAoZHaHR0cDovL2NybDEuYW1lLmdibC9haWEvQ08xUEtJSU5UQ0EwMS5BTUUuR0JMX0FNRSUyMEluZnJhJTIwQ0ElMjAwNS5jcnQwUwYIKwYBBQUHMAKGR2h0dHA6Ly9jcmwyLmFtZS5nYmwvYWlhL0NPMVBLSUlOVENBMDEuQU1FLkdCTF9BTUUlMjBJbmZyYSUyMENBJTIwMDUuY3J0MFMGCCsGAQUFBzAChkdodHRwOi8vY3JsMy5hbWUuZ2JsL2FpYS9DTzFQS0lJTlRDQTAxLkFNRS5HQkxfQU1FJTIwSW5mcmElMjBDQSUyMDA1LmNydDBTBggrBgEFBQcwAoZHaHR0cDovL2NybDQuYW1lLmdibC9haWEvQ08xUEtJSU5UQ0EwMS5BTUUuR0JMX0FNRSUyMEluZnJhJTIwQ0ElMjAwNS5jcnQwHQYDVR0OBBYEFM-T8L9nIeCFTohGWTDyVFKymXV6MA4GA1UdDwEB_wQEAwIFoDCCASYGA1UdHwSCAR0wggEZMIIBFaCCARGgggENhj9odHRwOi8vY3JsLm1pY3Jvc29mdC5jb20vcGtpaW5mcmEvQ1JML0FNRSUyMEluZnJhJTIwQ0ElMjAwNS5jcmyGMWh0dHA6Ly9jcmwxLmFtZS5nYmwvY3JsL0FNRSUyMEluZnJhJTIwQ0ElMjAwNS5jcmyGMWh0dHA6Ly9jcmwyLmFtZS5nYmwvY3JsL0FNRSUyMEluZnJhJTIwQ0ElMjAwNS5jcmyGMWh0dHA6Ly9jcmwzLmFtZS5nYmwvY3JsL0FNRSUyMEluZnJhJTIwQ0ElMjAwNS5jcmyGMWh0dHA6Ly9jcmw0LmFtZS5nYmwvY3JsL0FNRSUyMEluZnJhJTIwQ0ElMjAwNS5jcmwwgZ0GA1UdIASBlTCBkjAMBgorBgEEAYI3ewEBMGYGCisGAQQBgjd7AgIwWDBWBggrBgEFBQcCAjBKHkgAMwAzAGUAMAAxADkAMgAxAC0ANABkADYANAAtADQAZgA4AGMALQBhADAANQA1AC0ANQBiAGQAYQBmAGYAZAA1AGUAMwAzAGQwDAYKKwYBBAGCN3sDAjAMBgorBgEEAYI3ewQCMB8GA1UdIwQYMBaAFHrWGYUoeWxxdh5g-PNL76IFQhYdMB0GA1UdJQQWMBQGCCsGAQUFBwMCBggrBgEFBQcDATANBgkqhkiG9w0BAQsFAAOCAQEAL5-mSvqTMKZ-yWP_ZT759pg-E4fR6CLCeXO0jrmpqWWL7kI50BvqMxrc_lgbkvtph9Pxa7ubGsAa1Exeoi8qx0ROCtQv-NyhNyDLePoY5JfVD6QGmvlnIziXrlYvbbnilY_vo-wieWJGJhuESMEaTphDiHpFdEuA2NZNxyxXsQV5fUpa2Rls0wrtnmPPIzhMrpswh3rBEnbxvlgC6SUihf90jSN_Hkn0T201tVzyjd5G1RK9QNqmdL0lKL-OZm8rpl-nwepifa5s6-Qa7cwTV2CMjAXPtsPHtNsPXvte52PFBn_dZiXBQN2njTerWOgNEpj5mIZ-nr3-pWeHhqAXSQ&s=rgJWXbkL7StYGBCdsb5Lz9A6k4nuoFibJ9GajFbzjyBQg7Qzfezml6Nwb4EDfD1_3cV_v2OG0ImCmlC4TmQNIAtNRa99ONDMItWkRvczRHjdyxhS_JcpjlPMJXj5m8z4fVd4bESHgWf9WpiDMPvHWyHdTKdDBfzD51Jg6G95XqrFyc1_b1INy9d5TFs8MWh5AI_9guYWn5wbaSJW8xYae8UQDJuDJGHTqBsifbvzqyM9Tcpq0JpzorzmTZjWqFxmJuJdMEqIBmtuk--1QAxOkoleG0oMGsMcTRp3bBWFLpy-ytMrw3ECuivCYRp-fLSKPrm9oLwLrAuk9gj5UmRUSQ&h=l37jJiUM1Zxh17lWds8GuyaRHRH9ztYX7ilqmnuU82Y
  response:
    body:
      string: "{\n \"name\": \"e9103922-1bf9-4764-bce1-b6bcb6a23f94\",\n \"status\":
        \"InProgress\",\n \"startTime\": \"2025-02-21T10:34:13.7318267Z\"\n}"
    headers:
      cache-control:
      - no-cache
      content-length:
      - '122'
      content-type:
      - application/json
      date:
      - Fri, 21 Feb 2025 10:36:15 GMT
      expires:
      - '-1'
      pragma:
      - no-cache
      strict-transport-security:
      - max-age=31536000; includeSubDomains
      x-content-type-options:
      - nosniff
      x-ms-operation-identifier:
      - tenantId=54826b22-38d6-4fb2-bad9-b7b93a3e9c5a,objectId=a7250e3a-0e5e-48e2-9a34-45f1f5e1a91e/eastus2euap/3fb13efb-2446-4462-9b25-97c54d312e98
      x-ms-ratelimit-remaining-subscription-global-reads:
      - '3748'
    status:
      code: 200
      message: OK
- request:
    body: null
    headers:
      Accept:
      - '*/*'
      Accept-Encoding:
      - gzip, deflate
      CommandName:
      - aks create
      Connection:
      - keep-alive
      ParameterSetName:
      - --resource-group --name --location --dns-name-prefix --node-count --ssh-key-value
        --zones
      User-Agent:
      - AZURECLI/2.69.0 azsdk-python-core/1.31.0 Python/3.12.9 (Windows-10-10.0.19045-SP0)
    method: GET
    uri: https://management.azure.com/subscriptions/00000000-0000-0000-0000-000000000000/providers/Microsoft.ContainerService/locations/uksouth/operations/e9103922-1bf9-4764-bce1-b6bcb6a23f94?api-version=2016-03-30&t=638757308539424100&c=MIIHhjCCBm6gAwIBAgITfAaX0D2c-iM1n_047QAABpfQPTANBgkqhkiG9w0BAQsFADBEMRMwEQYKCZImiZPyLGQBGRYDR0JMMRMwEQYKCZImiZPyLGQBGRYDQU1FMRgwFgYDVQQDEw9BTUUgSW5mcmEgQ0EgMDUwHhcNMjUwMTIzMTIzMzI3WhcNMjUwNDIzMTIzMzI3WjBAMT4wPAYDVQQDEzVhc3luY29wZXJhdGlvbnNpZ25pbmdjZXJ0aWZpY2F0ZS5tYW5hZ2VtZW50LmF6dXJlLmNvbTCCASIwDQYJKoZIhvcNAQEBBQADggEPADCCAQoCggEBAMT6cGM0B3y7ALaE-Skle4LGL_KvvE0RUfR5t5rwMeM3CUzeYQjKDViOQv-6ECcNTQ188o9xa72JZw6T10LTAadlAlNEt-D4ZgXojTXXdRtgYN-AZ-uCCkJCPAJEWs5EDD7mSbt4aK42yALzlx5HkO8DReVYve0sKKD5r_M3y_OScnMTmV2SqALMQFfQHE2BCDOEjnPMJyRgh-7NvAqTuj-04DaveAIZSPJ9ljaYUCJ6fuyHJpPPDJvqzMYvVtE8OSAbxMClc2r5faOd2VDJXmbWWCx5jgb6bsGk0OJlSYIWH4DG7ERimIDapcgwLFJy4o8a8bkK0bi9A_5dTellBPUCAwEAAaOCBHMwggRvMCcGCSsGAQQBgjcVCgQaMBgwCgYIKwYBBQUHAwIwCgYIKwYBBQUHAwEwPAYJKwYBBAGCNxUHBC8wLQYlKwYBBAGCNxUIhpDjDYTVtHiE8Ys-hZvdFs6dEoFgh8fIENbYcQIBZAIBBjCCAcsGCCsGAQUFBwEBBIIBvTCCAbkwYwYIKwYBBQUHMAKGV2h0dHA6Ly9jcmwubWljcm9zb2Z0LmNvbS9wa2lpbmZyYS9DZXJ0cy9DTzFQS0lJTlRDQTAxLkFNRS5HQkxfQU1FJTIwSW5mcmElMjBDQSUyMDA1LmNydDBTBggrBgEFBQcwAoZHaHR0cDovL2NybDEuYW1lLmdibC9haWEvQ08xUEtJSU5UQ0EwMS5BTUUuR0JMX0FNRSUyMEluZnJhJTIwQ0ElMjAwNS5jcnQwUwYIKwYBBQUHMAKGR2h0dHA6Ly9jcmwyLmFtZS5nYmwvYWlhL0NPMVBLSUlOVENBMDEuQU1FLkdCTF9BTUUlMjBJbmZyYSUyMENBJTIwMDUuY3J0MFMGCCsGAQUFBzAChkdodHRwOi8vY3JsMy5hbWUuZ2JsL2FpYS9DTzFQS0lJTlRDQTAxLkFNRS5HQkxfQU1FJTIwSW5mcmElMjBDQSUyMDA1LmNydDBTBggrBgEFBQcwAoZHaHR0cDovL2NybDQuYW1lLmdibC9haWEvQ08xUEtJSU5UQ0EwMS5BTUUuR0JMX0FNRSUyMEluZnJhJTIwQ0ElMjAwNS5jcnQwHQYDVR0OBBYEFM-T8L9nIeCFTohGWTDyVFKymXV6MA4GA1UdDwEB_wQEAwIFoDCCASYGA1UdHwSCAR0wggEZMIIBFaCCARGgggENhj9odHRwOi8vY3JsLm1pY3Jvc29mdC5jb20vcGtpaW5mcmEvQ1JML0FNRSUyMEluZnJhJTIwQ0ElMjAwNS5jcmyGMWh0dHA6Ly9jcmwxLmFtZS5nYmwvY3JsL0FNRSUyMEluZnJhJTIwQ0ElMjAwNS5jcmyGMWh0dHA6Ly9jcmwyLmFtZS5nYmwvY3JsL0FNRSUyMEluZnJhJTIwQ0ElMjAwNS5jcmyGMWh0dHA6Ly9jcmwzLmFtZS5nYmwvY3JsL0FNRSUyMEluZnJhJTIwQ0ElMjAwNS5jcmyGMWh0dHA6Ly9jcmw0LmFtZS5nYmwvY3JsL0FNRSUyMEluZnJhJTIwQ0ElMjAwNS5jcmwwgZ0GA1UdIASBlTCBkjAMBgorBgEEAYI3ewEBMGYGCisGAQQBgjd7AgIwWDBWBggrBgEFBQcCAjBKHkgAMwAzAGUAMAAxADkAMgAxAC0ANABkADYANAAtADQAZgA4AGMALQBhADAANQA1AC0ANQBiAGQAYQBmAGYAZAA1AGUAMwAzAGQwDAYKKwYBBAGCN3sDAjAMBgorBgEEAYI3ewQCMB8GA1UdIwQYMBaAFHrWGYUoeWxxdh5g-PNL76IFQhYdMB0GA1UdJQQWMBQGCCsGAQUFBwMCBggrBgEFBQcDATANBgkqhkiG9w0BAQsFAAOCAQEAL5-mSvqTMKZ-yWP_ZT759pg-E4fR6CLCeXO0jrmpqWWL7kI50BvqMxrc_lgbkvtph9Pxa7ubGsAa1Exeoi8qx0ROCtQv-NyhNyDLePoY5JfVD6QGmvlnIziXrlYvbbnilY_vo-wieWJGJhuESMEaTphDiHpFdEuA2NZNxyxXsQV5fUpa2Rls0wrtnmPPIzhMrpswh3rBEnbxvlgC6SUihf90jSN_Hkn0T201tVzyjd5G1RK9QNqmdL0lKL-OZm8rpl-nwepifa5s6-Qa7cwTV2CMjAXPtsPHtNsPXvte52PFBn_dZiXBQN2njTerWOgNEpj5mIZ-nr3-pWeHhqAXSQ&s=rgJWXbkL7StYGBCdsb5Lz9A6k4nuoFibJ9GajFbzjyBQg7Qzfezml6Nwb4EDfD1_3cV_v2OG0ImCmlC4TmQNIAtNRa99ONDMItWkRvczRHjdyxhS_JcpjlPMJXj5m8z4fVd4bESHgWf9WpiDMPvHWyHdTKdDBfzD51Jg6G95XqrFyc1_b1INy9d5TFs8MWh5AI_9guYWn5wbaSJW8xYae8UQDJuDJGHTqBsifbvzqyM9Tcpq0JpzorzmTZjWqFxmJuJdMEqIBmtuk--1QAxOkoleG0oMGsMcTRp3bBWFLpy-ytMrw3ECuivCYRp-fLSKPrm9oLwLrAuk9gj5UmRUSQ&h=l37jJiUM1Zxh17lWds8GuyaRHRH9ztYX7ilqmnuU82Y
  response:
    body:
      string: "{\n \"name\": \"e9103922-1bf9-4764-bce1-b6bcb6a23f94\",\n \"status\":
        \"InProgress\",\n \"startTime\": \"2025-02-21T10:34:13.7318267Z\"\n}"
    headers:
      cache-control:
      - no-cache
      content-length:
      - '122'
      content-type:
      - application/json
      date:
      - Fri, 21 Feb 2025 10:36:45 GMT
      expires:
      - '-1'
      pragma:
      - no-cache
      strict-transport-security:
      - max-age=31536000; includeSubDomains
      x-content-type-options:
      - nosniff
      x-ms-operation-identifier:
      - tenantId=54826b22-38d6-4fb2-bad9-b7b93a3e9c5a,objectId=a7250e3a-0e5e-48e2-9a34-45f1f5e1a91e/eastus2euap/3be1a637-60ec-4a96-a669-24335699496e
      x-ms-ratelimit-remaining-subscription-global-reads:
      - '3748'
    status:
      code: 200
      message: OK
- request:
    body: null
    headers:
      Accept:
      - '*/*'
      Accept-Encoding:
      - gzip, deflate
      CommandName:
      - aks create
      Connection:
      - keep-alive
      ParameterSetName:
      - --resource-group --name --location --dns-name-prefix --node-count --ssh-key-value
        --zones
      User-Agent:
      - AZURECLI/2.69.0 azsdk-python-core/1.31.0 Python/3.12.9 (Windows-10-10.0.19045-SP0)
    method: GET
    uri: https://management.azure.com/subscriptions/00000000-0000-0000-0000-000000000000/providers/Microsoft.ContainerService/locations/uksouth/operations/e9103922-1bf9-4764-bce1-b6bcb6a23f94?api-version=2016-03-30&t=638757308539424100&c=MIIHhjCCBm6gAwIBAgITfAaX0D2c-iM1n_047QAABpfQPTANBgkqhkiG9w0BAQsFADBEMRMwEQYKCZImiZPyLGQBGRYDR0JMMRMwEQYKCZImiZPyLGQBGRYDQU1FMRgwFgYDVQQDEw9BTUUgSW5mcmEgQ0EgMDUwHhcNMjUwMTIzMTIzMzI3WhcNMjUwNDIzMTIzMzI3WjBAMT4wPAYDVQQDEzVhc3luY29wZXJhdGlvbnNpZ25pbmdjZXJ0aWZpY2F0ZS5tYW5hZ2VtZW50LmF6dXJlLmNvbTCCASIwDQYJKoZIhvcNAQEBBQADggEPADCCAQoCggEBAMT6cGM0B3y7ALaE-Skle4LGL_KvvE0RUfR5t5rwMeM3CUzeYQjKDViOQv-6ECcNTQ188o9xa72JZw6T10LTAadlAlNEt-D4ZgXojTXXdRtgYN-AZ-uCCkJCPAJEWs5EDD7mSbt4aK42yALzlx5HkO8DReVYve0sKKD5r_M3y_OScnMTmV2SqALMQFfQHE2BCDOEjnPMJyRgh-7NvAqTuj-04DaveAIZSPJ9ljaYUCJ6fuyHJpPPDJvqzMYvVtE8OSAbxMClc2r5faOd2VDJXmbWWCx5jgb6bsGk0OJlSYIWH4DG7ERimIDapcgwLFJy4o8a8bkK0bi9A_5dTellBPUCAwEAAaOCBHMwggRvMCcGCSsGAQQBgjcVCgQaMBgwCgYIKwYBBQUHAwIwCgYIKwYBBQUHAwEwPAYJKwYBBAGCNxUHBC8wLQYlKwYBBAGCNxUIhpDjDYTVtHiE8Ys-hZvdFs6dEoFgh8fIENbYcQIBZAIBBjCCAcsGCCsGAQUFBwEBBIIBvTCCAbkwYwYIKwYBBQUHMAKGV2h0dHA6Ly9jcmwubWljcm9zb2Z0LmNvbS9wa2lpbmZyYS9DZXJ0cy9DTzFQS0lJTlRDQTAxLkFNRS5HQkxfQU1FJTIwSW5mcmElMjBDQSUyMDA1LmNydDBTBggrBgEFBQcwAoZHaHR0cDovL2NybDEuYW1lLmdibC9haWEvQ08xUEtJSU5UQ0EwMS5BTUUuR0JMX0FNRSUyMEluZnJhJTIwQ0ElMjAwNS5jcnQwUwYIKwYBBQUHMAKGR2h0dHA6Ly9jcmwyLmFtZS5nYmwvYWlhL0NPMVBLSUlOVENBMDEuQU1FLkdCTF9BTUUlMjBJbmZyYSUyMENBJTIwMDUuY3J0MFMGCCsGAQUFBzAChkdodHRwOi8vY3JsMy5hbWUuZ2JsL2FpYS9DTzFQS0lJTlRDQTAxLkFNRS5HQkxfQU1FJTIwSW5mcmElMjBDQSUyMDA1LmNydDBTBggrBgEFBQcwAoZHaHR0cDovL2NybDQuYW1lLmdibC9haWEvQ08xUEtJSU5UQ0EwMS5BTUUuR0JMX0FNRSUyMEluZnJhJTIwQ0ElMjAwNS5jcnQwHQYDVR0OBBYEFM-T8L9nIeCFTohGWTDyVFKymXV6MA4GA1UdDwEB_wQEAwIFoDCCASYGA1UdHwSCAR0wggEZMIIBFaCCARGgggENhj9odHRwOi8vY3JsLm1pY3Jvc29mdC5jb20vcGtpaW5mcmEvQ1JML0FNRSUyMEluZnJhJTIwQ0ElMjAwNS5jcmyGMWh0dHA6Ly9jcmwxLmFtZS5nYmwvY3JsL0FNRSUyMEluZnJhJTIwQ0ElMjAwNS5jcmyGMWh0dHA6Ly9jcmwyLmFtZS5nYmwvY3JsL0FNRSUyMEluZnJhJTIwQ0ElMjAwNS5jcmyGMWh0dHA6Ly9jcmwzLmFtZS5nYmwvY3JsL0FNRSUyMEluZnJhJTIwQ0ElMjAwNS5jcmyGMWh0dHA6Ly9jcmw0LmFtZS5nYmwvY3JsL0FNRSUyMEluZnJhJTIwQ0ElMjAwNS5jcmwwgZ0GA1UdIASBlTCBkjAMBgorBgEEAYI3ewEBMGYGCisGAQQBgjd7AgIwWDBWBggrBgEFBQcCAjBKHkgAMwAzAGUAMAAxADkAMgAxAC0ANABkADYANAAtADQAZgA4AGMALQBhADAANQA1AC0ANQBiAGQAYQBmAGYAZAA1AGUAMwAzAGQwDAYKKwYBBAGCN3sDAjAMBgorBgEEAYI3ewQCMB8GA1UdIwQYMBaAFHrWGYUoeWxxdh5g-PNL76IFQhYdMB0GA1UdJQQWMBQGCCsGAQUFBwMCBggrBgEFBQcDATANBgkqhkiG9w0BAQsFAAOCAQEAL5-mSvqTMKZ-yWP_ZT759pg-E4fR6CLCeXO0jrmpqWWL7kI50BvqMxrc_lgbkvtph9Pxa7ubGsAa1Exeoi8qx0ROCtQv-NyhNyDLePoY5JfVD6QGmvlnIziXrlYvbbnilY_vo-wieWJGJhuESMEaTphDiHpFdEuA2NZNxyxXsQV5fUpa2Rls0wrtnmPPIzhMrpswh3rBEnbxvlgC6SUihf90jSN_Hkn0T201tVzyjd5G1RK9QNqmdL0lKL-OZm8rpl-nwepifa5s6-Qa7cwTV2CMjAXPtsPHtNsPXvte52PFBn_dZiXBQN2njTerWOgNEpj5mIZ-nr3-pWeHhqAXSQ&s=rgJWXbkL7StYGBCdsb5Lz9A6k4nuoFibJ9GajFbzjyBQg7Qzfezml6Nwb4EDfD1_3cV_v2OG0ImCmlC4TmQNIAtNRa99ONDMItWkRvczRHjdyxhS_JcpjlPMJXj5m8z4fVd4bESHgWf9WpiDMPvHWyHdTKdDBfzD51Jg6G95XqrFyc1_b1INy9d5TFs8MWh5AI_9guYWn5wbaSJW8xYae8UQDJuDJGHTqBsifbvzqyM9Tcpq0JpzorzmTZjWqFxmJuJdMEqIBmtuk--1QAxOkoleG0oMGsMcTRp3bBWFLpy-ytMrw3ECuivCYRp-fLSKPrm9oLwLrAuk9gj5UmRUSQ&h=l37jJiUM1Zxh17lWds8GuyaRHRH9ztYX7ilqmnuU82Y
  response:
    body:
      string: "{\n \"name\": \"e9103922-1bf9-4764-bce1-b6bcb6a23f94\",\n \"status\":
        \"InProgress\",\n \"startTime\": \"2025-02-21T10:34:13.7318267Z\"\n}"
    headers:
      cache-control:
      - no-cache
      content-length:
      - '122'
      content-type:
      - application/json
      date:
      - Fri, 21 Feb 2025 10:37:16 GMT
      expires:
      - '-1'
      pragma:
      - no-cache
      strict-transport-security:
      - max-age=31536000; includeSubDomains
      x-content-type-options:
      - nosniff
      x-ms-operation-identifier:
      - tenantId=54826b22-38d6-4fb2-bad9-b7b93a3e9c5a,objectId=a7250e3a-0e5e-48e2-9a34-45f1f5e1a91e/eastus2euap/f2025a43-1783-4b62-b82c-42d4c8b6c0fb
      x-ms-ratelimit-remaining-subscription-global-reads:
      - '3749'
    status:
      code: 200
      message: OK
- request:
    body: null
    headers:
      Accept:
      - '*/*'
      Accept-Encoding:
      - gzip, deflate
      CommandName:
      - aks create
      Connection:
      - keep-alive
      ParameterSetName:
      - --resource-group --name --location --dns-name-prefix --node-count --ssh-key-value
        --zones
      User-Agent:
      - AZURECLI/2.69.0 azsdk-python-core/1.31.0 Python/3.12.9 (Windows-10-10.0.19045-SP0)
    method: GET
    uri: https://management.azure.com/subscriptions/00000000-0000-0000-0000-000000000000/providers/Microsoft.ContainerService/locations/uksouth/operations/e9103922-1bf9-4764-bce1-b6bcb6a23f94?api-version=2016-03-30&t=638757308539424100&c=MIIHhjCCBm6gAwIBAgITfAaX0D2c-iM1n_047QAABpfQPTANBgkqhkiG9w0BAQsFADBEMRMwEQYKCZImiZPyLGQBGRYDR0JMMRMwEQYKCZImiZPyLGQBGRYDQU1FMRgwFgYDVQQDEw9BTUUgSW5mcmEgQ0EgMDUwHhcNMjUwMTIzMTIzMzI3WhcNMjUwNDIzMTIzMzI3WjBAMT4wPAYDVQQDEzVhc3luY29wZXJhdGlvbnNpZ25pbmdjZXJ0aWZpY2F0ZS5tYW5hZ2VtZW50LmF6dXJlLmNvbTCCASIwDQYJKoZIhvcNAQEBBQADggEPADCCAQoCggEBAMT6cGM0B3y7ALaE-Skle4LGL_KvvE0RUfR5t5rwMeM3CUzeYQjKDViOQv-6ECcNTQ188o9xa72JZw6T10LTAadlAlNEt-D4ZgXojTXXdRtgYN-AZ-uCCkJCPAJEWs5EDD7mSbt4aK42yALzlx5HkO8DReVYve0sKKD5r_M3y_OScnMTmV2SqALMQFfQHE2BCDOEjnPMJyRgh-7NvAqTuj-04DaveAIZSPJ9ljaYUCJ6fuyHJpPPDJvqzMYvVtE8OSAbxMClc2r5faOd2VDJXmbWWCx5jgb6bsGk0OJlSYIWH4DG7ERimIDapcgwLFJy4o8a8bkK0bi9A_5dTellBPUCAwEAAaOCBHMwggRvMCcGCSsGAQQBgjcVCgQaMBgwCgYIKwYBBQUHAwIwCgYIKwYBBQUHAwEwPAYJKwYBBAGCNxUHBC8wLQYlKwYBBAGCNxUIhpDjDYTVtHiE8Ys-hZvdFs6dEoFgh8fIENbYcQIBZAIBBjCCAcsGCCsGAQUFBwEBBIIBvTCCAbkwYwYIKwYBBQUHMAKGV2h0dHA6Ly9jcmwubWljcm9zb2Z0LmNvbS9wa2lpbmZyYS9DZXJ0cy9DTzFQS0lJTlRDQTAxLkFNRS5HQkxfQU1FJTIwSW5mcmElMjBDQSUyMDA1LmNydDBTBggrBgEFBQcwAoZHaHR0cDovL2NybDEuYW1lLmdibC9haWEvQ08xUEtJSU5UQ0EwMS5BTUUuR0JMX0FNRSUyMEluZnJhJTIwQ0ElMjAwNS5jcnQwUwYIKwYBBQUHMAKGR2h0dHA6Ly9jcmwyLmFtZS5nYmwvYWlhL0NPMVBLSUlOVENBMDEuQU1FLkdCTF9BTUUlMjBJbmZyYSUyMENBJTIwMDUuY3J0MFMGCCsGAQUFBzAChkdodHRwOi8vY3JsMy5hbWUuZ2JsL2FpYS9DTzFQS0lJTlRDQTAxLkFNRS5HQkxfQU1FJTIwSW5mcmElMjBDQSUyMDA1LmNydDBTBggrBgEFBQcwAoZHaHR0cDovL2NybDQuYW1lLmdibC9haWEvQ08xUEtJSU5UQ0EwMS5BTUUuR0JMX0FNRSUyMEluZnJhJTIwQ0ElMjAwNS5jcnQwHQYDVR0OBBYEFM-T8L9nIeCFTohGWTDyVFKymXV6MA4GA1UdDwEB_wQEAwIFoDCCASYGA1UdHwSCAR0wggEZMIIBFaCCARGgggENhj9odHRwOi8vY3JsLm1pY3Jvc29mdC5jb20vcGtpaW5mcmEvQ1JML0FNRSUyMEluZnJhJTIwQ0ElMjAwNS5jcmyGMWh0dHA6Ly9jcmwxLmFtZS5nYmwvY3JsL0FNRSUyMEluZnJhJTIwQ0ElMjAwNS5jcmyGMWh0dHA6Ly9jcmwyLmFtZS5nYmwvY3JsL0FNRSUyMEluZnJhJTIwQ0ElMjAwNS5jcmyGMWh0dHA6Ly9jcmwzLmFtZS5nYmwvY3JsL0FNRSUyMEluZnJhJTIwQ0ElMjAwNS5jcmyGMWh0dHA6Ly9jcmw0LmFtZS5nYmwvY3JsL0FNRSUyMEluZnJhJTIwQ0ElMjAwNS5jcmwwgZ0GA1UdIASBlTCBkjAMBgorBgEEAYI3ewEBMGYGCisGAQQBgjd7AgIwWDBWBggrBgEFBQcCAjBKHkgAMwAzAGUAMAAxADkAMgAxAC0ANABkADYANAAtADQAZgA4AGMALQBhADAANQA1AC0ANQBiAGQAYQBmAGYAZAA1AGUAMwAzAGQwDAYKKwYBBAGCN3sDAjAMBgorBgEEAYI3ewQCMB8GA1UdIwQYMBaAFHrWGYUoeWxxdh5g-PNL76IFQhYdMB0GA1UdJQQWMBQGCCsGAQUFBwMCBggrBgEFBQcDATANBgkqhkiG9w0BAQsFAAOCAQEAL5-mSvqTMKZ-yWP_ZT759pg-E4fR6CLCeXO0jrmpqWWL7kI50BvqMxrc_lgbkvtph9Pxa7ubGsAa1Exeoi8qx0ROCtQv-NyhNyDLePoY5JfVD6QGmvlnIziXrlYvbbnilY_vo-wieWJGJhuESMEaTphDiHpFdEuA2NZNxyxXsQV5fUpa2Rls0wrtnmPPIzhMrpswh3rBEnbxvlgC6SUihf90jSN_Hkn0T201tVzyjd5G1RK9QNqmdL0lKL-OZm8rpl-nwepifa5s6-Qa7cwTV2CMjAXPtsPHtNsPXvte52PFBn_dZiXBQN2njTerWOgNEpj5mIZ-nr3-pWeHhqAXSQ&s=rgJWXbkL7StYGBCdsb5Lz9A6k4nuoFibJ9GajFbzjyBQg7Qzfezml6Nwb4EDfD1_3cV_v2OG0ImCmlC4TmQNIAtNRa99ONDMItWkRvczRHjdyxhS_JcpjlPMJXj5m8z4fVd4bESHgWf9WpiDMPvHWyHdTKdDBfzD51Jg6G95XqrFyc1_b1INy9d5TFs8MWh5AI_9guYWn5wbaSJW8xYae8UQDJuDJGHTqBsifbvzqyM9Tcpq0JpzorzmTZjWqFxmJuJdMEqIBmtuk--1QAxOkoleG0oMGsMcTRp3bBWFLpy-ytMrw3ECuivCYRp-fLSKPrm9oLwLrAuk9gj5UmRUSQ&h=l37jJiUM1Zxh17lWds8GuyaRHRH9ztYX7ilqmnuU82Y
  response:
    body:
      string: "{\n \"name\": \"e9103922-1bf9-4764-bce1-b6bcb6a23f94\",\n \"status\":
        \"InProgress\",\n \"startTime\": \"2025-02-21T10:34:13.7318267Z\"\n}"
    headers:
      cache-control:
      - no-cache
      content-length:
      - '122'
      content-type:
      - application/json
      date:
      - Fri, 21 Feb 2025 10:37:46 GMT
      expires:
      - '-1'
      pragma:
      - no-cache
      strict-transport-security:
      - max-age=31536000; includeSubDomains
      x-content-type-options:
      - nosniff
      x-ms-operation-identifier:
      - tenantId=54826b22-38d6-4fb2-bad9-b7b93a3e9c5a,objectId=a7250e3a-0e5e-48e2-9a34-45f1f5e1a91e/eastus2euap/40d47f81-560a-4bfe-9e0a-7b1e31f4859a
      x-ms-ratelimit-remaining-subscription-global-reads:
      - '3749'
    status:
      code: 200
      message: OK
- request:
    body: null
    headers:
      Accept:
      - '*/*'
      Accept-Encoding:
      - gzip, deflate
      CommandName:
      - aks create
      Connection:
      - keep-alive
      ParameterSetName:
      - --resource-group --name --location --dns-name-prefix --node-count --ssh-key-value
        --zones
      User-Agent:
      - AZURECLI/2.69.0 azsdk-python-core/1.31.0 Python/3.12.9 (Windows-10-10.0.19045-SP0)
    method: GET
    uri: https://management.azure.com/subscriptions/00000000-0000-0000-0000-000000000000/providers/Microsoft.ContainerService/locations/uksouth/operations/e9103922-1bf9-4764-bce1-b6bcb6a23f94?api-version=2016-03-30&t=638757308539424100&c=MIIHhjCCBm6gAwIBAgITfAaX0D2c-iM1n_047QAABpfQPTANBgkqhkiG9w0BAQsFADBEMRMwEQYKCZImiZPyLGQBGRYDR0JMMRMwEQYKCZImiZPyLGQBGRYDQU1FMRgwFgYDVQQDEw9BTUUgSW5mcmEgQ0EgMDUwHhcNMjUwMTIzMTIzMzI3WhcNMjUwNDIzMTIzMzI3WjBAMT4wPAYDVQQDEzVhc3luY29wZXJhdGlvbnNpZ25pbmdjZXJ0aWZpY2F0ZS5tYW5hZ2VtZW50LmF6dXJlLmNvbTCCASIwDQYJKoZIhvcNAQEBBQADggEPADCCAQoCggEBAMT6cGM0B3y7ALaE-Skle4LGL_KvvE0RUfR5t5rwMeM3CUzeYQjKDViOQv-6ECcNTQ188o9xa72JZw6T10LTAadlAlNEt-D4ZgXojTXXdRtgYN-AZ-uCCkJCPAJEWs5EDD7mSbt4aK42yALzlx5HkO8DReVYve0sKKD5r_M3y_OScnMTmV2SqALMQFfQHE2BCDOEjnPMJyRgh-7NvAqTuj-04DaveAIZSPJ9ljaYUCJ6fuyHJpPPDJvqzMYvVtE8OSAbxMClc2r5faOd2VDJXmbWWCx5jgb6bsGk0OJlSYIWH4DG7ERimIDapcgwLFJy4o8a8bkK0bi9A_5dTellBPUCAwEAAaOCBHMwggRvMCcGCSsGAQQBgjcVCgQaMBgwCgYIKwYBBQUHAwIwCgYIKwYBBQUHAwEwPAYJKwYBBAGCNxUHBC8wLQYlKwYBBAGCNxUIhpDjDYTVtHiE8Ys-hZvdFs6dEoFgh8fIENbYcQIBZAIBBjCCAcsGCCsGAQUFBwEBBIIBvTCCAbkwYwYIKwYBBQUHMAKGV2h0dHA6Ly9jcmwubWljcm9zb2Z0LmNvbS9wa2lpbmZyYS9DZXJ0cy9DTzFQS0lJTlRDQTAxLkFNRS5HQkxfQU1FJTIwSW5mcmElMjBDQSUyMDA1LmNydDBTBggrBgEFBQcwAoZHaHR0cDovL2NybDEuYW1lLmdibC9haWEvQ08xUEtJSU5UQ0EwMS5BTUUuR0JMX0FNRSUyMEluZnJhJTIwQ0ElMjAwNS5jcnQwUwYIKwYBBQUHMAKGR2h0dHA6Ly9jcmwyLmFtZS5nYmwvYWlhL0NPMVBLSUlOVENBMDEuQU1FLkdCTF9BTUUlMjBJbmZyYSUyMENBJTIwMDUuY3J0MFMGCCsGAQUFBzAChkdodHRwOi8vY3JsMy5hbWUuZ2JsL2FpYS9DTzFQS0lJTlRDQTAxLkFNRS5HQkxfQU1FJTIwSW5mcmElMjBDQSUyMDA1LmNydDBTBggrBgEFBQcwAoZHaHR0cDovL2NybDQuYW1lLmdibC9haWEvQ08xUEtJSU5UQ0EwMS5BTUUuR0JMX0FNRSUyMEluZnJhJTIwQ0ElMjAwNS5jcnQwHQYDVR0OBBYEFM-T8L9nIeCFTohGWTDyVFKymXV6MA4GA1UdDwEB_wQEAwIFoDCCASYGA1UdHwSCAR0wggEZMIIBFaCCARGgggENhj9odHRwOi8vY3JsLm1pY3Jvc29mdC5jb20vcGtpaW5mcmEvQ1JML0FNRSUyMEluZnJhJTIwQ0ElMjAwNS5jcmyGMWh0dHA6Ly9jcmwxLmFtZS5nYmwvY3JsL0FNRSUyMEluZnJhJTIwQ0ElMjAwNS5jcmyGMWh0dHA6Ly9jcmwyLmFtZS5nYmwvY3JsL0FNRSUyMEluZnJhJTIwQ0ElMjAwNS5jcmyGMWh0dHA6Ly9jcmwzLmFtZS5nYmwvY3JsL0FNRSUyMEluZnJhJTIwQ0ElMjAwNS5jcmyGMWh0dHA6Ly9jcmw0LmFtZS5nYmwvY3JsL0FNRSUyMEluZnJhJTIwQ0ElMjAwNS5jcmwwgZ0GA1UdIASBlTCBkjAMBgorBgEEAYI3ewEBMGYGCisGAQQBgjd7AgIwWDBWBggrBgEFBQcCAjBKHkgAMwAzAGUAMAAxADkAMgAxAC0ANABkADYANAAtADQAZgA4AGMALQBhADAANQA1AC0ANQBiAGQAYQBmAGYAZAA1AGUAMwAzAGQwDAYKKwYBBAGCN3sDAjAMBgorBgEEAYI3ewQCMB8GA1UdIwQYMBaAFHrWGYUoeWxxdh5g-PNL76IFQhYdMB0GA1UdJQQWMBQGCCsGAQUFBwMCBggrBgEFBQcDATANBgkqhkiG9w0BAQsFAAOCAQEAL5-mSvqTMKZ-yWP_ZT759pg-E4fR6CLCeXO0jrmpqWWL7kI50BvqMxrc_lgbkvtph9Pxa7ubGsAa1Exeoi8qx0ROCtQv-NyhNyDLePoY5JfVD6QGmvlnIziXrlYvbbnilY_vo-wieWJGJhuESMEaTphDiHpFdEuA2NZNxyxXsQV5fUpa2Rls0wrtnmPPIzhMrpswh3rBEnbxvlgC6SUihf90jSN_Hkn0T201tVzyjd5G1RK9QNqmdL0lKL-OZm8rpl-nwepifa5s6-Qa7cwTV2CMjAXPtsPHtNsPXvte52PFBn_dZiXBQN2njTerWOgNEpj5mIZ-nr3-pWeHhqAXSQ&s=rgJWXbkL7StYGBCdsb5Lz9A6k4nuoFibJ9GajFbzjyBQg7Qzfezml6Nwb4EDfD1_3cV_v2OG0ImCmlC4TmQNIAtNRa99ONDMItWkRvczRHjdyxhS_JcpjlPMJXj5m8z4fVd4bESHgWf9WpiDMPvHWyHdTKdDBfzD51Jg6G95XqrFyc1_b1INy9d5TFs8MWh5AI_9guYWn5wbaSJW8xYae8UQDJuDJGHTqBsifbvzqyM9Tcpq0JpzorzmTZjWqFxmJuJdMEqIBmtuk--1QAxOkoleG0oMGsMcTRp3bBWFLpy-ytMrw3ECuivCYRp-fLSKPrm9oLwLrAuk9gj5UmRUSQ&h=l37jJiUM1Zxh17lWds8GuyaRHRH9ztYX7ilqmnuU82Y
  response:
    body:
      string: "{\n \"name\": \"e9103922-1bf9-4764-bce1-b6bcb6a23f94\",\n \"status\":
        \"Succeeded\",\n \"startTime\": \"2025-02-21T10:34:13.7318267Z\",\n \"endTime\":
        \"2025-02-21T10:38:02.1765934Z\"\n}"
    headers:
      cache-control:
      - no-cache
      content-length:
      - '165'
      content-type:
      - application/json
      date:
      - Fri, 21 Feb 2025 10:38:17 GMT
      expires:
      - '-1'
      pragma:
      - no-cache
      strict-transport-security:
      - max-age=31536000; includeSubDomains
      x-content-type-options:
      - nosniff
      x-ms-operation-identifier:
      - tenantId=54826b22-38d6-4fb2-bad9-b7b93a3e9c5a,objectId=a7250e3a-0e5e-48e2-9a34-45f1f5e1a91e/eastus2euap/349d2852-4b02-4b5c-929a-aaa812ff56f3
      x-ms-ratelimit-remaining-subscription-global-reads:
      - '3748'
    status:
      code: 200
      message: OK
- request:
    body: null
    headers:
      Accept:
      - '*/*'
      Accept-Encoding:
      - gzip, deflate
      CommandName:
      - aks create
      Connection:
      - keep-alive
      ParameterSetName:
      - --resource-group --name --location --dns-name-prefix --node-count --ssh-key-value
        --zones
      User-Agent:
      - AZURECLI/2.69.0 azsdk-python-core/1.31.0 Python/3.12.9 (Windows-10-10.0.19045-SP0)
    method: GET
    uri: https://management.azure.com/subscriptions/00000000-0000-0000-0000-000000000000/resourceGroups/clitest000001/providers/Microsoft.ContainerService/managedClusters/cliakstest000001?api-version=2024-10-01
  response:
    body:
      string: "{\n \"id\": \"/subscriptions/00000000-0000-0000-0000-000000000000/resourcegroups/clitest000001/providers/Microsoft.ContainerService/managedClusters/cliakstest000001\",\n
        \"location\": \"uksouth\",\n \"name\": \"cliakstest000001\",\n \"type\": \"Microsoft.ContainerService/ManagedClusters\",\n
        \"properties\": {\n  \"provisioningState\": \"Succeeded\",\n  \"powerState\":
        {\n   \"code\": \"Running\"\n  },\n  \"kubernetesVersion\": \"1.30\",\n  \"currentKubernetesVersion\":
        \"1.30.9\",\n  \"dnsPrefix\": \"cliaksdns000002\",\n  \"fqdn\": \"cliaksdns000002-afassmwp.hcp.uksouth.azmk8s.io\",\n
        \ \"azurePortalFQDN\": \"cliaksdns000002-afassmwp.portal.hcp.uksouth.azmk8s.io\",\n
        \ \"agentPoolProfiles\": [\n   {\n    \"name\": \"nodepool1\",\n    \"count\":
        3,\n    \"vmSize\": \"Standard_DS2_v2\",\n    \"osDiskSizeGB\": 128,\n    \"osDiskType\":
        \"Managed\",\n    \"kubeletDiskType\": \"OS\",\n    \"maxPods\": 250,\n    \"type\":
        \"VirtualMachineScaleSets\",\n    \"availabilityZones\": [\n     \"1\",\n
        \    \"2\",\n     \"3\"\n    ],\n    \"enableAutoScaling\": false,\n    \"scaleDownMode\":
        \"Delete\",\n    \"provisioningState\": \"Succeeded\",\n    \"powerState\":
        {\n     \"code\": \"Running\"\n    },\n    \"orchestratorVersion\": \"1.30\",\n
        \   \"currentOrchestratorVersion\": \"1.30.9\",\n    \"enableNodePublicIP\":
        false,\n    \"mode\": \"System\",\n    \"enableEncryptionAtHost\": false,\n
        \   \"enableUltraSSD\": false,\n    \"osType\": \"Linux\",\n    \"osSKU\":
        \"Ubuntu\",\n    \"nodeImageVersion\": \"AKSUbuntu-2204gen2containerd-202502.03.0\",\n
        \   \"upgradeSettings\": {\n     \"maxSurge\": \"10%\"\n    },\n    \"enableFIPS\":
        false,\n    \"securityProfile\": {\n     \"enableVTPM\": false,\n     \"enableSecureBoot\":
        false\n    }\n   }\n  ],\n  \"linuxProfile\": {\n   \"adminUsername\": \"azureuser\",\n
        \  \"ssh\": {\n    \"publicKeys\": [\n     {\n      \"keyData\": \"ssh-rsa
        AAAAB3NzaC1yc2EAAAADAQABAAACAQCbIg1guRHbI0lV11wWDt1r2cUdcNd27CJsg+SfgC7miZeubtwUhbsPdhMQsfDyhOWHq1+ZL0M+nJZV63d/1dhmhtgyOqejUwrPlzKhydsbrsdUor+JmNJDdW01v7BXHyuymT8G4s09jCasNOwiufbP/qp72ruu0bIA1nySsvlf9pCQAuFkAnVnf/rFhUlOkhtRpwcq8SUNY2zRHR/EKb/4NWY1JzR4sa3q2fWIJdrrX0DvLoa5g9bIEd4Df79ba7v+yiUBOS0zT2ll+z4g9izHK3EO5d8hL4jYxcjKs+wcslSYRWrascfscLgMlMGh0CdKeNTDjHpGPncaf3Z+FwwwjWeuiNBxv7bJo13/8B/098KlVDl4GZqsoBCEjPyJfV6hO0y/LkRGkk7oHWKgeWAfKtfLItRp00eZ4fcJNK9kCaSMmEugoZWcI7NGbZXzqFWqbpRI7NcDP9+WIQ+i9U5vqWsqd/zng4kbuAJ6UuKqIzB0upYrLShfQE3SAck8oaLhJqqq56VfDuASNpJKidV+zq27HfSBmbXnkR/5AK337dc3MXKJypoK/QPMLKUAP5XLPbs+NddJQV7EZXd29DLgp+fRIg3edpKdO7ZErWhv7d+3Kws+e1Y+ypmR2WIVSwVyBEUfgv2C8Ts9gnTF4pNcEY/S2aBicz5Ew2+jdyGNQQ==
        test@example.com\\n\"\n     }\n    ]\n   }\n  },\n  \"servicePrincipalProfile\":
        {\n   \"clientId\":\"00000000-0000-0000-0000-000000000001\"\n  },\n  \"nodeResourceGroup\":
        \"MC_clitest000001_cliakstest000001_uksouth\",\n  \"enableRBAC\": true,\n
        \ \"supportPlan\": \"KubernetesOfficial\",\n  \"networkProfile\": {\n   \"networkPlugin\":
        \"azure\",\n   \"networkPluginMode\": \"overlay\",\n   \"networkPolicy\":
        \"none\",\n   \"networkDataplane\": \"azure\",\n   \"loadBalancerSku\": \"standard\",\n
        \  \"loadBalancerProfile\": {\n    \"managedOutboundIPs\": {\n     \"count\":
        1\n    },\n    \"effectiveOutboundIPs\": [\n     {\n      \"id\": \"/subscriptions/00000000-0000-0000-0000-000000000000/resourceGroups/MC_clitest000001_cliakstest000001_uksouth/providers/Microsoft.Network/publicIPAddresses/7648b41a-d418-4391-893e-1f1b94e978d5\"\n
        \    }\n    ],\n    \"backendPoolType\": \"nodeIPConfiguration\"\n   },\n
        \  \"podCidr\": \"10.244.0.0/16\",\n   \"serviceCidr\": \"10.0.0.0/16\",\n
        \  \"dnsServiceIP\": \"10.0.0.10\",\n   \"outboundType\": \"loadBalancer\",\n
        \  \"podCidrs\": [\n    \"10.244.0.0/16\"\n   ],\n   \"serviceCidrs\": [\n
        \   \"10.0.0.0/16\"\n   ],\n   \"ipFamilies\": [\n    \"IPv4\"\n   ]\n  },\n
        \ \"maxAgentPools\": 100,\n  \"identityProfile\": {\n   \"kubeletidentity\":
        {\n    \"resourceId\": \"/subscriptions/00000000-0000-0000-0000-000000000000/resourcegroups/MC_clitest000001_cliakstest000001_uksouth/providers/Microsoft.ManagedIdentity/userAssignedIdentities/cliakstest000001-agentpool\",\n
        \   \"clientId\":\"00000000-0000-0000-0000-000000000001\",\n    \"objectId\":\"00000000-0000-0000-0000-000000000001\"\n
        \  }\n  },\n  \"autoUpgradeProfile\": {\n   \"nodeOSUpgradeChannel\": \"NodeImage\"\n
        \ },\n  \"disableLocalAccounts\": false,\n  \"securityProfile\": {},\n  \"storageProfile\":
        {\n   \"diskCSIDriver\": {\n    \"enabled\": true\n   },\n   \"fileCSIDriver\":
        {\n    \"enabled\": true\n   },\n   \"snapshotController\": {\n    \"enabled\":
        true\n   }\n  },\n  \"oidcIssuerProfile\": {\n   \"enabled\": false\n  },\n
        \ \"workloadAutoScalerProfile\": {},\n  \"resourceUID\": \"67b856a46e94d2000137773d\",\n
        \ \"metricsProfile\": {\n   \"costAnalysis\": {\n    \"enabled\": false\n
        \  }\n  }\n },\n \"identity\": {\n  \"type\": \"SystemAssigned\",\n  \"principalId\":\"00000000-0000-0000-0000-000000000001\",\n
        \ \"tenantId\": \"54826b22-38d6-4fb2-bad9-b7b93a3e9c5a\"\n },\n \"sku\": {\n
        \ \"name\": \"Base\",\n  \"tier\": \"Free\"\n }\n}"
    headers:
      cache-control:
      - no-cache
      content-length:
      - '4606'
      content-type:
      - application/json
      date:
      - Fri, 21 Feb 2025 10:38:18 GMT
      expires:
      - '-1'
      pragma:
      - no-cache
      strict-transport-security:
      - max-age=31536000; includeSubDomains
      x-content-type-options:
      - nosniff
      x-ms-ratelimit-remaining-subscription-global-reads:
      - '3747'
    status:
      code: 200
      message: OK
- request:
    body: null
    headers:
      Accept:
      - application/json
      Accept-Encoding:
      - gzip, deflate
      CommandName:
      - aks show
      Connection:
      - keep-alive
      ParameterSetName:
      - -g -n
      User-Agent:
      - AZURECLI/2.69.0 azsdk-python-core/1.31.0 Python/3.12.9 (Windows-10-10.0.19045-SP0)
    method: GET
    uri: https://management.azure.com/subscriptions/00000000-0000-0000-0000-000000000000/resourceGroups/clitest000001/providers/Microsoft.ContainerService/managedClusters/cliakstest000001?api-version=2024-10-01
  response:
    body:
      string: "{\n \"id\": \"/subscriptions/00000000-0000-0000-0000-000000000000/resourcegroups/clitest000001/providers/Microsoft.ContainerService/managedClusters/cliakstest000001\",\n
        \"location\": \"uksouth\",\n \"name\": \"cliakstest000001\",\n \"type\": \"Microsoft.ContainerService/ManagedClusters\",\n
        \"properties\": {\n  \"provisioningState\": \"Succeeded\",\n  \"powerState\":
        {\n   \"code\": \"Running\"\n  },\n  \"kubernetesVersion\": \"1.30\",\n  \"currentKubernetesVersion\":
        \"1.30.9\",\n  \"dnsPrefix\": \"cliaksdns000002\",\n  \"fqdn\": \"cliaksdns000002-afassmwp.hcp.uksouth.azmk8s.io\",\n
        \ \"azurePortalFQDN\": \"cliaksdns000002-afassmwp.portal.hcp.uksouth.azmk8s.io\",\n
        \ \"agentPoolProfiles\": [\n   {\n    \"name\": \"nodepool1\",\n    \"count\":
        3,\n    \"vmSize\": \"Standard_DS2_v2\",\n    \"osDiskSizeGB\": 128,\n    \"osDiskType\":
        \"Managed\",\n    \"kubeletDiskType\": \"OS\",\n    \"maxPods\": 250,\n    \"type\":
        \"VirtualMachineScaleSets\",\n    \"availabilityZones\": [\n     \"1\",\n
        \    \"2\",\n     \"3\"\n    ],\n    \"enableAutoScaling\": false,\n    \"scaleDownMode\":
        \"Delete\",\n    \"provisioningState\": \"Succeeded\",\n    \"powerState\":
        {\n     \"code\": \"Running\"\n    },\n    \"orchestratorVersion\": \"1.30\",\n
        \   \"currentOrchestratorVersion\": \"1.30.9\",\n    \"enableNodePublicIP\":
        false,\n    \"mode\": \"System\",\n    \"enableEncryptionAtHost\": false,\n
        \   \"enableUltraSSD\": false,\n    \"osType\": \"Linux\",\n    \"osSKU\":
        \"Ubuntu\",\n    \"nodeImageVersion\": \"AKSUbuntu-2204gen2containerd-202502.03.0\",\n
        \   \"upgradeSettings\": {\n     \"maxSurge\": \"10%\"\n    },\n    \"enableFIPS\":
        false,\n    \"securityProfile\": {\n     \"enableVTPM\": false,\n     \"enableSecureBoot\":
        false\n    }\n   }\n  ],\n  \"linuxProfile\": {\n   \"adminUsername\": \"azureuser\",\n
        \  \"ssh\": {\n    \"publicKeys\": [\n     {\n      \"keyData\": \"ssh-rsa
        AAAAB3NzaC1yc2EAAAADAQABAAACAQCbIg1guRHbI0lV11wWDt1r2cUdcNd27CJsg+SfgC7miZeubtwUhbsPdhMQsfDyhOWHq1+ZL0M+nJZV63d/1dhmhtgyOqejUwrPlzKhydsbrsdUor+JmNJDdW01v7BXHyuymT8G4s09jCasNOwiufbP/qp72ruu0bIA1nySsvlf9pCQAuFkAnVnf/rFhUlOkhtRpwcq8SUNY2zRHR/EKb/4NWY1JzR4sa3q2fWIJdrrX0DvLoa5g9bIEd4Df79ba7v+yiUBOS0zT2ll+z4g9izHK3EO5d8hL4jYxcjKs+wcslSYRWrascfscLgMlMGh0CdKeNTDjHpGPncaf3Z+FwwwjWeuiNBxv7bJo13/8B/098KlVDl4GZqsoBCEjPyJfV6hO0y/LkRGkk7oHWKgeWAfKtfLItRp00eZ4fcJNK9kCaSMmEugoZWcI7NGbZXzqFWqbpRI7NcDP9+WIQ+i9U5vqWsqd/zng4kbuAJ6UuKqIzB0upYrLShfQE3SAck8oaLhJqqq56VfDuASNpJKidV+zq27HfSBmbXnkR/5AK337dc3MXKJypoK/QPMLKUAP5XLPbs+NddJQV7EZXd29DLgp+fRIg3edpKdO7ZErWhv7d+3Kws+e1Y+ypmR2WIVSwVyBEUfgv2C8Ts9gnTF4pNcEY/S2aBicz5Ew2+jdyGNQQ==
        test@example.com\\n\"\n     }\n    ]\n   }\n  },\n  \"servicePrincipalProfile\":
        {\n   \"clientId\":\"00000000-0000-0000-0000-000000000001\"\n  },\n  \"nodeResourceGroup\":
        \"MC_clitest000001_cliakstest000001_uksouth\",\n  \"enableRBAC\": true,\n
        \ \"supportPlan\": \"KubernetesOfficial\",\n  \"networkProfile\": {\n   \"networkPlugin\":
        \"azure\",\n   \"networkPluginMode\": \"overlay\",\n   \"networkPolicy\":
        \"none\",\n   \"networkDataplane\": \"azure\",\n   \"loadBalancerSku\": \"standard\",\n
        \  \"loadBalancerProfile\": {\n    \"managedOutboundIPs\": {\n     \"count\":
        1\n    },\n    \"effectiveOutboundIPs\": [\n     {\n      \"id\": \"/subscriptions/00000000-0000-0000-0000-000000000000/resourceGroups/MC_clitest000001_cliakstest000001_uksouth/providers/Microsoft.Network/publicIPAddresses/7648b41a-d418-4391-893e-1f1b94e978d5\"\n
        \    }\n    ],\n    \"backendPoolType\": \"nodeIPConfiguration\"\n   },\n
        \  \"podCidr\": \"10.244.0.0/16\",\n   \"serviceCidr\": \"10.0.0.0/16\",\n
        \  \"dnsServiceIP\": \"10.0.0.10\",\n   \"outboundType\": \"loadBalancer\",\n
        \  \"podCidrs\": [\n    \"10.244.0.0/16\"\n   ],\n   \"serviceCidrs\": [\n
        \   \"10.0.0.0/16\"\n   ],\n   \"ipFamilies\": [\n    \"IPv4\"\n   ]\n  },\n
        \ \"maxAgentPools\": 100,\n  \"identityProfile\": {\n   \"kubeletidentity\":
        {\n    \"resourceId\": \"/subscriptions/00000000-0000-0000-0000-000000000000/resourcegroups/MC_clitest000001_cliakstest000001_uksouth/providers/Microsoft.ManagedIdentity/userAssignedIdentities/cliakstest000001-agentpool\",\n
        \   \"clientId\":\"00000000-0000-0000-0000-000000000001\",\n    \"objectId\":\"00000000-0000-0000-0000-000000000001\"\n
        \  }\n  },\n  \"autoUpgradeProfile\": {\n   \"nodeOSUpgradeChannel\": \"NodeImage\"\n
        \ },\n  \"disableLocalAccounts\": false,\n  \"securityProfile\": {},\n  \"storageProfile\":
        {\n   \"diskCSIDriver\": {\n    \"enabled\": true\n   },\n   \"fileCSIDriver\":
        {\n    \"enabled\": true\n   },\n   \"snapshotController\": {\n    \"enabled\":
        true\n   }\n  },\n  \"oidcIssuerProfile\": {\n   \"enabled\": false\n  },\n
        \ \"workloadAutoScalerProfile\": {},\n  \"resourceUID\": \"67b856a46e94d2000137773d\",\n
        \ \"metricsProfile\": {\n   \"costAnalysis\": {\n    \"enabled\": false\n
        \  }\n  }\n },\n \"identity\": {\n  \"type\": \"SystemAssigned\",\n  \"principalId\":\"00000000-0000-0000-0000-000000000001\",\n
        \ \"tenantId\": \"54826b22-38d6-4fb2-bad9-b7b93a3e9c5a\"\n },\n \"sku\": {\n
        \ \"name\": \"Base\",\n  \"tier\": \"Free\"\n }\n}"
    headers:
      cache-control:
      - no-cache
      content-length:
      - '4606'
      content-type:
      - application/json
      date:
      - Fri, 21 Feb 2025 10:38:22 GMT
      expires:
      - '-1'
      pragma:
      - no-cache
      strict-transport-security:
      - max-age=31536000; includeSubDomains
      x-content-type-options:
      - nosniff
      x-ms-ratelimit-remaining-subscription-global-reads:
      - '3749'
    status:
      code: 200
      message: OK
- request:
    body: null
    headers:
      Accept:
      - application/json
      Accept-Encoding:
      - gzip, deflate
      CommandName:
      - aks get-credentials
      Connection:
      - keep-alive
      Content-Length:
      - '0'
      ParameterSetName:
      - -g -n --file
      User-Agent:
      - AZURECLI/2.69.0 azsdk-python-core/1.31.0 Python/3.12.9 (Windows-10-10.0.19045-SP0)
    method: POST
    uri: https://management.azure.com/subscriptions/00000000-0000-0000-0000-000000000000/resourceGroups/clitest000001/providers/Microsoft.ContainerService/managedClusters/cliakstest000001/listClusterUserCredential?api-version=2024-10-01
  response:
    body:
      string: "{\n \"kubeconfigs\": [\n  {\n   \"name\": \"clusterUser\",\n   \"value\":
        \"YXBpVmVyc2lvbjogdjEKY2x1c3RlcnM6Ci0gY2x1c3RlcjoKICAgIGNlcnRpZmljYXRlLWF1dGhvcml0eS1kYXRhOiBMUzB0TFMxQ1JVZEpUaUJEUlZKVVNVWkpRMEZVUlMwdExTMHRDazFKU1VVMlZFTkRRWFJIWjBGM1NVSkJaMGxTUVV4QkwybHVhMnQwZDJKQ1IwdzJUM0JzZGpkR01VMTNSRkZaU2t0dldrbG9kbU5PUVZGRlRFSlJRWGNLUkZSRlRFMUJhMGRCTVZWRlFYaE5RMWt5UlhkSlFtTk9UV3BWZDAxcVNYaE5WRUY1VGxSQmVWZG9aMUJOYWtFeFRsUkJlVTFxUlhoTlJFMHhUVVJLWVFwTlFUQjRRM3BCU2tKblRsWkNRVTFVUVcxT2FFMUpTVU5KYWtGT1FtZHJjV2hyYVVjNWR6QkNRVkZGUmtGQlQwTkJaemhCVFVsSlEwTm5TME5CWjBWQkNqTm5XREZtWmk5NE1tMVRNRU0zYldOSFVqQk1jWFpoTDBOS2RXeFVVVmg0YTNNMFFrZFRTblpvVDNKa1kySnJTSEU0YWpGQ0sweHRiVGxYUlRONE5HRUtaMjR2ZVROcUswaE1ZVkZQYkhkcldFOUVWMmNyUVdkTFprcEpaRFZIT0N0dE0xVkdSbFZKZVVoNGVYZDRlVmhFVjI4NWNrODJkVloyTjNkakswYzBSd3BxYmxoWWNIUlNNbGhQVUhKRFVtdHdVbEJuWkdndmNsYzBTMDg1Tmt3elQydGhiMDl2T1hWeVVtWnFVVnBHZVdKMmVVd3hkVE5oWTBGT01sWjBaVGRhQ21aa1ZWTkpOWFJoUjBWMldIZGliMDR6T0c5Qk1sUlZOMUIyVkZFeVJWYzJZMlZZUzFST1ZIaE5OVFpHV25waWFsaFVkSEJ4WW5ZMU4wTkxNWGh3TW0wS1NIZEliRWxrYjBnck0yVkhUbGd3UzBaVmExSlBZalJpYlVkUFpqQmlWekJCZFVnMmRTdHpUMHROVDBNNGVXZ3lXR2NyYld0aFlqSm1iakEzZEZaWVl3cDJSVVIyYzNJNFMzWkxjVXRWUkhCaGRVVlJSbWcwTmxWWU16TndhbEpvVVdsQk5GWnljazVHWVZoS05HcFNTMGhFSzI5a1lpOURiVGRWVmpWVFMwbEtDamxxVkhvckwwMXJhbWhpZW1oMVVHMDNOMUJaS3pkTU5GRk5OMkp5YkROd0sybGliREYwU25Gc2R5dFhhSFJSWkdaTFZISjZNVWMwY0dwM1R6azFiMDhLTUVoWWJtOVlORXRNWTFJemRYQjBjRzVyT1ZGUldWTmlhbE5OYTJFd1FsZGFTbWxGZEV0d1VXdFJaamRLTVhCRmJEZG9PVGRzUWpneGQwTm9XSFUwTWdwblNFcFVXbXQxT1hOWU1HbDBZa3BxU1RSRU9IZG1RMUJPVVhWbVMwNUJXR2gwZWpCT2VqTlliWEZ1Y0ZBeGVubE5UVlkwV2xSck5sZFViRUpCWW1rckNrdFJRMmhtU1ZSa1MyNW1hbmxYT0RSS1NHSXlUakpTTVZabk1VeDViRXB3ZG1STlMzQmtVRWhoU3l0bVJYQjNaVmhJUms5cWMybzBWSGxQZGpnMFpFOEtORUZIUzJ4T1RIaHNaMlJ3TXk5WGJ6WkVURlY2VGtZMFkwMHZZbmw1U2xwSWRVMDJkR05CYXpsNVZVTkJkMFZCUVdGT1EwMUZRWGRFWjFsRVZsSXdVQXBCVVVndlFrRlJSRUZuUzJ0TlFUaEhRVEZWWkVWM1JVSXZkMUZHVFVGTlFrRm1PSGRJVVZsRVZsSXdUMEpDV1VWR1QyZFhiR0UwUjB4cFpsaHNTRUpyQ210YWJuZE1jVEZoVDBKVkwwMUJNRWREVTNGSFUwbGlNMFJSUlVKRGQxVkJRVFJKUTBGUlFuZHBjekJ1TVc5dFQyNU5ZMUZMZUhkSmFqVndWemxyVGpJS09FUkVMMU5rWTFabGNEUlRiV3RPWjJwNlR5dHhaV3BXVjBOVlN6STRORTFZTVU1UlN6SkRNbkZtTlVOTlNWTm9WM1JOWVdsUk9XWkpPRlpHVjBObVlncDFUM2RMVHpscFoxaDFSMFZLYW1FNGQyUnNia3h4VjJ0TU9VTnFkRkJWZFdwQ1NsWklZMmxGT0RaNVFsWnhZek01VFd0dFdqZDBjRFZQUldwR2FFdzNDblJoWkRkSVJrNTViV3hWUkZNd2RrZEJNVEZQVFcxMmFYWnpOSGNyTlhsa1kyazNaVlZvV1hCMmNESjZWbkpuZUZOalFYUlFabVpZTmxORVZGcHplVU1LYW5kaWIyZzJVMUo0V1ZCSU5ITnhSemc1T1RRMmEyZEVPRXd5YUhSTmFHNXhVME5PV2pkdFFuWjJkREphSzI5SWVrTkNiblpuZVdGVWMyazBjMmR6T1FwTmIwVXZkM0ZWVlRSa2JtUjZNVzkxWjNweFRtVjRiSGxXUkVFd2JFbEdjVnAyUkRKSFlqVkJOM0JzUW05UlNITnZZazR4V1ZWYU1WcHVia2RrZGtWbkNqUnFOVEl4VFd4R1RHSk1NbkZtTkZnck5YRkxhRlJxWmtkUlNUWmFVME16Tmpkb2FGZEZhMFZqYlRoWVVWSlhVMlJuWm5VM1NISm5OSFpWWlZSclRVa0tSeTluUkhORU9VOURSREJ4YldGd00wVkJUVlJTU0VsR00yWkdSRFkxUW10YVRtMVVjWGsxY1V0T2FraDBhV3hEVGt0MlJtbGhSSGxZTXpFclpuQkdOd3BJVG1OM2NXUktiRkJhSzBwUk5rRnhTVVp3VHpNMFkxVmhWSFkzYW10T1dIbFBXRnBLUlRSSWRIUTVVRWRHUTJSeFpHa3dha3B4ZEUweWJXTlpZa3RPQ25wV01ISjFVM2xMVVRRMlFXUk1OVE5HZG1WTVRqVjRaemhMVlVkdWF6Sk5jMGxFWTJaME9HSTFXR1kwVFdGc2RFbEJNVk4zWVhNMWRtUk5TM0owVEVFS2RHODRUalpRWlVOcWRFWXJWaXR0VGxWV1pIVlFWRWxYWjIxbGJGTnlRVlpWTmxCYWFHaGpRVkZxVG1wWE1USllValI0T0U1RFFYWk9PR2QyU2xKdVJncGFVemhQY25vNFVWSkZWRTh6Y2pBdlMzYzlQUW90TFMwdExVVk9SQ0JEUlZKVVNVWkpRMEZVUlMwdExTMHRDZz09CiAgICBzZXJ2ZXI6IGh0dHBzOi8vY2xpYWtzZG5zbm80cmxzMi1hZmFzc213cC5oY3AudWtzb3V0aC5hem1rOHMuaW86NDQzCiAgbmFtZTogY2xpYWtzdGVzdGU0eHR4cwpjb250ZXh0czoKLSBjb250ZXh0OgogICAgY2x1c3RlcjogY2xpYWtzdGVzdGU0eHR4cwogICAgdXNlcjogY2x1c3RlclVzZXJfY2xpdGVzdGc2Nm1zeHphdzRfY2xpYWtzdGVzdGU0eHR4cwogIG5hbWU6IGNsaWFrc3Rlc3RlNHh0eHMKY3VycmVudC1jb250ZXh0OiBjbGlha3N0ZXN0ZTR4dHhzCmtpbmQ6IENvbmZpZwpwcmVmZXJlbmNlczoge30KdXNlcnM6Ci0gbmFtZTogY2x1c3RlclVzZXJfY2xpdGVzdGc2Nm1zeHphdzRfY2xpYWtzdGVzdGU0eHR4cwogIHVzZXI6CiAgICBjbGllbnQtY2VydGlmaWNhdGUtZGF0YTogTFMwdExTMUNSVWRKVGlCRFJWSlVTVVpKUTBGVVJTMHRMUzB0Q2sxSlNVWklha05EUVhkaFowRjNTVUpCWjBsU1FVeFRNREExWXpkeWFqRnBTMGgyV2s1NGFtbENZVEIzUkZGWlNrdHZXa2xvZG1OT1FWRkZURUpSUVhjS1JGUkZURTFCYTBkQk1WVkZRWGhOUTFreVJYZElhR05PVFdwVmQwMXFTWGhOVkVGNVRsUkJlVmRvWTA1TmFtTjNUV3BKZUUxVVFYcE9WRUY1VjJwQmR3cE5VbU4zUmxGWlJGWlJVVXRGZHpWNlpWaE9NRnBYTURaaVYwWjZaRWRXZVdONlJWWk5RazFIUVRGVlJVRjRUVTFpVjBaNlpFZFdlVmt5ZUhCYVZ6VXdDazFKU1VOSmFrRk9RbWRyY1docmFVYzVkekJDUVZGRlJrRkJUME5CWnpoQlRVbEpRME5uUzBOQlowVkJjelJ5ZFRWRlVVd3pWR0YyUlhacWFHdGFObG9LUmtzNWVFcGFVak5GT1hOcFptdHJSRkJ2WWxjdlVUQlRjak4yUW1oRmVWQk5kM28zVVVrMGVFOUVVMmR1VEVzNWNtdDVaa2syYzFoMGRrUmlkbG93TWdvNVIzSjVVMjFPZGl0TVEwMVhSRUUwYzFadlVYTjFUbVJpZVhaaVZuZFhZa2hyWkhoVmRDOUtlVFJpZFVGMWIzTmtURTB5VERNelltUXhWMUkyY21WNENsQjBhVGRvVERrNGIySlNTVTAwWmtnMlZVYzVMMk5LYjB0UlZUZGliRlJ3VURKcGRIRkJabVpUTmk5WFpFbFNUVTVrVTBkU1dVTkhXWEZZYWxSNWNGY0tXamMxYVRscFNraHRVbnBNWVdGRVRWVTNjemxuYlVOSUswSnplV1F2U1hGV04wcE1kSFJQYzFZNVZUUnFUM1pHYUVwQ04zZzNWeXREVEVneFRrZHZlUXBZU0ZJME9GTnZVVU53ZUdKNmVUbFNiMU40YlZSNFVrWnVUUzhyWm1Wb2JVWlFNeTlNVTI5UWNHZE5NMUJhSzJwM01HaG1NMnBDYVdKWVExTnNUeTk2Q2tKMVEzbENXamxuWVRZclRHcHVVbkZ3V25CcWNXRm1VMmxFVUdscE9HUXJNVXRCTTNWSVFXWmFhVGhQVDJGcVpVZGhWbGM1VTI5NFFXaDJaR3BITVdJS1JWbHJUVFpRTnpCdGRHaDFUMHREUkc1UlFXODVMekpHTkZwclEwOTVOMFl5ZDFCWE5YRmpiRVpTT0ZwcWJFZzRjRWd3YW5KVFRFWm1VMjF0WVhsaVlRb3phRkpMTm05V1FtdzNXREJQVDB3elkzZzFWMHBJU2xOSEt6VldUMFpwV1dkWFJUWlZWR0l6VFd0Q1F6UTNTVFphYjNsaGFrazNhVzlCVjI0MldGZFFDakZ3T0M5RFZVNDNNVmxTWkZRdlREaFhOR0pEYVRCa1YzSTRLemcxWnk5UWRISkxVa3MxZURaUFVVaEZlVmN5VmxKTFlWZ3pOaXQ1WTBKck9GTkxjbElLVG5VMmRWcHFUM2hrYnpoUmJsTmlOVFJ3T1VKaU9FVnJjblo2TXpaS1YyNUZTa3hQTkdkc1YxVldVVTU2Unl0blIwMTFTazlGVEZCUlYxZGhlbTlFU2dwYVZHUlViVmxZTWxvME1HbGtPVk5qV2xSTFdVZHNZME5CZDBWQlFXRk9WMDFHVVhkRVoxbEVWbEl3VUVGUlNDOUNRVkZFUVdkWFowMUNUVWRCTVZWa0NrcFJVVTFOUVc5SFEwTnpSMEZSVlVaQ2QwMURUVUYzUjBFeFZXUkZkMFZDTDNkUlEwMUJRWGRJZDFsRVZsSXdha0pDWjNkR2IwRlZOa0poVm5KbldYVUtTamxsVldOSFUxSnRaa0YxY2xadk5FWlVPSGRFVVZsS1MyOWFTV2gyWTA1QlVVVk1RbEZCUkdkblNVSkJRak16U1dwWU5VeEthV3h2UlVKdWJra3JaQXByUlROM2VDdFNia0Z6U0ZRM1dESkpiSEExV21kSlYyc3pOMG9yVEZsRE1HMUlkMjl6Y0ZkQ2FVRlBVV05JV21STk16WnhWbVp4V0V4SlFsZ3JZVFpuQ2s1WmMwNXdia3A2ZEcwMVFtbzJjWGQ0VTFsRFoxbHFaVXBOZEZkb0wyVXhSREpGZDAxd1IyZFZlbFZ1YVV4VFRWSXhjMnR2Yms1bkszVmhPRVJwU21nS1VrbzNkak0yZDA1dGMzSXZhVm95UTJwT1QwZDZPVVJ2Ym1Ob2VIWjViMjQyVHk5Q2NFdGlWQ3ROWWpSME1GVXdWRTlzTWl0T2VrRkZPRlkzZFhwallncElVV05KWkc5d0szQnlRM1J4TDNVeVEwbGFUMjFoWjBodlJVWjRiVUp3TW5SVVRXMXhNMmhTUkc5TU1tNUhZVGRhT0haMFRFeEJWalpIWXl0dU1HZHRDbTlNY0c4MFpWSjBRelptUTFkWGEyUjRUVkp0TWtRNUx6TjVTa1pIUWtsS1ZHeG9PRlJ3WldwR2FUSjRkVUZpYjJ4R1VXbDNWVzF1Y1VaUFVqQkdjRklLYVhGb1MwNTVibXBrZFhkaFJEUXZWRTlIWjFaVFdIcHFTMmwyTW1Ka2Ewa3JZbVZrU0dobU16QlNjbVJ4WkU1a2FXOTVSM016SzNaV05FVktObVZZTWdwVWFuRTRlV3hQUVVaRWJpdGhZMFZ6UTJoVVEwSTJZMHdyVjFCYVpWRkZXRWh0Y1RneFdETldObmRWUlUxUlFqZHdSV1F2TTFwYWRFUjVSVXRuVkhseUNrMDJUV2RyTjFKM1ZXdFRSbk4zVEhreGFGWnVPVEJ6TkhOTE4wdEdOekZhYzI1U2JHMUpWM3BuUlRCU2RYTkhSVEJvWWxSeVRqaHZSbEowVWxSdmIxa0tXRk52Y2xkd2NGWkRObkZQWmpSaWJrRmtURW81V2xSeWNrWXljbTlhWlRKVE1FeEJRVzVrZFhadVdIZHVZVXRtZEhkV2RqRXZiMUZJYzA1TWR6Wmhhd3AxYVhVelpFWlVUSFpuTDJGNk9HTmFlVGxSTVhRNUszQmlaSGRSYmpCR2MwTkJPSGs0YVhGbWJYUlNTVkZxTjJWdWQyRk1SVGROVG5keVdYZzFha1p3Q2xsTEx6bHZNM1o1UzFaaWFqVTFRWEZpVUM4NVJtSkhOZ290TFMwdExVVk9SQ0JEUlZKVVNVWkpRMEZVUlMwdExTMHRDZz09CiAgICBjbGllbnQta2V5LWRhdGE6IExTMHRMUzFDUlVkSlRpQlNVMEVnVUZKSlZrRlVSU0JMUlZrdExTMHRMUXBOU1VsS1NuZEpRa0ZCUzBOQlowVkJjelJ5ZFRWRlVVd3pWR0YyUlhacWFHdGFObHBHU3psNFNscFNNMFU1YzJsbWEydEVVRzlpVnk5Uk1GTnlNM1pDQ21oRmVWQk5kM28zVVVrMGVFOUVVMmR1VEVzNWNtdDVaa2syYzFoMGRrUmlkbG93TWpsSGNubFRiVTUySzB4RFRWZEVRVFJ6Vm05UmMzVk9aR0o1ZG1JS1ZuZFhZa2hyWkhoVmRDOUtlVFJpZFVGMWIzTmtURTB5VERNelltUXhWMUkyY21WNFVIUnBOMmhNT1RodllsSkpUVFJtU0RaVlJ6a3ZZMHB2UzFGVk53cGliRlJ3VURKcGRIRkJabVpUTmk5WFpFbFNUVTVrVTBkU1dVTkhXWEZZYWxSNWNGZGFOelZwT1dsS1NHMVNla3hoWVVSTlZUZHpPV2R0UTBnclFuTjVDbVF2U1hGV04wcE1kSFJQYzFZNVZUUnFUM1pHYUVwQ04zZzNWeXREVEVneFRrZHZlVmhJVWpRNFUyOVJRM0I0WW5wNU9WSnZVM2h0VkhoU1JtNU5MeXNLWm1Wb2JVWlFNeTlNVTI5UWNHZE5NMUJhSzJwM01HaG1NMnBDYVdKWVExTnNUeTk2UW5WRGVVSmFPV2RoTml0TWFtNVNjWEJhY0dweFlXWlRhVVJRYVFwcE9HUXJNVXRCTTNWSVFXWmFhVGhQVDJGcVpVZGhWbGM1VTI5NFFXaDJaR3BITVdKRldXdE5ObEEzTUcxMGFIVlBTME5FYmxGQmJ6a3ZNa1kwV210RENrOTVOMFl5ZDFCWE5YRmpiRVpTT0ZwcWJFZzRjRWd3YW5KVFRFWm1VMjF0WVhsaVlUTm9Va3MyYjFaQ2JEZFlNRTlQVEROamVEVlhTa2hLVTBjck5WWUtUMFpwV1dkWFJUWlZWR0l6VFd0Q1F6UTNTVFphYjNsaGFrazNhVzlCVjI0MldGZFFNWEE0TDBOVlRqY3hXVkprVkM5TU9GYzBZa05wTUdSWGNqZ3JPQW8xWnk5UWRISkxVa3MxZURaUFVVaEZlVmN5VmxKTFlWZ3pOaXQ1WTBKck9GTkxjbEpPZFRaMVdtcFBlR1J2T0ZGdVUySTFOSEE1UW1JNFJXdHlkbm96Q2paS1YyNUZTa3hQTkdkc1YxVldVVTU2Unl0blIwMTFTazlGVEZCUlYxZGhlbTlFU2xwVVpGUnRXVmd5V2pRd2FXUTVVMk5hVkV0WlIyeGpRMEYzUlVFS1FWRkxRMEZuUVhwbk9GZFFhMVZoYlV4cE5rWnFkM1ZLYzB0MlZHdzFUWEpoVkVoU1lrdHhNQ3RXV1VrNWNqbDNNQzlPYzJwdFJ6QkRRazRyV0d4amJ3bzJjVTlOYzA5Nk1HbFJVMHh2YTJneUx6TjRTMkpWYkdaWGJVTlBUMHhHVlZSeWRYUTJNVzlhV1RWNVozQnRjbk5MVUdsRFJWWTVXakZMTTNoUWFWcDRDakZQZDJScVdsWXhSMHRQZDNsRmNtWjZXV3BQT0V0d2VGbHJkR3M0VDBzNE9FRlNaV3RWS3pKSFZuUjFkbWRKTldOVVNscHpjbkZsY1ZwYVZFd3dTRVVLVjBvemJFcFpjWFV5T1dKVFEzbDVUR1pLYTFOaVR6WlFjRWRKZFZkb05HazJVM05LTnpRd1pIWmFiR2t6VUV0R1IyaFdjRkp6VW5kVVptVkJUMmhSYmdwWVVYbDVSblZsYlRVeU9VRXpaMUJ0UWxkMVJrdDVjR28wTmxOWWFXOVBOVVJ2ZVZSMmRFWkpNMUppWVRJNVduWkZhVE16UmtkaE9EQmFWMWx4Um1kNkNrdFZTbU5MT0dkS01HMW5NbVVyYld3MGRGRmhLM0JZVlZSb1V6Um9WVXBLYlhONVltWmpORGg1Ym1Zd00zRnhiR2htZVZjeWRIWllUM2syVlN0eFJqQUthbGhTWkZWTlUxaERhM2hwUlZod1MzZ3ZTRGhZWWxCWGNtc3ZZV3B0Y2tZeFUxUkpVRWNyYTBkblVrOU5XWHB3T1VWQmRrbGxUblZtV1RsbFRrRlFOQXB1V1dodE1FNXhXSG80VmtaVlJGQk1NV0Y0VjBGeWNWQllSMWxQU0U1V1ZVVm1lamhhZEVGSVMzcEdNbTFhZWxWUk5DOVZiV3MxSzA1TVNFRm9jemhuQ2taTE4wTkxUMjR5Y1hsMGMzSnZPREZDVjJZMlVtdGlZbUZ4YmtOSWEweDFRV2h0TVU4ck9VZEtMMU5KVW5wTWNXNUlaR04zWlRsQ1ltVTVjMkU0ZUhrS2QwVjZhRkJLVUVabVZtbDZlVWxXYmk4eFV6VnFTWGR5YWxWU1RqbFFNbEZEVEZwUWRHbFNiRGswZUZFd01IbHBLM2RVTTFOTlRYRnVXVE5HV2taaVpBbzFiVGxWZVcxeVNuZHRTalJuWjBscGIxUTFVR1J3V210SWIzWjZjMmR0UTFWb2RWZElOWEI1YTJKcmVVSmlObHBSVVV0RFFWRkZRWGwzY1d0YVlWRjRDbU53UlZNMmNIQm9NMUpXVFZWWVR6VjBiVGxEY0dSUGIzSXhjRlpPYjJwdU1rTjRVVk12VG1wcGFHdFVMeXQ0Wm10VGFHdzRMM2hzYTBoRFFXTlVhSGtLS3pJMFRYZG5RMjlWVGxaaFMzbEZOa2N5WkZOSVowcG1TV296U0ZkYVZUWkNla0UwT1RCamFsZGFaakJvVGxWR1VsVjNabE0wYlRFNWFWaExabEZrUkFwbkt5czRURkpMY0ZGQ1JVdG1lV016U0hKWGFFWnFZbGN5ZVVSTVYxUlJPSE42VUN0WE5UWlRPRFpRV21SRlptNW9RVkJzYXpWa1VGSlNhVzVHYW5GdENtcDVSREkzTlhsd2FWVTJZV2xTVldRM2QyZGhWR0ZJY0ZaUVNIVTJlRmx6WlhCR2JHRkllRnBDTkhNdlJuaFBWamRqYkdKSWFIVnBORGxMWW1OeVFrZ0tWRkpMT0hoU1dVUkRjMlZKVVcwckwyaG5kWEJ1ZFZOemNUZENiRlZyY1ZsRlQxcFJXR2tyY20xV2VsUnFURkZHVDFVMGRqVjNlVXR4U0cxQ1VubFpNUXBQWVVaTGNVVnZObEZPVmxabFVVdERRVkZGUVRSc09EbHBjVFpXUTJVelpVcHJTRU42YVZCSE5qTTVORVY2YXpBMGVFeE5NU3RRT0RadlJYQjZjbU5qQ21jd1RWY3lZWFpUTTJaaVVEbHViRzlCY1hsNVRTdFdaMk5PV21scVVVWTBhekpyVjBOd2RXUlljelozWjBwRE5IcGlVRTUyVGpGdE9HNDRkaXRXWlZvS1UwdDBUMkV6WlRoTlQzQkVka1ZRVlRoQ2JXaHZRbGcxVlhGbVR6aFhNR2RLVTFCR1RYQlBUVTFpZVdRdlVURnpUV1l5WXpWMU1saGtWbEowYjJNemRncFdPR00yS3pjdlVVeFBUbVYxZWpKQ1VtNTBSWEJKV0hwakswNDFSRkZoTnpaeGMyUlNaVkZaYmxJMmJHaE9ZVVJZY0RkMVVrb3hXakJUVkdKNFVYbDVDbnBoUmpkWWNYQm9aVXBqWW1kQk1Fb3lVRTVLZG5kSVdESk9UV0o2TkZoTldtTmxielpVUkVzMlVFOHZUVlYwU0RoSU0xbENOa0pJTjJNdmR6VktLMk1LTHpWTlJtZFNiSFpGVVd0NlUwMDRjbGMxYjFWbFVDdGpVVTB4WTIxSVFsSXpPVFJFT1RoM1MxUjNTME5CVVVKelNVdFhPVGQ2ZG1GRVJVbHljRGN5V1FwT1EwSndaa0o1V21WQ1ZHaEtTaXN2YVc1aE5IcFNNMU4wU0RaeFp6bHZkR292T1dwdGFXbHRjMEZJYW1ScVZrMVFNakZZV0dveE1XZHVlazk2TDFSVENqTXhkbVZtYUhCdmRqVlJkVzlSY1hsMlNESjFVMnhqVm5aMWRVaFlSalJLT1RJNWFsVmxTVEZ5YWpBMFUwRlZZMHRpU0RBNVYzQlRSamxvTld4SFpVZ0tNRGgwYjFCaFZWQXJTaTl3Y1ZwcGQwb3pNMFJoY0hOemRpOUxhMHhuVjB0T1IyRTBhM2hhU3pad2VGaENaM2hVSzNKWU5HczFSbWg0WVdSaWIxY3hlZ3A2ZFZacVVGWnBjMnN2T0ZZcmNsTTROVkExWTA5WWJrVmhRM1VyUVdkTFZHcDFZM2hVWkM5YVQzaE5TVXhMVjBwa0x6Ukxha3N2WWpkeEsxTnpXVGczQ2t4V2JESk1MMkZ3TVhkdmEzTlNhak5qWWk5NmJTOHZlR1ZCVjNsemRWcExhbEJIYjBNM1MwRmxkeTkwYkc1Tk9VWjZMM1ZsVURFNVZFWlVjVE5IVXpjS1drTkVXa0Z2U1VKQlEySjBhR1ZJUWxndlVGUkxaVFpsVWtkbE5tc3dlVkZKVVM4NVQwaEZUVWhLYmt4d1VWTlhjbG92VlhOV2VVcFFkbUY2Y1RWR2N3cEVhSE4xYVZsd1kwNUdSR3RWZHpsVlluRkpZemRMVlRnemQwNHpLM3B2UVdoVE1qSjBXRVEyVTBwcUx6UmxTVEZ4VVZKU05HaFJla1ZWY3psNlpXdEVDbWRDTlhnNE56VlBVMmhOUkdSR2NWbGlUMlp5WjJsdFp6SjRjREZqVW1oclpsTTJNVVJxVVZOcWRHSlFZVTF3VDJWSlVHOXlRVFJIVUhOb2IwWmtOa01LVVhodmFqSTBWa3BWVjJGU1pXMXZiRnBtTW5SbFRXUkZTV05oVWtWUlMwUTRTMkpHVms1WlEzTnhjWFF2U0VsUmVYQkpOazl6TVU1NFlUbHFNRlp6ZUFwalVrMHlTM05zWVVoUlduaDRURXRQY1hsMWJYTktNbGxHYURONmRrSkZVRk5aVDNGc1NGcDNlbUZQVTBadmVEUjNPRFJ6TDBsNVpYUmpWMkp2UWxCdUNqVjRMMUZOU0RaVFNXODRhMDVpVTFoSVEwNURkbGhIYmpscWNUUndaRlZEWjJkRlFXUldUVTFFTUROWVFrWkpSRmRLYml0a2VUaHVVMmRPVGpObFVYSUtMM2xIVjI5SVNXaEdaQzlOY2t3d1JFMXZWM1ZEWVVKcVNqWlpOa0Z3YTNWUFNFOVpkalpxTDBka1lrSjRUaXRsTTFGVE9VSmpVRkZZTWpGaVkwWTJZZ3BvZURreE9HTnRhbGMwYUZoV04xQm1lU3REWkVsaFNGUmlRVzVuWWtVclFtZENabFV3YnprclFVaFNNRk5qYTBWWkswVjZlSE5UTTFoelpqRjFiVkJ5Q213MFFuTlpTRVZuVVd0UU1uRjJVWHBwS3pKU2VrMURZV012U25STWIzSnhhSEp2ZWtOaVJ6QkdRelJtY2pJdk1YWjFXVVZUVVVZd2FsWkpTRlp4VUZZS2FHdFRhbTFwYTI4NVNrWlNkVU12VTNBNU0yMHlkVEpwUWpKTmJsWjRPV1JpTldkbVIwUktkbFk0VG5jdmMxWXJXR1ZXWldGc1ZGY3JhREJuTHpFMmJncFFNVGgyVm5oV0x6ZEhhelZJYzBGWWQyWlBRVko0Y2pkM09YRk9VVFJxZVhCQlNqaHZhMEUzZHpaR2F6bHFNR05HUkZoV2QzaHVORTFSUFQwS0xTMHRMUzFGVGtRZ1VsTkJJRkJTU1ZaQlZFVWdTMFZaTFMwdExTMEsKICAgIHRva2VuOiB2ZWJmZzd0d2NtNWs3Z2l1c241cWw2dzZ5cDN6amxmbXV5NGIzOWJ5Y3hxYW05eTE4Nzc4NWsxNTdwN25iaGpueGc0cGg0dW5oNnB0azdldHFmbzFwY2xobTRvNTdlMnRxeDE5dnlsaHYyejB5cHVyN3FnaHFjZDBxcmFndjk1ZAo=\"\n
        \ }\n ]\n}"
    headers:
      cache-control:
      - no-cache
      content-length:
      - '13077'
      content-type:
      - application/json
      date:
      - Fri, 21 Feb 2025 10:38:25 GMT
      expires:
      - '-1'
      pragma:
      - no-cache
      strict-transport-security:
      - max-age=31536000; includeSubDomains
      x-content-type-options:
      - nosniff
      x-ms-operation-identifier:
      - tenantId=54826b22-38d6-4fb2-bad9-b7b93a3e9c5a,objectId=a7250e3a-0e5e-48e2-9a34-45f1f5e1a91e/eastus2euap/1ffaa56f-9e75-4978-b020-a53072f26906
      x-ms-ratelimit-remaining-subscription-global-writes:
      - '2999'
      x-ms-ratelimit-remaining-subscription-writes:
      - '199'
    status:
      code: 200
      message: OK
- request:
    body: null
    headers:
      Accept:
      - application/json
      Accept-Encoding:
      - gzip, deflate
      CommandName:
      - aks nodepool add
      Connection:
      - keep-alive
      ParameterSetName:
      - --resource-group --cluster-name --name --node-count --zones
      User-Agent:
      - AZURECLI/2.69.0 azsdk-python-core/1.31.0 Python/3.12.9 (Windows-10-10.0.19045-SP0)
    method: GET
    uri: https://management.azure.com/subscriptions/00000000-0000-0000-0000-000000000000/resourceGroups/clitest000001/providers/Microsoft.ContainerService/managedClusters/cliakstest000001/agentPools?api-version=2024-10-01
  response:
    body:
<<<<<<< HEAD
      string: "{\n \"value\": [\n  {\n   \"id\": \"/subscriptions/00000000-0000-0000-0000-000000000000/resourcegroups/clitest000001/providers/Microsoft.ContainerService/managedClusters/cliakstest000001/agentPools/nodepool1\",\n
        \  \"name\": \"nodepool1\",\n   \"type\": \"Microsoft.ContainerService/managedClusters/agentPools\",\n
        \  \"properties\": {\n    \"count\": 3,\n    \"vmSize\": \"Standard_DS2_v2\",\n
        \   \"osDiskSizeGB\": 128,\n    \"osDiskType\": \"Managed\",\n    \"kubeletDiskType\":
        \"OS\",\n    \"maxPods\": 250,\n    \"type\": \"VirtualMachineScaleSets\",\n
        \   \"availabilityZones\": [\n     \"1\",\n     \"2\",\n     \"3\"\n    ],\n
        \   \"enableAutoScaling\": false,\n    \"scaleDownMode\": \"Delete\",\n    \"provisioningState\":
        \"Succeeded\",\n    \"powerState\": {\n     \"code\": \"Running\"\n    },\n
        \   \"orchestratorVersion\": \"1.30\",\n    \"currentOrchestratorVersion\":
        \"1.30.9\",\n    \"enableNodePublicIP\": false,\n    \"mode\": \"System\",\n
        \   \"enableEncryptionAtHost\": false,\n    \"enableUltraSSD\": false,\n    \"osType\":
        \"Linux\",\n    \"osSKU\": \"Ubuntu\",\n    \"nodeImageVersion\": \"AKSUbuntu-2204gen2containerd-202502.03.0\",\n
        \   \"upgradeSettings\": {\n     \"maxSurge\": \"10%\"\n    },\n    \"enableFIPS\":
        false,\n    \"securityProfile\": {\n     \"enableVTPM\": false,\n     \"enableSecureBoot\":
        false\n    }\n   }\n  }\n ],\n \"nextLink\": \"https://management.azure.com/subscriptions/00000000-0000-0000-0000-000000000000/resourceGroups/clitest000001/providers/Microsoft.ContainerService/managedClusters/cliakstest000001/agentPools?%24skipToken=4601744\\u0026api-version=2024-09-01\\u0026skipToken=4601744\"\n}"
=======
      string: "{\n  \"value\": [\n   {\n    \"id\": \"/subscriptions/00000000-0000-0000-0000-000000000000/resourcegroups/clitest000001/providers/Microsoft.ContainerService/managedClusters/cliakstest000001/agentPools/nodepool1\",\n
        \   \"name\": \"nodepool1\",\n    \"type\": \"Microsoft.ContainerService/managedClusters/agentPools\",\n
        \   \"properties\": {\n     \"count\": 3,\n     \"vmSize\": \"Standard_DS2_v2\",\n
        \    \"osDiskSizeGB\": 128,\n     \"osDiskType\": \"Managed\",\n     \"kubeletDiskType\":
        \"OS\",\n     \"maxPods\": 110,\n     \"type\": \"VirtualMachineScaleSets\",\n
        \    \"availabilityZones\": [\n      \"1\",\n      \"2\",\n      \"3\"\n     ],\n
        \    \"enableAutoScaling\": false,\n     \"provisioningState\": \"Succeeded\",\n
        \    \"powerState\": {\n      \"code\": \"Running\"\n     },\n     \"orchestratorVersion\":
        \"1.25.6\",\n     \"currentOrchestratorVersion\": \"1.25.6\",\n     \"enableNodePublicIP\":
        false,\n     \"mode\": \"System\",\n     \"enableEncryptionAtHost\": false,\n
        \    \"enableUltraSSD\": false,\n     \"osType\": \"Linux\",\n     \"osSKU\":
        \"Ubuntu\",\n     \"nodeImageVersion\": \"AKSUbuntu-2204gen2containerd-202306.19.0\",\n
        \    \"upgradeSettings\": {},\n     \"enableFIPS\": false\n    }\n   }\n  ]\n
        }"
    headers:
      cache-control:
      - no-cache
      content-length:
      - '1105'
      content-type:
      - application/json
      date:
      - Thu, 29 Jun 2023 09:44:11 GMT
      expires:
      - '-1'
      pragma:
      - no-cache
      server:
      - nginx
      strict-transport-security:
      - max-age=31536000; includeSubDomains
      transfer-encoding:
      - chunked
      vary:
      - Accept-Encoding
      x-content-type-options:
      - nosniff
    status:
      code: 200
      message: OK
- request:
    body: '{"properties": {"count": 3, "vmSize": "Standard_DS2_v2", "osDiskSizeGB":
      0, "osType": "Linux", "enableAutoScaling": false, "scaleDownMode": "Delete",
      "type": "VirtualMachineScaleSets", "mode": "User", "upgradeSettings": {}, "availabilityZones":
      ["1", "2", "3"], "enableNodePublicIP": false, "scaleSetPriority": "Regular",
      "scaleSetEvictionPolicy": "Delete", "spotMaxPrice": -1.0, "nodeTaints": [],
      "enableEncryptionAtHost": false, "enableUltraSSD": false, "enableFIPS": false}}'
    headers:
      Accept:
      - application/json
      Accept-Encoding:
      - gzip, deflate
      CommandName:
      - aks nodepool add
      Connection:
      - keep-alive
      Content-Length:
      - '477'
      Content-Type:
      - application/json
      ParameterSetName:
      - --resource-group --cluster-name --name --node-count --zones
      User-Agent:
      - AZURECLI/2.49.0 azsdk-python-azure-mgmt-containerservice/24.0.0 Python/3.8.10
        (Linux-5.15.0-1039-azure-x86_64-with-glibc2.29)
    method: PUT
    uri: https://management.azure.com/subscriptions/00000000-0000-0000-0000-000000000000/resourceGroups/clitest000001/providers/Microsoft.ContainerService/managedClusters/cliakstest000001/agentPools/nodepool2?api-version=2024-10-01
  response:
    body:
      string: "{\n  \"id\": \"/subscriptions/00000000-0000-0000-0000-000000000000/resourcegroups/clitest000001/providers/Microsoft.ContainerService/managedClusters/cliakstest000001/agentPools/nodepool2\",\n
        \ \"name\": \"nodepool2\",\n  \"type\": \"Microsoft.ContainerService/managedClusters/agentPools\",\n
        \ \"properties\": {\n   \"count\": 3,\n   \"vmSize\": \"Standard_DS2_v2\",\n
        \  \"osDiskSizeGB\": 128,\n   \"osDiskType\": \"Managed\",\n   \"kubeletDiskType\":
        \"OS\",\n   \"maxPods\": 110,\n   \"type\": \"VirtualMachineScaleSets\",\n
        \  \"availabilityZones\": [\n    \"1\",\n    \"2\",\n    \"3\"\n   ],\n   \"enableAutoScaling\":
        false,\n   \"scaleDownMode\": \"Delete\",\n   \"provisioningState\": \"Creating\",\n
        \  \"powerState\": {\n    \"code\": \"Running\"\n   },\n   \"orchestratorVersion\":
        \"1.25.6\",\n   \"currentOrchestratorVersion\": \"1.25.6\",\n   \"enableNodePublicIP\":
        false,\n   \"mode\": \"User\",\n   \"enableEncryptionAtHost\": false,\n   \"enableUltraSSD\":
        false,\n   \"osType\": \"Linux\",\n   \"osSKU\": \"Ubuntu\",\n   \"nodeImageVersion\":
        \"AKSUbuntu-2204gen2containerd-202306.19.0\",\n   \"upgradeSettings\": {},\n
        \  \"enableFIPS\": false\n  }\n }"
    headers:
      azure-asyncoperation:
      - https://management.azure.com/subscriptions/00000000-0000-0000-0000-000000000000/providers/Microsoft.ContainerService/locations/eastus/operations/36e58189-2121-41c3-b2ac-87cab1a5cc72?api-version=2017-08-31
      cache-control:
      - no-cache
      content-length:
      - '1039'
      content-type:
      - application/json
      date:
      - Thu, 29 Jun 2023 09:44:16 GMT
      expires:
      - '-1'
      pragma:
      - no-cache
      server:
      - nginx
      strict-transport-security:
      - max-age=31536000; includeSubDomains
      x-content-type-options:
      - nosniff
      x-ms-ratelimit-remaining-subscription-writes:
      - '1198'
    status:
      code: 201
      message: Created
- request:
    body: null
    headers:
      Accept:
      - '*/*'
      Accept-Encoding:
      - gzip, deflate
      CommandName:
      - aks nodepool add
      Connection:
      - keep-alive
      ParameterSetName:
      - --resource-group --cluster-name --name --node-count --zones
      User-Agent:
      - AZURECLI/2.49.0 azsdk-python-azure-mgmt-containerservice/24.0.0 Python/3.8.10
        (Linux-5.15.0-1039-azure-x86_64-with-glibc2.29)
    method: GET
    uri: https://management.azure.com/subscriptions/00000000-0000-0000-0000-000000000000/providers/Microsoft.ContainerService/locations/eastus/operations/36e58189-2121-41c3-b2ac-87cab1a5cc72?api-version=2017-08-31
  response:
    body:
      string: "{\n  \"name\": \"8981e536-2121-c341-b2ac-87cab1a5cc72\",\n  \"status\":
        \"InProgress\",\n  \"startTime\": \"2023-06-29T09:44:16.516443Z\"\n }"
>>>>>>> ff231216
    headers:
      cache-control:
      - no-cache
      content-length:
      - '1491'
      content-type:
      - application/json
      date:
      - Fri, 21 Feb 2025 10:38:27 GMT
      expires:
      - '-1'
      pragma:
      - no-cache
      strict-transport-security:
      - max-age=31536000; includeSubDomains
      x-content-type-options:
      - nosniff
      x-ms-operation-identifier:
      - tenantId=54826b22-38d6-4fb2-bad9-b7b93a3e9c5a,objectId=a7250e3a-0e5e-48e2-9a34-45f1f5e1a91e/eastus2euap/08c272b6-d629-4dea-840f-f7b7d644c693
      x-ms-ratelimit-remaining-subscription-global-reads:
      - '3747'
    status:
      code: 200
      message: OK
- request:
    body: null
    headers:
      Accept:
      - '*/*'
      Accept-Encoding:
      - gzip, deflate
      CommandName:
      - aks nodepool add
      Connection:
      - keep-alive
      ParameterSetName:
      - --resource-group --cluster-name --name --node-count --zones
      User-Agent:
      - AZURECLI/2.69.0 azsdk-python-core/1.31.0 Python/3.12.9 (Windows-10-10.0.19045-SP0)
    method: GET
    uri: https://management.azure.com/subscriptions/00000000-0000-0000-0000-000000000000/resourceGroups/clitest000001/providers/Microsoft.ContainerService/managedClusters/cliakstest000001/agentPools?$skipToken=4601744&api-version=2024-09-01&skipToken=4601744
  response:
    body:
      string: "{\n \"value\": []\n}"
    headers:
      cache-control:
      - no-cache
      content-length:
      - '16'
      content-type:
      - application/json
      date:
      - Fri, 21 Feb 2025 10:38:28 GMT
      expires:
      - '-1'
      pragma:
      - no-cache
      strict-transport-security:
      - max-age=31536000; includeSubDomains
      x-content-type-options:
      - nosniff
      x-ms-operation-identifier:
      - tenantId=54826b22-38d6-4fb2-bad9-b7b93a3e9c5a,objectId=a7250e3a-0e5e-48e2-9a34-45f1f5e1a91e/eastus2euap/8701ebca-5556-431a-a7a1-eccde9c41170
      x-ms-ratelimit-remaining-subscription-global-reads:
      - '3748'
    status:
      code: 200
      message: OK
- request:
    body: '{"properties": {"count": 3, "vmSize": "Standard_DS2_v2", "osType": "Linux",
      "enableAutoScaling": false, "scaleDownMode": "Delete", "type": "VirtualMachineScaleSets",
      "mode": "User", "upgradeSettings": {}, "availabilityZones": ["1", "2", "3"],
      "enableNodePublicIP": false, "scaleSetPriority": "Regular", "scaleSetEvictionPolicy":
      "Delete", "spotMaxPrice": -1.0, "nodeTaints": [], "enableEncryptionAtHost":
      false, "enableUltraSSD": false, "enableFIPS": false}}'
    headers:
      Accept:
      - application/json
      Accept-Encoding:
      - gzip, deflate
      CommandName:
      - aks nodepool add
      Connection:
      - keep-alive
      Content-Length:
      - '458'
      Content-Type:
      - application/json
      ParameterSetName:
      - --resource-group --cluster-name --name --node-count --zones
      User-Agent:
      - AZURECLI/2.69.0 azsdk-python-core/1.31.0 Python/3.12.9 (Windows-10-10.0.19045-SP0)
    method: PUT
    uri: https://management.azure.com/subscriptions/00000000-0000-0000-0000-000000000000/resourceGroups/clitest000001/providers/Microsoft.ContainerService/managedClusters/cliakstest000001/agentPools/nodepool2?api-version=2024-09-01
  response:
    body:
      string: "{\n \"id\": \"/subscriptions/00000000-0000-0000-0000-000000000000/resourcegroups/clitest000001/providers/Microsoft.ContainerService/managedClusters/cliakstest000001/agentPools/nodepool2\",\n
        \"name\": \"nodepool2\",\n \"type\": \"Microsoft.ContainerService/managedClusters/agentPools\",\n
        \"properties\": {\n  \"count\": 3,\n  \"vmSize\": \"Standard_DS2_v2\",\n  \"osDiskSizeGB\":
        128,\n  \"osDiskType\": \"Managed\",\n  \"kubeletDiskType\": \"OS\",\n  \"maxPods\":
        250,\n  \"type\": \"VirtualMachineScaleSets\",\n  \"availabilityZones\": [\n
        \  \"1\",\n   \"2\",\n   \"3\"\n  ],\n  \"enableAutoScaling\": false,\n  \"scaleDownMode\":
        \"Delete\",\n  \"provisioningState\": \"Creating\",\n  \"powerState\": {\n
        \  \"code\": \"Running\"\n  },\n  \"orchestratorVersion\": \"1.30\",\n  \"currentOrchestratorVersion\":
        \"1.30.9\",\n  \"enableNodePublicIP\": false,\n  \"mode\": \"User\",\n  \"enableEncryptionAtHost\":
        false,\n  \"enableUltraSSD\": false,\n  \"osType\": \"Linux\",\n  \"osSKU\":
        \"Ubuntu\",\n  \"nodeImageVersion\": \"AKSUbuntu-2204gen2containerd-202502.03.0\",\n
        \ \"upgradeSettings\": {},\n  \"enableFIPS\": false,\n  \"securityProfile\":
        {\n   \"enableVTPM\": false,\n   \"enableSecureBoot\": false\n  }\n }\n}"
    headers:
      azure-asyncoperation:
      - https://management.azure.com/subscriptions/00000000-0000-0000-0000-000000000000/providers/Microsoft.ContainerService/locations/uksouth/operations/9ef74730-d825-4888-89c5-d8877364a51b?api-version=2016-03-30&t=638757311157174970&c=MIIHhjCCBm6gAwIBAgITfAaX0D2c-iM1n_047QAABpfQPTANBgkqhkiG9w0BAQsFADBEMRMwEQYKCZImiZPyLGQBGRYDR0JMMRMwEQYKCZImiZPyLGQBGRYDQU1FMRgwFgYDVQQDEw9BTUUgSW5mcmEgQ0EgMDUwHhcNMjUwMTIzMTIzMzI3WhcNMjUwNDIzMTIzMzI3WjBAMT4wPAYDVQQDEzVhc3luY29wZXJhdGlvbnNpZ25pbmdjZXJ0aWZpY2F0ZS5tYW5hZ2VtZW50LmF6dXJlLmNvbTCCASIwDQYJKoZIhvcNAQEBBQADggEPADCCAQoCggEBAMT6cGM0B3y7ALaE-Skle4LGL_KvvE0RUfR5t5rwMeM3CUzeYQjKDViOQv-6ECcNTQ188o9xa72JZw6T10LTAadlAlNEt-D4ZgXojTXXdRtgYN-AZ-uCCkJCPAJEWs5EDD7mSbt4aK42yALzlx5HkO8DReVYve0sKKD5r_M3y_OScnMTmV2SqALMQFfQHE2BCDOEjnPMJyRgh-7NvAqTuj-04DaveAIZSPJ9ljaYUCJ6fuyHJpPPDJvqzMYvVtE8OSAbxMClc2r5faOd2VDJXmbWWCx5jgb6bsGk0OJlSYIWH4DG7ERimIDapcgwLFJy4o8a8bkK0bi9A_5dTellBPUCAwEAAaOCBHMwggRvMCcGCSsGAQQBgjcVCgQaMBgwCgYIKwYBBQUHAwIwCgYIKwYBBQUHAwEwPAYJKwYBBAGCNxUHBC8wLQYlKwYBBAGCNxUIhpDjDYTVtHiE8Ys-hZvdFs6dEoFgh8fIENbYcQIBZAIBBjCCAcsGCCsGAQUFBwEBBIIBvTCCAbkwYwYIKwYBBQUHMAKGV2h0dHA6Ly9jcmwubWljcm9zb2Z0LmNvbS9wa2lpbmZyYS9DZXJ0cy9DTzFQS0lJTlRDQTAxLkFNRS5HQkxfQU1FJTIwSW5mcmElMjBDQSUyMDA1LmNydDBTBggrBgEFBQcwAoZHaHR0cDovL2NybDEuYW1lLmdibC9haWEvQ08xUEtJSU5UQ0EwMS5BTUUuR0JMX0FNRSUyMEluZnJhJTIwQ0ElMjAwNS5jcnQwUwYIKwYBBQUHMAKGR2h0dHA6Ly9jcmwyLmFtZS5nYmwvYWlhL0NPMVBLSUlOVENBMDEuQU1FLkdCTF9BTUUlMjBJbmZyYSUyMENBJTIwMDUuY3J0MFMGCCsGAQUFBzAChkdodHRwOi8vY3JsMy5hbWUuZ2JsL2FpYS9DTzFQS0lJTlRDQTAxLkFNRS5HQkxfQU1FJTIwSW5mcmElMjBDQSUyMDA1LmNydDBTBggrBgEFBQcwAoZHaHR0cDovL2NybDQuYW1lLmdibC9haWEvQ08xUEtJSU5UQ0EwMS5BTUUuR0JMX0FNRSUyMEluZnJhJTIwQ0ElMjAwNS5jcnQwHQYDVR0OBBYEFM-T8L9nIeCFTohGWTDyVFKymXV6MA4GA1UdDwEB_wQEAwIFoDCCASYGA1UdHwSCAR0wggEZMIIBFaCCARGgggENhj9odHRwOi8vY3JsLm1pY3Jvc29mdC5jb20vcGtpaW5mcmEvQ1JML0FNRSUyMEluZnJhJTIwQ0ElMjAwNS5jcmyGMWh0dHA6Ly9jcmwxLmFtZS5nYmwvY3JsL0FNRSUyMEluZnJhJTIwQ0ElMjAwNS5jcmyGMWh0dHA6Ly9jcmwyLmFtZS5nYmwvY3JsL0FNRSUyMEluZnJhJTIwQ0ElMjAwNS5jcmyGMWh0dHA6Ly9jcmwzLmFtZS5nYmwvY3JsL0FNRSUyMEluZnJhJTIwQ0ElMjAwNS5jcmyGMWh0dHA6Ly9jcmw0LmFtZS5nYmwvY3JsL0FNRSUyMEluZnJhJTIwQ0ElMjAwNS5jcmwwgZ0GA1UdIASBlTCBkjAMBgorBgEEAYI3ewEBMGYGCisGAQQBgjd7AgIwWDBWBggrBgEFBQcCAjBKHkgAMwAzAGUAMAAxADkAMgAxAC0ANABkADYANAAtADQAZgA4AGMALQBhADAANQA1AC0ANQBiAGQAYQBmAGYAZAA1AGUAMwAzAGQwDAYKKwYBBAGCN3sDAjAMBgorBgEEAYI3ewQCMB8GA1UdIwQYMBaAFHrWGYUoeWxxdh5g-PNL76IFQhYdMB0GA1UdJQQWMBQGCCsGAQUFBwMCBggrBgEFBQcDATANBgkqhkiG9w0BAQsFAAOCAQEAL5-mSvqTMKZ-yWP_ZT759pg-E4fR6CLCeXO0jrmpqWWL7kI50BvqMxrc_lgbkvtph9Pxa7ubGsAa1Exeoi8qx0ROCtQv-NyhNyDLePoY5JfVD6QGmvlnIziXrlYvbbnilY_vo-wieWJGJhuESMEaTphDiHpFdEuA2NZNxyxXsQV5fUpa2Rls0wrtnmPPIzhMrpswh3rBEnbxvlgC6SUihf90jSN_Hkn0T201tVzyjd5G1RK9QNqmdL0lKL-OZm8rpl-nwepifa5s6-Qa7cwTV2CMjAXPtsPHtNsPXvte52PFBn_dZiXBQN2njTerWOgNEpj5mIZ-nr3-pWeHhqAXSQ&s=sVGH1f6Y7X0kEX9gv6OGu8aay53VmR5UDRproLv4GEp_YfXHor2Ki6h1KgrMfWMdKK4J4xi2fxg--TtSeFCFhv0nysBjHL6fGSULOHdvG7Ys9t_hPLEi7c7WYZcU7X8bppLMUBmtAYL-XkEFSQi00HC1JZo93U1jYJMGiA1ucB7QQvz6eplavb4VZklnSNdhPGEv1FvLdgxgBdLYs5ViQ_ljUBGfWh9MnBfv5bVKYxuAq_Y1hn8KmTpiQf6UrRhB4_wGOQSj39AU5L3FMJbju2FoLCyE82xtGrcZmWvoJElAgsDBVo7uQuXFUW61V0tV3n-A_9calgiS72TpQKFdzg&h=CYD0V-uhqv-Pb8wIOSE422iW9RWCnY8_jV2s7-pbRNw
      cache-control:
      - no-cache
      content-length:
      - '1083'
      content-type:
      - application/json
      date:
      - Fri, 21 Feb 2025 10:38:34 GMT
      expires:
      - '-1'
      pragma:
      - no-cache
      strict-transport-security:
      - max-age=31536000; includeSubDomains
      x-content-type-options:
      - nosniff
      x-ms-operation-identifier:
      - tenantId=54826b22-38d6-4fb2-bad9-b7b93a3e9c5a,objectId=a7250e3a-0e5e-48e2-9a34-45f1f5e1a91e/eastus2euap/890e2a24-e202-4b18-bd2f-0596d22a388a
      x-ms-ratelimit-remaining-subscription-global-writes:
      - '2999'
      x-ms-ratelimit-remaining-subscription-writes:
      - '199'
    status:
      code: 201
      message: Created
- request:
    body: null
    headers:
      Accept:
      - '*/*'
      Accept-Encoding:
      - gzip, deflate
      CommandName:
      - aks nodepool add
      Connection:
      - keep-alive
      ParameterSetName:
      - --resource-group --cluster-name --name --node-count --zones
      User-Agent:
      - AZURECLI/2.69.0 azsdk-python-core/1.31.0 Python/3.12.9 (Windows-10-10.0.19045-SP0)
    method: GET
    uri: https://management.azure.com/subscriptions/00000000-0000-0000-0000-000000000000/providers/Microsoft.ContainerService/locations/uksouth/operations/9ef74730-d825-4888-89c5-d8877364a51b?api-version=2016-03-30&t=638757311157174970&c=MIIHhjCCBm6gAwIBAgITfAaX0D2c-iM1n_047QAABpfQPTANBgkqhkiG9w0BAQsFADBEMRMwEQYKCZImiZPyLGQBGRYDR0JMMRMwEQYKCZImiZPyLGQBGRYDQU1FMRgwFgYDVQQDEw9BTUUgSW5mcmEgQ0EgMDUwHhcNMjUwMTIzMTIzMzI3WhcNMjUwNDIzMTIzMzI3WjBAMT4wPAYDVQQDEzVhc3luY29wZXJhdGlvbnNpZ25pbmdjZXJ0aWZpY2F0ZS5tYW5hZ2VtZW50LmF6dXJlLmNvbTCCASIwDQYJKoZIhvcNAQEBBQADggEPADCCAQoCggEBAMT6cGM0B3y7ALaE-Skle4LGL_KvvE0RUfR5t5rwMeM3CUzeYQjKDViOQv-6ECcNTQ188o9xa72JZw6T10LTAadlAlNEt-D4ZgXojTXXdRtgYN-AZ-uCCkJCPAJEWs5EDD7mSbt4aK42yALzlx5HkO8DReVYve0sKKD5r_M3y_OScnMTmV2SqALMQFfQHE2BCDOEjnPMJyRgh-7NvAqTuj-04DaveAIZSPJ9ljaYUCJ6fuyHJpPPDJvqzMYvVtE8OSAbxMClc2r5faOd2VDJXmbWWCx5jgb6bsGk0OJlSYIWH4DG7ERimIDapcgwLFJy4o8a8bkK0bi9A_5dTellBPUCAwEAAaOCBHMwggRvMCcGCSsGAQQBgjcVCgQaMBgwCgYIKwYBBQUHAwIwCgYIKwYBBQUHAwEwPAYJKwYBBAGCNxUHBC8wLQYlKwYBBAGCNxUIhpDjDYTVtHiE8Ys-hZvdFs6dEoFgh8fIENbYcQIBZAIBBjCCAcsGCCsGAQUFBwEBBIIBvTCCAbkwYwYIKwYBBQUHMAKGV2h0dHA6Ly9jcmwubWljcm9zb2Z0LmNvbS9wa2lpbmZyYS9DZXJ0cy9DTzFQS0lJTlRDQTAxLkFNRS5HQkxfQU1FJTIwSW5mcmElMjBDQSUyMDA1LmNydDBTBggrBgEFBQcwAoZHaHR0cDovL2NybDEuYW1lLmdibC9haWEvQ08xUEtJSU5UQ0EwMS5BTUUuR0JMX0FNRSUyMEluZnJhJTIwQ0ElMjAwNS5jcnQwUwYIKwYBBQUHMAKGR2h0dHA6Ly9jcmwyLmFtZS5nYmwvYWlhL0NPMVBLSUlOVENBMDEuQU1FLkdCTF9BTUUlMjBJbmZyYSUyMENBJTIwMDUuY3J0MFMGCCsGAQUFBzAChkdodHRwOi8vY3JsMy5hbWUuZ2JsL2FpYS9DTzFQS0lJTlRDQTAxLkFNRS5HQkxfQU1FJTIwSW5mcmElMjBDQSUyMDA1LmNydDBTBggrBgEFBQcwAoZHaHR0cDovL2NybDQuYW1lLmdibC9haWEvQ08xUEtJSU5UQ0EwMS5BTUUuR0JMX0FNRSUyMEluZnJhJTIwQ0ElMjAwNS5jcnQwHQYDVR0OBBYEFM-T8L9nIeCFTohGWTDyVFKymXV6MA4GA1UdDwEB_wQEAwIFoDCCASYGA1UdHwSCAR0wggEZMIIBFaCCARGgggENhj9odHRwOi8vY3JsLm1pY3Jvc29mdC5jb20vcGtpaW5mcmEvQ1JML0FNRSUyMEluZnJhJTIwQ0ElMjAwNS5jcmyGMWh0dHA6Ly9jcmwxLmFtZS5nYmwvY3JsL0FNRSUyMEluZnJhJTIwQ0ElMjAwNS5jcmyGMWh0dHA6Ly9jcmwyLmFtZS5nYmwvY3JsL0FNRSUyMEluZnJhJTIwQ0ElMjAwNS5jcmyGMWh0dHA6Ly9jcmwzLmFtZS5nYmwvY3JsL0FNRSUyMEluZnJhJTIwQ0ElMjAwNS5jcmyGMWh0dHA6Ly9jcmw0LmFtZS5nYmwvY3JsL0FNRSUyMEluZnJhJTIwQ0ElMjAwNS5jcmwwgZ0GA1UdIASBlTCBkjAMBgorBgEEAYI3ewEBMGYGCisGAQQBgjd7AgIwWDBWBggrBgEFBQcCAjBKHkgAMwAzAGUAMAAxADkAMgAxAC0ANABkADYANAAtADQAZgA4AGMALQBhADAANQA1AC0ANQBiAGQAYQBmAGYAZAA1AGUAMwAzAGQwDAYKKwYBBAGCN3sDAjAMBgorBgEEAYI3ewQCMB8GA1UdIwQYMBaAFHrWGYUoeWxxdh5g-PNL76IFQhYdMB0GA1UdJQQWMBQGCCsGAQUFBwMCBggrBgEFBQcDATANBgkqhkiG9w0BAQsFAAOCAQEAL5-mSvqTMKZ-yWP_ZT759pg-E4fR6CLCeXO0jrmpqWWL7kI50BvqMxrc_lgbkvtph9Pxa7ubGsAa1Exeoi8qx0ROCtQv-NyhNyDLePoY5JfVD6QGmvlnIziXrlYvbbnilY_vo-wieWJGJhuESMEaTphDiHpFdEuA2NZNxyxXsQV5fUpa2Rls0wrtnmPPIzhMrpswh3rBEnbxvlgC6SUihf90jSN_Hkn0T201tVzyjd5G1RK9QNqmdL0lKL-OZm8rpl-nwepifa5s6-Qa7cwTV2CMjAXPtsPHtNsPXvte52PFBn_dZiXBQN2njTerWOgNEpj5mIZ-nr3-pWeHhqAXSQ&s=sVGH1f6Y7X0kEX9gv6OGu8aay53VmR5UDRproLv4GEp_YfXHor2Ki6h1KgrMfWMdKK4J4xi2fxg--TtSeFCFhv0nysBjHL6fGSULOHdvG7Ys9t_hPLEi7c7WYZcU7X8bppLMUBmtAYL-XkEFSQi00HC1JZo93U1jYJMGiA1ucB7QQvz6eplavb4VZklnSNdhPGEv1FvLdgxgBdLYs5ViQ_ljUBGfWh9MnBfv5bVKYxuAq_Y1hn8KmTpiQf6UrRhB4_wGOQSj39AU5L3FMJbju2FoLCyE82xtGrcZmWvoJElAgsDBVo7uQuXFUW61V0tV3n-A_9calgiS72TpQKFdzg&h=CYD0V-uhqv-Pb8wIOSE422iW9RWCnY8_jV2s7-pbRNw
  response:
    body:
      string: "{\n \"name\": \"9ef74730-d825-4888-89c5-d8877364a51b\",\n \"status\":
        \"InProgress\",\n \"startTime\": \"2025-02-21T10:38:35.5938073Z\"\n}"
    headers:
      cache-control:
      - no-cache
      content-length:
      - '122'
      content-type:
      - application/json
      date:
      - Fri, 21 Feb 2025 10:38:35 GMT
      expires:
      - '-1'
      pragma:
      - no-cache
      strict-transport-security:
      - max-age=31536000; includeSubDomains
      x-content-type-options:
      - nosniff
      x-ms-operation-identifier:
      - tenantId=54826b22-38d6-4fb2-bad9-b7b93a3e9c5a,objectId=a7250e3a-0e5e-48e2-9a34-45f1f5e1a91e/eastus2euap/a595454a-fd3c-4e28-9544-e3905456e824
      x-ms-ratelimit-remaining-subscription-global-reads:
      - '3748'
    status:
      code: 200
      message: OK
- request:
    body: null
    headers:
      Accept:
      - '*/*'
      Accept-Encoding:
      - gzip, deflate
      CommandName:
      - aks nodepool add
      Connection:
      - keep-alive
      ParameterSetName:
      - --resource-group --cluster-name --name --node-count --zones
      User-Agent:
      - AZURECLI/2.69.0 azsdk-python-core/1.31.0 Python/3.12.9 (Windows-10-10.0.19045-SP0)
    method: GET
    uri: https://management.azure.com/subscriptions/00000000-0000-0000-0000-000000000000/providers/Microsoft.ContainerService/locations/uksouth/operations/9ef74730-d825-4888-89c5-d8877364a51b?api-version=2016-03-30&t=638757311157174970&c=MIIHhjCCBm6gAwIBAgITfAaX0D2c-iM1n_047QAABpfQPTANBgkqhkiG9w0BAQsFADBEMRMwEQYKCZImiZPyLGQBGRYDR0JMMRMwEQYKCZImiZPyLGQBGRYDQU1FMRgwFgYDVQQDEw9BTUUgSW5mcmEgQ0EgMDUwHhcNMjUwMTIzMTIzMzI3WhcNMjUwNDIzMTIzMzI3WjBAMT4wPAYDVQQDEzVhc3luY29wZXJhdGlvbnNpZ25pbmdjZXJ0aWZpY2F0ZS5tYW5hZ2VtZW50LmF6dXJlLmNvbTCCASIwDQYJKoZIhvcNAQEBBQADggEPADCCAQoCggEBAMT6cGM0B3y7ALaE-Skle4LGL_KvvE0RUfR5t5rwMeM3CUzeYQjKDViOQv-6ECcNTQ188o9xa72JZw6T10LTAadlAlNEt-D4ZgXojTXXdRtgYN-AZ-uCCkJCPAJEWs5EDD7mSbt4aK42yALzlx5HkO8DReVYve0sKKD5r_M3y_OScnMTmV2SqALMQFfQHE2BCDOEjnPMJyRgh-7NvAqTuj-04DaveAIZSPJ9ljaYUCJ6fuyHJpPPDJvqzMYvVtE8OSAbxMClc2r5faOd2VDJXmbWWCx5jgb6bsGk0OJlSYIWH4DG7ERimIDapcgwLFJy4o8a8bkK0bi9A_5dTellBPUCAwEAAaOCBHMwggRvMCcGCSsGAQQBgjcVCgQaMBgwCgYIKwYBBQUHAwIwCgYIKwYBBQUHAwEwPAYJKwYBBAGCNxUHBC8wLQYlKwYBBAGCNxUIhpDjDYTVtHiE8Ys-hZvdFs6dEoFgh8fIENbYcQIBZAIBBjCCAcsGCCsGAQUFBwEBBIIBvTCCAbkwYwYIKwYBBQUHMAKGV2h0dHA6Ly9jcmwubWljcm9zb2Z0LmNvbS9wa2lpbmZyYS9DZXJ0cy9DTzFQS0lJTlRDQTAxLkFNRS5HQkxfQU1FJTIwSW5mcmElMjBDQSUyMDA1LmNydDBTBggrBgEFBQcwAoZHaHR0cDovL2NybDEuYW1lLmdibC9haWEvQ08xUEtJSU5UQ0EwMS5BTUUuR0JMX0FNRSUyMEluZnJhJTIwQ0ElMjAwNS5jcnQwUwYIKwYBBQUHMAKGR2h0dHA6Ly9jcmwyLmFtZS5nYmwvYWlhL0NPMVBLSUlOVENBMDEuQU1FLkdCTF9BTUUlMjBJbmZyYSUyMENBJTIwMDUuY3J0MFMGCCsGAQUFBzAChkdodHRwOi8vY3JsMy5hbWUuZ2JsL2FpYS9DTzFQS0lJTlRDQTAxLkFNRS5HQkxfQU1FJTIwSW5mcmElMjBDQSUyMDA1LmNydDBTBggrBgEFBQcwAoZHaHR0cDovL2NybDQuYW1lLmdibC9haWEvQ08xUEtJSU5UQ0EwMS5BTUUuR0JMX0FNRSUyMEluZnJhJTIwQ0ElMjAwNS5jcnQwHQYDVR0OBBYEFM-T8L9nIeCFTohGWTDyVFKymXV6MA4GA1UdDwEB_wQEAwIFoDCCASYGA1UdHwSCAR0wggEZMIIBFaCCARGgggENhj9odHRwOi8vY3JsLm1pY3Jvc29mdC5jb20vcGtpaW5mcmEvQ1JML0FNRSUyMEluZnJhJTIwQ0ElMjAwNS5jcmyGMWh0dHA6Ly9jcmwxLmFtZS5nYmwvY3JsL0FNRSUyMEluZnJhJTIwQ0ElMjAwNS5jcmyGMWh0dHA6Ly9jcmwyLmFtZS5nYmwvY3JsL0FNRSUyMEluZnJhJTIwQ0ElMjAwNS5jcmyGMWh0dHA6Ly9jcmwzLmFtZS5nYmwvY3JsL0FNRSUyMEluZnJhJTIwQ0ElMjAwNS5jcmyGMWh0dHA6Ly9jcmw0LmFtZS5nYmwvY3JsL0FNRSUyMEluZnJhJTIwQ0ElMjAwNS5jcmwwgZ0GA1UdIASBlTCBkjAMBgorBgEEAYI3ewEBMGYGCisGAQQBgjd7AgIwWDBWBggrBgEFBQcCAjBKHkgAMwAzAGUAMAAxADkAMgAxAC0ANABkADYANAAtADQAZgA4AGMALQBhADAANQA1AC0ANQBiAGQAYQBmAGYAZAA1AGUAMwAzAGQwDAYKKwYBBAGCN3sDAjAMBgorBgEEAYI3ewQCMB8GA1UdIwQYMBaAFHrWGYUoeWxxdh5g-PNL76IFQhYdMB0GA1UdJQQWMBQGCCsGAQUFBwMCBggrBgEFBQcDATANBgkqhkiG9w0BAQsFAAOCAQEAL5-mSvqTMKZ-yWP_ZT759pg-E4fR6CLCeXO0jrmpqWWL7kI50BvqMxrc_lgbkvtph9Pxa7ubGsAa1Exeoi8qx0ROCtQv-NyhNyDLePoY5JfVD6QGmvlnIziXrlYvbbnilY_vo-wieWJGJhuESMEaTphDiHpFdEuA2NZNxyxXsQV5fUpa2Rls0wrtnmPPIzhMrpswh3rBEnbxvlgC6SUihf90jSN_Hkn0T201tVzyjd5G1RK9QNqmdL0lKL-OZm8rpl-nwepifa5s6-Qa7cwTV2CMjAXPtsPHtNsPXvte52PFBn_dZiXBQN2njTerWOgNEpj5mIZ-nr3-pWeHhqAXSQ&s=sVGH1f6Y7X0kEX9gv6OGu8aay53VmR5UDRproLv4GEp_YfXHor2Ki6h1KgrMfWMdKK4J4xi2fxg--TtSeFCFhv0nysBjHL6fGSULOHdvG7Ys9t_hPLEi7c7WYZcU7X8bppLMUBmtAYL-XkEFSQi00HC1JZo93U1jYJMGiA1ucB7QQvz6eplavb4VZklnSNdhPGEv1FvLdgxgBdLYs5ViQ_ljUBGfWh9MnBfv5bVKYxuAq_Y1hn8KmTpiQf6UrRhB4_wGOQSj39AU5L3FMJbju2FoLCyE82xtGrcZmWvoJElAgsDBVo7uQuXFUW61V0tV3n-A_9calgiS72TpQKFdzg&h=CYD0V-uhqv-Pb8wIOSE422iW9RWCnY8_jV2s7-pbRNw
  response:
    body:
      string: "{\n \"name\": \"9ef74730-d825-4888-89c5-d8877364a51b\",\n \"status\":
        \"InProgress\",\n \"startTime\": \"2025-02-21T10:38:35.5938073Z\"\n}"
    headers:
      cache-control:
      - no-cache
      content-length:
      - '122'
      content-type:
      - application/json
      date:
      - Fri, 21 Feb 2025 10:39:06 GMT
      expires:
      - '-1'
      pragma:
      - no-cache
      strict-transport-security:
      - max-age=31536000; includeSubDomains
      x-content-type-options:
      - nosniff
      x-ms-operation-identifier:
      - tenantId=54826b22-38d6-4fb2-bad9-b7b93a3e9c5a,objectId=a7250e3a-0e5e-48e2-9a34-45f1f5e1a91e/eastus2euap/1b6f91dc-275b-442a-9829-dd2d0f4ab777
      x-ms-ratelimit-remaining-subscription-global-reads:
      - '3748'
    status:
      code: 200
      message: OK
- request:
    body: null
    headers:
      Accept:
      - '*/*'
      Accept-Encoding:
      - gzip, deflate
      CommandName:
      - aks nodepool add
      Connection:
      - keep-alive
      ParameterSetName:
      - --resource-group --cluster-name --name --node-count --zones
      User-Agent:
      - AZURECLI/2.69.0 azsdk-python-core/1.31.0 Python/3.12.9 (Windows-10-10.0.19045-SP0)
    method: GET
    uri: https://management.azure.com/subscriptions/00000000-0000-0000-0000-000000000000/providers/Microsoft.ContainerService/locations/uksouth/operations/9ef74730-d825-4888-89c5-d8877364a51b?api-version=2016-03-30&t=638757311157174970&c=MIIHhjCCBm6gAwIBAgITfAaX0D2c-iM1n_047QAABpfQPTANBgkqhkiG9w0BAQsFADBEMRMwEQYKCZImiZPyLGQBGRYDR0JMMRMwEQYKCZImiZPyLGQBGRYDQU1FMRgwFgYDVQQDEw9BTUUgSW5mcmEgQ0EgMDUwHhcNMjUwMTIzMTIzMzI3WhcNMjUwNDIzMTIzMzI3WjBAMT4wPAYDVQQDEzVhc3luY29wZXJhdGlvbnNpZ25pbmdjZXJ0aWZpY2F0ZS5tYW5hZ2VtZW50LmF6dXJlLmNvbTCCASIwDQYJKoZIhvcNAQEBBQADggEPADCCAQoCggEBAMT6cGM0B3y7ALaE-Skle4LGL_KvvE0RUfR5t5rwMeM3CUzeYQjKDViOQv-6ECcNTQ188o9xa72JZw6T10LTAadlAlNEt-D4ZgXojTXXdRtgYN-AZ-uCCkJCPAJEWs5EDD7mSbt4aK42yALzlx5HkO8DReVYve0sKKD5r_M3y_OScnMTmV2SqALMQFfQHE2BCDOEjnPMJyRgh-7NvAqTuj-04DaveAIZSPJ9ljaYUCJ6fuyHJpPPDJvqzMYvVtE8OSAbxMClc2r5faOd2VDJXmbWWCx5jgb6bsGk0OJlSYIWH4DG7ERimIDapcgwLFJy4o8a8bkK0bi9A_5dTellBPUCAwEAAaOCBHMwggRvMCcGCSsGAQQBgjcVCgQaMBgwCgYIKwYBBQUHAwIwCgYIKwYBBQUHAwEwPAYJKwYBBAGCNxUHBC8wLQYlKwYBBAGCNxUIhpDjDYTVtHiE8Ys-hZvdFs6dEoFgh8fIENbYcQIBZAIBBjCCAcsGCCsGAQUFBwEBBIIBvTCCAbkwYwYIKwYBBQUHMAKGV2h0dHA6Ly9jcmwubWljcm9zb2Z0LmNvbS9wa2lpbmZyYS9DZXJ0cy9DTzFQS0lJTlRDQTAxLkFNRS5HQkxfQU1FJTIwSW5mcmElMjBDQSUyMDA1LmNydDBTBggrBgEFBQcwAoZHaHR0cDovL2NybDEuYW1lLmdibC9haWEvQ08xUEtJSU5UQ0EwMS5BTUUuR0JMX0FNRSUyMEluZnJhJTIwQ0ElMjAwNS5jcnQwUwYIKwYBBQUHMAKGR2h0dHA6Ly9jcmwyLmFtZS5nYmwvYWlhL0NPMVBLSUlOVENBMDEuQU1FLkdCTF9BTUUlMjBJbmZyYSUyMENBJTIwMDUuY3J0MFMGCCsGAQUFBzAChkdodHRwOi8vY3JsMy5hbWUuZ2JsL2FpYS9DTzFQS0lJTlRDQTAxLkFNRS5HQkxfQU1FJTIwSW5mcmElMjBDQSUyMDA1LmNydDBTBggrBgEFBQcwAoZHaHR0cDovL2NybDQuYW1lLmdibC9haWEvQ08xUEtJSU5UQ0EwMS5BTUUuR0JMX0FNRSUyMEluZnJhJTIwQ0ElMjAwNS5jcnQwHQYDVR0OBBYEFM-T8L9nIeCFTohGWTDyVFKymXV6MA4GA1UdDwEB_wQEAwIFoDCCASYGA1UdHwSCAR0wggEZMIIBFaCCARGgggENhj9odHRwOi8vY3JsLm1pY3Jvc29mdC5jb20vcGtpaW5mcmEvQ1JML0FNRSUyMEluZnJhJTIwQ0ElMjAwNS5jcmyGMWh0dHA6Ly9jcmwxLmFtZS5nYmwvY3JsL0FNRSUyMEluZnJhJTIwQ0ElMjAwNS5jcmyGMWh0dHA6Ly9jcmwyLmFtZS5nYmwvY3JsL0FNRSUyMEluZnJhJTIwQ0ElMjAwNS5jcmyGMWh0dHA6Ly9jcmwzLmFtZS5nYmwvY3JsL0FNRSUyMEluZnJhJTIwQ0ElMjAwNS5jcmyGMWh0dHA6Ly9jcmw0LmFtZS5nYmwvY3JsL0FNRSUyMEluZnJhJTIwQ0ElMjAwNS5jcmwwgZ0GA1UdIASBlTCBkjAMBgorBgEEAYI3ewEBMGYGCisGAQQBgjd7AgIwWDBWBggrBgEFBQcCAjBKHkgAMwAzAGUAMAAxADkAMgAxAC0ANABkADYANAAtADQAZgA4AGMALQBhADAANQA1AC0ANQBiAGQAYQBmAGYAZAA1AGUAMwAzAGQwDAYKKwYBBAGCN3sDAjAMBgorBgEEAYI3ewQCMB8GA1UdIwQYMBaAFHrWGYUoeWxxdh5g-PNL76IFQhYdMB0GA1UdJQQWMBQGCCsGAQUFBwMCBggrBgEFBQcDATANBgkqhkiG9w0BAQsFAAOCAQEAL5-mSvqTMKZ-yWP_ZT759pg-E4fR6CLCeXO0jrmpqWWL7kI50BvqMxrc_lgbkvtph9Pxa7ubGsAa1Exeoi8qx0ROCtQv-NyhNyDLePoY5JfVD6QGmvlnIziXrlYvbbnilY_vo-wieWJGJhuESMEaTphDiHpFdEuA2NZNxyxXsQV5fUpa2Rls0wrtnmPPIzhMrpswh3rBEnbxvlgC6SUihf90jSN_Hkn0T201tVzyjd5G1RK9QNqmdL0lKL-OZm8rpl-nwepifa5s6-Qa7cwTV2CMjAXPtsPHtNsPXvte52PFBn_dZiXBQN2njTerWOgNEpj5mIZ-nr3-pWeHhqAXSQ&s=sVGH1f6Y7X0kEX9gv6OGu8aay53VmR5UDRproLv4GEp_YfXHor2Ki6h1KgrMfWMdKK4J4xi2fxg--TtSeFCFhv0nysBjHL6fGSULOHdvG7Ys9t_hPLEi7c7WYZcU7X8bppLMUBmtAYL-XkEFSQi00HC1JZo93U1jYJMGiA1ucB7QQvz6eplavb4VZklnSNdhPGEv1FvLdgxgBdLYs5ViQ_ljUBGfWh9MnBfv5bVKYxuAq_Y1hn8KmTpiQf6UrRhB4_wGOQSj39AU5L3FMJbju2FoLCyE82xtGrcZmWvoJElAgsDBVo7uQuXFUW61V0tV3n-A_9calgiS72TpQKFdzg&h=CYD0V-uhqv-Pb8wIOSE422iW9RWCnY8_jV2s7-pbRNw
  response:
    body:
      string: "{\n \"name\": \"9ef74730-d825-4888-89c5-d8877364a51b\",\n \"status\":
        \"InProgress\",\n \"startTime\": \"2025-02-21T10:38:35.5938073Z\"\n}"
    headers:
      cache-control:
      - no-cache
      content-length:
      - '122'
      content-type:
      - application/json
      date:
      - Fri, 21 Feb 2025 10:39:36 GMT
      expires:
      - '-1'
      pragma:
      - no-cache
      strict-transport-security:
      - max-age=31536000; includeSubDomains
      x-content-type-options:
      - nosniff
      x-ms-operation-identifier:
      - tenantId=54826b22-38d6-4fb2-bad9-b7b93a3e9c5a,objectId=a7250e3a-0e5e-48e2-9a34-45f1f5e1a91e/eastus2euap/3facc746-ab15-4111-9f65-971bfffa2ebf
      x-ms-ratelimit-remaining-subscription-global-reads:
      - '3748'
    status:
      code: 200
      message: OK
- request:
    body: null
    headers:
      Accept:
      - '*/*'
      Accept-Encoding:
      - gzip, deflate
      CommandName:
      - aks nodepool add
      Connection:
      - keep-alive
      ParameterSetName:
      - --resource-group --cluster-name --name --node-count --zones
      User-Agent:
      - AZURECLI/2.69.0 azsdk-python-core/1.31.0 Python/3.12.9 (Windows-10-10.0.19045-SP0)
    method: GET
    uri: https://management.azure.com/subscriptions/00000000-0000-0000-0000-000000000000/providers/Microsoft.ContainerService/locations/uksouth/operations/9ef74730-d825-4888-89c5-d8877364a51b?api-version=2016-03-30&t=638757311157174970&c=MIIHhjCCBm6gAwIBAgITfAaX0D2c-iM1n_047QAABpfQPTANBgkqhkiG9w0BAQsFADBEMRMwEQYKCZImiZPyLGQBGRYDR0JMMRMwEQYKCZImiZPyLGQBGRYDQU1FMRgwFgYDVQQDEw9BTUUgSW5mcmEgQ0EgMDUwHhcNMjUwMTIzMTIzMzI3WhcNMjUwNDIzMTIzMzI3WjBAMT4wPAYDVQQDEzVhc3luY29wZXJhdGlvbnNpZ25pbmdjZXJ0aWZpY2F0ZS5tYW5hZ2VtZW50LmF6dXJlLmNvbTCCASIwDQYJKoZIhvcNAQEBBQADggEPADCCAQoCggEBAMT6cGM0B3y7ALaE-Skle4LGL_KvvE0RUfR5t5rwMeM3CUzeYQjKDViOQv-6ECcNTQ188o9xa72JZw6T10LTAadlAlNEt-D4ZgXojTXXdRtgYN-AZ-uCCkJCPAJEWs5EDD7mSbt4aK42yALzlx5HkO8DReVYve0sKKD5r_M3y_OScnMTmV2SqALMQFfQHE2BCDOEjnPMJyRgh-7NvAqTuj-04DaveAIZSPJ9ljaYUCJ6fuyHJpPPDJvqzMYvVtE8OSAbxMClc2r5faOd2VDJXmbWWCx5jgb6bsGk0OJlSYIWH4DG7ERimIDapcgwLFJy4o8a8bkK0bi9A_5dTellBPUCAwEAAaOCBHMwggRvMCcGCSsGAQQBgjcVCgQaMBgwCgYIKwYBBQUHAwIwCgYIKwYBBQUHAwEwPAYJKwYBBAGCNxUHBC8wLQYlKwYBBAGCNxUIhpDjDYTVtHiE8Ys-hZvdFs6dEoFgh8fIENbYcQIBZAIBBjCCAcsGCCsGAQUFBwEBBIIBvTCCAbkwYwYIKwYBBQUHMAKGV2h0dHA6Ly9jcmwubWljcm9zb2Z0LmNvbS9wa2lpbmZyYS9DZXJ0cy9DTzFQS0lJTlRDQTAxLkFNRS5HQkxfQU1FJTIwSW5mcmElMjBDQSUyMDA1LmNydDBTBggrBgEFBQcwAoZHaHR0cDovL2NybDEuYW1lLmdibC9haWEvQ08xUEtJSU5UQ0EwMS5BTUUuR0JMX0FNRSUyMEluZnJhJTIwQ0ElMjAwNS5jcnQwUwYIKwYBBQUHMAKGR2h0dHA6Ly9jcmwyLmFtZS5nYmwvYWlhL0NPMVBLSUlOVENBMDEuQU1FLkdCTF9BTUUlMjBJbmZyYSUyMENBJTIwMDUuY3J0MFMGCCsGAQUFBzAChkdodHRwOi8vY3JsMy5hbWUuZ2JsL2FpYS9DTzFQS0lJTlRDQTAxLkFNRS5HQkxfQU1FJTIwSW5mcmElMjBDQSUyMDA1LmNydDBTBggrBgEFBQcwAoZHaHR0cDovL2NybDQuYW1lLmdibC9haWEvQ08xUEtJSU5UQ0EwMS5BTUUuR0JMX0FNRSUyMEluZnJhJTIwQ0ElMjAwNS5jcnQwHQYDVR0OBBYEFM-T8L9nIeCFTohGWTDyVFKymXV6MA4GA1UdDwEB_wQEAwIFoDCCASYGA1UdHwSCAR0wggEZMIIBFaCCARGgggENhj9odHRwOi8vY3JsLm1pY3Jvc29mdC5jb20vcGtpaW5mcmEvQ1JML0FNRSUyMEluZnJhJTIwQ0ElMjAwNS5jcmyGMWh0dHA6Ly9jcmwxLmFtZS5nYmwvY3JsL0FNRSUyMEluZnJhJTIwQ0ElMjAwNS5jcmyGMWh0dHA6Ly9jcmwyLmFtZS5nYmwvY3JsL0FNRSUyMEluZnJhJTIwQ0ElMjAwNS5jcmyGMWh0dHA6Ly9jcmwzLmFtZS5nYmwvY3JsL0FNRSUyMEluZnJhJTIwQ0ElMjAwNS5jcmyGMWh0dHA6Ly9jcmw0LmFtZS5nYmwvY3JsL0FNRSUyMEluZnJhJTIwQ0ElMjAwNS5jcmwwgZ0GA1UdIASBlTCBkjAMBgorBgEEAYI3ewEBMGYGCisGAQQBgjd7AgIwWDBWBggrBgEFBQcCAjBKHkgAMwAzAGUAMAAxADkAMgAxAC0ANABkADYANAAtADQAZgA4AGMALQBhADAANQA1AC0ANQBiAGQAYQBmAGYAZAA1AGUAMwAzAGQwDAYKKwYBBAGCN3sDAjAMBgorBgEEAYI3ewQCMB8GA1UdIwQYMBaAFHrWGYUoeWxxdh5g-PNL76IFQhYdMB0GA1UdJQQWMBQGCCsGAQUFBwMCBggrBgEFBQcDATANBgkqhkiG9w0BAQsFAAOCAQEAL5-mSvqTMKZ-yWP_ZT759pg-E4fR6CLCeXO0jrmpqWWL7kI50BvqMxrc_lgbkvtph9Pxa7ubGsAa1Exeoi8qx0ROCtQv-NyhNyDLePoY5JfVD6QGmvlnIziXrlYvbbnilY_vo-wieWJGJhuESMEaTphDiHpFdEuA2NZNxyxXsQV5fUpa2Rls0wrtnmPPIzhMrpswh3rBEnbxvlgC6SUihf90jSN_Hkn0T201tVzyjd5G1RK9QNqmdL0lKL-OZm8rpl-nwepifa5s6-Qa7cwTV2CMjAXPtsPHtNsPXvte52PFBn_dZiXBQN2njTerWOgNEpj5mIZ-nr3-pWeHhqAXSQ&s=sVGH1f6Y7X0kEX9gv6OGu8aay53VmR5UDRproLv4GEp_YfXHor2Ki6h1KgrMfWMdKK4J4xi2fxg--TtSeFCFhv0nysBjHL6fGSULOHdvG7Ys9t_hPLEi7c7WYZcU7X8bppLMUBmtAYL-XkEFSQi00HC1JZo93U1jYJMGiA1ucB7QQvz6eplavb4VZklnSNdhPGEv1FvLdgxgBdLYs5ViQ_ljUBGfWh9MnBfv5bVKYxuAq_Y1hn8KmTpiQf6UrRhB4_wGOQSj39AU5L3FMJbju2FoLCyE82xtGrcZmWvoJElAgsDBVo7uQuXFUW61V0tV3n-A_9calgiS72TpQKFdzg&h=CYD0V-uhqv-Pb8wIOSE422iW9RWCnY8_jV2s7-pbRNw
  response:
    body:
      string: "{\n \"name\": \"9ef74730-d825-4888-89c5-d8877364a51b\",\n \"status\":
        \"InProgress\",\n \"startTime\": \"2025-02-21T10:38:35.5938073Z\"\n}"
    headers:
      cache-control:
      - no-cache
      content-length:
      - '122'
      content-type:
      - application/json
      date:
      - Fri, 21 Feb 2025 10:40:06 GMT
      expires:
      - '-1'
      pragma:
      - no-cache
      strict-transport-security:
      - max-age=31536000; includeSubDomains
      x-content-type-options:
      - nosniff
      x-ms-operation-identifier:
      - tenantId=54826b22-38d6-4fb2-bad9-b7b93a3e9c5a,objectId=a7250e3a-0e5e-48e2-9a34-45f1f5e1a91e/eastus2euap/d61be6b8-1e31-45d7-824b-7469f17c16f4
      x-ms-ratelimit-remaining-subscription-global-reads:
      - '3749'
    status:
      code: 200
      message: OK
- request:
    body: null
    headers:
      Accept:
      - '*/*'
      Accept-Encoding:
      - gzip, deflate
      CommandName:
      - aks nodepool add
      Connection:
      - keep-alive
      ParameterSetName:
      - --resource-group --cluster-name --name --node-count --zones
      User-Agent:
      - AZURECLI/2.69.0 azsdk-python-core/1.31.0 Python/3.12.9 (Windows-10-10.0.19045-SP0)
    method: GET
    uri: https://management.azure.com/subscriptions/00000000-0000-0000-0000-000000000000/providers/Microsoft.ContainerService/locations/uksouth/operations/9ef74730-d825-4888-89c5-d8877364a51b?api-version=2016-03-30&t=638757311157174970&c=MIIHhjCCBm6gAwIBAgITfAaX0D2c-iM1n_047QAABpfQPTANBgkqhkiG9w0BAQsFADBEMRMwEQYKCZImiZPyLGQBGRYDR0JMMRMwEQYKCZImiZPyLGQBGRYDQU1FMRgwFgYDVQQDEw9BTUUgSW5mcmEgQ0EgMDUwHhcNMjUwMTIzMTIzMzI3WhcNMjUwNDIzMTIzMzI3WjBAMT4wPAYDVQQDEzVhc3luY29wZXJhdGlvbnNpZ25pbmdjZXJ0aWZpY2F0ZS5tYW5hZ2VtZW50LmF6dXJlLmNvbTCCASIwDQYJKoZIhvcNAQEBBQADggEPADCCAQoCggEBAMT6cGM0B3y7ALaE-Skle4LGL_KvvE0RUfR5t5rwMeM3CUzeYQjKDViOQv-6ECcNTQ188o9xa72JZw6T10LTAadlAlNEt-D4ZgXojTXXdRtgYN-AZ-uCCkJCPAJEWs5EDD7mSbt4aK42yALzlx5HkO8DReVYve0sKKD5r_M3y_OScnMTmV2SqALMQFfQHE2BCDOEjnPMJyRgh-7NvAqTuj-04DaveAIZSPJ9ljaYUCJ6fuyHJpPPDJvqzMYvVtE8OSAbxMClc2r5faOd2VDJXmbWWCx5jgb6bsGk0OJlSYIWH4DG7ERimIDapcgwLFJy4o8a8bkK0bi9A_5dTellBPUCAwEAAaOCBHMwggRvMCcGCSsGAQQBgjcVCgQaMBgwCgYIKwYBBQUHAwIwCgYIKwYBBQUHAwEwPAYJKwYBBAGCNxUHBC8wLQYlKwYBBAGCNxUIhpDjDYTVtHiE8Ys-hZvdFs6dEoFgh8fIENbYcQIBZAIBBjCCAcsGCCsGAQUFBwEBBIIBvTCCAbkwYwYIKwYBBQUHMAKGV2h0dHA6Ly9jcmwubWljcm9zb2Z0LmNvbS9wa2lpbmZyYS9DZXJ0cy9DTzFQS0lJTlRDQTAxLkFNRS5HQkxfQU1FJTIwSW5mcmElMjBDQSUyMDA1LmNydDBTBggrBgEFBQcwAoZHaHR0cDovL2NybDEuYW1lLmdibC9haWEvQ08xUEtJSU5UQ0EwMS5BTUUuR0JMX0FNRSUyMEluZnJhJTIwQ0ElMjAwNS5jcnQwUwYIKwYBBQUHMAKGR2h0dHA6Ly9jcmwyLmFtZS5nYmwvYWlhL0NPMVBLSUlOVENBMDEuQU1FLkdCTF9BTUUlMjBJbmZyYSUyMENBJTIwMDUuY3J0MFMGCCsGAQUFBzAChkdodHRwOi8vY3JsMy5hbWUuZ2JsL2FpYS9DTzFQS0lJTlRDQTAxLkFNRS5HQkxfQU1FJTIwSW5mcmElMjBDQSUyMDA1LmNydDBTBggrBgEFBQcwAoZHaHR0cDovL2NybDQuYW1lLmdibC9haWEvQ08xUEtJSU5UQ0EwMS5BTUUuR0JMX0FNRSUyMEluZnJhJTIwQ0ElMjAwNS5jcnQwHQYDVR0OBBYEFM-T8L9nIeCFTohGWTDyVFKymXV6MA4GA1UdDwEB_wQEAwIFoDCCASYGA1UdHwSCAR0wggEZMIIBFaCCARGgggENhj9odHRwOi8vY3JsLm1pY3Jvc29mdC5jb20vcGtpaW5mcmEvQ1JML0FNRSUyMEluZnJhJTIwQ0ElMjAwNS5jcmyGMWh0dHA6Ly9jcmwxLmFtZS5nYmwvY3JsL0FNRSUyMEluZnJhJTIwQ0ElMjAwNS5jcmyGMWh0dHA6Ly9jcmwyLmFtZS5nYmwvY3JsL0FNRSUyMEluZnJhJTIwQ0ElMjAwNS5jcmyGMWh0dHA6Ly9jcmwzLmFtZS5nYmwvY3JsL0FNRSUyMEluZnJhJTIwQ0ElMjAwNS5jcmyGMWh0dHA6Ly9jcmw0LmFtZS5nYmwvY3JsL0FNRSUyMEluZnJhJTIwQ0ElMjAwNS5jcmwwgZ0GA1UdIASBlTCBkjAMBgorBgEEAYI3ewEBMGYGCisGAQQBgjd7AgIwWDBWBggrBgEFBQcCAjBKHkgAMwAzAGUAMAAxADkAMgAxAC0ANABkADYANAAtADQAZgA4AGMALQBhADAANQA1AC0ANQBiAGQAYQBmAGYAZAA1AGUAMwAzAGQwDAYKKwYBBAGCN3sDAjAMBgorBgEEAYI3ewQCMB8GA1UdIwQYMBaAFHrWGYUoeWxxdh5g-PNL76IFQhYdMB0GA1UdJQQWMBQGCCsGAQUFBwMCBggrBgEFBQcDATANBgkqhkiG9w0BAQsFAAOCAQEAL5-mSvqTMKZ-yWP_ZT759pg-E4fR6CLCeXO0jrmpqWWL7kI50BvqMxrc_lgbkvtph9Pxa7ubGsAa1Exeoi8qx0ROCtQv-NyhNyDLePoY5JfVD6QGmvlnIziXrlYvbbnilY_vo-wieWJGJhuESMEaTphDiHpFdEuA2NZNxyxXsQV5fUpa2Rls0wrtnmPPIzhMrpswh3rBEnbxvlgC6SUihf90jSN_Hkn0T201tVzyjd5G1RK9QNqmdL0lKL-OZm8rpl-nwepifa5s6-Qa7cwTV2CMjAXPtsPHtNsPXvte52PFBn_dZiXBQN2njTerWOgNEpj5mIZ-nr3-pWeHhqAXSQ&s=sVGH1f6Y7X0kEX9gv6OGu8aay53VmR5UDRproLv4GEp_YfXHor2Ki6h1KgrMfWMdKK4J4xi2fxg--TtSeFCFhv0nysBjHL6fGSULOHdvG7Ys9t_hPLEi7c7WYZcU7X8bppLMUBmtAYL-XkEFSQi00HC1JZo93U1jYJMGiA1ucB7QQvz6eplavb4VZklnSNdhPGEv1FvLdgxgBdLYs5ViQ_ljUBGfWh9MnBfv5bVKYxuAq_Y1hn8KmTpiQf6UrRhB4_wGOQSj39AU5L3FMJbju2FoLCyE82xtGrcZmWvoJElAgsDBVo7uQuXFUW61V0tV3n-A_9calgiS72TpQKFdzg&h=CYD0V-uhqv-Pb8wIOSE422iW9RWCnY8_jV2s7-pbRNw
  response:
    body:
      string: "{\n \"name\": \"9ef74730-d825-4888-89c5-d8877364a51b\",\n \"status\":
        \"Succeeded\",\n \"startTime\": \"2025-02-21T10:38:35.5938073Z\",\n \"endTime\":
        \"2025-02-21T10:40:26.6261613Z\"\n}"
    headers:
      cache-control:
      - no-cache
      content-length:
      - '165'
      content-type:
      - application/json
      date:
      - Fri, 21 Feb 2025 10:40:37 GMT
      expires:
      - '-1'
      pragma:
      - no-cache
      strict-transport-security:
      - max-age=31536000; includeSubDomains
      x-content-type-options:
      - nosniff
      x-ms-operation-identifier:
      - tenantId=54826b22-38d6-4fb2-bad9-b7b93a3e9c5a,objectId=a7250e3a-0e5e-48e2-9a34-45f1f5e1a91e/eastus2euap/f2ddb613-5165-4cfa-8303-1d2cc94077c7
      x-ms-ratelimit-remaining-subscription-global-reads:
      - '3747'
    status:
      code: 200
      message: OK
- request:
    body: null
    headers:
      Accept:
      - '*/*'
      Accept-Encoding:
      - gzip, deflate
      CommandName:
      - aks nodepool add
      Connection:
      - keep-alive
      ParameterSetName:
      - --resource-group --cluster-name --name --node-count --zones
      User-Agent:
      - AZURECLI/2.69.0 azsdk-python-core/1.31.0 Python/3.12.9 (Windows-10-10.0.19045-SP0)
    method: GET
    uri: https://management.azure.com/subscriptions/00000000-0000-0000-0000-000000000000/resourceGroups/clitest000001/providers/Microsoft.ContainerService/managedClusters/cliakstest000001/agentPools/nodepool2?api-version=2024-10-01
  response:
    body:
      string: "{\n \"id\": \"/subscriptions/00000000-0000-0000-0000-000000000000/resourcegroups/clitest000001/providers/Microsoft.ContainerService/managedClusters/cliakstest000001/agentPools/nodepool2\",\n
        \"name\": \"nodepool2\",\n \"type\": \"Microsoft.ContainerService/managedClusters/agentPools\",\n
        \"properties\": {\n  \"count\": 3,\n  \"vmSize\": \"Standard_DS2_v2\",\n  \"osDiskSizeGB\":
        128,\n  \"osDiskType\": \"Managed\",\n  \"kubeletDiskType\": \"OS\",\n  \"maxPods\":
        250,\n  \"type\": \"VirtualMachineScaleSets\",\n  \"availabilityZones\": [\n
        \  \"1\",\n   \"2\",\n   \"3\"\n  ],\n  \"enableAutoScaling\": false,\n  \"scaleDownMode\":
        \"Delete\",\n  \"provisioningState\": \"Succeeded\",\n  \"powerState\": {\n
        \  \"code\": \"Running\"\n  },\n  \"orchestratorVersion\": \"1.30\",\n  \"currentOrchestratorVersion\":
        \"1.30.9\",\n  \"enableNodePublicIP\": false,\n  \"mode\": \"User\",\n  \"enableEncryptionAtHost\":
        false,\n  \"enableUltraSSD\": false,\n  \"osType\": \"Linux\",\n  \"osSKU\":
        \"Ubuntu\",\n  \"nodeImageVersion\": \"AKSUbuntu-2204gen2containerd-202502.03.0\",\n
        \ \"upgradeSettings\": {},\n  \"enableFIPS\": false,\n  \"securityProfile\":
        {\n   \"enableVTPM\": false,\n   \"enableSecureBoot\": false\n  }\n }\n}"
    headers:
      cache-control:
      - no-cache
      content-length:
      - '1084'
      content-type:
      - application/json
      date:
      - Fri, 21 Feb 2025 10:40:38 GMT
      expires:
      - '-1'
      pragma:
      - no-cache
      strict-transport-security:
      - max-age=31536000; includeSubDomains
      x-content-type-options:
      - nosniff
      x-ms-operation-identifier:
      - tenantId=54826b22-38d6-4fb2-bad9-b7b93a3e9c5a,objectId=a7250e3a-0e5e-48e2-9a34-45f1f5e1a91e/eastus2euap/c459aa99-0163-497a-89c6-5e338c98347b
      x-ms-ratelimit-remaining-subscription-global-reads:
      - '3746'
    status:
      code: 200
      message: OK
- request:
    body: null
    headers:
      Accept:
      - application/json
      Accept-Encoding:
      - gzip, deflate
      CommandName:
      - aks delete
      Connection:
      - keep-alive
      Content-Length:
      - '0'
      ParameterSetName:
      - -g -n --yes --no-wait
      User-Agent:
      - AZURECLI/2.69.0 azsdk-python-core/1.31.0 Python/3.12.9 (Windows-10-10.0.19045-SP0)
    method: DELETE
    uri: https://management.azure.com/subscriptions/00000000-0000-0000-0000-000000000000/resourceGroups/clitest000001/providers/Microsoft.ContainerService/managedClusters/cliakstest000001?api-version=2024-10-01
  response:
    body:
      string: ''
    headers:
      azure-asyncoperation:
      - https://management.azure.com/subscriptions/00000000-0000-0000-0000-000000000000/providers/Microsoft.ContainerService/locations/uksouth/operations/7faa042d-048c-4697-b270-d86ed9ef5e91?api-version=2016-03-30&t=638757312447556794&c=MIIHhjCCBm6gAwIBAgITfAaX0D2c-iM1n_047QAABpfQPTANBgkqhkiG9w0BAQsFADBEMRMwEQYKCZImiZPyLGQBGRYDR0JMMRMwEQYKCZImiZPyLGQBGRYDQU1FMRgwFgYDVQQDEw9BTUUgSW5mcmEgQ0EgMDUwHhcNMjUwMTIzMTIzMzI3WhcNMjUwNDIzMTIzMzI3WjBAMT4wPAYDVQQDEzVhc3luY29wZXJhdGlvbnNpZ25pbmdjZXJ0aWZpY2F0ZS5tYW5hZ2VtZW50LmF6dXJlLmNvbTCCASIwDQYJKoZIhvcNAQEBBQADggEPADCCAQoCggEBAMT6cGM0B3y7ALaE-Skle4LGL_KvvE0RUfR5t5rwMeM3CUzeYQjKDViOQv-6ECcNTQ188o9xa72JZw6T10LTAadlAlNEt-D4ZgXojTXXdRtgYN-AZ-uCCkJCPAJEWs5EDD7mSbt4aK42yALzlx5HkO8DReVYve0sKKD5r_M3y_OScnMTmV2SqALMQFfQHE2BCDOEjnPMJyRgh-7NvAqTuj-04DaveAIZSPJ9ljaYUCJ6fuyHJpPPDJvqzMYvVtE8OSAbxMClc2r5faOd2VDJXmbWWCx5jgb6bsGk0OJlSYIWH4DG7ERimIDapcgwLFJy4o8a8bkK0bi9A_5dTellBPUCAwEAAaOCBHMwggRvMCcGCSsGAQQBgjcVCgQaMBgwCgYIKwYBBQUHAwIwCgYIKwYBBQUHAwEwPAYJKwYBBAGCNxUHBC8wLQYlKwYBBAGCNxUIhpDjDYTVtHiE8Ys-hZvdFs6dEoFgh8fIENbYcQIBZAIBBjCCAcsGCCsGAQUFBwEBBIIBvTCCAbkwYwYIKwYBBQUHMAKGV2h0dHA6Ly9jcmwubWljcm9zb2Z0LmNvbS9wa2lpbmZyYS9DZXJ0cy9DTzFQS0lJTlRDQTAxLkFNRS5HQkxfQU1FJTIwSW5mcmElMjBDQSUyMDA1LmNydDBTBggrBgEFBQcwAoZHaHR0cDovL2NybDEuYW1lLmdibC9haWEvQ08xUEtJSU5UQ0EwMS5BTUUuR0JMX0FNRSUyMEluZnJhJTIwQ0ElMjAwNS5jcnQwUwYIKwYBBQUHMAKGR2h0dHA6Ly9jcmwyLmFtZS5nYmwvYWlhL0NPMVBLSUlOVENBMDEuQU1FLkdCTF9BTUUlMjBJbmZyYSUyMENBJTIwMDUuY3J0MFMGCCsGAQUFBzAChkdodHRwOi8vY3JsMy5hbWUuZ2JsL2FpYS9DTzFQS0lJTlRDQTAxLkFNRS5HQkxfQU1FJTIwSW5mcmElMjBDQSUyMDA1LmNydDBTBggrBgEFBQcwAoZHaHR0cDovL2NybDQuYW1lLmdibC9haWEvQ08xUEtJSU5UQ0EwMS5BTUUuR0JMX0FNRSUyMEluZnJhJTIwQ0ElMjAwNS5jcnQwHQYDVR0OBBYEFM-T8L9nIeCFTohGWTDyVFKymXV6MA4GA1UdDwEB_wQEAwIFoDCCASYGA1UdHwSCAR0wggEZMIIBFaCCARGgggENhj9odHRwOi8vY3JsLm1pY3Jvc29mdC5jb20vcGtpaW5mcmEvQ1JML0FNRSUyMEluZnJhJTIwQ0ElMjAwNS5jcmyGMWh0dHA6Ly9jcmwxLmFtZS5nYmwvY3JsL0FNRSUyMEluZnJhJTIwQ0ElMjAwNS5jcmyGMWh0dHA6Ly9jcmwyLmFtZS5nYmwvY3JsL0FNRSUyMEluZnJhJTIwQ0ElMjAwNS5jcmyGMWh0dHA6Ly9jcmwzLmFtZS5nYmwvY3JsL0FNRSUyMEluZnJhJTIwQ0ElMjAwNS5jcmyGMWh0dHA6Ly9jcmw0LmFtZS5nYmwvY3JsL0FNRSUyMEluZnJhJTIwQ0ElMjAwNS5jcmwwgZ0GA1UdIASBlTCBkjAMBgorBgEEAYI3ewEBMGYGCisGAQQBgjd7AgIwWDBWBggrBgEFBQcCAjBKHkgAMwAzAGUAMAAxADkAMgAxAC0ANABkADYANAAtADQAZgA4AGMALQBhADAANQA1AC0ANQBiAGQAYQBmAGYAZAA1AGUAMwAzAGQwDAYKKwYBBAGCN3sDAjAMBgorBgEEAYI3ewQCMB8GA1UdIwQYMBaAFHrWGYUoeWxxdh5g-PNL76IFQhYdMB0GA1UdJQQWMBQGCCsGAQUFBwMCBggrBgEFBQcDATANBgkqhkiG9w0BAQsFAAOCAQEAL5-mSvqTMKZ-yWP_ZT759pg-E4fR6CLCeXO0jrmpqWWL7kI50BvqMxrc_lgbkvtph9Pxa7ubGsAa1Exeoi8qx0ROCtQv-NyhNyDLePoY5JfVD6QGmvlnIziXrlYvbbnilY_vo-wieWJGJhuESMEaTphDiHpFdEuA2NZNxyxXsQV5fUpa2Rls0wrtnmPPIzhMrpswh3rBEnbxvlgC6SUihf90jSN_Hkn0T201tVzyjd5G1RK9QNqmdL0lKL-OZm8rpl-nwepifa5s6-Qa7cwTV2CMjAXPtsPHtNsPXvte52PFBn_dZiXBQN2njTerWOgNEpj5mIZ-nr3-pWeHhqAXSQ&s=e4dKLO6bk0qP44F51KhahYHmWpYTdnIUqEEhGrxPNmmpHlqY--JOwV2D_E1htC26XEHrILPUKCbEKf7345OWyIHc0BcxT2-AaI7xmb0Jb5-yoG6b_L7s2CmdELEroaE2ygb2jeu1KxcIcEf7l7NsFE1SleGLDcTLfnOdHEaoKpOj0kgLZdhZzJKrUCMfmV8bTPGJoPysVK_3pjQSqL7OSC7ti6I2L6N0PaVgFu652tpw0gJ0OJZ7qgT_iHifwPt3oJrsnAomdRocZ59NgX7NHVWwBqri1dlGvEFKv5U5-4Z8FH01BL68gFzhq_yPypQwhmdNaCwzN_lbp69gZR8uZQ&h=WfYX_dX8nax1-SYwKb0Mp7nq5ITLbCXivQHultX5eJE
      cache-control:
      - no-cache
      content-length:
      - '0'
      date:
      - Fri, 21 Feb 2025 10:40:44 GMT
      expires:
      - '-1'
      location:
      - https://management.azure.com/subscriptions/00000000-0000-0000-0000-000000000000/providers/Microsoft.ContainerService/locations/uksouth/operationresults/7faa042d-048c-4697-b270-d86ed9ef5e91?api-version=2016-03-30&t=638757312447713074&c=MIIHhjCCBm6gAwIBAgITfAaX0D2c-iM1n_047QAABpfQPTANBgkqhkiG9w0BAQsFADBEMRMwEQYKCZImiZPyLGQBGRYDR0JMMRMwEQYKCZImiZPyLGQBGRYDQU1FMRgwFgYDVQQDEw9BTUUgSW5mcmEgQ0EgMDUwHhcNMjUwMTIzMTIzMzI3WhcNMjUwNDIzMTIzMzI3WjBAMT4wPAYDVQQDEzVhc3luY29wZXJhdGlvbnNpZ25pbmdjZXJ0aWZpY2F0ZS5tYW5hZ2VtZW50LmF6dXJlLmNvbTCCASIwDQYJKoZIhvcNAQEBBQADggEPADCCAQoCggEBAMT6cGM0B3y7ALaE-Skle4LGL_KvvE0RUfR5t5rwMeM3CUzeYQjKDViOQv-6ECcNTQ188o9xa72JZw6T10LTAadlAlNEt-D4ZgXojTXXdRtgYN-AZ-uCCkJCPAJEWs5EDD7mSbt4aK42yALzlx5HkO8DReVYve0sKKD5r_M3y_OScnMTmV2SqALMQFfQHE2BCDOEjnPMJyRgh-7NvAqTuj-04DaveAIZSPJ9ljaYUCJ6fuyHJpPPDJvqzMYvVtE8OSAbxMClc2r5faOd2VDJXmbWWCx5jgb6bsGk0OJlSYIWH4DG7ERimIDapcgwLFJy4o8a8bkK0bi9A_5dTellBPUCAwEAAaOCBHMwggRvMCcGCSsGAQQBgjcVCgQaMBgwCgYIKwYBBQUHAwIwCgYIKwYBBQUHAwEwPAYJKwYBBAGCNxUHBC8wLQYlKwYBBAGCNxUIhpDjDYTVtHiE8Ys-hZvdFs6dEoFgh8fIENbYcQIBZAIBBjCCAcsGCCsGAQUFBwEBBIIBvTCCAbkwYwYIKwYBBQUHMAKGV2h0dHA6Ly9jcmwubWljcm9zb2Z0LmNvbS9wa2lpbmZyYS9DZXJ0cy9DTzFQS0lJTlRDQTAxLkFNRS5HQkxfQU1FJTIwSW5mcmElMjBDQSUyMDA1LmNydDBTBggrBgEFBQcwAoZHaHR0cDovL2NybDEuYW1lLmdibC9haWEvQ08xUEtJSU5UQ0EwMS5BTUUuR0JMX0FNRSUyMEluZnJhJTIwQ0ElMjAwNS5jcnQwUwYIKwYBBQUHMAKGR2h0dHA6Ly9jcmwyLmFtZS5nYmwvYWlhL0NPMVBLSUlOVENBMDEuQU1FLkdCTF9BTUUlMjBJbmZyYSUyMENBJTIwMDUuY3J0MFMGCCsGAQUFBzAChkdodHRwOi8vY3JsMy5hbWUuZ2JsL2FpYS9DTzFQS0lJTlRDQTAxLkFNRS5HQkxfQU1FJTIwSW5mcmElMjBDQSUyMDA1LmNydDBTBggrBgEFBQcwAoZHaHR0cDovL2NybDQuYW1lLmdibC9haWEvQ08xUEtJSU5UQ0EwMS5BTUUuR0JMX0FNRSUyMEluZnJhJTIwQ0ElMjAwNS5jcnQwHQYDVR0OBBYEFM-T8L9nIeCFTohGWTDyVFKymXV6MA4GA1UdDwEB_wQEAwIFoDCCASYGA1UdHwSCAR0wggEZMIIBFaCCARGgggENhj9odHRwOi8vY3JsLm1pY3Jvc29mdC5jb20vcGtpaW5mcmEvQ1JML0FNRSUyMEluZnJhJTIwQ0ElMjAwNS5jcmyGMWh0dHA6Ly9jcmwxLmFtZS5nYmwvY3JsL0FNRSUyMEluZnJhJTIwQ0ElMjAwNS5jcmyGMWh0dHA6Ly9jcmwyLmFtZS5nYmwvY3JsL0FNRSUyMEluZnJhJTIwQ0ElMjAwNS5jcmyGMWh0dHA6Ly9jcmwzLmFtZS5nYmwvY3JsL0FNRSUyMEluZnJhJTIwQ0ElMjAwNS5jcmyGMWh0dHA6Ly9jcmw0LmFtZS5nYmwvY3JsL0FNRSUyMEluZnJhJTIwQ0ElMjAwNS5jcmwwgZ0GA1UdIASBlTCBkjAMBgorBgEEAYI3ewEBMGYGCisGAQQBgjd7AgIwWDBWBggrBgEFBQcCAjBKHkgAMwAzAGUAMAAxADkAMgAxAC0ANABkADYANAAtADQAZgA4AGMALQBhADAANQA1AC0ANQBiAGQAYQBmAGYAZAA1AGUAMwAzAGQwDAYKKwYBBAGCN3sDAjAMBgorBgEEAYI3ewQCMB8GA1UdIwQYMBaAFHrWGYUoeWxxdh5g-PNL76IFQhYdMB0GA1UdJQQWMBQGCCsGAQUFBwMCBggrBgEFBQcDATANBgkqhkiG9w0BAQsFAAOCAQEAL5-mSvqTMKZ-yWP_ZT759pg-E4fR6CLCeXO0jrmpqWWL7kI50BvqMxrc_lgbkvtph9Pxa7ubGsAa1Exeoi8qx0ROCtQv-NyhNyDLePoY5JfVD6QGmvlnIziXrlYvbbnilY_vo-wieWJGJhuESMEaTphDiHpFdEuA2NZNxyxXsQV5fUpa2Rls0wrtnmPPIzhMrpswh3rBEnbxvlgC6SUihf90jSN_Hkn0T201tVzyjd5G1RK9QNqmdL0lKL-OZm8rpl-nwepifa5s6-Qa7cwTV2CMjAXPtsPHtNsPXvte52PFBn_dZiXBQN2njTerWOgNEpj5mIZ-nr3-pWeHhqAXSQ&s=NEwv_gLORotDx-VBd3zGQiCqjMWtXduMXrq_u8CNCr0UAXf982ALhzZ50iG43wNN_nDDfNwMF_vgbTq9QOJF7BsgI7wCMR35AymejhvlUAdGKrGM4NZCTDkqMCFho7-RINlkZLxNbaiMFNkN6V4rlyARibpxaVQrPol0lE0b4Q8UUiC8HI1F2Gr0OAtRiHVBFZdd3JPb9qQWrWeavxyv3fokFaJKstXHhS1nP-p-s8r_o8d9EBIGTn3Gm8pi4HvQGEWQNZydKTsGqiS6KzpBwd6n5wEX2KwUMjChg_HRvnavQMiefjppt9HQRyfAXB60tCeR24eFNuLAQJXD1xXnKw&h=DrWfwpI9a3iSSFBul9mm-sk1ba_IMhq-slejfaJO6rI
      pragma:
      - no-cache
      strict-transport-security:
      - max-age=31536000; includeSubDomains
      x-content-type-options:
      - nosniff
      x-ms-operation-identifier:
      - tenantId=54826b22-38d6-4fb2-bad9-b7b93a3e9c5a,objectId=a7250e3a-0e5e-48e2-9a34-45f1f5e1a91e/eastus2euap/bbb030cc-7f36-49ad-b37c-3d0bde91e993
      x-ms-ratelimit-remaining-subscription-deletes:
      - '199'
      x-ms-ratelimit-remaining-subscription-global-deletes:
      - '2999'
    status:
      code: 202
      message: Accepted
version: 1<|MERGE_RESOLUTION|>--- conflicted
+++ resolved
@@ -47,7 +47,6 @@
 - request:
     body: '{"location": "uksouth", "identity": {"type": "SystemAssigned"}, "properties":
       {"kubernetesVersion": "", "dnsPrefix": "cliaksdns000002", "agentPoolProfiles":
-<<<<<<< HEAD
       [{"count": 3, "vmSize": "Standard_DS2_v2", "osType": "Linux", "enableAutoScaling":
       false, "type": "VirtualMachineScaleSets", "mode": "System", "orchestratorVersion":
       "", "upgradeSettings": {}, "availabilityZones": ["1", "2", "3"], "enableNodePublicIP":
@@ -59,705 +58,6 @@
       {"podCidr": "10.244.0.0/16", "serviceCidr": "10.0.0.0/16", "dnsServiceIP": "10.0.0.10",
       "outboundType": "loadBalancer", "loadBalancerSku": "standard"}, "disableLocalAccounts":
       false, "storageProfile": {}}}'
-=======
-      [{"count": 3, "vmSize": "Standard_DS2_v2", "osDiskSizeGB": 0, "osType": "Linux",
-      "enableAutoScaling": false, "type": "VirtualMachineScaleSets", "mode": "System",
-      "orchestratorVersion": "", "upgradeSettings": {}, "availabilityZones": ["1",
-      "2", "3"], "enableNodePublicIP": false, "scaleSetPriority": "Regular", "scaleSetEvictionPolicy":
-      "Delete", "spotMaxPrice": -1.0, "nodeTaints": [], "enableEncryptionAtHost":
-      false, "enableUltraSSD": false, "enableFIPS": false, "name": "nodepool1"}],
-      "linuxProfile": {"adminUsername": "azureuser", "ssh": {"publicKeys": [{"keyData":
-      "ssh-rsa AAAAB3NzaC1yc2EAAAADAQABAAABAQCw4P22/hE86EX0l2HMO+M6Gw+CW6O4Yl84NLjVqF7NtK8xwQKcZwGeIwNBv/HxJ0uMJlOCG1ZMPPvSZHDp07QvAjYKKryIkIGilxLUh4fNOEQiZqAXB2badERUdwLRB4f6kHc0vb35GHw3tlyjjDjvQTO7UgZQxnbipxyrJAYfMHxfXjST1tvmln3v87WvBGsY2hr1Iqx/gMO3AIqaNoJntl1sIeAcg8xXdYW3PP6N1gYToFsDxsQZU2rfefIRDniuP4fYy2J4shtEAkyzv1BlOBJGHBqCzyrhXVqFElLSFV99QhLUi43zXL4Ge1QKJBztH/q48ohMBt3WenkP2KsT
-      azcli_aks_live_test@example.com\n"}]}}, "addonProfiles": {}, "enableRBAC": true,
-      "networkProfile": {"networkPlugin": "kubenet", "podCidr": "10.244.0.0/16", "serviceCidr":
-      "10.0.0.0/16", "dnsServiceIP": "10.0.0.10", "outboundType": "loadBalancer",
-      "loadBalancerSku": "standard"}, "disableLocalAccounts": false, "storageProfile":
-      {}}}'
-    headers:
-      Accept:
-      - application/json
-      Accept-Encoding:
-      - gzip, deflate
-      CommandName:
-      - aks create
-      Connection:
-      - keep-alive
-      Content-Length:
-      - '1440'
-      Content-Type:
-      - application/json
-      ParameterSetName:
-      - --resource-group --name --location --dns-name-prefix --node-count --ssh-key-value
-        --zones
-      User-Agent:
-      - AZURECLI/2.49.0 azsdk-python-azure-mgmt-containerservice/24.0.0 Python/3.8.10
-        (Linux-5.15.0-1039-azure-x86_64-with-glibc2.29)
-    method: PUT
-    uri: https://management.azure.com/subscriptions/00000000-0000-0000-0000-000000000000/resourceGroups/clitest000001/providers/Microsoft.ContainerService/managedClusters/cliakstest000001?api-version=2024-10-01
-  response:
-    body:
-      string: "{\n  \"id\": \"/subscriptions/00000000-0000-0000-0000-000000000000/resourcegroups/clitest000001/providers/Microsoft.ContainerService/managedClusters/cliakstest000001\",\n
-        \ \"location\": \"eastus\",\n  \"name\": \"cliakstest000001\",\n  \"type\":
-        \"Microsoft.ContainerService/ManagedClusters\",\n  \"properties\": {\n   \"provisioningState\":
-        \"Creating\",\n   \"powerState\": {\n    \"code\": \"Running\"\n   },\n   \"kubernetesVersion\":
-        \"1.25.6\",\n   \"currentKubernetesVersion\": \"1.25.6\",\n   \"dnsPrefix\":
-        \"cliaksdns000002\",\n   \"fqdn\": \"cliaksdns000002-cq73ll3y.hcp.eastus.azmk8s.io\",\n
-        \  \"azurePortalFQDN\": \"cliaksdns000002-cq73ll3y.portal.hcp.eastus.azmk8s.io\",\n
-        \  \"agentPoolProfiles\": [\n    {\n     \"name\": \"nodepool1\",\n     \"count\":
-        3,\n     \"vmSize\": \"Standard_DS2_v2\",\n     \"osDiskSizeGB\": 128,\n     \"osDiskType\":
-        \"Managed\",\n     \"kubeletDiskType\": \"OS\",\n     \"maxPods\": 110,\n
-        \    \"type\": \"VirtualMachineScaleSets\",\n     \"availabilityZones\": [\n
-        \     \"1\",\n      \"2\",\n      \"3\"\n     ],\n     \"enableAutoScaling\":
-        false,\n     \"provisioningState\": \"Creating\",\n     \"powerState\": {\n
-        \     \"code\": \"Running\"\n     },\n     \"orchestratorVersion\": \"1.25.6\",\n
-        \    \"currentOrchestratorVersion\": \"1.25.6\",\n     \"enableNodePublicIP\":
-        false,\n     \"mode\": \"System\",\n     \"enableEncryptionAtHost\": false,\n
-        \    \"enableUltraSSD\": false,\n     \"osType\": \"Linux\",\n     \"osSKU\":
-        \"Ubuntu\",\n     \"nodeImageVersion\": \"AKSUbuntu-2204gen2containerd-202306.19.0\",\n
-        \    \"upgradeSettings\": {},\n     \"enableFIPS\": false\n    }\n   ],\n
-        \  \"linuxProfile\": {\n    \"adminUsername\": \"azureuser\",\n    \"ssh\":
-        {\n     \"publicKeys\": [\n      {\n       \"keyData\": \"ssh-rsa AAAAB3NzaC1yc2EAAAADAQABAAABAQCw4P22/hE86EX0l2HMO+M6Gw+CW6O4Yl84NLjVqF7NtK8xwQKcZwGeIwNBv/HxJ0uMJlOCG1ZMPPvSZHDp07QvAjYKKryIkIGilxLUh4fNOEQiZqAXB2badERUdwLRB4f6kHc0vb35GHw3tlyjjDjvQTO7UgZQxnbipxyrJAYfMHxfXjST1tvmln3v87WvBGsY2hr1Iqx/gMO3AIqaNoJntl1sIeAcg8xXdYW3PP6N1gYToFsDxsQZU2rfefIRDniuP4fYy2J4shtEAkyzv1BlOBJGHBqCzyrhXVqFElLSFV99QhLUi43zXL4Ge1QKJBztH/q48ohMBt3WenkP2KsT
-        azcli_aks_live_test@example.com\\n\"\n      }\n     ]\n    }\n   },\n   \"servicePrincipalProfile\":
-        {\n    \"clientId\":\"00000000-0000-0000-0000-000000000001\"\n   },\n   \"nodeResourceGroup\":
-        \"MC_clitest000001_cliakstest000001_eastus\",\n   \"enableRBAC\": true,\n
-        \  \"supportPlan\": \"KubernetesOfficial\",\n   \"networkProfile\": {\n    \"networkPlugin\":
-        \"kubenet\",\n    \"loadBalancerSku\": \"standard\",\n    \"loadBalancerProfile\":
-        {\n     \"managedOutboundIPs\": {\n      \"count\": 1\n     }\n    },\n    \"podCidr\":
-        \"10.244.0.0/16\",\n    \"serviceCidr\": \"10.0.0.0/16\",\n    \"dnsServiceIP\":
-        \"10.0.0.10\",\n    \"outboundType\": \"loadBalancer\",\n    \"podCidrs\":
-        [\n     \"10.244.0.0/16\"\n    ],\n    \"serviceCidrs\": [\n     \"10.0.0.0/16\"\n
-        \   ],\n    \"ipFamilies\": [\n     \"IPv4\"\n    ]\n   },\n   \"maxAgentPools\":
-        100,\n   \"disableLocalAccounts\": false,\n   \"securityProfile\": {},\n   \"storageProfile\":
-        {\n    \"diskCSIDriver\": {\n     \"enabled\": true\n    },\n    \"fileCSIDriver\":
-        {\n     \"enabled\": true\n    },\n    \"snapshotController\": {\n     \"enabled\":
-        true\n    }\n   },\n   \"oidcIssuerProfile\": {\n    \"enabled\": false\n
-        \  },\n   \"workloadAutoScalerProfile\": {}\n  },\n  \"identity\": {\n   \"type\":
-        \"SystemAssigned\",\n   \"principalId\":\"00000000-0000-0000-0000-000000000001\",\n
-        \  \"tenantId\": \"72f988bf-86f1-41af-91ab-2d7cd011db47\"\n  },\n  \"sku\":
-        {\n   \"name\": \"Base\",\n   \"tier\": \"Free\"\n  }\n }"
-    headers:
-      azure-asyncoperation:
-      - https://management.azure.com/subscriptions/00000000-0000-0000-0000-000000000000/providers/Microsoft.ContainerService/locations/eastus/operations/273e8bc6-e445-4b73-946b-a4e2e7de9731?api-version=2017-08-31
-      cache-control:
-      - no-cache
-      content-length:
-      - '3274'
-      content-type:
-      - application/json
-      date:
-      - Thu, 29 Jun 2023 09:32:37 GMT
-      expires:
-      - '-1'
-      pragma:
-      - no-cache
-      server:
-      - nginx
-      strict-transport-security:
-      - max-age=31536000; includeSubDomains
-      x-content-type-options:
-      - nosniff
-      x-ms-ratelimit-remaining-subscription-writes:
-      - '1198'
-    status:
-      code: 201
-      message: Created
-- request:
-    body: null
-    headers:
-      Accept:
-      - '*/*'
-      Accept-Encoding:
-      - gzip, deflate
-      CommandName:
-      - aks create
-      Connection:
-      - keep-alive
-      ParameterSetName:
-      - --resource-group --name --location --dns-name-prefix --node-count --ssh-key-value
-        --zones
-      User-Agent:
-      - AZURECLI/2.49.0 azsdk-python-azure-mgmt-containerservice/24.0.0 Python/3.8.10
-        (Linux-5.15.0-1039-azure-x86_64-with-glibc2.29)
-    method: GET
-    uri: https://management.azure.com/subscriptions/00000000-0000-0000-0000-000000000000/providers/Microsoft.ContainerService/locations/eastus/operations/273e8bc6-e445-4b73-946b-a4e2e7de9731?api-version=2017-08-31
-  response:
-    body:
-      string: "{\n  \"name\": \"c68b3e27-45e4-734b-946b-a4e2e7de9731\",\n  \"status\":
-        \"InProgress\",\n  \"startTime\": \"2023-06-29T09:32:36.986814Z\"\n }"
-    headers:
-      cache-control:
-      - no-cache
-      content-length:
-      - '125'
-      content-type:
-      - application/json
-      date:
-      - Thu, 29 Jun 2023 09:32:37 GMT
-      expires:
-      - '-1'
-      pragma:
-      - no-cache
-      server:
-      - nginx
-      strict-transport-security:
-      - max-age=31536000; includeSubDomains
-      transfer-encoding:
-      - chunked
-      vary:
-      - Accept-Encoding
-      x-content-type-options:
-      - nosniff
-    status:
-      code: 200
-      message: OK
-- request:
-    body: null
-    headers:
-      Accept:
-      - '*/*'
-      Accept-Encoding:
-      - gzip, deflate
-      CommandName:
-      - aks create
-      Connection:
-      - keep-alive
-      ParameterSetName:
-      - --resource-group --name --location --dns-name-prefix --node-count --ssh-key-value
-        --zones
-      User-Agent:
-      - AZURECLI/2.49.0 azsdk-python-azure-mgmt-containerservice/24.0.0 Python/3.8.10
-        (Linux-5.15.0-1039-azure-x86_64-with-glibc2.29)
-    method: GET
-    uri: https://management.azure.com/subscriptions/00000000-0000-0000-0000-000000000000/providers/Microsoft.ContainerService/locations/eastus/operations/273e8bc6-e445-4b73-946b-a4e2e7de9731?api-version=2017-08-31
-  response:
-    body:
-      string: "{\n  \"name\": \"c68b3e27-45e4-734b-946b-a4e2e7de9731\",\n  \"status\":
-        \"InProgress\",\n  \"startTime\": \"2023-06-29T09:32:36.986814Z\"\n }"
-    headers:
-      cache-control:
-      - no-cache
-      content-length:
-      - '125'
-      content-type:
-      - application/json
-      date:
-      - Thu, 29 Jun 2023 09:33:07 GMT
-      expires:
-      - '-1'
-      pragma:
-      - no-cache
-      server:
-      - nginx
-      strict-transport-security:
-      - max-age=31536000; includeSubDomains
-      transfer-encoding:
-      - chunked
-      vary:
-      - Accept-Encoding
-      x-content-type-options:
-      - nosniff
-    status:
-      code: 200
-      message: OK
-- request:
-    body: null
-    headers:
-      Accept:
-      - '*/*'
-      Accept-Encoding:
-      - gzip, deflate
-      CommandName:
-      - aks create
-      Connection:
-      - keep-alive
-      ParameterSetName:
-      - --resource-group --name --location --dns-name-prefix --node-count --ssh-key-value
-        --zones
-      User-Agent:
-      - AZURECLI/2.49.0 azsdk-python-azure-mgmt-containerservice/24.0.0 Python/3.8.10
-        (Linux-5.15.0-1039-azure-x86_64-with-glibc2.29)
-    method: GET
-    uri: https://management.azure.com/subscriptions/00000000-0000-0000-0000-000000000000/providers/Microsoft.ContainerService/locations/eastus/operations/273e8bc6-e445-4b73-946b-a4e2e7de9731?api-version=2017-08-31
-  response:
-    body:
-      string: "{\n  \"name\": \"c68b3e27-45e4-734b-946b-a4e2e7de9731\",\n  \"status\":
-        \"InProgress\",\n  \"startTime\": \"2023-06-29T09:32:36.986814Z\"\n }"
-    headers:
-      cache-control:
-      - no-cache
-      content-length:
-      - '125'
-      content-type:
-      - application/json
-      date:
-      - Thu, 29 Jun 2023 09:33:36 GMT
-      expires:
-      - '-1'
-      pragma:
-      - no-cache
-      server:
-      - nginx
-      strict-transport-security:
-      - max-age=31536000; includeSubDomains
-      transfer-encoding:
-      - chunked
-      vary:
-      - Accept-Encoding
-      x-content-type-options:
-      - nosniff
-    status:
-      code: 200
-      message: OK
-- request:
-    body: null
-    headers:
-      Accept:
-      - '*/*'
-      Accept-Encoding:
-      - gzip, deflate
-      CommandName:
-      - aks create
-      Connection:
-      - keep-alive
-      ParameterSetName:
-      - --resource-group --name --location --dns-name-prefix --node-count --ssh-key-value
-        --zones
-      User-Agent:
-      - AZURECLI/2.49.0 azsdk-python-azure-mgmt-containerservice/24.0.0 Python/3.8.10
-        (Linux-5.15.0-1039-azure-x86_64-with-glibc2.29)
-    method: GET
-    uri: https://management.azure.com/subscriptions/00000000-0000-0000-0000-000000000000/providers/Microsoft.ContainerService/locations/eastus/operations/273e8bc6-e445-4b73-946b-a4e2e7de9731?api-version=2017-08-31
-  response:
-    body:
-      string: "{\n  \"name\": \"c68b3e27-45e4-734b-946b-a4e2e7de9731\",\n  \"status\":
-        \"InProgress\",\n  \"startTime\": \"2023-06-29T09:32:36.986814Z\"\n }"
-    headers:
-      cache-control:
-      - no-cache
-      content-length:
-      - '125'
-      content-type:
-      - application/json
-      date:
-      - Thu, 29 Jun 2023 09:34:06 GMT
-      expires:
-      - '-1'
-      pragma:
-      - no-cache
-      server:
-      - nginx
-      strict-transport-security:
-      - max-age=31536000; includeSubDomains
-      transfer-encoding:
-      - chunked
-      vary:
-      - Accept-Encoding
-      x-content-type-options:
-      - nosniff
-    status:
-      code: 200
-      message: OK
-- request:
-    body: null
-    headers:
-      Accept:
-      - '*/*'
-      Accept-Encoding:
-      - gzip, deflate
-      CommandName:
-      - aks create
-      Connection:
-      - keep-alive
-      ParameterSetName:
-      - --resource-group --name --location --dns-name-prefix --node-count --ssh-key-value
-        --zones
-      User-Agent:
-      - AZURECLI/2.49.0 azsdk-python-azure-mgmt-containerservice/24.0.0 Python/3.8.10
-        (Linux-5.15.0-1039-azure-x86_64-with-glibc2.29)
-    method: GET
-    uri: https://management.azure.com/subscriptions/00000000-0000-0000-0000-000000000000/providers/Microsoft.ContainerService/locations/eastus/operations/273e8bc6-e445-4b73-946b-a4e2e7de9731?api-version=2017-08-31
-  response:
-    body:
-      string: "{\n  \"name\": \"c68b3e27-45e4-734b-946b-a4e2e7de9731\",\n  \"status\":
-        \"InProgress\",\n  \"startTime\": \"2023-06-29T09:32:36.986814Z\"\n }"
-    headers:
-      cache-control:
-      - no-cache
-      content-length:
-      - '125'
-      content-type:
-      - application/json
-      date:
-      - Thu, 29 Jun 2023 09:34:36 GMT
-      expires:
-      - '-1'
-      pragma:
-      - no-cache
-      server:
-      - nginx
-      strict-transport-security:
-      - max-age=31536000; includeSubDomains
-      transfer-encoding:
-      - chunked
-      vary:
-      - Accept-Encoding
-      x-content-type-options:
-      - nosniff
-    status:
-      code: 200
-      message: OK
-- request:
-    body: null
-    headers:
-      Accept:
-      - '*/*'
-      Accept-Encoding:
-      - gzip, deflate
-      CommandName:
-      - aks create
-      Connection:
-      - keep-alive
-      ParameterSetName:
-      - --resource-group --name --location --dns-name-prefix --node-count --ssh-key-value
-        --zones
-      User-Agent:
-      - AZURECLI/2.49.0 azsdk-python-azure-mgmt-containerservice/24.0.0 Python/3.8.10
-        (Linux-5.15.0-1039-azure-x86_64-with-glibc2.29)
-    method: GET
-    uri: https://management.azure.com/subscriptions/00000000-0000-0000-0000-000000000000/providers/Microsoft.ContainerService/locations/eastus/operations/273e8bc6-e445-4b73-946b-a4e2e7de9731?api-version=2017-08-31
-  response:
-    body:
-      string: "{\n  \"name\": \"c68b3e27-45e4-734b-946b-a4e2e7de9731\",\n  \"status\":
-        \"InProgress\",\n  \"startTime\": \"2023-06-29T09:32:36.986814Z\"\n }"
-    headers:
-      cache-control:
-      - no-cache
-      content-length:
-      - '125'
-      content-type:
-      - application/json
-      date:
-      - Thu, 29 Jun 2023 09:35:07 GMT
-      expires:
-      - '-1'
-      pragma:
-      - no-cache
-      server:
-      - nginx
-      strict-transport-security:
-      - max-age=31536000; includeSubDomains
-      transfer-encoding:
-      - chunked
-      vary:
-      - Accept-Encoding
-      x-content-type-options:
-      - nosniff
-    status:
-      code: 200
-      message: OK
-- request:
-    body: null
-    headers:
-      Accept:
-      - '*/*'
-      Accept-Encoding:
-      - gzip, deflate
-      CommandName:
-      - aks create
-      Connection:
-      - keep-alive
-      ParameterSetName:
-      - --resource-group --name --location --dns-name-prefix --node-count --ssh-key-value
-        --zones
-      User-Agent:
-      - AZURECLI/2.49.0 azsdk-python-azure-mgmt-containerservice/24.0.0 Python/3.8.10
-        (Linux-5.15.0-1039-azure-x86_64-with-glibc2.29)
-    method: GET
-    uri: https://management.azure.com/subscriptions/00000000-0000-0000-0000-000000000000/providers/Microsoft.ContainerService/locations/eastus/operations/273e8bc6-e445-4b73-946b-a4e2e7de9731?api-version=2017-08-31
-  response:
-    body:
-      string: "{\n  \"name\": \"c68b3e27-45e4-734b-946b-a4e2e7de9731\",\n  \"status\":
-        \"InProgress\",\n  \"startTime\": \"2023-06-29T09:32:36.986814Z\"\n }"
-    headers:
-      cache-control:
-      - no-cache
-      content-length:
-      - '125'
-      content-type:
-      - application/json
-      date:
-      - Thu, 29 Jun 2023 09:35:37 GMT
-      expires:
-      - '-1'
-      pragma:
-      - no-cache
-      server:
-      - nginx
-      strict-transport-security:
-      - max-age=31536000; includeSubDomains
-      transfer-encoding:
-      - chunked
-      vary:
-      - Accept-Encoding
-      x-content-type-options:
-      - nosniff
-    status:
-      code: 200
-      message: OK
-- request:
-    body: null
-    headers:
-      Accept:
-      - '*/*'
-      Accept-Encoding:
-      - gzip, deflate
-      CommandName:
-      - aks create
-      Connection:
-      - keep-alive
-      ParameterSetName:
-      - --resource-group --name --location --dns-name-prefix --node-count --ssh-key-value
-        --zones
-      User-Agent:
-      - AZURECLI/2.49.0 azsdk-python-azure-mgmt-containerservice/24.0.0 Python/3.8.10
-        (Linux-5.15.0-1039-azure-x86_64-with-glibc2.29)
-    method: GET
-    uri: https://management.azure.com/subscriptions/00000000-0000-0000-0000-000000000000/providers/Microsoft.ContainerService/locations/eastus/operations/273e8bc6-e445-4b73-946b-a4e2e7de9731?api-version=2017-08-31
-  response:
-    body:
-      string: "{\n  \"name\": \"c68b3e27-45e4-734b-946b-a4e2e7de9731\",\n  \"status\":
-        \"InProgress\",\n  \"startTime\": \"2023-06-29T09:32:36.986814Z\"\n }"
-    headers:
-      cache-control:
-      - no-cache
-      content-length:
-      - '125'
-      content-type:
-      - application/json
-      date:
-      - Thu, 29 Jun 2023 09:36:07 GMT
-      expires:
-      - '-1'
-      pragma:
-      - no-cache
-      server:
-      - nginx
-      strict-transport-security:
-      - max-age=31536000; includeSubDomains
-      transfer-encoding:
-      - chunked
-      vary:
-      - Accept-Encoding
-      x-content-type-options:
-      - nosniff
-    status:
-      code: 200
-      message: OK
-- request:
-    body: null
-    headers:
-      Accept:
-      - '*/*'
-      Accept-Encoding:
-      - gzip, deflate
-      CommandName:
-      - aks create
-      Connection:
-      - keep-alive
-      ParameterSetName:
-      - --resource-group --name --location --dns-name-prefix --node-count --ssh-key-value
-        --zones
-      User-Agent:
-      - AZURECLI/2.49.0 azsdk-python-azure-mgmt-containerservice/24.0.0 Python/3.8.10
-        (Linux-5.15.0-1039-azure-x86_64-with-glibc2.29)
-    method: GET
-    uri: https://management.azure.com/subscriptions/00000000-0000-0000-0000-000000000000/providers/Microsoft.ContainerService/locations/eastus/operations/273e8bc6-e445-4b73-946b-a4e2e7de9731?api-version=2017-08-31
-  response:
-    body:
-      string: "{\n  \"name\": \"c68b3e27-45e4-734b-946b-a4e2e7de9731\",\n  \"status\":
-        \"InProgress\",\n  \"startTime\": \"2023-06-29T09:32:36.986814Z\"\n }"
-    headers:
-      cache-control:
-      - no-cache
-      content-length:
-      - '125'
-      content-type:
-      - application/json
-      date:
-      - Thu, 29 Jun 2023 09:36:37 GMT
-      expires:
-      - '-1'
-      pragma:
-      - no-cache
-      server:
-      - nginx
-      strict-transport-security:
-      - max-age=31536000; includeSubDomains
-      transfer-encoding:
-      - chunked
-      vary:
-      - Accept-Encoding
-      x-content-type-options:
-      - nosniff
-    status:
-      code: 200
-      message: OK
-- request:
-    body: null
-    headers:
-      Accept:
-      - '*/*'
-      Accept-Encoding:
-      - gzip, deflate
-      CommandName:
-      - aks create
-      Connection:
-      - keep-alive
-      ParameterSetName:
-      - --resource-group --name --location --dns-name-prefix --node-count --ssh-key-value
-        --zones
-      User-Agent:
-      - AZURECLI/2.49.0 azsdk-python-azure-mgmt-containerservice/24.0.0 Python/3.8.10
-        (Linux-5.15.0-1039-azure-x86_64-with-glibc2.29)
-    method: GET
-    uri: https://management.azure.com/subscriptions/00000000-0000-0000-0000-000000000000/providers/Microsoft.ContainerService/locations/eastus/operations/273e8bc6-e445-4b73-946b-a4e2e7de9731?api-version=2017-08-31
-  response:
-    body:
-      string: "{\n  \"name\": \"c68b3e27-45e4-734b-946b-a4e2e7de9731\",\n  \"status\":
-        \"InProgress\",\n  \"startTime\": \"2023-06-29T09:32:36.986814Z\",\n  \"error\":
-        {\n   \"code\": \"ReconcileControlPlaneCertificatesError\",\n   \"message\":
-        \"key pool is empty\"\n  }\n }"
-    headers:
-      cache-control:
-      - no-cache
-      content-length:
-      - '230'
-      content-type:
-      - application/json
-      date:
-      - Thu, 29 Jun 2023 09:37:07 GMT
-      expires:
-      - '-1'
-      pragma:
-      - no-cache
-      server:
-      - nginx
-      strict-transport-security:
-      - max-age=31536000; includeSubDomains
-      transfer-encoding:
-      - chunked
-      vary:
-      - Accept-Encoding
-      x-content-type-options:
-      - nosniff
-    status:
-      code: 200
-      message: OK
-- request:
-    body: null
-    headers:
-      Accept:
-      - '*/*'
-      Accept-Encoding:
-      - gzip, deflate
-      CommandName:
-      - aks create
-      Connection:
-      - keep-alive
-      ParameterSetName:
-      - --resource-group --name --location --dns-name-prefix --node-count --ssh-key-value
-        --zones
-      User-Agent:
-      - AZURECLI/2.49.0 azsdk-python-azure-mgmt-containerservice/24.0.0 Python/3.8.10
-        (Linux-5.15.0-1039-azure-x86_64-with-glibc2.29)
-    method: GET
-    uri: https://management.azure.com/subscriptions/00000000-0000-0000-0000-000000000000/providers/Microsoft.ContainerService/locations/eastus/operations/273e8bc6-e445-4b73-946b-a4e2e7de9731?api-version=2017-08-31
-  response:
-    body:
-      string: "{\n  \"name\": \"c68b3e27-45e4-734b-946b-a4e2e7de9731\",\n  \"status\":
-        \"InProgress\",\n  \"startTime\": \"2023-06-29T09:32:36.986814Z\",\n  \"error\":
-        {\n   \"code\": \"ReconcileControlPlaneCertificatesError\",\n   \"message\":
-        \"key pool is empty\"\n  }\n }"
-    headers:
-      cache-control:
-      - no-cache
-      content-length:
-      - '230'
-      content-type:
-      - application/json
-      date:
-      - Thu, 29 Jun 2023 09:37:38 GMT
-      expires:
-      - '-1'
-      pragma:
-      - no-cache
-      server:
-      - nginx
-      strict-transport-security:
-      - max-age=31536000; includeSubDomains
-      transfer-encoding:
-      - chunked
-      vary:
-      - Accept-Encoding
-      x-content-type-options:
-      - nosniff
-    status:
-      code: 200
-      message: OK
-- request:
-    body: null
-    headers:
-      Accept:
-      - '*/*'
-      Accept-Encoding:
-      - gzip, deflate
-      CommandName:
-      - aks create
-      Connection:
-      - keep-alive
-      ParameterSetName:
-      - --resource-group --name --location --dns-name-prefix --node-count --ssh-key-value
-        --zones
-      User-Agent:
-      - AZURECLI/2.49.0 azsdk-python-azure-mgmt-containerservice/24.0.0 Python/3.8.10
-        (Linux-5.15.0-1039-azure-x86_64-with-glibc2.29)
-    method: GET
-    uri: https://management.azure.com/subscriptions/00000000-0000-0000-0000-000000000000/providers/Microsoft.ContainerService/locations/eastus/operations/273e8bc6-e445-4b73-946b-a4e2e7de9731?api-version=2017-08-31
-  response:
-    body:
-      string: "{\n  \"name\": \"c68b3e27-45e4-734b-946b-a4e2e7de9731\",\n  \"status\":
-        \"InProgress\",\n  \"startTime\": \"2023-06-29T09:32:36.986814Z\",\n  \"error\":
-        {\n   \"code\": \"ReconcileControlPlaneCertificatesError\",\n   \"message\":
-        \"key pool is empty\"\n  }\n }"
-    headers:
-      cache-control:
-      - no-cache
-      content-length:
-      - '230'
-      content-type:
-      - application/json
-      date:
-      - Thu, 29 Jun 2023 09:38:08 GMT
-      expires:
-      - '-1'
-      pragma:
-      - no-cache
-      server:
-      - nginx
-      strict-transport-security:
-      - max-age=31536000; includeSubDomains
-      transfer-encoding:
-      - chunked
-      vary:
-      - Accept-Encoding
-      x-content-type-options:
-      - nosniff
-    status:
-      code: 200
-      message: OK
-- request:
-    body: null
->>>>>>> ff231216
     headers:
       Accept:
       - application/json
@@ -777,7 +77,7 @@
       User-Agent:
       - AZURECLI/2.69.0 azsdk-python-core/1.31.0 Python/3.12.9 (Windows-10-10.0.19045-SP0)
     method: PUT
-    uri: https://management.azure.com/subscriptions/00000000-0000-0000-0000-000000000000/resourceGroups/clitest000001/providers/Microsoft.ContainerService/managedClusters/cliakstest000001?api-version=2024-09-01
+    uri: https://management.azure.com/subscriptions/00000000-0000-0000-0000-000000000000/resourceGroups/clitest000001/providers/Microsoft.ContainerService/managedClusters/cliakstest000001?api-version=2024-10-01
   response:
     body:
       string: "{\n \"id\": \"/subscriptions/00000000-0000-0000-0000-000000000000/resourcegroups/clitest000001/providers/Microsoft.ContainerService/managedClusters/cliakstest000001\",\n
@@ -1515,7 +815,6 @@
     uri: https://management.azure.com/subscriptions/00000000-0000-0000-0000-000000000000/resourceGroups/clitest000001/providers/Microsoft.ContainerService/managedClusters/cliakstest000001/agentPools?api-version=2024-10-01
   response:
     body:
-<<<<<<< HEAD
       string: "{\n \"value\": [\n  {\n   \"id\": \"/subscriptions/00000000-0000-0000-0000-000000000000/resourcegroups/clitest000001/providers/Microsoft.ContainerService/managedClusters/cliakstest000001/agentPools/nodepool1\",\n
         \  \"name\": \"nodepool1\",\n   \"type\": \"Microsoft.ContainerService/managedClusters/agentPools\",\n
         \  \"properties\": {\n    \"count\": 3,\n    \"vmSize\": \"Standard_DS2_v2\",\n
@@ -1531,138 +830,6 @@
         \   \"upgradeSettings\": {\n     \"maxSurge\": \"10%\"\n    },\n    \"enableFIPS\":
         false,\n    \"securityProfile\": {\n     \"enableVTPM\": false,\n     \"enableSecureBoot\":
         false\n    }\n   }\n  }\n ],\n \"nextLink\": \"https://management.azure.com/subscriptions/00000000-0000-0000-0000-000000000000/resourceGroups/clitest000001/providers/Microsoft.ContainerService/managedClusters/cliakstest000001/agentPools?%24skipToken=4601744\\u0026api-version=2024-09-01\\u0026skipToken=4601744\"\n}"
-=======
-      string: "{\n  \"value\": [\n   {\n    \"id\": \"/subscriptions/00000000-0000-0000-0000-000000000000/resourcegroups/clitest000001/providers/Microsoft.ContainerService/managedClusters/cliakstest000001/agentPools/nodepool1\",\n
-        \   \"name\": \"nodepool1\",\n    \"type\": \"Microsoft.ContainerService/managedClusters/agentPools\",\n
-        \   \"properties\": {\n     \"count\": 3,\n     \"vmSize\": \"Standard_DS2_v2\",\n
-        \    \"osDiskSizeGB\": 128,\n     \"osDiskType\": \"Managed\",\n     \"kubeletDiskType\":
-        \"OS\",\n     \"maxPods\": 110,\n     \"type\": \"VirtualMachineScaleSets\",\n
-        \    \"availabilityZones\": [\n      \"1\",\n      \"2\",\n      \"3\"\n     ],\n
-        \    \"enableAutoScaling\": false,\n     \"provisioningState\": \"Succeeded\",\n
-        \    \"powerState\": {\n      \"code\": \"Running\"\n     },\n     \"orchestratorVersion\":
-        \"1.25.6\",\n     \"currentOrchestratorVersion\": \"1.25.6\",\n     \"enableNodePublicIP\":
-        false,\n     \"mode\": \"System\",\n     \"enableEncryptionAtHost\": false,\n
-        \    \"enableUltraSSD\": false,\n     \"osType\": \"Linux\",\n     \"osSKU\":
-        \"Ubuntu\",\n     \"nodeImageVersion\": \"AKSUbuntu-2204gen2containerd-202306.19.0\",\n
-        \    \"upgradeSettings\": {},\n     \"enableFIPS\": false\n    }\n   }\n  ]\n
-        }"
-    headers:
-      cache-control:
-      - no-cache
-      content-length:
-      - '1105'
-      content-type:
-      - application/json
-      date:
-      - Thu, 29 Jun 2023 09:44:11 GMT
-      expires:
-      - '-1'
-      pragma:
-      - no-cache
-      server:
-      - nginx
-      strict-transport-security:
-      - max-age=31536000; includeSubDomains
-      transfer-encoding:
-      - chunked
-      vary:
-      - Accept-Encoding
-      x-content-type-options:
-      - nosniff
-    status:
-      code: 200
-      message: OK
-- request:
-    body: '{"properties": {"count": 3, "vmSize": "Standard_DS2_v2", "osDiskSizeGB":
-      0, "osType": "Linux", "enableAutoScaling": false, "scaleDownMode": "Delete",
-      "type": "VirtualMachineScaleSets", "mode": "User", "upgradeSettings": {}, "availabilityZones":
-      ["1", "2", "3"], "enableNodePublicIP": false, "scaleSetPriority": "Regular",
-      "scaleSetEvictionPolicy": "Delete", "spotMaxPrice": -1.0, "nodeTaints": [],
-      "enableEncryptionAtHost": false, "enableUltraSSD": false, "enableFIPS": false}}'
-    headers:
-      Accept:
-      - application/json
-      Accept-Encoding:
-      - gzip, deflate
-      CommandName:
-      - aks nodepool add
-      Connection:
-      - keep-alive
-      Content-Length:
-      - '477'
-      Content-Type:
-      - application/json
-      ParameterSetName:
-      - --resource-group --cluster-name --name --node-count --zones
-      User-Agent:
-      - AZURECLI/2.49.0 azsdk-python-azure-mgmt-containerservice/24.0.0 Python/3.8.10
-        (Linux-5.15.0-1039-azure-x86_64-with-glibc2.29)
-    method: PUT
-    uri: https://management.azure.com/subscriptions/00000000-0000-0000-0000-000000000000/resourceGroups/clitest000001/providers/Microsoft.ContainerService/managedClusters/cliakstest000001/agentPools/nodepool2?api-version=2024-10-01
-  response:
-    body:
-      string: "{\n  \"id\": \"/subscriptions/00000000-0000-0000-0000-000000000000/resourcegroups/clitest000001/providers/Microsoft.ContainerService/managedClusters/cliakstest000001/agentPools/nodepool2\",\n
-        \ \"name\": \"nodepool2\",\n  \"type\": \"Microsoft.ContainerService/managedClusters/agentPools\",\n
-        \ \"properties\": {\n   \"count\": 3,\n   \"vmSize\": \"Standard_DS2_v2\",\n
-        \  \"osDiskSizeGB\": 128,\n   \"osDiskType\": \"Managed\",\n   \"kubeletDiskType\":
-        \"OS\",\n   \"maxPods\": 110,\n   \"type\": \"VirtualMachineScaleSets\",\n
-        \  \"availabilityZones\": [\n    \"1\",\n    \"2\",\n    \"3\"\n   ],\n   \"enableAutoScaling\":
-        false,\n   \"scaleDownMode\": \"Delete\",\n   \"provisioningState\": \"Creating\",\n
-        \  \"powerState\": {\n    \"code\": \"Running\"\n   },\n   \"orchestratorVersion\":
-        \"1.25.6\",\n   \"currentOrchestratorVersion\": \"1.25.6\",\n   \"enableNodePublicIP\":
-        false,\n   \"mode\": \"User\",\n   \"enableEncryptionAtHost\": false,\n   \"enableUltraSSD\":
-        false,\n   \"osType\": \"Linux\",\n   \"osSKU\": \"Ubuntu\",\n   \"nodeImageVersion\":
-        \"AKSUbuntu-2204gen2containerd-202306.19.0\",\n   \"upgradeSettings\": {},\n
-        \  \"enableFIPS\": false\n  }\n }"
-    headers:
-      azure-asyncoperation:
-      - https://management.azure.com/subscriptions/00000000-0000-0000-0000-000000000000/providers/Microsoft.ContainerService/locations/eastus/operations/36e58189-2121-41c3-b2ac-87cab1a5cc72?api-version=2017-08-31
-      cache-control:
-      - no-cache
-      content-length:
-      - '1039'
-      content-type:
-      - application/json
-      date:
-      - Thu, 29 Jun 2023 09:44:16 GMT
-      expires:
-      - '-1'
-      pragma:
-      - no-cache
-      server:
-      - nginx
-      strict-transport-security:
-      - max-age=31536000; includeSubDomains
-      x-content-type-options:
-      - nosniff
-      x-ms-ratelimit-remaining-subscription-writes:
-      - '1198'
-    status:
-      code: 201
-      message: Created
-- request:
-    body: null
-    headers:
-      Accept:
-      - '*/*'
-      Accept-Encoding:
-      - gzip, deflate
-      CommandName:
-      - aks nodepool add
-      Connection:
-      - keep-alive
-      ParameterSetName:
-      - --resource-group --cluster-name --name --node-count --zones
-      User-Agent:
-      - AZURECLI/2.49.0 azsdk-python-azure-mgmt-containerservice/24.0.0 Python/3.8.10
-        (Linux-5.15.0-1039-azure-x86_64-with-glibc2.29)
-    method: GET
-    uri: https://management.azure.com/subscriptions/00000000-0000-0000-0000-000000000000/providers/Microsoft.ContainerService/locations/eastus/operations/36e58189-2121-41c3-b2ac-87cab1a5cc72?api-version=2017-08-31
-  response:
-    body:
-      string: "{\n  \"name\": \"8981e536-2121-c341-b2ac-87cab1a5cc72\",\n  \"status\":
-        \"InProgress\",\n  \"startTime\": \"2023-06-29T09:44:16.516443Z\"\n }"
->>>>>>> ff231216
     headers:
       cache-control:
       - no-cache
@@ -1756,7 +923,7 @@
       User-Agent:
       - AZURECLI/2.69.0 azsdk-python-core/1.31.0 Python/3.12.9 (Windows-10-10.0.19045-SP0)
     method: PUT
-    uri: https://management.azure.com/subscriptions/00000000-0000-0000-0000-000000000000/resourceGroups/clitest000001/providers/Microsoft.ContainerService/managedClusters/cliakstest000001/agentPools/nodepool2?api-version=2024-09-01
+    uri: https://management.azure.com/subscriptions/00000000-0000-0000-0000-000000000000/resourceGroups/clitest000001/providers/Microsoft.ContainerService/managedClusters/cliakstest000001/agentPools/nodepool2?api-version=2024-10-01
   response:
     body:
       string: "{\n \"id\": \"/subscriptions/00000000-0000-0000-0000-000000000000/resourcegroups/clitest000001/providers/Microsoft.ContainerService/managedClusters/cliakstest000001/agentPools/nodepool2\",\n
