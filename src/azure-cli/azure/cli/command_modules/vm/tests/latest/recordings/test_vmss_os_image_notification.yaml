interactions:
- request:
    body: null
    headers:
      Accept:
      - application/json
      Accept-Encoding:
      - gzip, deflate
      CommandName:
      - vmss create
      Connection:
      - keep-alive
      ParameterSetName:
      - -g -n --image --enable-osimage-notification
      User-Agent:
<<<<<<< HEAD
      - AZURECLI/2.47.0 azsdk-python-azure-mgmt-resource/22.0.0 Python/3.10.11 (Linux-5.15.0-1036-azure-x86_64-with-glibc2.31)
=======
      - AZURECLI/2.50.0 azsdk-python-azure-mgmt-resource/23.1.0b2 Python/3.10.12 (Linux-5.15.0-1040-azure-x86_64-with-glibc2.31)
>>>>>>> 13d0ab0a
        VSTS_7b238909-6802-4b65-b90d-184bca47f458_build_220_0
    method: GET
    uri: https://management.azure.com/subscriptions/00000000-0000-0000-0000-000000000000/resourcegroups/cli_test_vmss_os_iamge_notification_000001?api-version=2022-09-01
  response:
    body:
<<<<<<< HEAD
      string: '{"id":"/subscriptions/00000000-0000-0000-0000-000000000000/resourceGroups/cli_test_vmss_os_iamge_notification_000001","name":"cli_test_vmss_os_iamge_notification_000001","type":"Microsoft.Resources/resourceGroups","location":"westus","tags":{"product":"azurecli","cause":"automation","date":"2023-05-25T23:05:32Z"},"properties":{"provisioningState":"Succeeded"}}'
=======
      string: '{"id":"/subscriptions/00000000-0000-0000-0000-000000000000/resourceGroups/cli_test_vmss_os_iamge_notification_000001","name":"cli_test_vmss_os_iamge_notification_000001","type":"Microsoft.Resources/resourceGroups","location":"westus","tags":{"product":"azurecli","cause":"automation","test":"test_vmss_os_image_notification","date":"2023-07-10T12:11:18Z","module":"vm"},"properties":{"provisioningState":"Succeeded"}}'
>>>>>>> 13d0ab0a
    headers:
      cache-control:
      - no-cache
      content-length:
<<<<<<< HEAD
      - '362'
      content-type:
      - application/json; charset=utf-8
      date:
      - Thu, 25 May 2023 23:05:33 GMT
=======
      - '417'
      content-type:
      - application/json; charset=utf-8
      date:
      - Mon, 10 Jul 2023 12:11:19 GMT
>>>>>>> 13d0ab0a
      expires:
      - '-1'
      pragma:
      - no-cache
      strict-transport-security:
      - max-age=31536000; includeSubDomains
      vary:
      - Accept-Encoding
      x-content-type-options:
      - nosniff
    status:
      code: 200
      message: OK
- request:
    body: null
    headers:
      Accept:
      - application/json
      Accept-Encoding:
      - gzip, deflate
      CommandName:
      - vmss create
      Connection:
      - keep-alive
      ParameterSetName:
      - -g -n --image --enable-osimage-notification
      User-Agent:
<<<<<<< HEAD
      - AZURECLI/2.47.0 azsdk-python-azure-mgmt-compute/29.1.0 Python/3.10.11 (Linux-5.15.0-1036-azure-x86_64-with-glibc2.31)
=======
      - AZURECLI/2.50.0 azsdk-python-azure-mgmt-compute/30.0.0 Python/3.10.12 (Linux-5.15.0-1040-azure-x86_64-with-glibc2.31)
>>>>>>> 13d0ab0a
        VSTS_7b238909-6802-4b65-b90d-184bca47f458_build_220_0
    method: GET
    uri: https://management.azure.com/subscriptions/00000000-0000-0000-0000-000000000000/providers/Microsoft.Compute/locations/westus/publishers/Canonical/artifacttypes/vmimage/offers/UbuntuServer/skus/18.04-LTS/versions?$top=1&$orderby=name%20desc&api-version=2022-11-01
  response:
    body:
<<<<<<< HEAD
      string: "[\r\n  {\r\n    \"location\": \"westus\",\r\n    \"name\": \"18.04.202305220\",\r\n
        \   \"id\": \"/Subscriptions/00000000-0000-0000-0000-000000000000/Providers/Microsoft.Compute/Locations/westus/Publishers/Canonical/ArtifactTypes/VMImage/Offers/UbuntuServer/Skus/18.04-LTS/Versions/18.04.202305220\"\r\n
=======
      string: "[\r\n  {\r\n    \"location\": \"westus\",\r\n    \"name\": \"18.04.202306070\",\r\n
        \   \"id\": \"/Subscriptions/00000000-0000-0000-0000-000000000000/Providers/Microsoft.Compute/Locations/westus/Publishers/Canonical/ArtifactTypes/VMImage/Offers/UbuntuServer/Skus/18.04-LTS/Versions/18.04.202306070\"\r\n
>>>>>>> 13d0ab0a
        \ }\r\n]"
    headers:
      cache-control:
      - no-cache
      content-length:
      - '286'
      content-type:
      - application/json; charset=utf-8
      date:
<<<<<<< HEAD
      - Thu, 25 May 2023 23:05:33 GMT
=======
      - Mon, 10 Jul 2023 12:11:19 GMT
>>>>>>> 13d0ab0a
      expires:
      - '-1'
      pragma:
      - no-cache
      server:
      - Microsoft-HTTPAPI/2.0
      - Microsoft-HTTPAPI/2.0
      strict-transport-security:
      - max-age=31536000; includeSubDomains
      transfer-encoding:
      - chunked
      vary:
      - Accept-Encoding
      x-content-type-options:
      - nosniff
      x-ms-ratelimit-remaining-resource:
<<<<<<< HEAD
      - Microsoft.Compute/ListVMImagesVersionsFromLocation3Min;15999,Microsoft.Compute/ListVMImagesVersionsFromLocation30Min;43999
=======
      - Microsoft.Compute/ListVMImagesVersionsFromLocation3Min;15999,Microsoft.Compute/ListVMImagesVersionsFromLocation30Min;43995
>>>>>>> 13d0ab0a
    status:
      code: 200
      message: OK
- request:
    body: null
    headers:
      Accept:
      - application/json
      Accept-Encoding:
      - gzip, deflate
      CommandName:
      - vmss create
      Connection:
      - keep-alive
      ParameterSetName:
      - -g -n --image --enable-osimage-notification
      User-Agent:
<<<<<<< HEAD
      - AZURECLI/2.47.0 azsdk-python-azure-mgmt-compute/29.1.0 Python/3.10.11 (Linux-5.15.0-1036-azure-x86_64-with-glibc2.31)
        VSTS_7b238909-6802-4b65-b90d-184bca47f458_build_220_0
    method: GET
    uri: https://management.azure.com/subscriptions/00000000-0000-0000-0000-000000000000/providers/Microsoft.Compute/locations/westus/publishers/Canonical/artifacttypes/vmimage/offers/UbuntuServer/skus/18.04-LTS/versions/18.04.202305220?api-version=2022-11-01
=======
      - AZURECLI/2.50.0 azsdk-python-azure-mgmt-compute/30.0.0 Python/3.10.12 (Linux-5.15.0-1040-azure-x86_64-with-glibc2.31)
        VSTS_7b238909-6802-4b65-b90d-184bca47f458_build_220_0
    method: GET
    uri: https://management.azure.com/subscriptions/00000000-0000-0000-0000-000000000000/providers/Microsoft.Compute/locations/westus/publishers/Canonical/artifacttypes/vmimage/offers/UbuntuServer/skus/18.04-LTS/versions/18.04.202306070?api-version=2022-11-01
>>>>>>> 13d0ab0a
  response:
    body:
      string: "{\r\n  \"properties\": {\r\n    \"hyperVGeneration\": \"V1\",\r\n    \"architecture\":
        \"x64\",\r\n    \"replicaType\": \"Unmanaged\",\r\n    \"disallowed\": {\r\n
        \     \"vmDiskType\": \"None\"\r\n    },\r\n    \"automaticOSUpgradeProperties\":
        {\r\n      \"automaticOSUpgradeSupported\": true\r\n    },\r\n    \"imageDeprecationStatus\":
        {\r\n      \"imageState\": \"Active\"\r\n    },\r\n    \"features\": [\r\n
        \     {\r\n        \"name\": \"IsAcceleratedNetworkSupported\",\r\n        \"value\":
        \"True\"\r\n      },\r\n      {\r\n        \"name\": \"DiskControllerTypes\",\r\n
        \       \"value\": \"SCSI, NVMe\"\r\n      },\r\n      {\r\n        \"name\":
        \"IsHibernateSupported\",\r\n        \"value\": \"True\"\r\n      }\r\n    ],\r\n
        \   \"osDiskImage\": {\r\n      \"operatingSystem\": \"Linux\",\r\n      \"sizeInGb\":
        31,\r\n      \"sizeInBytes\": 32213303808\r\n    },\r\n    \"dataDiskImages\":
<<<<<<< HEAD
        []\r\n  },\r\n  \"location\": \"westus\",\r\n  \"name\": \"18.04.202305220\",\r\n
        \ \"id\": \"/Subscriptions/00000000-0000-0000-0000-000000000000/Providers/Microsoft.Compute/Locations/westus/Publishers/Canonical/ArtifactTypes/VMImage/Offers/UbuntuServer/Skus/18.04-LTS/Versions/18.04.202305220\"\r\n}"
=======
        []\r\n  },\r\n  \"location\": \"westus\",\r\n  \"name\": \"18.04.202306070\",\r\n
        \ \"id\": \"/Subscriptions/00000000-0000-0000-0000-000000000000/Providers/Microsoft.Compute/Locations/westus/Publishers/Canonical/ArtifactTypes/VMImage/Offers/UbuntuServer/Skus/18.04-LTS/Versions/18.04.202306070\"\r\n}"
>>>>>>> 13d0ab0a
    headers:
      cache-control:
      - no-cache
      content-length:
      - '1048'
      content-type:
      - application/json; charset=utf-8
      date:
<<<<<<< HEAD
      - Thu, 25 May 2023 23:05:33 GMT
=======
      - Mon, 10 Jul 2023 12:11:19 GMT
>>>>>>> 13d0ab0a
      expires:
      - '-1'
      pragma:
      - no-cache
      server:
      - Microsoft-HTTPAPI/2.0
      - Microsoft-HTTPAPI/2.0
      strict-transport-security:
      - max-age=31536000; includeSubDomains
      transfer-encoding:
      - chunked
      vary:
      - Accept-Encoding
      x-content-type-options:
      - nosniff
      x-ms-ratelimit-remaining-resource:
<<<<<<< HEAD
      - Microsoft.Compute/GetVMImageFromLocation3Min;12999,Microsoft.Compute/GetVMImageFromLocation30Min;73999
=======
      - Microsoft.Compute/GetVMImageFromLocation3Min;12999,Microsoft.Compute/GetVMImageFromLocation30Min;73995
>>>>>>> 13d0ab0a
    status:
      code: 200
      message: OK
- request:
    body: null
    headers:
      Accept:
      - application/json
      Accept-Encoding:
      - gzip, deflate
      CommandName:
      - vmss create
      Connection:
      - keep-alive
      ParameterSetName:
      - -g -n --image --enable-osimage-notification
      User-Agent:
<<<<<<< HEAD
      - AZURECLI/2.47.0 (AAZ) azsdk-python-core/1.24.0 Python/3.10.11 (Linux-5.15.0-1036-azure-x86_64-with-glibc2.31)
=======
      - AZURECLI/2.50.0 (AAZ) azsdk-python-core/1.26.0 Python/3.10.12 (Linux-5.15.0-1040-azure-x86_64-with-glibc2.31)
>>>>>>> 13d0ab0a
        VSTS_7b238909-6802-4b65-b90d-184bca47f458_build_220_0
    method: GET
    uri: https://management.azure.com/subscriptions/00000000-0000-0000-0000-000000000000/resourceGroups/cli_test_vmss_os_iamge_notification_000001/providers/Microsoft.Network/virtualNetworks?api-version=2022-01-01
  response:
    body:
      string: '{"value":[]}'
    headers:
      cache-control:
      - no-cache
      content-length:
      - '12'
      content-type:
      - application/json; charset=utf-8
      date:
<<<<<<< HEAD
      - Thu, 25 May 2023 23:05:34 GMT
=======
      - Mon, 10 Jul 2023 12:11:20 GMT
>>>>>>> 13d0ab0a
      expires:
      - '-1'
      pragma:
      - no-cache
      strict-transport-security:
      - max-age=31536000; includeSubDomains
      vary:
      - Accept-Encoding
      x-content-type-options:
      - nosniff
    status:
      code: 200
      message: OK
- request:
    body: null
    headers:
      Accept:
      - application/json
      Accept-Encoding:
      - gzip, deflate
      CommandName:
      - vmss create
      Connection:
      - keep-alive
      ParameterSetName:
      - -g -n --image --enable-osimage-notification
      User-Agent:
<<<<<<< HEAD
      - AZURECLI/2.47.0 azsdk-python-azure-mgmt-compute/29.1.0 Python/3.10.11 (Linux-5.15.0-1036-azure-x86_64-with-glibc2.31)
=======
      - AZURECLI/2.50.0 azsdk-python-azure-mgmt-compute/30.0.0 Python/3.10.12 (Linux-5.15.0-1040-azure-x86_64-with-glibc2.31)
>>>>>>> 13d0ab0a
        VSTS_7b238909-6802-4b65-b90d-184bca47f458_build_220_0
    method: GET
    uri: https://management.azure.com/subscriptions/00000000-0000-0000-0000-000000000000/providers/Microsoft.Compute/locations/westus/publishers/Canonical/artifacttypes/vmimage/offers/UbuntuServer/skus/18.04-LTS/versions?$top=1&$orderby=name%20desc&api-version=2022-11-01
  response:
    body:
<<<<<<< HEAD
      string: "[\r\n  {\r\n    \"location\": \"westus\",\r\n    \"name\": \"18.04.202305220\",\r\n
        \   \"id\": \"/Subscriptions/00000000-0000-0000-0000-000000000000/Providers/Microsoft.Compute/Locations/westus/Publishers/Canonical/ArtifactTypes/VMImage/Offers/UbuntuServer/Skus/18.04-LTS/Versions/18.04.202305220\"\r\n
=======
      string: "[\r\n  {\r\n    \"location\": \"westus\",\r\n    \"name\": \"18.04.202306070\",\r\n
        \   \"id\": \"/Subscriptions/00000000-0000-0000-0000-000000000000/Providers/Microsoft.Compute/Locations/westus/Publishers/Canonical/ArtifactTypes/VMImage/Offers/UbuntuServer/Skus/18.04-LTS/Versions/18.04.202306070\"\r\n
>>>>>>> 13d0ab0a
        \ }\r\n]"
    headers:
      cache-control:
      - no-cache
      content-length:
      - '286'
      content-type:
      - application/json; charset=utf-8
      date:
<<<<<<< HEAD
      - Thu, 25 May 2023 23:05:35 GMT
=======
      - Mon, 10 Jul 2023 12:11:20 GMT
>>>>>>> 13d0ab0a
      expires:
      - '-1'
      pragma:
      - no-cache
      server:
      - Microsoft-HTTPAPI/2.0
      - Microsoft-HTTPAPI/2.0
      strict-transport-security:
      - max-age=31536000; includeSubDomains
      transfer-encoding:
      - chunked
      vary:
      - Accept-Encoding
      x-content-type-options:
      - nosniff
      x-ms-ratelimit-remaining-resource:
<<<<<<< HEAD
      - Microsoft.Compute/ListVMImagesVersionsFromLocation3Min;15998,Microsoft.Compute/ListVMImagesVersionsFromLocation30Min;43998
=======
      - Microsoft.Compute/ListVMImagesVersionsFromLocation3Min;15998,Microsoft.Compute/ListVMImagesVersionsFromLocation30Min;43994
>>>>>>> 13d0ab0a
    status:
      code: 200
      message: OK
- request:
    body: null
    headers:
      Accept:
      - application/json
      Accept-Encoding:
      - gzip, deflate
      CommandName:
      - vmss create
      Connection:
      - keep-alive
      ParameterSetName:
      - -g -n --image --enable-osimage-notification
      User-Agent:
<<<<<<< HEAD
      - AZURECLI/2.47.0 azsdk-python-azure-mgmt-compute/29.1.0 Python/3.10.11 (Linux-5.15.0-1036-azure-x86_64-with-glibc2.31)
        VSTS_7b238909-6802-4b65-b90d-184bca47f458_build_220_0
    method: GET
    uri: https://management.azure.com/subscriptions/00000000-0000-0000-0000-000000000000/providers/Microsoft.Compute/locations/westus/publishers/Canonical/artifacttypes/vmimage/offers/UbuntuServer/skus/18.04-LTS/versions/18.04.202305220?api-version=2022-11-01
=======
      - AZURECLI/2.50.0 azsdk-python-azure-mgmt-compute/30.0.0 Python/3.10.12 (Linux-5.15.0-1040-azure-x86_64-with-glibc2.31)
        VSTS_7b238909-6802-4b65-b90d-184bca47f458_build_220_0
    method: GET
    uri: https://management.azure.com/subscriptions/00000000-0000-0000-0000-000000000000/providers/Microsoft.Compute/locations/westus/publishers/Canonical/artifacttypes/vmimage/offers/UbuntuServer/skus/18.04-LTS/versions/18.04.202306070?api-version=2022-11-01
>>>>>>> 13d0ab0a
  response:
    body:
      string: "{\r\n  \"properties\": {\r\n    \"hyperVGeneration\": \"V1\",\r\n    \"architecture\":
        \"x64\",\r\n    \"replicaType\": \"Unmanaged\",\r\n    \"disallowed\": {\r\n
        \     \"vmDiskType\": \"None\"\r\n    },\r\n    \"automaticOSUpgradeProperties\":
        {\r\n      \"automaticOSUpgradeSupported\": true\r\n    },\r\n    \"imageDeprecationStatus\":
        {\r\n      \"imageState\": \"Active\"\r\n    },\r\n    \"features\": [\r\n
        \     {\r\n        \"name\": \"IsAcceleratedNetworkSupported\",\r\n        \"value\":
        \"True\"\r\n      },\r\n      {\r\n        \"name\": \"DiskControllerTypes\",\r\n
        \       \"value\": \"SCSI, NVMe\"\r\n      },\r\n      {\r\n        \"name\":
        \"IsHibernateSupported\",\r\n        \"value\": \"True\"\r\n      }\r\n    ],\r\n
        \   \"osDiskImage\": {\r\n      \"operatingSystem\": \"Linux\",\r\n      \"sizeInGb\":
        31,\r\n      \"sizeInBytes\": 32213303808\r\n    },\r\n    \"dataDiskImages\":
<<<<<<< HEAD
        []\r\n  },\r\n  \"location\": \"westus\",\r\n  \"name\": \"18.04.202305220\",\r\n
        \ \"id\": \"/Subscriptions/00000000-0000-0000-0000-000000000000/Providers/Microsoft.Compute/Locations/westus/Publishers/Canonical/ArtifactTypes/VMImage/Offers/UbuntuServer/Skus/18.04-LTS/Versions/18.04.202305220\"\r\n}"
=======
        []\r\n  },\r\n  \"location\": \"westus\",\r\n  \"name\": \"18.04.202306070\",\r\n
        \ \"id\": \"/Subscriptions/00000000-0000-0000-0000-000000000000/Providers/Microsoft.Compute/Locations/westus/Publishers/Canonical/ArtifactTypes/VMImage/Offers/UbuntuServer/Skus/18.04-LTS/Versions/18.04.202306070\"\r\n}"
>>>>>>> 13d0ab0a
    headers:
      cache-control:
      - no-cache
      content-length:
      - '1048'
      content-type:
      - application/json; charset=utf-8
      date:
<<<<<<< HEAD
      - Thu, 25 May 2023 23:05:35 GMT
=======
      - Mon, 10 Jul 2023 12:11:20 GMT
>>>>>>> 13d0ab0a
      expires:
      - '-1'
      pragma:
      - no-cache
      server:
      - Microsoft-HTTPAPI/2.0
      - Microsoft-HTTPAPI/2.0
      strict-transport-security:
      - max-age=31536000; includeSubDomains
      transfer-encoding:
      - chunked
      vary:
      - Accept-Encoding
      x-content-type-options:
      - nosniff
      x-ms-ratelimit-remaining-resource:
<<<<<<< HEAD
      - Microsoft.Compute/GetVMImageFromLocation3Min;12998,Microsoft.Compute/GetVMImageFromLocation30Min;73998
=======
      - Microsoft.Compute/GetVMImageFromLocation3Min;12998,Microsoft.Compute/GetVMImageFromLocation30Min;73994
>>>>>>> 13d0ab0a
    status:
      code: 200
      message: OK
- request:
    body: null
    headers:
      Accept:
      - application/json
      Accept-Encoding:
      - gzip, deflate
      CommandName:
      - vmss create
      Connection:
      - keep-alive
      ParameterSetName:
      - -g -n --image --enable-osimage-notification
      User-Agent:
<<<<<<< HEAD
      - AZURECLI/2.47.0 azsdk-python-azure-mgmt-compute/29.1.0 Python/3.10.11 (Linux-5.15.0-1036-azure-x86_64-with-glibc2.31)
=======
      - AZURECLI/2.50.0 azsdk-python-azure-mgmt-compute/30.0.0 Python/3.10.12 (Linux-5.15.0-1040-azure-x86_64-with-glibc2.31)
>>>>>>> 13d0ab0a
        VSTS_7b238909-6802-4b65-b90d-184bca47f458_build_220_0
    method: GET
    uri: https://management.azure.com/subscriptions/00000000-0000-0000-0000-000000000000/providers/Microsoft.Compute/locations/westus/publishers/Canonical/artifacttypes/vmimage/offers/UbuntuServer/skus/18.04-LTS/versions?$top=1&$orderby=name%20desc&api-version=2022-11-01
  response:
    body:
<<<<<<< HEAD
      string: "[\r\n  {\r\n    \"location\": \"westus\",\r\n    \"name\": \"18.04.202305220\",\r\n
        \   \"id\": \"/Subscriptions/00000000-0000-0000-0000-000000000000/Providers/Microsoft.Compute/Locations/westus/Publishers/Canonical/ArtifactTypes/VMImage/Offers/UbuntuServer/Skus/18.04-LTS/Versions/18.04.202305220\"\r\n
=======
      string: "[\r\n  {\r\n    \"location\": \"westus\",\r\n    \"name\": \"18.04.202306070\",\r\n
        \   \"id\": \"/Subscriptions/00000000-0000-0000-0000-000000000000/Providers/Microsoft.Compute/Locations/westus/Publishers/Canonical/ArtifactTypes/VMImage/Offers/UbuntuServer/Skus/18.04-LTS/Versions/18.04.202306070\"\r\n
>>>>>>> 13d0ab0a
        \ }\r\n]"
    headers:
      cache-control:
      - no-cache
      content-length:
      - '286'
      content-type:
      - application/json; charset=utf-8
      date:
<<<<<<< HEAD
      - Thu, 25 May 2023 23:05:36 GMT
=======
      - Mon, 10 Jul 2023 12:11:21 GMT
>>>>>>> 13d0ab0a
      expires:
      - '-1'
      pragma:
      - no-cache
      server:
      - Microsoft-HTTPAPI/2.0
      - Microsoft-HTTPAPI/2.0
      strict-transport-security:
      - max-age=31536000; includeSubDomains
      transfer-encoding:
      - chunked
      vary:
      - Accept-Encoding
      x-content-type-options:
      - nosniff
      x-ms-ratelimit-remaining-resource:
<<<<<<< HEAD
      - Microsoft.Compute/ListVMImagesVersionsFromLocation3Min;15997,Microsoft.Compute/ListVMImagesVersionsFromLocation30Min;43997
=======
      - Microsoft.Compute/ListVMImagesVersionsFromLocation3Min;15997,Microsoft.Compute/ListVMImagesVersionsFromLocation30Min;43993
>>>>>>> 13d0ab0a
    status:
      code: 200
      message: OK
- request:
    body: null
    headers:
      Accept:
      - application/json
      Accept-Encoding:
      - gzip, deflate
      CommandName:
      - vmss create
      Connection:
      - keep-alive
      ParameterSetName:
      - -g -n --image --enable-osimage-notification
      User-Agent:
<<<<<<< HEAD
      - AZURECLI/2.47.0 azsdk-python-azure-mgmt-compute/29.1.0 Python/3.10.11 (Linux-5.15.0-1036-azure-x86_64-with-glibc2.31)
        VSTS_7b238909-6802-4b65-b90d-184bca47f458_build_220_0
    method: GET
    uri: https://management.azure.com/subscriptions/00000000-0000-0000-0000-000000000000/providers/Microsoft.Compute/locations/westus/publishers/Canonical/artifacttypes/vmimage/offers/UbuntuServer/skus/18.04-LTS/versions/18.04.202305220?api-version=2022-11-01
=======
      - AZURECLI/2.50.0 azsdk-python-azure-mgmt-compute/30.0.0 Python/3.10.12 (Linux-5.15.0-1040-azure-x86_64-with-glibc2.31)
        VSTS_7b238909-6802-4b65-b90d-184bca47f458_build_220_0
    method: GET
    uri: https://management.azure.com/subscriptions/00000000-0000-0000-0000-000000000000/providers/Microsoft.Compute/locations/westus/publishers/Canonical/artifacttypes/vmimage/offers/UbuntuServer/skus/18.04-LTS/versions/18.04.202306070?api-version=2022-11-01
>>>>>>> 13d0ab0a
  response:
    body:
      string: "{\r\n  \"properties\": {\r\n    \"hyperVGeneration\": \"V1\",\r\n    \"architecture\":
        \"x64\",\r\n    \"replicaType\": \"Unmanaged\",\r\n    \"disallowed\": {\r\n
        \     \"vmDiskType\": \"None\"\r\n    },\r\n    \"automaticOSUpgradeProperties\":
        {\r\n      \"automaticOSUpgradeSupported\": true\r\n    },\r\n    \"imageDeprecationStatus\":
        {\r\n      \"imageState\": \"Active\"\r\n    },\r\n    \"features\": [\r\n
        \     {\r\n        \"name\": \"IsAcceleratedNetworkSupported\",\r\n        \"value\":
        \"True\"\r\n      },\r\n      {\r\n        \"name\": \"DiskControllerTypes\",\r\n
        \       \"value\": \"SCSI, NVMe\"\r\n      },\r\n      {\r\n        \"name\":
        \"IsHibernateSupported\",\r\n        \"value\": \"True\"\r\n      }\r\n    ],\r\n
        \   \"osDiskImage\": {\r\n      \"operatingSystem\": \"Linux\",\r\n      \"sizeInGb\":
        31,\r\n      \"sizeInBytes\": 32213303808\r\n    },\r\n    \"dataDiskImages\":
<<<<<<< HEAD
        []\r\n  },\r\n  \"location\": \"westus\",\r\n  \"name\": \"18.04.202305220\",\r\n
        \ \"id\": \"/Subscriptions/00000000-0000-0000-0000-000000000000/Providers/Microsoft.Compute/Locations/westus/Publishers/Canonical/ArtifactTypes/VMImage/Offers/UbuntuServer/Skus/18.04-LTS/Versions/18.04.202305220\"\r\n}"
=======
        []\r\n  },\r\n  \"location\": \"westus\",\r\n  \"name\": \"18.04.202306070\",\r\n
        \ \"id\": \"/Subscriptions/00000000-0000-0000-0000-000000000000/Providers/Microsoft.Compute/Locations/westus/Publishers/Canonical/ArtifactTypes/VMImage/Offers/UbuntuServer/Skus/18.04-LTS/Versions/18.04.202306070\"\r\n}"
>>>>>>> 13d0ab0a
    headers:
      cache-control:
      - no-cache
      content-length:
      - '1048'
      content-type:
      - application/json; charset=utf-8
      date:
<<<<<<< HEAD
      - Thu, 25 May 2023 23:05:36 GMT
=======
      - Mon, 10 Jul 2023 12:11:22 GMT
>>>>>>> 13d0ab0a
      expires:
      - '-1'
      pragma:
      - no-cache
      server:
      - Microsoft-HTTPAPI/2.0
      - Microsoft-HTTPAPI/2.0
      strict-transport-security:
      - max-age=31536000; includeSubDomains
      transfer-encoding:
      - chunked
      vary:
      - Accept-Encoding
      x-content-type-options:
      - nosniff
      x-ms-ratelimit-remaining-resource:
<<<<<<< HEAD
      - Microsoft.Compute/GetVMImageFromLocation3Min;12997,Microsoft.Compute/GetVMImageFromLocation30Min;73997
=======
      - Microsoft.Compute/GetVMImageFromLocation3Min;12997,Microsoft.Compute/GetVMImageFromLocation30Min;73993
>>>>>>> 13d0ab0a
    status:
      code: 200
      message: OK
- request:
    body: '{"properties": {"template": {"$schema": "https://schema.management.azure.com/schemas/2015-01-01/deploymentTemplate.json#",
      "contentVersion": "1.0.0.0", "parameters": {}, "variables": {}, "resources":
      [{"name": "vmss000002VNET", "type": "Microsoft.Network/virtualNetworks", "location":
      "westus", "apiVersion": "2015-06-15", "dependsOn": [], "tags": {}, "properties":
      {"addressSpace": {"addressPrefixes": ["10.0.0.0/16"]}, "subnets": [{"name":
      "vmss000002Subnet", "properties": {"addressPrefix": "10.0.0.0/24"}}]}}, {"apiVersion":
      "2022-01-01", "type": "Microsoft.Network/publicIPAddresses", "name": "vmss000002LBPublicIP",
      "location": "westus", "tags": {}, "dependsOn": [], "properties": {"publicIPAllocationMethod":
      "Dynamic"}}, {"type": "Microsoft.Network/loadBalancers", "name": "vmss000002LB",
      "location": "westus", "tags": {}, "apiVersion": "2022-01-01", "dependsOn": ["Microsoft.Network/virtualNetworks/vmss000002VNET",
      "Microsoft.Network/publicIpAddresses/vmss000002LBPublicIP"], "properties": {"backendAddressPools":
      [{"name": "vmss000002LBBEPool"}], "frontendIPConfigurations": [{"name": "loadBalancerFrontEnd",
      "properties": {"publicIPAddress": {"id": "/subscriptions/00000000-0000-0000-0000-000000000000/resourceGroups/cli_test_vmss_os_iamge_notification_000001/providers/Microsoft.Network/publicIPAddresses/vmss000002LBPublicIP"}}}],
      "inboundNatPools": [{"name": "vmss000002LBNatPool", "properties": {"frontendIPConfiguration":
      {"id": "[concat(resourceId(''Microsoft.Network/loadBalancers'', ''vmss000002LB''),
      ''/frontendIPConfigurations/'', ''loadBalancerFrontEnd'')]"}, "protocol": "tcp",
      "frontendPortRangeStart": "50000", "frontendPortRangeEnd": "50119", "backendPort":
      22}}]}}, {"type": "Microsoft.Compute/virtualMachineScaleSets", "name": "vmss000002",
      "location": "westus", "tags": {}, "apiVersion": "2023-03-01", "dependsOn": ["Microsoft.Network/virtualNetworks/vmss000002VNET",
      "Microsoft.Network/loadBalancers/vmss000002LB"], "properties": {"overprovision":
      true, "upgradePolicy": {"mode": "manual", "rollingUpgradePolicy": {}}, "singlePlacementGroup":
      null, "virtualMachineProfile": {"storageProfile": {"osDisk": {"createOption":
      "FromImage", "caching": "ReadWrite", "managedDisk": {"storageAccountType": null}},
      "imageReference": {"publisher": "Canonical", "offer": "UbuntuServer", "sku":
<<<<<<< HEAD
      "18.04-LTS", "version": "latest"}}, "osProfile": {"computerNamePrefix": "vmssf170c",
      "adminUsername": "cloudtest", "linuxConfiguration": {"disablePasswordAuthentication":
      true, "ssh": {"publicKeys": [{"path": "/home/cloudtest/.ssh/authorized_keys",
      "keyData": "ssh-rsa AAAAB3NzaC1yc2EAAAADAQABAAABAQCs/i3lxwGxI+YVNYr4amHpKJDysk9+MptNWHI/LO3bjZcWNDz5M8P8kcvN2ihtiUET28dHk199I+9ElkHA7tPBqhziqQ9FUPRLwzYMGvg/Fcp695vQf/Ib4HJOHvuJq6mNZWRhBoj2W2QOKmhpMx+HClEkd5jbg5w8m2mb1LrXc7GPqg2AVhjPXprXp8ti20O3OhQW3Vupme95ETLCCwlWWumcE/LSX3z/xhC94VEAj7SuoV+I9UTpd8qcuz9uXrGhiJjH9iCPjEXV70lg9IlY0/lTuMCpUtO2arVOfH2ek6HBGTWZ9uk4uTaW7PObuy/IHZEFuHV5hpJ9M2UGD3VZ"}]}}},
      "scheduledEventsProfile": {"osImageNotificationProfile": {"enable": true}},
      "networkProfile": {"networkInterfaceConfigurations": [{"name": "vmssf170cNic",
      "properties": {"ipConfigurations": [{"name": "vmssf170cIPConfig", "properties":
=======
      "18.04-LTS", "version": "latest"}}, "osProfile": {"computerNamePrefix": "vmssgd199",
      "adminUsername": "cloudtest", "linuxConfiguration": {"disablePasswordAuthentication":
      true, "ssh": {"publicKeys": [{"path": "/home/cloudtest/.ssh/authorized_keys",
      "keyData": "ssh-rsa AAAAB3NzaC1yc2EAAAADAQABAAABAQDIjOP/LncUCAHNwYozdXFbjzg7zFGXLmrTCtVOuiOO0CKrY0vZo3D2SVF3B15Ovlbwj+2Ak32LehDpWUClT6Ou8Zrhm9Hnn2ieczJplQX1k/dtvCFrTzvkusCfW1olyuSnb4uDN9xT3bVo8T4B6VEjrO5bkAoDHGr5Q8fLtSatfGKOO30PgqDJAdAAeyLZZZJMHqPa5JWhp4pnwpI0I0HnPIWTRuLHQq6joI4MyyZATAkvHM+RtrbOMURpR7wtlPcM1wgsrAwFPYu1BvrJ6dvBFKASJ99/QIUYVm6kSmWxwJcTUICr/byfFEhcvXd7by2PEYt22UF28nRnvBOXeDYZ"}]}}},
      "scheduledEventsProfile": {"osImageNotificationProfile": {"enable": true}},
      "networkProfile": {"networkInterfaceConfigurations": [{"name": "vmssgd199Nic",
      "properties": {"ipConfigurations": [{"name": "vmssgd199IPConfig", "properties":
>>>>>>> 13d0ab0a
      {"subnet": {"id": "/subscriptions/00000000-0000-0000-0000-000000000000/resourceGroups/cli_test_vmss_os_iamge_notification_000001/providers/Microsoft.Network/virtualNetworks/vmss000002VNET/subnets/vmss000002Subnet"},
      "loadBalancerBackendAddressPools": [{"id": "/subscriptions/00000000-0000-0000-0000-000000000000/resourceGroups/cli_test_vmss_os_iamge_notification_000001/providers/Microsoft.Network/loadBalancers/vmss000002LB/backendAddressPools/vmss000002LBBEPool"}],
      "loadBalancerInboundNatPools": [{"id": "/subscriptions/00000000-0000-0000-0000-000000000000/resourceGroups/cli_test_vmss_os_iamge_notification_000001/providers/Microsoft.Network/loadBalancers/vmss000002LB/inboundNatPools/vmss000002LBNatPool"}]}}],
      "primary": "true"}}]}}, "orchestrationMode": "Uniform"}, "sku": {"name": "Standard_DS1_v2",
      "capacity": 2}}], "outputs": {"VMSS": {"type": "object", "value": "[reference(resourceId(''Microsoft.Compute/virtualMachineScaleSets'',
      ''vmss000002''),providers(''Microsoft.Compute'', ''virtualMachineScaleSets'').apiVersions[0])]"}}},
      "parameters": {}, "mode": "incremental"}}'
    headers:
      Accept:
      - application/json
      Accept-Encoding:
      - gzip, deflate
      CommandName:
      - vmss create
      Connection:
      - keep-alive
      Content-Length:
      - '4266'
      Content-Type:
      - application/json
      ParameterSetName:
      - -g -n --image --enable-osimage-notification
      User-Agent:
<<<<<<< HEAD
      - AZURECLI/2.47.0 azsdk-python-azure-mgmt-resource/22.0.0 Python/3.10.11 (Linux-5.15.0-1036-azure-x86_64-with-glibc2.31)
=======
      - AZURECLI/2.50.0 azsdk-python-azure-mgmt-resource/23.1.0b2 Python/3.10.12 (Linux-5.15.0-1040-azure-x86_64-with-glibc2.31)
>>>>>>> 13d0ab0a
        VSTS_7b238909-6802-4b65-b90d-184bca47f458_build_220_0
    method: PUT
    uri: https://management.azure.com/subscriptions/00000000-0000-0000-0000-000000000000/resourcegroups/cli_test_vmss_os_iamge_notification_000001/providers/Microsoft.Resources/deployments/mock-deployment?api-version=2022-09-01
  response:
    body:
<<<<<<< HEAD
      string: '{"id":"/subscriptions/00000000-0000-0000-0000-000000000000/resourceGroups/cli_test_vmss_os_iamge_notification_000001/providers/Microsoft.Resources/deployments/vmss_deploy_9YVaZYNeCWidmsmJTNa8OuCluyoxRL8G","name":"vmss_deploy_9YVaZYNeCWidmsmJTNa8OuCluyoxRL8G","type":"Microsoft.Resources/deployments","properties":{"templateHash":"4315834478609347879","parameters":{},"mode":"Incremental","provisioningState":"Accepted","timestamp":"2023-05-25T23:05:42.0829258Z","duration":"PT0.0006826S","correlationId":"92f623c1-0e44-46e9-b681-d0ad72cbcbe0","providers":[{"namespace":"Microsoft.Network","resourceTypes":[{"resourceType":"virtualNetworks","locations":["westus"]},{"resourceType":"publicIPAddresses","locations":["westus"]},{"resourceType":"loadBalancers","locations":["westus"]}]},{"namespace":"Microsoft.Compute","resourceTypes":[{"resourceType":"virtualMachineScaleSets","locations":["westus"]}]}],"dependencies":[{"dependsOn":[{"id":"/subscriptions/00000000-0000-0000-0000-000000000000/resourceGroups/cli_test_vmss_os_iamge_notification_000001/providers/Microsoft.Network/virtualNetworks/vmss000002VNET","resourceType":"Microsoft.Network/virtualNetworks","resourceName":"vmss000002VNET"},{"id":"/subscriptions/00000000-0000-0000-0000-000000000000/resourceGroups/cli_test_vmss_os_iamge_notification_000001/providers/Microsoft.Network/publicIPAddresses/vmss000002LBPublicIP","resourceType":"Microsoft.Network/publicIPAddresses","resourceName":"vmss000002LBPublicIP"}],"id":"/subscriptions/00000000-0000-0000-0000-000000000000/resourceGroups/cli_test_vmss_os_iamge_notification_000001/providers/Microsoft.Network/loadBalancers/vmss000002LB","resourceType":"Microsoft.Network/loadBalancers","resourceName":"vmss000002LB"},{"dependsOn":[{"id":"/subscriptions/00000000-0000-0000-0000-000000000000/resourceGroups/cli_test_vmss_os_iamge_notification_000001/providers/Microsoft.Network/virtualNetworks/vmss000002VNET","resourceType":"Microsoft.Network/virtualNetworks","resourceName":"vmss000002VNET"},{"id":"/subscriptions/00000000-0000-0000-0000-000000000000/resourceGroups/cli_test_vmss_os_iamge_notification_000001/providers/Microsoft.Network/loadBalancers/vmss000002LB","resourceType":"Microsoft.Network/loadBalancers","resourceName":"vmss000002LB"}],"id":"/subscriptions/00000000-0000-0000-0000-000000000000/resourceGroups/cli_test_vmss_os_iamge_notification_000001/providers/Microsoft.Compute/virtualMachineScaleSets/vmss000002","resourceType":"Microsoft.Compute/virtualMachineScaleSets","resourceName":"vmss000002"}]}}'
    headers:
      azure-asyncoperation:
      - https://management.azure.com/subscriptions/00000000-0000-0000-0000-000000000000/resourcegroups/cli_test_vmss_os_iamge_notification_000001/providers/Microsoft.Resources/deployments/vmss_deploy_9YVaZYNeCWidmsmJTNa8OuCluyoxRL8G/operationStatuses/08585165509443325178?api-version=2022-09-01
=======
      string: '{"id":"/subscriptions/00000000-0000-0000-0000-000000000000/resourceGroups/cli_test_vmss_os_iamge_notification_000001/providers/Microsoft.Resources/deployments/vmss_deploy_aJCx6DFrPtNbsnyg5DCHbfYcDZNIGcLy","name":"vmss_deploy_aJCx6DFrPtNbsnyg5DCHbfYcDZNIGcLy","type":"Microsoft.Resources/deployments","properties":{"templateHash":"17416206497099667511","parameters":{},"mode":"Incremental","provisioningState":"Accepted","timestamp":"2023-07-10T12:11:28.8253546Z","duration":"PT0.0007106S","correlationId":"f1c70d0e-e2a9-4cf2-9d52-4fa9f9db3d52","providers":[{"namespace":"Microsoft.Network","resourceTypes":[{"resourceType":"virtualNetworks","locations":["westus"]},{"resourceType":"publicIPAddresses","locations":["westus"]},{"resourceType":"loadBalancers","locations":["westus"]}]},{"namespace":"Microsoft.Compute","resourceTypes":[{"resourceType":"virtualMachineScaleSets","locations":["westus"]}]}],"dependencies":[{"dependsOn":[{"id":"/subscriptions/00000000-0000-0000-0000-000000000000/resourceGroups/cli_test_vmss_os_iamge_notification_000001/providers/Microsoft.Network/virtualNetworks/vmss000002VNET","resourceType":"Microsoft.Network/virtualNetworks","resourceName":"vmss000002VNET"},{"id":"/subscriptions/00000000-0000-0000-0000-000000000000/resourceGroups/cli_test_vmss_os_iamge_notification_000001/providers/Microsoft.Network/publicIPAddresses/vmss000002LBPublicIP","resourceType":"Microsoft.Network/publicIPAddresses","resourceName":"vmss000002LBPublicIP"}],"id":"/subscriptions/00000000-0000-0000-0000-000000000000/resourceGroups/cli_test_vmss_os_iamge_notification_000001/providers/Microsoft.Network/loadBalancers/vmss000002LB","resourceType":"Microsoft.Network/loadBalancers","resourceName":"vmss000002LB"},{"dependsOn":[{"id":"/subscriptions/00000000-0000-0000-0000-000000000000/resourceGroups/cli_test_vmss_os_iamge_notification_000001/providers/Microsoft.Network/virtualNetworks/vmss000002VNET","resourceType":"Microsoft.Network/virtualNetworks","resourceName":"vmss000002VNET"},{"id":"/subscriptions/00000000-0000-0000-0000-000000000000/resourceGroups/cli_test_vmss_os_iamge_notification_000001/providers/Microsoft.Network/loadBalancers/vmss000002LB","resourceType":"Microsoft.Network/loadBalancers","resourceName":"vmss000002LB"}],"id":"/subscriptions/00000000-0000-0000-0000-000000000000/resourceGroups/cli_test_vmss_os_iamge_notification_000001/providers/Microsoft.Compute/virtualMachineScaleSets/vmss000002","resourceType":"Microsoft.Compute/virtualMachineScaleSets","resourceName":"vmss000002"}]}}'
    headers:
      azure-asyncoperation:
      - https://management.azure.com/subscriptions/00000000-0000-0000-0000-000000000000/resourcegroups/cli_test_vmss_os_iamge_notification_000001/providers/Microsoft.Resources/deployments/vmss_deploy_aJCx6DFrPtNbsnyg5DCHbfYcDZNIGcLy/operationStatuses/08585126157980538727?api-version=2022-09-01
>>>>>>> 13d0ab0a
      cache-control:
      - no-cache
      content-length:
      - '2522'
      content-type:
      - application/json; charset=utf-8
      date:
<<<<<<< HEAD
      - Thu, 25 May 2023 23:05:42 GMT
=======
      - Mon, 10 Jul 2023 12:11:29 GMT
>>>>>>> 13d0ab0a
      expires:
      - '-1'
      pragma:
      - no-cache
      strict-transport-security:
      - max-age=31536000; includeSubDomains
      x-content-type-options:
      - nosniff
      x-ms-ratelimit-remaining-subscription-writes:
      - '1198'
    status:
      code: 201
      message: Created
- request:
    body: null
    headers:
      Accept:
      - '*/*'
      Accept-Encoding:
      - gzip, deflate
      CommandName:
      - vmss create
      Connection:
      - keep-alive
      ParameterSetName:
      - -g -n --image --enable-osimage-notification
      User-Agent:
<<<<<<< HEAD
      - AZURECLI/2.47.0 azsdk-python-azure-mgmt-resource/22.0.0 Python/3.10.11 (Linux-5.15.0-1036-azure-x86_64-with-glibc2.31)
        VSTS_7b238909-6802-4b65-b90d-184bca47f458_build_220_0
    method: GET
    uri: https://management.azure.com/subscriptions/00000000-0000-0000-0000-000000000000/resourcegroups/cli_test_vmss_os_iamge_notification_000001/providers/Microsoft.Resources/deployments/mock-deployment/operationStatuses/08585165509443325178?api-version=2022-09-01
=======
      - AZURECLI/2.50.0 azsdk-python-azure-mgmt-resource/23.1.0b2 Python/3.10.12 (Linux-5.15.0-1040-azure-x86_64-with-glibc2.31)
        VSTS_7b238909-6802-4b65-b90d-184bca47f458_build_220_0
    method: GET
    uri: https://management.azure.com/subscriptions/00000000-0000-0000-0000-000000000000/resourcegroups/cli_test_vmss_os_iamge_notification_000001/providers/Microsoft.Resources/deployments/mock-deployment/operationStatuses/08585126157980538727?api-version=2022-09-01
  response:
    body:
      string: '{"status":"Accepted"}'
    headers:
      cache-control:
      - no-cache
      content-length:
      - '21'
      content-type:
      - application/json; charset=utf-8
      date:
      - Mon, 10 Jul 2023 12:11:29 GMT
      expires:
      - '-1'
      pragma:
      - no-cache
      strict-transport-security:
      - max-age=31536000; includeSubDomains
      vary:
      - Accept-Encoding
      x-content-type-options:
      - nosniff
    status:
      code: 200
      message: OK
- request:
    body: null
    headers:
      Accept:
      - '*/*'
      Accept-Encoding:
      - gzip, deflate
      CommandName:
      - vmss create
      Connection:
      - keep-alive
      ParameterSetName:
      - -g -n --image --enable-osimage-notification
      User-Agent:
      - AZURECLI/2.50.0 azsdk-python-azure-mgmt-resource/23.1.0b2 Python/3.10.12 (Linux-5.15.0-1040-azure-x86_64-with-glibc2.31)
        VSTS_7b238909-6802-4b65-b90d-184bca47f458_build_220_0
    method: GET
    uri: https://management.azure.com/subscriptions/00000000-0000-0000-0000-000000000000/resourcegroups/cli_test_vmss_os_iamge_notification_000001/providers/Microsoft.Resources/deployments/mock-deployment/operationStatuses/08585126157980538727?api-version=2022-09-01
  response:
    body:
      string: '{"status":"Running"}'
    headers:
      cache-control:
      - no-cache
      content-length:
      - '20'
      content-type:
      - application/json; charset=utf-8
      date:
      - Mon, 10 Jul 2023 12:11:59 GMT
      expires:
      - '-1'
      pragma:
      - no-cache
      strict-transport-security:
      - max-age=31536000; includeSubDomains
      vary:
      - Accept-Encoding
      x-content-type-options:
      - nosniff
    status:
      code: 200
      message: OK
- request:
    body: null
    headers:
      Accept:
      - '*/*'
      Accept-Encoding:
      - gzip, deflate
      CommandName:
      - vmss create
      Connection:
      - keep-alive
      ParameterSetName:
      - -g -n --image --enable-osimage-notification
      User-Agent:
      - AZURECLI/2.50.0 azsdk-python-azure-mgmt-resource/23.1.0b2 Python/3.10.12 (Linux-5.15.0-1040-azure-x86_64-with-glibc2.31)
        VSTS_7b238909-6802-4b65-b90d-184bca47f458_build_220_0
    method: GET
    uri: https://management.azure.com/subscriptions/00000000-0000-0000-0000-000000000000/resourcegroups/cli_test_vmss_os_iamge_notification_000001/providers/Microsoft.Resources/deployments/mock-deployment/operationStatuses/08585126157980538727?api-version=2022-09-01
>>>>>>> 13d0ab0a
  response:
    body:
      string: '{"status":"Running"}'
    headers:
      cache-control:
      - no-cache
      content-length:
      - '20'
      content-type:
      - application/json; charset=utf-8
      date:
<<<<<<< HEAD
      - Thu, 25 May 2023 23:06:12 GMT
=======
      - Mon, 10 Jul 2023 12:12:29 GMT
>>>>>>> 13d0ab0a
      expires:
      - '-1'
      pragma:
      - no-cache
      strict-transport-security:
      - max-age=31536000; includeSubDomains
      vary:
      - Accept-Encoding
      x-content-type-options:
      - nosniff
    status:
      code: 200
      message: OK
- request:
    body: null
    headers:
      Accept:
      - '*/*'
      Accept-Encoding:
      - gzip, deflate
      CommandName:
      - vmss create
      Connection:
      - keep-alive
      ParameterSetName:
      - -g -n --image --enable-osimage-notification
      User-Agent:
<<<<<<< HEAD
      - AZURECLI/2.47.0 azsdk-python-azure-mgmt-resource/22.0.0 Python/3.10.11 (Linux-5.15.0-1036-azure-x86_64-with-glibc2.31)
        VSTS_7b238909-6802-4b65-b90d-184bca47f458_build_220_0
    method: GET
    uri: https://management.azure.com/subscriptions/00000000-0000-0000-0000-000000000000/resourcegroups/cli_test_vmss_os_iamge_notification_000001/providers/Microsoft.Resources/deployments/mock-deployment/operationStatuses/08585165509443325178?api-version=2022-09-01
=======
      - AZURECLI/2.50.0 azsdk-python-azure-mgmt-resource/23.1.0b2 Python/3.10.12 (Linux-5.15.0-1040-azure-x86_64-with-glibc2.31)
        VSTS_7b238909-6802-4b65-b90d-184bca47f458_build_220_0
    method: GET
    uri: https://management.azure.com/subscriptions/00000000-0000-0000-0000-000000000000/resourcegroups/cli_test_vmss_os_iamge_notification_000001/providers/Microsoft.Resources/deployments/mock-deployment/operationStatuses/08585126157980538727?api-version=2022-09-01
>>>>>>> 13d0ab0a
  response:
    body:
      string: '{"status":"Succeeded"}'
    headers:
      cache-control:
      - no-cache
      content-length:
      - '22'
      content-type:
      - application/json; charset=utf-8
      date:
<<<<<<< HEAD
      - Thu, 25 May 2023 23:06:43 GMT
=======
      - Mon, 10 Jul 2023 12:13:00 GMT
>>>>>>> 13d0ab0a
      expires:
      - '-1'
      pragma:
      - no-cache
      strict-transport-security:
      - max-age=31536000; includeSubDomains
      vary:
      - Accept-Encoding
      x-content-type-options:
      - nosniff
    status:
      code: 200
      message: OK
- request:
    body: null
    headers:
      Accept:
      - '*/*'
      Accept-Encoding:
      - gzip, deflate
      CommandName:
      - vmss create
      Connection:
      - keep-alive
      ParameterSetName:
      - -g -n --image --enable-osimage-notification
      User-Agent:
<<<<<<< HEAD
      - AZURECLI/2.47.0 azsdk-python-azure-mgmt-resource/22.0.0 Python/3.10.11 (Linux-5.15.0-1036-azure-x86_64-with-glibc2.31)
=======
      - AZURECLI/2.50.0 azsdk-python-azure-mgmt-resource/23.1.0b2 Python/3.10.12 (Linux-5.15.0-1040-azure-x86_64-with-glibc2.31)
>>>>>>> 13d0ab0a
        VSTS_7b238909-6802-4b65-b90d-184bca47f458_build_220_0
    method: GET
    uri: https://management.azure.com/subscriptions/00000000-0000-0000-0000-000000000000/resourcegroups/cli_test_vmss_os_iamge_notification_000001/providers/Microsoft.Resources/deployments/mock-deployment?api-version=2022-09-01
  response:
    body:
<<<<<<< HEAD
      string: '{"id":"/subscriptions/00000000-0000-0000-0000-000000000000/resourceGroups/cli_test_vmss_os_iamge_notification_000001/providers/Microsoft.Resources/deployments/vmss_deploy_9YVaZYNeCWidmsmJTNa8OuCluyoxRL8G","name":"vmss_deploy_9YVaZYNeCWidmsmJTNa8OuCluyoxRL8G","type":"Microsoft.Resources/deployments","properties":{"templateHash":"4315834478609347879","parameters":{},"mode":"Incremental","provisioningState":"Succeeded","timestamp":"2023-05-25T23:06:33.5472386Z","duration":"PT51.4649954S","correlationId":"92f623c1-0e44-46e9-b681-d0ad72cbcbe0","providers":[{"namespace":"Microsoft.Network","resourceTypes":[{"resourceType":"virtualNetworks","locations":["westus"]},{"resourceType":"publicIPAddresses","locations":["westus"]},{"resourceType":"loadBalancers","locations":["westus"]}]},{"namespace":"Microsoft.Compute","resourceTypes":[{"resourceType":"virtualMachineScaleSets","locations":["westus"]}]}],"dependencies":[{"dependsOn":[{"id":"/subscriptions/00000000-0000-0000-0000-000000000000/resourceGroups/cli_test_vmss_os_iamge_notification_000001/providers/Microsoft.Network/virtualNetworks/vmss000002VNET","resourceType":"Microsoft.Network/virtualNetworks","resourceName":"vmss000002VNET"},{"id":"/subscriptions/00000000-0000-0000-0000-000000000000/resourceGroups/cli_test_vmss_os_iamge_notification_000001/providers/Microsoft.Network/publicIPAddresses/vmss000002LBPublicIP","resourceType":"Microsoft.Network/publicIPAddresses","resourceName":"vmss000002LBPublicIP"}],"id":"/subscriptions/00000000-0000-0000-0000-000000000000/resourceGroups/cli_test_vmss_os_iamge_notification_000001/providers/Microsoft.Network/loadBalancers/vmss000002LB","resourceType":"Microsoft.Network/loadBalancers","resourceName":"vmss000002LB"},{"dependsOn":[{"id":"/subscriptions/00000000-0000-0000-0000-000000000000/resourceGroups/cli_test_vmss_os_iamge_notification_000001/providers/Microsoft.Network/virtualNetworks/vmss000002VNET","resourceType":"Microsoft.Network/virtualNetworks","resourceName":"vmss000002VNET"},{"id":"/subscriptions/00000000-0000-0000-0000-000000000000/resourceGroups/cli_test_vmss_os_iamge_notification_000001/providers/Microsoft.Network/loadBalancers/vmss000002LB","resourceType":"Microsoft.Network/loadBalancers","resourceName":"vmss000002LB"}],"id":"/subscriptions/00000000-0000-0000-0000-000000000000/resourceGroups/cli_test_vmss_os_iamge_notification_000001/providers/Microsoft.Compute/virtualMachineScaleSets/vmss000002","resourceType":"Microsoft.Compute/virtualMachineScaleSets","resourceName":"vmss000002"}],"outputs":{"vmss":{"type":"Object","value":{"singlePlacementGroup":true,"orchestrationMode":"Uniform","upgradePolicy":{"mode":"Manual","rollingUpgradePolicy":{"maxBatchInstancePercent":20,"maxUnhealthyInstancePercent":20,"maxUnhealthyUpgradedInstancePercent":20,"pauseTimeBetweenBatches":"PT0S","maxSurge":false,"rollbackFailedInstancesOnPolicyBreach":false}},"virtualMachineProfile":{"osProfile":{"computerNamePrefix":"vmssf170c","adminUsername":"cloudtest","linuxConfiguration":{"disablePasswordAuthentication":true,"ssh":{"publicKeys":[{"path":"/home/cloudtest/.ssh/authorized_keys","keyData":"ssh-rsa
        AAAAB3NzaC1yc2EAAAADAQABAAABAQCs/i3lxwGxI+YVNYr4amHpKJDysk9+MptNWHI/LO3bjZcWNDz5M8P8kcvN2ihtiUET28dHk199I+9ElkHA7tPBqhziqQ9FUPRLwzYMGvg/Fcp695vQf/Ib4HJOHvuJq6mNZWRhBoj2W2QOKmhpMx+HClEkd5jbg5w8m2mb1LrXc7GPqg2AVhjPXprXp8ti20O3OhQW3Vupme95ETLCCwlWWumcE/LSX3z/xhC94VEAj7SuoV+I9UTpd8qcuz9uXrGhiJjH9iCPjEXV70lg9IlY0/lTuMCpUtO2arVOfH2ek6HBGTWZ9uk4uTaW7PObuy/IHZEFuHV5hpJ9M2UGD3VZ"}]},"provisionVMAgent":true,"enableVMAgentPlatformUpdates":false},"secrets":[],"allowExtensionOperations":true,"requireGuestProvisionSignal":true},"storageProfile":{"osDisk":{"osType":"Linux","createOption":"FromImage","caching":"ReadWrite","managedDisk":{"storageAccountType":"Premium_LRS"},"diskSizeGB":30},"imageReference":{"publisher":"Canonical","offer":"UbuntuServer","sku":"18.04-LTS","version":"latest"}},"networkProfile":{"networkInterfaceConfigurations":[{"name":"vmssf170cNic","properties":{"primary":true,"disableTcpStateTracking":false,"dnsSettings":{"dnsServers":[]},"enableIPForwarding":false,"ipConfigurations":[{"name":"vmssf170cIPConfig","properties":{"subnet":{"id":"/subscriptions/00000000-0000-0000-0000-000000000000/resourceGroups/cli_test_vmss_os_iamge_notification_000001/providers/Microsoft.Network/virtualNetworks/vmss000002VNET/subnets/vmss000002Subnet"},"privateIPAddressVersion":"IPv4","loadBalancerBackendAddressPools":[{"id":"/subscriptions/00000000-0000-0000-0000-000000000000/resourceGroups/cli_test_vmss_os_iamge_notification_000001/providers/Microsoft.Network/loadBalancers/vmss000002LB/backendAddressPools/vmss000002LBBEPool"}],"loadBalancerInboundNatPools":[{"id":"/subscriptions/00000000-0000-0000-0000-000000000000/resourceGroups/cli_test_vmss_os_iamge_notification_000001/providers/Microsoft.Network/loadBalancers/vmss000002LB/inboundNatPools/vmss000002LBNatPool"}]}}]}}]},"scheduledEventsProfile":{"osImageNotificationProfile":{"notBeforeTimeout":"PT15M","enable":true}}},"provisioningState":"Succeeded","overprovision":true,"doNotRunExtensionsOnOverprovisionedVMs":false,"uniqueId":"1bbb82ba-003c-4f04-b3e8-918debb26058","timeCreated":"2023-05-25T23:05:51.2700839+00:00"}}},"outputResources":[{"id":"/subscriptions/00000000-0000-0000-0000-000000000000/resourceGroups/cli_test_vmss_os_iamge_notification_000001/providers/Microsoft.Compute/virtualMachineScaleSets/vmss000002"},{"id":"/subscriptions/00000000-0000-0000-0000-000000000000/resourceGroups/cli_test_vmss_os_iamge_notification_000001/providers/Microsoft.Network/loadBalancers/vmss000002LB"},{"id":"/subscriptions/00000000-0000-0000-0000-000000000000/resourceGroups/cli_test_vmss_os_iamge_notification_000001/providers/Microsoft.Network/publicIPAddresses/vmss000002LBPublicIP"},{"id":"/subscriptions/00000000-0000-0000-0000-000000000000/resourceGroups/cli_test_vmss_os_iamge_notification_000001/providers/Microsoft.Network/virtualNetworks/vmss000002VNET"}]}}'
=======
      string: '{"id":"/subscriptions/00000000-0000-0000-0000-000000000000/resourceGroups/cli_test_vmss_os_iamge_notification_000001/providers/Microsoft.Resources/deployments/vmss_deploy_aJCx6DFrPtNbsnyg5DCHbfYcDZNIGcLy","name":"vmss_deploy_aJCx6DFrPtNbsnyg5DCHbfYcDZNIGcLy","type":"Microsoft.Resources/deployments","properties":{"templateHash":"17416206497099667511","parameters":{},"mode":"Incremental","provisioningState":"Succeeded","timestamp":"2023-07-10T12:12:38.723462Z","duration":"PT1M9.898818S","correlationId":"f1c70d0e-e2a9-4cf2-9d52-4fa9f9db3d52","providers":[{"namespace":"Microsoft.Network","resourceTypes":[{"resourceType":"virtualNetworks","locations":["westus"]},{"resourceType":"publicIPAddresses","locations":["westus"]},{"resourceType":"loadBalancers","locations":["westus"]}]},{"namespace":"Microsoft.Compute","resourceTypes":[{"resourceType":"virtualMachineScaleSets","locations":["westus"]}]}],"dependencies":[{"dependsOn":[{"id":"/subscriptions/00000000-0000-0000-0000-000000000000/resourceGroups/cli_test_vmss_os_iamge_notification_000001/providers/Microsoft.Network/virtualNetworks/vmss000002VNET","resourceType":"Microsoft.Network/virtualNetworks","resourceName":"vmss000002VNET"},{"id":"/subscriptions/00000000-0000-0000-0000-000000000000/resourceGroups/cli_test_vmss_os_iamge_notification_000001/providers/Microsoft.Network/publicIPAddresses/vmss000002LBPublicIP","resourceType":"Microsoft.Network/publicIPAddresses","resourceName":"vmss000002LBPublicIP"}],"id":"/subscriptions/00000000-0000-0000-0000-000000000000/resourceGroups/cli_test_vmss_os_iamge_notification_000001/providers/Microsoft.Network/loadBalancers/vmss000002LB","resourceType":"Microsoft.Network/loadBalancers","resourceName":"vmss000002LB"},{"dependsOn":[{"id":"/subscriptions/00000000-0000-0000-0000-000000000000/resourceGroups/cli_test_vmss_os_iamge_notification_000001/providers/Microsoft.Network/virtualNetworks/vmss000002VNET","resourceType":"Microsoft.Network/virtualNetworks","resourceName":"vmss000002VNET"},{"id":"/subscriptions/00000000-0000-0000-0000-000000000000/resourceGroups/cli_test_vmss_os_iamge_notification_000001/providers/Microsoft.Network/loadBalancers/vmss000002LB","resourceType":"Microsoft.Network/loadBalancers","resourceName":"vmss000002LB"}],"id":"/subscriptions/00000000-0000-0000-0000-000000000000/resourceGroups/cli_test_vmss_os_iamge_notification_000001/providers/Microsoft.Compute/virtualMachineScaleSets/vmss000002","resourceType":"Microsoft.Compute/virtualMachineScaleSets","resourceName":"vmss000002"}],"outputs":{"vmss":{"type":"Object","value":{"singlePlacementGroup":true,"orchestrationMode":"Uniform","upgradePolicy":{"mode":"Manual","rollingUpgradePolicy":{"maxBatchInstancePercent":20,"maxUnhealthyInstancePercent":20,"maxUnhealthyUpgradedInstancePercent":20,"pauseTimeBetweenBatches":"PT0S","maxSurge":false,"rollbackFailedInstancesOnPolicyBreach":false}},"virtualMachineProfile":{"osProfile":{"computerNamePrefix":"vmssgd199","adminUsername":"cloudtest","linuxConfiguration":{"disablePasswordAuthentication":true,"ssh":{"publicKeys":[{"path":"/home/cloudtest/.ssh/authorized_keys","keyData":"ssh-rsa
        AAAAB3NzaC1yc2EAAAADAQABAAABAQDIjOP/LncUCAHNwYozdXFbjzg7zFGXLmrTCtVOuiOO0CKrY0vZo3D2SVF3B15Ovlbwj+2Ak32LehDpWUClT6Ou8Zrhm9Hnn2ieczJplQX1k/dtvCFrTzvkusCfW1olyuSnb4uDN9xT3bVo8T4B6VEjrO5bkAoDHGr5Q8fLtSatfGKOO30PgqDJAdAAeyLZZZJMHqPa5JWhp4pnwpI0I0HnPIWTRuLHQq6joI4MyyZATAkvHM+RtrbOMURpR7wtlPcM1wgsrAwFPYu1BvrJ6dvBFKASJ99/QIUYVm6kSmWxwJcTUICr/byfFEhcvXd7by2PEYt22UF28nRnvBOXeDYZ"}]},"provisionVMAgent":true,"enableVMAgentPlatformUpdates":false},"secrets":[],"allowExtensionOperations":true,"requireGuestProvisionSignal":true},"storageProfile":{"osDisk":{"osType":"Linux","createOption":"FromImage","caching":"ReadWrite","managedDisk":{"storageAccountType":"Premium_LRS"},"diskSizeGB":30},"imageReference":{"publisher":"Canonical","offer":"UbuntuServer","sku":"18.04-LTS","version":"latest"}},"networkProfile":{"networkInterfaceConfigurations":[{"name":"vmssgd199Nic","properties":{"primary":true,"disableTcpStateTracking":false,"dnsSettings":{"dnsServers":[]},"enableIPForwarding":false,"ipConfigurations":[{"name":"vmssgd199IPConfig","properties":{"subnet":{"id":"/subscriptions/00000000-0000-0000-0000-000000000000/resourceGroups/cli_test_vmss_os_iamge_notification_000001/providers/Microsoft.Network/virtualNetworks/vmss000002VNET/subnets/vmss000002Subnet"},"privateIPAddressVersion":"IPv4","loadBalancerBackendAddressPools":[{"id":"/subscriptions/00000000-0000-0000-0000-000000000000/resourceGroups/cli_test_vmss_os_iamge_notification_000001/providers/Microsoft.Network/loadBalancers/vmss000002LB/backendAddressPools/vmss000002LBBEPool"}],"loadBalancerInboundNatPools":[{"id":"/subscriptions/00000000-0000-0000-0000-000000000000/resourceGroups/cli_test_vmss_os_iamge_notification_000001/providers/Microsoft.Network/loadBalancers/vmss000002LB/inboundNatPools/vmss000002LBNatPool"}]}}]}}]},"scheduledEventsProfile":{"osImageNotificationProfile":{"notBeforeTimeout":"PT15M","enable":true}}},"provisioningState":"Succeeded","overprovision":true,"doNotRunExtensionsOnOverprovisionedVMs":false,"uniqueId":"5e6df14d-046b-49ef-853e-d206dc67ffbf","timeCreated":"2023-07-10T12:11:36.804261+00:00"}}},"outputResources":[{"id":"/subscriptions/00000000-0000-0000-0000-000000000000/resourceGroups/cli_test_vmss_os_iamge_notification_000001/providers/Microsoft.Compute/virtualMachineScaleSets/vmss000002"},{"id":"/subscriptions/00000000-0000-0000-0000-000000000000/resourceGroups/cli_test_vmss_os_iamge_notification_000001/providers/Microsoft.Network/loadBalancers/vmss000002LB"},{"id":"/subscriptions/00000000-0000-0000-0000-000000000000/resourceGroups/cli_test_vmss_os_iamge_notification_000001/providers/Microsoft.Network/publicIPAddresses/vmss000002LBPublicIP"},{"id":"/subscriptions/00000000-0000-0000-0000-000000000000/resourceGroups/cli_test_vmss_os_iamge_notification_000001/providers/Microsoft.Network/virtualNetworks/vmss000002VNET"}]}}'
>>>>>>> 13d0ab0a
    headers:
      cache-control:
      - no-cache
      content-length:
<<<<<<< HEAD
      - '5957'
      content-type:
      - application/json; charset=utf-8
      date:
      - Thu, 25 May 2023 23:06:43 GMT
=======
      - '5956'
      content-type:
      - application/json; charset=utf-8
      date:
      - Mon, 10 Jul 2023 12:13:01 GMT
>>>>>>> 13d0ab0a
      expires:
      - '-1'
      pragma:
      - no-cache
      strict-transport-security:
      - max-age=31536000; includeSubDomains
      vary:
      - Accept-Encoding
      x-content-type-options:
      - nosniff
    status:
      code: 200
      message: OK
- request:
    body: null
    headers:
      Accept:
      - application/json
      Accept-Encoding:
      - gzip, deflate
      CommandName:
      - vmss update
      Connection:
      - keep-alive
      ParameterSetName:
      - -g -n --enable-osimage-notification
      User-Agent:
<<<<<<< HEAD
      - AZURECLI/2.47.0 azsdk-python-azure-mgmt-compute/29.1.0 Python/3.10.11 (Linux-5.15.0-1036-azure-x86_64-with-glibc2.31)
=======
      - AZURECLI/2.50.0 azsdk-python-azure-mgmt-compute/30.0.0 Python/3.10.12 (Linux-5.15.0-1040-azure-x86_64-with-glibc2.31)
>>>>>>> 13d0ab0a
        VSTS_7b238909-6802-4b65-b90d-184bca47f458_build_220_0
    method: GET
    uri: https://management.azure.com/subscriptions/00000000-0000-0000-0000-000000000000/resourceGroups/cli_test_vmss_os_iamge_notification_000001/providers/Microsoft.Compute/virtualMachineScaleSets/vmss000002?api-version=2023-03-01
  response:
    body:
      string: "{\r\n  \"name\": \"vmss000002\",\r\n  \"id\": \"/subscriptions/00000000-0000-0000-0000-000000000000/resourceGroups/cli_test_vmss_os_iamge_notification_000001/providers/Microsoft.Compute/virtualMachineScaleSets/vmss000002\",\r\n
        \ \"type\": \"Microsoft.Compute/virtualMachineScaleSets\",\r\n  \"location\":
        \"westus\",\r\n  \"tags\": {},\r\n  \"sku\": {\r\n    \"name\": \"Standard_DS1_v2\",\r\n
        \   \"tier\": \"Standard\",\r\n    \"capacity\": 2\r\n  },\r\n  \"properties\":
        {\r\n    \"singlePlacementGroup\": true,\r\n    \"orchestrationMode\": \"Uniform\",\r\n
        \   \"upgradePolicy\": {\r\n      \"mode\": \"Manual\",\r\n      \"rollingUpgradePolicy\":
        {\r\n        \"maxBatchInstancePercent\": 20,\r\n        \"maxUnhealthyInstancePercent\":
        20,\r\n        \"maxUnhealthyUpgradedInstancePercent\": 20,\r\n        \"pauseTimeBetweenBatches\":
        \"PT0S\",\r\n        \"maxSurge\": false,\r\n        \"rollbackFailedInstancesOnPolicyBreach\":
        false\r\n      }\r\n    },\r\n    \"virtualMachineProfile\": {\r\n      \"osProfile\":
<<<<<<< HEAD
        {\r\n        \"computerNamePrefix\": \"vmssf170c\",\r\n        \"adminUsername\":
        \"cloudtest\",\r\n        \"linuxConfiguration\": {\r\n          \"disablePasswordAuthentication\":
        true,\r\n          \"ssh\": {\r\n            \"publicKeys\": [\r\n              {\r\n
        \               \"path\": \"/home/cloudtest/.ssh/authorized_keys\",\r\n                \"keyData\":
        \"ssh-rsa AAAAB3NzaC1yc2EAAAADAQABAAABAQCs/i3lxwGxI+YVNYr4amHpKJDysk9+MptNWHI/LO3bjZcWNDz5M8P8kcvN2ihtiUET28dHk199I+9ElkHA7tPBqhziqQ9FUPRLwzYMGvg/Fcp695vQf/Ib4HJOHvuJq6mNZWRhBoj2W2QOKmhpMx+HClEkd5jbg5w8m2mb1LrXc7GPqg2AVhjPXprXp8ti20O3OhQW3Vupme95ETLCCwlWWumcE/LSX3z/xhC94VEAj7SuoV+I9UTpd8qcuz9uXrGhiJjH9iCPjEXV70lg9IlY0/lTuMCpUtO2arVOfH2ek6HBGTWZ9uk4uTaW7PObuy/IHZEFuHV5hpJ9M2UGD3VZ\"\r\n
=======
        {\r\n        \"computerNamePrefix\": \"vmssgd199\",\r\n        \"adminUsername\":
        \"cloudtest\",\r\n        \"linuxConfiguration\": {\r\n          \"disablePasswordAuthentication\":
        true,\r\n          \"ssh\": {\r\n            \"publicKeys\": [\r\n              {\r\n
        \               \"path\": \"/home/cloudtest/.ssh/authorized_keys\",\r\n                \"keyData\":
        \"ssh-rsa AAAAB3NzaC1yc2EAAAADAQABAAABAQDIjOP/LncUCAHNwYozdXFbjzg7zFGXLmrTCtVOuiOO0CKrY0vZo3D2SVF3B15Ovlbwj+2Ak32LehDpWUClT6Ou8Zrhm9Hnn2ieczJplQX1k/dtvCFrTzvkusCfW1olyuSnb4uDN9xT3bVo8T4B6VEjrO5bkAoDHGr5Q8fLtSatfGKOO30PgqDJAdAAeyLZZZJMHqPa5JWhp4pnwpI0I0HnPIWTRuLHQq6joI4MyyZATAkvHM+RtrbOMURpR7wtlPcM1wgsrAwFPYu1BvrJ6dvBFKASJ99/QIUYVm6kSmWxwJcTUICr/byfFEhcvXd7by2PEYt22UF28nRnvBOXeDYZ\"\r\n
>>>>>>> 13d0ab0a
        \             }\r\n            ]\r\n          },\r\n          \"provisionVMAgent\":
        true,\r\n          \"enableVMAgentPlatformUpdates\": false\r\n        },\r\n
        \       \"secrets\": [],\r\n        \"allowExtensionOperations\": true,\r\n
        \       \"requireGuestProvisionSignal\": true\r\n      },\r\n      \"storageProfile\":
        {\r\n        \"osDisk\": {\r\n          \"osType\": \"Linux\",\r\n          \"createOption\":
        \"FromImage\",\r\n          \"caching\": \"ReadWrite\",\r\n          \"managedDisk\":
        {\r\n            \"storageAccountType\": \"Premium_LRS\"\r\n          },\r\n
        \         \"diskSizeGB\": 30\r\n        },\r\n        \"imageReference\":
        {\r\n          \"publisher\": \"Canonical\",\r\n          \"offer\": \"UbuntuServer\",\r\n
        \         \"sku\": \"18.04-LTS\",\r\n          \"version\": \"latest\"\r\n
<<<<<<< HEAD
        \       }\r\n      },\r\n      \"networkProfile\": {\"networkInterfaceConfigurations\":[{\"name\":\"vmssf170cNic\",\"properties\":{\"primary\":true,\"disableTcpStateTracking\":false,\"dnsSettings\":{\"dnsServers\":[]},\"enableIPForwarding\":false,\"ipConfigurations\":[{\"name\":\"vmssf170cIPConfig\",\"properties\":{\"subnet\":{\"id\":\"/subscriptions/00000000-0000-0000-0000-000000000000/resourceGroups/cli_test_vmss_os_iamge_notification_000001/providers/Microsoft.Network/virtualNetworks/vmss000002VNET/subnets/vmss000002Subnet\"},\"privateIPAddressVersion\":\"IPv4\",\"loadBalancerBackendAddressPools\":[{\"id\":\"/subscriptions/00000000-0000-0000-0000-000000000000/resourceGroups/cli_test_vmss_os_iamge_notification_000001/providers/Microsoft.Network/loadBalancers/vmss000002LB/backendAddressPools/vmss000002LBBEPool\"}],\"loadBalancerInboundNatPools\":[{\"id\":\"/subscriptions/00000000-0000-0000-0000-000000000000/resourceGroups/cli_test_vmss_os_iamge_notification_000001/providers/Microsoft.Network/loadBalancers/vmss000002LB/inboundNatPools/vmss000002LBNatPool\"}]}}]}}]},\r\n
=======
        \       }\r\n      },\r\n      \"networkProfile\": {\"networkInterfaceConfigurations\":[{\"name\":\"vmssgd199Nic\",\"properties\":{\"primary\":true,\"disableTcpStateTracking\":false,\"dnsSettings\":{\"dnsServers\":[]},\"enableIPForwarding\":false,\"ipConfigurations\":[{\"name\":\"vmssgd199IPConfig\",\"properties\":{\"subnet\":{\"id\":\"/subscriptions/00000000-0000-0000-0000-000000000000/resourceGroups/cli_test_vmss_os_iamge_notification_000001/providers/Microsoft.Network/virtualNetworks/vmss000002VNET/subnets/vmss000002Subnet\"},\"privateIPAddressVersion\":\"IPv4\",\"loadBalancerBackendAddressPools\":[{\"id\":\"/subscriptions/00000000-0000-0000-0000-000000000000/resourceGroups/cli_test_vmss_os_iamge_notification_000001/providers/Microsoft.Network/loadBalancers/vmss000002LB/backendAddressPools/vmss000002LBBEPool\"}],\"loadBalancerInboundNatPools\":[{\"id\":\"/subscriptions/00000000-0000-0000-0000-000000000000/resourceGroups/cli_test_vmss_os_iamge_notification_000001/providers/Microsoft.Network/loadBalancers/vmss000002LB/inboundNatPools/vmss000002LBNatPool\"}]}}]}}]},\r\n
>>>>>>> 13d0ab0a
        \     \"scheduledEventsProfile\": {\r\n        \"osImageNotificationProfile\":
        {\r\n          \"notBeforeTimeout\": \"PT15M\",\r\n          \"enable\": true\r\n
        \       }\r\n      }\r\n    },\r\n    \"provisioningState\": \"Succeeded\",\r\n
        \   \"overprovision\": true,\r\n    \"doNotRunExtensionsOnOverprovisionedVMs\":
<<<<<<< HEAD
        false,\r\n    \"uniqueId\": \"1bbb82ba-003c-4f04-b3e8-918debb26058\",\r\n
        \   \"timeCreated\": \"2023-05-25T23:05:51.2700839+00:00\"\r\n  }\r\n}"
=======
        false,\r\n    \"uniqueId\": \"5e6df14d-046b-49ef-853e-d206dc67ffbf\",\r\n
        \   \"timeCreated\": \"2023-07-10T12:11:36.804261+00:00\"\r\n  }\r\n}"
>>>>>>> 13d0ab0a
    headers:
      cache-control:
      - no-cache
      content-length:
<<<<<<< HEAD
      - '3773'
      content-type:
      - application/json; charset=utf-8
      date:
      - Thu, 25 May 2023 23:06:43 GMT
=======
      - '3772'
      content-type:
      - application/json; charset=utf-8
      date:
      - Mon, 10 Jul 2023 12:13:01 GMT
>>>>>>> 13d0ab0a
      expires:
      - '-1'
      pragma:
      - no-cache
      server:
      - Microsoft-HTTPAPI/2.0
      - Microsoft-HTTPAPI/2.0
      strict-transport-security:
      - max-age=31536000; includeSubDomains
      transfer-encoding:
      - chunked
      vary:
      - Accept-Encoding
      x-content-type-options:
      - nosniff
      x-ms-ratelimit-remaining-resource:
<<<<<<< HEAD
      - Microsoft.Compute/GetVMScaleSet3Min;396,Microsoft.Compute/GetVMScaleSet30Min;2596
=======
      - Microsoft.Compute/GetVMScaleSet3Min;389,Microsoft.Compute/GetVMScaleSet30Min;2583
>>>>>>> 13d0ab0a
    status:
      code: 200
      message: OK
- request:
    body: '{"location": "westus", "tags": {}, "sku": {"name": "Standard_DS1_v2", "tier":
      "Standard", "capacity": 2}, "properties": {"upgradePolicy": {"mode": "Manual",
      "rollingUpgradePolicy": {"maxBatchInstancePercent": 20, "maxUnhealthyInstancePercent":
      20, "maxUnhealthyUpgradedInstancePercent": 20, "pauseTimeBetweenBatches": "PT0S",
      "rollbackFailedInstancesOnPolicyBreach": false, "maxSurge": false}}, "virtualMachineProfile":
<<<<<<< HEAD
      {"osProfile": {"computerNamePrefix": "vmssf170c", "adminUsername": "cloudtest",
      "linuxConfiguration": {"disablePasswordAuthentication": true, "ssh": {"publicKeys":
      [{"path": "/home/cloudtest/.ssh/authorized_keys", "keyData": "ssh-rsa AAAAB3NzaC1yc2EAAAADAQABAAABAQCs/i3lxwGxI+YVNYr4amHpKJDysk9+MptNWHI/LO3bjZcWNDz5M8P8kcvN2ihtiUET28dHk199I+9ElkHA7tPBqhziqQ9FUPRLwzYMGvg/Fcp695vQf/Ib4HJOHvuJq6mNZWRhBoj2W2QOKmhpMx+HClEkd5jbg5w8m2mb1LrXc7GPqg2AVhjPXprXp8ti20O3OhQW3Vupme95ETLCCwlWWumcE/LSX3z/xhC94VEAj7SuoV+I9UTpd8qcuz9uXrGhiJjH9iCPjEXV70lg9IlY0/lTuMCpUtO2arVOfH2ek6HBGTWZ9uk4uTaW7PObuy/IHZEFuHV5hpJ9M2UGD3VZ"}]},
=======
      {"osProfile": {"computerNamePrefix": "vmssgd199", "adminUsername": "cloudtest",
      "linuxConfiguration": {"disablePasswordAuthentication": true, "ssh": {"publicKeys":
      [{"path": "/home/cloudtest/.ssh/authorized_keys", "keyData": "ssh-rsa AAAAB3NzaC1yc2EAAAADAQABAAABAQDIjOP/LncUCAHNwYozdXFbjzg7zFGXLmrTCtVOuiOO0CKrY0vZo3D2SVF3B15Ovlbwj+2Ak32LehDpWUClT6Ou8Zrhm9Hnn2ieczJplQX1k/dtvCFrTzvkusCfW1olyuSnb4uDN9xT3bVo8T4B6VEjrO5bkAoDHGr5Q8fLtSatfGKOO30PgqDJAdAAeyLZZZJMHqPa5JWhp4pnwpI0I0HnPIWTRuLHQq6joI4MyyZATAkvHM+RtrbOMURpR7wtlPcM1wgsrAwFPYu1BvrJ6dvBFKASJ99/QIUYVm6kSmWxwJcTUICr/byfFEhcvXd7by2PEYt22UF28nRnvBOXeDYZ"}]},
>>>>>>> 13d0ab0a
      "provisionVMAgent": true, "enableVMAgentPlatformUpdates": false}, "secrets":
      [], "allowExtensionOperations": true, "requireGuestProvisionSignal": true},
      "storageProfile": {"osDisk": {"caching": "ReadWrite", "createOption": "FromImage",
      "diskSizeGB": 30, "osType": "Linux", "managedDisk": {"storageAccountType": "Premium_LRS"}}},
<<<<<<< HEAD
      "networkProfile": {"networkInterfaceConfigurations": [{"name": "vmssf170cNic",
      "properties": {"primary": true, "disableTcpStateTracking": false, "dnsSettings":
      {"dnsServers": []}, "ipConfigurations": [{"name": "vmssf170cIPConfig", "properties":
=======
      "networkProfile": {"networkInterfaceConfigurations": [{"name": "vmssgd199Nic",
      "properties": {"primary": true, "disableTcpStateTracking": false, "dnsSettings":
      {"dnsServers": []}, "ipConfigurations": [{"name": "vmssgd199IPConfig", "properties":
>>>>>>> 13d0ab0a
      {"subnet": {"id": "/subscriptions/00000000-0000-0000-0000-000000000000/resourceGroups/cli_test_vmss_os_iamge_notification_000001/providers/Microsoft.Network/virtualNetworks/vmss000002VNET/subnets/vmss000002Subnet"},
      "privateIPAddressVersion": "IPv4", "loadBalancerBackendAddressPools": [{"id":
      "/subscriptions/00000000-0000-0000-0000-000000000000/resourceGroups/cli_test_vmss_os_iamge_notification_000001/providers/Microsoft.Network/loadBalancers/vmss000002LB/backendAddressPools/vmss000002LBBEPool"}],
      "loadBalancerInboundNatPools": [{"id": "/subscriptions/00000000-0000-0000-0000-000000000000/resourceGroups/cli_test_vmss_os_iamge_notification_000001/providers/Microsoft.Network/loadBalancers/vmss000002LB/inboundNatPools/vmss000002LBNatPool"}]}}],
      "enableIPForwarding": false}}]}, "scheduledEventsProfile": {"osImageNotificationProfile":
      {"enable": false}}}, "overprovision": true, "doNotRunExtensionsOnOverprovisionedVMs":
      false, "singlePlacementGroup": true, "orchestrationMode": "Uniform"}}'
    headers:
      Accept:
      - application/json
      Accept-Encoding:
      - gzip, deflate
      CommandName:
      - vmss update
      Connection:
      - keep-alive
      Content-Length:
      - '2602'
      Content-Type:
      - application/json
      ParameterSetName:
      - -g -n --enable-osimage-notification
      User-Agent:
<<<<<<< HEAD
      - AZURECLI/2.47.0 azsdk-python-azure-mgmt-compute/29.1.0 Python/3.10.11 (Linux-5.15.0-1036-azure-x86_64-with-glibc2.31)
=======
      - AZURECLI/2.50.0 azsdk-python-azure-mgmt-compute/30.0.0 Python/3.10.12 (Linux-5.15.0-1040-azure-x86_64-with-glibc2.31)
>>>>>>> 13d0ab0a
        VSTS_7b238909-6802-4b65-b90d-184bca47f458_build_220_0
    method: PUT
    uri: https://management.azure.com/subscriptions/00000000-0000-0000-0000-000000000000/resourceGroups/cli_test_vmss_os_iamge_notification_000001/providers/Microsoft.Compute/virtualMachineScaleSets/vmss000002?api-version=2023-03-01
  response:
    body:
      string: "{\r\n  \"name\": \"vmss000002\",\r\n  \"id\": \"/subscriptions/00000000-0000-0000-0000-000000000000/resourceGroups/cli_test_vmss_os_iamge_notification_000001/providers/Microsoft.Compute/virtualMachineScaleSets/vmss000002\",\r\n
        \ \"type\": \"Microsoft.Compute/virtualMachineScaleSets\",\r\n  \"location\":
        \"westus\",\r\n  \"tags\": {},\r\n  \"sku\": {\r\n    \"name\": \"Standard_DS1_v2\",\r\n
        \   \"tier\": \"Standard\",\r\n    \"capacity\": 2\r\n  },\r\n  \"properties\":
        {\r\n    \"singlePlacementGroup\": true,\r\n    \"orchestrationMode\": \"Uniform\",\r\n
        \   \"upgradePolicy\": {\r\n      \"mode\": \"Manual\",\r\n      \"rollingUpgradePolicy\":
        {\r\n        \"maxBatchInstancePercent\": 20,\r\n        \"maxUnhealthyInstancePercent\":
        20,\r\n        \"maxUnhealthyUpgradedInstancePercent\": 20,\r\n        \"pauseTimeBetweenBatches\":
        \"PT0S\",\r\n        \"maxSurge\": false,\r\n        \"rollbackFailedInstancesOnPolicyBreach\":
        false\r\n      }\r\n    },\r\n    \"virtualMachineProfile\": {\r\n      \"osProfile\":
<<<<<<< HEAD
        {\r\n        \"computerNamePrefix\": \"vmssf170c\",\r\n        \"adminUsername\":
        \"cloudtest\",\r\n        \"linuxConfiguration\": {\r\n          \"disablePasswordAuthentication\":
        true,\r\n          \"ssh\": {\r\n            \"publicKeys\": [\r\n              {\r\n
        \               \"path\": \"/home/cloudtest/.ssh/authorized_keys\",\r\n                \"keyData\":
        \"ssh-rsa AAAAB3NzaC1yc2EAAAADAQABAAABAQCs/i3lxwGxI+YVNYr4amHpKJDysk9+MptNWHI/LO3bjZcWNDz5M8P8kcvN2ihtiUET28dHk199I+9ElkHA7tPBqhziqQ9FUPRLwzYMGvg/Fcp695vQf/Ib4HJOHvuJq6mNZWRhBoj2W2QOKmhpMx+HClEkd5jbg5w8m2mb1LrXc7GPqg2AVhjPXprXp8ti20O3OhQW3Vupme95ETLCCwlWWumcE/LSX3z/xhC94VEAj7SuoV+I9UTpd8qcuz9uXrGhiJjH9iCPjEXV70lg9IlY0/lTuMCpUtO2arVOfH2ek6HBGTWZ9uk4uTaW7PObuy/IHZEFuHV5hpJ9M2UGD3VZ\"\r\n
=======
        {\r\n        \"computerNamePrefix\": \"vmssgd199\",\r\n        \"adminUsername\":
        \"cloudtest\",\r\n        \"linuxConfiguration\": {\r\n          \"disablePasswordAuthentication\":
        true,\r\n          \"ssh\": {\r\n            \"publicKeys\": [\r\n              {\r\n
        \               \"path\": \"/home/cloudtest/.ssh/authorized_keys\",\r\n                \"keyData\":
        \"ssh-rsa AAAAB3NzaC1yc2EAAAADAQABAAABAQDIjOP/LncUCAHNwYozdXFbjzg7zFGXLmrTCtVOuiOO0CKrY0vZo3D2SVF3B15Ovlbwj+2Ak32LehDpWUClT6Ou8Zrhm9Hnn2ieczJplQX1k/dtvCFrTzvkusCfW1olyuSnb4uDN9xT3bVo8T4B6VEjrO5bkAoDHGr5Q8fLtSatfGKOO30PgqDJAdAAeyLZZZJMHqPa5JWhp4pnwpI0I0HnPIWTRuLHQq6joI4MyyZATAkvHM+RtrbOMURpR7wtlPcM1wgsrAwFPYu1BvrJ6dvBFKASJ99/QIUYVm6kSmWxwJcTUICr/byfFEhcvXd7by2PEYt22UF28nRnvBOXeDYZ\"\r\n
>>>>>>> 13d0ab0a
        \             }\r\n            ]\r\n          },\r\n          \"provisionVMAgent\":
        true,\r\n          \"enableVMAgentPlatformUpdates\": false\r\n        },\r\n
        \       \"secrets\": [],\r\n        \"allowExtensionOperations\": true,\r\n
        \       \"requireGuestProvisionSignal\": true\r\n      },\r\n      \"storageProfile\":
        {\r\n        \"osDisk\": {\r\n          \"osType\": \"Linux\",\r\n          \"createOption\":
        \"FromImage\",\r\n          \"caching\": \"ReadWrite\",\r\n          \"managedDisk\":
        {\r\n            \"storageAccountType\": \"Premium_LRS\"\r\n          },\r\n
        \         \"diskSizeGB\": 30\r\n        },\r\n        \"imageReference\":
        {\r\n          \"publisher\": \"Canonical\",\r\n          \"offer\": \"UbuntuServer\",\r\n
        \         \"sku\": \"18.04-LTS\",\r\n          \"version\": \"latest\"\r\n
<<<<<<< HEAD
        \       }\r\n      },\r\n      \"networkProfile\": {\"networkInterfaceConfigurations\":[{\"name\":\"vmssf170cNic\",\"properties\":{\"primary\":true,\"disableTcpStateTracking\":false,\"dnsSettings\":{\"dnsServers\":[]},\"enableIPForwarding\":false,\"ipConfigurations\":[{\"name\":\"vmssf170cIPConfig\",\"properties\":{\"subnet\":{\"id\":\"/subscriptions/00000000-0000-0000-0000-000000000000/resourceGroups/cli_test_vmss_os_iamge_notification_000001/providers/Microsoft.Network/virtualNetworks/vmss000002VNET/subnets/vmss000002Subnet\"},\"privateIPAddressVersion\":\"IPv4\",\"loadBalancerBackendAddressPools\":[{\"id\":\"/subscriptions/00000000-0000-0000-0000-000000000000/resourceGroups/cli_test_vmss_os_iamge_notification_000001/providers/Microsoft.Network/loadBalancers/vmss000002LB/backendAddressPools/vmss000002LBBEPool\"}],\"loadBalancerInboundNatPools\":[{\"id\":\"/subscriptions/00000000-0000-0000-0000-000000000000/resourceGroups/cli_test_vmss_os_iamge_notification_000001/providers/Microsoft.Network/loadBalancers/vmss000002LB/inboundNatPools/vmss000002LBNatPool\"}]}}]}}]},\r\n
        \     \"scheduledEventsProfile\": {}\r\n    },\r\n    \"provisioningState\":
        \"Updating\",\r\n    \"overprovision\": true,\r\n    \"doNotRunExtensionsOnOverprovisionedVMs\":
        false,\r\n    \"uniqueId\": \"1bbb82ba-003c-4f04-b3e8-918debb26058\",\r\n
        \   \"timeCreated\": \"2023-05-25T23:05:51.2700839+00:00\"\r\n  }\r\n}"
=======
        \       }\r\n      },\r\n      \"networkProfile\": {\"networkInterfaceConfigurations\":[{\"name\":\"vmssgd199Nic\",\"properties\":{\"primary\":true,\"disableTcpStateTracking\":false,\"dnsSettings\":{\"dnsServers\":[]},\"enableIPForwarding\":false,\"ipConfigurations\":[{\"name\":\"vmssgd199IPConfig\",\"properties\":{\"subnet\":{\"id\":\"/subscriptions/00000000-0000-0000-0000-000000000000/resourceGroups/cli_test_vmss_os_iamge_notification_000001/providers/Microsoft.Network/virtualNetworks/vmss000002VNET/subnets/vmss000002Subnet\"},\"privateIPAddressVersion\":\"IPv4\",\"loadBalancerBackendAddressPools\":[{\"id\":\"/subscriptions/00000000-0000-0000-0000-000000000000/resourceGroups/cli_test_vmss_os_iamge_notification_000001/providers/Microsoft.Network/loadBalancers/vmss000002LB/backendAddressPools/vmss000002LBBEPool\"}],\"loadBalancerInboundNatPools\":[{\"id\":\"/subscriptions/00000000-0000-0000-0000-000000000000/resourceGroups/cli_test_vmss_os_iamge_notification_000001/providers/Microsoft.Network/loadBalancers/vmss000002LB/inboundNatPools/vmss000002LBNatPool\"}]}}]}}]},\r\n
        \     \"scheduledEventsProfile\": {}\r\n    },\r\n    \"provisioningState\":
        \"Updating\",\r\n    \"overprovision\": true,\r\n    \"doNotRunExtensionsOnOverprovisionedVMs\":
        false,\r\n    \"uniqueId\": \"5e6df14d-046b-49ef-853e-d206dc67ffbf\",\r\n
        \   \"timeCreated\": \"2023-07-10T12:11:36.804261+00:00\"\r\n  }\r\n}"
>>>>>>> 13d0ab0a
    headers:
      azure-asyncnotification:
      - Enabled
      azure-asyncoperation:
<<<<<<< HEAD
      - https://management.azure.com/subscriptions/00000000-0000-0000-0000-000000000000/providers/Microsoft.Compute/locations/westus/operations/9ebe71e4-353a-4be9-b353-152abd197cd6?p=571046f6-b640-41c1-86f7-f9f044b5adf9&api-version=2022-11-01
      cache-control:
      - no-cache
      content-length:
      - '3646'
      content-type:
      - application/json; charset=utf-8
      date:
      - Thu, 25 May 2023 23:06:49 GMT
=======
      - https://management.azure.com/subscriptions/00000000-0000-0000-0000-000000000000/providers/Microsoft.Compute/locations/westus/operations/2513c6bd-4f3b-43b9-9b29-774cdbcc6357?p=571046f6-b640-41c1-86f7-f9f044b5adf9&api-version=2023-03-01
      cache-control:
      - no-cache
      content-length:
      - '3645'
      content-type:
      - application/json; charset=utf-8
      date:
      - Mon, 10 Jul 2023 12:13:05 GMT
>>>>>>> 13d0ab0a
      expires:
      - '-1'
      pragma:
      - no-cache
      server:
      - Microsoft-HTTPAPI/2.0
      - Microsoft-HTTPAPI/2.0
      strict-transport-security:
      - max-age=31536000; includeSubDomains
      x-content-type-options:
      - nosniff
      x-ms-ratelimit-remaining-resource:
<<<<<<< HEAD
      - Microsoft.Compute/CreateVMScaleSet3Min;58,Microsoft.Compute/CreateVMScaleSet30Min;298,Microsoft.Compute/VmssQueuedVMOperations;0
      x-ms-ratelimit-remaining-subscription-writes:
      - '1198'
=======
      - Microsoft.Compute/CreateVMScaleSet3Min;58,Microsoft.Compute/CreateVMScaleSet30Min;296,Microsoft.Compute/VmssQueuedVMOperations;0
      x-ms-ratelimit-remaining-subscription-writes:
      - '1197'
>>>>>>> 13d0ab0a
      x-ms-request-charge:
      - '0'
    status:
      code: 200
      message: OK
- request:
    body: null
    headers:
      Accept:
      - '*/*'
      Accept-Encoding:
      - gzip, deflate
      CommandName:
      - vmss update
      Connection:
      - keep-alive
      ParameterSetName:
      - -g -n --enable-osimage-notification
      User-Agent:
<<<<<<< HEAD
      - AZURECLI/2.47.0 azsdk-python-azure-mgmt-compute/29.1.0 Python/3.10.11 (Linux-5.15.0-1036-azure-x86_64-with-glibc2.31)
        VSTS_7b238909-6802-4b65-b90d-184bca47f458_build_220_0
    method: GET
    uri: https://management.azure.com/subscriptions/00000000-0000-0000-0000-000000000000/providers/Microsoft.Compute/locations/westus/operations/9ebe71e4-353a-4be9-b353-152abd197cd6?p=571046f6-b640-41c1-86f7-f9f044b5adf9&api-version=2022-11-01
  response:
    body:
      string: "{\r\n  \"startTime\": \"2023-05-25T23:06:48.5518997+00:00\",\r\n  \"status\":
        \"InProgress\",\r\n  \"name\": \"9ebe71e4-353a-4be9-b353-152abd197cd6\"\r\n}"
=======
      - AZURECLI/2.50.0 azsdk-python-azure-mgmt-compute/30.0.0 Python/3.10.12 (Linux-5.15.0-1040-azure-x86_64-with-glibc2.31)
        VSTS_7b238909-6802-4b65-b90d-184bca47f458_build_220_0
    method: GET
    uri: https://management.azure.com/subscriptions/00000000-0000-0000-0000-000000000000/providers/Microsoft.Compute/locations/westus/operations/2513c6bd-4f3b-43b9-9b29-774cdbcc6357?p=571046f6-b640-41c1-86f7-f9f044b5adf9&api-version=2023-03-01
  response:
    body:
      string: "{\r\n  \"startTime\": \"2023-07-10T12:13:05.6025544+00:00\",\r\n  \"status\":
        \"InProgress\",\r\n  \"name\": \"2513c6bd-4f3b-43b9-9b29-774cdbcc6357\"\r\n}"
>>>>>>> 13d0ab0a
    headers:
      cache-control:
      - no-cache
      content-length:
      - '134'
      content-type:
      - application/json; charset=utf-8
      date:
<<<<<<< HEAD
      - Thu, 25 May 2023 23:06:59 GMT
=======
      - Mon, 10 Jul 2023 12:13:05 GMT
>>>>>>> 13d0ab0a
      expires:
      - '-1'
      pragma:
      - no-cache
      server:
      - Microsoft-HTTPAPI/2.0
      - Microsoft-HTTPAPI/2.0
      strict-transport-security:
      - max-age=31536000; includeSubDomains
<<<<<<< HEAD
      transfer-encoding:
      - chunked
      vary:
      - Accept-Encoding
      x-content-type-options:
      - nosniff
      x-ms-ratelimit-remaining-resource:
      - Microsoft.Compute/GetOperation3Min;14992,Microsoft.Compute/GetOperation30Min;29992
=======
      x-content-type-options:
      - nosniff
      x-ms-ratelimit-remaining-resource:
      - Microsoft.Compute/GetOperation3Min;14988,Microsoft.Compute/GetOperation30Min;29956
>>>>>>> 13d0ab0a
    status:
      code: 200
      message: OK
- request:
    body: null
    headers:
      Accept:
      - '*/*'
      Accept-Encoding:
      - gzip, deflate
      CommandName:
      - vmss update
      Connection:
      - keep-alive
      ParameterSetName:
      - -g -n --enable-osimage-notification
      User-Agent:
<<<<<<< HEAD
      - AZURECLI/2.47.0 azsdk-python-azure-mgmt-compute/29.1.0 Python/3.10.11 (Linux-5.15.0-1036-azure-x86_64-with-glibc2.31)
        VSTS_7b238909-6802-4b65-b90d-184bca47f458_build_220_0
    method: GET
    uri: https://management.azure.com/subscriptions/00000000-0000-0000-0000-000000000000/providers/Microsoft.Compute/locations/westus/operations/9ebe71e4-353a-4be9-b353-152abd197cd6?p=571046f6-b640-41c1-86f7-f9f044b5adf9&api-version=2022-11-01
  response:
    body:
      string: "{\r\n  \"startTime\": \"2023-05-25T23:06:48.5518997+00:00\",\r\n  \"endTime\":
        \"2023-05-25T23:07:14.6302144+00:00\",\r\n  \"status\": \"Succeeded\",\r\n
        \ \"name\": \"9ebe71e4-353a-4be9-b353-152abd197cd6\"\r\n}"
=======
      - AZURECLI/2.50.0 azsdk-python-azure-mgmt-compute/30.0.0 Python/3.10.12 (Linux-5.15.0-1040-azure-x86_64-with-glibc2.31)
        VSTS_7b238909-6802-4b65-b90d-184bca47f458_build_220_0
    method: GET
    uri: https://management.azure.com/subscriptions/00000000-0000-0000-0000-000000000000/providers/Microsoft.Compute/locations/westus/operations/2513c6bd-4f3b-43b9-9b29-774cdbcc6357?p=571046f6-b640-41c1-86f7-f9f044b5adf9&api-version=2023-03-01
  response:
    body:
      string: "{\r\n  \"startTime\": \"2023-07-10T12:13:05.6025544+00:00\",\r\n  \"endTime\":
        \"2023-07-10T12:13:23.5246409+00:00\",\r\n  \"status\": \"Succeeded\",\r\n
        \ \"name\": \"2513c6bd-4f3b-43b9-9b29-774cdbcc6357\"\r\n}"
>>>>>>> 13d0ab0a
    headers:
      cache-control:
      - no-cache
      content-length:
      - '184'
      content-type:
      - application/json; charset=utf-8
      date:
<<<<<<< HEAD
      - Thu, 25 May 2023 23:07:36 GMT
=======
      - Mon, 10 Jul 2023 12:13:42 GMT
>>>>>>> 13d0ab0a
      expires:
      - '-1'
      pragma:
      - no-cache
      server:
      - Microsoft-HTTPAPI/2.0
      - Microsoft-HTTPAPI/2.0
      strict-transport-security:
      - max-age=31536000; includeSubDomains
      x-content-type-options:
      - nosniff
      x-ms-ratelimit-remaining-resource:
<<<<<<< HEAD
      - Microsoft.Compute/GetOperation3Min;14993,Microsoft.Compute/GetOperation30Min;29991
=======
      - Microsoft.Compute/GetOperation3Min;14987,Microsoft.Compute/GetOperation30Min;29954
>>>>>>> 13d0ab0a
    status:
      code: 200
      message: OK
- request:
    body: null
    headers:
      Accept:
      - '*/*'
      Accept-Encoding:
      - gzip, deflate
      CommandName:
      - vmss update
      Connection:
      - keep-alive
      ParameterSetName:
      - -g -n --enable-osimage-notification
      User-Agent:
<<<<<<< HEAD
      - AZURECLI/2.47.0 azsdk-python-azure-mgmt-compute/29.1.0 Python/3.10.11 (Linux-5.15.0-1036-azure-x86_64-with-glibc2.31)
=======
      - AZURECLI/2.50.0 azsdk-python-azure-mgmt-compute/30.0.0 Python/3.10.12 (Linux-5.15.0-1040-azure-x86_64-with-glibc2.31)
>>>>>>> 13d0ab0a
        VSTS_7b238909-6802-4b65-b90d-184bca47f458_build_220_0
    method: GET
    uri: https://management.azure.com/subscriptions/00000000-0000-0000-0000-000000000000/resourceGroups/cli_test_vmss_os_iamge_notification_000001/providers/Microsoft.Compute/virtualMachineScaleSets/vmss000002?api-version=2023-03-01
  response:
    body:
      string: "{\r\n  \"name\": \"vmss000002\",\r\n  \"id\": \"/subscriptions/00000000-0000-0000-0000-000000000000/resourceGroups/cli_test_vmss_os_iamge_notification_000001/providers/Microsoft.Compute/virtualMachineScaleSets/vmss000002\",\r\n
        \ \"type\": \"Microsoft.Compute/virtualMachineScaleSets\",\r\n  \"location\":
        \"westus\",\r\n  \"tags\": {},\r\n  \"sku\": {\r\n    \"name\": \"Standard_DS1_v2\",\r\n
        \   \"tier\": \"Standard\",\r\n    \"capacity\": 2\r\n  },\r\n  \"properties\":
        {\r\n    \"singlePlacementGroup\": true,\r\n    \"orchestrationMode\": \"Uniform\",\r\n
        \   \"upgradePolicy\": {\r\n      \"mode\": \"Manual\",\r\n      \"rollingUpgradePolicy\":
        {\r\n        \"maxBatchInstancePercent\": 20,\r\n        \"maxUnhealthyInstancePercent\":
        20,\r\n        \"maxUnhealthyUpgradedInstancePercent\": 20,\r\n        \"pauseTimeBetweenBatches\":
        \"PT0S\",\r\n        \"maxSurge\": false,\r\n        \"rollbackFailedInstancesOnPolicyBreach\":
        false\r\n      }\r\n    },\r\n    \"virtualMachineProfile\": {\r\n      \"osProfile\":
<<<<<<< HEAD
        {\r\n        \"computerNamePrefix\": \"vmssf170c\",\r\n        \"adminUsername\":
        \"cloudtest\",\r\n        \"linuxConfiguration\": {\r\n          \"disablePasswordAuthentication\":
        true,\r\n          \"ssh\": {\r\n            \"publicKeys\": [\r\n              {\r\n
        \               \"path\": \"/home/cloudtest/.ssh/authorized_keys\",\r\n                \"keyData\":
        \"ssh-rsa AAAAB3NzaC1yc2EAAAADAQABAAABAQCs/i3lxwGxI+YVNYr4amHpKJDysk9+MptNWHI/LO3bjZcWNDz5M8P8kcvN2ihtiUET28dHk199I+9ElkHA7tPBqhziqQ9FUPRLwzYMGvg/Fcp695vQf/Ib4HJOHvuJq6mNZWRhBoj2W2QOKmhpMx+HClEkd5jbg5w8m2mb1LrXc7GPqg2AVhjPXprXp8ti20O3OhQW3Vupme95ETLCCwlWWumcE/LSX3z/xhC94VEAj7SuoV+I9UTpd8qcuz9uXrGhiJjH9iCPjEXV70lg9IlY0/lTuMCpUtO2arVOfH2ek6HBGTWZ9uk4uTaW7PObuy/IHZEFuHV5hpJ9M2UGD3VZ\"\r\n
=======
        {\r\n        \"computerNamePrefix\": \"vmssgd199\",\r\n        \"adminUsername\":
        \"cloudtest\",\r\n        \"linuxConfiguration\": {\r\n          \"disablePasswordAuthentication\":
        true,\r\n          \"ssh\": {\r\n            \"publicKeys\": [\r\n              {\r\n
        \               \"path\": \"/home/cloudtest/.ssh/authorized_keys\",\r\n                \"keyData\":
        \"ssh-rsa AAAAB3NzaC1yc2EAAAADAQABAAABAQDIjOP/LncUCAHNwYozdXFbjzg7zFGXLmrTCtVOuiOO0CKrY0vZo3D2SVF3B15Ovlbwj+2Ak32LehDpWUClT6Ou8Zrhm9Hnn2ieczJplQX1k/dtvCFrTzvkusCfW1olyuSnb4uDN9xT3bVo8T4B6VEjrO5bkAoDHGr5Q8fLtSatfGKOO30PgqDJAdAAeyLZZZJMHqPa5JWhp4pnwpI0I0HnPIWTRuLHQq6joI4MyyZATAkvHM+RtrbOMURpR7wtlPcM1wgsrAwFPYu1BvrJ6dvBFKASJ99/QIUYVm6kSmWxwJcTUICr/byfFEhcvXd7by2PEYt22UF28nRnvBOXeDYZ\"\r\n
>>>>>>> 13d0ab0a
        \             }\r\n            ]\r\n          },\r\n          \"provisionVMAgent\":
        true,\r\n          \"enableVMAgentPlatformUpdates\": false\r\n        },\r\n
        \       \"secrets\": [],\r\n        \"allowExtensionOperations\": true,\r\n
        \       \"requireGuestProvisionSignal\": true\r\n      },\r\n      \"storageProfile\":
        {\r\n        \"osDisk\": {\r\n          \"osType\": \"Linux\",\r\n          \"createOption\":
        \"FromImage\",\r\n          \"caching\": \"ReadWrite\",\r\n          \"managedDisk\":
        {\r\n            \"storageAccountType\": \"Premium_LRS\"\r\n          },\r\n
        \         \"diskSizeGB\": 30\r\n        },\r\n        \"imageReference\":
        {\r\n          \"publisher\": \"Canonical\",\r\n          \"offer\": \"UbuntuServer\",\r\n
        \         \"sku\": \"18.04-LTS\",\r\n          \"version\": \"latest\"\r\n
<<<<<<< HEAD
        \       }\r\n      },\r\n      \"networkProfile\": {\"networkInterfaceConfigurations\":[{\"name\":\"vmssf170cNic\",\"properties\":{\"primary\":true,\"disableTcpStateTracking\":false,\"dnsSettings\":{\"dnsServers\":[]},\"enableIPForwarding\":false,\"ipConfigurations\":[{\"name\":\"vmssf170cIPConfig\",\"properties\":{\"subnet\":{\"id\":\"/subscriptions/00000000-0000-0000-0000-000000000000/resourceGroups/cli_test_vmss_os_iamge_notification_000001/providers/Microsoft.Network/virtualNetworks/vmss000002VNET/subnets/vmss000002Subnet\"},\"privateIPAddressVersion\":\"IPv4\",\"loadBalancerBackendAddressPools\":[{\"id\":\"/subscriptions/00000000-0000-0000-0000-000000000000/resourceGroups/cli_test_vmss_os_iamge_notification_000001/providers/Microsoft.Network/loadBalancers/vmss000002LB/backendAddressPools/vmss000002LBBEPool\"}],\"loadBalancerInboundNatPools\":[{\"id\":\"/subscriptions/00000000-0000-0000-0000-000000000000/resourceGroups/cli_test_vmss_os_iamge_notification_000001/providers/Microsoft.Network/loadBalancers/vmss000002LB/inboundNatPools/vmss000002LBNatPool\"}]}}]}}]},\r\n
        \     \"scheduledEventsProfile\": {}\r\n    },\r\n    \"provisioningState\":
        \"Succeeded\",\r\n    \"overprovision\": true,\r\n    \"doNotRunExtensionsOnOverprovisionedVMs\":
        false,\r\n    \"uniqueId\": \"1bbb82ba-003c-4f04-b3e8-918debb26058\",\r\n
        \   \"timeCreated\": \"2023-05-25T23:05:51.2700839+00:00\"\r\n  }\r\n}"
=======
        \       }\r\n      },\r\n      \"networkProfile\": {\"networkInterfaceConfigurations\":[{\"name\":\"vmssgd199Nic\",\"properties\":{\"primary\":true,\"disableTcpStateTracking\":false,\"dnsSettings\":{\"dnsServers\":[]},\"enableIPForwarding\":false,\"ipConfigurations\":[{\"name\":\"vmssgd199IPConfig\",\"properties\":{\"subnet\":{\"id\":\"/subscriptions/00000000-0000-0000-0000-000000000000/resourceGroups/cli_test_vmss_os_iamge_notification_000001/providers/Microsoft.Network/virtualNetworks/vmss000002VNET/subnets/vmss000002Subnet\"},\"privateIPAddressVersion\":\"IPv4\",\"loadBalancerBackendAddressPools\":[{\"id\":\"/subscriptions/00000000-0000-0000-0000-000000000000/resourceGroups/cli_test_vmss_os_iamge_notification_000001/providers/Microsoft.Network/loadBalancers/vmss000002LB/backendAddressPools/vmss000002LBBEPool\"}],\"loadBalancerInboundNatPools\":[{\"id\":\"/subscriptions/00000000-0000-0000-0000-000000000000/resourceGroups/cli_test_vmss_os_iamge_notification_000001/providers/Microsoft.Network/loadBalancers/vmss000002LB/inboundNatPools/vmss000002LBNatPool\"}]}}]}}]},\r\n
        \     \"scheduledEventsProfile\": {}\r\n    },\r\n    \"provisioningState\":
        \"Succeeded\",\r\n    \"overprovision\": true,\r\n    \"doNotRunExtensionsOnOverprovisionedVMs\":
        false,\r\n    \"uniqueId\": \"5e6df14d-046b-49ef-853e-d206dc67ffbf\",\r\n
        \   \"timeCreated\": \"2023-07-10T12:11:36.804261+00:00\"\r\n  }\r\n}"
>>>>>>> 13d0ab0a
    headers:
      cache-control:
      - no-cache
      content-length:
<<<<<<< HEAD
      - '3647'
      content-type:
      - application/json; charset=utf-8
      date:
      - Thu, 25 May 2023 23:07:36 GMT
=======
      - '3646'
      content-type:
      - application/json; charset=utf-8
      date:
      - Mon, 10 Jul 2023 12:13:43 GMT
>>>>>>> 13d0ab0a
      expires:
      - '-1'
      pragma:
      - no-cache
      server:
      - Microsoft-HTTPAPI/2.0
      - Microsoft-HTTPAPI/2.0
      strict-transport-security:
      - max-age=31536000; includeSubDomains
      x-content-type-options:
      - nosniff
      x-ms-ratelimit-remaining-resource:
<<<<<<< HEAD
      - Microsoft.Compute/GetVMScaleSet3Min;393,Microsoft.Compute/GetVMScaleSet30Min;2593
=======
      - Microsoft.Compute/GetVMScaleSet3Min;388,Microsoft.Compute/GetVMScaleSet30Min;2579
>>>>>>> 13d0ab0a
    status:
      code: 200
      message: OK
version: 1<|MERGE_RESOLUTION|>--- conflicted
+++ resolved
@@ -13,82 +13,57 @@
       ParameterSetName:
       - -g -n --image --enable-osimage-notification
       User-Agent:
-<<<<<<< HEAD
-      - AZURECLI/2.47.0 azsdk-python-azure-mgmt-resource/22.0.0 Python/3.10.11 (Linux-5.15.0-1036-azure-x86_64-with-glibc2.31)
-=======
       - AZURECLI/2.50.0 azsdk-python-azure-mgmt-resource/23.1.0b2 Python/3.10.12 (Linux-5.15.0-1040-azure-x86_64-with-glibc2.31)
->>>>>>> 13d0ab0a
         VSTS_7b238909-6802-4b65-b90d-184bca47f458_build_220_0
     method: GET
     uri: https://management.azure.com/subscriptions/00000000-0000-0000-0000-000000000000/resourcegroups/cli_test_vmss_os_iamge_notification_000001?api-version=2022-09-01
   response:
     body:
-<<<<<<< HEAD
-      string: '{"id":"/subscriptions/00000000-0000-0000-0000-000000000000/resourceGroups/cli_test_vmss_os_iamge_notification_000001","name":"cli_test_vmss_os_iamge_notification_000001","type":"Microsoft.Resources/resourceGroups","location":"westus","tags":{"product":"azurecli","cause":"automation","date":"2023-05-25T23:05:32Z"},"properties":{"provisioningState":"Succeeded"}}'
-=======
       string: '{"id":"/subscriptions/00000000-0000-0000-0000-000000000000/resourceGroups/cli_test_vmss_os_iamge_notification_000001","name":"cli_test_vmss_os_iamge_notification_000001","type":"Microsoft.Resources/resourceGroups","location":"westus","tags":{"product":"azurecli","cause":"automation","test":"test_vmss_os_image_notification","date":"2023-07-10T12:11:18Z","module":"vm"},"properties":{"provisioningState":"Succeeded"}}'
->>>>>>> 13d0ab0a
-    headers:
-      cache-control:
-      - no-cache
-      content-length:
-<<<<<<< HEAD
-      - '362'
-      content-type:
-      - application/json; charset=utf-8
-      date:
-      - Thu, 25 May 2023 23:05:33 GMT
-=======
+    headers:
+      cache-control:
+      - no-cache
+      content-length:
       - '417'
       content-type:
       - application/json; charset=utf-8
       date:
       - Mon, 10 Jul 2023 12:11:19 GMT
->>>>>>> 13d0ab0a
-      expires:
-      - '-1'
-      pragma:
-      - no-cache
-      strict-transport-security:
-      - max-age=31536000; includeSubDomains
-      vary:
-      - Accept-Encoding
-      x-content-type-options:
-      - nosniff
-    status:
-      code: 200
-      message: OK
-- request:
-    body: null
-    headers:
-      Accept:
-      - application/json
-      Accept-Encoding:
-      - gzip, deflate
-      CommandName:
-      - vmss create
-      Connection:
-      - keep-alive
-      ParameterSetName:
-      - -g -n --image --enable-osimage-notification
-      User-Agent:
-<<<<<<< HEAD
-      - AZURECLI/2.47.0 azsdk-python-azure-mgmt-compute/29.1.0 Python/3.10.11 (Linux-5.15.0-1036-azure-x86_64-with-glibc2.31)
-=======
+      expires:
+      - '-1'
+      pragma:
+      - no-cache
+      strict-transport-security:
+      - max-age=31536000; includeSubDomains
+      vary:
+      - Accept-Encoding
+      x-content-type-options:
+      - nosniff
+    status:
+      code: 200
+      message: OK
+- request:
+    body: null
+    headers:
+      Accept:
+      - application/json
+      Accept-Encoding:
+      - gzip, deflate
+      CommandName:
+      - vmss create
+      Connection:
+      - keep-alive
+      ParameterSetName:
+      - -g -n --image --enable-osimage-notification
+      User-Agent:
       - AZURECLI/2.50.0 azsdk-python-azure-mgmt-compute/30.0.0 Python/3.10.12 (Linux-5.15.0-1040-azure-x86_64-with-glibc2.31)
->>>>>>> 13d0ab0a
         VSTS_7b238909-6802-4b65-b90d-184bca47f458_build_220_0
     method: GET
     uri: https://management.azure.com/subscriptions/00000000-0000-0000-0000-000000000000/providers/Microsoft.Compute/locations/westus/publishers/Canonical/artifacttypes/vmimage/offers/UbuntuServer/skus/18.04-LTS/versions?$top=1&$orderby=name%20desc&api-version=2022-11-01
   response:
     body:
-<<<<<<< HEAD
-      string: "[\r\n  {\r\n    \"location\": \"westus\",\r\n    \"name\": \"18.04.202305220\",\r\n
-        \   \"id\": \"/Subscriptions/00000000-0000-0000-0000-000000000000/Providers/Microsoft.Compute/Locations/westus/Publishers/Canonical/ArtifactTypes/VMImage/Offers/UbuntuServer/Skus/18.04-LTS/Versions/18.04.202305220\"\r\n
-=======
       string: "[\r\n  {\r\n    \"location\": \"westus\",\r\n    \"name\": \"18.04.202306070\",\r\n
         \   \"id\": \"/Subscriptions/00000000-0000-0000-0000-000000000000/Providers/Microsoft.Compute/Locations/westus/Publishers/Canonical/ArtifactTypes/VMImage/Offers/UbuntuServer/Skus/18.04-LTS/Versions/18.04.202306070\"\r\n
->>>>>>> 13d0ab0a
         \ }\r\n]"
     headers:
       cache-control:
@@ -98,11 +73,7 @@
       content-type:
       - application/json; charset=utf-8
       date:
-<<<<<<< HEAD
-      - Thu, 25 May 2023 23:05:33 GMT
-=======
       - Mon, 10 Jul 2023 12:11:19 GMT
->>>>>>> 13d0ab0a
       expires:
       - '-1'
       pragma:
@@ -119,39 +90,28 @@
       x-content-type-options:
       - nosniff
       x-ms-ratelimit-remaining-resource:
-<<<<<<< HEAD
-      - Microsoft.Compute/ListVMImagesVersionsFromLocation3Min;15999,Microsoft.Compute/ListVMImagesVersionsFromLocation30Min;43999
-=======
       - Microsoft.Compute/ListVMImagesVersionsFromLocation3Min;15999,Microsoft.Compute/ListVMImagesVersionsFromLocation30Min;43995
->>>>>>> 13d0ab0a
-    status:
-      code: 200
-      message: OK
-- request:
-    body: null
-    headers:
-      Accept:
-      - application/json
-      Accept-Encoding:
-      - gzip, deflate
-      CommandName:
-      - vmss create
-      Connection:
-      - keep-alive
-      ParameterSetName:
-      - -g -n --image --enable-osimage-notification
-      User-Agent:
-<<<<<<< HEAD
-      - AZURECLI/2.47.0 azsdk-python-azure-mgmt-compute/29.1.0 Python/3.10.11 (Linux-5.15.0-1036-azure-x86_64-with-glibc2.31)
-        VSTS_7b238909-6802-4b65-b90d-184bca47f458_build_220_0
-    method: GET
-    uri: https://management.azure.com/subscriptions/00000000-0000-0000-0000-000000000000/providers/Microsoft.Compute/locations/westus/publishers/Canonical/artifacttypes/vmimage/offers/UbuntuServer/skus/18.04-LTS/versions/18.04.202305220?api-version=2022-11-01
-=======
+    status:
+      code: 200
+      message: OK
+- request:
+    body: null
+    headers:
+      Accept:
+      - application/json
+      Accept-Encoding:
+      - gzip, deflate
+      CommandName:
+      - vmss create
+      Connection:
+      - keep-alive
+      ParameterSetName:
+      - -g -n --image --enable-osimage-notification
+      User-Agent:
       - AZURECLI/2.50.0 azsdk-python-azure-mgmt-compute/30.0.0 Python/3.10.12 (Linux-5.15.0-1040-azure-x86_64-with-glibc2.31)
         VSTS_7b238909-6802-4b65-b90d-184bca47f458_build_220_0
     method: GET
     uri: https://management.azure.com/subscriptions/00000000-0000-0000-0000-000000000000/providers/Microsoft.Compute/locations/westus/publishers/Canonical/artifacttypes/vmimage/offers/UbuntuServer/skus/18.04-LTS/versions/18.04.202306070?api-version=2022-11-01
->>>>>>> 13d0ab0a
   response:
     body:
       string: "{\r\n  \"properties\": {\r\n    \"hyperVGeneration\": \"V1\",\r\n    \"architecture\":
@@ -165,13 +125,8 @@
         \"IsHibernateSupported\",\r\n        \"value\": \"True\"\r\n      }\r\n    ],\r\n
         \   \"osDiskImage\": {\r\n      \"operatingSystem\": \"Linux\",\r\n      \"sizeInGb\":
         31,\r\n      \"sizeInBytes\": 32213303808\r\n    },\r\n    \"dataDiskImages\":
-<<<<<<< HEAD
-        []\r\n  },\r\n  \"location\": \"westus\",\r\n  \"name\": \"18.04.202305220\",\r\n
-        \ \"id\": \"/Subscriptions/00000000-0000-0000-0000-000000000000/Providers/Microsoft.Compute/Locations/westus/Publishers/Canonical/ArtifactTypes/VMImage/Offers/UbuntuServer/Skus/18.04-LTS/Versions/18.04.202305220\"\r\n}"
-=======
         []\r\n  },\r\n  \"location\": \"westus\",\r\n  \"name\": \"18.04.202306070\",\r\n
         \ \"id\": \"/Subscriptions/00000000-0000-0000-0000-000000000000/Providers/Microsoft.Compute/Locations/westus/Publishers/Canonical/ArtifactTypes/VMImage/Offers/UbuntuServer/Skus/18.04-LTS/Versions/18.04.202306070\"\r\n}"
->>>>>>> 13d0ab0a
     headers:
       cache-control:
       - no-cache
@@ -180,11 +135,7 @@
       content-type:
       - application/json; charset=utf-8
       date:
-<<<<<<< HEAD
-      - Thu, 25 May 2023 23:05:33 GMT
-=======
       - Mon, 10 Jul 2023 12:11:19 GMT
->>>>>>> 13d0ab0a
       expires:
       - '-1'
       pragma:
@@ -201,33 +152,25 @@
       x-content-type-options:
       - nosniff
       x-ms-ratelimit-remaining-resource:
-<<<<<<< HEAD
-      - Microsoft.Compute/GetVMImageFromLocation3Min;12999,Microsoft.Compute/GetVMImageFromLocation30Min;73999
-=======
       - Microsoft.Compute/GetVMImageFromLocation3Min;12999,Microsoft.Compute/GetVMImageFromLocation30Min;73995
->>>>>>> 13d0ab0a
-    status:
-      code: 200
-      message: OK
-- request:
-    body: null
-    headers:
-      Accept:
-      - application/json
-      Accept-Encoding:
-      - gzip, deflate
-      CommandName:
-      - vmss create
-      Connection:
-      - keep-alive
-      ParameterSetName:
-      - -g -n --image --enable-osimage-notification
-      User-Agent:
-<<<<<<< HEAD
-      - AZURECLI/2.47.0 (AAZ) azsdk-python-core/1.24.0 Python/3.10.11 (Linux-5.15.0-1036-azure-x86_64-with-glibc2.31)
-=======
+    status:
+      code: 200
+      message: OK
+- request:
+    body: null
+    headers:
+      Accept:
+      - application/json
+      Accept-Encoding:
+      - gzip, deflate
+      CommandName:
+      - vmss create
+      Connection:
+      - keep-alive
+      ParameterSetName:
+      - -g -n --image --enable-osimage-notification
+      User-Agent:
       - AZURECLI/2.50.0 (AAZ) azsdk-python-core/1.26.0 Python/3.10.12 (Linux-5.15.0-1040-azure-x86_64-with-glibc2.31)
->>>>>>> 13d0ab0a
         VSTS_7b238909-6802-4b65-b90d-184bca47f458_build_220_0
     method: GET
     uri: https://management.azure.com/subscriptions/00000000-0000-0000-0000-000000000000/resourceGroups/cli_test_vmss_os_iamge_notification_000001/providers/Microsoft.Network/virtualNetworks?api-version=2022-01-01
@@ -242,55 +185,42 @@
       content-type:
       - application/json; charset=utf-8
       date:
-<<<<<<< HEAD
-      - Thu, 25 May 2023 23:05:34 GMT
-=======
       - Mon, 10 Jul 2023 12:11:20 GMT
->>>>>>> 13d0ab0a
-      expires:
-      - '-1'
-      pragma:
-      - no-cache
-      strict-transport-security:
-      - max-age=31536000; includeSubDomains
-      vary:
-      - Accept-Encoding
-      x-content-type-options:
-      - nosniff
-    status:
-      code: 200
-      message: OK
-- request:
-    body: null
-    headers:
-      Accept:
-      - application/json
-      Accept-Encoding:
-      - gzip, deflate
-      CommandName:
-      - vmss create
-      Connection:
-      - keep-alive
-      ParameterSetName:
-      - -g -n --image --enable-osimage-notification
-      User-Agent:
-<<<<<<< HEAD
-      - AZURECLI/2.47.0 azsdk-python-azure-mgmt-compute/29.1.0 Python/3.10.11 (Linux-5.15.0-1036-azure-x86_64-with-glibc2.31)
-=======
+      expires:
+      - '-1'
+      pragma:
+      - no-cache
+      strict-transport-security:
+      - max-age=31536000; includeSubDomains
+      vary:
+      - Accept-Encoding
+      x-content-type-options:
+      - nosniff
+    status:
+      code: 200
+      message: OK
+- request:
+    body: null
+    headers:
+      Accept:
+      - application/json
+      Accept-Encoding:
+      - gzip, deflate
+      CommandName:
+      - vmss create
+      Connection:
+      - keep-alive
+      ParameterSetName:
+      - -g -n --image --enable-osimage-notification
+      User-Agent:
       - AZURECLI/2.50.0 azsdk-python-azure-mgmt-compute/30.0.0 Python/3.10.12 (Linux-5.15.0-1040-azure-x86_64-with-glibc2.31)
->>>>>>> 13d0ab0a
         VSTS_7b238909-6802-4b65-b90d-184bca47f458_build_220_0
     method: GET
     uri: https://management.azure.com/subscriptions/00000000-0000-0000-0000-000000000000/providers/Microsoft.Compute/locations/westus/publishers/Canonical/artifacttypes/vmimage/offers/UbuntuServer/skus/18.04-LTS/versions?$top=1&$orderby=name%20desc&api-version=2022-11-01
   response:
     body:
-<<<<<<< HEAD
-      string: "[\r\n  {\r\n    \"location\": \"westus\",\r\n    \"name\": \"18.04.202305220\",\r\n
-        \   \"id\": \"/Subscriptions/00000000-0000-0000-0000-000000000000/Providers/Microsoft.Compute/Locations/westus/Publishers/Canonical/ArtifactTypes/VMImage/Offers/UbuntuServer/Skus/18.04-LTS/Versions/18.04.202305220\"\r\n
-=======
       string: "[\r\n  {\r\n    \"location\": \"westus\",\r\n    \"name\": \"18.04.202306070\",\r\n
         \   \"id\": \"/Subscriptions/00000000-0000-0000-0000-000000000000/Providers/Microsoft.Compute/Locations/westus/Publishers/Canonical/ArtifactTypes/VMImage/Offers/UbuntuServer/Skus/18.04-LTS/Versions/18.04.202306070\"\r\n
->>>>>>> 13d0ab0a
         \ }\r\n]"
     headers:
       cache-control:
@@ -300,11 +230,7 @@
       content-type:
       - application/json; charset=utf-8
       date:
-<<<<<<< HEAD
-      - Thu, 25 May 2023 23:05:35 GMT
-=======
       - Mon, 10 Jul 2023 12:11:20 GMT
->>>>>>> 13d0ab0a
       expires:
       - '-1'
       pragma:
@@ -321,39 +247,28 @@
       x-content-type-options:
       - nosniff
       x-ms-ratelimit-remaining-resource:
-<<<<<<< HEAD
-      - Microsoft.Compute/ListVMImagesVersionsFromLocation3Min;15998,Microsoft.Compute/ListVMImagesVersionsFromLocation30Min;43998
-=======
       - Microsoft.Compute/ListVMImagesVersionsFromLocation3Min;15998,Microsoft.Compute/ListVMImagesVersionsFromLocation30Min;43994
->>>>>>> 13d0ab0a
-    status:
-      code: 200
-      message: OK
-- request:
-    body: null
-    headers:
-      Accept:
-      - application/json
-      Accept-Encoding:
-      - gzip, deflate
-      CommandName:
-      - vmss create
-      Connection:
-      - keep-alive
-      ParameterSetName:
-      - -g -n --image --enable-osimage-notification
-      User-Agent:
-<<<<<<< HEAD
-      - AZURECLI/2.47.0 azsdk-python-azure-mgmt-compute/29.1.0 Python/3.10.11 (Linux-5.15.0-1036-azure-x86_64-with-glibc2.31)
-        VSTS_7b238909-6802-4b65-b90d-184bca47f458_build_220_0
-    method: GET
-    uri: https://management.azure.com/subscriptions/00000000-0000-0000-0000-000000000000/providers/Microsoft.Compute/locations/westus/publishers/Canonical/artifacttypes/vmimage/offers/UbuntuServer/skus/18.04-LTS/versions/18.04.202305220?api-version=2022-11-01
-=======
+    status:
+      code: 200
+      message: OK
+- request:
+    body: null
+    headers:
+      Accept:
+      - application/json
+      Accept-Encoding:
+      - gzip, deflate
+      CommandName:
+      - vmss create
+      Connection:
+      - keep-alive
+      ParameterSetName:
+      - -g -n --image --enable-osimage-notification
+      User-Agent:
       - AZURECLI/2.50.0 azsdk-python-azure-mgmt-compute/30.0.0 Python/3.10.12 (Linux-5.15.0-1040-azure-x86_64-with-glibc2.31)
         VSTS_7b238909-6802-4b65-b90d-184bca47f458_build_220_0
     method: GET
     uri: https://management.azure.com/subscriptions/00000000-0000-0000-0000-000000000000/providers/Microsoft.Compute/locations/westus/publishers/Canonical/artifacttypes/vmimage/offers/UbuntuServer/skus/18.04-LTS/versions/18.04.202306070?api-version=2022-11-01
->>>>>>> 13d0ab0a
   response:
     body:
       string: "{\r\n  \"properties\": {\r\n    \"hyperVGeneration\": \"V1\",\r\n    \"architecture\":
@@ -367,13 +282,8 @@
         \"IsHibernateSupported\",\r\n        \"value\": \"True\"\r\n      }\r\n    ],\r\n
         \   \"osDiskImage\": {\r\n      \"operatingSystem\": \"Linux\",\r\n      \"sizeInGb\":
         31,\r\n      \"sizeInBytes\": 32213303808\r\n    },\r\n    \"dataDiskImages\":
-<<<<<<< HEAD
-        []\r\n  },\r\n  \"location\": \"westus\",\r\n  \"name\": \"18.04.202305220\",\r\n
-        \ \"id\": \"/Subscriptions/00000000-0000-0000-0000-000000000000/Providers/Microsoft.Compute/Locations/westus/Publishers/Canonical/ArtifactTypes/VMImage/Offers/UbuntuServer/Skus/18.04-LTS/Versions/18.04.202305220\"\r\n}"
-=======
         []\r\n  },\r\n  \"location\": \"westus\",\r\n  \"name\": \"18.04.202306070\",\r\n
         \ \"id\": \"/Subscriptions/00000000-0000-0000-0000-000000000000/Providers/Microsoft.Compute/Locations/westus/Publishers/Canonical/ArtifactTypes/VMImage/Offers/UbuntuServer/Skus/18.04-LTS/Versions/18.04.202306070\"\r\n}"
->>>>>>> 13d0ab0a
     headers:
       cache-control:
       - no-cache
@@ -382,11 +292,7 @@
       content-type:
       - application/json; charset=utf-8
       date:
-<<<<<<< HEAD
-      - Thu, 25 May 2023 23:05:35 GMT
-=======
       - Mon, 10 Jul 2023 12:11:20 GMT
->>>>>>> 13d0ab0a
       expires:
       - '-1'
       pragma:
@@ -403,45 +309,32 @@
       x-content-type-options:
       - nosniff
       x-ms-ratelimit-remaining-resource:
-<<<<<<< HEAD
-      - Microsoft.Compute/GetVMImageFromLocation3Min;12998,Microsoft.Compute/GetVMImageFromLocation30Min;73998
-=======
       - Microsoft.Compute/GetVMImageFromLocation3Min;12998,Microsoft.Compute/GetVMImageFromLocation30Min;73994
->>>>>>> 13d0ab0a
-    status:
-      code: 200
-      message: OK
-- request:
-    body: null
-    headers:
-      Accept:
-      - application/json
-      Accept-Encoding:
-      - gzip, deflate
-      CommandName:
-      - vmss create
-      Connection:
-      - keep-alive
-      ParameterSetName:
-      - -g -n --image --enable-osimage-notification
-      User-Agent:
-<<<<<<< HEAD
-      - AZURECLI/2.47.0 azsdk-python-azure-mgmt-compute/29.1.0 Python/3.10.11 (Linux-5.15.0-1036-azure-x86_64-with-glibc2.31)
-=======
+    status:
+      code: 200
+      message: OK
+- request:
+    body: null
+    headers:
+      Accept:
+      - application/json
+      Accept-Encoding:
+      - gzip, deflate
+      CommandName:
+      - vmss create
+      Connection:
+      - keep-alive
+      ParameterSetName:
+      - -g -n --image --enable-osimage-notification
+      User-Agent:
       - AZURECLI/2.50.0 azsdk-python-azure-mgmt-compute/30.0.0 Python/3.10.12 (Linux-5.15.0-1040-azure-x86_64-with-glibc2.31)
->>>>>>> 13d0ab0a
         VSTS_7b238909-6802-4b65-b90d-184bca47f458_build_220_0
     method: GET
     uri: https://management.azure.com/subscriptions/00000000-0000-0000-0000-000000000000/providers/Microsoft.Compute/locations/westus/publishers/Canonical/artifacttypes/vmimage/offers/UbuntuServer/skus/18.04-LTS/versions?$top=1&$orderby=name%20desc&api-version=2022-11-01
   response:
     body:
-<<<<<<< HEAD
-      string: "[\r\n  {\r\n    \"location\": \"westus\",\r\n    \"name\": \"18.04.202305220\",\r\n
-        \   \"id\": \"/Subscriptions/00000000-0000-0000-0000-000000000000/Providers/Microsoft.Compute/Locations/westus/Publishers/Canonical/ArtifactTypes/VMImage/Offers/UbuntuServer/Skus/18.04-LTS/Versions/18.04.202305220\"\r\n
-=======
       string: "[\r\n  {\r\n    \"location\": \"westus\",\r\n    \"name\": \"18.04.202306070\",\r\n
         \   \"id\": \"/Subscriptions/00000000-0000-0000-0000-000000000000/Providers/Microsoft.Compute/Locations/westus/Publishers/Canonical/ArtifactTypes/VMImage/Offers/UbuntuServer/Skus/18.04-LTS/Versions/18.04.202306070\"\r\n
->>>>>>> 13d0ab0a
         \ }\r\n]"
     headers:
       cache-control:
@@ -451,11 +344,7 @@
       content-type:
       - application/json; charset=utf-8
       date:
-<<<<<<< HEAD
-      - Thu, 25 May 2023 23:05:36 GMT
-=======
       - Mon, 10 Jul 2023 12:11:21 GMT
->>>>>>> 13d0ab0a
       expires:
       - '-1'
       pragma:
@@ -472,39 +361,28 @@
       x-content-type-options:
       - nosniff
       x-ms-ratelimit-remaining-resource:
-<<<<<<< HEAD
-      - Microsoft.Compute/ListVMImagesVersionsFromLocation3Min;15997,Microsoft.Compute/ListVMImagesVersionsFromLocation30Min;43997
-=======
       - Microsoft.Compute/ListVMImagesVersionsFromLocation3Min;15997,Microsoft.Compute/ListVMImagesVersionsFromLocation30Min;43993
->>>>>>> 13d0ab0a
-    status:
-      code: 200
-      message: OK
-- request:
-    body: null
-    headers:
-      Accept:
-      - application/json
-      Accept-Encoding:
-      - gzip, deflate
-      CommandName:
-      - vmss create
-      Connection:
-      - keep-alive
-      ParameterSetName:
-      - -g -n --image --enable-osimage-notification
-      User-Agent:
-<<<<<<< HEAD
-      - AZURECLI/2.47.0 azsdk-python-azure-mgmt-compute/29.1.0 Python/3.10.11 (Linux-5.15.0-1036-azure-x86_64-with-glibc2.31)
-        VSTS_7b238909-6802-4b65-b90d-184bca47f458_build_220_0
-    method: GET
-    uri: https://management.azure.com/subscriptions/00000000-0000-0000-0000-000000000000/providers/Microsoft.Compute/locations/westus/publishers/Canonical/artifacttypes/vmimage/offers/UbuntuServer/skus/18.04-LTS/versions/18.04.202305220?api-version=2022-11-01
-=======
+    status:
+      code: 200
+      message: OK
+- request:
+    body: null
+    headers:
+      Accept:
+      - application/json
+      Accept-Encoding:
+      - gzip, deflate
+      CommandName:
+      - vmss create
+      Connection:
+      - keep-alive
+      ParameterSetName:
+      - -g -n --image --enable-osimage-notification
+      User-Agent:
       - AZURECLI/2.50.0 azsdk-python-azure-mgmt-compute/30.0.0 Python/3.10.12 (Linux-5.15.0-1040-azure-x86_64-with-glibc2.31)
         VSTS_7b238909-6802-4b65-b90d-184bca47f458_build_220_0
     method: GET
     uri: https://management.azure.com/subscriptions/00000000-0000-0000-0000-000000000000/providers/Microsoft.Compute/locations/westus/publishers/Canonical/artifacttypes/vmimage/offers/UbuntuServer/skus/18.04-LTS/versions/18.04.202306070?api-version=2022-11-01
->>>>>>> 13d0ab0a
   response:
     body:
       string: "{\r\n  \"properties\": {\r\n    \"hyperVGeneration\": \"V1\",\r\n    \"architecture\":
@@ -518,13 +396,8 @@
         \"IsHibernateSupported\",\r\n        \"value\": \"True\"\r\n      }\r\n    ],\r\n
         \   \"osDiskImage\": {\r\n      \"operatingSystem\": \"Linux\",\r\n      \"sizeInGb\":
         31,\r\n      \"sizeInBytes\": 32213303808\r\n    },\r\n    \"dataDiskImages\":
-<<<<<<< HEAD
-        []\r\n  },\r\n  \"location\": \"westus\",\r\n  \"name\": \"18.04.202305220\",\r\n
-        \ \"id\": \"/Subscriptions/00000000-0000-0000-0000-000000000000/Providers/Microsoft.Compute/Locations/westus/Publishers/Canonical/ArtifactTypes/VMImage/Offers/UbuntuServer/Skus/18.04-LTS/Versions/18.04.202305220\"\r\n}"
-=======
         []\r\n  },\r\n  \"location\": \"westus\",\r\n  \"name\": \"18.04.202306070\",\r\n
         \ \"id\": \"/Subscriptions/00000000-0000-0000-0000-000000000000/Providers/Microsoft.Compute/Locations/westus/Publishers/Canonical/ArtifactTypes/VMImage/Offers/UbuntuServer/Skus/18.04-LTS/Versions/18.04.202306070\"\r\n}"
->>>>>>> 13d0ab0a
     headers:
       cache-control:
       - no-cache
@@ -533,11 +406,7 @@
       content-type:
       - application/json; charset=utf-8
       date:
-<<<<<<< HEAD
-      - Thu, 25 May 2023 23:05:36 GMT
-=======
       - Mon, 10 Jul 2023 12:11:22 GMT
->>>>>>> 13d0ab0a
       expires:
       - '-1'
       pragma:
@@ -554,11 +423,7 @@
       x-content-type-options:
       - nosniff
       x-ms-ratelimit-remaining-resource:
-<<<<<<< HEAD
-      - Microsoft.Compute/GetVMImageFromLocation3Min;12997,Microsoft.Compute/GetVMImageFromLocation30Min;73997
-=======
       - Microsoft.Compute/GetVMImageFromLocation3Min;12997,Microsoft.Compute/GetVMImageFromLocation30Min;73993
->>>>>>> 13d0ab0a
     status:
       code: 200
       message: OK
@@ -587,15 +452,6 @@
       null, "virtualMachineProfile": {"storageProfile": {"osDisk": {"createOption":
       "FromImage", "caching": "ReadWrite", "managedDisk": {"storageAccountType": null}},
       "imageReference": {"publisher": "Canonical", "offer": "UbuntuServer", "sku":
-<<<<<<< HEAD
-      "18.04-LTS", "version": "latest"}}, "osProfile": {"computerNamePrefix": "vmssf170c",
-      "adminUsername": "cloudtest", "linuxConfiguration": {"disablePasswordAuthentication":
-      true, "ssh": {"publicKeys": [{"path": "/home/cloudtest/.ssh/authorized_keys",
-      "keyData": "ssh-rsa AAAAB3NzaC1yc2EAAAADAQABAAABAQCs/i3lxwGxI+YVNYr4amHpKJDysk9+MptNWHI/LO3bjZcWNDz5M8P8kcvN2ihtiUET28dHk199I+9ElkHA7tPBqhziqQ9FUPRLwzYMGvg/Fcp695vQf/Ib4HJOHvuJq6mNZWRhBoj2W2QOKmhpMx+HClEkd5jbg5w8m2mb1LrXc7GPqg2AVhjPXprXp8ti20O3OhQW3Vupme95ETLCCwlWWumcE/LSX3z/xhC94VEAj7SuoV+I9UTpd8qcuz9uXrGhiJjH9iCPjEXV70lg9IlY0/lTuMCpUtO2arVOfH2ek6HBGTWZ9uk4uTaW7PObuy/IHZEFuHV5hpJ9M2UGD3VZ"}]}}},
-      "scheduledEventsProfile": {"osImageNotificationProfile": {"enable": true}},
-      "networkProfile": {"networkInterfaceConfigurations": [{"name": "vmssf170cNic",
-      "properties": {"ipConfigurations": [{"name": "vmssf170cIPConfig", "properties":
-=======
       "18.04-LTS", "version": "latest"}}, "osProfile": {"computerNamePrefix": "vmssgd199",
       "adminUsername": "cloudtest", "linuxConfiguration": {"disablePasswordAuthentication":
       true, "ssh": {"publicKeys": [{"path": "/home/cloudtest/.ssh/authorized_keys",
@@ -603,7 +459,6 @@
       "scheduledEventsProfile": {"osImageNotificationProfile": {"enable": true}},
       "networkProfile": {"networkInterfaceConfigurations": [{"name": "vmssgd199Nic",
       "properties": {"ipConfigurations": [{"name": "vmssgd199IPConfig", "properties":
->>>>>>> 13d0ab0a
       {"subnet": {"id": "/subscriptions/00000000-0000-0000-0000-000000000000/resourceGroups/cli_test_vmss_os_iamge_notification_000001/providers/Microsoft.Network/virtualNetworks/vmss000002VNET/subnets/vmss000002Subnet"},
       "loadBalancerBackendAddressPools": [{"id": "/subscriptions/00000000-0000-0000-0000-000000000000/resourceGroups/cli_test_vmss_os_iamge_notification_000001/providers/Microsoft.Network/loadBalancers/vmss000002LB/backendAddressPools/vmss000002LBBEPool"}],
       "loadBalancerInboundNatPools": [{"id": "/subscriptions/00000000-0000-0000-0000-000000000000/resourceGroups/cli_test_vmss_os_iamge_notification_000001/providers/Microsoft.Network/loadBalancers/vmss000002LB/inboundNatPools/vmss000002LBNatPool"}]}}],
@@ -627,27 +482,16 @@
       ParameterSetName:
       - -g -n --image --enable-osimage-notification
       User-Agent:
-<<<<<<< HEAD
-      - AZURECLI/2.47.0 azsdk-python-azure-mgmt-resource/22.0.0 Python/3.10.11 (Linux-5.15.0-1036-azure-x86_64-with-glibc2.31)
-=======
       - AZURECLI/2.50.0 azsdk-python-azure-mgmt-resource/23.1.0b2 Python/3.10.12 (Linux-5.15.0-1040-azure-x86_64-with-glibc2.31)
->>>>>>> 13d0ab0a
         VSTS_7b238909-6802-4b65-b90d-184bca47f458_build_220_0
     method: PUT
     uri: https://management.azure.com/subscriptions/00000000-0000-0000-0000-000000000000/resourcegroups/cli_test_vmss_os_iamge_notification_000001/providers/Microsoft.Resources/deployments/mock-deployment?api-version=2022-09-01
   response:
     body:
-<<<<<<< HEAD
-      string: '{"id":"/subscriptions/00000000-0000-0000-0000-000000000000/resourceGroups/cli_test_vmss_os_iamge_notification_000001/providers/Microsoft.Resources/deployments/vmss_deploy_9YVaZYNeCWidmsmJTNa8OuCluyoxRL8G","name":"vmss_deploy_9YVaZYNeCWidmsmJTNa8OuCluyoxRL8G","type":"Microsoft.Resources/deployments","properties":{"templateHash":"4315834478609347879","parameters":{},"mode":"Incremental","provisioningState":"Accepted","timestamp":"2023-05-25T23:05:42.0829258Z","duration":"PT0.0006826S","correlationId":"92f623c1-0e44-46e9-b681-d0ad72cbcbe0","providers":[{"namespace":"Microsoft.Network","resourceTypes":[{"resourceType":"virtualNetworks","locations":["westus"]},{"resourceType":"publicIPAddresses","locations":["westus"]},{"resourceType":"loadBalancers","locations":["westus"]}]},{"namespace":"Microsoft.Compute","resourceTypes":[{"resourceType":"virtualMachineScaleSets","locations":["westus"]}]}],"dependencies":[{"dependsOn":[{"id":"/subscriptions/00000000-0000-0000-0000-000000000000/resourceGroups/cli_test_vmss_os_iamge_notification_000001/providers/Microsoft.Network/virtualNetworks/vmss000002VNET","resourceType":"Microsoft.Network/virtualNetworks","resourceName":"vmss000002VNET"},{"id":"/subscriptions/00000000-0000-0000-0000-000000000000/resourceGroups/cli_test_vmss_os_iamge_notification_000001/providers/Microsoft.Network/publicIPAddresses/vmss000002LBPublicIP","resourceType":"Microsoft.Network/publicIPAddresses","resourceName":"vmss000002LBPublicIP"}],"id":"/subscriptions/00000000-0000-0000-0000-000000000000/resourceGroups/cli_test_vmss_os_iamge_notification_000001/providers/Microsoft.Network/loadBalancers/vmss000002LB","resourceType":"Microsoft.Network/loadBalancers","resourceName":"vmss000002LB"},{"dependsOn":[{"id":"/subscriptions/00000000-0000-0000-0000-000000000000/resourceGroups/cli_test_vmss_os_iamge_notification_000001/providers/Microsoft.Network/virtualNetworks/vmss000002VNET","resourceType":"Microsoft.Network/virtualNetworks","resourceName":"vmss000002VNET"},{"id":"/subscriptions/00000000-0000-0000-0000-000000000000/resourceGroups/cli_test_vmss_os_iamge_notification_000001/providers/Microsoft.Network/loadBalancers/vmss000002LB","resourceType":"Microsoft.Network/loadBalancers","resourceName":"vmss000002LB"}],"id":"/subscriptions/00000000-0000-0000-0000-000000000000/resourceGroups/cli_test_vmss_os_iamge_notification_000001/providers/Microsoft.Compute/virtualMachineScaleSets/vmss000002","resourceType":"Microsoft.Compute/virtualMachineScaleSets","resourceName":"vmss000002"}]}}'
-    headers:
-      azure-asyncoperation:
-      - https://management.azure.com/subscriptions/00000000-0000-0000-0000-000000000000/resourcegroups/cli_test_vmss_os_iamge_notification_000001/providers/Microsoft.Resources/deployments/vmss_deploy_9YVaZYNeCWidmsmJTNa8OuCluyoxRL8G/operationStatuses/08585165509443325178?api-version=2022-09-01
-=======
       string: '{"id":"/subscriptions/00000000-0000-0000-0000-000000000000/resourceGroups/cli_test_vmss_os_iamge_notification_000001/providers/Microsoft.Resources/deployments/vmss_deploy_aJCx6DFrPtNbsnyg5DCHbfYcDZNIGcLy","name":"vmss_deploy_aJCx6DFrPtNbsnyg5DCHbfYcDZNIGcLy","type":"Microsoft.Resources/deployments","properties":{"templateHash":"17416206497099667511","parameters":{},"mode":"Incremental","provisioningState":"Accepted","timestamp":"2023-07-10T12:11:28.8253546Z","duration":"PT0.0007106S","correlationId":"f1c70d0e-e2a9-4cf2-9d52-4fa9f9db3d52","providers":[{"namespace":"Microsoft.Network","resourceTypes":[{"resourceType":"virtualNetworks","locations":["westus"]},{"resourceType":"publicIPAddresses","locations":["westus"]},{"resourceType":"loadBalancers","locations":["westus"]}]},{"namespace":"Microsoft.Compute","resourceTypes":[{"resourceType":"virtualMachineScaleSets","locations":["westus"]}]}],"dependencies":[{"dependsOn":[{"id":"/subscriptions/00000000-0000-0000-0000-000000000000/resourceGroups/cli_test_vmss_os_iamge_notification_000001/providers/Microsoft.Network/virtualNetworks/vmss000002VNET","resourceType":"Microsoft.Network/virtualNetworks","resourceName":"vmss000002VNET"},{"id":"/subscriptions/00000000-0000-0000-0000-000000000000/resourceGroups/cli_test_vmss_os_iamge_notification_000001/providers/Microsoft.Network/publicIPAddresses/vmss000002LBPublicIP","resourceType":"Microsoft.Network/publicIPAddresses","resourceName":"vmss000002LBPublicIP"}],"id":"/subscriptions/00000000-0000-0000-0000-000000000000/resourceGroups/cli_test_vmss_os_iamge_notification_000001/providers/Microsoft.Network/loadBalancers/vmss000002LB","resourceType":"Microsoft.Network/loadBalancers","resourceName":"vmss000002LB"},{"dependsOn":[{"id":"/subscriptions/00000000-0000-0000-0000-000000000000/resourceGroups/cli_test_vmss_os_iamge_notification_000001/providers/Microsoft.Network/virtualNetworks/vmss000002VNET","resourceType":"Microsoft.Network/virtualNetworks","resourceName":"vmss000002VNET"},{"id":"/subscriptions/00000000-0000-0000-0000-000000000000/resourceGroups/cli_test_vmss_os_iamge_notification_000001/providers/Microsoft.Network/loadBalancers/vmss000002LB","resourceType":"Microsoft.Network/loadBalancers","resourceName":"vmss000002LB"}],"id":"/subscriptions/00000000-0000-0000-0000-000000000000/resourceGroups/cli_test_vmss_os_iamge_notification_000001/providers/Microsoft.Compute/virtualMachineScaleSets/vmss000002","resourceType":"Microsoft.Compute/virtualMachineScaleSets","resourceName":"vmss000002"}]}}'
     headers:
       azure-asyncoperation:
       - https://management.azure.com/subscriptions/00000000-0000-0000-0000-000000000000/resourcegroups/cli_test_vmss_os_iamge_notification_000001/providers/Microsoft.Resources/deployments/vmss_deploy_aJCx6DFrPtNbsnyg5DCHbfYcDZNIGcLy/operationStatuses/08585126157980538727?api-version=2022-09-01
->>>>>>> 13d0ab0a
       cache-control:
       - no-cache
       content-length:
@@ -655,11 +499,7 @@
       content-type:
       - application/json; charset=utf-8
       date:
-<<<<<<< HEAD
-      - Thu, 25 May 2023 23:05:42 GMT
-=======
       - Mon, 10 Jul 2023 12:11:29 GMT
->>>>>>> 13d0ab0a
       expires:
       - '-1'
       pragma:
@@ -669,7 +509,7 @@
       x-content-type-options:
       - nosniff
       x-ms-ratelimit-remaining-subscription-writes:
-      - '1198'
+      - '1197'
     status:
       code: 201
       message: Created
@@ -687,12 +527,6 @@
       ParameterSetName:
       - -g -n --image --enable-osimage-notification
       User-Agent:
-<<<<<<< HEAD
-      - AZURECLI/2.47.0 azsdk-python-azure-mgmt-resource/22.0.0 Python/3.10.11 (Linux-5.15.0-1036-azure-x86_64-with-glibc2.31)
-        VSTS_7b238909-6802-4b65-b90d-184bca47f458_build_220_0
-    method: GET
-    uri: https://management.azure.com/subscriptions/00000000-0000-0000-0000-000000000000/resourcegroups/cli_test_vmss_os_iamge_notification_000001/providers/Microsoft.Resources/deployments/mock-deployment/operationStatuses/08585165509443325178?api-version=2022-09-01
-=======
       - AZURECLI/2.50.0 azsdk-python-azure-mgmt-resource/23.1.0b2 Python/3.10.12 (Linux-5.15.0-1040-azure-x86_64-with-glibc2.31)
         VSTS_7b238909-6802-4b65-b90d-184bca47f458_build_220_0
     method: GET
@@ -783,7 +617,6 @@
         VSTS_7b238909-6802-4b65-b90d-184bca47f458_build_220_0
     method: GET
     uri: https://management.azure.com/subscriptions/00000000-0000-0000-0000-000000000000/resourcegroups/cli_test_vmss_os_iamge_notification_000001/providers/Microsoft.Resources/deployments/mock-deployment/operationStatuses/08585126157980538727?api-version=2022-09-01
->>>>>>> 13d0ab0a
   response:
     body:
       string: '{"status":"Running"}'
@@ -795,11 +628,7 @@
       content-type:
       - application/json; charset=utf-8
       date:
-<<<<<<< HEAD
-      - Thu, 25 May 2023 23:06:12 GMT
-=======
       - Mon, 10 Jul 2023 12:12:29 GMT
->>>>>>> 13d0ab0a
       expires:
       - '-1'
       pragma:
@@ -827,17 +656,10 @@
       ParameterSetName:
       - -g -n --image --enable-osimage-notification
       User-Agent:
-<<<<<<< HEAD
-      - AZURECLI/2.47.0 azsdk-python-azure-mgmt-resource/22.0.0 Python/3.10.11 (Linux-5.15.0-1036-azure-x86_64-with-glibc2.31)
-        VSTS_7b238909-6802-4b65-b90d-184bca47f458_build_220_0
-    method: GET
-    uri: https://management.azure.com/subscriptions/00000000-0000-0000-0000-000000000000/resourcegroups/cli_test_vmss_os_iamge_notification_000001/providers/Microsoft.Resources/deployments/mock-deployment/operationStatuses/08585165509443325178?api-version=2022-09-01
-=======
       - AZURECLI/2.50.0 azsdk-python-azure-mgmt-resource/23.1.0b2 Python/3.10.12 (Linux-5.15.0-1040-azure-x86_64-with-glibc2.31)
         VSTS_7b238909-6802-4b65-b90d-184bca47f458_build_220_0
     method: GET
     uri: https://management.azure.com/subscriptions/00000000-0000-0000-0000-000000000000/resourcegroups/cli_test_vmss_os_iamge_notification_000001/providers/Microsoft.Resources/deployments/mock-deployment/operationStatuses/08585126157980538727?api-version=2022-09-01
->>>>>>> 13d0ab0a
   response:
     body:
       string: '{"status":"Succeeded"}'
@@ -849,11 +671,7 @@
       content-type:
       - application/json; charset=utf-8
       date:
-<<<<<<< HEAD
-      - Thu, 25 May 2023 23:06:43 GMT
-=======
       - Mon, 10 Jul 2023 12:13:00 GMT
->>>>>>> 13d0ab0a
       expires:
       - '-1'
       pragma:
@@ -881,40 +699,23 @@
       ParameterSetName:
       - -g -n --image --enable-osimage-notification
       User-Agent:
-<<<<<<< HEAD
-      - AZURECLI/2.47.0 azsdk-python-azure-mgmt-resource/22.0.0 Python/3.10.11 (Linux-5.15.0-1036-azure-x86_64-with-glibc2.31)
-=======
       - AZURECLI/2.50.0 azsdk-python-azure-mgmt-resource/23.1.0b2 Python/3.10.12 (Linux-5.15.0-1040-azure-x86_64-with-glibc2.31)
->>>>>>> 13d0ab0a
         VSTS_7b238909-6802-4b65-b90d-184bca47f458_build_220_0
     method: GET
     uri: https://management.azure.com/subscriptions/00000000-0000-0000-0000-000000000000/resourcegroups/cli_test_vmss_os_iamge_notification_000001/providers/Microsoft.Resources/deployments/mock-deployment?api-version=2022-09-01
   response:
     body:
-<<<<<<< HEAD
-      string: '{"id":"/subscriptions/00000000-0000-0000-0000-000000000000/resourceGroups/cli_test_vmss_os_iamge_notification_000001/providers/Microsoft.Resources/deployments/vmss_deploy_9YVaZYNeCWidmsmJTNa8OuCluyoxRL8G","name":"vmss_deploy_9YVaZYNeCWidmsmJTNa8OuCluyoxRL8G","type":"Microsoft.Resources/deployments","properties":{"templateHash":"4315834478609347879","parameters":{},"mode":"Incremental","provisioningState":"Succeeded","timestamp":"2023-05-25T23:06:33.5472386Z","duration":"PT51.4649954S","correlationId":"92f623c1-0e44-46e9-b681-d0ad72cbcbe0","providers":[{"namespace":"Microsoft.Network","resourceTypes":[{"resourceType":"virtualNetworks","locations":["westus"]},{"resourceType":"publicIPAddresses","locations":["westus"]},{"resourceType":"loadBalancers","locations":["westus"]}]},{"namespace":"Microsoft.Compute","resourceTypes":[{"resourceType":"virtualMachineScaleSets","locations":["westus"]}]}],"dependencies":[{"dependsOn":[{"id":"/subscriptions/00000000-0000-0000-0000-000000000000/resourceGroups/cli_test_vmss_os_iamge_notification_000001/providers/Microsoft.Network/virtualNetworks/vmss000002VNET","resourceType":"Microsoft.Network/virtualNetworks","resourceName":"vmss000002VNET"},{"id":"/subscriptions/00000000-0000-0000-0000-000000000000/resourceGroups/cli_test_vmss_os_iamge_notification_000001/providers/Microsoft.Network/publicIPAddresses/vmss000002LBPublicIP","resourceType":"Microsoft.Network/publicIPAddresses","resourceName":"vmss000002LBPublicIP"}],"id":"/subscriptions/00000000-0000-0000-0000-000000000000/resourceGroups/cli_test_vmss_os_iamge_notification_000001/providers/Microsoft.Network/loadBalancers/vmss000002LB","resourceType":"Microsoft.Network/loadBalancers","resourceName":"vmss000002LB"},{"dependsOn":[{"id":"/subscriptions/00000000-0000-0000-0000-000000000000/resourceGroups/cli_test_vmss_os_iamge_notification_000001/providers/Microsoft.Network/virtualNetworks/vmss000002VNET","resourceType":"Microsoft.Network/virtualNetworks","resourceName":"vmss000002VNET"},{"id":"/subscriptions/00000000-0000-0000-0000-000000000000/resourceGroups/cli_test_vmss_os_iamge_notification_000001/providers/Microsoft.Network/loadBalancers/vmss000002LB","resourceType":"Microsoft.Network/loadBalancers","resourceName":"vmss000002LB"}],"id":"/subscriptions/00000000-0000-0000-0000-000000000000/resourceGroups/cli_test_vmss_os_iamge_notification_000001/providers/Microsoft.Compute/virtualMachineScaleSets/vmss000002","resourceType":"Microsoft.Compute/virtualMachineScaleSets","resourceName":"vmss000002"}],"outputs":{"vmss":{"type":"Object","value":{"singlePlacementGroup":true,"orchestrationMode":"Uniform","upgradePolicy":{"mode":"Manual","rollingUpgradePolicy":{"maxBatchInstancePercent":20,"maxUnhealthyInstancePercent":20,"maxUnhealthyUpgradedInstancePercent":20,"pauseTimeBetweenBatches":"PT0S","maxSurge":false,"rollbackFailedInstancesOnPolicyBreach":false}},"virtualMachineProfile":{"osProfile":{"computerNamePrefix":"vmssf170c","adminUsername":"cloudtest","linuxConfiguration":{"disablePasswordAuthentication":true,"ssh":{"publicKeys":[{"path":"/home/cloudtest/.ssh/authorized_keys","keyData":"ssh-rsa
-        AAAAB3NzaC1yc2EAAAADAQABAAABAQCs/i3lxwGxI+YVNYr4amHpKJDysk9+MptNWHI/LO3bjZcWNDz5M8P8kcvN2ihtiUET28dHk199I+9ElkHA7tPBqhziqQ9FUPRLwzYMGvg/Fcp695vQf/Ib4HJOHvuJq6mNZWRhBoj2W2QOKmhpMx+HClEkd5jbg5w8m2mb1LrXc7GPqg2AVhjPXprXp8ti20O3OhQW3Vupme95ETLCCwlWWumcE/LSX3z/xhC94VEAj7SuoV+I9UTpd8qcuz9uXrGhiJjH9iCPjEXV70lg9IlY0/lTuMCpUtO2arVOfH2ek6HBGTWZ9uk4uTaW7PObuy/IHZEFuHV5hpJ9M2UGD3VZ"}]},"provisionVMAgent":true,"enableVMAgentPlatformUpdates":false},"secrets":[],"allowExtensionOperations":true,"requireGuestProvisionSignal":true},"storageProfile":{"osDisk":{"osType":"Linux","createOption":"FromImage","caching":"ReadWrite","managedDisk":{"storageAccountType":"Premium_LRS"},"diskSizeGB":30},"imageReference":{"publisher":"Canonical","offer":"UbuntuServer","sku":"18.04-LTS","version":"latest"}},"networkProfile":{"networkInterfaceConfigurations":[{"name":"vmssf170cNic","properties":{"primary":true,"disableTcpStateTracking":false,"dnsSettings":{"dnsServers":[]},"enableIPForwarding":false,"ipConfigurations":[{"name":"vmssf170cIPConfig","properties":{"subnet":{"id":"/subscriptions/00000000-0000-0000-0000-000000000000/resourceGroups/cli_test_vmss_os_iamge_notification_000001/providers/Microsoft.Network/virtualNetworks/vmss000002VNET/subnets/vmss000002Subnet"},"privateIPAddressVersion":"IPv4","loadBalancerBackendAddressPools":[{"id":"/subscriptions/00000000-0000-0000-0000-000000000000/resourceGroups/cli_test_vmss_os_iamge_notification_000001/providers/Microsoft.Network/loadBalancers/vmss000002LB/backendAddressPools/vmss000002LBBEPool"}],"loadBalancerInboundNatPools":[{"id":"/subscriptions/00000000-0000-0000-0000-000000000000/resourceGroups/cli_test_vmss_os_iamge_notification_000001/providers/Microsoft.Network/loadBalancers/vmss000002LB/inboundNatPools/vmss000002LBNatPool"}]}}]}}]},"scheduledEventsProfile":{"osImageNotificationProfile":{"notBeforeTimeout":"PT15M","enable":true}}},"provisioningState":"Succeeded","overprovision":true,"doNotRunExtensionsOnOverprovisionedVMs":false,"uniqueId":"1bbb82ba-003c-4f04-b3e8-918debb26058","timeCreated":"2023-05-25T23:05:51.2700839+00:00"}}},"outputResources":[{"id":"/subscriptions/00000000-0000-0000-0000-000000000000/resourceGroups/cli_test_vmss_os_iamge_notification_000001/providers/Microsoft.Compute/virtualMachineScaleSets/vmss000002"},{"id":"/subscriptions/00000000-0000-0000-0000-000000000000/resourceGroups/cli_test_vmss_os_iamge_notification_000001/providers/Microsoft.Network/loadBalancers/vmss000002LB"},{"id":"/subscriptions/00000000-0000-0000-0000-000000000000/resourceGroups/cli_test_vmss_os_iamge_notification_000001/providers/Microsoft.Network/publicIPAddresses/vmss000002LBPublicIP"},{"id":"/subscriptions/00000000-0000-0000-0000-000000000000/resourceGroups/cli_test_vmss_os_iamge_notification_000001/providers/Microsoft.Network/virtualNetworks/vmss000002VNET"}]}}'
-=======
       string: '{"id":"/subscriptions/00000000-0000-0000-0000-000000000000/resourceGroups/cli_test_vmss_os_iamge_notification_000001/providers/Microsoft.Resources/deployments/vmss_deploy_aJCx6DFrPtNbsnyg5DCHbfYcDZNIGcLy","name":"vmss_deploy_aJCx6DFrPtNbsnyg5DCHbfYcDZNIGcLy","type":"Microsoft.Resources/deployments","properties":{"templateHash":"17416206497099667511","parameters":{},"mode":"Incremental","provisioningState":"Succeeded","timestamp":"2023-07-10T12:12:38.723462Z","duration":"PT1M9.898818S","correlationId":"f1c70d0e-e2a9-4cf2-9d52-4fa9f9db3d52","providers":[{"namespace":"Microsoft.Network","resourceTypes":[{"resourceType":"virtualNetworks","locations":["westus"]},{"resourceType":"publicIPAddresses","locations":["westus"]},{"resourceType":"loadBalancers","locations":["westus"]}]},{"namespace":"Microsoft.Compute","resourceTypes":[{"resourceType":"virtualMachineScaleSets","locations":["westus"]}]}],"dependencies":[{"dependsOn":[{"id":"/subscriptions/00000000-0000-0000-0000-000000000000/resourceGroups/cli_test_vmss_os_iamge_notification_000001/providers/Microsoft.Network/virtualNetworks/vmss000002VNET","resourceType":"Microsoft.Network/virtualNetworks","resourceName":"vmss000002VNET"},{"id":"/subscriptions/00000000-0000-0000-0000-000000000000/resourceGroups/cli_test_vmss_os_iamge_notification_000001/providers/Microsoft.Network/publicIPAddresses/vmss000002LBPublicIP","resourceType":"Microsoft.Network/publicIPAddresses","resourceName":"vmss000002LBPublicIP"}],"id":"/subscriptions/00000000-0000-0000-0000-000000000000/resourceGroups/cli_test_vmss_os_iamge_notification_000001/providers/Microsoft.Network/loadBalancers/vmss000002LB","resourceType":"Microsoft.Network/loadBalancers","resourceName":"vmss000002LB"},{"dependsOn":[{"id":"/subscriptions/00000000-0000-0000-0000-000000000000/resourceGroups/cli_test_vmss_os_iamge_notification_000001/providers/Microsoft.Network/virtualNetworks/vmss000002VNET","resourceType":"Microsoft.Network/virtualNetworks","resourceName":"vmss000002VNET"},{"id":"/subscriptions/00000000-0000-0000-0000-000000000000/resourceGroups/cli_test_vmss_os_iamge_notification_000001/providers/Microsoft.Network/loadBalancers/vmss000002LB","resourceType":"Microsoft.Network/loadBalancers","resourceName":"vmss000002LB"}],"id":"/subscriptions/00000000-0000-0000-0000-000000000000/resourceGroups/cli_test_vmss_os_iamge_notification_000001/providers/Microsoft.Compute/virtualMachineScaleSets/vmss000002","resourceType":"Microsoft.Compute/virtualMachineScaleSets","resourceName":"vmss000002"}],"outputs":{"vmss":{"type":"Object","value":{"singlePlacementGroup":true,"orchestrationMode":"Uniform","upgradePolicy":{"mode":"Manual","rollingUpgradePolicy":{"maxBatchInstancePercent":20,"maxUnhealthyInstancePercent":20,"maxUnhealthyUpgradedInstancePercent":20,"pauseTimeBetweenBatches":"PT0S","maxSurge":false,"rollbackFailedInstancesOnPolicyBreach":false}},"virtualMachineProfile":{"osProfile":{"computerNamePrefix":"vmssgd199","adminUsername":"cloudtest","linuxConfiguration":{"disablePasswordAuthentication":true,"ssh":{"publicKeys":[{"path":"/home/cloudtest/.ssh/authorized_keys","keyData":"ssh-rsa
         AAAAB3NzaC1yc2EAAAADAQABAAABAQDIjOP/LncUCAHNwYozdXFbjzg7zFGXLmrTCtVOuiOO0CKrY0vZo3D2SVF3B15Ovlbwj+2Ak32LehDpWUClT6Ou8Zrhm9Hnn2ieczJplQX1k/dtvCFrTzvkusCfW1olyuSnb4uDN9xT3bVo8T4B6VEjrO5bkAoDHGr5Q8fLtSatfGKOO30PgqDJAdAAeyLZZZJMHqPa5JWhp4pnwpI0I0HnPIWTRuLHQq6joI4MyyZATAkvHM+RtrbOMURpR7wtlPcM1wgsrAwFPYu1BvrJ6dvBFKASJ99/QIUYVm6kSmWxwJcTUICr/byfFEhcvXd7by2PEYt22UF28nRnvBOXeDYZ"}]},"provisionVMAgent":true,"enableVMAgentPlatformUpdates":false},"secrets":[],"allowExtensionOperations":true,"requireGuestProvisionSignal":true},"storageProfile":{"osDisk":{"osType":"Linux","createOption":"FromImage","caching":"ReadWrite","managedDisk":{"storageAccountType":"Premium_LRS"},"diskSizeGB":30},"imageReference":{"publisher":"Canonical","offer":"UbuntuServer","sku":"18.04-LTS","version":"latest"}},"networkProfile":{"networkInterfaceConfigurations":[{"name":"vmssgd199Nic","properties":{"primary":true,"disableTcpStateTracking":false,"dnsSettings":{"dnsServers":[]},"enableIPForwarding":false,"ipConfigurations":[{"name":"vmssgd199IPConfig","properties":{"subnet":{"id":"/subscriptions/00000000-0000-0000-0000-000000000000/resourceGroups/cli_test_vmss_os_iamge_notification_000001/providers/Microsoft.Network/virtualNetworks/vmss000002VNET/subnets/vmss000002Subnet"},"privateIPAddressVersion":"IPv4","loadBalancerBackendAddressPools":[{"id":"/subscriptions/00000000-0000-0000-0000-000000000000/resourceGroups/cli_test_vmss_os_iamge_notification_000001/providers/Microsoft.Network/loadBalancers/vmss000002LB/backendAddressPools/vmss000002LBBEPool"}],"loadBalancerInboundNatPools":[{"id":"/subscriptions/00000000-0000-0000-0000-000000000000/resourceGroups/cli_test_vmss_os_iamge_notification_000001/providers/Microsoft.Network/loadBalancers/vmss000002LB/inboundNatPools/vmss000002LBNatPool"}]}}]}}]},"scheduledEventsProfile":{"osImageNotificationProfile":{"notBeforeTimeout":"PT15M","enable":true}}},"provisioningState":"Succeeded","overprovision":true,"doNotRunExtensionsOnOverprovisionedVMs":false,"uniqueId":"5e6df14d-046b-49ef-853e-d206dc67ffbf","timeCreated":"2023-07-10T12:11:36.804261+00:00"}}},"outputResources":[{"id":"/subscriptions/00000000-0000-0000-0000-000000000000/resourceGroups/cli_test_vmss_os_iamge_notification_000001/providers/Microsoft.Compute/virtualMachineScaleSets/vmss000002"},{"id":"/subscriptions/00000000-0000-0000-0000-000000000000/resourceGroups/cli_test_vmss_os_iamge_notification_000001/providers/Microsoft.Network/loadBalancers/vmss000002LB"},{"id":"/subscriptions/00000000-0000-0000-0000-000000000000/resourceGroups/cli_test_vmss_os_iamge_notification_000001/providers/Microsoft.Network/publicIPAddresses/vmss000002LBPublicIP"},{"id":"/subscriptions/00000000-0000-0000-0000-000000000000/resourceGroups/cli_test_vmss_os_iamge_notification_000001/providers/Microsoft.Network/virtualNetworks/vmss000002VNET"}]}}'
->>>>>>> 13d0ab0a
-    headers:
-      cache-control:
-      - no-cache
-      content-length:
-<<<<<<< HEAD
-      - '5957'
-      content-type:
-      - application/json; charset=utf-8
-      date:
-      - Thu, 25 May 2023 23:06:43 GMT
-=======
+    headers:
+      cache-control:
+      - no-cache
+      content-length:
       - '5956'
       content-type:
       - application/json; charset=utf-8
       date:
       - Mon, 10 Jul 2023 12:13:01 GMT
->>>>>>> 13d0ab0a
       expires:
       - '-1'
       pragma:
@@ -942,11 +743,7 @@
       ParameterSetName:
       - -g -n --enable-osimage-notification
       User-Agent:
-<<<<<<< HEAD
-      - AZURECLI/2.47.0 azsdk-python-azure-mgmt-compute/29.1.0 Python/3.10.11 (Linux-5.15.0-1036-azure-x86_64-with-glibc2.31)
-=======
       - AZURECLI/2.50.0 azsdk-python-azure-mgmt-compute/30.0.0 Python/3.10.12 (Linux-5.15.0-1040-azure-x86_64-with-glibc2.31)
->>>>>>> 13d0ab0a
         VSTS_7b238909-6802-4b65-b90d-184bca47f458_build_220_0
     method: GET
     uri: https://management.azure.com/subscriptions/00000000-0000-0000-0000-000000000000/resourceGroups/cli_test_vmss_os_iamge_notification_000001/providers/Microsoft.Compute/virtualMachineScaleSets/vmss000002?api-version=2023-03-01
@@ -962,19 +759,11 @@
         20,\r\n        \"maxUnhealthyUpgradedInstancePercent\": 20,\r\n        \"pauseTimeBetweenBatches\":
         \"PT0S\",\r\n        \"maxSurge\": false,\r\n        \"rollbackFailedInstancesOnPolicyBreach\":
         false\r\n      }\r\n    },\r\n    \"virtualMachineProfile\": {\r\n      \"osProfile\":
-<<<<<<< HEAD
-        {\r\n        \"computerNamePrefix\": \"vmssf170c\",\r\n        \"adminUsername\":
-        \"cloudtest\",\r\n        \"linuxConfiguration\": {\r\n          \"disablePasswordAuthentication\":
-        true,\r\n          \"ssh\": {\r\n            \"publicKeys\": [\r\n              {\r\n
-        \               \"path\": \"/home/cloudtest/.ssh/authorized_keys\",\r\n                \"keyData\":
-        \"ssh-rsa AAAAB3NzaC1yc2EAAAADAQABAAABAQCs/i3lxwGxI+YVNYr4amHpKJDysk9+MptNWHI/LO3bjZcWNDz5M8P8kcvN2ihtiUET28dHk199I+9ElkHA7tPBqhziqQ9FUPRLwzYMGvg/Fcp695vQf/Ib4HJOHvuJq6mNZWRhBoj2W2QOKmhpMx+HClEkd5jbg5w8m2mb1LrXc7GPqg2AVhjPXprXp8ti20O3OhQW3Vupme95ETLCCwlWWumcE/LSX3z/xhC94VEAj7SuoV+I9UTpd8qcuz9uXrGhiJjH9iCPjEXV70lg9IlY0/lTuMCpUtO2arVOfH2ek6HBGTWZ9uk4uTaW7PObuy/IHZEFuHV5hpJ9M2UGD3VZ\"\r\n
-=======
         {\r\n        \"computerNamePrefix\": \"vmssgd199\",\r\n        \"adminUsername\":
         \"cloudtest\",\r\n        \"linuxConfiguration\": {\r\n          \"disablePasswordAuthentication\":
         true,\r\n          \"ssh\": {\r\n            \"publicKeys\": [\r\n              {\r\n
         \               \"path\": \"/home/cloudtest/.ssh/authorized_keys\",\r\n                \"keyData\":
         \"ssh-rsa AAAAB3NzaC1yc2EAAAADAQABAAABAQDIjOP/LncUCAHNwYozdXFbjzg7zFGXLmrTCtVOuiOO0CKrY0vZo3D2SVF3B15Ovlbwj+2Ak32LehDpWUClT6Ou8Zrhm9Hnn2ieczJplQX1k/dtvCFrTzvkusCfW1olyuSnb4uDN9xT3bVo8T4B6VEjrO5bkAoDHGr5Q8fLtSatfGKOO30PgqDJAdAAeyLZZZJMHqPa5JWhp4pnwpI0I0HnPIWTRuLHQq6joI4MyyZATAkvHM+RtrbOMURpR7wtlPcM1wgsrAwFPYu1BvrJ6dvBFKASJ99/QIUYVm6kSmWxwJcTUICr/byfFEhcvXd7by2PEYt22UF28nRnvBOXeDYZ\"\r\n
->>>>>>> 13d0ab0a
         \             }\r\n            ]\r\n          },\r\n          \"provisionVMAgent\":
         true,\r\n          \"enableVMAgentPlatformUpdates\": false\r\n        },\r\n
         \       \"secrets\": [],\r\n        \"allowExtensionOperations\": true,\r\n
@@ -985,39 +774,22 @@
         \         \"diskSizeGB\": 30\r\n        },\r\n        \"imageReference\":
         {\r\n          \"publisher\": \"Canonical\",\r\n          \"offer\": \"UbuntuServer\",\r\n
         \         \"sku\": \"18.04-LTS\",\r\n          \"version\": \"latest\"\r\n
-<<<<<<< HEAD
-        \       }\r\n      },\r\n      \"networkProfile\": {\"networkInterfaceConfigurations\":[{\"name\":\"vmssf170cNic\",\"properties\":{\"primary\":true,\"disableTcpStateTracking\":false,\"dnsSettings\":{\"dnsServers\":[]},\"enableIPForwarding\":false,\"ipConfigurations\":[{\"name\":\"vmssf170cIPConfig\",\"properties\":{\"subnet\":{\"id\":\"/subscriptions/00000000-0000-0000-0000-000000000000/resourceGroups/cli_test_vmss_os_iamge_notification_000001/providers/Microsoft.Network/virtualNetworks/vmss000002VNET/subnets/vmss000002Subnet\"},\"privateIPAddressVersion\":\"IPv4\",\"loadBalancerBackendAddressPools\":[{\"id\":\"/subscriptions/00000000-0000-0000-0000-000000000000/resourceGroups/cli_test_vmss_os_iamge_notification_000001/providers/Microsoft.Network/loadBalancers/vmss000002LB/backendAddressPools/vmss000002LBBEPool\"}],\"loadBalancerInboundNatPools\":[{\"id\":\"/subscriptions/00000000-0000-0000-0000-000000000000/resourceGroups/cli_test_vmss_os_iamge_notification_000001/providers/Microsoft.Network/loadBalancers/vmss000002LB/inboundNatPools/vmss000002LBNatPool\"}]}}]}}]},\r\n
-=======
         \       }\r\n      },\r\n      \"networkProfile\": {\"networkInterfaceConfigurations\":[{\"name\":\"vmssgd199Nic\",\"properties\":{\"primary\":true,\"disableTcpStateTracking\":false,\"dnsSettings\":{\"dnsServers\":[]},\"enableIPForwarding\":false,\"ipConfigurations\":[{\"name\":\"vmssgd199IPConfig\",\"properties\":{\"subnet\":{\"id\":\"/subscriptions/00000000-0000-0000-0000-000000000000/resourceGroups/cli_test_vmss_os_iamge_notification_000001/providers/Microsoft.Network/virtualNetworks/vmss000002VNET/subnets/vmss000002Subnet\"},\"privateIPAddressVersion\":\"IPv4\",\"loadBalancerBackendAddressPools\":[{\"id\":\"/subscriptions/00000000-0000-0000-0000-000000000000/resourceGroups/cli_test_vmss_os_iamge_notification_000001/providers/Microsoft.Network/loadBalancers/vmss000002LB/backendAddressPools/vmss000002LBBEPool\"}],\"loadBalancerInboundNatPools\":[{\"id\":\"/subscriptions/00000000-0000-0000-0000-000000000000/resourceGroups/cli_test_vmss_os_iamge_notification_000001/providers/Microsoft.Network/loadBalancers/vmss000002LB/inboundNatPools/vmss000002LBNatPool\"}]}}]}}]},\r\n
->>>>>>> 13d0ab0a
         \     \"scheduledEventsProfile\": {\r\n        \"osImageNotificationProfile\":
         {\r\n          \"notBeforeTimeout\": \"PT15M\",\r\n          \"enable\": true\r\n
         \       }\r\n      }\r\n    },\r\n    \"provisioningState\": \"Succeeded\",\r\n
         \   \"overprovision\": true,\r\n    \"doNotRunExtensionsOnOverprovisionedVMs\":
-<<<<<<< HEAD
-        false,\r\n    \"uniqueId\": \"1bbb82ba-003c-4f04-b3e8-918debb26058\",\r\n
-        \   \"timeCreated\": \"2023-05-25T23:05:51.2700839+00:00\"\r\n  }\r\n}"
-=======
         false,\r\n    \"uniqueId\": \"5e6df14d-046b-49ef-853e-d206dc67ffbf\",\r\n
         \   \"timeCreated\": \"2023-07-10T12:11:36.804261+00:00\"\r\n  }\r\n}"
->>>>>>> 13d0ab0a
-    headers:
-      cache-control:
-      - no-cache
-      content-length:
-<<<<<<< HEAD
-      - '3773'
-      content-type:
-      - application/json; charset=utf-8
-      date:
-      - Thu, 25 May 2023 23:06:43 GMT
-=======
+    headers:
+      cache-control:
+      - no-cache
+      content-length:
       - '3772'
       content-type:
       - application/json; charset=utf-8
       date:
       - Mon, 10 Jul 2023 12:13:01 GMT
->>>>>>> 13d0ab0a
       expires:
       - '-1'
       pragma:
@@ -1034,11 +806,7 @@
       x-content-type-options:
       - nosniff
       x-ms-ratelimit-remaining-resource:
-<<<<<<< HEAD
-      - Microsoft.Compute/GetVMScaleSet3Min;396,Microsoft.Compute/GetVMScaleSet30Min;2596
-=======
       - Microsoft.Compute/GetVMScaleSet3Min;389,Microsoft.Compute/GetVMScaleSet30Min;2583
->>>>>>> 13d0ab0a
     status:
       code: 200
       message: OK
@@ -1048,28 +816,16 @@
       "rollingUpgradePolicy": {"maxBatchInstancePercent": 20, "maxUnhealthyInstancePercent":
       20, "maxUnhealthyUpgradedInstancePercent": 20, "pauseTimeBetweenBatches": "PT0S",
       "rollbackFailedInstancesOnPolicyBreach": false, "maxSurge": false}}, "virtualMachineProfile":
-<<<<<<< HEAD
-      {"osProfile": {"computerNamePrefix": "vmssf170c", "adminUsername": "cloudtest",
-      "linuxConfiguration": {"disablePasswordAuthentication": true, "ssh": {"publicKeys":
-      [{"path": "/home/cloudtest/.ssh/authorized_keys", "keyData": "ssh-rsa AAAAB3NzaC1yc2EAAAADAQABAAABAQCs/i3lxwGxI+YVNYr4amHpKJDysk9+MptNWHI/LO3bjZcWNDz5M8P8kcvN2ihtiUET28dHk199I+9ElkHA7tPBqhziqQ9FUPRLwzYMGvg/Fcp695vQf/Ib4HJOHvuJq6mNZWRhBoj2W2QOKmhpMx+HClEkd5jbg5w8m2mb1LrXc7GPqg2AVhjPXprXp8ti20O3OhQW3Vupme95ETLCCwlWWumcE/LSX3z/xhC94VEAj7SuoV+I9UTpd8qcuz9uXrGhiJjH9iCPjEXV70lg9IlY0/lTuMCpUtO2arVOfH2ek6HBGTWZ9uk4uTaW7PObuy/IHZEFuHV5hpJ9M2UGD3VZ"}]},
-=======
       {"osProfile": {"computerNamePrefix": "vmssgd199", "adminUsername": "cloudtest",
       "linuxConfiguration": {"disablePasswordAuthentication": true, "ssh": {"publicKeys":
       [{"path": "/home/cloudtest/.ssh/authorized_keys", "keyData": "ssh-rsa AAAAB3NzaC1yc2EAAAADAQABAAABAQDIjOP/LncUCAHNwYozdXFbjzg7zFGXLmrTCtVOuiOO0CKrY0vZo3D2SVF3B15Ovlbwj+2Ak32LehDpWUClT6Ou8Zrhm9Hnn2ieczJplQX1k/dtvCFrTzvkusCfW1olyuSnb4uDN9xT3bVo8T4B6VEjrO5bkAoDHGr5Q8fLtSatfGKOO30PgqDJAdAAeyLZZZJMHqPa5JWhp4pnwpI0I0HnPIWTRuLHQq6joI4MyyZATAkvHM+RtrbOMURpR7wtlPcM1wgsrAwFPYu1BvrJ6dvBFKASJ99/QIUYVm6kSmWxwJcTUICr/byfFEhcvXd7by2PEYt22UF28nRnvBOXeDYZ"}]},
->>>>>>> 13d0ab0a
       "provisionVMAgent": true, "enableVMAgentPlatformUpdates": false}, "secrets":
       [], "allowExtensionOperations": true, "requireGuestProvisionSignal": true},
       "storageProfile": {"osDisk": {"caching": "ReadWrite", "createOption": "FromImage",
       "diskSizeGB": 30, "osType": "Linux", "managedDisk": {"storageAccountType": "Premium_LRS"}}},
-<<<<<<< HEAD
-      "networkProfile": {"networkInterfaceConfigurations": [{"name": "vmssf170cNic",
-      "properties": {"primary": true, "disableTcpStateTracking": false, "dnsSettings":
-      {"dnsServers": []}, "ipConfigurations": [{"name": "vmssf170cIPConfig", "properties":
-=======
       "networkProfile": {"networkInterfaceConfigurations": [{"name": "vmssgd199Nic",
       "properties": {"primary": true, "disableTcpStateTracking": false, "dnsSettings":
       {"dnsServers": []}, "ipConfigurations": [{"name": "vmssgd199IPConfig", "properties":
->>>>>>> 13d0ab0a
       {"subnet": {"id": "/subscriptions/00000000-0000-0000-0000-000000000000/resourceGroups/cli_test_vmss_os_iamge_notification_000001/providers/Microsoft.Network/virtualNetworks/vmss000002VNET/subnets/vmss000002Subnet"},
       "privateIPAddressVersion": "IPv4", "loadBalancerBackendAddressPools": [{"id":
       "/subscriptions/00000000-0000-0000-0000-000000000000/resourceGroups/cli_test_vmss_os_iamge_notification_000001/providers/Microsoft.Network/loadBalancers/vmss000002LB/backendAddressPools/vmss000002LBBEPool"}],
@@ -1093,11 +849,7 @@
       ParameterSetName:
       - -g -n --enable-osimage-notification
       User-Agent:
-<<<<<<< HEAD
-      - AZURECLI/2.47.0 azsdk-python-azure-mgmt-compute/29.1.0 Python/3.10.11 (Linux-5.15.0-1036-azure-x86_64-with-glibc2.31)
-=======
       - AZURECLI/2.50.0 azsdk-python-azure-mgmt-compute/30.0.0 Python/3.10.12 (Linux-5.15.0-1040-azure-x86_64-with-glibc2.31)
->>>>>>> 13d0ab0a
         VSTS_7b238909-6802-4b65-b90d-184bca47f458_build_220_0
     method: PUT
     uri: https://management.azure.com/subscriptions/00000000-0000-0000-0000-000000000000/resourceGroups/cli_test_vmss_os_iamge_notification_000001/providers/Microsoft.Compute/virtualMachineScaleSets/vmss000002?api-version=2023-03-01
@@ -1113,19 +865,11 @@
         20,\r\n        \"maxUnhealthyUpgradedInstancePercent\": 20,\r\n        \"pauseTimeBetweenBatches\":
         \"PT0S\",\r\n        \"maxSurge\": false,\r\n        \"rollbackFailedInstancesOnPolicyBreach\":
         false\r\n      }\r\n    },\r\n    \"virtualMachineProfile\": {\r\n      \"osProfile\":
-<<<<<<< HEAD
-        {\r\n        \"computerNamePrefix\": \"vmssf170c\",\r\n        \"adminUsername\":
-        \"cloudtest\",\r\n        \"linuxConfiguration\": {\r\n          \"disablePasswordAuthentication\":
-        true,\r\n          \"ssh\": {\r\n            \"publicKeys\": [\r\n              {\r\n
-        \               \"path\": \"/home/cloudtest/.ssh/authorized_keys\",\r\n                \"keyData\":
-        \"ssh-rsa AAAAB3NzaC1yc2EAAAADAQABAAABAQCs/i3lxwGxI+YVNYr4amHpKJDysk9+MptNWHI/LO3bjZcWNDz5M8P8kcvN2ihtiUET28dHk199I+9ElkHA7tPBqhziqQ9FUPRLwzYMGvg/Fcp695vQf/Ib4HJOHvuJq6mNZWRhBoj2W2QOKmhpMx+HClEkd5jbg5w8m2mb1LrXc7GPqg2AVhjPXprXp8ti20O3OhQW3Vupme95ETLCCwlWWumcE/LSX3z/xhC94VEAj7SuoV+I9UTpd8qcuz9uXrGhiJjH9iCPjEXV70lg9IlY0/lTuMCpUtO2arVOfH2ek6HBGTWZ9uk4uTaW7PObuy/IHZEFuHV5hpJ9M2UGD3VZ\"\r\n
-=======
         {\r\n        \"computerNamePrefix\": \"vmssgd199\",\r\n        \"adminUsername\":
         \"cloudtest\",\r\n        \"linuxConfiguration\": {\r\n          \"disablePasswordAuthentication\":
         true,\r\n          \"ssh\": {\r\n            \"publicKeys\": [\r\n              {\r\n
         \               \"path\": \"/home/cloudtest/.ssh/authorized_keys\",\r\n                \"keyData\":
         \"ssh-rsa AAAAB3NzaC1yc2EAAAADAQABAAABAQDIjOP/LncUCAHNwYozdXFbjzg7zFGXLmrTCtVOuiOO0CKrY0vZo3D2SVF3B15Ovlbwj+2Ak32LehDpWUClT6Ou8Zrhm9Hnn2ieczJplQX1k/dtvCFrTzvkusCfW1olyuSnb4uDN9xT3bVo8T4B6VEjrO5bkAoDHGr5Q8fLtSatfGKOO30PgqDJAdAAeyLZZZJMHqPa5JWhp4pnwpI0I0HnPIWTRuLHQq6joI4MyyZATAkvHM+RtrbOMURpR7wtlPcM1wgsrAwFPYu1BvrJ6dvBFKASJ99/QIUYVm6kSmWxwJcTUICr/byfFEhcvXd7by2PEYt22UF28nRnvBOXeDYZ\"\r\n
->>>>>>> 13d0ab0a
         \             }\r\n            ]\r\n          },\r\n          \"provisionVMAgent\":
         true,\r\n          \"enableVMAgentPlatformUpdates\": false\r\n        },\r\n
         \       \"secrets\": [],\r\n        \"allowExtensionOperations\": true,\r\n
@@ -1136,34 +880,15 @@
         \         \"diskSizeGB\": 30\r\n        },\r\n        \"imageReference\":
         {\r\n          \"publisher\": \"Canonical\",\r\n          \"offer\": \"UbuntuServer\",\r\n
         \         \"sku\": \"18.04-LTS\",\r\n          \"version\": \"latest\"\r\n
-<<<<<<< HEAD
-        \       }\r\n      },\r\n      \"networkProfile\": {\"networkInterfaceConfigurations\":[{\"name\":\"vmssf170cNic\",\"properties\":{\"primary\":true,\"disableTcpStateTracking\":false,\"dnsSettings\":{\"dnsServers\":[]},\"enableIPForwarding\":false,\"ipConfigurations\":[{\"name\":\"vmssf170cIPConfig\",\"properties\":{\"subnet\":{\"id\":\"/subscriptions/00000000-0000-0000-0000-000000000000/resourceGroups/cli_test_vmss_os_iamge_notification_000001/providers/Microsoft.Network/virtualNetworks/vmss000002VNET/subnets/vmss000002Subnet\"},\"privateIPAddressVersion\":\"IPv4\",\"loadBalancerBackendAddressPools\":[{\"id\":\"/subscriptions/00000000-0000-0000-0000-000000000000/resourceGroups/cli_test_vmss_os_iamge_notification_000001/providers/Microsoft.Network/loadBalancers/vmss000002LB/backendAddressPools/vmss000002LBBEPool\"}],\"loadBalancerInboundNatPools\":[{\"id\":\"/subscriptions/00000000-0000-0000-0000-000000000000/resourceGroups/cli_test_vmss_os_iamge_notification_000001/providers/Microsoft.Network/loadBalancers/vmss000002LB/inboundNatPools/vmss000002LBNatPool\"}]}}]}}]},\r\n
-        \     \"scheduledEventsProfile\": {}\r\n    },\r\n    \"provisioningState\":
-        \"Updating\",\r\n    \"overprovision\": true,\r\n    \"doNotRunExtensionsOnOverprovisionedVMs\":
-        false,\r\n    \"uniqueId\": \"1bbb82ba-003c-4f04-b3e8-918debb26058\",\r\n
-        \   \"timeCreated\": \"2023-05-25T23:05:51.2700839+00:00\"\r\n  }\r\n}"
-=======
         \       }\r\n      },\r\n      \"networkProfile\": {\"networkInterfaceConfigurations\":[{\"name\":\"vmssgd199Nic\",\"properties\":{\"primary\":true,\"disableTcpStateTracking\":false,\"dnsSettings\":{\"dnsServers\":[]},\"enableIPForwarding\":false,\"ipConfigurations\":[{\"name\":\"vmssgd199IPConfig\",\"properties\":{\"subnet\":{\"id\":\"/subscriptions/00000000-0000-0000-0000-000000000000/resourceGroups/cli_test_vmss_os_iamge_notification_000001/providers/Microsoft.Network/virtualNetworks/vmss000002VNET/subnets/vmss000002Subnet\"},\"privateIPAddressVersion\":\"IPv4\",\"loadBalancerBackendAddressPools\":[{\"id\":\"/subscriptions/00000000-0000-0000-0000-000000000000/resourceGroups/cli_test_vmss_os_iamge_notification_000001/providers/Microsoft.Network/loadBalancers/vmss000002LB/backendAddressPools/vmss000002LBBEPool\"}],\"loadBalancerInboundNatPools\":[{\"id\":\"/subscriptions/00000000-0000-0000-0000-000000000000/resourceGroups/cli_test_vmss_os_iamge_notification_000001/providers/Microsoft.Network/loadBalancers/vmss000002LB/inboundNatPools/vmss000002LBNatPool\"}]}}]}}]},\r\n
         \     \"scheduledEventsProfile\": {}\r\n    },\r\n    \"provisioningState\":
         \"Updating\",\r\n    \"overprovision\": true,\r\n    \"doNotRunExtensionsOnOverprovisionedVMs\":
         false,\r\n    \"uniqueId\": \"5e6df14d-046b-49ef-853e-d206dc67ffbf\",\r\n
         \   \"timeCreated\": \"2023-07-10T12:11:36.804261+00:00\"\r\n  }\r\n}"
->>>>>>> 13d0ab0a
     headers:
       azure-asyncnotification:
       - Enabled
       azure-asyncoperation:
-<<<<<<< HEAD
-      - https://management.azure.com/subscriptions/00000000-0000-0000-0000-000000000000/providers/Microsoft.Compute/locations/westus/operations/9ebe71e4-353a-4be9-b353-152abd197cd6?p=571046f6-b640-41c1-86f7-f9f044b5adf9&api-version=2022-11-01
-      cache-control:
-      - no-cache
-      content-length:
-      - '3646'
-      content-type:
-      - application/json; charset=utf-8
-      date:
-      - Thu, 25 May 2023 23:06:49 GMT
-=======
       - https://management.azure.com/subscriptions/00000000-0000-0000-0000-000000000000/providers/Microsoft.Compute/locations/westus/operations/2513c6bd-4f3b-43b9-9b29-774cdbcc6357?p=571046f6-b640-41c1-86f7-f9f044b5adf9&api-version=2023-03-01
       cache-control:
       - no-cache
@@ -1173,7 +898,6 @@
       - application/json; charset=utf-8
       date:
       - Mon, 10 Jul 2023 12:13:05 GMT
->>>>>>> 13d0ab0a
       expires:
       - '-1'
       pragma:
@@ -1186,15 +910,9 @@
       x-content-type-options:
       - nosniff
       x-ms-ratelimit-remaining-resource:
-<<<<<<< HEAD
-      - Microsoft.Compute/CreateVMScaleSet3Min;58,Microsoft.Compute/CreateVMScaleSet30Min;298,Microsoft.Compute/VmssQueuedVMOperations;0
-      x-ms-ratelimit-remaining-subscription-writes:
-      - '1198'
-=======
       - Microsoft.Compute/CreateVMScaleSet3Min;58,Microsoft.Compute/CreateVMScaleSet30Min;296,Microsoft.Compute/VmssQueuedVMOperations;0
       x-ms-ratelimit-remaining-subscription-writes:
       - '1197'
->>>>>>> 13d0ab0a
       x-ms-request-charge:
       - '0'
     status:
@@ -1214,16 +932,6 @@
       ParameterSetName:
       - -g -n --enable-osimage-notification
       User-Agent:
-<<<<<<< HEAD
-      - AZURECLI/2.47.0 azsdk-python-azure-mgmt-compute/29.1.0 Python/3.10.11 (Linux-5.15.0-1036-azure-x86_64-with-glibc2.31)
-        VSTS_7b238909-6802-4b65-b90d-184bca47f458_build_220_0
-    method: GET
-    uri: https://management.azure.com/subscriptions/00000000-0000-0000-0000-000000000000/providers/Microsoft.Compute/locations/westus/operations/9ebe71e4-353a-4be9-b353-152abd197cd6?p=571046f6-b640-41c1-86f7-f9f044b5adf9&api-version=2022-11-01
-  response:
-    body:
-      string: "{\r\n  \"startTime\": \"2023-05-25T23:06:48.5518997+00:00\",\r\n  \"status\":
-        \"InProgress\",\r\n  \"name\": \"9ebe71e4-353a-4be9-b353-152abd197cd6\"\r\n}"
-=======
       - AZURECLI/2.50.0 azsdk-python-azure-mgmt-compute/30.0.0 Python/3.10.12 (Linux-5.15.0-1040-azure-x86_64-with-glibc2.31)
         VSTS_7b238909-6802-4b65-b90d-184bca47f458_build_220_0
     method: GET
@@ -1232,7 +940,6 @@
     body:
       string: "{\r\n  \"startTime\": \"2023-07-10T12:13:05.6025544+00:00\",\r\n  \"status\":
         \"InProgress\",\r\n  \"name\": \"2513c6bd-4f3b-43b9-9b29-774cdbcc6357\"\r\n}"
->>>>>>> 13d0ab0a
     headers:
       cache-control:
       - no-cache
@@ -1241,11 +948,7 @@
       content-type:
       - application/json; charset=utf-8
       date:
-<<<<<<< HEAD
-      - Thu, 25 May 2023 23:06:59 GMT
-=======
       - Mon, 10 Jul 2023 12:13:05 GMT
->>>>>>> 13d0ab0a
       expires:
       - '-1'
       pragma:
@@ -1255,21 +958,10 @@
       - Microsoft-HTTPAPI/2.0
       strict-transport-security:
       - max-age=31536000; includeSubDomains
-<<<<<<< HEAD
-      transfer-encoding:
-      - chunked
-      vary:
-      - Accept-Encoding
-      x-content-type-options:
-      - nosniff
-      x-ms-ratelimit-remaining-resource:
-      - Microsoft.Compute/GetOperation3Min;14992,Microsoft.Compute/GetOperation30Min;29992
-=======
       x-content-type-options:
       - nosniff
       x-ms-ratelimit-remaining-resource:
       - Microsoft.Compute/GetOperation3Min;14988,Microsoft.Compute/GetOperation30Min;29956
->>>>>>> 13d0ab0a
     status:
       code: 200
       message: OK
@@ -1287,17 +979,6 @@
       ParameterSetName:
       - -g -n --enable-osimage-notification
       User-Agent:
-<<<<<<< HEAD
-      - AZURECLI/2.47.0 azsdk-python-azure-mgmt-compute/29.1.0 Python/3.10.11 (Linux-5.15.0-1036-azure-x86_64-with-glibc2.31)
-        VSTS_7b238909-6802-4b65-b90d-184bca47f458_build_220_0
-    method: GET
-    uri: https://management.azure.com/subscriptions/00000000-0000-0000-0000-000000000000/providers/Microsoft.Compute/locations/westus/operations/9ebe71e4-353a-4be9-b353-152abd197cd6?p=571046f6-b640-41c1-86f7-f9f044b5adf9&api-version=2022-11-01
-  response:
-    body:
-      string: "{\r\n  \"startTime\": \"2023-05-25T23:06:48.5518997+00:00\",\r\n  \"endTime\":
-        \"2023-05-25T23:07:14.6302144+00:00\",\r\n  \"status\": \"Succeeded\",\r\n
-        \ \"name\": \"9ebe71e4-353a-4be9-b353-152abd197cd6\"\r\n}"
-=======
       - AZURECLI/2.50.0 azsdk-python-azure-mgmt-compute/30.0.0 Python/3.10.12 (Linux-5.15.0-1040-azure-x86_64-with-glibc2.31)
         VSTS_7b238909-6802-4b65-b90d-184bca47f458_build_220_0
     method: GET
@@ -1307,7 +988,6 @@
       string: "{\r\n  \"startTime\": \"2023-07-10T12:13:05.6025544+00:00\",\r\n  \"endTime\":
         \"2023-07-10T12:13:23.5246409+00:00\",\r\n  \"status\": \"Succeeded\",\r\n
         \ \"name\": \"2513c6bd-4f3b-43b9-9b29-774cdbcc6357\"\r\n}"
->>>>>>> 13d0ab0a
     headers:
       cache-control:
       - no-cache
@@ -1316,11 +996,7 @@
       content-type:
       - application/json; charset=utf-8
       date:
-<<<<<<< HEAD
-      - Thu, 25 May 2023 23:07:36 GMT
-=======
       - Mon, 10 Jul 2023 12:13:42 GMT
->>>>>>> 13d0ab0a
       expires:
       - '-1'
       pragma:
@@ -1333,11 +1009,7 @@
       x-content-type-options:
       - nosniff
       x-ms-ratelimit-remaining-resource:
-<<<<<<< HEAD
-      - Microsoft.Compute/GetOperation3Min;14993,Microsoft.Compute/GetOperation30Min;29991
-=======
       - Microsoft.Compute/GetOperation3Min;14987,Microsoft.Compute/GetOperation30Min;29954
->>>>>>> 13d0ab0a
     status:
       code: 200
       message: OK
@@ -1355,11 +1027,7 @@
       ParameterSetName:
       - -g -n --enable-osimage-notification
       User-Agent:
-<<<<<<< HEAD
-      - AZURECLI/2.47.0 azsdk-python-azure-mgmt-compute/29.1.0 Python/3.10.11 (Linux-5.15.0-1036-azure-x86_64-with-glibc2.31)
-=======
       - AZURECLI/2.50.0 azsdk-python-azure-mgmt-compute/30.0.0 Python/3.10.12 (Linux-5.15.0-1040-azure-x86_64-with-glibc2.31)
->>>>>>> 13d0ab0a
         VSTS_7b238909-6802-4b65-b90d-184bca47f458_build_220_0
     method: GET
     uri: https://management.azure.com/subscriptions/00000000-0000-0000-0000-000000000000/resourceGroups/cli_test_vmss_os_iamge_notification_000001/providers/Microsoft.Compute/virtualMachineScaleSets/vmss000002?api-version=2023-03-01
@@ -1375,19 +1043,11 @@
         20,\r\n        \"maxUnhealthyUpgradedInstancePercent\": 20,\r\n        \"pauseTimeBetweenBatches\":
         \"PT0S\",\r\n        \"maxSurge\": false,\r\n        \"rollbackFailedInstancesOnPolicyBreach\":
         false\r\n      }\r\n    },\r\n    \"virtualMachineProfile\": {\r\n      \"osProfile\":
-<<<<<<< HEAD
-        {\r\n        \"computerNamePrefix\": \"vmssf170c\",\r\n        \"adminUsername\":
-        \"cloudtest\",\r\n        \"linuxConfiguration\": {\r\n          \"disablePasswordAuthentication\":
-        true,\r\n          \"ssh\": {\r\n            \"publicKeys\": [\r\n              {\r\n
-        \               \"path\": \"/home/cloudtest/.ssh/authorized_keys\",\r\n                \"keyData\":
-        \"ssh-rsa AAAAB3NzaC1yc2EAAAADAQABAAABAQCs/i3lxwGxI+YVNYr4amHpKJDysk9+MptNWHI/LO3bjZcWNDz5M8P8kcvN2ihtiUET28dHk199I+9ElkHA7tPBqhziqQ9FUPRLwzYMGvg/Fcp695vQf/Ib4HJOHvuJq6mNZWRhBoj2W2QOKmhpMx+HClEkd5jbg5w8m2mb1LrXc7GPqg2AVhjPXprXp8ti20O3OhQW3Vupme95ETLCCwlWWumcE/LSX3z/xhC94VEAj7SuoV+I9UTpd8qcuz9uXrGhiJjH9iCPjEXV70lg9IlY0/lTuMCpUtO2arVOfH2ek6HBGTWZ9uk4uTaW7PObuy/IHZEFuHV5hpJ9M2UGD3VZ\"\r\n
-=======
         {\r\n        \"computerNamePrefix\": \"vmssgd199\",\r\n        \"adminUsername\":
         \"cloudtest\",\r\n        \"linuxConfiguration\": {\r\n          \"disablePasswordAuthentication\":
         true,\r\n          \"ssh\": {\r\n            \"publicKeys\": [\r\n              {\r\n
         \               \"path\": \"/home/cloudtest/.ssh/authorized_keys\",\r\n                \"keyData\":
         \"ssh-rsa AAAAB3NzaC1yc2EAAAADAQABAAABAQDIjOP/LncUCAHNwYozdXFbjzg7zFGXLmrTCtVOuiOO0CKrY0vZo3D2SVF3B15Ovlbwj+2Ak32LehDpWUClT6Ou8Zrhm9Hnn2ieczJplQX1k/dtvCFrTzvkusCfW1olyuSnb4uDN9xT3bVo8T4B6VEjrO5bkAoDHGr5Q8fLtSatfGKOO30PgqDJAdAAeyLZZZJMHqPa5JWhp4pnwpI0I0HnPIWTRuLHQq6joI4MyyZATAkvHM+RtrbOMURpR7wtlPcM1wgsrAwFPYu1BvrJ6dvBFKASJ99/QIUYVm6kSmWxwJcTUICr/byfFEhcvXd7by2PEYt22UF28nRnvBOXeDYZ\"\r\n
->>>>>>> 13d0ab0a
         \             }\r\n            ]\r\n          },\r\n          \"provisionVMAgent\":
         true,\r\n          \"enableVMAgentPlatformUpdates\": false\r\n        },\r\n
         \       \"secrets\": [],\r\n        \"allowExtensionOperations\": true,\r\n
@@ -1398,36 +1058,20 @@
         \         \"diskSizeGB\": 30\r\n        },\r\n        \"imageReference\":
         {\r\n          \"publisher\": \"Canonical\",\r\n          \"offer\": \"UbuntuServer\",\r\n
         \         \"sku\": \"18.04-LTS\",\r\n          \"version\": \"latest\"\r\n
-<<<<<<< HEAD
-        \       }\r\n      },\r\n      \"networkProfile\": {\"networkInterfaceConfigurations\":[{\"name\":\"vmssf170cNic\",\"properties\":{\"primary\":true,\"disableTcpStateTracking\":false,\"dnsSettings\":{\"dnsServers\":[]},\"enableIPForwarding\":false,\"ipConfigurations\":[{\"name\":\"vmssf170cIPConfig\",\"properties\":{\"subnet\":{\"id\":\"/subscriptions/00000000-0000-0000-0000-000000000000/resourceGroups/cli_test_vmss_os_iamge_notification_000001/providers/Microsoft.Network/virtualNetworks/vmss000002VNET/subnets/vmss000002Subnet\"},\"privateIPAddressVersion\":\"IPv4\",\"loadBalancerBackendAddressPools\":[{\"id\":\"/subscriptions/00000000-0000-0000-0000-000000000000/resourceGroups/cli_test_vmss_os_iamge_notification_000001/providers/Microsoft.Network/loadBalancers/vmss000002LB/backendAddressPools/vmss000002LBBEPool\"}],\"loadBalancerInboundNatPools\":[{\"id\":\"/subscriptions/00000000-0000-0000-0000-000000000000/resourceGroups/cli_test_vmss_os_iamge_notification_000001/providers/Microsoft.Network/loadBalancers/vmss000002LB/inboundNatPools/vmss000002LBNatPool\"}]}}]}}]},\r\n
-        \     \"scheduledEventsProfile\": {}\r\n    },\r\n    \"provisioningState\":
-        \"Succeeded\",\r\n    \"overprovision\": true,\r\n    \"doNotRunExtensionsOnOverprovisionedVMs\":
-        false,\r\n    \"uniqueId\": \"1bbb82ba-003c-4f04-b3e8-918debb26058\",\r\n
-        \   \"timeCreated\": \"2023-05-25T23:05:51.2700839+00:00\"\r\n  }\r\n}"
-=======
         \       }\r\n      },\r\n      \"networkProfile\": {\"networkInterfaceConfigurations\":[{\"name\":\"vmssgd199Nic\",\"properties\":{\"primary\":true,\"disableTcpStateTracking\":false,\"dnsSettings\":{\"dnsServers\":[]},\"enableIPForwarding\":false,\"ipConfigurations\":[{\"name\":\"vmssgd199IPConfig\",\"properties\":{\"subnet\":{\"id\":\"/subscriptions/00000000-0000-0000-0000-000000000000/resourceGroups/cli_test_vmss_os_iamge_notification_000001/providers/Microsoft.Network/virtualNetworks/vmss000002VNET/subnets/vmss000002Subnet\"},\"privateIPAddressVersion\":\"IPv4\",\"loadBalancerBackendAddressPools\":[{\"id\":\"/subscriptions/00000000-0000-0000-0000-000000000000/resourceGroups/cli_test_vmss_os_iamge_notification_000001/providers/Microsoft.Network/loadBalancers/vmss000002LB/backendAddressPools/vmss000002LBBEPool\"}],\"loadBalancerInboundNatPools\":[{\"id\":\"/subscriptions/00000000-0000-0000-0000-000000000000/resourceGroups/cli_test_vmss_os_iamge_notification_000001/providers/Microsoft.Network/loadBalancers/vmss000002LB/inboundNatPools/vmss000002LBNatPool\"}]}}]}}]},\r\n
         \     \"scheduledEventsProfile\": {}\r\n    },\r\n    \"provisioningState\":
         \"Succeeded\",\r\n    \"overprovision\": true,\r\n    \"doNotRunExtensionsOnOverprovisionedVMs\":
         false,\r\n    \"uniqueId\": \"5e6df14d-046b-49ef-853e-d206dc67ffbf\",\r\n
         \   \"timeCreated\": \"2023-07-10T12:11:36.804261+00:00\"\r\n  }\r\n}"
->>>>>>> 13d0ab0a
-    headers:
-      cache-control:
-      - no-cache
-      content-length:
-<<<<<<< HEAD
-      - '3647'
-      content-type:
-      - application/json; charset=utf-8
-      date:
-      - Thu, 25 May 2023 23:07:36 GMT
-=======
+    headers:
+      cache-control:
+      - no-cache
+      content-length:
       - '3646'
       content-type:
       - application/json; charset=utf-8
       date:
       - Mon, 10 Jul 2023 12:13:43 GMT
->>>>>>> 13d0ab0a
       expires:
       - '-1'
       pragma:
@@ -1440,11 +1084,7 @@
       x-content-type-options:
       - nosniff
       x-ms-ratelimit-remaining-resource:
-<<<<<<< HEAD
-      - Microsoft.Compute/GetVMScaleSet3Min;393,Microsoft.Compute/GetVMScaleSet30Min;2593
-=======
       - Microsoft.Compute/GetVMScaleSet3Min;388,Microsoft.Compute/GetVMScaleSet30Min;2579
->>>>>>> 13d0ab0a
     status:
       code: 200
       message: OK
