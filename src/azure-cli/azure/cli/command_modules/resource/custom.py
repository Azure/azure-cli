# --------------------------------------------------------------------------------------------
# Copyright (c) Microsoft Corporation. All rights reserved.
# Licensed under the MIT License. See License.txt in the project root for license information.
# --------------------------------------------------------------------------------------------

# pylint: disable=too-many-lines
# pylint: disable=line-too-long

from collections import OrderedDict
import codecs
import json
import os
import re
import ssl
import sys
import uuid
import base64

from urllib.request import urlopen
from urllib.parse import urlparse

from msrestazure.tools import is_valid_resource_id, parse_resource_id

from azure.mgmt.resource.resources.models import GenericResource, DeploymentMode

from azure.cli.core.azclierror import ArgumentUsageError, InvalidArgumentValueError, RequiredArgumentMissingError
from azure.cli.core.parser import IncorrectUsageError
from azure.cli.core.util import get_file_json, read_file_content, shell_safe_json_parse, sdk_no_wait
from azure.cli.core.commands import LongRunningOperation
from azure.cli.core.commands.arm import raise_subdivision_deployment_error
from azure.cli.core.commands.client_factory import get_mgmt_service_client, get_subscription_id
from azure.cli.core.profiles import ResourceType, get_sdk, get_api_version, AZURE_API_PROFILES

from azure.cli.command_modules.resource._client_factory import (
    _resource_client_factory, _resource_policy_client_factory, _resource_lock_client_factory,
    _resource_links_client_factory, _resource_deploymentscripts_client_factory, _authorization_management_client, _resource_managedapps_client_factory, _resource_templatespecs_client_factory, _resource_privatelinks_client_factory)
from azure.cli.command_modules.resource._validators import _parse_lock_id

from azure.core.pipeline.policies import SansIOHTTPPolicy

from knack.log import get_logger
from knack.prompting import prompt, prompt_pass, prompt_t_f, prompt_choice_list, prompt_int, NoTTYException
from knack.util import CLIError

from ._validators import MSI_LOCAL_ID
from ._formatters import format_what_if_operation_result
from ._bicep import (
    run_bicep_command,
    is_bicep_file,
    ensure_bicep_installation,
    remove_bicep_installation,
    get_bicep_latest_release_tag,
    get_bicep_available_release_tags,
    validate_bicep_target_scope,
    bicep_version_greater_than_or_equal_to
)

from ._utils import _build_preflight_error_message, _build_http_response_error_message

logger = get_logger(__name__)

RPAAS_APIS = {'microsoft.datadog': '/subscriptions/{subscriptionId}/providers/Microsoft.Datadog/agreements/default?api-version=2020-02-01-preview',
              'microsoft.confluent': '/subscriptions/{subscriptionId}/providers/Microsoft.Confluent/agreements/default?api-version=2020-03-01-preview'}


def _build_resource_id(**kwargs):
    from msrestazure.tools import resource_id as resource_id_from_dict
    try:
        return resource_id_from_dict(**kwargs)
    except KeyError:
        return None


def _process_parameters(template_param_defs, parameter_lists):  # pylint: disable=too-many-statements

    def _try_parse_json_object(value):
        try:
            parsed = _remove_comments_from_json(value, False)
            return parsed.get('parameters', parsed)
        except Exception:  # pylint: disable=broad-except
            return None

    def _try_load_file_object(file_path):
        try:
            is_file = os.path.isfile(file_path)
        except ValueError:
            return None
        if is_file is True:
            try:
                content = read_file_content(file_path)
                if not content:
                    return None
                parsed = _remove_comments_from_json(content, False, file_path)
                return parsed.get('parameters', parsed)
            except Exception as ex:
                raise CLIError("Failed to parse {} with exception:\n    {}".format(file_path, ex))
        return None

    def _try_load_uri(uri):
        if "://" in uri:
            try:
                value = _urlretrieve(uri).decode('utf-8')
                parsed = _remove_comments_from_json(value, False)
                return parsed.get('parameters', parsed)
            except Exception:  # pylint: disable=broad-except
                pass
        return None

    def _try_parse_key_value_object(template_param_defs, parameters, value):
        # support situation where empty JSON "{}" is provided
        if value == '{}' and not parameters:
            return True

        try:
            key, value = value.split('=', 1)
        except ValueError:
            return False

        param = template_param_defs.get(key, None)
        if param is None:
            raise CLIError("unrecognized template parameter '{}'. Allowed parameters: {}"
                           .format(key, ', '.join(sorted(template_param_defs.keys()))))

        param_type = param.get('type', None)
        if param_type:
            param_type = param_type.lower()
        if param_type in ['object', 'array', 'secureobject']:
            parameters[key] = {'value': shell_safe_json_parse(value)}
        elif param_type in ['string', 'securestring']:
            parameters[key] = {'value': value}
        elif param_type == 'bool':
            parameters[key] = {'value': value.lower() == 'true'}
        elif param_type == 'int':
            parameters[key] = {'value': int(value)}
        else:
            logger.warning("Unrecognized type '%s' for parameter '%s'. Interpretting as string.", param_type, key)
            parameters[key] = {'value': value}

        return True

    parameters = {}
    for params in parameter_lists or []:
        for item in params:
            param_obj = _try_load_file_object(item)
            if param_obj is None:
                param_obj = _try_parse_json_object(item)
            if param_obj is None:
                param_obj = _try_load_uri(item)
            if param_obj is not None:
                parameters.update(param_obj)
            elif not _try_parse_key_value_object(template_param_defs, parameters, item):
                raise CLIError('Unable to parse parameter: {}'.format(item))

    return parameters


# pylint: disable=redefined-outer-name
def _find_missing_parameters(parameters, template):
    if template is None:
        return {}
    template_parameters = template.get('parameters', None)
    if template_parameters is None:
        return {}

    missing = OrderedDict()
    for parameter_name in template_parameters:
        parameter = template_parameters[parameter_name]
        if 'defaultValue' in parameter:
            continue
        if parameters is not None and parameters.get(parameter_name, None) is not None:
            continue
        missing[parameter_name] = parameter
    return missing


def _prompt_for_parameters(missing_parameters, fail_on_no_tty=True):  # pylint: disable=too-many-statements

    prompt_list = missing_parameters.keys() if isinstance(missing_parameters, OrderedDict) \
        else sorted(missing_parameters)
    result = OrderedDict()
    no_tty = False
    for param_name in prompt_list:
        param = missing_parameters[param_name]
        param_type = param.get('type', 'string').lower()
        description = 'Missing description'
        metadata = param.get('metadata', None)
        if metadata is not None:
            description = metadata.get('description', description)
        allowed_values = param.get('allowedValues', None)

        prompt_str = "Please provide {} value for '{}' (? for help): ".format(param_type, param_name)
        while True:
            if allowed_values is not None:
                try:
                    ix = prompt_choice_list(prompt_str, allowed_values, help_string=description)
                    result[param_name] = allowed_values[ix]
                except NoTTYException:
                    result[param_name] = None
                    no_tty = True
                break
            if param_type == 'securestring':
                try:
                    value = prompt_pass(prompt_str, help_string=description)
                except NoTTYException:
                    value = None
                    no_tty = True
                result[param_name] = value
                break
            if param_type == 'int':
                try:
                    int_value = prompt_int(prompt_str, help_string=description)
                    result[param_name] = int_value
                except NoTTYException:
                    result[param_name] = 0
                    no_tty = True
                break
            if param_type == 'bool':
                try:
                    value = prompt_t_f(prompt_str, help_string=description)
                    result[param_name] = value
                except NoTTYException:
                    result[param_name] = False
                    no_tty = True
                break
            if param_type in ['object', 'array']:
                try:
                    value = prompt(prompt_str, help_string=description)
                except NoTTYException:
                    value = ''
                    no_tty = True

                if value == '':
                    value = {} if param_type == 'object' else []
                else:
                    try:
                        value = shell_safe_json_parse(value)
                    except Exception as ex:  # pylint: disable=broad-except
                        logger.error(ex)
                        continue
                result[param_name] = value
                break

            try:
                result[param_name] = prompt(prompt_str, help_string=description)
            except NoTTYException:
                result[param_name] = None
                no_tty = True
            break
    if no_tty and fail_on_no_tty:
        raise NoTTYException
    return result


# pylint: disable=redefined-outer-name
def _get_missing_parameters(parameters, template, prompt_fn, no_prompt=False):
    missing = _find_missing_parameters(parameters, template)
    if missing:
        if no_prompt is True:
            logger.warning("Missing input parameters: %s ", ', '.join(sorted(missing.keys())))
        else:
            try:
                prompt_parameters = prompt_fn(missing)
                for param_name in prompt_parameters:
                    parameters[param_name] = {
                        "value": prompt_parameters[param_name]
                    }
            except NoTTYException:
                raise CLIError("Missing input parameters: {}".format(', '.join(sorted(missing.keys()))))
    return parameters


def _ssl_context():
    if sys.version_info < (3, 4):
        return ssl.SSLContext(ssl.PROTOCOL_TLSv1)

    return ssl.create_default_context()


def _urlretrieve(url):
    try:
        req = urlopen(url, context=_ssl_context())
        return req.read()
    except Exception:  # pylint: disable=broad-except
        raise CLIError('Unable to retrieve url {}'.format(url))


# pylint: disable=redefined-outer-name
def _remove_comments_from_json(template, preserve_order=True, file_path=None):
    from ._json_handler import json_min

    # When commenting at the bottom of all elements in a JSON object, jsmin has a bug that will wrap lines.
    # It will affect the subsequent multi-line processing logic, so remove those comments in advance here.
    # Related issue: https://github.com/Azure/azure-cli/issues/11995, the sample is in the additional context of it.
    template = re.sub(r'(^[\t ]*//[\s\S]*?\n)|(^[\t ]*/\*{1,2}[\s\S]*?\*/)', '', template, flags=re.M)

    # In order to solve the package conflict introduced by jsmin, the jsmin code is referenced into json_min
    minified = json_min(template)
    try:
        return shell_safe_json_parse(minified, preserve_order, strict=False)  # use strict=False to allow multiline strings
    except CLIError:
        # Because the processing of removing comments and compression will lead to misplacement of error location,
        # so the error message should be wrapped.
        if file_path:
            raise CLIError("Failed to parse '{}', please check whether it is a valid JSON format".format(file_path))
        raise CLIError("Failed to parse the JSON data, please check whether it is a valid JSON format")


# pylint: disable=too-many-locals, too-many-statements, too-few-public-methods
def _deploy_arm_template_core_unmodified(cmd, resource_group_name, template_file=None,
                                         template_uri=None, deployment_name=None, parameters=None,
                                         mode=None, rollback_on_error=None, validate_only=False, no_wait=False,
                                         aux_subscriptions=None, aux_tenants=None, no_prompt=False):
    DeploymentProperties, TemplateLink, OnErrorDeployment = cmd.get_models('DeploymentProperties', 'TemplateLink',
                                                                           'OnErrorDeployment')
    template_link = None
    template_obj = None
    on_error_deployment = None
    template_content = None
    if template_uri:
        template_link = TemplateLink(uri=template_uri)
        template_obj = _remove_comments_from_json(_urlretrieve(template_uri).decode('utf-8'), file_path=template_uri)
    else:
        template_content = (
            run_bicep_command(cmd.cli_ctx, ["build", "--stdout", template_file])
            if is_bicep_file(template_file)
            else read_file_content(template_file)
        )
        template_obj = _remove_comments_from_json(template_content, file_path=template_file)

    if rollback_on_error == '':
        on_error_deployment = OnErrorDeployment(type='LastSuccessful')
    elif rollback_on_error:
        on_error_deployment = OnErrorDeployment(type='SpecificDeployment', deployment_name=rollback_on_error)

    template_param_defs = template_obj.get('parameters', {})
    template_obj['resources'] = template_obj.get('resources', [])
    parameters = _process_parameters(template_param_defs, parameters) or {}
    parameters = _get_missing_parameters(parameters, template_obj, _prompt_for_parameters, no_prompt)

    parameters = json.loads(json.dumps(parameters))

    properties = DeploymentProperties(template=template_content, template_link=template_link,
                                      parameters=parameters, mode=mode, on_error_deployment=on_error_deployment)

    smc = get_mgmt_service_client(cmd.cli_ctx, ResourceType.MGMT_RESOURCE_RESOURCES,
                                  aux_subscriptions=aux_subscriptions, aux_tenants=aux_tenants)

    deployment_client = smc.deployments  # This solves the multi-api for you

    if not template_uri:
        # Plug this as default HTTP pipeline
        # pylint: disable=protected-access
        from azure.core.pipeline import Pipeline
        smc._client._pipeline._impl_policies.append(JsonCTemplatePolicy())
        # Because JsonCTemplatePolicy needs to be wrapped as _SansIOHTTPPolicyRunner, so a new Pipeline is built
        smc._client._pipeline = Pipeline(
            policies=smc._client._pipeline._impl_policies,
            transport=smc._client._pipeline._transport
        )

    from azure.core.exceptions import HttpResponseError
    Deployment = cmd.get_models('Deployment')
    deployment = Deployment(properties=properties)
    if cmd.supported_api_version(min_api='2019-10-01', resource_type=ResourceType.MGMT_RESOURCE_RESOURCES):
        try:
            validation_poller = deployment_client.begin_validate(resource_group_name, deployment_name, deployment)
        except HttpResponseError as err:
            err_message = _build_http_response_error_message(err)
            raise_subdivision_deployment_error(err_message, err.error.code if err.error else None)
        validation_result = LongRunningOperation(cmd.cli_ctx)(validation_poller)
    else:
        validation_result = deployment_client.validate(resource_group_name, deployment_name, deployment)

    if validation_result and validation_result.error:
        err_message = _build_preflight_error_message(validation_result.error)
        raise_subdivision_deployment_error(err_message)
    if validate_only:
        return validation_result

    return sdk_no_wait(no_wait, deployment_client.begin_create_or_update, resource_group_name, deployment_name,
                       deployment)


class JsonCTemplatePolicy(SansIOHTTPPolicy):

    # Obtain the template data and then splice it with other properties into the JSONC format
    def on_request(self, request):
        http_request = request.http_request
        request_data = getattr(http_request, 'data', {}) or {}
        if not request_data:
            return

        # In the case of retry, because the first request has been processed and
        # converted the type of "request.http_request.data" from string to bytes,
        # so there is no need to process request object again during retry
        if isinstance(request_data, bytes):
            return

        # 'request_data' has been dumped into JSON string in set_json_body() when building HttpRequest in Python SDK.
        # In order to facilitate subsequent parsing, it is converted into a dict first
        http_request.data = json.loads(request_data)

        if http_request.data.get('properties', {}).get('template'):
            template = http_request.data["properties"]["template"]
            del http_request.data["properties"]["template"]

            # templateLink nad template cannot exist at the same time in deployment_dry_run mode
            if "templateLink" in http_request.data["properties"].keys():
                del http_request.data["properties"]["templateLink"]

            # The 'template' and other properties (such as 'parameters','mode'...) are spliced and encoded into the UTF-8 bytes as the request data
            # The format of the request data is: {"properties": {"parameters": {...}, "mode": "Incremental", template:{\r\n  "$schema": "...",\r\n  "contentVersion": "...",\r\n  "parameters": {...}}}
            # This is not an ordinary JSON format, but it is a JSONC format that service can deserialize
            # If not do this splicing, the request data generated by default serialization cannot be deserialized on the service side.
            # Because the service cannot deserialize the template element: "template": "{\r\n  \"$schema\": \"...\",\r\n  \"contentVersion\": \"...\",\r\n  \"parameters\": {...}}"
            partial_request = json.dumps(http_request.data)
            http_request.data = partial_request[:-2] + ", template:" + template + r"}}"
            http_request.data = http_request.data.encode('utf-8')


# pylint: disable=unused-argument
def deploy_arm_template_at_subscription_scope(cmd,
                                              template_file=None, template_uri=None, parameters=None,
                                              deployment_name=None, deployment_location=None,
                                              no_wait=False, handle_extended_json_format=None, no_prompt=False,
                                              confirm_with_what_if=None, what_if_result_format=None,
                                              what_if_exclude_change_types=None, template_spec=None, query_string=None,
                                              what_if=None, proceed_if_no_change=None):
    if confirm_with_what_if or what_if:
        what_if_result = _what_if_deploy_arm_template_at_subscription_scope_core(cmd,
                                                                                 template_file=template_file, template_uri=template_uri,
                                                                                 parameters=parameters, deployment_name=deployment_name,
                                                                                 deployment_location=deployment_location,
                                                                                 result_format=what_if_result_format,
                                                                                 exclude_change_types=what_if_exclude_change_types,
                                                                                 no_prompt=no_prompt, template_spec=template_spec, query_string=query_string,
                                                                                 return_result=True)
        if what_if:
            return None

        ChangeType = cmd.get_models('ChangeType')
        has_change = any(change.change_type not in [ChangeType.no_change, ChangeType.ignore] for change in what_if_result.changes)

        if not proceed_if_no_change or has_change:
            from knack.prompting import prompt_y_n

            if not prompt_y_n("\nAre you sure you want to execute the deployment?"):
                return None

    return _deploy_arm_template_at_subscription_scope(cmd=cmd,
                                                      template_file=template_file, template_uri=template_uri, parameters=parameters,
                                                      deployment_name=deployment_name, deployment_location=deployment_location,
                                                      validate_only=False, no_wait=no_wait,
                                                      no_prompt=no_prompt, template_spec=template_spec, query_string=query_string)


# pylint: disable=unused-argument
def validate_arm_template_at_subscription_scope(cmd,
                                                template_file=None, template_uri=None, parameters=None,
                                                deployment_name=None, deployment_location=None,
                                                no_wait=False, handle_extended_json_format=None,
                                                no_prompt=False, template_spec=None, query_string=None):
    return _deploy_arm_template_at_subscription_scope(cmd=cmd,
                                                      template_file=template_file, template_uri=template_uri, parameters=parameters,
                                                      deployment_name=deployment_name, deployment_location=deployment_location,
                                                      validate_only=True, no_wait=no_wait,
                                                      no_prompt=no_prompt, template_spec=template_spec, query_string=query_string,)


def _deploy_arm_template_at_subscription_scope(cmd,
                                               template_file=None, template_uri=None, parameters=None,
                                               deployment_name=None, deployment_location=None, validate_only=False,
                                               no_wait=False, no_prompt=False, template_spec=None, query_string=None):
    deployment_properties = _prepare_deployment_properties_unmodified(cmd, 'subscription', template_file=template_file,
                                                                      template_uri=template_uri, parameters=parameters,
                                                                      mode='Incremental',
                                                                      no_prompt=no_prompt,
                                                                      template_spec=template_spec, query_string=query_string)

    mgmt_client = _get_deployment_management_client(cmd.cli_ctx, plug_pipeline=(template_uri is None and template_spec is None))

    from azure.core.exceptions import HttpResponseError
    Deployment = cmd.get_models('Deployment')
    deployment = Deployment(properties=deployment_properties, location=deployment_location)
    if cmd.supported_api_version(min_api='2019-10-01', resource_type=ResourceType.MGMT_RESOURCE_RESOURCES):
        try:
            validation_poller = mgmt_client.begin_validate_at_subscription_scope(deployment_name, deployment)
        except HttpResponseError as err:
            err_message = _build_http_response_error_message(err)
            raise_subdivision_deployment_error(err_message, err.error.code if err.error else None)
        validation_result = LongRunningOperation(cmd.cli_ctx)(validation_poller)
    else:
        validation_result = mgmt_client.validate_at_subscription_scope(deployment_name, deployment)

    if validation_result and validation_result.error:
        err_message = _build_preflight_error_message(validation_result.error)
        raise_subdivision_deployment_error(err_message)
    if validate_only:
        return validation_result

    return sdk_no_wait(no_wait, mgmt_client.begin_create_or_update_at_subscription_scope, deployment_name, deployment)


# pylint: disable=unused-argument
def deploy_arm_template_at_resource_group(cmd,
                                          resource_group_name=None,
                                          template_file=None, template_uri=None, parameters=None,
                                          deployment_name=None, mode=None, rollback_on_error=None,
                                          no_wait=False, handle_extended_json_format=None,
                                          aux_subscriptions=None, aux_tenants=None, no_prompt=False,
                                          confirm_with_what_if=None, what_if_result_format=None,
                                          what_if_exclude_change_types=None, template_spec=None, query_string=None,
                                          what_if=None, proceed_if_no_change=None):
    if confirm_with_what_if or what_if:
        what_if_result = _what_if_deploy_arm_template_at_resource_group_core(cmd,
                                                                             resource_group_name=resource_group_name,
                                                                             template_file=template_file, template_uri=template_uri,
                                                                             parameters=parameters, deployment_name=deployment_name, mode=mode,
                                                                             aux_tenants=aux_tenants, result_format=what_if_result_format,
                                                                             exclude_change_types=what_if_exclude_change_types,
                                                                             no_prompt=no_prompt, template_spec=template_spec, query_string=query_string,
                                                                             return_result=True)
        if what_if:
            return None

        ChangeType = cmd.get_models('ChangeType')
        has_change = any(change.change_type not in [ChangeType.no_change, ChangeType.ignore] for change in what_if_result.changes)

        if not proceed_if_no_change or has_change:
            from knack.prompting import prompt_y_n

            if not prompt_y_n("\nAre you sure you want to execute the deployment?"):
                return None

    return _deploy_arm_template_at_resource_group(cmd=cmd,
                                                  resource_group_name=resource_group_name,
                                                  template_file=template_file, template_uri=template_uri, parameters=parameters,
                                                  deployment_name=deployment_name, mode=mode, rollback_on_error=rollback_on_error,
                                                  validate_only=False, no_wait=no_wait,
                                                  aux_subscriptions=aux_subscriptions, aux_tenants=aux_tenants,
                                                  no_prompt=no_prompt, template_spec=template_spec, query_string=query_string)


# pylint: disable=unused-argument
def validate_arm_template_at_resource_group(cmd,
                                            resource_group_name=None,
                                            template_file=None, template_uri=None, parameters=None,
                                            deployment_name=None, mode=None, rollback_on_error=None,
                                            no_wait=False, handle_extended_json_format=None, no_prompt=False, template_spec=None, query_string=None):
    return _deploy_arm_template_at_resource_group(cmd,
                                                  resource_group_name=resource_group_name,
                                                  template_file=template_file, template_uri=template_uri, parameters=parameters,
                                                  deployment_name=deployment_name, mode=mode, rollback_on_error=rollback_on_error,
                                                  validate_only=True, no_wait=no_wait,
                                                  no_prompt=no_prompt, template_spec=template_spec, query_string=query_string)


def _deploy_arm_template_at_resource_group(cmd,
                                           resource_group_name=None,
                                           template_file=None, template_uri=None, parameters=None,
                                           deployment_name=None, mode=None, rollback_on_error=None,
                                           validate_only=False, no_wait=False,
                                           aux_subscriptions=None, aux_tenants=None, no_prompt=False, template_spec=None, query_string=None):
    deployment_properties = _prepare_deployment_properties_unmodified(cmd, 'resourceGroup', template_file=template_file,
                                                                      template_uri=template_uri,
                                                                      parameters=parameters, mode=mode,
                                                                      rollback_on_error=rollback_on_error,
                                                                      no_prompt=no_prompt, template_spec=template_spec, query_string=query_string)

    mgmt_client = _get_deployment_management_client(cmd.cli_ctx, aux_subscriptions=aux_subscriptions,
                                                    aux_tenants=aux_tenants, plug_pipeline=(template_uri is None and template_spec is None))

    from azure.core.exceptions import HttpResponseError
    Deployment = cmd.get_models('Deployment')
    deployment = Deployment(properties=deployment_properties)
    if cmd.supported_api_version(min_api='2019-10-01', resource_type=ResourceType.MGMT_RESOURCE_RESOURCES):
        try:
            validation_poller = mgmt_client.begin_validate(resource_group_name, deployment_name, deployment)
        except HttpResponseError as err:
            err_message = _build_http_response_error_message(err)
            raise_subdivision_deployment_error(err_message, err.error.code if err.error else None)
        validation_result = LongRunningOperation(cmd.cli_ctx)(validation_poller)
    else:
        validation_result = mgmt_client.validate(resource_group_name, deployment_name, deployment)

    if validation_result and validation_result.error:
        err_message = _build_preflight_error_message(validation_result.error)
        raise_subdivision_deployment_error(err_message)
    if validate_only:
        return validation_result

    return sdk_no_wait(no_wait, mgmt_client.begin_create_or_update, resource_group_name, deployment_name, deployment)


# pylint: disable=unused-argument
def deploy_arm_template_at_management_group(cmd,
                                            management_group_id=None,
                                            template_file=None, template_uri=None, parameters=None,
                                            deployment_name=None, deployment_location=None,
                                            no_wait=False, handle_extended_json_format=None, no_prompt=False,
                                            confirm_with_what_if=None, what_if_result_format=None,
                                            what_if_exclude_change_types=None, template_spec=None, query_string=None,
                                            what_if=None, proceed_if_no_change=None, mode=None):
    if confirm_with_what_if or what_if:
        what_if_result = _what_if_deploy_arm_template_at_management_group_core(cmd,
                                                                               management_group_id=management_group_id,
                                                                               template_file=template_file, template_uri=template_uri,
                                                                               parameters=parameters, deployment_name=deployment_name,
                                                                               deployment_location=deployment_location,
                                                                               result_format=what_if_result_format,
                                                                               exclude_change_types=what_if_exclude_change_types,
                                                                               no_prompt=no_prompt, template_spec=template_spec, query_string=query_string,
                                                                               return_result=True)
        if what_if:
            return None

        ChangeType = cmd.get_models('ChangeType')
        has_change = any(change.change_type not in [ChangeType.no_change, ChangeType.ignore] for change in what_if_result.changes)

        if not proceed_if_no_change or has_change:
            from knack.prompting import prompt_y_n

            if not prompt_y_n("\nAre you sure you want to execute the deployment?"):
                return None

    return _deploy_arm_template_at_management_group(cmd=cmd,
                                                    management_group_id=management_group_id,
                                                    template_file=template_file, template_uri=template_uri, parameters=parameters,
                                                    deployment_name=deployment_name, deployment_location=deployment_location,
                                                    validate_only=False, no_wait=no_wait,
                                                    no_prompt=no_prompt, template_spec=template_spec, query_string=query_string,
                                                    mode=mode)


# pylint: disable=unused-argument
def validate_arm_template_at_management_group(cmd,
                                              management_group_id=None,
                                              template_file=None, template_uri=None, parameters=None,
                                              deployment_name=None, deployment_location=None,
                                              no_wait=False, handle_extended_json_format=None,
                                              no_prompt=False, template_spec=None, query_string=None):
    return _deploy_arm_template_at_management_group(cmd=cmd,
                                                    management_group_id=management_group_id,
                                                    template_file=template_file, template_uri=template_uri, parameters=parameters,
                                                    deployment_name=deployment_name, deployment_location=deployment_location,
                                                    validate_only=True, no_wait=no_wait,
                                                    no_prompt=no_prompt, template_spec=template_spec, query_string=query_string,
                                                    mode='Incremental')


def _deploy_arm_template_at_management_group(cmd,
                                             management_group_id=None,
                                             template_file=None, template_uri=None, parameters=None,
                                             deployment_name=None, deployment_location=None, validate_only=False,
                                             no_wait=False, no_prompt=False, template_spec=None, query_string=None,
                                             mode=None):
    deployment_properties = _prepare_deployment_properties_unmodified(cmd, 'managementGroup', template_file=template_file,
                                                                      template_uri=template_uri,
                                                                      parameters=parameters, mode=mode,
                                                                      no_prompt=no_prompt, template_spec=template_spec, query_string=query_string)

    mgmt_client = _get_deployment_management_client(cmd.cli_ctx, plug_pipeline=(template_uri is None and template_spec is None))

    from azure.core.exceptions import HttpResponseError
    ScopedDeployment = cmd.get_models('ScopedDeployment')
    deployment = ScopedDeployment(properties=deployment_properties, location=deployment_location)
    if cmd.supported_api_version(min_api='2019-10-01', resource_type=ResourceType.MGMT_RESOURCE_RESOURCES):
        try:
            validation_poller = mgmt_client.begin_validate_at_management_group_scope(management_group_id,
                                                                                     deployment_name, deployment)
        except HttpResponseError as err:
            err_message = _build_http_response_error_message(err)
            raise_subdivision_deployment_error(err_message, err.error.code if err.error else None)
        validation_result = LongRunningOperation(cmd.cli_ctx)(validation_poller)
    else:
        validation_result = mgmt_client.validate_at_management_group_scope(management_group_id, deployment_name,
                                                                           deployment)

    if validation_result and validation_result.error:
        err_message = _build_preflight_error_message(validation_result.error)
        raise_subdivision_deployment_error(err_message)
    if validate_only:
        return validation_result

    return sdk_no_wait(no_wait, mgmt_client.begin_create_or_update_at_management_group_scope, management_group_id,
                       deployment_name, deployment)


# pylint: disable=unused-argument
def deploy_arm_template_at_tenant_scope(cmd,
                                        template_file=None, template_uri=None, parameters=None,
                                        deployment_name=None, deployment_location=None,
                                        no_wait=False, handle_extended_json_format=None, no_prompt=False,
                                        confirm_with_what_if=None, what_if_result_format=None,
                                        what_if_exclude_change_types=None, template_spec=None, query_string=None,
                                        what_if=None, proceed_if_no_change=None):
    if confirm_with_what_if or what_if:
        what_if_result = _what_if_deploy_arm_template_at_tenant_scope_core(cmd,
                                                                           template_file=template_file, template_uri=template_uri,
                                                                           parameters=parameters, deployment_name=deployment_name,
                                                                           deployment_location=deployment_location,
                                                                           result_format=what_if_result_format,
                                                                           exclude_change_types=what_if_exclude_change_types,
                                                                           no_prompt=no_prompt, template_spec=template_spec, query_string=query_string,
                                                                           return_result=True)
        if what_if:
            return None

        ChangeType = cmd.get_models('ChangeType')
        has_change = any(change.change_type not in [ChangeType.no_change, ChangeType.ignore] for change in what_if_result.changes)

        if not proceed_if_no_change or has_change:
            from knack.prompting import prompt_y_n

            if not prompt_y_n("\nAre you sure you want to execute the deployment?"):
                return None

    return _deploy_arm_template_at_tenant_scope(cmd=cmd,
                                                template_file=template_file, template_uri=template_uri, parameters=parameters,
                                                deployment_name=deployment_name, deployment_location=deployment_location,
                                                validate_only=False, no_wait=no_wait,
                                                no_prompt=no_prompt, template_spec=template_spec, query_string=query_string)


# pylint: disable=unused-argument
def validate_arm_template_at_tenant_scope(cmd,
                                          template_file=None, template_uri=None, parameters=None,
                                          deployment_name=None, deployment_location=None,
                                          no_wait=False, handle_extended_json_format=None, no_prompt=False, template_spec=None, query_string=None):
    return _deploy_arm_template_at_tenant_scope(cmd=cmd,
                                                template_file=template_file, template_uri=template_uri, parameters=parameters,
                                                deployment_name=deployment_name, deployment_location=deployment_location,
                                                validate_only=True, no_wait=no_wait,
                                                no_prompt=no_prompt, template_spec=template_spec, query_string=query_string)


def _deploy_arm_template_at_tenant_scope(cmd,
                                         template_file=None, template_uri=None, parameters=None,
                                         deployment_name=None, deployment_location=None, validate_only=False,
                                         no_wait=False, no_prompt=False, template_spec=None, query_string=None):
    deployment_properties = _prepare_deployment_properties_unmodified(cmd, 'tenant', template_file=template_file,
                                                                      template_uri=template_uri,
                                                                      parameters=parameters, mode='Incremental',
                                                                      no_prompt=no_prompt, template_spec=template_spec, query_string=query_string,)

    mgmt_client = _get_deployment_management_client(cmd.cli_ctx, plug_pipeline=(template_uri is None and template_spec is None))

    from azure.core.exceptions import HttpResponseError
    ScopedDeployment = cmd.get_models('ScopedDeployment')
    deployment = ScopedDeployment(properties=deployment_properties, location=deployment_location)
    if cmd.supported_api_version(min_api='2019-10-01', resource_type=ResourceType.MGMT_RESOURCE_RESOURCES):
        try:
            validation_poller = mgmt_client.begin_validate_at_tenant_scope(deployment_name=deployment_name,
                                                                           parameters=deployment)
        except HttpResponseError as err:
            err_message = _build_http_response_error_message(err)
            raise_subdivision_deployment_error(err_message, err.error.code if err.error else None)
        validation_result = LongRunningOperation(cmd.cli_ctx)(validation_poller)
    else:
        validation_result = mgmt_client.validate_at_tenant_scope(deployment_name=deployment_name,
                                                                 parameters=deployment)

    if validation_result and validation_result.error:
        err_message = _build_preflight_error_message(validation_result.error)
        raise_subdivision_deployment_error(err_message)
    if validate_only:
        return validation_result

    return sdk_no_wait(no_wait, mgmt_client.begin_create_or_update_at_tenant_scope, deployment_name, deployment)


def what_if_deploy_arm_template_at_resource_group(cmd, resource_group_name,
                                                  template_file=None, template_uri=None, parameters=None,
                                                  deployment_name=None, mode=None,
                                                  aux_tenants=None, result_format=None,
                                                  no_pretty_print=None, no_prompt=False,
                                                  exclude_change_types=None, template_spec=None, query_string=None):
    return _what_if_deploy_arm_template_at_resource_group_core(cmd, resource_group_name,
                                                               template_file, template_uri, parameters,
                                                               deployment_name, mode,
                                                               aux_tenants, result_format,
                                                               no_pretty_print, no_prompt,
                                                               exclude_change_types, template_spec, query_string)


def _what_if_deploy_arm_template_at_resource_group_core(cmd, resource_group_name,
                                                        template_file=None, template_uri=None, parameters=None,
                                                        deployment_name=None, mode=DeploymentMode.incremental,
                                                        aux_tenants=None, result_format=None,
                                                        no_pretty_print=None, no_prompt=False,
                                                        exclude_change_types=None, template_spec=None, query_string=None,
                                                        return_result=None):
    what_if_properties = _prepare_deployment_what_if_properties(cmd, 'resourceGroup', template_file, template_uri,
                                                                parameters, mode, result_format, no_prompt, template_spec, query_string)
    mgmt_client = _get_deployment_management_client(cmd.cli_ctx, aux_tenants=aux_tenants,
                                                    plug_pipeline=(template_uri is None and template_spec is None))
    DeploymentWhatIf = cmd.get_models('DeploymentWhatIf')
    deployment_what_if = DeploymentWhatIf(properties=what_if_properties)
    what_if_poller = mgmt_client.begin_what_if(resource_group_name, deployment_name,
                                               parameters=deployment_what_if)
    what_if_result = _what_if_deploy_arm_template_core(cmd.cli_ctx, what_if_poller, no_pretty_print, exclude_change_types)

    return what_if_result if no_pretty_print or return_result else None


def what_if_deploy_arm_template_at_subscription_scope(cmd,
                                                      template_file=None, template_uri=None, parameters=None,
                                                      deployment_name=None, deployment_location=None,
                                                      result_format=None, no_pretty_print=None, no_prompt=False,
                                                      exclude_change_types=None, template_spec=None, query_string=None):
    return _what_if_deploy_arm_template_at_subscription_scope_core(cmd,
                                                                   template_file, template_uri, parameters,
                                                                   deployment_name, deployment_location,
                                                                   result_format, no_pretty_print, no_prompt,
                                                                   exclude_change_types, template_spec, query_string)


def _what_if_deploy_arm_template_at_subscription_scope_core(cmd,
                                                            template_file=None, template_uri=None, parameters=None,
                                                            deployment_name=None, deployment_location=None,
                                                            result_format=None, no_pretty_print=None, no_prompt=False,
                                                            exclude_change_types=None, template_spec=None, query_string=None,
                                                            return_result=None):
    what_if_properties = _prepare_deployment_what_if_properties(cmd, 'subscription', template_file, template_uri, parameters,
                                                                DeploymentMode.incremental, result_format, no_prompt, template_spec, query_string)
    mgmt_client = _get_deployment_management_client(cmd.cli_ctx, plug_pipeline=(template_uri is None and template_spec is None))
    ScopedDeploymentWhatIf = cmd.get_models('ScopedDeploymentWhatIf')
    scoped_deployment_what_if = ScopedDeploymentWhatIf(location=deployment_location, properties=what_if_properties)
    what_if_poller = mgmt_client.begin_what_if_at_subscription_scope(deployment_name,
                                                                     parameters=scoped_deployment_what_if)
    what_if_result = _what_if_deploy_arm_template_core(cmd.cli_ctx, what_if_poller, no_pretty_print, exclude_change_types)

    return what_if_result if no_pretty_print or return_result else None


def what_if_deploy_arm_template_at_management_group(cmd, management_group_id=None,
                                                    template_file=None, template_uri=None, parameters=None,
                                                    deployment_name=None, deployment_location=None,
                                                    result_format=None, no_pretty_print=None, no_prompt=False,
                                                    exclude_change_types=None, template_spec=None, query_string=None):
    return _what_if_deploy_arm_template_at_management_group_core(cmd, management_group_id,
                                                                 template_file, template_uri, parameters,
                                                                 deployment_name, deployment_location,
                                                                 result_format, no_pretty_print, no_prompt,
                                                                 exclude_change_types, template_spec, query_string)


def _what_if_deploy_arm_template_at_management_group_core(cmd, management_group_id=None,
                                                          template_file=None, template_uri=None, parameters=None,
                                                          deployment_name=None, deployment_location=None,
                                                          result_format=None, no_pretty_print=None, no_prompt=False,
                                                          exclude_change_types=None, template_spec=None, query_string=None,
                                                          return_result=None):
    what_if_properties = _prepare_deployment_what_if_properties(cmd, 'managementGroup', template_file, template_uri, parameters,
                                                                DeploymentMode.incremental, result_format, no_prompt, template_spec=template_spec, query_string=query_string)
    mgmt_client = _get_deployment_management_client(cmd.cli_ctx, plug_pipeline=(template_uri is None and template_spec is None))
    ScopedDeploymentWhatIf = cmd.get_models('ScopedDeploymentWhatIf')
    scoped_deployment_what_if = ScopedDeploymentWhatIf(location=deployment_location, properties=what_if_properties)
    what_if_poller = mgmt_client.begin_what_if_at_management_group_scope(management_group_id, deployment_name,
                                                                         parameters=scoped_deployment_what_if)
    what_if_result = _what_if_deploy_arm_template_core(cmd.cli_ctx, what_if_poller, no_pretty_print, exclude_change_types)

    return what_if_result if no_pretty_print or return_result else None


def what_if_deploy_arm_template_at_tenant_scope(cmd,
                                                template_file=None, template_uri=None, parameters=None,
                                                deployment_name=None, deployment_location=None,
                                                result_format=None, no_pretty_print=None, no_prompt=False,
                                                exclude_change_types=None, template_spec=None, query_string=None):
    return _what_if_deploy_arm_template_at_tenant_scope_core(cmd,
                                                             template_file, template_uri, parameters,
                                                             deployment_name, deployment_location,
                                                             result_format, no_pretty_print, no_prompt,
                                                             exclude_change_types, template_spec, query_string)


def _what_if_deploy_arm_template_at_tenant_scope_core(cmd,
                                                      template_file=None, template_uri=None, parameters=None,
                                                      deployment_name=None, deployment_location=None,
                                                      result_format=None, no_pretty_print=None, no_prompt=False,
                                                      exclude_change_types=None, template_spec=None, query_string=None,
                                                      return_result=None):
    what_if_properties = _prepare_deployment_what_if_properties(cmd, 'tenant', template_file, template_uri, parameters,
                                                                DeploymentMode.incremental, result_format, no_prompt, template_spec, query_string)
    mgmt_client = _get_deployment_management_client(cmd.cli_ctx, plug_pipeline=(template_uri is None and template_spec is None))
    ScopedDeploymentWhatIf = cmd.get_models('ScopedDeploymentWhatIf')
    scoped_deployment_what_if = ScopedDeploymentWhatIf(location=deployment_location, properties=what_if_properties)
    what_if_poller = mgmt_client.begin_what_if_at_tenant_scope(deployment_name, parameters=scoped_deployment_what_if)
    what_if_result = _what_if_deploy_arm_template_core(cmd.cli_ctx, what_if_poller, no_pretty_print, exclude_change_types)

    return what_if_result if no_pretty_print or return_result else None


def _what_if_deploy_arm_template_core(cli_ctx, what_if_poller, no_pretty_print, exclude_change_types):
    what_if_result = LongRunningOperation(cli_ctx)(what_if_poller)

    if what_if_result.error:
        # The status code is 200 even when there's an error, because
        # it is technically a successful What-If operation. The error
        # is on the ARM template but not the operation.
        err_message = _build_preflight_error_message(what_if_result.error)
        raise CLIError(err_message)

    if exclude_change_types:
        exclude_change_types = set(map(lambda x: x.lower(), exclude_change_types))
        what_if_result.changes = list(
            filter(lambda x: x.change_type.lower() not in exclude_change_types, what_if_result.changes)
        )

    if no_pretty_print:
        return what_if_result

    print(format_what_if_operation_result(what_if_result, cli_ctx.enable_color))
    return what_if_result


def _prepare_template_uri_with_query_string(template_uri, input_query_string):
    from urllib.parse import urlencode, parse_qs, urlsplit, urlunsplit

    try:
        scheme, netloc, path, query_string, fragment = urlsplit(template_uri)  # pylint: disable=unused-variable
        query_params = parse_qs(input_query_string)
        new_query_string = urlencode(query_params, doseq=True)

        return urlunsplit((scheme, netloc, path, new_query_string, fragment))
    except Exception:  # pylint: disable=broad-except
        raise InvalidArgumentValueError('Unable to parse parameter: {} .Make sure the value is formed correctly.'.format(input_query_string))


def _prepare_deployment_properties_unmodified(cmd, deployment_scope, template_file=None, template_uri=None, parameters=None,
                                              mode=None, rollback_on_error=None, no_prompt=False, template_spec=None, query_string=None):
    cli_ctx = cmd.cli_ctx
    DeploymentProperties, TemplateLink, OnErrorDeployment = get_sdk(cli_ctx, ResourceType.MGMT_RESOURCE_RESOURCES,
                                                                    'DeploymentProperties', 'TemplateLink',
                                                                    'OnErrorDeployment', mod='models')
    template_link = None
    template_obj = None
    on_error_deployment = None
    template_content = None

    if query_string and not template_uri:
        raise IncorrectUsageError('please provide --template-uri if --query-string is specified')

    if template_uri:
        if query_string:
            template_link = TemplateLink(uri=template_uri, query_string=query_string)
            template_uri = _prepare_template_uri_with_query_string(template_uri=template_uri, input_query_string=query_string)
        else:
            template_link = TemplateLink(uri=template_uri)
        template_obj = _remove_comments_from_json(_urlretrieve(template_uri).decode('utf-8'), file_path=template_uri)
    elif template_spec:
        template_link = TemplateLink(id=template_spec, mode="Incremental")
        # The api-version for ResourceType.MGMT_RESOURCE_RESOURCES may get updated and point to another (newer) version of the api version for
        # ResourceType.MGMT_RESOURCE_TEMPLATESPECS than our designated version. This ensures the api-version of all the rest requests for
        # template_spec are consistent in the same profile:
        api_version = get_api_version(cli_ctx, ResourceType.MGMT_RESOURCE_TEMPLATESPECS)
        template_obj = show_resource(cmd=cmd, resource_ids=[template_spec], api_version=api_version).properties['mainTemplate']
    else:
        template_content = (
            run_bicep_command(cmd.cli_ctx, ["build", "--stdout", template_file])
            if is_bicep_file(template_file)
            else read_file_content(template_file)
        )
        template_obj = _remove_comments_from_json(template_content, file_path=template_file)

        if is_bicep_file(template_file):
            template_schema = template_obj.get('$schema', '')
            validate_bicep_target_scope(template_schema, deployment_scope)

    if rollback_on_error == '':
        on_error_deployment = OnErrorDeployment(type='LastSuccessful')
    elif rollback_on_error:
        on_error_deployment = OnErrorDeployment(type='SpecificDeployment', deployment_name=rollback_on_error)

    template_param_defs = template_obj.get('parameters', {})
    template_obj['resources'] = template_obj.get('resources', [])
    parameters = _process_parameters(template_param_defs, parameters) or {}
    parameters = _get_missing_parameters(parameters, template_obj, _prompt_for_parameters, no_prompt)
    parameters = json.loads(json.dumps(parameters))

    properties = DeploymentProperties(template=template_content, template_link=template_link,
                                      parameters=parameters, mode=mode, on_error_deployment=on_error_deployment)
    return properties


def _prepare_deployment_what_if_properties(cmd, deployment_scope, template_file, template_uri, parameters,
                                           mode, result_format, no_prompt, template_spec, query_string):
    DeploymentWhatIfProperties, DeploymentWhatIfSettings = get_sdk(cmd.cli_ctx, ResourceType.MGMT_RESOURCE_RESOURCES,
                                                                   'DeploymentWhatIfProperties', 'DeploymentWhatIfSettings',
                                                                   mod='models')

    deployment_properties = _prepare_deployment_properties_unmodified(cmd, deployment_scope, template_file=template_file, template_uri=template_uri,
                                                                      parameters=parameters, mode=mode, no_prompt=no_prompt, template_spec=template_spec, query_string=query_string)
    deployment_what_if_properties = DeploymentWhatIfProperties(template=deployment_properties.template, template_link=deployment_properties.template_link,
                                                               parameters=deployment_properties.parameters, mode=deployment_properties.mode,
                                                               what_if_settings=DeploymentWhatIfSettings(result_format=result_format))

    return deployment_what_if_properties


# pylint: disable=protected-access
def _get_deployment_management_client(cli_ctx, aux_subscriptions=None, aux_tenants=None, plug_pipeline=True):

    smc = get_mgmt_service_client(cli_ctx, ResourceType.MGMT_RESOURCE_RESOURCES,
                                  aux_subscriptions=aux_subscriptions, aux_tenants=aux_tenants)

    deployment_client = smc.deployments  # This solves the multi-api for you

    if not plug_pipeline:
        return deployment_client

    # Plug this as default HTTP pipeline
    from azure.core.pipeline import Pipeline
    smc._client._pipeline._impl_policies.append(JsonCTemplatePolicy())
    # Because JsonCTemplatePolicy needs to be wrapped as _SansIOHTTPPolicyRunner, so a new Pipeline is built
    smc._client._pipeline = Pipeline(
        policies=smc._client._pipeline._impl_policies,
        transport=smc._client._pipeline._transport
    )

    return deployment_client


def _list_resources_odata_filter_builder(resource_group_name=None, resource_provider_namespace=None,
                                         resource_type=None, name=None, tag=None, location=None):
    """Build up OData filter string from parameters """
    if tag is not None:
        if resource_group_name:
            raise IncorrectUsageError('you cannot use \'--tag\' with \'--resource-group\''
                                      '(If the default value for resource group is set, please use \'az configure --defaults group=""\' command to clear it first)')
        if resource_provider_namespace:
            raise IncorrectUsageError('you cannot use \'--tag\' with \'--namespace\'')
        if resource_type:
            raise IncorrectUsageError('you cannot use \'--tag\' with \'--resource-type\'')
        if name:
            raise IncorrectUsageError('you cannot use \'--tag\' with \'--name\'')
        if location:
            raise IncorrectUsageError('you cannot use \'--tag\' with \'--location\''
                                      '(If the default value for location is set, please use \'az configure --defaults location=""\' command to clear it first)')

    filters = []

    if resource_group_name:
        filters.append("resourceGroup eq '{}'".format(resource_group_name))

    if name:
        filters.append("name eq '{}'".format(name))

    if location:
        filters.append("location eq '{}'".format(location))

    if resource_type:
        if resource_provider_namespace:
            f = "'{}/{}'".format(resource_provider_namespace, resource_type)
        else:
            if not re.match('[^/]+/[^/]+', resource_type):
                raise CLIError(
                    'Malformed resource-type: '
                    '--resource-type=<namespace>/<resource-type> expected.')
            # assume resource_type is <namespace>/<type>. The worst is to get a server error
            f = "'{}'".format(resource_type)
        filters.append("resourceType eq " + f)
    else:
        if resource_provider_namespace:
            raise CLIError('--namespace also requires --resource-type')

    if tag:
        tag_name = list(tag.keys())[0] if isinstance(tag, dict) else tag
        tag_value = tag[tag_name] if isinstance(tag, dict) else ''
        if tag_name:
            if tag_name[-1] == '*':
                filters.append("startswith(tagname, '%s')" % tag_name[0:-1])
            else:
                filters.append("tagname eq '%s'" % tag_name)
                if tag_value != '':
                    filters.append("tagvalue eq '%s'" % tag_value)
    return ' and '.join(filters)


def _get_auth_provider_latest_api_version(cli_ctx):
    rcf = _resource_client_factory(cli_ctx)
    api_version = _ResourceUtils.resolve_api_version(rcf, 'Microsoft.Authorization', None, 'providerOperations')
    return api_version


def _update_provider(cmd, namespace, registering, wait, properties=None, mg_id=None, accept_terms=None):
    import time
    target_state = 'Registered' if registering else 'Unregistered'
    rcf = _resource_client_factory(cmd.cli_ctx)
    is_rpaas = namespace.lower() in RPAAS_APIS
    if mg_id is None and registering:
        if is_rpaas and accept_terms:
            wait = True
        if cmd.supported_api_version(min_api='2021-04-01'):
            r = rcf.providers.register(namespace, properties=properties)
        else:
            r = rcf.providers.register(namespace)
    elif mg_id and registering:
        r = rcf.providers.register_at_management_group_scope(namespace, mg_id)
        if r is None:
            return
    else:
        r = rcf.providers.unregister(namespace)

    if r.registration_state == target_state:
        return

    if wait:
        while True:
            time.sleep(10)
            rp_info = rcf.providers.get(namespace)
            if rp_info.registration_state == target_state:
                break
        if is_rpaas and accept_terms and registering and mg_id is None:
            # call accept term API
            from azure.cli.core.util import send_raw_request
            send_raw_request(cmd.cli_ctx, 'put', RPAAS_APIS[namespace.lower()], body=json.dumps({"properties": {"accepted": True}}))
    else:
        action = 'Registering' if registering else 'Unregistering'
        msg_template = '%s is still on-going. You can monitor using \'az provider show -n %s\''
        logger.warning(msg_template, action, namespace)


def _build_policy_scope(subscription_id, resource_group_name, scope):
    subscription_scope = '/subscriptions/' + subscription_id
    if scope:
        if resource_group_name:
            err = "Resource group '{}' is redundant because 'scope' is supplied"
            raise CLIError(err.format(resource_group_name))
    elif resource_group_name:
        scope = subscription_scope + '/resourceGroups/' + resource_group_name
    else:
        scope = subscription_scope
    return scope


def _resolve_policy_id(cmd, policy, policy_set_definition, client):
    policy_id = policy or policy_set_definition
    if not is_valid_resource_id(policy_id):
        if policy:
            policy_def = _get_custom_or_builtin_policy(cmd, client, policy)
            policy_id = policy_def.id
        else:
            policy_set_def = _get_custom_or_builtin_policy(cmd, client, policy_set_definition, None, None, True)
            policy_id = policy_set_def.id
    return policy_id


def _parse_management_group_reference(name):
    if _is_management_group_scope(name):
        parts = name.split('/')
        if len(parts) >= 9:
            return parts[4], parts[8]
    return None, name


def _parse_management_group_id(scope):
    if _is_management_group_scope(scope):
        parts = scope.split('/')
        if len(parts) >= 5:
            return parts[4]
    return None


def _get_custom_or_builtin_policy(cmd, client, name, subscription=None, management_group=None, for_policy_set=False):
    from azure.core.exceptions import HttpResponseError
    policy_operations = client.policy_set_definitions if for_policy_set else client.policy_definitions

    if cmd.supported_api_version(min_api='2018-03-01'):
        enforce_mutually_exclusive(subscription, management_group)
        if subscription:
            subscription_id = _get_subscription_id_from_subscription(cmd.cli_ctx, subscription)
            client = get_mgmt_service_client(cmd.cli_ctx, ResourceType.MGMT_RESOURCE_POLICY,
                                             subscription_id=subscription_id)
            policy_operations = client.policy_set_definitions if for_policy_set else client.policy_definitions
    try:
        if cmd.supported_api_version(min_api='2018-03-01'):
            if not management_group:
                management_group, name = _parse_management_group_reference(name)
            if management_group:
                return policy_operations.get_at_management_group(name, management_group)
        return policy_operations.get(name)
    except (HttpResponseError) as ex:
        status_code = ex.status_code if isinstance(ex, HttpResponseError) else ex.response.status_code
        if status_code == 404:
            try:
                return policy_operations.get_built_in(name)
            except HttpResponseError as ex2:
                # When the `--policy` parameter is neither a valid policy definition name nor conforms to the policy definition id format,
                # an exception of "AuthorizationFailed" will be reported to mislead customers.
                # So we need to modify the exception information thrown here.
                if ex2.status_code == 403 and ex2.error and ex2.error.code == 'AuthorizationFailed':
                    raise IncorrectUsageError('\'--policy\' should be a valid name or id of the policy definition')
                raise ex2
        raise


def _load_file_string_or_uri(file_or_string_or_uri, name, required=True):
    if file_or_string_or_uri is None:
        if required:
            raise CLIError('--{} is required'.format(name))
        return None
    url = urlparse(file_or_string_or_uri)
    if url.scheme == 'http' or url.scheme == 'https' or url.scheme == 'file':
        response = urlopen(file_or_string_or_uri)
        reader = codecs.getreader('utf-8')
        result = json.load(reader(response))
        response.close()
        return result
    if os.path.exists(file_or_string_or_uri):
        return get_file_json(file_or_string_or_uri)
    return shell_safe_json_parse(file_or_string_or_uri)


def _call_subscription_get(cmd, lock_client, *args):
    if cmd.supported_api_version(max_api='2015-01-01'):
        return lock_client.management_locks.get(*args)
    return lock_client.management_locks.get_at_subscription_level(*args)


def _extract_lock_params(resource_group_name, resource_provider_namespace,
                         resource_type, resource_name):
    if resource_group_name is None:
        return (None, None, None, None)

    if resource_name is None:
        return (resource_group_name, None, None, None)

    parts = resource_type.split('/', 2)
    if resource_provider_namespace is None and len(parts) == 2:
        resource_provider_namespace = parts[0]
        resource_type = parts[1]
    return (resource_group_name, resource_name, resource_provider_namespace, resource_type)


def _update_lock_parameters(parameters, level, notes):
    if level is not None:
        parameters.level = level
    if notes is not None:
        parameters.notes = notes


def _validate_resource_inputs(resource_group_name, resource_provider_namespace,
                              resource_type, resource_name):
    if resource_group_name is None:
        raise CLIError('--resource-group/-g is required.')
    if resource_type is None:
        raise CLIError('--resource-type is required')
    if resource_name is None:
        raise CLIError('--name/-n is required')
    if resource_provider_namespace is None:
        raise CLIError('--namespace is required')


# region Custom Commands

def list_resource_groups(cmd, tag=None):  # pylint: disable=no-self-use
    """ List resource groups, optionally filtered by a tag.
    :param str tag:tag to filter by in 'key[=value]' format
    """
    rcf = _resource_client_factory(cmd.cli_ctx)

    filters = []
    if tag:
        key = list(tag.keys())[0]
        filters.append("tagname eq '{}'".format(key))
        if tag[key]:
            filters.append("tagvalue eq '{}'".format(tag[key]))

    filter_text = ' and '.join(filters) if filters else None

    groups = rcf.resource_groups.list(filter=filter_text)
    return list(groups)


def create_resource_group(cmd, rg_name, location, tags=None, managed_by=None):
    """ Create a new resource group.
    :param str resource_group_name:the desired resource group name
    :param str location:the resource group location
    :param str tags:tags in 'a=b c' format
    """
    rcf = _resource_client_factory(cmd.cli_ctx)

    ResourceGroup = cmd.get_models('ResourceGroup')
    parameters = ResourceGroup(
        location=location,
        tags=tags
    )

    if cmd.supported_api_version(min_api='2016-09-01'):
        parameters.managed_by = managed_by

    return rcf.resource_groups.create_or_update(rg_name, parameters)


def update_resource_group(instance, tags=None):

    if tags is not None:
        instance.tags = tags

    return instance


def export_group_as_template(
        cmd, resource_group_name, include_comments=False, include_parameter_default_value=False, resource_ids=None, skip_resource_name_params=False, skip_all_params=False):
    """Captures a resource group as a template.
    :param str resource_group_name: the name of the resource group.
    :param resource_ids: space-separated resource ids to filter the export by. To export all resources, do not specify this argument or supply "*".
    :param bool include_comments: export template with comments.
    :param bool include_parameter_default_value: export template parameter with default value.
    :param bool skip_resource_name_params: export template and skip resource name parameterization.
    :param bool skip_all_params: export template parameter and skip all parameterization.
    """
    rcf = _resource_client_factory(cmd.cli_ctx)

    export_options = []
    if include_comments:
        export_options.append('IncludeComments')
    if include_parameter_default_value:
        export_options.append('IncludeParameterDefaultValue')
    if skip_resource_name_params:
        export_options.append('SkipResourceNameParameterization')
    if skip_all_params:
        export_options.append('SkipAllParameterization')

    resources = []
    if resource_ids is None or resource_ids[0] == "*":
        resources = ["*"]
    else:
        for i in resource_ids:
            if is_valid_resource_id(i):
                resources.append(i)
            else:
                raise CLIError('az resource: error: argument --resource-ids: invalid ResourceId value: \'%s\'' % i)

    options = ','.join(export_options) if export_options else None

    ExportTemplateRequest = cmd.get_models('ExportTemplateRequest')
    export_template_request = ExportTemplateRequest(resources=resources, options=options)

    # Exporting a resource group as a template is async since API version 2019-08-01.
    if cmd.supported_api_version(min_api='2019-08-01'):
        result_poller = rcf.resource_groups.begin_export_template(resource_group_name,
                                                                  parameters=export_template_request)
        result = LongRunningOperation(cmd.cli_ctx)(result_poller)
    else:
        result = rcf.resource_groups.begin_export_template(resource_group_name,
                                                           parameters=export_template_request)

    # pylint: disable=no-member
    # On error, server still returns 200, with details in the error attribute
    if result.error:
        error = result.error
        try:
            logger.warning(error.message)
        except AttributeError:
            logger.warning(str(error))
        for detail in getattr(error, 'details', None) or []:
            logger.error(detail.message)

    return result.template


def create_application(cmd, resource_group_name,
                       application_name, managedby_resource_group_id,
                       kind, managedapp_definition_id=None, location=None,
                       plan_name=None, plan_publisher=None, plan_product=None,
                       plan_version=None, tags=None, parameters=None):
    """ Create a new managed application.
    :param str resource_group_name:the desired resource group name
    :param str application_name:the managed application name
    :param str kind:the managed application kind. can be marketplace or servicecatalog
    :param str plan_name:the managed application package plan name
    :param str plan_publisher:the managed application package plan publisher
    :param str plan_product:the managed application package plan product
    :param str plan_version:the managed application package plan version
    :param str tags:tags in 'a=b c' format
    """
    from azure.mgmt.resource.managedapplications.models import Application, Plan
    racf = _resource_managedapps_client_factory(cmd.cli_ctx)
    rcf = _resource_client_factory(cmd.cli_ctx)
    if not location:
        location = rcf.resource_groups.get(resource_group_name).location
    application = Application(
        location=location,
        managed_resource_group_id=managedby_resource_group_id,
        kind=kind,
        tags=tags
    )

    if kind.lower() == 'servicecatalog':
        if managedapp_definition_id:
            application.application_definition_id = managedapp_definition_id
        else:
            raise CLIError('--managedapp-definition-id is required if kind is ServiceCatalog')
    elif kind.lower() == 'marketplace':
        if (plan_name is None and plan_product is None and
                plan_publisher is None and plan_version is None):
            raise CLIError('--plan-name, --plan-product, --plan-publisher and \
            --plan-version are all required if kind is MarketPlace')
        application.plan = Plan(name=plan_name, publisher=plan_publisher, product=plan_product, version=plan_version)

    applicationParameters = None

    if parameters:
        if os.path.exists(parameters):
            applicationParameters = get_file_json(parameters)
        else:
            applicationParameters = shell_safe_json_parse(parameters)

    application.parameters = applicationParameters

    return racf.applications.begin_create_or_update(resource_group_name, application_name, application)


def show_application(cmd, resource_group_name=None, application_name=None):
    """ Gets a managed application.
    :param str resource_group_name:the resource group name
    :param str application_name:the managed application name
    """
    racf = _resource_managedapps_client_factory(cmd.cli_ctx)
    return racf.applications.get(resource_group_name, application_name)


def show_applicationdefinition(cmd, resource_group_name=None, application_definition_name=None):
    """ Gets a managed application definition.
    :param str resource_group_name:the resource group name
    :param str application_definition_name:the managed application definition name
    """
    racf = _resource_managedapps_client_factory(cmd.cli_ctx)
    return racf.application_definitions.get(resource_group_name, application_definition_name)


def create_or_update_applicationdefinition(cmd, resource_group_name,
                                           application_definition_name,
                                           lock_level, authorizations,
                                           description, display_name,
                                           package_file_uri=None, create_ui_definition=None,
                                           main_template=None, location=None, tags=None):
    """ Create or update a new managed application definition.
    :param str resource_group_name:the desired resource group name
    :param str application_definition_name:the managed application definition name
    :param str description:the managed application definition description
    :param str display_name:the managed application definition display name
    :param str package_file_uri:the managed application definition package file uri
    :param str create_ui_definition:the managed application definition create ui definition
    :param str main_template:the managed application definition main template
    :param str tags:tags in 'a=b c' format
    """
    from azure.mgmt.resource.managedapplications.models import ApplicationDefinition, ApplicationProviderAuthorization
    if not package_file_uri and not create_ui_definition and not main_template:
        raise CLIError('usage error: --package-file-uri <url> | --create-ui-definition --main-template')
    if package_file_uri:
        if create_ui_definition or main_template:
            raise CLIError('usage error: must not specify --create-ui-definition --main-template')
    if not package_file_uri:
        if not create_ui_definition or not main_template:
            raise CLIError('usage error: must specify --create-ui-definition --main-template')
    racf = _resource_managedapps_client_factory(cmd.cli_ctx)
    rcf = _resource_client_factory(cmd.cli_ctx)
    if not location:
        location = rcf.resource_groups.get(resource_group_name).location
    authorizations = authorizations or []
    applicationAuthList = []

    for name_value in authorizations:
        # split at the first ':', neither principalId nor roldeDefinitionId should have a ':'
        principalId, roleDefinitionId = name_value.split(':', 1)
        applicationAuth = ApplicationProviderAuthorization(
            principal_id=principalId,
            role_definition_id=roleDefinitionId)
        applicationAuthList.append(applicationAuth)

    applicationDef = ApplicationDefinition(lock_level=lock_level,
                                           authorizations=applicationAuthList,
                                           package_file_uri=package_file_uri)
    applicationDef.display_name = display_name
    applicationDef.description = description
    applicationDef.location = location
    applicationDef.package_file_uri = package_file_uri
    applicationDef.create_ui_definition = create_ui_definition
    applicationDef.main_template = main_template
    applicationDef.tags = tags

    return racf.application_definitions.begin_create_or_update(resource_group_name,
                                                               application_definition_name, applicationDef)


def list_applications(cmd, resource_group_name=None):
    racf = _resource_managedapps_client_factory(cmd.cli_ctx)

    if resource_group_name:
        applications = racf.applications.list_by_resource_group(resource_group_name)
    else:
        applications = racf.applications.list_by_subscription()
    return list(applications)


def list_deployments_at_subscription_scope(cmd, filter_string=None):
    rcf = _resource_client_factory(cmd.cli_ctx)
    return rcf.deployments.list_at_subscription_scope(filter=filter_string)


def list_deployments_at_resource_group(cmd, resource_group_name, filter_string=None):
    rcf = _resource_client_factory(cmd.cli_ctx)
    return rcf.deployments.list_by_resource_group(resource_group_name, filter=filter_string)


def list_deployments_at_management_group(cmd, management_group_id, filter_string=None):
    rcf = _resource_client_factory(cmd.cli_ctx)
    return rcf.deployments.list_at_management_group_scope(management_group_id, filter=filter_string)


def list_deployments_at_tenant_scope(cmd, filter_string=None):
    rcf = _resource_client_factory(cmd.cli_ctx)
    return rcf.deployments.list_at_tenant_scope(filter=filter_string)


def get_deployment_at_subscription_scope(cmd, deployment_name):
    rcf = _resource_client_factory(cmd.cli_ctx)
    return rcf.deployments.get_at_subscription_scope(deployment_name)


def get_deployment_at_resource_group(cmd, resource_group_name, deployment_name):
    rcf = _resource_client_factory(cmd.cli_ctx)
    return rcf.deployments.get(resource_group_name, deployment_name)


def get_deployment_at_management_group(cmd, management_group_id, deployment_name):
    rcf = _resource_client_factory(cmd.cli_ctx)
    return rcf.deployments.get_at_management_group_scope(management_group_id, deployment_name)


def get_deployment_at_tenant_scope(cmd, deployment_name):
    rcf = _resource_client_factory(cmd.cli_ctx)
    return rcf.deployments.get_at_tenant_scope(deployment_name)


def delete_deployment_at_subscription_scope(cmd, deployment_name):
    rcf = _resource_client_factory(cmd.cli_ctx)
    return rcf.deployments.begin_delete_at_subscription_scope(deployment_name)


def delete_deployment_at_resource_group(cmd, resource_group_name, deployment_name):
    rcf = _resource_client_factory(cmd.cli_ctx)
    return rcf.deployments.begin_delete(resource_group_name, deployment_name)


def delete_deployment_at_management_group(cmd, management_group_id, deployment_name):
    rcf = _resource_client_factory(cmd.cli_ctx)
    return rcf.deployments.begin_delete_at_management_group_scope(management_group_id, deployment_name)


def delete_deployment_at_tenant_scope(cmd, deployment_name):
    rcf = _resource_client_factory(cmd.cli_ctx)
    return rcf.deployments.begin_delete_at_tenant_scope(deployment_name)


def cancel_deployment_at_subscription_scope(cmd, deployment_name):
    rcf = _resource_client_factory(cmd.cli_ctx)
    return rcf.deployments.cancel_at_subscription_scope(deployment_name)


def cancel_deployment_at_resource_group(cmd, resource_group_name, deployment_name):
    rcf = _resource_client_factory(cmd.cli_ctx)
    return rcf.deployments.cancel(resource_group_name, deployment_name)


def cancel_deployment_at_management_group(cmd, management_group_id, deployment_name):
    rcf = _resource_client_factory(cmd.cli_ctx)
    return rcf.deployments.cancel_at_management_group_scope(management_group_id, deployment_name)


def cancel_deployment_at_tenant_scope(cmd, deployment_name):
    rcf = _resource_client_factory(cmd.cli_ctx)
    return rcf.deployments.cancel_at_tenant_scope(deployment_name)


# pylint: disable=unused-argument
def deploy_arm_template(cmd, resource_group_name,
                        template_file=None, template_uri=None, deployment_name=None,
                        parameters=None, mode=None, rollback_on_error=None, no_wait=False,
                        handle_extended_json_format=None, aux_subscriptions=None, aux_tenants=None,
                        no_prompt=False):
    return _deploy_arm_template_core_unmodified(cmd, resource_group_name=resource_group_name,
                                                template_file=template_file, template_uri=template_uri,
                                                deployment_name=deployment_name, parameters=parameters, mode=mode,
                                                rollback_on_error=rollback_on_error, no_wait=no_wait,
                                                aux_subscriptions=aux_subscriptions, aux_tenants=aux_tenants,
                                                no_prompt=no_prompt)


# pylint: disable=unused-argument
def validate_arm_template(cmd, resource_group_name, template_file=None, template_uri=None,
                          parameters=None, mode=None, rollback_on_error=None, handle_extended_json_format=None,
                          no_prompt=False):
    return _deploy_arm_template_core_unmodified(cmd, resource_group_name, template_file, template_uri,
                                                'deployment_dry_run', parameters, mode, rollback_on_error,
                                                validate_only=True, no_prompt=no_prompt)


def export_template_at_subscription_scope(cmd, deployment_name):
    rcf = _resource_client_factory(cmd.cli_ctx)
    result = rcf.deployments.export_template_at_subscription_scope(deployment_name)

    print(json.dumps(result.template, indent=2))  # pylint: disable=no-member


def export_template_at_resource_group(cmd, resource_group_name, deployment_name):
    rcf = _resource_client_factory(cmd.cli_ctx)
    result = rcf.deployments.export_template(resource_group_name, deployment_name)

    print(json.dumps(result.template, indent=2))  # pylint: disable=no-member


def export_template_at_management_group(cmd, management_group_id, deployment_name):
    rcf = _resource_client_factory(cmd.cli_ctx)
    result = rcf.deployments.export_template_at_management_group_scope(management_group_id, deployment_name)

    print(json.dumps(result.template, indent=2))  # pylint: disable=no-member


def export_template_at_tenant_scope(cmd, deployment_name):
    rcf = _resource_client_factory(cmd.cli_ctx)
    result = rcf.deployments.export_template_at_tenant_scope(deployment_name)

    print(json.dumps(result.template, indent=2))  # pylint: disable=no-member


def export_deployment_as_template(cmd, resource_group_name, deployment_name):
    smc = _resource_client_factory(cmd.cli_ctx)
    result = smc.deployments.export_template(resource_group_name, deployment_name)
    print(json.dumps(result.template, indent=2))  # pylint: disable=no-member


def create_resource(cmd, properties,
                    resource_group_name=None, resource_provider_namespace=None,
                    parent_resource_path=None, resource_type=None, resource_name=None,
                    resource_id=None, api_version=None, location=None, is_full_object=False,
                    latest_include_preview=False):
    res = _ResourceUtils(cmd.cli_ctx, resource_group_name, resource_provider_namespace,
                         parent_resource_path, resource_type, resource_name,
                         resource_id, api_version, latest_include_preview=latest_include_preview)
    return res.create_resource(properties, location, is_full_object)


def _get_parsed_resource_ids(resource_ids):
    """
    Returns a generator of parsed resource ids. Raise when there is invalid resource id.
    """
    if not resource_ids:
        return None

    for rid in resource_ids:
        if not is_valid_resource_id(rid):
            raise CLIError('az resource: error: argument --ids: invalid ResourceId value: \'%s\'' % rid)

    return ({'resource_id': rid} for rid in resource_ids)


def _get_rsrc_util_from_parsed_id(cli_ctx, parsed_id, api_version, latest_include_preview=False):
    return _ResourceUtils(cli_ctx,
                          parsed_id.get('resource_group', None),
                          parsed_id.get('resource_namespace', None),
                          parsed_id.get('resource_parent', None),
                          parsed_id.get('resource_type', None),
                          parsed_id.get('resource_name', None),
                          parsed_id.get('resource_id', None),
                          api_version,
                          latest_include_preview=latest_include_preview)


def _create_parsed_id(cli_ctx, resource_group_name=None, resource_provider_namespace=None, parent_resource_path=None,
                      resource_type=None, resource_name=None):
    subscription = get_subscription_id(cli_ctx)
    return {
        'resource_group': resource_group_name,
        'resource_namespace': resource_provider_namespace,
        'resource_parent': parent_resource_path,
        'resource_type': resource_type,
        'resource_name': resource_name,
        'subscription': subscription
    }


def _single_or_collection(obj, default=None):
    if not obj:
        return default

    if isinstance(obj, list) and len(obj) == 1:
        return obj[0]

    return obj


def show_resource(cmd, resource_ids=None, resource_group_name=None,
                  resource_provider_namespace=None, parent_resource_path=None, resource_type=None,
                  resource_name=None, api_version=None, include_response_body=False, latest_include_preview=False):
    parsed_ids = _get_parsed_resource_ids(resource_ids) or [_create_parsed_id(cmd.cli_ctx,
                                                                              resource_group_name,
                                                                              resource_provider_namespace,
                                                                              parent_resource_path,
                                                                              resource_type,
                                                                              resource_name)]

    return _single_or_collection(
        [_get_rsrc_util_from_parsed_id(cmd.cli_ctx, id_dict, api_version, latest_include_preview).get_resource(
            include_response_body) for id_dict in parsed_ids])


# pylint: disable=unused-argument
def delete_resource(cmd, resource_ids=None, resource_group_name=None,
                    resource_provider_namespace=None, parent_resource_path=None, resource_type=None,
                    resource_name=None, api_version=None, latest_include_preview=False):
    """
    Deletes the given resource(s).
    This function allows deletion of ids with dependencies on one another.
    This is done with multiple passes through the given ids.
    """
    parsed_ids = _get_parsed_resource_ids(resource_ids) or [_create_parsed_id(cmd.cli_ctx,
                                                                              resource_group_name,
                                                                              resource_provider_namespace,
                                                                              parent_resource_path,
                                                                              resource_type,
                                                                              resource_name)]
    to_be_deleted = [(_get_rsrc_util_from_parsed_id(cmd.cli_ctx, id_dict, api_version, latest_include_preview), id_dict)
                     for id_dict in parsed_ids]

    results = []
    from azure.core.exceptions import HttpResponseError
    while to_be_deleted:
        logger.debug("Start new loop to delete resources.")
        operations = []
        failed_to_delete = []
        for rsrc_utils, id_dict in to_be_deleted:
            try:
                operations.append(rsrc_utils.delete())
                resource = _build_resource_id(**id_dict) or resource_name
                logger.debug("deleting %s", resource)
            except HttpResponseError as e:
                # request to delete failed, add parsed id dict back to queue
                id_dict['exception'] = str(e)
                failed_to_delete.append((rsrc_utils, id_dict))
        to_be_deleted = failed_to_delete

        # stop deleting if none deletable
        if not operations:
            break

        # all operations return result before next pass
        for operation in operations:
            results.append(operation.result())

    if to_be_deleted:
        error_msg_builder = ['Some resources failed to be deleted (run with `--verbose` for more information):']
        for _, id_dict in to_be_deleted:
            logger.info(id_dict['exception'])
            resource_id = _build_resource_id(**id_dict) or id_dict['resource_id']
            error_msg_builder.append(resource_id)
        raise CLIError(os.linesep.join(error_msg_builder))

    return _single_or_collection(results)


def update_resource(cmd, parameters, resource_ids=None,
                    resource_group_name=None, resource_provider_namespace=None,
                    parent_resource_path=None, resource_type=None, resource_name=None, api_version=None,
                    latest_include_preview=False):
    parsed_ids = _get_parsed_resource_ids(resource_ids) or [_create_parsed_id(cmd.cli_ctx,
                                                                              resource_group_name,
                                                                              resource_provider_namespace,
                                                                              parent_resource_path,
                                                                              resource_type,
                                                                              resource_name)]

    return _single_or_collection(
        [_get_rsrc_util_from_parsed_id(cmd.cli_ctx, id_dict, api_version, latest_include_preview).update(parameters)
         for id_dict in parsed_ids])


def tag_resource(cmd, tags, resource_ids=None, resource_group_name=None, resource_provider_namespace=None,
                 parent_resource_path=None, resource_type=None, resource_name=None, api_version=None,
                 is_incremental=None, latest_include_preview=False):
    """ Updates the tags on an existing resource. To clear tags, specify the --tag option
    without anything else. """
    parsed_ids = _get_parsed_resource_ids(resource_ids) or [_create_parsed_id(cmd.cli_ctx,
                                                                              resource_group_name,
                                                                              resource_provider_namespace,
                                                                              parent_resource_path,
                                                                              resource_type,
                                                                              resource_name)]

    return _single_or_collection([LongRunningOperation(cmd.cli_ctx)(
        _get_rsrc_util_from_parsed_id(cmd.cli_ctx, id_dict, api_version, latest_include_preview).tag(
            tags, is_incremental)) for id_dict in parsed_ids])


def invoke_resource_action(cmd, action, request_body=None, resource_ids=None,
                           resource_group_name=None, resource_provider_namespace=None,
                           parent_resource_path=None, resource_type=None, resource_name=None,
                           api_version=None, latest_include_preview=False):
    """ Invokes the provided action on an existing resource."""
    parsed_ids = _get_parsed_resource_ids(resource_ids) or [_create_parsed_id(cmd.cli_ctx,
                                                                              resource_group_name,
                                                                              resource_provider_namespace,
                                                                              parent_resource_path,
                                                                              resource_type,
                                                                              resource_name)]

    return _single_or_collection(
        [_get_rsrc_util_from_parsed_id(cmd.cli_ctx, id_dict, api_version, latest_include_preview).invoke_action(
            action, request_body) for id_dict in parsed_ids])


def get_deployment_operations(client, resource_group_name, deployment_name, operation_ids):
    """get a deployment's operation."""
    result = []
    for op_id in operation_ids:
        dep = client.get(resource_group_name, deployment_name, op_id)
        result.append(dep)
    return result


def get_deployment_operations_at_subscription_scope(client, deployment_name, operation_ids):
    result = []
    for op_id in operation_ids:
        deployment = client.get_at_subscription_scope(deployment_name, op_id)
        result.append(deployment)
    return result


def get_deployment_operations_at_resource_group(client, resource_group_name, deployment_name, operation_ids):
    result = []
    for op_id in operation_ids:
        dep = client.get(resource_group_name, deployment_name, op_id)
        result.append(dep)
    return result


def get_deployment_operations_at_management_group(client, management_group_id, deployment_name, operation_ids):
    result = []
    for op_id in operation_ids:
        dep = client.get_at_management_group_scope(management_group_id, deployment_name, op_id)
        result.append(dep)
    return result


def get_deployment_operations_at_tenant_scope(client, deployment_name, operation_ids):
    result = []
    for op_id in operation_ids:
        dep = client.get_at_tenant_scope(deployment_name, op_id)
        result.append(dep)
    return result


def list_deployment_scripts(cmd, resource_group_name=None):
    rcf = _resource_deploymentscripts_client_factory(cmd.cli_ctx)
    if resource_group_name is not None:
        return rcf.deployment_scripts.list_by_resource_group(resource_group_name)
    return rcf.deployment_scripts.list_by_subscription()


def get_deployment_script(cmd, resource_group_name, name):
    rcf = _resource_deploymentscripts_client_factory(cmd.cli_ctx)
    return rcf.deployment_scripts.get(resource_group_name, name)


def get_deployment_script_logs(cmd, resource_group_name, name):
    rcf = _resource_deploymentscripts_client_factory(cmd.cli_ctx)
    return rcf.deployment_scripts.get_logs(resource_group_name, name)


def delete_deployment_script(cmd, resource_group_name, name):
    rcf = _resource_deploymentscripts_client_factory(cmd.cli_ctx)
    rcf.deployment_scripts.delete(resource_group_name, name)


def get_template_spec(cmd, resource_group_name=None, name=None, version=None, template_spec=None):
    if template_spec:
        id_parts = parse_resource_id(template_spec)
        resource_group_name = id_parts.get('resource_group')
        name = id_parts.get('name')
        version = id_parts.get('resource_name')
        if version == name:
            version = None
    rcf = _resource_templatespecs_client_factory(cmd.cli_ctx)
    if version:
        return rcf.template_spec_versions.get(resource_group_name, name, version)
    retrieved_template = rcf.template_specs.get(resource_group_name, name, expand="versions")
    version_names = list(retrieved_template.versions.keys())
    retrieved_template.versions = version_names
    return retrieved_template


def create_template_spec(cmd, resource_group_name, name, template_file=None, location=None, display_name=None,
                         description=None, version=None, version_description=None, tags=None, no_prompt=False, ui_form_definition_file=None):
    if location is None:
        rcf = _resource_client_factory(cmd.cli_ctx)
        location = rcf.resource_groups.get(resource_group_name).location
    rcf = _resource_templatespecs_client_factory(cmd.cli_ctx)

    if template_file and not version:
        raise IncorrectUsageError('please provide --version if --template-file is specified')

    if version:
        input_template, artifacts, input_ui_form_definition = None, None, None
        exists = False
        if no_prompt is False:
            try:  # Check if child template spec already exists.
                rcf.template_spec_versions.get(resource_group_name=resource_group_name, template_spec_name=name, template_spec_version=version)
                from knack.prompting import prompt_y_n
                confirmation = prompt_y_n("This will override template spec {} version {}. Proceed?".format(name, version))
                if not confirmation:
                    return None
                exists = True
            except Exception:  # pylint: disable=broad-except
                pass

        if template_file:
            from azure.cli.command_modules.resource._packing_engine import (pack)
            if is_bicep_file(template_file):
                template_content = run_bicep_command(cmd.cli_ctx, ["build", "--stdout", template_file])
                input_content = _remove_comments_from_json(template_content, file_path=template_file)
                input_template = json.loads(json.dumps(input_content))
                artifacts = []
            else:
                packed_template = pack(cmd, template_file)
                input_template = getattr(packed_template, 'RootTemplate')
                artifacts = getattr(packed_template, 'Artifacts')

        if ui_form_definition_file:
            ui_form_definition_content = _remove_comments_from_json(read_file_content(ui_form_definition_file))
            input_ui_form_definition = json.loads(json.dumps(ui_form_definition_content))

        if not exists:
            try:  # Check if parent template spec already exists.
                existing_parent = rcf.template_specs.get(resource_group_name=resource_group_name, template_spec_name=name)
                if tags is None:  # New version should inherit tags from parent if none are provided.
                    tags = getattr(existing_parent, 'tags')
            except Exception:  # pylint: disable=broad-except
                tags = tags or {}
                TemplateSpec = get_sdk(cmd.cli_ctx, ResourceType.MGMT_RESOURCE_TEMPLATESPECS, 'TemplateSpec', mod='models')
                template_spec_parent = TemplateSpec(location=location, description=description, display_name=display_name, tags=tags)
                rcf.template_specs.create_or_update(resource_group_name, name, template_spec_parent)

        TemplateSpecVersion = get_sdk(cmd.cli_ctx, ResourceType.MGMT_RESOURCE_TEMPLATESPECS, 'TemplateSpecVersion', mod='models')
        template_spec_version = TemplateSpecVersion(location=location, linked_templates=artifacts, description=version_description, main_template=input_template, tags=tags, ui_form_definition=input_ui_form_definition)
        return rcf.template_spec_versions.create_or_update(resource_group_name, name, version, template_spec_version)

    tags = tags or {}
    TemplateSpec = get_sdk(cmd.cli_ctx, ResourceType.MGMT_RESOURCE_TEMPLATESPECS, 'TemplateSpec', mod='models')
    template_spec_parent = TemplateSpec(location=location, description=description, display_name=display_name, tags=tags)
    return rcf.template_specs.create_or_update(resource_group_name, name, template_spec_parent)


def update_template_spec(cmd, resource_group_name=None, name=None, template_spec=None, template_file=None, display_name=None,
                         description=None, version=None, version_description=None, tags=None, ui_form_definition_file=None):
    rcf = _resource_templatespecs_client_factory(cmd.cli_ctx)

    if template_spec:
        id_parts = parse_resource_id(template_spec)
        resource_group_name = id_parts.get('resource_group')
        name = id_parts.get('name')
        version = id_parts.get('resource_name')
        if version == name:
            version = None

    existing_template, artifacts, input_ui_form_definition = None, None, None
    if template_file:
        from azure.cli.command_modules.resource._packing_engine import (pack)
        if is_bicep_file(template_file):
            template_content = run_bicep_command(cmd.cli_ctx, ["build", "--stdout", template_file])
            input_content = _remove_comments_from_json(template_content, file_path=template_file)
            input_template = json.loads(json.dumps(input_content))
            artifacts = []
        else:
            packed_template = pack(cmd, template_file)
            input_template = getattr(packed_template, 'RootTemplate')
            artifacts = getattr(packed_template, 'Artifacts')

    if ui_form_definition_file:
        ui_form_definition_content = _remove_comments_from_json(read_file_content(ui_form_definition_file))
        input_ui_form_definition = json.loads(json.dumps(ui_form_definition_content))

    if version:
        existing_template = rcf.template_spec_versions.get(resource_group_name=resource_group_name, template_spec_name=name, template_spec_version=version)

        location = getattr(existing_template, 'location')

        # Do not remove tags if not explicitly empty.
        if tags is None:
            tags = getattr(existing_template, 'tags')
        if version_description is None:
            version_description = getattr(existing_template, 'description')
        if template_file is None:
            input_template = getattr(existing_template, 'main_template')
        if ui_form_definition_file is None:
            input_ui_form_definition = getattr(existing_template, 'ui_form_definition')
        TemplateSpecVersion = get_sdk(cmd.cli_ctx, ResourceType.MGMT_RESOURCE_TEMPLATESPECS, 'TemplateSpecVersion', mod='models')

        updated_template_spec = TemplateSpecVersion(location=location, linked_templates=artifacts, description=version_description, main_template=input_template, tags=tags, ui_form_definition=input_ui_form_definition)
        return rcf.template_spec_versions.create_or_update(resource_group_name, name, version, updated_template_spec)

    existing_template = rcf.template_specs.get(resource_group_name=resource_group_name, template_spec_name=name)

    location = getattr(existing_template, 'location')
    # Do not remove tags if not explicitly empty.
    if tags is None:
        tags = getattr(existing_template, 'tags')
    if display_name is None:
        display_name = getattr(existing_template, 'display_name')
    if description is None:
        description = getattr(existing_template, 'description')

    TemplateSpec = get_sdk(cmd.cli_ctx, ResourceType.MGMT_RESOURCE_TEMPLATESPECS, 'TemplateSpec', mod='models')

    root_template = TemplateSpec(location=location, description=description, display_name=display_name, tags=tags)
    return rcf.template_specs.create_or_update(resource_group_name, name, root_template)


def export_template_spec(cmd, output_folder, resource_group_name=None, name=None, version=None, template_spec=None):
    rcf = _resource_templatespecs_client_factory(cmd.cli_ctx)
    if template_spec:
        id_parts = parse_resource_id(template_spec)
        resource_group_name = id_parts.get('resource_group')
        name = id_parts.get('name')
        version = id_parts.get('resource_name')
        if version == name:
            version = None
    if not version:
        raise IncorrectUsageError('Please specify the template spec version for export')
    exported_template = rcf.template_spec_versions.get(resource_group_name, name, version)
    from azure.cli.command_modules.resource._packing_engine import (unpack)
    return unpack(cmd, exported_template, output_folder, (str(name) + '.JSON'))


def delete_template_spec(cmd, resource_group_name=None, name=None, version=None, template_spec=None):
    rcf = _resource_templatespecs_client_factory(cmd.cli_ctx)
    if template_spec:
        id_parts = parse_resource_id(template_spec)
        resource_group_name = id_parts.get('resource_group')
        name = id_parts.get('name')
        version = id_parts.get('resource_name')
        if version == name:
            version = None
    if version:
        return rcf.template_spec_versions.delete(resource_group_name=resource_group_name, template_spec_name=name, template_spec_version=version)
    return rcf.template_specs.delete(resource_group_name=resource_group_name, template_spec_name=name)


def list_template_specs(cmd, resource_group_name=None, name=None):
    rcf = _resource_templatespecs_client_factory(cmd.cli_ctx)
    if resource_group_name is not None:
        if name is not None:
            return rcf.template_spec_versions.list(resource_group_name=resource_group_name, template_spec_name=name)
        return rcf.template_specs.list_by_resource_group(resource_group_name)
    return rcf.template_specs.list_by_subscription()


def list_deployment_operations_at_subscription_scope(cmd, deployment_name):
    rcf = _resource_client_factory(cmd.cli_ctx)
    return rcf.deployment_operations.list_at_subscription_scope(deployment_name)


def list_deployment_operations_at_resource_group(cmd, resource_group_name, deployment_name):
    rcf = _resource_client_factory(cmd.cli_ctx)
    return rcf.deployment_operations.list(resource_group_name, deployment_name)


def list_deployment_operations_at_management_group(cmd, management_group_id, deployment_name):
    rcf = _resource_client_factory(cmd.cli_ctx)
    return rcf.deployment_operations.list_at_management_group_scope(management_group_id, deployment_name)


def list_deployment_operations_at_tenant_scope(cmd, deployment_name):
    rcf = _resource_client_factory(cmd.cli_ctx)
    return rcf.deployment_operations.list_at_tenant_scope(deployment_name)


def get_deployment_operation_at_subscription_scope(cmd, deployment_name, op_id):
    rcf = _resource_client_factory(cmd.cli_ctx)
    return rcf.deployment_operations.get_at_subscription_scope(deployment_name, op_id)


def get_deployment_operation_at_resource_group(cmd, resource_group_name, deployment_name, op_id):
    rcf = _resource_client_factory(cmd.cli_ctx)
    return rcf.deployment_operations.get(resource_group_name, deployment_name, op_id)


def get_deployment_operation_at_management_group(cmd, management_group_id, deployment_name, op_id):
    rcf = _resource_client_factory(cmd.cli_ctx)
    return rcf.deployment_operations.get_at_management_group_scope(management_group_id, deployment_name, op_id)


def get_deployment_operation_at_tenant_scope(cmd, deployment_name, op_id):
    rcf = _resource_client_factory(cmd.cli_ctx)
    return rcf.deployment_operations.get_at_tenant_scope(deployment_name, op_id)


def list_resources(cmd, resource_group_name=None,
                   resource_provider_namespace=None, resource_type=None, name=None, tag=None,
                   location=None):
    rcf = _resource_client_factory(cmd.cli_ctx)

    if resource_group_name is not None:
        rcf.resource_groups.get(resource_group_name)

    odata_filter = _list_resources_odata_filter_builder(resource_group_name,
                                                        resource_provider_namespace,
                                                        resource_type, name, tag, location)

    expand = "createdTime,changedTime,provisioningState"
    resources = rcf.resources.list(filter=odata_filter, expand=expand)
    return list(resources)


def register_provider(cmd, resource_provider_namespace, consent_to_permissions=False, mg=None, wait=False, accept_terms=None):
    properties = None
    if cmd.supported_api_version(min_api='2021-04-01') and consent_to_permissions:
        ProviderRegistrationRequest, ProviderConsentDefinition = cmd.get_models('ProviderRegistrationRequest', 'ProviderConsentDefinition')
        properties = ProviderRegistrationRequest(third_party_provider_consent=ProviderConsentDefinition(consent_to_authorization=consent_to_permissions))
    _update_provider(cmd, resource_provider_namespace, registering=True, wait=wait, properties=properties, mg_id=mg, accept_terms=accept_terms)


def unregister_provider(cmd, resource_provider_namespace, wait=False):
    _update_provider(cmd, resource_provider_namespace, registering=False, wait=wait)


def list_provider_operations(cmd):
    auth_client = _authorization_management_client(cmd.cli_ctx)
    return auth_client.provider_operations_metadata.list()


def list_provider_permissions(cmd, resource_provider_namespace):
    rcf = _resource_client_factory(cmd.cli_ctx)
    return rcf.providers.provider_permissions(resource_provider_namespace)


def show_provider_operations(cmd, resource_provider_namespace):
    version = getattr(get_api_version(cmd.cli_ctx, ResourceType.MGMT_AUTHORIZATION), 'provider_operations_metadata')
    auth_client = _authorization_management_client(cmd.cli_ctx)
    if version == '2015-07-01':
        return auth_client.provider_operations_metadata.get(resource_provider_namespace, api_version=version)
    return auth_client.provider_operations_metadata.get(resource_provider_namespace)


def move_resource(cmd, ids, destination_group, destination_subscription_id=None):
    """Moves resources from one resource group to another(can be under different subscription)

    :param ids: the space-separated resource ids to be moved
    :param destination_group: the destination resource group name
    :param destination_subscription_id: the destination subscription identifier
    """
    # verify all resource ids are valid and under the same group
    resources = []
    for i in ids:
        if is_valid_resource_id(i):
            resources.append(parse_resource_id(i))
        else:
            raise CLIError('Invalid id "{}", as it has no group or subscription field'.format(i))

    if len({r['subscription'] for r in resources}) > 1:
        raise CLIError('All resources should be under the same subscription')
    if len({r['resource_group'] for r in resources}) > 1:
        raise CLIError('All resources should be under the same group')

    rcf = _resource_client_factory(cmd.cli_ctx)
    default_subscription_id = get_subscription_id(cmd.cli_ctx)
    target = _build_resource_id(subscription=(destination_subscription_id or default_subscription_id),
                                resource_group=destination_group)

    ResourcesMoveInfo = cmd.get_models('ResourcesMoveInfo')
    resources_move_info = ResourcesMoveInfo(resources=ids, target_resource_group=target)
    return rcf.resources.begin_move_resources(resources[0]['resource_group'], parameters=resources_move_info)


def list_features(client, resource_provider_namespace=None):
    if resource_provider_namespace:
        return client.list(resource_provider_namespace=resource_provider_namespace)
    return client.list_all()


def register_feature(client, resource_provider_namespace, feature_name):
    logger.warning("Once the feature '%s' is registered, invoking 'az provider register -n %s' is required "
                   "to get the change propagated", feature_name, resource_provider_namespace)
    return client.register(resource_provider_namespace, feature_name)


def unregister_feature(client, resource_provider_namespace, feature_name):
    logger.warning("Once the feature '%s' is unregistered, invoking 'az provider register -n %s' is required "
                   "to get the change propagated", feature_name, resource_provider_namespace)
    return client.unregister(resource_provider_namespace, feature_name)


def list_feature_registrations(client, resource_provider_namespace=None):
    if resource_provider_namespace:
        return client.list_by_subscription(provider_namespace=resource_provider_namespace)
    return client.list_all_by_subscription()


def create_feature_registration(client, resource_provider_namespace, feature_name):
    return client.create_or_update(resource_provider_namespace, feature_name, {})


def delete_feature_registration(client, resource_provider_namespace, feature_name):
    return client.delete(resource_provider_namespace, feature_name)


# pylint: disable=inconsistent-return-statements,too-many-locals
def create_policy_assignment(cmd, policy=None, policy_set_definition=None,
                             name=None, display_name=None, params=None,
                             resource_group_name=None, scope=None, sku=None,
                             not_scopes=None, location=None, assign_identity=None,
                             mi_system_assigned=None, mi_user_assigned=None,
                             identity_scope=None, identity_role='Contributor', enforcement_mode='Default',
                             description=None):
    """Creates a policy assignment
    :param not_scopes: Space-separated scopes where the policy assignment does not apply.
    """
    if bool(policy) == bool(policy_set_definition):
        raise ArgumentUsageError('usage error: --policy NAME_OR_ID | '
                                 '--policy-set-definition NAME_OR_ID')
    policy_client = _resource_policy_client_factory(cmd.cli_ctx)
    subscription_id = get_subscription_id(cmd.cli_ctx)
    scope = _build_policy_scope(subscription_id, resource_group_name, scope)
    policy_id = _resolve_policy_id(cmd, policy, policy_set_definition, policy_client)
    params = _load_file_string_or_uri(params, 'params', False)

    PolicyAssignment = cmd.get_models('PolicyAssignment')
    assignment = PolicyAssignment(display_name=display_name, policy_definition_id=policy_id, scope=scope, enforcement_mode=enforcement_mode, description=description)
    assignment.parameters = params if params else None

    if cmd.supported_api_version(min_api='2017-06-01-preview'):
        if not_scopes:
            kwargs_list = []
            for id_arg in not_scopes.split(' '):
                id_parts = parse_resource_id(id_arg)
                if id_parts.get('subscription') or _is_management_group_scope(id_arg):
                    kwargs_list.append(id_arg)
                else:
                    raise InvalidArgumentValueError("Invalid resource ID value in --not-scopes: '%s'" % id_arg)
            assignment.not_scopes = kwargs_list

    identities = None
    if cmd.supported_api_version(min_api='2018-05-01'):
        if location:
            assignment.location = location
        if mi_system_assigned is not None or assign_identity is not None:
            identities = [MSI_LOCAL_ID]
        elif mi_user_assigned is not None:
            identities = [mi_user_assigned]

        identity = None
        if identities is not None:
            identity = _build_identities_info(cmd, identities, resource_group_name)
        assignment.identity = identity

    if name is None:
        name = (base64.urlsafe_b64encode(uuid.uuid4().bytes).decode())[:-2]

    createdAssignment = policy_client.policy_assignments.create(scope, name, assignment)

    # Create the identity's role assignment if requested
    if identities is not None and identity_scope:
        from azure.cli.core.commands.arm import assign_identity as _assign_identity_helper
        _assign_identity_helper(cmd.cli_ctx, lambda: createdAssignment, lambda resource: createdAssignment, identity_role, identity_scope)

    return createdAssignment


def _get_resource_id(cli_ctx, val, resource_group, resource_type, resource_namespace):
    from msrestazure.tools import resource_id
    if is_valid_resource_id(val):
        return val

    kwargs = {
        'name': val,
        'resource_group': resource_group,
        'namespace': resource_namespace,
        'type': resource_type,
        'subscription': get_subscription_id(cli_ctx)
    }
    missing_kwargs = {k: v for k, v in kwargs.items() if not v}

    return resource_id(**kwargs) if not missing_kwargs else None


def _build_identities_info(cmd, identities, resourceGroupName):
    identities = identities or []
    ResourceIdentityType = cmd.get_models('ResourceIdentityType')
    ResourceIdentity = cmd.get_models('Identity')
    identity_type = ResourceIdentityType.none
    if not identities or MSI_LOCAL_ID in identities:
        return ResourceIdentity(type=ResourceIdentityType.system_assigned)

    user_assigned_identities = [x for x in identities if x != MSI_LOCAL_ID]
    if user_assigned_identities:
        msiId = _get_resource_id(cmd.cli_ctx, user_assigned_identities[0], resourceGroupName,
                                 'userAssignedIdentities', 'Microsoft.ManagedIdentity')

        UserAssignedIdentitiesValue = cmd.get_models('UserAssignedIdentitiesValue')
        userAssignedIdentity = {msiId: UserAssignedIdentitiesValue()}
        return ResourceIdentity(type=ResourceIdentityType.user_assigned, user_assigned_identities=userAssignedIdentity)

    return ResourceIdentity(type=identity_type)


def update_policy_assignment(cmd, name=None, display_name=None, params=None,
                             resource_group_name=None, scope=None, sku=None,
                             not_scopes=None, enforcement_mode=None, description=None):
    """Updates a policy assignment
    :param not_scopes: Space-separated scopes where the policy assignment does not apply.
    """
    policy_client = _resource_policy_client_factory(cmd.cli_ctx)
    subscription_id = get_subscription_id(cmd.cli_ctx)
    scope = _build_policy_scope(subscription_id, resource_group_name, scope)
    params = _load_file_string_or_uri(params, 'params', False)

    existing_assignment = policy_client.policy_assignments.get(scope, name)
    PolicyAssignment = cmd.get_models('PolicyAssignment')
    assignment = PolicyAssignment(
        display_name=display_name if display_name is not None else existing_assignment.display_name,
        policy_definition_id=existing_assignment.policy_definition_id,
        scope=existing_assignment.scope,
        enforcement_mode=enforcement_mode if enforcement_mode is not None else existing_assignment.enforcement_mode,
        metadata=existing_assignment.metadata,
        parameters=params if params is not None else existing_assignment.parameters,
        description=description if description is not None else existing_assignment.description)

    if cmd.supported_api_version(min_api='2017-06-01-preview'):
        kwargs_list = existing_assignment.not_scopes
        if not_scopes:
            kwargs_list = []
            for id_arg in not_scopes.split(' '):
                id_parts = parse_resource_id(id_arg)
                if id_parts.get('subscription') or _is_management_group_scope(id_arg):
                    kwargs_list.append(id_arg)
                else:
                    raise InvalidArgumentValueError("Invalid resource ID value in --not-scopes: '%s'" % id_arg)
        assignment.not_scopes = kwargs_list

    if cmd.supported_api_version(min_api='2018-05-01'):
        assignment.location = existing_assignment.location
        assignment.identity = existing_assignment.identity

    if cmd.supported_api_version(min_api='2020-09-01'):
        assignment.non_compliance_messages = existing_assignment.non_compliance_messages

    return policy_client.policy_assignments.create(scope, name, assignment)


def delete_policy_assignment(cmd, name, resource_group_name=None, scope=None):
    policy_client = _resource_policy_client_factory(cmd.cli_ctx)
    subscription_id = get_subscription_id(cmd.cli_ctx)
    scope = _build_policy_scope(subscription_id, resource_group_name, scope)
    policy_client.policy_assignments.delete(scope, name)


def show_policy_assignment(cmd, name, resource_group_name=None, scope=None):
    policy_client = _resource_policy_client_factory(cmd.cli_ctx)
    subscription_id = get_subscription_id(cmd.cli_ctx)
    scope = _build_policy_scope(subscription_id, resource_group_name, scope)
    return policy_client.policy_assignments.get(scope, name)


def list_policy_assignment(cmd, disable_scope_strict_match=None, resource_group_name=None, scope=None):
    policy_client = _resource_policy_client_factory(cmd.cli_ctx)
    _scope = _build_policy_scope(get_subscription_id(cmd.cli_ctx),
                                 resource_group_name, scope)
    id_parts = parse_resource_id(_scope)
    subscription = id_parts.get('subscription')
    resource_group = id_parts.get('resource_group')
    resource_type = id_parts.get('child_type_1') or id_parts.get('type')
    resource_name = id_parts.get('child_name_1') or id_parts.get('name')
    management_group = _parse_management_group_id(scope)

    if management_group:
        result = policy_client.policy_assignments.list_for_management_group(management_group_id=management_group, filter='atScope()')
    elif all([resource_type, resource_group, subscription]):
        namespace = id_parts.get('namespace')
        parent_resource_path = '' if not id_parts.get('child_name_1') else (id_parts['type'] + '/' + id_parts['name'])
        result = policy_client.policy_assignments.list_for_resource(
            resource_group, namespace,
            parent_resource_path, resource_type, resource_name)
    elif resource_group:
        result = policy_client.policy_assignments.list_for_resource_group(resource_group)
    elif subscription:
        result = policy_client.policy_assignments.list()
    elif scope:
        raise InvalidArgumentValueError('usage error `--scope`: must be a fully qualified ARM ID.')
    else:
        raise ArgumentUsageError('usage error: --scope ARM_ID | --resource-group NAME')

    if not disable_scope_strict_match:
        result = [i for i in result if _scope.lower().strip('/') == i.scope.lower().strip('/')]

    return result


def list_policy_non_compliance_message(cmd, name, scope=None, resource_group_name=None):
    policy_client = _resource_policy_client_factory(cmd.cli_ctx)
    subscription_id = get_subscription_id(cmd.cli_ctx)
    scope = _build_policy_scope(subscription_id, resource_group_name, scope)
    return policy_client.policy_assignments.get(scope, name).non_compliance_messages


def create_policy_non_compliance_message(cmd, name, message, scope=None, resource_group_name=None,
                                         policy_definition_reference_id=None):
    policy_client = _resource_policy_client_factory(cmd.cli_ctx)
    subscription_id = get_subscription_id(cmd.cli_ctx)
    scope = _build_policy_scope(subscription_id, resource_group_name, scope)

    assignment = policy_client.policy_assignments.get(scope, name)

    NonComplianceMessage = cmd.get_models('NonComplianceMessage')
    created_message = NonComplianceMessage(message=message, policy_definition_reference_id=policy_definition_reference_id)
    if not assignment.non_compliance_messages:
        assignment.non_compliance_messages = []
    assignment.non_compliance_messages.append(created_message)

    return policy_client.policy_assignments.create(scope, name, assignment).non_compliance_messages


def delete_policy_non_compliance_message(cmd, name, message, scope=None, resource_group_name=None,
                                         policy_definition_reference_id=None):
    policy_client = _resource_policy_client_factory(cmd.cli_ctx)
    subscription_id = get_subscription_id(cmd.cli_ctx)
    scope = _build_policy_scope(subscription_id, resource_group_name, scope)

    assignment = policy_client.policy_assignments.get(scope, name)

    NonComplianceMessage = cmd.get_models('NonComplianceMessage')
    message_to_remove = NonComplianceMessage(message=message, policy_definition_reference_id=policy_definition_reference_id)
    if assignment.non_compliance_messages:
        assignment.non_compliance_messages = [existingMessage for existingMessage in assignment.non_compliance_messages if not _is_non_compliance_message_equivalent(existingMessage, message_to_remove)]

    return policy_client.policy_assignments.create(scope, name, assignment).non_compliance_messages


def _is_non_compliance_message_equivalent(first, second):
    first_message = '' if first.message is None else first.message
    seccond_message = '' if second.message is None else second.message
    first_reference_id = '' if first.policy_definition_reference_id is None else first.policy_definition_reference_id
    second_reference_id = '' if second.policy_definition_reference_id is None else second.policy_definition_reference_id

    return first_message.lower() == seccond_message.lower() and first_reference_id.lower() == second_reference_id.lower()


def set_identity(cmd, name, scope=None, resource_group_name=None,
                 mi_system_assigned=None, mi_user_assigned=None,
                 identity_role='Contributor', identity_scope=None):
    policy_client = _resource_policy_client_factory(cmd.cli_ctx)
    subscription_id = get_subscription_id(cmd.cli_ctx)
    scope = _build_policy_scope(subscription_id, resource_group_name, scope)
    # Backward compatibility that assign system assigned MSI when none specified.
    identities = None
    if mi_system_assigned is not None or mi_user_assigned is None:
        identities = [MSI_LOCAL_ID]
    else:
        identities = [mi_user_assigned]

    def getter():
        return policy_client.policy_assignments.get(scope, name)

    def setter(policyAssignment):
        policyAssignment.identity = _build_identities_info(cmd, identities, resource_group_name)
        return policy_client.policy_assignments.create(scope, name, policyAssignment)

    from azure.cli.core.commands.arm import assign_identity as _assign_identity_helper
    updatedAssignment = _assign_identity_helper(cmd.cli_ctx, getter, setter, identity_role, identity_scope)
    return updatedAssignment.identity


def show_identity(cmd, name, scope=None, resource_group_name=None):
    policy_client = _resource_policy_client_factory(cmd.cli_ctx)
    subscription_id = get_subscription_id(cmd.cli_ctx)
    scope = _build_policy_scope(subscription_id, resource_group_name, scope)
    return policy_client.policy_assignments.get(scope, name).identity


def remove_identity(cmd, name, scope=None, resource_group_name=None):
    policy_client = _resource_policy_client_factory(cmd.cli_ctx)
    subscription_id = get_subscription_id(cmd.cli_ctx)
    scope = _build_policy_scope(subscription_id, resource_group_name, scope)
    policyAssignment = policy_client.policy_assignments.get(scope, name)

    ResourceIdentityType = cmd.get_models('ResourceIdentityType')
    ResourceIdentity = cmd.get_models('Identity')
    policyAssignment.identity = ResourceIdentity(type=ResourceIdentityType.none)
    policyAssignment = policy_client.policy_assignments.create(scope, name, policyAssignment)
    return policyAssignment.identity


def enforce_mutually_exclusive(subscription, management_group):
    if subscription and management_group:
        raise IncorrectUsageError('cannot provide both --subscription and --management-group')


def create_policy_definition(cmd, name, rules=None, params=None, display_name=None, description=None, mode=None,
                             metadata=None, subscription=None, management_group=None):
    rules = _load_file_string_or_uri(rules, 'rules')
    params = _load_file_string_or_uri(params, 'params', False)

    PolicyDefinition = cmd.get_models('PolicyDefinition')
    parameters = PolicyDefinition(policy_rule=rules, parameters=params, description=description,
                                  display_name=display_name)
    if cmd.supported_api_version(min_api='2016-12-01'):
        parameters.mode = mode
    if cmd.supported_api_version(min_api='2017-06-01-preview'):
        parameters.metadata = metadata
    if cmd.supported_api_version(min_api='2018-03-01'):
        enforce_mutually_exclusive(subscription, management_group)
        if management_group:
            policy_client = _resource_policy_client_factory(cmd.cli_ctx)
            return policy_client.policy_definitions.create_or_update_at_management_group(name, management_group, parameters)
        if subscription:
            subscription_id = _get_subscription_id_from_subscription(cmd.cli_ctx, subscription)
            policy_client = get_mgmt_service_client(cmd.cli_ctx, ResourceType.MGMT_RESOURCE_POLICY,
                                                    subscription_id=subscription_id)
            return policy_client.policy_definitions.create_or_update(name, parameters)

    policy_client = _resource_policy_client_factory(cmd.cli_ctx)
    return policy_client.policy_definitions.create_or_update(name, parameters)


def create_policy_setdefinition(cmd, name, definitions, params=None, display_name=None, description=None,
                                subscription=None, management_group=None, definition_groups=None, metadata=None):

    definitions = _load_file_string_or_uri(definitions, 'definitions')
    params = _load_file_string_or_uri(params, 'params', False)
    definition_groups = _load_file_string_or_uri(definition_groups, 'definition_groups', False)

    PolicySetDefinition = cmd.get_models('PolicySetDefinition')
    parameters = PolicySetDefinition(policy_definitions=definitions, parameters=params, description=description,
                                     display_name=display_name, policy_definition_groups=definition_groups)

    if cmd.supported_api_version(min_api='2017-06-01-preview'):
        parameters.metadata = metadata
    if cmd.supported_api_version(min_api='2018-03-01'):
        enforce_mutually_exclusive(subscription, management_group)
        if management_group:
            policy_client = _resource_policy_client_factory(cmd.cli_ctx)
            return policy_client.policy_set_definitions.create_or_update_at_management_group(name, management_group, parameters)
        if subscription:
            subscription_id = _get_subscription_id_from_subscription(cmd.cli_ctx, subscription)
            policy_client = get_mgmt_service_client(cmd.cli_ctx, ResourceType.MGMT_RESOURCE_POLICY,
                                                    subscription_id=subscription_id)
            return policy_client.policy_set_definitions.create_or_update(name, parameters)

    policy_client = _resource_policy_client_factory(cmd.cli_ctx)
    return policy_client.policy_set_definitions.create_or_update(name, parameters)


def get_policy_definition(cmd, policy_definition_name, subscription=None, management_group=None):
    policy_client = _resource_policy_client_factory(cmd.cli_ctx)
    return _get_custom_or_builtin_policy(cmd, policy_client, policy_definition_name, subscription, management_group)


def get_policy_setdefinition(cmd, policy_set_definition_name, subscription=None, management_group=None):
    policy_client = _resource_policy_client_factory(cmd.cli_ctx)
    return _get_custom_or_builtin_policy(cmd, policy_client, policy_set_definition_name, subscription, management_group, True)


def list_policy_definition(cmd, subscription=None, management_group=None):

    if cmd.supported_api_version(min_api='2018-03-01'):
        enforce_mutually_exclusive(subscription, management_group)
        if management_group:
            policy_client = _resource_policy_client_factory(cmd.cli_ctx)
            return policy_client.policy_definitions.list_by_management_group(management_group)
        if subscription:
            subscription_id = _get_subscription_id_from_subscription(cmd.cli_ctx, subscription)
            policy_client = get_mgmt_service_client(cmd.cli_ctx, ResourceType.MGMT_RESOURCE_POLICY,
                                                    subscription_id=subscription_id)
            return policy_client.policy_definitions.list()

    policy_client = _resource_policy_client_factory(cmd.cli_ctx)
    return policy_client.policy_definitions.list()


def list_policy_setdefinition(cmd, subscription=None, management_group=None):
    if cmd.supported_api_version(min_api='2018-03-01'):
        enforce_mutually_exclusive(subscription, management_group)
        if management_group:
            policy_client = _resource_policy_client_factory(cmd.cli_ctx)
            return policy_client.policy_set_definitions.list_by_management_group(management_group)
        if subscription:
            subscription_id = _get_subscription_id_from_subscription(cmd.cli_ctx, subscription)
            policy_client = get_mgmt_service_client(cmd.cli_ctx, ResourceType.MGMT_RESOURCE_POLICY,
                                                    subscription_id=subscription_id)
            return policy_client.policy_set_definitions.list()

    policy_client = _resource_policy_client_factory(cmd.cli_ctx)
    return policy_client.policy_set_definitions.list()


def delete_policy_definition(cmd, policy_definition_name, subscription=None, management_group=None):
    if cmd.supported_api_version(min_api='2018-03-01'):
        enforce_mutually_exclusive(subscription, management_group)
        if management_group:
            policy_client = _resource_policy_client_factory(cmd.cli_ctx)
            return policy_client.policy_definitions.delete_at_management_group(policy_definition_name, management_group)
        if subscription:
            subscription_id = _get_subscription_id_from_subscription(cmd.cli_ctx, subscription)
            policy_client = get_mgmt_service_client(cmd.cli_ctx, ResourceType.MGMT_RESOURCE_POLICY,
                                                    subscription_id=subscription_id)
            return policy_client.policy_definitions.delete(policy_definition_name)

    policy_client = _resource_policy_client_factory(cmd.cli_ctx)
    return policy_client.policy_definitions.delete(policy_definition_name)


def delete_policy_setdefinition(cmd, policy_set_definition_name, subscription=None, management_group=None):
    if cmd.supported_api_version(min_api='2018-03-01'):
        enforce_mutually_exclusive(subscription, management_group)
        if management_group:
            policy_client = _resource_policy_client_factory(cmd.cli_ctx)
            return policy_client.policy_set_definitions.delete_at_management_group(policy_set_definition_name,
                                                                                   management_group)
        if subscription:
            subscription_id = _get_subscription_id_from_subscription(cmd.cli_ctx, subscription)
            policy_client = get_mgmt_service_client(cmd.cli_ctx, ResourceType.MGMT_RESOURCE_POLICY,
                                                    subscription_id=subscription_id)
            return policy_client.policy_set_definitions.delete(policy_set_definition_name)

    policy_client = _resource_policy_client_factory(cmd.cli_ctx)
    return policy_client.policy_set_definitions.delete(policy_set_definition_name)


def update_policy_definition(cmd, policy_definition_name, rules=None, params=None,
                             display_name=None, description=None, metadata=None, mode=None,
                             subscription=None, management_group=None):

    rules = _load_file_string_or_uri(rules, 'rules', False)
    params = _load_file_string_or_uri(params, 'params', False)

    policy_client = _resource_policy_client_factory(cmd.cli_ctx)
    definition = _get_custom_or_builtin_policy(cmd, policy_client, policy_definition_name, subscription, management_group)
    # pylint: disable=line-too-long,no-member

    PolicyDefinition = cmd.get_models('PolicyDefinition')
    parameters = PolicyDefinition(
        policy_rule=rules if rules is not None else definition.policy_rule,
        parameters=params if params is not None else definition.parameters,
        display_name=display_name if display_name is not None else definition.display_name,
        description=description if description is not None else definition.description,
        metadata=metadata if metadata is not None else definition.metadata)

    if cmd.supported_api_version(min_api='2016-12-01'):
        parameters.mode = mode
    if cmd.supported_api_version(min_api='2018-03-01'):
        enforce_mutually_exclusive(subscription, management_group)
        if management_group:
            return policy_client.policy_definitions.create_or_update_at_management_group(policy_definition_name, management_group, parameters)
        if subscription:
            subscription_id = _get_subscription_id_from_subscription(cmd.cli_ctx, subscription)
            policy_client = get_mgmt_service_client(cmd.cli_ctx, ResourceType.MGMT_RESOURCE_POLICY,
                                                    subscription_id=subscription_id)
            return policy_client.policy_definitions.create_or_update(policy_definition_name, parameters)

    return policy_client.policy_definitions.create_or_update(policy_definition_name, parameters)


def update_policy_setdefinition(cmd, policy_set_definition_name, definitions=None, params=None,
                                display_name=None, description=None,
                                subscription=None, management_group=None, definition_groups=None, metadata=None):

    definitions = _load_file_string_or_uri(definitions, 'definitions', False)
    params = _load_file_string_or_uri(params, 'params', False)
    definition_groups = _load_file_string_or_uri(definition_groups, 'definition_groups', False)

    policy_client = _resource_policy_client_factory(cmd.cli_ctx)
    definition = _get_custom_or_builtin_policy(cmd, policy_client, policy_set_definition_name, subscription, management_group, True)
    # pylint: disable=line-too-long,no-member
    PolicySetDefinition = cmd.get_models('PolicySetDefinition')
    parameters = PolicySetDefinition(
        policy_definitions=definitions if definitions is not None else definition.policy_definitions,
        description=description if description is not None else definition.description,
        display_name=display_name if display_name is not None else definition.display_name,
        parameters=params if params is not None else definition.parameters,
        policy_definition_groups=definition_groups if definition_groups is not None else definition.policy_definition_groups,
        metadata=metadata if metadata is not None else definition.metadata)

    if cmd.supported_api_version(min_api='2018-03-01'):
        enforce_mutually_exclusive(subscription, management_group)
        if management_group:
            return policy_client.policy_set_definitions.create_or_update_at_management_group(policy_set_definition_name, management_group, parameters)
        if subscription:
            subscription_id = _get_subscription_id_from_subscription(cmd.cli_ctx, subscription)
            policy_client = get_mgmt_service_client(cmd.cli_ctx, ResourceType.MGMT_RESOURCE_POLICY,
                                                    subscription_id=subscription_id)
            return policy_client.policy_set_definitions.create_or_update(policy_set_definition_name, parameters)

    return policy_client.policy_set_definitions.create_or_update(policy_set_definition_name, parameters)


def create_policy_exemption(cmd, name, policy_assignment=None, exemption_category=None,
                            policy_definition_reference_ids=None, expires_on=None,
                            display_name=None, description=None, resource_group_name=None, scope=None,
                            metadata=None):
    if policy_assignment is None:
        raise RequiredArgumentMissingError('--policy_assignment is required')
    if exemption_category is None:
        raise RequiredArgumentMissingError('--exemption_category is required')

    policy_client = _resource_policy_client_factory(cmd.cli_ctx)
    subscription_id = get_subscription_id(cmd.cli_ctx)
    scope = _build_policy_scope(subscription_id, resource_group_name, scope)
    PolicyExemption = cmd.get_models('PolicyExemption')
    exemption = PolicyExemption(policy_assignment_id=policy_assignment, policy_definition_reference_ids=policy_definition_reference_ids,
                                exemption_category=exemption_category, expires_on=expires_on,
                                display_name=display_name, description=description, metadata=metadata)
    createdExemption = policy_client.policy_exemptions.create_or_update(scope, name, exemption)
    return createdExemption


def update_policy_exemption(cmd, name, exemption_category=None,
                            policy_definition_reference_ids=None, expires_on=None,
                            display_name=None, description=None, resource_group_name=None, scope=None,
                            metadata=None):
    policy_client = _resource_policy_client_factory(cmd.cli_ctx)
    subscription_id = get_subscription_id(cmd.cli_ctx)
    scope = _build_policy_scope(subscription_id, resource_group_name, scope)
    PolicyExemption = cmd.get_models('PolicyExemption')
    exemption = policy_client.policy_exemptions.get(scope, name)
    parameters = PolicyExemption(
        policy_assignment_id=exemption.policy_assignment_id,
        policy_definition_reference_ids=policy_definition_reference_ids if policy_definition_reference_ids is not None else exemption.policy_definition_reference_ids,
        exemption_category=exemption_category if exemption_category is not None else exemption.exemption_category,
        expires_on=expires_on if expires_on is not None else exemption.expires_on,
        display_name=display_name if display_name is not None else exemption.display_name,
        description=description if description is not None else exemption.description,
        metadata=metadata if metadata is not None else exemption.metadata)
    updatedExemption = policy_client.policy_exemptions.create_or_update(scope, name, parameters)
    return updatedExemption


def delete_policy_exemption(cmd, name, resource_group_name=None, scope=None):
    policy_client = _resource_policy_client_factory(cmd.cli_ctx)
    subscription_id = get_subscription_id(cmd.cli_ctx)
    scope = _build_policy_scope(subscription_id, resource_group_name, scope)
    policy_client.policy_exemptions.delete(scope, name)


def get_policy_exemption(cmd, name, resource_group_name=None, scope=None):
    policy_client = _resource_policy_client_factory(cmd.cli_ctx)
    subscription_id = get_subscription_id(cmd.cli_ctx)
    scope = _build_policy_scope(subscription_id, resource_group_name, scope)
    return policy_client.policy_exemptions.get(scope, name)


def list_policy_exemption(cmd, disable_scope_strict_match=None, resource_group_name=None, scope=None):
    policy_client = _resource_policy_client_factory(cmd.cli_ctx)
    _scope = _build_policy_scope(get_subscription_id(cmd.cli_ctx),
                                 resource_group_name, scope)
    id_parts = parse_resource_id(_scope)
    subscription = id_parts.get('subscription')
    resource_group = id_parts.get('resource_group')
    resource_type = id_parts.get('child_type_1') or id_parts.get('type')
    resource_name = id_parts.get('child_name_1') or id_parts.get('name')
    management_group = _parse_management_group_id(scope)

    if management_group:
        result = policy_client.policy_exemptions.list_for_management_group(management_group_id=management_group, filter='atScope()')
    elif all([resource_type, resource_group, subscription]):
        namespace = id_parts.get('namespace')
        parent_resource_path = '' if not id_parts.get('child_name_1') else (id_parts['type'] + '/' + id_parts['name'])
        result = policy_client.policy_exemptions.list_for_resource(
            resource_group, namespace,
            parent_resource_path, resource_type, resource_name)
    elif resource_group:
        result = policy_client.policy_exemptions.list_for_resource_group(resource_group)
    elif subscription:
        result = policy_client.policy_exemptions.list()
    elif scope:
        raise InvalidArgumentValueError('usage error `--scope`: must be a fully qualified ARM ID.')
    else:
        raise ArgumentUsageError('usage error: --scope ARM_ID | --resource-group NAME')

    if not disable_scope_strict_match:
        result = [i for i in result if i.id.lower().strip('/').startswith(_scope.lower().strip('/') + "/providers/microsoft.authorization/policyexemptions")]

    return result


def _register_rp(cli_ctx, subscription_id=None):
    rp = "Microsoft.Management"
    import time
    rcf = get_mgmt_service_client(
        cli_ctx,
        ResourceType.MGMT_RESOURCE_RESOURCES,
        subscription_id)
    rcf.providers.register(rp)
    while True:
        time.sleep(10)
        rp_info = rcf.providers.get(rp)
        if rp_info.registration_state == 'Registered':
            break


def _get_subscription_id_from_subscription(cli_ctx, subscription):  # pylint: disable=inconsistent-return-statements
    from azure.cli.core._profile import Profile
    profile = Profile(cli_ctx=cli_ctx)
    subscriptions_list = profile.load_cached_subscriptions()
    for sub in subscriptions_list:
        if subscription in (sub['id'], sub['name']):
            return sub['id']
    raise CLIError("Subscription not found in the current context.")


def _get_parent_id_from_parent(parent):
    if parent is None or _is_management_group_scope(parent):
        return parent
    return "/providers/Microsoft.Management/managementGroups/" + parent


def _is_management_group_scope(scope):
    return scope is not None and scope.lower().startswith("/providers/microsoft.management/managementgroups")


def cli_managementgroups_get_tenant_backfill_status(
        cmd,
        client):
    return client.tenant_backfill_status()


def cli_managementgroups_start_tenant_backfill(
        cmd,
        client):
    return client.start_tenant_backfill()


def cli_managementgroups_get_name_availability(cmd, client, group_name):
    from azure.mgmt.managementgroups.models import CheckNameAvailabilityRequest
    checkNameAvailabilityRequest = CheckNameAvailabilityRequest(name=group_name)
    return client.check_name_availability(checkNameAvailabilityRequest)


def cli_managementgroups_group_list(cmd, client, no_register=False):
    if not no_register:
        _register_rp(cmd.cli_ctx)
    return client.list()


def cli_managementgroups_group_show(
        cmd,
        client,
        group_name,
        expand=False,
        recurse=False,
        no_register=False):
    if not no_register:
        _register_rp(cmd.cli_ctx)
    if expand:
        return client.get(group_name, "children", recurse)
    return client.get(group_name)


def cli_managementgroups_group_create(
        cmd,
        client,
        group_name,
        display_name=None,
        parent=None,
        no_register=False):
    if not no_register:
        _register_rp(cmd.cli_ctx)
    parent_id = _get_parent_id_from_parent(parent)
    from azure.mgmt.managementgroups.models import (
        CreateManagementGroupRequest, CreateManagementGroupDetails, CreateParentGroupInfo)
    create_parent_grp_info = CreateParentGroupInfo(id=parent_id)
    create_mgmt_grp_details = CreateManagementGroupDetails(parent=create_parent_grp_info)
    create_mgmt_grp_request = CreateManagementGroupRequest(
        name=group_name,
        display_name=display_name,
        details=create_mgmt_grp_details)
    return client.begin_create_or_update(group_name, create_mgmt_grp_request)


def cli_managementgroups_group_update_custom_func(
        instance,
        display_name=None,
        parent_id=None):
    parent_group_id = _get_parent_id_from_parent(parent_id)
    instance.display_name = display_name
    instance.parent_group_id = parent_group_id
    return instance


def cli_managementgroups_group_update_get():
    from azure.mgmt.managementgroups.models import PatchManagementGroupRequest
    update_parameters = PatchManagementGroupRequest(display_name=None, parent_group_id=None)
    return update_parameters


def cli_managementgroups_group_update_set(
        cmd, client, group_name, parameters=None):
    return client.update(group_name, parameters)


def cli_managementgroups_group_delete(cmd, client, group_name, no_register=False):
    if not no_register:
        _register_rp(cmd.cli_ctx)
    return client.begin_delete(group_name)


def cli_managementgroups_subscription_add(
        cmd, client, group_name, subscription):
    subscription_id = _get_subscription_id_from_subscription(
        cmd.cli_ctx, subscription)
    return client.create(group_name, subscription_id)


def cli_managementgroups_subscription_show(
        cmd,
        client,
        group_name,
        subscription):
    subscription_id = _get_subscription_id_from_subscription(cmd.cli_ctx, subscription)
    return client.get_subscription(group_name, subscription_id)


def cli_managementgroups_subscription_show_sub_under_mg(
        cmd,
        client,
        group_name):
    return client.get_subscriptions_under_management_group(group_name)


def cli_managementgroups_subscription_remove(
        cmd, client, group_name, subscription):
    subscription_id = _get_subscription_id_from_subscription(
        cmd.cli_ctx, subscription)
    return client.delete(group_name, subscription_id)


def cli_managementgroups_entities_list(
        cmd,
        client):
    return client.list()


def cli_hierarchy_settings_list(
        cmd,
        client,
        group_name):
    return client.list(group_name)


def cli_hierarchy_settings_create(
        cmd,
        client,
        group_name,
        require_authorization_for_group_creation=None,
        default_management_group=None):
    from azure.mgmt.managementgroups.models import CreateOrUpdateSettingsRequest
    create_or_update_parameters = CreateOrUpdateSettingsRequest(require_authorization_for_group_creation=require_authorization_for_group_creation, default_management_group=default_management_group)
    return client.create_or_update(group_name, create_or_update_parameters)


def cli_hierarchy_settings_delete(
        cmd,
        client,
        group_name):
    return client.delete(group_name)


def cli_hierarchysettings_group_update_custom_func(
        instance,
        require_authorization_for_group_creation=None,
        default_management_group=None):
    instance.require_authorization_for_group_creation = require_authorization_for_group_creation
    instance.default_management_group = default_management_group
    return instance


def cli_hierarchysettings_group_update_get():
    from azure.mgmt.managementgroups.models import CreateOrUpdateSettingsRequest
    update_parameters = CreateOrUpdateSettingsRequest(require_authorization_for_group_creation=None, default_management_group=None)
    return update_parameters


def cli_hierarchysettings_group_update_set(
        cmd, client, group_name, parameters=None):
    return client.update(group_name, parameters)


# region Locks


def _validate_lock_params_match_lock(
        lock_client, name, resource_group, resource_provider_namespace, parent_resource_path,
        resource_type, resource_name):
    """
    Locks are scoped to subscription, resource group or resource.
    However, the az list command returns all locks for the current scopes
    and all lower scopes (e.g. resource group level also includes resource locks).
    This can lead to a confusing user experience where the user specifies a lock
    name and assumes that it will work, even if they haven't given the right
    scope. This function attempts to validate the parameters and help the
    user find the right scope, by first finding the lock, and then infering
    what it's parameters should be.
    """
    locks = lock_client.management_locks.list_at_subscription_level()
    found_count = 0  # locks at different levels can have the same name
    lock_resource_id = None
    for lock in locks:
        if lock.name == name:
            found_count = found_count + 1
            lock_resource_id = lock.id
    if found_count == 1:
        # If we only found one lock, let's validate that the parameters are correct,
        # if we found more than one, we'll assume the user knows what they're doing
        # TODO: Add validation for that case too?
        resource = parse_resource_id(lock_resource_id)
        _resource_group = resource.get('resource_group', None)
        _resource_namespace = resource.get('namespace', None)
        if _resource_group is None:
            return
        if resource_group != _resource_group:
            raise CLIError(
                'Unexpected --resource-group for lock {}, expected {}'.format(
                    name, _resource_group))
        if _resource_namespace is None or _resource_namespace == 'Microsoft.Authorization':
            return
        if resource_provider_namespace != _resource_namespace:
            raise CLIError(
                'Unexpected --namespace for lock {}, expected {}'.format(name, _resource_namespace))
        if resource.get('child_type_2', None) is None:
            _resource_type = resource.get('type', None)
            _resource_name = resource.get('name', None)
        else:
            if resource.get('child_type_3', None) is None:
                _resource_type = resource.get('child_type_1', None)
                _resource_name = resource.get('child_name_1', None)
                parent = (resource['type'] + '/' + resource['name'])
            else:
                _resource_type = resource.get('child_type_2', None)
                _resource_name = resource.get('child_name_2', None)
                parent = (resource['type'] + '/' + resource['name'] + '/' +
                          resource['child_type_1'] + '/' + resource['child_name_1'])
            if parent != parent_resource_path:
                raise CLIError(
                    'Unexpected --parent for lock {}, expected {}'.format(
                        name, parent))
        if resource_type != _resource_type:
            raise CLIError('Unexpected --resource-type for lock {}, expected {}'.format(
                name, _resource_type))
        if resource_name != _resource_name:
            raise CLIError('Unexpected --resource-name for lock {}, expected {}'.format(
                name, _resource_name))


def list_locks(cmd, resource_group=None,
               resource_provider_namespace=None, parent_resource_path=None, resource_type=None,
               resource_name=None, filter_string=None):
    """
    :param resource_provider_namespace: Name of a resource provider.
    :type resource_provider_namespace: str
    :param parent_resource_path: Path to a parent resource
    :type parent_resource_path: str
    :param resource_type: The type for the resource with the lock.
    :type resource_type: str
    :param resource_name: Name of a resource that has a lock.
    :type resource_name: str
    :param filter_string: A query filter to use to restrict the results.
    :type filter_string: str
    """
    lock_client = _resource_lock_client_factory(cmd.cli_ctx)
    lock_resource = _extract_lock_params(resource_group, resource_provider_namespace,
                                         resource_type, resource_name)
    resource_group = lock_resource[0]
    resource_name = lock_resource[1]
    resource_provider_namespace = lock_resource[2]
    resource_type = lock_resource[3]

    if resource_group is None:
        return lock_client.management_locks.list_at_subscription_level(filter=filter_string)
    if resource_name is None:
        return lock_client.management_locks.list_at_resource_group_level(
            resource_group, filter=filter_string)
    return lock_client.management_locks.list_at_resource_level(
        resource_group, resource_provider_namespace, parent_resource_path or '', resource_type,
        resource_name, filter=filter_string)


# pylint: disable=inconsistent-return-statements
def get_lock(cmd, lock_name=None, resource_group=None, resource_provider_namespace=None,
             parent_resource_path=None, resource_type=None, resource_name=None, ids=None):
    """
    :param name: The name of the lock.
    :type name: str
    """
    if ids:
        kwargs_list = []
        for id_arg in ids:
            try:
                kwargs_list.append(_parse_lock_id(id_arg))
            except AttributeError:
                logger.error('az lock show: error: argument --ids: invalid ResourceId value: \'%s\'', id_arg)
                return
        results = [get_lock(cmd, **kwargs) for kwargs in kwargs_list]
        return results[0] if len(results) == 1 else results

    lock_client = _resource_lock_client_factory(cmd.cli_ctx)

    lock_resource = _extract_lock_params(resource_group, resource_provider_namespace,
                                         resource_type, resource_name)

    resource_group = lock_resource[0]
    resource_name = lock_resource[1]
    resource_provider_namespace = lock_resource[2]
    resource_type = lock_resource[3]

    _validate_lock_params_match_lock(lock_client, lock_name, resource_group,
                                     resource_provider_namespace, parent_resource_path,
                                     resource_type, resource_name)

    if resource_group is None:
        return _call_subscription_get(cmd, lock_client, lock_name)
    if resource_name is None:
        return lock_client.management_locks.get_at_resource_group_level(resource_group, lock_name)
    if cmd.supported_api_version(max_api='2015-01-01'):
        lock_list = list_locks(resource_group, resource_provider_namespace, parent_resource_path,
                               resource_type, resource_name)
        return next((lock for lock in lock_list if lock.name == lock_name), None)
    return lock_client.management_locks.get_at_resource_level(
        resource_group, resource_provider_namespace,
        parent_resource_path or '', resource_type, resource_name, lock_name)


# pylint: disable=inconsistent-return-statements
def delete_lock(cmd, lock_name=None, resource_group=None, resource_provider_namespace=None,
                parent_resource_path=None, resource_type=None, resource_name=None, ids=None):
    """
    :param name: The name of the lock.
    :type name: str
    :param resource_provider_namespace: Name of a resource provider.
    :type resource_provider_namespace: str
    :param parent_resource_path: Path to a parent resource
    :type parent_resource_path: str
    :param resource_type: The type for the resource with the lock.
    :type resource_type: str
    :param resource_name: Name of a resource that has a lock.
    :type resource_name: str
    """
    if ids:
        kwargs_list = []
        for id_arg in ids:
            try:
                kwargs_list.append(_parse_lock_id(id_arg))
            except AttributeError:
                logger.error('az lock delete: error: argument --ids: invalid ResourceId value: \'%s\'', id_arg)
                return
        results = [delete_lock(cmd, **kwargs) for kwargs in kwargs_list]
        return results[0] if len(results) == 1 else results

    lock_client = _resource_lock_client_factory(cmd.cli_ctx)
    lock_resource = _extract_lock_params(resource_group, resource_provider_namespace,
                                         resource_type, resource_name)
    resource_group = lock_resource[0]
    resource_name = lock_resource[1]
    resource_provider_namespace = lock_resource[2]
    resource_type = lock_resource[3]

    _validate_lock_params_match_lock(lock_client, lock_name, resource_group,
                                     resource_provider_namespace, parent_resource_path,
                                     resource_type, resource_name)

    if resource_group is None:
        return lock_client.management_locks.delete_at_subscription_level(lock_name)
    if resource_name is None:
        return lock_client.management_locks.delete_at_resource_group_level(
            resource_group, lock_name)
    return lock_client.management_locks.delete_at_resource_level(
        resource_group, resource_provider_namespace, parent_resource_path or '', resource_type,
        resource_name, lock_name)


def create_lock(cmd, lock_name, level,
                resource_group=None, resource_provider_namespace=None, notes=None,
                parent_resource_path=None, resource_type=None, resource_name=None):
    """
    :param name: The name of the lock.
    :type name: str
    :param resource_provider_namespace: Name of a resource provider.
    :type resource_provider_namespace: str
    :param parent_resource_path: Path to a parent resource
    :type parent_resource_path: str
    :param resource_type: The type for the resource with the lock.
    :type resource_type: str
    :param resource_name: Name of a resource that has a lock.
    :type resource_name: str
    :param notes: Notes about this lock.
    :type notes: str
    """
    ManagementLockObject = get_sdk(cmd.cli_ctx, ResourceType.MGMT_RESOURCE_LOCKS, 'ManagementLockObject', mod='models')
    parameters = ManagementLockObject(level=level, notes=notes, name=lock_name)

    lock_client = _resource_lock_client_factory(cmd.cli_ctx)
    lock_resource = _extract_lock_params(resource_group, resource_provider_namespace,
                                         resource_type, resource_name)
    resource_group = lock_resource[0]
    resource_name = lock_resource[1]
    resource_provider_namespace = lock_resource[2]
    resource_type = lock_resource[3]

    if resource_group is None:
        return lock_client.management_locks.create_or_update_at_subscription_level(lock_name, parameters)

    if resource_name is None:
        return lock_client.management_locks.create_or_update_at_resource_group_level(
            resource_group, lock_name, parameters)

    return lock_client.management_locks.create_or_update_at_resource_level(
        resource_group, resource_provider_namespace, parent_resource_path or '', resource_type,
        resource_name, lock_name, parameters)


# pylint: disable=inconsistent-return-statements
def update_lock(cmd, lock_name=None, resource_group=None, resource_provider_namespace=None, notes=None,
                parent_resource_path=None, resource_type=None, resource_name=None, level=None, ids=None):
    """
    Allows updates to the lock-type(level) and the notes of the lock
    """
    if ids:
        kwargs_list = []
        for id_arg in ids:
            try:
                kwargs_list.append(_parse_lock_id(id_arg))
            except AttributeError:
                logger.error('az lock update: error: argument --ids: invalid ResourceId value: \'%s\'', id_arg)
                return
        results = [update_lock(cmd, level=level, notes=notes, **kwargs) for kwargs in kwargs_list]
        return results[0] if len(results) == 1 else results

    lock_client = _resource_lock_client_factory(cmd.cli_ctx)

    lock_resource = _extract_lock_params(resource_group, resource_provider_namespace,
                                         resource_type, resource_name)

    resource_group = lock_resource[0]
    resource_name = lock_resource[1]
    resource_provider_namespace = lock_resource[2]
    resource_type = lock_resource[3]

    _validate_lock_params_match_lock(lock_client, lock_name, resource_group, resource_provider_namespace,
                                     parent_resource_path, resource_type, resource_name)

    if resource_group is None:
        params = _call_subscription_get(cmd, lock_client, lock_name)
        _update_lock_parameters(params, level, notes)
        return lock_client.management_locks.create_or_update_at_subscription_level(lock_name, params)
    if resource_name is None:
        params = lock_client.management_locks.get_at_resource_group_level(resource_group, lock_name)
        _update_lock_parameters(params, level, notes)
        return lock_client.management_locks.create_or_update_at_resource_group_level(
            resource_group, lock_name, params)
    if cmd.supported_api_version(max_api='2015-01-01'):
        lock_list = list_locks(resource_group, resource_provider_namespace, parent_resource_path,
                               resource_type, resource_name)
        return next((lock for lock in lock_list if lock.name == lock_name), None)
    params = lock_client.management_locks.get_at_resource_level(
        resource_group, resource_provider_namespace, parent_resource_path or '', resource_type,
        resource_name, lock_name)
    _update_lock_parameters(params, level, notes)
    return lock_client.management_locks.create_or_update_at_resource_level(
        resource_group, resource_provider_namespace, parent_resource_path or '', resource_type,
        resource_name, lock_name, params)
# endregion


# region ResourceLinks
def create_resource_link(cmd, link_id, target_id, notes=None):
    links_client = _resource_links_client_factory(cmd.cli_ctx).resource_links

    ResourceLink = cmd.get_models('ResourceLink')
    ResourceLinkProperties = cmd.get_models('ResourceLinkProperties')
    properties = ResourceLinkProperties(target_id=target_id, notes=notes)
    resource_link = ResourceLink(properties=properties)
    links_client.create_or_update(link_id, resource_link)


def update_resource_link(cmd, link_id, target_id=None, notes=None):
    links_client = _resource_links_client_factory(cmd.cli_ctx).resource_links
    params = links_client.get(link_id)

    ResourceLink = cmd.get_models('ResourceLink')
    ResourceLinkProperties = cmd.get_models('ResourceLinkProperties')
    # pylint: disable=no-member
    properties = ResourceLinkProperties(
        target_id=target_id if target_id is not None else params.properties.target_id,
        notes=notes if notes is not None else params.properties.notes)
    resource_link = ResourceLink(properties=properties)
    links_client.create_or_update(link_id, resource_link)


def list_resource_links(cmd, scope=None, filter_string=None):
    links_client = _resource_links_client_factory(cmd.cli_ctx).resource_links
    if scope is not None:
        return links_client.list_at_source_scope(scope, filter=filter_string)
    return links_client.list_at_subscription(filter=filter_string)
# endregion


# region tags
def get_tag_at_scope(cmd, resource_id=None):
    rcf = _resource_client_factory(cmd.cli_ctx)
    if resource_id is not None:
        return rcf.tags.get_at_scope(scope=resource_id)

    return rcf.tags.list()


def create_or_update_tag_at_scope(cmd, resource_id=None, tags=None, tag_name=None):
    rcf = _resource_client_factory(cmd.cli_ctx)
    if resource_id is not None:
        if not tags:
            raise IncorrectUsageError("Tags could not be empty.")
        Tags = cmd.get_models('Tags')
        tag_obj = Tags(tags=tags)
        TagsResource = cmd.get_models('TagsResource')
        tags_resource = TagsResource(properties=tag_obj)
        return rcf.tags.create_or_update_at_scope(scope=resource_id, parameters=tags_resource)

    return rcf.tags.create_or_update(tag_name=tag_name)


def delete_tag_at_scope(cmd, resource_id=None, tag_name=None):
    rcf = _resource_client_factory(cmd.cli_ctx)
    if resource_id is not None:
        return rcf.tags.delete_at_scope(scope=resource_id)

    return rcf.tags.delete(tag_name=tag_name)


def update_tag_at_scope(cmd, resource_id, tags, operation):
    rcf = _resource_client_factory(cmd.cli_ctx)
    if not tags:
        raise IncorrectUsageError("Tags could not be empty.")
    Tags = cmd.get_models('Tags')
    tag_obj = Tags(tags=tags)
    TagsPatchResource = cmd.get_models('TagsPatchResource')
    tags_resource = TagsPatchResource(properties=tag_obj, operation=operation)
    return rcf.tags.update_at_scope(scope=resource_id, parameters=tags_resource)
# endregion


class _ResourceUtils:  # pylint: disable=too-many-instance-attributes
    def __init__(self, cli_ctx,
                 resource_group_name=None, resource_provider_namespace=None,
                 parent_resource_path=None, resource_type=None, resource_name=None,
                 resource_id=None, api_version=None, rcf=None, latest_include_preview=False):
        # if the resouce_type is in format 'namespace/type' split it.
        # (we don't have to do this, but commands like 'vm show' returns such values)
        if resource_type and not resource_provider_namespace and not parent_resource_path:
            parts = resource_type.split('/')
            if len(parts) > 1:
                resource_provider_namespace = parts[0]
                resource_type = parts[1]

        self.rcf = rcf or _resource_client_factory(cli_ctx)
        if api_version is None:
            if resource_id:
                api_version = _ResourceUtils._resolve_api_version_by_id(self.rcf, resource_id,
                                                                        latest_include_preview=latest_include_preview)
            else:
                _validate_resource_inputs(resource_group_name, resource_provider_namespace,
                                          resource_type, resource_name)
                api_version = _ResourceUtils.resolve_api_version(self.rcf,
                                                                 resource_provider_namespace,
                                                                 parent_resource_path,
                                                                 resource_type,
                                                                 latest_include_preview=latest_include_preview)

        self.resource_group_name = resource_group_name
        self.resource_provider_namespace = resource_provider_namespace
        self.parent_resource_path = parent_resource_path if parent_resource_path else ''
        self.resource_type = resource_type
        self.resource_name = resource_name
        self.resource_id = resource_id
        self.api_version = api_version

    def create_resource(self, properties, location, is_full_object):
        try:
            res = json.loads(properties)
        except json.decoder.JSONDecodeError as ex:
            raise CLIError('Error parsing JSON.\n{}\n{}'.format(properties, ex))

        if not is_full_object:
            if not location:
                if self.resource_id:
                    rg_name = parse_resource_id(self.resource_id)['resource_group']
                else:
                    rg_name = self.resource_group_name
                location = self.rcf.resource_groups.get(rg_name).location

            res = GenericResource(location=location, properties=res)
        elif res.get('location', None) is None:
            raise IncorrectUsageError("location of the resource is required")

        if self.resource_id:
            resource = self.rcf.resources.begin_create_or_update_by_id(self.resource_id,
                                                                       self.api_version,
                                                                       res)
        else:
            resource = self.rcf.resources.begin_create_or_update(self.resource_group_name,
                                                                 self.resource_provider_namespace,
                                                                 self.parent_resource_path,
                                                                 self.resource_type,
                                                                 self.resource_name,
                                                                 self.api_version,
                                                                 res)
        return resource

    def get_resource(self, include_response_body=False):

        def add_response_body(pipeline_response, deserialized, *kwargs):
            resource = deserialized
            response_body = {}
            try:
                response_body = pipeline_response.http_response.internal_response.content.decode()
            except AttributeError:
                pass
            setattr(resource, 'response_body', json.loads(response_body))
            return resource

        cls = None
        if include_response_body:
            cls = add_response_body

        if self.resource_id:
            resource = self.rcf.resources.get_by_id(self.resource_id, self.api_version, cls=cls)
        else:
            resource = self.rcf.resources.get(self.resource_group_name,
                                              self.resource_provider_namespace,
                                              self.parent_resource_path,
                                              self.resource_type,
                                              self.resource_name,
                                              self.api_version,
                                              cls=cls)

        return resource

    def delete(self):
        if self.resource_id:
            return self.rcf.resources.begin_delete_by_id(self.resource_id, self.api_version)
        return self.rcf.resources.begin_delete(self.resource_group_name,
                                               self.resource_provider_namespace,
                                               self.parent_resource_path,
                                               self.resource_type,
                                               self.resource_name,
                                               self.api_version)

    def update(self, parameters):
        if self.resource_id:
            return self.rcf.resources.begin_create_or_update_by_id(self.resource_id,
                                                                   self.api_version,
                                                                   parameters)
        return self.rcf.resources.begin_create_or_update(self.resource_group_name,
                                                         self.resource_provider_namespace,
                                                         self.parent_resource_path,
                                                         self.resource_type,
                                                         self.resource_name,
                                                         self.api_version,
                                                         parameters)

    def tag(self, tags, is_incremental=False):
        resource = self.get_resource()

        if is_incremental is True:
            if not tags:
                raise CLIError("When modifying tag incrementally, the parameters of tag must have specific values.")
            if resource.tags:
                resource.tags.update(tags)
                tags = resource.tags

        # please add the service type that needs to be requested with PATCH type here
        # for example: the properties of RecoveryServices/vaults must be filled, and a PUT request that passes back
        # to properties will fail due to the lack of properties, so the PATCH type should be used
        need_patch_service = ['Microsoft.RecoveryServices/vaults', 'Microsoft.Resources/resourceGroups',
                              'Microsoft.ContainerRegistry/registries/webhooks',
                              'Microsoft.ContainerInstance/containerGroups',
                              'Microsoft.Network/publicIPAddresses', 'Microsoft.insights/workbooks']

        if resource is not None and resource.type in need_patch_service:
            parameters = GenericResource(tags=tags)
            if self.resource_id:
                return self.rcf.resources.begin_update_by_id(self.resource_id, self.api_version, parameters)
            return self.rcf.resources.begin_update(self.resource_group_name,
                                                   self.resource_provider_namespace,
                                                   self.parent_resource_path,
                                                   self.resource_type,
                                                   self.resource_name,
                                                   self.api_version,
                                                   parameters)

        # pylint: disable=no-member
        parameters = GenericResource(
            location=resource.location,
            tags=tags,
            plan=resource.plan,
            properties=resource.properties,
            kind=resource.kind,
            managed_by=resource.managed_by,
            sku=resource.sku,
            identity=resource.identity)

        if self.resource_id:
            return self.rcf.resources.begin_create_or_update_by_id(self.resource_id, self.api_version,
                                                                   parameters)
        return self.rcf.resources.begin_create_or_update(self.resource_group_name,
                                                         self.resource_provider_namespace,
                                                         self.parent_resource_path,
                                                         self.resource_type,
                                                         self.resource_name,
                                                         self.api_version,
                                                         parameters)

    def invoke_action(self, action, request_body):
        """
        Formats Url if none provided and sends the POST request with the url and request-body.
        """
        from msrestazure.azure_operation import AzureOperationPoller

        query_parameters = {}
        serialize = self.rcf.resources._serialize  # pylint: disable=protected-access
        client = self.rcf.resources._client  # pylint: disable=protected-access

        url = '/subscriptions/{subscriptionId}/resourcegroups/{resourceGroupName}/providers/' \
            '{resourceProviderNamespace}/{parentResourcePath}/{resourceType}/{resourceName}/{action}'

        if self.resource_id:
            url = client.format_url(
                '{resource_id}/{action}',
                resource_id=self.resource_id,
                action=serialize.url("action", action, 'str'))
        else:
            url = client.format_url(
                url,
                resourceGroupName=serialize.url(
                    "resource_group_name", self.resource_group_name, 'str',
                    max_length=90, min_length=1, pattern=r'^[-\w\._\(\)]+$'),
                resourceProviderNamespace=serialize.url(
                    "resource_provider_namespace", self.resource_provider_namespace, 'str'),
                parentResourcePath=serialize.url(
                    "parent_resource_path", self.parent_resource_path, 'str', skip_quote=True),
                resourceType=serialize.url("resource_type", self.resource_type, 'str', skip_quote=True),
                resourceName=serialize.url("resource_name", self.resource_name, 'str'),
                subscriptionId=serialize.url(
                    "self._config.subscription_id", self.rcf.resources._config.subscription_id, 'str'),
                action=serialize.url("action", action, 'str'))

        # Construct parameters
        query_parameters['api-version'] = serialize.query("api_version", self.api_version, 'str')

        # Construct headers
        header_parameters = {}
        header_parameters['Content-Type'] = 'application/json; charset=utf-8'
        # This value of accept_language comes from the fixed configuration in the AzureConfiguration in track 1.
        header_parameters['accept-language'] = 'en-US'

        body_content_kwargs = {}
        body_content_kwargs['content'] = json.loads(request_body) if request_body else None

        # Construct and send request
        def long_running_send():
            request = client.post(url, query_parameters, header_parameters, **body_content_kwargs)
            pipeline_response = client._pipeline.run(request, stream=False)
            return pipeline_response.http_response.internal_response

        def get_long_running_status(status_link, headers=None):
            request = client.get(status_link, query_parameters, header_parameters)
            if headers:
                request.headers.update(headers)
            pipeline_response = client._pipeline.run(request, stream=False)
            return pipeline_response.http_response.internal_response

        def get_long_running_output(response):
            from azure.core.exceptions import HttpResponseError
            if response.status_code not in [200, 202, 204]:
                exp = HttpResponseError(response)
                exp.request_id = response.headers.get('x-ms-request-id')
                raise exp
            return response.text

        return AzureOperationPoller(long_running_send, get_long_running_output, get_long_running_status)

    @staticmethod
    def resolve_api_version(rcf, resource_provider_namespace, parent_resource_path, resource_type,
                            latest_include_preview=False):
        provider = rcf.providers.get(resource_provider_namespace)

        # If available, we will use parent resource's api-version
        resource_type_str = (parent_resource_path.split('/')[0] if parent_resource_path else resource_type)

        rt = [t for t in provider.resource_types
              if t.resource_type.lower() == resource_type_str.lower()]
        if not rt:
            raise IncorrectUsageError('Resource type {} not found.'.format(resource_type_str))
        if len(rt) == 1 and rt[0].api_versions:
            # If latest_include_preview is true,
            # the last api-version will be taken regardless of whether it is preview version or not
            if latest_include_preview:
                return rt[0].api_versions[0]
            # Take the latest stable version first.
            # if there is no stable version, the latest preview version will be taken.
            npv = [v for v in rt[0].api_versions if 'preview' not in v.lower()]
            return npv[0] if npv else rt[0].api_versions[0]
        raise IncorrectUsageError(
            'API version is required and could not be resolved for resource {}'
            .format(resource_type))

    @staticmethod
    def _resolve_api_version_by_id(rcf, resource_id, latest_include_preview=False):
        parts = parse_resource_id(resource_id)

        if len(parts) == 2 and parts['subscription'] is not None and parts['resource_group'] is not None:
            return AZURE_API_PROFILES['latest'][ResourceType.MGMT_RESOURCE_RESOURCES]

        if 'namespace' not in parts:
            raise CLIError('The type of value entered by --ids parameter is not supported.')

        namespace = parts.get('child_namespace_1', parts['namespace'])
        if parts.get('child_type_2'):
            parent = (parts['type'] + '/' + parts['name'] + '/' +
                      parts['child_type_1'] + '/' + parts['child_name_1'])
            resource_type = parts['child_type_2']
        elif parts.get('child_type_1'):
            # if the child resource has a provider namespace it is independent of the
            # parent, so set the parent to empty
            if parts.get('child_namespace_1') is not None:
                parent = ''
            else:
                parent = parts['type'] + '/' + parts['name']
            resource_type = parts['child_type_1']
        else:
            parent = None
            resource_type = parts['type']

        return _ResourceUtils.resolve_api_version(rcf, namespace, parent, resource_type,
                                                  latest_include_preview=latest_include_preview)


def install_bicep_cli(cmd, version=None, target_platform=None):
    # The parameter version is actually a git tag here.
    ensure_bicep_installation(cmd.cli_ctx, release_tag=version, target_platform=target_platform)


def uninstall_bicep_cli(cmd):
    remove_bicep_installation()


def upgrade_bicep_cli(cmd, target_platform=None):
    latest_release_tag = get_bicep_latest_release_tag()
    ensure_bicep_installation(cmd.cli_ctx, release_tag=latest_release_tag, target_platform=target_platform)


def build_bicep_file(cmd, file, stdout=None, outdir=None, outfile=None, no_restore=None):
    args = ["build", file]
    if outdir:
        args += ["--outdir", outdir]
    if outfile:
        args += ["--outfile", outfile]
    if no_restore:
        args += ["--no-restore"]
    if stdout:
        args += ["--stdout"]

    output = run_bicep_command(cmd.cli_ctx, args)

    if stdout:
        print(output)


<<<<<<< HEAD
def publish_bicep_file(cmd, file, target):
=======
def publish_bicep_file(cmd, file, target, documentationUri=None):
    ensure_bicep_installation()

>>>>>>> 1be1db21
    minimum_supported_version = "0.4.1008"
    if bicep_version_greater_than_or_equal_to(minimum_supported_version):
        args = ["publish", file, "--target", target]
        if documentationUri:
            minimum_supported_version_for_documentationUri_parameter = "0.14.46"
            if bicep_version_greater_than_or_equal_to(minimum_supported_version_for_documentationUri_parameter):
                args += ["--documentationUri", documentationUri]
            else:
                logger.error("az bicep publish with --documentationUri/-d parameter could not be executed with the current version of Bicep CLI. Please upgrade Bicep CLI to v%s or later.", minimum_supported_version_for_documentationUri_parameter)
        run_bicep_command(cmd.cli_ctx, args)
    else:
        logger.error("az bicep publish could not be executed with the current version of Bicep CLI. Please upgrade Bicep CLI to v%s or later.", minimum_supported_version)


def restore_bicep_file(cmd, file, force=None):
    minimum_supported_version = "0.4.1008"
    if bicep_version_greater_than_or_equal_to(minimum_supported_version):
        args = ["restore", file]
        if force:
            args += ["--force"]
        run_bicep_command(cmd.cli_ctx, args)
    else:
        logger.error("az bicep restore could not be executed with the current version of Bicep CLI. Please upgrade Bicep CLI to v%s or later.", minimum_supported_version)


def decompile_bicep_file(cmd, file, force=None):
    args = ["decompile", file]
    if force:
        args += ["--force"]
    run_bicep_command(cmd.cli_ctx, args)


def show_bicep_cli_version(cmd):
    print(run_bicep_command(cmd.cli_ctx, ["--version"], auto_install=False))


def list_bicep_cli_versions(cmd):
    return get_bicep_available_release_tags()


def generate_params_file(cmd, file, no_restore=None, outdir=None, outfile=None, stdout=None):
    minimum_supported_version = "0.7.4"
    if bicep_version_greater_than_or_equal_to(minimum_supported_version):
        args = ["generate-params", file]
        if no_restore:
            args += ["--no-restore"]
        if outdir:
            args += ["--outdir", outdir]
        if outfile:
            args += ["--outfile", outfile]
        if stdout:
            args += ["--stdout"]

        output = run_bicep_command(cmd.cli_ctx, args)

        if stdout:
            print(output)
    else:
        logger.error("az bicep generate-params could not be executed with the current version of Bicep CLI. Please upgrade Bicep CLI to v%s or later.", minimum_supported_version)


def create_resourcemanager_privatelink(
        cmd, resource_group, name, location):
    rcf = _resource_privatelinks_client_factory(cmd.cli_ctx)
    ResourceManagementPrivateLinkLocation = cmd.get_models(
        'ResourceManagementPrivateLinkLocation')
    resource_management_private_link_location = ResourceManagementPrivateLinkLocation(
        location=location)
    return rcf.resource_management_private_link.put(resource_group, name, resource_management_private_link_location)


def get_resourcemanager_privatelink(cmd, resource_group, name):
    rcf = _resource_privatelinks_client_factory(cmd.cli_ctx)
    return rcf.resource_management_private_link.get(resource_group, name)


def list_resourcemanager_privatelink(cmd, resource_group=None):
    rcf = _resource_privatelinks_client_factory(cmd.cli_ctx)
    if resource_group:
        return rcf.resource_management_private_link.list_by_resource_group(resource_group)
    return rcf.resource_management_private_link.list()


def delete_resourcemanager_privatelink(cmd, resource_group, name):
    rcf = _resource_privatelinks_client_factory(cmd.cli_ctx)
    return rcf.resource_management_private_link.delete(resource_group, name)


def create_private_link_association(cmd, management_group_id, name, privatelink, public_network_access):
    rcf = _resource_privatelinks_client_factory(cmd.cli_ctx)
    PrivateLinkProperties, PrivateLinkObject = cmd.get_models(
        'PrivateLinkAssociationProperties', 'PrivateLinkAssociationObject')
    pl = PrivateLinkObject(properties=PrivateLinkProperties(
        private_link=privatelink, public_network_access=public_network_access))
    return rcf.private_link_association.put(group_id=management_group_id, pla_id=name, parameters=pl)


def get_private_link_association(cmd, management_group_id, name):
    rcf = _resource_privatelinks_client_factory(cmd.cli_ctx)
    return rcf.private_link_association.get(group_id=management_group_id, pla_id=name)


def delete_private_link_association(cmd, management_group_id, name):
    rcf = _resource_privatelinks_client_factory(cmd.cli_ctx)
    return rcf.private_link_association.delete(group_id=management_group_id, pla_id=name)


def list_private_link_association(cmd, management_group_id):
    rcf = _resource_privatelinks_client_factory(cmd.cli_ctx)
    return rcf.private_link_association.list(group_id=management_group_id)<|MERGE_RESOLUTION|>--- conflicted
+++ resolved
@@ -3674,13 +3674,7 @@
         print(output)
 
 
-<<<<<<< HEAD
-def publish_bicep_file(cmd, file, target):
-=======
 def publish_bicep_file(cmd, file, target, documentationUri=None):
-    ensure_bicep_installation()
-
->>>>>>> 1be1db21
     minimum_supported_version = "0.4.1008"
     if bicep_version_greater_than_or_equal_to(minimum_supported_version):
         args = ["publish", file, "--target", target]
