--- conflicted
+++ resolved
@@ -13,10 +13,8 @@
 
 from azure.cli.command_modules.storage._factory import \
     (storage_client_factory, generic_data_service_factory)
-<<<<<<< HEAD
 from azure.cli.core.application import APPLICATION
-=======
->>>>>>> ef735f54
+
 
 Logging, Metrics, CorsRule, \
     AccessPolicy, RetentionPolicy = get_sdk(ResourceType.DATA_STORAGE,
