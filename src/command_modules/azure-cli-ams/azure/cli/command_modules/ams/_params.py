# --------------------------------------------------------------------------------------------
# Copyright (c) Microsoft Corporation. All rights reserved.
# Licensed under the MIT License. See License.txt in the project root for license information.
# --------------------------------------------------------------------------------------------

# pylint: disable=line-too-long

from knack.arguments import CLIArgumentType

from azure.cli.core.commands.validators import get_default_location_from_resource_group
from azure.cli.core.commands.parameters import (get_location_type, get_enum_type, tags_type, get_three_state_flag)
from azure.cli.command_modules.ams._completers import (get_role_definition_name_completion_list, get_cdn_provider_completion_list,
                                                       get_default_streaming_policies_completion_list)

from azure.mgmt.media.models import (Priority, AssetContainerPermission, LiveEventInputProtocol, LiveEventEncodingType,
                                     StreamOptionsFlag, ContentKeyPolicyRestrictionTokenType)

from ._validators import validate_storage_account_id, datetime_format, validate_correlation_data, validate_token_claim


def load_arguments(self, _):  # pylint: disable=too-many-locals, too-many-statements
    name_arg_type = CLIArgumentType(options_list=['--name', '-n'], id_part='name', help='The name of the Azure Media Services account.', metavar='NAME')
    account_name_arg_type = CLIArgumentType(options_list=['--account-name', '-a'], id_part='name', help='The name of the Azure Media Services account.', metavar='ACCOUNT_NAME')
    storage_account_arg_type = CLIArgumentType(options_list=['--storage-account'], validator=validate_storage_account_id, metavar='STORAGE_NAME')
    password_arg_type = CLIArgumentType(options_list=['--password', '-p'], metavar='PASSWORD_NAME')
    transform_name_arg_type = CLIArgumentType(options_list=['--transform-name', '-t'], metavar='TRANSFORM_NAME')
    expiry_arg_type = CLIArgumentType(options_list=['--expiry'], type=datetime_format, metavar='EXPIRY_TIME')
    default_policy_name_arg_type = CLIArgumentType(options_list=['--content-key-policy-name'], help='The default content key policy name used by the streaming locator.', metavar='DEFAULT_CONTENT_KEY_POLICY_NAME')
    correlation_data_type = CLIArgumentType(validator=validate_correlation_data, help="Customer provided correlation data that will be returned in Job completed events. This data is in key=value format separated by spaces.", nargs='*', metavar='CORRELATION_DATA')
    token_claim_type = CLIArgumentType(validator=validate_token_claim, help='A list of required token claims in key=value format separated by spaces.')

    with self.argument_context('ams') as c:
        c.argument('account_name', name_arg_type)

    with self.argument_context('ams account') as c:
        c.argument('location', arg_type=get_location_type(self.cli_ctx),
                   validator=get_default_location_from_resource_group)
        c.argument('tags', arg_type=tags_type)

    with self.argument_context('ams account create') as c:
        c.argument('storage_account', storage_account_arg_type,
                   help='The name or resource ID of the primary storage account to attach to the Azure Media Services account. Blob only accounts are not allowed as primary.')

    with self.argument_context('ams account check-name') as c:
        c.argument('account_name', options_list=['--name', '-n'], id_part=None,
                   help='The name of the Azure Media Services account')
        c.argument('location', arg_type=get_location_type(self.cli_ctx))

    with self.argument_context('ams account storage') as c:
        c.argument('account_name', account_name_arg_type)
        c.argument('storage_account', name_arg_type,
                   help='The name or resource ID of the secondary storage account to detach from the Azure Media Services account.',
                   validator=validate_storage_account_id)

    with self.argument_context('ams account storage sync-storage-keys') as c:
        c.argument('id', required=True)

    with self.argument_context('ams account sp') as c:
        c.argument('account_name', account_name_arg_type)
        c.argument('sp_name', name_arg_type,
                   help="The app name or app URI to associate the RBAC with. If not present, a default name like '{amsaccountname}-access-sp' will be generated.")
        c.argument('sp_password', password_arg_type,
                   help="The password used to log in. Also known as 'Client Secret'. If not present, a random secret will be generated.")
        c.argument('role', help='The role of the service principal.', completer=get_role_definition_name_completion_list)
        c.argument('xml', action='store_true', help='Enables xml output format.')
        c.argument('years', help='Number of years for which the secret will be valid. Default: 1 year.', type=int, default=None)

    with self.argument_context('ams transform') as c:
        c.argument('account_name', account_name_arg_type)
        c.argument('transform_name', name_arg_type, id_part='child_name_1',
                   help='The name of the transform.')
        c.argument('presets',
                   nargs='+',
                   help='Space-separated list of preset names. Allowed values: {}. In addition to the allowed values, you can also pass the local full path to a custom preset JSON file.'
                   .format(", ".join(get_cdn_provider_completion_list())))
        c.argument('description', help='The description of the transform.')

    with self.argument_context('ams transform list') as c:
        c.argument('account_name', id_part=None)

    with self.argument_context('ams asset') as c:
        c.argument('account_name', account_name_arg_type)
        c.argument('asset_name', name_arg_type, id_part='child_name_1',
                   help='The name of the asset.')

    with self.argument_context('ams asset list') as c:
        c.argument('account_name', id_part=None)

    with self.argument_context('ams asset create') as c:
        c.argument('alternate_id', help='The alternate id of the asset.')
        c.argument('description', help='The asset description.')
        c.argument('asset_name', name_arg_type, help='The name of the asset.')
        c.argument('storage_account', help='The name of the storage account.')
        c.argument('container', help='The name of the asset blob container.')

    with self.argument_context('ams asset update') as c:
        c.argument('alternate_id', help='The alternate id of the asset.')
        c.argument('description', help='The asset description.')

    with self.argument_context('ams asset get-sas-urls') as c:
        c.argument('permissions', arg_type=get_enum_type(AssetContainerPermission),
                   help='The permissions to set on the SAS URL.')
        c.argument('expiry_time', expiry_arg_type, help="Specifies the UTC datetime (Y-m-d'T'H:M:S'Z') at which the SAS becomes invalid.")

    with self.argument_context('ams job') as c:
        c.argument('account_name', account_name_arg_type)
        c.argument('transform_name', transform_name_arg_type, id_part='child_name_1',
                   help='The name of the transform.')
        c.argument('job_name', name_arg_type, id_part='child_name_2',
                   help='The name of the job.')

    with self.argument_context('ams job list') as c:
        c.argument('account_name', id_part=None)

    with self.argument_context('ams job start') as c:
        c.argument('priority', arg_type=get_enum_type(Priority),
                   help='The priority with which the job should be processed.')
        c.argument('description', help='The job description.')
        c.argument('input_asset_name',
                   arg_group='Asset Job Input',
                   help='The name of the input asset.')
        c.argument('output_asset_names',
                   nargs='+', help='Space-separated list of output asset names.')
        c.argument('base_uri',
                   arg_group='Http Job Input',
                   help='Base uri for http job input. It will be concatenated with provided file names. If no base uri is given, then the provided file list is assumed to be fully qualified uris.')
        c.argument('files',
                   nargs='+',
                   help='Space-separated list of files. It can be used to tell the service to only use the files specified from the input asset.')
        c.argument('label', help='A label that is assigned to a JobInput, that is used to satisfy a reference used in the Transform.')
        c.argument('correlation_data', arg_type=correlation_data_type)

    with self.argument_context('ams job cancel') as c:
        c.argument('delete', action='store_true', help='Delete the job being cancelled.')

    with self.argument_context('ams content-key-policy') as c:
        c.argument('account_name', account_name_arg_type)
        c.argument('content_key_policy_name', name_arg_type,
            help='The content key policy name.')
        c.argument('description', help='The content key policy description.')
        c.argument('clear_key_configuration',
                   action='store_true',
                   arg_group='Basic Policy Options',
                   help='Use Clear Key configuration, a.k.a AES encryption. It\'s intended for non-DRM keys.')
        c.argument('open_restriction',
                   action='store_true',
                   arg_group='Basic Policy Options',
                   help='Use open restriction. License or key will be delivered on every request.')
        c.argument('policy_option_name',
                   help='The name of the policy option.')

<<<<<<< HEAD
    with self.argument_context('ams content-key-policy') as c:
        c.argument('with_secrets',
            action='store_true',
            help='Include secret values of the content key policy.')
=======
    with self.argument_context('ams content-key-policy options add') as c:
        c.argument('policy_option_name', help='The content key policy option name.')
        c.argument('issuer', arg_group='Token Restriction Parameters',
                   required='True', help='The token issuer.')
        c.argument('audience', arg_group='Token Restriction Parameters',
                   required='True', help='The audience for the token.')
        c.argument('symmetric_token_key', arg_group='Token Restriction Parameters', help='The key value of the key.')
        c.argument('rsa_token_key_exponent', arg_group='Token Restriction Parameters', help='The RSA Parameter exponent.')
        c.argument('rsa_token_key_modulus', arg_group='Token Restriction Parameters', help='The RSA Parameter modulus.')
        c.argument('x509_certificate_token_key', arg_group='Token Restriction Parameters', help='The raw data field of a certificate in PKCS 12 format (X509Certificate2 in .NET) with \\n as newlines')
        c.argument('alt_symmetric_token_keys', arg_group='Token Restriction Parameters', help='A list of alternative symmetric token keys separated by spaces.')
        c.argument('alt_rsa_token_key_exponents', arg_group='Token Restriction Parameters', help='A list of alternative rsa token key exponents separated by spaces.')
        c.argument('alt_rsa_token_key_modulus', arg_group='Token Restriction Parameters', help='A list of alternative rsa token key modulus separated by spaces.')
        c.argument('alt_x509_certificate_token_keys', arg_group='Token Restriction Parameters', help='A list of x509 certificate token keys separated by spaces.')
        c.argument('token_claims', arg_group='Token Restriction Parameters',
                   arg_type=token_claim_type)
        c.argument('restriction_token_type', arg_group='Token Restriction Parameters',
                   arg_type=get_enum_type(ContentKeyPolicyRestrictionTokenType), required='True', help='The type of token.')
        c.argument('open_id_connect_discovery_document', arg_group='Token Restriction Parameters', help='The OpenID connect discovery document.')

>>>>>>> c80a85ec

    with self.argument_context('ams streaming') as c:
        c.argument('account_name', account_name_arg_type)
        c.argument('default_content_key_policy_name', default_policy_name_arg_type)

    with self.argument_context('ams streaming locator') as c:
        c.argument('streaming_locator_name', name_arg_type, id_part='child_name_1',
                   help='The name of the streaming locator.')
        c.argument('asset_name',
                   help='The name of the asset used by the streaming locator.')
        c.argument('streaming_policy_name',
                   help='The name of the streaming policy used by the streaming locator. You can either create one with `az ams streaming policy create` or use any of the predefined policies: {}'.format(", ".join(get_default_streaming_policies_completion_list())))
        c.argument('start_time', type=datetime_format,
                   help="Start time (Y-m-d'T'H:M:S'Z') of the streaming locator.")
        c.argument('end_time', type=datetime_format,
                   help="End time (Y-m-d'T'H:M:S'Z') of the streaming locator.")
        c.argument('streaming_locator_id', help='The identifier of the streaming locator.')
        c.argument('alternative_media_id', help='An alternative media identifier associated with the streaming locator.')

    with self.argument_context('ams streaming locator list') as c:
        c.argument('account_name', id_part=None)

    with self.argument_context('ams streaming policy') as c:
        c.argument('streaming_policy_name', name_arg_type, id_part='child_name_1',
                   help='The name of the streaming policy.')
        c.argument('download',
                   arg_type=get_three_state_flag(),
                   arg_group='Encryption Protocols',
                   help='Enable Download protocol.')
        c.argument('dash',
                   arg_type=get_three_state_flag(),
                   arg_group='Encryption Protocols',
                   help='Enable Dash protocol.')
        c.argument('hls',
                   arg_type=get_three_state_flag(),
                   arg_group='Encryption Protocols',
                   help='Enable HLS protocol.')
        c.argument('smooth_streaming',
                   arg_type=get_three_state_flag(),
                   arg_group='Encryption Protocols',
                   help='Enable SmoothStreaming protocol.')

    with self.argument_context('ams streaming policy list') as c:
        c.argument('account_name', id_part=None)

    with self.argument_context('ams streaming endpoint') as c:
        c.argument('streaming_endpoint_name', name_arg_type, help='The name of the streaming endpoint.')
        c.argument('account_name', account_name_arg_type)

    with self.argument_context('ams streaming endpoint create') as c:
        c.argument('tags', arg_type=tags_type)
        c.argument('location', arg_type=get_location_type(self.cli_ctx))
        c.argument('description', help='The streaming endpoint description.')
        c.argument('scale_units', help='The number of scale units.')
        c.argument('availability_set_name', help='AvailabilitySet name.')
        c.argument('max_cache_age', help='Max cache age.')
        c.argument('custom_host_names', nargs='+', help='Space-separated list of custom host names for the streaming endpoint. Use "" to clear existing list.')
        c.argument('cdn_provider', arg_group='CDN Support', help='The CDN provider name. Allowed values: {}'.format(", ".join(get_cdn_provider_completion_list())))
        c.argument('cdn_profile', arg_group='CDN Support', help='The CDN profile name.')
        c.argument('client_access_policy', help='The local full path to the clientaccesspolicy.xml used by Silverlight.')
        c.argument('cross_domain_policy', help='The local full path to the crossdomain.xml used by Silverlight.')
        c.argument('auto_start', action='store_true', help='Start the streaming endpoint automatically after creating it.')
        c.argument('ips', nargs='+', arg_group='Access Control Support', help='Space-separated list of allowed IP addresses for access control. Use "" to clear existing list.')

    with self.argument_context('ams streaming endpoint update') as c:
        c.argument('tags', arg_type=tags_type)
        c.argument('description', help='The streaming endpoint description.')
        c.argument('max_cache_age', help='Max cache age.')
        c.argument('custom_host_names', nargs='+', help='Space-separated list of custom host names for the streaming endpoint. Use "" to clear existing list.')
        c.argument('cdn_provider', arg_group='CDN Support', help='The CDN provider name. Allowed values: {}'.format(", ".join(get_cdn_provider_completion_list())))
        c.argument('cdn_profile', arg_group='CDN Support', help='The CDN profile name.')
        c.argument('client_access_policy', help='The local full path to the clientaccesspolicy.xml used by Silverlight.')
        c.argument('cross_domain_policy', help='The local full path to the crossdomain.xml used by Silverlight.')
        c.argument('ips', nargs='+', arg_group='Access Control Support', help='Space-separated list of allowed IP addresses for access control. Use "" to clear existing list.')
        c.argument('disable_cdn', arg_group='CDN Support', action='store_true', help='Use this flag to disable CDN for the streaming endpoint.')

    with self.argument_context('ams streaming endpoint scale') as c:
        c.argument('scale_unit', options_list=['--scale-units'], help='The number of scale units.')

    with self.argument_context('ams streaming endpoint akamai add') as c:
        c.argument('identifier', help='Identifier of the key.')
        c.argument('base64_key', help='Authentication key.')
        c.argument('expiration', help='The exact time for the authentication key to expire.')

    with self.argument_context('ams streaming endpoint akamai remove') as c:
        c.argument('identifier', help='Identifier of the key.')

    with self.argument_context('ams live event') as c:
        c.argument('account_name', account_name_arg_type)
        c.argument('live_event_name', name_arg_type, help='The name of the live event.')

    with self.argument_context('ams live event create') as c:
        c.argument('streaming_protocol', arg_type=get_enum_type(LiveEventInputProtocol),
                   help='The streaming protocol for the live event.')
        c.argument('auto_start', action='store_true', help='Start the live event automatically after creating it.')
        c.argument('encoding_type', arg_type=get_enum_type(LiveEventEncodingType),
                   help='The encoding type for live event.')
        c.argument('preset_name', help='The encoding preset name.')
        c.argument('tags', arg_type=tags_type)
        c.argument('key_frame_interval_duration', help='ISO 8601 timespan duration of the key frame interval duration.')
        c.argument('access_token', help='The access token.')
        c.argument('description', help='The live event description.')
        c.argument('ips', nargs='+', help='Space-separated list of allowed IP addresses for access control.')
        c.argument('preview_locator', help='The preview locator Guid.')
        c.argument('streaming_policy_name', help='The name of streaming policy used for live event preview.')
        c.argument('alternative_media_id', help='An alternative media identifier associated with the preview URL. This identifier can be used to distinguish the preview of different live events for authorization purposes in the custom license acquisition URL template or the custom key acquisition URL template of the streaming policy specified in the streaming policy name field.')
        c.argument('vanity_url', action='store_true', help='The live event vanity URL flag.')
        c.argument('client_access_policy', help='The local full path to the clientaccesspolicy.xml used by Silverlight.')
        c.argument('cross_domain_policy', help='The local full path to the crossdomain.xml used by Silverlight.')
        c.argument('stream_options', nargs='+', arg_type=get_enum_type(StreamOptionsFlag), help='The stream options.')

    with self.argument_context('ams live event update') as c:
        c.argument('description', help='The live event description.')
        c.argument('ips', nargs='+', help='Space-separated list of allowed IP addresses for access control. Use "" to clear existing list.')
        c.argument('tags', arg_type=tags_type)
        c.argument('client_access_policy', help='The local full path to the clientaccesspolicy.xml used by Silverlight.')
        c.argument('cross_domain_policy', help='The local full path to the crossdomain.xml used by Silverlight.')
        c.argument('key_frame_interval_duration', help='ISO 8601 timespan duration of the key frame interval duration.')

    with self.argument_context('ams live event stop') as c:
        c.argument('remove_outputs_on_stop', action='store_true', help='Remove live outputs on stop.')

    with self.argument_context('ams live output') as c:
        c.argument('account_name', account_name_arg_type)
        c.argument('live_event_name', help='The name of the live event.')
        c.argument('live_output_name', name_arg_type, help='The name of the live output.')

    with self.argument_context('ams live output create') as c:
        c.argument('asset_name', help='The name of the asset.')
        c.argument('manifest_name', help='The manifest file name.')
        c.argument('archive_window_length', help='ISO 8601 timespan duration of the archive window length. This is the duration that customer want to retain the recorded content.')
        c.argument('description', help='The live output description.')
        c.argument('fragments_per_ts_segment', help='The amount of fragments per HLS segment.')
        c.argument('output_snap_time', help='The output snapshot time.')<|MERGE_RESOLUTION|>--- conflicted
+++ resolved
@@ -149,12 +149,12 @@
         c.argument('policy_option_name',
                    help='The name of the policy option.')
 
-<<<<<<< HEAD
     with self.argument_context('ams content-key-policy') as c:
         c.argument('with_secrets',
             action='store_true',
             help='Include secret values of the content key policy.')
-=======
+
+
     with self.argument_context('ams content-key-policy options add') as c:
         c.argument('policy_option_name', help='The content key policy option name.')
         c.argument('issuer', arg_group='Token Restriction Parameters',
@@ -175,7 +175,6 @@
                    arg_type=get_enum_type(ContentKeyPolicyRestrictionTokenType), required='True', help='The type of token.')
         c.argument('open_id_connect_discovery_document', arg_group='Token Restriction Parameters', help='The OpenID connect discovery document.')
 
->>>>>>> c80a85ec
 
     with self.argument_context('ams streaming') as c:
         c.argument('account_name', account_name_arg_type)
