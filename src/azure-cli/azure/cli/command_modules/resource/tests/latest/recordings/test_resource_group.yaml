--- conflicted
+++ resolved
@@ -15,13 +15,8 @@
       ParameterSetName:
       - -n --yes
       User-Agent:
-<<<<<<< HEAD
-      - python/3.6.5 (Windows-10-10.0.17134-SP0) msrest/0.6.10 msrest_azure/0.6.1
-        azure-mgmt-resource/4.0.0 Azure-SDK-For-Python AZURECLI/2.0.74
-=======
-      - python/3.7.4 (Windows-10-10.0.18362-SP0) msrest/0.6.10 msrest_azure/0.6.2
-        azure-mgmt-resource/4.0.0 Azure-SDK-For-Python AZURECLI/2.0.75
->>>>>>> 807faccc
+      - python/3.7.4 (Windows-10-10.0.18362-SP0) msrest/0.6.10 msrest_azure/0.6.2
+        azure-mgmt-resource/4.0.0 Azure-SDK-For-Python AZURECLI/2.0.75
       accept-language:
       - en-US
     method: DELETE
@@ -35,19 +30,11 @@
       content-length:
       - '0'
       date:
-<<<<<<< HEAD
-      - Fri, 04 Oct 2019 04:58:55 GMT
-      expires:
-      - '-1'
-      location:
-      - https://management.azure.com/subscriptions/00000000-0000-0000-0000-000000000000/operationresults/eyJqb2JJZCI6IlJFU09VUkNFR1JPVVBERUxFVElPTkpPQi1DTEk6NUZURVNUOjVGUkc6NUZTQ0VOQVJJT0tWR0JOVzJTS1EyRFBWR1lPSVU2Q3wwQTNFQzEzOTI4RTIzMEU5LVdFU1RVUyIsImpvYkxvY2F0aW9uIjoid2VzdHVzIn0?api-version=2019-07-01
-=======
       - Mon, 21 Oct 2019 05:11:53 GMT
       expires:
       - '-1'
       location:
       - https://management.azure.com/subscriptions/00000000-0000-0000-0000-000000000000/operationresults/eyJqb2JJZCI6IlJFU09VUkNFR1JPVVBERUxFVElPTkpPQi1DTEk6NUZURVNUOjVGUkc6NUZTQ0VOQVJJT0hGS1hGQVNKVTI2T0pVWFdQRFdTWnxCMDU1RDJDNzA2Mjc1RTA0LVdFU1RVUyIsImpvYkxvY2F0aW9uIjoid2VzdHVzIn0?api-version=2019-07-01
->>>>>>> 807faccc
       pragma:
       - no-cache
       strict-transport-security:
@@ -55,7 +42,7 @@
       x-content-type-options:
       - nosniff
       x-ms-ratelimit-remaining-subscription-deletes:
-      - '14998'
+      - '14999'
     status:
       code: 202
       message: Accepted
@@ -73,17 +60,10 @@
       ParameterSetName:
       - -n --yes
       User-Agent:
-<<<<<<< HEAD
-      - python/3.6.5 (Windows-10-10.0.17134-SP0) msrest/0.6.10 msrest_azure/0.6.1
-        azure-mgmt-resource/4.0.0 Azure-SDK-For-Python AZURECLI/2.0.74
-    method: GET
-    uri: https://management.azure.com/subscriptions/00000000-0000-0000-0000-000000000000/operationresults/eyJqb2JJZCI6IlJFU09VUkNFR1JPVVBERUxFVElPTkpPQi1DTEk6NUZURVNUOjVGUkc6NUZTQ0VOQVJJT0tWR0JOVzJTS1EyRFBWR1lPSVU2Q3wwQTNFQzEzOTI4RTIzMEU5LVdFU1RVUyIsImpvYkxvY2F0aW9uIjoid2VzdHVzIn0?api-version=2019-07-01
-=======
       - python/3.7.4 (Windows-10-10.0.18362-SP0) msrest/0.6.10 msrest_azure/0.6.2
         azure-mgmt-resource/4.0.0 Azure-SDK-For-Python AZURECLI/2.0.75
     method: GET
     uri: https://management.azure.com/subscriptions/00000000-0000-0000-0000-000000000000/operationresults/eyJqb2JJZCI6IlJFU09VUkNFR1JPVVBERUxFVElPTkpPQi1DTEk6NUZURVNUOjVGUkc6NUZTQ0VOQVJJT0hGS1hGQVNKVTI2T0pVWFdQRFdTWnxCMDU1RDJDNzA2Mjc1RTA0LVdFU1RVUyIsImpvYkxvY2F0aW9uIjoid2VzdHVzIn0?api-version=2019-07-01
->>>>>>> 807faccc
   response:
     body:
       string: ''
@@ -93,19 +73,11 @@
       content-length:
       - '0'
       date:
-<<<<<<< HEAD
-      - Fri, 04 Oct 2019 04:59:10 GMT
-      expires:
-      - '-1'
-      location:
-      - https://management.azure.com/subscriptions/00000000-0000-0000-0000-000000000000/operationresults/eyJqb2JJZCI6IlJFU09VUkNFR1JPVVBERUxFVElPTkpPQi1DTEk6NUZURVNUOjVGUkc6NUZTQ0VOQVJJT0tWR0JOVzJTS1EyRFBWR1lPSVU2Q3wwQTNFQzEzOTI4RTIzMEU5LVdFU1RVUyIsImpvYkxvY2F0aW9uIjoid2VzdHVzIn0?api-version=2019-07-01
-=======
       - Mon, 21 Oct 2019 05:12:10 GMT
       expires:
       - '-1'
       location:
       - https://management.azure.com/subscriptions/00000000-0000-0000-0000-000000000000/operationresults/eyJqb2JJZCI6IlJFU09VUkNFR1JPVVBERUxFVElPTkpPQi1DTEk6NUZURVNUOjVGUkc6NUZTQ0VOQVJJT0hGS1hGQVNKVTI2T0pVWFdQRFdTWnxCMDU1RDJDNzA2Mjc1RTA0LVdFU1RVUyIsImpvYkxvY2F0aW9uIjoid2VzdHVzIn0?api-version=2019-07-01
->>>>>>> 807faccc
       pragma:
       - no-cache
       strict-transport-security:
@@ -129,17 +101,10 @@
       ParameterSetName:
       - -n --yes
       User-Agent:
-<<<<<<< HEAD
-      - python/3.6.5 (Windows-10-10.0.17134-SP0) msrest/0.6.10 msrest_azure/0.6.1
-        azure-mgmt-resource/4.0.0 Azure-SDK-For-Python AZURECLI/2.0.74
-    method: GET
-    uri: https://management.azure.com/subscriptions/00000000-0000-0000-0000-000000000000/operationresults/eyJqb2JJZCI6IlJFU09VUkNFR1JPVVBERUxFVElPTkpPQi1DTEk6NUZURVNUOjVGUkc6NUZTQ0VOQVJJT0tWR0JOVzJTS1EyRFBWR1lPSVU2Q3wwQTNFQzEzOTI4RTIzMEU5LVdFU1RVUyIsImpvYkxvY2F0aW9uIjoid2VzdHVzIn0?api-version=2019-07-01
-=======
       - python/3.7.4 (Windows-10-10.0.18362-SP0) msrest/0.6.10 msrest_azure/0.6.2
         azure-mgmt-resource/4.0.0 Azure-SDK-For-Python AZURECLI/2.0.75
     method: GET
     uri: https://management.azure.com/subscriptions/00000000-0000-0000-0000-000000000000/operationresults/eyJqb2JJZCI6IlJFU09VUkNFR1JPVVBERUxFVElPTkpPQi1DTEk6NUZURVNUOjVGUkc6NUZTQ0VOQVJJT0hGS1hGQVNKVTI2T0pVWFdQRFdTWnxCMDU1RDJDNzA2Mjc1RTA0LVdFU1RVUyIsImpvYkxvY2F0aW9uIjoid2VzdHVzIn0?api-version=2019-07-01
->>>>>>> 807faccc
   response:
     body:
       string: ''
@@ -149,19 +114,11 @@
       content-length:
       - '0'
       date:
-<<<<<<< HEAD
-      - Fri, 04 Oct 2019 04:59:25 GMT
-      expires:
-      - '-1'
-      location:
-      - https://management.azure.com/subscriptions/00000000-0000-0000-0000-000000000000/operationresults/eyJqb2JJZCI6IlJFU09VUkNFR1JPVVBERUxFVElPTkpPQi1DTEk6NUZURVNUOjVGUkc6NUZTQ0VOQVJJT0tWR0JOVzJTS1EyRFBWR1lPSVU2Q3wwQTNFQzEzOTI4RTIzMEU5LVdFU1RVUyIsImpvYkxvY2F0aW9uIjoid2VzdHVzIn0?api-version=2019-07-01
-=======
       - Mon, 21 Oct 2019 05:12:25 GMT
       expires:
       - '-1'
       location:
       - https://management.azure.com/subscriptions/00000000-0000-0000-0000-000000000000/operationresults/eyJqb2JJZCI6IlJFU09VUkNFR1JPVVBERUxFVElPTkpPQi1DTEk6NUZURVNUOjVGUkc6NUZTQ0VOQVJJT0hGS1hGQVNKVTI2T0pVWFdQRFdTWnxCMDU1RDJDNzA2Mjc1RTA0LVdFU1RVUyIsImpvYkxvY2F0aW9uIjoid2VzdHVzIn0?api-version=2019-07-01
->>>>>>> 807faccc
       pragma:
       - no-cache
       strict-transport-security:
@@ -185,17 +142,10 @@
       ParameterSetName:
       - -n --yes
       User-Agent:
-<<<<<<< HEAD
-      - python/3.6.5 (Windows-10-10.0.17134-SP0) msrest/0.6.10 msrest_azure/0.6.1
-        azure-mgmt-resource/4.0.0 Azure-SDK-For-Python AZURECLI/2.0.74
-    method: GET
-    uri: https://management.azure.com/subscriptions/00000000-0000-0000-0000-000000000000/operationresults/eyJqb2JJZCI6IlJFU09VUkNFR1JPVVBERUxFVElPTkpPQi1DTEk6NUZURVNUOjVGUkc6NUZTQ0VOQVJJT0tWR0JOVzJTS1EyRFBWR1lPSVU2Q3wwQTNFQzEzOTI4RTIzMEU5LVdFU1RVUyIsImpvYkxvY2F0aW9uIjoid2VzdHVzIn0?api-version=2019-07-01
-=======
       - python/3.7.4 (Windows-10-10.0.18362-SP0) msrest/0.6.10 msrest_azure/0.6.2
         azure-mgmt-resource/4.0.0 Azure-SDK-For-Python AZURECLI/2.0.75
     method: GET
     uri: https://management.azure.com/subscriptions/00000000-0000-0000-0000-000000000000/operationresults/eyJqb2JJZCI6IlJFU09VUkNFR1JPVVBERUxFVElPTkpPQi1DTEk6NUZURVNUOjVGUkc6NUZTQ0VOQVJJT0hGS1hGQVNKVTI2T0pVWFdQRFdTWnxCMDU1RDJDNzA2Mjc1RTA0LVdFU1RVUyIsImpvYkxvY2F0aW9uIjoid2VzdHVzIn0?api-version=2019-07-01
->>>>>>> 807faccc
   response:
     body:
       string: ''
@@ -205,19 +155,11 @@
       content-length:
       - '0'
       date:
-<<<<<<< HEAD
-      - Fri, 04 Oct 2019 04:59:40 GMT
-      expires:
-      - '-1'
-      location:
-      - https://management.azure.com/subscriptions/00000000-0000-0000-0000-000000000000/operationresults/eyJqb2JJZCI6IlJFU09VUkNFR1JPVVBERUxFVElPTkpPQi1DTEk6NUZURVNUOjVGUkc6NUZTQ0VOQVJJT0tWR0JOVzJTS1EyRFBWR1lPSVU2Q3wwQTNFQzEzOTI4RTIzMEU5LVdFU1RVUyIsImpvYkxvY2F0aW9uIjoid2VzdHVzIn0?api-version=2019-07-01
-=======
       - Mon, 21 Oct 2019 05:12:40 GMT
       expires:
       - '-1'
       location:
       - https://management.azure.com/subscriptions/00000000-0000-0000-0000-000000000000/operationresults/eyJqb2JJZCI6IlJFU09VUkNFR1JPVVBERUxFVElPTkpPQi1DTEk6NUZURVNUOjVGUkc6NUZTQ0VOQVJJT0hGS1hGQVNKVTI2T0pVWFdQRFdTWnxCMDU1RDJDNzA2Mjc1RTA0LVdFU1RVUyIsImpvYkxvY2F0aW9uIjoid2VzdHVzIn0?api-version=2019-07-01
->>>>>>> 807faccc
       pragma:
       - no-cache
       strict-transport-security:
@@ -241,17 +183,10 @@
       ParameterSetName:
       - -n --yes
       User-Agent:
-<<<<<<< HEAD
-      - python/3.6.5 (Windows-10-10.0.17134-SP0) msrest/0.6.10 msrest_azure/0.6.1
-        azure-mgmt-resource/4.0.0 Azure-SDK-For-Python AZURECLI/2.0.74
-    method: GET
-    uri: https://management.azure.com/subscriptions/00000000-0000-0000-0000-000000000000/operationresults/eyJqb2JJZCI6IlJFU09VUkNFR1JPVVBERUxFVElPTkpPQi1DTEk6NUZURVNUOjVGUkc6NUZTQ0VOQVJJT0tWR0JOVzJTS1EyRFBWR1lPSVU2Q3wwQTNFQzEzOTI4RTIzMEU5LVdFU1RVUyIsImpvYkxvY2F0aW9uIjoid2VzdHVzIn0?api-version=2019-07-01
-=======
       - python/3.7.4 (Windows-10-10.0.18362-SP0) msrest/0.6.10 msrest_azure/0.6.2
         azure-mgmt-resource/4.0.0 Azure-SDK-For-Python AZURECLI/2.0.75
     method: GET
     uri: https://management.azure.com/subscriptions/00000000-0000-0000-0000-000000000000/operationresults/eyJqb2JJZCI6IlJFU09VUkNFR1JPVVBERUxFVElPTkpPQi1DTEk6NUZURVNUOjVGUkc6NUZTQ0VOQVJJT0hGS1hGQVNKVTI2T0pVWFdQRFdTWnxCMDU1RDJDNzA2Mjc1RTA0LVdFU1RVUyIsImpvYkxvY2F0aW9uIjoid2VzdHVzIn0?api-version=2019-07-01
->>>>>>> 807faccc
   response:
     body:
       string: ''
@@ -261,11 +196,7 @@
       content-length:
       - '0'
       date:
-<<<<<<< HEAD
-      - Fri, 04 Oct 2019 04:59:55 GMT
-=======
       - Mon, 21 Oct 2019 05:12:56 GMT
->>>>>>> 807faccc
       expires:
       - '-1'
       pragma:
@@ -291,13 +222,8 @@
       ParameterSetName:
       - -n
       User-Agent:
-<<<<<<< HEAD
-      - python/3.6.5 (Windows-10-10.0.17134-SP0) msrest/0.6.10 msrest_azure/0.6.1
-        azure-mgmt-resource/4.0.0 Azure-SDK-For-Python AZURECLI/2.0.74
-=======
-      - python/3.7.4 (Windows-10-10.0.18362-SP0) msrest/0.6.10 msrest_azure/0.6.2
-        azure-mgmt-resource/4.0.0 Azure-SDK-For-Python AZURECLI/2.0.75
->>>>>>> 807faccc
+      - python/3.7.4 (Windows-10-10.0.18362-SP0) msrest/0.6.10 msrest_azure/0.6.2
+        azure-mgmt-resource/4.0.0 Azure-SDK-For-Python AZURECLI/2.0.75
       accept-language:
       - en-US
     method: HEAD
@@ -313,11 +239,7 @@
       content-type:
       - application/json; charset=utf-8
       date:
-<<<<<<< HEAD
-      - Fri, 04 Oct 2019 04:59:57 GMT
-=======
       - Mon, 21 Oct 2019 05:12:57 GMT
->>>>>>> 807faccc
       expires:
       - '-1'
       pragma:
@@ -349,13 +271,8 @@
       ParameterSetName:
       - -n -l --tag
       User-Agent:
-<<<<<<< HEAD
-      - python/3.6.5 (Windows-10-10.0.17134-SP0) msrest/0.6.10 msrest_azure/0.6.1
-        azure-mgmt-resource/4.0.0 Azure-SDK-For-Python AZURECLI/2.0.74
-=======
-      - python/3.7.4 (Windows-10-10.0.18362-SP0) msrest/0.6.10 msrest_azure/0.6.2
-        azure-mgmt-resource/4.0.0 Azure-SDK-For-Python AZURECLI/2.0.75
->>>>>>> 807faccc
+      - python/3.7.4 (Windows-10-10.0.18362-SP0) msrest/0.6.10 msrest_azure/0.6.2
+        azure-mgmt-resource/4.0.0 Azure-SDK-For-Python AZURECLI/2.0.75
       accept-language:
       - en-US
     method: PUT
@@ -371,11 +288,7 @@
       content-type:
       - application/json; charset=utf-8
       date:
-<<<<<<< HEAD
-      - Fri, 04 Oct 2019 04:59:57 GMT
-=======
       - Mon, 21 Oct 2019 05:12:59 GMT
->>>>>>> 807faccc
       expires:
       - '-1'
       pragma:
@@ -385,11 +298,7 @@
       x-content-type-options:
       - nosniff
       x-ms-ratelimit-remaining-subscription-writes:
-<<<<<<< HEAD
-      - '1199'
-=======
       - '1192'
->>>>>>> 807faccc
     status:
       code: 201
       message: Created
@@ -407,13 +316,8 @@
       ParameterSetName:
       - -n
       User-Agent:
-<<<<<<< HEAD
-      - python/3.6.5 (Windows-10-10.0.17134-SP0) msrest/0.6.10 msrest_azure/0.6.1
-        azure-mgmt-resource/4.0.0 Azure-SDK-For-Python AZURECLI/2.0.74
-=======
-      - python/3.7.4 (Windows-10-10.0.18362-SP0) msrest/0.6.10 msrest_azure/0.6.2
-        azure-mgmt-resource/4.0.0 Azure-SDK-For-Python AZURECLI/2.0.75
->>>>>>> 807faccc
+      - python/3.7.4 (Windows-10-10.0.18362-SP0) msrest/0.6.10 msrest_azure/0.6.2
+        azure-mgmt-resource/4.0.0 Azure-SDK-For-Python AZURECLI/2.0.75
       accept-language:
       - en-US
     method: HEAD
@@ -427,11 +331,7 @@
       content-length:
       - '0'
       date:
-<<<<<<< HEAD
-      - Fri, 04 Oct 2019 04:59:58 GMT
-=======
       - Mon, 21 Oct 2019 05:12:59 GMT
->>>>>>> 807faccc
       expires:
       - '-1'
       pragma:
@@ -457,13 +357,8 @@
       ParameterSetName:
       - -n
       User-Agent:
-<<<<<<< HEAD
-      - python/3.6.5 (Windows-10-10.0.17134-SP0) msrest/0.6.10 msrest_azure/0.6.1
-        azure-mgmt-resource/4.0.0 Azure-SDK-For-Python AZURECLI/2.0.74
-=======
-      - python/3.7.4 (Windows-10-10.0.18362-SP0) msrest/0.6.10 msrest_azure/0.6.2
-        azure-mgmt-resource/4.0.0 Azure-SDK-For-Python AZURECLI/2.0.75
->>>>>>> 807faccc
+      - python/3.7.4 (Windows-10-10.0.18362-SP0) msrest/0.6.10 msrest_azure/0.6.2
+        azure-mgmt-resource/4.0.0 Azure-SDK-For-Python AZURECLI/2.0.75
       accept-language:
       - en-US
     method: GET
@@ -479,11 +374,7 @@
       content-type:
       - application/json; charset=utf-8
       date:
-<<<<<<< HEAD
-      - Fri, 04 Oct 2019 04:59:58 GMT
-=======
       - Mon, 21 Oct 2019 05:13:01 GMT
->>>>>>> 807faccc
       expires:
       - '-1'
       pragma:
@@ -511,13 +402,8 @@
       ParameterSetName:
       - --tag
       User-Agent:
-<<<<<<< HEAD
-      - python/3.6.5 (Windows-10-10.0.17134-SP0) msrest/0.6.10 msrest_azure/0.6.1
-        azure-mgmt-resource/4.0.0 Azure-SDK-For-Python AZURECLI/2.0.74
-=======
-      - python/3.7.4 (Windows-10-10.0.18362-SP0) msrest/0.6.10 msrest_azure/0.6.2
-        azure-mgmt-resource/4.0.0 Azure-SDK-For-Python AZURECLI/2.0.75
->>>>>>> 807faccc
+      - python/3.7.4 (Windows-10-10.0.18362-SP0) msrest/0.6.10 msrest_azure/0.6.2
+        azure-mgmt-resource/4.0.0 Azure-SDK-For-Python AZURECLI/2.0.75
       accept-language:
       - en-US
     method: GET
@@ -533,11 +419,7 @@
       content-type:
       - application/json; charset=utf-8
       date:
-<<<<<<< HEAD
-      - Fri, 04 Oct 2019 04:59:59 GMT
-=======
       - Mon, 21 Oct 2019 05:13:01 GMT
->>>>>>> 807faccc
       expires:
       - '-1'
       pragma:
@@ -565,13 +447,8 @@
       ParameterSetName:
       - -g --tags
       User-Agent:
-<<<<<<< HEAD
-      - python/3.6.5 (Windows-10-10.0.17134-SP0) msrest/0.6.10 msrest_azure/0.6.1
-        azure-mgmt-resource/4.0.0 Azure-SDK-For-Python AZURECLI/2.0.74
-=======
-      - python/3.7.4 (Windows-10-10.0.18362-SP0) msrest/0.6.10 msrest_azure/0.6.2
-        azure-mgmt-resource/4.0.0 Azure-SDK-For-Python AZURECLI/2.0.75
->>>>>>> 807faccc
+      - python/3.7.4 (Windows-10-10.0.18362-SP0) msrest/0.6.10 msrest_azure/0.6.2
+        azure-mgmt-resource/4.0.0 Azure-SDK-For-Python AZURECLI/2.0.75
       accept-language:
       - en-US
     method: GET
@@ -587,11 +464,7 @@
       content-type:
       - application/json; charset=utf-8
       date:
-<<<<<<< HEAD
-      - Fri, 04 Oct 2019 04:59:59 GMT
-=======
       - Mon, 21 Oct 2019 05:13:02 GMT
->>>>>>> 807faccc
       expires:
       - '-1'
       pragma:
@@ -623,13 +496,8 @@
       ParameterSetName:
       - -g --tags
       User-Agent:
-<<<<<<< HEAD
-      - python/3.6.5 (Windows-10-10.0.17134-SP0) msrest/0.6.10 msrest_azure/0.6.1
-        azure-mgmt-resource/4.0.0 Azure-SDK-For-Python AZURECLI/2.0.74
-=======
-      - python/3.7.4 (Windows-10-10.0.18362-SP0) msrest/0.6.10 msrest_azure/0.6.2
-        azure-mgmt-resource/4.0.0 Azure-SDK-For-Python AZURECLI/2.0.75
->>>>>>> 807faccc
+      - python/3.7.4 (Windows-10-10.0.18362-SP0) msrest/0.6.10 msrest_azure/0.6.2
+        azure-mgmt-resource/4.0.0 Azure-SDK-For-Python AZURECLI/2.0.75
       accept-language:
       - en-US
     method: PUT
@@ -645,11 +513,7 @@
       content-type:
       - application/json; charset=utf-8
       date:
-<<<<<<< HEAD
-      - Fri, 04 Oct 2019 04:59:59 GMT
-=======
       - Mon, 21 Oct 2019 05:13:03 GMT
->>>>>>> 807faccc
       expires:
       - '-1'
       pragma:
@@ -681,13 +545,8 @@
       ParameterSetName:
       - -g --set
       User-Agent:
-<<<<<<< HEAD
-      - python/3.6.5 (Windows-10-10.0.17134-SP0) msrest/0.6.10 msrest_azure/0.6.1
-        azure-mgmt-resource/4.0.0 Azure-SDK-For-Python AZURECLI/2.0.74
-=======
-      - python/3.7.4 (Windows-10-10.0.18362-SP0) msrest/0.6.10 msrest_azure/0.6.2
-        azure-mgmt-resource/4.0.0 Azure-SDK-For-Python AZURECLI/2.0.75
->>>>>>> 807faccc
+      - python/3.7.4 (Windows-10-10.0.18362-SP0) msrest/0.6.10 msrest_azure/0.6.2
+        azure-mgmt-resource/4.0.0 Azure-SDK-For-Python AZURECLI/2.0.75
       accept-language:
       - en-US
     method: GET
@@ -703,11 +562,7 @@
       content-type:
       - application/json; charset=utf-8
       date:
-<<<<<<< HEAD
-      - Fri, 04 Oct 2019 05:00:00 GMT
-=======
       - Mon, 21 Oct 2019 05:13:05 GMT
->>>>>>> 807faccc
       expires:
       - '-1'
       pragma:
@@ -739,13 +594,8 @@
       ParameterSetName:
       - -g --set
       User-Agent:
-<<<<<<< HEAD
-      - python/3.6.5 (Windows-10-10.0.17134-SP0) msrest/0.6.10 msrest_azure/0.6.1
-        azure-mgmt-resource/4.0.0 Azure-SDK-For-Python AZURECLI/2.0.74
-=======
-      - python/3.7.4 (Windows-10-10.0.18362-SP0) msrest/0.6.10 msrest_azure/0.6.2
-        azure-mgmt-resource/4.0.0 Azure-SDK-For-Python AZURECLI/2.0.75
->>>>>>> 807faccc
+      - python/3.7.4 (Windows-10-10.0.18362-SP0) msrest/0.6.10 msrest_azure/0.6.2
+        azure-mgmt-resource/4.0.0 Azure-SDK-For-Python AZURECLI/2.0.75
       accept-language:
       - en-US
     method: PUT
@@ -762,11 +612,7 @@
       content-type:
       - application/json; charset=utf-8
       date:
-<<<<<<< HEAD
-      - Fri, 04 Oct 2019 05:00:01 GMT
-=======
       - Mon, 21 Oct 2019 05:13:06 GMT
->>>>>>> 807faccc
       expires:
       - '-1'
       pragma:
@@ -798,13 +644,8 @@
       ParameterSetName:
       - -g --set --force-string
       User-Agent:
-<<<<<<< HEAD
-      - python/3.6.5 (Windows-10-10.0.17134-SP0) msrest/0.6.10 msrest_azure/0.6.1
-        azure-mgmt-resource/4.0.0 Azure-SDK-For-Python AZURECLI/2.0.74
-=======
-      - python/3.7.4 (Windows-10-10.0.18362-SP0) msrest/0.6.10 msrest_azure/0.6.2
-        azure-mgmt-resource/4.0.0 Azure-SDK-For-Python AZURECLI/2.0.75
->>>>>>> 807faccc
+      - python/3.7.4 (Windows-10-10.0.18362-SP0) msrest/0.6.10 msrest_azure/0.6.2
+        azure-mgmt-resource/4.0.0 Azure-SDK-For-Python AZURECLI/2.0.75
       accept-language:
       - en-US
     method: GET
@@ -821,11 +662,7 @@
       content-type:
       - application/json; charset=utf-8
       date:
-<<<<<<< HEAD
-      - Fri, 04 Oct 2019 05:00:02 GMT
-=======
       - Mon, 21 Oct 2019 05:13:07 GMT
->>>>>>> 807faccc
       expires:
       - '-1'
       pragma:
@@ -858,13 +695,8 @@
       ParameterSetName:
       - -g --set --force-string
       User-Agent:
-<<<<<<< HEAD
-      - python/3.6.5 (Windows-10-10.0.17134-SP0) msrest/0.6.10 msrest_azure/0.6.1
-        azure-mgmt-resource/4.0.0 Azure-SDK-For-Python AZURECLI/2.0.74
-=======
-      - python/3.7.4 (Windows-10-10.0.18362-SP0) msrest/0.6.10 msrest_azure/0.6.2
-        azure-mgmt-resource/4.0.0 Azure-SDK-For-Python AZURECLI/2.0.75
->>>>>>> 807faccc
+      - python/3.7.4 (Windows-10-10.0.18362-SP0) msrest/0.6.10 msrest_azure/0.6.2
+        azure-mgmt-resource/4.0.0 Azure-SDK-For-Python AZURECLI/2.0.75
       accept-language:
       - en-US
     method: PUT
@@ -881,11 +713,7 @@
       content-type:
       - application/json; charset=utf-8
       date:
-<<<<<<< HEAD
-      - Fri, 04 Oct 2019 05:00:02 GMT
-=======
       - Mon, 21 Oct 2019 05:13:10 GMT
->>>>>>> 807faccc
       expires:
       - '-1'
       pragma:
@@ -899,11 +727,7 @@
       x-content-type-options:
       - nosniff
       x-ms-ratelimit-remaining-subscription-writes:
-<<<<<<< HEAD
-      - '1198'
-=======
       - '1192'
->>>>>>> 807faccc
     status:
       code: 200
       message: OK
