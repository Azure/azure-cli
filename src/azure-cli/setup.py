--- conflicted
+++ resolved
@@ -123,13 +123,8 @@
     'azure-mgmt-servicefabric~=1.0.0',
     'azure-mgmt-signalr==1.1.0',
     'azure-mgmt-sqlvirtualmachine==1.0.0b4',
-<<<<<<< HEAD
-    'azure-mgmt-sql==4.0.0b4',
+    'azure-mgmt-sql==4.0.0b5',
     'azure-mgmt-storage~=21.0.0',
-=======
-    'azure-mgmt-sql==4.0.0b5',
-    'azure-mgmt-storage~=20.1.0',
->>>>>>> 62492854
     'azure-mgmt-synapse==2.1.0b5',
     'azure-mgmt-trafficmanager~=1.0.0',
     'azure-mgmt-web==7.0.0',
