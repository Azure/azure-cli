--- conflicted
+++ resolved
@@ -419,13 +419,10 @@
         if is_valid_resource_id(namespace.plan):
             parse_result = parse_resource_id(namespace.plan)
             plan_info = client.app_service_plans.get(parse_result['resource_group'], parse_result['name'])
-<<<<<<< HEAD
         elif _get_flexconsumption_location(namespace):
             return
-=======
         elif _get_consumption_plan_location(namespace):
             raise ArgumentUsageError("Virtual network integration is not allowed for consumption plans.")
->>>>>>> 60fee617
         else:
             plan_info = client.app_service_plans.get(name=namespace.plan,
                                                      resource_group_name=namespace.resource_group_name)
@@ -501,15 +498,15 @@
     return None
 
 
-<<<<<<< HEAD
 def _get_flexconsumption_location(namespace):
     if hasattr(namespace, "flexconsumption_location"):
         return namespace.flexconsumption_location
-=======
+    return None
+
+
 def _get_consumption_plan_location(namespace):
     if hasattr(namespace, "consumption_plan_location"):
         return namespace.consumption_plan_location
->>>>>>> 60fee617
     return None
 
 
