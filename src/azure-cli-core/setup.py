#!/usr/bin/env python

# --------------------------------------------------------------------------------------------
# Copyright (c) Microsoft Corporation. All rights reserved.
# Licensed under the MIT License. See License.txt in the project root for license information.
# --------------------------------------------------------------------------------------------

from __future__ import print_function
from codecs import open
from setuptools import setup

try:
    from azure_bdist_wheel import cmdclass
except ImportError:
    from distutils import log as logger

    logger.warn("Wheel is not available, disabling bdist_wheel hook")
    cmdclass = {}

VERSION = "2.10.1"
# If we have source, validate that our version numbers match
# This should prevent uploading releases with mismatched versions.
try:
    with open('azure/cli/core/__init__.py', 'r', encoding='utf-8') as f:
        content = f.read()
except OSError:
    pass
else:
    import re
    import sys

    m = re.search(r'__version__\s*=\s*[\'"](.+?)[\'"]', content)
    if not m:
        print('Could not find __version__ in azure/cli/core/__init__.py')
        sys.exit(1)
    if m.group(1) != VERSION:
        print('Expected __version__ = "{}"; found "{}"'.format(VERSION, m.group(1)))
        sys.exit(1)

CLASSIFIERS = [
    'Development Status :: 5 - Production/Stable',
    'Intended Audience :: Developers',
    'Intended Audience :: System Administrators',
    'Programming Language :: Python',
    'Programming Language :: Python :: 3',
    'Programming Language :: Python :: 3.6',
    'Programming Language :: Python :: 3.7',
    'Programming Language :: Python :: 3.8',
    'License :: OSI Approved :: MIT License',
]

DEPENDENCIES = [
    'adal~=1.2.3',
    'argcomplete~=1.8',
    'azure-cli-telemetry',
    'colorama~=0.4.1',
    'humanfriendly>=4.7,<9.0',
    'jmespath',
    'knack==0.7.2',
    'msal~=1.0.0',
    'msal-extensions~=0.1.3',
    'msrest>=0.4.4',
    'msrestazure>=0.6.3',
    'paramiko>=2.0.8,<3.0.0',
    'PyJWT',
    'pyopenssl>=17.1.0',  # https://github.com/pyca/pyopenssl/pull/612
    'requests~=2.22',
    'six~=1.12',
    'pkginfo>=1.5.0.1',
<<<<<<< HEAD
    'azure-mgmt-resource==10.2.0',
    'azure-mgmt-core==1.0.0'
=======
    'azure-mgmt-resource==10.1.0',
    'azure-mgmt-core==1.2.0'
>>>>>>> f159d5f1
]

TESTS_REQUIRE = [
    'mock'
]

with open('README.rst', 'r', encoding='utf-8') as f:
    README = f.read()
with open('HISTORY.rst', 'r', encoding='utf-8') as f:
    HISTORY = f.read()

setup(
    name='azure-cli-core',
    version=VERSION,
    description='Microsoft Azure Command-Line Tools Core Module',
    long_description=README + '\n\n' + HISTORY,
    license='MIT',
    author='Microsoft Corporation',
    author_email='azpycli@microsoft.com',
    url='https://github.com/Azure/azure-cli',
    zip_safe=False,
    classifiers=CLASSIFIERS,
    packages=[
        'azure',
        'azure.cli',
        'azure.cli.core',
        'azure.cli.core.commands',
        'azure.cli.core.extension',
        'azure.cli.core.profiles',
    ],
    install_requires=DEPENDENCIES,
    extras_require={
        ":python_version<'3.4'": ['enum34'],
        ":python_version<'2.7.9'": ['pyopenssl', 'ndg-httpsclient', 'pyasn1'],
        ':python_version<"3.0"': ['futures'],
        "test": TESTS_REQUIRE,
    },
    tests_require=TESTS_REQUIRE,
    package_data={'azure.cli.core': ['auth_landing_pages/*.html']},
    cmdclass=cmdclass
)<|MERGE_RESOLUTION|>--- conflicted
+++ resolved
@@ -67,13 +67,8 @@
     'requests~=2.22',
     'six~=1.12',
     'pkginfo>=1.5.0.1',
-<<<<<<< HEAD
     'azure-mgmt-resource==10.2.0',
-    'azure-mgmt-core==1.0.0'
-=======
-    'azure-mgmt-resource==10.1.0',
     'azure-mgmt-core==1.2.0'
->>>>>>> f159d5f1
 ]
 
 TESTS_REQUIRE = [
