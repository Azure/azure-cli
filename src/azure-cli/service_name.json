[
  {
    "Command": "az account",
    "AzureServiceName": "Accounts",
    "URL": ""
  },
  {
    "Command": "az acr",
    "AzureServiceName": "Container Registry",
    "URL": "https://learn.microsoft.com/azure/container-registry"
  },
  {
    "Command": "az ad",
    "AzureServiceName": "Azure Active Directory",
    "URL": "https://learn.microsoft.com/azure/active-directory"
  },
  {
    "Command": "az advisor",
    "AzureServiceName": "Advisor",
    "URL": "https://learn.microsoft.com/azure/advisor"
  },
  {
    "Command": "az afd",
    "AzureServiceName": "Front Door",
    "URL": "https://learn.microsoft.com/azure/frontdoor"
  },
  {
    "Command": "az aks",
    "AzureServiceName": "Kubernetes Service (AKS)",
    "URL": "https://learn.microsoft.com/azure/aks"
  },
  {
    "Command": "az ams",
    "AzureServiceName": "Media Services",
    "URL": "https://learn.microsoft.com/azure/media-services"
  },
  {
    "Command": "az apim",
    "AzureServiceName": "API Management",
    "URL": "https://learn.microsoft.com/azure/api-management"
  },
  {
    "Command": "az appconfig",
    "AzureServiceName": "App Configuration",
    "URL": "https://learn.microsoft.com/azure/azure-app-configuration"
  },
  {
    "Command": "az appservice",
    "AzureServiceName": "App Services",
    "URL": "https://learn.microsoft.com/azure/app-service"
  },
  {
    "Command": "az aro",
    "AzureServiceName": "Red Hat OpenShift",
    "URL": "https://learn.microsoft.com/azure/openshift"
  },
  {
    "Command": "az artifacts",
    "AzureServiceName": "DevOps",
    "URL": "https://learn.microsoft.com/azure/devops/artifacts"
  },
  {
    "Command": "az backup",
    "AzureServiceName": "Backup",
    "URL": "https://learn.microsoft.com/azure/backup"
  },
  {
    "Command": "az batch",
    "AzureServiceName": "Batch",
    "URL": "https://learn.microsoft.com/azure/batch"
  },
  {
    "Command": "az batchai",
    "AzureServiceName": "Machine Learning",
    "URL": "https://learn.microsoft.com/previous-versions/azure/batch-ai/how-to-migrate"
  },
  {
    "Command": "az bicep",
    "AzureServiceName": "Bicep",
    "URL": "https://github.com/Azure/bicep"
  },
  {
    "Command": "az billing",
    "AzureServiceName": "Cost Management",
    "URL": "https://learn.microsoft.com/azure/cost-management-billing"
  },
  {
    "Command": "az boards",
    "AzureServiceName": "DevOps",
    "URL": "https://learn.microsoft.com/azure/devops/boards"
  },
  {
    "Command": "az bot",
    "AzureServiceName": "Bot Service",
    "URL": "https://learn.microsoft.com/azure/bot-service"
  },
  {
    "Command": "az cache",
    "AzureServiceName": "Azure CLI",
    "URL": ""
  },
  {
    "Command": "az capacity",
    "AzureServiceName": "Virtual Machines",
    "URL": "https://learn.microsoft.com/azure/virtual-machines/capacity-reservation-overview"
  },
  {
    "Command": "az cdn",
    "AzureServiceName": "Content Delivery Network",
    "URL": "https://learn.microsoft.com/azure/cdn"
  },
  {
    "Command": "az cloud",
    "AzureServiceName": "Azure CLI",
    "URL": ""
  },
  {
    "Command": "az cognitiveservices",
    "AzureServiceName": "Cognitive Services",
    "URL": "https://learn.microsoft.com/azure/cognitive-services"
  },
  {
    "Command": "az config",
    "AzureServiceName": "Azure CLI",
    "URL": ""
  },
  {
    "Command": "az configure",
    "AzureServiceName": "Azure CLI",
    "URL": ""
  },
  {
    "Command": "az connection",
    "AzureServiceName": "Service Connector",
    "URL": "https://learn.microsoft.com/azure/service-connector/"
  },
  {
    "Command": "az consumption",
    "AzureServiceName": "Cost Management",
    "URL": "https://learn.microsoft.com/azure/cost-management-billing"
  },
  {
    "Command": "az container",
    "AzureServiceName": "Container Instances",
    "URL": "https://learn.microsoft.com/azure/container-instances"
<<<<<<< HEAD
=======
  },
  {
    "Command": "az containerapp",
    "AzureServiceName": "Container Apps",
    "URL": "https://learn.microsoft.com/azure/container-apps"
>>>>>>> 13d0ab0a
  },
  {
    "Command": "az cosmosdb",
    "AzureServiceName": "Database for Cosmos DB",
    "URL": "https://learn.microsoft.com/azure/cosmos-db"
  },
  {
    "Command": "az databoxedge",
    "AzureServiceName": "Databox (Stack Edge)",
    "URL": "https://learn.microsoft.com/azure/databox-online"
  },
  {
    "Command": "az demo",
    "AzureServiceName": "Azure CLI",
    "URL": ""
  },
  {
    "Command": "az deployment",
    "AzureServiceName": "Resource Manager",
    "URL": "https://learn.microsoft.com/azure/azure-resource-manager/templates/template-tutorial-deployment-script"
  },
  {
    "Command": "az deployment-scripts",
    "AzureServiceName": "Resource Manager",
    "URL": "https://learn.microsoft.com/azure/azure-resource-manager/templates/template-tutorial-deployment-script"
  },
  {
    "Command": "az deploymentmanager",
    "AzureServiceName": "Resource Manager",
    "URL": "https://learn.microsoft.com/azure/azure-resource-manager/templates/deployment-manager-overview"
  },
  {
    "Command": "az stack",
<<<<<<< HEAD
    "AzureServiceName": "Azure Resource Manager",
    "URL": "https://aka.ms/deploymentStacks"
=======
    "AzureServiceName": "Resource Manager",
    "URL": "https://learn.microsoft.com/en-us/azure/azure-resource-manager/bicep/deployment-stacks"
>>>>>>> 13d0ab0a
  },
  {
    "Command": "az devops",
    "AzureServiceName": "DevOps",
    "URL": "https://learn.microsoft.com/azure/devops"
  },
  {
    "Command": "az disk",
    "AzureServiceName": "Disks",
    "URL": "https://learn.microsoft.com/azure/virtual-machines/windows/managed-disks-overview"
  },
  {
    "Command": "az disk-access",
    "AzureServiceName": "Disks",
    "URL": "https://learn.microsoft.com/azure/virtual-machines/windows/managed-disks-overview"
  },
  {
    "Command": "az disk-encryption-set",
    "AzureServiceName": "Disks",
    "URL": "https://learn.microsoft.com/azure/virtual-machines/linux/disk-encryption"
  },
  {
    "Command": "az dla",
    "AzureServiceName": "Data Lake",
    "URL": "https://learn.microsoft.com/azure/data-lake-analytics"
  },
  {
    "Command": "az dls",
    "AzureServiceName": "Data Lake",
    "URL": "https://learn.microsoft.com/azure/storage/blobs/data-lake-storage-introduction"
  },
  {
    "Command": "az dms",
    "AzureServiceName": "Data Migration",
    "URL": "https://learn.microsoft.com/azure/dms"
  },
  {
    "Command": "az eventgrid",
    "AzureServiceName": "Event Grid",
    "URL": "https://learn.microsoft.com/azure/event-grid"
  },
  {
    "Command": "az eventhubs",
    "AzureServiceName": "Event Hubs",
    "URL": "https://learn.microsoft.com/azure/event-hubs"
  },
  {
    "Command": "az extension",
    "AzureServiceName": "Azure CLI",
    "URL": ""
  },
  {
    "Command": "az feature",
    "AzureServiceName": "Resource Manager",
    "URL": "https://learn.microsoft.com/azure/azure-resource-manager/management/resource-providers-and-types"
  },
  {
    "Command": "az feedback",
    "AzureServiceName": "Azure CLI",
    "URL": ""
  },
  {
    "Command": "az find",
    "AzureServiceName": "Azure CLI",
    "URL": "https://learn.microsoft.com/azure/azure-monitor/app/usage-overview"
  },
  {
    "Command": "az functionapp",
    "AzureServiceName": "Functions",
    "URL": "https://learn.microsoft.com/azure/azure-functions"
  },
  {
    "Command": "az group",
    "AzureServiceName": "Resource Manager",
    "URL": "https://learn.microsoft.com/azure/azure-resource-manager/templates/deploy-to-management-group"
  },
  {
    "Command": "az hdinsight",
    "AzureServiceName": "HDInsight",
    "URL": "https://learn.microsoft.com/azure/hdinsight"
  },
  {
    "Command": "az identity",
    "AzureServiceName": "Managed Identity",
    "URL": "https://learn.microsoft.com/azure/active-directory/develop"
  },
  {
    "Command": "az image",
    "AzureServiceName": "Virtual Machines",
    "URL": "https://learn.microsoft.com/azure/virtual-machines/windows/capture-image-resource"
  },
  {
    "Command": "az interactive",
    "AzureServiceName": "Azure CLI",
    "URL": ""
  },
  {
    "Command": "az iot",
    "AzureServiceName": "IoT",
    "URL": "https://learn.microsoft.com/azure/iot-fundamentals"
  },
  {
    "Command": "az keyvault",
    "AzureServiceName": "Key Vault",
    "URL": "https://learn.microsoft.com/azure/key-vault"
  },
  {
    "Command": "az kusto",
    "AzureServiceName": "Data Explorer",
    "URL": "https://learn.microsoft.com/azure/data-explorer"
  },
  {
    "Command": "az lab",
    "AzureServiceName": "DevTest Labs",
    "URL": "https://learn.microsoft.com/azure/devtest-labs"
  },
  {
    "Command": "az lock",
    "AzureServiceName": "Resource Manager",
    "URL": "https://learn.microsoft.com/azure/azure-resource-manager/management/lock-resources"
  },
  {
    "Command": "az logicapp",
    "AzureServiceName": "Logic Apps",
    "URL": "https://learn.microsoft.com/azure/logic-apps/logic-apps-overview"
  },
  {
    "Command": "az login",
    "AzureServiceName": "Azure CLI",
    "URL": ""
  },
  {
    "Command": "az logout",
    "AzureServiceName": "Azure CLI",
    "URL": ""
  },
  {
    "Command": "az managed-cassandra",
    "AzureServiceName": "Database for Cosmos DB",
    "URL": "https://docs.microsoft.com/azure/cosmos-db/"
  },
  {
    "Command": "az managedapp",
    "AzureServiceName": "Managed Applications",
    "URL": "https://learn.microsoft.com/azure/azure-resource-manager/managed-applications/overview"
  },
  {
    "Command": "az managedservices",
    "AzureServiceName": "Managed Services",
    "URL": "https://learn.microsoft.com/rest/api/managedservices/registrationassignments/list"
  },
  {
    "Command": "az maps",
    "AzureServiceName": "Maps",
    "URL": "https://learn.microsoft.com/azure/azure-maps"
  },
  {
    "Command": "az mariadb",
    "AzureServiceName": "Database for MariaDB",
    "URL": "https://learn.microsoft.com/azure/mariadb"
  },
  {
    "Command": "az monitor",
    "AzureServiceName": "Monitor",
    "URL": "https://learn.microsoft.com/azure/azure-monitor"
  },
  {
    "Command": "az mysql",
    "AzureServiceName": "Database for MySQL",
    "URL": "https://learn.microsoft.com/azure/mysql"
  },
  {
    "Command": "az netappfiles",
    "AzureServiceName": "NetApp Files",
    "URL": "https://learn.microsoft.com/azure/azure-netapp-files"
  },
  {
    "Command": "az network",
    "AzureServiceName": "Networking",
    "URL": "https://azure.microsoft.com/product-categories/networking"
  },
  {
    "Command": "az openshift",
    "AzureServiceName": "Red Hat OpenShift",
    "URL": "https://learn.microsoft.com/azure/openshift"
  },
  {
    "Command": "az pipelines",
    "AzureServiceName": "DevOps",
    "URL": "https://learn.microsoft.com/azure/devops/pipelines"
  },
  {
    "Command": "az policy",
    "AzureServiceName": "Policy",
    "URL": "https://learn.microsoft.com/azure/governance/policy"
  },
  {
    "Command": "az postgres",
    "AzureServiceName": "Database for PostgreSQL",
    "URL": "https://learn.microsoft.com/azure/postgresql"
  },
  {
    "Command": "az ppg",
    "AzureServiceName": "Virtual Machines",
    "URL": "https://learn.microsoft.com/azure/virtual-machines/linux/proximity-placement-groups"
  },
  {
    "Command": "az provider",
    "AzureServiceName": "Resource Manager",
    "URL": "https://learn.microsoft.com/azure/azure-resource-manager/management/azure-services-resource-providers"
  },
  {
    "Command": "az private-link",
    "AzureServiceName": "Resource Manager",
    "URL": "https://docs.microsoft.com/en-us/azure/azure-resource-manager/management/create-private-link-access-portal"
  },
  {
    "Command": "az redis",
    "AzureServiceName": "Cache for Redis",
    "URL": "https://learn.microsoft.com/azure/azure-cache-for-redis"
  },
  {
    "Command": "az relay",
    "AzureServiceName": "Relay",
    "URL": "https://learn.microsoft.com/azure/azure-relay"
  },
  {
    "Command": "az repos",
    "AzureServiceName": "DevOps",
    "URL": "https://learn.microsoft.com/azure/devops/repos"
  },
  {
    "Command": "az reservations",
    "AzureServiceName": "Cost Management",
    "URL": "https://learn.microsoft.com/azure/cost-management-billing/reservations/manage-reserved-vm-instance"
  },
  {
    "Command": "az resource",
    "AzureServiceName": "Resource Manager",
    "URL": "https://learn.microsoft.com/azure/azure-resource-manager/management/overview"
  },
  {
    "Command": "az resourcemanagement",
    "AzureServiceName": "Resource Manager",
    "URL": "https://docs.microsoft.com/en-us/azure/azure-resource-manager/management/create-private-link-access-portal"
  },
  {
    "Command": "az rest",
    "AzureServiceName": "Azure CLI",
    "URL": ""
  },
  {
    "Command": "az restore-point",
    "AzureServiceName": "Virtual Machines",
    "URL": "https://docs.microsoft.com/rest/api/compute/restore-points"
  },
  {
    "Command": "az role",
    "AzureServiceName": "Resource Manager",
    "URL": "https://learn.microsoft.com/azure/role-based-access-control/overview"
  },
  {
    "Command": "az search",
    "AzureServiceName": "Cognitive Search",
    "URL": "https://learn.microsoft.com/azure/search/search-what-is-azure-search"
  },
  {
    "Command": "az security",
    "AzureServiceName": "Microsoft Defender for Cloud",
    "URL": "https://learn.microsoft.com/azure/security-center"
  },
  {
    "Command": "az self-test",
    "AzureServiceName": "Azure CLI",
    "URL": ""
  },
  {
    "Command": "az servicebus",
    "AzureServiceName": "Service Bus Messaging",
    "URL": "https://learn.microsoft.com/azure/service-bus-messaging"
  },
  {
    "Command": "az sf",
    "AzureServiceName": "Service Fabric",
    "URL": "https://learn.microsoft.com/azure/service-fabric"
  },
  {
    "Command": "az sig",
    "AzureServiceName": "Virtual Machines",
    "URL": "https://learn.microsoft.com/azure/virtual-machines/windows/shared-image-galleries"
  },
  {
    "Command": "az signalr",
    "AzureServiceName": "SignalR",
    "URL": "https://learn.microsoft.com/azure/azure-signalr"
  },
  {
    "Command": "az snapshot",
    "AzureServiceName": "Snapshots",
    "URL": "https://learn.microsoft.com/azure/virtual-machines/windows/managed-disks-overview"
  },
  {
    "Command": "az sql",
    "AzureServiceName": "SQL",
    "URL": "https://learn.microsoft.com/azure/azure-sql"
  },
  {
    "Command": "az sshkey",
    "AzureServiceName": "SSH",
    "URL": "https://learn.microsoft.com/azure/virtual-machines"
  },
  {
    "Command": "az staticwebapp",
    "AzureServiceName": "App Services",
    "URL": "https://learn.microsoft.com/azure/static-web-apps/overview"
  },
  {
    "Command": "az storage",
    "AzureServiceName": "Storage",
    "URL": "https://learn.microsoft.com/azure/storage"
  },
  {
    "Command": "az survey",
    "AzureServiceName": "Azure CLI",
    "URL": "https://go.microsoft.com/fwlink/?linkid=2203309"
  },
  {
    "Command": "az synapse",
    "AzureServiceName": "Synapse Analytics",
    "URL": "https://learn.microsoft.com/azure/synapse-analytics/sql-data-warehouse"
  },
  {
    "Command": "az tag",
    "AzureServiceName": "Resource Manager",
    "URL": "https://learn.microsoft.com/azure/azure-resource-manager/management/tag-resources"
  },
  {
    "Command": "az term",
    "AzureServiceName": "Microsoft Commercial Marketplace",
    "URL": "https://learn.microsoft.com/azure/marketplace"
  },
  {
    "Command": "az ts",
    "AzureServiceName": "Resource Manager",
    "URL": "https://learn.microsoft.com/azure/azure-resource-manager/templates/template-specs"
  },
  {
    "Command": "az upgrade",
    "AzureServiceName": "Azure CLI",
    "URL": ""
  },
  {
    "Command": "az version",
    "AzureServiceName": "Azure CLI",
    "URL": ""
  },
  {
    "Command": "az vm",
    "AzureServiceName": "Virtual Machines",
    "URL": "https://learn.microsoft.com/azure/virtual-machines"
  },
  {
    "Command": "az vmss",
    "AzureServiceName": "Virtual Machines",
    "URL": "https://learn.microsoft.com/azure/virtual-machine-scale-sets/overview"
  },
  {
    "Command": "az webapp",
    "AzureServiceName": "App Services",
    "URL": "https://learn.microsoft.com/rest/api/appservice/webapps"
<<<<<<< HEAD
  },
  {
    "Command": "az restore-point",
    "AzureServiceName": "Virtual Machines",
    "URL": "https://docs.microsoft.com/rest/api/compute/restore-points"
=======
>>>>>>> 13d0ab0a
  }
]<|MERGE_RESOLUTION|>--- conflicted
+++ resolved
@@ -143,14 +143,11 @@
     "Command": "az container",
     "AzureServiceName": "Container Instances",
     "URL": "https://learn.microsoft.com/azure/container-instances"
-<<<<<<< HEAD
-=======
   },
   {
     "Command": "az containerapp",
     "AzureServiceName": "Container Apps",
     "URL": "https://learn.microsoft.com/azure/container-apps"
->>>>>>> 13d0ab0a
   },
   {
     "Command": "az cosmosdb",
@@ -184,13 +181,8 @@
   },
   {
     "Command": "az stack",
-<<<<<<< HEAD
-    "AzureServiceName": "Azure Resource Manager",
-    "URL": "https://aka.ms/deploymentStacks"
-=======
     "AzureServiceName": "Resource Manager",
     "URL": "https://learn.microsoft.com/en-us/azure/azure-resource-manager/bicep/deployment-stacks"
->>>>>>> 13d0ab0a
   },
   {
     "Command": "az devops",
@@ -561,13 +553,5 @@
     "Command": "az webapp",
     "AzureServiceName": "App Services",
     "URL": "https://learn.microsoft.com/rest/api/appservice/webapps"
-<<<<<<< HEAD
-  },
-  {
-    "Command": "az restore-point",
-    "AzureServiceName": "Virtual Machines",
-    "URL": "https://docs.microsoft.com/rest/api/compute/restore-points"
-=======
->>>>>>> 13d0ab0a
   }
 ]