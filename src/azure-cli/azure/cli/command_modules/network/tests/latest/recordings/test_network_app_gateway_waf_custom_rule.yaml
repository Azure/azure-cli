interactions:
- request:
    body: null
    headers:
      Accept:
      - application/json
      Accept-Encoding:
      - gzip, deflate
      CommandName:
      - network application-gateway waf-policy create
      Connection:
      - keep-alive
      ParameterSetName:
      - -g -n
      User-Agent:
<<<<<<< HEAD
      - AZURECLI/2.45.0 azsdk-python-azure-mgmt-resource/22.0.0 Python/3.10.9 (Linux-5.15.0-1031-azure-x86_64-with-glibc2.31)
        VSTS_7b238909-6802-4b65-b90d-184bca47f458_build_220_0
=======
      - AZURECLI/2.46.0 azsdk-python-azure-mgmt-resource/21.1.0b1 Python/3.8.10 (Windows-10-10.0.19045-SP0)
>>>>>>> c347699e
    method: GET
    uri: https://management.azure.com/subscriptions/00000000-0000-0000-0000-000000000000/resourcegroups/cli_test_app_gateway_waf_custom_rule_000001?api-version=2022-09-01
  response:
    body:
<<<<<<< HEAD
      string: '{"id":"/subscriptions/00000000-0000-0000-0000-000000000000/resourceGroups/cli_test_app_gateway_waf_custom_rule_000001","name":"cli_test_app_gateway_waf_custom_rule_000001","type":"Microsoft.Resources/resourceGroups","location":"westus","tags":{"product":"azurecli","cause":"automation","date":"2023-02-07T18:03:59Z"},"properties":{"provisioningState":"Succeeded"}}'
=======
      string: '{"id":"/subscriptions/00000000-0000-0000-0000-000000000000/resourceGroups/cli_test_app_gateway_waf_custom_rule_000001","name":"cli_test_app_gateway_waf_custom_rule_000001","type":"Microsoft.Resources/resourceGroups","location":"westus","tags":{"product":"azurecli","cause":"automation","date":"2023-03-16T04:43:33Z"},"properties":{"provisioningState":"Succeeded"}}'
>>>>>>> c347699e
    headers:
      cache-control:
      - no-cache
      content-length:
      - '364'
      content-type:
      - application/json; charset=utf-8
      date:
<<<<<<< HEAD
      - Tue, 07 Feb 2023 18:04:02 GMT
=======
      - Thu, 16 Mar 2023 04:43:36 GMT
>>>>>>> c347699e
      expires:
      - '-1'
      pragma:
      - no-cache
      strict-transport-security:
      - max-age=31536000; includeSubDomains
      vary:
      - Accept-Encoding
      x-content-type-options:
      - nosniff
    status:
      code: 200
      message: OK
- request:
    body: '{"location": "westus", "properties": {"managedRules": {"managedRuleSets":
      [{"ruleSetType": "OWASP", "ruleSetVersion": "3.0"}]}}}'
    headers:
      Accept:
      - application/json
      Accept-Encoding:
      - gzip, deflate
      CommandName:
      - network application-gateway waf-policy create
      Connection:
      - keep-alive
      Content-Length:
      - '128'
      Content-Type:
      - application/json
      ParameterSetName:
      - -g -n
      User-Agent:
<<<<<<< HEAD
      - AZURECLI/2.45.0 (AAZ) azsdk-python-core/1.24.0 Python/3.10.9 (Linux-5.15.0-1031-azure-x86_64-with-glibc2.31)
        VSTS_7b238909-6802-4b65-b90d-184bca47f458_build_220_0
=======
      - AZURECLI/2.46.0 (AAZ) azsdk-python-core/1.24.0 Python/3.8.10 (Windows-10-10.0.19045-SP0)
>>>>>>> c347699e
    method: PUT
    uri: https://management.azure.com/subscriptions/00000000-0000-0000-0000-000000000000/resourceGroups/cli_test_app_gateway_waf_custom_rule_000001/providers/Microsoft.Network/ApplicationGatewayWebApplicationFirewallPolicies/agp1?api-version=2022-05-01
  response:
    body:
      string: "{\r\n  \"name\": \"agp1\",\r\n  \"id\": \"/subscriptions/00000000-0000-0000-0000-000000000000/resourceGroups/cli_test_app_gateway_waf_custom_rule_000001/providers/Microsoft.Network/ApplicationGatewayWebApplicationFirewallPolicies/agp1\",\r\n
<<<<<<< HEAD
        \ \"etag\": \"W/\\\"fd062d5f-d591-4b8d-9060-6a9c7f23ace2\\\"\",\r\n  \"type\":
=======
        \ \"etag\": \"W/\\\"7ef9b3b0-ce04-43c7-bea3-d3c5c0ff96b9\\\"\",\r\n  \"type\":
>>>>>>> c347699e
        \"Microsoft.Network/ApplicationGatewayWebApplicationFirewallPolicies\",\r\n
        \ \"location\": \"westus\",\r\n  \"properties\": {\r\n    \"provisioningState\":
        \"Updating\",\r\n    \"customRules\": [],\r\n    \"policySettings\": {\r\n
        \     \"requestBodyCheck\": true,\r\n      \"maxRequestBodySizeInKb\": 128,\r\n
        \     \"fileUploadLimitInMb\": 100,\r\n      \"state\": \"Disabled\",\r\n
        \     \"mode\": \"Detection\"\r\n    },\r\n    \"managedRules\": {\r\n      \"managedRuleSets\":
        [\r\n        {\r\n          \"ruleSetType\": \"OWASP\",\r\n          \"ruleSetVersion\":
        \"3.0\",\r\n          \"ruleGroupOverrides\": []\r\n        }\r\n      ],\r\n
        \     \"exclusions\": []\r\n    }\r\n  }\r\n}"
    headers:
      azure-asyncnotification:
      - Enabled
      azure-asyncoperation:
<<<<<<< HEAD
      - https://management.azure.com/subscriptions/00000000-0000-0000-0000-000000000000/providers/Microsoft.Network/locations/westus/operations/4d3403e7-0544-46a0-b3eb-465f536b8a11?api-version=2022-05-01
=======
      - https://management.azure.com/subscriptions/00000000-0000-0000-0000-000000000000/providers/Microsoft.Network/locations/westus/operations/3e719ddf-1c47-40d0-96ce-ae9881e43f4f?api-version=2022-05-01
>>>>>>> c347699e
      cache-control:
      - no-cache
      content-length:
      - '892'
      content-type:
      - application/json; charset=utf-8
      date:
<<<<<<< HEAD
      - Tue, 07 Feb 2023 18:04:04 GMT
=======
      - Thu, 16 Mar 2023 04:43:42 GMT
>>>>>>> c347699e
      expires:
      - '-1'
      pragma:
      - no-cache
      server:
      - Microsoft-HTTPAPI/2.0
      - Microsoft-HTTPAPI/2.0
      strict-transport-security:
      - max-age=31536000; includeSubDomains
      x-content-type-options:
      - nosniff
      x-ms-arm-service-request-id:
<<<<<<< HEAD
      - ea6d7138-9869-4451-9f92-c2e067f42b04
=======
      - 869303d4-25a3-4791-82ab-af5b5d185fc5
>>>>>>> c347699e
      x-ms-ratelimit-remaining-subscription-writes:
      - '1199'
    status:
      code: 201
      message: Created
- request:
    body: null
    headers:
      Accept:
      - application/json
      Accept-Encoding:
      - gzip, deflate
      CommandName:
      - network application-gateway waf-policy show
      Connection:
      - keep-alive
      ParameterSetName:
      - -g -n
      User-Agent:
<<<<<<< HEAD
      - AZURECLI/2.45.0 (AAZ) azsdk-python-core/1.24.0 Python/3.10.9 (Linux-5.15.0-1031-azure-x86_64-with-glibc2.31)
        VSTS_7b238909-6802-4b65-b90d-184bca47f458_build_220_0
=======
      - AZURECLI/2.46.0 (AAZ) azsdk-python-core/1.24.0 Python/3.8.10 (Windows-10-10.0.19045-SP0)
>>>>>>> c347699e
    method: GET
    uri: https://management.azure.com/subscriptions/00000000-0000-0000-0000-000000000000/resourceGroups/cli_test_app_gateway_waf_custom_rule_000001/providers/Microsoft.Network/ApplicationGatewayWebApplicationFirewallPolicies/agp1?api-version=2022-05-01
  response:
    body:
      string: "{\r\n  \"name\": \"agp1\",\r\n  \"id\": \"/subscriptions/00000000-0000-0000-0000-000000000000/resourceGroups/cli_test_app_gateway_waf_custom_rule_000001/providers/Microsoft.Network/ApplicationGatewayWebApplicationFirewallPolicies/agp1\",\r\n
<<<<<<< HEAD
        \ \"etag\": \"W/\\\"4ce8ac90-6c67-4f2f-be81-d52c78fc6c75\\\"\",\r\n  \"type\":
=======
        \ \"etag\": \"W/\\\"c15984ff-ae21-4b87-8e52-cd0e5a02acb9\\\"\",\r\n  \"type\":
>>>>>>> c347699e
        \"Microsoft.Network/ApplicationGatewayWebApplicationFirewallPolicies\",\r\n
        \ \"location\": \"westus\",\r\n  \"properties\": {\r\n    \"provisioningState\":
        \"Succeeded\",\r\n    \"customRules\": [],\r\n    \"policySettings\": {\r\n
        \     \"requestBodyCheck\": true,\r\n      \"maxRequestBodySizeInKb\": 128,\r\n
        \     \"fileUploadLimitInMb\": 100,\r\n      \"state\": \"Disabled\",\r\n
        \     \"mode\": \"Detection\"\r\n    },\r\n    \"managedRules\": {\r\n      \"managedRuleSets\":
        [\r\n        {\r\n          \"ruleSetType\": \"OWASP\",\r\n          \"ruleSetVersion\":
        \"3.0\",\r\n          \"ruleGroupOverrides\": []\r\n        }\r\n      ],\r\n
        \     \"exclusions\": []\r\n    }\r\n  }\r\n}"
    headers:
      cache-control:
      - no-cache
      content-length:
      - '893'
      content-type:
      - application/json; charset=utf-8
      date:
<<<<<<< HEAD
      - Tue, 07 Feb 2023 18:04:05 GMT
      etag:
      - W/"4ce8ac90-6c67-4f2f-be81-d52c78fc6c75"
=======
      - Thu, 16 Mar 2023 04:43:44 GMT
      etag:
      - W/"c15984ff-ae21-4b87-8e52-cd0e5a02acb9"
>>>>>>> c347699e
      expires:
      - '-1'
      pragma:
      - no-cache
      server:
      - Microsoft-HTTPAPI/2.0
      - Microsoft-HTTPAPI/2.0
      strict-transport-security:
      - max-age=31536000; includeSubDomains
      transfer-encoding:
      - chunked
      vary:
      - Accept-Encoding
      x-content-type-options:
      - nosniff
      x-ms-arm-service-request-id:
<<<<<<< HEAD
      - 99b26442-9e78-43e4-9ac5-59f98797256e
=======
      - dcc00ee3-a038-4c62-8d7d-52aba1409703
>>>>>>> c347699e
    status:
      code: 200
      message: OK
- request:
    body: null
    headers:
      Accept:
      - application/json
      Accept-Encoding:
      - gzip, deflate
      CommandName:
      - network application-gateway waf-policy custom-rule create
      Connection:
      - keep-alive
      ParameterSetName:
      - -g --policy-name -n --priority --action --rule-type
      User-Agent:
<<<<<<< HEAD
      - AZURECLI/2.45.0 (AAZ) azsdk-python-core/1.24.0 Python/3.10.9 (Linux-5.15.0-1031-azure-x86_64-with-glibc2.31)
        VSTS_7b238909-6802-4b65-b90d-184bca47f458_build_220_0
=======
      - AZURECLI/2.46.0 (AAZ) azsdk-python-core/1.24.0 Python/3.8.10 (Windows-10-10.0.19045-SP0)
>>>>>>> c347699e
    method: GET
    uri: https://management.azure.com/subscriptions/00000000-0000-0000-0000-000000000000/resourceGroups/cli_test_app_gateway_waf_custom_rule_000001/providers/Microsoft.Network/ApplicationGatewayWebApplicationFirewallPolicies/agp1?api-version=2022-09-01
  response:
    body:
      string: "{\r\n  \"name\": \"agp1\",\r\n  \"id\": \"/subscriptions/00000000-0000-0000-0000-000000000000/resourceGroups/cli_test_app_gateway_waf_custom_rule_000001/providers/Microsoft.Network/ApplicationGatewayWebApplicationFirewallPolicies/agp1\",\r\n
<<<<<<< HEAD
        \ \"etag\": \"W/\\\"4ce8ac90-6c67-4f2f-be81-d52c78fc6c75\\\"\",\r\n  \"type\":
=======
        \ \"etag\": \"W/\\\"c15984ff-ae21-4b87-8e52-cd0e5a02acb9\\\"\",\r\n  \"type\":
>>>>>>> c347699e
        \"Microsoft.Network/ApplicationGatewayWebApplicationFirewallPolicies\",\r\n
        \ \"location\": \"westus\",\r\n  \"properties\": {\r\n    \"provisioningState\":
        \"Succeeded\",\r\n    \"customRules\": [],\r\n    \"policySettings\": {\r\n
        \     \"requestBodyCheck\": true,\r\n      \"maxRequestBodySizeInKb\": 128,\r\n
        \     \"fileUploadLimitInMb\": 100,\r\n      \"state\": \"Disabled\",\r\n
        \     \"mode\": \"Detection\"\r\n    },\r\n    \"managedRules\": {\r\n      \"managedRuleSets\":
        [\r\n        {\r\n          \"ruleSetType\": \"OWASP\",\r\n          \"ruleSetVersion\":
        \"3.0\",\r\n          \"ruleGroupOverrides\": []\r\n        }\r\n      ],\r\n
        \     \"exclusions\": []\r\n    }\r\n  }\r\n}"
    headers:
      cache-control:
      - no-cache
      content-length:
      - '893'
      content-type:
      - application/json; charset=utf-8
      date:
<<<<<<< HEAD
      - Tue, 07 Feb 2023 18:04:05 GMT
      etag:
      - W/"4ce8ac90-6c67-4f2f-be81-d52c78fc6c75"
=======
      - Thu, 16 Mar 2023 04:43:45 GMT
      etag:
      - W/"c15984ff-ae21-4b87-8e52-cd0e5a02acb9"
>>>>>>> c347699e
      expires:
      - '-1'
      pragma:
      - no-cache
      server:
      - Microsoft-HTTPAPI/2.0
      - Microsoft-HTTPAPI/2.0
      strict-transport-security:
      - max-age=31536000; includeSubDomains
      transfer-encoding:
      - chunked
      vary:
      - Accept-Encoding
      x-content-type-options:
      - nosniff
      x-ms-arm-service-request-id:
<<<<<<< HEAD
      - e4aa5bce-c129-4a33-9761-34d62d1b996a
=======
      - c79afbba-8435-4f4c-a0fd-4f74abf34052
>>>>>>> c347699e
    status:
      code: 200
      message: OK
- request:
    body: '{"id": "/subscriptions/00000000-0000-0000-0000-000000000000/resourceGroups/cli_test_app_gateway_waf_custom_rule_000001/providers/Microsoft.Network/ApplicationGatewayWebApplicationFirewallPolicies/agp1",
      "location": "westus", "properties": {"customRules": [{"action": "Log", "matchConditions":
      [], "name": "rule1", "priority": 50, "ruleType": "MatchRule", "state": "Enabled"}],
      "managedRules": {"exclusions": [], "managedRuleSets": [{"ruleGroupOverrides":
      [], "ruleSetType": "OWASP", "ruleSetVersion": "3.0"}]}, "policySettings": {"fileUploadLimitInMb":
      100, "maxRequestBodySizeInKb": 128, "mode": "Detection", "requestBodyCheck":
      true, "state": "Disabled"}}}'
    headers:
      Accept:
      - application/json
      Accept-Encoding:
      - gzip, deflate
      CommandName:
      - network application-gateway waf-policy custom-rule create
      Connection:
      - keep-alive
      Content-Length:
      - '658'
      Content-Type:
      - application/json
      ParameterSetName:
      - -g --policy-name -n --priority --action --rule-type
      User-Agent:
<<<<<<< HEAD
      - AZURECLI/2.45.0 (AAZ) azsdk-python-core/1.24.0 Python/3.10.9 (Linux-5.15.0-1031-azure-x86_64-with-glibc2.31)
        VSTS_7b238909-6802-4b65-b90d-184bca47f458_build_220_0
=======
      - AZURECLI/2.46.0 (AAZ) azsdk-python-core/1.24.0 Python/3.8.10 (Windows-10-10.0.19045-SP0)
>>>>>>> c347699e
    method: PUT
    uri: https://management.azure.com/subscriptions/00000000-0000-0000-0000-000000000000/resourceGroups/cli_test_app_gateway_waf_custom_rule_000001/providers/Microsoft.Network/ApplicationGatewayWebApplicationFirewallPolicies/agp1?api-version=2022-09-01
  response:
    body:
      string: "{\r\n  \"name\": \"agp1\",\r\n  \"id\": \"/subscriptions/00000000-0000-0000-0000-000000000000/resourceGroups/cli_test_app_gateway_waf_custom_rule_000001/providers/Microsoft.Network/ApplicationGatewayWebApplicationFirewallPolicies/agp1\",\r\n
<<<<<<< HEAD
        \ \"etag\": \"W/\\\"33e7b3d3-76b8-4e33-a081-f61b19050632\\\"\",\r\n  \"type\":
=======
        \ \"etag\": \"W/\\\"eb03427f-0c81-4ccc-8855-4dbe32363072\\\"\",\r\n  \"type\":
>>>>>>> c347699e
        \"Microsoft.Network/ApplicationGatewayWebApplicationFirewallPolicies\",\r\n
        \ \"location\": \"westus\",\r\n  \"properties\": {\r\n    \"provisioningState\":
        \"Updating\",\r\n    \"customRules\": [\r\n      {\r\n        \"name\": \"rule1\",\r\n
        \       \"priority\": 50,\r\n        \"ruleType\": \"MatchRule\",\r\n        \"action\":
        \"Log\",\r\n        \"matchConditions\": [],\r\n        \"skippedManagedRuleSets\":
        [],\r\n        \"state\": \"Enabled\"\r\n      }\r\n    ],\r\n    \"policySettings\":
        {\r\n      \"requestBodyCheck\": true,\r\n      \"maxRequestBodySizeInKb\":
        128,\r\n      \"fileUploadLimitInMb\": 100,\r\n      \"state\": \"Disabled\",\r\n
        \     \"mode\": \"Detection\"\r\n    },\r\n    \"managedRules\": {\r\n      \"managedRuleSets\":
        [\r\n        {\r\n          \"ruleSetType\": \"OWASP\",\r\n          \"ruleSetVersion\":
        \"3.0\",\r\n          \"ruleGroupOverrides\": []\r\n        }\r\n      ],\r\n
        \     \"exclusions\": []\r\n    }\r\n  }\r\n}"
    headers:
      azure-asyncnotification:
      - Enabled
      azure-asyncoperation:
<<<<<<< HEAD
      - https://management.azure.com/subscriptions/00000000-0000-0000-0000-000000000000/providers/Microsoft.Network/locations/westus/operations/d73de0a4-635f-41cc-bc9f-7a4559d6f72c?api-version=2022-05-01
=======
      - https://management.azure.com/subscriptions/00000000-0000-0000-0000-000000000000/providers/Microsoft.Network/locations/westus/operations/58659b73-7fc3-49b4-b7fb-59ef44662bf1?api-version=2022-09-01
>>>>>>> c347699e
      cache-control:
      - no-cache
      content-length:
      - '1126'
      content-type:
      - application/json; charset=utf-8
      date:
<<<<<<< HEAD
      - Tue, 07 Feb 2023 18:04:05 GMT
=======
      - Thu, 16 Mar 2023 04:43:45 GMT
>>>>>>> c347699e
      expires:
      - '-1'
      pragma:
      - no-cache
      server:
      - Microsoft-HTTPAPI/2.0
      - Microsoft-HTTPAPI/2.0
      strict-transport-security:
      - max-age=31536000; includeSubDomains
      transfer-encoding:
      - chunked
      vary:
      - Accept-Encoding
      x-content-type-options:
      - nosniff
      x-ms-arm-service-request-id:
<<<<<<< HEAD
      - 90a29f35-3266-4d48-b9a4-ebf45b4170ce
=======
      - c5fc85c6-1d77-4db8-8b88-6ef8748b7b68
>>>>>>> c347699e
      x-ms-ratelimit-remaining-subscription-writes:
      - '1197'
    status:
      code: 200
      message: OK
- request:
    body: null
    headers:
      Accept:
      - application/json
      Accept-Encoding:
      - gzip, deflate
      CommandName:
      - network application-gateway waf-policy show
      Connection:
      - keep-alive
      ParameterSetName:
      - -g -n
      User-Agent:
<<<<<<< HEAD
      - AZURECLI/2.45.0 (AAZ) azsdk-python-core/1.24.0 Python/3.10.9 (Linux-5.15.0-1031-azure-x86_64-with-glibc2.31)
        VSTS_7b238909-6802-4b65-b90d-184bca47f458_build_220_0
=======
      - AZURECLI/2.46.0 (AAZ) azsdk-python-core/1.24.0 Python/3.8.10 (Windows-10-10.0.19045-SP0)
>>>>>>> c347699e
    method: GET
    uri: https://management.azure.com/subscriptions/00000000-0000-0000-0000-000000000000/resourceGroups/cli_test_app_gateway_waf_custom_rule_000001/providers/Microsoft.Network/ApplicationGatewayWebApplicationFirewallPolicies/agp1?api-version=2022-05-01
  response:
    body:
      string: "{\r\n  \"name\": \"agp1\",\r\n  \"id\": \"/subscriptions/00000000-0000-0000-0000-000000000000/resourceGroups/cli_test_app_gateway_waf_custom_rule_000001/providers/Microsoft.Network/ApplicationGatewayWebApplicationFirewallPolicies/agp1\",\r\n
<<<<<<< HEAD
        \ \"etag\": \"W/\\\"e1d3857b-a305-406c-9c13-566b9b67bdf4\\\"\",\r\n  \"type\":
=======
        \ \"etag\": \"W/\\\"64491c94-a746-4a01-a3ac-dcea75ca7b94\\\"\",\r\n  \"type\":
>>>>>>> c347699e
        \"Microsoft.Network/ApplicationGatewayWebApplicationFirewallPolicies\",\r\n
        \ \"location\": \"westus\",\r\n  \"properties\": {\r\n    \"provisioningState\":
        \"Succeeded\",\r\n    \"customRules\": [\r\n      {\r\n        \"name\": \"rule1\",\r\n
        \       \"priority\": 50,\r\n        \"ruleType\": \"MatchRule\",\r\n        \"action\":
        \"Log\",\r\n        \"matchConditions\": [],\r\n        \"skippedManagedRuleSets\":
        []\r\n      }\r\n    ],\r\n    \"policySettings\": {\r\n      \"requestBodyCheck\":
        true,\r\n      \"maxRequestBodySizeInKb\": 128,\r\n      \"fileUploadLimitInMb\":
        100,\r\n      \"state\": \"Disabled\",\r\n      \"mode\": \"Detection\"\r\n
        \   },\r\n    \"managedRules\": {\r\n      \"managedRuleSets\": [\r\n        {\r\n
        \         \"ruleSetType\": \"OWASP\",\r\n          \"ruleSetVersion\": \"3.0\",\r\n
        \         \"ruleGroupOverrides\": []\r\n        }\r\n      ],\r\n      \"exclusions\":
        []\r\n    }\r\n  }\r\n}"
    headers:
      cache-control:
      - no-cache
      content-length:
      - '1098'
      content-type:
      - application/json; charset=utf-8
      date:
<<<<<<< HEAD
      - Tue, 07 Feb 2023 18:04:06 GMT
      etag:
      - W/"e1d3857b-a305-406c-9c13-566b9b67bdf4"
=======
      - Thu, 16 Mar 2023 04:43:48 GMT
      etag:
      - W/"64491c94-a746-4a01-a3ac-dcea75ca7b94"
>>>>>>> c347699e
      expires:
      - '-1'
      pragma:
      - no-cache
      server:
      - Microsoft-HTTPAPI/2.0
      - Microsoft-HTTPAPI/2.0
      strict-transport-security:
      - max-age=31536000; includeSubDomains
      transfer-encoding:
      - chunked
      vary:
      - Accept-Encoding
      x-content-type-options:
      - nosniff
      x-ms-arm-service-request-id:
<<<<<<< HEAD
      - 0e6101b5-dc7d-4ba0-a1ba-c56e6a61a641
=======
      - 47c2def5-d5f1-47f9-bc51-4ed4177ad136
>>>>>>> c347699e
    status:
      code: 200
      message: OK
- request:
    body: null
    headers:
      Accept:
      - application/json
      Accept-Encoding:
      - gzip, deflate
      CommandName:
      - network application-gateway waf-policy custom-rule show
      Connection:
      - keep-alive
      ParameterSetName:
      - -g --policy-name -n
      User-Agent:
<<<<<<< HEAD
      - AZURECLI/2.45.0 (AAZ) azsdk-python-core/1.24.0 Python/3.10.9 (Linux-5.15.0-1031-azure-x86_64-with-glibc2.31)
        VSTS_7b238909-6802-4b65-b90d-184bca47f458_build_220_0
=======
      - AZURECLI/2.46.0 (AAZ) azsdk-python-core/1.24.0 Python/3.8.10 (Windows-10-10.0.19045-SP0)
>>>>>>> c347699e
    method: GET
    uri: https://management.azure.com/subscriptions/00000000-0000-0000-0000-000000000000/resourceGroups/cli_test_app_gateway_waf_custom_rule_000001/providers/Microsoft.Network/ApplicationGatewayWebApplicationFirewallPolicies/agp1?api-version=2022-09-01
  response:
    body:
      string: "{\r\n  \"name\": \"agp1\",\r\n  \"id\": \"/subscriptions/00000000-0000-0000-0000-000000000000/resourceGroups/cli_test_app_gateway_waf_custom_rule_000001/providers/Microsoft.Network/ApplicationGatewayWebApplicationFirewallPolicies/agp1\",\r\n
<<<<<<< HEAD
        \ \"etag\": \"W/\\\"e1d3857b-a305-406c-9c13-566b9b67bdf4\\\"\",\r\n  \"type\":
=======
        \ \"etag\": \"W/\\\"64491c94-a746-4a01-a3ac-dcea75ca7b94\\\"\",\r\n  \"type\":
>>>>>>> c347699e
        \"Microsoft.Network/ApplicationGatewayWebApplicationFirewallPolicies\",\r\n
        \ \"location\": \"westus\",\r\n  \"properties\": {\r\n    \"provisioningState\":
        \"Succeeded\",\r\n    \"customRules\": [\r\n      {\r\n        \"name\": \"rule1\",\r\n
        \       \"priority\": 50,\r\n        \"ruleType\": \"MatchRule\",\r\n        \"action\":
        \"Log\",\r\n        \"matchConditions\": [],\r\n        \"skippedManagedRuleSets\":
        [],\r\n        \"state\": \"Enabled\"\r\n      }\r\n    ],\r\n    \"policySettings\":
        {\r\n      \"requestBodyCheck\": true,\r\n      \"maxRequestBodySizeInKb\":
        128,\r\n      \"fileUploadLimitInMb\": 100,\r\n      \"state\": \"Disabled\",\r\n
        \     \"mode\": \"Detection\"\r\n    },\r\n    \"managedRules\": {\r\n      \"managedRuleSets\":
        [\r\n        {\r\n          \"ruleSetType\": \"OWASP\",\r\n          \"ruleSetVersion\":
        \"3.0\",\r\n          \"ruleGroupOverrides\": []\r\n        }\r\n      ],\r\n
        \     \"exclusions\": []\r\n    }\r\n  }\r\n}"
    headers:
      cache-control:
      - no-cache
      content-length:
      - '1127'
      content-type:
      - application/json; charset=utf-8
      date:
<<<<<<< HEAD
      - Tue, 07 Feb 2023 18:04:08 GMT
      etag:
      - W/"e1d3857b-a305-406c-9c13-566b9b67bdf4"
=======
      - Thu, 16 Mar 2023 04:43:49 GMT
      etag:
      - W/"64491c94-a746-4a01-a3ac-dcea75ca7b94"
>>>>>>> c347699e
      expires:
      - '-1'
      pragma:
      - no-cache
      server:
      - Microsoft-HTTPAPI/2.0
      - Microsoft-HTTPAPI/2.0
      strict-transport-security:
      - max-age=31536000; includeSubDomains
      x-content-type-options:
      - nosniff
      x-ms-arm-service-request-id:
<<<<<<< HEAD
      - 93878dd3-6653-411e-8407-83f23587e50f
=======
      - a6230e26-e35d-45f1-ab10-714b8cd11fe9
>>>>>>> c347699e
    status:
      code: 200
      message: OK
- request:
    body: null
    headers:
      Accept:
      - application/json
      Accept-Encoding:
      - gzip, deflate
      CommandName:
      - network application-gateway waf-policy custom-rule match-condition add
      Connection:
      - keep-alive
      ParameterSetName:
      - -g --policy-name -n --match-variables --operator --values --transform
      User-Agent:
<<<<<<< HEAD
      - AZURECLI/2.45.0 (AAZ) azsdk-python-core/1.24.0 Python/3.10.9 (Linux-5.15.0-1031-azure-x86_64-with-glibc2.31)
        VSTS_7b238909-6802-4b65-b90d-184bca47f458_build_220_0
=======
      - AZURECLI/2.46.0 (AAZ) azsdk-python-core/1.24.0 Python/3.8.10 (Windows-10-10.0.19045-SP0)
>>>>>>> c347699e
    method: GET
    uri: https://management.azure.com/subscriptions/00000000-0000-0000-0000-000000000000/resourceGroups/cli_test_app_gateway_waf_custom_rule_000001/providers/Microsoft.Network/ApplicationGatewayWebApplicationFirewallPolicies/agp1?api-version=2022-05-01
  response:
    body:
      string: "{\r\n  \"name\": \"agp1\",\r\n  \"id\": \"/subscriptions/00000000-0000-0000-0000-000000000000/resourceGroups/cli_test_app_gateway_waf_custom_rule_000001/providers/Microsoft.Network/ApplicationGatewayWebApplicationFirewallPolicies/agp1\",\r\n
<<<<<<< HEAD
        \ \"etag\": \"W/\\\"e1d3857b-a305-406c-9c13-566b9b67bdf4\\\"\",\r\n  \"type\":
=======
        \ \"etag\": \"W/\\\"64491c94-a746-4a01-a3ac-dcea75ca7b94\\\"\",\r\n  \"type\":
>>>>>>> c347699e
        \"Microsoft.Network/ApplicationGatewayWebApplicationFirewallPolicies\",\r\n
        \ \"location\": \"westus\",\r\n  \"properties\": {\r\n    \"provisioningState\":
        \"Succeeded\",\r\n    \"customRules\": [\r\n      {\r\n        \"name\": \"rule1\",\r\n
        \       \"priority\": 50,\r\n        \"ruleType\": \"MatchRule\",\r\n        \"action\":
        \"Log\",\r\n        \"matchConditions\": [],\r\n        \"skippedManagedRuleSets\":
        []\r\n      }\r\n    ],\r\n    \"policySettings\": {\r\n      \"requestBodyCheck\":
        true,\r\n      \"maxRequestBodySizeInKb\": 128,\r\n      \"fileUploadLimitInMb\":
        100,\r\n      \"state\": \"Disabled\",\r\n      \"mode\": \"Detection\"\r\n
        \   },\r\n    \"managedRules\": {\r\n      \"managedRuleSets\": [\r\n        {\r\n
        \         \"ruleSetType\": \"OWASP\",\r\n          \"ruleSetVersion\": \"3.0\",\r\n
        \         \"ruleGroupOverrides\": []\r\n        }\r\n      ],\r\n      \"exclusions\":
        []\r\n    }\r\n  }\r\n}"
    headers:
      cache-control:
      - no-cache
      content-length:
      - '1098'
      content-type:
      - application/json; charset=utf-8
      date:
<<<<<<< HEAD
      - Tue, 07 Feb 2023 18:04:09 GMT
      etag:
      - W/"e1d3857b-a305-406c-9c13-566b9b67bdf4"
=======
      - Thu, 16 Mar 2023 04:43:51 GMT
      etag:
      - W/"64491c94-a746-4a01-a3ac-dcea75ca7b94"
>>>>>>> c347699e
      expires:
      - '-1'
      pragma:
      - no-cache
      server:
      - Microsoft-HTTPAPI/2.0
      - Microsoft-HTTPAPI/2.0
      strict-transport-security:
      - max-age=31536000; includeSubDomains
      transfer-encoding:
      - chunked
      vary:
      - Accept-Encoding
      x-content-type-options:
      - nosniff
      x-ms-arm-service-request-id:
<<<<<<< HEAD
      - a07030d9-e9ad-4f1b-97d5-d56b963b136b
=======
      - a5f6a698-227c-4871-993a-2dacb1ec102d
>>>>>>> c347699e
    status:
      code: 200
      message: OK
- request:
    body: '{"id": "/subscriptions/00000000-0000-0000-0000-000000000000/resourceGroups/cli_test_app_gateway_waf_custom_rule_000001/providers/Microsoft.Network/ApplicationGatewayWebApplicationFirewallPolicies/agp1",
      "location": "westus", "properties": {"customRules": [{"action": "Log", "matchConditions":
      [{"matchValues": ["foo", "boo"], "matchVariables": [{"selector": "value", "variableName":
      "RequestHeaders"}], "operator": "Contains", "transforms": ["Lowercase"]}], "name":
      "rule1", "priority": 50, "ruleType": "MatchRule"}], "managedRules": {"exclusions":
      [], "managedRuleSets": [{"ruleGroupOverrides": [], "ruleSetType": "OWASP", "ruleSetVersion":
      "3.0"}]}, "policySettings": {"fileUploadLimitInMb": 100, "maxRequestBodySizeInKb":
      128, "mode": "Detection", "requestBodyCheck": true, "state": "Disabled"}}}'
    headers:
      Accept:
      - application/json
      Accept-Encoding:
      - gzip, deflate
      CommandName:
      - network application-gateway waf-policy custom-rule match-condition add
      Connection:
      - keep-alive
      Content-Length:
      - '799'
      Content-Type:
      - application/json
      ParameterSetName:
      - -g --policy-name -n --match-variables --operator --values --transform
      User-Agent:
<<<<<<< HEAD
      - AZURECLI/2.45.0 (AAZ) azsdk-python-core/1.24.0 Python/3.10.9 (Linux-5.15.0-1031-azure-x86_64-with-glibc2.31)
        VSTS_7b238909-6802-4b65-b90d-184bca47f458_build_220_0
=======
      - AZURECLI/2.46.0 (AAZ) azsdk-python-core/1.24.0 Python/3.8.10 (Windows-10-10.0.19045-SP0)
>>>>>>> c347699e
    method: PUT
    uri: https://management.azure.com/subscriptions/00000000-0000-0000-0000-000000000000/resourceGroups/cli_test_app_gateway_waf_custom_rule_000001/providers/Microsoft.Network/ApplicationGatewayWebApplicationFirewallPolicies/agp1?api-version=2022-05-01
  response:
    body:
      string: "{\r\n  \"name\": \"agp1\",\r\n  \"id\": \"/subscriptions/00000000-0000-0000-0000-000000000000/resourceGroups/cli_test_app_gateway_waf_custom_rule_000001/providers/Microsoft.Network/ApplicationGatewayWebApplicationFirewallPolicies/agp1\",\r\n
<<<<<<< HEAD
        \ \"etag\": \"W/\\\"7179c10d-1ee2-4d2a-8c36-c70b92543e7a\\\"\",\r\n  \"type\":
=======
        \ \"etag\": \"W/\\\"b01d978c-f5ca-49a7-8525-30e7faf9a520\\\"\",\r\n  \"type\":
>>>>>>> c347699e
        \"Microsoft.Network/ApplicationGatewayWebApplicationFirewallPolicies\",\r\n
        \ \"location\": \"westus\",\r\n  \"properties\": {\r\n    \"provisioningState\":
        \"Updating\",\r\n    \"customRules\": [\r\n      {\r\n        \"name\": \"rule1\",\r\n
        \       \"priority\": 50,\r\n        \"ruleType\": \"MatchRule\",\r\n        \"action\":
        \"Log\",\r\n        \"matchConditions\": [\r\n          {\r\n            \"matchVariables\":
        [\r\n              {\r\n                \"variableName\": \"RequestHeaders\",\r\n
        \               \"selector\": \"value\"\r\n              }\r\n            ],\r\n
        \           \"operator\": \"Contains\",\r\n            \"negationConditon\":
        false,\r\n            \"matchValues\": [\r\n              \"foo\",\r\n              \"boo\"\r\n
        \           ],\r\n            \"transforms\": [\r\n              \"Lowercase\"\r\n
        \           ]\r\n          }\r\n        ],\r\n        \"skippedManagedRuleSets\":
        []\r\n      }\r\n    ],\r\n    \"policySettings\": {\r\n      \"requestBodyCheck\":
        true,\r\n      \"maxRequestBodySizeInKb\": 128,\r\n      \"fileUploadLimitInMb\":
        100,\r\n      \"state\": \"Disabled\",\r\n      \"mode\": \"Detection\"\r\n
        \   },\r\n    \"managedRules\": {\r\n      \"managedRuleSets\": [\r\n        {\r\n
        \         \"ruleSetType\": \"OWASP\",\r\n          \"ruleSetVersion\": \"3.0\",\r\n
        \         \"ruleGroupOverrides\": []\r\n        }\r\n      ],\r\n      \"exclusions\":
        []\r\n    }\r\n  }\r\n}"
    headers:
      azure-asyncnotification:
      - Enabled
      azure-asyncoperation:
<<<<<<< HEAD
      - https://management.azure.com/subscriptions/00000000-0000-0000-0000-000000000000/providers/Microsoft.Network/locations/westus/operations/c0c1b3e3-160c-4794-90ea-375fde69c777?api-version=2022-05-01
=======
      - https://management.azure.com/subscriptions/00000000-0000-0000-0000-000000000000/providers/Microsoft.Network/locations/westus/operations/8019def8-ed39-49cd-b97c-358ba45dbac3?api-version=2022-05-01
>>>>>>> c347699e
      cache-control:
      - no-cache
      content-length:
      - '1541'
      content-type:
      - application/json; charset=utf-8
      date:
<<<<<<< HEAD
      - Tue, 07 Feb 2023 18:04:10 GMT
=======
      - Thu, 16 Mar 2023 04:43:51 GMT
>>>>>>> c347699e
      expires:
      - '-1'
      pragma:
      - no-cache
      server:
      - Microsoft-HTTPAPI/2.0
      - Microsoft-HTTPAPI/2.0
      strict-transport-security:
      - max-age=31536000; includeSubDomains
      transfer-encoding:
      - chunked
      vary:
      - Accept-Encoding
      x-content-type-options:
      - nosniff
      x-ms-arm-service-request-id:
<<<<<<< HEAD
      - 9d8982ad-7f7a-4ae3-a7fa-98034028d283
=======
      - ded4247a-c18c-484d-9f09-189c1799384f
>>>>>>> c347699e
      x-ms-ratelimit-remaining-subscription-writes:
      - '1199'
    status:
      code: 200
      message: OK
- request:
    body: null
    headers:
      Accept:
      - application/json
      Accept-Encoding:
      - gzip, deflate
      CommandName:
      - network application-gateway waf-policy custom-rule show
      Connection:
      - keep-alive
      ParameterSetName:
      - -g --policy-name -n
      User-Agent:
<<<<<<< HEAD
      - AZURECLI/2.45.0 (AAZ) azsdk-python-core/1.24.0 Python/3.10.9 (Linux-5.15.0-1031-azure-x86_64-with-glibc2.31)
        VSTS_7b238909-6802-4b65-b90d-184bca47f458_build_220_0
=======
      - AZURECLI/2.46.0 (AAZ) azsdk-python-core/1.24.0 Python/3.8.10 (Windows-10-10.0.19045-SP0)
>>>>>>> c347699e
    method: GET
    uri: https://management.azure.com/subscriptions/00000000-0000-0000-0000-000000000000/resourceGroups/cli_test_app_gateway_waf_custom_rule_000001/providers/Microsoft.Network/ApplicationGatewayWebApplicationFirewallPolicies/agp1?api-version=2022-09-01
  response:
    body:
      string: "{\r\n  \"name\": \"agp1\",\r\n  \"id\": \"/subscriptions/00000000-0000-0000-0000-000000000000/resourceGroups/cli_test_app_gateway_waf_custom_rule_000001/providers/Microsoft.Network/ApplicationGatewayWebApplicationFirewallPolicies/agp1\",\r\n
<<<<<<< HEAD
        \ \"etag\": \"W/\\\"3044737e-0a06-4779-93f3-d33b90aecdad\\\"\",\r\n  \"type\":
=======
        \ \"etag\": \"W/\\\"5df31d85-fe89-4131-bd6d-45fa6ef4bec2\\\"\",\r\n  \"type\":
>>>>>>> c347699e
        \"Microsoft.Network/ApplicationGatewayWebApplicationFirewallPolicies\",\r\n
        \ \"location\": \"westus\",\r\n  \"properties\": {\r\n    \"provisioningState\":
        \"Succeeded\",\r\n    \"customRules\": [\r\n      {\r\n        \"name\": \"rule1\",\r\n
        \       \"priority\": 50,\r\n        \"ruleType\": \"MatchRule\",\r\n        \"action\":
        \"Log\",\r\n        \"matchConditions\": [\r\n          {\r\n            \"matchVariables\":
        [\r\n              {\r\n                \"variableName\": \"RequestHeaders\",\r\n
        \               \"selector\": \"value\"\r\n              }\r\n            ],\r\n
        \           \"operator\": \"Contains\",\r\n            \"negationConditon\":
        false,\r\n            \"matchValues\": [\r\n              \"foo\",\r\n              \"boo\"\r\n
        \           ],\r\n            \"transforms\": [\r\n              \"Lowercase\"\r\n
        \           ]\r\n          }\r\n        ],\r\n        \"skippedManagedRuleSets\":
        [],\r\n        \"state\": \"Enabled\"\r\n      }\r\n    ],\r\n    \"policySettings\":
        {\r\n      \"requestBodyCheck\": true,\r\n      \"maxRequestBodySizeInKb\":
        128,\r\n      \"fileUploadLimitInMb\": 100,\r\n      \"state\": \"Disabled\",\r\n
        \     \"mode\": \"Detection\"\r\n    },\r\n    \"managedRules\": {\r\n      \"managedRuleSets\":
        [\r\n        {\r\n          \"ruleSetType\": \"OWASP\",\r\n          \"ruleSetVersion\":
        \"3.0\",\r\n          \"ruleGroupOverrides\": []\r\n        }\r\n      ],\r\n
        \     \"exclusions\": []\r\n    }\r\n  }\r\n}"
    headers:
      cache-control:
      - no-cache
      content-length:
      - '1571'
      content-type:
      - application/json; charset=utf-8
      date:
<<<<<<< HEAD
      - Tue, 07 Feb 2023 18:04:10 GMT
      etag:
      - W/"3044737e-0a06-4779-93f3-d33b90aecdad"
=======
      - Thu, 16 Mar 2023 04:43:52 GMT
      etag:
      - W/"5df31d85-fe89-4131-bd6d-45fa6ef4bec2"
>>>>>>> c347699e
      expires:
      - '-1'
      pragma:
      - no-cache
      server:
      - Microsoft-HTTPAPI/2.0
      - Microsoft-HTTPAPI/2.0
      strict-transport-security:
      - max-age=31536000; includeSubDomains
      x-content-type-options:
      - nosniff
      x-ms-arm-service-request-id:
<<<<<<< HEAD
      - 894bb234-b479-468e-8388-9b47c999b88f
=======
      - f9a368e9-e5d1-4c85-a7b6-4362a295733a
>>>>>>> c347699e
    status:
      code: 200
      message: OK
- request:
    body: null
    headers:
      Accept:
      - application/json
      Accept-Encoding:
      - gzip, deflate
      CommandName:
      - network application-gateway waf-policy custom-rule update
      Connection:
      - keep-alive
      ParameterSetName:
      - -g --state --policy-name -n --priority
      User-Agent:
<<<<<<< HEAD
      - AZURECLI/2.45.0 (AAZ) azsdk-python-core/1.24.0 Python/3.10.9 (Linux-5.15.0-1031-azure-x86_64-with-glibc2.31)
        VSTS_7b238909-6802-4b65-b90d-184bca47f458_build_220_0
=======
      - AZURECLI/2.46.0 (AAZ) azsdk-python-core/1.24.0 Python/3.8.10 (Windows-10-10.0.19045-SP0)
>>>>>>> c347699e
    method: GET
    uri: https://management.azure.com/subscriptions/00000000-0000-0000-0000-000000000000/resourceGroups/cli_test_app_gateway_waf_custom_rule_000001/providers/Microsoft.Network/ApplicationGatewayWebApplicationFirewallPolicies/agp1?api-version=2022-09-01
  response:
    body:
      string: "{\r\n  \"name\": \"agp1\",\r\n  \"id\": \"/subscriptions/00000000-0000-0000-0000-000000000000/resourceGroups/cli_test_app_gateway_waf_custom_rule_000001/providers/Microsoft.Network/ApplicationGatewayWebApplicationFirewallPolicies/agp1\",\r\n
<<<<<<< HEAD
        \ \"etag\": \"W/\\\"3044737e-0a06-4779-93f3-d33b90aecdad\\\"\",\r\n  \"type\":
=======
        \ \"etag\": \"W/\\\"5df31d85-fe89-4131-bd6d-45fa6ef4bec2\\\"\",\r\n  \"type\":
>>>>>>> c347699e
        \"Microsoft.Network/ApplicationGatewayWebApplicationFirewallPolicies\",\r\n
        \ \"location\": \"westus\",\r\n  \"properties\": {\r\n    \"provisioningState\":
        \"Succeeded\",\r\n    \"customRules\": [\r\n      {\r\n        \"name\": \"rule1\",\r\n
        \       \"priority\": 50,\r\n        \"ruleType\": \"MatchRule\",\r\n        \"action\":
        \"Log\",\r\n        \"matchConditions\": [\r\n          {\r\n            \"matchVariables\":
        [\r\n              {\r\n                \"variableName\": \"RequestHeaders\",\r\n
        \               \"selector\": \"value\"\r\n              }\r\n            ],\r\n
        \           \"operator\": \"Contains\",\r\n            \"negationConditon\":
        false,\r\n            \"matchValues\": [\r\n              \"foo\",\r\n              \"boo\"\r\n
        \           ],\r\n            \"transforms\": [\r\n              \"Lowercase\"\r\n
        \           ]\r\n          }\r\n        ],\r\n        \"skippedManagedRuleSets\":
        [],\r\n        \"state\": \"Enabled\"\r\n      }\r\n    ],\r\n    \"policySettings\":
        {\r\n      \"requestBodyCheck\": true,\r\n      \"maxRequestBodySizeInKb\":
        128,\r\n      \"fileUploadLimitInMb\": 100,\r\n      \"state\": \"Disabled\",\r\n
        \     \"mode\": \"Detection\"\r\n    },\r\n    \"managedRules\": {\r\n      \"managedRuleSets\":
        [\r\n        {\r\n          \"ruleSetType\": \"OWASP\",\r\n          \"ruleSetVersion\":
        \"3.0\",\r\n          \"ruleGroupOverrides\": []\r\n        }\r\n      ],\r\n
        \     \"exclusions\": []\r\n    }\r\n  }\r\n}"
    headers:
      cache-control:
      - no-cache
      content-length:
      - '1571'
      content-type:
      - application/json; charset=utf-8
      date:
<<<<<<< HEAD
      - Tue, 07 Feb 2023 18:04:11 GMT
      etag:
      - W/"3044737e-0a06-4779-93f3-d33b90aecdad"
=======
      - Thu, 16 Mar 2023 04:43:55 GMT
      etag:
      - W/"5df31d85-fe89-4131-bd6d-45fa6ef4bec2"
>>>>>>> c347699e
      expires:
      - '-1'
      pragma:
      - no-cache
      server:
      - Microsoft-HTTPAPI/2.0
      - Microsoft-HTTPAPI/2.0
      strict-transport-security:
      - max-age=31536000; includeSubDomains
      transfer-encoding:
      - chunked
      vary:
      - Accept-Encoding
      x-content-type-options:
      - nosniff
      x-ms-arm-service-request-id:
<<<<<<< HEAD
      - 18c1f9ed-dec0-4eb1-8b5e-9830a1e135b0
=======
      - 14d6cde4-ce74-4e6b-8bbb-da85f22fbd53
>>>>>>> c347699e
    status:
      code: 200
      message: OK
- request:
    body: '{"id": "/subscriptions/00000000-0000-0000-0000-000000000000/resourceGroups/cli_test_app_gateway_waf_custom_rule_000001/providers/Microsoft.Network/ApplicationGatewayWebApplicationFirewallPolicies/agp1",
      "location": "westus", "properties": {"customRules": [{"action": "Log", "matchConditions":
      [{"matchValues": ["foo", "boo"], "matchVariables": [{"selector": "value", "variableName":
      "RequestHeaders"}], "negationConditon": false, "operator": "Contains", "transforms":
      ["Lowercase"]}], "name": "rule1", "priority": 75, "ruleType": "MatchRule", "state":
      "Disabled"}], "managedRules": {"exclusions": [], "managedRuleSets": [{"ruleGroupOverrides":
      [], "ruleSetType": "OWASP", "ruleSetVersion": "3.0"}]}, "policySettings": {"fileUploadLimitInMb":
      100, "maxRequestBodySizeInKb": 128, "mode": "Detection", "requestBodyCheck":
      true, "state": "Disabled"}}}'
    headers:
      Accept:
      - application/json
      Accept-Encoding:
      - gzip, deflate
      CommandName:
      - network application-gateway waf-policy custom-rule update
      Connection:
      - keep-alive
      Content-Length:
      - '847'
      Content-Type:
      - application/json
      ParameterSetName:
      - -g --state --policy-name -n --priority
      User-Agent:
<<<<<<< HEAD
      - AZURECLI/2.45.0 (AAZ) azsdk-python-core/1.24.0 Python/3.10.9 (Linux-5.15.0-1031-azure-x86_64-with-glibc2.31)
        VSTS_7b238909-6802-4b65-b90d-184bca47f458_build_220_0
=======
      - AZURECLI/2.46.0 (AAZ) azsdk-python-core/1.24.0 Python/3.8.10 (Windows-10-10.0.19045-SP0)
>>>>>>> c347699e
    method: PUT
    uri: https://management.azure.com/subscriptions/00000000-0000-0000-0000-000000000000/resourceGroups/cli_test_app_gateway_waf_custom_rule_000001/providers/Microsoft.Network/ApplicationGatewayWebApplicationFirewallPolicies/agp1?api-version=2022-09-01
  response:
    body:
      string: "{\r\n  \"name\": \"agp1\",\r\n  \"id\": \"/subscriptions/00000000-0000-0000-0000-000000000000/resourceGroups/cli_test_app_gateway_waf_custom_rule_000001/providers/Microsoft.Network/ApplicationGatewayWebApplicationFirewallPolicies/agp1\",\r\n
<<<<<<< HEAD
        \ \"etag\": \"W/\\\"7758cfa5-abc3-4272-b5dd-18c21248eb7a\\\"\",\r\n  \"type\":
=======
        \ \"etag\": \"W/\\\"94835503-4b85-4ae2-842a-894b01c33471\\\"\",\r\n  \"type\":
>>>>>>> c347699e
        \"Microsoft.Network/ApplicationGatewayWebApplicationFirewallPolicies\",\r\n
        \ \"location\": \"westus\",\r\n  \"properties\": {\r\n    \"provisioningState\":
        \"Updating\",\r\n    \"customRules\": [\r\n      {\r\n        \"name\": \"rule1\",\r\n
        \       \"priority\": 75,\r\n        \"ruleType\": \"MatchRule\",\r\n        \"action\":
        \"Log\",\r\n        \"matchConditions\": [\r\n          {\r\n            \"matchVariables\":
        [\r\n              {\r\n                \"variableName\": \"RequestHeaders\",\r\n
        \               \"selector\": \"value\"\r\n              }\r\n            ],\r\n
        \           \"operator\": \"Contains\",\r\n            \"negationConditon\":
        false,\r\n            \"matchValues\": [\r\n              \"foo\",\r\n              \"boo\"\r\n
        \           ],\r\n            \"transforms\": [\r\n              \"Lowercase\"\r\n
        \           ]\r\n          }\r\n        ],\r\n        \"skippedManagedRuleSets\":
        [],\r\n        \"state\": \"Disabled\"\r\n      }\r\n    ],\r\n    \"policySettings\":
        {\r\n      \"requestBodyCheck\": true,\r\n      \"maxRequestBodySizeInKb\":
        128,\r\n      \"fileUploadLimitInMb\": 100,\r\n      \"state\": \"Disabled\",\r\n
        \     \"mode\": \"Detection\"\r\n    },\r\n    \"managedRules\": {\r\n      \"managedRuleSets\":
        [\r\n        {\r\n          \"ruleSetType\": \"OWASP\",\r\n          \"ruleSetVersion\":
        \"3.0\",\r\n          \"ruleGroupOverrides\": []\r\n        }\r\n      ],\r\n
        \     \"exclusions\": []\r\n    }\r\n  }\r\n}"
    headers:
      azure-asyncnotification:
      - Enabled
      azure-asyncoperation:
<<<<<<< HEAD
      - https://management.azure.com/subscriptions/00000000-0000-0000-0000-000000000000/providers/Microsoft.Network/locations/westus/operations/c1b387ce-2e6f-41e9-9c1e-00aabdbc2ca2?api-version=2022-05-01
=======
      - https://management.azure.com/subscriptions/00000000-0000-0000-0000-000000000000/providers/Microsoft.Network/locations/westus/operations/56df4580-21c8-405d-b63d-aeb22719c9d5?api-version=2022-09-01
>>>>>>> c347699e
      cache-control:
      - no-cache
      content-length:
      - '1571'
      content-type:
      - application/json; charset=utf-8
      date:
<<<<<<< HEAD
      - Tue, 07 Feb 2023 18:04:12 GMT
=======
      - Thu, 16 Mar 2023 04:43:55 GMT
>>>>>>> c347699e
      expires:
      - '-1'
      pragma:
      - no-cache
      server:
      - Microsoft-HTTPAPI/2.0
      - Microsoft-HTTPAPI/2.0
      strict-transport-security:
      - max-age=31536000; includeSubDomains
      transfer-encoding:
      - chunked
      vary:
      - Accept-Encoding
      x-content-type-options:
      - nosniff
      x-ms-arm-service-request-id:
<<<<<<< HEAD
      - 06318b70-bf5d-4434-981a-2a6e680009df
=======
      - d799f8a5-c6ea-4191-aa48-4bc762811ecf
>>>>>>> c347699e
      x-ms-ratelimit-remaining-subscription-writes:
      - '1199'
    status:
      code: 200
      message: OK
- request:
    body: null
    headers:
      Accept:
      - application/json
      Accept-Encoding:
      - gzip, deflate
      CommandName:
      - network application-gateway waf-policy custom-rule match-condition add
      Connection:
      - keep-alive
      ParameterSetName:
      - -g --policy-name -n --match-variables --operator --values --transform
      User-Agent:
<<<<<<< HEAD
      - AZURECLI/2.45.0 (AAZ) azsdk-python-core/1.24.0 Python/3.10.9 (Linux-5.15.0-1031-azure-x86_64-with-glibc2.31)
        VSTS_7b238909-6802-4b65-b90d-184bca47f458_build_220_0
=======
      - AZURECLI/2.46.0 (AAZ) azsdk-python-core/1.24.0 Python/3.8.10 (Windows-10-10.0.19045-SP0)
>>>>>>> c347699e
    method: GET
    uri: https://management.azure.com/subscriptions/00000000-0000-0000-0000-000000000000/resourceGroups/cli_test_app_gateway_waf_custom_rule_000001/providers/Microsoft.Network/ApplicationGatewayWebApplicationFirewallPolicies/agp1?api-version=2022-05-01
  response:
    body:
      string: "{\r\n  \"name\": \"agp1\",\r\n  \"id\": \"/subscriptions/00000000-0000-0000-0000-000000000000/resourceGroups/cli_test_app_gateway_waf_custom_rule_000001/providers/Microsoft.Network/ApplicationGatewayWebApplicationFirewallPolicies/agp1\",\r\n
<<<<<<< HEAD
        \ \"etag\": \"W/\\\"af628f54-cc51-468f-bfca-50c33c5417ce\\\"\",\r\n  \"type\":
=======
        \ \"etag\": \"W/\\\"8d47e9af-cdb4-48b0-96b9-b5e36d43df3c\\\"\",\r\n  \"type\":
>>>>>>> c347699e
        \"Microsoft.Network/ApplicationGatewayWebApplicationFirewallPolicies\",\r\n
        \ \"location\": \"westus\",\r\n  \"properties\": {\r\n    \"provisioningState\":
        \"Succeeded\",\r\n    \"customRules\": [\r\n      {\r\n        \"name\": \"rule1\",\r\n
        \       \"priority\": 75,\r\n        \"ruleType\": \"MatchRule\",\r\n        \"action\":
        \"Log\",\r\n        \"matchConditions\": [\r\n          {\r\n            \"matchVariables\":
        [\r\n              {\r\n                \"variableName\": \"RequestHeaders\",\r\n
        \               \"selector\": \"value\"\r\n              }\r\n            ],\r\n
        \           \"operator\": \"Contains\",\r\n            \"negationConditon\":
        false,\r\n            \"matchValues\": [\r\n              \"foo\",\r\n              \"boo\"\r\n
        \           ],\r\n            \"transforms\": [\r\n              \"Lowercase\"\r\n
        \           ]\r\n          }\r\n        ],\r\n        \"skippedManagedRuleSets\":
        []\r\n      }\r\n    ],\r\n    \"policySettings\": {\r\n      \"requestBodyCheck\":
        true,\r\n      \"maxRequestBodySizeInKb\": 128,\r\n      \"fileUploadLimitInMb\":
        100,\r\n      \"state\": \"Disabled\",\r\n      \"mode\": \"Detection\"\r\n
        \   },\r\n    \"managedRules\": {\r\n      \"managedRuleSets\": [\r\n        {\r\n
        \         \"ruleSetType\": \"OWASP\",\r\n          \"ruleSetVersion\": \"3.0\",\r\n
        \         \"ruleGroupOverrides\": []\r\n        }\r\n      ],\r\n      \"exclusions\":
        []\r\n    }\r\n  }\r\n}"
    headers:
      cache-control:
      - no-cache
      content-length:
      - '1542'
      content-type:
      - application/json; charset=utf-8
      date:
<<<<<<< HEAD
      - Tue, 07 Feb 2023 18:04:13 GMT
      etag:
      - W/"af628f54-cc51-468f-bfca-50c33c5417ce"
=======
      - Thu, 16 Mar 2023 04:43:56 GMT
      etag:
      - W/"8d47e9af-cdb4-48b0-96b9-b5e36d43df3c"
>>>>>>> c347699e
      expires:
      - '-1'
      pragma:
      - no-cache
      server:
      - Microsoft-HTTPAPI/2.0
      - Microsoft-HTTPAPI/2.0
      strict-transport-security:
      - max-age=31536000; includeSubDomains
      transfer-encoding:
      - chunked
      vary:
      - Accept-Encoding
      x-content-type-options:
      - nosniff
      x-ms-arm-service-request-id:
<<<<<<< HEAD
      - 17040c7e-fad1-4489-9f98-64b47f1a2962
=======
      - f0e433ca-3878-47d5-bf47-714cc3b2e836
>>>>>>> c347699e
    status:
      code: 200
      message: OK
- request:
    body: '{"id": "/subscriptions/00000000-0000-0000-0000-000000000000/resourceGroups/cli_test_app_gateway_waf_custom_rule_000001/providers/Microsoft.Network/ApplicationGatewayWebApplicationFirewallPolicies/agp1",
      "location": "westus", "properties": {"customRules": [{"action": "Log", "matchConditions":
      [{"matchValues": ["foo", "boo"], "matchVariables": [{"selector": "value", "variableName":
      "RequestHeaders"}], "negationConditon": false, "operator": "Contains", "transforms":
      ["Lowercase"]}, {"matchValues": ["remove", "this"], "matchVariables": [{"selector":
      "value", "variableName": "RequestHeaders"}], "operator": "Contains", "transforms":
      ["Uppercase"]}], "name": "rule1", "priority": 75, "ruleType": "MatchRule"}],
      "managedRules": {"exclusions": [], "managedRuleSets": [{"ruleGroupOverrides":
      [], "ruleSetType": "OWASP", "ruleSetVersion": "3.0"}]}, "policySettings": {"fileUploadLimitInMb":
      100, "maxRequestBodySizeInKb": 128, "mode": "Detection", "requestBodyCheck":
      true, "state": "Disabled"}}}'
    headers:
      Accept:
      - application/json
      Accept-Encoding:
      - gzip, deflate
      CommandName:
      - network application-gateway waf-policy custom-rule match-condition add
      Connection:
      - keep-alive
      Content-Length:
      - '993'
      Content-Type:
      - application/json
      ParameterSetName:
      - -g --policy-name -n --match-variables --operator --values --transform
      User-Agent:
<<<<<<< HEAD
      - AZURECLI/2.45.0 (AAZ) azsdk-python-core/1.24.0 Python/3.10.9 (Linux-5.15.0-1031-azure-x86_64-with-glibc2.31)
        VSTS_7b238909-6802-4b65-b90d-184bca47f458_build_220_0
=======
      - AZURECLI/2.46.0 (AAZ) azsdk-python-core/1.24.0 Python/3.8.10 (Windows-10-10.0.19045-SP0)
>>>>>>> c347699e
    method: PUT
    uri: https://management.azure.com/subscriptions/00000000-0000-0000-0000-000000000000/resourceGroups/cli_test_app_gateway_waf_custom_rule_000001/providers/Microsoft.Network/ApplicationGatewayWebApplicationFirewallPolicies/agp1?api-version=2022-05-01
  response:
    body:
      string: "{\r\n  \"name\": \"agp1\",\r\n  \"id\": \"/subscriptions/00000000-0000-0000-0000-000000000000/resourceGroups/cli_test_app_gateway_waf_custom_rule_000001/providers/Microsoft.Network/ApplicationGatewayWebApplicationFirewallPolicies/agp1\",\r\n
<<<<<<< HEAD
        \ \"etag\": \"W/\\\"7f0709fb-c593-45cb-8ca7-28530eaee46e\\\"\",\r\n  \"type\":
=======
        \ \"etag\": \"W/\\\"0fe77b5e-e7b0-4f4a-9839-282dcde750e4\\\"\",\r\n  \"type\":
>>>>>>> c347699e
        \"Microsoft.Network/ApplicationGatewayWebApplicationFirewallPolicies\",\r\n
        \ \"location\": \"westus\",\r\n  \"properties\": {\r\n    \"provisioningState\":
        \"Updating\",\r\n    \"customRules\": [\r\n      {\r\n        \"name\": \"rule1\",\r\n
        \       \"priority\": 75,\r\n        \"ruleType\": \"MatchRule\",\r\n        \"action\":
        \"Log\",\r\n        \"matchConditions\": [\r\n          {\r\n            \"matchVariables\":
        [\r\n              {\r\n                \"variableName\": \"RequestHeaders\",\r\n
        \               \"selector\": \"value\"\r\n              }\r\n            ],\r\n
        \           \"operator\": \"Contains\",\r\n            \"negationConditon\":
        false,\r\n            \"matchValues\": [\r\n              \"foo\",\r\n              \"boo\"\r\n
        \           ],\r\n            \"transforms\": [\r\n              \"Lowercase\"\r\n
        \           ]\r\n          },\r\n          {\r\n            \"matchVariables\":
        [\r\n              {\r\n                \"variableName\": \"RequestHeaders\",\r\n
        \               \"selector\": \"value\"\r\n              }\r\n            ],\r\n
        \           \"operator\": \"Contains\",\r\n            \"negationConditon\":
        false,\r\n            \"matchValues\": [\r\n              \"remove\",\r\n
        \             \"this\"\r\n            ],\r\n            \"transforms\": [\r\n
        \             \"Uppercase\"\r\n            ]\r\n          }\r\n        ],\r\n
        \       \"skippedManagedRuleSets\": []\r\n      }\r\n    ],\r\n    \"policySettings\":
        {\r\n      \"requestBodyCheck\": true,\r\n      \"maxRequestBodySizeInKb\":
        128,\r\n      \"fileUploadLimitInMb\": 100,\r\n      \"state\": \"Disabled\",\r\n
        \     \"mode\": \"Detection\"\r\n    },\r\n    \"managedRules\": {\r\n      \"managedRuleSets\":
        [\r\n        {\r\n          \"ruleSetType\": \"OWASP\",\r\n          \"ruleSetVersion\":
        \"3.0\",\r\n          \"ruleGroupOverrides\": []\r\n        }\r\n      ],\r\n
        \     \"exclusions\": []\r\n    }\r\n  }\r\n}"
    headers:
      azure-asyncnotification:
      - Enabled
      azure-asyncoperation:
<<<<<<< HEAD
      - https://management.azure.com/subscriptions/00000000-0000-0000-0000-000000000000/providers/Microsoft.Network/locations/westus/operations/bfc40f1e-f773-4d98-8894-c8c642f42818?api-version=2022-05-01
=======
      - https://management.azure.com/subscriptions/00000000-0000-0000-0000-000000000000/providers/Microsoft.Network/locations/westus/operations/cee5632f-e635-440c-b001-9d8777cc421a?api-version=2022-05-01
>>>>>>> c347699e
      cache-control:
      - no-cache
      content-length:
      - '1980'
      content-type:
      - application/json; charset=utf-8
      date:
<<<<<<< HEAD
      - Tue, 07 Feb 2023 18:04:14 GMT
=======
      - Thu, 16 Mar 2023 04:43:57 GMT
>>>>>>> c347699e
      expires:
      - '-1'
      pragma:
      - no-cache
      server:
      - Microsoft-HTTPAPI/2.0
      - Microsoft-HTTPAPI/2.0
      strict-transport-security:
      - max-age=31536000; includeSubDomains
      transfer-encoding:
      - chunked
      vary:
      - Accept-Encoding
      x-content-type-options:
      - nosniff
      x-ms-arm-service-request-id:
<<<<<<< HEAD
      - 1909efac-dc31-41a0-901a-3f7e66bf8500
=======
      - 0e47284f-ccdd-41df-8cd5-62de18f4b095
>>>>>>> c347699e
      x-ms-ratelimit-remaining-subscription-writes:
      - '1199'
    status:
      code: 200
      message: OK
- request:
    body: null
    headers:
      Accept:
      - application/json
      Accept-Encoding:
      - gzip, deflate
      CommandName:
      - network application-gateway waf-policy custom-rule show
      Connection:
      - keep-alive
      ParameterSetName:
      - -g --policy-name -n
      User-Agent:
<<<<<<< HEAD
      - AZURECLI/2.45.0 (AAZ) azsdk-python-core/1.24.0 Python/3.10.9 (Linux-5.15.0-1031-azure-x86_64-with-glibc2.31)
        VSTS_7b238909-6802-4b65-b90d-184bca47f458_build_220_0
=======
      - AZURECLI/2.46.0 (AAZ) azsdk-python-core/1.24.0 Python/3.8.10 (Windows-10-10.0.19045-SP0)
>>>>>>> c347699e
    method: GET
    uri: https://management.azure.com/subscriptions/00000000-0000-0000-0000-000000000000/resourceGroups/cli_test_app_gateway_waf_custom_rule_000001/providers/Microsoft.Network/ApplicationGatewayWebApplicationFirewallPolicies/agp1?api-version=2022-09-01
  response:
    body:
      string: "{\r\n  \"name\": \"agp1\",\r\n  \"id\": \"/subscriptions/00000000-0000-0000-0000-000000000000/resourceGroups/cli_test_app_gateway_waf_custom_rule_000001/providers/Microsoft.Network/ApplicationGatewayWebApplicationFirewallPolicies/agp1\",\r\n
<<<<<<< HEAD
        \ \"etag\": \"W/\\\"59b89514-d661-44e9-961f-3b8768a6c2dd\\\"\",\r\n  \"type\":
=======
        \ \"etag\": \"W/\\\"88b66a92-6671-4234-9dae-43280a386378\\\"\",\r\n  \"type\":
>>>>>>> c347699e
        \"Microsoft.Network/ApplicationGatewayWebApplicationFirewallPolicies\",\r\n
        \ \"location\": \"westus\",\r\n  \"properties\": {\r\n    \"provisioningState\":
        \"Succeeded\",\r\n    \"customRules\": [\r\n      {\r\n        \"name\": \"rule1\",\r\n
        \       \"priority\": 75,\r\n        \"ruleType\": \"MatchRule\",\r\n        \"action\":
        \"Log\",\r\n        \"matchConditions\": [\r\n          {\r\n            \"matchVariables\":
        [\r\n              {\r\n                \"variableName\": \"RequestHeaders\",\r\n
        \               \"selector\": \"value\"\r\n              }\r\n            ],\r\n
        \           \"operator\": \"Contains\",\r\n            \"negationConditon\":
        false,\r\n            \"matchValues\": [\r\n              \"foo\",\r\n              \"boo\"\r\n
        \           ],\r\n            \"transforms\": [\r\n              \"Lowercase\"\r\n
        \           ]\r\n          },\r\n          {\r\n            \"matchVariables\":
        [\r\n              {\r\n                \"variableName\": \"RequestHeaders\",\r\n
        \               \"selector\": \"value\"\r\n              }\r\n            ],\r\n
        \           \"operator\": \"Contains\",\r\n            \"negationConditon\":
        false,\r\n            \"matchValues\": [\r\n              \"remove\",\r\n
        \             \"this\"\r\n            ],\r\n            \"transforms\": [\r\n
        \             \"Uppercase\"\r\n            ]\r\n          }\r\n        ],\r\n
        \       \"skippedManagedRuleSets\": [],\r\n        \"state\": \"Enabled\"\r\n
        \     }\r\n    ],\r\n    \"policySettings\": {\r\n      \"requestBodyCheck\":
        true,\r\n      \"maxRequestBodySizeInKb\": 128,\r\n      \"fileUploadLimitInMb\":
        100,\r\n      \"state\": \"Disabled\",\r\n      \"mode\": \"Detection\"\r\n
        \   },\r\n    \"managedRules\": {\r\n      \"managedRuleSets\": [\r\n        {\r\n
        \         \"ruleSetType\": \"OWASP\",\r\n          \"ruleSetVersion\": \"3.0\",\r\n
        \         \"ruleGroupOverrides\": []\r\n        }\r\n      ],\r\n      \"exclusions\":
        []\r\n    }\r\n  }\r\n}"
    headers:
      cache-control:
      - no-cache
      content-length:
      - '2010'
      content-type:
      - application/json; charset=utf-8
      date:
<<<<<<< HEAD
      - Tue, 07 Feb 2023 18:04:15 GMT
      etag:
      - W/"59b89514-d661-44e9-961f-3b8768a6c2dd"
=======
      - Thu, 16 Mar 2023 04:43:59 GMT
      etag:
      - W/"88b66a92-6671-4234-9dae-43280a386378"
>>>>>>> c347699e
      expires:
      - '-1'
      pragma:
      - no-cache
      server:
      - Microsoft-HTTPAPI/2.0
      - Microsoft-HTTPAPI/2.0
      strict-transport-security:
      - max-age=31536000; includeSubDomains
      transfer-encoding:
      - chunked
      vary:
      - Accept-Encoding
      x-content-type-options:
      - nosniff
      x-ms-arm-service-request-id:
<<<<<<< HEAD
      - 52978cce-d17e-4614-8ad2-4d17a18451e1
=======
      - 71254dc2-e1b2-452f-84fd-9a2e63933ebb
>>>>>>> c347699e
    status:
      code: 200
      message: OK
- request:
    body: null
    headers:
      Accept:
      - application/json
      Accept-Encoding:
      - gzip, deflate
      CommandName:
      - network application-gateway waf-policy custom-rule match-condition list
      Connection:
      - keep-alive
      ParameterSetName:
      - -n -g --policy-name
      User-Agent:
<<<<<<< HEAD
      - AZURECLI/2.45.0 (AAZ) azsdk-python-core/1.24.0 Python/3.10.9 (Linux-5.15.0-1031-azure-x86_64-with-glibc2.31)
        VSTS_7b238909-6802-4b65-b90d-184bca47f458_build_220_0
=======
      - AZURECLI/2.46.0 (AAZ) azsdk-python-core/1.24.0 Python/3.8.10 (Windows-10-10.0.19045-SP0)
>>>>>>> c347699e
    method: GET
    uri: https://management.azure.com/subscriptions/00000000-0000-0000-0000-000000000000/resourceGroups/cli_test_app_gateway_waf_custom_rule_000001/providers/Microsoft.Network/ApplicationGatewayWebApplicationFirewallPolicies/agp1?api-version=2022-05-01
  response:
    body:
      string: "{\r\n  \"name\": \"agp1\",\r\n  \"id\": \"/subscriptions/00000000-0000-0000-0000-000000000000/resourceGroups/cli_test_app_gateway_waf_custom_rule_000001/providers/Microsoft.Network/ApplicationGatewayWebApplicationFirewallPolicies/agp1\",\r\n
<<<<<<< HEAD
        \ \"etag\": \"W/\\\"59b89514-d661-44e9-961f-3b8768a6c2dd\\\"\",\r\n  \"type\":
=======
        \ \"etag\": \"W/\\\"88b66a92-6671-4234-9dae-43280a386378\\\"\",\r\n  \"type\":
>>>>>>> c347699e
        \"Microsoft.Network/ApplicationGatewayWebApplicationFirewallPolicies\",\r\n
        \ \"location\": \"westus\",\r\n  \"properties\": {\r\n    \"provisioningState\":
        \"Succeeded\",\r\n    \"customRules\": [\r\n      {\r\n        \"name\": \"rule1\",\r\n
        \       \"priority\": 75,\r\n        \"ruleType\": \"MatchRule\",\r\n        \"action\":
        \"Log\",\r\n        \"matchConditions\": [\r\n          {\r\n            \"matchVariables\":
        [\r\n              {\r\n                \"variableName\": \"RequestHeaders\",\r\n
        \               \"selector\": \"value\"\r\n              }\r\n            ],\r\n
        \           \"operator\": \"Contains\",\r\n            \"negationConditon\":
        false,\r\n            \"matchValues\": [\r\n              \"foo\",\r\n              \"boo\"\r\n
        \           ],\r\n            \"transforms\": [\r\n              \"Lowercase\"\r\n
        \           ]\r\n          },\r\n          {\r\n            \"matchVariables\":
        [\r\n              {\r\n                \"variableName\": \"RequestHeaders\",\r\n
        \               \"selector\": \"value\"\r\n              }\r\n            ],\r\n
        \           \"operator\": \"Contains\",\r\n            \"negationConditon\":
        false,\r\n            \"matchValues\": [\r\n              \"remove\",\r\n
        \             \"this\"\r\n            ],\r\n            \"transforms\": [\r\n
        \             \"Uppercase\"\r\n            ]\r\n          }\r\n        ],\r\n
        \       \"skippedManagedRuleSets\": []\r\n      }\r\n    ],\r\n    \"policySettings\":
        {\r\n      \"requestBodyCheck\": true,\r\n      \"maxRequestBodySizeInKb\":
        128,\r\n      \"fileUploadLimitInMb\": 100,\r\n      \"state\": \"Disabled\",\r\n
        \     \"mode\": \"Detection\"\r\n    },\r\n    \"managedRules\": {\r\n      \"managedRuleSets\":
        [\r\n        {\r\n          \"ruleSetType\": \"OWASP\",\r\n          \"ruleSetVersion\":
        \"3.0\",\r\n          \"ruleGroupOverrides\": []\r\n        }\r\n      ],\r\n
        \     \"exclusions\": []\r\n    }\r\n  }\r\n}"
    headers:
      cache-control:
      - no-cache
      content-length:
      - '1981'
      content-type:
      - application/json; charset=utf-8
      date:
<<<<<<< HEAD
      - Tue, 07 Feb 2023 18:04:15 GMT
      etag:
      - W/"59b89514-d661-44e9-961f-3b8768a6c2dd"
=======
      - Thu, 16 Mar 2023 04:44:00 GMT
      etag:
      - W/"88b66a92-6671-4234-9dae-43280a386378"
>>>>>>> c347699e
      expires:
      - '-1'
      pragma:
      - no-cache
      server:
      - Microsoft-HTTPAPI/2.0
      - Microsoft-HTTPAPI/2.0
      strict-transport-security:
      - max-age=31536000; includeSubDomains
      transfer-encoding:
      - chunked
      vary:
      - Accept-Encoding
      x-content-type-options:
      - nosniff
      x-ms-arm-service-request-id:
<<<<<<< HEAD
      - 7a3a7cc2-e7b4-4282-ba27-ca52fc69a6d0
=======
      - 1d2632bc-9efe-4147-967f-606b20ef2342
>>>>>>> c347699e
    status:
      code: 200
      message: OK
- request:
    body: null
    headers:
      Accept:
      - application/json
      Accept-Encoding:
      - gzip, deflate
      CommandName:
      - network application-gateway waf-policy custom-rule match-condition remove
      Connection:
      - keep-alive
      ParameterSetName:
      - -g --policy-name -n --index
      User-Agent:
<<<<<<< HEAD
      - AZURECLI/2.45.0 (AAZ) azsdk-python-core/1.24.0 Python/3.10.9 (Linux-5.15.0-1031-azure-x86_64-with-glibc2.31)
        VSTS_7b238909-6802-4b65-b90d-184bca47f458_build_220_0
=======
      - AZURECLI/2.46.0 (AAZ) azsdk-python-core/1.24.0 Python/3.8.10 (Windows-10-10.0.19045-SP0)
>>>>>>> c347699e
    method: GET
    uri: https://management.azure.com/subscriptions/00000000-0000-0000-0000-000000000000/resourceGroups/cli_test_app_gateway_waf_custom_rule_000001/providers/Microsoft.Network/ApplicationGatewayWebApplicationFirewallPolicies/agp1?api-version=2022-05-01
  response:
    body:
      string: "{\r\n  \"name\": \"agp1\",\r\n  \"id\": \"/subscriptions/00000000-0000-0000-0000-000000000000/resourceGroups/cli_test_app_gateway_waf_custom_rule_000001/providers/Microsoft.Network/ApplicationGatewayWebApplicationFirewallPolicies/agp1\",\r\n
<<<<<<< HEAD
        \ \"etag\": \"W/\\\"59b89514-d661-44e9-961f-3b8768a6c2dd\\\"\",\r\n  \"type\":
=======
        \ \"etag\": \"W/\\\"88b66a92-6671-4234-9dae-43280a386378\\\"\",\r\n  \"type\":
>>>>>>> c347699e
        \"Microsoft.Network/ApplicationGatewayWebApplicationFirewallPolicies\",\r\n
        \ \"location\": \"westus\",\r\n  \"properties\": {\r\n    \"provisioningState\":
        \"Succeeded\",\r\n    \"customRules\": [\r\n      {\r\n        \"name\": \"rule1\",\r\n
        \       \"priority\": 75,\r\n        \"ruleType\": \"MatchRule\",\r\n        \"action\":
        \"Log\",\r\n        \"matchConditions\": [\r\n          {\r\n            \"matchVariables\":
        [\r\n              {\r\n                \"variableName\": \"RequestHeaders\",\r\n
        \               \"selector\": \"value\"\r\n              }\r\n            ],\r\n
        \           \"operator\": \"Contains\",\r\n            \"negationConditon\":
        false,\r\n            \"matchValues\": [\r\n              \"foo\",\r\n              \"boo\"\r\n
        \           ],\r\n            \"transforms\": [\r\n              \"Lowercase\"\r\n
        \           ]\r\n          },\r\n          {\r\n            \"matchVariables\":
        [\r\n              {\r\n                \"variableName\": \"RequestHeaders\",\r\n
        \               \"selector\": \"value\"\r\n              }\r\n            ],\r\n
        \           \"operator\": \"Contains\",\r\n            \"negationConditon\":
        false,\r\n            \"matchValues\": [\r\n              \"remove\",\r\n
        \             \"this\"\r\n            ],\r\n            \"transforms\": [\r\n
        \             \"Uppercase\"\r\n            ]\r\n          }\r\n        ],\r\n
        \       \"skippedManagedRuleSets\": []\r\n      }\r\n    ],\r\n    \"policySettings\":
        {\r\n      \"requestBodyCheck\": true,\r\n      \"maxRequestBodySizeInKb\":
        128,\r\n      \"fileUploadLimitInMb\": 100,\r\n      \"state\": \"Disabled\",\r\n
        \     \"mode\": \"Detection\"\r\n    },\r\n    \"managedRules\": {\r\n      \"managedRuleSets\":
        [\r\n        {\r\n          \"ruleSetType\": \"OWASP\",\r\n          \"ruleSetVersion\":
        \"3.0\",\r\n          \"ruleGroupOverrides\": []\r\n        }\r\n      ],\r\n
        \     \"exclusions\": []\r\n    }\r\n  }\r\n}"
    headers:
      cache-control:
      - no-cache
      content-length:
      - '1981'
      content-type:
      - application/json; charset=utf-8
      date:
<<<<<<< HEAD
      - Tue, 07 Feb 2023 18:04:16 GMT
      etag:
      - W/"59b89514-d661-44e9-961f-3b8768a6c2dd"
=======
      - Thu, 16 Mar 2023 04:44:01 GMT
      etag:
      - W/"88b66a92-6671-4234-9dae-43280a386378"
>>>>>>> c347699e
      expires:
      - '-1'
      pragma:
      - no-cache
      server:
      - Microsoft-HTTPAPI/2.0
      - Microsoft-HTTPAPI/2.0
      strict-transport-security:
      - max-age=31536000; includeSubDomains
      transfer-encoding:
      - chunked
      vary:
      - Accept-Encoding
      x-content-type-options:
      - nosniff
      x-ms-arm-service-request-id:
<<<<<<< HEAD
      - 4dcbb165-d5c1-4ef2-b626-7202a6c301a0
=======
      - 740de1b2-de30-4717-af61-ae8a412f3d51
>>>>>>> c347699e
    status:
      code: 200
      message: OK
- request:
    body: '{"id": "/subscriptions/00000000-0000-0000-0000-000000000000/resourceGroups/cli_test_app_gateway_waf_custom_rule_000001/providers/Microsoft.Network/ApplicationGatewayWebApplicationFirewallPolicies/agp1",
      "location": "westus", "properties": {"customRules": [{"action": "Log", "matchConditions":
      [{"matchValues": ["remove", "this"], "matchVariables": [{"selector": "value",
      "variableName": "RequestHeaders"}], "negationConditon": false, "operator": "Contains",
      "transforms": ["Uppercase"]}], "name": "rule1", "priority": 75, "ruleType":
      "MatchRule"}], "managedRules": {"exclusions": [], "managedRuleSets": [{"ruleGroupOverrides":
      [], "ruleSetType": "OWASP", "ruleSetVersion": "3.0"}]}, "policySettings": {"fileUploadLimitInMb":
      100, "maxRequestBodySizeInKb": 128, "mode": "Detection", "requestBodyCheck":
      true, "state": "Disabled"}}}'
    headers:
      Accept:
      - application/json
      Accept-Encoding:
      - gzip, deflate
      CommandName:
      - network application-gateway waf-policy custom-rule match-condition remove
      Connection:
      - keep-alive
      Content-Length:
      - '830'
      Content-Type:
      - application/json
      ParameterSetName:
      - -g --policy-name -n --index
      User-Agent:
<<<<<<< HEAD
      - AZURECLI/2.45.0 (AAZ) azsdk-python-core/1.24.0 Python/3.10.9 (Linux-5.15.0-1031-azure-x86_64-with-glibc2.31)
        VSTS_7b238909-6802-4b65-b90d-184bca47f458_build_220_0
=======
      - AZURECLI/2.46.0 (AAZ) azsdk-python-core/1.24.0 Python/3.8.10 (Windows-10-10.0.19045-SP0)
>>>>>>> c347699e
    method: PUT
    uri: https://management.azure.com/subscriptions/00000000-0000-0000-0000-000000000000/resourceGroups/cli_test_app_gateway_waf_custom_rule_000001/providers/Microsoft.Network/ApplicationGatewayWebApplicationFirewallPolicies/agp1?api-version=2022-05-01
  response:
    body:
      string: "{\r\n  \"name\": \"agp1\",\r\n  \"id\": \"/subscriptions/00000000-0000-0000-0000-000000000000/resourceGroups/cli_test_app_gateway_waf_custom_rule_000001/providers/Microsoft.Network/ApplicationGatewayWebApplicationFirewallPolicies/agp1\",\r\n
<<<<<<< HEAD
        \ \"etag\": \"W/\\\"29118d29-6e2a-4b5c-89c0-b3f46eccc076\\\"\",\r\n  \"type\":
=======
        \ \"etag\": \"W/\\\"db419f26-aef7-4cef-b150-67e944374826\\\"\",\r\n  \"type\":
>>>>>>> c347699e
        \"Microsoft.Network/ApplicationGatewayWebApplicationFirewallPolicies\",\r\n
        \ \"location\": \"westus\",\r\n  \"properties\": {\r\n    \"provisioningState\":
        \"Updating\",\r\n    \"customRules\": [\r\n      {\r\n        \"name\": \"rule1\",\r\n
        \       \"priority\": 75,\r\n        \"ruleType\": \"MatchRule\",\r\n        \"action\":
        \"Log\",\r\n        \"matchConditions\": [\r\n          {\r\n            \"matchVariables\":
        [\r\n              {\r\n                \"variableName\": \"RequestHeaders\",\r\n
        \               \"selector\": \"value\"\r\n              }\r\n            ],\r\n
        \           \"operator\": \"Contains\",\r\n            \"negationConditon\":
        false,\r\n            \"matchValues\": [\r\n              \"remove\",\r\n
        \             \"this\"\r\n            ],\r\n            \"transforms\": [\r\n
        \             \"Uppercase\"\r\n            ]\r\n          }\r\n        ],\r\n
        \       \"skippedManagedRuleSets\": []\r\n      }\r\n    ],\r\n    \"policySettings\":
        {\r\n      \"requestBodyCheck\": true,\r\n      \"maxRequestBodySizeInKb\":
        128,\r\n      \"fileUploadLimitInMb\": 100,\r\n      \"state\": \"Disabled\",\r\n
        \     \"mode\": \"Detection\"\r\n    },\r\n    \"managedRules\": {\r\n      \"managedRuleSets\":
        [\r\n        {\r\n          \"ruleSetType\": \"OWASP\",\r\n          \"ruleSetVersion\":
        \"3.0\",\r\n          \"ruleGroupOverrides\": []\r\n        }\r\n      ],\r\n
        \     \"exclusions\": []\r\n    }\r\n  }\r\n}"
    headers:
      azure-asyncnotification:
      - Enabled
      azure-asyncoperation:
<<<<<<< HEAD
      - https://management.azure.com/subscriptions/00000000-0000-0000-0000-000000000000/providers/Microsoft.Network/locations/westus/operations/b8befaf8-cb63-4b7a-8c03-284e2086816c?api-version=2022-05-01
=======
      - https://management.azure.com/subscriptions/00000000-0000-0000-0000-000000000000/providers/Microsoft.Network/locations/westus/operations/b81690ea-713d-4871-b0ed-63d44a453ef1?api-version=2022-05-01
>>>>>>> c347699e
      cache-control:
      - no-cache
      content-length:
      - '1545'
      content-type:
      - application/json; charset=utf-8
      date:
<<<<<<< HEAD
      - Tue, 07 Feb 2023 18:04:16 GMT
=======
      - Thu, 16 Mar 2023 04:44:02 GMT
>>>>>>> c347699e
      expires:
      - '-1'
      pragma:
      - no-cache
      server:
      - Microsoft-HTTPAPI/2.0
      - Microsoft-HTTPAPI/2.0
      strict-transport-security:
      - max-age=31536000; includeSubDomains
      transfer-encoding:
      - chunked
      vary:
      - Accept-Encoding
      x-content-type-options:
      - nosniff
      x-ms-arm-service-request-id:
<<<<<<< HEAD
      - 9da6ab9d-2c1c-428d-937d-041ff4c381ce
=======
      - b3eef39c-8047-4125-8068-dd10472108bb
>>>>>>> c347699e
      x-ms-ratelimit-remaining-subscription-writes:
      - '1198'
    status:
      code: 200
      message: OK
- request:
    body: null
    headers:
      Accept:
      - application/json
      Accept-Encoding:
      - gzip, deflate
      CommandName:
      - network application-gateway waf-policy custom-rule show
      Connection:
      - keep-alive
      ParameterSetName:
      - -g --policy-name -n
      User-Agent:
<<<<<<< HEAD
      - AZURECLI/2.45.0 (AAZ) azsdk-python-core/1.24.0 Python/3.10.9 (Linux-5.15.0-1031-azure-x86_64-with-glibc2.31)
        VSTS_7b238909-6802-4b65-b90d-184bca47f458_build_220_0
=======
      - AZURECLI/2.46.0 (AAZ) azsdk-python-core/1.24.0 Python/3.8.10 (Windows-10-10.0.19045-SP0)
>>>>>>> c347699e
    method: GET
    uri: https://management.azure.com/subscriptions/00000000-0000-0000-0000-000000000000/resourceGroups/cli_test_app_gateway_waf_custom_rule_000001/providers/Microsoft.Network/ApplicationGatewayWebApplicationFirewallPolicies/agp1?api-version=2022-09-01
  response:
    body:
      string: "{\r\n  \"name\": \"agp1\",\r\n  \"id\": \"/subscriptions/00000000-0000-0000-0000-000000000000/resourceGroups/cli_test_app_gateway_waf_custom_rule_000001/providers/Microsoft.Network/ApplicationGatewayWebApplicationFirewallPolicies/agp1\",\r\n
<<<<<<< HEAD
        \ \"etag\": \"W/\\\"b7a5d684-9af5-4286-915e-e46ac282e8bc\\\"\",\r\n  \"type\":
=======
        \ \"etag\": \"W/\\\"f29b595d-5bbf-4f5b-a762-a437e346c9c1\\\"\",\r\n  \"type\":
>>>>>>> c347699e
        \"Microsoft.Network/ApplicationGatewayWebApplicationFirewallPolicies\",\r\n
        \ \"location\": \"westus\",\r\n  \"properties\": {\r\n    \"provisioningState\":
        \"Succeeded\",\r\n    \"customRules\": [\r\n      {\r\n        \"name\": \"rule1\",\r\n
        \       \"priority\": 75,\r\n        \"ruleType\": \"MatchRule\",\r\n        \"action\":
        \"Log\",\r\n        \"matchConditions\": [\r\n          {\r\n            \"matchVariables\":
        [\r\n              {\r\n                \"variableName\": \"RequestHeaders\",\r\n
        \               \"selector\": \"value\"\r\n              }\r\n            ],\r\n
        \           \"operator\": \"Contains\",\r\n            \"negationConditon\":
        false,\r\n            \"matchValues\": [\r\n              \"remove\",\r\n
        \             \"this\"\r\n            ],\r\n            \"transforms\": [\r\n
        \             \"Uppercase\"\r\n            ]\r\n          }\r\n        ],\r\n
        \       \"skippedManagedRuleSets\": [],\r\n        \"state\": \"Enabled\"\r\n
        \     }\r\n    ],\r\n    \"policySettings\": {\r\n      \"requestBodyCheck\":
        true,\r\n      \"maxRequestBodySizeInKb\": 128,\r\n      \"fileUploadLimitInMb\":
        100,\r\n      \"state\": \"Disabled\",\r\n      \"mode\": \"Detection\"\r\n
        \   },\r\n    \"managedRules\": {\r\n      \"managedRuleSets\": [\r\n        {\r\n
        \         \"ruleSetType\": \"OWASP\",\r\n          \"ruleSetVersion\": \"3.0\",\r\n
        \         \"ruleGroupOverrides\": []\r\n        }\r\n      ],\r\n      \"exclusions\":
        []\r\n    }\r\n  }\r\n}"
    headers:
      cache-control:
      - no-cache
      content-length:
      - '1575'
      content-type:
      - application/json; charset=utf-8
      date:
<<<<<<< HEAD
      - Tue, 07 Feb 2023 18:04:17 GMT
      etag:
      - W/"b7a5d684-9af5-4286-915e-e46ac282e8bc"
=======
      - Thu, 16 Mar 2023 04:44:04 GMT
      etag:
      - W/"f29b595d-5bbf-4f5b-a762-a437e346c9c1"
>>>>>>> c347699e
      expires:
      - '-1'
      pragma:
      - no-cache
      server:
      - Microsoft-HTTPAPI/2.0
      - Microsoft-HTTPAPI/2.0
      strict-transport-security:
      - max-age=31536000; includeSubDomains
      x-content-type-options:
      - nosniff
      x-ms-arm-service-request-id:
<<<<<<< HEAD
      - 8910e340-6ca8-4d98-ab3a-3023d739a43a
=======
      - b527ad4d-465c-4eb8-b9a1-772519cc1af8
>>>>>>> c347699e
    status:
      code: 200
      message: OK
version: 1<|MERGE_RESOLUTION|>--- conflicted
+++ resolved
@@ -13,21 +13,12 @@
       ParameterSetName:
       - -g -n
       User-Agent:
-<<<<<<< HEAD
-      - AZURECLI/2.45.0 azsdk-python-azure-mgmt-resource/22.0.0 Python/3.10.9 (Linux-5.15.0-1031-azure-x86_64-with-glibc2.31)
-        VSTS_7b238909-6802-4b65-b90d-184bca47f458_build_220_0
-=======
       - AZURECLI/2.46.0 azsdk-python-azure-mgmt-resource/21.1.0b1 Python/3.8.10 (Windows-10-10.0.19045-SP0)
->>>>>>> c347699e
     method: GET
-    uri: https://management.azure.com/subscriptions/00000000-0000-0000-0000-000000000000/resourcegroups/cli_test_app_gateway_waf_custom_rule_000001?api-version=2022-09-01
-  response:
-    body:
-<<<<<<< HEAD
-      string: '{"id":"/subscriptions/00000000-0000-0000-0000-000000000000/resourceGroups/cli_test_app_gateway_waf_custom_rule_000001","name":"cli_test_app_gateway_waf_custom_rule_000001","type":"Microsoft.Resources/resourceGroups","location":"westus","tags":{"product":"azurecli","cause":"automation","date":"2023-02-07T18:03:59Z"},"properties":{"provisioningState":"Succeeded"}}'
-=======
+    uri: https://management.azure.com/subscriptions/00000000-0000-0000-0000-000000000000/resourcegroups/cli_test_app_gateway_waf_custom_rule_000001?api-version=2021-04-01
+  response:
+    body:
       string: '{"id":"/subscriptions/00000000-0000-0000-0000-000000000000/resourceGroups/cli_test_app_gateway_waf_custom_rule_000001","name":"cli_test_app_gateway_waf_custom_rule_000001","type":"Microsoft.Resources/resourceGroups","location":"westus","tags":{"product":"azurecli","cause":"automation","date":"2023-03-16T04:43:33Z"},"properties":{"provisioningState":"Succeeded"}}'
->>>>>>> c347699e
     headers:
       cache-control:
       - no-cache
@@ -36,11 +27,7 @@
       content-type:
       - application/json; charset=utf-8
       date:
-<<<<<<< HEAD
-      - Tue, 07 Feb 2023 18:04:02 GMT
-=======
       - Thu, 16 Mar 2023 04:43:36 GMT
->>>>>>> c347699e
       expires:
       - '-1'
       pragma:
@@ -73,22 +60,13 @@
       ParameterSetName:
       - -g -n
       User-Agent:
-<<<<<<< HEAD
-      - AZURECLI/2.45.0 (AAZ) azsdk-python-core/1.24.0 Python/3.10.9 (Linux-5.15.0-1031-azure-x86_64-with-glibc2.31)
-        VSTS_7b238909-6802-4b65-b90d-184bca47f458_build_220_0
-=======
-      - AZURECLI/2.46.0 (AAZ) azsdk-python-core/1.24.0 Python/3.8.10 (Windows-10-10.0.19045-SP0)
->>>>>>> c347699e
+      - AZURECLI/2.46.0 (AAZ) azsdk-python-core/1.24.0 Python/3.8.10 (Windows-10-10.0.19045-SP0)
     method: PUT
     uri: https://management.azure.com/subscriptions/00000000-0000-0000-0000-000000000000/resourceGroups/cli_test_app_gateway_waf_custom_rule_000001/providers/Microsoft.Network/ApplicationGatewayWebApplicationFirewallPolicies/agp1?api-version=2022-05-01
   response:
     body:
       string: "{\r\n  \"name\": \"agp1\",\r\n  \"id\": \"/subscriptions/00000000-0000-0000-0000-000000000000/resourceGroups/cli_test_app_gateway_waf_custom_rule_000001/providers/Microsoft.Network/ApplicationGatewayWebApplicationFirewallPolicies/agp1\",\r\n
-<<<<<<< HEAD
-        \ \"etag\": \"W/\\\"fd062d5f-d591-4b8d-9060-6a9c7f23ace2\\\"\",\r\n  \"type\":
-=======
         \ \"etag\": \"W/\\\"7ef9b3b0-ce04-43c7-bea3-d3c5c0ff96b9\\\"\",\r\n  \"type\":
->>>>>>> c347699e
         \"Microsoft.Network/ApplicationGatewayWebApplicationFirewallPolicies\",\r\n
         \ \"location\": \"westus\",\r\n  \"properties\": {\r\n    \"provisioningState\":
         \"Updating\",\r\n    \"customRules\": [],\r\n    \"policySettings\": {\r\n
@@ -102,11 +80,7 @@
       azure-asyncnotification:
       - Enabled
       azure-asyncoperation:
-<<<<<<< HEAD
-      - https://management.azure.com/subscriptions/00000000-0000-0000-0000-000000000000/providers/Microsoft.Network/locations/westus/operations/4d3403e7-0544-46a0-b3eb-465f536b8a11?api-version=2022-05-01
-=======
       - https://management.azure.com/subscriptions/00000000-0000-0000-0000-000000000000/providers/Microsoft.Network/locations/westus/operations/3e719ddf-1c47-40d0-96ce-ae9881e43f4f?api-version=2022-05-01
->>>>>>> c347699e
       cache-control:
       - no-cache
       content-length:
@@ -114,28 +88,20 @@
       content-type:
       - application/json; charset=utf-8
       date:
-<<<<<<< HEAD
-      - Tue, 07 Feb 2023 18:04:04 GMT
-=======
       - Thu, 16 Mar 2023 04:43:42 GMT
->>>>>>> c347699e
-      expires:
-      - '-1'
-      pragma:
-      - no-cache
-      server:
-      - Microsoft-HTTPAPI/2.0
-      - Microsoft-HTTPAPI/2.0
-      strict-transport-security:
-      - max-age=31536000; includeSubDomains
-      x-content-type-options:
-      - nosniff
-      x-ms-arm-service-request-id:
-<<<<<<< HEAD
-      - ea6d7138-9869-4451-9f92-c2e067f42b04
-=======
+      expires:
+      - '-1'
+      pragma:
+      - no-cache
+      server:
+      - Microsoft-HTTPAPI/2.0
+      - Microsoft-HTTPAPI/2.0
+      strict-transport-security:
+      - max-age=31536000; includeSubDomains
+      x-content-type-options:
+      - nosniff
+      x-ms-arm-service-request-id:
       - 869303d4-25a3-4791-82ab-af5b5d185fc5
->>>>>>> c347699e
       x-ms-ratelimit-remaining-subscription-writes:
       - '1199'
     status:
@@ -155,22 +121,13 @@
       ParameterSetName:
       - -g -n
       User-Agent:
-<<<<<<< HEAD
-      - AZURECLI/2.45.0 (AAZ) azsdk-python-core/1.24.0 Python/3.10.9 (Linux-5.15.0-1031-azure-x86_64-with-glibc2.31)
-        VSTS_7b238909-6802-4b65-b90d-184bca47f458_build_220_0
-=======
-      - AZURECLI/2.46.0 (AAZ) azsdk-python-core/1.24.0 Python/3.8.10 (Windows-10-10.0.19045-SP0)
->>>>>>> c347699e
+      - AZURECLI/2.46.0 (AAZ) azsdk-python-core/1.24.0 Python/3.8.10 (Windows-10-10.0.19045-SP0)
     method: GET
     uri: https://management.azure.com/subscriptions/00000000-0000-0000-0000-000000000000/resourceGroups/cli_test_app_gateway_waf_custom_rule_000001/providers/Microsoft.Network/ApplicationGatewayWebApplicationFirewallPolicies/agp1?api-version=2022-05-01
   response:
     body:
       string: "{\r\n  \"name\": \"agp1\",\r\n  \"id\": \"/subscriptions/00000000-0000-0000-0000-000000000000/resourceGroups/cli_test_app_gateway_waf_custom_rule_000001/providers/Microsoft.Network/ApplicationGatewayWebApplicationFirewallPolicies/agp1\",\r\n
-<<<<<<< HEAD
-        \ \"etag\": \"W/\\\"4ce8ac90-6c67-4f2f-be81-d52c78fc6c75\\\"\",\r\n  \"type\":
-=======
         \ \"etag\": \"W/\\\"c15984ff-ae21-4b87-8e52-cd0e5a02acb9\\\"\",\r\n  \"type\":
->>>>>>> c347699e
         \"Microsoft.Network/ApplicationGatewayWebApplicationFirewallPolicies\",\r\n
         \ \"location\": \"westus\",\r\n  \"properties\": {\r\n    \"provisioningState\":
         \"Succeeded\",\r\n    \"customRules\": [],\r\n    \"policySettings\": {\r\n
@@ -188,36 +145,26 @@
       content-type:
       - application/json; charset=utf-8
       date:
-<<<<<<< HEAD
-      - Tue, 07 Feb 2023 18:04:05 GMT
-      etag:
-      - W/"4ce8ac90-6c67-4f2f-be81-d52c78fc6c75"
-=======
       - Thu, 16 Mar 2023 04:43:44 GMT
       etag:
       - W/"c15984ff-ae21-4b87-8e52-cd0e5a02acb9"
->>>>>>> c347699e
-      expires:
-      - '-1'
-      pragma:
-      - no-cache
-      server:
-      - Microsoft-HTTPAPI/2.0
-      - Microsoft-HTTPAPI/2.0
-      strict-transport-security:
-      - max-age=31536000; includeSubDomains
-      transfer-encoding:
-      - chunked
-      vary:
-      - Accept-Encoding
-      x-content-type-options:
-      - nosniff
-      x-ms-arm-service-request-id:
-<<<<<<< HEAD
-      - 99b26442-9e78-43e4-9ac5-59f98797256e
-=======
+      expires:
+      - '-1'
+      pragma:
+      - no-cache
+      server:
+      - Microsoft-HTTPAPI/2.0
+      - Microsoft-HTTPAPI/2.0
+      strict-transport-security:
+      - max-age=31536000; includeSubDomains
+      transfer-encoding:
+      - chunked
+      vary:
+      - Accept-Encoding
+      x-content-type-options:
+      - nosniff
+      x-ms-arm-service-request-id:
       - dcc00ee3-a038-4c62-8d7d-52aba1409703
->>>>>>> c347699e
     status:
       code: 200
       message: OK
@@ -235,22 +182,13 @@
       ParameterSetName:
       - -g --policy-name -n --priority --action --rule-type
       User-Agent:
-<<<<<<< HEAD
-      - AZURECLI/2.45.0 (AAZ) azsdk-python-core/1.24.0 Python/3.10.9 (Linux-5.15.0-1031-azure-x86_64-with-glibc2.31)
-        VSTS_7b238909-6802-4b65-b90d-184bca47f458_build_220_0
-=======
-      - AZURECLI/2.46.0 (AAZ) azsdk-python-core/1.24.0 Python/3.8.10 (Windows-10-10.0.19045-SP0)
->>>>>>> c347699e
+      - AZURECLI/2.46.0 (AAZ) azsdk-python-core/1.24.0 Python/3.8.10 (Windows-10-10.0.19045-SP0)
     method: GET
     uri: https://management.azure.com/subscriptions/00000000-0000-0000-0000-000000000000/resourceGroups/cli_test_app_gateway_waf_custom_rule_000001/providers/Microsoft.Network/ApplicationGatewayWebApplicationFirewallPolicies/agp1?api-version=2022-09-01
   response:
     body:
       string: "{\r\n  \"name\": \"agp1\",\r\n  \"id\": \"/subscriptions/00000000-0000-0000-0000-000000000000/resourceGroups/cli_test_app_gateway_waf_custom_rule_000001/providers/Microsoft.Network/ApplicationGatewayWebApplicationFirewallPolicies/agp1\",\r\n
-<<<<<<< HEAD
-        \ \"etag\": \"W/\\\"4ce8ac90-6c67-4f2f-be81-d52c78fc6c75\\\"\",\r\n  \"type\":
-=======
         \ \"etag\": \"W/\\\"c15984ff-ae21-4b87-8e52-cd0e5a02acb9\\\"\",\r\n  \"type\":
->>>>>>> c347699e
         \"Microsoft.Network/ApplicationGatewayWebApplicationFirewallPolicies\",\r\n
         \ \"location\": \"westus\",\r\n  \"properties\": {\r\n    \"provisioningState\":
         \"Succeeded\",\r\n    \"customRules\": [],\r\n    \"policySettings\": {\r\n
@@ -268,36 +206,26 @@
       content-type:
       - application/json; charset=utf-8
       date:
-<<<<<<< HEAD
-      - Tue, 07 Feb 2023 18:04:05 GMT
-      etag:
-      - W/"4ce8ac90-6c67-4f2f-be81-d52c78fc6c75"
-=======
       - Thu, 16 Mar 2023 04:43:45 GMT
       etag:
       - W/"c15984ff-ae21-4b87-8e52-cd0e5a02acb9"
->>>>>>> c347699e
-      expires:
-      - '-1'
-      pragma:
-      - no-cache
-      server:
-      - Microsoft-HTTPAPI/2.0
-      - Microsoft-HTTPAPI/2.0
-      strict-transport-security:
-      - max-age=31536000; includeSubDomains
-      transfer-encoding:
-      - chunked
-      vary:
-      - Accept-Encoding
-      x-content-type-options:
-      - nosniff
-      x-ms-arm-service-request-id:
-<<<<<<< HEAD
-      - e4aa5bce-c129-4a33-9761-34d62d1b996a
-=======
+      expires:
+      - '-1'
+      pragma:
+      - no-cache
+      server:
+      - Microsoft-HTTPAPI/2.0
+      - Microsoft-HTTPAPI/2.0
+      strict-transport-security:
+      - max-age=31536000; includeSubDomains
+      transfer-encoding:
+      - chunked
+      vary:
+      - Accept-Encoding
+      x-content-type-options:
+      - nosniff
+      x-ms-arm-service-request-id:
       - c79afbba-8435-4f4c-a0fd-4f74abf34052
->>>>>>> c347699e
     status:
       code: 200
       message: OK
@@ -325,22 +253,13 @@
       ParameterSetName:
       - -g --policy-name -n --priority --action --rule-type
       User-Agent:
-<<<<<<< HEAD
-      - AZURECLI/2.45.0 (AAZ) azsdk-python-core/1.24.0 Python/3.10.9 (Linux-5.15.0-1031-azure-x86_64-with-glibc2.31)
-        VSTS_7b238909-6802-4b65-b90d-184bca47f458_build_220_0
-=======
-      - AZURECLI/2.46.0 (AAZ) azsdk-python-core/1.24.0 Python/3.8.10 (Windows-10-10.0.19045-SP0)
->>>>>>> c347699e
+      - AZURECLI/2.46.0 (AAZ) azsdk-python-core/1.24.0 Python/3.8.10 (Windows-10-10.0.19045-SP0)
     method: PUT
     uri: https://management.azure.com/subscriptions/00000000-0000-0000-0000-000000000000/resourceGroups/cli_test_app_gateway_waf_custom_rule_000001/providers/Microsoft.Network/ApplicationGatewayWebApplicationFirewallPolicies/agp1?api-version=2022-09-01
   response:
     body:
       string: "{\r\n  \"name\": \"agp1\",\r\n  \"id\": \"/subscriptions/00000000-0000-0000-0000-000000000000/resourceGroups/cli_test_app_gateway_waf_custom_rule_000001/providers/Microsoft.Network/ApplicationGatewayWebApplicationFirewallPolicies/agp1\",\r\n
-<<<<<<< HEAD
-        \ \"etag\": \"W/\\\"33e7b3d3-76b8-4e33-a081-f61b19050632\\\"\",\r\n  \"type\":
-=======
         \ \"etag\": \"W/\\\"eb03427f-0c81-4ccc-8855-4dbe32363072\\\"\",\r\n  \"type\":
->>>>>>> c347699e
         \"Microsoft.Network/ApplicationGatewayWebApplicationFirewallPolicies\",\r\n
         \ \"location\": \"westus\",\r\n  \"properties\": {\r\n    \"provisioningState\":
         \"Updating\",\r\n    \"customRules\": [\r\n      {\r\n        \"name\": \"rule1\",\r\n
@@ -357,11 +276,7 @@
       azure-asyncnotification:
       - Enabled
       azure-asyncoperation:
-<<<<<<< HEAD
-      - https://management.azure.com/subscriptions/00000000-0000-0000-0000-000000000000/providers/Microsoft.Network/locations/westus/operations/d73de0a4-635f-41cc-bc9f-7a4559d6f72c?api-version=2022-05-01
-=======
       - https://management.azure.com/subscriptions/00000000-0000-0000-0000-000000000000/providers/Microsoft.Network/locations/westus/operations/58659b73-7fc3-49b4-b7fb-59ef44662bf1?api-version=2022-09-01
->>>>>>> c347699e
       cache-control:
       - no-cache
       content-length:
@@ -369,34 +284,26 @@
       content-type:
       - application/json; charset=utf-8
       date:
-<<<<<<< HEAD
-      - Tue, 07 Feb 2023 18:04:05 GMT
-=======
       - Thu, 16 Mar 2023 04:43:45 GMT
->>>>>>> c347699e
-      expires:
-      - '-1'
-      pragma:
-      - no-cache
-      server:
-      - Microsoft-HTTPAPI/2.0
-      - Microsoft-HTTPAPI/2.0
-      strict-transport-security:
-      - max-age=31536000; includeSubDomains
-      transfer-encoding:
-      - chunked
-      vary:
-      - Accept-Encoding
-      x-content-type-options:
-      - nosniff
-      x-ms-arm-service-request-id:
-<<<<<<< HEAD
-      - 90a29f35-3266-4d48-b9a4-ebf45b4170ce
-=======
+      expires:
+      - '-1'
+      pragma:
+      - no-cache
+      server:
+      - Microsoft-HTTPAPI/2.0
+      - Microsoft-HTTPAPI/2.0
+      strict-transport-security:
+      - max-age=31536000; includeSubDomains
+      transfer-encoding:
+      - chunked
+      vary:
+      - Accept-Encoding
+      x-content-type-options:
+      - nosniff
+      x-ms-arm-service-request-id:
       - c5fc85c6-1d77-4db8-8b88-6ef8748b7b68
->>>>>>> c347699e
       x-ms-ratelimit-remaining-subscription-writes:
-      - '1197'
+      - '1199'
     status:
       code: 200
       message: OK
@@ -414,22 +321,13 @@
       ParameterSetName:
       - -g -n
       User-Agent:
-<<<<<<< HEAD
-      - AZURECLI/2.45.0 (AAZ) azsdk-python-core/1.24.0 Python/3.10.9 (Linux-5.15.0-1031-azure-x86_64-with-glibc2.31)
-        VSTS_7b238909-6802-4b65-b90d-184bca47f458_build_220_0
-=======
-      - AZURECLI/2.46.0 (AAZ) azsdk-python-core/1.24.0 Python/3.8.10 (Windows-10-10.0.19045-SP0)
->>>>>>> c347699e
+      - AZURECLI/2.46.0 (AAZ) azsdk-python-core/1.24.0 Python/3.8.10 (Windows-10-10.0.19045-SP0)
     method: GET
     uri: https://management.azure.com/subscriptions/00000000-0000-0000-0000-000000000000/resourceGroups/cli_test_app_gateway_waf_custom_rule_000001/providers/Microsoft.Network/ApplicationGatewayWebApplicationFirewallPolicies/agp1?api-version=2022-05-01
   response:
     body:
       string: "{\r\n  \"name\": \"agp1\",\r\n  \"id\": \"/subscriptions/00000000-0000-0000-0000-000000000000/resourceGroups/cli_test_app_gateway_waf_custom_rule_000001/providers/Microsoft.Network/ApplicationGatewayWebApplicationFirewallPolicies/agp1\",\r\n
-<<<<<<< HEAD
-        \ \"etag\": \"W/\\\"e1d3857b-a305-406c-9c13-566b9b67bdf4\\\"\",\r\n  \"type\":
-=======
         \ \"etag\": \"W/\\\"64491c94-a746-4a01-a3ac-dcea75ca7b94\\\"\",\r\n  \"type\":
->>>>>>> c347699e
         \"Microsoft.Network/ApplicationGatewayWebApplicationFirewallPolicies\",\r\n
         \ \"location\": \"westus\",\r\n  \"properties\": {\r\n    \"provisioningState\":
         \"Succeeded\",\r\n    \"customRules\": [\r\n      {\r\n        \"name\": \"rule1\",\r\n
@@ -450,36 +348,26 @@
       content-type:
       - application/json; charset=utf-8
       date:
-<<<<<<< HEAD
-      - Tue, 07 Feb 2023 18:04:06 GMT
-      etag:
-      - W/"e1d3857b-a305-406c-9c13-566b9b67bdf4"
-=======
       - Thu, 16 Mar 2023 04:43:48 GMT
       etag:
       - W/"64491c94-a746-4a01-a3ac-dcea75ca7b94"
->>>>>>> c347699e
-      expires:
-      - '-1'
-      pragma:
-      - no-cache
-      server:
-      - Microsoft-HTTPAPI/2.0
-      - Microsoft-HTTPAPI/2.0
-      strict-transport-security:
-      - max-age=31536000; includeSubDomains
-      transfer-encoding:
-      - chunked
-      vary:
-      - Accept-Encoding
-      x-content-type-options:
-      - nosniff
-      x-ms-arm-service-request-id:
-<<<<<<< HEAD
-      - 0e6101b5-dc7d-4ba0-a1ba-c56e6a61a641
-=======
+      expires:
+      - '-1'
+      pragma:
+      - no-cache
+      server:
+      - Microsoft-HTTPAPI/2.0
+      - Microsoft-HTTPAPI/2.0
+      strict-transport-security:
+      - max-age=31536000; includeSubDomains
+      transfer-encoding:
+      - chunked
+      vary:
+      - Accept-Encoding
+      x-content-type-options:
+      - nosniff
+      x-ms-arm-service-request-id:
       - 47c2def5-d5f1-47f9-bc51-4ed4177ad136
->>>>>>> c347699e
     status:
       code: 200
       message: OK
@@ -497,22 +385,13 @@
       ParameterSetName:
       - -g --policy-name -n
       User-Agent:
-<<<<<<< HEAD
-      - AZURECLI/2.45.0 (AAZ) azsdk-python-core/1.24.0 Python/3.10.9 (Linux-5.15.0-1031-azure-x86_64-with-glibc2.31)
-        VSTS_7b238909-6802-4b65-b90d-184bca47f458_build_220_0
-=======
-      - AZURECLI/2.46.0 (AAZ) azsdk-python-core/1.24.0 Python/3.8.10 (Windows-10-10.0.19045-SP0)
->>>>>>> c347699e
+      - AZURECLI/2.46.0 (AAZ) azsdk-python-core/1.24.0 Python/3.8.10 (Windows-10-10.0.19045-SP0)
     method: GET
     uri: https://management.azure.com/subscriptions/00000000-0000-0000-0000-000000000000/resourceGroups/cli_test_app_gateway_waf_custom_rule_000001/providers/Microsoft.Network/ApplicationGatewayWebApplicationFirewallPolicies/agp1?api-version=2022-09-01
   response:
     body:
       string: "{\r\n  \"name\": \"agp1\",\r\n  \"id\": \"/subscriptions/00000000-0000-0000-0000-000000000000/resourceGroups/cli_test_app_gateway_waf_custom_rule_000001/providers/Microsoft.Network/ApplicationGatewayWebApplicationFirewallPolicies/agp1\",\r\n
-<<<<<<< HEAD
-        \ \"etag\": \"W/\\\"e1d3857b-a305-406c-9c13-566b9b67bdf4\\\"\",\r\n  \"type\":
-=======
         \ \"etag\": \"W/\\\"64491c94-a746-4a01-a3ac-dcea75ca7b94\\\"\",\r\n  \"type\":
->>>>>>> c347699e
         \"Microsoft.Network/ApplicationGatewayWebApplicationFirewallPolicies\",\r\n
         \ \"location\": \"westus\",\r\n  \"properties\": {\r\n    \"provisioningState\":
         \"Succeeded\",\r\n    \"customRules\": [\r\n      {\r\n        \"name\": \"rule1\",\r\n
@@ -533,32 +412,26 @@
       content-type:
       - application/json; charset=utf-8
       date:
-<<<<<<< HEAD
-      - Tue, 07 Feb 2023 18:04:08 GMT
-      etag:
-      - W/"e1d3857b-a305-406c-9c13-566b9b67bdf4"
-=======
       - Thu, 16 Mar 2023 04:43:49 GMT
       etag:
       - W/"64491c94-a746-4a01-a3ac-dcea75ca7b94"
->>>>>>> c347699e
-      expires:
-      - '-1'
-      pragma:
-      - no-cache
-      server:
-      - Microsoft-HTTPAPI/2.0
-      - Microsoft-HTTPAPI/2.0
-      strict-transport-security:
-      - max-age=31536000; includeSubDomains
-      x-content-type-options:
-      - nosniff
-      x-ms-arm-service-request-id:
-<<<<<<< HEAD
-      - 93878dd3-6653-411e-8407-83f23587e50f
-=======
+      expires:
+      - '-1'
+      pragma:
+      - no-cache
+      server:
+      - Microsoft-HTTPAPI/2.0
+      - Microsoft-HTTPAPI/2.0
+      strict-transport-security:
+      - max-age=31536000; includeSubDomains
+      transfer-encoding:
+      - chunked
+      vary:
+      - Accept-Encoding
+      x-content-type-options:
+      - nosniff
+      x-ms-arm-service-request-id:
       - a6230e26-e35d-45f1-ab10-714b8cd11fe9
->>>>>>> c347699e
     status:
       code: 200
       message: OK
@@ -576,22 +449,13 @@
       ParameterSetName:
       - -g --policy-name -n --match-variables --operator --values --transform
       User-Agent:
-<<<<<<< HEAD
-      - AZURECLI/2.45.0 (AAZ) azsdk-python-core/1.24.0 Python/3.10.9 (Linux-5.15.0-1031-azure-x86_64-with-glibc2.31)
-        VSTS_7b238909-6802-4b65-b90d-184bca47f458_build_220_0
-=======
-      - AZURECLI/2.46.0 (AAZ) azsdk-python-core/1.24.0 Python/3.8.10 (Windows-10-10.0.19045-SP0)
->>>>>>> c347699e
+      - AZURECLI/2.46.0 (AAZ) azsdk-python-core/1.24.0 Python/3.8.10 (Windows-10-10.0.19045-SP0)
     method: GET
     uri: https://management.azure.com/subscriptions/00000000-0000-0000-0000-000000000000/resourceGroups/cli_test_app_gateway_waf_custom_rule_000001/providers/Microsoft.Network/ApplicationGatewayWebApplicationFirewallPolicies/agp1?api-version=2022-05-01
   response:
     body:
       string: "{\r\n  \"name\": \"agp1\",\r\n  \"id\": \"/subscriptions/00000000-0000-0000-0000-000000000000/resourceGroups/cli_test_app_gateway_waf_custom_rule_000001/providers/Microsoft.Network/ApplicationGatewayWebApplicationFirewallPolicies/agp1\",\r\n
-<<<<<<< HEAD
-        \ \"etag\": \"W/\\\"e1d3857b-a305-406c-9c13-566b9b67bdf4\\\"\",\r\n  \"type\":
-=======
         \ \"etag\": \"W/\\\"64491c94-a746-4a01-a3ac-dcea75ca7b94\\\"\",\r\n  \"type\":
->>>>>>> c347699e
         \"Microsoft.Network/ApplicationGatewayWebApplicationFirewallPolicies\",\r\n
         \ \"location\": \"westus\",\r\n  \"properties\": {\r\n    \"provisioningState\":
         \"Succeeded\",\r\n    \"customRules\": [\r\n      {\r\n        \"name\": \"rule1\",\r\n
@@ -612,36 +476,26 @@
       content-type:
       - application/json; charset=utf-8
       date:
-<<<<<<< HEAD
-      - Tue, 07 Feb 2023 18:04:09 GMT
-      etag:
-      - W/"e1d3857b-a305-406c-9c13-566b9b67bdf4"
-=======
       - Thu, 16 Mar 2023 04:43:51 GMT
       etag:
       - W/"64491c94-a746-4a01-a3ac-dcea75ca7b94"
->>>>>>> c347699e
-      expires:
-      - '-1'
-      pragma:
-      - no-cache
-      server:
-      - Microsoft-HTTPAPI/2.0
-      - Microsoft-HTTPAPI/2.0
-      strict-transport-security:
-      - max-age=31536000; includeSubDomains
-      transfer-encoding:
-      - chunked
-      vary:
-      - Accept-Encoding
-      x-content-type-options:
-      - nosniff
-      x-ms-arm-service-request-id:
-<<<<<<< HEAD
-      - a07030d9-e9ad-4f1b-97d5-d56b963b136b
-=======
+      expires:
+      - '-1'
+      pragma:
+      - no-cache
+      server:
+      - Microsoft-HTTPAPI/2.0
+      - Microsoft-HTTPAPI/2.0
+      strict-transport-security:
+      - max-age=31536000; includeSubDomains
+      transfer-encoding:
+      - chunked
+      vary:
+      - Accept-Encoding
+      x-content-type-options:
+      - nosniff
+      x-ms-arm-service-request-id:
       - a5f6a698-227c-4871-993a-2dacb1ec102d
->>>>>>> c347699e
     status:
       code: 200
       message: OK
@@ -670,22 +524,13 @@
       ParameterSetName:
       - -g --policy-name -n --match-variables --operator --values --transform
       User-Agent:
-<<<<<<< HEAD
-      - AZURECLI/2.45.0 (AAZ) azsdk-python-core/1.24.0 Python/3.10.9 (Linux-5.15.0-1031-azure-x86_64-with-glibc2.31)
-        VSTS_7b238909-6802-4b65-b90d-184bca47f458_build_220_0
-=======
-      - AZURECLI/2.46.0 (AAZ) azsdk-python-core/1.24.0 Python/3.8.10 (Windows-10-10.0.19045-SP0)
->>>>>>> c347699e
+      - AZURECLI/2.46.0 (AAZ) azsdk-python-core/1.24.0 Python/3.8.10 (Windows-10-10.0.19045-SP0)
     method: PUT
     uri: https://management.azure.com/subscriptions/00000000-0000-0000-0000-000000000000/resourceGroups/cli_test_app_gateway_waf_custom_rule_000001/providers/Microsoft.Network/ApplicationGatewayWebApplicationFirewallPolicies/agp1?api-version=2022-05-01
   response:
     body:
       string: "{\r\n  \"name\": \"agp1\",\r\n  \"id\": \"/subscriptions/00000000-0000-0000-0000-000000000000/resourceGroups/cli_test_app_gateway_waf_custom_rule_000001/providers/Microsoft.Network/ApplicationGatewayWebApplicationFirewallPolicies/agp1\",\r\n
-<<<<<<< HEAD
-        \ \"etag\": \"W/\\\"7179c10d-1ee2-4d2a-8c36-c70b92543e7a\\\"\",\r\n  \"type\":
-=======
         \ \"etag\": \"W/\\\"b01d978c-f5ca-49a7-8525-30e7faf9a520\\\"\",\r\n  \"type\":
->>>>>>> c347699e
         \"Microsoft.Network/ApplicationGatewayWebApplicationFirewallPolicies\",\r\n
         \ \"location\": \"westus\",\r\n  \"properties\": {\r\n    \"provisioningState\":
         \"Updating\",\r\n    \"customRules\": [\r\n      {\r\n        \"name\": \"rule1\",\r\n
@@ -708,11 +553,7 @@
       azure-asyncnotification:
       - Enabled
       azure-asyncoperation:
-<<<<<<< HEAD
-      - https://management.azure.com/subscriptions/00000000-0000-0000-0000-000000000000/providers/Microsoft.Network/locations/westus/operations/c0c1b3e3-160c-4794-90ea-375fde69c777?api-version=2022-05-01
-=======
       - https://management.azure.com/subscriptions/00000000-0000-0000-0000-000000000000/providers/Microsoft.Network/locations/westus/operations/8019def8-ed39-49cd-b97c-358ba45dbac3?api-version=2022-05-01
->>>>>>> c347699e
       cache-control:
       - no-cache
       content-length:
@@ -720,32 +561,24 @@
       content-type:
       - application/json; charset=utf-8
       date:
-<<<<<<< HEAD
-      - Tue, 07 Feb 2023 18:04:10 GMT
-=======
       - Thu, 16 Mar 2023 04:43:51 GMT
->>>>>>> c347699e
-      expires:
-      - '-1'
-      pragma:
-      - no-cache
-      server:
-      - Microsoft-HTTPAPI/2.0
-      - Microsoft-HTTPAPI/2.0
-      strict-transport-security:
-      - max-age=31536000; includeSubDomains
-      transfer-encoding:
-      - chunked
-      vary:
-      - Accept-Encoding
-      x-content-type-options:
-      - nosniff
-      x-ms-arm-service-request-id:
-<<<<<<< HEAD
-      - 9d8982ad-7f7a-4ae3-a7fa-98034028d283
-=======
+      expires:
+      - '-1'
+      pragma:
+      - no-cache
+      server:
+      - Microsoft-HTTPAPI/2.0
+      - Microsoft-HTTPAPI/2.0
+      strict-transport-security:
+      - max-age=31536000; includeSubDomains
+      transfer-encoding:
+      - chunked
+      vary:
+      - Accept-Encoding
+      x-content-type-options:
+      - nosniff
+      x-ms-arm-service-request-id:
       - ded4247a-c18c-484d-9f09-189c1799384f
->>>>>>> c347699e
       x-ms-ratelimit-remaining-subscription-writes:
       - '1199'
     status:
@@ -765,22 +598,13 @@
       ParameterSetName:
       - -g --policy-name -n
       User-Agent:
-<<<<<<< HEAD
-      - AZURECLI/2.45.0 (AAZ) azsdk-python-core/1.24.0 Python/3.10.9 (Linux-5.15.0-1031-azure-x86_64-with-glibc2.31)
-        VSTS_7b238909-6802-4b65-b90d-184bca47f458_build_220_0
-=======
-      - AZURECLI/2.46.0 (AAZ) azsdk-python-core/1.24.0 Python/3.8.10 (Windows-10-10.0.19045-SP0)
->>>>>>> c347699e
+      - AZURECLI/2.46.0 (AAZ) azsdk-python-core/1.24.0 Python/3.8.10 (Windows-10-10.0.19045-SP0)
     method: GET
     uri: https://management.azure.com/subscriptions/00000000-0000-0000-0000-000000000000/resourceGroups/cli_test_app_gateway_waf_custom_rule_000001/providers/Microsoft.Network/ApplicationGatewayWebApplicationFirewallPolicies/agp1?api-version=2022-09-01
   response:
     body:
       string: "{\r\n  \"name\": \"agp1\",\r\n  \"id\": \"/subscriptions/00000000-0000-0000-0000-000000000000/resourceGroups/cli_test_app_gateway_waf_custom_rule_000001/providers/Microsoft.Network/ApplicationGatewayWebApplicationFirewallPolicies/agp1\",\r\n
-<<<<<<< HEAD
-        \ \"etag\": \"W/\\\"3044737e-0a06-4779-93f3-d33b90aecdad\\\"\",\r\n  \"type\":
-=======
         \ \"etag\": \"W/\\\"5df31d85-fe89-4131-bd6d-45fa6ef4bec2\\\"\",\r\n  \"type\":
->>>>>>> c347699e
         \"Microsoft.Network/ApplicationGatewayWebApplicationFirewallPolicies\",\r\n
         \ \"location\": \"westus\",\r\n  \"properties\": {\r\n    \"provisioningState\":
         \"Succeeded\",\r\n    \"customRules\": [\r\n      {\r\n        \"name\": \"rule1\",\r\n
@@ -807,32 +631,26 @@
       content-type:
       - application/json; charset=utf-8
       date:
-<<<<<<< HEAD
-      - Tue, 07 Feb 2023 18:04:10 GMT
-      etag:
-      - W/"3044737e-0a06-4779-93f3-d33b90aecdad"
-=======
       - Thu, 16 Mar 2023 04:43:52 GMT
       etag:
       - W/"5df31d85-fe89-4131-bd6d-45fa6ef4bec2"
->>>>>>> c347699e
-      expires:
-      - '-1'
-      pragma:
-      - no-cache
-      server:
-      - Microsoft-HTTPAPI/2.0
-      - Microsoft-HTTPAPI/2.0
-      strict-transport-security:
-      - max-age=31536000; includeSubDomains
-      x-content-type-options:
-      - nosniff
-      x-ms-arm-service-request-id:
-<<<<<<< HEAD
-      - 894bb234-b479-468e-8388-9b47c999b88f
-=======
+      expires:
+      - '-1'
+      pragma:
+      - no-cache
+      server:
+      - Microsoft-HTTPAPI/2.0
+      - Microsoft-HTTPAPI/2.0
+      strict-transport-security:
+      - max-age=31536000; includeSubDomains
+      transfer-encoding:
+      - chunked
+      vary:
+      - Accept-Encoding
+      x-content-type-options:
+      - nosniff
+      x-ms-arm-service-request-id:
       - f9a368e9-e5d1-4c85-a7b6-4362a295733a
->>>>>>> c347699e
     status:
       code: 200
       message: OK
@@ -850,22 +668,13 @@
       ParameterSetName:
       - -g --state --policy-name -n --priority
       User-Agent:
-<<<<<<< HEAD
-      - AZURECLI/2.45.0 (AAZ) azsdk-python-core/1.24.0 Python/3.10.9 (Linux-5.15.0-1031-azure-x86_64-with-glibc2.31)
-        VSTS_7b238909-6802-4b65-b90d-184bca47f458_build_220_0
-=======
-      - AZURECLI/2.46.0 (AAZ) azsdk-python-core/1.24.0 Python/3.8.10 (Windows-10-10.0.19045-SP0)
->>>>>>> c347699e
+      - AZURECLI/2.46.0 (AAZ) azsdk-python-core/1.24.0 Python/3.8.10 (Windows-10-10.0.19045-SP0)
     method: GET
     uri: https://management.azure.com/subscriptions/00000000-0000-0000-0000-000000000000/resourceGroups/cli_test_app_gateway_waf_custom_rule_000001/providers/Microsoft.Network/ApplicationGatewayWebApplicationFirewallPolicies/agp1?api-version=2022-09-01
   response:
     body:
       string: "{\r\n  \"name\": \"agp1\",\r\n  \"id\": \"/subscriptions/00000000-0000-0000-0000-000000000000/resourceGroups/cli_test_app_gateway_waf_custom_rule_000001/providers/Microsoft.Network/ApplicationGatewayWebApplicationFirewallPolicies/agp1\",\r\n
-<<<<<<< HEAD
-        \ \"etag\": \"W/\\\"3044737e-0a06-4779-93f3-d33b90aecdad\\\"\",\r\n  \"type\":
-=======
         \ \"etag\": \"W/\\\"5df31d85-fe89-4131-bd6d-45fa6ef4bec2\\\"\",\r\n  \"type\":
->>>>>>> c347699e
         \"Microsoft.Network/ApplicationGatewayWebApplicationFirewallPolicies\",\r\n
         \ \"location\": \"westus\",\r\n  \"properties\": {\r\n    \"provisioningState\":
         \"Succeeded\",\r\n    \"customRules\": [\r\n      {\r\n        \"name\": \"rule1\",\r\n
@@ -892,36 +701,26 @@
       content-type:
       - application/json; charset=utf-8
       date:
-<<<<<<< HEAD
-      - Tue, 07 Feb 2023 18:04:11 GMT
-      etag:
-      - W/"3044737e-0a06-4779-93f3-d33b90aecdad"
-=======
       - Thu, 16 Mar 2023 04:43:55 GMT
       etag:
       - W/"5df31d85-fe89-4131-bd6d-45fa6ef4bec2"
->>>>>>> c347699e
-      expires:
-      - '-1'
-      pragma:
-      - no-cache
-      server:
-      - Microsoft-HTTPAPI/2.0
-      - Microsoft-HTTPAPI/2.0
-      strict-transport-security:
-      - max-age=31536000; includeSubDomains
-      transfer-encoding:
-      - chunked
-      vary:
-      - Accept-Encoding
-      x-content-type-options:
-      - nosniff
-      x-ms-arm-service-request-id:
-<<<<<<< HEAD
-      - 18c1f9ed-dec0-4eb1-8b5e-9830a1e135b0
-=======
+      expires:
+      - '-1'
+      pragma:
+      - no-cache
+      server:
+      - Microsoft-HTTPAPI/2.0
+      - Microsoft-HTTPAPI/2.0
+      strict-transport-security:
+      - max-age=31536000; includeSubDomains
+      transfer-encoding:
+      - chunked
+      vary:
+      - Accept-Encoding
+      x-content-type-options:
+      - nosniff
+      x-ms-arm-service-request-id:
       - 14d6cde4-ce74-4e6b-8bbb-da85f22fbd53
->>>>>>> c347699e
     status:
       code: 200
       message: OK
@@ -951,22 +750,13 @@
       ParameterSetName:
       - -g --state --policy-name -n --priority
       User-Agent:
-<<<<<<< HEAD
-      - AZURECLI/2.45.0 (AAZ) azsdk-python-core/1.24.0 Python/3.10.9 (Linux-5.15.0-1031-azure-x86_64-with-glibc2.31)
-        VSTS_7b238909-6802-4b65-b90d-184bca47f458_build_220_0
-=======
-      - AZURECLI/2.46.0 (AAZ) azsdk-python-core/1.24.0 Python/3.8.10 (Windows-10-10.0.19045-SP0)
->>>>>>> c347699e
+      - AZURECLI/2.46.0 (AAZ) azsdk-python-core/1.24.0 Python/3.8.10 (Windows-10-10.0.19045-SP0)
     method: PUT
     uri: https://management.azure.com/subscriptions/00000000-0000-0000-0000-000000000000/resourceGroups/cli_test_app_gateway_waf_custom_rule_000001/providers/Microsoft.Network/ApplicationGatewayWebApplicationFirewallPolicies/agp1?api-version=2022-09-01
   response:
     body:
       string: "{\r\n  \"name\": \"agp1\",\r\n  \"id\": \"/subscriptions/00000000-0000-0000-0000-000000000000/resourceGroups/cli_test_app_gateway_waf_custom_rule_000001/providers/Microsoft.Network/ApplicationGatewayWebApplicationFirewallPolicies/agp1\",\r\n
-<<<<<<< HEAD
-        \ \"etag\": \"W/\\\"7758cfa5-abc3-4272-b5dd-18c21248eb7a\\\"\",\r\n  \"type\":
-=======
         \ \"etag\": \"W/\\\"94835503-4b85-4ae2-842a-894b01c33471\\\"\",\r\n  \"type\":
->>>>>>> c347699e
         \"Microsoft.Network/ApplicationGatewayWebApplicationFirewallPolicies\",\r\n
         \ \"location\": \"westus\",\r\n  \"properties\": {\r\n    \"provisioningState\":
         \"Updating\",\r\n    \"customRules\": [\r\n      {\r\n        \"name\": \"rule1\",\r\n
@@ -989,11 +779,7 @@
       azure-asyncnotification:
       - Enabled
       azure-asyncoperation:
-<<<<<<< HEAD
-      - https://management.azure.com/subscriptions/00000000-0000-0000-0000-000000000000/providers/Microsoft.Network/locations/westus/operations/c1b387ce-2e6f-41e9-9c1e-00aabdbc2ca2?api-version=2022-05-01
-=======
       - https://management.azure.com/subscriptions/00000000-0000-0000-0000-000000000000/providers/Microsoft.Network/locations/westus/operations/56df4580-21c8-405d-b63d-aeb22719c9d5?api-version=2022-09-01
->>>>>>> c347699e
       cache-control:
       - no-cache
       content-length:
@@ -1001,32 +787,24 @@
       content-type:
       - application/json; charset=utf-8
       date:
-<<<<<<< HEAD
-      - Tue, 07 Feb 2023 18:04:12 GMT
-=======
       - Thu, 16 Mar 2023 04:43:55 GMT
->>>>>>> c347699e
-      expires:
-      - '-1'
-      pragma:
-      - no-cache
-      server:
-      - Microsoft-HTTPAPI/2.0
-      - Microsoft-HTTPAPI/2.0
-      strict-transport-security:
-      - max-age=31536000; includeSubDomains
-      transfer-encoding:
-      - chunked
-      vary:
-      - Accept-Encoding
-      x-content-type-options:
-      - nosniff
-      x-ms-arm-service-request-id:
-<<<<<<< HEAD
-      - 06318b70-bf5d-4434-981a-2a6e680009df
-=======
+      expires:
+      - '-1'
+      pragma:
+      - no-cache
+      server:
+      - Microsoft-HTTPAPI/2.0
+      - Microsoft-HTTPAPI/2.0
+      strict-transport-security:
+      - max-age=31536000; includeSubDomains
+      transfer-encoding:
+      - chunked
+      vary:
+      - Accept-Encoding
+      x-content-type-options:
+      - nosniff
+      x-ms-arm-service-request-id:
       - d799f8a5-c6ea-4191-aa48-4bc762811ecf
->>>>>>> c347699e
       x-ms-ratelimit-remaining-subscription-writes:
       - '1199'
     status:
@@ -1046,22 +824,13 @@
       ParameterSetName:
       - -g --policy-name -n --match-variables --operator --values --transform
       User-Agent:
-<<<<<<< HEAD
-      - AZURECLI/2.45.0 (AAZ) azsdk-python-core/1.24.0 Python/3.10.9 (Linux-5.15.0-1031-azure-x86_64-with-glibc2.31)
-        VSTS_7b238909-6802-4b65-b90d-184bca47f458_build_220_0
-=======
-      - AZURECLI/2.46.0 (AAZ) azsdk-python-core/1.24.0 Python/3.8.10 (Windows-10-10.0.19045-SP0)
->>>>>>> c347699e
+      - AZURECLI/2.46.0 (AAZ) azsdk-python-core/1.24.0 Python/3.8.10 (Windows-10-10.0.19045-SP0)
     method: GET
     uri: https://management.azure.com/subscriptions/00000000-0000-0000-0000-000000000000/resourceGroups/cli_test_app_gateway_waf_custom_rule_000001/providers/Microsoft.Network/ApplicationGatewayWebApplicationFirewallPolicies/agp1?api-version=2022-05-01
   response:
     body:
       string: "{\r\n  \"name\": \"agp1\",\r\n  \"id\": \"/subscriptions/00000000-0000-0000-0000-000000000000/resourceGroups/cli_test_app_gateway_waf_custom_rule_000001/providers/Microsoft.Network/ApplicationGatewayWebApplicationFirewallPolicies/agp1\",\r\n
-<<<<<<< HEAD
-        \ \"etag\": \"W/\\\"af628f54-cc51-468f-bfca-50c33c5417ce\\\"\",\r\n  \"type\":
-=======
         \ \"etag\": \"W/\\\"8d47e9af-cdb4-48b0-96b9-b5e36d43df3c\\\"\",\r\n  \"type\":
->>>>>>> c347699e
         \"Microsoft.Network/ApplicationGatewayWebApplicationFirewallPolicies\",\r\n
         \ \"location\": \"westus\",\r\n  \"properties\": {\r\n    \"provisioningState\":
         \"Succeeded\",\r\n    \"customRules\": [\r\n      {\r\n        \"name\": \"rule1\",\r\n
@@ -1088,36 +857,26 @@
       content-type:
       - application/json; charset=utf-8
       date:
-<<<<<<< HEAD
-      - Tue, 07 Feb 2023 18:04:13 GMT
-      etag:
-      - W/"af628f54-cc51-468f-bfca-50c33c5417ce"
-=======
       - Thu, 16 Mar 2023 04:43:56 GMT
       etag:
       - W/"8d47e9af-cdb4-48b0-96b9-b5e36d43df3c"
->>>>>>> c347699e
-      expires:
-      - '-1'
-      pragma:
-      - no-cache
-      server:
-      - Microsoft-HTTPAPI/2.0
-      - Microsoft-HTTPAPI/2.0
-      strict-transport-security:
-      - max-age=31536000; includeSubDomains
-      transfer-encoding:
-      - chunked
-      vary:
-      - Accept-Encoding
-      x-content-type-options:
-      - nosniff
-      x-ms-arm-service-request-id:
-<<<<<<< HEAD
-      - 17040c7e-fad1-4489-9f98-64b47f1a2962
-=======
+      expires:
+      - '-1'
+      pragma:
+      - no-cache
+      server:
+      - Microsoft-HTTPAPI/2.0
+      - Microsoft-HTTPAPI/2.0
+      strict-transport-security:
+      - max-age=31536000; includeSubDomains
+      transfer-encoding:
+      - chunked
+      vary:
+      - Accept-Encoding
+      x-content-type-options:
+      - nosniff
+      x-ms-arm-service-request-id:
       - f0e433ca-3878-47d5-bf47-714cc3b2e836
->>>>>>> c347699e
     status:
       code: 200
       message: OK
@@ -1149,22 +908,13 @@
       ParameterSetName:
       - -g --policy-name -n --match-variables --operator --values --transform
       User-Agent:
-<<<<<<< HEAD
-      - AZURECLI/2.45.0 (AAZ) azsdk-python-core/1.24.0 Python/3.10.9 (Linux-5.15.0-1031-azure-x86_64-with-glibc2.31)
-        VSTS_7b238909-6802-4b65-b90d-184bca47f458_build_220_0
-=======
-      - AZURECLI/2.46.0 (AAZ) azsdk-python-core/1.24.0 Python/3.8.10 (Windows-10-10.0.19045-SP0)
->>>>>>> c347699e
+      - AZURECLI/2.46.0 (AAZ) azsdk-python-core/1.24.0 Python/3.8.10 (Windows-10-10.0.19045-SP0)
     method: PUT
     uri: https://management.azure.com/subscriptions/00000000-0000-0000-0000-000000000000/resourceGroups/cli_test_app_gateway_waf_custom_rule_000001/providers/Microsoft.Network/ApplicationGatewayWebApplicationFirewallPolicies/agp1?api-version=2022-05-01
   response:
     body:
       string: "{\r\n  \"name\": \"agp1\",\r\n  \"id\": \"/subscriptions/00000000-0000-0000-0000-000000000000/resourceGroups/cli_test_app_gateway_waf_custom_rule_000001/providers/Microsoft.Network/ApplicationGatewayWebApplicationFirewallPolicies/agp1\",\r\n
-<<<<<<< HEAD
-        \ \"etag\": \"W/\\\"7f0709fb-c593-45cb-8ca7-28530eaee46e\\\"\",\r\n  \"type\":
-=======
         \ \"etag\": \"W/\\\"0fe77b5e-e7b0-4f4a-9839-282dcde750e4\\\"\",\r\n  \"type\":
->>>>>>> c347699e
         \"Microsoft.Network/ApplicationGatewayWebApplicationFirewallPolicies\",\r\n
         \ \"location\": \"westus\",\r\n  \"properties\": {\r\n    \"provisioningState\":
         \"Updating\",\r\n    \"customRules\": [\r\n      {\r\n        \"name\": \"rule1\",\r\n
@@ -1193,11 +943,7 @@
       azure-asyncnotification:
       - Enabled
       azure-asyncoperation:
-<<<<<<< HEAD
-      - https://management.azure.com/subscriptions/00000000-0000-0000-0000-000000000000/providers/Microsoft.Network/locations/westus/operations/bfc40f1e-f773-4d98-8894-c8c642f42818?api-version=2022-05-01
-=======
       - https://management.azure.com/subscriptions/00000000-0000-0000-0000-000000000000/providers/Microsoft.Network/locations/westus/operations/cee5632f-e635-440c-b001-9d8777cc421a?api-version=2022-05-01
->>>>>>> c347699e
       cache-control:
       - no-cache
       content-length:
@@ -1205,32 +951,24 @@
       content-type:
       - application/json; charset=utf-8
       date:
-<<<<<<< HEAD
-      - Tue, 07 Feb 2023 18:04:14 GMT
-=======
       - Thu, 16 Mar 2023 04:43:57 GMT
->>>>>>> c347699e
-      expires:
-      - '-1'
-      pragma:
-      - no-cache
-      server:
-      - Microsoft-HTTPAPI/2.0
-      - Microsoft-HTTPAPI/2.0
-      strict-transport-security:
-      - max-age=31536000; includeSubDomains
-      transfer-encoding:
-      - chunked
-      vary:
-      - Accept-Encoding
-      x-content-type-options:
-      - nosniff
-      x-ms-arm-service-request-id:
-<<<<<<< HEAD
-      - 1909efac-dc31-41a0-901a-3f7e66bf8500
-=======
+      expires:
+      - '-1'
+      pragma:
+      - no-cache
+      server:
+      - Microsoft-HTTPAPI/2.0
+      - Microsoft-HTTPAPI/2.0
+      strict-transport-security:
+      - max-age=31536000; includeSubDomains
+      transfer-encoding:
+      - chunked
+      vary:
+      - Accept-Encoding
+      x-content-type-options:
+      - nosniff
+      x-ms-arm-service-request-id:
       - 0e47284f-ccdd-41df-8cd5-62de18f4b095
->>>>>>> c347699e
       x-ms-ratelimit-remaining-subscription-writes:
       - '1199'
     status:
@@ -1250,22 +988,13 @@
       ParameterSetName:
       - -g --policy-name -n
       User-Agent:
-<<<<<<< HEAD
-      - AZURECLI/2.45.0 (AAZ) azsdk-python-core/1.24.0 Python/3.10.9 (Linux-5.15.0-1031-azure-x86_64-with-glibc2.31)
-        VSTS_7b238909-6802-4b65-b90d-184bca47f458_build_220_0
-=======
-      - AZURECLI/2.46.0 (AAZ) azsdk-python-core/1.24.0 Python/3.8.10 (Windows-10-10.0.19045-SP0)
->>>>>>> c347699e
+      - AZURECLI/2.46.0 (AAZ) azsdk-python-core/1.24.0 Python/3.8.10 (Windows-10-10.0.19045-SP0)
     method: GET
     uri: https://management.azure.com/subscriptions/00000000-0000-0000-0000-000000000000/resourceGroups/cli_test_app_gateway_waf_custom_rule_000001/providers/Microsoft.Network/ApplicationGatewayWebApplicationFirewallPolicies/agp1?api-version=2022-09-01
   response:
     body:
       string: "{\r\n  \"name\": \"agp1\",\r\n  \"id\": \"/subscriptions/00000000-0000-0000-0000-000000000000/resourceGroups/cli_test_app_gateway_waf_custom_rule_000001/providers/Microsoft.Network/ApplicationGatewayWebApplicationFirewallPolicies/agp1\",\r\n
-<<<<<<< HEAD
-        \ \"etag\": \"W/\\\"59b89514-d661-44e9-961f-3b8768a6c2dd\\\"\",\r\n  \"type\":
-=======
         \ \"etag\": \"W/\\\"88b66a92-6671-4234-9dae-43280a386378\\\"\",\r\n  \"type\":
->>>>>>> c347699e
         \"Microsoft.Network/ApplicationGatewayWebApplicationFirewallPolicies\",\r\n
         \ \"location\": \"westus\",\r\n  \"properties\": {\r\n    \"provisioningState\":
         \"Succeeded\",\r\n    \"customRules\": [\r\n      {\r\n        \"name\": \"rule1\",\r\n
@@ -1299,36 +1028,26 @@
       content-type:
       - application/json; charset=utf-8
       date:
-<<<<<<< HEAD
-      - Tue, 07 Feb 2023 18:04:15 GMT
-      etag:
-      - W/"59b89514-d661-44e9-961f-3b8768a6c2dd"
-=======
       - Thu, 16 Mar 2023 04:43:59 GMT
       etag:
       - W/"88b66a92-6671-4234-9dae-43280a386378"
->>>>>>> c347699e
-      expires:
-      - '-1'
-      pragma:
-      - no-cache
-      server:
-      - Microsoft-HTTPAPI/2.0
-      - Microsoft-HTTPAPI/2.0
-      strict-transport-security:
-      - max-age=31536000; includeSubDomains
-      transfer-encoding:
-      - chunked
-      vary:
-      - Accept-Encoding
-      x-content-type-options:
-      - nosniff
-      x-ms-arm-service-request-id:
-<<<<<<< HEAD
-      - 52978cce-d17e-4614-8ad2-4d17a18451e1
-=======
+      expires:
+      - '-1'
+      pragma:
+      - no-cache
+      server:
+      - Microsoft-HTTPAPI/2.0
+      - Microsoft-HTTPAPI/2.0
+      strict-transport-security:
+      - max-age=31536000; includeSubDomains
+      transfer-encoding:
+      - chunked
+      vary:
+      - Accept-Encoding
+      x-content-type-options:
+      - nosniff
+      x-ms-arm-service-request-id:
       - 71254dc2-e1b2-452f-84fd-9a2e63933ebb
->>>>>>> c347699e
     status:
       code: 200
       message: OK
@@ -1346,22 +1065,13 @@
       ParameterSetName:
       - -n -g --policy-name
       User-Agent:
-<<<<<<< HEAD
-      - AZURECLI/2.45.0 (AAZ) azsdk-python-core/1.24.0 Python/3.10.9 (Linux-5.15.0-1031-azure-x86_64-with-glibc2.31)
-        VSTS_7b238909-6802-4b65-b90d-184bca47f458_build_220_0
-=======
-      - AZURECLI/2.46.0 (AAZ) azsdk-python-core/1.24.0 Python/3.8.10 (Windows-10-10.0.19045-SP0)
->>>>>>> c347699e
+      - AZURECLI/2.46.0 (AAZ) azsdk-python-core/1.24.0 Python/3.8.10 (Windows-10-10.0.19045-SP0)
     method: GET
     uri: https://management.azure.com/subscriptions/00000000-0000-0000-0000-000000000000/resourceGroups/cli_test_app_gateway_waf_custom_rule_000001/providers/Microsoft.Network/ApplicationGatewayWebApplicationFirewallPolicies/agp1?api-version=2022-05-01
   response:
     body:
       string: "{\r\n  \"name\": \"agp1\",\r\n  \"id\": \"/subscriptions/00000000-0000-0000-0000-000000000000/resourceGroups/cli_test_app_gateway_waf_custom_rule_000001/providers/Microsoft.Network/ApplicationGatewayWebApplicationFirewallPolicies/agp1\",\r\n
-<<<<<<< HEAD
-        \ \"etag\": \"W/\\\"59b89514-d661-44e9-961f-3b8768a6c2dd\\\"\",\r\n  \"type\":
-=======
         \ \"etag\": \"W/\\\"88b66a92-6671-4234-9dae-43280a386378\\\"\",\r\n  \"type\":
->>>>>>> c347699e
         \"Microsoft.Network/ApplicationGatewayWebApplicationFirewallPolicies\",\r\n
         \ \"location\": \"westus\",\r\n  \"properties\": {\r\n    \"provisioningState\":
         \"Succeeded\",\r\n    \"customRules\": [\r\n      {\r\n        \"name\": \"rule1\",\r\n
@@ -1394,36 +1104,26 @@
       content-type:
       - application/json; charset=utf-8
       date:
-<<<<<<< HEAD
-      - Tue, 07 Feb 2023 18:04:15 GMT
-      etag:
-      - W/"59b89514-d661-44e9-961f-3b8768a6c2dd"
-=======
       - Thu, 16 Mar 2023 04:44:00 GMT
       etag:
       - W/"88b66a92-6671-4234-9dae-43280a386378"
->>>>>>> c347699e
-      expires:
-      - '-1'
-      pragma:
-      - no-cache
-      server:
-      - Microsoft-HTTPAPI/2.0
-      - Microsoft-HTTPAPI/2.0
-      strict-transport-security:
-      - max-age=31536000; includeSubDomains
-      transfer-encoding:
-      - chunked
-      vary:
-      - Accept-Encoding
-      x-content-type-options:
-      - nosniff
-      x-ms-arm-service-request-id:
-<<<<<<< HEAD
-      - 7a3a7cc2-e7b4-4282-ba27-ca52fc69a6d0
-=======
+      expires:
+      - '-1'
+      pragma:
+      - no-cache
+      server:
+      - Microsoft-HTTPAPI/2.0
+      - Microsoft-HTTPAPI/2.0
+      strict-transport-security:
+      - max-age=31536000; includeSubDomains
+      transfer-encoding:
+      - chunked
+      vary:
+      - Accept-Encoding
+      x-content-type-options:
+      - nosniff
+      x-ms-arm-service-request-id:
       - 1d2632bc-9efe-4147-967f-606b20ef2342
->>>>>>> c347699e
     status:
       code: 200
       message: OK
@@ -1441,22 +1141,13 @@
       ParameterSetName:
       - -g --policy-name -n --index
       User-Agent:
-<<<<<<< HEAD
-      - AZURECLI/2.45.0 (AAZ) azsdk-python-core/1.24.0 Python/3.10.9 (Linux-5.15.0-1031-azure-x86_64-with-glibc2.31)
-        VSTS_7b238909-6802-4b65-b90d-184bca47f458_build_220_0
-=======
-      - AZURECLI/2.46.0 (AAZ) azsdk-python-core/1.24.0 Python/3.8.10 (Windows-10-10.0.19045-SP0)
->>>>>>> c347699e
+      - AZURECLI/2.46.0 (AAZ) azsdk-python-core/1.24.0 Python/3.8.10 (Windows-10-10.0.19045-SP0)
     method: GET
     uri: https://management.azure.com/subscriptions/00000000-0000-0000-0000-000000000000/resourceGroups/cli_test_app_gateway_waf_custom_rule_000001/providers/Microsoft.Network/ApplicationGatewayWebApplicationFirewallPolicies/agp1?api-version=2022-05-01
   response:
     body:
       string: "{\r\n  \"name\": \"agp1\",\r\n  \"id\": \"/subscriptions/00000000-0000-0000-0000-000000000000/resourceGroups/cli_test_app_gateway_waf_custom_rule_000001/providers/Microsoft.Network/ApplicationGatewayWebApplicationFirewallPolicies/agp1\",\r\n
-<<<<<<< HEAD
-        \ \"etag\": \"W/\\\"59b89514-d661-44e9-961f-3b8768a6c2dd\\\"\",\r\n  \"type\":
-=======
         \ \"etag\": \"W/\\\"88b66a92-6671-4234-9dae-43280a386378\\\"\",\r\n  \"type\":
->>>>>>> c347699e
         \"Microsoft.Network/ApplicationGatewayWebApplicationFirewallPolicies\",\r\n
         \ \"location\": \"westus\",\r\n  \"properties\": {\r\n    \"provisioningState\":
         \"Succeeded\",\r\n    \"customRules\": [\r\n      {\r\n        \"name\": \"rule1\",\r\n
@@ -1489,36 +1180,26 @@
       content-type:
       - application/json; charset=utf-8
       date:
-<<<<<<< HEAD
-      - Tue, 07 Feb 2023 18:04:16 GMT
-      etag:
-      - W/"59b89514-d661-44e9-961f-3b8768a6c2dd"
-=======
       - Thu, 16 Mar 2023 04:44:01 GMT
       etag:
       - W/"88b66a92-6671-4234-9dae-43280a386378"
->>>>>>> c347699e
-      expires:
-      - '-1'
-      pragma:
-      - no-cache
-      server:
-      - Microsoft-HTTPAPI/2.0
-      - Microsoft-HTTPAPI/2.0
-      strict-transport-security:
-      - max-age=31536000; includeSubDomains
-      transfer-encoding:
-      - chunked
-      vary:
-      - Accept-Encoding
-      x-content-type-options:
-      - nosniff
-      x-ms-arm-service-request-id:
-<<<<<<< HEAD
-      - 4dcbb165-d5c1-4ef2-b626-7202a6c301a0
-=======
+      expires:
+      - '-1'
+      pragma:
+      - no-cache
+      server:
+      - Microsoft-HTTPAPI/2.0
+      - Microsoft-HTTPAPI/2.0
+      strict-transport-security:
+      - max-age=31536000; includeSubDomains
+      transfer-encoding:
+      - chunked
+      vary:
+      - Accept-Encoding
+      x-content-type-options:
+      - nosniff
+      x-ms-arm-service-request-id:
       - 740de1b2-de30-4717-af61-ae8a412f3d51
->>>>>>> c347699e
     status:
       code: 200
       message: OK
@@ -1548,22 +1229,13 @@
       ParameterSetName:
       - -g --policy-name -n --index
       User-Agent:
-<<<<<<< HEAD
-      - AZURECLI/2.45.0 (AAZ) azsdk-python-core/1.24.0 Python/3.10.9 (Linux-5.15.0-1031-azure-x86_64-with-glibc2.31)
-        VSTS_7b238909-6802-4b65-b90d-184bca47f458_build_220_0
-=======
-      - AZURECLI/2.46.0 (AAZ) azsdk-python-core/1.24.0 Python/3.8.10 (Windows-10-10.0.19045-SP0)
->>>>>>> c347699e
+      - AZURECLI/2.46.0 (AAZ) azsdk-python-core/1.24.0 Python/3.8.10 (Windows-10-10.0.19045-SP0)
     method: PUT
     uri: https://management.azure.com/subscriptions/00000000-0000-0000-0000-000000000000/resourceGroups/cli_test_app_gateway_waf_custom_rule_000001/providers/Microsoft.Network/ApplicationGatewayWebApplicationFirewallPolicies/agp1?api-version=2022-05-01
   response:
     body:
       string: "{\r\n  \"name\": \"agp1\",\r\n  \"id\": \"/subscriptions/00000000-0000-0000-0000-000000000000/resourceGroups/cli_test_app_gateway_waf_custom_rule_000001/providers/Microsoft.Network/ApplicationGatewayWebApplicationFirewallPolicies/agp1\",\r\n
-<<<<<<< HEAD
-        \ \"etag\": \"W/\\\"29118d29-6e2a-4b5c-89c0-b3f46eccc076\\\"\",\r\n  \"type\":
-=======
         \ \"etag\": \"W/\\\"db419f26-aef7-4cef-b150-67e944374826\\\"\",\r\n  \"type\":
->>>>>>> c347699e
         \"Microsoft.Network/ApplicationGatewayWebApplicationFirewallPolicies\",\r\n
         \ \"location\": \"westus\",\r\n  \"properties\": {\r\n    \"provisioningState\":
         \"Updating\",\r\n    \"customRules\": [\r\n      {\r\n        \"name\": \"rule1\",\r\n
@@ -1586,11 +1258,7 @@
       azure-asyncnotification:
       - Enabled
       azure-asyncoperation:
-<<<<<<< HEAD
-      - https://management.azure.com/subscriptions/00000000-0000-0000-0000-000000000000/providers/Microsoft.Network/locations/westus/operations/b8befaf8-cb63-4b7a-8c03-284e2086816c?api-version=2022-05-01
-=======
       - https://management.azure.com/subscriptions/00000000-0000-0000-0000-000000000000/providers/Microsoft.Network/locations/westus/operations/b81690ea-713d-4871-b0ed-63d44a453ef1?api-version=2022-05-01
->>>>>>> c347699e
       cache-control:
       - no-cache
       content-length:
@@ -1598,34 +1266,26 @@
       content-type:
       - application/json; charset=utf-8
       date:
-<<<<<<< HEAD
-      - Tue, 07 Feb 2023 18:04:16 GMT
-=======
       - Thu, 16 Mar 2023 04:44:02 GMT
->>>>>>> c347699e
-      expires:
-      - '-1'
-      pragma:
-      - no-cache
-      server:
-      - Microsoft-HTTPAPI/2.0
-      - Microsoft-HTTPAPI/2.0
-      strict-transport-security:
-      - max-age=31536000; includeSubDomains
-      transfer-encoding:
-      - chunked
-      vary:
-      - Accept-Encoding
-      x-content-type-options:
-      - nosniff
-      x-ms-arm-service-request-id:
-<<<<<<< HEAD
-      - 9da6ab9d-2c1c-428d-937d-041ff4c381ce
-=======
+      expires:
+      - '-1'
+      pragma:
+      - no-cache
+      server:
+      - Microsoft-HTTPAPI/2.0
+      - Microsoft-HTTPAPI/2.0
+      strict-transport-security:
+      - max-age=31536000; includeSubDomains
+      transfer-encoding:
+      - chunked
+      vary:
+      - Accept-Encoding
+      x-content-type-options:
+      - nosniff
+      x-ms-arm-service-request-id:
       - b3eef39c-8047-4125-8068-dd10472108bb
->>>>>>> c347699e
       x-ms-ratelimit-remaining-subscription-writes:
-      - '1198'
+      - '1199'
     status:
       code: 200
       message: OK
@@ -1643,22 +1303,13 @@
       ParameterSetName:
       - -g --policy-name -n
       User-Agent:
-<<<<<<< HEAD
-      - AZURECLI/2.45.0 (AAZ) azsdk-python-core/1.24.0 Python/3.10.9 (Linux-5.15.0-1031-azure-x86_64-with-glibc2.31)
-        VSTS_7b238909-6802-4b65-b90d-184bca47f458_build_220_0
-=======
-      - AZURECLI/2.46.0 (AAZ) azsdk-python-core/1.24.0 Python/3.8.10 (Windows-10-10.0.19045-SP0)
->>>>>>> c347699e
+      - AZURECLI/2.46.0 (AAZ) azsdk-python-core/1.24.0 Python/3.8.10 (Windows-10-10.0.19045-SP0)
     method: GET
     uri: https://management.azure.com/subscriptions/00000000-0000-0000-0000-000000000000/resourceGroups/cli_test_app_gateway_waf_custom_rule_000001/providers/Microsoft.Network/ApplicationGatewayWebApplicationFirewallPolicies/agp1?api-version=2022-09-01
   response:
     body:
       string: "{\r\n  \"name\": \"agp1\",\r\n  \"id\": \"/subscriptions/00000000-0000-0000-0000-000000000000/resourceGroups/cli_test_app_gateway_waf_custom_rule_000001/providers/Microsoft.Network/ApplicationGatewayWebApplicationFirewallPolicies/agp1\",\r\n
-<<<<<<< HEAD
-        \ \"etag\": \"W/\\\"b7a5d684-9af5-4286-915e-e46ac282e8bc\\\"\",\r\n  \"type\":
-=======
         \ \"etag\": \"W/\\\"f29b595d-5bbf-4f5b-a762-a437e346c9c1\\\"\",\r\n  \"type\":
->>>>>>> c347699e
         \"Microsoft.Network/ApplicationGatewayWebApplicationFirewallPolicies\",\r\n
         \ \"location\": \"westus\",\r\n  \"properties\": {\r\n    \"provisioningState\":
         \"Succeeded\",\r\n    \"customRules\": [\r\n      {\r\n        \"name\": \"rule1\",\r\n
@@ -1686,32 +1337,26 @@
       content-type:
       - application/json; charset=utf-8
       date:
-<<<<<<< HEAD
-      - Tue, 07 Feb 2023 18:04:17 GMT
-      etag:
-      - W/"b7a5d684-9af5-4286-915e-e46ac282e8bc"
-=======
       - Thu, 16 Mar 2023 04:44:04 GMT
       etag:
       - W/"f29b595d-5bbf-4f5b-a762-a437e346c9c1"
->>>>>>> c347699e
-      expires:
-      - '-1'
-      pragma:
-      - no-cache
-      server:
-      - Microsoft-HTTPAPI/2.0
-      - Microsoft-HTTPAPI/2.0
-      strict-transport-security:
-      - max-age=31536000; includeSubDomains
-      x-content-type-options:
-      - nosniff
-      x-ms-arm-service-request-id:
-<<<<<<< HEAD
-      - 8910e340-6ca8-4d98-ab3a-3023d739a43a
-=======
+      expires:
+      - '-1'
+      pragma:
+      - no-cache
+      server:
+      - Microsoft-HTTPAPI/2.0
+      - Microsoft-HTTPAPI/2.0
+      strict-transport-security:
+      - max-age=31536000; includeSubDomains
+      transfer-encoding:
+      - chunked
+      vary:
+      - Accept-Encoding
+      x-content-type-options:
+      - nosniff
+      x-ms-arm-service-request-id:
       - b527ad4d-465c-4eb8-b9a1-772519cc1af8
->>>>>>> c347699e
     status:
       code: 200
       message: OK
