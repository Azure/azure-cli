# --------------------------------------------------------------------------------------------
# Copyright (c) Microsoft Corporation. All rights reserved.
# Licensed under the MIT License. See License.txt in the project root for license information.
# --------------------------------------------------------------------------------------------

# pylint: disable=line-too-long

from knack.arguments import CLIArgumentType

from azure.cli.core.commands.parameters import (
    get_resource_name_completion_list,
    tags_type, get_location_type,
    get_enum_type,
    get_three_state_flag)
from azure.cli.command_modules.rdbms.validators import configuration_value_validator, validate_subnet, retention_validator, tls_validator, public_access_validator
from azure.cli.core.commands.validators import get_default_location_from_resource_group
from .randomname.generate import generate_username
from azure.cli.core.local_context import LocalContextAttribute, LocalContextAction
from azure.cli.core.commands.parameters import (resource_group_name_type, get_location_type,
                                                get_resource_name_completion_list)


def load_arguments(self, _):    # pylint: disable=too-many-statements

    server_completers = {
        'mariadb': get_resource_name_completion_list('Microsoft.DBForMariaDB/servers'),
        'mysql': get_resource_name_completion_list('Microsoft.DBForMySQL/servers'),
        'postgres': get_resource_name_completion_list('Microsoft.DBForPostgreSQL/servers')
    }

    def _complex_params(command_group):
        with self.argument_context('{} server create'.format(command_group)) as c:
            c.argument('sku_name', options_list=['--sku-name'], required=True, help='The name of the sku. Follows the convention {pricing tier}_{compute generation}_{vCores} in shorthand. Examples: B_Gen5_1, GP_Gen5_4, MO_Gen5_16. ')
            c.argument('administrator_login', required=True, arg_group='Authentication')
            c.argument('administrator_login_password', required=True, arg_group='Authentication')

            c.argument('backup_retention', type=int, options_list=['--backup-retention'], help='The number of days a backup is retained. Range of 7 to 35 days. Default is 7 days.', validator=retention_validator)
            c.argument('geo_redundant_backup', arg_type=get_enum_type(['Enabled', 'Disabled']), options_list=['--geo-redundant-backup'], help='Enable or disable geo-redundant backups. Default value is Disabled. Not supported in Basic pricing tier.')
            c.argument('storage_mb', options_list=['--storage-size'], type=int, help='The storage capacity of the server (unit is megabytes). Minimum 5120 and increases in 1024 increments. Default is 51200.')
            c.argument('auto_grow', arg_type=get_enum_type(['Enabled', 'Disabled']), options_list=['--auto-grow'], help='Enable or disable autogrow of the storage. Default value is Enabled.')
            c.argument('infrastructure_encryption', arg_type=get_enum_type(['Enabled', 'Disabled']), options_list=['--infrastructure-encryption', '-i'], help='Add an optional second layer of encryption for data using new encryption algorithm. Default value is Disabled.')
            c.argument('assign_identity', options_list=['--assign-identity'], help='Generate and assign an Azure Active Directory Identity for this server for use with key management services like Azure KeyVault.')

            c.argument('location', arg_type=get_location_type(self.cli_ctx), validator=get_default_location_from_resource_group)
            c.argument('version', help='Server major version.')

        with self.argument_context('{} server update'.format(command_group)) as c:
            c.ignore('family', 'capacity', 'tier')
            c.argument('sku_name', options_list=['--sku-name'], help='The name of the sku. Follows the convention {pricing tier}_{compute generation}_{vCores} in shorthand. Examples: B_Gen5_1, GP_Gen5_4, MO_Gen5_16.')
            c.argument('assign_identity', options_list=['--assign-identity'], help='Generate and assign an Azure Active Directory Identity for this server for use with key management services like Azure KeyVault.')

        with self.argument_context('{} server restore'. format(command_group)) as c:
            c.argument('source_server', options_list=['--source-server', '-s'], help='The name or resource ID of the source server to restore from.')
            c.argument('restore_point_in_time', help='The point in time to restore from (ISO8601 format), e.g., 2017-04-26T02:10:00+08:00')

        with self.argument_context('{} server georestore'. format(command_group)) as c:
            c.argument('location', arg_type=get_location_type(self.cli_ctx), required=True)
            c.argument('sku_name', options_list=['--sku-name'], required=False, help='The name of the sku. Defaults to sku of the source server. Follows the convention {pricing tier}_{compute generation}_{vCores} in shorthand. Examples: B_Gen5_1, GP_Gen5_4, MO_Gen5_16.')
            c.argument('source_server', options_list=['--source-server', '-s'], required=True, help='The name or ID of the source server to restore from.')
            c.argument('backup_retention', options_list=['--backup-retention'], type=int, help='The number of days a backup is retained. Range of 7 to 35 days. Default is 7 days.', validator=retention_validator)
            c.argument('geo_redundant_backup', options_list=['--geo-redundant-backup'], help='Enable or disable geo-redundant backups. Default value is Disabled. Not supported in Basic pricing tier.')

        with self.argument_context('{} server replica'.format(command_group)) as c:
            c.argument('source_server', options_list=['--source-server', '-s'], help='The name or resource ID of the master server to the create replica for.')
            c.argument('location', options_list=['--location', '-l'], help='Location. Values from: `az account list-locations`. If not provided, the create replica will be in the same location as the master server')
            c.argument('sku_name', options_list=['--sku-name'], help='The name of the sku. Follows the convention {pricing tier}_{compute generation}_{vCores} in shorthand. Examples: B_Gen5_1, GP_Gen5_4, MO_Gen5_16.')

        with self.argument_context('{} server configuration set'.format(command_group)) as c:
            c.argument('value', help='Value of the configuration. If not provided, configuration value will be set to default.', validator=configuration_value_validator)
            c.ignore('source')

        with self.argument_context('{} server wait'.format(command_group)) as c:
            c.ignore('created', 'deleted', 'updated')

    _complex_params('mariadb')
    _complex_params('mysql')
    _complex_params('postgres')

    for scope in ['mariadb', 'mysql', 'postgres']:
        with self.argument_context(scope) as c:
            c.argument('name', options_list=['--sku-name'], required=True)
            c.argument('server_name', completer=server_completers[scope], options_list=['--server-name', '-s'], help='Name of the server. The name can contain only lowercase letters, numbers, and the hyphen (-) character. Minimum 3 characters and maximum 63 characters.')

    for scope in ['mariadb server', 'mysql server', 'postgres server']:
        with self.argument_context(scope) as c:
            c.ignore('family', 'capacity', 'tier')

            c.argument('server_name', options_list=['--name', '-n'], id_part='name', help='Name of the server. The name can contain only lowercase letters, numbers, and the hyphen (-) character. Minimum 3 characters and maximum 63 characters.')
            c.argument('administrator_login', options_list=['--admin-user', '-u'], help='Administrator username for the server. Once set, it cannot be changed.')
            c.argument('administrator_login_password', options_list=['--admin-password', '-p'], help='The password of the administrator. Minimum 8 characters and maximum 128 characters. Password must contain characters from three of the following categories: English uppercase letters, English lowercase letters, numbers, and non-alphanumeric characters.')
            c.argument('ssl_enforcement', arg_type=get_enum_type(['Enabled', 'Disabled']), options_list=['--ssl-enforcement'], help='Enable or disable ssl enforcement for connections to server. Default is Enabled.')
            c.argument('minimal_tls_version', arg_type=get_enum_type(['TLS1_0', 'TLS1_1', 'TLS1_2', 'TLSEnforcementDisabled']), options_list=['--minimal-tls-version'], help='Set the minimal TLS version for connections to server when SSL is enabled. Default is TLSEnforcementDisabled.', validator=tls_validator)
            c.argument('public_network_access', arg_type=get_enum_type(['Enabled', 'Disabled']), options_list=['--public-network-access'], help='Enable or disable public network access to server. When disabled, only connections made through Private Links can reach this server. Default is Enabled.')
            c.argument('tier', arg_type=get_enum_type(['Basic', 'GeneralPurpose', 'MemoryOptimized']), options_list=['--performance-tier'], help='The performance tier of the server.')
            c.argument('capacity', options_list=['--vcore'], type=int, help='Number of vcore.')
            c.argument('family', options_list=['--family'], arg_type=get_enum_type(['Gen4', 'Gen5']), help='Hardware generation.')
            c.argument('storage_mb', options_list=['--storage-size'], type=int, help='The storage capacity of the server (unit is megabytes). Minimum 5120 and increases in 1024 increments. Default is 51200.')
            c.argument('backup_retention', options_list=['--backup-retention'], type=int, help='The number of days a backup is retained. Range of 7 to 35 days. Default is 7 days.', validator=retention_validator)
            c.argument('auto_grow', arg_type=get_enum_type(['Enabled', 'Disabled']), options_list=['--auto-grow'], help='Enable or disable autogrow of the storage. Default value is Enabled.')
            c.argument('infrastructure_encryption', arg_type=get_enum_type(['Enabled', 'Disabled']), options_list=['--infrastructure-encryption', '-i'], help='Add an optional second layer of encryption for data using new encryption algorithm. Default value is Disabled.')
            c.argument('assign_identity', options_list=['--assign-identity'], help='Generate and assign an Azure Active Directory Identity for this server for use with key management services like Azure KeyVault.')
            c.argument('tags', tags_type)

            if scope == 'mariadb server':
                c.ignore('minimal_tls_version')
                c.ignore('assign_identity')
                c.ignore('infrastructure_encryption')

    for scope in ['mariadb server-logs', 'mysql server-logs', 'postgres server-logs']:
        with self.argument_context(scope) as c:
            c.argument('file_name', options_list=['--name', '-n'], nargs='+', help='Space-separated list of log filenames on the server to download.')
            c.argument('max_file_size', type=int, help='The file size limitation to filter files.')
            c.argument('file_last_written', type=int, help='Integer in hours to indicate file last modify time, default value is 72.')
            c.argument('filename_contains', help='The pattern that file name should match.')

    for scope in ['mariadb db', 'mysql db', 'postgres db']:
        with self.argument_context(scope) as c:
            c.argument('database_name', options_list=['--name', '-n'])

    for scope in ['mariadb server firewall-rule', 'mysql server firewall-rule', 'postgres server firewall-rule']:
        with self.argument_context(scope) as c:
            c.argument('server_name', options_list=['--server-name', '-s'])
            c.argument('firewall_rule_name', options_list=['--name', '-n'], id_part='child_name_1', help='The name of the firewall rule. The firewall rule name cannot be empty. The firewall rule name can only contain 0-9, a-z, A-Z, \'-\' and \'_\'. Additionally, the firewall rule name cannot exceed 128 characters.')
            c.argument('start_ip_address', options_list=['--start-ip-address'], help='The start IP address of the firewall rule. Must be IPv4 format. Use value \'0.0.0.0\' to represent all Azure-internal IP addresses.')
            c.argument('end_ip_address', options_list=['--end-ip-address'], help='The end IP address of the firewall rule. Must be IPv4 format. Use value \'0.0.0.0\' to represent all Azure-internal IP addresses.')

    for scope in ['mariadb server vnet-rule', 'mysql server vnet-rule', 'postgres server vnet-rule']:
        with self.argument_context(scope) as c:
            c.argument('server_name', options_list=['--server-name', '-s'])
            c.argument('virtual_network_rule_name', options_list=['--name', '-n'], id_part='child_name_1', help='The name of the vnet rule.')
            c.argument('virtual_network_subnet_id', options_list=['--subnet'], help='Name or ID of the subnet that allows access to an Azure Postgres Server. If subnet name is provided, --vnet-name must be provided.')
            c.argument('ignore_missing_vnet_service_endpoint', options_list=['--ignore-missing-endpoint', '-i'], help='Create vnet rule before virtual network has vnet service endpoint enabled', arg_type=get_three_state_flag())

    for scope in ['mariadb server vnet-rule create', 'mariadb server vnet-rule update', 'postgres server vnet-rule create', 'postgres server vnet-rule update', 'mysql server vnet-rule create', 'mysql server vnet-rule update']:
        with self.argument_context(scope) as c:
            c.extra('vnet_name', options_list=['--vnet-name'], help='The virtual network name', validator=validate_subnet)

    for scope in ['mariadb server configuration', 'mysql server configuration', 'postgres server configuration']:
        with self.argument_context(scope) as c:
            c.argument('server_name', options_list=['--server-name', '-s'])
            c.argument('configuration_name', id_part='child_name_1', options_list=['--name', '-n'])

    for scope in ['mariadb server replica list', 'mysql server replica list', 'postgres server replica list']:
        with self.argument_context(scope) as c:
            c.argument('server_name', options_list=['--server-name', '-s'], help='Name of the master server.')

    for item in ['approve', 'reject', 'delete', 'show']:
        for scope in ['mariadb server private-endpoint-connection {}', 'mysql server private-endpoint-connection {}', 'postgres server private-endpoint-connection {}']:
            with self.argument_context(scope.format(item)) as c:
                c.argument('private_endpoint_connection_name', options_list=['--name', '-n'], required=False,
                           help='The name of the private endpoint connection associated with the Server. '
                                'Required if --id is not specified')
                c.extra('connection_id', options_list=['--id'], required=False,
                        help='The ID of the private endpoint connection associated with the Server. '
                             'If specified --server-name/-s and --name/-n, this should be omitted.')
                c.argument('server_name', options_list=['--server-name', '-s'], required=False,
                           help='Name of the Server. Required if --id is not specified')
                c.argument('resource_group_name', help='The resource group name of specified server.',
                           required=False)
                c.argument('description', help='Comments for {} operation.'.format(item))

    for scope in ['mariadb server private-link-resource', 'mysql server private-link-resource', 'postgres server private-link-resource']:
        with self.argument_context(scope) as c:
            c.argument('server_name', options_list=['--server-name', '-s'], required=True, help='Name of the Server.')

    for scope in ['mysql server key', 'postgres server key']:
        with self.argument_context(scope) as c:
            c.argument('server_name', options_list=['--name', '-s'])
            c.argument('kid', options_list=['--kid', '-k'], help='The Azure Key Vault key identifier of the server key. An example key identifier is "https://YourVaultName.vault.azure.net/keys/YourKeyName/01234567890123456789012345678901"')

    for scope in ['mysql server ad-admin', 'postgres server ad-admin']:
        with self.argument_context(scope) as c:
            c.argument('server_name', options_list=['--server-name', '-s'])
            c.argument('login', options_list=['--display-name', '-u'], help='Display name of the Azure AD administrator user or group.')
            c.argument('sid', options_list=['--object-id', '-i'], help='The unique ID of the Azure AD administrator.')


    # Flexible-server
    def _flexible_server_params(command_group):

        server_name_setter_arg_type = CLIArgumentType(configured_default='web', metavar='NAME', 
                                        help="Name of the server. The name can contain only lowercase letters, numbers, and the hyphen (-) character. Minimum 3 characters and maximum 63 characters.",
                                        local_context_attribute=LocalContextAttribute(name='server_name', 
                                        actions=[LocalContextAction.SET], scopes=['{} flexible-server'.format(command_group)]))
        
        server_name_getter_arg_type = CLIArgumentType(configured_default='web', metavar='NAME', 
                                        help="Name of the server. The name can contain only lowercase letters, numbers, and the hyphen (-) character. Minimum 3 characters and maximum 63 characters.",
                                        local_context_attribute=LocalContextAttribute(name='server_name', 
                                        actions=[LocalContextAction.GET], scopes=['{} flexible-server'.format(command_group)]))

        server_name_arg_type = CLIArgumentType(configured_default='web', metavar='NAME', 
                                        help="Name of the server. The name can contain only lowercase letters, numbers, and the hyphen (-) character. Minimum 3 characters and maximum 63 characters.",
                                        local_context_attribute=LocalContextAttribute(name='server_name', 
                                        actions=[LocalContextAction.SET, LocalContextAction.GET], scopes=['{} flexible-server'.format(command_group)]))

        # subscription_arg_type = CLIArgumentType(configured_default='web', options_list=['--subscription'], metvar='NAME', 
        #                                 help="ID of subscription. You can configure the default subscription using az account set -s NAME_OR_ID",
        #                                 local_context_attribute=LocalContextAttribute(name='subscription',
        #                                 actions=[LocalContextAction.SET, LocalContextAction.GET], scopes=['{} flexible-server'.format(command_group)]))

        with self.argument_context('{} flexible-server create'.format(command_group)) as c:
            # c.extra('generate_password', help='Generate a password.', arg_group='Authentication')
            # Add create mode as a parameter
            if command_group == 'postgres':
                c.argument('tier', default='GeneralPurpose', options_list=['--tier'], 
                            help='Compute tier of the server. Accepted values: Burstable, GeneralPurpose, Memory Optimized ')
                c.argument('sku_name', default='Standard_D4s_v3', options_list=['--sku-name'], 
                            help='The name of the compute SKU. Follows the convention Standard_{VM name}. Examples: Standard_B1ms, Standard_D4s_v3 ')
                c.argument('storage_mb', default='131072', options_list=['--storage-size'], type=int, 
                            help='The storage capacity of the server. Minimum is 32 GiB and max is 16 TiB.')
                c.argument('version', default='12', options_list=['--version'], 
                            help='Server major version.')              
                c.argument('zone', options_list=['--zone, -z'], 
                            help='Availability zone into which to provision the resource.')
            elif command_group == 'mysql':
                c.argument('tier', default='Burstable', 
                            help='Compute tier of the server. Accepted values: Burstable, GeneralPurpose, Memory Optimized ')
                c.argument('sku_name', default='Standard_B1MS', options_list=['--sku-name'], 
                            help='The name of the compute SKU. Follows the convention Standard_{VM name}. Examples: Standard_B1ms, Standard_D4s_v3 ')
                c.argument('storage_mb', default='10240', options_list=['--storage-size'], type=int, 
                            help='The storage capacity of the server. Minimum is 5 GiB and increases in 1 GiB increments. Max is 16 TiB.')
                c.argument('version', default='5.7', options_list=['--version'], 
                            help='Server major version.')
                c.argument('zone', options_list=['--zone, -z'], 
                            help='Availability zone into which to provision the resource.')
                c.argument('public_network_access', options_list=['--public-network-access'], 
                            help='Enable or disable public network access to server. When disabled, only connections made through Private Links can reach this server. Default is Enabled.')
                c.argument('maintenance_window', options_list=['--maintenance-window'], 
                            help='Period of time designated for maintenance')
                
                
            c.argument('server_name', options_list=['--name', '-n'], arg_type=server_name_setter_arg_type)
            #c.argument('resource_group_name', default=create_random_resource_name(default_string), arg_type=resource_group_name_type)
            c.argument('location', arg_type=get_location_type(self.cli_ctx))#, validator=get_default_location_from_resource_group)
            c.argument('administrator_login', default=generate_username(), options_list=['--admin-user, -u'],  arg_group='Authentication', 
                        help='Administrator username for the server. Once set, it cannot be changed. ')
            #c.argument('administrator_login_password', options_list=['--admin-password, -p'], arg_group='Authentication')
            c.argument('administrator_login_password', options_list=['--admin-password', '-p'],
                       help='The password of the administrator. Minimum 8 characters and maximum 128 characters. Password must contain characters from three of the following categories: English uppercase letters, English lowercase letters, numbers, and non-alphanumeric characters.',
                       arg_group='Authentication')
            c.argument('backup_retention', default='7', type=int, options_list=['--backup-retention'],
                       help='The number of days a backup is retained. Range of 7 to 35 days. Default is 7 days.',
                       validator=retention_validator)
            c.argument('tags', tags_type)
            c.argument('public_access', options_list=['--public-access'],
                        help='Determines the public access. Enter single or range of IP addresses to be included in the allowed list of IPs. IP address ranges must be dash-separated and not contain any spaces. Specifying 0.0.0.0 allows public access from any resources deployed within Azure to access your server. Specifying no IP address sets the server in public access mode but does not create a firewall rule. ',
                        validator=public_access_validator)
<<<<<<< HEAD
            c.argument('vnet_name', options_list=['--vnet'], help='Name of the virtual network when creating a new one or referencing an existing one. The name must be between 2 to 64 characters. The name must begin with a letter or number, end with a letter, number or underscore, and may contain only letters, numbers, underscores, periods, or hyphens ')
            c.argument('vnet_address_prefix', default='10.0.0.0/16', options_list=['--vnet-address-prefix'], help='The IP address prefix to use when creating a new VNet in CIDR format. ')
            c.argument('subnet_name', options_list=['--subnet'], help='The name of the subnet when creating a new VNet or referencing an existing one. Can also reference an existing subnet by ID. If both vnet-name and subnet are omitted, an appropriate VNet and subnet will be selected automatically, or a new one will be created. The name must be between 1 to 80 characters. The name must begin with a letter or number, end with a letter, number, or underscore, and may contain only letters, numbers, underscores, periods, or hyphens ')
            c.argument('subnet_address_prefix', default='10.0.0.0/24', options_list=['--subnet-address-prefix'], help='The subnet IP address prefix to use when creating a new VNet in CIDR format. ')
            c.argument('high_availability', default="Disabled", options_list=['--high-availability'], help='Enable or disable high availability feature.  Default value is Disabled.')
=======
            # c.argument('vnet_name', options_list=['--vnet'], help='Name of the virtual network when creating a new one or referencing an existing one. The name must be between 2 to 64 characters. The name must begin with a letter or number, end with a letter, number or underscore, and may contain only letters, numbers, underscores, periods, or hyphens ')
            # c.argument('vnet_address_prefix', default='10.0.0.0/16', options_list=['--vnet-address-prefix'], help='The IP address prefix to use when creating a new VNet in CIDR format. ')
            # c.argument('subnet_name', options_list=['--subnet'], help='The name of the subnet when creating a new VNet or referencing an existing one. Can also reference an existing subnet by ID. If both vnet-name and subnet are omitted, an appropriate VNet and subnet will be selected automatically, or a new one will be created. The name must be between 1 to 80 characters. The name must begin with a letter or number, end with a letter, number, or underscore, and may contain only letters, numbers, underscores, periods, or hyphens ')
            # c.argument('subnet_address_prefix', default='10.0.0.0/24', options_list=['--subnet-address-prefix'], help='The subnet IP address prefix to use when creating a new VNet in CIDR format. ')
            c.argument('high_availability', options_list=['--high-availability'], 
                        help='Enable or disable high availability feature')     
>>>>>>> 8d8c5f70
            c.ignore('database_name')

            c.argument('geo_redundant_backup', options_list=['--geo-redundant-backup'], 
                        help='Enable or disable geo-redundant backups. Default value is Disabled. Not supported in Basic pricing tier.')
            c.argument('infrastructure_encryption', options_list=['--infrastructure-encryption'], 
                        help='Add an optional second layer of encryption for data using new encryption algorithm. Default value is Disabled.')
            c.argument('ssl_enforcement', options_list=['--ssl-enforcement'], 
                        help='Enable or disable ssl enforcement for connections to server. Default is Enabled.')
            c.argument('assign_identity', options_list=['--assign-identity'], 
                        help='Generate and assign an Azure Active Directory Identity for this server for use with key management services like Azure KeyVault.')

        for scope in ['delete', 'list', 'wait', 'show', 'restart', 'restore', 'update', 'start', 'stop']:
            argument_context_string = '{} flexible-server {}'.format(command_group, scope)
            with self.argument_context(argument_context_string) as c:
                c.argument('resource_group_name', arg_type=resource_group_name_type)
        
        for scope in ['wait', 'show', 'restart', 'update', 'start', 'stop']:
            argument_context_string = '{} flexible-server {}'.format(command_group, scope)
            with self.argument_context(argument_context_string) as c:
                c.argument('server_name', id_part='name', options_list=['--name', '-n'], arg_type=server_name_arg_type)

        with self.argument_context('{} flexible-server delete'.format(command_group)) as c:
            c.argument('server_name', id_part='name', options_list=['--name', '-n'], arg_type=server_name_getter_arg_type)
            c.argument('force', options_list=['--force'], action='store_true',
                       help='Delete the server without prompt')

        with self.argument_context('{} flexible-server restore'.format(command_group)) as c:
            c.argument('server_name', options_list=['--name', '-n'], 
                        help='The name of the new server that is created by the restore command.')
            c.argument('source_server', options_list=['--source-server'], 
                        help='The name or resource ID of the source server to restore from.')
            c.argument('restore_point_in_time', options_list=['--restore-point-in-time'], 
                        help='The point in time to restore from (ISO8601 format), e.g., 2017-04-26T02:10:00+08:00')
        
        with self.argument_context('{} flexible-server update'.format(command_group)) as c:
            c.ignore('family', 'capacity', 'tier')
            c.argument('sku_name', options_list=['--sku-name'], 
                        help='The name of the sku. Follows the convention {pricing tier}_{compute generation}_{vCores} in shorthand. Examples: B_Gen5_1, GP_Gen5_4, MO_Gen5_16.')
            c.argument('assign_identity', options_list=['--assign-identity'], 
                        help='Generate and assign an Azure Active Directory Identity for this server for use with key management services like Azure KeyVault.')
            c.argument('storage_mb', options_list=['--storage-size'], 
                        help ='The storage capacity of the server (unit is megabytes). Minimum 5120 and increases in 1024 increments. Default is 51200.') #storage size? storage mb?
            c.argument('tags', options_list=['--tags'], 
                        help='Space-separated tags: key[=value] [key[=value] ...]. Use \"\" to clear existing tags.')
            c.argument('backup_retention', options_list=['--backup-retention'], 
                        help='The number of days a backup is retained. Range of 7 to 35 days. Default is 7 days.', validator=retention_validator)
            c.argument('administrator_login_password', options_list=['--admin-password', '-p'],
                       help='The password of the administrator. Minimum 8 characters and maximum 128 characters. Password must contain characters from three of the following categories: English uppercase letters, English lowercase letters, numbers, and non-alphanumeric characters.',)

        with self.argument_context('{} flexible-server list-skus'.format(command_group)) as c:
            c.argument('location', arg_type=get_location_type(self.cli_ctx))

        # flexible-server parameter
        for scope in ['list', 'set', 'show']:
            argument_context_string = '{} flexible-server parameter {}'.format(command_group, scope)
            with self.argument_context(argument_context_string) as c:
                c.argument('ids', options_list=['--ids'], 
                            help='One or more resource IDs (space-delimited). It should be a complete resource ID containing all information of \'Resource Id\' arguments. You should provide either --ids or other \'Resource Id\' arguments.')
                c.argument('resource_group_name', arg_type=resource_group_name_type)
                c.argument('server_name', id_part='name', options_list=['--server-name', '-s'], arg_type=server_name_arg_type)
                c.argument('json', options_list=['--json'], help='Output in json format. true/false')
        
        for scope in ['show', 'set']:
            argument_context_string = '{} flexible-server parameter {}'.format(command_group, scope)
            with self.argument_context(argument_context_string) as c:
                c.argument('configuration_name', id_part='child_name_1', options_list=['--name', '-n'], required=True, 
                            help='The name of the server configuration') # N/A
    
        with self.argument_context('{} flexible-server parameter set'.format(command_group)) as c:
            c.argument('value', options_list=['--value', '-v'], 
                        help='Value of the configuration.') 
            c.argument('source', options_list=['--source'], 
                        help='Source of the configuration.') 
            # c.argument('apply_to_group', options_list=['--apply-to-group'], help='') # N/A
         

        # firewall-rule
        for scope in ['create', 'delete', 'list', 'show', 'update']:
            argument_context_string = '{} flexible-server firewall-rule {}'.format(command_group, scope)
            with self.argument_context(argument_context_string) as c:
                c.argument('resource_group_name', arg_type=resource_group_name_type)
                c.argument('server_name', id_part='name', options_list=['--server-name', '-s'], arg_type=server_name_arg_type)
        
        for scope in ['create', 'delete', 'show', 'update']:
            argument_context_string = '{} flexible-server firewall-rule {}'.format(command_group, scope)
            with self.argument_context(argument_context_string) as c:
                c.argument('firewall_rule_name', id_part='child_name_1', options_list=['--name', '-n'],
                            help='The name of the firewall rule. If name is omitted, default name will be chosen for firewall name. The firewall rule name can only contain 0-9, a-z, A-Z, \'-\' and \'_\'. Additionally, the firewall rule name cannot exceed 128 characters. ')
        
        with self.argument_context('{} flexible-server firewall-rule create'.format(command_group)) as c:
            c.argument('end_ip_address', options_list=['--end-ip-address'], 
                        help='The end IP address of the firewall rule. Must be IPv4 format. Use value \'0.0.0.0\' to represent all Azure-internal IP addresses. ')
            c.argument('start_ip_address', options_list=['--start-ip-address'], 
                        help='The start IP address of the firewall rule. Must be IPv4 format. Use value \'0.0.0.0\' to represent all Azure-internal IP addresses. ')
        
        with self.argument_context('{} flexible-server firewall-rule delete'.format(command_group)) as c:
            c.argument('prompt', options_list=['--prompt'], help='Turn confirmation prompt on/off. If off, the rule will be deleted without confirmation')

        with self.argument_context('{} flexible-server firewall-rule update'.format(command_group)) as c:
            c.argument('add', options_list=['--add'], 
                        help='Add an object to a list of objects by specifying a path and key value pairs. Example: --add property.listProperty <key=value, string or JSON string>.')
            c.argument('end_ip_address', options_list=['--end-ip-address'], 
                        help='When using \'set\' or \'add\', preserve string literals instead of attempting to convert to JSON.')
            c.argument('force_string', options_list=['--force-string'], 
                        help='When using \'set\' or \'add\', preserve string literals instead of attempting to convert to JSON.')
            c.argument('remove', options_list=['--remove'], 
                        help='Remove a property or an element from a list. Example: --remove property.list OR --remove propertyToRemove.')
            c.argument('set', options_list=['--set'], 
                        help='Update an object by specifying a property path and value to set. Example: --set property1.property2=.')
            c.argument('start_ip_address', options_list=['--start-ip-address'], 
                        help='The start IP address of the firewall rule. Must be IPv4 format. Use value \'0.0.0.0\' to represent all Azure-internal IP addresses. ')
        
    _flexible_server_params('postgres')
    _flexible_server_params('mysql')<|MERGE_RESOLUTION|>--- conflicted
+++ resolved
@@ -245,20 +245,13 @@
             c.argument('public_access', options_list=['--public-access'],
                         help='Determines the public access. Enter single or range of IP addresses to be included in the allowed list of IPs. IP address ranges must be dash-separated and not contain any spaces. Specifying 0.0.0.0 allows public access from any resources deployed within Azure to access your server. Specifying no IP address sets the server in public access mode but does not create a firewall rule. ',
                         validator=public_access_validator)
-<<<<<<< HEAD
-            c.argument('vnet_name', options_list=['--vnet'], help='Name of the virtual network when creating a new one or referencing an existing one. The name must be between 2 to 64 characters. The name must begin with a letter or number, end with a letter, number or underscore, and may contain only letters, numbers, underscores, periods, or hyphens ')
-            c.argument('vnet_address_prefix', default='10.0.0.0/16', options_list=['--vnet-address-prefix'], help='The IP address prefix to use when creating a new VNet in CIDR format. ')
-            c.argument('subnet_name', options_list=['--subnet'], help='The name of the subnet when creating a new VNet or referencing an existing one. Can also reference an existing subnet by ID. If both vnet-name and subnet are omitted, an appropriate VNet and subnet will be selected automatically, or a new one will be created. The name must be between 1 to 80 characters. The name must begin with a letter or number, end with a letter, number, or underscore, and may contain only letters, numbers, underscores, periods, or hyphens ')
-            c.argument('subnet_address_prefix', default='10.0.0.0/24', options_list=['--subnet-address-prefix'], help='The subnet IP address prefix to use when creating a new VNet in CIDR format. ')
-            c.argument('high_availability', default="Disabled", options_list=['--high-availability'], help='Enable or disable high availability feature.  Default value is Disabled.')
-=======
+
             # c.argument('vnet_name', options_list=['--vnet'], help='Name of the virtual network when creating a new one or referencing an existing one. The name must be between 2 to 64 characters. The name must begin with a letter or number, end with a letter, number or underscore, and may contain only letters, numbers, underscores, periods, or hyphens ')
             # c.argument('vnet_address_prefix', default='10.0.0.0/16', options_list=['--vnet-address-prefix'], help='The IP address prefix to use when creating a new VNet in CIDR format. ')
             # c.argument('subnet_name', options_list=['--subnet'], help='The name of the subnet when creating a new VNet or referencing an existing one. Can also reference an existing subnet by ID. If both vnet-name and subnet are omitted, an appropriate VNet and subnet will be selected automatically, or a new one will be created. The name must be between 1 to 80 characters. The name must begin with a letter or number, end with a letter, number, or underscore, and may contain only letters, numbers, underscores, periods, or hyphens ')
             # c.argument('subnet_address_prefix', default='10.0.0.0/24', options_list=['--subnet-address-prefix'], help='The subnet IP address prefix to use when creating a new VNet in CIDR format. ')
-            c.argument('high_availability', options_list=['--high-availability'], 
-                        help='Enable or disable high availability feature')     
->>>>>>> 8d8c5f70
+            c.argument('high_availability', default="Disabled", options_list=['--high-availability'], help='Enable or disable high availability feature.  Default value is Disabled.')
+
             c.ignore('database_name')
 
             c.argument('geo_redundant_backup', options_list=['--geo-redundant-backup'], 
