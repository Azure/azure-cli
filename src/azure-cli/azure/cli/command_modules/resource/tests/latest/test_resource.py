--- conflicted
+++ resolved
@@ -401,17 +401,10 @@
 
         self.cmd('resource tag --ids {vault_id} --tags cli-test=test cli-test2=test2', checks=self.check('tags', {'cli-test': 'test', 'cli-test2': 'test2'}))
         self.cmd('resource tag --ids {vault_id} --tags cli-test3=test3 cli-test4=test4', checks=self.check('tags', {'cli-test3': 'test3', 'cli-test4': 'test4'}))
-<<<<<<< HEAD
 
         self.cmd('resource tag --ids {vault_id} --tags cli-test4=test4a cli-test5=test5 -i',
                  checks=self.check('tags', {'cli-test3': 'test3', 'cli-test4': 'test4a', 'cli-test5': 'test5'}))
 
-=======
-
-        self.cmd('resource tag --ids {vault_id} --tags cli-test4=test4a cli-test5=test5 -i',
-                 checks=self.check('tags', {'cli-test3': 'test3', 'cli-test4': 'test4a', 'cli-test5': 'test5'}))
-
->>>>>>> c9e1b504
         with self.assertRaises(CLIError):
             self.cmd('resource tag --ids {vault_id} --tags -i ')
         with self.assertRaises(CLIError):
@@ -687,7 +680,6 @@
             self.assertTrue(json_invalid_info.format('{params_invalid}') in err.exception)
 
         self.cmd('deployment group list --resource-group {rg}', checks=[
-<<<<<<< HEAD
             self.check('[0].name', '{dn}'),
         ])
 
@@ -695,15 +687,6 @@
             self.check('[0].name', '{dn}'),
         ])
 
-=======
-            self.check('[0].name', '{dn}'),
-        ])
-
-        self.cmd('deployment group list --resource-group {rg} --filter "provisioningState eq \'Succeeded\'"', checks=[
-            self.check('[0].name', '{dn}'),
-        ])
-
->>>>>>> c9e1b504
         self.cmd('deployment group show --resource-group {rg} -n {dn}', checks=[
             self.check('name', '{dn}')
         ])
@@ -732,28 +715,15 @@
             'tf': os.path.join(curr_dir, 'management_group_level_template.json').replace('\\', '\\\\'),
             'params': os.path.join(curr_dir, 'management_group_level_parameters.json').replace('\\', '\\\\'),
             'dn': self.create_random_name('azure-cli-management-group-deployment', 60),
-<<<<<<< HEAD
-            'mg': 'azure-cli-management-group3bxh',
-            'sub-rg': self.create_random_name('azure-cli-sub-resource-group', 60),
-            'dn2': self.create_random_name('azure-cli-resource-group-deployment', 60)
-=======
             'mg': self.create_random_name('azure-cli-management', 30),
             'sub-rg': self.create_random_name('azure-cli-sub-resource-group', 60),
             'dn2': self.create_random_name('azure-cli-resource-group-deployment', 60),
             'storage-account-name': self.create_random_name('armbuilddemo', 20)
->>>>>>> c9e1b504
         })
 
         self.cmd('account management-group create --name {mg}', checks=[])
 
         self.cmd('deployment mg validate --management-group-id {mg} --location WestUS --template-file "{tf}" '
-<<<<<<< HEAD
-                 '--parameters @"{params}" --parameters targetMG="{mg}" --parameters nestedRG="{sub-rg}"',
-                 checks=[self.check('properties.provisioningState', 'Succeeded'), ])
-
-        self.cmd('deployment mg create --management-group-id {mg} --location WestUS -n {dn} --template-file "{tf}" '
-                 '--parameters @"{params}" --parameters targetMG="{mg}" --parameters nestedRG="{sub-rg}"',
-=======
                  '--parameters @"{params}" --parameters targetMG="{mg}" --parameters nestedRG="{sub-rg}" '
                  '--parameters storageAccountName="{storage-account-name}"',
                  checks=[self.check('properties.provisioningState', 'Succeeded'), ])
@@ -761,7 +731,6 @@
         self.cmd('deployment mg create --management-group-id {mg} --location WestUS -n {dn} --template-file "{tf}" '
                  '--parameters @"{params}" --parameters targetMG="{mg}" --parameters nestedRG="{sub-rg}" '
                  '--parameters storageAccountName="{storage-account-name}"',
->>>>>>> c9e1b504
                  checks=[self.check('properties.provisioningState', 'Succeeded'), ])
 
         self.cmd('deployment mg list --management-group-id {mg}', checks=[
@@ -784,12 +753,8 @@
         ])
 
         self.cmd('deployment mg create --management-group-id {mg} --location WestUS -n {dn2} --template-file "{tf}" '
-<<<<<<< HEAD
-                 '--parameters @"{params}" --parameters targetMG="{mg}" --parameters nestedRG="{sub-rg}" --no-wait')
-=======
                  '--parameters @"{params}" --parameters targetMG="{mg}" --parameters nestedRG="{sub-rg}" '
                  '--parameters storageAccountName="{storage-account-name}" --no-wait')
->>>>>>> c9e1b504
 
         self.cmd('deployment mg cancel -n {dn2} --management-group-id {mg}')
 
