--- conflicted
+++ resolved
@@ -773,7 +773,21 @@
     crafted: true
 """
 
-<<<<<<< HEAD
+helps['deployment operation tenant'] = """
+type: group
+short-summary: Manage deployment operations at tenant scope.
+"""
+
+helps['deployment operation tenant list'] = """
+type: command
+short-summary: List deployment operations at tenant scope.
+"""
+
+helps['deployment operation tenant show'] = """
+type: command
+short-summary: Show a deployment operation at tenant scope.
+"""
+
 helps['deployment-scripts'] = """
 type: group
 short-summary: Manage deployment scripts at subscription or resource group scope.
@@ -842,21 +856,6 @@
   - name: Delete a deployment script found in the user's logged-in default subscription.
     text: >
         az deployment-scripts delete --resource-group contoso-rg --name contosoBashScript
-=======
-helps['deployment operation tenant'] = """
-type: group
-short-summary: Manage deployment operations at tenant scope.
-"""
-
-helps['deployment operation tenant list'] = """
-type: command
-short-summary: List deployment operations at tenant scope.
-"""
-
-helps['deployment operation tenant show'] = """
-type: command
-short-summary: Show a deployment operation at tenant scope.
->>>>>>> 40c60984
 """
 
 helps['feature'] = """
