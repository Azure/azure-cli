# --------------------------------------------------------------------------------------------
# Copyright (c) Microsoft Corporation. All rights reserved.
# Licensed under the MIT License. See License.txt in the project root for license information.
# --------------------------------------------------------------------------------------------

# pylint: disable=line-too-long
# pylint: disable=too-many-statements
# pylint: disable=too-many-locals

from azure.cli.core.commands import CliCommandType
from azure.cli.core.profiles import ResourceType


def load_command_table(self, _):
    from azure.cli.command_modules.servicebus._client_factory import (namespaces_mgmt_client_factory)
    sb_namespace_util = CliCommandType(
        operations_tmpl='azure.mgmt.servicebus.operations#NamespacesOperations.{}',
        client_factory=namespaces_mgmt_client_factory,
        resource_type=ResourceType.MGMT_SERVICEBUS)

    sb_namespace_custom = CliCommandType(
        operations_tmpl='azure.cli.command_modules.servicebus.operations.namespace_custom#{}',
    )

<<<<<<< HEAD
    sb_network_custom = CliCommandType(
        operations_tmpl='azure.cli.command_modules.servicebus.Operation.NetworkRuleSet#{}',
    )

    sb_geodr_util = CliCommandType(
        operations_tmpl='azure.mgmt.servicebus.operations#DisasterRecoveryConfigsOperations.{}',
        client_factory=disaster_recovery_mgmt_client_factory,
        resource_type=ResourceType.MGMT_SERVICEBUS)

    sb_migration_util = CliCommandType(
        operations_tmpl='azure.mgmt.servicebus.operations#MigrationConfigsOperations.{}',
        client_factory=migration_mgmt_client_factory,
        resource_type=ResourceType.MGMT_SERVICEBUS)
=======
    from ._validators import validate_subnet
>>>>>>> 0c35ea85

# Namespace Region
    with self.command_group('servicebus namespace', custom_command_type=sb_namespace_custom,
                            is_preview=True) as g:
        g.custom_command('create', 'create_servicebus_namespace', supports_no_wait=True)

    with self.command_group('servicebus namespace private-endpoint-connection', custom_command_type=sb_namespace_custom,
                            is_preview=True) as g:
        from ._validators import validate_private_endpoint_connection_id
        g.custom_command('approve', 'approve_private_endpoint_connection', validator=validate_private_endpoint_connection_id)
        g.custom_command('reject', 'reject_private_endpoint_connection', validator=validate_private_endpoint_connection_id)
        g.custom_command('delete', 'delete_private_endpoint_connection', confirmation=True, validator=validate_private_endpoint_connection_id)

# Rules Region
    with self.command_group('servicebus topic subscription rule', custom_command_type=sb_namespace_custom,
                            is_preview=True) as g:
        g.custom_command('create', 'sb_rule_create', supports_no_wait=True)

# DisasterRecoveryConfigs Region
    with self.command_group('servicebus georecovery-alias', custom_command_type=sb_namespace_custom,
                            is_preview=True) as g:
        g.custom_command('set', 'set_georecovery_alias', supports_no_wait=True)

# NetwrokRuleSet Region
    with self.command_group('servicebus namespace network-rule-set ip-rule', custom_command_type=sb_network_custom,
                            is_preview=True) as g:
        g.custom_command('add', 'add_network_rule_set_ip_rule')
        g.custom_command('remove', 'remove_network_rule_set_ip_rule')

    with self.command_group('servicebus namespace network-rule-set virtual-network-rule', custom_command_type=sb_network_custom,
                            is_preview=True) as g:
        g.custom_command('add', 'add_virtual_network_rule')
        g.custom_command('remove', 'remove_virtual_network_rule')

# Identity Region
    with self.command_group('servicebus namespace identity', custom_command_type=sb_namespace_custom, is_preview=True) as g:
        g.custom_command('assign', 'cli_add_identity')
        g.custom_command('remove', 'cli_remove_identity')

# Encryption Region
    with self.command_group('servicebus namespace encryption', custom_command_type=sb_namespace_custom, is_preview=True) as g:
        g.custom_command('add', 'cli_add_encryption')
        g.custom_command('remove', 'cli_remove_encryption')<|MERGE_RESOLUTION|>--- conflicted
+++ resolved
@@ -22,23 +22,10 @@
         operations_tmpl='azure.cli.command_modules.servicebus.operations.namespace_custom#{}',
     )
 
-<<<<<<< HEAD
     sb_network_custom = CliCommandType(
-        operations_tmpl='azure.cli.command_modules.servicebus.Operation.NetworkRuleSet#{}',
+        operations_tmpl='azure.cli.command_modules.servicebus.operations.network_rule_set#{}',
     )
 
-    sb_geodr_util = CliCommandType(
-        operations_tmpl='azure.mgmt.servicebus.operations#DisasterRecoveryConfigsOperations.{}',
-        client_factory=disaster_recovery_mgmt_client_factory,
-        resource_type=ResourceType.MGMT_SERVICEBUS)
-
-    sb_migration_util = CliCommandType(
-        operations_tmpl='azure.mgmt.servicebus.operations#MigrationConfigsOperations.{}',
-        client_factory=migration_mgmt_client_factory,
-        resource_type=ResourceType.MGMT_SERVICEBUS)
-=======
-    from ._validators import validate_subnet
->>>>>>> 0c35ea85
 
 # Namespace Region
     with self.command_group('servicebus namespace', custom_command_type=sb_namespace_custom,
