interactions:
- request:
    body: null
    headers:
      Accept:
      - application/json
      Accept-Encoding:
      - gzip, deflate
      CommandName:
      - network asg list
      Connection:
      - keep-alive
      User-Agent:
<<<<<<< HEAD
      - python/3.6.5 (Windows-10-10.0.17134-SP0) msrest/0.6.10 msrest_azure/0.6.2
        azure-mgmt-network/4.0.0 Azure-SDK-For-Python AZURECLI/2.0.74
=======
      - python/3.7.4 (Windows-10-10.0.18362-SP0) msrest/0.6.10 msrest_azure/0.6.2
        azure-mgmt-network/6.0.0 Azure-SDK-For-Python AZURECLI/2.0.74
>>>>>>> 15b3674b
      accept-language:
      - en-US
    method: GET
    uri: https://management.azure.com/subscriptions/00000000-0000-0000-0000-000000000000/providers/Microsoft.Network/applicationSecurityGroups?api-version=2019-08-01
  response:
    body:
      string: '{"value":[]}'
    headers:
      cache-control:
      - no-cache
      content-length:
      - '12'
      content-type:
      - application/json; charset=utf-8
      date:
<<<<<<< HEAD
      - Sun, 13 Oct 2019 06:41:40 GMT
=======
      - Thu, 10 Oct 2019 10:38:08 GMT
>>>>>>> 15b3674b
      expires:
      - '-1'
      pragma:
      - no-cache
      strict-transport-security:
      - max-age=31536000; includeSubDomains
      vary:
      - Accept-Encoding
      x-content-type-options:
      - nosniff
    status:
      code: 200
      message: OK
- request:
    body: null
    headers:
      Accept:
      - application/json
      Accept-Encoding:
      - gzip, deflate
      CommandName:
      - network asg create
      Connection:
      - keep-alive
      ParameterSetName:
      - -g -n --tags
      User-Agent:
<<<<<<< HEAD
      - python/3.6.5 (Windows-10-10.0.17134-SP0) msrest/0.6.10 msrest_azure/0.6.2
=======
      - python/3.7.4 (Windows-10-10.0.18362-SP0) msrest/0.6.10 msrest_azure/0.6.2
>>>>>>> 15b3674b
        azure-mgmt-resource/4.0.0 Azure-SDK-For-Python AZURECLI/2.0.74
      accept-language:
      - en-US
    method: GET
    uri: https://management.azure.com/subscriptions/00000000-0000-0000-0000-000000000000/resourcegroups/cli_test_network_asg000001?api-version=2019-07-01
  response:
    body:
<<<<<<< HEAD
      string: '{"id":"/subscriptions/00000000-0000-0000-0000-000000000000/resourceGroups/cli_test_network_asg000001","name":"cli_test_network_asg000001","type":"Microsoft.Resources/resourceGroups","location":"westus","tags":{"product":"azurecli","cause":"automation","date":"2019-10-13T06:41:39Z"},"properties":{"provisioningState":"Succeeded"}}'
=======
      string: '{"id":"/subscriptions/00000000-0000-0000-0000-000000000000/resourceGroups/cli_test_network_asg000001","name":"cli_test_network_asg000001","type":"Microsoft.Resources/resourceGroups","location":"westus","tags":{"product":"azurecli","cause":"automation","date":"2019-10-10T10:38:03Z"},"properties":{"provisioningState":"Succeeded"}}'
>>>>>>> 15b3674b
    headers:
      cache-control:
      - no-cache
      content-length:
      - '428'
      content-type:
      - application/json; charset=utf-8
      date:
<<<<<<< HEAD
      - Sun, 13 Oct 2019 06:41:40 GMT
=======
      - Thu, 10 Oct 2019 10:38:08 GMT
>>>>>>> 15b3674b
      expires:
      - '-1'
      pragma:
      - no-cache
      strict-transport-security:
      - max-age=31536000; includeSubDomains
      vary:
      - Accept-Encoding
      x-content-type-options:
      - nosniff
    status:
      code: 200
      message: OK
- request:
    body: '{"location": "westus", "tags": {"foo": "doo"}}'
    headers:
      Accept:
      - application/json
      Accept-Encoding:
      - gzip, deflate
      CommandName:
      - network asg create
      Connection:
      - keep-alive
      Content-Length:
      - '46'
      Content-Type:
      - application/json; charset=utf-8
      ParameterSetName:
      - -g -n --tags
      User-Agent:
<<<<<<< HEAD
      - python/3.6.5 (Windows-10-10.0.17134-SP0) msrest/0.6.10 msrest_azure/0.6.2
        azure-mgmt-network/4.0.0 Azure-SDK-For-Python AZURECLI/2.0.74
=======
      - python/3.7.4 (Windows-10-10.0.18362-SP0) msrest/0.6.10 msrest_azure/0.6.2
        azure-mgmt-network/6.0.0 Azure-SDK-For-Python AZURECLI/2.0.74
>>>>>>> 15b3674b
      accept-language:
      - en-US
    method: PUT
    uri: https://management.azure.com/subscriptions/00000000-0000-0000-0000-000000000000/resourceGroups/cli_test_network_asg000001/providers/Microsoft.Network/applicationSecurityGroups/asg1?api-version=2019-08-01
  response:
    body:
      string: "{\r\n  \"name\": \"asg1\",\r\n  \"id\": \"/subscriptions/00000000-0000-0000-0000-000000000000/resourceGroups/cli_test_network_asg000001/providers/Microsoft.Network/applicationSecurityGroups/asg1\",\r\n
<<<<<<< HEAD
        \ \"etag\": \"W/\\\"8371c65d-267d-4d17-a004-356918719b4d\\\"\",\r\n  \"type\":
=======
        \ \"etag\": \"W/\\\"3d80adaa-d824-42c3-bcb8-74c5c5bdce81\\\"\",\r\n  \"type\":
>>>>>>> 15b3674b
        \"Microsoft.Network/applicationSecurityGroups\",\r\n  \"location\": \"westus\",\r\n
        \ \"tags\": {\r\n    \"foo\": \"doo\"\r\n  },\r\n  \"properties\": {\r\n    \"provisioningState\":
        \"Updating\"\r\n  }\r\n}"
    headers:
      azure-asyncoperation:
<<<<<<< HEAD
      - https://management.azure.com/subscriptions/00000000-0000-0000-0000-000000000000/providers/Microsoft.Network/locations/westus/operations/2f7d4ae1-862f-4293-8d06-ef95684dfeaa?api-version=2019-04-01
=======
      - https://management.azure.com/subscriptions/00000000-0000-0000-0000-000000000000/providers/Microsoft.Network/locations/westus/operations/61723d70-c7dd-473a-a0f0-427ab12646f8?api-version=2019-08-01
>>>>>>> 15b3674b
      cache-control:
      - no-cache
      content-length:
      - '475'
      content-type:
      - application/json; charset=utf-8
      date:
<<<<<<< HEAD
      - Sun, 13 Oct 2019 06:41:41 GMT
=======
      - Thu, 10 Oct 2019 10:38:11 GMT
>>>>>>> 15b3674b
      expires:
      - '-1'
      pragma:
      - no-cache
      server:
      - Microsoft-HTTPAPI/2.0
      - Microsoft-HTTPAPI/2.0
      strict-transport-security:
      - max-age=31536000; includeSubDomains
      x-content-type-options:
      - nosniff
      x-ms-arm-service-request-id:
<<<<<<< HEAD
      - f899e9b2-85ba-47cf-aee1-fd740fd93b35
      x-ms-ratelimit-remaining-subscription-writes:
      - '1196'
=======
      - aa186992-d5c6-4050-a4d4-ab683fe34a55
      x-ms-ratelimit-remaining-subscription-writes:
      - '1198'
>>>>>>> 15b3674b
    status:
      code: 201
      message: Created
- request:
    body: null
    headers:
      Accept:
      - application/json
      Accept-Encoding:
      - gzip, deflate
      CommandName:
      - network asg create
      Connection:
      - keep-alive
      ParameterSetName:
      - -g -n --tags
      User-Agent:
<<<<<<< HEAD
      - python/3.6.5 (Windows-10-10.0.17134-SP0) msrest/0.6.10 msrest_azure/0.6.2
        azure-mgmt-network/4.0.0 Azure-SDK-For-Python AZURECLI/2.0.74
    method: GET
    uri: https://management.azure.com/subscriptions/00000000-0000-0000-0000-000000000000/providers/Microsoft.Network/locations/westus/operations/2f7d4ae1-862f-4293-8d06-ef95684dfeaa?api-version=2019-04-01
=======
      - python/3.7.4 (Windows-10-10.0.18362-SP0) msrest/0.6.10 msrest_azure/0.6.2
        azure-mgmt-network/6.0.0 Azure-SDK-For-Python AZURECLI/2.0.74
    method: GET
    uri: https://management.azure.com/subscriptions/00000000-0000-0000-0000-000000000000/providers/Microsoft.Network/locations/westus/operations/61723d70-c7dd-473a-a0f0-427ab12646f8?api-version=2019-08-01
>>>>>>> 15b3674b
  response:
    body:
      string: "{\r\n  \"status\": \"Succeeded\"\r\n}"
    headers:
      cache-control:
      - no-cache
      content-length:
      - '29'
      content-type:
      - application/json; charset=utf-8
      date:
<<<<<<< HEAD
      - Sun, 13 Oct 2019 06:41:51 GMT
=======
      - Thu, 10 Oct 2019 10:38:23 GMT
>>>>>>> 15b3674b
      expires:
      - '-1'
      pragma:
      - no-cache
      server:
      - Microsoft-HTTPAPI/2.0
      - Microsoft-HTTPAPI/2.0
      strict-transport-security:
      - max-age=31536000; includeSubDomains
      transfer-encoding:
      - chunked
      vary:
      - Accept-Encoding
      x-content-type-options:
      - nosniff
      x-ms-arm-service-request-id:
<<<<<<< HEAD
      - bef7b282-6c6b-4676-9fe2-821d1e96f5e1
=======
      - d11ade84-0850-4ba8-85d5-8a16065c941a
>>>>>>> 15b3674b
    status:
      code: 200
      message: OK
- request:
    body: null
    headers:
      Accept:
      - application/json
      Accept-Encoding:
      - gzip, deflate
      CommandName:
      - network asg create
      Connection:
      - keep-alive
      ParameterSetName:
      - -g -n --tags
      User-Agent:
<<<<<<< HEAD
      - python/3.6.5 (Windows-10-10.0.17134-SP0) msrest/0.6.10 msrest_azure/0.6.2
        azure-mgmt-network/4.0.0 Azure-SDK-For-Python AZURECLI/2.0.74
=======
      - python/3.7.4 (Windows-10-10.0.18362-SP0) msrest/0.6.10 msrest_azure/0.6.2
        azure-mgmt-network/6.0.0 Azure-SDK-For-Python AZURECLI/2.0.74
>>>>>>> 15b3674b
    method: GET
    uri: https://management.azure.com/subscriptions/00000000-0000-0000-0000-000000000000/resourceGroups/cli_test_network_asg000001/providers/Microsoft.Network/applicationSecurityGroups/asg1?api-version=2019-08-01
  response:
    body:
      string: "{\r\n  \"name\": \"asg1\",\r\n  \"id\": \"/subscriptions/00000000-0000-0000-0000-000000000000/resourceGroups/cli_test_network_asg000001/providers/Microsoft.Network/applicationSecurityGroups/asg1\",\r\n
<<<<<<< HEAD
        \ \"etag\": \"W/\\\"014f7009-34c5-46e5-a818-be0c7a94cb1d\\\"\",\r\n  \"type\":
=======
        \ \"etag\": \"W/\\\"55a81c0c-000a-4a64-b886-4b6288c379a1\\\"\",\r\n  \"type\":
>>>>>>> 15b3674b
        \"Microsoft.Network/applicationSecurityGroups\",\r\n  \"location\": \"westus\",\r\n
        \ \"tags\": {\r\n    \"foo\": \"doo\"\r\n  },\r\n  \"properties\": {\r\n    \"provisioningState\":
        \"Succeeded\"\r\n  }\r\n}"
    headers:
      cache-control:
      - no-cache
      content-length:
      - '476'
      content-type:
      - application/json; charset=utf-8
      date:
<<<<<<< HEAD
      - Sun, 13 Oct 2019 06:41:51 GMT
      etag:
      - W/"014f7009-34c5-46e5-a818-be0c7a94cb1d"
=======
      - Thu, 10 Oct 2019 10:38:23 GMT
      etag:
      - W/"55a81c0c-000a-4a64-b886-4b6288c379a1"
>>>>>>> 15b3674b
      expires:
      - '-1'
      pragma:
      - no-cache
      server:
      - Microsoft-HTTPAPI/2.0
      - Microsoft-HTTPAPI/2.0
      strict-transport-security:
      - max-age=31536000; includeSubDomains
      transfer-encoding:
      - chunked
      vary:
      - Accept-Encoding
      x-content-type-options:
      - nosniff
      x-ms-arm-service-request-id:
<<<<<<< HEAD
      - cd11328d-e0f7-42a0-85bf-bbaaa8993217
=======
      - 32a14649-b8d3-433b-9aea-335c00f7aefe
>>>>>>> 15b3674b
    status:
      code: 200
      message: OK
- request:
    body: null
    headers:
      Accept:
      - application/json
      Accept-Encoding:
      - gzip, deflate
      CommandName:
      - network asg update
      Connection:
      - keep-alive
      ParameterSetName:
      - -g -n --tags
      User-Agent:
<<<<<<< HEAD
      - python/3.6.5 (Windows-10-10.0.17134-SP0) msrest/0.6.10 msrest_azure/0.6.2
        azure-mgmt-network/4.0.0 Azure-SDK-For-Python AZURECLI/2.0.74
=======
      - python/3.7.4 (Windows-10-10.0.18362-SP0) msrest/0.6.10 msrest_azure/0.6.2
        azure-mgmt-network/6.0.0 Azure-SDK-For-Python AZURECLI/2.0.74
>>>>>>> 15b3674b
      accept-language:
      - en-US
    method: GET
    uri: https://management.azure.com/subscriptions/00000000-0000-0000-0000-000000000000/resourceGroups/cli_test_network_asg000001/providers/Microsoft.Network/applicationSecurityGroups/asg1?api-version=2019-08-01
  response:
    body:
      string: "{\r\n  \"name\": \"asg1\",\r\n  \"id\": \"/subscriptions/00000000-0000-0000-0000-000000000000/resourceGroups/cli_test_network_asg000001/providers/Microsoft.Network/applicationSecurityGroups/asg1\",\r\n
<<<<<<< HEAD
        \ \"etag\": \"W/\\\"014f7009-34c5-46e5-a818-be0c7a94cb1d\\\"\",\r\n  \"type\":
=======
        \ \"etag\": \"W/\\\"55a81c0c-000a-4a64-b886-4b6288c379a1\\\"\",\r\n  \"type\":
>>>>>>> 15b3674b
        \"Microsoft.Network/applicationSecurityGroups\",\r\n  \"location\": \"westus\",\r\n
        \ \"tags\": {\r\n    \"foo\": \"doo\"\r\n  },\r\n  \"properties\": {\r\n    \"provisioningState\":
        \"Succeeded\"\r\n  }\r\n}"
    headers:
      cache-control:
      - no-cache
      content-length:
      - '476'
      content-type:
      - application/json; charset=utf-8
      date:
<<<<<<< HEAD
      - Sun, 13 Oct 2019 06:41:53 GMT
      etag:
      - W/"014f7009-34c5-46e5-a818-be0c7a94cb1d"
=======
      - Thu, 10 Oct 2019 10:38:25 GMT
      etag:
      - W/"55a81c0c-000a-4a64-b886-4b6288c379a1"
>>>>>>> 15b3674b
      expires:
      - '-1'
      pragma:
      - no-cache
      server:
      - Microsoft-HTTPAPI/2.0
      - Microsoft-HTTPAPI/2.0
      strict-transport-security:
      - max-age=31536000; includeSubDomains
      transfer-encoding:
      - chunked
      vary:
      - Accept-Encoding
      x-content-type-options:
      - nosniff
      x-ms-arm-service-request-id:
<<<<<<< HEAD
      - 203e75a6-d410-437d-a7b5-424b56442a39
=======
      - 66c9e00f-21e9-4fc4-88d0-2b8a537cbcb9
>>>>>>> 15b3674b
    status:
      code: 200
      message: OK
- request:
    body: 'b''{"id": "/subscriptions/00000000-0000-0000-0000-000000000000/resourceGroups/cli_test_network_asg000001/providers/Microsoft.Network/applicationSecurityGroups/asg1",
      "location": "westus", "tags": {"foo": "bar"}}'''
    headers:
      Accept:
      - application/json
      Accept-Encoding:
      - gzip, deflate
      CommandName:
      - network asg update
      Connection:
      - keep-alive
      Content-Length:
      - '257'
      Content-Type:
      - application/json; charset=utf-8
      ParameterSetName:
      - -g -n --tags
      User-Agent:
<<<<<<< HEAD
      - python/3.6.5 (Windows-10-10.0.17134-SP0) msrest/0.6.10 msrest_azure/0.6.2
        azure-mgmt-network/4.0.0 Azure-SDK-For-Python AZURECLI/2.0.74
=======
      - python/3.7.4 (Windows-10-10.0.18362-SP0) msrest/0.6.10 msrest_azure/0.6.2
        azure-mgmt-network/6.0.0 Azure-SDK-For-Python AZURECLI/2.0.74
>>>>>>> 15b3674b
      accept-language:
      - en-US
    method: PUT
    uri: https://management.azure.com/subscriptions/00000000-0000-0000-0000-000000000000/resourceGroups/cli_test_network_asg000001/providers/Microsoft.Network/applicationSecurityGroups/asg1?api-version=2019-08-01
  response:
    body:
      string: "{\r\n  \"name\": \"asg1\",\r\n  \"id\": \"/subscriptions/00000000-0000-0000-0000-000000000000/resourceGroups/cli_test_network_asg000001/providers/Microsoft.Network/applicationSecurityGroups/asg1\",\r\n
<<<<<<< HEAD
        \ \"etag\": \"W/\\\"6fdd45e1-3745-4f54-9508-09cf0af3aa9b\\\"\",\r\n  \"type\":
=======
        \ \"etag\": \"W/\\\"8b758809-48db-4ad9-b052-2c9597e81e50\\\"\",\r\n  \"type\":
>>>>>>> 15b3674b
        \"Microsoft.Network/applicationSecurityGroups\",\r\n  \"location\": \"westus\",\r\n
        \ \"tags\": {\r\n    \"foo\": \"bar\"\r\n  },\r\n  \"properties\": {\r\n    \"provisioningState\":
        \"Succeeded\"\r\n  }\r\n}"
    headers:
      azure-asyncoperation:
<<<<<<< HEAD
      - https://management.azure.com/subscriptions/00000000-0000-0000-0000-000000000000/providers/Microsoft.Network/locations/westus/operations/8bfdd964-82d0-4911-b515-b124d56dddd4?api-version=2019-04-01
=======
      - https://management.azure.com/subscriptions/00000000-0000-0000-0000-000000000000/providers/Microsoft.Network/locations/westus/operations/43e873c6-ec77-4d5a-a690-588e17ea7c94?api-version=2019-08-01
>>>>>>> 15b3674b
      cache-control:
      - no-cache
      content-length:
      - '476'
      content-type:
      - application/json; charset=utf-8
      date:
<<<<<<< HEAD
      - Sun, 13 Oct 2019 06:41:53 GMT
=======
      - Thu, 10 Oct 2019 10:38:27 GMT
>>>>>>> 15b3674b
      expires:
      - '-1'
      pragma:
      - no-cache
      server:
      - Microsoft-HTTPAPI/2.0
      - Microsoft-HTTPAPI/2.0
      strict-transport-security:
      - max-age=31536000; includeSubDomains
      transfer-encoding:
      - chunked
      vary:
      - Accept-Encoding
      x-content-type-options:
      - nosniff
      x-ms-arm-service-request-id:
<<<<<<< HEAD
      - 31c994bf-f22d-41ad-bf55-91bf4de20f1c
=======
      - 1f9c5ec0-de98-4606-a620-a79a35e178ab
>>>>>>> 15b3674b
      x-ms-ratelimit-remaining-subscription-writes:
      - '1198'
    status:
      code: 200
      message: OK
- request:
    body: null
    headers:
      Accept:
      - application/json
      Accept-Encoding:
      - gzip, deflate
      CommandName:
      - network asg update
      Connection:
      - keep-alive
      ParameterSetName:
      - -g -n --tags
      User-Agent:
<<<<<<< HEAD
      - python/3.6.5 (Windows-10-10.0.17134-SP0) msrest/0.6.10 msrest_azure/0.6.2
        azure-mgmt-network/4.0.0 Azure-SDK-For-Python AZURECLI/2.0.74
    method: GET
    uri: https://management.azure.com/subscriptions/00000000-0000-0000-0000-000000000000/providers/Microsoft.Network/locations/westus/operations/8bfdd964-82d0-4911-b515-b124d56dddd4?api-version=2019-04-01
=======
      - python/3.7.4 (Windows-10-10.0.18362-SP0) msrest/0.6.10 msrest_azure/0.6.2
        azure-mgmt-network/6.0.0 Azure-SDK-For-Python AZURECLI/2.0.74
    method: GET
    uri: https://management.azure.com/subscriptions/00000000-0000-0000-0000-000000000000/providers/Microsoft.Network/locations/westus/operations/43e873c6-ec77-4d5a-a690-588e17ea7c94?api-version=2019-08-01
>>>>>>> 15b3674b
  response:
    body:
      string: "{\r\n  \"status\": \"Succeeded\"\r\n}"
    headers:
      cache-control:
      - no-cache
      content-length:
      - '29'
      content-type:
      - application/json; charset=utf-8
      date:
<<<<<<< HEAD
      - Sun, 13 Oct 2019 06:42:24 GMT
=======
      - Thu, 10 Oct 2019 10:38:58 GMT
>>>>>>> 15b3674b
      expires:
      - '-1'
      pragma:
      - no-cache
      server:
      - Microsoft-HTTPAPI/2.0
      - Microsoft-HTTPAPI/2.0
      strict-transport-security:
      - max-age=31536000; includeSubDomains
      transfer-encoding:
      - chunked
      vary:
      - Accept-Encoding
      x-content-type-options:
      - nosniff
      x-ms-arm-service-request-id:
<<<<<<< HEAD
      - 88c43089-e4b6-47cb-b6e6-85c75237c503
=======
      - 258f2067-c769-4387-9197-61863a7f1f97
>>>>>>> 15b3674b
    status:
      code: 200
      message: OK
- request:
    body: null
    headers:
      Accept:
      - application/json
      Accept-Encoding:
      - gzip, deflate
      CommandName:
      - network asg update
      Connection:
      - keep-alive
      ParameterSetName:
      - -g -n --tags
      User-Agent:
<<<<<<< HEAD
      - python/3.6.5 (Windows-10-10.0.17134-SP0) msrest/0.6.10 msrest_azure/0.6.2
        azure-mgmt-network/4.0.0 Azure-SDK-For-Python AZURECLI/2.0.74
=======
      - python/3.7.4 (Windows-10-10.0.18362-SP0) msrest/0.6.10 msrest_azure/0.6.2
        azure-mgmt-network/6.0.0 Azure-SDK-For-Python AZURECLI/2.0.74
>>>>>>> 15b3674b
    method: GET
    uri: https://management.azure.com/subscriptions/00000000-0000-0000-0000-000000000000/resourceGroups/cli_test_network_asg000001/providers/Microsoft.Network/applicationSecurityGroups/asg1?api-version=2019-08-01
  response:
    body:
      string: "{\r\n  \"name\": \"asg1\",\r\n  \"id\": \"/subscriptions/00000000-0000-0000-0000-000000000000/resourceGroups/cli_test_network_asg000001/providers/Microsoft.Network/applicationSecurityGroups/asg1\",\r\n
<<<<<<< HEAD
        \ \"etag\": \"W/\\\"6fdd45e1-3745-4f54-9508-09cf0af3aa9b\\\"\",\r\n  \"type\":
=======
        \ \"etag\": \"W/\\\"8b758809-48db-4ad9-b052-2c9597e81e50\\\"\",\r\n  \"type\":
>>>>>>> 15b3674b
        \"Microsoft.Network/applicationSecurityGroups\",\r\n  \"location\": \"westus\",\r\n
        \ \"tags\": {\r\n    \"foo\": \"bar\"\r\n  },\r\n  \"properties\": {\r\n    \"provisioningState\":
        \"Succeeded\"\r\n  }\r\n}"
    headers:
      cache-control:
      - no-cache
      content-length:
      - '476'
      content-type:
      - application/json; charset=utf-8
      date:
<<<<<<< HEAD
      - Sun, 13 Oct 2019 06:42:24 GMT
      etag:
      - W/"6fdd45e1-3745-4f54-9508-09cf0af3aa9b"
=======
      - Thu, 10 Oct 2019 10:38:59 GMT
      etag:
      - W/"8b758809-48db-4ad9-b052-2c9597e81e50"
>>>>>>> 15b3674b
      expires:
      - '-1'
      pragma:
      - no-cache
      server:
      - Microsoft-HTTPAPI/2.0
      - Microsoft-HTTPAPI/2.0
      strict-transport-security:
      - max-age=31536000; includeSubDomains
      transfer-encoding:
      - chunked
      vary:
      - Accept-Encoding
      x-content-type-options:
      - nosniff
      x-ms-arm-service-request-id:
<<<<<<< HEAD
      - 840cf9e9-ef8c-4f64-8ed5-835637d1870b
=======
      - d11355d9-d7da-4d2b-93eb-4feb1d97f026
>>>>>>> 15b3674b
    status:
      code: 200
      message: OK
- request:
    body: null
    headers:
      Accept:
      - application/json
      Accept-Encoding:
      - gzip, deflate
      CommandName:
      - network asg list
      Connection:
      - keep-alive
      User-Agent:
<<<<<<< HEAD
      - python/3.6.5 (Windows-10-10.0.17134-SP0) msrest/0.6.10 msrest_azure/0.6.2
        azure-mgmt-network/4.0.0 Azure-SDK-For-Python AZURECLI/2.0.74
=======
      - python/3.7.4 (Windows-10-10.0.18362-SP0) msrest/0.6.10 msrest_azure/0.6.2
        azure-mgmt-network/6.0.0 Azure-SDK-For-Python AZURECLI/2.0.74
>>>>>>> 15b3674b
      accept-language:
      - en-US
    method: GET
    uri: https://management.azure.com/subscriptions/00000000-0000-0000-0000-000000000000/providers/Microsoft.Network/applicationSecurityGroups?api-version=2019-08-01
  response:
    body:
      string: "{\r\n  \"value\": [\r\n    {\r\n      \"name\": \"asg1\",\r\n      \"id\":
        \"/subscriptions/00000000-0000-0000-0000-000000000000/resourceGroups/cli_test_network_asg000001/providers/Microsoft.Network/applicationSecurityGroups/asg1\",\r\n
<<<<<<< HEAD
        \     \"etag\": \"W/\\\"6fdd45e1-3745-4f54-9508-09cf0af3aa9b\\\"\",\r\n      \"type\":
=======
        \     \"etag\": \"W/\\\"8b758809-48db-4ad9-b052-2c9597e81e50\\\"\",\r\n      \"type\":
>>>>>>> 15b3674b
        \"Microsoft.Network/applicationSecurityGroups\",\r\n      \"location\": \"westus\",\r\n
        \     \"tags\": {\r\n        \"foo\": \"bar\"\r\n      },\r\n      \"properties\":
        {\r\n        \"provisioningState\": \"Succeeded\"\r\n      }\r\n    }\r\n
        \ ]\r\n}"
    headers:
      cache-control:
      - no-cache
      content-length:
      - '553'
      content-type:
      - application/json; charset=utf-8
      date:
<<<<<<< HEAD
      - Sun, 13 Oct 2019 06:42:24 GMT
=======
      - Thu, 10 Oct 2019 10:38:59 GMT
>>>>>>> 15b3674b
      expires:
      - '-1'
      pragma:
      - no-cache
      server:
      - Microsoft-HTTPAPI/2.0
      - Microsoft-HTTPAPI/2.0
      strict-transport-security:
      - max-age=31536000; includeSubDomains
      transfer-encoding:
      - chunked
      vary:
      - Accept-Encoding
      x-content-type-options:
      - nosniff
      x-ms-arm-service-request-id:
<<<<<<< HEAD
      - a81c6a21-4a81-4c53-b9af-2a304cf5d866
=======
      - 83a626bb-25ce-4331-aa39-562ccb4b8174
>>>>>>> 15b3674b
    status:
      code: 200
      message: OK
- request:
    body: null
    headers:
      Accept:
      - application/json
      Accept-Encoding:
      - gzip, deflate
      CommandName:
      - network asg show
      Connection:
      - keep-alive
      ParameterSetName:
      - -g -n
      User-Agent:
<<<<<<< HEAD
      - python/3.6.5 (Windows-10-10.0.17134-SP0) msrest/0.6.10 msrest_azure/0.6.2
        azure-mgmt-network/4.0.0 Azure-SDK-For-Python AZURECLI/2.0.74
=======
      - python/3.7.4 (Windows-10-10.0.18362-SP0) msrest/0.6.10 msrest_azure/0.6.2
        azure-mgmt-network/6.0.0 Azure-SDK-For-Python AZURECLI/2.0.74
>>>>>>> 15b3674b
      accept-language:
      - en-US
    method: GET
    uri: https://management.azure.com/subscriptions/00000000-0000-0000-0000-000000000000/resourceGroups/cli_test_network_asg000001/providers/Microsoft.Network/applicationSecurityGroups/asg1?api-version=2019-08-01
  response:
    body:
      string: "{\r\n  \"name\": \"asg1\",\r\n  \"id\": \"/subscriptions/00000000-0000-0000-0000-000000000000/resourceGroups/cli_test_network_asg000001/providers/Microsoft.Network/applicationSecurityGroups/asg1\",\r\n
<<<<<<< HEAD
        \ \"etag\": \"W/\\\"6fdd45e1-3745-4f54-9508-09cf0af3aa9b\\\"\",\r\n  \"type\":
=======
        \ \"etag\": \"W/\\\"8b758809-48db-4ad9-b052-2c9597e81e50\\\"\",\r\n  \"type\":
>>>>>>> 15b3674b
        \"Microsoft.Network/applicationSecurityGroups\",\r\n  \"location\": \"westus\",\r\n
        \ \"tags\": {\r\n    \"foo\": \"bar\"\r\n  },\r\n  \"properties\": {\r\n    \"provisioningState\":
        \"Succeeded\"\r\n  }\r\n}"
    headers:
      cache-control:
      - no-cache
      content-length:
      - '476'
      content-type:
      - application/json; charset=utf-8
      date:
<<<<<<< HEAD
      - Sun, 13 Oct 2019 06:42:25 GMT
      etag:
      - W/"6fdd45e1-3745-4f54-9508-09cf0af3aa9b"
=======
      - Thu, 10 Oct 2019 10:39:00 GMT
      etag:
      - W/"8b758809-48db-4ad9-b052-2c9597e81e50"
>>>>>>> 15b3674b
      expires:
      - '-1'
      pragma:
      - no-cache
      server:
      - Microsoft-HTTPAPI/2.0
      - Microsoft-HTTPAPI/2.0
      strict-transport-security:
      - max-age=31536000; includeSubDomains
      transfer-encoding:
      - chunked
      vary:
      - Accept-Encoding
      x-content-type-options:
      - nosniff
      x-ms-arm-service-request-id:
<<<<<<< HEAD
      - 55223fd0-3c5d-48ec-9689-1399c4a7158d
=======
      - b8458ac2-7785-4d62-b4d5-50974070f865
>>>>>>> 15b3674b
    status:
      code: 200
      message: OK
- request:
    body: null
    headers:
      Accept:
      - application/json
      Accept-Encoding:
      - gzip, deflate
      CommandName:
      - network asg delete
      Connection:
      - keep-alive
      Content-Length:
      - '0'
      ParameterSetName:
      - -g -n
      User-Agent:
<<<<<<< HEAD
      - python/3.6.5 (Windows-10-10.0.17134-SP0) msrest/0.6.10 msrest_azure/0.6.2
        azure-mgmt-network/4.0.0 Azure-SDK-For-Python AZURECLI/2.0.74
=======
      - python/3.7.4 (Windows-10-10.0.18362-SP0) msrest/0.6.10 msrest_azure/0.6.2
        azure-mgmt-network/6.0.0 Azure-SDK-For-Python AZURECLI/2.0.74
>>>>>>> 15b3674b
      accept-language:
      - en-US
    method: DELETE
    uri: https://management.azure.com/subscriptions/00000000-0000-0000-0000-000000000000/resourceGroups/cli_test_network_asg000001/providers/Microsoft.Network/applicationSecurityGroups/asg1?api-version=2019-08-01
  response:
    body:
      string: ''
    headers:
      azure-asyncoperation:
<<<<<<< HEAD
      - https://management.azure.com/subscriptions/00000000-0000-0000-0000-000000000000/providers/Microsoft.Network/locations/westus/operations/f505c089-fbc9-459f-b2c9-f8e91ab96df2?api-version=2019-04-01
=======
      - https://management.azure.com/subscriptions/00000000-0000-0000-0000-000000000000/providers/Microsoft.Network/locations/westus/operations/89584879-1949-4e3c-a9c2-95d98d68a041?api-version=2019-08-01
>>>>>>> 15b3674b
      cache-control:
      - no-cache
      content-length:
      - '0'
      date:
<<<<<<< HEAD
      - Sun, 13 Oct 2019 06:42:26 GMT
      expires:
      - '-1'
      location:
      - https://management.azure.com/subscriptions/00000000-0000-0000-0000-000000000000/providers/Microsoft.Network/locations/westus/operationResults/f505c089-fbc9-459f-b2c9-f8e91ab96df2?api-version=2019-04-01
=======
      - Thu, 10 Oct 2019 10:39:01 GMT
      expires:
      - '-1'
      location:
      - https://management.azure.com/subscriptions/00000000-0000-0000-0000-000000000000/providers/Microsoft.Network/locations/westus/operationResults/89584879-1949-4e3c-a9c2-95d98d68a041?api-version=2019-08-01
>>>>>>> 15b3674b
      pragma:
      - no-cache
      server:
      - Microsoft-HTTPAPI/2.0
      - Microsoft-HTTPAPI/2.0
      strict-transport-security:
      - max-age=31536000; includeSubDomains
      x-content-type-options:
      - nosniff
      x-ms-arm-service-request-id:
<<<<<<< HEAD
      - bb851b62-1176-4956-8c4a-2e402774d08b
=======
      - 4b60d1d7-80d8-49ac-ba4d-3b52f71e54f4
>>>>>>> 15b3674b
      x-ms-ratelimit-remaining-subscription-deletes:
      - '14999'
    status:
      code: 202
      message: Accepted
- request:
    body: null
    headers:
      Accept:
      - application/json
      Accept-Encoding:
      - gzip, deflate
      CommandName:
      - network asg delete
      Connection:
      - keep-alive
      ParameterSetName:
      - -g -n
      User-Agent:
<<<<<<< HEAD
      - python/3.6.5 (Windows-10-10.0.17134-SP0) msrest/0.6.10 msrest_azure/0.6.2
        azure-mgmt-network/4.0.0 Azure-SDK-For-Python AZURECLI/2.0.74
    method: GET
    uri: https://management.azure.com/subscriptions/00000000-0000-0000-0000-000000000000/providers/Microsoft.Network/locations/westus/operations/f505c089-fbc9-459f-b2c9-f8e91ab96df2?api-version=2019-04-01
=======
      - python/3.7.4 (Windows-10-10.0.18362-SP0) msrest/0.6.10 msrest_azure/0.6.2
        azure-mgmt-network/6.0.0 Azure-SDK-For-Python AZURECLI/2.0.74
    method: GET
    uri: https://management.azure.com/subscriptions/00000000-0000-0000-0000-000000000000/providers/Microsoft.Network/locations/westus/operations/89584879-1949-4e3c-a9c2-95d98d68a041?api-version=2019-08-01
>>>>>>> 15b3674b
  response:
    body:
      string: "{\r\n  \"status\": \"Succeeded\"\r\n}"
    headers:
      cache-control:
      - no-cache
      content-length:
      - '29'
      content-type:
      - application/json; charset=utf-8
      date:
<<<<<<< HEAD
      - Sun, 13 Oct 2019 06:42:36 GMT
=======
      - Thu, 10 Oct 2019 10:39:13 GMT
>>>>>>> 15b3674b
      expires:
      - '-1'
      pragma:
      - no-cache
      server:
      - Microsoft-HTTPAPI/2.0
      - Microsoft-HTTPAPI/2.0
      strict-transport-security:
      - max-age=31536000; includeSubDomains
      transfer-encoding:
      - chunked
      vary:
      - Accept-Encoding
      x-content-type-options:
      - nosniff
      x-ms-arm-service-request-id:
<<<<<<< HEAD
      - 24ce696f-a916-4412-b9d2-24533d4601ad
=======
      - 901a3006-3ac3-49ee-a508-5915160d1d53
>>>>>>> 15b3674b
    status:
      code: 200
      message: OK
- request:
    body: null
    headers:
      Accept:
      - application/json
      Accept-Encoding:
      - gzip, deflate
      CommandName:
      - network asg list
      Connection:
      - keep-alive
      User-Agent:
<<<<<<< HEAD
      - python/3.6.5 (Windows-10-10.0.17134-SP0) msrest/0.6.10 msrest_azure/0.6.2
        azure-mgmt-network/4.0.0 Azure-SDK-For-Python AZURECLI/2.0.74
=======
      - python/3.7.4 (Windows-10-10.0.18362-SP0) msrest/0.6.10 msrest_azure/0.6.2
        azure-mgmt-network/6.0.0 Azure-SDK-For-Python AZURECLI/2.0.74
>>>>>>> 15b3674b
      accept-language:
      - en-US
    method: GET
    uri: https://management.azure.com/subscriptions/00000000-0000-0000-0000-000000000000/providers/Microsoft.Network/applicationSecurityGroups?api-version=2019-08-01
  response:
    body:
      string: "{\r\n  \"value\": []\r\n}"
    headers:
      cache-control:
      - no-cache
      content-length:
      - '19'
      content-type:
      - application/json; charset=utf-8
      date:
<<<<<<< HEAD
      - Sun, 13 Oct 2019 06:42:37 GMT
=======
      - Thu, 10 Oct 2019 10:39:15 GMT
>>>>>>> 15b3674b
      expires:
      - '-1'
      pragma:
      - no-cache
      server:
      - Microsoft-HTTPAPI/2.0
      - Microsoft-HTTPAPI/2.0
      strict-transport-security:
      - max-age=31536000; includeSubDomains
      transfer-encoding:
      - chunked
      vary:
      - Accept-Encoding
      x-content-type-options:
      - nosniff
      x-ms-arm-service-request-id:
      - f52a7e2e-6704-4432-9173-4fa2868115c6
    status:
      code: 200
      message: OK
version: 1<|MERGE_RESOLUTION|>--- conflicted
+++ resolved
@@ -11,13 +11,8 @@
       Connection:
       - keep-alive
       User-Agent:
-<<<<<<< HEAD
-      - python/3.6.5 (Windows-10-10.0.17134-SP0) msrest/0.6.10 msrest_azure/0.6.2
-        azure-mgmt-network/4.0.0 Azure-SDK-For-Python AZURECLI/2.0.74
-=======
-      - python/3.7.4 (Windows-10-10.0.18362-SP0) msrest/0.6.10 msrest_azure/0.6.2
-        azure-mgmt-network/6.0.0 Azure-SDK-For-Python AZURECLI/2.0.74
->>>>>>> 15b3674b
+      - python/3.7.4 (Windows-10-10.0.18362-SP0) msrest/0.6.10 msrest_azure/0.6.2
+        azure-mgmt-network/6.0.0 Azure-SDK-For-Python AZURECLI/2.0.74
       accept-language:
       - en-US
     method: GET
@@ -33,11 +28,7 @@
       content-type:
       - application/json; charset=utf-8
       date:
-<<<<<<< HEAD
-      - Sun, 13 Oct 2019 06:41:40 GMT
-=======
       - Thu, 10 Oct 2019 10:38:08 GMT
->>>>>>> 15b3674b
       expires:
       - '-1'
       pragma:
@@ -65,11 +56,7 @@
       ParameterSetName:
       - -g -n --tags
       User-Agent:
-<<<<<<< HEAD
-      - python/3.6.5 (Windows-10-10.0.17134-SP0) msrest/0.6.10 msrest_azure/0.6.2
-=======
-      - python/3.7.4 (Windows-10-10.0.18362-SP0) msrest/0.6.10 msrest_azure/0.6.2
->>>>>>> 15b3674b
+      - python/3.7.4 (Windows-10-10.0.18362-SP0) msrest/0.6.10 msrest_azure/0.6.2
         azure-mgmt-resource/4.0.0 Azure-SDK-For-Python AZURECLI/2.0.74
       accept-language:
       - en-US
@@ -77,11 +64,7 @@
     uri: https://management.azure.com/subscriptions/00000000-0000-0000-0000-000000000000/resourcegroups/cli_test_network_asg000001?api-version=2019-07-01
   response:
     body:
-<<<<<<< HEAD
-      string: '{"id":"/subscriptions/00000000-0000-0000-0000-000000000000/resourceGroups/cli_test_network_asg000001","name":"cli_test_network_asg000001","type":"Microsoft.Resources/resourceGroups","location":"westus","tags":{"product":"azurecli","cause":"automation","date":"2019-10-13T06:41:39Z"},"properties":{"provisioningState":"Succeeded"}}'
-=======
       string: '{"id":"/subscriptions/00000000-0000-0000-0000-000000000000/resourceGroups/cli_test_network_asg000001","name":"cli_test_network_asg000001","type":"Microsoft.Resources/resourceGroups","location":"westus","tags":{"product":"azurecli","cause":"automation","date":"2019-10-10T10:38:03Z"},"properties":{"provisioningState":"Succeeded"}}'
->>>>>>> 15b3674b
     headers:
       cache-control:
       - no-cache
@@ -90,11 +73,7 @@
       content-type:
       - application/json; charset=utf-8
       date:
-<<<<<<< HEAD
-      - Sun, 13 Oct 2019 06:41:40 GMT
-=======
       - Thu, 10 Oct 2019 10:38:08 GMT
->>>>>>> 15b3674b
       expires:
       - '-1'
       pragma:
@@ -126,13 +105,8 @@
       ParameterSetName:
       - -g -n --tags
       User-Agent:
-<<<<<<< HEAD
-      - python/3.6.5 (Windows-10-10.0.17134-SP0) msrest/0.6.10 msrest_azure/0.6.2
-        azure-mgmt-network/4.0.0 Azure-SDK-For-Python AZURECLI/2.0.74
-=======
-      - python/3.7.4 (Windows-10-10.0.18362-SP0) msrest/0.6.10 msrest_azure/0.6.2
-        azure-mgmt-network/6.0.0 Azure-SDK-For-Python AZURECLI/2.0.74
->>>>>>> 15b3674b
+      - python/3.7.4 (Windows-10-10.0.18362-SP0) msrest/0.6.10 msrest_azure/0.6.2
+        azure-mgmt-network/6.0.0 Azure-SDK-For-Python AZURECLI/2.0.74
       accept-language:
       - en-US
     method: PUT
@@ -140,21 +114,13 @@
   response:
     body:
       string: "{\r\n  \"name\": \"asg1\",\r\n  \"id\": \"/subscriptions/00000000-0000-0000-0000-000000000000/resourceGroups/cli_test_network_asg000001/providers/Microsoft.Network/applicationSecurityGroups/asg1\",\r\n
-<<<<<<< HEAD
-        \ \"etag\": \"W/\\\"8371c65d-267d-4d17-a004-356918719b4d\\\"\",\r\n  \"type\":
-=======
         \ \"etag\": \"W/\\\"3d80adaa-d824-42c3-bcb8-74c5c5bdce81\\\"\",\r\n  \"type\":
->>>>>>> 15b3674b
         \"Microsoft.Network/applicationSecurityGroups\",\r\n  \"location\": \"westus\",\r\n
         \ \"tags\": {\r\n    \"foo\": \"doo\"\r\n  },\r\n  \"properties\": {\r\n    \"provisioningState\":
         \"Updating\"\r\n  }\r\n}"
     headers:
       azure-asyncoperation:
-<<<<<<< HEAD
-      - https://management.azure.com/subscriptions/00000000-0000-0000-0000-000000000000/providers/Microsoft.Network/locations/westus/operations/2f7d4ae1-862f-4293-8d06-ef95684dfeaa?api-version=2019-04-01
-=======
       - https://management.azure.com/subscriptions/00000000-0000-0000-0000-000000000000/providers/Microsoft.Network/locations/westus/operations/61723d70-c7dd-473a-a0f0-427ab12646f8?api-version=2019-08-01
->>>>>>> 15b3674b
       cache-control:
       - no-cache
       content-length:
@@ -162,32 +128,22 @@
       content-type:
       - application/json; charset=utf-8
       date:
-<<<<<<< HEAD
-      - Sun, 13 Oct 2019 06:41:41 GMT
-=======
       - Thu, 10 Oct 2019 10:38:11 GMT
->>>>>>> 15b3674b
-      expires:
-      - '-1'
-      pragma:
-      - no-cache
-      server:
-      - Microsoft-HTTPAPI/2.0
-      - Microsoft-HTTPAPI/2.0
-      strict-transport-security:
-      - max-age=31536000; includeSubDomains
-      x-content-type-options:
-      - nosniff
-      x-ms-arm-service-request-id:
-<<<<<<< HEAD
-      - f899e9b2-85ba-47cf-aee1-fd740fd93b35
-      x-ms-ratelimit-remaining-subscription-writes:
-      - '1196'
-=======
+      expires:
+      - '-1'
+      pragma:
+      - no-cache
+      server:
+      - Microsoft-HTTPAPI/2.0
+      - Microsoft-HTTPAPI/2.0
+      strict-transport-security:
+      - max-age=31536000; includeSubDomains
+      x-content-type-options:
+      - nosniff
+      x-ms-arm-service-request-id:
       - aa186992-d5c6-4050-a4d4-ab683fe34a55
       x-ms-ratelimit-remaining-subscription-writes:
       - '1198'
->>>>>>> 15b3674b
     status:
       code: 201
       message: Created
@@ -205,17 +161,10 @@
       ParameterSetName:
       - -g -n --tags
       User-Agent:
-<<<<<<< HEAD
-      - python/3.6.5 (Windows-10-10.0.17134-SP0) msrest/0.6.10 msrest_azure/0.6.2
-        azure-mgmt-network/4.0.0 Azure-SDK-For-Python AZURECLI/2.0.74
-    method: GET
-    uri: https://management.azure.com/subscriptions/00000000-0000-0000-0000-000000000000/providers/Microsoft.Network/locations/westus/operations/2f7d4ae1-862f-4293-8d06-ef95684dfeaa?api-version=2019-04-01
-=======
       - python/3.7.4 (Windows-10-10.0.18362-SP0) msrest/0.6.10 msrest_azure/0.6.2
         azure-mgmt-network/6.0.0 Azure-SDK-For-Python AZURECLI/2.0.74
     method: GET
     uri: https://management.azure.com/subscriptions/00000000-0000-0000-0000-000000000000/providers/Microsoft.Network/locations/westus/operations/61723d70-c7dd-473a-a0f0-427ab12646f8?api-version=2019-08-01
->>>>>>> 15b3674b
   response:
     body:
       string: "{\r\n  \"status\": \"Succeeded\"\r\n}"
@@ -227,32 +176,24 @@
       content-type:
       - application/json; charset=utf-8
       date:
-<<<<<<< HEAD
-      - Sun, 13 Oct 2019 06:41:51 GMT
-=======
       - Thu, 10 Oct 2019 10:38:23 GMT
->>>>>>> 15b3674b
-      expires:
-      - '-1'
-      pragma:
-      - no-cache
-      server:
-      - Microsoft-HTTPAPI/2.0
-      - Microsoft-HTTPAPI/2.0
-      strict-transport-security:
-      - max-age=31536000; includeSubDomains
-      transfer-encoding:
-      - chunked
-      vary:
-      - Accept-Encoding
-      x-content-type-options:
-      - nosniff
-      x-ms-arm-service-request-id:
-<<<<<<< HEAD
-      - bef7b282-6c6b-4676-9fe2-821d1e96f5e1
-=======
+      expires:
+      - '-1'
+      pragma:
+      - no-cache
+      server:
+      - Microsoft-HTTPAPI/2.0
+      - Microsoft-HTTPAPI/2.0
+      strict-transport-security:
+      - max-age=31536000; includeSubDomains
+      transfer-encoding:
+      - chunked
+      vary:
+      - Accept-Encoding
+      x-content-type-options:
+      - nosniff
+      x-ms-arm-service-request-id:
       - d11ade84-0850-4ba8-85d5-8a16065c941a
->>>>>>> 15b3674b
     status:
       code: 200
       message: OK
@@ -270,23 +211,14 @@
       ParameterSetName:
       - -g -n --tags
       User-Agent:
-<<<<<<< HEAD
-      - python/3.6.5 (Windows-10-10.0.17134-SP0) msrest/0.6.10 msrest_azure/0.6.2
-        azure-mgmt-network/4.0.0 Azure-SDK-For-Python AZURECLI/2.0.74
-=======
-      - python/3.7.4 (Windows-10-10.0.18362-SP0) msrest/0.6.10 msrest_azure/0.6.2
-        azure-mgmt-network/6.0.0 Azure-SDK-For-Python AZURECLI/2.0.74
->>>>>>> 15b3674b
+      - python/3.7.4 (Windows-10-10.0.18362-SP0) msrest/0.6.10 msrest_azure/0.6.2
+        azure-mgmt-network/6.0.0 Azure-SDK-For-Python AZURECLI/2.0.74
     method: GET
     uri: https://management.azure.com/subscriptions/00000000-0000-0000-0000-000000000000/resourceGroups/cli_test_network_asg000001/providers/Microsoft.Network/applicationSecurityGroups/asg1?api-version=2019-08-01
   response:
     body:
       string: "{\r\n  \"name\": \"asg1\",\r\n  \"id\": \"/subscriptions/00000000-0000-0000-0000-000000000000/resourceGroups/cli_test_network_asg000001/providers/Microsoft.Network/applicationSecurityGroups/asg1\",\r\n
-<<<<<<< HEAD
-        \ \"etag\": \"W/\\\"014f7009-34c5-46e5-a818-be0c7a94cb1d\\\"\",\r\n  \"type\":
-=======
         \ \"etag\": \"W/\\\"55a81c0c-000a-4a64-b886-4b6288c379a1\\\"\",\r\n  \"type\":
->>>>>>> 15b3674b
         \"Microsoft.Network/applicationSecurityGroups\",\r\n  \"location\": \"westus\",\r\n
         \ \"tags\": {\r\n    \"foo\": \"doo\"\r\n  },\r\n  \"properties\": {\r\n    \"provisioningState\":
         \"Succeeded\"\r\n  }\r\n}"
@@ -298,36 +230,26 @@
       content-type:
       - application/json; charset=utf-8
       date:
-<<<<<<< HEAD
-      - Sun, 13 Oct 2019 06:41:51 GMT
-      etag:
-      - W/"014f7009-34c5-46e5-a818-be0c7a94cb1d"
-=======
       - Thu, 10 Oct 2019 10:38:23 GMT
       etag:
       - W/"55a81c0c-000a-4a64-b886-4b6288c379a1"
->>>>>>> 15b3674b
-      expires:
-      - '-1'
-      pragma:
-      - no-cache
-      server:
-      - Microsoft-HTTPAPI/2.0
-      - Microsoft-HTTPAPI/2.0
-      strict-transport-security:
-      - max-age=31536000; includeSubDomains
-      transfer-encoding:
-      - chunked
-      vary:
-      - Accept-Encoding
-      x-content-type-options:
-      - nosniff
-      x-ms-arm-service-request-id:
-<<<<<<< HEAD
-      - cd11328d-e0f7-42a0-85bf-bbaaa8993217
-=======
+      expires:
+      - '-1'
+      pragma:
+      - no-cache
+      server:
+      - Microsoft-HTTPAPI/2.0
+      - Microsoft-HTTPAPI/2.0
+      strict-transport-security:
+      - max-age=31536000; includeSubDomains
+      transfer-encoding:
+      - chunked
+      vary:
+      - Accept-Encoding
+      x-content-type-options:
+      - nosniff
+      x-ms-arm-service-request-id:
       - 32a14649-b8d3-433b-9aea-335c00f7aefe
->>>>>>> 15b3674b
     status:
       code: 200
       message: OK
@@ -345,13 +267,8 @@
       ParameterSetName:
       - -g -n --tags
       User-Agent:
-<<<<<<< HEAD
-      - python/3.6.5 (Windows-10-10.0.17134-SP0) msrest/0.6.10 msrest_azure/0.6.2
-        azure-mgmt-network/4.0.0 Azure-SDK-For-Python AZURECLI/2.0.74
-=======
-      - python/3.7.4 (Windows-10-10.0.18362-SP0) msrest/0.6.10 msrest_azure/0.6.2
-        azure-mgmt-network/6.0.0 Azure-SDK-For-Python AZURECLI/2.0.74
->>>>>>> 15b3674b
+      - python/3.7.4 (Windows-10-10.0.18362-SP0) msrest/0.6.10 msrest_azure/0.6.2
+        azure-mgmt-network/6.0.0 Azure-SDK-For-Python AZURECLI/2.0.74
       accept-language:
       - en-US
     method: GET
@@ -359,11 +276,7 @@
   response:
     body:
       string: "{\r\n  \"name\": \"asg1\",\r\n  \"id\": \"/subscriptions/00000000-0000-0000-0000-000000000000/resourceGroups/cli_test_network_asg000001/providers/Microsoft.Network/applicationSecurityGroups/asg1\",\r\n
-<<<<<<< HEAD
-        \ \"etag\": \"W/\\\"014f7009-34c5-46e5-a818-be0c7a94cb1d\\\"\",\r\n  \"type\":
-=======
         \ \"etag\": \"W/\\\"55a81c0c-000a-4a64-b886-4b6288c379a1\\\"\",\r\n  \"type\":
->>>>>>> 15b3674b
         \"Microsoft.Network/applicationSecurityGroups\",\r\n  \"location\": \"westus\",\r\n
         \ \"tags\": {\r\n    \"foo\": \"doo\"\r\n  },\r\n  \"properties\": {\r\n    \"provisioningState\":
         \"Succeeded\"\r\n  }\r\n}"
@@ -375,36 +288,26 @@
       content-type:
       - application/json; charset=utf-8
       date:
-<<<<<<< HEAD
-      - Sun, 13 Oct 2019 06:41:53 GMT
-      etag:
-      - W/"014f7009-34c5-46e5-a818-be0c7a94cb1d"
-=======
       - Thu, 10 Oct 2019 10:38:25 GMT
       etag:
       - W/"55a81c0c-000a-4a64-b886-4b6288c379a1"
->>>>>>> 15b3674b
-      expires:
-      - '-1'
-      pragma:
-      - no-cache
-      server:
-      - Microsoft-HTTPAPI/2.0
-      - Microsoft-HTTPAPI/2.0
-      strict-transport-security:
-      - max-age=31536000; includeSubDomains
-      transfer-encoding:
-      - chunked
-      vary:
-      - Accept-Encoding
-      x-content-type-options:
-      - nosniff
-      x-ms-arm-service-request-id:
-<<<<<<< HEAD
-      - 203e75a6-d410-437d-a7b5-424b56442a39
-=======
+      expires:
+      - '-1'
+      pragma:
+      - no-cache
+      server:
+      - Microsoft-HTTPAPI/2.0
+      - Microsoft-HTTPAPI/2.0
+      strict-transport-security:
+      - max-age=31536000; includeSubDomains
+      transfer-encoding:
+      - chunked
+      vary:
+      - Accept-Encoding
+      x-content-type-options:
+      - nosniff
+      x-ms-arm-service-request-id:
       - 66c9e00f-21e9-4fc4-88d0-2b8a537cbcb9
->>>>>>> 15b3674b
     status:
       code: 200
       message: OK
@@ -427,13 +330,8 @@
       ParameterSetName:
       - -g -n --tags
       User-Agent:
-<<<<<<< HEAD
-      - python/3.6.5 (Windows-10-10.0.17134-SP0) msrest/0.6.10 msrest_azure/0.6.2
-        azure-mgmt-network/4.0.0 Azure-SDK-For-Python AZURECLI/2.0.74
-=======
-      - python/3.7.4 (Windows-10-10.0.18362-SP0) msrest/0.6.10 msrest_azure/0.6.2
-        azure-mgmt-network/6.0.0 Azure-SDK-For-Python AZURECLI/2.0.74
->>>>>>> 15b3674b
+      - python/3.7.4 (Windows-10-10.0.18362-SP0) msrest/0.6.10 msrest_azure/0.6.2
+        azure-mgmt-network/6.0.0 Azure-SDK-For-Python AZURECLI/2.0.74
       accept-language:
       - en-US
     method: PUT
@@ -441,21 +339,13 @@
   response:
     body:
       string: "{\r\n  \"name\": \"asg1\",\r\n  \"id\": \"/subscriptions/00000000-0000-0000-0000-000000000000/resourceGroups/cli_test_network_asg000001/providers/Microsoft.Network/applicationSecurityGroups/asg1\",\r\n
-<<<<<<< HEAD
-        \ \"etag\": \"W/\\\"6fdd45e1-3745-4f54-9508-09cf0af3aa9b\\\"\",\r\n  \"type\":
-=======
         \ \"etag\": \"W/\\\"8b758809-48db-4ad9-b052-2c9597e81e50\\\"\",\r\n  \"type\":
->>>>>>> 15b3674b
         \"Microsoft.Network/applicationSecurityGroups\",\r\n  \"location\": \"westus\",\r\n
         \ \"tags\": {\r\n    \"foo\": \"bar\"\r\n  },\r\n  \"properties\": {\r\n    \"provisioningState\":
         \"Succeeded\"\r\n  }\r\n}"
     headers:
       azure-asyncoperation:
-<<<<<<< HEAD
-      - https://management.azure.com/subscriptions/00000000-0000-0000-0000-000000000000/providers/Microsoft.Network/locations/westus/operations/8bfdd964-82d0-4911-b515-b124d56dddd4?api-version=2019-04-01
-=======
       - https://management.azure.com/subscriptions/00000000-0000-0000-0000-000000000000/providers/Microsoft.Network/locations/westus/operations/43e873c6-ec77-4d5a-a690-588e17ea7c94?api-version=2019-08-01
->>>>>>> 15b3674b
       cache-control:
       - no-cache
       content-length:
@@ -463,32 +353,24 @@
       content-type:
       - application/json; charset=utf-8
       date:
-<<<<<<< HEAD
-      - Sun, 13 Oct 2019 06:41:53 GMT
-=======
       - Thu, 10 Oct 2019 10:38:27 GMT
->>>>>>> 15b3674b
-      expires:
-      - '-1'
-      pragma:
-      - no-cache
-      server:
-      - Microsoft-HTTPAPI/2.0
-      - Microsoft-HTTPAPI/2.0
-      strict-transport-security:
-      - max-age=31536000; includeSubDomains
-      transfer-encoding:
-      - chunked
-      vary:
-      - Accept-Encoding
-      x-content-type-options:
-      - nosniff
-      x-ms-arm-service-request-id:
-<<<<<<< HEAD
-      - 31c994bf-f22d-41ad-bf55-91bf4de20f1c
-=======
+      expires:
+      - '-1'
+      pragma:
+      - no-cache
+      server:
+      - Microsoft-HTTPAPI/2.0
+      - Microsoft-HTTPAPI/2.0
+      strict-transport-security:
+      - max-age=31536000; includeSubDomains
+      transfer-encoding:
+      - chunked
+      vary:
+      - Accept-Encoding
+      x-content-type-options:
+      - nosniff
+      x-ms-arm-service-request-id:
       - 1f9c5ec0-de98-4606-a620-a79a35e178ab
->>>>>>> 15b3674b
       x-ms-ratelimit-remaining-subscription-writes:
       - '1198'
     status:
@@ -508,17 +390,10 @@
       ParameterSetName:
       - -g -n --tags
       User-Agent:
-<<<<<<< HEAD
-      - python/3.6.5 (Windows-10-10.0.17134-SP0) msrest/0.6.10 msrest_azure/0.6.2
-        azure-mgmt-network/4.0.0 Azure-SDK-For-Python AZURECLI/2.0.74
-    method: GET
-    uri: https://management.azure.com/subscriptions/00000000-0000-0000-0000-000000000000/providers/Microsoft.Network/locations/westus/operations/8bfdd964-82d0-4911-b515-b124d56dddd4?api-version=2019-04-01
-=======
       - python/3.7.4 (Windows-10-10.0.18362-SP0) msrest/0.6.10 msrest_azure/0.6.2
         azure-mgmt-network/6.0.0 Azure-SDK-For-Python AZURECLI/2.0.74
     method: GET
     uri: https://management.azure.com/subscriptions/00000000-0000-0000-0000-000000000000/providers/Microsoft.Network/locations/westus/operations/43e873c6-ec77-4d5a-a690-588e17ea7c94?api-version=2019-08-01
->>>>>>> 15b3674b
   response:
     body:
       string: "{\r\n  \"status\": \"Succeeded\"\r\n}"
@@ -530,32 +405,24 @@
       content-type:
       - application/json; charset=utf-8
       date:
-<<<<<<< HEAD
-      - Sun, 13 Oct 2019 06:42:24 GMT
-=======
       - Thu, 10 Oct 2019 10:38:58 GMT
->>>>>>> 15b3674b
-      expires:
-      - '-1'
-      pragma:
-      - no-cache
-      server:
-      - Microsoft-HTTPAPI/2.0
-      - Microsoft-HTTPAPI/2.0
-      strict-transport-security:
-      - max-age=31536000; includeSubDomains
-      transfer-encoding:
-      - chunked
-      vary:
-      - Accept-Encoding
-      x-content-type-options:
-      - nosniff
-      x-ms-arm-service-request-id:
-<<<<<<< HEAD
-      - 88c43089-e4b6-47cb-b6e6-85c75237c503
-=======
+      expires:
+      - '-1'
+      pragma:
+      - no-cache
+      server:
+      - Microsoft-HTTPAPI/2.0
+      - Microsoft-HTTPAPI/2.0
+      strict-transport-security:
+      - max-age=31536000; includeSubDomains
+      transfer-encoding:
+      - chunked
+      vary:
+      - Accept-Encoding
+      x-content-type-options:
+      - nosniff
+      x-ms-arm-service-request-id:
       - 258f2067-c769-4387-9197-61863a7f1f97
->>>>>>> 15b3674b
     status:
       code: 200
       message: OK
@@ -573,23 +440,14 @@
       ParameterSetName:
       - -g -n --tags
       User-Agent:
-<<<<<<< HEAD
-      - python/3.6.5 (Windows-10-10.0.17134-SP0) msrest/0.6.10 msrest_azure/0.6.2
-        azure-mgmt-network/4.0.0 Azure-SDK-For-Python AZURECLI/2.0.74
-=======
-      - python/3.7.4 (Windows-10-10.0.18362-SP0) msrest/0.6.10 msrest_azure/0.6.2
-        azure-mgmt-network/6.0.0 Azure-SDK-For-Python AZURECLI/2.0.74
->>>>>>> 15b3674b
+      - python/3.7.4 (Windows-10-10.0.18362-SP0) msrest/0.6.10 msrest_azure/0.6.2
+        azure-mgmt-network/6.0.0 Azure-SDK-For-Python AZURECLI/2.0.74
     method: GET
     uri: https://management.azure.com/subscriptions/00000000-0000-0000-0000-000000000000/resourceGroups/cli_test_network_asg000001/providers/Microsoft.Network/applicationSecurityGroups/asg1?api-version=2019-08-01
   response:
     body:
       string: "{\r\n  \"name\": \"asg1\",\r\n  \"id\": \"/subscriptions/00000000-0000-0000-0000-000000000000/resourceGroups/cli_test_network_asg000001/providers/Microsoft.Network/applicationSecurityGroups/asg1\",\r\n
-<<<<<<< HEAD
-        \ \"etag\": \"W/\\\"6fdd45e1-3745-4f54-9508-09cf0af3aa9b\\\"\",\r\n  \"type\":
-=======
         \ \"etag\": \"W/\\\"8b758809-48db-4ad9-b052-2c9597e81e50\\\"\",\r\n  \"type\":
->>>>>>> 15b3674b
         \"Microsoft.Network/applicationSecurityGroups\",\r\n  \"location\": \"westus\",\r\n
         \ \"tags\": {\r\n    \"foo\": \"bar\"\r\n  },\r\n  \"properties\": {\r\n    \"provisioningState\":
         \"Succeeded\"\r\n  }\r\n}"
@@ -601,36 +459,26 @@
       content-type:
       - application/json; charset=utf-8
       date:
-<<<<<<< HEAD
-      - Sun, 13 Oct 2019 06:42:24 GMT
-      etag:
-      - W/"6fdd45e1-3745-4f54-9508-09cf0af3aa9b"
-=======
       - Thu, 10 Oct 2019 10:38:59 GMT
       etag:
       - W/"8b758809-48db-4ad9-b052-2c9597e81e50"
->>>>>>> 15b3674b
-      expires:
-      - '-1'
-      pragma:
-      - no-cache
-      server:
-      - Microsoft-HTTPAPI/2.0
-      - Microsoft-HTTPAPI/2.0
-      strict-transport-security:
-      - max-age=31536000; includeSubDomains
-      transfer-encoding:
-      - chunked
-      vary:
-      - Accept-Encoding
-      x-content-type-options:
-      - nosniff
-      x-ms-arm-service-request-id:
-<<<<<<< HEAD
-      - 840cf9e9-ef8c-4f64-8ed5-835637d1870b
-=======
+      expires:
+      - '-1'
+      pragma:
+      - no-cache
+      server:
+      - Microsoft-HTTPAPI/2.0
+      - Microsoft-HTTPAPI/2.0
+      strict-transport-security:
+      - max-age=31536000; includeSubDomains
+      transfer-encoding:
+      - chunked
+      vary:
+      - Accept-Encoding
+      x-content-type-options:
+      - nosniff
+      x-ms-arm-service-request-id:
       - d11355d9-d7da-4d2b-93eb-4feb1d97f026
->>>>>>> 15b3674b
     status:
       code: 200
       message: OK
@@ -646,13 +494,8 @@
       Connection:
       - keep-alive
       User-Agent:
-<<<<<<< HEAD
-      - python/3.6.5 (Windows-10-10.0.17134-SP0) msrest/0.6.10 msrest_azure/0.6.2
-        azure-mgmt-network/4.0.0 Azure-SDK-For-Python AZURECLI/2.0.74
-=======
-      - python/3.7.4 (Windows-10-10.0.18362-SP0) msrest/0.6.10 msrest_azure/0.6.2
-        azure-mgmt-network/6.0.0 Azure-SDK-For-Python AZURECLI/2.0.74
->>>>>>> 15b3674b
+      - python/3.7.4 (Windows-10-10.0.18362-SP0) msrest/0.6.10 msrest_azure/0.6.2
+        azure-mgmt-network/6.0.0 Azure-SDK-For-Python AZURECLI/2.0.74
       accept-language:
       - en-US
     method: GET
@@ -661,11 +504,7 @@
     body:
       string: "{\r\n  \"value\": [\r\n    {\r\n      \"name\": \"asg1\",\r\n      \"id\":
         \"/subscriptions/00000000-0000-0000-0000-000000000000/resourceGroups/cli_test_network_asg000001/providers/Microsoft.Network/applicationSecurityGroups/asg1\",\r\n
-<<<<<<< HEAD
-        \     \"etag\": \"W/\\\"6fdd45e1-3745-4f54-9508-09cf0af3aa9b\\\"\",\r\n      \"type\":
-=======
         \     \"etag\": \"W/\\\"8b758809-48db-4ad9-b052-2c9597e81e50\\\"\",\r\n      \"type\":
->>>>>>> 15b3674b
         \"Microsoft.Network/applicationSecurityGroups\",\r\n      \"location\": \"westus\",\r\n
         \     \"tags\": {\r\n        \"foo\": \"bar\"\r\n      },\r\n      \"properties\":
         {\r\n        \"provisioningState\": \"Succeeded\"\r\n      }\r\n    }\r\n
@@ -678,32 +517,24 @@
       content-type:
       - application/json; charset=utf-8
       date:
-<<<<<<< HEAD
-      - Sun, 13 Oct 2019 06:42:24 GMT
-=======
       - Thu, 10 Oct 2019 10:38:59 GMT
->>>>>>> 15b3674b
-      expires:
-      - '-1'
-      pragma:
-      - no-cache
-      server:
-      - Microsoft-HTTPAPI/2.0
-      - Microsoft-HTTPAPI/2.0
-      strict-transport-security:
-      - max-age=31536000; includeSubDomains
-      transfer-encoding:
-      - chunked
-      vary:
-      - Accept-Encoding
-      x-content-type-options:
-      - nosniff
-      x-ms-arm-service-request-id:
-<<<<<<< HEAD
-      - a81c6a21-4a81-4c53-b9af-2a304cf5d866
-=======
+      expires:
+      - '-1'
+      pragma:
+      - no-cache
+      server:
+      - Microsoft-HTTPAPI/2.0
+      - Microsoft-HTTPAPI/2.0
+      strict-transport-security:
+      - max-age=31536000; includeSubDomains
+      transfer-encoding:
+      - chunked
+      vary:
+      - Accept-Encoding
+      x-content-type-options:
+      - nosniff
+      x-ms-arm-service-request-id:
       - 83a626bb-25ce-4331-aa39-562ccb4b8174
->>>>>>> 15b3674b
     status:
       code: 200
       message: OK
@@ -721,13 +552,8 @@
       ParameterSetName:
       - -g -n
       User-Agent:
-<<<<<<< HEAD
-      - python/3.6.5 (Windows-10-10.0.17134-SP0) msrest/0.6.10 msrest_azure/0.6.2
-        azure-mgmt-network/4.0.0 Azure-SDK-For-Python AZURECLI/2.0.74
-=======
-      - python/3.7.4 (Windows-10-10.0.18362-SP0) msrest/0.6.10 msrest_azure/0.6.2
-        azure-mgmt-network/6.0.0 Azure-SDK-For-Python AZURECLI/2.0.74
->>>>>>> 15b3674b
+      - python/3.7.4 (Windows-10-10.0.18362-SP0) msrest/0.6.10 msrest_azure/0.6.2
+        azure-mgmt-network/6.0.0 Azure-SDK-For-Python AZURECLI/2.0.74
       accept-language:
       - en-US
     method: GET
@@ -735,11 +561,7 @@
   response:
     body:
       string: "{\r\n  \"name\": \"asg1\",\r\n  \"id\": \"/subscriptions/00000000-0000-0000-0000-000000000000/resourceGroups/cli_test_network_asg000001/providers/Microsoft.Network/applicationSecurityGroups/asg1\",\r\n
-<<<<<<< HEAD
-        \ \"etag\": \"W/\\\"6fdd45e1-3745-4f54-9508-09cf0af3aa9b\\\"\",\r\n  \"type\":
-=======
         \ \"etag\": \"W/\\\"8b758809-48db-4ad9-b052-2c9597e81e50\\\"\",\r\n  \"type\":
->>>>>>> 15b3674b
         \"Microsoft.Network/applicationSecurityGroups\",\r\n  \"location\": \"westus\",\r\n
         \ \"tags\": {\r\n    \"foo\": \"bar\"\r\n  },\r\n  \"properties\": {\r\n    \"provisioningState\":
         \"Succeeded\"\r\n  }\r\n}"
@@ -751,36 +573,26 @@
       content-type:
       - application/json; charset=utf-8
       date:
-<<<<<<< HEAD
-      - Sun, 13 Oct 2019 06:42:25 GMT
-      etag:
-      - W/"6fdd45e1-3745-4f54-9508-09cf0af3aa9b"
-=======
       - Thu, 10 Oct 2019 10:39:00 GMT
       etag:
       - W/"8b758809-48db-4ad9-b052-2c9597e81e50"
->>>>>>> 15b3674b
-      expires:
-      - '-1'
-      pragma:
-      - no-cache
-      server:
-      - Microsoft-HTTPAPI/2.0
-      - Microsoft-HTTPAPI/2.0
-      strict-transport-security:
-      - max-age=31536000; includeSubDomains
-      transfer-encoding:
-      - chunked
-      vary:
-      - Accept-Encoding
-      x-content-type-options:
-      - nosniff
-      x-ms-arm-service-request-id:
-<<<<<<< HEAD
-      - 55223fd0-3c5d-48ec-9689-1399c4a7158d
-=======
+      expires:
+      - '-1'
+      pragma:
+      - no-cache
+      server:
+      - Microsoft-HTTPAPI/2.0
+      - Microsoft-HTTPAPI/2.0
+      strict-transport-security:
+      - max-age=31536000; includeSubDomains
+      transfer-encoding:
+      - chunked
+      vary:
+      - Accept-Encoding
+      x-content-type-options:
+      - nosniff
+      x-ms-arm-service-request-id:
       - b8458ac2-7785-4d62-b4d5-50974070f865
->>>>>>> 15b3674b
     status:
       code: 200
       message: OK
@@ -800,13 +612,8 @@
       ParameterSetName:
       - -g -n
       User-Agent:
-<<<<<<< HEAD
-      - python/3.6.5 (Windows-10-10.0.17134-SP0) msrest/0.6.10 msrest_azure/0.6.2
-        azure-mgmt-network/4.0.0 Azure-SDK-For-Python AZURECLI/2.0.74
-=======
-      - python/3.7.4 (Windows-10-10.0.18362-SP0) msrest/0.6.10 msrest_azure/0.6.2
-        azure-mgmt-network/6.0.0 Azure-SDK-For-Python AZURECLI/2.0.74
->>>>>>> 15b3674b
+      - python/3.7.4 (Windows-10-10.0.18362-SP0) msrest/0.6.10 msrest_azure/0.6.2
+        azure-mgmt-network/6.0.0 Azure-SDK-For-Python AZURECLI/2.0.74
       accept-language:
       - en-US
     method: DELETE
@@ -816,44 +623,28 @@
       string: ''
     headers:
       azure-asyncoperation:
-<<<<<<< HEAD
-      - https://management.azure.com/subscriptions/00000000-0000-0000-0000-000000000000/providers/Microsoft.Network/locations/westus/operations/f505c089-fbc9-459f-b2c9-f8e91ab96df2?api-version=2019-04-01
-=======
       - https://management.azure.com/subscriptions/00000000-0000-0000-0000-000000000000/providers/Microsoft.Network/locations/westus/operations/89584879-1949-4e3c-a9c2-95d98d68a041?api-version=2019-08-01
->>>>>>> 15b3674b
       cache-control:
       - no-cache
       content-length:
       - '0'
       date:
-<<<<<<< HEAD
-      - Sun, 13 Oct 2019 06:42:26 GMT
-      expires:
-      - '-1'
-      location:
-      - https://management.azure.com/subscriptions/00000000-0000-0000-0000-000000000000/providers/Microsoft.Network/locations/westus/operationResults/f505c089-fbc9-459f-b2c9-f8e91ab96df2?api-version=2019-04-01
-=======
       - Thu, 10 Oct 2019 10:39:01 GMT
       expires:
       - '-1'
       location:
       - https://management.azure.com/subscriptions/00000000-0000-0000-0000-000000000000/providers/Microsoft.Network/locations/westus/operationResults/89584879-1949-4e3c-a9c2-95d98d68a041?api-version=2019-08-01
->>>>>>> 15b3674b
-      pragma:
-      - no-cache
-      server:
-      - Microsoft-HTTPAPI/2.0
-      - Microsoft-HTTPAPI/2.0
-      strict-transport-security:
-      - max-age=31536000; includeSubDomains
-      x-content-type-options:
-      - nosniff
-      x-ms-arm-service-request-id:
-<<<<<<< HEAD
-      - bb851b62-1176-4956-8c4a-2e402774d08b
-=======
+      pragma:
+      - no-cache
+      server:
+      - Microsoft-HTTPAPI/2.0
+      - Microsoft-HTTPAPI/2.0
+      strict-transport-security:
+      - max-age=31536000; includeSubDomains
+      x-content-type-options:
+      - nosniff
+      x-ms-arm-service-request-id:
       - 4b60d1d7-80d8-49ac-ba4d-3b52f71e54f4
->>>>>>> 15b3674b
       x-ms-ratelimit-remaining-subscription-deletes:
       - '14999'
     status:
@@ -873,17 +664,10 @@
       ParameterSetName:
       - -g -n
       User-Agent:
-<<<<<<< HEAD
-      - python/3.6.5 (Windows-10-10.0.17134-SP0) msrest/0.6.10 msrest_azure/0.6.2
-        azure-mgmt-network/4.0.0 Azure-SDK-For-Python AZURECLI/2.0.74
-    method: GET
-    uri: https://management.azure.com/subscriptions/00000000-0000-0000-0000-000000000000/providers/Microsoft.Network/locations/westus/operations/f505c089-fbc9-459f-b2c9-f8e91ab96df2?api-version=2019-04-01
-=======
       - python/3.7.4 (Windows-10-10.0.18362-SP0) msrest/0.6.10 msrest_azure/0.6.2
         azure-mgmt-network/6.0.0 Azure-SDK-For-Python AZURECLI/2.0.74
     method: GET
     uri: https://management.azure.com/subscriptions/00000000-0000-0000-0000-000000000000/providers/Microsoft.Network/locations/westus/operations/89584879-1949-4e3c-a9c2-95d98d68a041?api-version=2019-08-01
->>>>>>> 15b3674b
   response:
     body:
       string: "{\r\n  \"status\": \"Succeeded\"\r\n}"
@@ -895,32 +679,24 @@
       content-type:
       - application/json; charset=utf-8
       date:
-<<<<<<< HEAD
-      - Sun, 13 Oct 2019 06:42:36 GMT
-=======
       - Thu, 10 Oct 2019 10:39:13 GMT
->>>>>>> 15b3674b
-      expires:
-      - '-1'
-      pragma:
-      - no-cache
-      server:
-      - Microsoft-HTTPAPI/2.0
-      - Microsoft-HTTPAPI/2.0
-      strict-transport-security:
-      - max-age=31536000; includeSubDomains
-      transfer-encoding:
-      - chunked
-      vary:
-      - Accept-Encoding
-      x-content-type-options:
-      - nosniff
-      x-ms-arm-service-request-id:
-<<<<<<< HEAD
-      - 24ce696f-a916-4412-b9d2-24533d4601ad
-=======
+      expires:
+      - '-1'
+      pragma:
+      - no-cache
+      server:
+      - Microsoft-HTTPAPI/2.0
+      - Microsoft-HTTPAPI/2.0
+      strict-transport-security:
+      - max-age=31536000; includeSubDomains
+      transfer-encoding:
+      - chunked
+      vary:
+      - Accept-Encoding
+      x-content-type-options:
+      - nosniff
+      x-ms-arm-service-request-id:
       - 901a3006-3ac3-49ee-a508-5915160d1d53
->>>>>>> 15b3674b
     status:
       code: 200
       message: OK
@@ -936,13 +712,8 @@
       Connection:
       - keep-alive
       User-Agent:
-<<<<<<< HEAD
-      - python/3.6.5 (Windows-10-10.0.17134-SP0) msrest/0.6.10 msrest_azure/0.6.2
-        azure-mgmt-network/4.0.0 Azure-SDK-For-Python AZURECLI/2.0.74
-=======
-      - python/3.7.4 (Windows-10-10.0.18362-SP0) msrest/0.6.10 msrest_azure/0.6.2
-        azure-mgmt-network/6.0.0 Azure-SDK-For-Python AZURECLI/2.0.74
->>>>>>> 15b3674b
+      - python/3.7.4 (Windows-10-10.0.18362-SP0) msrest/0.6.10 msrest_azure/0.6.2
+        azure-mgmt-network/6.0.0 Azure-SDK-For-Python AZURECLI/2.0.74
       accept-language:
       - en-US
     method: GET
@@ -958,11 +729,7 @@
       content-type:
       - application/json; charset=utf-8
       date:
-<<<<<<< HEAD
-      - Sun, 13 Oct 2019 06:42:37 GMT
-=======
       - Thu, 10 Oct 2019 10:39:15 GMT
->>>>>>> 15b3674b
       expires:
       - '-1'
       pragma:
