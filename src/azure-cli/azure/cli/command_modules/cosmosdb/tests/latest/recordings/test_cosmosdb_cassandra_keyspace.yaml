interactions:
- request:
    body: null
    headers:
      Accept:
      - application/json
      Accept-Encoding:
      - gzip, deflate
      CommandName:
      - cosmosdb create
      Connection:
      - keep-alive
      ParameterSetName:
      - -n -g --capabilities
      User-Agent:
<<<<<<< HEAD
      - python/3.6.5 (Windows-10-10.0.17134-SP0) msrest/0.6.10 msrest_azure/0.6.1
        azure-mgmt-resource/4.0.0 Azure-SDK-For-Python AZURECLI/2.0.74
=======
      - python/3.7.4 (Windows-10-10.0.18362-SP0) msrest/0.6.10 msrest_azure/0.6.2
        azure-mgmt-resource/4.0.0 Azure-SDK-For-Python AZURECLI/2.0.75
>>>>>>> 807faccc
      accept-language:
      - en-US
    method: GET
    uri: https://management.azure.com/subscriptions/00000000-0000-0000-0000-000000000000/resourcegroups/cli_test_cosmosdb_cassandra_keyspace000001?api-version=2019-07-01
  response:
    body:
<<<<<<< HEAD
      string: '{"id":"/subscriptions/00000000-0000-0000-0000-000000000000/resourceGroups/cli_test_cosmosdb_cassandra_keyspace000001","name":"cli_test_cosmosdb_cassandra_keyspace000001","type":"Microsoft.Resources/resourceGroups","location":"westus","tags":{"product":"azurecli","cause":"automation","date":"2019-10-08T06:23:09Z"},"properties":{"provisioningState":"Succeeded"}}'
=======
      string: '{"id":"/subscriptions/00000000-0000-0000-0000-000000000000/resourceGroups/cli_test_cosmosdb_cassandra_keyspace000001","name":"cli_test_cosmosdb_cassandra_keyspace000001","type":"Microsoft.Resources/resourceGroups","location":"westus","tags":{"product":"azurecli","cause":"automation","date":"2019-10-21T11:12:17Z"},"properties":{"provisioningState":"Succeeded"}}'
>>>>>>> 807faccc
    headers:
      cache-control:
      - no-cache
      content-length:
      - '428'
      content-type:
      - application/json; charset=utf-8
      date:
<<<<<<< HEAD
      - Tue, 08 Oct 2019 06:23:12 GMT
=======
      - Mon, 21 Oct 2019 11:12:22 GMT
>>>>>>> 807faccc
      expires:
      - '-1'
      pragma:
      - no-cache
      strict-transport-security:
      - max-age=31536000; includeSubDomains
      vary:
      - Accept-Encoding
      x-content-type-options:
      - nosniff
    status:
      code: 200
      message: OK
- request:
    body: '{"location": "westus", "kind": "GlobalDocumentDB", "properties": {"locations":
      [{"locationName": "westus", "failoverPriority": 0, "isZoneRedundant": false}],
      "databaseAccountOfferType": "Standard", "capabilities": [{"name": "EnableCassandra"}]}}'
    headers:
      Accept:
      - application/json
      Accept-Encoding:
      - gzip, deflate
      CommandName:
      - cosmosdb create
      Connection:
      - keep-alive
      Content-Length:
      - '245'
      Content-Type:
      - application/json; charset=utf-8
      ParameterSetName:
      - -n -g --capabilities
      User-Agent:
<<<<<<< HEAD
      - python/3.6.5 (Windows-10-10.0.17134-SP0) msrest/0.6.10 msrest_azure/0.6.1
        azure-mgmt-cosmosdb/0.8.0 Azure-SDK-For-Python AZURECLI/2.0.74
=======
      - python/3.7.4 (Windows-10-10.0.18362-SP0) msrest/0.6.10 msrest_azure/0.6.2
        azure-mgmt-cosmosdb/0.8.0 Azure-SDK-For-Python AZURECLI/2.0.75
>>>>>>> 807faccc
      accept-language:
      - en-US
    method: PUT
    uri: https://management.azure.com/subscriptions/00000000-0000-0000-0000-000000000000/resourceGroups/cli_test_cosmosdb_cassandra_keyspace000001/providers/Microsoft.DocumentDB/databaseAccounts/cli000003?api-version=2015-04-08
  response:
    body:
      string: '{"id":"/subscriptions/00000000-0000-0000-0000-000000000000/resourceGroups/cli_test_cosmosdb_cassandra_keyspace000001/providers/Microsoft.DocumentDB/databaseAccounts/cli000003","name":"cli000003","location":"West
        US","type":"Microsoft.DocumentDB/databaseAccounts","kind":"GlobalDocumentDB","tags":{},"properties":{"provisioningState":"Initializing","ipRangeFilter":"","enableAutomaticFailover":false,"enableMultipleWriteLocations":false,"enablePartitionKeyMonitor":false,"isVirtualNetworkFilterEnabled":false,"virtualNetworkRules":[],"EnabledApiTypes":"Cassandra","disableKeyBasedMetadataWriteAccess":false,"databaseAccountOfferType":"Standard","consistencyPolicy":{"defaultConsistencyLevel":"Session","maxIntervalInSeconds":5,"maxStalenessPrefix":100},"configurationOverrides":{},"writeLocations":[{"id":"cli000003-westus","locationName":"West
        US","provisioningState":"Initializing","failoverPriority":0,"isZoneRedundant":false}],"readLocations":[{"id":"cli000003-westus","locationName":"West
        US","provisioningState":"Initializing","failoverPriority":0,"isZoneRedundant":false}],"locations":[{"id":"cli000003-westus","locationName":"West
        US","provisioningState":"Initializing","failoverPriority":0,"isZoneRedundant":false}],"failoverPolicies":[{"id":"cli000003-westus","locationName":"West
        US","failoverPriority":0}],"cors":[],"capabilities":[{"name":"EnableCassandra"}]}}'
    headers:
      azure-asyncoperation:
<<<<<<< HEAD
      - https://management.azure.com/subscriptions/00000000-0000-0000-0000-000000000000/providers/Microsoft.DocumentDB/locations/westus/operationsStatus/e29f2a91-2eef-43c6-8b7a-f398b289ef2e?api-version=2015-04-08
=======
      - https://management.azure.com/subscriptions/00000000-0000-0000-0000-000000000000/providers/Microsoft.DocumentDB/locations/westus/operationsStatus/b8125809-33c0-4074-9926-48b5fa161756?api-version=2015-04-08
>>>>>>> 807faccc
      cache-control:
      - no-store, no-cache
      content-length:
      - '1441'
      content-location:
<<<<<<< HEAD
      - https://management.documents.azure.com:450/subscriptions/fb3a3d6b-44c8-44f5-88c9-b20917c9b96b/resourceGroups/cli_test_cosmosdb_cassandra_keyspace7zeuit4rzuit4vadb73cxl2iivghu2lnezriait/providers/Microsoft.DocumentDB/databaseAccounts/clihbzjcqdfxdwf?api-version=2015-04-08
      content-type:
      - application/json
      date:
      - Tue, 08 Oct 2019 06:23:14 GMT
      location:
      - https://management.azure.com/subscriptions/00000000-0000-0000-0000-000000000000/resourceGroups/cli_test_cosmosdb_cassandra_keyspace000001/providers/Microsoft.DocumentDB/databaseAccounts/cli000003/operationResults/e29f2a91-2eef-43c6-8b7a-f398b289ef2e?api-version=2015-04-08
=======
      - https://management.documents.azure.com:450/subscriptions/0b1f6471-1bf0-4dda-aec3-cb9272f09590/resourceGroups/cli_test_cosmosdb_cassandra_keyspaceryebqopgmu2kawiit7ihro2qobi3p43f25gs6il/providers/Microsoft.DocumentDB/databaseAccounts/clin2xreoj33uvp?api-version=2015-04-08
      content-type:
      - application/json
      date:
      - Mon, 21 Oct 2019 11:12:27 GMT
      location:
      - https://management.azure.com/subscriptions/00000000-0000-0000-0000-000000000000/resourceGroups/cli_test_cosmosdb_cassandra_keyspace000001/providers/Microsoft.DocumentDB/databaseAccounts/cli000003/operationResults/b8125809-33c0-4074-9926-48b5fa161756?api-version=2015-04-08
>>>>>>> 807faccc
      pragma:
      - no-cache
      server:
      - Microsoft-HTTPAPI/2.0
      strict-transport-security:
      - max-age=31536000; includeSubDomains
      transfer-encoding:
      - chunked
      vary:
      - Accept-Encoding
      x-content-type-options:
      - nosniff
      x-ms-gatewayversion:
      - version=2.7.0
      x-ms-ratelimit-remaining-subscription-writes:
      - '1120'
    status:
      code: 200
      message: Ok
- request:
    body: null
    headers:
      Accept:
      - application/json
      Accept-Encoding:
      - gzip, deflate
      CommandName:
      - cosmosdb create
      Connection:
      - keep-alive
      ParameterSetName:
      - -n -g --capabilities
      User-Agent:
<<<<<<< HEAD
      - python/3.6.5 (Windows-10-10.0.17134-SP0) msrest/0.6.10 msrest_azure/0.6.1
        azure-mgmt-cosmosdb/0.8.0 Azure-SDK-For-Python AZURECLI/2.0.74
    method: GET
    uri: https://management.azure.com/subscriptions/00000000-0000-0000-0000-000000000000/providers/Microsoft.DocumentDB/locations/westus/operationsStatus/e29f2a91-2eef-43c6-8b7a-f398b289ef2e?api-version=2015-04-08
=======
      - python/3.7.4 (Windows-10-10.0.18362-SP0) msrest/0.6.10 msrest_azure/0.6.2
        azure-mgmt-cosmosdb/0.8.0 Azure-SDK-For-Python AZURECLI/2.0.75
    method: GET
    uri: https://management.azure.com/subscriptions/00000000-0000-0000-0000-000000000000/providers/Microsoft.DocumentDB/locations/westus/operationsStatus/b8125809-33c0-4074-9926-48b5fa161756?api-version=2015-04-08
>>>>>>> 807faccc
  response:
    body:
      string: '{"status":"Dequeued","error":{}}'
    headers:
      cache-control:
      - no-store, no-cache
      content-length:
      - '32'
      content-location:
<<<<<<< HEAD
      - https://management.documents.azure.com:450/subscriptions/fb3a3d6b-44c8-44f5-88c9-b20917c9b96b/providers/Microsoft.DocumentDB/locations/westus/operationsStatus/e29f2a91-2eef-43c6-8b7a-f398b289ef2e?api-version=2015-04-08
      content-type:
      - application/json
      date:
      - Tue, 08 Oct 2019 06:23:44 GMT
=======
      - https://management.documents.azure.com:450/subscriptions/0b1f6471-1bf0-4dda-aec3-cb9272f09590/providers/Microsoft.DocumentDB/locations/westus/operationsStatus/b8125809-33c0-4074-9926-48b5fa161756?api-version=2015-04-08
      content-type:
      - application/json
      date:
      - Mon, 21 Oct 2019 11:12:58 GMT
>>>>>>> 807faccc
      pragma:
      - no-cache
      server:
      - Microsoft-HTTPAPI/2.0
      strict-transport-security:
      - max-age=31536000; includeSubDomains
      transfer-encoding:
      - chunked
      vary:
      - Accept-Encoding
      x-content-type-options:
      - nosniff
      x-ms-gatewayversion:
      - version=2.7.0
    status:
      code: 200
      message: Ok
- request:
    body: null
    headers:
      Accept:
      - application/json
      Accept-Encoding:
      - gzip, deflate
      CommandName:
      - cosmosdb create
      Connection:
      - keep-alive
      ParameterSetName:
      - -n -g --capabilities
      User-Agent:
<<<<<<< HEAD
      - python/3.6.5 (Windows-10-10.0.17134-SP0) msrest/0.6.10 msrest_azure/0.6.1
        azure-mgmt-cosmosdb/0.8.0 Azure-SDK-For-Python AZURECLI/2.0.74
    method: GET
    uri: https://management.azure.com/subscriptions/00000000-0000-0000-0000-000000000000/providers/Microsoft.DocumentDB/locations/westus/operationsStatus/e29f2a91-2eef-43c6-8b7a-f398b289ef2e?api-version=2015-04-08
=======
      - python/3.7.4 (Windows-10-10.0.18362-SP0) msrest/0.6.10 msrest_azure/0.6.2
        azure-mgmt-cosmosdb/0.8.0 Azure-SDK-For-Python AZURECLI/2.0.75
    method: GET
    uri: https://management.azure.com/subscriptions/00000000-0000-0000-0000-000000000000/providers/Microsoft.DocumentDB/locations/westus/operationsStatus/b8125809-33c0-4074-9926-48b5fa161756?api-version=2015-04-08
>>>>>>> 807faccc
  response:
    body:
      string: '{"status":"Dequeued","error":{}}'
    headers:
      cache-control:
      - no-store, no-cache
      content-length:
      - '32'
      content-location:
<<<<<<< HEAD
      - https://management.documents.azure.com:450/subscriptions/fb3a3d6b-44c8-44f5-88c9-b20917c9b96b/providers/Microsoft.DocumentDB/locations/westus/operationsStatus/e29f2a91-2eef-43c6-8b7a-f398b289ef2e?api-version=2015-04-08
      content-type:
      - application/json
      date:
      - Tue, 08 Oct 2019 06:24:15 GMT
=======
      - https://management.documents.azure.com:450/subscriptions/0b1f6471-1bf0-4dda-aec3-cb9272f09590/providers/Microsoft.DocumentDB/locations/westus/operationsStatus/b8125809-33c0-4074-9926-48b5fa161756?api-version=2015-04-08
      content-type:
      - application/json
      date:
      - Mon, 21 Oct 2019 11:13:28 GMT
>>>>>>> 807faccc
      pragma:
      - no-cache
      server:
      - Microsoft-HTTPAPI/2.0
      strict-transport-security:
      - max-age=31536000; includeSubDomains
      transfer-encoding:
      - chunked
      vary:
      - Accept-Encoding
      x-content-type-options:
      - nosniff
      x-ms-gatewayversion:
      - version=2.7.0
    status:
      code: 200
      message: Ok
- request:
    body: null
    headers:
      Accept:
      - application/json
      Accept-Encoding:
      - gzip, deflate
      CommandName:
      - cosmosdb create
      Connection:
      - keep-alive
      ParameterSetName:
      - -n -g --capabilities
      User-Agent:
<<<<<<< HEAD
      - python/3.6.5 (Windows-10-10.0.17134-SP0) msrest/0.6.10 msrest_azure/0.6.1
        azure-mgmt-cosmosdb/0.8.0 Azure-SDK-For-Python AZURECLI/2.0.74
    method: GET
    uri: https://management.azure.com/subscriptions/00000000-0000-0000-0000-000000000000/providers/Microsoft.DocumentDB/locations/westus/operationsStatus/e29f2a91-2eef-43c6-8b7a-f398b289ef2e?api-version=2015-04-08
=======
      - python/3.7.4 (Windows-10-10.0.18362-SP0) msrest/0.6.10 msrest_azure/0.6.2
        azure-mgmt-cosmosdb/0.8.0 Azure-SDK-For-Python AZURECLI/2.0.75
    method: GET
    uri: https://management.azure.com/subscriptions/00000000-0000-0000-0000-000000000000/providers/Microsoft.DocumentDB/locations/westus/operationsStatus/b8125809-33c0-4074-9926-48b5fa161756?api-version=2015-04-08
>>>>>>> 807faccc
  response:
    body:
      string: '{"status":"Dequeued","error":{}}'
    headers:
      cache-control:
      - no-store, no-cache
      content-length:
      - '32'
      content-location:
<<<<<<< HEAD
      - https://management.documents.azure.com:450/subscriptions/fb3a3d6b-44c8-44f5-88c9-b20917c9b96b/providers/Microsoft.DocumentDB/locations/westus/operationsStatus/e29f2a91-2eef-43c6-8b7a-f398b289ef2e?api-version=2015-04-08
      content-type:
      - application/json
      date:
      - Tue, 08 Oct 2019 06:24:45 GMT
=======
      - https://management.documents.azure.com:450/subscriptions/0b1f6471-1bf0-4dda-aec3-cb9272f09590/providers/Microsoft.DocumentDB/locations/westus/operationsStatus/b8125809-33c0-4074-9926-48b5fa161756?api-version=2015-04-08
      content-type:
      - application/json
      date:
      - Mon, 21 Oct 2019 11:13:58 GMT
>>>>>>> 807faccc
      pragma:
      - no-cache
      server:
      - Microsoft-HTTPAPI/2.0
      strict-transport-security:
      - max-age=31536000; includeSubDomains
      transfer-encoding:
      - chunked
      vary:
      - Accept-Encoding
      x-content-type-options:
      - nosniff
      x-ms-gatewayversion:
      - version=2.7.0
    status:
      code: 200
      message: Ok
- request:
    body: null
    headers:
      Accept:
      - application/json
      Accept-Encoding:
      - gzip, deflate
      CommandName:
      - cosmosdb create
      Connection:
      - keep-alive
      ParameterSetName:
      - -n -g --capabilities
      User-Agent:
<<<<<<< HEAD
      - python/3.6.5 (Windows-10-10.0.17134-SP0) msrest/0.6.10 msrest_azure/0.6.1
        azure-mgmt-cosmosdb/0.8.0 Azure-SDK-For-Python AZURECLI/2.0.74
    method: GET
    uri: https://management.azure.com/subscriptions/00000000-0000-0000-0000-000000000000/providers/Microsoft.DocumentDB/locations/westus/operationsStatus/e29f2a91-2eef-43c6-8b7a-f398b289ef2e?api-version=2015-04-08
=======
      - python/3.7.4 (Windows-10-10.0.18362-SP0) msrest/0.6.10 msrest_azure/0.6.2
        azure-mgmt-cosmosdb/0.8.0 Azure-SDK-For-Python AZURECLI/2.0.75
    method: GET
    uri: https://management.azure.com/subscriptions/00000000-0000-0000-0000-000000000000/providers/Microsoft.DocumentDB/locations/westus/operationsStatus/b8125809-33c0-4074-9926-48b5fa161756?api-version=2015-04-08
>>>>>>> 807faccc
  response:
    body:
      string: '{"status":"Dequeued","error":{}}'
    headers:
      cache-control:
      - no-store, no-cache
      content-length:
      - '32'
      content-location:
<<<<<<< HEAD
      - https://management.documents.azure.com:450/subscriptions/fb3a3d6b-44c8-44f5-88c9-b20917c9b96b/providers/Microsoft.DocumentDB/locations/westus/operationsStatus/e29f2a91-2eef-43c6-8b7a-f398b289ef2e?api-version=2015-04-08
      content-type:
      - application/json
      date:
      - Tue, 08 Oct 2019 06:25:16 GMT
=======
      - https://management.documents.azure.com:450/subscriptions/0b1f6471-1bf0-4dda-aec3-cb9272f09590/providers/Microsoft.DocumentDB/locations/westus/operationsStatus/b8125809-33c0-4074-9926-48b5fa161756?api-version=2015-04-08
      content-type:
      - application/json
      date:
      - Mon, 21 Oct 2019 11:14:30 GMT
>>>>>>> 807faccc
      pragma:
      - no-cache
      server:
      - Microsoft-HTTPAPI/2.0
      strict-transport-security:
      - max-age=31536000; includeSubDomains
      transfer-encoding:
      - chunked
      vary:
      - Accept-Encoding
      x-content-type-options:
      - nosniff
      x-ms-gatewayversion:
      - version=2.7.0
    status:
      code: 200
      message: Ok
- request:
    body: null
    headers:
      Accept:
      - application/json
      Accept-Encoding:
      - gzip, deflate
      CommandName:
      - cosmosdb create
      Connection:
      - keep-alive
      ParameterSetName:
      - -n -g --capabilities
      User-Agent:
<<<<<<< HEAD
      - python/3.6.5 (Windows-10-10.0.17134-SP0) msrest/0.6.10 msrest_azure/0.6.1
        azure-mgmt-cosmosdb/0.8.0 Azure-SDK-For-Python AZURECLI/2.0.74
    method: GET
    uri: https://management.azure.com/subscriptions/00000000-0000-0000-0000-000000000000/providers/Microsoft.DocumentDB/locations/westus/operationsStatus/e29f2a91-2eef-43c6-8b7a-f398b289ef2e?api-version=2015-04-08
=======
      - python/3.7.4 (Windows-10-10.0.18362-SP0) msrest/0.6.10 msrest_azure/0.6.2
        azure-mgmt-cosmosdb/0.8.0 Azure-SDK-For-Python AZURECLI/2.0.75
    method: GET
    uri: https://management.azure.com/subscriptions/00000000-0000-0000-0000-000000000000/providers/Microsoft.DocumentDB/locations/westus/operationsStatus/b8125809-33c0-4074-9926-48b5fa161756?api-version=2015-04-08
>>>>>>> 807faccc
  response:
    body:
      string: '{"status":"Dequeued","error":{}}'
    headers:
      cache-control:
      - no-store, no-cache
      content-length:
      - '32'
      content-location:
<<<<<<< HEAD
      - https://management.documents.azure.com:450/subscriptions/fb3a3d6b-44c8-44f5-88c9-b20917c9b96b/providers/Microsoft.DocumentDB/locations/westus/operationsStatus/e29f2a91-2eef-43c6-8b7a-f398b289ef2e?api-version=2015-04-08
      content-type:
      - application/json
      date:
      - Tue, 08 Oct 2019 06:25:46 GMT
=======
      - https://management.documents.azure.com:450/subscriptions/0b1f6471-1bf0-4dda-aec3-cb9272f09590/providers/Microsoft.DocumentDB/locations/westus/operationsStatus/b8125809-33c0-4074-9926-48b5fa161756?api-version=2015-04-08
      content-type:
      - application/json
      date:
      - Mon, 21 Oct 2019 11:15:00 GMT
>>>>>>> 807faccc
      pragma:
      - no-cache
      server:
      - Microsoft-HTTPAPI/2.0
      strict-transport-security:
      - max-age=31536000; includeSubDomains
      transfer-encoding:
      - chunked
      vary:
      - Accept-Encoding
      x-content-type-options:
      - nosniff
      x-ms-gatewayversion:
      - version=2.7.0
    status:
      code: 200
      message: Ok
- request:
    body: null
    headers:
      Accept:
      - application/json
      Accept-Encoding:
      - gzip, deflate
      CommandName:
      - cosmosdb create
      Connection:
      - keep-alive
      ParameterSetName:
      - -n -g --capabilities
      User-Agent:
<<<<<<< HEAD
      - python/3.6.5 (Windows-10-10.0.17134-SP0) msrest/0.6.10 msrest_azure/0.6.1
        azure-mgmt-cosmosdb/0.8.0 Azure-SDK-For-Python AZURECLI/2.0.74
    method: GET
    uri: https://management.azure.com/subscriptions/00000000-0000-0000-0000-000000000000/providers/Microsoft.DocumentDB/locations/westus/operationsStatus/e29f2a91-2eef-43c6-8b7a-f398b289ef2e?api-version=2015-04-08
=======
      - python/3.7.4 (Windows-10-10.0.18362-SP0) msrest/0.6.10 msrest_azure/0.6.2
        azure-mgmt-cosmosdb/0.8.0 Azure-SDK-For-Python AZURECLI/2.0.75
    method: GET
    uri: https://management.azure.com/subscriptions/00000000-0000-0000-0000-000000000000/providers/Microsoft.DocumentDB/locations/westus/operationsStatus/b8125809-33c0-4074-9926-48b5fa161756?api-version=2015-04-08
>>>>>>> 807faccc
  response:
    body:
      string: '{"status":"Dequeued","error":{}}'
    headers:
      cache-control:
      - no-store, no-cache
      content-length:
      - '32'
      content-location:
<<<<<<< HEAD
      - https://management.documents.azure.com:450/subscriptions/fb3a3d6b-44c8-44f5-88c9-b20917c9b96b/providers/Microsoft.DocumentDB/locations/westus/operationsStatus/e29f2a91-2eef-43c6-8b7a-f398b289ef2e?api-version=2015-04-08
      content-type:
      - application/json
      date:
      - Tue, 08 Oct 2019 06:26:17 GMT
=======
      - https://management.documents.azure.com:450/subscriptions/0b1f6471-1bf0-4dda-aec3-cb9272f09590/providers/Microsoft.DocumentDB/locations/westus/operationsStatus/b8125809-33c0-4074-9926-48b5fa161756?api-version=2015-04-08
      content-type:
      - application/json
      date:
      - Mon, 21 Oct 2019 11:15:31 GMT
>>>>>>> 807faccc
      pragma:
      - no-cache
      server:
      - Microsoft-HTTPAPI/2.0
      strict-transport-security:
      - max-age=31536000; includeSubDomains
      transfer-encoding:
      - chunked
      vary:
      - Accept-Encoding
      x-content-type-options:
      - nosniff
      x-ms-gatewayversion:
      - version=2.7.0
    status:
      code: 200
      message: Ok
- request:
    body: null
    headers:
      Accept:
      - application/json
      Accept-Encoding:
      - gzip, deflate
      CommandName:
      - cosmosdb create
      Connection:
      - keep-alive
      ParameterSetName:
      - -n -g --capabilities
      User-Agent:
<<<<<<< HEAD
      - python/3.6.5 (Windows-10-10.0.17134-SP0) msrest/0.6.10 msrest_azure/0.6.1
        azure-mgmt-cosmosdb/0.8.0 Azure-SDK-For-Python AZURECLI/2.0.74
    method: GET
    uri: https://management.azure.com/subscriptions/00000000-0000-0000-0000-000000000000/providers/Microsoft.DocumentDB/locations/westus/operationsStatus/e29f2a91-2eef-43c6-8b7a-f398b289ef2e?api-version=2015-04-08
=======
      - python/3.7.4 (Windows-10-10.0.18362-SP0) msrest/0.6.10 msrest_azure/0.6.2
        azure-mgmt-cosmosdb/0.8.0 Azure-SDK-For-Python AZURECLI/2.0.75
    method: GET
    uri: https://management.azure.com/subscriptions/00000000-0000-0000-0000-000000000000/providers/Microsoft.DocumentDB/locations/westus/operationsStatus/b8125809-33c0-4074-9926-48b5fa161756?api-version=2015-04-08
>>>>>>> 807faccc
  response:
    body:
      string: '{"status":"Dequeued","error":{}}'
    headers:
      cache-control:
      - no-store, no-cache
      content-length:
      - '32'
      content-location:
<<<<<<< HEAD
      - https://management.documents.azure.com:450/subscriptions/fb3a3d6b-44c8-44f5-88c9-b20917c9b96b/providers/Microsoft.DocumentDB/locations/westus/operationsStatus/e29f2a91-2eef-43c6-8b7a-f398b289ef2e?api-version=2015-04-08
      content-type:
      - application/json
      date:
      - Tue, 08 Oct 2019 06:26:47 GMT
=======
      - https://management.documents.azure.com:450/subscriptions/0b1f6471-1bf0-4dda-aec3-cb9272f09590/providers/Microsoft.DocumentDB/locations/westus/operationsStatus/b8125809-33c0-4074-9926-48b5fa161756?api-version=2015-04-08
      content-type:
      - application/json
      date:
      - Mon, 21 Oct 2019 11:16:02 GMT
>>>>>>> 807faccc
      pragma:
      - no-cache
      server:
      - Microsoft-HTTPAPI/2.0
      strict-transport-security:
      - max-age=31536000; includeSubDomains
      transfer-encoding:
      - chunked
      vary:
      - Accept-Encoding
      x-content-type-options:
      - nosniff
      x-ms-gatewayversion:
      - version=2.7.0
    status:
      code: 200
      message: Ok
- request:
    body: null
    headers:
      Accept:
      - application/json
      Accept-Encoding:
      - gzip, deflate
      CommandName:
      - cosmosdb create
      Connection:
      - keep-alive
      ParameterSetName:
      - -n -g --capabilities
      User-Agent:
<<<<<<< HEAD
      - python/3.6.5 (Windows-10-10.0.17134-SP0) msrest/0.6.10 msrest_azure/0.6.1
        azure-mgmt-cosmosdb/0.8.0 Azure-SDK-For-Python AZURECLI/2.0.74
    method: GET
    uri: https://management.azure.com/subscriptions/00000000-0000-0000-0000-000000000000/providers/Microsoft.DocumentDB/locations/westus/operationsStatus/e29f2a91-2eef-43c6-8b7a-f398b289ef2e?api-version=2015-04-08
=======
      - python/3.7.4 (Windows-10-10.0.18362-SP0) msrest/0.6.10 msrest_azure/0.6.2
        azure-mgmt-cosmosdb/0.8.0 Azure-SDK-For-Python AZURECLI/2.0.75
    method: GET
    uri: https://management.azure.com/subscriptions/00000000-0000-0000-0000-000000000000/providers/Microsoft.DocumentDB/locations/westus/operationsStatus/b8125809-33c0-4074-9926-48b5fa161756?api-version=2015-04-08
>>>>>>> 807faccc
  response:
    body:
      string: '{"status":"Dequeued","error":{}}'
    headers:
      cache-control:
      - no-store, no-cache
      content-length:
      - '32'
      content-location:
<<<<<<< HEAD
      - https://management.documents.azure.com:450/subscriptions/fb3a3d6b-44c8-44f5-88c9-b20917c9b96b/providers/Microsoft.DocumentDB/locations/westus/operationsStatus/e29f2a91-2eef-43c6-8b7a-f398b289ef2e?api-version=2015-04-08
      content-type:
      - application/json
      date:
      - Tue, 08 Oct 2019 06:27:18 GMT
=======
      - https://management.documents.azure.com:450/subscriptions/0b1f6471-1bf0-4dda-aec3-cb9272f09590/providers/Microsoft.DocumentDB/locations/westus/operationsStatus/b8125809-33c0-4074-9926-48b5fa161756?api-version=2015-04-08
      content-type:
      - application/json
      date:
      - Mon, 21 Oct 2019 11:16:33 GMT
>>>>>>> 807faccc
      pragma:
      - no-cache
      server:
      - Microsoft-HTTPAPI/2.0
      strict-transport-security:
      - max-age=31536000; includeSubDomains
      transfer-encoding:
      - chunked
      vary:
      - Accept-Encoding
      x-content-type-options:
      - nosniff
      x-ms-gatewayversion:
      - version=2.7.0
    status:
      code: 200
      message: Ok
- request:
    body: null
    headers:
      Accept:
      - application/json
      Accept-Encoding:
      - gzip, deflate
      CommandName:
      - cosmosdb create
      Connection:
      - keep-alive
      ParameterSetName:
      - -n -g --capabilities
      User-Agent:
<<<<<<< HEAD
      - python/3.6.5 (Windows-10-10.0.17134-SP0) msrest/0.6.10 msrest_azure/0.6.1
        azure-mgmt-cosmosdb/0.8.0 Azure-SDK-For-Python AZURECLI/2.0.74
    method: GET
    uri: https://management.azure.com/subscriptions/00000000-0000-0000-0000-000000000000/providers/Microsoft.DocumentDB/locations/westus/operationsStatus/e29f2a91-2eef-43c6-8b7a-f398b289ef2e?api-version=2015-04-08
=======
      - python/3.7.4 (Windows-10-10.0.18362-SP0) msrest/0.6.10 msrest_azure/0.6.2
        azure-mgmt-cosmosdb/0.8.0 Azure-SDK-For-Python AZURECLI/2.0.75
    method: GET
    uri: https://management.azure.com/subscriptions/00000000-0000-0000-0000-000000000000/providers/Microsoft.DocumentDB/locations/westus/operationsStatus/b8125809-33c0-4074-9926-48b5fa161756?api-version=2015-04-08
>>>>>>> 807faccc
  response:
    body:
      string: '{"status":"Dequeued","error":{}}'
    headers:
      cache-control:
      - no-store, no-cache
      content-length:
      - '32'
      content-location:
<<<<<<< HEAD
      - https://management.documents.azure.com:450/subscriptions/fb3a3d6b-44c8-44f5-88c9-b20917c9b96b/providers/Microsoft.DocumentDB/locations/westus/operationsStatus/e29f2a91-2eef-43c6-8b7a-f398b289ef2e?api-version=2015-04-08
      content-type:
      - application/json
      date:
      - Tue, 08 Oct 2019 06:27:48 GMT
=======
      - https://management.documents.azure.com:450/subscriptions/0b1f6471-1bf0-4dda-aec3-cb9272f09590/providers/Microsoft.DocumentDB/locations/westus/operationsStatus/b8125809-33c0-4074-9926-48b5fa161756?api-version=2015-04-08
      content-type:
      - application/json
      date:
      - Mon, 21 Oct 2019 11:17:03 GMT
>>>>>>> 807faccc
      pragma:
      - no-cache
      server:
      - Microsoft-HTTPAPI/2.0
      strict-transport-security:
      - max-age=31536000; includeSubDomains
      transfer-encoding:
      - chunked
      vary:
      - Accept-Encoding
      x-content-type-options:
      - nosniff
      x-ms-gatewayversion:
      - version=2.7.0
    status:
      code: 200
      message: Ok
- request:
    body: null
    headers:
      Accept:
      - application/json
      Accept-Encoding:
      - gzip, deflate
      CommandName:
      - cosmosdb create
      Connection:
      - keep-alive
      ParameterSetName:
      - -n -g --capabilities
      User-Agent:
<<<<<<< HEAD
      - python/3.6.5 (Windows-10-10.0.17134-SP0) msrest/0.6.10 msrest_azure/0.6.1
        azure-mgmt-cosmosdb/0.8.0 Azure-SDK-For-Python AZURECLI/2.0.74
    method: GET
    uri: https://management.azure.com/subscriptions/00000000-0000-0000-0000-000000000000/providers/Microsoft.DocumentDB/locations/westus/operationsStatus/e29f2a91-2eef-43c6-8b7a-f398b289ef2e?api-version=2015-04-08
=======
      - python/3.7.4 (Windows-10-10.0.18362-SP0) msrest/0.6.10 msrest_azure/0.6.2
        azure-mgmt-cosmosdb/0.8.0 Azure-SDK-For-Python AZURECLI/2.0.75
    method: GET
    uri: https://management.azure.com/subscriptions/00000000-0000-0000-0000-000000000000/providers/Microsoft.DocumentDB/locations/westus/operationsStatus/b8125809-33c0-4074-9926-48b5fa161756?api-version=2015-04-08
>>>>>>> 807faccc
  response:
    body:
      string: '{"status":"Dequeued","error":{}}'
    headers:
      cache-control:
      - no-store, no-cache
      content-length:
      - '32'
      content-location:
<<<<<<< HEAD
      - https://management.documents.azure.com:450/subscriptions/fb3a3d6b-44c8-44f5-88c9-b20917c9b96b/providers/Microsoft.DocumentDB/locations/westus/operationsStatus/e29f2a91-2eef-43c6-8b7a-f398b289ef2e?api-version=2015-04-08
      content-type:
      - application/json
      date:
      - Tue, 08 Oct 2019 06:28:19 GMT
=======
      - https://management.documents.azure.com:450/subscriptions/0b1f6471-1bf0-4dda-aec3-cb9272f09590/providers/Microsoft.DocumentDB/locations/westus/operationsStatus/b8125809-33c0-4074-9926-48b5fa161756?api-version=2015-04-08
      content-type:
      - application/json
      date:
      - Mon, 21 Oct 2019 11:17:33 GMT
>>>>>>> 807faccc
      pragma:
      - no-cache
      server:
      - Microsoft-HTTPAPI/2.0
      strict-transport-security:
      - max-age=31536000; includeSubDomains
      transfer-encoding:
      - chunked
      vary:
      - Accept-Encoding
      x-content-type-options:
      - nosniff
      x-ms-gatewayversion:
      - version=2.7.0
    status:
      code: 200
      message: Ok
- request:
    body: null
    headers:
      Accept:
      - application/json
      Accept-Encoding:
      - gzip, deflate
      CommandName:
      - cosmosdb create
      Connection:
      - keep-alive
      ParameterSetName:
      - -n -g --capabilities
      User-Agent:
<<<<<<< HEAD
      - python/3.6.5 (Windows-10-10.0.17134-SP0) msrest/0.6.10 msrest_azure/0.6.1
        azure-mgmt-cosmosdb/0.8.0 Azure-SDK-For-Python AZURECLI/2.0.74
    method: GET
    uri: https://management.azure.com/subscriptions/00000000-0000-0000-0000-000000000000/providers/Microsoft.DocumentDB/locations/westus/operationsStatus/e29f2a91-2eef-43c6-8b7a-f398b289ef2e?api-version=2015-04-08
=======
      - python/3.7.4 (Windows-10-10.0.18362-SP0) msrest/0.6.10 msrest_azure/0.6.2
        azure-mgmt-cosmosdb/0.8.0 Azure-SDK-For-Python AZURECLI/2.0.75
    method: GET
    uri: https://management.azure.com/subscriptions/00000000-0000-0000-0000-000000000000/providers/Microsoft.DocumentDB/locations/westus/operationsStatus/b8125809-33c0-4074-9926-48b5fa161756?api-version=2015-04-08
>>>>>>> 807faccc
  response:
    body:
      string: '{"status":"Dequeued","error":{}}'
    headers:
      cache-control:
      - no-store, no-cache
      content-length:
      - '32'
      content-location:
<<<<<<< HEAD
      - https://management.documents.azure.com:450/subscriptions/fb3a3d6b-44c8-44f5-88c9-b20917c9b96b/providers/Microsoft.DocumentDB/locations/westus/operationsStatus/e29f2a91-2eef-43c6-8b7a-f398b289ef2e?api-version=2015-04-08
      content-type:
      - application/json
      date:
      - Tue, 08 Oct 2019 06:28:49 GMT
=======
      - https://management.documents.azure.com:450/subscriptions/0b1f6471-1bf0-4dda-aec3-cb9272f09590/providers/Microsoft.DocumentDB/locations/westus/operationsStatus/b8125809-33c0-4074-9926-48b5fa161756?api-version=2015-04-08
      content-type:
      - application/json
      date:
      - Mon, 21 Oct 2019 11:18:04 GMT
>>>>>>> 807faccc
      pragma:
      - no-cache
      server:
      - Microsoft-HTTPAPI/2.0
      strict-transport-security:
      - max-age=31536000; includeSubDomains
      transfer-encoding:
      - chunked
      vary:
      - Accept-Encoding
      x-content-type-options:
      - nosniff
      x-ms-gatewayversion:
      - version=2.7.0
    status:
      code: 200
      message: Ok
- request:
    body: null
    headers:
      Accept:
      - application/json
      Accept-Encoding:
      - gzip, deflate
      CommandName:
      - cosmosdb create
      Connection:
      - keep-alive
      ParameterSetName:
      - -n -g --capabilities
      User-Agent:
<<<<<<< HEAD
      - python/3.6.5 (Windows-10-10.0.17134-SP0) msrest/0.6.10 msrest_azure/0.6.1
        azure-mgmt-cosmosdb/0.8.0 Azure-SDK-For-Python AZURECLI/2.0.74
    method: GET
    uri: https://management.azure.com/subscriptions/00000000-0000-0000-0000-000000000000/providers/Microsoft.DocumentDB/locations/westus/operationsStatus/e29f2a91-2eef-43c6-8b7a-f398b289ef2e?api-version=2015-04-08
=======
      - python/3.7.4 (Windows-10-10.0.18362-SP0) msrest/0.6.10 msrest_azure/0.6.2
        azure-mgmt-cosmosdb/0.8.0 Azure-SDK-For-Python AZURECLI/2.0.75
    method: GET
    uri: https://management.azure.com/subscriptions/00000000-0000-0000-0000-000000000000/providers/Microsoft.DocumentDB/locations/westus/operationsStatus/b8125809-33c0-4074-9926-48b5fa161756?api-version=2015-04-08
>>>>>>> 807faccc
  response:
    body:
      string: '{"status":"Dequeued","error":{}}'
    headers:
      cache-control:
      - no-store, no-cache
      content-length:
      - '32'
      content-location:
<<<<<<< HEAD
      - https://management.documents.azure.com:450/subscriptions/fb3a3d6b-44c8-44f5-88c9-b20917c9b96b/providers/Microsoft.DocumentDB/locations/westus/operationsStatus/e29f2a91-2eef-43c6-8b7a-f398b289ef2e?api-version=2015-04-08
      content-type:
      - application/json
      date:
      - Tue, 08 Oct 2019 06:29:20 GMT
=======
      - https://management.documents.azure.com:450/subscriptions/0b1f6471-1bf0-4dda-aec3-cb9272f09590/providers/Microsoft.DocumentDB/locations/westus/operationsStatus/b8125809-33c0-4074-9926-48b5fa161756?api-version=2015-04-08
      content-type:
      - application/json
      date:
      - Mon, 21 Oct 2019 11:18:34 GMT
>>>>>>> 807faccc
      pragma:
      - no-cache
      server:
      - Microsoft-HTTPAPI/2.0
      strict-transport-security:
      - max-age=31536000; includeSubDomains
      transfer-encoding:
      - chunked
      vary:
      - Accept-Encoding
      x-content-type-options:
      - nosniff
      x-ms-gatewayversion:
      - version=2.7.0
    status:
      code: 200
      message: Ok
- request:
    body: null
    headers:
      Accept:
      - application/json
      Accept-Encoding:
      - gzip, deflate
      CommandName:
      - cosmosdb create
      Connection:
      - keep-alive
      ParameterSetName:
      - -n -g --capabilities
      User-Agent:
<<<<<<< HEAD
      - python/3.6.5 (Windows-10-10.0.17134-SP0) msrest/0.6.10 msrest_azure/0.6.1
        azure-mgmt-cosmosdb/0.8.0 Azure-SDK-For-Python AZURECLI/2.0.74
    method: GET
    uri: https://management.azure.com/subscriptions/00000000-0000-0000-0000-000000000000/providers/Microsoft.DocumentDB/locations/westus/operationsStatus/e29f2a91-2eef-43c6-8b7a-f398b289ef2e?api-version=2015-04-08
=======
      - python/3.7.4 (Windows-10-10.0.18362-SP0) msrest/0.6.10 msrest_azure/0.6.2
        azure-mgmt-cosmosdb/0.8.0 Azure-SDK-For-Python AZURECLI/2.0.75
    method: GET
    uri: https://management.azure.com/subscriptions/00000000-0000-0000-0000-000000000000/providers/Microsoft.DocumentDB/locations/westus/operationsStatus/b8125809-33c0-4074-9926-48b5fa161756?api-version=2015-04-08
>>>>>>> 807faccc
  response:
    body:
      string: '{"status":"Dequeued","error":{}}'
    headers:
      cache-control:
      - no-store, no-cache
      content-length:
      - '32'
      content-location:
<<<<<<< HEAD
      - https://management.documents.azure.com:450/subscriptions/fb3a3d6b-44c8-44f5-88c9-b20917c9b96b/providers/Microsoft.DocumentDB/locations/westus/operationsStatus/e29f2a91-2eef-43c6-8b7a-f398b289ef2e?api-version=2015-04-08
      content-type:
      - application/json
      date:
      - Tue, 08 Oct 2019 06:29:50 GMT
=======
      - https://management.documents.azure.com:450/subscriptions/0b1f6471-1bf0-4dda-aec3-cb9272f09590/providers/Microsoft.DocumentDB/locations/westus/operationsStatus/b8125809-33c0-4074-9926-48b5fa161756?api-version=2015-04-08
      content-type:
      - application/json
      date:
      - Mon, 21 Oct 2019 11:19:05 GMT
>>>>>>> 807faccc
      pragma:
      - no-cache
      server:
      - Microsoft-HTTPAPI/2.0
      strict-transport-security:
      - max-age=31536000; includeSubDomains
      transfer-encoding:
      - chunked
      vary:
      - Accept-Encoding
      x-content-type-options:
      - nosniff
      x-ms-gatewayversion:
      - version=2.7.0
    status:
      code: 200
      message: Ok
- request:
    body: null
    headers:
      Accept:
      - application/json
      Accept-Encoding:
      - gzip, deflate
      CommandName:
      - cosmosdb create
      Connection:
      - keep-alive
      ParameterSetName:
      - -n -g --capabilities
      User-Agent:
<<<<<<< HEAD
      - python/3.6.5 (Windows-10-10.0.17134-SP0) msrest/0.6.10 msrest_azure/0.6.1
        azure-mgmt-cosmosdb/0.8.0 Azure-SDK-For-Python AZURECLI/2.0.74
    method: GET
    uri: https://management.azure.com/subscriptions/00000000-0000-0000-0000-000000000000/providers/Microsoft.DocumentDB/locations/westus/operationsStatus/e29f2a91-2eef-43c6-8b7a-f398b289ef2e?api-version=2015-04-08
=======
      - python/3.7.4 (Windows-10-10.0.18362-SP0) msrest/0.6.10 msrest_azure/0.6.2
        azure-mgmt-cosmosdb/0.8.0 Azure-SDK-For-Python AZURECLI/2.0.75
    method: GET
    uri: https://management.azure.com/subscriptions/00000000-0000-0000-0000-000000000000/providers/Microsoft.DocumentDB/locations/westus/operationsStatus/b8125809-33c0-4074-9926-48b5fa161756?api-version=2015-04-08
>>>>>>> 807faccc
  response:
    body:
      string: '{"status":"Dequeued","error":{}}'
    headers:
      cache-control:
      - no-store, no-cache
      content-length:
      - '32'
      content-location:
<<<<<<< HEAD
      - https://management.documents.azure.com:450/subscriptions/fb3a3d6b-44c8-44f5-88c9-b20917c9b96b/providers/Microsoft.DocumentDB/locations/westus/operationsStatus/e29f2a91-2eef-43c6-8b7a-f398b289ef2e?api-version=2015-04-08
      content-type:
      - application/json
      date:
      - Tue, 08 Oct 2019 06:30:20 GMT
=======
      - https://management.documents.azure.com:450/subscriptions/0b1f6471-1bf0-4dda-aec3-cb9272f09590/providers/Microsoft.DocumentDB/locations/westus/operationsStatus/b8125809-33c0-4074-9926-48b5fa161756?api-version=2015-04-08
      content-type:
      - application/json
      date:
      - Mon, 21 Oct 2019 11:19:36 GMT
>>>>>>> 807faccc
      pragma:
      - no-cache
      server:
      - Microsoft-HTTPAPI/2.0
      strict-transport-security:
      - max-age=31536000; includeSubDomains
      transfer-encoding:
      - chunked
      vary:
      - Accept-Encoding
      x-content-type-options:
      - nosniff
      x-ms-gatewayversion:
      - version=2.7.0
    status:
      code: 200
      message: Ok
- request:
    body: null
    headers:
      Accept:
      - application/json
      Accept-Encoding:
      - gzip, deflate
      CommandName:
      - cosmosdb create
      Connection:
      - keep-alive
      ParameterSetName:
      - -n -g --capabilities
      User-Agent:
<<<<<<< HEAD
      - python/3.6.5 (Windows-10-10.0.17134-SP0) msrest/0.6.10 msrest_azure/0.6.1
        azure-mgmt-cosmosdb/0.8.0 Azure-SDK-For-Python AZURECLI/2.0.74
    method: GET
    uri: https://management.azure.com/subscriptions/00000000-0000-0000-0000-000000000000/providers/Microsoft.DocumentDB/locations/westus/operationsStatus/e29f2a91-2eef-43c6-8b7a-f398b289ef2e?api-version=2015-04-08
=======
      - python/3.7.4 (Windows-10-10.0.18362-SP0) msrest/0.6.10 msrest_azure/0.6.2
        azure-mgmt-cosmosdb/0.8.0 Azure-SDK-For-Python AZURECLI/2.0.75
    method: GET
    uri: https://management.azure.com/subscriptions/00000000-0000-0000-0000-000000000000/providers/Microsoft.DocumentDB/locations/westus/operationsStatus/b8125809-33c0-4074-9926-48b5fa161756?api-version=2015-04-08
>>>>>>> 807faccc
  response:
    body:
      string: '{"status":"Dequeued","error":{}}'
    headers:
      cache-control:
      - no-store, no-cache
      content-length:
      - '32'
      content-location:
<<<<<<< HEAD
      - https://management.documents.azure.com:450/subscriptions/fb3a3d6b-44c8-44f5-88c9-b20917c9b96b/providers/Microsoft.DocumentDB/locations/westus/operationsStatus/e29f2a91-2eef-43c6-8b7a-f398b289ef2e?api-version=2015-04-08
      content-type:
      - application/json
      date:
      - Tue, 08 Oct 2019 06:30:51 GMT
=======
      - https://management.documents.azure.com:450/subscriptions/0b1f6471-1bf0-4dda-aec3-cb9272f09590/providers/Microsoft.DocumentDB/locations/westus/operationsStatus/b8125809-33c0-4074-9926-48b5fa161756?api-version=2015-04-08
      content-type:
      - application/json
      date:
      - Mon, 21 Oct 2019 11:20:07 GMT
>>>>>>> 807faccc
      pragma:
      - no-cache
      server:
      - Microsoft-HTTPAPI/2.0
      strict-transport-security:
      - max-age=31536000; includeSubDomains
      transfer-encoding:
      - chunked
      vary:
      - Accept-Encoding
      x-content-type-options:
      - nosniff
      x-ms-gatewayversion:
      - version=2.7.0
    status:
      code: 200
      message: Ok
- request:
    body: null
    headers:
      Accept:
      - application/json
      Accept-Encoding:
      - gzip, deflate
      CommandName:
      - cosmosdb create
      Connection:
      - keep-alive
      ParameterSetName:
      - -n -g --capabilities
      User-Agent:
<<<<<<< HEAD
      - python/3.6.5 (Windows-10-10.0.17134-SP0) msrest/0.6.10 msrest_azure/0.6.1
        azure-mgmt-cosmosdb/0.8.0 Azure-SDK-For-Python AZURECLI/2.0.74
    method: GET
    uri: https://management.azure.com/subscriptions/00000000-0000-0000-0000-000000000000/providers/Microsoft.DocumentDB/locations/westus/operationsStatus/e29f2a91-2eef-43c6-8b7a-f398b289ef2e?api-version=2015-04-08
=======
      - python/3.7.4 (Windows-10-10.0.18362-SP0) msrest/0.6.10 msrest_azure/0.6.2
        azure-mgmt-cosmosdb/0.8.0 Azure-SDK-For-Python AZURECLI/2.0.75
    method: GET
    uri: https://management.azure.com/subscriptions/00000000-0000-0000-0000-000000000000/providers/Microsoft.DocumentDB/locations/westus/operationsStatus/b8125809-33c0-4074-9926-48b5fa161756?api-version=2015-04-08
>>>>>>> 807faccc
  response:
    body:
      string: '{"status":"Dequeued","error":{}}'
    headers:
      cache-control:
      - no-store, no-cache
      content-length:
      - '32'
      content-location:
<<<<<<< HEAD
      - https://management.documents.azure.com:450/subscriptions/fb3a3d6b-44c8-44f5-88c9-b20917c9b96b/providers/Microsoft.DocumentDB/locations/westus/operationsStatus/e29f2a91-2eef-43c6-8b7a-f398b289ef2e?api-version=2015-04-08
      content-type:
      - application/json
      date:
      - Tue, 08 Oct 2019 06:31:21 GMT
=======
      - https://management.documents.azure.com:450/subscriptions/0b1f6471-1bf0-4dda-aec3-cb9272f09590/providers/Microsoft.DocumentDB/locations/westus/operationsStatus/b8125809-33c0-4074-9926-48b5fa161756?api-version=2015-04-08
      content-type:
      - application/json
      date:
      - Mon, 21 Oct 2019 11:20:37 GMT
>>>>>>> 807faccc
      pragma:
      - no-cache
      server:
      - Microsoft-HTTPAPI/2.0
      strict-transport-security:
      - max-age=31536000; includeSubDomains
      transfer-encoding:
      - chunked
      vary:
      - Accept-Encoding
      x-content-type-options:
      - nosniff
      x-ms-gatewayversion:
      - version=2.7.0
    status:
      code: 200
      message: Ok
- request:
    body: null
    headers:
      Accept:
      - application/json
      Accept-Encoding:
      - gzip, deflate
      CommandName:
      - cosmosdb create
      Connection:
      - keep-alive
      ParameterSetName:
      - -n -g --capabilities
      User-Agent:
<<<<<<< HEAD
      - python/3.6.5 (Windows-10-10.0.17134-SP0) msrest/0.6.10 msrest_azure/0.6.1
        azure-mgmt-cosmosdb/0.8.0 Azure-SDK-For-Python AZURECLI/2.0.74
    method: GET
    uri: https://management.azure.com/subscriptions/00000000-0000-0000-0000-000000000000/providers/Microsoft.DocumentDB/locations/westus/operationsStatus/e29f2a91-2eef-43c6-8b7a-f398b289ef2e?api-version=2015-04-08
=======
      - python/3.7.4 (Windows-10-10.0.18362-SP0) msrest/0.6.10 msrest_azure/0.6.2
        azure-mgmt-cosmosdb/0.8.0 Azure-SDK-For-Python AZURECLI/2.0.75
    method: GET
    uri: https://management.azure.com/subscriptions/00000000-0000-0000-0000-000000000000/providers/Microsoft.DocumentDB/locations/westus/operationsStatus/b8125809-33c0-4074-9926-48b5fa161756?api-version=2015-04-08
>>>>>>> 807faccc
  response:
    body:
      string: '{"status":"Dequeued","error":{}}'
    headers:
      cache-control:
      - no-store, no-cache
      content-length:
      - '32'
      content-location:
<<<<<<< HEAD
      - https://management.documents.azure.com:450/subscriptions/fb3a3d6b-44c8-44f5-88c9-b20917c9b96b/providers/Microsoft.DocumentDB/locations/westus/operationsStatus/e29f2a91-2eef-43c6-8b7a-f398b289ef2e?api-version=2015-04-08
      content-type:
      - application/json
      date:
      - Tue, 08 Oct 2019 06:31:52 GMT
=======
      - https://management.documents.azure.com:450/subscriptions/0b1f6471-1bf0-4dda-aec3-cb9272f09590/providers/Microsoft.DocumentDB/locations/westus/operationsStatus/b8125809-33c0-4074-9926-48b5fa161756?api-version=2015-04-08
      content-type:
      - application/json
      date:
      - Mon, 21 Oct 2019 11:21:08 GMT
>>>>>>> 807faccc
      pragma:
      - no-cache
      server:
      - Microsoft-HTTPAPI/2.0
      strict-transport-security:
      - max-age=31536000; includeSubDomains
      transfer-encoding:
      - chunked
      vary:
      - Accept-Encoding
      x-content-type-options:
      - nosniff
      x-ms-gatewayversion:
      - version=2.7.0
    status:
      code: 200
      message: Ok
- request:
    body: null
    headers:
      Accept:
      - application/json
      Accept-Encoding:
      - gzip, deflate
      CommandName:
      - cosmosdb create
      Connection:
      - keep-alive
      ParameterSetName:
      - -n -g --capabilities
      User-Agent:
<<<<<<< HEAD
      - python/3.6.5 (Windows-10-10.0.17134-SP0) msrest/0.6.10 msrest_azure/0.6.1
        azure-mgmt-cosmosdb/0.8.0 Azure-SDK-For-Python AZURECLI/2.0.74
    method: GET
    uri: https://management.azure.com/subscriptions/00000000-0000-0000-0000-000000000000/providers/Microsoft.DocumentDB/locations/westus/operationsStatus/e29f2a91-2eef-43c6-8b7a-f398b289ef2e?api-version=2015-04-08
=======
      - python/3.7.4 (Windows-10-10.0.18362-SP0) msrest/0.6.10 msrest_azure/0.6.2
        azure-mgmt-cosmosdb/0.8.0 Azure-SDK-For-Python AZURECLI/2.0.75
    method: GET
    uri: https://management.azure.com/subscriptions/00000000-0000-0000-0000-000000000000/providers/Microsoft.DocumentDB/locations/westus/operationsStatus/b8125809-33c0-4074-9926-48b5fa161756?api-version=2015-04-08
>>>>>>> 807faccc
  response:
    body:
      string: '{"status":"Dequeued","error":{}}'
    headers:
      cache-control:
      - no-store, no-cache
      content-length:
      - '32'
      content-location:
<<<<<<< HEAD
      - https://management.documents.azure.com:450/subscriptions/fb3a3d6b-44c8-44f5-88c9-b20917c9b96b/providers/Microsoft.DocumentDB/locations/westus/operationsStatus/e29f2a91-2eef-43c6-8b7a-f398b289ef2e?api-version=2015-04-08
      content-type:
      - application/json
      date:
      - Tue, 08 Oct 2019 06:32:22 GMT
=======
      - https://management.documents.azure.com:450/subscriptions/0b1f6471-1bf0-4dda-aec3-cb9272f09590/providers/Microsoft.DocumentDB/locations/westus/operationsStatus/b8125809-33c0-4074-9926-48b5fa161756?api-version=2015-04-08
      content-type:
      - application/json
      date:
      - Mon, 21 Oct 2019 11:21:39 GMT
>>>>>>> 807faccc
      pragma:
      - no-cache
      server:
      - Microsoft-HTTPAPI/2.0
      strict-transport-security:
      - max-age=31536000; includeSubDomains
      transfer-encoding:
      - chunked
      vary:
      - Accept-Encoding
      x-content-type-options:
      - nosniff
      x-ms-gatewayversion:
      - version=2.7.0
    status:
      code: 200
      message: Ok
- request:
    body: null
    headers:
      Accept:
      - application/json
      Accept-Encoding:
      - gzip, deflate
      CommandName:
      - cosmosdb create
      Connection:
      - keep-alive
      ParameterSetName:
      - -n -g --capabilities
      User-Agent:
<<<<<<< HEAD
      - python/3.6.5 (Windows-10-10.0.17134-SP0) msrest/0.6.10 msrest_azure/0.6.1
        azure-mgmt-cosmosdb/0.8.0 Azure-SDK-For-Python AZURECLI/2.0.74
    method: GET
    uri: https://management.azure.com/subscriptions/00000000-0000-0000-0000-000000000000/providers/Microsoft.DocumentDB/locations/westus/operationsStatus/e29f2a91-2eef-43c6-8b7a-f398b289ef2e?api-version=2015-04-08
  response:
    body:
      string: '{"status":"Dequeued","error":{}}'
    headers:
      cache-control:
      - no-store, no-cache
      content-length:
      - '32'
      content-location:
      - https://management.documents.azure.com:450/subscriptions/fb3a3d6b-44c8-44f5-88c9-b20917c9b96b/providers/Microsoft.DocumentDB/locations/westus/operationsStatus/e29f2a91-2eef-43c6-8b7a-f398b289ef2e?api-version=2015-04-08
      content-type:
      - application/json
      date:
      - Tue, 08 Oct 2019 06:32:53 GMT
      pragma:
      - no-cache
      server:
      - Microsoft-HTTPAPI/2.0
      strict-transport-security:
      - max-age=31536000; includeSubDomains
      transfer-encoding:
      - chunked
      vary:
      - Accept-Encoding
      x-content-type-options:
      - nosniff
      x-ms-gatewayversion:
      - version=2.7.0
    status:
      code: 200
      message: Ok
- request:
    body: null
    headers:
      Accept:
      - application/json
      Accept-Encoding:
      - gzip, deflate
      CommandName:
      - cosmosdb create
      Connection:
      - keep-alive
      ParameterSetName:
      - -n -g --capabilities
      User-Agent:
      - python/3.6.5 (Windows-10-10.0.17134-SP0) msrest/0.6.10 msrest_azure/0.6.1
        azure-mgmt-cosmosdb/0.8.0 Azure-SDK-For-Python AZURECLI/2.0.74
    method: GET
    uri: https://management.azure.com/subscriptions/00000000-0000-0000-0000-000000000000/providers/Microsoft.DocumentDB/locations/westus/operationsStatus/e29f2a91-2eef-43c6-8b7a-f398b289ef2e?api-version=2015-04-08
  response:
    body:
      string: '{"status":"Dequeued","error":{}}'
    headers:
      cache-control:
      - no-store, no-cache
      content-length:
      - '32'
      content-location:
      - https://management.documents.azure.com:450/subscriptions/fb3a3d6b-44c8-44f5-88c9-b20917c9b96b/providers/Microsoft.DocumentDB/locations/westus/operationsStatus/e29f2a91-2eef-43c6-8b7a-f398b289ef2e?api-version=2015-04-08
      content-type:
      - application/json
      date:
      - Tue, 08 Oct 2019 06:33:23 GMT
      pragma:
      - no-cache
      server:
      - Microsoft-HTTPAPI/2.0
      strict-transport-security:
      - max-age=31536000; includeSubDomains
      transfer-encoding:
      - chunked
      vary:
      - Accept-Encoding
      x-content-type-options:
      - nosniff
      x-ms-gatewayversion:
      - version=2.7.0
    status:
      code: 200
      message: Ok
- request:
    body: null
    headers:
      Accept:
      - application/json
      Accept-Encoding:
      - gzip, deflate
      CommandName:
      - cosmosdb create
      Connection:
      - keep-alive
      ParameterSetName:
      - -n -g --capabilities
      User-Agent:
      - python/3.6.5 (Windows-10-10.0.17134-SP0) msrest/0.6.10 msrest_azure/0.6.1
        azure-mgmt-cosmosdb/0.8.0 Azure-SDK-For-Python AZURECLI/2.0.74
    method: GET
    uri: https://management.azure.com/subscriptions/00000000-0000-0000-0000-000000000000/providers/Microsoft.DocumentDB/locations/westus/operationsStatus/e29f2a91-2eef-43c6-8b7a-f398b289ef2e?api-version=2015-04-08
=======
      - python/3.7.4 (Windows-10-10.0.18362-SP0) msrest/0.6.10 msrest_azure/0.6.2
        azure-mgmt-cosmosdb/0.8.0 Azure-SDK-For-Python AZURECLI/2.0.75
    method: GET
    uri: https://management.azure.com/subscriptions/00000000-0000-0000-0000-000000000000/providers/Microsoft.DocumentDB/locations/westus/operationsStatus/b8125809-33c0-4074-9926-48b5fa161756?api-version=2015-04-08
>>>>>>> 807faccc
  response:
    body:
      string: '{"status":"Succeeded","error":{}}'
    headers:
      cache-control:
      - no-store, no-cache
      content-length:
      - '33'
      content-location:
<<<<<<< HEAD
      - https://management.documents.azure.com:450/subscriptions/fb3a3d6b-44c8-44f5-88c9-b20917c9b96b/providers/Microsoft.DocumentDB/locations/westus/operationsStatus/e29f2a91-2eef-43c6-8b7a-f398b289ef2e?api-version=2015-04-08
      content-type:
      - application/json
      date:
      - Tue, 08 Oct 2019 06:33:54 GMT
=======
      - https://management.documents.azure.com:450/subscriptions/0b1f6471-1bf0-4dda-aec3-cb9272f09590/providers/Microsoft.DocumentDB/locations/westus/operationsStatus/b8125809-33c0-4074-9926-48b5fa161756?api-version=2015-04-08
      content-type:
      - application/json
      date:
      - Mon, 21 Oct 2019 11:22:09 GMT
>>>>>>> 807faccc
      pragma:
      - no-cache
      server:
      - Microsoft-HTTPAPI/2.0
      strict-transport-security:
      - max-age=31536000; includeSubDomains
      transfer-encoding:
      - chunked
      vary:
      - Accept-Encoding
      x-content-type-options:
      - nosniff
      x-ms-gatewayversion:
      - version=2.7.0
    status:
      code: 200
      message: Ok
- request:
    body: null
    headers:
      Accept:
      - application/json
      Accept-Encoding:
      - gzip, deflate
      CommandName:
      - cosmosdb create
      Connection:
      - keep-alive
      ParameterSetName:
      - -n -g --capabilities
      User-Agent:
<<<<<<< HEAD
      - python/3.6.5 (Windows-10-10.0.17134-SP0) msrest/0.6.10 msrest_azure/0.6.1
        azure-mgmt-cosmosdb/0.8.0 Azure-SDK-For-Python AZURECLI/2.0.74
=======
      - python/3.7.4 (Windows-10-10.0.18362-SP0) msrest/0.6.10 msrest_azure/0.6.2
        azure-mgmt-cosmosdb/0.8.0 Azure-SDK-For-Python AZURECLI/2.0.75
>>>>>>> 807faccc
    method: GET
    uri: https://management.azure.com/subscriptions/00000000-0000-0000-0000-000000000000/resourceGroups/cli_test_cosmosdb_cassandra_keyspace000001/providers/Microsoft.DocumentDB/databaseAccounts/cli000003?api-version=2015-04-08
  response:
    body:
      string: '{"id":"/subscriptions/00000000-0000-0000-0000-000000000000/resourceGroups/cli_test_cosmosdb_cassandra_keyspace000001/providers/Microsoft.DocumentDB/databaseAccounts/cli000003","name":"cli000003","location":"West
        US","type":"Microsoft.DocumentDB/databaseAccounts","kind":"GlobalDocumentDB","tags":{},"properties":{"provisioningState":"Succeeded","documentEndpoint":"https://cli000003.documents.azure.com:443/","cassandraEndpoint":"https://cli000003.cassandra.cosmos.azure.com:443/","ipRangeFilter":"","enableAutomaticFailover":false,"enableMultipleWriteLocations":false,"enablePartitionKeyMonitor":false,"isVirtualNetworkFilterEnabled":false,"virtualNetworkRules":[],"EnabledApiTypes":"Cassandra","disableKeyBasedMetadataWriteAccess":false,"databaseAccountOfferType":"Standard","consistencyPolicy":{"defaultConsistencyLevel":"Session","maxIntervalInSeconds":5,"maxStalenessPrefix":100},"configurationOverrides":{},"writeLocations":[{"id":"cli000003-westus","locationName":"West
        US","documentEndpoint":"https://cli000003-westus.documents.azure.com:443/","provisioningState":"Succeeded","failoverPriority":0,"isZoneRedundant":false}],"readLocations":[{"id":"cli000003-westus","locationName":"West
        US","documentEndpoint":"https://cli000003-westus.documents.azure.com:443/","provisioningState":"Succeeded","failoverPriority":0,"isZoneRedundant":false}],"locations":[{"id":"cli000003-westus","locationName":"West
        US","documentEndpoint":"https://cli000003-westus.documents.azure.com:443/","provisioningState":"Succeeded","failoverPriority":0,"isZoneRedundant":false}],"failoverPolicies":[{"id":"cli000003-westus","locationName":"West
        US","failoverPriority":0}],"cors":[],"capabilities":[{"name":"EnableCassandra"}]}}'
    headers:
      cache-control:
      - no-store, no-cache
      content-length:
      - '1808'
      content-location:
<<<<<<< HEAD
      - https://management.documents.azure.com:450/subscriptions/fb3a3d6b-44c8-44f5-88c9-b20917c9b96b/resourceGroups/cli_test_cosmosdb_cassandra_keyspace7zeuit4rzuit4vadb73cxl2iivghu2lnezriait/providers/Microsoft.DocumentDB/databaseAccounts/clihbzjcqdfxdwf?api-version=2015-04-08
      content-type:
      - application/json
      date:
      - Tue, 08 Oct 2019 06:33:54 GMT
=======
      - https://management.documents.azure.com:450/subscriptions/0b1f6471-1bf0-4dda-aec3-cb9272f09590/resourceGroups/cli_test_cosmosdb_cassandra_keyspaceryebqopgmu2kawiit7ihro2qobi3p43f25gs6il/providers/Microsoft.DocumentDB/databaseAccounts/clin2xreoj33uvp?api-version=2015-04-08
      content-type:
      - application/json
      date:
      - Mon, 21 Oct 2019 11:22:09 GMT
>>>>>>> 807faccc
      pragma:
      - no-cache
      server:
      - Microsoft-HTTPAPI/2.0
      strict-transport-security:
      - max-age=31536000; includeSubDomains
      transfer-encoding:
      - chunked
      vary:
      - Accept-Encoding
      x-content-type-options:
      - nosniff
      x-ms-gatewayversion:
      - version=2.7.0
    status:
      code: 200
      message: Ok
- request:
    body: null
    headers:
      Accept:
      - application/json
      Accept-Encoding:
      - gzip, deflate
      CommandName:
      - cosmosdb create
      Connection:
      - keep-alive
      ParameterSetName:
      - -n -g --capabilities
      User-Agent:
<<<<<<< HEAD
      - python/3.6.5 (Windows-10-10.0.17134-SP0) msrest/0.6.10 msrest_azure/0.6.1
        azure-mgmt-cosmosdb/0.8.0 Azure-SDK-For-Python AZURECLI/2.0.74
=======
      - python/3.7.4 (Windows-10-10.0.18362-SP0) msrest/0.6.10 msrest_azure/0.6.2
        azure-mgmt-cosmosdb/0.8.0 Azure-SDK-For-Python AZURECLI/2.0.75
>>>>>>> 807faccc
      accept-language:
      - en-US
    method: GET
    uri: https://management.azure.com/subscriptions/00000000-0000-0000-0000-000000000000/resourceGroups/cli_test_cosmosdb_cassandra_keyspace000001/providers/Microsoft.DocumentDB/databaseAccounts/cli000003?api-version=2015-04-08
  response:
    body:
      string: '{"id":"/subscriptions/00000000-0000-0000-0000-000000000000/resourceGroups/cli_test_cosmosdb_cassandra_keyspace000001/providers/Microsoft.DocumentDB/databaseAccounts/cli000003","name":"cli000003","location":"West
        US","type":"Microsoft.DocumentDB/databaseAccounts","kind":"GlobalDocumentDB","tags":{},"properties":{"provisioningState":"Succeeded","documentEndpoint":"https://cli000003.documents.azure.com:443/","cassandraEndpoint":"https://cli000003.cassandra.cosmos.azure.com:443/","ipRangeFilter":"","enableAutomaticFailover":false,"enableMultipleWriteLocations":false,"enablePartitionKeyMonitor":false,"isVirtualNetworkFilterEnabled":false,"virtualNetworkRules":[],"EnabledApiTypes":"Cassandra","disableKeyBasedMetadataWriteAccess":false,"databaseAccountOfferType":"Standard","consistencyPolicy":{"defaultConsistencyLevel":"Session","maxIntervalInSeconds":5,"maxStalenessPrefix":100},"configurationOverrides":{},"writeLocations":[{"id":"cli000003-westus","locationName":"West
        US","documentEndpoint":"https://cli000003-westus.documents.azure.com:443/","provisioningState":"Succeeded","failoverPriority":0,"isZoneRedundant":false}],"readLocations":[{"id":"cli000003-westus","locationName":"West
        US","documentEndpoint":"https://cli000003-westus.documents.azure.com:443/","provisioningState":"Succeeded","failoverPriority":0,"isZoneRedundant":false}],"locations":[{"id":"cli000003-westus","locationName":"West
        US","documentEndpoint":"https://cli000003-westus.documents.azure.com:443/","provisioningState":"Succeeded","failoverPriority":0,"isZoneRedundant":false}],"failoverPolicies":[{"id":"cli000003-westus","locationName":"West
        US","failoverPriority":0}],"cors":[],"capabilities":[{"name":"EnableCassandra"}]}}'
    headers:
      cache-control:
      - no-store, no-cache
      content-length:
      - '1808'
      content-location:
<<<<<<< HEAD
      - https://management.documents.azure.com:450/subscriptions/fb3a3d6b-44c8-44f5-88c9-b20917c9b96b/resourceGroups/cli_test_cosmosdb_cassandra_keyspace7zeuit4rzuit4vadb73cxl2iivghu2lnezriait/providers/Microsoft.DocumentDB/databaseAccounts/clihbzjcqdfxdwf?api-version=2015-04-08
      content-type:
      - application/json
      date:
      - Tue, 08 Oct 2019 06:33:54 GMT
=======
      - https://management.documents.azure.com:450/subscriptions/0b1f6471-1bf0-4dda-aec3-cb9272f09590/resourceGroups/cli_test_cosmosdb_cassandra_keyspaceryebqopgmu2kawiit7ihro2qobi3p43f25gs6il/providers/Microsoft.DocumentDB/databaseAccounts/clin2xreoj33uvp?api-version=2015-04-08
      content-type:
      - application/json
      date:
      - Mon, 21 Oct 2019 11:22:11 GMT
>>>>>>> 807faccc
      pragma:
      - no-cache
      server:
      - Microsoft-HTTPAPI/2.0
      strict-transport-security:
      - max-age=31536000; includeSubDomains
      transfer-encoding:
      - chunked
      vary:
      - Accept-Encoding
      x-content-type-options:
      - nosniff
      x-ms-gatewayversion:
      - version=2.7.0
    status:
      code: 200
      message: Ok
- request:
    body: '{"properties": {"resource": {"id": "cli000002"}, "options": {}}}'
    headers:
      Accept:
      - application/json
      Accept-Encoding:
      - gzip, deflate
      CommandName:
      - cosmosdb cassandra keyspace create
      Connection:
      - keep-alive
      Content-Length:
      - '70'
      Content-Type:
      - application/json; charset=utf-8
      ParameterSetName:
      - -g -a -n
      User-Agent:
<<<<<<< HEAD
      - python/3.6.5 (Windows-10-10.0.17134-SP0) msrest/0.6.10 msrest_azure/0.6.1
        azure-mgmt-cosmosdb/0.8.0 Azure-SDK-For-Python AZURECLI/2.0.74
=======
      - python/3.7.4 (Windows-10-10.0.18362-SP0) msrest/0.6.10 msrest_azure/0.6.2
        azure-mgmt-cosmosdb/0.8.0 Azure-SDK-For-Python AZURECLI/2.0.75
>>>>>>> 807faccc
      accept-language:
      - en-US
    method: PUT
    uri: https://management.azure.com/subscriptions/00000000-0000-0000-0000-000000000000/resourceGroups/cli_test_cosmosdb_cassandra_keyspace000001/providers/Microsoft.DocumentDB/databaseAccounts/cli000003/apis/cassandra/keyspaces/cli000002?api-version=2015-04-08
  response:
    body:
      string: '{"status":"Enqueued","error":{}}'
    headers:
      azure-asyncoperation:
<<<<<<< HEAD
      - https://management.azure.com/subscriptions/00000000-0000-0000-0000-000000000000/providers/Microsoft.DocumentDB/locations/westus/operationsStatus/f4289284-0936-4fc1-98f7-7ee856debddb?api-version=2015-04-08
=======
      - https://management.azure.com/subscriptions/00000000-0000-0000-0000-000000000000/providers/Microsoft.DocumentDB/locations/westus/operationsStatus/f684a6f2-1fc4-4173-be89-b39739c9558d?api-version=2015-04-08
>>>>>>> 807faccc
      cache-control:
      - no-store, no-cache
      content-length:
      - '32'
      content-location:
<<<<<<< HEAD
      - https://management.documents.azure.com:450/subscriptions/fb3a3d6b-44c8-44f5-88c9-b20917c9b96b/resourceGroups/cli_test_cosmosdb_cassandra_keyspace7zeuit4rzuit4vadb73cxl2iivghu2lnezriait/providers/Microsoft.DocumentDB/databaseAccounts/clihbzjcqdfxdwf/apis/cassandra/keyspaces/cli653e4barl5y5?api-version=2015-04-08
      content-type:
      - application/json
      date:
      - Tue, 08 Oct 2019 06:33:55 GMT
      location:
      - https://management.azure.com/subscriptions/00000000-0000-0000-0000-000000000000/resourceGroups/cli_test_cosmosdb_cassandra_keyspace000001/providers/Microsoft.DocumentDB/databaseAccounts/cli000003/apis/cassandra/keyspaces/cli000002/operationResults/f4289284-0936-4fc1-98f7-7ee856debddb?api-version=2015-04-08
=======
      - https://management.documents.azure.com:450/subscriptions/0b1f6471-1bf0-4dda-aec3-cb9272f09590/resourceGroups/cli_test_cosmosdb_cassandra_keyspaceryebqopgmu2kawiit7ihro2qobi3p43f25gs6il/providers/Microsoft.DocumentDB/databaseAccounts/clin2xreoj33uvp/apis/cassandra/keyspaces/climqgjwucufoxs?api-version=2015-04-08
      content-type:
      - application/json
      date:
      - Mon, 21 Oct 2019 11:22:12 GMT
      location:
      - https://management.azure.com/subscriptions/00000000-0000-0000-0000-000000000000/resourceGroups/cli_test_cosmosdb_cassandra_keyspace000001/providers/Microsoft.DocumentDB/databaseAccounts/cli000003/apis/cassandra/keyspaces/cli000002/operationResults/f684a6f2-1fc4-4173-be89-b39739c9558d?api-version=2015-04-08
>>>>>>> 807faccc
      pragma:
      - no-cache
      server:
      - Microsoft-HTTPAPI/2.0
      strict-transport-security:
      - max-age=31536000; includeSubDomains
      x-content-type-options:
      - nosniff
      x-ms-gatewayversion:
      - version=2.7.0
      x-ms-ratelimit-remaining-subscription-writes:
      - '1164'
    status:
      code: 202
      message: Accepted
- request:
    body: null
    headers:
      Accept:
      - application/json
      Accept-Encoding:
      - gzip, deflate
      CommandName:
      - cosmosdb cassandra keyspace create
      Connection:
      - keep-alive
      ParameterSetName:
      - -g -a -n
      User-Agent:
<<<<<<< HEAD
      - python/3.6.5 (Windows-10-10.0.17134-SP0) msrest/0.6.10 msrest_azure/0.6.1
        azure-mgmt-cosmosdb/0.8.0 Azure-SDK-For-Python AZURECLI/2.0.74
    method: GET
    uri: https://management.azure.com/subscriptions/00000000-0000-0000-0000-000000000000/providers/Microsoft.DocumentDB/locations/westus/operationsStatus/f4289284-0936-4fc1-98f7-7ee856debddb?api-version=2015-04-08
=======
      - python/3.7.4 (Windows-10-10.0.18362-SP0) msrest/0.6.10 msrest_azure/0.6.2
        azure-mgmt-cosmosdb/0.8.0 Azure-SDK-For-Python AZURECLI/2.0.75
    method: GET
    uri: https://management.azure.com/subscriptions/00000000-0000-0000-0000-000000000000/providers/Microsoft.DocumentDB/locations/westus/operationsStatus/f684a6f2-1fc4-4173-be89-b39739c9558d?api-version=2015-04-08
>>>>>>> 807faccc
  response:
    body:
      string: '{"status":"Succeeded","error":{}}'
    headers:
      cache-control:
      - no-store, no-cache
      content-length:
      - '33'
      content-location:
<<<<<<< HEAD
      - https://management.documents.azure.com:450/subscriptions/fb3a3d6b-44c8-44f5-88c9-b20917c9b96b/providers/Microsoft.DocumentDB/locations/westus/operationsStatus/f4289284-0936-4fc1-98f7-7ee856debddb?api-version=2015-04-08
      content-type:
      - application/json
      date:
      - Tue, 08 Oct 2019 06:34:26 GMT
=======
      - https://management.documents.azure.com:450/subscriptions/0b1f6471-1bf0-4dda-aec3-cb9272f09590/providers/Microsoft.DocumentDB/locations/westus/operationsStatus/f684a6f2-1fc4-4173-be89-b39739c9558d?api-version=2015-04-08
      content-type:
      - application/json
      date:
      - Mon, 21 Oct 2019 11:22:44 GMT
>>>>>>> 807faccc
      pragma:
      - no-cache
      server:
      - Microsoft-HTTPAPI/2.0
      strict-transport-security:
      - max-age=31536000; includeSubDomains
      transfer-encoding:
      - chunked
      vary:
      - Accept-Encoding
      x-content-type-options:
      - nosniff
      x-ms-gatewayversion:
      - version=2.7.0
    status:
      code: 200
      message: Ok
- request:
    body: null
    headers:
      Accept:
      - application/json
      Accept-Encoding:
      - gzip, deflate
      CommandName:
      - cosmosdb cassandra keyspace create
      Connection:
      - keep-alive
      ParameterSetName:
      - -g -a -n
      User-Agent:
<<<<<<< HEAD
      - python/3.6.5 (Windows-10-10.0.17134-SP0) msrest/0.6.10 msrest_azure/0.6.1
        azure-mgmt-cosmosdb/0.8.0 Azure-SDK-For-Python AZURECLI/2.0.74
=======
      - python/3.7.4 (Windows-10-10.0.18362-SP0) msrest/0.6.10 msrest_azure/0.6.2
        azure-mgmt-cosmosdb/0.8.0 Azure-SDK-For-Python AZURECLI/2.0.75
>>>>>>> 807faccc
    method: GET
    uri: https://management.azure.com/subscriptions/00000000-0000-0000-0000-000000000000/resourceGroups/cli_test_cosmosdb_cassandra_keyspace000001/providers/Microsoft.DocumentDB/databaseAccounts/cli000003/apis/cassandra/keyspaces/cli000002?api-version=2015-04-08
  response:
    body:
<<<<<<< HEAD
      string: '{"properties":{"id":"cli000002","_rid":"NstHAA==","_etag":"\"00003400-0000-0700-0000-5d9c2dd60000\"","_ts":1570516438}}'
=======
      string: '{"properties":{"id":"cli000002","_rid":"Ii5oAA==","_etag":"\"00009b00-0000-0700-0000-5dad94e70000\"","_ts":1571656935}}'
>>>>>>> 807faccc
    headers:
      cache-control:
      - no-store, no-cache
      content-length:
      - '125'
      content-location:
<<<<<<< HEAD
      - https://management.documents.azure.com:450/subscriptions/fb3a3d6b-44c8-44f5-88c9-b20917c9b96b/resourceGroups/cli_test_cosmosdb_cassandra_keyspace7zeuit4rzuit4vadb73cxl2iivghu2lnezriait/providers/Microsoft.DocumentDB/databaseAccounts/clihbzjcqdfxdwf/apis/cassandra/keyspaces/cli653e4barl5y5?api-version=2015-04-08
      content-type:
      - application/json
      date:
      - Tue, 08 Oct 2019 06:34:26 GMT
=======
      - https://management.documents.azure.com:450/subscriptions/0b1f6471-1bf0-4dda-aec3-cb9272f09590/resourceGroups/cli_test_cosmosdb_cassandra_keyspaceryebqopgmu2kawiit7ihro2qobi3p43f25gs6il/providers/Microsoft.DocumentDB/databaseAccounts/clin2xreoj33uvp/apis/cassandra/keyspaces/climqgjwucufoxs?api-version=2015-04-08
      content-type:
      - application/json
      date:
      - Mon, 21 Oct 2019 11:22:45 GMT
>>>>>>> 807faccc
      pragma:
      - no-cache
      server:
      - Microsoft-HTTPAPI/2.0
      strict-transport-security:
      - max-age=31536000; includeSubDomains
      transfer-encoding:
      - chunked
      vary:
      - Accept-Encoding
      x-content-type-options:
      - nosniff
      x-ms-gatewayversion:
      - version=2.7.0
    status:
      code: 200
      message: Ok
- request:
    body: null
    headers:
      Accept:
      - application/json
      Accept-Encoding:
      - gzip, deflate
      CommandName:
      - cosmosdb cassandra keyspace show
      Connection:
      - keep-alive
      ParameterSetName:
      - -g -a -n
      User-Agent:
<<<<<<< HEAD
      - python/3.6.5 (Windows-10-10.0.17134-SP0) msrest/0.6.10 msrest_azure/0.6.1
        azure-mgmt-cosmosdb/0.8.0 Azure-SDK-For-Python AZURECLI/2.0.74
=======
      - python/3.7.4 (Windows-10-10.0.18362-SP0) msrest/0.6.10 msrest_azure/0.6.2
        azure-mgmt-cosmosdb/0.8.0 Azure-SDK-For-Python AZURECLI/2.0.75
>>>>>>> 807faccc
      accept-language:
      - en-US
    method: GET
    uri: https://management.azure.com/subscriptions/00000000-0000-0000-0000-000000000000/resourceGroups/cli_test_cosmosdb_cassandra_keyspace000001/providers/Microsoft.DocumentDB/databaseAccounts/cli000003/apis/cassandra/keyspaces/cli000002?api-version=2015-04-08
  response:
    body:
<<<<<<< HEAD
      string: '{"properties":{"id":"cli000002","_rid":"NstHAA==","_etag":"\"00003400-0000-0700-0000-5d9c2dd60000\"","_ts":1570516438}}'
=======
      string: '{"properties":{"id":"cli000002","_rid":"Ii5oAA==","_etag":"\"00009b00-0000-0700-0000-5dad94e70000\"","_ts":1571656935}}'
>>>>>>> 807faccc
    headers:
      cache-control:
      - no-store, no-cache
      content-length:
      - '125'
      content-location:
<<<<<<< HEAD
      - https://management.documents.azure.com:450/subscriptions/fb3a3d6b-44c8-44f5-88c9-b20917c9b96b/resourceGroups/cli_test_cosmosdb_cassandra_keyspace7zeuit4rzuit4vadb73cxl2iivghu2lnezriait/providers/Microsoft.DocumentDB/databaseAccounts/clihbzjcqdfxdwf/apis/cassandra/keyspaces/cli653e4barl5y5?api-version=2015-04-08
      content-type:
      - application/json
      date:
      - Tue, 08 Oct 2019 06:34:28 GMT
=======
      - https://management.documents.azure.com:450/subscriptions/0b1f6471-1bf0-4dda-aec3-cb9272f09590/resourceGroups/cli_test_cosmosdb_cassandra_keyspaceryebqopgmu2kawiit7ihro2qobi3p43f25gs6il/providers/Microsoft.DocumentDB/databaseAccounts/clin2xreoj33uvp/apis/cassandra/keyspaces/climqgjwucufoxs?api-version=2015-04-08
      content-type:
      - application/json
      date:
      - Mon, 21 Oct 2019 11:22:48 GMT
>>>>>>> 807faccc
      pragma:
      - no-cache
      server:
      - Microsoft-HTTPAPI/2.0
      strict-transport-security:
      - max-age=31536000; includeSubDomains
      transfer-encoding:
      - chunked
      vary:
      - Accept-Encoding
      x-content-type-options:
      - nosniff
      x-ms-gatewayversion:
      - version=2.7.0
    status:
      code: 200
      message: Ok
- request:
    body: null
    headers:
      Accept:
      - application/json
      Accept-Encoding:
      - gzip, deflate
      CommandName:
      - cosmosdb cassandra keyspace list
      Connection:
      - keep-alive
      ParameterSetName:
      - -g -a
      User-Agent:
<<<<<<< HEAD
      - python/3.6.5 (Windows-10-10.0.17134-SP0) msrest/0.6.10 msrest_azure/0.6.1
        azure-mgmt-cosmosdb/0.8.0 Azure-SDK-For-Python AZURECLI/2.0.74
=======
      - python/3.7.4 (Windows-10-10.0.18362-SP0) msrest/0.6.10 msrest_azure/0.6.2
        azure-mgmt-cosmosdb/0.8.0 Azure-SDK-For-Python AZURECLI/2.0.75
>>>>>>> 807faccc
      accept-language:
      - en-US
    method: GET
    uri: https://management.azure.com/subscriptions/00000000-0000-0000-0000-000000000000/resourceGroups/cli_test_cosmosdb_cassandra_keyspace000001/providers/Microsoft.DocumentDB/databaseAccounts/cli000003/apis/cassandra/keyspaces?api-version=2015-04-08
  response:
    body:
<<<<<<< HEAD
      string: '{"value":[{"properties":{"id":"cli000002","_rid":"NstHAA==","_etag":"\"00003400-0000-0700-0000-5d9c2dd60000\"","_ts":1570516438}}]}'
=======
      string: '{"value":[{"properties":{"id":"cli000002","_rid":"Ii5oAA==","_etag":"\"00009b00-0000-0700-0000-5dad94e70000\"","_ts":1571656935}}]}'
>>>>>>> 807faccc
    headers:
      cache-control:
      - no-store, no-cache
      content-length:
      - '137'
      content-location:
<<<<<<< HEAD
      - https://management.documents.azure.com:450/subscriptions/fb3a3d6b-44c8-44f5-88c9-b20917c9b96b/resourceGroups/cli_test_cosmosdb_cassandra_keyspace7zeuit4rzuit4vadb73cxl2iivghu2lnezriait/providers/Microsoft.DocumentDB/databaseAccounts/clihbzjcqdfxdwf/apis/cassandra/keyspaces?api-version=2015-04-08
      content-type:
      - application/json
      date:
      - Tue, 08 Oct 2019 06:34:29 GMT
=======
      - https://management.documents.azure.com:450/subscriptions/0b1f6471-1bf0-4dda-aec3-cb9272f09590/resourceGroups/cli_test_cosmosdb_cassandra_keyspaceryebqopgmu2kawiit7ihro2qobi3p43f25gs6il/providers/Microsoft.DocumentDB/databaseAccounts/clin2xreoj33uvp/apis/cassandra/keyspaces?api-version=2015-04-08
      content-type:
      - application/json
      date:
      - Mon, 21 Oct 2019 11:22:51 GMT
>>>>>>> 807faccc
      pragma:
      - no-cache
      server:
      - Microsoft-HTTPAPI/2.0
      strict-transport-security:
      - max-age=31536000; includeSubDomains
      transfer-encoding:
      - chunked
      vary:
      - Accept-Encoding
      x-content-type-options:
      - nosniff
      x-ms-gatewayversion:
      - version=2.7.0
    status:
      code: 200
      message: Ok
- request:
    body: null
    headers:
      Accept:
      - application/json
      Accept-Encoding:
      - gzip, deflate
      CommandName:
      - cosmosdb cassandra keyspace delete
      Connection:
      - keep-alive
      Content-Length:
      - '0'
      ParameterSetName:
      - -g -a -n
      User-Agent:
<<<<<<< HEAD
      - python/3.6.5 (Windows-10-10.0.17134-SP0) msrest/0.6.10 msrest_azure/0.6.1
        azure-mgmt-cosmosdb/0.8.0 Azure-SDK-For-Python AZURECLI/2.0.74
=======
      - python/3.7.4 (Windows-10-10.0.18362-SP0) msrest/0.6.10 msrest_azure/0.6.2
        azure-mgmt-cosmosdb/0.8.0 Azure-SDK-For-Python AZURECLI/2.0.75
>>>>>>> 807faccc
      accept-language:
      - en-US
    method: DELETE
    uri: https://management.azure.com/subscriptions/00000000-0000-0000-0000-000000000000/resourceGroups/cli_test_cosmosdb_cassandra_keyspace000001/providers/Microsoft.DocumentDB/databaseAccounts/cli000003/apis/cassandra/keyspaces/cli000002?api-version=2015-04-08
  response:
    body:
      string: '{"status":"Enqueued","error":{}}'
    headers:
      azure-asyncoperation:
<<<<<<< HEAD
      - https://management.azure.com/subscriptions/00000000-0000-0000-0000-000000000000/providers/Microsoft.DocumentDB/locations/westus/operationsStatus/03dc7b43-adeb-4fdc-8424-7631cf121358?api-version=2015-04-08
=======
      - https://management.azure.com/subscriptions/00000000-0000-0000-0000-000000000000/providers/Microsoft.DocumentDB/locations/westus/operationsStatus/7f67af4b-990b-4315-9557-899324a2c2f1?api-version=2015-04-08
>>>>>>> 807faccc
      cache-control:
      - no-store, no-cache
      content-length:
      - '32'
      content-location:
<<<<<<< HEAD
      - https://management.documents.azure.com:450/subscriptions/fb3a3d6b-44c8-44f5-88c9-b20917c9b96b/resourceGroups/cli_test_cosmosdb_cassandra_keyspace7zeuit4rzuit4vadb73cxl2iivghu2lnezriait/providers/Microsoft.DocumentDB/databaseAccounts/clihbzjcqdfxdwf/apis/cassandra/keyspaces/cli653e4barl5y5?api-version=2015-04-08
      content-type:
      - application/json
      date:
      - Tue, 08 Oct 2019 06:34:30 GMT
      location:
      - https://management.azure.com/subscriptions/00000000-0000-0000-0000-000000000000/resourceGroups/cli_test_cosmosdb_cassandra_keyspace000001/providers/Microsoft.DocumentDB/databaseAccounts/cli000003/apis/cassandra/keyspaces/cli000002/operationResults/03dc7b43-adeb-4fdc-8424-7631cf121358?api-version=2015-04-08
=======
      - https://management.documents.azure.com:450/subscriptions/0b1f6471-1bf0-4dda-aec3-cb9272f09590/resourceGroups/cli_test_cosmosdb_cassandra_keyspaceryebqopgmu2kawiit7ihro2qobi3p43f25gs6il/providers/Microsoft.DocumentDB/databaseAccounts/clin2xreoj33uvp/apis/cassandra/keyspaces/climqgjwucufoxs?api-version=2015-04-08
      content-type:
      - application/json
      date:
      - Mon, 21 Oct 2019 11:22:52 GMT
      location:
      - https://management.azure.com/subscriptions/00000000-0000-0000-0000-000000000000/resourceGroups/cli_test_cosmosdb_cassandra_keyspace000001/providers/Microsoft.DocumentDB/databaseAccounts/cli000003/apis/cassandra/keyspaces/cli000002/operationResults/7f67af4b-990b-4315-9557-899324a2c2f1?api-version=2015-04-08
>>>>>>> 807faccc
      pragma:
      - no-cache
      server:
      - Microsoft-HTTPAPI/2.0
      strict-transport-security:
      - max-age=31536000; includeSubDomains
      x-content-type-options:
      - nosniff
      x-ms-gatewayversion:
      - version=2.7.0
      x-ms-ratelimit-remaining-subscription-deletes:
      - '14991'
    status:
      code: 202
      message: Accepted
- request:
    body: null
    headers:
      Accept:
      - application/json
      Accept-Encoding:
      - gzip, deflate
      CommandName:
      - cosmosdb cassandra keyspace delete
      Connection:
      - keep-alive
      ParameterSetName:
      - -g -a -n
      User-Agent:
<<<<<<< HEAD
      - python/3.6.5 (Windows-10-10.0.17134-SP0) msrest/0.6.10 msrest_azure/0.6.1
        azure-mgmt-cosmosdb/0.8.0 Azure-SDK-For-Python AZURECLI/2.0.74
    method: GET
    uri: https://management.azure.com/subscriptions/00000000-0000-0000-0000-000000000000/providers/Microsoft.DocumentDB/locations/westus/operationsStatus/03dc7b43-adeb-4fdc-8424-7631cf121358?api-version=2015-04-08
=======
      - python/3.7.4 (Windows-10-10.0.18362-SP0) msrest/0.6.10 msrest_azure/0.6.2
        azure-mgmt-cosmosdb/0.8.0 Azure-SDK-For-Python AZURECLI/2.0.75
    method: GET
    uri: https://management.azure.com/subscriptions/00000000-0000-0000-0000-000000000000/providers/Microsoft.DocumentDB/locations/westus/operationsStatus/7f67af4b-990b-4315-9557-899324a2c2f1?api-version=2015-04-08
>>>>>>> 807faccc
  response:
    body:
      string: '{"status":"Succeeded","error":{}}'
    headers:
      cache-control:
      - no-store, no-cache
      content-length:
      - '33'
      content-location:
<<<<<<< HEAD
      - https://management.documents.azure.com:450/subscriptions/fb3a3d6b-44c8-44f5-88c9-b20917c9b96b/providers/Microsoft.DocumentDB/locations/westus/operationsStatus/03dc7b43-adeb-4fdc-8424-7631cf121358?api-version=2015-04-08
      content-type:
      - application/json
      date:
      - Tue, 08 Oct 2019 06:35:00 GMT
=======
      - https://management.documents.azure.com:450/subscriptions/0b1f6471-1bf0-4dda-aec3-cb9272f09590/providers/Microsoft.DocumentDB/locations/westus/operationsStatus/7f67af4b-990b-4315-9557-899324a2c2f1?api-version=2015-04-08
      content-type:
      - application/json
      date:
      - Mon, 21 Oct 2019 11:23:23 GMT
>>>>>>> 807faccc
      pragma:
      - no-cache
      server:
      - Microsoft-HTTPAPI/2.0
      strict-transport-security:
      - max-age=31536000; includeSubDomains
      transfer-encoding:
      - chunked
      vary:
      - Accept-Encoding
      x-content-type-options:
      - nosniff
      x-ms-gatewayversion:
      - version=2.7.0
    status:
      code: 200
      message: Ok
- request:
    body: null
    headers:
      Accept:
      - application/json
      Accept-Encoding:
      - gzip, deflate
      CommandName:
      - cosmosdb cassandra keyspace list
      Connection:
      - keep-alive
      ParameterSetName:
      - -g -a
      User-Agent:
<<<<<<< HEAD
      - python/3.6.5 (Windows-10-10.0.17134-SP0) msrest/0.6.10 msrest_azure/0.6.1
        azure-mgmt-cosmosdb/0.8.0 Azure-SDK-For-Python AZURECLI/2.0.74
=======
      - python/3.7.4 (Windows-10-10.0.18362-SP0) msrest/0.6.10 msrest_azure/0.6.2
        azure-mgmt-cosmosdb/0.8.0 Azure-SDK-For-Python AZURECLI/2.0.75
>>>>>>> 807faccc
      accept-language:
      - en-US
    method: GET
    uri: https://management.azure.com/subscriptions/00000000-0000-0000-0000-000000000000/resourceGroups/cli_test_cosmosdb_cassandra_keyspace000001/providers/Microsoft.DocumentDB/databaseAccounts/cli000003/apis/cassandra/keyspaces?api-version=2015-04-08
  response:
    body:
      string: '{"value":[]}'
    headers:
      cache-control:
      - no-store, no-cache
      content-length:
      - '12'
      content-location:
<<<<<<< HEAD
      - https://management.documents.azure.com:450/subscriptions/fb3a3d6b-44c8-44f5-88c9-b20917c9b96b/resourceGroups/cli_test_cosmosdb_cassandra_keyspace7zeuit4rzuit4vadb73cxl2iivghu2lnezriait/providers/Microsoft.DocumentDB/databaseAccounts/clihbzjcqdfxdwf/apis/cassandra/keyspaces?api-version=2015-04-08
      content-type:
      - application/json
      date:
      - Tue, 08 Oct 2019 06:35:01 GMT
=======
      - https://management.documents.azure.com:450/subscriptions/0b1f6471-1bf0-4dda-aec3-cb9272f09590/resourceGroups/cli_test_cosmosdb_cassandra_keyspaceryebqopgmu2kawiit7ihro2qobi3p43f25gs6il/providers/Microsoft.DocumentDB/databaseAccounts/clin2xreoj33uvp/apis/cassandra/keyspaces?api-version=2015-04-08
      content-type:
      - application/json
      date:
      - Mon, 21 Oct 2019 11:23:26 GMT
>>>>>>> 807faccc
      pragma:
      - no-cache
      server:
      - Microsoft-HTTPAPI/2.0
      strict-transport-security:
      - max-age=31536000; includeSubDomains
      transfer-encoding:
      - chunked
      vary:
      - Accept-Encoding
      x-content-type-options:
      - nosniff
      x-ms-gatewayversion:
      - version=2.7.0
    status:
      code: 200
      message: Ok
version: 1<|MERGE_RESOLUTION|>--- conflicted
+++ resolved
@@ -13,24 +13,15 @@
       ParameterSetName:
       - -n -g --capabilities
       User-Agent:
-<<<<<<< HEAD
-      - python/3.6.5 (Windows-10-10.0.17134-SP0) msrest/0.6.10 msrest_azure/0.6.1
-        azure-mgmt-resource/4.0.0 Azure-SDK-For-Python AZURECLI/2.0.74
-=======
       - python/3.7.4 (Windows-10-10.0.18362-SP0) msrest/0.6.10 msrest_azure/0.6.2
         azure-mgmt-resource/4.0.0 Azure-SDK-For-Python AZURECLI/2.0.75
->>>>>>> 807faccc
       accept-language:
       - en-US
     method: GET
     uri: https://management.azure.com/subscriptions/00000000-0000-0000-0000-000000000000/resourcegroups/cli_test_cosmosdb_cassandra_keyspace000001?api-version=2019-07-01
   response:
     body:
-<<<<<<< HEAD
-      string: '{"id":"/subscriptions/00000000-0000-0000-0000-000000000000/resourceGroups/cli_test_cosmosdb_cassandra_keyspace000001","name":"cli_test_cosmosdb_cassandra_keyspace000001","type":"Microsoft.Resources/resourceGroups","location":"westus","tags":{"product":"azurecli","cause":"automation","date":"2019-10-08T06:23:09Z"},"properties":{"provisioningState":"Succeeded"}}'
-=======
       string: '{"id":"/subscriptions/00000000-0000-0000-0000-000000000000/resourceGroups/cli_test_cosmosdb_cassandra_keyspace000001","name":"cli_test_cosmosdb_cassandra_keyspace000001","type":"Microsoft.Resources/resourceGroups","location":"westus","tags":{"product":"azurecli","cause":"automation","date":"2019-10-21T11:12:17Z"},"properties":{"provisioningState":"Succeeded"}}'
->>>>>>> 807faccc
     headers:
       cache-control:
       - no-cache
@@ -39,11 +30,7 @@
       content-type:
       - application/json; charset=utf-8
       date:
-<<<<<<< HEAD
-      - Tue, 08 Oct 2019 06:23:12 GMT
-=======
       - Mon, 21 Oct 2019 11:12:22 GMT
->>>>>>> 807faccc
       expires:
       - '-1'
       pragma:
@@ -77,13 +64,8 @@
       ParameterSetName:
       - -n -g --capabilities
       User-Agent:
-<<<<<<< HEAD
-      - python/3.6.5 (Windows-10-10.0.17134-SP0) msrest/0.6.10 msrest_azure/0.6.1
-        azure-mgmt-cosmosdb/0.8.0 Azure-SDK-For-Python AZURECLI/2.0.74
-=======
-      - python/3.7.4 (Windows-10-10.0.18362-SP0) msrest/0.6.10 msrest_azure/0.6.2
-        azure-mgmt-cosmosdb/0.8.0 Azure-SDK-For-Python AZURECLI/2.0.75
->>>>>>> 807faccc
+      - python/3.7.4 (Windows-10-10.0.18362-SP0) msrest/0.6.10 msrest_azure/0.6.2
+        azure-mgmt-cosmosdb/0.8.0 Azure-SDK-For-Python AZURECLI/2.0.75
       accept-language:
       - en-US
     method: PUT
@@ -98,25 +80,12 @@
         US","failoverPriority":0}],"cors":[],"capabilities":[{"name":"EnableCassandra"}]}}'
     headers:
       azure-asyncoperation:
-<<<<<<< HEAD
-      - https://management.azure.com/subscriptions/00000000-0000-0000-0000-000000000000/providers/Microsoft.DocumentDB/locations/westus/operationsStatus/e29f2a91-2eef-43c6-8b7a-f398b289ef2e?api-version=2015-04-08
-=======
       - https://management.azure.com/subscriptions/00000000-0000-0000-0000-000000000000/providers/Microsoft.DocumentDB/locations/westus/operationsStatus/b8125809-33c0-4074-9926-48b5fa161756?api-version=2015-04-08
->>>>>>> 807faccc
       cache-control:
       - no-store, no-cache
       content-length:
       - '1441'
       content-location:
-<<<<<<< HEAD
-      - https://management.documents.azure.com:450/subscriptions/fb3a3d6b-44c8-44f5-88c9-b20917c9b96b/resourceGroups/cli_test_cosmosdb_cassandra_keyspace7zeuit4rzuit4vadb73cxl2iivghu2lnezriait/providers/Microsoft.DocumentDB/databaseAccounts/clihbzjcqdfxdwf?api-version=2015-04-08
-      content-type:
-      - application/json
-      date:
-      - Tue, 08 Oct 2019 06:23:14 GMT
-      location:
-      - https://management.azure.com/subscriptions/00000000-0000-0000-0000-000000000000/resourceGroups/cli_test_cosmosdb_cassandra_keyspace000001/providers/Microsoft.DocumentDB/databaseAccounts/cli000003/operationResults/e29f2a91-2eef-43c6-8b7a-f398b289ef2e?api-version=2015-04-08
-=======
       - https://management.documents.azure.com:450/subscriptions/0b1f6471-1bf0-4dda-aec3-cb9272f09590/resourceGroups/cli_test_cosmosdb_cassandra_keyspaceryebqopgmu2kawiit7ihro2qobi3p43f25gs6il/providers/Microsoft.DocumentDB/databaseAccounts/clin2xreoj33uvp?api-version=2015-04-08
       content-type:
       - application/json
@@ -124,7 +93,6 @@
       - Mon, 21 Oct 2019 11:12:27 GMT
       location:
       - https://management.azure.com/subscriptions/00000000-0000-0000-0000-000000000000/resourceGroups/cli_test_cosmosdb_cassandra_keyspace000001/providers/Microsoft.DocumentDB/databaseAccounts/cli000003/operationResults/b8125809-33c0-4074-9926-48b5fa161756?api-version=2015-04-08
->>>>>>> 807faccc
       pragma:
       - no-cache
       server:
@@ -158,1267 +126,892 @@
       ParameterSetName:
       - -n -g --capabilities
       User-Agent:
-<<<<<<< HEAD
-      - python/3.6.5 (Windows-10-10.0.17134-SP0) msrest/0.6.10 msrest_azure/0.6.1
-        azure-mgmt-cosmosdb/0.8.0 Azure-SDK-For-Python AZURECLI/2.0.74
-    method: GET
-    uri: https://management.azure.com/subscriptions/00000000-0000-0000-0000-000000000000/providers/Microsoft.DocumentDB/locations/westus/operationsStatus/e29f2a91-2eef-43c6-8b7a-f398b289ef2e?api-version=2015-04-08
-=======
-      - python/3.7.4 (Windows-10-10.0.18362-SP0) msrest/0.6.10 msrest_azure/0.6.2
-        azure-mgmt-cosmosdb/0.8.0 Azure-SDK-For-Python AZURECLI/2.0.75
-    method: GET
-    uri: https://management.azure.com/subscriptions/00000000-0000-0000-0000-000000000000/providers/Microsoft.DocumentDB/locations/westus/operationsStatus/b8125809-33c0-4074-9926-48b5fa161756?api-version=2015-04-08
->>>>>>> 807faccc
-  response:
-    body:
-      string: '{"status":"Dequeued","error":{}}'
-    headers:
-      cache-control:
-      - no-store, no-cache
-      content-length:
-      - '32'
-      content-location:
-<<<<<<< HEAD
-      - https://management.documents.azure.com:450/subscriptions/fb3a3d6b-44c8-44f5-88c9-b20917c9b96b/providers/Microsoft.DocumentDB/locations/westus/operationsStatus/e29f2a91-2eef-43c6-8b7a-f398b289ef2e?api-version=2015-04-08
-      content-type:
-      - application/json
-      date:
-      - Tue, 08 Oct 2019 06:23:44 GMT
-=======
+      - python/3.7.4 (Windows-10-10.0.18362-SP0) msrest/0.6.10 msrest_azure/0.6.2
+        azure-mgmt-cosmosdb/0.8.0 Azure-SDK-For-Python AZURECLI/2.0.75
+    method: GET
+    uri: https://management.azure.com/subscriptions/00000000-0000-0000-0000-000000000000/providers/Microsoft.DocumentDB/locations/westus/operationsStatus/b8125809-33c0-4074-9926-48b5fa161756?api-version=2015-04-08
+  response:
+    body:
+      string: '{"status":"Dequeued","error":{}}'
+    headers:
+      cache-control:
+      - no-store, no-cache
+      content-length:
+      - '32'
+      content-location:
       - https://management.documents.azure.com:450/subscriptions/0b1f6471-1bf0-4dda-aec3-cb9272f09590/providers/Microsoft.DocumentDB/locations/westus/operationsStatus/b8125809-33c0-4074-9926-48b5fa161756?api-version=2015-04-08
       content-type:
       - application/json
       date:
       - Mon, 21 Oct 2019 11:12:58 GMT
->>>>>>> 807faccc
-      pragma:
-      - no-cache
-      server:
-      - Microsoft-HTTPAPI/2.0
-      strict-transport-security:
-      - max-age=31536000; includeSubDomains
-      transfer-encoding:
-      - chunked
-      vary:
-      - Accept-Encoding
-      x-content-type-options:
-      - nosniff
-      x-ms-gatewayversion:
-      - version=2.7.0
-    status:
-      code: 200
-      message: Ok
-- request:
-    body: null
-    headers:
-      Accept:
-      - application/json
-      Accept-Encoding:
-      - gzip, deflate
-      CommandName:
-      - cosmosdb create
-      Connection:
-      - keep-alive
-      ParameterSetName:
-      - -n -g --capabilities
-      User-Agent:
-<<<<<<< HEAD
-      - python/3.6.5 (Windows-10-10.0.17134-SP0) msrest/0.6.10 msrest_azure/0.6.1
-        azure-mgmt-cosmosdb/0.8.0 Azure-SDK-For-Python AZURECLI/2.0.74
-    method: GET
-    uri: https://management.azure.com/subscriptions/00000000-0000-0000-0000-000000000000/providers/Microsoft.DocumentDB/locations/westus/operationsStatus/e29f2a91-2eef-43c6-8b7a-f398b289ef2e?api-version=2015-04-08
-=======
-      - python/3.7.4 (Windows-10-10.0.18362-SP0) msrest/0.6.10 msrest_azure/0.6.2
-        azure-mgmt-cosmosdb/0.8.0 Azure-SDK-For-Python AZURECLI/2.0.75
-    method: GET
-    uri: https://management.azure.com/subscriptions/00000000-0000-0000-0000-000000000000/providers/Microsoft.DocumentDB/locations/westus/operationsStatus/b8125809-33c0-4074-9926-48b5fa161756?api-version=2015-04-08
->>>>>>> 807faccc
-  response:
-    body:
-      string: '{"status":"Dequeued","error":{}}'
-    headers:
-      cache-control:
-      - no-store, no-cache
-      content-length:
-      - '32'
-      content-location:
-<<<<<<< HEAD
-      - https://management.documents.azure.com:450/subscriptions/fb3a3d6b-44c8-44f5-88c9-b20917c9b96b/providers/Microsoft.DocumentDB/locations/westus/operationsStatus/e29f2a91-2eef-43c6-8b7a-f398b289ef2e?api-version=2015-04-08
-      content-type:
-      - application/json
-      date:
-      - Tue, 08 Oct 2019 06:24:15 GMT
-=======
+      pragma:
+      - no-cache
+      server:
+      - Microsoft-HTTPAPI/2.0
+      strict-transport-security:
+      - max-age=31536000; includeSubDomains
+      transfer-encoding:
+      - chunked
+      vary:
+      - Accept-Encoding
+      x-content-type-options:
+      - nosniff
+      x-ms-gatewayversion:
+      - version=2.7.0
+    status:
+      code: 200
+      message: Ok
+- request:
+    body: null
+    headers:
+      Accept:
+      - application/json
+      Accept-Encoding:
+      - gzip, deflate
+      CommandName:
+      - cosmosdb create
+      Connection:
+      - keep-alive
+      ParameterSetName:
+      - -n -g --capabilities
+      User-Agent:
+      - python/3.7.4 (Windows-10-10.0.18362-SP0) msrest/0.6.10 msrest_azure/0.6.2
+        azure-mgmt-cosmosdb/0.8.0 Azure-SDK-For-Python AZURECLI/2.0.75
+    method: GET
+    uri: https://management.azure.com/subscriptions/00000000-0000-0000-0000-000000000000/providers/Microsoft.DocumentDB/locations/westus/operationsStatus/b8125809-33c0-4074-9926-48b5fa161756?api-version=2015-04-08
+  response:
+    body:
+      string: '{"status":"Dequeued","error":{}}'
+    headers:
+      cache-control:
+      - no-store, no-cache
+      content-length:
+      - '32'
+      content-location:
       - https://management.documents.azure.com:450/subscriptions/0b1f6471-1bf0-4dda-aec3-cb9272f09590/providers/Microsoft.DocumentDB/locations/westus/operationsStatus/b8125809-33c0-4074-9926-48b5fa161756?api-version=2015-04-08
       content-type:
       - application/json
       date:
       - Mon, 21 Oct 2019 11:13:28 GMT
->>>>>>> 807faccc
-      pragma:
-      - no-cache
-      server:
-      - Microsoft-HTTPAPI/2.0
-      strict-transport-security:
-      - max-age=31536000; includeSubDomains
-      transfer-encoding:
-      - chunked
-      vary:
-      - Accept-Encoding
-      x-content-type-options:
-      - nosniff
-      x-ms-gatewayversion:
-      - version=2.7.0
-    status:
-      code: 200
-      message: Ok
-- request:
-    body: null
-    headers:
-      Accept:
-      - application/json
-      Accept-Encoding:
-      - gzip, deflate
-      CommandName:
-      - cosmosdb create
-      Connection:
-      - keep-alive
-      ParameterSetName:
-      - -n -g --capabilities
-      User-Agent:
-<<<<<<< HEAD
-      - python/3.6.5 (Windows-10-10.0.17134-SP0) msrest/0.6.10 msrest_azure/0.6.1
-        azure-mgmt-cosmosdb/0.8.0 Azure-SDK-For-Python AZURECLI/2.0.74
-    method: GET
-    uri: https://management.azure.com/subscriptions/00000000-0000-0000-0000-000000000000/providers/Microsoft.DocumentDB/locations/westus/operationsStatus/e29f2a91-2eef-43c6-8b7a-f398b289ef2e?api-version=2015-04-08
-=======
-      - python/3.7.4 (Windows-10-10.0.18362-SP0) msrest/0.6.10 msrest_azure/0.6.2
-        azure-mgmt-cosmosdb/0.8.0 Azure-SDK-For-Python AZURECLI/2.0.75
-    method: GET
-    uri: https://management.azure.com/subscriptions/00000000-0000-0000-0000-000000000000/providers/Microsoft.DocumentDB/locations/westus/operationsStatus/b8125809-33c0-4074-9926-48b5fa161756?api-version=2015-04-08
->>>>>>> 807faccc
-  response:
-    body:
-      string: '{"status":"Dequeued","error":{}}'
-    headers:
-      cache-control:
-      - no-store, no-cache
-      content-length:
-      - '32'
-      content-location:
-<<<<<<< HEAD
-      - https://management.documents.azure.com:450/subscriptions/fb3a3d6b-44c8-44f5-88c9-b20917c9b96b/providers/Microsoft.DocumentDB/locations/westus/operationsStatus/e29f2a91-2eef-43c6-8b7a-f398b289ef2e?api-version=2015-04-08
-      content-type:
-      - application/json
-      date:
-      - Tue, 08 Oct 2019 06:24:45 GMT
-=======
+      pragma:
+      - no-cache
+      server:
+      - Microsoft-HTTPAPI/2.0
+      strict-transport-security:
+      - max-age=31536000; includeSubDomains
+      transfer-encoding:
+      - chunked
+      vary:
+      - Accept-Encoding
+      x-content-type-options:
+      - nosniff
+      x-ms-gatewayversion:
+      - version=2.7.0
+    status:
+      code: 200
+      message: Ok
+- request:
+    body: null
+    headers:
+      Accept:
+      - application/json
+      Accept-Encoding:
+      - gzip, deflate
+      CommandName:
+      - cosmosdb create
+      Connection:
+      - keep-alive
+      ParameterSetName:
+      - -n -g --capabilities
+      User-Agent:
+      - python/3.7.4 (Windows-10-10.0.18362-SP0) msrest/0.6.10 msrest_azure/0.6.2
+        azure-mgmt-cosmosdb/0.8.0 Azure-SDK-For-Python AZURECLI/2.0.75
+    method: GET
+    uri: https://management.azure.com/subscriptions/00000000-0000-0000-0000-000000000000/providers/Microsoft.DocumentDB/locations/westus/operationsStatus/b8125809-33c0-4074-9926-48b5fa161756?api-version=2015-04-08
+  response:
+    body:
+      string: '{"status":"Dequeued","error":{}}'
+    headers:
+      cache-control:
+      - no-store, no-cache
+      content-length:
+      - '32'
+      content-location:
       - https://management.documents.azure.com:450/subscriptions/0b1f6471-1bf0-4dda-aec3-cb9272f09590/providers/Microsoft.DocumentDB/locations/westus/operationsStatus/b8125809-33c0-4074-9926-48b5fa161756?api-version=2015-04-08
       content-type:
       - application/json
       date:
       - Mon, 21 Oct 2019 11:13:58 GMT
->>>>>>> 807faccc
-      pragma:
-      - no-cache
-      server:
-      - Microsoft-HTTPAPI/2.0
-      strict-transport-security:
-      - max-age=31536000; includeSubDomains
-      transfer-encoding:
-      - chunked
-      vary:
-      - Accept-Encoding
-      x-content-type-options:
-      - nosniff
-      x-ms-gatewayversion:
-      - version=2.7.0
-    status:
-      code: 200
-      message: Ok
-- request:
-    body: null
-    headers:
-      Accept:
-      - application/json
-      Accept-Encoding:
-      - gzip, deflate
-      CommandName:
-      - cosmosdb create
-      Connection:
-      - keep-alive
-      ParameterSetName:
-      - -n -g --capabilities
-      User-Agent:
-<<<<<<< HEAD
-      - python/3.6.5 (Windows-10-10.0.17134-SP0) msrest/0.6.10 msrest_azure/0.6.1
-        azure-mgmt-cosmosdb/0.8.0 Azure-SDK-For-Python AZURECLI/2.0.74
-    method: GET
-    uri: https://management.azure.com/subscriptions/00000000-0000-0000-0000-000000000000/providers/Microsoft.DocumentDB/locations/westus/operationsStatus/e29f2a91-2eef-43c6-8b7a-f398b289ef2e?api-version=2015-04-08
-=======
-      - python/3.7.4 (Windows-10-10.0.18362-SP0) msrest/0.6.10 msrest_azure/0.6.2
-        azure-mgmt-cosmosdb/0.8.0 Azure-SDK-For-Python AZURECLI/2.0.75
-    method: GET
-    uri: https://management.azure.com/subscriptions/00000000-0000-0000-0000-000000000000/providers/Microsoft.DocumentDB/locations/westus/operationsStatus/b8125809-33c0-4074-9926-48b5fa161756?api-version=2015-04-08
->>>>>>> 807faccc
-  response:
-    body:
-      string: '{"status":"Dequeued","error":{}}'
-    headers:
-      cache-control:
-      - no-store, no-cache
-      content-length:
-      - '32'
-      content-location:
-<<<<<<< HEAD
-      - https://management.documents.azure.com:450/subscriptions/fb3a3d6b-44c8-44f5-88c9-b20917c9b96b/providers/Microsoft.DocumentDB/locations/westus/operationsStatus/e29f2a91-2eef-43c6-8b7a-f398b289ef2e?api-version=2015-04-08
-      content-type:
-      - application/json
-      date:
-      - Tue, 08 Oct 2019 06:25:16 GMT
-=======
+      pragma:
+      - no-cache
+      server:
+      - Microsoft-HTTPAPI/2.0
+      strict-transport-security:
+      - max-age=31536000; includeSubDomains
+      transfer-encoding:
+      - chunked
+      vary:
+      - Accept-Encoding
+      x-content-type-options:
+      - nosniff
+      x-ms-gatewayversion:
+      - version=2.7.0
+    status:
+      code: 200
+      message: Ok
+- request:
+    body: null
+    headers:
+      Accept:
+      - application/json
+      Accept-Encoding:
+      - gzip, deflate
+      CommandName:
+      - cosmosdb create
+      Connection:
+      - keep-alive
+      ParameterSetName:
+      - -n -g --capabilities
+      User-Agent:
+      - python/3.7.4 (Windows-10-10.0.18362-SP0) msrest/0.6.10 msrest_azure/0.6.2
+        azure-mgmt-cosmosdb/0.8.0 Azure-SDK-For-Python AZURECLI/2.0.75
+    method: GET
+    uri: https://management.azure.com/subscriptions/00000000-0000-0000-0000-000000000000/providers/Microsoft.DocumentDB/locations/westus/operationsStatus/b8125809-33c0-4074-9926-48b5fa161756?api-version=2015-04-08
+  response:
+    body:
+      string: '{"status":"Dequeued","error":{}}'
+    headers:
+      cache-control:
+      - no-store, no-cache
+      content-length:
+      - '32'
+      content-location:
       - https://management.documents.azure.com:450/subscriptions/0b1f6471-1bf0-4dda-aec3-cb9272f09590/providers/Microsoft.DocumentDB/locations/westus/operationsStatus/b8125809-33c0-4074-9926-48b5fa161756?api-version=2015-04-08
       content-type:
       - application/json
       date:
       - Mon, 21 Oct 2019 11:14:30 GMT
->>>>>>> 807faccc
-      pragma:
-      - no-cache
-      server:
-      - Microsoft-HTTPAPI/2.0
-      strict-transport-security:
-      - max-age=31536000; includeSubDomains
-      transfer-encoding:
-      - chunked
-      vary:
-      - Accept-Encoding
-      x-content-type-options:
-      - nosniff
-      x-ms-gatewayversion:
-      - version=2.7.0
-    status:
-      code: 200
-      message: Ok
-- request:
-    body: null
-    headers:
-      Accept:
-      - application/json
-      Accept-Encoding:
-      - gzip, deflate
-      CommandName:
-      - cosmosdb create
-      Connection:
-      - keep-alive
-      ParameterSetName:
-      - -n -g --capabilities
-      User-Agent:
-<<<<<<< HEAD
-      - python/3.6.5 (Windows-10-10.0.17134-SP0) msrest/0.6.10 msrest_azure/0.6.1
-        azure-mgmt-cosmosdb/0.8.0 Azure-SDK-For-Python AZURECLI/2.0.74
-    method: GET
-    uri: https://management.azure.com/subscriptions/00000000-0000-0000-0000-000000000000/providers/Microsoft.DocumentDB/locations/westus/operationsStatus/e29f2a91-2eef-43c6-8b7a-f398b289ef2e?api-version=2015-04-08
-=======
-      - python/3.7.4 (Windows-10-10.0.18362-SP0) msrest/0.6.10 msrest_azure/0.6.2
-        azure-mgmt-cosmosdb/0.8.0 Azure-SDK-For-Python AZURECLI/2.0.75
-    method: GET
-    uri: https://management.azure.com/subscriptions/00000000-0000-0000-0000-000000000000/providers/Microsoft.DocumentDB/locations/westus/operationsStatus/b8125809-33c0-4074-9926-48b5fa161756?api-version=2015-04-08
->>>>>>> 807faccc
-  response:
-    body:
-      string: '{"status":"Dequeued","error":{}}'
-    headers:
-      cache-control:
-      - no-store, no-cache
-      content-length:
-      - '32'
-      content-location:
-<<<<<<< HEAD
-      - https://management.documents.azure.com:450/subscriptions/fb3a3d6b-44c8-44f5-88c9-b20917c9b96b/providers/Microsoft.DocumentDB/locations/westus/operationsStatus/e29f2a91-2eef-43c6-8b7a-f398b289ef2e?api-version=2015-04-08
-      content-type:
-      - application/json
-      date:
-      - Tue, 08 Oct 2019 06:25:46 GMT
-=======
+      pragma:
+      - no-cache
+      server:
+      - Microsoft-HTTPAPI/2.0
+      strict-transport-security:
+      - max-age=31536000; includeSubDomains
+      transfer-encoding:
+      - chunked
+      vary:
+      - Accept-Encoding
+      x-content-type-options:
+      - nosniff
+      x-ms-gatewayversion:
+      - version=2.7.0
+    status:
+      code: 200
+      message: Ok
+- request:
+    body: null
+    headers:
+      Accept:
+      - application/json
+      Accept-Encoding:
+      - gzip, deflate
+      CommandName:
+      - cosmosdb create
+      Connection:
+      - keep-alive
+      ParameterSetName:
+      - -n -g --capabilities
+      User-Agent:
+      - python/3.7.4 (Windows-10-10.0.18362-SP0) msrest/0.6.10 msrest_azure/0.6.2
+        azure-mgmt-cosmosdb/0.8.0 Azure-SDK-For-Python AZURECLI/2.0.75
+    method: GET
+    uri: https://management.azure.com/subscriptions/00000000-0000-0000-0000-000000000000/providers/Microsoft.DocumentDB/locations/westus/operationsStatus/b8125809-33c0-4074-9926-48b5fa161756?api-version=2015-04-08
+  response:
+    body:
+      string: '{"status":"Dequeued","error":{}}'
+    headers:
+      cache-control:
+      - no-store, no-cache
+      content-length:
+      - '32'
+      content-location:
       - https://management.documents.azure.com:450/subscriptions/0b1f6471-1bf0-4dda-aec3-cb9272f09590/providers/Microsoft.DocumentDB/locations/westus/operationsStatus/b8125809-33c0-4074-9926-48b5fa161756?api-version=2015-04-08
       content-type:
       - application/json
       date:
       - Mon, 21 Oct 2019 11:15:00 GMT
->>>>>>> 807faccc
-      pragma:
-      - no-cache
-      server:
-      - Microsoft-HTTPAPI/2.0
-      strict-transport-security:
-      - max-age=31536000; includeSubDomains
-      transfer-encoding:
-      - chunked
-      vary:
-      - Accept-Encoding
-      x-content-type-options:
-      - nosniff
-      x-ms-gatewayversion:
-      - version=2.7.0
-    status:
-      code: 200
-      message: Ok
-- request:
-    body: null
-    headers:
-      Accept:
-      - application/json
-      Accept-Encoding:
-      - gzip, deflate
-      CommandName:
-      - cosmosdb create
-      Connection:
-      - keep-alive
-      ParameterSetName:
-      - -n -g --capabilities
-      User-Agent:
-<<<<<<< HEAD
-      - python/3.6.5 (Windows-10-10.0.17134-SP0) msrest/0.6.10 msrest_azure/0.6.1
-        azure-mgmt-cosmosdb/0.8.0 Azure-SDK-For-Python AZURECLI/2.0.74
-    method: GET
-    uri: https://management.azure.com/subscriptions/00000000-0000-0000-0000-000000000000/providers/Microsoft.DocumentDB/locations/westus/operationsStatus/e29f2a91-2eef-43c6-8b7a-f398b289ef2e?api-version=2015-04-08
-=======
-      - python/3.7.4 (Windows-10-10.0.18362-SP0) msrest/0.6.10 msrest_azure/0.6.2
-        azure-mgmt-cosmosdb/0.8.0 Azure-SDK-For-Python AZURECLI/2.0.75
-    method: GET
-    uri: https://management.azure.com/subscriptions/00000000-0000-0000-0000-000000000000/providers/Microsoft.DocumentDB/locations/westus/operationsStatus/b8125809-33c0-4074-9926-48b5fa161756?api-version=2015-04-08
->>>>>>> 807faccc
-  response:
-    body:
-      string: '{"status":"Dequeued","error":{}}'
-    headers:
-      cache-control:
-      - no-store, no-cache
-      content-length:
-      - '32'
-      content-location:
-<<<<<<< HEAD
-      - https://management.documents.azure.com:450/subscriptions/fb3a3d6b-44c8-44f5-88c9-b20917c9b96b/providers/Microsoft.DocumentDB/locations/westus/operationsStatus/e29f2a91-2eef-43c6-8b7a-f398b289ef2e?api-version=2015-04-08
-      content-type:
-      - application/json
-      date:
-      - Tue, 08 Oct 2019 06:26:17 GMT
-=======
+      pragma:
+      - no-cache
+      server:
+      - Microsoft-HTTPAPI/2.0
+      strict-transport-security:
+      - max-age=31536000; includeSubDomains
+      transfer-encoding:
+      - chunked
+      vary:
+      - Accept-Encoding
+      x-content-type-options:
+      - nosniff
+      x-ms-gatewayversion:
+      - version=2.7.0
+    status:
+      code: 200
+      message: Ok
+- request:
+    body: null
+    headers:
+      Accept:
+      - application/json
+      Accept-Encoding:
+      - gzip, deflate
+      CommandName:
+      - cosmosdb create
+      Connection:
+      - keep-alive
+      ParameterSetName:
+      - -n -g --capabilities
+      User-Agent:
+      - python/3.7.4 (Windows-10-10.0.18362-SP0) msrest/0.6.10 msrest_azure/0.6.2
+        azure-mgmt-cosmosdb/0.8.0 Azure-SDK-For-Python AZURECLI/2.0.75
+    method: GET
+    uri: https://management.azure.com/subscriptions/00000000-0000-0000-0000-000000000000/providers/Microsoft.DocumentDB/locations/westus/operationsStatus/b8125809-33c0-4074-9926-48b5fa161756?api-version=2015-04-08
+  response:
+    body:
+      string: '{"status":"Dequeued","error":{}}'
+    headers:
+      cache-control:
+      - no-store, no-cache
+      content-length:
+      - '32'
+      content-location:
       - https://management.documents.azure.com:450/subscriptions/0b1f6471-1bf0-4dda-aec3-cb9272f09590/providers/Microsoft.DocumentDB/locations/westus/operationsStatus/b8125809-33c0-4074-9926-48b5fa161756?api-version=2015-04-08
       content-type:
       - application/json
       date:
       - Mon, 21 Oct 2019 11:15:31 GMT
->>>>>>> 807faccc
-      pragma:
-      - no-cache
-      server:
-      - Microsoft-HTTPAPI/2.0
-      strict-transport-security:
-      - max-age=31536000; includeSubDomains
-      transfer-encoding:
-      - chunked
-      vary:
-      - Accept-Encoding
-      x-content-type-options:
-      - nosniff
-      x-ms-gatewayversion:
-      - version=2.7.0
-    status:
-      code: 200
-      message: Ok
-- request:
-    body: null
-    headers:
-      Accept:
-      - application/json
-      Accept-Encoding:
-      - gzip, deflate
-      CommandName:
-      - cosmosdb create
-      Connection:
-      - keep-alive
-      ParameterSetName:
-      - -n -g --capabilities
-      User-Agent:
-<<<<<<< HEAD
-      - python/3.6.5 (Windows-10-10.0.17134-SP0) msrest/0.6.10 msrest_azure/0.6.1
-        azure-mgmt-cosmosdb/0.8.0 Azure-SDK-For-Python AZURECLI/2.0.74
-    method: GET
-    uri: https://management.azure.com/subscriptions/00000000-0000-0000-0000-000000000000/providers/Microsoft.DocumentDB/locations/westus/operationsStatus/e29f2a91-2eef-43c6-8b7a-f398b289ef2e?api-version=2015-04-08
-=======
-      - python/3.7.4 (Windows-10-10.0.18362-SP0) msrest/0.6.10 msrest_azure/0.6.2
-        azure-mgmt-cosmosdb/0.8.0 Azure-SDK-For-Python AZURECLI/2.0.75
-    method: GET
-    uri: https://management.azure.com/subscriptions/00000000-0000-0000-0000-000000000000/providers/Microsoft.DocumentDB/locations/westus/operationsStatus/b8125809-33c0-4074-9926-48b5fa161756?api-version=2015-04-08
->>>>>>> 807faccc
-  response:
-    body:
-      string: '{"status":"Dequeued","error":{}}'
-    headers:
-      cache-control:
-      - no-store, no-cache
-      content-length:
-      - '32'
-      content-location:
-<<<<<<< HEAD
-      - https://management.documents.azure.com:450/subscriptions/fb3a3d6b-44c8-44f5-88c9-b20917c9b96b/providers/Microsoft.DocumentDB/locations/westus/operationsStatus/e29f2a91-2eef-43c6-8b7a-f398b289ef2e?api-version=2015-04-08
-      content-type:
-      - application/json
-      date:
-      - Tue, 08 Oct 2019 06:26:47 GMT
-=======
+      pragma:
+      - no-cache
+      server:
+      - Microsoft-HTTPAPI/2.0
+      strict-transport-security:
+      - max-age=31536000; includeSubDomains
+      transfer-encoding:
+      - chunked
+      vary:
+      - Accept-Encoding
+      x-content-type-options:
+      - nosniff
+      x-ms-gatewayversion:
+      - version=2.7.0
+    status:
+      code: 200
+      message: Ok
+- request:
+    body: null
+    headers:
+      Accept:
+      - application/json
+      Accept-Encoding:
+      - gzip, deflate
+      CommandName:
+      - cosmosdb create
+      Connection:
+      - keep-alive
+      ParameterSetName:
+      - -n -g --capabilities
+      User-Agent:
+      - python/3.7.4 (Windows-10-10.0.18362-SP0) msrest/0.6.10 msrest_azure/0.6.2
+        azure-mgmt-cosmosdb/0.8.0 Azure-SDK-For-Python AZURECLI/2.0.75
+    method: GET
+    uri: https://management.azure.com/subscriptions/00000000-0000-0000-0000-000000000000/providers/Microsoft.DocumentDB/locations/westus/operationsStatus/b8125809-33c0-4074-9926-48b5fa161756?api-version=2015-04-08
+  response:
+    body:
+      string: '{"status":"Dequeued","error":{}}'
+    headers:
+      cache-control:
+      - no-store, no-cache
+      content-length:
+      - '32'
+      content-location:
       - https://management.documents.azure.com:450/subscriptions/0b1f6471-1bf0-4dda-aec3-cb9272f09590/providers/Microsoft.DocumentDB/locations/westus/operationsStatus/b8125809-33c0-4074-9926-48b5fa161756?api-version=2015-04-08
       content-type:
       - application/json
       date:
       - Mon, 21 Oct 2019 11:16:02 GMT
->>>>>>> 807faccc
-      pragma:
-      - no-cache
-      server:
-      - Microsoft-HTTPAPI/2.0
-      strict-transport-security:
-      - max-age=31536000; includeSubDomains
-      transfer-encoding:
-      - chunked
-      vary:
-      - Accept-Encoding
-      x-content-type-options:
-      - nosniff
-      x-ms-gatewayversion:
-      - version=2.7.0
-    status:
-      code: 200
-      message: Ok
-- request:
-    body: null
-    headers:
-      Accept:
-      - application/json
-      Accept-Encoding:
-      - gzip, deflate
-      CommandName:
-      - cosmosdb create
-      Connection:
-      - keep-alive
-      ParameterSetName:
-      - -n -g --capabilities
-      User-Agent:
-<<<<<<< HEAD
-      - python/3.6.5 (Windows-10-10.0.17134-SP0) msrest/0.6.10 msrest_azure/0.6.1
-        azure-mgmt-cosmosdb/0.8.0 Azure-SDK-For-Python AZURECLI/2.0.74
-    method: GET
-    uri: https://management.azure.com/subscriptions/00000000-0000-0000-0000-000000000000/providers/Microsoft.DocumentDB/locations/westus/operationsStatus/e29f2a91-2eef-43c6-8b7a-f398b289ef2e?api-version=2015-04-08
-=======
-      - python/3.7.4 (Windows-10-10.0.18362-SP0) msrest/0.6.10 msrest_azure/0.6.2
-        azure-mgmt-cosmosdb/0.8.0 Azure-SDK-For-Python AZURECLI/2.0.75
-    method: GET
-    uri: https://management.azure.com/subscriptions/00000000-0000-0000-0000-000000000000/providers/Microsoft.DocumentDB/locations/westus/operationsStatus/b8125809-33c0-4074-9926-48b5fa161756?api-version=2015-04-08
->>>>>>> 807faccc
-  response:
-    body:
-      string: '{"status":"Dequeued","error":{}}'
-    headers:
-      cache-control:
-      - no-store, no-cache
-      content-length:
-      - '32'
-      content-location:
-<<<<<<< HEAD
-      - https://management.documents.azure.com:450/subscriptions/fb3a3d6b-44c8-44f5-88c9-b20917c9b96b/providers/Microsoft.DocumentDB/locations/westus/operationsStatus/e29f2a91-2eef-43c6-8b7a-f398b289ef2e?api-version=2015-04-08
-      content-type:
-      - application/json
-      date:
-      - Tue, 08 Oct 2019 06:27:18 GMT
-=======
+      pragma:
+      - no-cache
+      server:
+      - Microsoft-HTTPAPI/2.0
+      strict-transport-security:
+      - max-age=31536000; includeSubDomains
+      transfer-encoding:
+      - chunked
+      vary:
+      - Accept-Encoding
+      x-content-type-options:
+      - nosniff
+      x-ms-gatewayversion:
+      - version=2.7.0
+    status:
+      code: 200
+      message: Ok
+- request:
+    body: null
+    headers:
+      Accept:
+      - application/json
+      Accept-Encoding:
+      - gzip, deflate
+      CommandName:
+      - cosmosdb create
+      Connection:
+      - keep-alive
+      ParameterSetName:
+      - -n -g --capabilities
+      User-Agent:
+      - python/3.7.4 (Windows-10-10.0.18362-SP0) msrest/0.6.10 msrest_azure/0.6.2
+        azure-mgmt-cosmosdb/0.8.0 Azure-SDK-For-Python AZURECLI/2.0.75
+    method: GET
+    uri: https://management.azure.com/subscriptions/00000000-0000-0000-0000-000000000000/providers/Microsoft.DocumentDB/locations/westus/operationsStatus/b8125809-33c0-4074-9926-48b5fa161756?api-version=2015-04-08
+  response:
+    body:
+      string: '{"status":"Dequeued","error":{}}'
+    headers:
+      cache-control:
+      - no-store, no-cache
+      content-length:
+      - '32'
+      content-location:
       - https://management.documents.azure.com:450/subscriptions/0b1f6471-1bf0-4dda-aec3-cb9272f09590/providers/Microsoft.DocumentDB/locations/westus/operationsStatus/b8125809-33c0-4074-9926-48b5fa161756?api-version=2015-04-08
       content-type:
       - application/json
       date:
       - Mon, 21 Oct 2019 11:16:33 GMT
->>>>>>> 807faccc
-      pragma:
-      - no-cache
-      server:
-      - Microsoft-HTTPAPI/2.0
-      strict-transport-security:
-      - max-age=31536000; includeSubDomains
-      transfer-encoding:
-      - chunked
-      vary:
-      - Accept-Encoding
-      x-content-type-options:
-      - nosniff
-      x-ms-gatewayversion:
-      - version=2.7.0
-    status:
-      code: 200
-      message: Ok
-- request:
-    body: null
-    headers:
-      Accept:
-      - application/json
-      Accept-Encoding:
-      - gzip, deflate
-      CommandName:
-      - cosmosdb create
-      Connection:
-      - keep-alive
-      ParameterSetName:
-      - -n -g --capabilities
-      User-Agent:
-<<<<<<< HEAD
-      - python/3.6.5 (Windows-10-10.0.17134-SP0) msrest/0.6.10 msrest_azure/0.6.1
-        azure-mgmt-cosmosdb/0.8.0 Azure-SDK-For-Python AZURECLI/2.0.74
-    method: GET
-    uri: https://management.azure.com/subscriptions/00000000-0000-0000-0000-000000000000/providers/Microsoft.DocumentDB/locations/westus/operationsStatus/e29f2a91-2eef-43c6-8b7a-f398b289ef2e?api-version=2015-04-08
-=======
-      - python/3.7.4 (Windows-10-10.0.18362-SP0) msrest/0.6.10 msrest_azure/0.6.2
-        azure-mgmt-cosmosdb/0.8.0 Azure-SDK-For-Python AZURECLI/2.0.75
-    method: GET
-    uri: https://management.azure.com/subscriptions/00000000-0000-0000-0000-000000000000/providers/Microsoft.DocumentDB/locations/westus/operationsStatus/b8125809-33c0-4074-9926-48b5fa161756?api-version=2015-04-08
->>>>>>> 807faccc
-  response:
-    body:
-      string: '{"status":"Dequeued","error":{}}'
-    headers:
-      cache-control:
-      - no-store, no-cache
-      content-length:
-      - '32'
-      content-location:
-<<<<<<< HEAD
-      - https://management.documents.azure.com:450/subscriptions/fb3a3d6b-44c8-44f5-88c9-b20917c9b96b/providers/Microsoft.DocumentDB/locations/westus/operationsStatus/e29f2a91-2eef-43c6-8b7a-f398b289ef2e?api-version=2015-04-08
-      content-type:
-      - application/json
-      date:
-      - Tue, 08 Oct 2019 06:27:48 GMT
-=======
+      pragma:
+      - no-cache
+      server:
+      - Microsoft-HTTPAPI/2.0
+      strict-transport-security:
+      - max-age=31536000; includeSubDomains
+      transfer-encoding:
+      - chunked
+      vary:
+      - Accept-Encoding
+      x-content-type-options:
+      - nosniff
+      x-ms-gatewayversion:
+      - version=2.7.0
+    status:
+      code: 200
+      message: Ok
+- request:
+    body: null
+    headers:
+      Accept:
+      - application/json
+      Accept-Encoding:
+      - gzip, deflate
+      CommandName:
+      - cosmosdb create
+      Connection:
+      - keep-alive
+      ParameterSetName:
+      - -n -g --capabilities
+      User-Agent:
+      - python/3.7.4 (Windows-10-10.0.18362-SP0) msrest/0.6.10 msrest_azure/0.6.2
+        azure-mgmt-cosmosdb/0.8.0 Azure-SDK-For-Python AZURECLI/2.0.75
+    method: GET
+    uri: https://management.azure.com/subscriptions/00000000-0000-0000-0000-000000000000/providers/Microsoft.DocumentDB/locations/westus/operationsStatus/b8125809-33c0-4074-9926-48b5fa161756?api-version=2015-04-08
+  response:
+    body:
+      string: '{"status":"Dequeued","error":{}}'
+    headers:
+      cache-control:
+      - no-store, no-cache
+      content-length:
+      - '32'
+      content-location:
       - https://management.documents.azure.com:450/subscriptions/0b1f6471-1bf0-4dda-aec3-cb9272f09590/providers/Microsoft.DocumentDB/locations/westus/operationsStatus/b8125809-33c0-4074-9926-48b5fa161756?api-version=2015-04-08
       content-type:
       - application/json
       date:
       - Mon, 21 Oct 2019 11:17:03 GMT
->>>>>>> 807faccc
-      pragma:
-      - no-cache
-      server:
-      - Microsoft-HTTPAPI/2.0
-      strict-transport-security:
-      - max-age=31536000; includeSubDomains
-      transfer-encoding:
-      - chunked
-      vary:
-      - Accept-Encoding
-      x-content-type-options:
-      - nosniff
-      x-ms-gatewayversion:
-      - version=2.7.0
-    status:
-      code: 200
-      message: Ok
-- request:
-    body: null
-    headers:
-      Accept:
-      - application/json
-      Accept-Encoding:
-      - gzip, deflate
-      CommandName:
-      - cosmosdb create
-      Connection:
-      - keep-alive
-      ParameterSetName:
-      - -n -g --capabilities
-      User-Agent:
-<<<<<<< HEAD
-      - python/3.6.5 (Windows-10-10.0.17134-SP0) msrest/0.6.10 msrest_azure/0.6.1
-        azure-mgmt-cosmosdb/0.8.0 Azure-SDK-For-Python AZURECLI/2.0.74
-    method: GET
-    uri: https://management.azure.com/subscriptions/00000000-0000-0000-0000-000000000000/providers/Microsoft.DocumentDB/locations/westus/operationsStatus/e29f2a91-2eef-43c6-8b7a-f398b289ef2e?api-version=2015-04-08
-=======
-      - python/3.7.4 (Windows-10-10.0.18362-SP0) msrest/0.6.10 msrest_azure/0.6.2
-        azure-mgmt-cosmosdb/0.8.0 Azure-SDK-For-Python AZURECLI/2.0.75
-    method: GET
-    uri: https://management.azure.com/subscriptions/00000000-0000-0000-0000-000000000000/providers/Microsoft.DocumentDB/locations/westus/operationsStatus/b8125809-33c0-4074-9926-48b5fa161756?api-version=2015-04-08
->>>>>>> 807faccc
-  response:
-    body:
-      string: '{"status":"Dequeued","error":{}}'
-    headers:
-      cache-control:
-      - no-store, no-cache
-      content-length:
-      - '32'
-      content-location:
-<<<<<<< HEAD
-      - https://management.documents.azure.com:450/subscriptions/fb3a3d6b-44c8-44f5-88c9-b20917c9b96b/providers/Microsoft.DocumentDB/locations/westus/operationsStatus/e29f2a91-2eef-43c6-8b7a-f398b289ef2e?api-version=2015-04-08
-      content-type:
-      - application/json
-      date:
-      - Tue, 08 Oct 2019 06:28:19 GMT
-=======
+      pragma:
+      - no-cache
+      server:
+      - Microsoft-HTTPAPI/2.0
+      strict-transport-security:
+      - max-age=31536000; includeSubDomains
+      transfer-encoding:
+      - chunked
+      vary:
+      - Accept-Encoding
+      x-content-type-options:
+      - nosniff
+      x-ms-gatewayversion:
+      - version=2.7.0
+    status:
+      code: 200
+      message: Ok
+- request:
+    body: null
+    headers:
+      Accept:
+      - application/json
+      Accept-Encoding:
+      - gzip, deflate
+      CommandName:
+      - cosmosdb create
+      Connection:
+      - keep-alive
+      ParameterSetName:
+      - -n -g --capabilities
+      User-Agent:
+      - python/3.7.4 (Windows-10-10.0.18362-SP0) msrest/0.6.10 msrest_azure/0.6.2
+        azure-mgmt-cosmosdb/0.8.0 Azure-SDK-For-Python AZURECLI/2.0.75
+    method: GET
+    uri: https://management.azure.com/subscriptions/00000000-0000-0000-0000-000000000000/providers/Microsoft.DocumentDB/locations/westus/operationsStatus/b8125809-33c0-4074-9926-48b5fa161756?api-version=2015-04-08
+  response:
+    body:
+      string: '{"status":"Dequeued","error":{}}'
+    headers:
+      cache-control:
+      - no-store, no-cache
+      content-length:
+      - '32'
+      content-location:
       - https://management.documents.azure.com:450/subscriptions/0b1f6471-1bf0-4dda-aec3-cb9272f09590/providers/Microsoft.DocumentDB/locations/westus/operationsStatus/b8125809-33c0-4074-9926-48b5fa161756?api-version=2015-04-08
       content-type:
       - application/json
       date:
       - Mon, 21 Oct 2019 11:17:33 GMT
->>>>>>> 807faccc
-      pragma:
-      - no-cache
-      server:
-      - Microsoft-HTTPAPI/2.0
-      strict-transport-security:
-      - max-age=31536000; includeSubDomains
-      transfer-encoding:
-      - chunked
-      vary:
-      - Accept-Encoding
-      x-content-type-options:
-      - nosniff
-      x-ms-gatewayversion:
-      - version=2.7.0
-    status:
-      code: 200
-      message: Ok
-- request:
-    body: null
-    headers:
-      Accept:
-      - application/json
-      Accept-Encoding:
-      - gzip, deflate
-      CommandName:
-      - cosmosdb create
-      Connection:
-      - keep-alive
-      ParameterSetName:
-      - -n -g --capabilities
-      User-Agent:
-<<<<<<< HEAD
-      - python/3.6.5 (Windows-10-10.0.17134-SP0) msrest/0.6.10 msrest_azure/0.6.1
-        azure-mgmt-cosmosdb/0.8.0 Azure-SDK-For-Python AZURECLI/2.0.74
-    method: GET
-    uri: https://management.azure.com/subscriptions/00000000-0000-0000-0000-000000000000/providers/Microsoft.DocumentDB/locations/westus/operationsStatus/e29f2a91-2eef-43c6-8b7a-f398b289ef2e?api-version=2015-04-08
-=======
-      - python/3.7.4 (Windows-10-10.0.18362-SP0) msrest/0.6.10 msrest_azure/0.6.2
-        azure-mgmt-cosmosdb/0.8.0 Azure-SDK-For-Python AZURECLI/2.0.75
-    method: GET
-    uri: https://management.azure.com/subscriptions/00000000-0000-0000-0000-000000000000/providers/Microsoft.DocumentDB/locations/westus/operationsStatus/b8125809-33c0-4074-9926-48b5fa161756?api-version=2015-04-08
->>>>>>> 807faccc
-  response:
-    body:
-      string: '{"status":"Dequeued","error":{}}'
-    headers:
-      cache-control:
-      - no-store, no-cache
-      content-length:
-      - '32'
-      content-location:
-<<<<<<< HEAD
-      - https://management.documents.azure.com:450/subscriptions/fb3a3d6b-44c8-44f5-88c9-b20917c9b96b/providers/Microsoft.DocumentDB/locations/westus/operationsStatus/e29f2a91-2eef-43c6-8b7a-f398b289ef2e?api-version=2015-04-08
-      content-type:
-      - application/json
-      date:
-      - Tue, 08 Oct 2019 06:28:49 GMT
-=======
+      pragma:
+      - no-cache
+      server:
+      - Microsoft-HTTPAPI/2.0
+      strict-transport-security:
+      - max-age=31536000; includeSubDomains
+      transfer-encoding:
+      - chunked
+      vary:
+      - Accept-Encoding
+      x-content-type-options:
+      - nosniff
+      x-ms-gatewayversion:
+      - version=2.7.0
+    status:
+      code: 200
+      message: Ok
+- request:
+    body: null
+    headers:
+      Accept:
+      - application/json
+      Accept-Encoding:
+      - gzip, deflate
+      CommandName:
+      - cosmosdb create
+      Connection:
+      - keep-alive
+      ParameterSetName:
+      - -n -g --capabilities
+      User-Agent:
+      - python/3.7.4 (Windows-10-10.0.18362-SP0) msrest/0.6.10 msrest_azure/0.6.2
+        azure-mgmt-cosmosdb/0.8.0 Azure-SDK-For-Python AZURECLI/2.0.75
+    method: GET
+    uri: https://management.azure.com/subscriptions/00000000-0000-0000-0000-000000000000/providers/Microsoft.DocumentDB/locations/westus/operationsStatus/b8125809-33c0-4074-9926-48b5fa161756?api-version=2015-04-08
+  response:
+    body:
+      string: '{"status":"Dequeued","error":{}}'
+    headers:
+      cache-control:
+      - no-store, no-cache
+      content-length:
+      - '32'
+      content-location:
       - https://management.documents.azure.com:450/subscriptions/0b1f6471-1bf0-4dda-aec3-cb9272f09590/providers/Microsoft.DocumentDB/locations/westus/operationsStatus/b8125809-33c0-4074-9926-48b5fa161756?api-version=2015-04-08
       content-type:
       - application/json
       date:
       - Mon, 21 Oct 2019 11:18:04 GMT
->>>>>>> 807faccc
-      pragma:
-      - no-cache
-      server:
-      - Microsoft-HTTPAPI/2.0
-      strict-transport-security:
-      - max-age=31536000; includeSubDomains
-      transfer-encoding:
-      - chunked
-      vary:
-      - Accept-Encoding
-      x-content-type-options:
-      - nosniff
-      x-ms-gatewayversion:
-      - version=2.7.0
-    status:
-      code: 200
-      message: Ok
-- request:
-    body: null
-    headers:
-      Accept:
-      - application/json
-      Accept-Encoding:
-      - gzip, deflate
-      CommandName:
-      - cosmosdb create
-      Connection:
-      - keep-alive
-      ParameterSetName:
-      - -n -g --capabilities
-      User-Agent:
-<<<<<<< HEAD
-      - python/3.6.5 (Windows-10-10.0.17134-SP0) msrest/0.6.10 msrest_azure/0.6.1
-        azure-mgmt-cosmosdb/0.8.0 Azure-SDK-For-Python AZURECLI/2.0.74
-    method: GET
-    uri: https://management.azure.com/subscriptions/00000000-0000-0000-0000-000000000000/providers/Microsoft.DocumentDB/locations/westus/operationsStatus/e29f2a91-2eef-43c6-8b7a-f398b289ef2e?api-version=2015-04-08
-=======
-      - python/3.7.4 (Windows-10-10.0.18362-SP0) msrest/0.6.10 msrest_azure/0.6.2
-        azure-mgmt-cosmosdb/0.8.0 Azure-SDK-For-Python AZURECLI/2.0.75
-    method: GET
-    uri: https://management.azure.com/subscriptions/00000000-0000-0000-0000-000000000000/providers/Microsoft.DocumentDB/locations/westus/operationsStatus/b8125809-33c0-4074-9926-48b5fa161756?api-version=2015-04-08
->>>>>>> 807faccc
-  response:
-    body:
-      string: '{"status":"Dequeued","error":{}}'
-    headers:
-      cache-control:
-      - no-store, no-cache
-      content-length:
-      - '32'
-      content-location:
-<<<<<<< HEAD
-      - https://management.documents.azure.com:450/subscriptions/fb3a3d6b-44c8-44f5-88c9-b20917c9b96b/providers/Microsoft.DocumentDB/locations/westus/operationsStatus/e29f2a91-2eef-43c6-8b7a-f398b289ef2e?api-version=2015-04-08
-      content-type:
-      - application/json
-      date:
-      - Tue, 08 Oct 2019 06:29:20 GMT
-=======
+      pragma:
+      - no-cache
+      server:
+      - Microsoft-HTTPAPI/2.0
+      strict-transport-security:
+      - max-age=31536000; includeSubDomains
+      transfer-encoding:
+      - chunked
+      vary:
+      - Accept-Encoding
+      x-content-type-options:
+      - nosniff
+      x-ms-gatewayversion:
+      - version=2.7.0
+    status:
+      code: 200
+      message: Ok
+- request:
+    body: null
+    headers:
+      Accept:
+      - application/json
+      Accept-Encoding:
+      - gzip, deflate
+      CommandName:
+      - cosmosdb create
+      Connection:
+      - keep-alive
+      ParameterSetName:
+      - -n -g --capabilities
+      User-Agent:
+      - python/3.7.4 (Windows-10-10.0.18362-SP0) msrest/0.6.10 msrest_azure/0.6.2
+        azure-mgmt-cosmosdb/0.8.0 Azure-SDK-For-Python AZURECLI/2.0.75
+    method: GET
+    uri: https://management.azure.com/subscriptions/00000000-0000-0000-0000-000000000000/providers/Microsoft.DocumentDB/locations/westus/operationsStatus/b8125809-33c0-4074-9926-48b5fa161756?api-version=2015-04-08
+  response:
+    body:
+      string: '{"status":"Dequeued","error":{}}'
+    headers:
+      cache-control:
+      - no-store, no-cache
+      content-length:
+      - '32'
+      content-location:
       - https://management.documents.azure.com:450/subscriptions/0b1f6471-1bf0-4dda-aec3-cb9272f09590/providers/Microsoft.DocumentDB/locations/westus/operationsStatus/b8125809-33c0-4074-9926-48b5fa161756?api-version=2015-04-08
       content-type:
       - application/json
       date:
       - Mon, 21 Oct 2019 11:18:34 GMT
->>>>>>> 807faccc
-      pragma:
-      - no-cache
-      server:
-      - Microsoft-HTTPAPI/2.0
-      strict-transport-security:
-      - max-age=31536000; includeSubDomains
-      transfer-encoding:
-      - chunked
-      vary:
-      - Accept-Encoding
-      x-content-type-options:
-      - nosniff
-      x-ms-gatewayversion:
-      - version=2.7.0
-    status:
-      code: 200
-      message: Ok
-- request:
-    body: null
-    headers:
-      Accept:
-      - application/json
-      Accept-Encoding:
-      - gzip, deflate
-      CommandName:
-      - cosmosdb create
-      Connection:
-      - keep-alive
-      ParameterSetName:
-      - -n -g --capabilities
-      User-Agent:
-<<<<<<< HEAD
-      - python/3.6.5 (Windows-10-10.0.17134-SP0) msrest/0.6.10 msrest_azure/0.6.1
-        azure-mgmt-cosmosdb/0.8.0 Azure-SDK-For-Python AZURECLI/2.0.74
-    method: GET
-    uri: https://management.azure.com/subscriptions/00000000-0000-0000-0000-000000000000/providers/Microsoft.DocumentDB/locations/westus/operationsStatus/e29f2a91-2eef-43c6-8b7a-f398b289ef2e?api-version=2015-04-08
-=======
-      - python/3.7.4 (Windows-10-10.0.18362-SP0) msrest/0.6.10 msrest_azure/0.6.2
-        azure-mgmt-cosmosdb/0.8.0 Azure-SDK-For-Python AZURECLI/2.0.75
-    method: GET
-    uri: https://management.azure.com/subscriptions/00000000-0000-0000-0000-000000000000/providers/Microsoft.DocumentDB/locations/westus/operationsStatus/b8125809-33c0-4074-9926-48b5fa161756?api-version=2015-04-08
->>>>>>> 807faccc
-  response:
-    body:
-      string: '{"status":"Dequeued","error":{}}'
-    headers:
-      cache-control:
-      - no-store, no-cache
-      content-length:
-      - '32'
-      content-location:
-<<<<<<< HEAD
-      - https://management.documents.azure.com:450/subscriptions/fb3a3d6b-44c8-44f5-88c9-b20917c9b96b/providers/Microsoft.DocumentDB/locations/westus/operationsStatus/e29f2a91-2eef-43c6-8b7a-f398b289ef2e?api-version=2015-04-08
-      content-type:
-      - application/json
-      date:
-      - Tue, 08 Oct 2019 06:29:50 GMT
-=======
+      pragma:
+      - no-cache
+      server:
+      - Microsoft-HTTPAPI/2.0
+      strict-transport-security:
+      - max-age=31536000; includeSubDomains
+      transfer-encoding:
+      - chunked
+      vary:
+      - Accept-Encoding
+      x-content-type-options:
+      - nosniff
+      x-ms-gatewayversion:
+      - version=2.7.0
+    status:
+      code: 200
+      message: Ok
+- request:
+    body: null
+    headers:
+      Accept:
+      - application/json
+      Accept-Encoding:
+      - gzip, deflate
+      CommandName:
+      - cosmosdb create
+      Connection:
+      - keep-alive
+      ParameterSetName:
+      - -n -g --capabilities
+      User-Agent:
+      - python/3.7.4 (Windows-10-10.0.18362-SP0) msrest/0.6.10 msrest_azure/0.6.2
+        azure-mgmt-cosmosdb/0.8.0 Azure-SDK-For-Python AZURECLI/2.0.75
+    method: GET
+    uri: https://management.azure.com/subscriptions/00000000-0000-0000-0000-000000000000/providers/Microsoft.DocumentDB/locations/westus/operationsStatus/b8125809-33c0-4074-9926-48b5fa161756?api-version=2015-04-08
+  response:
+    body:
+      string: '{"status":"Dequeued","error":{}}'
+    headers:
+      cache-control:
+      - no-store, no-cache
+      content-length:
+      - '32'
+      content-location:
       - https://management.documents.azure.com:450/subscriptions/0b1f6471-1bf0-4dda-aec3-cb9272f09590/providers/Microsoft.DocumentDB/locations/westus/operationsStatus/b8125809-33c0-4074-9926-48b5fa161756?api-version=2015-04-08
       content-type:
       - application/json
       date:
       - Mon, 21 Oct 2019 11:19:05 GMT
->>>>>>> 807faccc
-      pragma:
-      - no-cache
-      server:
-      - Microsoft-HTTPAPI/2.0
-      strict-transport-security:
-      - max-age=31536000; includeSubDomains
-      transfer-encoding:
-      - chunked
-      vary:
-      - Accept-Encoding
-      x-content-type-options:
-      - nosniff
-      x-ms-gatewayversion:
-      - version=2.7.0
-    status:
-      code: 200
-      message: Ok
-- request:
-    body: null
-    headers:
-      Accept:
-      - application/json
-      Accept-Encoding:
-      - gzip, deflate
-      CommandName:
-      - cosmosdb create
-      Connection:
-      - keep-alive
-      ParameterSetName:
-      - -n -g --capabilities
-      User-Agent:
-<<<<<<< HEAD
-      - python/3.6.5 (Windows-10-10.0.17134-SP0) msrest/0.6.10 msrest_azure/0.6.1
-        azure-mgmt-cosmosdb/0.8.0 Azure-SDK-For-Python AZURECLI/2.0.74
-    method: GET
-    uri: https://management.azure.com/subscriptions/00000000-0000-0000-0000-000000000000/providers/Microsoft.DocumentDB/locations/westus/operationsStatus/e29f2a91-2eef-43c6-8b7a-f398b289ef2e?api-version=2015-04-08
-=======
-      - python/3.7.4 (Windows-10-10.0.18362-SP0) msrest/0.6.10 msrest_azure/0.6.2
-        azure-mgmt-cosmosdb/0.8.0 Azure-SDK-For-Python AZURECLI/2.0.75
-    method: GET
-    uri: https://management.azure.com/subscriptions/00000000-0000-0000-0000-000000000000/providers/Microsoft.DocumentDB/locations/westus/operationsStatus/b8125809-33c0-4074-9926-48b5fa161756?api-version=2015-04-08
->>>>>>> 807faccc
-  response:
-    body:
-      string: '{"status":"Dequeued","error":{}}'
-    headers:
-      cache-control:
-      - no-store, no-cache
-      content-length:
-      - '32'
-      content-location:
-<<<<<<< HEAD
-      - https://management.documents.azure.com:450/subscriptions/fb3a3d6b-44c8-44f5-88c9-b20917c9b96b/providers/Microsoft.DocumentDB/locations/westus/operationsStatus/e29f2a91-2eef-43c6-8b7a-f398b289ef2e?api-version=2015-04-08
-      content-type:
-      - application/json
-      date:
-      - Tue, 08 Oct 2019 06:30:20 GMT
-=======
+      pragma:
+      - no-cache
+      server:
+      - Microsoft-HTTPAPI/2.0
+      strict-transport-security:
+      - max-age=31536000; includeSubDomains
+      transfer-encoding:
+      - chunked
+      vary:
+      - Accept-Encoding
+      x-content-type-options:
+      - nosniff
+      x-ms-gatewayversion:
+      - version=2.7.0
+    status:
+      code: 200
+      message: Ok
+- request:
+    body: null
+    headers:
+      Accept:
+      - application/json
+      Accept-Encoding:
+      - gzip, deflate
+      CommandName:
+      - cosmosdb create
+      Connection:
+      - keep-alive
+      ParameterSetName:
+      - -n -g --capabilities
+      User-Agent:
+      - python/3.7.4 (Windows-10-10.0.18362-SP0) msrest/0.6.10 msrest_azure/0.6.2
+        azure-mgmt-cosmosdb/0.8.0 Azure-SDK-For-Python AZURECLI/2.0.75
+    method: GET
+    uri: https://management.azure.com/subscriptions/00000000-0000-0000-0000-000000000000/providers/Microsoft.DocumentDB/locations/westus/operationsStatus/b8125809-33c0-4074-9926-48b5fa161756?api-version=2015-04-08
+  response:
+    body:
+      string: '{"status":"Dequeued","error":{}}'
+    headers:
+      cache-control:
+      - no-store, no-cache
+      content-length:
+      - '32'
+      content-location:
       - https://management.documents.azure.com:450/subscriptions/0b1f6471-1bf0-4dda-aec3-cb9272f09590/providers/Microsoft.DocumentDB/locations/westus/operationsStatus/b8125809-33c0-4074-9926-48b5fa161756?api-version=2015-04-08
       content-type:
       - application/json
       date:
       - Mon, 21 Oct 2019 11:19:36 GMT
->>>>>>> 807faccc
-      pragma:
-      - no-cache
-      server:
-      - Microsoft-HTTPAPI/2.0
-      strict-transport-security:
-      - max-age=31536000; includeSubDomains
-      transfer-encoding:
-      - chunked
-      vary:
-      - Accept-Encoding
-      x-content-type-options:
-      - nosniff
-      x-ms-gatewayversion:
-      - version=2.7.0
-    status:
-      code: 200
-      message: Ok
-- request:
-    body: null
-    headers:
-      Accept:
-      - application/json
-      Accept-Encoding:
-      - gzip, deflate
-      CommandName:
-      - cosmosdb create
-      Connection:
-      - keep-alive
-      ParameterSetName:
-      - -n -g --capabilities
-      User-Agent:
-<<<<<<< HEAD
-      - python/3.6.5 (Windows-10-10.0.17134-SP0) msrest/0.6.10 msrest_azure/0.6.1
-        azure-mgmt-cosmosdb/0.8.0 Azure-SDK-For-Python AZURECLI/2.0.74
-    method: GET
-    uri: https://management.azure.com/subscriptions/00000000-0000-0000-0000-000000000000/providers/Microsoft.DocumentDB/locations/westus/operationsStatus/e29f2a91-2eef-43c6-8b7a-f398b289ef2e?api-version=2015-04-08
-=======
-      - python/3.7.4 (Windows-10-10.0.18362-SP0) msrest/0.6.10 msrest_azure/0.6.2
-        azure-mgmt-cosmosdb/0.8.0 Azure-SDK-For-Python AZURECLI/2.0.75
-    method: GET
-    uri: https://management.azure.com/subscriptions/00000000-0000-0000-0000-000000000000/providers/Microsoft.DocumentDB/locations/westus/operationsStatus/b8125809-33c0-4074-9926-48b5fa161756?api-version=2015-04-08
->>>>>>> 807faccc
-  response:
-    body:
-      string: '{"status":"Dequeued","error":{}}'
-    headers:
-      cache-control:
-      - no-store, no-cache
-      content-length:
-      - '32'
-      content-location:
-<<<<<<< HEAD
-      - https://management.documents.azure.com:450/subscriptions/fb3a3d6b-44c8-44f5-88c9-b20917c9b96b/providers/Microsoft.DocumentDB/locations/westus/operationsStatus/e29f2a91-2eef-43c6-8b7a-f398b289ef2e?api-version=2015-04-08
-      content-type:
-      - application/json
-      date:
-      - Tue, 08 Oct 2019 06:30:51 GMT
-=======
+      pragma:
+      - no-cache
+      server:
+      - Microsoft-HTTPAPI/2.0
+      strict-transport-security:
+      - max-age=31536000; includeSubDomains
+      transfer-encoding:
+      - chunked
+      vary:
+      - Accept-Encoding
+      x-content-type-options:
+      - nosniff
+      x-ms-gatewayversion:
+      - version=2.7.0
+    status:
+      code: 200
+      message: Ok
+- request:
+    body: null
+    headers:
+      Accept:
+      - application/json
+      Accept-Encoding:
+      - gzip, deflate
+      CommandName:
+      - cosmosdb create
+      Connection:
+      - keep-alive
+      ParameterSetName:
+      - -n -g --capabilities
+      User-Agent:
+      - python/3.7.4 (Windows-10-10.0.18362-SP0) msrest/0.6.10 msrest_azure/0.6.2
+        azure-mgmt-cosmosdb/0.8.0 Azure-SDK-For-Python AZURECLI/2.0.75
+    method: GET
+    uri: https://management.azure.com/subscriptions/00000000-0000-0000-0000-000000000000/providers/Microsoft.DocumentDB/locations/westus/operationsStatus/b8125809-33c0-4074-9926-48b5fa161756?api-version=2015-04-08
+  response:
+    body:
+      string: '{"status":"Dequeued","error":{}}'
+    headers:
+      cache-control:
+      - no-store, no-cache
+      content-length:
+      - '32'
+      content-location:
       - https://management.documents.azure.com:450/subscriptions/0b1f6471-1bf0-4dda-aec3-cb9272f09590/providers/Microsoft.DocumentDB/locations/westus/operationsStatus/b8125809-33c0-4074-9926-48b5fa161756?api-version=2015-04-08
       content-type:
       - application/json
       date:
       - Mon, 21 Oct 2019 11:20:07 GMT
->>>>>>> 807faccc
-      pragma:
-      - no-cache
-      server:
-      - Microsoft-HTTPAPI/2.0
-      strict-transport-security:
-      - max-age=31536000; includeSubDomains
-      transfer-encoding:
-      - chunked
-      vary:
-      - Accept-Encoding
-      x-content-type-options:
-      - nosniff
-      x-ms-gatewayversion:
-      - version=2.7.0
-    status:
-      code: 200
-      message: Ok
-- request:
-    body: null
-    headers:
-      Accept:
-      - application/json
-      Accept-Encoding:
-      - gzip, deflate
-      CommandName:
-      - cosmosdb create
-      Connection:
-      - keep-alive
-      ParameterSetName:
-      - -n -g --capabilities
-      User-Agent:
-<<<<<<< HEAD
-      - python/3.6.5 (Windows-10-10.0.17134-SP0) msrest/0.6.10 msrest_azure/0.6.1
-        azure-mgmt-cosmosdb/0.8.0 Azure-SDK-For-Python AZURECLI/2.0.74
-    method: GET
-    uri: https://management.azure.com/subscriptions/00000000-0000-0000-0000-000000000000/providers/Microsoft.DocumentDB/locations/westus/operationsStatus/e29f2a91-2eef-43c6-8b7a-f398b289ef2e?api-version=2015-04-08
-=======
-      - python/3.7.4 (Windows-10-10.0.18362-SP0) msrest/0.6.10 msrest_azure/0.6.2
-        azure-mgmt-cosmosdb/0.8.0 Azure-SDK-For-Python AZURECLI/2.0.75
-    method: GET
-    uri: https://management.azure.com/subscriptions/00000000-0000-0000-0000-000000000000/providers/Microsoft.DocumentDB/locations/westus/operationsStatus/b8125809-33c0-4074-9926-48b5fa161756?api-version=2015-04-08
->>>>>>> 807faccc
-  response:
-    body:
-      string: '{"status":"Dequeued","error":{}}'
-    headers:
-      cache-control:
-      - no-store, no-cache
-      content-length:
-      - '32'
-      content-location:
-<<<<<<< HEAD
-      - https://management.documents.azure.com:450/subscriptions/fb3a3d6b-44c8-44f5-88c9-b20917c9b96b/providers/Microsoft.DocumentDB/locations/westus/operationsStatus/e29f2a91-2eef-43c6-8b7a-f398b289ef2e?api-version=2015-04-08
-      content-type:
-      - application/json
-      date:
-      - Tue, 08 Oct 2019 06:31:21 GMT
-=======
+      pragma:
+      - no-cache
+      server:
+      - Microsoft-HTTPAPI/2.0
+      strict-transport-security:
+      - max-age=31536000; includeSubDomains
+      transfer-encoding:
+      - chunked
+      vary:
+      - Accept-Encoding
+      x-content-type-options:
+      - nosniff
+      x-ms-gatewayversion:
+      - version=2.7.0
+    status:
+      code: 200
+      message: Ok
+- request:
+    body: null
+    headers:
+      Accept:
+      - application/json
+      Accept-Encoding:
+      - gzip, deflate
+      CommandName:
+      - cosmosdb create
+      Connection:
+      - keep-alive
+      ParameterSetName:
+      - -n -g --capabilities
+      User-Agent:
+      - python/3.7.4 (Windows-10-10.0.18362-SP0) msrest/0.6.10 msrest_azure/0.6.2
+        azure-mgmt-cosmosdb/0.8.0 Azure-SDK-For-Python AZURECLI/2.0.75
+    method: GET
+    uri: https://management.azure.com/subscriptions/00000000-0000-0000-0000-000000000000/providers/Microsoft.DocumentDB/locations/westus/operationsStatus/b8125809-33c0-4074-9926-48b5fa161756?api-version=2015-04-08
+  response:
+    body:
+      string: '{"status":"Dequeued","error":{}}'
+    headers:
+      cache-control:
+      - no-store, no-cache
+      content-length:
+      - '32'
+      content-location:
       - https://management.documents.azure.com:450/subscriptions/0b1f6471-1bf0-4dda-aec3-cb9272f09590/providers/Microsoft.DocumentDB/locations/westus/operationsStatus/b8125809-33c0-4074-9926-48b5fa161756?api-version=2015-04-08
       content-type:
       - application/json
       date:
       - Mon, 21 Oct 2019 11:20:37 GMT
->>>>>>> 807faccc
-      pragma:
-      - no-cache
-      server:
-      - Microsoft-HTTPAPI/2.0
-      strict-transport-security:
-      - max-age=31536000; includeSubDomains
-      transfer-encoding:
-      - chunked
-      vary:
-      - Accept-Encoding
-      x-content-type-options:
-      - nosniff
-      x-ms-gatewayversion:
-      - version=2.7.0
-    status:
-      code: 200
-      message: Ok
-- request:
-    body: null
-    headers:
-      Accept:
-      - application/json
-      Accept-Encoding:
-      - gzip, deflate
-      CommandName:
-      - cosmosdb create
-      Connection:
-      - keep-alive
-      ParameterSetName:
-      - -n -g --capabilities
-      User-Agent:
-<<<<<<< HEAD
-      - python/3.6.5 (Windows-10-10.0.17134-SP0) msrest/0.6.10 msrest_azure/0.6.1
-        azure-mgmt-cosmosdb/0.8.0 Azure-SDK-For-Python AZURECLI/2.0.74
-    method: GET
-    uri: https://management.azure.com/subscriptions/00000000-0000-0000-0000-000000000000/providers/Microsoft.DocumentDB/locations/westus/operationsStatus/e29f2a91-2eef-43c6-8b7a-f398b289ef2e?api-version=2015-04-08
-=======
-      - python/3.7.4 (Windows-10-10.0.18362-SP0) msrest/0.6.10 msrest_azure/0.6.2
-        azure-mgmt-cosmosdb/0.8.0 Azure-SDK-For-Python AZURECLI/2.0.75
-    method: GET
-    uri: https://management.azure.com/subscriptions/00000000-0000-0000-0000-000000000000/providers/Microsoft.DocumentDB/locations/westus/operationsStatus/b8125809-33c0-4074-9926-48b5fa161756?api-version=2015-04-08
->>>>>>> 807faccc
-  response:
-    body:
-      string: '{"status":"Dequeued","error":{}}'
-    headers:
-      cache-control:
-      - no-store, no-cache
-      content-length:
-      - '32'
-      content-location:
-<<<<<<< HEAD
-      - https://management.documents.azure.com:450/subscriptions/fb3a3d6b-44c8-44f5-88c9-b20917c9b96b/providers/Microsoft.DocumentDB/locations/westus/operationsStatus/e29f2a91-2eef-43c6-8b7a-f398b289ef2e?api-version=2015-04-08
-      content-type:
-      - application/json
-      date:
-      - Tue, 08 Oct 2019 06:31:52 GMT
-=======
+      pragma:
+      - no-cache
+      server:
+      - Microsoft-HTTPAPI/2.0
+      strict-transport-security:
+      - max-age=31536000; includeSubDomains
+      transfer-encoding:
+      - chunked
+      vary:
+      - Accept-Encoding
+      x-content-type-options:
+      - nosniff
+      x-ms-gatewayversion:
+      - version=2.7.0
+    status:
+      code: 200
+      message: Ok
+- request:
+    body: null
+    headers:
+      Accept:
+      - application/json
+      Accept-Encoding:
+      - gzip, deflate
+      CommandName:
+      - cosmosdb create
+      Connection:
+      - keep-alive
+      ParameterSetName:
+      - -n -g --capabilities
+      User-Agent:
+      - python/3.7.4 (Windows-10-10.0.18362-SP0) msrest/0.6.10 msrest_azure/0.6.2
+        azure-mgmt-cosmosdb/0.8.0 Azure-SDK-For-Python AZURECLI/2.0.75
+    method: GET
+    uri: https://management.azure.com/subscriptions/00000000-0000-0000-0000-000000000000/providers/Microsoft.DocumentDB/locations/westus/operationsStatus/b8125809-33c0-4074-9926-48b5fa161756?api-version=2015-04-08
+  response:
+    body:
+      string: '{"status":"Dequeued","error":{}}'
+    headers:
+      cache-control:
+      - no-store, no-cache
+      content-length:
+      - '32'
+      content-location:
       - https://management.documents.azure.com:450/subscriptions/0b1f6471-1bf0-4dda-aec3-cb9272f09590/providers/Microsoft.DocumentDB/locations/westus/operationsStatus/b8125809-33c0-4074-9926-48b5fa161756?api-version=2015-04-08
       content-type:
       - application/json
       date:
       - Mon, 21 Oct 2019 11:21:08 GMT
->>>>>>> 807faccc
-      pragma:
-      - no-cache
-      server:
-      - Microsoft-HTTPAPI/2.0
-      strict-transport-security:
-      - max-age=31536000; includeSubDomains
-      transfer-encoding:
-      - chunked
-      vary:
-      - Accept-Encoding
-      x-content-type-options:
-      - nosniff
-      x-ms-gatewayversion:
-      - version=2.7.0
-    status:
-      code: 200
-      message: Ok
-- request:
-    body: null
-    headers:
-      Accept:
-      - application/json
-      Accept-Encoding:
-      - gzip, deflate
-      CommandName:
-      - cosmosdb create
-      Connection:
-      - keep-alive
-      ParameterSetName:
-      - -n -g --capabilities
-      User-Agent:
-<<<<<<< HEAD
-      - python/3.6.5 (Windows-10-10.0.17134-SP0) msrest/0.6.10 msrest_azure/0.6.1
-        azure-mgmt-cosmosdb/0.8.0 Azure-SDK-For-Python AZURECLI/2.0.74
-    method: GET
-    uri: https://management.azure.com/subscriptions/00000000-0000-0000-0000-000000000000/providers/Microsoft.DocumentDB/locations/westus/operationsStatus/e29f2a91-2eef-43c6-8b7a-f398b289ef2e?api-version=2015-04-08
-=======
-      - python/3.7.4 (Windows-10-10.0.18362-SP0) msrest/0.6.10 msrest_azure/0.6.2
-        azure-mgmt-cosmosdb/0.8.0 Azure-SDK-For-Python AZURECLI/2.0.75
-    method: GET
-    uri: https://management.azure.com/subscriptions/00000000-0000-0000-0000-000000000000/providers/Microsoft.DocumentDB/locations/westus/operationsStatus/b8125809-33c0-4074-9926-48b5fa161756?api-version=2015-04-08
->>>>>>> 807faccc
-  response:
-    body:
-      string: '{"status":"Dequeued","error":{}}'
-    headers:
-      cache-control:
-      - no-store, no-cache
-      content-length:
-      - '32'
-      content-location:
-<<<<<<< HEAD
-      - https://management.documents.azure.com:450/subscriptions/fb3a3d6b-44c8-44f5-88c9-b20917c9b96b/providers/Microsoft.DocumentDB/locations/westus/operationsStatus/e29f2a91-2eef-43c6-8b7a-f398b289ef2e?api-version=2015-04-08
-      content-type:
-      - application/json
-      date:
-      - Tue, 08 Oct 2019 06:32:22 GMT
-=======
+      pragma:
+      - no-cache
+      server:
+      - Microsoft-HTTPAPI/2.0
+      strict-transport-security:
+      - max-age=31536000; includeSubDomains
+      transfer-encoding:
+      - chunked
+      vary:
+      - Accept-Encoding
+      x-content-type-options:
+      - nosniff
+      x-ms-gatewayversion:
+      - version=2.7.0
+    status:
+      code: 200
+      message: Ok
+- request:
+    body: null
+    headers:
+      Accept:
+      - application/json
+      Accept-Encoding:
+      - gzip, deflate
+      CommandName:
+      - cosmosdb create
+      Connection:
+      - keep-alive
+      ParameterSetName:
+      - -n -g --capabilities
+      User-Agent:
+      - python/3.7.4 (Windows-10-10.0.18362-SP0) msrest/0.6.10 msrest_azure/0.6.2
+        azure-mgmt-cosmosdb/0.8.0 Azure-SDK-For-Python AZURECLI/2.0.75
+    method: GET
+    uri: https://management.azure.com/subscriptions/00000000-0000-0000-0000-000000000000/providers/Microsoft.DocumentDB/locations/westus/operationsStatus/b8125809-33c0-4074-9926-48b5fa161756?api-version=2015-04-08
+  response:
+    body:
+      string: '{"status":"Dequeued","error":{}}'
+    headers:
+      cache-control:
+      - no-store, no-cache
+      content-length:
+      - '32'
+      content-location:
       - https://management.documents.azure.com:450/subscriptions/0b1f6471-1bf0-4dda-aec3-cb9272f09590/providers/Microsoft.DocumentDB/locations/westus/operationsStatus/b8125809-33c0-4074-9926-48b5fa161756?api-version=2015-04-08
       content-type:
       - application/json
       date:
       - Mon, 21 Oct 2019 11:21:39 GMT
->>>>>>> 807faccc
-      pragma:
-      - no-cache
-      server:
-      - Microsoft-HTTPAPI/2.0
-      strict-transport-security:
-      - max-age=31536000; includeSubDomains
-      transfer-encoding:
-      - chunked
-      vary:
-      - Accept-Encoding
-      x-content-type-options:
-      - nosniff
-      x-ms-gatewayversion:
-      - version=2.7.0
-    status:
-      code: 200
-      message: Ok
-- request:
-    body: null
-    headers:
-      Accept:
-      - application/json
-      Accept-Encoding:
-      - gzip, deflate
-      CommandName:
-      - cosmosdb create
-      Connection:
-      - keep-alive
-      ParameterSetName:
-      - -n -g --capabilities
-      User-Agent:
-<<<<<<< HEAD
-      - python/3.6.5 (Windows-10-10.0.17134-SP0) msrest/0.6.10 msrest_azure/0.6.1
-        azure-mgmt-cosmosdb/0.8.0 Azure-SDK-For-Python AZURECLI/2.0.74
-    method: GET
-    uri: https://management.azure.com/subscriptions/00000000-0000-0000-0000-000000000000/providers/Microsoft.DocumentDB/locations/westus/operationsStatus/e29f2a91-2eef-43c6-8b7a-f398b289ef2e?api-version=2015-04-08
-  response:
-    body:
-      string: '{"status":"Dequeued","error":{}}'
-    headers:
-      cache-control:
-      - no-store, no-cache
-      content-length:
-      - '32'
-      content-location:
-      - https://management.documents.azure.com:450/subscriptions/fb3a3d6b-44c8-44f5-88c9-b20917c9b96b/providers/Microsoft.DocumentDB/locations/westus/operationsStatus/e29f2a91-2eef-43c6-8b7a-f398b289ef2e?api-version=2015-04-08
-      content-type:
-      - application/json
-      date:
-      - Tue, 08 Oct 2019 06:32:53 GMT
-      pragma:
-      - no-cache
-      server:
-      - Microsoft-HTTPAPI/2.0
-      strict-transport-security:
-      - max-age=31536000; includeSubDomains
-      transfer-encoding:
-      - chunked
-      vary:
-      - Accept-Encoding
-      x-content-type-options:
-      - nosniff
-      x-ms-gatewayversion:
-      - version=2.7.0
-    status:
-      code: 200
-      message: Ok
-- request:
-    body: null
-    headers:
-      Accept:
-      - application/json
-      Accept-Encoding:
-      - gzip, deflate
-      CommandName:
-      - cosmosdb create
-      Connection:
-      - keep-alive
-      ParameterSetName:
-      - -n -g --capabilities
-      User-Agent:
-      - python/3.6.5 (Windows-10-10.0.17134-SP0) msrest/0.6.10 msrest_azure/0.6.1
-        azure-mgmt-cosmosdb/0.8.0 Azure-SDK-For-Python AZURECLI/2.0.74
-    method: GET
-    uri: https://management.azure.com/subscriptions/00000000-0000-0000-0000-000000000000/providers/Microsoft.DocumentDB/locations/westus/operationsStatus/e29f2a91-2eef-43c6-8b7a-f398b289ef2e?api-version=2015-04-08
-  response:
-    body:
-      string: '{"status":"Dequeued","error":{}}'
-    headers:
-      cache-control:
-      - no-store, no-cache
-      content-length:
-      - '32'
-      content-location:
-      - https://management.documents.azure.com:450/subscriptions/fb3a3d6b-44c8-44f5-88c9-b20917c9b96b/providers/Microsoft.DocumentDB/locations/westus/operationsStatus/e29f2a91-2eef-43c6-8b7a-f398b289ef2e?api-version=2015-04-08
-      content-type:
-      - application/json
-      date:
-      - Tue, 08 Oct 2019 06:33:23 GMT
-      pragma:
-      - no-cache
-      server:
-      - Microsoft-HTTPAPI/2.0
-      strict-transport-security:
-      - max-age=31536000; includeSubDomains
-      transfer-encoding:
-      - chunked
-      vary:
-      - Accept-Encoding
-      x-content-type-options:
-      - nosniff
-      x-ms-gatewayversion:
-      - version=2.7.0
-    status:
-      code: 200
-      message: Ok
-- request:
-    body: null
-    headers:
-      Accept:
-      - application/json
-      Accept-Encoding:
-      - gzip, deflate
-      CommandName:
-      - cosmosdb create
-      Connection:
-      - keep-alive
-      ParameterSetName:
-      - -n -g --capabilities
-      User-Agent:
-      - python/3.6.5 (Windows-10-10.0.17134-SP0) msrest/0.6.10 msrest_azure/0.6.1
-        azure-mgmt-cosmosdb/0.8.0 Azure-SDK-For-Python AZURECLI/2.0.74
-    method: GET
-    uri: https://management.azure.com/subscriptions/00000000-0000-0000-0000-000000000000/providers/Microsoft.DocumentDB/locations/westus/operationsStatus/e29f2a91-2eef-43c6-8b7a-f398b289ef2e?api-version=2015-04-08
-=======
-      - python/3.7.4 (Windows-10-10.0.18362-SP0) msrest/0.6.10 msrest_azure/0.6.2
-        azure-mgmt-cosmosdb/0.8.0 Azure-SDK-For-Python AZURECLI/2.0.75
-    method: GET
-    uri: https://management.azure.com/subscriptions/00000000-0000-0000-0000-000000000000/providers/Microsoft.DocumentDB/locations/westus/operationsStatus/b8125809-33c0-4074-9926-48b5fa161756?api-version=2015-04-08
->>>>>>> 807faccc
+      pragma:
+      - no-cache
+      server:
+      - Microsoft-HTTPAPI/2.0
+      strict-transport-security:
+      - max-age=31536000; includeSubDomains
+      transfer-encoding:
+      - chunked
+      vary:
+      - Accept-Encoding
+      x-content-type-options:
+      - nosniff
+      x-ms-gatewayversion:
+      - version=2.7.0
+    status:
+      code: 200
+      message: Ok
+- request:
+    body: null
+    headers:
+      Accept:
+      - application/json
+      Accept-Encoding:
+      - gzip, deflate
+      CommandName:
+      - cosmosdb create
+      Connection:
+      - keep-alive
+      ParameterSetName:
+      - -n -g --capabilities
+      User-Agent:
+      - python/3.7.4 (Windows-10-10.0.18362-SP0) msrest/0.6.10 msrest_azure/0.6.2
+        azure-mgmt-cosmosdb/0.8.0 Azure-SDK-For-Python AZURECLI/2.0.75
+    method: GET
+    uri: https://management.azure.com/subscriptions/00000000-0000-0000-0000-000000000000/providers/Microsoft.DocumentDB/locations/westus/operationsStatus/b8125809-33c0-4074-9926-48b5fa161756?api-version=2015-04-08
   response:
     body:
       string: '{"status":"Succeeded","error":{}}'
@@ -1428,57 +1021,44 @@
       content-length:
       - '33'
       content-location:
-<<<<<<< HEAD
-      - https://management.documents.azure.com:450/subscriptions/fb3a3d6b-44c8-44f5-88c9-b20917c9b96b/providers/Microsoft.DocumentDB/locations/westus/operationsStatus/e29f2a91-2eef-43c6-8b7a-f398b289ef2e?api-version=2015-04-08
-      content-type:
-      - application/json
-      date:
-      - Tue, 08 Oct 2019 06:33:54 GMT
-=======
       - https://management.documents.azure.com:450/subscriptions/0b1f6471-1bf0-4dda-aec3-cb9272f09590/providers/Microsoft.DocumentDB/locations/westus/operationsStatus/b8125809-33c0-4074-9926-48b5fa161756?api-version=2015-04-08
       content-type:
       - application/json
       date:
       - Mon, 21 Oct 2019 11:22:09 GMT
->>>>>>> 807faccc
-      pragma:
-      - no-cache
-      server:
-      - Microsoft-HTTPAPI/2.0
-      strict-transport-security:
-      - max-age=31536000; includeSubDomains
-      transfer-encoding:
-      - chunked
-      vary:
-      - Accept-Encoding
-      x-content-type-options:
-      - nosniff
-      x-ms-gatewayversion:
-      - version=2.7.0
-    status:
-      code: 200
-      message: Ok
-- request:
-    body: null
-    headers:
-      Accept:
-      - application/json
-      Accept-Encoding:
-      - gzip, deflate
-      CommandName:
-      - cosmosdb create
-      Connection:
-      - keep-alive
-      ParameterSetName:
-      - -n -g --capabilities
-      User-Agent:
-<<<<<<< HEAD
-      - python/3.6.5 (Windows-10-10.0.17134-SP0) msrest/0.6.10 msrest_azure/0.6.1
-        azure-mgmt-cosmosdb/0.8.0 Azure-SDK-For-Python AZURECLI/2.0.74
-=======
-      - python/3.7.4 (Windows-10-10.0.18362-SP0) msrest/0.6.10 msrest_azure/0.6.2
-        azure-mgmt-cosmosdb/0.8.0 Azure-SDK-For-Python AZURECLI/2.0.75
->>>>>>> 807faccc
+      pragma:
+      - no-cache
+      server:
+      - Microsoft-HTTPAPI/2.0
+      strict-transport-security:
+      - max-age=31536000; includeSubDomains
+      transfer-encoding:
+      - chunked
+      vary:
+      - Accept-Encoding
+      x-content-type-options:
+      - nosniff
+      x-ms-gatewayversion:
+      - version=2.7.0
+    status:
+      code: 200
+      message: Ok
+- request:
+    body: null
+    headers:
+      Accept:
+      - application/json
+      Accept-Encoding:
+      - gzip, deflate
+      CommandName:
+      - cosmosdb create
+      Connection:
+      - keep-alive
+      ParameterSetName:
+      - -n -g --capabilities
+      User-Agent:
+      - python/3.7.4 (Windows-10-10.0.18362-SP0) msrest/0.6.10 msrest_azure/0.6.2
+        azure-mgmt-cosmosdb/0.8.0 Azure-SDK-For-Python AZURECLI/2.0.75
     method: GET
     uri: https://management.azure.com/subscriptions/00000000-0000-0000-0000-000000000000/resourceGroups/cli_test_cosmosdb_cassandra_keyspace000001/providers/Microsoft.DocumentDB/databaseAccounts/cli000003?api-version=2015-04-08
   response:
@@ -1495,57 +1075,44 @@
       content-length:
       - '1808'
       content-location:
-<<<<<<< HEAD
-      - https://management.documents.azure.com:450/subscriptions/fb3a3d6b-44c8-44f5-88c9-b20917c9b96b/resourceGroups/cli_test_cosmosdb_cassandra_keyspace7zeuit4rzuit4vadb73cxl2iivghu2lnezriait/providers/Microsoft.DocumentDB/databaseAccounts/clihbzjcqdfxdwf?api-version=2015-04-08
-      content-type:
-      - application/json
-      date:
-      - Tue, 08 Oct 2019 06:33:54 GMT
-=======
       - https://management.documents.azure.com:450/subscriptions/0b1f6471-1bf0-4dda-aec3-cb9272f09590/resourceGroups/cli_test_cosmosdb_cassandra_keyspaceryebqopgmu2kawiit7ihro2qobi3p43f25gs6il/providers/Microsoft.DocumentDB/databaseAccounts/clin2xreoj33uvp?api-version=2015-04-08
       content-type:
       - application/json
       date:
       - Mon, 21 Oct 2019 11:22:09 GMT
->>>>>>> 807faccc
-      pragma:
-      - no-cache
-      server:
-      - Microsoft-HTTPAPI/2.0
-      strict-transport-security:
-      - max-age=31536000; includeSubDomains
-      transfer-encoding:
-      - chunked
-      vary:
-      - Accept-Encoding
-      x-content-type-options:
-      - nosniff
-      x-ms-gatewayversion:
-      - version=2.7.0
-    status:
-      code: 200
-      message: Ok
-- request:
-    body: null
-    headers:
-      Accept:
-      - application/json
-      Accept-Encoding:
-      - gzip, deflate
-      CommandName:
-      - cosmosdb create
-      Connection:
-      - keep-alive
-      ParameterSetName:
-      - -n -g --capabilities
-      User-Agent:
-<<<<<<< HEAD
-      - python/3.6.5 (Windows-10-10.0.17134-SP0) msrest/0.6.10 msrest_azure/0.6.1
-        azure-mgmt-cosmosdb/0.8.0 Azure-SDK-For-Python AZURECLI/2.0.74
-=======
-      - python/3.7.4 (Windows-10-10.0.18362-SP0) msrest/0.6.10 msrest_azure/0.6.2
-        azure-mgmt-cosmosdb/0.8.0 Azure-SDK-For-Python AZURECLI/2.0.75
->>>>>>> 807faccc
+      pragma:
+      - no-cache
+      server:
+      - Microsoft-HTTPAPI/2.0
+      strict-transport-security:
+      - max-age=31536000; includeSubDomains
+      transfer-encoding:
+      - chunked
+      vary:
+      - Accept-Encoding
+      x-content-type-options:
+      - nosniff
+      x-ms-gatewayversion:
+      - version=2.7.0
+    status:
+      code: 200
+      message: Ok
+- request:
+    body: null
+    headers:
+      Accept:
+      - application/json
+      Accept-Encoding:
+      - gzip, deflate
+      CommandName:
+      - cosmosdb create
+      Connection:
+      - keep-alive
+      ParameterSetName:
+      - -n -g --capabilities
+      User-Agent:
+      - python/3.7.4 (Windows-10-10.0.18362-SP0) msrest/0.6.10 msrest_azure/0.6.2
+        azure-mgmt-cosmosdb/0.8.0 Azure-SDK-For-Python AZURECLI/2.0.75
       accept-language:
       - en-US
     method: GET
@@ -1564,19 +1131,11 @@
       content-length:
       - '1808'
       content-location:
-<<<<<<< HEAD
-      - https://management.documents.azure.com:450/subscriptions/fb3a3d6b-44c8-44f5-88c9-b20917c9b96b/resourceGroups/cli_test_cosmosdb_cassandra_keyspace7zeuit4rzuit4vadb73cxl2iivghu2lnezriait/providers/Microsoft.DocumentDB/databaseAccounts/clihbzjcqdfxdwf?api-version=2015-04-08
-      content-type:
-      - application/json
-      date:
-      - Tue, 08 Oct 2019 06:33:54 GMT
-=======
       - https://management.documents.azure.com:450/subscriptions/0b1f6471-1bf0-4dda-aec3-cb9272f09590/resourceGroups/cli_test_cosmosdb_cassandra_keyspaceryebqopgmu2kawiit7ihro2qobi3p43f25gs6il/providers/Microsoft.DocumentDB/databaseAccounts/clin2xreoj33uvp?api-version=2015-04-08
       content-type:
       - application/json
       date:
       - Mon, 21 Oct 2019 11:22:11 GMT
->>>>>>> 807faccc
       pragma:
       - no-cache
       server:
@@ -1612,13 +1171,8 @@
       ParameterSetName:
       - -g -a -n
       User-Agent:
-<<<<<<< HEAD
-      - python/3.6.5 (Windows-10-10.0.17134-SP0) msrest/0.6.10 msrest_azure/0.6.1
-        azure-mgmt-cosmosdb/0.8.0 Azure-SDK-For-Python AZURECLI/2.0.74
-=======
-      - python/3.7.4 (Windows-10-10.0.18362-SP0) msrest/0.6.10 msrest_azure/0.6.2
-        azure-mgmt-cosmosdb/0.8.0 Azure-SDK-For-Python AZURECLI/2.0.75
->>>>>>> 807faccc
+      - python/3.7.4 (Windows-10-10.0.18362-SP0) msrest/0.6.10 msrest_azure/0.6.2
+        azure-mgmt-cosmosdb/0.8.0 Azure-SDK-For-Python AZURECLI/2.0.75
       accept-language:
       - en-US
     method: PUT
@@ -1628,25 +1182,12 @@
       string: '{"status":"Enqueued","error":{}}'
     headers:
       azure-asyncoperation:
-<<<<<<< HEAD
-      - https://management.azure.com/subscriptions/00000000-0000-0000-0000-000000000000/providers/Microsoft.DocumentDB/locations/westus/operationsStatus/f4289284-0936-4fc1-98f7-7ee856debddb?api-version=2015-04-08
-=======
       - https://management.azure.com/subscriptions/00000000-0000-0000-0000-000000000000/providers/Microsoft.DocumentDB/locations/westus/operationsStatus/f684a6f2-1fc4-4173-be89-b39739c9558d?api-version=2015-04-08
->>>>>>> 807faccc
-      cache-control:
-      - no-store, no-cache
-      content-length:
-      - '32'
-      content-location:
-<<<<<<< HEAD
-      - https://management.documents.azure.com:450/subscriptions/fb3a3d6b-44c8-44f5-88c9-b20917c9b96b/resourceGroups/cli_test_cosmosdb_cassandra_keyspace7zeuit4rzuit4vadb73cxl2iivghu2lnezriait/providers/Microsoft.DocumentDB/databaseAccounts/clihbzjcqdfxdwf/apis/cassandra/keyspaces/cli653e4barl5y5?api-version=2015-04-08
-      content-type:
-      - application/json
-      date:
-      - Tue, 08 Oct 2019 06:33:55 GMT
-      location:
-      - https://management.azure.com/subscriptions/00000000-0000-0000-0000-000000000000/resourceGroups/cli_test_cosmosdb_cassandra_keyspace000001/providers/Microsoft.DocumentDB/databaseAccounts/cli000003/apis/cassandra/keyspaces/cli000002/operationResults/f4289284-0936-4fc1-98f7-7ee856debddb?api-version=2015-04-08
-=======
+      cache-control:
+      - no-store, no-cache
+      content-length:
+      - '32'
+      content-location:
       - https://management.documents.azure.com:450/subscriptions/0b1f6471-1bf0-4dda-aec3-cb9272f09590/resourceGroups/cli_test_cosmosdb_cassandra_keyspaceryebqopgmu2kawiit7ihro2qobi3p43f25gs6il/providers/Microsoft.DocumentDB/databaseAccounts/clin2xreoj33uvp/apis/cassandra/keyspaces/climqgjwucufoxs?api-version=2015-04-08
       content-type:
       - application/json
@@ -1654,7 +1195,6 @@
       - Mon, 21 Oct 2019 11:22:12 GMT
       location:
       - https://management.azure.com/subscriptions/00000000-0000-0000-0000-000000000000/resourceGroups/cli_test_cosmosdb_cassandra_keyspace000001/providers/Microsoft.DocumentDB/databaseAccounts/cli000003/apis/cassandra/keyspaces/cli000002/operationResults/f684a6f2-1fc4-4173-be89-b39739c9558d?api-version=2015-04-08
->>>>>>> 807faccc
       pragma:
       - no-cache
       server:
@@ -1684,17 +1224,10 @@
       ParameterSetName:
       - -g -a -n
       User-Agent:
-<<<<<<< HEAD
-      - python/3.6.5 (Windows-10-10.0.17134-SP0) msrest/0.6.10 msrest_azure/0.6.1
-        azure-mgmt-cosmosdb/0.8.0 Azure-SDK-For-Python AZURECLI/2.0.74
-    method: GET
-    uri: https://management.azure.com/subscriptions/00000000-0000-0000-0000-000000000000/providers/Microsoft.DocumentDB/locations/westus/operationsStatus/f4289284-0936-4fc1-98f7-7ee856debddb?api-version=2015-04-08
-=======
       - python/3.7.4 (Windows-10-10.0.18362-SP0) msrest/0.6.10 msrest_azure/0.6.2
         azure-mgmt-cosmosdb/0.8.0 Azure-SDK-For-Python AZURECLI/2.0.75
     method: GET
     uri: https://management.azure.com/subscriptions/00000000-0000-0000-0000-000000000000/providers/Microsoft.DocumentDB/locations/westus/operationsStatus/f684a6f2-1fc4-4173-be89-b39739c9558d?api-version=2015-04-08
->>>>>>> 807faccc
   response:
     body:
       string: '{"status":"Succeeded","error":{}}'
@@ -1704,19 +1237,11 @@
       content-length:
       - '33'
       content-location:
-<<<<<<< HEAD
-      - https://management.documents.azure.com:450/subscriptions/fb3a3d6b-44c8-44f5-88c9-b20917c9b96b/providers/Microsoft.DocumentDB/locations/westus/operationsStatus/f4289284-0936-4fc1-98f7-7ee856debddb?api-version=2015-04-08
-      content-type:
-      - application/json
-      date:
-      - Tue, 08 Oct 2019 06:34:26 GMT
-=======
       - https://management.documents.azure.com:450/subscriptions/0b1f6471-1bf0-4dda-aec3-cb9272f09590/providers/Microsoft.DocumentDB/locations/westus/operationsStatus/f684a6f2-1fc4-4173-be89-b39739c9558d?api-version=2015-04-08
       content-type:
       - application/json
       date:
       - Mon, 21 Oct 2019 11:22:44 GMT
->>>>>>> 807faccc
       pragma:
       - no-cache
       server:
@@ -1748,41 +1273,24 @@
       ParameterSetName:
       - -g -a -n
       User-Agent:
-<<<<<<< HEAD
-      - python/3.6.5 (Windows-10-10.0.17134-SP0) msrest/0.6.10 msrest_azure/0.6.1
-        azure-mgmt-cosmosdb/0.8.0 Azure-SDK-For-Python AZURECLI/2.0.74
-=======
-      - python/3.7.4 (Windows-10-10.0.18362-SP0) msrest/0.6.10 msrest_azure/0.6.2
-        azure-mgmt-cosmosdb/0.8.0 Azure-SDK-For-Python AZURECLI/2.0.75
->>>>>>> 807faccc
+      - python/3.7.4 (Windows-10-10.0.18362-SP0) msrest/0.6.10 msrest_azure/0.6.2
+        azure-mgmt-cosmosdb/0.8.0 Azure-SDK-For-Python AZURECLI/2.0.75
     method: GET
     uri: https://management.azure.com/subscriptions/00000000-0000-0000-0000-000000000000/resourceGroups/cli_test_cosmosdb_cassandra_keyspace000001/providers/Microsoft.DocumentDB/databaseAccounts/cli000003/apis/cassandra/keyspaces/cli000002?api-version=2015-04-08
   response:
     body:
-<<<<<<< HEAD
-      string: '{"properties":{"id":"cli000002","_rid":"NstHAA==","_etag":"\"00003400-0000-0700-0000-5d9c2dd60000\"","_ts":1570516438}}'
-=======
       string: '{"properties":{"id":"cli000002","_rid":"Ii5oAA==","_etag":"\"00009b00-0000-0700-0000-5dad94e70000\"","_ts":1571656935}}'
->>>>>>> 807faccc
     headers:
       cache-control:
       - no-store, no-cache
       content-length:
       - '125'
       content-location:
-<<<<<<< HEAD
-      - https://management.documents.azure.com:450/subscriptions/fb3a3d6b-44c8-44f5-88c9-b20917c9b96b/resourceGroups/cli_test_cosmosdb_cassandra_keyspace7zeuit4rzuit4vadb73cxl2iivghu2lnezriait/providers/Microsoft.DocumentDB/databaseAccounts/clihbzjcqdfxdwf/apis/cassandra/keyspaces/cli653e4barl5y5?api-version=2015-04-08
-      content-type:
-      - application/json
-      date:
-      - Tue, 08 Oct 2019 06:34:26 GMT
-=======
       - https://management.documents.azure.com:450/subscriptions/0b1f6471-1bf0-4dda-aec3-cb9272f09590/resourceGroups/cli_test_cosmosdb_cassandra_keyspaceryebqopgmu2kawiit7ihro2qobi3p43f25gs6il/providers/Microsoft.DocumentDB/databaseAccounts/clin2xreoj33uvp/apis/cassandra/keyspaces/climqgjwucufoxs?api-version=2015-04-08
       content-type:
       - application/json
       date:
       - Mon, 21 Oct 2019 11:22:45 GMT
->>>>>>> 807faccc
       pragma:
       - no-cache
       server:
@@ -1814,43 +1322,26 @@
       ParameterSetName:
       - -g -a -n
       User-Agent:
-<<<<<<< HEAD
-      - python/3.6.5 (Windows-10-10.0.17134-SP0) msrest/0.6.10 msrest_azure/0.6.1
-        azure-mgmt-cosmosdb/0.8.0 Azure-SDK-For-Python AZURECLI/2.0.74
-=======
-      - python/3.7.4 (Windows-10-10.0.18362-SP0) msrest/0.6.10 msrest_azure/0.6.2
-        azure-mgmt-cosmosdb/0.8.0 Azure-SDK-For-Python AZURECLI/2.0.75
->>>>>>> 807faccc
+      - python/3.7.4 (Windows-10-10.0.18362-SP0) msrest/0.6.10 msrest_azure/0.6.2
+        azure-mgmt-cosmosdb/0.8.0 Azure-SDK-For-Python AZURECLI/2.0.75
       accept-language:
       - en-US
     method: GET
     uri: https://management.azure.com/subscriptions/00000000-0000-0000-0000-000000000000/resourceGroups/cli_test_cosmosdb_cassandra_keyspace000001/providers/Microsoft.DocumentDB/databaseAccounts/cli000003/apis/cassandra/keyspaces/cli000002?api-version=2015-04-08
   response:
     body:
-<<<<<<< HEAD
-      string: '{"properties":{"id":"cli000002","_rid":"NstHAA==","_etag":"\"00003400-0000-0700-0000-5d9c2dd60000\"","_ts":1570516438}}'
-=======
       string: '{"properties":{"id":"cli000002","_rid":"Ii5oAA==","_etag":"\"00009b00-0000-0700-0000-5dad94e70000\"","_ts":1571656935}}'
->>>>>>> 807faccc
     headers:
       cache-control:
       - no-store, no-cache
       content-length:
       - '125'
       content-location:
-<<<<<<< HEAD
-      - https://management.documents.azure.com:450/subscriptions/fb3a3d6b-44c8-44f5-88c9-b20917c9b96b/resourceGroups/cli_test_cosmosdb_cassandra_keyspace7zeuit4rzuit4vadb73cxl2iivghu2lnezriait/providers/Microsoft.DocumentDB/databaseAccounts/clihbzjcqdfxdwf/apis/cassandra/keyspaces/cli653e4barl5y5?api-version=2015-04-08
-      content-type:
-      - application/json
-      date:
-      - Tue, 08 Oct 2019 06:34:28 GMT
-=======
       - https://management.documents.azure.com:450/subscriptions/0b1f6471-1bf0-4dda-aec3-cb9272f09590/resourceGroups/cli_test_cosmosdb_cassandra_keyspaceryebqopgmu2kawiit7ihro2qobi3p43f25gs6il/providers/Microsoft.DocumentDB/databaseAccounts/clin2xreoj33uvp/apis/cassandra/keyspaces/climqgjwucufoxs?api-version=2015-04-08
       content-type:
       - application/json
       date:
       - Mon, 21 Oct 2019 11:22:48 GMT
->>>>>>> 807faccc
       pragma:
       - no-cache
       server:
@@ -1882,43 +1373,26 @@
       ParameterSetName:
       - -g -a
       User-Agent:
-<<<<<<< HEAD
-      - python/3.6.5 (Windows-10-10.0.17134-SP0) msrest/0.6.10 msrest_azure/0.6.1
-        azure-mgmt-cosmosdb/0.8.0 Azure-SDK-For-Python AZURECLI/2.0.74
-=======
-      - python/3.7.4 (Windows-10-10.0.18362-SP0) msrest/0.6.10 msrest_azure/0.6.2
-        azure-mgmt-cosmosdb/0.8.0 Azure-SDK-For-Python AZURECLI/2.0.75
->>>>>>> 807faccc
+      - python/3.7.4 (Windows-10-10.0.18362-SP0) msrest/0.6.10 msrest_azure/0.6.2
+        azure-mgmt-cosmosdb/0.8.0 Azure-SDK-For-Python AZURECLI/2.0.75
       accept-language:
       - en-US
     method: GET
     uri: https://management.azure.com/subscriptions/00000000-0000-0000-0000-000000000000/resourceGroups/cli_test_cosmosdb_cassandra_keyspace000001/providers/Microsoft.DocumentDB/databaseAccounts/cli000003/apis/cassandra/keyspaces?api-version=2015-04-08
   response:
     body:
-<<<<<<< HEAD
-      string: '{"value":[{"properties":{"id":"cli000002","_rid":"NstHAA==","_etag":"\"00003400-0000-0700-0000-5d9c2dd60000\"","_ts":1570516438}}]}'
-=======
       string: '{"value":[{"properties":{"id":"cli000002","_rid":"Ii5oAA==","_etag":"\"00009b00-0000-0700-0000-5dad94e70000\"","_ts":1571656935}}]}'
->>>>>>> 807faccc
     headers:
       cache-control:
       - no-store, no-cache
       content-length:
       - '137'
       content-location:
-<<<<<<< HEAD
-      - https://management.documents.azure.com:450/subscriptions/fb3a3d6b-44c8-44f5-88c9-b20917c9b96b/resourceGroups/cli_test_cosmosdb_cassandra_keyspace7zeuit4rzuit4vadb73cxl2iivghu2lnezriait/providers/Microsoft.DocumentDB/databaseAccounts/clihbzjcqdfxdwf/apis/cassandra/keyspaces?api-version=2015-04-08
-      content-type:
-      - application/json
-      date:
-      - Tue, 08 Oct 2019 06:34:29 GMT
-=======
       - https://management.documents.azure.com:450/subscriptions/0b1f6471-1bf0-4dda-aec3-cb9272f09590/resourceGroups/cli_test_cosmosdb_cassandra_keyspaceryebqopgmu2kawiit7ihro2qobi3p43f25gs6il/providers/Microsoft.DocumentDB/databaseAccounts/clin2xreoj33uvp/apis/cassandra/keyspaces?api-version=2015-04-08
       content-type:
       - application/json
       date:
       - Mon, 21 Oct 2019 11:22:51 GMT
->>>>>>> 807faccc
       pragma:
       - no-cache
       server:
@@ -1952,13 +1426,8 @@
       ParameterSetName:
       - -g -a -n
       User-Agent:
-<<<<<<< HEAD
-      - python/3.6.5 (Windows-10-10.0.17134-SP0) msrest/0.6.10 msrest_azure/0.6.1
-        azure-mgmt-cosmosdb/0.8.0 Azure-SDK-For-Python AZURECLI/2.0.74
-=======
-      - python/3.7.4 (Windows-10-10.0.18362-SP0) msrest/0.6.10 msrest_azure/0.6.2
-        azure-mgmt-cosmosdb/0.8.0 Azure-SDK-For-Python AZURECLI/2.0.75
->>>>>>> 807faccc
+      - python/3.7.4 (Windows-10-10.0.18362-SP0) msrest/0.6.10 msrest_azure/0.6.2
+        azure-mgmt-cosmosdb/0.8.0 Azure-SDK-For-Python AZURECLI/2.0.75
       accept-language:
       - en-US
     method: DELETE
@@ -1968,25 +1437,12 @@
       string: '{"status":"Enqueued","error":{}}'
     headers:
       azure-asyncoperation:
-<<<<<<< HEAD
-      - https://management.azure.com/subscriptions/00000000-0000-0000-0000-000000000000/providers/Microsoft.DocumentDB/locations/westus/operationsStatus/03dc7b43-adeb-4fdc-8424-7631cf121358?api-version=2015-04-08
-=======
       - https://management.azure.com/subscriptions/00000000-0000-0000-0000-000000000000/providers/Microsoft.DocumentDB/locations/westus/operationsStatus/7f67af4b-990b-4315-9557-899324a2c2f1?api-version=2015-04-08
->>>>>>> 807faccc
-      cache-control:
-      - no-store, no-cache
-      content-length:
-      - '32'
-      content-location:
-<<<<<<< HEAD
-      - https://management.documents.azure.com:450/subscriptions/fb3a3d6b-44c8-44f5-88c9-b20917c9b96b/resourceGroups/cli_test_cosmosdb_cassandra_keyspace7zeuit4rzuit4vadb73cxl2iivghu2lnezriait/providers/Microsoft.DocumentDB/databaseAccounts/clihbzjcqdfxdwf/apis/cassandra/keyspaces/cli653e4barl5y5?api-version=2015-04-08
-      content-type:
-      - application/json
-      date:
-      - Tue, 08 Oct 2019 06:34:30 GMT
-      location:
-      - https://management.azure.com/subscriptions/00000000-0000-0000-0000-000000000000/resourceGroups/cli_test_cosmosdb_cassandra_keyspace000001/providers/Microsoft.DocumentDB/databaseAccounts/cli000003/apis/cassandra/keyspaces/cli000002/operationResults/03dc7b43-adeb-4fdc-8424-7631cf121358?api-version=2015-04-08
-=======
+      cache-control:
+      - no-store, no-cache
+      content-length:
+      - '32'
+      content-location:
       - https://management.documents.azure.com:450/subscriptions/0b1f6471-1bf0-4dda-aec3-cb9272f09590/resourceGroups/cli_test_cosmosdb_cassandra_keyspaceryebqopgmu2kawiit7ihro2qobi3p43f25gs6il/providers/Microsoft.DocumentDB/databaseAccounts/clin2xreoj33uvp/apis/cassandra/keyspaces/climqgjwucufoxs?api-version=2015-04-08
       content-type:
       - application/json
@@ -1994,7 +1450,6 @@
       - Mon, 21 Oct 2019 11:22:52 GMT
       location:
       - https://management.azure.com/subscriptions/00000000-0000-0000-0000-000000000000/resourceGroups/cli_test_cosmosdb_cassandra_keyspace000001/providers/Microsoft.DocumentDB/databaseAccounts/cli000003/apis/cassandra/keyspaces/cli000002/operationResults/7f67af4b-990b-4315-9557-899324a2c2f1?api-version=2015-04-08
->>>>>>> 807faccc
       pragma:
       - no-cache
       server:
@@ -2024,17 +1479,10 @@
       ParameterSetName:
       - -g -a -n
       User-Agent:
-<<<<<<< HEAD
-      - python/3.6.5 (Windows-10-10.0.17134-SP0) msrest/0.6.10 msrest_azure/0.6.1
-        azure-mgmt-cosmosdb/0.8.0 Azure-SDK-For-Python AZURECLI/2.0.74
-    method: GET
-    uri: https://management.azure.com/subscriptions/00000000-0000-0000-0000-000000000000/providers/Microsoft.DocumentDB/locations/westus/operationsStatus/03dc7b43-adeb-4fdc-8424-7631cf121358?api-version=2015-04-08
-=======
       - python/3.7.4 (Windows-10-10.0.18362-SP0) msrest/0.6.10 msrest_azure/0.6.2
         azure-mgmt-cosmosdb/0.8.0 Azure-SDK-For-Python AZURECLI/2.0.75
     method: GET
     uri: https://management.azure.com/subscriptions/00000000-0000-0000-0000-000000000000/providers/Microsoft.DocumentDB/locations/westus/operationsStatus/7f67af4b-990b-4315-9557-899324a2c2f1?api-version=2015-04-08
->>>>>>> 807faccc
   response:
     body:
       string: '{"status":"Succeeded","error":{}}'
@@ -2044,19 +1492,11 @@
       content-length:
       - '33'
       content-location:
-<<<<<<< HEAD
-      - https://management.documents.azure.com:450/subscriptions/fb3a3d6b-44c8-44f5-88c9-b20917c9b96b/providers/Microsoft.DocumentDB/locations/westus/operationsStatus/03dc7b43-adeb-4fdc-8424-7631cf121358?api-version=2015-04-08
-      content-type:
-      - application/json
-      date:
-      - Tue, 08 Oct 2019 06:35:00 GMT
-=======
       - https://management.documents.azure.com:450/subscriptions/0b1f6471-1bf0-4dda-aec3-cb9272f09590/providers/Microsoft.DocumentDB/locations/westus/operationsStatus/7f67af4b-990b-4315-9557-899324a2c2f1?api-version=2015-04-08
       content-type:
       - application/json
       date:
       - Mon, 21 Oct 2019 11:23:23 GMT
->>>>>>> 807faccc
       pragma:
       - no-cache
       server:
@@ -2088,13 +1528,8 @@
       ParameterSetName:
       - -g -a
       User-Agent:
-<<<<<<< HEAD
-      - python/3.6.5 (Windows-10-10.0.17134-SP0) msrest/0.6.10 msrest_azure/0.6.1
-        azure-mgmt-cosmosdb/0.8.0 Azure-SDK-For-Python AZURECLI/2.0.74
-=======
-      - python/3.7.4 (Windows-10-10.0.18362-SP0) msrest/0.6.10 msrest_azure/0.6.2
-        azure-mgmt-cosmosdb/0.8.0 Azure-SDK-For-Python AZURECLI/2.0.75
->>>>>>> 807faccc
+      - python/3.7.4 (Windows-10-10.0.18362-SP0) msrest/0.6.10 msrest_azure/0.6.2
+        azure-mgmt-cosmosdb/0.8.0 Azure-SDK-For-Python AZURECLI/2.0.75
       accept-language:
       - en-US
     method: GET
@@ -2108,19 +1543,11 @@
       content-length:
       - '12'
       content-location:
-<<<<<<< HEAD
-      - https://management.documents.azure.com:450/subscriptions/fb3a3d6b-44c8-44f5-88c9-b20917c9b96b/resourceGroups/cli_test_cosmosdb_cassandra_keyspace7zeuit4rzuit4vadb73cxl2iivghu2lnezriait/providers/Microsoft.DocumentDB/databaseAccounts/clihbzjcqdfxdwf/apis/cassandra/keyspaces?api-version=2015-04-08
-      content-type:
-      - application/json
-      date:
-      - Tue, 08 Oct 2019 06:35:01 GMT
-=======
       - https://management.documents.azure.com:450/subscriptions/0b1f6471-1bf0-4dda-aec3-cb9272f09590/resourceGroups/cli_test_cosmosdb_cassandra_keyspaceryebqopgmu2kawiit7ihro2qobi3p43f25gs6il/providers/Microsoft.DocumentDB/databaseAccounts/clin2xreoj33uvp/apis/cassandra/keyspaces?api-version=2015-04-08
       content-type:
       - application/json
       date:
       - Mon, 21 Oct 2019 11:23:26 GMT
->>>>>>> 807faccc
       pragma:
       - no-cache
       server:
