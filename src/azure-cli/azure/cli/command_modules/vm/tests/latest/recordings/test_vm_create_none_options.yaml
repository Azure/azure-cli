interactions:
- request:
    body: null
    headers:
      Accept:
      - application/json
      Accept-Encoding:
      - gzip, deflate
      CommandName:
      - vm create
      Connection:
      - keep-alive
      ParameterSetName:
      - -n -g --computer-name --image --availability-set --nsg --ssh-key-value --public-ip-address
        --tags --location --admin-username
      User-Agent:
<<<<<<< HEAD
      - AZURECLI/2.47.0 azsdk-python-azure-mgmt-compute/29.1.0 Python/3.10.11 (Linux-5.15.0-1036-azure-x86_64-with-glibc2.31)
        VSTS_7b238909-6802-4b65-b90d-184bca47f458_build_220_0
=======
      - AZURECLI/2.50.0 azsdk-python-azure-mgmt-compute/29.1.0 Python/3.9.5 (Windows-10-10.0.22621-SP0)
>>>>>>> 13d0ab0a
    method: GET
    uri: https://management.azure.com/subscriptions/00000000-0000-0000-0000-000000000000/providers/Microsoft.Compute/locations/eastus/publishers/Debian/artifacttypes/vmimage/offers/debian-10/skus/10/versions?$top=1&$orderby=name%20desc&api-version=2022-11-01
  response:
    body:
<<<<<<< HEAD
      string: "[\r\n  {\r\n    \"location\": \"eastus\",\r\n    \"name\": \"0.20230222.1299\",\r\n
        \   \"id\": \"/Subscriptions/00000000-0000-0000-0000-000000000000/Providers/Microsoft.Compute/Locations/eastus/Publishers/Debian/ArtifactTypes/VMImage/Offers/debian-10/Skus/10/Versions/0.20230222.1299\"\r\n
=======
      string: "[\r\n  {\r\n    \"location\": \"eastus\",\r\n    \"name\": \"0.20230601.1398\",\r\n
        \   \"id\": \"/Subscriptions/00000000-0000-0000-0000-000000000000/Providers/Microsoft.Compute/Locations/eastus/Publishers/Debian/ArtifactTypes/VMImage/Offers/debian-10/Skus/10/Versions/0.20230601.1398\"\r\n
>>>>>>> 13d0ab0a
        \ }\r\n]"
    headers:
      cache-control:
      - no-cache
      content-length:
      - '273'
      content-type:
      - application/json; charset=utf-8
      date:
<<<<<<< HEAD
      - Thu, 25 May 2023 11:38:34 GMT
=======
      - Fri, 21 Jul 2023 08:45:27 GMT
>>>>>>> 13d0ab0a
      expires:
      - '-1'
      pragma:
      - no-cache
      server:
      - Microsoft-HTTPAPI/2.0
      - Microsoft-HTTPAPI/2.0
      strict-transport-security:
      - max-age=31536000; includeSubDomains
      transfer-encoding:
      - chunked
      vary:
      - Accept-Encoding
      x-content-type-options:
      - nosniff
      x-ms-ratelimit-remaining-resource:
      - Microsoft.Compute/ListVMImagesVersionsFromLocation3Min;15999,Microsoft.Compute/ListVMImagesVersionsFromLocation30Min;43999
    status:
      code: 200
      message: OK
- request:
    body: null
    headers:
      Accept:
      - application/json
      Accept-Encoding:
      - gzip, deflate
      CommandName:
      - vm create
      Connection:
      - keep-alive
      ParameterSetName:
      - -n -g --computer-name --image --availability-set --nsg --ssh-key-value --public-ip-address
        --tags --location --admin-username
      User-Agent:
<<<<<<< HEAD
      - AZURECLI/2.47.0 azsdk-python-azure-mgmt-compute/29.1.0 Python/3.10.11 (Linux-5.15.0-1036-azure-x86_64-with-glibc2.31)
        VSTS_7b238909-6802-4b65-b90d-184bca47f458_build_220_0
=======
      - AZURECLI/2.50.0 azsdk-python-azure-mgmt-compute/29.1.0 Python/3.9.5 (Windows-10-10.0.22621-SP0)
>>>>>>> 13d0ab0a
    method: GET
    uri: https://management.azure.com/subscriptions/00000000-0000-0000-0000-000000000000/providers/Microsoft.Compute/locations/eastus/publishers/Debian/artifacttypes/vmimage/offers/debian-10/skus/10/versions/0.20230601.1398?api-version=2022-11-01
  response:
    body:
      string: "{\r\n  \"properties\": {\r\n    \"hyperVGeneration\": \"V1\",\r\n    \"architecture\":
        \"x64\",\r\n    \"replicaType\": \"Unmanaged\",\r\n    \"disallowed\": {\r\n
        \     \"vmDiskType\": \"None\"\r\n    },\r\n    \"automaticOSUpgradeProperties\":
        {\r\n      \"automaticOSUpgradeSupported\": false\r\n    },\r\n    \"imageDeprecationStatus\":
        {\r\n      \"imageState\": \"Active\"\r\n    },\r\n    \"features\": [\r\n
        \     {\r\n        \"name\": \"IsAcceleratedNetworkSupported\",\r\n        \"value\":
        \"True\"\r\n      },\r\n      {\r\n        \"name\": \"DiskControllerTypes\",\r\n
        \       \"value\": \"SCSI\"\r\n      },\r\n      {\r\n        \"name\": \"IsHibernateSupported\",\r\n
        \       \"value\": \"False\"\r\n      }\r\n    ],\r\n    \"osDiskImage\":
<<<<<<< HEAD
        {\r\n      \"operatingSystem\": \"Linux\",\r\n      \"sizeInGb\": 30,\r\n
        \     \"sizeInBytes\": 32212255232\r\n    },\r\n    \"dataDiskImages\": []\r\n
        \ },\r\n  \"location\": \"eastus\",\r\n  \"name\": \"0.20230222.1299\",\r\n
        \ \"id\": \"/Subscriptions/00000000-0000-0000-0000-000000000000/Providers/Microsoft.Compute/Locations/eastus/Publishers/Debian/ArtifactTypes/VMImage/Offers/debian-10/Skus/10/Versions/0.20230222.1299\"\r\n}"
=======
        {\r\n      \"operatingSystem\": \"Linux\",\r\n      \"sizeInBytes\": 32212255232\r\n
        \   },\r\n    \"dataDiskImages\": []\r\n  },\r\n  \"location\": \"eastus\",\r\n
        \ \"name\": \"0.20230601.1398\",\r\n  \"id\": \"/Subscriptions/00000000-0000-0000-0000-000000000000/Providers/Microsoft.Compute/Locations/eastus/Publishers/Debian/ArtifactTypes/VMImage/Offers/debian-10/Skus/10/Versions/0.20230601.1398\"\r\n}"
>>>>>>> 13d0ab0a
    headers:
      cache-control:
      - no-cache
      content-length:
      - '1008'
      content-type:
      - application/json; charset=utf-8
      date:
<<<<<<< HEAD
      - Thu, 25 May 2023 11:38:35 GMT
=======
      - Fri, 21 Jul 2023 08:45:27 GMT
>>>>>>> 13d0ab0a
      expires:
      - '-1'
      pragma:
      - no-cache
      server:
      - Microsoft-HTTPAPI/2.0
      - Microsoft-HTTPAPI/2.0
      strict-transport-security:
      - max-age=31536000; includeSubDomains
      transfer-encoding:
      - chunked
      vary:
      - Accept-Encoding
      x-content-type-options:
      - nosniff
      x-ms-ratelimit-remaining-resource:
      - Microsoft.Compute/GetVMImageFromLocation3Min;12999,Microsoft.Compute/GetVMImageFromLocation30Min;73999
    status:
      code: 200
      message: OK
- request:
    body: null
    headers:
      Accept:
      - application/json
      Accept-Encoding:
      - gzip, deflate
      CommandName:
      - vm create
      Connection:
      - keep-alive
      ParameterSetName:
      - -n -g --computer-name --image --availability-set --nsg --ssh-key-value --public-ip-address
        --tags --location --admin-username
      User-Agent:
<<<<<<< HEAD
      - AZURECLI/2.47.0 (AAZ) azsdk-python-core/1.24.0 Python/3.10.11 (Linux-5.15.0-1036-azure-x86_64-with-glibc2.31)
        VSTS_7b238909-6802-4b65-b90d-184bca47f458_build_220_0
=======
      - AZURECLI/2.50.0 (AAZ) azsdk-python-core/1.26.0 Python/3.9.5 (Windows-10-10.0.22621-SP0)
>>>>>>> 13d0ab0a
    method: GET
    uri: https://management.azure.com/subscriptions/00000000-0000-0000-0000-000000000000/resourceGroups/cli_test_vm_create_none_options000001/providers/Microsoft.Network/virtualNetworks?api-version=2022-01-01
  response:
    body:
      string: '{"value":[]}'
    headers:
      cache-control:
      - no-cache
      content-length:
      - '12'
      content-type:
      - application/json; charset=utf-8
      date:
<<<<<<< HEAD
      - Thu, 25 May 2023 11:38:35 GMT
=======
      - Fri, 21 Jul 2023 08:45:29 GMT
>>>>>>> 13d0ab0a
      expires:
      - '-1'
      pragma:
      - no-cache
      strict-transport-security:
      - max-age=31536000; includeSubDomains
<<<<<<< HEAD
=======
      vary:
      - Accept-Encoding
>>>>>>> 13d0ab0a
      x-content-type-options:
      - nosniff
    status:
      code: 200
      message: OK
- request:
    body: null
    headers:
      Accept:
      - application/json
      Accept-Encoding:
      - gzip, deflate
      CommandName:
      - vm create
      Connection:
      - keep-alive
      ParameterSetName:
      - -n -g --computer-name --image --availability-set --nsg --ssh-key-value --public-ip-address
        --tags --location --admin-username
      User-Agent:
<<<<<<< HEAD
      - AZURECLI/2.47.0 azsdk-python-azure-mgmt-compute/29.1.0 Python/3.10.11 (Linux-5.15.0-1036-azure-x86_64-with-glibc2.31)
        VSTS_7b238909-6802-4b65-b90d-184bca47f458_build_220_0
=======
      - AZURECLI/2.50.0 azsdk-python-azure-mgmt-compute/29.1.0 Python/3.9.5 (Windows-10-10.0.22621-SP0)
>>>>>>> 13d0ab0a
    method: GET
    uri: https://management.azure.com/subscriptions/00000000-0000-0000-0000-000000000000/providers/Microsoft.Compute/locations/eastus/publishers/Debian/artifacttypes/vmimage/offers/debian-10/skus/10/versions?$top=1&$orderby=name%20desc&api-version=2022-11-01
  response:
    body:
<<<<<<< HEAD
      string: "[\r\n  {\r\n    \"location\": \"eastus\",\r\n    \"name\": \"0.20230222.1299\",\r\n
        \   \"id\": \"/Subscriptions/00000000-0000-0000-0000-000000000000/Providers/Microsoft.Compute/Locations/eastus/Publishers/Debian/ArtifactTypes/VMImage/Offers/debian-10/Skus/10/Versions/0.20230222.1299\"\r\n
=======
      string: "[\r\n  {\r\n    \"location\": \"eastus\",\r\n    \"name\": \"0.20230601.1398\",\r\n
        \   \"id\": \"/Subscriptions/00000000-0000-0000-0000-000000000000/Providers/Microsoft.Compute/Locations/eastus/Publishers/Debian/ArtifactTypes/VMImage/Offers/debian-10/Skus/10/Versions/0.20230601.1398\"\r\n
>>>>>>> 13d0ab0a
        \ }\r\n]"
    headers:
      cache-control:
      - no-cache
      content-length:
      - '273'
      content-type:
      - application/json; charset=utf-8
      date:
<<<<<<< HEAD
      - Thu, 25 May 2023 11:38:35 GMT
=======
      - Fri, 21 Jul 2023 08:45:31 GMT
>>>>>>> 13d0ab0a
      expires:
      - '-1'
      pragma:
      - no-cache
      server:
      - Microsoft-HTTPAPI/2.0
      - Microsoft-HTTPAPI/2.0
      strict-transport-security:
      - max-age=31536000; includeSubDomains
      transfer-encoding:
      - chunked
      vary:
      - Accept-Encoding
      x-content-type-options:
      - nosniff
      x-ms-ratelimit-remaining-resource:
      - Microsoft.Compute/ListVMImagesVersionsFromLocation3Min;15998,Microsoft.Compute/ListVMImagesVersionsFromLocation30Min;43998
    status:
      code: 200
      message: OK
- request:
    body: null
    headers:
      Accept:
      - application/json
      Accept-Encoding:
      - gzip, deflate
      CommandName:
      - vm create
      Connection:
      - keep-alive
      ParameterSetName:
      - -n -g --computer-name --image --availability-set --nsg --ssh-key-value --public-ip-address
        --tags --location --admin-username
      User-Agent:
<<<<<<< HEAD
      - AZURECLI/2.47.0 azsdk-python-azure-mgmt-compute/29.1.0 Python/3.10.11 (Linux-5.15.0-1036-azure-x86_64-with-glibc2.31)
        VSTS_7b238909-6802-4b65-b90d-184bca47f458_build_220_0
=======
      - AZURECLI/2.50.0 azsdk-python-azure-mgmt-compute/29.1.0 Python/3.9.5 (Windows-10-10.0.22621-SP0)
>>>>>>> 13d0ab0a
    method: GET
    uri: https://management.azure.com/subscriptions/00000000-0000-0000-0000-000000000000/providers/Microsoft.Compute/locations/eastus/publishers/Debian/artifacttypes/vmimage/offers/debian-10/skus/10/versions/0.20230601.1398?api-version=2022-11-01
  response:
    body:
      string: "{\r\n  \"properties\": {\r\n    \"hyperVGeneration\": \"V1\",\r\n    \"architecture\":
        \"x64\",\r\n    \"replicaType\": \"Unmanaged\",\r\n    \"disallowed\": {\r\n
        \     \"vmDiskType\": \"None\"\r\n    },\r\n    \"automaticOSUpgradeProperties\":
        {\r\n      \"automaticOSUpgradeSupported\": false\r\n    },\r\n    \"imageDeprecationStatus\":
        {\r\n      \"imageState\": \"Active\"\r\n    },\r\n    \"features\": [\r\n
        \     {\r\n        \"name\": \"IsAcceleratedNetworkSupported\",\r\n        \"value\":
        \"True\"\r\n      },\r\n      {\r\n        \"name\": \"DiskControllerTypes\",\r\n
        \       \"value\": \"SCSI\"\r\n      },\r\n      {\r\n        \"name\": \"IsHibernateSupported\",\r\n
        \       \"value\": \"False\"\r\n      }\r\n    ],\r\n    \"osDiskImage\":
<<<<<<< HEAD
        {\r\n      \"operatingSystem\": \"Linux\",\r\n      \"sizeInGb\": 30,\r\n
        \     \"sizeInBytes\": 32212255232\r\n    },\r\n    \"dataDiskImages\": []\r\n
        \ },\r\n  \"location\": \"eastus\",\r\n  \"name\": \"0.20230222.1299\",\r\n
        \ \"id\": \"/Subscriptions/00000000-0000-0000-0000-000000000000/Providers/Microsoft.Compute/Locations/eastus/Publishers/Debian/ArtifactTypes/VMImage/Offers/debian-10/Skus/10/Versions/0.20230222.1299\"\r\n}"
=======
        {\r\n      \"operatingSystem\": \"Linux\",\r\n      \"sizeInBytes\": 32212255232\r\n
        \   },\r\n    \"dataDiskImages\": []\r\n  },\r\n  \"location\": \"eastus\",\r\n
        \ \"name\": \"0.20230601.1398\",\r\n  \"id\": \"/Subscriptions/00000000-0000-0000-0000-000000000000/Providers/Microsoft.Compute/Locations/eastus/Publishers/Debian/ArtifactTypes/VMImage/Offers/debian-10/Skus/10/Versions/0.20230601.1398\"\r\n}"
>>>>>>> 13d0ab0a
    headers:
      cache-control:
      - no-cache
      content-length:
      - '1008'
      content-type:
      - application/json; charset=utf-8
      date:
<<<<<<< HEAD
      - Thu, 25 May 2023 11:38:35 GMT
=======
      - Fri, 21 Jul 2023 08:45:33 GMT
>>>>>>> 13d0ab0a
      expires:
      - '-1'
      pragma:
      - no-cache
      server:
      - Microsoft-HTTPAPI/2.0
      - Microsoft-HTTPAPI/2.0
      strict-transport-security:
      - max-age=31536000; includeSubDomains
      transfer-encoding:
      - chunked
      vary:
      - Accept-Encoding
      x-content-type-options:
      - nosniff
      x-ms-ratelimit-remaining-resource:
      - Microsoft.Compute/GetVMImageFromLocation3Min;12998,Microsoft.Compute/GetVMImageFromLocation30Min;73998
    status:
      code: 200
      message: OK
- request:
    body: null
    headers:
      Accept:
      - application/json
      Accept-Encoding:
      - gzip, deflate
      CommandName:
      - vm create
      Connection:
      - keep-alive
      ParameterSetName:
      - -n -g --computer-name --image --availability-set --nsg --ssh-key-value --public-ip-address
        --tags --location --admin-username
      User-Agent:
<<<<<<< HEAD
      - AZURECLI/2.47.0 azsdk-python-azure-mgmt-compute/29.1.0 Python/3.10.11 (Linux-5.15.0-1036-azure-x86_64-with-glibc2.31)
        VSTS_7b238909-6802-4b65-b90d-184bca47f458_build_220_0
=======
      - AZURECLI/2.50.0 azsdk-python-azure-mgmt-compute/29.1.0 Python/3.9.5 (Windows-10-10.0.22621-SP0)
>>>>>>> 13d0ab0a
    method: GET
    uri: https://management.azure.com/subscriptions/00000000-0000-0000-0000-000000000000/providers/Microsoft.Compute/locations/eastus/publishers/Debian/artifacttypes/vmimage/offers/debian-10/skus/10/versions?$top=1&$orderby=name%20desc&api-version=2022-11-01
  response:
    body:
<<<<<<< HEAD
      string: "[\r\n  {\r\n    \"location\": \"eastus\",\r\n    \"name\": \"0.20230222.1299\",\r\n
        \   \"id\": \"/Subscriptions/00000000-0000-0000-0000-000000000000/Providers/Microsoft.Compute/Locations/eastus/Publishers/Debian/ArtifactTypes/VMImage/Offers/debian-10/Skus/10/Versions/0.20230222.1299\"\r\n
=======
      string: "[\r\n  {\r\n    \"location\": \"eastus\",\r\n    \"name\": \"0.20230601.1398\",\r\n
        \   \"id\": \"/Subscriptions/00000000-0000-0000-0000-000000000000/Providers/Microsoft.Compute/Locations/eastus/Publishers/Debian/ArtifactTypes/VMImage/Offers/debian-10/Skus/10/Versions/0.20230601.1398\"\r\n
>>>>>>> 13d0ab0a
        \ }\r\n]"
    headers:
      cache-control:
      - no-cache
      content-length:
      - '273'
      content-type:
      - application/json; charset=utf-8
      date:
<<<<<<< HEAD
      - Thu, 25 May 2023 11:38:36 GMT
=======
      - Fri, 21 Jul 2023 08:45:34 GMT
>>>>>>> 13d0ab0a
      expires:
      - '-1'
      pragma:
      - no-cache
      server:
      - Microsoft-HTTPAPI/2.0
      - Microsoft-HTTPAPI/2.0
      strict-transport-security:
      - max-age=31536000; includeSubDomains
      transfer-encoding:
      - chunked
      vary:
      - Accept-Encoding
      x-content-type-options:
      - nosniff
      x-ms-ratelimit-remaining-resource:
      - Microsoft.Compute/ListVMImagesVersionsFromLocation3Min;15997,Microsoft.Compute/ListVMImagesVersionsFromLocation30Min;43997
    status:
      code: 200
      message: OK
- request:
    body: null
    headers:
      Accept:
      - application/json
      Accept-Encoding:
      - gzip, deflate
      CommandName:
      - vm create
      Connection:
      - keep-alive
      ParameterSetName:
      - -n -g --computer-name --image --availability-set --nsg --ssh-key-value --public-ip-address
        --tags --location --admin-username
      User-Agent:
<<<<<<< HEAD
      - AZURECLI/2.47.0 azsdk-python-azure-mgmt-compute/29.1.0 Python/3.10.11 (Linux-5.15.0-1036-azure-x86_64-with-glibc2.31)
        VSTS_7b238909-6802-4b65-b90d-184bca47f458_build_220_0
=======
      - AZURECLI/2.50.0 azsdk-python-azure-mgmt-compute/29.1.0 Python/3.9.5 (Windows-10-10.0.22621-SP0)
>>>>>>> 13d0ab0a
    method: GET
    uri: https://management.azure.com/subscriptions/00000000-0000-0000-0000-000000000000/providers/Microsoft.Compute/locations/eastus/publishers/Debian/artifacttypes/vmimage/offers/debian-10/skus/10/versions/0.20230601.1398?api-version=2022-11-01
  response:
    body:
      string: "{\r\n  \"properties\": {\r\n    \"hyperVGeneration\": \"V1\",\r\n    \"architecture\":
        \"x64\",\r\n    \"replicaType\": \"Unmanaged\",\r\n    \"disallowed\": {\r\n
        \     \"vmDiskType\": \"None\"\r\n    },\r\n    \"automaticOSUpgradeProperties\":
        {\r\n      \"automaticOSUpgradeSupported\": false\r\n    },\r\n    \"imageDeprecationStatus\":
        {\r\n      \"imageState\": \"Active\"\r\n    },\r\n    \"features\": [\r\n
        \     {\r\n        \"name\": \"IsAcceleratedNetworkSupported\",\r\n        \"value\":
        \"True\"\r\n      },\r\n      {\r\n        \"name\": \"DiskControllerTypes\",\r\n
        \       \"value\": \"SCSI\"\r\n      },\r\n      {\r\n        \"name\": \"IsHibernateSupported\",\r\n
        \       \"value\": \"False\"\r\n      }\r\n    ],\r\n    \"osDiskImage\":
<<<<<<< HEAD
        {\r\n      \"operatingSystem\": \"Linux\",\r\n      \"sizeInGb\": 30,\r\n
        \     \"sizeInBytes\": 32212255232\r\n    },\r\n    \"dataDiskImages\": []\r\n
        \ },\r\n  \"location\": \"eastus\",\r\n  \"name\": \"0.20230222.1299\",\r\n
        \ \"id\": \"/Subscriptions/00000000-0000-0000-0000-000000000000/Providers/Microsoft.Compute/Locations/eastus/Publishers/Debian/ArtifactTypes/VMImage/Offers/debian-10/Skus/10/Versions/0.20230222.1299\"\r\n}"
=======
        {\r\n      \"operatingSystem\": \"Linux\",\r\n      \"sizeInBytes\": 32212255232\r\n
        \   },\r\n    \"dataDiskImages\": []\r\n  },\r\n  \"location\": \"eastus\",\r\n
        \ \"name\": \"0.20230601.1398\",\r\n  \"id\": \"/Subscriptions/00000000-0000-0000-0000-000000000000/Providers/Microsoft.Compute/Locations/eastus/Publishers/Debian/ArtifactTypes/VMImage/Offers/debian-10/Skus/10/Versions/0.20230601.1398\"\r\n}"
>>>>>>> 13d0ab0a
    headers:
      cache-control:
      - no-cache
      content-length:
      - '1008'
      content-type:
      - application/json; charset=utf-8
      date:
<<<<<<< HEAD
      - Thu, 25 May 2023 11:38:35 GMT
=======
      - Fri, 21 Jul 2023 08:45:35 GMT
>>>>>>> 13d0ab0a
      expires:
      - '-1'
      pragma:
      - no-cache
      server:
      - Microsoft-HTTPAPI/2.0
      - Microsoft-HTTPAPI/2.0
      strict-transport-security:
      - max-age=31536000; includeSubDomains
      transfer-encoding:
      - chunked
      vary:
      - Accept-Encoding
      x-content-type-options:
      - nosniff
      x-ms-ratelimit-remaining-resource:
      - Microsoft.Compute/GetVMImageFromLocation3Min;12997,Microsoft.Compute/GetVMImageFromLocation30Min;73997
    status:
      code: 200
      message: OK
- request:
    body: '{"properties": {"template": {"$schema": "https://schema.management.azure.com/schemas/2015-01-01/deploymentTemplate.json#",
      "contentVersion": "1.0.0.0", "parameters": {}, "variables": {}, "resources":
      [{"name": "nooptvmVNET", "type": "Microsoft.Network/virtualNetworks", "location":
      "eastus", "apiVersion": "2015-06-15", "dependsOn": [], "tags": {}, "properties":
      {"addressSpace": {"addressPrefixes": ["10.0.0.0/16"]}, "subnets": [{"name":
      "nooptvmSubnet", "properties": {"addressPrefix": "10.0.0.0/24"}}]}}, {"apiVersion":
      "2015-06-15", "type": "Microsoft.Network/networkInterfaces", "name": "nooptvmVMNic",
      "location": "eastus", "tags": {}, "dependsOn": ["Microsoft.Network/virtualNetworks/nooptvmVNET"],
      "properties": {"ipConfigurations": [{"name": "ipconfignooptvm", "properties":
      {"privateIPAllocationMethod": "Dynamic", "subnet": {"id": "/subscriptions/00000000-0000-0000-0000-000000000000/resourceGroups/cli_test_vm_create_none_options000001/providers/Microsoft.Network/virtualNetworks/nooptvmVNET/subnets/nooptvmSubnet"}}}]}},
      {"apiVersion": "2022-11-01", "type": "Microsoft.Compute/virtualMachines", "name":
      "nooptvm", "location": "eastus", "tags": {}, "dependsOn": ["Microsoft.Network/networkInterfaces/nooptvmVMNic"],
      "properties": {"hardwareProfile": {"vmSize": "Standard_DS1_v2"}, "networkProfile":
      {"networkInterfaces": [{"id": "/subscriptions/00000000-0000-0000-0000-000000000000/resourceGroups/cli_test_vm_create_none_options000001/providers/Microsoft.Network/networkInterfaces/nooptvmVMNic",
      "properties": {"deleteOption": null}}]}, "storageProfile": {"osDisk": {"createOption":
      "fromImage", "name": null, "caching": "ReadWrite", "managedDisk": {"storageAccountType":
      null}}, "imageReference": {"publisher": "Debian", "offer": "debian-10", "sku":
      "10", "version": "latest"}}, "osProfile": {"computerName": "nooptvm", "adminUsername":
      "user11", "linuxConfiguration": {"disablePasswordAuthentication": true, "ssh":
      {"publicKeys": [{"keyData": "ssh-rsa AAAAB3NzaC1yc2EAAAADAQABAAACAQCbIg1guRHbI0lV11wWDt1r2cUdcNd27CJsg+SfgC7miZeubtwUhbsPdhMQsfDyhOWHq1+ZL0M+nJZV63d/1dhmhtgyOqejUwrPlzKhydsbrsdUor+JmNJDdW01v7BXHyuymT8G4s09jCasNOwiufbP/qp72ruu0bIA1nySsvlf9pCQAuFkAnVnf/rFhUlOkhtRpwcq8SUNY2zRHR/EKb/4NWY1JzR4sa3q2fWIJdrrX0DvLoa5g9bIEd4Df79ba7v+yiUBOS0zT2ll+z4g9izHK3EO5d8hL4jYxcjKs+wcslSYRWrascfscLgMlMGh0CdKeNTDjHpGPncaf3Z+FwwwjWeuiNBxv7bJo13/8B/098KlVDl4GZqsoBCEjPyJfV6hO0y/LkRGkk7oHWKgeWAfKtfLItRp00eZ4fcJNK9kCaSMmEugoZWcI7NGbZXzqFWqbpRI7NcDP9+WIQ+i9U5vqWsqd/zng4kbuAJ6UuKqIzB0upYrLShfQE3SAck8oaLhJqqq56VfDuASNpJKidV+zq27HfSBmbXnkR/5AK337dc3MXKJypoK/QPMLKUAP5XLPbs+NddJQV7EZXd29DLgp+fRIg3edpKdO7ZErWhv7d+3Kws+e1Y+ypmR2WIVSwVyBEUfgv2C8Ts9gnTF4pNcEY/S2aBicz5Ew2+jdyGNQQ==
      test@example.com\n", "path": "/home/user11/.ssh/authorized_keys"}]}}}}}], "outputs":
      {}}, "parameters": {}, "mode": "incremental"}}'
    headers:
      Accept:
      - application/json
      Accept-Encoding:
      - gzip, deflate
      CommandName:
      - vm create
      Connection:
      - keep-alive
      Content-Length:
      - '2814'
      Content-Type:
      - application/json
      ParameterSetName:
      - -n -g --computer-name --image --availability-set --nsg --ssh-key-value --public-ip-address
        --tags --location --admin-username
      User-Agent:
<<<<<<< HEAD
      - AZURECLI/2.47.0 azsdk-python-azure-mgmt-resource/22.0.0 Python/3.10.11 (Linux-5.15.0-1036-azure-x86_64-with-glibc2.31)
        VSTS_7b238909-6802-4b65-b90d-184bca47f458_build_220_0
=======
      - AZURECLI/2.50.0 azsdk-python-azure-mgmt-resource/23.1.0b2 Python/3.9.5 (Windows-10-10.0.22621-SP0)
>>>>>>> 13d0ab0a
    method: PUT
    uri: https://management.azure.com/subscriptions/00000000-0000-0000-0000-000000000000/resourcegroups/cli_test_vm_create_none_options000001/providers/Microsoft.Resources/deployments/mock-deployment?api-version=2022-09-01
  response:
    body:
<<<<<<< HEAD
      string: '{"id":"/subscriptions/00000000-0000-0000-0000-000000000000/resourceGroups/cli_test_vm_create_none_options000001/providers/Microsoft.Resources/deployments/vm_deploy_auUetLmHovjGlsHz1AOIzsxfucWHh3v4","name":"vm_deploy_auUetLmHovjGlsHz1AOIzsxfucWHh3v4","type":"Microsoft.Resources/deployments","properties":{"templateHash":"9085348834849448927","parameters":{},"mode":"Incremental","provisioningState":"Accepted","timestamp":"2023-05-25T11:38:38.8525331Z","duration":"PT0.0005486S","correlationId":"76f5fc72-6fca-42b2-8ad9-5073fa1fed66","providers":[{"namespace":"Microsoft.Network","resourceTypes":[{"resourceType":"virtualNetworks","locations":["eastus"]},{"resourceType":"networkInterfaces","locations":["eastus"]}]},{"namespace":"Microsoft.Compute","resourceTypes":[{"resourceType":"virtualMachines","locations":["eastus"]}]}],"dependencies":[{"dependsOn":[{"id":"/subscriptions/00000000-0000-0000-0000-000000000000/resourceGroups/cli_test_vm_create_none_options000001/providers/Microsoft.Network/virtualNetworks/nooptvmVNET","resourceType":"Microsoft.Network/virtualNetworks","resourceName":"nooptvmVNET"}],"id":"/subscriptions/00000000-0000-0000-0000-000000000000/resourceGroups/cli_test_vm_create_none_options000001/providers/Microsoft.Network/networkInterfaces/nooptvmVMNic","resourceType":"Microsoft.Network/networkInterfaces","resourceName":"nooptvmVMNic"},{"dependsOn":[{"id":"/subscriptions/00000000-0000-0000-0000-000000000000/resourceGroups/cli_test_vm_create_none_options000001/providers/Microsoft.Network/networkInterfaces/nooptvmVMNic","resourceType":"Microsoft.Network/networkInterfaces","resourceName":"nooptvmVMNic"}],"id":"/subscriptions/00000000-0000-0000-0000-000000000000/resourceGroups/cli_test_vm_create_none_options000001/providers/Microsoft.Compute/virtualMachines/nooptvm","resourceType":"Microsoft.Compute/virtualMachines","resourceName":"nooptvm"}]}}'
    headers:
      azure-asyncoperation:
      - https://management.azure.com/subscriptions/00000000-0000-0000-0000-000000000000/resourcegroups/cli_test_vm_create_none_options000001/providers/Microsoft.Resources/deployments/vm_deploy_auUetLmHovjGlsHz1AOIzsxfucWHh3v4/operationStatuses/08585165921677921322?api-version=2022-09-01
      cache-control:
      - no-cache
      content-length:
      - '1878'
      content-type:
      - application/json; charset=utf-8
      date:
      - Thu, 25 May 2023 11:38:38 GMT
=======
      string: '{"id":"/subscriptions/00000000-0000-0000-0000-000000000000/resourceGroups/cli_test_vm_create_none_options000001/providers/Microsoft.Resources/deployments/vm_deploy_6ahrh9fM65A9zL0c4SLJCqtpxbTWDz0Z","name":"vm_deploy_6ahrh9fM65A9zL0c4SLJCqtpxbTWDz0Z","type":"Microsoft.Resources/deployments","properties":{"templateHash":"14789548564922186343","parameters":{},"mode":"Incremental","provisioningState":"Accepted","timestamp":"2023-07-21T08:45:41.6327672Z","duration":"PT0.0008089S","correlationId":"5c1654b6-294c-4120-84ca-078645af8582","providers":[{"namespace":"Microsoft.Network","resourceTypes":[{"resourceType":"virtualNetworks","locations":["eastus"]},{"resourceType":"networkInterfaces","locations":["eastus"]}]},{"namespace":"Microsoft.Compute","resourceTypes":[{"resourceType":"virtualMachines","locations":["eastus"]}]}],"dependencies":[{"dependsOn":[{"id":"/subscriptions/00000000-0000-0000-0000-000000000000/resourceGroups/cli_test_vm_create_none_options000001/providers/Microsoft.Network/virtualNetworks/nooptvmVNET","resourceType":"Microsoft.Network/virtualNetworks","resourceName":"nooptvmVNET"}],"id":"/subscriptions/00000000-0000-0000-0000-000000000000/resourceGroups/cli_test_vm_create_none_options000001/providers/Microsoft.Network/networkInterfaces/nooptvmVMNic","resourceType":"Microsoft.Network/networkInterfaces","resourceName":"nooptvmVMNic"},{"dependsOn":[{"id":"/subscriptions/00000000-0000-0000-0000-000000000000/resourceGroups/cli_test_vm_create_none_options000001/providers/Microsoft.Network/networkInterfaces/nooptvmVMNic","resourceType":"Microsoft.Network/networkInterfaces","resourceName":"nooptvmVMNic"}],"id":"/subscriptions/00000000-0000-0000-0000-000000000000/resourceGroups/cli_test_vm_create_none_options000001/providers/Microsoft.Compute/virtualMachines/nooptvm","resourceType":"Microsoft.Compute/virtualMachines","resourceName":"nooptvm"}]}}'
    headers:
      azure-asyncoperation:
      - https://management.azure.com/subscriptions/00000000-0000-0000-0000-000000000000/resourcegroups/cli_test_vm_create_none_options000001/providers/Microsoft.Resources/deployments/vm_deploy_6ahrh9fM65A9zL0c4SLJCqtpxbTWDz0Z/operationStatuses/08585116777461425962?api-version=2022-09-01
      cache-control:
      - no-cache
      content-length:
      - '1879'
      content-type:
      - application/json; charset=utf-8
      date:
      - Fri, 21 Jul 2023 08:45:42 GMT
>>>>>>> 13d0ab0a
      expires:
      - '-1'
      pragma:
      - no-cache
      strict-transport-security:
      - max-age=31536000; includeSubDomains
      x-content-type-options:
      - nosniff
      x-ms-ratelimit-remaining-subscription-writes:
<<<<<<< HEAD
      - '1199'
=======
      - '1194'
>>>>>>> 13d0ab0a
    status:
      code: 201
      message: Created
- request:
    body: null
    headers:
      Accept:
      - '*/*'
      Accept-Encoding:
      - gzip, deflate
      CommandName:
      - vm create
      Connection:
      - keep-alive
      ParameterSetName:
      - -n -g --computer-name --image --availability-set --nsg --ssh-key-value --public-ip-address
        --tags --location --admin-username
      User-Agent:
<<<<<<< HEAD
      - AZURECLI/2.47.0 azsdk-python-azure-mgmt-resource/22.0.0 Python/3.10.11 (Linux-5.15.0-1036-azure-x86_64-with-glibc2.31)
        VSTS_7b238909-6802-4b65-b90d-184bca47f458_build_220_0
    method: GET
    uri: https://management.azure.com/subscriptions/00000000-0000-0000-0000-000000000000/resourcegroups/cli_test_vm_create_none_options000001/providers/Microsoft.Resources/deployments/mock-deployment/operationStatuses/08585165921677921322?api-version=2022-09-01
=======
      - AZURECLI/2.50.0 azsdk-python-azure-mgmt-resource/23.1.0b2 Python/3.9.5 (Windows-10-10.0.22621-SP0)
    method: GET
    uri: https://management.azure.com/subscriptions/00000000-0000-0000-0000-000000000000/resourcegroups/cli_test_vm_create_none_options000001/providers/Microsoft.Resources/deployments/mock-deployment/operationStatuses/08585116777461425962?api-version=2022-09-01
  response:
    body:
      string: '{"status":"Accepted"}'
    headers:
      cache-control:
      - no-cache
      content-length:
      - '21'
      content-type:
      - application/json; charset=utf-8
      date:
      - Fri, 21 Jul 2023 08:45:42 GMT
      expires:
      - '-1'
      pragma:
      - no-cache
      strict-transport-security:
      - max-age=31536000; includeSubDomains
      vary:
      - Accept-Encoding
      x-content-type-options:
      - nosniff
    status:
      code: 200
      message: OK
- request:
    body: null
    headers:
      Accept:
      - '*/*'
      Accept-Encoding:
      - gzip, deflate
      CommandName:
      - vm create
      Connection:
      - keep-alive
      ParameterSetName:
      - -n -g --computer-name --image --availability-set --nsg --ssh-key-value --public-ip-address
        --tags --location --admin-username
      User-Agent:
      - AZURECLI/2.50.0 azsdk-python-azure-mgmt-resource/23.1.0b2 Python/3.9.5 (Windows-10-10.0.22621-SP0)
    method: GET
    uri: https://management.azure.com/subscriptions/00000000-0000-0000-0000-000000000000/resourcegroups/cli_test_vm_create_none_options000001/providers/Microsoft.Resources/deployments/mock-deployment/operationStatuses/08585116777461425962?api-version=2022-09-01
>>>>>>> 13d0ab0a
  response:
    body:
      string: '{"status":"Running"}'
    headers:
      cache-control:
      - no-cache
      content-length:
      - '20'
      content-type:
      - application/json; charset=utf-8
      date:
<<<<<<< HEAD
      - Thu, 25 May 2023 11:39:09 GMT
=======
      - Fri, 21 Jul 2023 08:46:13 GMT
>>>>>>> 13d0ab0a
      expires:
      - '-1'
      pragma:
      - no-cache
      strict-transport-security:
      - max-age=31536000; includeSubDomains
      vary:
      - Accept-Encoding
      x-content-type-options:
      - nosniff
    status:
      code: 200
      message: OK
- request:
    body: null
    headers:
      Accept:
      - '*/*'
      Accept-Encoding:
      - gzip, deflate
      CommandName:
      - vm create
      Connection:
      - keep-alive
      ParameterSetName:
      - -n -g --computer-name --image --availability-set --nsg --ssh-key-value --public-ip-address
        --tags --location --admin-username
      User-Agent:
<<<<<<< HEAD
      - AZURECLI/2.47.0 azsdk-python-azure-mgmt-resource/22.0.0 Python/3.10.11 (Linux-5.15.0-1036-azure-x86_64-with-glibc2.31)
        VSTS_7b238909-6802-4b65-b90d-184bca47f458_build_220_0
    method: GET
    uri: https://management.azure.com/subscriptions/00000000-0000-0000-0000-000000000000/resourcegroups/cli_test_vm_create_none_options000001/providers/Microsoft.Resources/deployments/mock-deployment/operationStatuses/08585165921677921322?api-version=2022-09-01
=======
      - AZURECLI/2.50.0 azsdk-python-azure-mgmt-resource/23.1.0b2 Python/3.9.5 (Windows-10-10.0.22621-SP0)
    method: GET
    uri: https://management.azure.com/subscriptions/00000000-0000-0000-0000-000000000000/resourcegroups/cli_test_vm_create_none_options000001/providers/Microsoft.Resources/deployments/mock-deployment/operationStatuses/08585116777461425962?api-version=2022-09-01
>>>>>>> 13d0ab0a
  response:
    body:
      string: '{"status":"Succeeded"}'
    headers:
      cache-control:
      - no-cache
      content-length:
      - '22'
      content-type:
      - application/json; charset=utf-8
      date:
<<<<<<< HEAD
      - Thu, 25 May 2023 11:39:39 GMT
=======
      - Fri, 21 Jul 2023 08:46:43 GMT
>>>>>>> 13d0ab0a
      expires:
      - '-1'
      pragma:
      - no-cache
      strict-transport-security:
      - max-age=31536000; includeSubDomains
      vary:
      - Accept-Encoding
      x-content-type-options:
      - nosniff
    status:
      code: 200
      message: OK
- request:
    body: null
    headers:
      Accept:
      - '*/*'
      Accept-Encoding:
      - gzip, deflate
      CommandName:
      - vm create
      Connection:
      - keep-alive
      ParameterSetName:
      - -n -g --computer-name --image --availability-set --nsg --ssh-key-value --public-ip-address
        --tags --location --admin-username
      User-Agent:
<<<<<<< HEAD
      - AZURECLI/2.47.0 azsdk-python-azure-mgmt-resource/22.0.0 Python/3.10.11 (Linux-5.15.0-1036-azure-x86_64-with-glibc2.31)
        VSTS_7b238909-6802-4b65-b90d-184bca47f458_build_220_0
=======
      - AZURECLI/2.50.0 azsdk-python-azure-mgmt-resource/23.1.0b2 Python/3.9.5 (Windows-10-10.0.22621-SP0)
>>>>>>> 13d0ab0a
    method: GET
    uri: https://management.azure.com/subscriptions/00000000-0000-0000-0000-000000000000/resourcegroups/cli_test_vm_create_none_options000001/providers/Microsoft.Resources/deployments/mock-deployment?api-version=2022-09-01
  response:
    body:
<<<<<<< HEAD
      string: '{"id":"/subscriptions/00000000-0000-0000-0000-000000000000/resourceGroups/cli_test_vm_create_none_options000001/providers/Microsoft.Resources/deployments/vm_deploy_auUetLmHovjGlsHz1AOIzsxfucWHh3v4","name":"vm_deploy_auUetLmHovjGlsHz1AOIzsxfucWHh3v4","type":"Microsoft.Resources/deployments","properties":{"templateHash":"9085348834849448927","parameters":{},"mode":"Incremental","provisioningState":"Succeeded","timestamp":"2023-05-25T11:39:20.9123933Z","duration":"PT42.0604088S","correlationId":"76f5fc72-6fca-42b2-8ad9-5073fa1fed66","providers":[{"namespace":"Microsoft.Network","resourceTypes":[{"resourceType":"virtualNetworks","locations":["eastus"]},{"resourceType":"networkInterfaces","locations":["eastus"]}]},{"namespace":"Microsoft.Compute","resourceTypes":[{"resourceType":"virtualMachines","locations":["eastus"]}]}],"dependencies":[{"dependsOn":[{"id":"/subscriptions/00000000-0000-0000-0000-000000000000/resourceGroups/cli_test_vm_create_none_options000001/providers/Microsoft.Network/virtualNetworks/nooptvmVNET","resourceType":"Microsoft.Network/virtualNetworks","resourceName":"nooptvmVNET"}],"id":"/subscriptions/00000000-0000-0000-0000-000000000000/resourceGroups/cli_test_vm_create_none_options000001/providers/Microsoft.Network/networkInterfaces/nooptvmVMNic","resourceType":"Microsoft.Network/networkInterfaces","resourceName":"nooptvmVMNic"},{"dependsOn":[{"id":"/subscriptions/00000000-0000-0000-0000-000000000000/resourceGroups/cli_test_vm_create_none_options000001/providers/Microsoft.Network/networkInterfaces/nooptvmVMNic","resourceType":"Microsoft.Network/networkInterfaces","resourceName":"nooptvmVMNic"}],"id":"/subscriptions/00000000-0000-0000-0000-000000000000/resourceGroups/cli_test_vm_create_none_options000001/providers/Microsoft.Compute/virtualMachines/nooptvm","resourceType":"Microsoft.Compute/virtualMachines","resourceName":"nooptvm"}],"outputs":{},"outputResources":[{"id":"/subscriptions/00000000-0000-0000-0000-000000000000/resourceGroups/cli_test_vm_create_none_options000001/providers/Microsoft.Compute/virtualMachines/nooptvm"},{"id":"/subscriptions/00000000-0000-0000-0000-000000000000/resourceGroups/cli_test_vm_create_none_options000001/providers/Microsoft.Network/networkInterfaces/nooptvmVMNic"},{"id":"/subscriptions/00000000-0000-0000-0000-000000000000/resourceGroups/cli_test_vm_create_none_options000001/providers/Microsoft.Network/virtualNetworks/nooptvmVNET"}]}}'
=======
      string: '{"id":"/subscriptions/00000000-0000-0000-0000-000000000000/resourceGroups/cli_test_vm_create_none_options000001/providers/Microsoft.Resources/deployments/vm_deploy_6ahrh9fM65A9zL0c4SLJCqtpxbTWDz0Z","name":"vm_deploy_6ahrh9fM65A9zL0c4SLJCqtpxbTWDz0Z","type":"Microsoft.Resources/deployments","properties":{"templateHash":"14789548564922186343","parameters":{},"mode":"Incremental","provisioningState":"Succeeded","timestamp":"2023-07-21T08:46:34.6833674Z","duration":"PT53.0514091S","correlationId":"5c1654b6-294c-4120-84ca-078645af8582","providers":[{"namespace":"Microsoft.Network","resourceTypes":[{"resourceType":"virtualNetworks","locations":["eastus"]},{"resourceType":"networkInterfaces","locations":["eastus"]}]},{"namespace":"Microsoft.Compute","resourceTypes":[{"resourceType":"virtualMachines","locations":["eastus"]}]}],"dependencies":[{"dependsOn":[{"id":"/subscriptions/00000000-0000-0000-0000-000000000000/resourceGroups/cli_test_vm_create_none_options000001/providers/Microsoft.Network/virtualNetworks/nooptvmVNET","resourceType":"Microsoft.Network/virtualNetworks","resourceName":"nooptvmVNET"}],"id":"/subscriptions/00000000-0000-0000-0000-000000000000/resourceGroups/cli_test_vm_create_none_options000001/providers/Microsoft.Network/networkInterfaces/nooptvmVMNic","resourceType":"Microsoft.Network/networkInterfaces","resourceName":"nooptvmVMNic"},{"dependsOn":[{"id":"/subscriptions/00000000-0000-0000-0000-000000000000/resourceGroups/cli_test_vm_create_none_options000001/providers/Microsoft.Network/networkInterfaces/nooptvmVMNic","resourceType":"Microsoft.Network/networkInterfaces","resourceName":"nooptvmVMNic"}],"id":"/subscriptions/00000000-0000-0000-0000-000000000000/resourceGroups/cli_test_vm_create_none_options000001/providers/Microsoft.Compute/virtualMachines/nooptvm","resourceType":"Microsoft.Compute/virtualMachines","resourceName":"nooptvm"}],"outputs":{},"outputResources":[{"id":"/subscriptions/00000000-0000-0000-0000-000000000000/resourceGroups/cli_test_vm_create_none_options000001/providers/Microsoft.Compute/virtualMachines/nooptvm"},{"id":"/subscriptions/00000000-0000-0000-0000-000000000000/resourceGroups/cli_test_vm_create_none_options000001/providers/Microsoft.Network/networkInterfaces/nooptvmVMNic"},{"id":"/subscriptions/00000000-0000-0000-0000-000000000000/resourceGroups/cli_test_vm_create_none_options000001/providers/Microsoft.Network/virtualNetworks/nooptvmVNET"}]}}'
>>>>>>> 13d0ab0a
    headers:
      cache-control:
      - no-cache
      content-length:
      - '2423'
      content-type:
      - application/json; charset=utf-8
      date:
<<<<<<< HEAD
      - Thu, 25 May 2023 11:39:39 GMT
=======
      - Fri, 21 Jul 2023 08:46:43 GMT
>>>>>>> 13d0ab0a
      expires:
      - '-1'
      pragma:
      - no-cache
      strict-transport-security:
      - max-age=31536000; includeSubDomains
      vary:
      - Accept-Encoding
      x-content-type-options:
      - nosniff
    status:
      code: 200
      message: OK
- request:
    body: null
    headers:
      Accept:
      - application/json
      Accept-Encoding:
      - gzip, deflate
      CommandName:
      - vm create
      Connection:
      - keep-alive
      ParameterSetName:
      - -n -g --computer-name --image --availability-set --nsg --ssh-key-value --public-ip-address
        --tags --location --admin-username
      User-Agent:
<<<<<<< HEAD
      - AZURECLI/2.47.0 azsdk-python-azure-mgmt-compute/29.1.0 Python/3.10.11 (Linux-5.15.0-1036-azure-x86_64-with-glibc2.31)
        VSTS_7b238909-6802-4b65-b90d-184bca47f458_build_220_0
=======
      - AZURECLI/2.50.0 azsdk-python-azure-mgmt-compute/29.1.0 Python/3.9.5 (Windows-10-10.0.22621-SP0)
>>>>>>> 13d0ab0a
    method: GET
    uri: https://management.azure.com/subscriptions/00000000-0000-0000-0000-000000000000/resourceGroups/cli_test_vm_create_none_options000001/providers/Microsoft.Compute/virtualMachines/nooptvm?$expand=instanceView&api-version=2022-11-01
  response:
    body:
      string: "{\r\n  \"name\": \"nooptvm\",\r\n  \"id\": \"/subscriptions/00000000-0000-0000-0000-000000000000/resourceGroups/cli_test_vm_create_none_options000001/providers/Microsoft.Compute/virtualMachines/nooptvm\",\r\n
        \ \"type\": \"Microsoft.Compute/virtualMachines\",\r\n  \"location\": \"eastus\",\r\n
<<<<<<< HEAD
        \ \"tags\": {},\r\n  \"properties\": {\r\n    \"vmId\": \"76d11f68-a660-4d4c-af1e-8dd88069892d\",\r\n
        \   \"hardwareProfile\": {\r\n      \"vmSize\": \"Standard_DS1_v2\"\r\n    },\r\n
        \   \"storageProfile\": {\r\n      \"imageReference\": {\r\n        \"publisher\":
        \"Debian\",\r\n        \"offer\": \"debian-10\",\r\n        \"sku\": \"10\",\r\n
        \       \"version\": \"latest\",\r\n        \"exactVersion\": \"0.20230222.1299\"\r\n
        \     },\r\n      \"osDisk\": {\r\n        \"osType\": \"Linux\",\r\n        \"name\":
        \"nooptvm_OsDisk_1_7ffbb99b57684535b0b508ccc2a7867a\",\r\n        \"createOption\":
        \"FromImage\",\r\n        \"caching\": \"ReadWrite\",\r\n        \"managedDisk\":
        {\r\n          \"storageAccountType\": \"Premium_LRS\",\r\n          \"id\":
        \"/subscriptions/00000000-0000-0000-0000-000000000000/resourceGroups/cli_test_vm_create_none_options000001/providers/Microsoft.Compute/disks/nooptvm_OsDisk_1_7ffbb99b57684535b0b508ccc2a7867a\"\r\n
=======
        \ \"tags\": {},\r\n  \"properties\": {\r\n    \"vmId\": \"26defd19-d6de-4803-9872-ea6dab94f2cd\",\r\n
        \   \"hardwareProfile\": {\r\n      \"vmSize\": \"Standard_DS1_v2\"\r\n    },\r\n
        \   \"storageProfile\": {\r\n      \"imageReference\": {\r\n        \"publisher\":
        \"Debian\",\r\n        \"offer\": \"debian-10\",\r\n        \"sku\": \"10\",\r\n
        \       \"version\": \"latest\",\r\n        \"exactVersion\": \"0.20230601.1398\"\r\n
        \     },\r\n      \"osDisk\": {\r\n        \"osType\": \"Linux\",\r\n        \"name\":
        \"nooptvm_OsDisk_1_bc63e20edf1541d09aa894a2230575c7\",\r\n        \"createOption\":
        \"FromImage\",\r\n        \"caching\": \"ReadWrite\",\r\n        \"managedDisk\":
        {\r\n          \"storageAccountType\": \"Premium_LRS\",\r\n          \"id\":
        \"/subscriptions/00000000-0000-0000-0000-000000000000/resourceGroups/cli_test_vm_create_none_options000001/providers/Microsoft.Compute/disks/nooptvm_OsDisk_1_bc63e20edf1541d09aa894a2230575c7\"\r\n
>>>>>>> 13d0ab0a
        \       },\r\n        \"deleteOption\": \"Detach\",\r\n        \"diskSizeGB\":
        30\r\n      },\r\n      \"dataDisks\": []\r\n    },\r\n    \"osProfile\":
        {\r\n      \"computerName\": \"nooptvm\",\r\n      \"adminUsername\": \"user11\",\r\n
        \     \"linuxConfiguration\": {\r\n        \"disablePasswordAuthentication\":
        true,\r\n        \"ssh\": {\r\n          \"publicKeys\": [\r\n            {\r\n
        \             \"path\": \"/home/user11/.ssh/authorized_keys\",\r\n              \"keyData\":
        \"ssh-rsa AAAAB3NzaC1yc2EAAAADAQABAAACAQCbIg1guRHbI0lV11wWDt1r2cUdcNd27CJsg+SfgC7miZeubtwUhbsPdhMQsfDyhOWHq1+ZL0M+nJZV63d/1dhmhtgyOqejUwrPlzKhydsbrsdUor+JmNJDdW01v7BXHyuymT8G4s09jCasNOwiufbP/qp72ruu0bIA1nySsvlf9pCQAuFkAnVnf/rFhUlOkhtRpwcq8SUNY2zRHR/EKb/4NWY1JzR4sa3q2fWIJdrrX0DvLoa5g9bIEd4Df79ba7v+yiUBOS0zT2ll+z4g9izHK3EO5d8hL4jYxcjKs+wcslSYRWrascfscLgMlMGh0CdKeNTDjHpGPncaf3Z+FwwwjWeuiNBxv7bJo13/8B/098KlVDl4GZqsoBCEjPyJfV6hO0y/LkRGkk7oHWKgeWAfKtfLItRp00eZ4fcJNK9kCaSMmEugoZWcI7NGbZXzqFWqbpRI7NcDP9+WIQ+i9U5vqWsqd/zng4kbuAJ6UuKqIzB0upYrLShfQE3SAck8oaLhJqqq56VfDuASNpJKidV+zq27HfSBmbXnkR/5AK337dc3MXKJypoK/QPMLKUAP5XLPbs+NddJQV7EZXd29DLgp+fRIg3edpKdO7ZErWhv7d+3Kws+e1Y+ypmR2WIVSwVyBEUfgv2C8Ts9gnTF4pNcEY/S2aBicz5Ew2+jdyGNQQ==
        test@example.com\\n\"\r\n            }\r\n          ]\r\n        },\r\n        \"provisionVMAgent\":
        true,\r\n        \"patchSettings\": {\r\n          \"patchMode\": \"ImageDefault\",\r\n
        \         \"assessmentMode\": \"ImageDefault\"\r\n        },\r\n        \"enableVMAgentPlatformUpdates\":
        false\r\n      },\r\n      \"secrets\": [],\r\n      \"allowExtensionOperations\":
        true,\r\n      \"requireGuestProvisionSignal\": true\r\n    },\r\n    \"networkProfile\":
        {\"networkInterfaces\":[{\"id\":\"/subscriptions/00000000-0000-0000-0000-000000000000/resourceGroups/cli_test_vm_create_none_options000001/providers/Microsoft.Network/networkInterfaces/nooptvmVMNic\"}]},\r\n
        \   \"provisioningState\": \"Succeeded\",\r\n    \"instanceView\": {\r\n      \"computerName\":
        \"nooptvm\",\r\n      \"osName\": \"debian\",\r\n      \"osVersion\": \"10.13\",\r\n
        \     \"vmAgent\": {\r\n        \"vmAgentVersion\": \"2.2.45\",\r\n        \"statuses\":
        [\r\n          {\r\n            \"code\": \"ProvisioningState/succeeded\",\r\n
        \           \"level\": \"Info\",\r\n            \"displayStatus\": \"Ready\",\r\n
        \           \"message\": \"Guest Agent is running\",\r\n            \"time\":
<<<<<<< HEAD
        \"2023-05-25T11:39:23+00:00\"\r\n          }\r\n        ],\r\n        \"extensionHandlers\":
        []\r\n      },\r\n      \"disks\": [\r\n        {\r\n          \"name\": \"nooptvm_OsDisk_1_7ffbb99b57684535b0b508ccc2a7867a\",\r\n
        \         \"statuses\": [\r\n            {\r\n              \"code\": \"ProvisioningState/succeeded\",\r\n
        \             \"level\": \"Info\",\r\n              \"displayStatus\": \"Provisioning
        succeeded\",\r\n              \"time\": \"2023-05-25T11:38:52.3118621+00:00\"\r\n
        \           }\r\n          ]\r\n        }\r\n      ],\r\n      \"hyperVGeneration\":
        \"V1\",\r\n      \"statuses\": [\r\n        {\r\n          \"code\": \"ProvisioningState/succeeded\",\r\n
        \         \"level\": \"Info\",\r\n          \"displayStatus\": \"Provisioning
        succeeded\",\r\n          \"time\": \"2023-05-25T11:39:17.8587806+00:00\"\r\n
        \       },\r\n        {\r\n          \"code\": \"PowerState/running\",\r\n
        \         \"level\": \"Info\",\r\n          \"displayStatus\": \"VM running\"\r\n
        \       }\r\n      ]\r\n    },\r\n    \"timeCreated\": \"2023-05-25T11:38:46.7806051+00:00\"\r\n
=======
        \"2023-07-21T08:46:32+00:00\"\r\n          }\r\n        ],\r\n        \"extensionHandlers\":
        []\r\n      },\r\n      \"disks\": [\r\n        {\r\n          \"name\": \"nooptvm_OsDisk_1_bc63e20edf1541d09aa894a2230575c7\",\r\n
        \         \"statuses\": [\r\n            {\r\n              \"code\": \"ProvisioningState/succeeded\",\r\n
        \             \"level\": \"Info\",\r\n              \"displayStatus\": \"Provisioning
        succeeded\",\r\n              \"time\": \"2023-07-21T08:46:05.50247+00:00\"\r\n
        \           }\r\n          ]\r\n        }\r\n      ],\r\n      \"hyperVGeneration\":
        \"V1\",\r\n      \"statuses\": [\r\n        {\r\n          \"code\": \"ProvisioningState/succeeded\",\r\n
        \         \"level\": \"Info\",\r\n          \"displayStatus\": \"Provisioning
        succeeded\",\r\n          \"time\": \"2023-07-21T08:46:29.8462816+00:00\"\r\n
        \       },\r\n        {\r\n          \"code\": \"PowerState/running\",\r\n
        \         \"level\": \"Info\",\r\n          \"displayStatus\": \"VM running\"\r\n
        \       }\r\n      ]\r\n    },\r\n    \"timeCreated\": \"2023-07-21T08:45:59.5180792+00:00\"\r\n
>>>>>>> 13d0ab0a
        \ }\r\n}"
    headers:
      cache-control:
      - no-cache
      content-length:
<<<<<<< HEAD
      - '4278'
      content-type:
      - application/json; charset=utf-8
      date:
      - Thu, 25 May 2023 11:39:40 GMT
=======
      - '4276'
      content-type:
      - application/json; charset=utf-8
      date:
      - Fri, 21 Jul 2023 08:46:46 GMT
>>>>>>> 13d0ab0a
      expires:
      - '-1'
      pragma:
      - no-cache
      server:
      - Microsoft-HTTPAPI/2.0
      - Microsoft-HTTPAPI/2.0
      strict-transport-security:
      - max-age=31536000; includeSubDomains
      transfer-encoding:
      - chunked
      vary:
      - Accept-Encoding
      x-content-type-options:
      - nosniff
      x-ms-ratelimit-remaining-resource:
<<<<<<< HEAD
      - Microsoft.Compute/LowCostGet3Min;3997,Microsoft.Compute/LowCostGet30Min;31995
=======
      - Microsoft.Compute/LowCostGet3Min;3983,Microsoft.Compute/LowCostGet30Min;31933
>>>>>>> 13d0ab0a
    status:
      code: 200
      message: OK
- request:
    body: null
    headers:
      Accept:
      - application/json
      Accept-Encoding:
      - gzip, deflate
      CommandName:
      - vm create
      Connection:
      - keep-alive
      ParameterSetName:
      - -n -g --computer-name --image --availability-set --nsg --ssh-key-value --public-ip-address
        --tags --location --admin-username
      User-Agent:
<<<<<<< HEAD
      - AZURECLI/2.47.0 (AAZ) azsdk-python-core/1.24.0 Python/3.10.11 (Linux-5.15.0-1036-azure-x86_64-with-glibc2.31)
        VSTS_7b238909-6802-4b65-b90d-184bca47f458_build_220_0
=======
      - AZURECLI/2.50.0 (AAZ) azsdk-python-core/1.26.0 Python/3.9.5 (Windows-10-10.0.22621-SP0)
>>>>>>> 13d0ab0a
    method: GET
    uri: https://management.azure.com/subscriptions/00000000-0000-0000-0000-000000000000/resourceGroups/cli_test_vm_create_none_options000001/providers/Microsoft.Network/networkInterfaces/nooptvmVMNic?api-version=2022-01-01
  response:
    body:
      string: "{\r\n  \"name\": \"nooptvmVMNic\",\r\n  \"id\": \"/subscriptions/00000000-0000-0000-0000-000000000000/resourceGroups/cli_test_vm_create_none_options000001/providers/Microsoft.Network/networkInterfaces/nooptvmVMNic\",\r\n
<<<<<<< HEAD
        \ \"etag\": \"W/\\\"0e025835-7d8b-4f21-9570-c2844a5d93b2\\\"\",\r\n  \"tags\":
        {},\r\n  \"properties\": {\r\n    \"provisioningState\": \"Succeeded\",\r\n
        \   \"resourceGuid\": \"9902cfa8-f1b2-4631-beae-93049fd70ff4\",\r\n    \"ipConfigurations\":
        [\r\n      {\r\n        \"name\": \"ipconfignooptvm\",\r\n        \"id\":
        \"/subscriptions/00000000-0000-0000-0000-000000000000/resourceGroups/cli_test_vm_create_none_options000001/providers/Microsoft.Network/networkInterfaces/nooptvmVMNic/ipConfigurations/ipconfignooptvm\",\r\n
        \       \"etag\": \"W/\\\"0e025835-7d8b-4f21-9570-c2844a5d93b2\\\"\",\r\n
=======
        \ \"etag\": \"W/\\\"410275d4-d07c-45f2-b8fc-fbe4ad3c9f95\\\"\",\r\n  \"tags\":
        {},\r\n  \"properties\": {\r\n    \"provisioningState\": \"Succeeded\",\r\n
        \   \"resourceGuid\": \"0cdad9eb-1888-4a01-a677-4040b01c58a7\",\r\n    \"ipConfigurations\":
        [\r\n      {\r\n        \"name\": \"ipconfignooptvm\",\r\n        \"id\":
        \"/subscriptions/00000000-0000-0000-0000-000000000000/resourceGroups/cli_test_vm_create_none_options000001/providers/Microsoft.Network/networkInterfaces/nooptvmVMNic/ipConfigurations/ipconfignooptvm\",\r\n
        \       \"etag\": \"W/\\\"410275d4-d07c-45f2-b8fc-fbe4ad3c9f95\\\"\",\r\n
>>>>>>> 13d0ab0a
        \       \"type\": \"Microsoft.Network/networkInterfaces/ipConfigurations\",\r\n
        \       \"properties\": {\r\n          \"provisioningState\": \"Succeeded\",\r\n
        \         \"privateIPAddress\": \"10.0.0.4\",\r\n          \"privateIPAllocationMethod\":
        \"Dynamic\",\r\n          \"subnet\": {\r\n            \"id\": \"/subscriptions/00000000-0000-0000-0000-000000000000/resourceGroups/cli_test_vm_create_none_options000001/providers/Microsoft.Network/virtualNetworks/nooptvmVNET/subnets/nooptvmSubnet\"\r\n
        \         },\r\n          \"primary\": true,\r\n          \"privateIPAddressVersion\":
        \"IPv4\"\r\n        }\r\n      }\r\n    ],\r\n    \"dnsSettings\": {\r\n      \"dnsServers\":
        [],\r\n      \"appliedDnsServers\": [],\r\n      \"internalDomainNameSuffix\":
<<<<<<< HEAD
        \"cd4h4luyng2uteeydij32zqske.bx.internal.cloudapp.net\"\r\n    },\r\n    \"macAddress\":
        \"00-0D-3A-12-10-58\",\r\n    \"enableAcceleratedNetworking\": false,\r\n
=======
        \"udpz4ysle1zuboxswb22mjft2a.bx.internal.cloudapp.net\"\r\n    },\r\n    \"macAddress\":
        \"00-22-48-32-DB-A2\",\r\n    \"enableAcceleratedNetworking\": false,\r\n
>>>>>>> 13d0ab0a
        \   \"vnetEncryptionSupported\": false,\r\n    \"enableIPForwarding\": false,\r\n
        \   \"primary\": true,\r\n    \"virtualMachine\": {\r\n      \"id\": \"/subscriptions/00000000-0000-0000-0000-000000000000/resourceGroups/cli_test_vm_create_none_options000001/providers/Microsoft.Compute/virtualMachines/nooptvm\"\r\n
        \   },\r\n    \"hostedWorkloads\": [],\r\n    \"tapConfigurations\": [],\r\n
        \   \"nicType\": \"Standard\",\r\n    \"allowPort25Out\": true\r\n  },\r\n
        \ \"type\": \"Microsoft.Network/networkInterfaces\",\r\n  \"location\": \"eastus\",\r\n
        \ \"kind\": \"Regular\"\r\n}"
    headers:
      cache-control:
      - no-cache
      content-length:
      - '2102'
      content-type:
      - application/json; charset=utf-8
      date:
<<<<<<< HEAD
      - Thu, 25 May 2023 11:39:40 GMT
      etag:
      - W/"0e025835-7d8b-4f21-9570-c2844a5d93b2"
=======
      - Fri, 21 Jul 2023 08:46:46 GMT
      etag:
      - W/"410275d4-d07c-45f2-b8fc-fbe4ad3c9f95"
>>>>>>> 13d0ab0a
      expires:
      - '-1'
      pragma:
      - no-cache
      server:
      - Microsoft-HTTPAPI/2.0
      - Microsoft-HTTPAPI/2.0
      strict-transport-security:
      - max-age=31536000; includeSubDomains
      x-content-type-options:
      - nosniff
      x-ms-arm-service-request-id:
<<<<<<< HEAD
      - 79bcfa2e-9d05-4993-91e5-503eacf2f2e6
=======
      - cef0bf9f-3e88-4d81-bbed-c4ede3307c78
>>>>>>> 13d0ab0a
    status:
      code: 200
      message: OK
- request:
    body: null
    headers:
      Accept:
      - application/json
      Accept-Encoding:
      - gzip, deflate
      CommandName:
      - vm show
      Connection:
      - keep-alive
      ParameterSetName:
      - -n -g
      User-Agent:
<<<<<<< HEAD
      - AZURECLI/2.47.0 azsdk-python-azure-mgmt-compute/29.1.0 Python/3.10.11 (Linux-5.15.0-1036-azure-x86_64-with-glibc2.31)
        VSTS_7b238909-6802-4b65-b90d-184bca47f458_build_220_0
=======
      - AZURECLI/2.50.0 azsdk-python-azure-mgmt-compute/29.1.0 Python/3.9.5 (Windows-10-10.0.22621-SP0)
>>>>>>> 13d0ab0a
    method: GET
    uri: https://management.azure.com/subscriptions/00000000-0000-0000-0000-000000000000/resourceGroups/cli_test_vm_create_none_options000001/providers/Microsoft.Compute/virtualMachines/nooptvm?api-version=2022-11-01
  response:
    body:
      string: "{\r\n  \"name\": \"nooptvm\",\r\n  \"id\": \"/subscriptions/00000000-0000-0000-0000-000000000000/resourceGroups/cli_test_vm_create_none_options000001/providers/Microsoft.Compute/virtualMachines/nooptvm\",\r\n
        \ \"type\": \"Microsoft.Compute/virtualMachines\",\r\n  \"location\": \"eastus\",\r\n
<<<<<<< HEAD
        \ \"tags\": {},\r\n  \"properties\": {\r\n    \"vmId\": \"76d11f68-a660-4d4c-af1e-8dd88069892d\",\r\n
        \   \"hardwareProfile\": {\r\n      \"vmSize\": \"Standard_DS1_v2\"\r\n    },\r\n
        \   \"storageProfile\": {\r\n      \"imageReference\": {\r\n        \"publisher\":
        \"Debian\",\r\n        \"offer\": \"debian-10\",\r\n        \"sku\": \"10\",\r\n
        \       \"version\": \"latest\",\r\n        \"exactVersion\": \"0.20230222.1299\"\r\n
        \     },\r\n      \"osDisk\": {\r\n        \"osType\": \"Linux\",\r\n        \"name\":
        \"nooptvm_OsDisk_1_7ffbb99b57684535b0b508ccc2a7867a\",\r\n        \"createOption\":
        \"FromImage\",\r\n        \"caching\": \"ReadWrite\",\r\n        \"managedDisk\":
        {\r\n          \"storageAccountType\": \"Premium_LRS\",\r\n          \"id\":
        \"/subscriptions/00000000-0000-0000-0000-000000000000/resourceGroups/cli_test_vm_create_none_options000001/providers/Microsoft.Compute/disks/nooptvm_OsDisk_1_7ffbb99b57684535b0b508ccc2a7867a\"\r\n
=======
        \ \"tags\": {},\r\n  \"properties\": {\r\n    \"vmId\": \"26defd19-d6de-4803-9872-ea6dab94f2cd\",\r\n
        \   \"hardwareProfile\": {\r\n      \"vmSize\": \"Standard_DS1_v2\"\r\n    },\r\n
        \   \"storageProfile\": {\r\n      \"imageReference\": {\r\n        \"publisher\":
        \"Debian\",\r\n        \"offer\": \"debian-10\",\r\n        \"sku\": \"10\",\r\n
        \       \"version\": \"latest\",\r\n        \"exactVersion\": \"0.20230601.1398\"\r\n
        \     },\r\n      \"osDisk\": {\r\n        \"osType\": \"Linux\",\r\n        \"name\":
        \"nooptvm_OsDisk_1_bc63e20edf1541d09aa894a2230575c7\",\r\n        \"createOption\":
        \"FromImage\",\r\n        \"caching\": \"ReadWrite\",\r\n        \"managedDisk\":
        {\r\n          \"storageAccountType\": \"Premium_LRS\",\r\n          \"id\":
        \"/subscriptions/00000000-0000-0000-0000-000000000000/resourceGroups/cli_test_vm_create_none_options000001/providers/Microsoft.Compute/disks/nooptvm_OsDisk_1_bc63e20edf1541d09aa894a2230575c7\"\r\n
>>>>>>> 13d0ab0a
        \       },\r\n        \"deleteOption\": \"Detach\",\r\n        \"diskSizeGB\":
        30\r\n      },\r\n      \"dataDisks\": []\r\n    },\r\n    \"osProfile\":
        {\r\n      \"computerName\": \"nooptvm\",\r\n      \"adminUsername\": \"user11\",\r\n
        \     \"linuxConfiguration\": {\r\n        \"disablePasswordAuthentication\":
        true,\r\n        \"ssh\": {\r\n          \"publicKeys\": [\r\n            {\r\n
        \             \"path\": \"/home/user11/.ssh/authorized_keys\",\r\n              \"keyData\":
        \"ssh-rsa AAAAB3NzaC1yc2EAAAADAQABAAACAQCbIg1guRHbI0lV11wWDt1r2cUdcNd27CJsg+SfgC7miZeubtwUhbsPdhMQsfDyhOWHq1+ZL0M+nJZV63d/1dhmhtgyOqejUwrPlzKhydsbrsdUor+JmNJDdW01v7BXHyuymT8G4s09jCasNOwiufbP/qp72ruu0bIA1nySsvlf9pCQAuFkAnVnf/rFhUlOkhtRpwcq8SUNY2zRHR/EKb/4NWY1JzR4sa3q2fWIJdrrX0DvLoa5g9bIEd4Df79ba7v+yiUBOS0zT2ll+z4g9izHK3EO5d8hL4jYxcjKs+wcslSYRWrascfscLgMlMGh0CdKeNTDjHpGPncaf3Z+FwwwjWeuiNBxv7bJo13/8B/098KlVDl4GZqsoBCEjPyJfV6hO0y/LkRGkk7oHWKgeWAfKtfLItRp00eZ4fcJNK9kCaSMmEugoZWcI7NGbZXzqFWqbpRI7NcDP9+WIQ+i9U5vqWsqd/zng4kbuAJ6UuKqIzB0upYrLShfQE3SAck8oaLhJqqq56VfDuASNpJKidV+zq27HfSBmbXnkR/5AK337dc3MXKJypoK/QPMLKUAP5XLPbs+NddJQV7EZXd29DLgp+fRIg3edpKdO7ZErWhv7d+3Kws+e1Y+ypmR2WIVSwVyBEUfgv2C8Ts9gnTF4pNcEY/S2aBicz5Ew2+jdyGNQQ==
        test@example.com\\n\"\r\n            }\r\n          ]\r\n        },\r\n        \"provisionVMAgent\":
        true,\r\n        \"patchSettings\": {\r\n          \"patchMode\": \"ImageDefault\",\r\n
        \         \"assessmentMode\": \"ImageDefault\"\r\n        },\r\n        \"enableVMAgentPlatformUpdates\":
        false\r\n      },\r\n      \"secrets\": [],\r\n      \"allowExtensionOperations\":
        true,\r\n      \"requireGuestProvisionSignal\": true\r\n    },\r\n    \"networkProfile\":
        {\"networkInterfaces\":[{\"id\":\"/subscriptions/00000000-0000-0000-0000-000000000000/resourceGroups/cli_test_vm_create_none_options000001/providers/Microsoft.Network/networkInterfaces/nooptvmVMNic\"}]},\r\n
<<<<<<< HEAD
        \   \"provisioningState\": \"Succeeded\",\r\n    \"timeCreated\": \"2023-05-25T11:38:46.7806051+00:00\"\r\n
=======
        \   \"provisioningState\": \"Succeeded\",\r\n    \"timeCreated\": \"2023-07-21T08:45:59.5180792+00:00\"\r\n
>>>>>>> 13d0ab0a
        \ }\r\n}"
    headers:
      cache-control:
      - no-cache
      content-length:
      - '2978'
      content-type:
      - application/json; charset=utf-8
      date:
<<<<<<< HEAD
      - Thu, 25 May 2023 11:39:40 GMT
=======
      - Fri, 21 Jul 2023 08:46:47 GMT
>>>>>>> 13d0ab0a
      expires:
      - '-1'
      pragma:
      - no-cache
      server:
      - Microsoft-HTTPAPI/2.0
      - Microsoft-HTTPAPI/2.0
      strict-transport-security:
      - max-age=31536000; includeSubDomains
      transfer-encoding:
      - chunked
      vary:
      - Accept-Encoding
      x-content-type-options:
      - nosniff
      x-ms-ratelimit-remaining-resource:
<<<<<<< HEAD
      - Microsoft.Compute/LowCostGet3Min;3996,Microsoft.Compute/LowCostGet30Min;31994
=======
      - Microsoft.Compute/LowCostGet3Min;3982,Microsoft.Compute/LowCostGet30Min;31932
>>>>>>> 13d0ab0a
    status:
      code: 200
      message: OK
- request:
    body: null
    headers:
      Accept:
      - application/json
      Accept-Encoding:
      - gzip, deflate
      CommandName:
      - network public-ip show
      Connection:
      - keep-alive
      ParameterSetName:
      - -n -g
      User-Agent:
<<<<<<< HEAD
      - AZURECLI/2.47.0 (AAZ) azsdk-python-core/1.24.0 Python/3.10.11 (Linux-5.15.0-1036-azure-x86_64-with-glibc2.31)
        VSTS_7b238909-6802-4b65-b90d-184bca47f458_build_220_0
=======
      - AZURECLI/2.50.0 (AAZ) azsdk-python-core/1.26.0 Python/3.9.5 (Windows-10-10.0.22621-SP0)
>>>>>>> 13d0ab0a
    method: GET
    uri: https://management.azure.com/subscriptions/00000000-0000-0000-0000-000000000000/resourceGroups/cli_test_vm_create_none_options000001/providers/Microsoft.Network/publicIPAddresses/nooptvmPublicIP?api-version=2022-11-01
  response:
    body:
      string: '{"error":{"code":"ResourceNotFound","message":"The Resource ''Microsoft.Network/publicIPAddresses/nooptvmPublicIP''
        under resource group ''cli_test_vm_create_none_options000001'' was not found.
        For more details please go to https://aka.ms/ARMResourceNotFoundFix"}}'
    headers:
      cache-control:
      - no-cache
      content-length:
      - '260'
      content-type:
      - application/json; charset=utf-8
      date:
<<<<<<< HEAD
      - Thu, 25 May 2023 11:39:41 GMT
=======
      - Fri, 21 Jul 2023 08:46:49 GMT
>>>>>>> 13d0ab0a
      expires:
      - '-1'
      pragma:
      - no-cache
      strict-transport-security:
      - max-age=31536000; includeSubDomains
      x-content-type-options:
      - nosniff
      x-ms-failure-cause:
      - gateway
    status:
      code: 404
      message: Not Found
version: 1<|MERGE_RESOLUTION|>--- conflicted
+++ resolved
@@ -14,23 +14,13 @@
       - -n -g --computer-name --image --availability-set --nsg --ssh-key-value --public-ip-address
         --tags --location --admin-username
       User-Agent:
-<<<<<<< HEAD
-      - AZURECLI/2.47.0 azsdk-python-azure-mgmt-compute/29.1.0 Python/3.10.11 (Linux-5.15.0-1036-azure-x86_64-with-glibc2.31)
-        VSTS_7b238909-6802-4b65-b90d-184bca47f458_build_220_0
-=======
       - AZURECLI/2.50.0 azsdk-python-azure-mgmt-compute/29.1.0 Python/3.9.5 (Windows-10-10.0.22621-SP0)
->>>>>>> 13d0ab0a
     method: GET
     uri: https://management.azure.com/subscriptions/00000000-0000-0000-0000-000000000000/providers/Microsoft.Compute/locations/eastus/publishers/Debian/artifacttypes/vmimage/offers/debian-10/skus/10/versions?$top=1&$orderby=name%20desc&api-version=2022-11-01
   response:
     body:
-<<<<<<< HEAD
-      string: "[\r\n  {\r\n    \"location\": \"eastus\",\r\n    \"name\": \"0.20230222.1299\",\r\n
-        \   \"id\": \"/Subscriptions/00000000-0000-0000-0000-000000000000/Providers/Microsoft.Compute/Locations/eastus/Publishers/Debian/ArtifactTypes/VMImage/Offers/debian-10/Skus/10/Versions/0.20230222.1299\"\r\n
-=======
       string: "[\r\n  {\r\n    \"location\": \"eastus\",\r\n    \"name\": \"0.20230601.1398\",\r\n
         \   \"id\": \"/Subscriptions/00000000-0000-0000-0000-000000000000/Providers/Microsoft.Compute/Locations/eastus/Publishers/Debian/ArtifactTypes/VMImage/Offers/debian-10/Skus/10/Versions/0.20230601.1398\"\r\n
->>>>>>> 13d0ab0a
         \ }\r\n]"
     headers:
       cache-control:
@@ -40,11 +30,7 @@
       content-type:
       - application/json; charset=utf-8
       date:
-<<<<<<< HEAD
-      - Thu, 25 May 2023 11:38:34 GMT
-=======
       - Fri, 21 Jul 2023 08:45:27 GMT
->>>>>>> 13d0ab0a
       expires:
       - '-1'
       pragma:
@@ -80,12 +66,7 @@
       - -n -g --computer-name --image --availability-set --nsg --ssh-key-value --public-ip-address
         --tags --location --admin-username
       User-Agent:
-<<<<<<< HEAD
-      - AZURECLI/2.47.0 azsdk-python-azure-mgmt-compute/29.1.0 Python/3.10.11 (Linux-5.15.0-1036-azure-x86_64-with-glibc2.31)
-        VSTS_7b238909-6802-4b65-b90d-184bca47f458_build_220_0
-=======
       - AZURECLI/2.50.0 azsdk-python-azure-mgmt-compute/29.1.0 Python/3.9.5 (Windows-10-10.0.22621-SP0)
->>>>>>> 13d0ab0a
     method: GET
     uri: https://management.azure.com/subscriptions/00000000-0000-0000-0000-000000000000/providers/Microsoft.Compute/locations/eastus/publishers/Debian/artifacttypes/vmimage/offers/debian-10/skus/10/versions/0.20230601.1398?api-version=2022-11-01
   response:
@@ -99,16 +80,9 @@
         \"True\"\r\n      },\r\n      {\r\n        \"name\": \"DiskControllerTypes\",\r\n
         \       \"value\": \"SCSI\"\r\n      },\r\n      {\r\n        \"name\": \"IsHibernateSupported\",\r\n
         \       \"value\": \"False\"\r\n      }\r\n    ],\r\n    \"osDiskImage\":
-<<<<<<< HEAD
-        {\r\n      \"operatingSystem\": \"Linux\",\r\n      \"sizeInGb\": 30,\r\n
-        \     \"sizeInBytes\": 32212255232\r\n    },\r\n    \"dataDiskImages\": []\r\n
-        \ },\r\n  \"location\": \"eastus\",\r\n  \"name\": \"0.20230222.1299\",\r\n
-        \ \"id\": \"/Subscriptions/00000000-0000-0000-0000-000000000000/Providers/Microsoft.Compute/Locations/eastus/Publishers/Debian/ArtifactTypes/VMImage/Offers/debian-10/Skus/10/Versions/0.20230222.1299\"\r\n}"
-=======
         {\r\n      \"operatingSystem\": \"Linux\",\r\n      \"sizeInBytes\": 32212255232\r\n
         \   },\r\n    \"dataDiskImages\": []\r\n  },\r\n  \"location\": \"eastus\",\r\n
         \ \"name\": \"0.20230601.1398\",\r\n  \"id\": \"/Subscriptions/00000000-0000-0000-0000-000000000000/Providers/Microsoft.Compute/Locations/eastus/Publishers/Debian/ArtifactTypes/VMImage/Offers/debian-10/Skus/10/Versions/0.20230601.1398\"\r\n}"
->>>>>>> 13d0ab0a
     headers:
       cache-control:
       - no-cache
@@ -117,11 +91,7 @@
       content-type:
       - application/json; charset=utf-8
       date:
-<<<<<<< HEAD
-      - Thu, 25 May 2023 11:38:35 GMT
-=======
       - Fri, 21 Jul 2023 08:45:27 GMT
->>>>>>> 13d0ab0a
       expires:
       - '-1'
       pragma:
@@ -157,12 +127,7 @@
       - -n -g --computer-name --image --availability-set --nsg --ssh-key-value --public-ip-address
         --tags --location --admin-username
       User-Agent:
-<<<<<<< HEAD
-      - AZURECLI/2.47.0 (AAZ) azsdk-python-core/1.24.0 Python/3.10.11 (Linux-5.15.0-1036-azure-x86_64-with-glibc2.31)
-        VSTS_7b238909-6802-4b65-b90d-184bca47f458_build_220_0
-=======
       - AZURECLI/2.50.0 (AAZ) azsdk-python-core/1.26.0 Python/3.9.5 (Windows-10-10.0.22621-SP0)
->>>>>>> 13d0ab0a
     method: GET
     uri: https://management.azure.com/subscriptions/00000000-0000-0000-0000-000000000000/resourceGroups/cli_test_vm_create_none_options000001/providers/Microsoft.Network/virtualNetworks?api-version=2022-01-01
   response:
@@ -176,59 +141,42 @@
       content-type:
       - application/json; charset=utf-8
       date:
-<<<<<<< HEAD
-      - Thu, 25 May 2023 11:38:35 GMT
-=======
       - Fri, 21 Jul 2023 08:45:29 GMT
->>>>>>> 13d0ab0a
-      expires:
-      - '-1'
-      pragma:
-      - no-cache
-      strict-transport-security:
-      - max-age=31536000; includeSubDomains
-<<<<<<< HEAD
-=======
-      vary:
-      - Accept-Encoding
->>>>>>> 13d0ab0a
-      x-content-type-options:
-      - nosniff
-    status:
-      code: 200
-      message: OK
-- request:
-    body: null
-    headers:
-      Accept:
-      - application/json
-      Accept-Encoding:
-      - gzip, deflate
-      CommandName:
-      - vm create
-      Connection:
-      - keep-alive
-      ParameterSetName:
-      - -n -g --computer-name --image --availability-set --nsg --ssh-key-value --public-ip-address
-        --tags --location --admin-username
-      User-Agent:
-<<<<<<< HEAD
-      - AZURECLI/2.47.0 azsdk-python-azure-mgmt-compute/29.1.0 Python/3.10.11 (Linux-5.15.0-1036-azure-x86_64-with-glibc2.31)
-        VSTS_7b238909-6802-4b65-b90d-184bca47f458_build_220_0
-=======
+      expires:
+      - '-1'
+      pragma:
+      - no-cache
+      strict-transport-security:
+      - max-age=31536000; includeSubDomains
+      vary:
+      - Accept-Encoding
+      x-content-type-options:
+      - nosniff
+    status:
+      code: 200
+      message: OK
+- request:
+    body: null
+    headers:
+      Accept:
+      - application/json
+      Accept-Encoding:
+      - gzip, deflate
+      CommandName:
+      - vm create
+      Connection:
+      - keep-alive
+      ParameterSetName:
+      - -n -g --computer-name --image --availability-set --nsg --ssh-key-value --public-ip-address
+        --tags --location --admin-username
+      User-Agent:
       - AZURECLI/2.50.0 azsdk-python-azure-mgmt-compute/29.1.0 Python/3.9.5 (Windows-10-10.0.22621-SP0)
->>>>>>> 13d0ab0a
     method: GET
     uri: https://management.azure.com/subscriptions/00000000-0000-0000-0000-000000000000/providers/Microsoft.Compute/locations/eastus/publishers/Debian/artifacttypes/vmimage/offers/debian-10/skus/10/versions?$top=1&$orderby=name%20desc&api-version=2022-11-01
   response:
     body:
-<<<<<<< HEAD
-      string: "[\r\n  {\r\n    \"location\": \"eastus\",\r\n    \"name\": \"0.20230222.1299\",\r\n
-        \   \"id\": \"/Subscriptions/00000000-0000-0000-0000-000000000000/Providers/Microsoft.Compute/Locations/eastus/Publishers/Debian/ArtifactTypes/VMImage/Offers/debian-10/Skus/10/Versions/0.20230222.1299\"\r\n
-=======
       string: "[\r\n  {\r\n    \"location\": \"eastus\",\r\n    \"name\": \"0.20230601.1398\",\r\n
         \   \"id\": \"/Subscriptions/00000000-0000-0000-0000-000000000000/Providers/Microsoft.Compute/Locations/eastus/Publishers/Debian/ArtifactTypes/VMImage/Offers/debian-10/Skus/10/Versions/0.20230601.1398\"\r\n
->>>>>>> 13d0ab0a
         \ }\r\n]"
     headers:
       cache-control:
@@ -238,11 +186,7 @@
       content-type:
       - application/json; charset=utf-8
       date:
-<<<<<<< HEAD
-      - Thu, 25 May 2023 11:38:35 GMT
-=======
       - Fri, 21 Jul 2023 08:45:31 GMT
->>>>>>> 13d0ab0a
       expires:
       - '-1'
       pragma:
@@ -278,12 +222,7 @@
       - -n -g --computer-name --image --availability-set --nsg --ssh-key-value --public-ip-address
         --tags --location --admin-username
       User-Agent:
-<<<<<<< HEAD
-      - AZURECLI/2.47.0 azsdk-python-azure-mgmt-compute/29.1.0 Python/3.10.11 (Linux-5.15.0-1036-azure-x86_64-with-glibc2.31)
-        VSTS_7b238909-6802-4b65-b90d-184bca47f458_build_220_0
-=======
       - AZURECLI/2.50.0 azsdk-python-azure-mgmt-compute/29.1.0 Python/3.9.5 (Windows-10-10.0.22621-SP0)
->>>>>>> 13d0ab0a
     method: GET
     uri: https://management.azure.com/subscriptions/00000000-0000-0000-0000-000000000000/providers/Microsoft.Compute/locations/eastus/publishers/Debian/artifacttypes/vmimage/offers/debian-10/skus/10/versions/0.20230601.1398?api-version=2022-11-01
   response:
@@ -297,16 +236,9 @@
         \"True\"\r\n      },\r\n      {\r\n        \"name\": \"DiskControllerTypes\",\r\n
         \       \"value\": \"SCSI\"\r\n      },\r\n      {\r\n        \"name\": \"IsHibernateSupported\",\r\n
         \       \"value\": \"False\"\r\n      }\r\n    ],\r\n    \"osDiskImage\":
-<<<<<<< HEAD
-        {\r\n      \"operatingSystem\": \"Linux\",\r\n      \"sizeInGb\": 30,\r\n
-        \     \"sizeInBytes\": 32212255232\r\n    },\r\n    \"dataDiskImages\": []\r\n
-        \ },\r\n  \"location\": \"eastus\",\r\n  \"name\": \"0.20230222.1299\",\r\n
-        \ \"id\": \"/Subscriptions/00000000-0000-0000-0000-000000000000/Providers/Microsoft.Compute/Locations/eastus/Publishers/Debian/ArtifactTypes/VMImage/Offers/debian-10/Skus/10/Versions/0.20230222.1299\"\r\n}"
-=======
         {\r\n      \"operatingSystem\": \"Linux\",\r\n      \"sizeInBytes\": 32212255232\r\n
         \   },\r\n    \"dataDiskImages\": []\r\n  },\r\n  \"location\": \"eastus\",\r\n
         \ \"name\": \"0.20230601.1398\",\r\n  \"id\": \"/Subscriptions/00000000-0000-0000-0000-000000000000/Providers/Microsoft.Compute/Locations/eastus/Publishers/Debian/ArtifactTypes/VMImage/Offers/debian-10/Skus/10/Versions/0.20230601.1398\"\r\n}"
->>>>>>> 13d0ab0a
     headers:
       cache-control:
       - no-cache
@@ -315,11 +247,7 @@
       content-type:
       - application/json; charset=utf-8
       date:
-<<<<<<< HEAD
-      - Thu, 25 May 2023 11:38:35 GMT
-=======
       - Fri, 21 Jul 2023 08:45:33 GMT
->>>>>>> 13d0ab0a
       expires:
       - '-1'
       pragma:
@@ -355,23 +283,13 @@
       - -n -g --computer-name --image --availability-set --nsg --ssh-key-value --public-ip-address
         --tags --location --admin-username
       User-Agent:
-<<<<<<< HEAD
-      - AZURECLI/2.47.0 azsdk-python-azure-mgmt-compute/29.1.0 Python/3.10.11 (Linux-5.15.0-1036-azure-x86_64-with-glibc2.31)
-        VSTS_7b238909-6802-4b65-b90d-184bca47f458_build_220_0
-=======
       - AZURECLI/2.50.0 azsdk-python-azure-mgmt-compute/29.1.0 Python/3.9.5 (Windows-10-10.0.22621-SP0)
->>>>>>> 13d0ab0a
     method: GET
     uri: https://management.azure.com/subscriptions/00000000-0000-0000-0000-000000000000/providers/Microsoft.Compute/locations/eastus/publishers/Debian/artifacttypes/vmimage/offers/debian-10/skus/10/versions?$top=1&$orderby=name%20desc&api-version=2022-11-01
   response:
     body:
-<<<<<<< HEAD
-      string: "[\r\n  {\r\n    \"location\": \"eastus\",\r\n    \"name\": \"0.20230222.1299\",\r\n
-        \   \"id\": \"/Subscriptions/00000000-0000-0000-0000-000000000000/Providers/Microsoft.Compute/Locations/eastus/Publishers/Debian/ArtifactTypes/VMImage/Offers/debian-10/Skus/10/Versions/0.20230222.1299\"\r\n
-=======
       string: "[\r\n  {\r\n    \"location\": \"eastus\",\r\n    \"name\": \"0.20230601.1398\",\r\n
         \   \"id\": \"/Subscriptions/00000000-0000-0000-0000-000000000000/Providers/Microsoft.Compute/Locations/eastus/Publishers/Debian/ArtifactTypes/VMImage/Offers/debian-10/Skus/10/Versions/0.20230601.1398\"\r\n
->>>>>>> 13d0ab0a
         \ }\r\n]"
     headers:
       cache-control:
@@ -381,11 +299,7 @@
       content-type:
       - application/json; charset=utf-8
       date:
-<<<<<<< HEAD
-      - Thu, 25 May 2023 11:38:36 GMT
-=======
       - Fri, 21 Jul 2023 08:45:34 GMT
->>>>>>> 13d0ab0a
       expires:
       - '-1'
       pragma:
@@ -421,12 +335,7 @@
       - -n -g --computer-name --image --availability-set --nsg --ssh-key-value --public-ip-address
         --tags --location --admin-username
       User-Agent:
-<<<<<<< HEAD
-      - AZURECLI/2.47.0 azsdk-python-azure-mgmt-compute/29.1.0 Python/3.10.11 (Linux-5.15.0-1036-azure-x86_64-with-glibc2.31)
-        VSTS_7b238909-6802-4b65-b90d-184bca47f458_build_220_0
-=======
       - AZURECLI/2.50.0 azsdk-python-azure-mgmt-compute/29.1.0 Python/3.9.5 (Windows-10-10.0.22621-SP0)
->>>>>>> 13d0ab0a
     method: GET
     uri: https://management.azure.com/subscriptions/00000000-0000-0000-0000-000000000000/providers/Microsoft.Compute/locations/eastus/publishers/Debian/artifacttypes/vmimage/offers/debian-10/skus/10/versions/0.20230601.1398?api-version=2022-11-01
   response:
@@ -440,16 +349,9 @@
         \"True\"\r\n      },\r\n      {\r\n        \"name\": \"DiskControllerTypes\",\r\n
         \       \"value\": \"SCSI\"\r\n      },\r\n      {\r\n        \"name\": \"IsHibernateSupported\",\r\n
         \       \"value\": \"False\"\r\n      }\r\n    ],\r\n    \"osDiskImage\":
-<<<<<<< HEAD
-        {\r\n      \"operatingSystem\": \"Linux\",\r\n      \"sizeInGb\": 30,\r\n
-        \     \"sizeInBytes\": 32212255232\r\n    },\r\n    \"dataDiskImages\": []\r\n
-        \ },\r\n  \"location\": \"eastus\",\r\n  \"name\": \"0.20230222.1299\",\r\n
-        \ \"id\": \"/Subscriptions/00000000-0000-0000-0000-000000000000/Providers/Microsoft.Compute/Locations/eastus/Publishers/Debian/ArtifactTypes/VMImage/Offers/debian-10/Skus/10/Versions/0.20230222.1299\"\r\n}"
-=======
         {\r\n      \"operatingSystem\": \"Linux\",\r\n      \"sizeInBytes\": 32212255232\r\n
         \   },\r\n    \"dataDiskImages\": []\r\n  },\r\n  \"location\": \"eastus\",\r\n
         \ \"name\": \"0.20230601.1398\",\r\n  \"id\": \"/Subscriptions/00000000-0000-0000-0000-000000000000/Providers/Microsoft.Compute/Locations/eastus/Publishers/Debian/ArtifactTypes/VMImage/Offers/debian-10/Skus/10/Versions/0.20230601.1398\"\r\n}"
->>>>>>> 13d0ab0a
     headers:
       cache-control:
       - no-cache
@@ -458,11 +360,7 @@
       content-type:
       - application/json; charset=utf-8
       date:
-<<<<<<< HEAD
-      - Thu, 25 May 2023 11:38:35 GMT
-=======
       - Fri, 21 Jul 2023 08:45:35 GMT
->>>>>>> 13d0ab0a
       expires:
       - '-1'
       pragma:
@@ -523,30 +421,11 @@
       - -n -g --computer-name --image --availability-set --nsg --ssh-key-value --public-ip-address
         --tags --location --admin-username
       User-Agent:
-<<<<<<< HEAD
-      - AZURECLI/2.47.0 azsdk-python-azure-mgmt-resource/22.0.0 Python/3.10.11 (Linux-5.15.0-1036-azure-x86_64-with-glibc2.31)
-        VSTS_7b238909-6802-4b65-b90d-184bca47f458_build_220_0
-=======
       - AZURECLI/2.50.0 azsdk-python-azure-mgmt-resource/23.1.0b2 Python/3.9.5 (Windows-10-10.0.22621-SP0)
->>>>>>> 13d0ab0a
     method: PUT
     uri: https://management.azure.com/subscriptions/00000000-0000-0000-0000-000000000000/resourcegroups/cli_test_vm_create_none_options000001/providers/Microsoft.Resources/deployments/mock-deployment?api-version=2022-09-01
   response:
     body:
-<<<<<<< HEAD
-      string: '{"id":"/subscriptions/00000000-0000-0000-0000-000000000000/resourceGroups/cli_test_vm_create_none_options000001/providers/Microsoft.Resources/deployments/vm_deploy_auUetLmHovjGlsHz1AOIzsxfucWHh3v4","name":"vm_deploy_auUetLmHovjGlsHz1AOIzsxfucWHh3v4","type":"Microsoft.Resources/deployments","properties":{"templateHash":"9085348834849448927","parameters":{},"mode":"Incremental","provisioningState":"Accepted","timestamp":"2023-05-25T11:38:38.8525331Z","duration":"PT0.0005486S","correlationId":"76f5fc72-6fca-42b2-8ad9-5073fa1fed66","providers":[{"namespace":"Microsoft.Network","resourceTypes":[{"resourceType":"virtualNetworks","locations":["eastus"]},{"resourceType":"networkInterfaces","locations":["eastus"]}]},{"namespace":"Microsoft.Compute","resourceTypes":[{"resourceType":"virtualMachines","locations":["eastus"]}]}],"dependencies":[{"dependsOn":[{"id":"/subscriptions/00000000-0000-0000-0000-000000000000/resourceGroups/cli_test_vm_create_none_options000001/providers/Microsoft.Network/virtualNetworks/nooptvmVNET","resourceType":"Microsoft.Network/virtualNetworks","resourceName":"nooptvmVNET"}],"id":"/subscriptions/00000000-0000-0000-0000-000000000000/resourceGroups/cli_test_vm_create_none_options000001/providers/Microsoft.Network/networkInterfaces/nooptvmVMNic","resourceType":"Microsoft.Network/networkInterfaces","resourceName":"nooptvmVMNic"},{"dependsOn":[{"id":"/subscriptions/00000000-0000-0000-0000-000000000000/resourceGroups/cli_test_vm_create_none_options000001/providers/Microsoft.Network/networkInterfaces/nooptvmVMNic","resourceType":"Microsoft.Network/networkInterfaces","resourceName":"nooptvmVMNic"}],"id":"/subscriptions/00000000-0000-0000-0000-000000000000/resourceGroups/cli_test_vm_create_none_options000001/providers/Microsoft.Compute/virtualMachines/nooptvm","resourceType":"Microsoft.Compute/virtualMachines","resourceName":"nooptvm"}]}}'
-    headers:
-      azure-asyncoperation:
-      - https://management.azure.com/subscriptions/00000000-0000-0000-0000-000000000000/resourcegroups/cli_test_vm_create_none_options000001/providers/Microsoft.Resources/deployments/vm_deploy_auUetLmHovjGlsHz1AOIzsxfucWHh3v4/operationStatuses/08585165921677921322?api-version=2022-09-01
-      cache-control:
-      - no-cache
-      content-length:
-      - '1878'
-      content-type:
-      - application/json; charset=utf-8
-      date:
-      - Thu, 25 May 2023 11:38:38 GMT
-=======
       string: '{"id":"/subscriptions/00000000-0000-0000-0000-000000000000/resourceGroups/cli_test_vm_create_none_options000001/providers/Microsoft.Resources/deployments/vm_deploy_6ahrh9fM65A9zL0c4SLJCqtpxbTWDz0Z","name":"vm_deploy_6ahrh9fM65A9zL0c4SLJCqtpxbTWDz0Z","type":"Microsoft.Resources/deployments","properties":{"templateHash":"14789548564922186343","parameters":{},"mode":"Incremental","provisioningState":"Accepted","timestamp":"2023-07-21T08:45:41.6327672Z","duration":"PT0.0008089S","correlationId":"5c1654b6-294c-4120-84ca-078645af8582","providers":[{"namespace":"Microsoft.Network","resourceTypes":[{"resourceType":"virtualNetworks","locations":["eastus"]},{"resourceType":"networkInterfaces","locations":["eastus"]}]},{"namespace":"Microsoft.Compute","resourceTypes":[{"resourceType":"virtualMachines","locations":["eastus"]}]}],"dependencies":[{"dependsOn":[{"id":"/subscriptions/00000000-0000-0000-0000-000000000000/resourceGroups/cli_test_vm_create_none_options000001/providers/Microsoft.Network/virtualNetworks/nooptvmVNET","resourceType":"Microsoft.Network/virtualNetworks","resourceName":"nooptvmVNET"}],"id":"/subscriptions/00000000-0000-0000-0000-000000000000/resourceGroups/cli_test_vm_create_none_options000001/providers/Microsoft.Network/networkInterfaces/nooptvmVMNic","resourceType":"Microsoft.Network/networkInterfaces","resourceName":"nooptvmVMNic"},{"dependsOn":[{"id":"/subscriptions/00000000-0000-0000-0000-000000000000/resourceGroups/cli_test_vm_create_none_options000001/providers/Microsoft.Network/networkInterfaces/nooptvmVMNic","resourceType":"Microsoft.Network/networkInterfaces","resourceName":"nooptvmVMNic"}],"id":"/subscriptions/00000000-0000-0000-0000-000000000000/resourceGroups/cli_test_vm_create_none_options000001/providers/Microsoft.Compute/virtualMachines/nooptvm","resourceType":"Microsoft.Compute/virtualMachines","resourceName":"nooptvm"}]}}'
     headers:
       azure-asyncoperation:
@@ -559,7 +438,6 @@
       - application/json; charset=utf-8
       date:
       - Fri, 21 Jul 2023 08:45:42 GMT
->>>>>>> 13d0ab0a
       expires:
       - '-1'
       pragma:
@@ -569,11 +447,7 @@
       x-content-type-options:
       - nosniff
       x-ms-ratelimit-remaining-subscription-writes:
-<<<<<<< HEAD
-      - '1199'
-=======
       - '1194'
->>>>>>> 13d0ab0a
     status:
       code: 201
       message: Created
@@ -592,12 +466,6 @@
       - -n -g --computer-name --image --availability-set --nsg --ssh-key-value --public-ip-address
         --tags --location --admin-username
       User-Agent:
-<<<<<<< HEAD
-      - AZURECLI/2.47.0 azsdk-python-azure-mgmt-resource/22.0.0 Python/3.10.11 (Linux-5.15.0-1036-azure-x86_64-with-glibc2.31)
-        VSTS_7b238909-6802-4b65-b90d-184bca47f458_build_220_0
-    method: GET
-    uri: https://management.azure.com/subscriptions/00000000-0000-0000-0000-000000000000/resourcegroups/cli_test_vm_create_none_options000001/providers/Microsoft.Resources/deployments/mock-deployment/operationStatuses/08585165921677921322?api-version=2022-09-01
-=======
       - AZURECLI/2.50.0 azsdk-python-azure-mgmt-resource/23.1.0b2 Python/3.9.5 (Windows-10-10.0.22621-SP0)
     method: GET
     uri: https://management.azure.com/subscriptions/00000000-0000-0000-0000-000000000000/resourcegroups/cli_test_vm_create_none_options000001/providers/Microsoft.Resources/deployments/mock-deployment/operationStatuses/08585116777461425962?api-version=2022-09-01
@@ -644,7 +512,6 @@
       - AZURECLI/2.50.0 azsdk-python-azure-mgmt-resource/23.1.0b2 Python/3.9.5 (Windows-10-10.0.22621-SP0)
     method: GET
     uri: https://management.azure.com/subscriptions/00000000-0000-0000-0000-000000000000/resourcegroups/cli_test_vm_create_none_options000001/providers/Microsoft.Resources/deployments/mock-deployment/operationStatuses/08585116777461425962?api-version=2022-09-01
->>>>>>> 13d0ab0a
   response:
     body:
       string: '{"status":"Running"}'
@@ -656,11 +523,7 @@
       content-type:
       - application/json; charset=utf-8
       date:
-<<<<<<< HEAD
-      - Thu, 25 May 2023 11:39:09 GMT
-=======
       - Fri, 21 Jul 2023 08:46:13 GMT
->>>>>>> 13d0ab0a
       expires:
       - '-1'
       pragma:
@@ -689,16 +552,9 @@
       - -n -g --computer-name --image --availability-set --nsg --ssh-key-value --public-ip-address
         --tags --location --admin-username
       User-Agent:
-<<<<<<< HEAD
-      - AZURECLI/2.47.0 azsdk-python-azure-mgmt-resource/22.0.0 Python/3.10.11 (Linux-5.15.0-1036-azure-x86_64-with-glibc2.31)
-        VSTS_7b238909-6802-4b65-b90d-184bca47f458_build_220_0
-    method: GET
-    uri: https://management.azure.com/subscriptions/00000000-0000-0000-0000-000000000000/resourcegroups/cli_test_vm_create_none_options000001/providers/Microsoft.Resources/deployments/mock-deployment/operationStatuses/08585165921677921322?api-version=2022-09-01
-=======
       - AZURECLI/2.50.0 azsdk-python-azure-mgmt-resource/23.1.0b2 Python/3.9.5 (Windows-10-10.0.22621-SP0)
     method: GET
     uri: https://management.azure.com/subscriptions/00000000-0000-0000-0000-000000000000/resourcegroups/cli_test_vm_create_none_options000001/providers/Microsoft.Resources/deployments/mock-deployment/operationStatuses/08585116777461425962?api-version=2022-09-01
->>>>>>> 13d0ab0a
   response:
     body:
       string: '{"status":"Succeeded"}'
@@ -710,11 +566,7 @@
       content-type:
       - application/json; charset=utf-8
       date:
-<<<<<<< HEAD
-      - Thu, 25 May 2023 11:39:39 GMT
-=======
       - Fri, 21 Jul 2023 08:46:43 GMT
->>>>>>> 13d0ab0a
       expires:
       - '-1'
       pragma:
@@ -743,21 +595,12 @@
       - -n -g --computer-name --image --availability-set --nsg --ssh-key-value --public-ip-address
         --tags --location --admin-username
       User-Agent:
-<<<<<<< HEAD
-      - AZURECLI/2.47.0 azsdk-python-azure-mgmt-resource/22.0.0 Python/3.10.11 (Linux-5.15.0-1036-azure-x86_64-with-glibc2.31)
-        VSTS_7b238909-6802-4b65-b90d-184bca47f458_build_220_0
-=======
       - AZURECLI/2.50.0 azsdk-python-azure-mgmt-resource/23.1.0b2 Python/3.9.5 (Windows-10-10.0.22621-SP0)
->>>>>>> 13d0ab0a
     method: GET
     uri: https://management.azure.com/subscriptions/00000000-0000-0000-0000-000000000000/resourcegroups/cli_test_vm_create_none_options000001/providers/Microsoft.Resources/deployments/mock-deployment?api-version=2022-09-01
   response:
     body:
-<<<<<<< HEAD
-      string: '{"id":"/subscriptions/00000000-0000-0000-0000-000000000000/resourceGroups/cli_test_vm_create_none_options000001/providers/Microsoft.Resources/deployments/vm_deploy_auUetLmHovjGlsHz1AOIzsxfucWHh3v4","name":"vm_deploy_auUetLmHovjGlsHz1AOIzsxfucWHh3v4","type":"Microsoft.Resources/deployments","properties":{"templateHash":"9085348834849448927","parameters":{},"mode":"Incremental","provisioningState":"Succeeded","timestamp":"2023-05-25T11:39:20.9123933Z","duration":"PT42.0604088S","correlationId":"76f5fc72-6fca-42b2-8ad9-5073fa1fed66","providers":[{"namespace":"Microsoft.Network","resourceTypes":[{"resourceType":"virtualNetworks","locations":["eastus"]},{"resourceType":"networkInterfaces","locations":["eastus"]}]},{"namespace":"Microsoft.Compute","resourceTypes":[{"resourceType":"virtualMachines","locations":["eastus"]}]}],"dependencies":[{"dependsOn":[{"id":"/subscriptions/00000000-0000-0000-0000-000000000000/resourceGroups/cli_test_vm_create_none_options000001/providers/Microsoft.Network/virtualNetworks/nooptvmVNET","resourceType":"Microsoft.Network/virtualNetworks","resourceName":"nooptvmVNET"}],"id":"/subscriptions/00000000-0000-0000-0000-000000000000/resourceGroups/cli_test_vm_create_none_options000001/providers/Microsoft.Network/networkInterfaces/nooptvmVMNic","resourceType":"Microsoft.Network/networkInterfaces","resourceName":"nooptvmVMNic"},{"dependsOn":[{"id":"/subscriptions/00000000-0000-0000-0000-000000000000/resourceGroups/cli_test_vm_create_none_options000001/providers/Microsoft.Network/networkInterfaces/nooptvmVMNic","resourceType":"Microsoft.Network/networkInterfaces","resourceName":"nooptvmVMNic"}],"id":"/subscriptions/00000000-0000-0000-0000-000000000000/resourceGroups/cli_test_vm_create_none_options000001/providers/Microsoft.Compute/virtualMachines/nooptvm","resourceType":"Microsoft.Compute/virtualMachines","resourceName":"nooptvm"}],"outputs":{},"outputResources":[{"id":"/subscriptions/00000000-0000-0000-0000-000000000000/resourceGroups/cli_test_vm_create_none_options000001/providers/Microsoft.Compute/virtualMachines/nooptvm"},{"id":"/subscriptions/00000000-0000-0000-0000-000000000000/resourceGroups/cli_test_vm_create_none_options000001/providers/Microsoft.Network/networkInterfaces/nooptvmVMNic"},{"id":"/subscriptions/00000000-0000-0000-0000-000000000000/resourceGroups/cli_test_vm_create_none_options000001/providers/Microsoft.Network/virtualNetworks/nooptvmVNET"}]}}'
-=======
       string: '{"id":"/subscriptions/00000000-0000-0000-0000-000000000000/resourceGroups/cli_test_vm_create_none_options000001/providers/Microsoft.Resources/deployments/vm_deploy_6ahrh9fM65A9zL0c4SLJCqtpxbTWDz0Z","name":"vm_deploy_6ahrh9fM65A9zL0c4SLJCqtpxbTWDz0Z","type":"Microsoft.Resources/deployments","properties":{"templateHash":"14789548564922186343","parameters":{},"mode":"Incremental","provisioningState":"Succeeded","timestamp":"2023-07-21T08:46:34.6833674Z","duration":"PT53.0514091S","correlationId":"5c1654b6-294c-4120-84ca-078645af8582","providers":[{"namespace":"Microsoft.Network","resourceTypes":[{"resourceType":"virtualNetworks","locations":["eastus"]},{"resourceType":"networkInterfaces","locations":["eastus"]}]},{"namespace":"Microsoft.Compute","resourceTypes":[{"resourceType":"virtualMachines","locations":["eastus"]}]}],"dependencies":[{"dependsOn":[{"id":"/subscriptions/00000000-0000-0000-0000-000000000000/resourceGroups/cli_test_vm_create_none_options000001/providers/Microsoft.Network/virtualNetworks/nooptvmVNET","resourceType":"Microsoft.Network/virtualNetworks","resourceName":"nooptvmVNET"}],"id":"/subscriptions/00000000-0000-0000-0000-000000000000/resourceGroups/cli_test_vm_create_none_options000001/providers/Microsoft.Network/networkInterfaces/nooptvmVMNic","resourceType":"Microsoft.Network/networkInterfaces","resourceName":"nooptvmVMNic"},{"dependsOn":[{"id":"/subscriptions/00000000-0000-0000-0000-000000000000/resourceGroups/cli_test_vm_create_none_options000001/providers/Microsoft.Network/networkInterfaces/nooptvmVMNic","resourceType":"Microsoft.Network/networkInterfaces","resourceName":"nooptvmVMNic"}],"id":"/subscriptions/00000000-0000-0000-0000-000000000000/resourceGroups/cli_test_vm_create_none_options000001/providers/Microsoft.Compute/virtualMachines/nooptvm","resourceType":"Microsoft.Compute/virtualMachines","resourceName":"nooptvm"}],"outputs":{},"outputResources":[{"id":"/subscriptions/00000000-0000-0000-0000-000000000000/resourceGroups/cli_test_vm_create_none_options000001/providers/Microsoft.Compute/virtualMachines/nooptvm"},{"id":"/subscriptions/00000000-0000-0000-0000-000000000000/resourceGroups/cli_test_vm_create_none_options000001/providers/Microsoft.Network/networkInterfaces/nooptvmVMNic"},{"id":"/subscriptions/00000000-0000-0000-0000-000000000000/resourceGroups/cli_test_vm_create_none_options000001/providers/Microsoft.Network/virtualNetworks/nooptvmVNET"}]}}'
->>>>>>> 13d0ab0a
     headers:
       cache-control:
       - no-cache
@@ -766,63 +609,42 @@
       content-type:
       - application/json; charset=utf-8
       date:
-<<<<<<< HEAD
-      - Thu, 25 May 2023 11:39:39 GMT
-=======
       - Fri, 21 Jul 2023 08:46:43 GMT
->>>>>>> 13d0ab0a
-      expires:
-      - '-1'
-      pragma:
-      - no-cache
-      strict-transport-security:
-      - max-age=31536000; includeSubDomains
-      vary:
-      - Accept-Encoding
-      x-content-type-options:
-      - nosniff
-    status:
-      code: 200
-      message: OK
-- request:
-    body: null
-    headers:
-      Accept:
-      - application/json
-      Accept-Encoding:
-      - gzip, deflate
-      CommandName:
-      - vm create
-      Connection:
-      - keep-alive
-      ParameterSetName:
-      - -n -g --computer-name --image --availability-set --nsg --ssh-key-value --public-ip-address
-        --tags --location --admin-username
-      User-Agent:
-<<<<<<< HEAD
-      - AZURECLI/2.47.0 azsdk-python-azure-mgmt-compute/29.1.0 Python/3.10.11 (Linux-5.15.0-1036-azure-x86_64-with-glibc2.31)
-        VSTS_7b238909-6802-4b65-b90d-184bca47f458_build_220_0
-=======
+      expires:
+      - '-1'
+      pragma:
+      - no-cache
+      strict-transport-security:
+      - max-age=31536000; includeSubDomains
+      vary:
+      - Accept-Encoding
+      x-content-type-options:
+      - nosniff
+    status:
+      code: 200
+      message: OK
+- request:
+    body: null
+    headers:
+      Accept:
+      - application/json
+      Accept-Encoding:
+      - gzip, deflate
+      CommandName:
+      - vm create
+      Connection:
+      - keep-alive
+      ParameterSetName:
+      - -n -g --computer-name --image --availability-set --nsg --ssh-key-value --public-ip-address
+        --tags --location --admin-username
+      User-Agent:
       - AZURECLI/2.50.0 azsdk-python-azure-mgmt-compute/29.1.0 Python/3.9.5 (Windows-10-10.0.22621-SP0)
->>>>>>> 13d0ab0a
     method: GET
     uri: https://management.azure.com/subscriptions/00000000-0000-0000-0000-000000000000/resourceGroups/cli_test_vm_create_none_options000001/providers/Microsoft.Compute/virtualMachines/nooptvm?$expand=instanceView&api-version=2022-11-01
   response:
     body:
       string: "{\r\n  \"name\": \"nooptvm\",\r\n  \"id\": \"/subscriptions/00000000-0000-0000-0000-000000000000/resourceGroups/cli_test_vm_create_none_options000001/providers/Microsoft.Compute/virtualMachines/nooptvm\",\r\n
         \ \"type\": \"Microsoft.Compute/virtualMachines\",\r\n  \"location\": \"eastus\",\r\n
-<<<<<<< HEAD
-        \ \"tags\": {},\r\n  \"properties\": {\r\n    \"vmId\": \"76d11f68-a660-4d4c-af1e-8dd88069892d\",\r\n
-        \   \"hardwareProfile\": {\r\n      \"vmSize\": \"Standard_DS1_v2\"\r\n    },\r\n
-        \   \"storageProfile\": {\r\n      \"imageReference\": {\r\n        \"publisher\":
-        \"Debian\",\r\n        \"offer\": \"debian-10\",\r\n        \"sku\": \"10\",\r\n
-        \       \"version\": \"latest\",\r\n        \"exactVersion\": \"0.20230222.1299\"\r\n
-        \     },\r\n      \"osDisk\": {\r\n        \"osType\": \"Linux\",\r\n        \"name\":
-        \"nooptvm_OsDisk_1_7ffbb99b57684535b0b508ccc2a7867a\",\r\n        \"createOption\":
-        \"FromImage\",\r\n        \"caching\": \"ReadWrite\",\r\n        \"managedDisk\":
-        {\r\n          \"storageAccountType\": \"Premium_LRS\",\r\n          \"id\":
-        \"/subscriptions/00000000-0000-0000-0000-000000000000/resourceGroups/cli_test_vm_create_none_options000001/providers/Microsoft.Compute/disks/nooptvm_OsDisk_1_7ffbb99b57684535b0b508ccc2a7867a\"\r\n
-=======
         \ \"tags\": {},\r\n  \"properties\": {\r\n    \"vmId\": \"26defd19-d6de-4803-9872-ea6dab94f2cd\",\r\n
         \   \"hardwareProfile\": {\r\n      \"vmSize\": \"Standard_DS1_v2\"\r\n    },\r\n
         \   \"storageProfile\": {\r\n      \"imageReference\": {\r\n        \"publisher\":
@@ -833,7 +655,6 @@
         \"FromImage\",\r\n        \"caching\": \"ReadWrite\",\r\n        \"managedDisk\":
         {\r\n          \"storageAccountType\": \"Premium_LRS\",\r\n          \"id\":
         \"/subscriptions/00000000-0000-0000-0000-000000000000/resourceGroups/cli_test_vm_create_none_options000001/providers/Microsoft.Compute/disks/nooptvm_OsDisk_1_bc63e20edf1541d09aa894a2230575c7\"\r\n
->>>>>>> 13d0ab0a
         \       },\r\n        \"deleteOption\": \"Detach\",\r\n        \"diskSizeGB\":
         30\r\n      },\r\n      \"dataDisks\": []\r\n    },\r\n    \"osProfile\":
         {\r\n      \"computerName\": \"nooptvm\",\r\n      \"adminUsername\": \"user11\",\r\n
@@ -853,20 +674,6 @@
         [\r\n          {\r\n            \"code\": \"ProvisioningState/succeeded\",\r\n
         \           \"level\": \"Info\",\r\n            \"displayStatus\": \"Ready\",\r\n
         \           \"message\": \"Guest Agent is running\",\r\n            \"time\":
-<<<<<<< HEAD
-        \"2023-05-25T11:39:23+00:00\"\r\n          }\r\n        ],\r\n        \"extensionHandlers\":
-        []\r\n      },\r\n      \"disks\": [\r\n        {\r\n          \"name\": \"nooptvm_OsDisk_1_7ffbb99b57684535b0b508ccc2a7867a\",\r\n
-        \         \"statuses\": [\r\n            {\r\n              \"code\": \"ProvisioningState/succeeded\",\r\n
-        \             \"level\": \"Info\",\r\n              \"displayStatus\": \"Provisioning
-        succeeded\",\r\n              \"time\": \"2023-05-25T11:38:52.3118621+00:00\"\r\n
-        \           }\r\n          ]\r\n        }\r\n      ],\r\n      \"hyperVGeneration\":
-        \"V1\",\r\n      \"statuses\": [\r\n        {\r\n          \"code\": \"ProvisioningState/succeeded\",\r\n
-        \         \"level\": \"Info\",\r\n          \"displayStatus\": \"Provisioning
-        succeeded\",\r\n          \"time\": \"2023-05-25T11:39:17.8587806+00:00\"\r\n
-        \       },\r\n        {\r\n          \"code\": \"PowerState/running\",\r\n
-        \         \"level\": \"Info\",\r\n          \"displayStatus\": \"VM running\"\r\n
-        \       }\r\n      ]\r\n    },\r\n    \"timeCreated\": \"2023-05-25T11:38:46.7806051+00:00\"\r\n
-=======
         \"2023-07-21T08:46:32+00:00\"\r\n          }\r\n        ],\r\n        \"extensionHandlers\":
         []\r\n      },\r\n      \"disks\": [\r\n        {\r\n          \"name\": \"nooptvm_OsDisk_1_bc63e20edf1541d09aa894a2230575c7\",\r\n
         \         \"statuses\": [\r\n            {\r\n              \"code\": \"ProvisioningState/succeeded\",\r\n
@@ -879,25 +686,16 @@
         \       },\r\n        {\r\n          \"code\": \"PowerState/running\",\r\n
         \         \"level\": \"Info\",\r\n          \"displayStatus\": \"VM running\"\r\n
         \       }\r\n      ]\r\n    },\r\n    \"timeCreated\": \"2023-07-21T08:45:59.5180792+00:00\"\r\n
->>>>>>> 13d0ab0a
         \ }\r\n}"
     headers:
       cache-control:
       - no-cache
       content-length:
-<<<<<<< HEAD
-      - '4278'
-      content-type:
-      - application/json; charset=utf-8
-      date:
-      - Thu, 25 May 2023 11:39:40 GMT
-=======
       - '4276'
       content-type:
       - application/json; charset=utf-8
       date:
       - Fri, 21 Jul 2023 08:46:46 GMT
->>>>>>> 13d0ab0a
       expires:
       - '-1'
       pragma:
@@ -914,55 +712,37 @@
       x-content-type-options:
       - nosniff
       x-ms-ratelimit-remaining-resource:
-<<<<<<< HEAD
-      - Microsoft.Compute/LowCostGet3Min;3997,Microsoft.Compute/LowCostGet30Min;31995
-=======
       - Microsoft.Compute/LowCostGet3Min;3983,Microsoft.Compute/LowCostGet30Min;31933
->>>>>>> 13d0ab0a
-    status:
-      code: 200
-      message: OK
-- request:
-    body: null
-    headers:
-      Accept:
-      - application/json
-      Accept-Encoding:
-      - gzip, deflate
-      CommandName:
-      - vm create
-      Connection:
-      - keep-alive
-      ParameterSetName:
-      - -n -g --computer-name --image --availability-set --nsg --ssh-key-value --public-ip-address
-        --tags --location --admin-username
-      User-Agent:
-<<<<<<< HEAD
-      - AZURECLI/2.47.0 (AAZ) azsdk-python-core/1.24.0 Python/3.10.11 (Linux-5.15.0-1036-azure-x86_64-with-glibc2.31)
-        VSTS_7b238909-6802-4b65-b90d-184bca47f458_build_220_0
-=======
+    status:
+      code: 200
+      message: OK
+- request:
+    body: null
+    headers:
+      Accept:
+      - application/json
+      Accept-Encoding:
+      - gzip, deflate
+      CommandName:
+      - vm create
+      Connection:
+      - keep-alive
+      ParameterSetName:
+      - -n -g --computer-name --image --availability-set --nsg --ssh-key-value --public-ip-address
+        --tags --location --admin-username
+      User-Agent:
       - AZURECLI/2.50.0 (AAZ) azsdk-python-core/1.26.0 Python/3.9.5 (Windows-10-10.0.22621-SP0)
->>>>>>> 13d0ab0a
     method: GET
     uri: https://management.azure.com/subscriptions/00000000-0000-0000-0000-000000000000/resourceGroups/cli_test_vm_create_none_options000001/providers/Microsoft.Network/networkInterfaces/nooptvmVMNic?api-version=2022-01-01
   response:
     body:
       string: "{\r\n  \"name\": \"nooptvmVMNic\",\r\n  \"id\": \"/subscriptions/00000000-0000-0000-0000-000000000000/resourceGroups/cli_test_vm_create_none_options000001/providers/Microsoft.Network/networkInterfaces/nooptvmVMNic\",\r\n
-<<<<<<< HEAD
-        \ \"etag\": \"W/\\\"0e025835-7d8b-4f21-9570-c2844a5d93b2\\\"\",\r\n  \"tags\":
-        {},\r\n  \"properties\": {\r\n    \"provisioningState\": \"Succeeded\",\r\n
-        \   \"resourceGuid\": \"9902cfa8-f1b2-4631-beae-93049fd70ff4\",\r\n    \"ipConfigurations\":
-        [\r\n      {\r\n        \"name\": \"ipconfignooptvm\",\r\n        \"id\":
-        \"/subscriptions/00000000-0000-0000-0000-000000000000/resourceGroups/cli_test_vm_create_none_options000001/providers/Microsoft.Network/networkInterfaces/nooptvmVMNic/ipConfigurations/ipconfignooptvm\",\r\n
-        \       \"etag\": \"W/\\\"0e025835-7d8b-4f21-9570-c2844a5d93b2\\\"\",\r\n
-=======
         \ \"etag\": \"W/\\\"410275d4-d07c-45f2-b8fc-fbe4ad3c9f95\\\"\",\r\n  \"tags\":
         {},\r\n  \"properties\": {\r\n    \"provisioningState\": \"Succeeded\",\r\n
         \   \"resourceGuid\": \"0cdad9eb-1888-4a01-a677-4040b01c58a7\",\r\n    \"ipConfigurations\":
         [\r\n      {\r\n        \"name\": \"ipconfignooptvm\",\r\n        \"id\":
         \"/subscriptions/00000000-0000-0000-0000-000000000000/resourceGroups/cli_test_vm_create_none_options000001/providers/Microsoft.Network/networkInterfaces/nooptvmVMNic/ipConfigurations/ipconfignooptvm\",\r\n
         \       \"etag\": \"W/\\\"410275d4-d07c-45f2-b8fc-fbe4ad3c9f95\\\"\",\r\n
->>>>>>> 13d0ab0a
         \       \"type\": \"Microsoft.Network/networkInterfaces/ipConfigurations\",\r\n
         \       \"properties\": {\r\n          \"provisioningState\": \"Succeeded\",\r\n
         \         \"privateIPAddress\": \"10.0.0.4\",\r\n          \"privateIPAllocationMethod\":
@@ -970,13 +750,8 @@
         \         },\r\n          \"primary\": true,\r\n          \"privateIPAddressVersion\":
         \"IPv4\"\r\n        }\r\n      }\r\n    ],\r\n    \"dnsSettings\": {\r\n      \"dnsServers\":
         [],\r\n      \"appliedDnsServers\": [],\r\n      \"internalDomainNameSuffix\":
-<<<<<<< HEAD
-        \"cd4h4luyng2uteeydij32zqske.bx.internal.cloudapp.net\"\r\n    },\r\n    \"macAddress\":
-        \"00-0D-3A-12-10-58\",\r\n    \"enableAcceleratedNetworking\": false,\r\n
-=======
         \"udpz4ysle1zuboxswb22mjft2a.bx.internal.cloudapp.net\"\r\n    },\r\n    \"macAddress\":
         \"00-22-48-32-DB-A2\",\r\n    \"enableAcceleratedNetworking\": false,\r\n
->>>>>>> 13d0ab0a
         \   \"vnetEncryptionSupported\": false,\r\n    \"enableIPForwarding\": false,\r\n
         \   \"primary\": true,\r\n    \"virtualMachine\": {\r\n      \"id\": \"/subscriptions/00000000-0000-0000-0000-000000000000/resourceGroups/cli_test_vm_create_none_options000001/providers/Microsoft.Compute/virtualMachines/nooptvm\"\r\n
         \   },\r\n    \"hostedWorkloads\": [],\r\n    \"tapConfigurations\": [],\r\n
@@ -991,15 +766,9 @@
       content-type:
       - application/json; charset=utf-8
       date:
-<<<<<<< HEAD
-      - Thu, 25 May 2023 11:39:40 GMT
-      etag:
-      - W/"0e025835-7d8b-4f21-9570-c2844a5d93b2"
-=======
       - Fri, 21 Jul 2023 08:46:46 GMT
       etag:
       - W/"410275d4-d07c-45f2-b8fc-fbe4ad3c9f95"
->>>>>>> 13d0ab0a
       expires:
       - '-1'
       pragma:
@@ -1009,14 +778,14 @@
       - Microsoft-HTTPAPI/2.0
       strict-transport-security:
       - max-age=31536000; includeSubDomains
+      transfer-encoding:
+      - chunked
+      vary:
+      - Accept-Encoding
       x-content-type-options:
       - nosniff
       x-ms-arm-service-request-id:
-<<<<<<< HEAD
-      - 79bcfa2e-9d05-4993-91e5-503eacf2f2e6
-=======
       - cef0bf9f-3e88-4d81-bbed-c4ede3307c78
->>>>>>> 13d0ab0a
     status:
       code: 200
       message: OK
@@ -1034,30 +803,13 @@
       ParameterSetName:
       - -n -g
       User-Agent:
-<<<<<<< HEAD
-      - AZURECLI/2.47.0 azsdk-python-azure-mgmt-compute/29.1.0 Python/3.10.11 (Linux-5.15.0-1036-azure-x86_64-with-glibc2.31)
-        VSTS_7b238909-6802-4b65-b90d-184bca47f458_build_220_0
-=======
       - AZURECLI/2.50.0 azsdk-python-azure-mgmt-compute/29.1.0 Python/3.9.5 (Windows-10-10.0.22621-SP0)
->>>>>>> 13d0ab0a
     method: GET
     uri: https://management.azure.com/subscriptions/00000000-0000-0000-0000-000000000000/resourceGroups/cli_test_vm_create_none_options000001/providers/Microsoft.Compute/virtualMachines/nooptvm?api-version=2022-11-01
   response:
     body:
       string: "{\r\n  \"name\": \"nooptvm\",\r\n  \"id\": \"/subscriptions/00000000-0000-0000-0000-000000000000/resourceGroups/cli_test_vm_create_none_options000001/providers/Microsoft.Compute/virtualMachines/nooptvm\",\r\n
         \ \"type\": \"Microsoft.Compute/virtualMachines\",\r\n  \"location\": \"eastus\",\r\n
-<<<<<<< HEAD
-        \ \"tags\": {},\r\n  \"properties\": {\r\n    \"vmId\": \"76d11f68-a660-4d4c-af1e-8dd88069892d\",\r\n
-        \   \"hardwareProfile\": {\r\n      \"vmSize\": \"Standard_DS1_v2\"\r\n    },\r\n
-        \   \"storageProfile\": {\r\n      \"imageReference\": {\r\n        \"publisher\":
-        \"Debian\",\r\n        \"offer\": \"debian-10\",\r\n        \"sku\": \"10\",\r\n
-        \       \"version\": \"latest\",\r\n        \"exactVersion\": \"0.20230222.1299\"\r\n
-        \     },\r\n      \"osDisk\": {\r\n        \"osType\": \"Linux\",\r\n        \"name\":
-        \"nooptvm_OsDisk_1_7ffbb99b57684535b0b508ccc2a7867a\",\r\n        \"createOption\":
-        \"FromImage\",\r\n        \"caching\": \"ReadWrite\",\r\n        \"managedDisk\":
-        {\r\n          \"storageAccountType\": \"Premium_LRS\",\r\n          \"id\":
-        \"/subscriptions/00000000-0000-0000-0000-000000000000/resourceGroups/cli_test_vm_create_none_options000001/providers/Microsoft.Compute/disks/nooptvm_OsDisk_1_7ffbb99b57684535b0b508ccc2a7867a\"\r\n
-=======
         \ \"tags\": {},\r\n  \"properties\": {\r\n    \"vmId\": \"26defd19-d6de-4803-9872-ea6dab94f2cd\",\r\n
         \   \"hardwareProfile\": {\r\n      \"vmSize\": \"Standard_DS1_v2\"\r\n    },\r\n
         \   \"storageProfile\": {\r\n      \"imageReference\": {\r\n        \"publisher\":
@@ -1068,7 +820,6 @@
         \"FromImage\",\r\n        \"caching\": \"ReadWrite\",\r\n        \"managedDisk\":
         {\r\n          \"storageAccountType\": \"Premium_LRS\",\r\n          \"id\":
         \"/subscriptions/00000000-0000-0000-0000-000000000000/resourceGroups/cli_test_vm_create_none_options000001/providers/Microsoft.Compute/disks/nooptvm_OsDisk_1_bc63e20edf1541d09aa894a2230575c7\"\r\n
->>>>>>> 13d0ab0a
         \       },\r\n        \"deleteOption\": \"Detach\",\r\n        \"diskSizeGB\":
         30\r\n      },\r\n      \"dataDisks\": []\r\n    },\r\n    \"osProfile\":
         {\r\n      \"computerName\": \"nooptvm\",\r\n      \"adminUsername\": \"user11\",\r\n
@@ -1082,11 +833,7 @@
         false\r\n      },\r\n      \"secrets\": [],\r\n      \"allowExtensionOperations\":
         true,\r\n      \"requireGuestProvisionSignal\": true\r\n    },\r\n    \"networkProfile\":
         {\"networkInterfaces\":[{\"id\":\"/subscriptions/00000000-0000-0000-0000-000000000000/resourceGroups/cli_test_vm_create_none_options000001/providers/Microsoft.Network/networkInterfaces/nooptvmVMNic\"}]},\r\n
-<<<<<<< HEAD
-        \   \"provisioningState\": \"Succeeded\",\r\n    \"timeCreated\": \"2023-05-25T11:38:46.7806051+00:00\"\r\n
-=======
         \   \"provisioningState\": \"Succeeded\",\r\n    \"timeCreated\": \"2023-07-21T08:45:59.5180792+00:00\"\r\n
->>>>>>> 13d0ab0a
         \ }\r\n}"
     headers:
       cache-control:
@@ -1096,11 +843,7 @@
       content-type:
       - application/json; charset=utf-8
       date:
-<<<<<<< HEAD
-      - Thu, 25 May 2023 11:39:40 GMT
-=======
       - Fri, 21 Jul 2023 08:46:47 GMT
->>>>>>> 13d0ab0a
       expires:
       - '-1'
       pragma:
@@ -1117,11 +860,7 @@
       x-content-type-options:
       - nosniff
       x-ms-ratelimit-remaining-resource:
-<<<<<<< HEAD
-      - Microsoft.Compute/LowCostGet3Min;3996,Microsoft.Compute/LowCostGet30Min;31994
-=======
       - Microsoft.Compute/LowCostGet3Min;3982,Microsoft.Compute/LowCostGet30Min;31932
->>>>>>> 13d0ab0a
     status:
       code: 200
       message: OK
@@ -1139,12 +878,7 @@
       ParameterSetName:
       - -n -g
       User-Agent:
-<<<<<<< HEAD
-      - AZURECLI/2.47.0 (AAZ) azsdk-python-core/1.24.0 Python/3.10.11 (Linux-5.15.0-1036-azure-x86_64-with-glibc2.31)
-        VSTS_7b238909-6802-4b65-b90d-184bca47f458_build_220_0
-=======
       - AZURECLI/2.50.0 (AAZ) azsdk-python-core/1.26.0 Python/3.9.5 (Windows-10-10.0.22621-SP0)
->>>>>>> 13d0ab0a
     method: GET
     uri: https://management.azure.com/subscriptions/00000000-0000-0000-0000-000000000000/resourceGroups/cli_test_vm_create_none_options000001/providers/Microsoft.Network/publicIPAddresses/nooptvmPublicIP?api-version=2022-11-01
   response:
@@ -1160,11 +894,7 @@
       content-type:
       - application/json; charset=utf-8
       date:
-<<<<<<< HEAD
-      - Thu, 25 May 2023 11:39:41 GMT
-=======
       - Fri, 21 Jul 2023 08:46:49 GMT
->>>>>>> 13d0ab0a
       expires:
       - '-1'
       pragma:
