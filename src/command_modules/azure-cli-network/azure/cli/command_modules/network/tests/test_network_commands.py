--- conflicted
+++ resolved
@@ -607,21 +607,13 @@
             JMESPathCheck('resourceGroup', self.resource_group),
             JMESPathCheck('name', self.name)
         ])
-<<<<<<< HEAD
         try:
             self.cmd('network local-gateway delete --resource-group {} --name {}'.format(self.resource_group, self.name))
             # Expecting no results as we just deleted the only local gateway in the resource group
             self.cmd('network local-gateway list --resource-group {}'.format(self.resource_group), checks=NoneCheck())
         except CLIError:
-            # TODO: Remove this once https://github.com/Azure/azure-sdk-for-python/issues/1016 is fixed
+            # TODO: Remove this once https://github.com/Azure/azure-cli/issues/2373 is fixed
             pass
-=======
-
-        # TODO: restore once https://github.com/Azure/azure-sdk-for-python/issues/1016 is fixed
-        #self.cmd('network local-gateway delete --resource-group {} --name {}'.format(self.resource_group, self.name))
-        # Expecting no results as we just deleted the only local gateway in the resource group
-        #self.cmd('network local-gateway list --resource-group {}'.format(self.resource_group), checks=NoneCheck())
->>>>>>> 419011bb
 
 class NetworkNicScenarioTest(ResourceGroupVCRTestBase):
 
