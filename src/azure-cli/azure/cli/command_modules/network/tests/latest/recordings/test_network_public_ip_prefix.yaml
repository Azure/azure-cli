--- conflicted
+++ resolved
@@ -240,11 +240,7 @@
       cache-control:
       - no-cache
       content-length:
-<<<<<<< HEAD
-      - '675'
-=======
       - '676'
->>>>>>> 20a8aec1
       content-type:
       - application/json; charset=utf-8
       date:
@@ -305,11 +301,7 @@
       cache-control:
       - no-cache
       content-length:
-<<<<<<< HEAD
-      - '675'
-=======
       - '676'
->>>>>>> 20a8aec1
       content-type:
       - application/json; charset=utf-8
       date:
@@ -352,11 +344,7 @@
       Connection:
       - keep-alive
       Content-Length:
-<<<<<<< HEAD
-      - '540'
-=======
       - '541'
->>>>>>> 20a8aec1
       Content-Type:
       - application/json; charset=utf-8
       ParameterSetName:
@@ -385,11 +373,7 @@
       cache-control:
       - no-cache
       content-length:
-<<<<<<< HEAD
-      - '712'
-=======
       - '713'
->>>>>>> 20a8aec1
       content-type:
       - application/json; charset=utf-8
       date:
@@ -499,11 +483,7 @@
       cache-control:
       - no-cache
       content-length:
-<<<<<<< HEAD
-      - '712'
-=======
       - '713'
->>>>>>> 20a8aec1
       content-type:
       - application/json; charset=utf-8
       date:
@@ -566,11 +546,7 @@
       cache-control:
       - no-cache
       content-length:
-<<<<<<< HEAD
-      - '825'
-=======
       - '826'
->>>>>>> 20a8aec1
       content-type:
       - application/json; charset=utf-8
       date:
