# --------------------------------------------------------------------------------------------
# Copyright (c) Microsoft Corporation. All rights reserved.
# Licensed under the MIT License. See License.txt in the project root for license information.
# --------------------------------------------------------------------------------------------

# pylint: disable=line-too-long
# pylint: disable=too-many-statements
# pylint: disable=too-many-locals
<<<<<<< HEAD

=======
>>>>>>> 9e520e13

from azure.cli.core.commands.parameters import (get_three_state_flag,
                                                resource_group_name_type)
from knack.arguments import CLIArgumentType
from ._validators import (validate_alert_status,
                          validate_auto_provisioning_toggle,
                          validate_pricing_tier,
                          validate_assessment_status_code)

name_arg_type = CLIArgumentType(options_list=('--name', '-n'), metavar='NAME', help='name of the resource to be fetched')
home_region_arg_type = CLIArgumentType(options_list=('--home-region', '-hr'), metavar='HOMEREGION', help='home region that was selected for the subscription')
location_arg_type = CLIArgumentType(options_list=('--location', '-l'), metavar='LOCATION', help='location of the resource')

# Alerts
alert_status_arg_type = CLIArgumentType(options_list=('--status'), metavar='STATUS', help='target status of the alert. possible values are "dismiss" and "activate"')

# Atp
storage_account_arg_type = CLIArgumentType(options_list=('--storage-account'), metavar='NAME', help='Name of an existing storage account.')

# Auto Provisioning
auto_provisioning_auto_provision_arg_type = CLIArgumentType(options_list=('--auto-provision'), metavar='AUTOPROVISION', help='Automatic provisioning toggle. possible values are "On" or "Off"')

# Contacts
contact_email_arg_type = CLIArgumentType(options_list=('--email'), metavar='EMAIL', help='E-mail of the security contact')
contact_phone_arg_type = CLIArgumentType(options_list=('--phone'), metavar='PHONE', help='Phone of the security contact')
contact_alert_notifications_arg_type = CLIArgumentType(options_list=('--alert-notifications'), metavar='ALERTNOTIFICATIONS', help='Whether to send mail notifications to the security contacts')
contact_alerts_admins_arg_type = CLIArgumentType(options_list=('--alerts-admins'), metavar='ALERTADMINS', help='Whether to send mail notifications to the subscription administrators')

# Pricing
pricing_tier_arg_type = CLIArgumentType(options_list=('--tier'), metavar='TIER', help='pricing tier type')

# Workspace settings
workspace_setting_target_workspace_arg_type = CLIArgumentType(options_list=('--target-workspace'), metavar='TARGETWORKSPACE', help='An ID of the workspace resource that will hold the security data')

# Assessments
assessment_assessed_resource_id_arg_type = CLIArgumentType(options_list=('--assessed-resource-id'), metavar='ASSESSEDRESOURCEID', help='The target resource for this assessment')
assessment_additional_data_arg_type = CLIArgumentType(options_list=('--additional-data'), metavar='ADDITIONALDATA', help='Data that is attached to the assessment result for better investigations or status clarity')
assessment_status_code_arg_type = CLIArgumentType(options_list=('--status-code'), metavar='STATUSCODE', help='Progremmatic code for the result of the assessment. can be "Healthy", "Unhealthy" or "NotApplicable"')
assessment_status_cause_arg_type = CLIArgumentType(options_list=('--status-cause'), metavar='STATUSCAUSE', help='Progremmatic code for the cause of the assessment result')
assessment_status_description_arg_type = CLIArgumentType(options_list=('--status-description'), metavar='STATUSDESCRIPTION', help='Human readable description of the cause of the assessment result')

# Assessment metadata
assessment_metadata_display_name_arg_type = CLIArgumentType(options_list=('--display-name'), metavar='DISPLAYNAME', help='Human readable title for this object')
assessment_metadata_remediation_description_arg_type = CLIArgumentType(options_list=('--remediation-description'), metavar='REMEDIATIONDESCRIPTION', help='Detailed string that will help users to understand the different ways to mitigate or fix the security issue')
assessment_metadata_description_arg_type = CLIArgumentType(options_list=('--description'), metavar='DESCRIPTION', help='Detailed string that will help users to understand the assessment and how it is calculated')
assessment_metadata_severity_arg_type = CLIArgumentType(options_list=('--severity'), metavar='SEVERITY', help='Indicates the importance of the security risk if the assessment is unhealthy')

# Sub Assessment
sub_assessment_assessment_name_arg_type = CLIArgumentType(options_list=('--assessment-name'), metavar='ASSESSMENTNAME', help='Name of the assessment resource')

# IoT Solution
iot_solution_name_arg_type = CLIArgumentType(options_list=('--solution-name'), metavar='SOLUTIONNAME', help='Name of the IoT Security solution')
iot_solution_display_name_arg_type = CLIArgumentType(options_list=('--display-name'), metavar='DISPLAYNAME', help='Resource display name')
iot_solution_iot_hubs_arg_type = CLIArgumentType(options_list=('--iot-hubs'), metavar='IOTHUBS', help='IoT Hub resource IDs')

# Regulatory Compliance
regulatory_compliance_standard_name = CLIArgumentType(option_list=('--standard-name'), metave='STANDARDNAME', help='The compliance standard name')
regulatory_compliance_control_name = CLIArgumentType(option_list=('--control-name'), metave='CONTROLNAME', help='The compliance control name')

<<<<<<< HEAD
# Adaptive Application Controls
adaptive_application_controls_group_name = CLIArgumentType(option_list=('--group_name'), metave='GROUPNAME', help='Name of an application control VM/server group')
=======
# Adaptive Network hardenings
adaptive_network_hardenings_resource_namespace = CLIArgumentType(option_list=('--resource_namespace'), metave='RESOURCENAMESPACE', help='The Namespace of the resource')
adaptive_network_hardenings_resource_resource_type = CLIArgumentType(option_list=('--resource_type'), metave='RESOURCETYPE', help='The type of the resource')
adaptive_network_hardenings_resource_resource_name = CLIArgumentType(option_list=('--resource_name'), metave='RESOURCENAME', help='Name of the resource')
adaptive_network_hardenings_resource_adaptive_network_hardenings_resource_name = CLIArgumentType(option_list=('--adaptive_network_hardenings_resource_name'), metave='ADAPTIVENETWORKHARDENINGSRESOURCENAME', help='Adaptive Network Hardening resource name')
>>>>>>> 9e520e13


def load_arguments(self, _):
    for scope in ['alert',
                  'atp',
                  'task',
                  'setting',
                  'contact',
                  'auto-provisioning-setting',
                  'discovered-security-solution',
                  'external-security-solution',
                  'jit-policy',
                  'location',
                  'pricing',
                  'topology',
                  'workspace-setting',
                  'assessment',
                  'assessment-metadata',
                  'sub-assessment',
                  'iot-solution',
                  'iot-analytics',
                  'iot-alerts',
                  'iot-recommendations',
                  'regulatory-compliance-standards',
                  'regulatory-compliance-controls',
                  'regulatory-compliance-assessments',
<<<<<<< HEAD
                  'adaptive_application_controls',
=======
                  'adaptive_network_hardenings',
>>>>>>> 9e520e13
                  'allowed_connections']:
        with self.argument_context('security {}'.format(scope)) as c:
            c.argument(
                'resource_group_name',
                options_list=['--resource-group', '-g'],
                arg_type=resource_group_name_type)
            c.argument(
                'resource_name',
                arg_type=name_arg_type)
            c.argument(
                'location',
                arg_type=location_arg_type)
            c.argument(
                'storage_account_name',
                arg_type=storage_account_arg_type)

    for scope in ['regulatory-compliance-controls']:
        with self.argument_context('security {}'.format(scope)) as c:
            c.argument(
                'standard_name',
                arg_type=regulatory_compliance_standard_name)

    for scope in ['regulatory-compliance-assessments']:
        with self.argument_context('security {}'.format(scope)) as c:
            c.argument(
                'standard_name',
                arg_type=regulatory_compliance_standard_name)
            c.argument(
                'control_name',
                arg_type=regulatory_compliance_control_name)

    for scope in ['alert update']:
        with self.argument_context('security {}'.format(scope)) as c:
            c.argument(
                'status',
                validator=validate_alert_status,
                arg_type=alert_status_arg_type)

    for scope in ['auto-provisioning-setting update']:
        with self.argument_context('security {}'.format(scope)) as c:
            c.argument(
                'auto_provision',
                validator=validate_auto_provisioning_toggle,
                arg_type=auto_provisioning_auto_provision_arg_type)

    for scope in ['atp storage update']:
        with self.argument_context('security {}'.format(scope)) as c:
            c.argument('is_enabled', help='Enable or disable Advanced Threat Protection for a received storage account.', arg_type=get_three_state_flag())

    for scope in ['contact create']:
        with self.argument_context('security {}'.format(scope)) as c:
            c.argument(
                'email',
                arg_type=contact_email_arg_type)
            c.argument(
                'phone',
                arg_type=contact_phone_arg_type)
            c.argument(
                'alert_notifications',
                arg_type=contact_alert_notifications_arg_type)
            c.argument(
                'alerts_admins',
                arg_type=contact_alerts_admins_arg_type)

    for scope in ['pricing create']:
        with self.argument_context('security {}'.format(scope)) as c:
            c.argument(
                'tier',
                validator=validate_pricing_tier,
                arg_type=pricing_tier_arg_type)

    for scope in ['workspace-setting create']:
        with self.argument_context('security {}'.format(scope)) as c:
            c.argument(
                'target_workspace',
                arg_type=workspace_setting_target_workspace_arg_type)

    for scope in ['assessment']:
        with self.argument_context('security {}'.format(scope)) as c:
            c.argument(
                'assessed_resource_id',
                arg_type=assessment_assessed_resource_id_arg_type)

    for scope in ['assessment create']:
        with self.argument_context('security {}'.format(scope)) as c:
            c.argument(
                'additional_data',
                arg_type=assessment_additional_data_arg_type)
            c.argument(
                'status_code',
                validator=validate_assessment_status_code,
                arg_type=assessment_status_code_arg_type)
            c.argument(
                'status_cause',
                arg_type=assessment_status_cause_arg_type)
            c.argument(
                'status_description',
                arg_type=assessment_status_description_arg_type)

    for scope in ['assessment-metadata create']:
        with self.argument_context('security {}'.format(scope)) as c:
            c.argument(
                'display_name',
                arg_type=assessment_metadata_display_name_arg_type)
            c.argument(
                'remediation_description',
                arg_type=assessment_metadata_remediation_description_arg_type)
            c.argument(
                'description',
                arg_type=assessment_metadata_description_arg_type)
            c.argument(
                'severity',
                arg_type=assessment_metadata_severity_arg_type)

    for scope in ['sub-assessment']:
        with self.argument_context('security {}'.format(scope)) as c:
            c.argument(
                'assessed_resource_id',
                arg_type=assessment_assessed_resource_id_arg_type)
            c.argument(
                'assessment_name',
                arg_type=sub_assessment_assessment_name_arg_type)

    for scope in ['adaptive_network_hardenings']:
        with self.argument_context('security {}'.format(scope)) as c:
            c.argument(
                'resource_namespace',
                arg_type=adaptive_network_hardenings_resource_namespace)
            c.argument(
                'resource_type',
                arg_type=adaptive_network_hardenings_resource_resource_type)
            c.argument(
                'resource_name',
                arg_type=adaptive_network_hardenings_resource_resource_name)
            c.argument(
                'adaptive_network_hardenings_resource_name',
                arg_type=adaptive_network_hardenings_resource_adaptive_network_hardenings_resource_name)

    for scope in ['iot-solution']:
        with self.argument_context('security {}'.format(scope)) as c:
            c.argument(
                'iot_solution_name',
                arg_type=iot_solution_name_arg_type)
            c.argument(
                'iot_solution_display_name',
                arg_type=iot_solution_display_name_arg_type)
            c.argument(
                'iot_solution_iot_hubs',
                arg_type=iot_solution_iot_hubs_arg_type)

    for scope in ['iot-analytics']:
        with self.argument_context('security {}'.format(scope)) as c:
            c.argument(
                'iot_solution_name',
                arg_type=iot_solution_name_arg_type)

    for scope in ['iot-alerts']:
        with self.argument_context('security {}'.format(scope)) as c:
            c.argument(
                'iot_solution_name',
                arg_type=iot_solution_name_arg_type)

    for scope in ['iot-recommendations']:
        with self.argument_context('security {}'.format(scope)) as c:
            c.argument(
                'iot_solution_name',
                arg_type=iot_solution_name_arg_type)

    for scope in ['adaptive_application_controls']:
        with self.argument_context('security {}'.format(scope)) as c:
            c.argument(
                'group_name',
                arg_type=adaptive_application_controls_group_name)<|MERGE_RESOLUTION|>--- conflicted
+++ resolved
@@ -6,10 +6,6 @@
 # pylint: disable=line-too-long
 # pylint: disable=too-many-statements
 # pylint: disable=too-many-locals
-<<<<<<< HEAD
-
-=======
->>>>>>> 9e520e13
 
 from azure.cli.core.commands.parameters import (get_three_state_flag,
                                                 resource_group_name_type)
@@ -69,16 +65,14 @@
 regulatory_compliance_standard_name = CLIArgumentType(option_list=('--standard-name'), metave='STANDARDNAME', help='The compliance standard name')
 regulatory_compliance_control_name = CLIArgumentType(option_list=('--control-name'), metave='CONTROLNAME', help='The compliance control name')
 
-<<<<<<< HEAD
-# Adaptive Application Controls
-adaptive_application_controls_group_name = CLIArgumentType(option_list=('--group_name'), metave='GROUPNAME', help='Name of an application control VM/server group')
-=======
 # Adaptive Network hardenings
 adaptive_network_hardenings_resource_namespace = CLIArgumentType(option_list=('--resource_namespace'), metave='RESOURCENAMESPACE', help='The Namespace of the resource')
 adaptive_network_hardenings_resource_resource_type = CLIArgumentType(option_list=('--resource_type'), metave='RESOURCETYPE', help='The type of the resource')
 adaptive_network_hardenings_resource_resource_name = CLIArgumentType(option_list=('--resource_name'), metave='RESOURCENAME', help='Name of the resource')
 adaptive_network_hardenings_resource_adaptive_network_hardenings_resource_name = CLIArgumentType(option_list=('--adaptive_network_hardenings_resource_name'), metave='ADAPTIVENETWORKHARDENINGSRESOURCENAME', help='Adaptive Network Hardening resource name')
->>>>>>> 9e520e13
+
+# Adaptive Application Controls
+adaptive_application_controls_group_name = CLIArgumentType(option_list=('--group_name'), metave='GROUPNAME', help='Name of an application control VM/server group')
 
 
 def load_arguments(self, _):
@@ -105,11 +99,8 @@
                   'regulatory-compliance-standards',
                   'regulatory-compliance-controls',
                   'regulatory-compliance-assessments',
-<<<<<<< HEAD
                   'adaptive_application_controls',
-=======
                   'adaptive_network_hardenings',
->>>>>>> 9e520e13
                   'allowed_connections']:
         with self.argument_context('security {}'.format(scope)) as c:
             c.argument(
