interactions:
- request:
    body: '{"name": "iot-hub-for-cert-test000003"}'
    headers:
      Accept:
      - application/json
      Accept-Encoding:
      - gzip, deflate
      CommandName:
      - iot hub create
      Connection:
      - keep-alive
      Content-Length:
      - '60'
      Content-Type:
      - application/json; charset=utf-8
      ParameterSetName:
      - -n -g --sku
      User-Agent:
<<<<<<< HEAD
      - python/3.7.6 (Windows-10-10.0.18362-SP0) msrest/0.6.11 msrest_azure/0.6.3
        azure-mgmt-iothub/0.8.2 Azure-SDK-For-Python AZURECLI/2.2.0
=======
      - python/3.8.1 (Windows-10-10.0.18362-SP0) msrest/0.6.11 msrest_azure/0.6.2
        azure-mgmt-iothub/0.11.0 Azure-SDK-For-Python AZURECLI/2.1.0
>>>>>>> 40c60984
      accept-language:
      - en-US
    method: POST
    uri: https://management.azure.com/subscriptions/00000000-0000-0000-0000-000000000000/providers/Microsoft.Devices/checkNameAvailability?api-version=2019-07-01-preview
  response:
    body:
      string: '{"nameAvailable":true,"reason":"Invalid","message":null}'
    headers:
      cache-control:
      - no-cache
      content-length:
      - '56'
      content-type:
      - application/json; charset=utf-8
      date:
<<<<<<< HEAD
      - Thu, 26 Mar 2020 19:10:27 GMT
=======
      - Mon, 23 Mar 2020 04:11:04 GMT
>>>>>>> 40c60984
      expires:
      - '-1'
      pragma:
      - no-cache
      server:
      - Microsoft-HTTPAPI/2.0
      strict-transport-security:
      - max-age=31536000; includeSubDomains
      transfer-encoding:
      - chunked
      vary:
      - Accept-Encoding
      x-content-type-options:
      - nosniff
      x-ms-ratelimit-remaining-subscription-writes:
      - '1199'
    status:
      code: 200
      message: OK
- request:
    body: null
    headers:
      Accept:
      - application/json
      Accept-Encoding:
      - gzip, deflate
      CommandName:
      - iot hub create
      Connection:
      - keep-alive
      ParameterSetName:
      - -n -g --sku
      User-Agent:
<<<<<<< HEAD
      - python/3.7.6 (Windows-10-10.0.18362-SP0) msrest/0.6.11 msrest_azure/0.6.3
        azure-mgmt-resource/8.0.1 Azure-SDK-For-Python AZURECLI/2.2.0
=======
      - python/3.8.1 (Windows-10-10.0.18362-SP0) msrest/0.6.11 msrest_azure/0.6.2
        azure-mgmt-resource/8.0.1 Azure-SDK-For-Python AZURECLI/2.1.0
>>>>>>> 40c60984
      accept-language:
      - en-US
    method: GET
    uri: https://management.azure.com/subscriptions/00000000-0000-0000-0000-000000000000/resourcegroups/clitest.rg000002?api-version=2019-07-01
  response:
    body:
<<<<<<< HEAD
      string: '{"id":"/subscriptions/00000000-0000-0000-0000-000000000000/resourceGroups/clitest.rg000002","name":"clitest.rg000002","type":"Microsoft.Resources/resourceGroups","location":"westus","tags":{"product":"azurecli","cause":"automation","date":"2020-03-26T19:10:22Z"},"properties":{"provisioningState":"Succeeded"}}'
=======
      string: '{"id":"/subscriptions/00000000-0000-0000-0000-000000000000/resourceGroups/clitest.rg000002","name":"clitest.rg000002","type":"Microsoft.Resources/resourceGroups","location":"westus","tags":{"product":"azurecli","cause":"automation","date":"2020-03-23T04:10:59Z","StorageType":"Standard_LRS","type":"test"},"properties":{"provisioningState":"Succeeded"}}'
>>>>>>> 40c60984
    headers:
      cache-control:
      - no-cache
      content-length:
      - '471'
      content-type:
      - application/json; charset=utf-8
      date:
<<<<<<< HEAD
      - Thu, 26 Mar 2020 19:10:27 GMT
=======
      - Mon, 23 Mar 2020 04:11:05 GMT
>>>>>>> 40c60984
      expires:
      - '-1'
      pragma:
      - no-cache
      strict-transport-security:
      - max-age=31536000; includeSubDomains
      vary:
      - Accept-Encoding
      x-content-type-options:
      - nosniff
    status:
      code: 200
      message: OK
- request:
    body: '{"location": "westus", "properties": {"eventHubEndpoints": {"events": {"retentionTimeInDays":
      1, "partitionCount": 4}}, "storageEndpoints": {"$default": {"sasTtlAsIso8601":
      "PT1H", "connectionString": "", "containerName": ""}}, "messagingEndpoints":
      {"fileNotifications": {"ttlAsIso8601": "PT1H", "maxDeliveryCount": 10}}, "enableFileUploadNotifications":
      false, "cloudToDevice": {"maxDeliveryCount": 10, "defaultTtlAsIso8601": "PT1H",
      "feedback": {"lockDurationAsIso8601": "PT5S", "ttlAsIso8601": "PT1H", "maxDeliveryCount":
      10}}}, "sku": {"name": "S1", "capacity": 1}}'
    headers:
      Accept:
      - application/json
      Accept-Encoding:
      - gzip, deflate
      CommandName:
      - iot hub create
      Connection:
      - keep-alive
      Content-Length:
      - '570'
      Content-Type:
      - application/json; charset=utf-8
      ParameterSetName:
      - -n -g --sku
      User-Agent:
<<<<<<< HEAD
      - python/3.7.6 (Windows-10-10.0.18362-SP0) msrest/0.6.11 msrest_azure/0.6.3
        azure-mgmt-iothub/0.8.2 Azure-SDK-For-Python AZURECLI/2.2.0
=======
      - python/3.8.1 (Windows-10-10.0.18362-SP0) msrest/0.6.11 msrest_azure/0.6.2
        azure-mgmt-iothub/0.11.0 Azure-SDK-For-Python AZURECLI/2.1.0
>>>>>>> 40c60984
      accept-language:
      - en-US
    method: PUT
    uri: https://management.azure.com/subscriptions/00000000-0000-0000-0000-000000000000/resourceGroups/clitest.rg000002/providers/Microsoft.Devices/IotHubs/iot-hub-for-cert-test000003?api-version=2019-07-01-preview
  response:
    body:
<<<<<<< HEAD
      string: '{"error":{"code":"MissingSubscriptionRegistration","message":"The subscription
        is not registered to use namespace ''Microsoft.Devices''. See https://aka.ms/rps-not-found
        for how to register subscriptions.","details":[{"code":"MissingSubscriptionRegistration","target":"Microsoft.Devices","message":"The
        subscription is not registered to use namespace ''Microsoft.Devices''. See
        https://aka.ms/rps-not-found for how to register subscriptions."}]}}'
    headers:
      cache-control:
      - no-cache
      content-length:
      - '442'
      content-type:
      - application/json; charset=utf-8
      date:
      - Thu, 26 Mar 2020 19:10:28 GMT
=======
      string: '{"id":"/subscriptions/00000000-0000-0000-0000-000000000000/resourceGroups/clitest.rg000002/providers/Microsoft.Devices/IotHubs/iot-hub-for-cert-test000003","name":"iot-hub-for-cert-test000003","type":"Microsoft.Devices/IotHubs","location":"westus","tags":{},"subscriptionid":"0b1f6471-1bf0-4dda-aec3-cb9272f09590","resourcegroup":"clitest.rg000002","properties":{"state":"Activating","provisioningState":"Accepted","eventHubEndpoints":{"events":{"retentionTimeInDays":1,"partitionCount":4},"operationsMonitoringEvents":{"retentionTimeInDays":1,"partitionCount":4}},"storageEndpoints":{"$default":{"sasTtlAsIso8601":"PT1H","connectionString":"","containerName":""}},"messagingEndpoints":{"fileNotifications":{"lockDurationAsIso8601":"PT1M","ttlAsIso8601":"PT1H","maxDeliveryCount":10}},"enableFileUploadNotifications":false,"cloudToDevice":{"maxDeliveryCount":10,"defaultTtlAsIso8601":"PT1H","feedback":{"lockDurationAsIso8601":"PT5S","ttlAsIso8601":"PT1H","maxDeliveryCount":10}},"features":"None"},"sku":{"name":"S1","tier":"Standard","capacity":1}}'
    headers:
      azure-asyncoperation:
      - https://management.azure.com/subscriptions/00000000-0000-0000-0000-000000000000/providers/Microsoft.Devices/operationResults/b3NfaWhfMTAwZmRjMGItZjhlOC00YjcxLWFhYWItMDZkODM3NGYzZDdj?api-version=2019-07-01-preview&operationSource=os_ih&asyncinfo
      cache-control:
      - no-cache
      content-length:
      - '1210'
      content-type:
      - application/json; charset=utf-8
      date:
      - Mon, 23 Mar 2020 04:11:16 GMT
>>>>>>> 40c60984
      expires:
      - '-1'
      pragma:
      - no-cache
      strict-transport-security:
      - max-age=31536000; includeSubDomains
      x-content-type-options:
      - nosniff
      x-ms-failure-cause:
      - gateway
    status:
      code: 409
      message: Conflict
- request:
    body: null
    headers:
      Accept:
      - '*/*'
      Accept-Encoding:
      - gzip, deflate
      Connection:
      - keep-alive
      Content-Length:
      - '0'
      User-Agent:
      - python-requests/2.23.0
    method: POST
    uri: https://management.azure.com/subscriptions/00000000-0000-0000-0000-000000000000/providers/Microsoft.Devices/register?api-version=2016-02-01
  response:
    body:
      string: '{"id":"/subscriptions/00000000-0000-0000-0000-000000000000/providers/Microsoft.Devices","namespace":"Microsoft.Devices","authorizations":[{"applicationId":"0cd79364-7a90-4354-9984-6e36c841418d","roleDefinitionId":"C121DF10-FE58-4BC4-97F9-8296879F7BBB"},{"applicationId":"29f411f1-b2cf-4043-8ac8-2185d7316811"},{"applicationId":"89d10474-74af-4874-99a7-c23c2f643083","roleDefinitionId":"7df22794-26e3-4f94-9d50-a4f0f6e1cb41"}],"resourceTypes":[{"resourceType":"checkNameAvailability","locations":[],"apiVersions":["2020-03-01","2019-11-04","2019-07-01-preview","2019-03-22-preview","2019-03-22","2018-12-01-preview","2018-04-01","2018-01-22","2017-07-01","2017-01-19","2016-02-03","2015-08-15-preview"]},{"resourceType":"checkProvisioningServiceNameAvailability","locations":[],"apiVersions":["2018-01-22","2017-11-15","2017-08-21-preview"]},{"resourceType":"usages","locations":[],"apiVersions":["2020-03-01","2019-11-04","2019-07-01-preview","2019-03-22-preview","2019-03-22","2018-12-01-preview","2018-04-01","2018-01-22","2017-07-01","2017-01-19","2016-02-03","2015-08-15-preview"]},{"resourceType":"operations","locations":[],"apiVersions":["2020-03-01","2019-11-04","2019-07-01-preview","2019-03-22-preview","2019-03-22","2018-12-01-preview","2018-04-01","2018-01-22","2017-07-01","2017-01-19","2016-02-03","2015-08-15-preview"]},{"resourceType":"operationResults","locations":[],"apiVersions":["2020-03-01","2020-01-01","2019-11-04","2019-09-01","2019-07-01-preview","2019-03-22-preview","2019-03-22","2018-12-01-preview","2018-04-01-preview","2018-04-01","2018-01-22-preview","2018-01-22","2017-11-15","2017-09-25-preview","2017-08-21-preview","2017-07-01","2017-01-19","2016-02-03","2015-08-15-preview"]},{"resourceType":"IotHubs","locations":["West
        US","North Europe","East Asia","East US","West Europe","Southeast Asia","Japan
        East","Japan West","Australia East","Australia Southeast","West US 2","West
        Central US","East US 2","Central US","UK South","UK West","South India","Central
        India","Canada Central","Canada East","Brazil South","South Central US","Korea
        South","Korea Central","France Central","North Central US"],"apiVersions":["2020-03-01","2020-01-01","2019-11-04","2019-07-01-preview","2019-03-22-preview","2019-03-22","2018-12-01-preview","2018-04-01-preview","2018-04-01","2018-01-22","2017-07-01","2017-01-19","2016-02-03","2015-08-15-preview"],"capabilities":"CrossResourceGroupResourceMove,
        CrossSubscriptionResourceMove, SystemAssignedResourceIdentity"},{"resourceType":"IotHubs/eventGridFilters","locations":["West
        US","East US","West US 2","West Central US","East US 2","Central US","North
        Europe","West Europe","East Asia","Southeast Asia","Japan East","Japan West","Australia
        East","Australia Southeast","UK South","UK West","South India","Central India","Canada
        Central","Canada East","Brazil South","South Central US","Korea South","Korea
        Central","France Central","North Central US"],"apiVersions":["2018-07-31","2018-01-15-preview"]},{"resourceType":"ProvisioningServices","locations":["East
        US","West US","West Europe","North Europe","Southeast Asia","East Asia","Australia
        East","Australia Southeast","Japan West","Japan East","UK West","UK South","East
        US 2","Central US","West US 2","West Central US","North Central US","South
        Central US"],"apiVersions":["2020-01-01","2018-01-22","2017-11-15","2017-08-21-preview"],"capabilities":"CrossResourceGroupResourceMove,
        CrossSubscriptionResourceMove, SystemAssignedResourceIdentity"}],"registrationState":"Registering"}'
    headers:
      cache-control:
      - no-cache
      content-length:
      - '3504'
      content-type:
      - application/json; charset=utf-8
      date:
      - Thu, 26 Mar 2020 19:10:29 GMT
      expires:
      - '-1'
      pragma:
      - no-cache
      strict-transport-security:
      - max-age=31536000; includeSubDomains
      transfer-encoding:
      - chunked
      vary:
      - Accept-Encoding
      x-content-type-options:
      - nosniff
      x-ms-ratelimit-remaining-subscription-writes:
      - '1199'
    status:
      code: 200
      message: OK
- request:
    body: null
    headers:
      Accept:
      - '*/*'
      Accept-Encoding:
      - gzip, deflate
      Connection:
      - keep-alive
      User-Agent:
      - python-requests/2.23.0
    method: GET
    uri: https://management.azure.com/subscriptions/00000000-0000-0000-0000-000000000000/providers/Microsoft.Devices?api-version=2016-02-01
  response:
    body:
      string: '{"id":"/subscriptions/00000000-0000-0000-0000-000000000000/providers/Microsoft.Devices","namespace":"Microsoft.Devices","authorizations":[{"applicationId":"0cd79364-7a90-4354-9984-6e36c841418d","roleDefinitionId":"C121DF10-FE58-4BC4-97F9-8296879F7BBB"},{"applicationId":"29f411f1-b2cf-4043-8ac8-2185d7316811"},{"applicationId":"89d10474-74af-4874-99a7-c23c2f643083","roleDefinitionId":"7df22794-26e3-4f94-9d50-a4f0f6e1cb41"}],"resourceTypes":[{"resourceType":"checkNameAvailability","locations":[],"apiVersions":["2020-03-01","2019-11-04","2019-07-01-preview","2019-03-22-preview","2019-03-22","2018-12-01-preview","2018-04-01","2018-01-22","2017-07-01","2017-01-19","2016-02-03","2015-08-15-preview"]},{"resourceType":"checkProvisioningServiceNameAvailability","locations":[],"apiVersions":["2018-01-22","2017-11-15","2017-08-21-preview"]},{"resourceType":"usages","locations":[],"apiVersions":["2020-03-01","2019-11-04","2019-07-01-preview","2019-03-22-preview","2019-03-22","2018-12-01-preview","2018-04-01","2018-01-22","2017-07-01","2017-01-19","2016-02-03","2015-08-15-preview"]},{"resourceType":"operations","locations":[],"apiVersions":["2020-03-01","2019-11-04","2019-07-01-preview","2019-03-22-preview","2019-03-22","2018-12-01-preview","2018-04-01","2018-01-22","2017-07-01","2017-01-19","2016-02-03","2015-08-15-preview"]},{"resourceType":"operationResults","locations":[],"apiVersions":["2020-03-01","2020-01-01","2019-11-04","2019-09-01","2019-07-01-preview","2019-03-22-preview","2019-03-22","2018-12-01-preview","2018-04-01-preview","2018-04-01","2018-01-22-preview","2018-01-22","2017-11-15","2017-09-25-preview","2017-08-21-preview","2017-07-01","2017-01-19","2016-02-03","2015-08-15-preview"]},{"resourceType":"IotHubs","locations":["West
        US","North Europe","East Asia","East US","West Europe","Southeast Asia","Japan
        East","Japan West","Australia East","Australia Southeast","West US 2","West
        Central US","East US 2","Central US","UK South","UK West","South India","Central
        India","Canada Central","Canada East","Brazil South","South Central US","Korea
        South","Korea Central","France Central","North Central US"],"apiVersions":["2020-03-01","2020-01-01","2019-11-04","2019-07-01-preview","2019-03-22-preview","2019-03-22","2018-12-01-preview","2018-04-01-preview","2018-04-01","2018-01-22","2017-07-01","2017-01-19","2016-02-03","2015-08-15-preview"],"capabilities":"CrossResourceGroupResourceMove,
        CrossSubscriptionResourceMove, SystemAssignedResourceIdentity"},{"resourceType":"IotHubs/eventGridFilters","locations":["West
        US","East US","West US 2","West Central US","East US 2","Central US","North
        Europe","West Europe","East Asia","Southeast Asia","Japan East","Japan West","Australia
        East","Australia Southeast","UK South","UK West","South India","Central India","Canada
        Central","Canada East","Brazil South","South Central US","Korea South","Korea
        Central","France Central","North Central US"],"apiVersions":["2018-07-31","2018-01-15-preview"]},{"resourceType":"ProvisioningServices","locations":["East
        US","West US","West Europe","North Europe","Southeast Asia","East Asia","Australia
        East","Australia Southeast","Japan West","Japan East","UK West","UK South","East
        US 2","Central US","West US 2","West Central US","North Central US","South
        Central US"],"apiVersions":["2020-01-01","2018-01-22","2017-11-15","2017-08-21-preview"],"capabilities":"CrossResourceGroupResourceMove,
        CrossSubscriptionResourceMove, SystemAssignedResourceIdentity"}],"registrationState":"Registering"}'
    headers:
      cache-control:
      - no-cache
      content-length:
      - '3504'
      content-type:
      - application/json; charset=utf-8
      date:
      - Thu, 26 Mar 2020 19:10:39 GMT
      expires:
      - '-1'
      pragma:
      - no-cache
      strict-transport-security:
      - max-age=31536000; includeSubDomains
      vary:
      - Accept-Encoding
      x-content-type-options:
      - nosniff
    status:
      code: 200
      message: OK
- request:
    body: null
    headers:
      Accept:
      - '*/*'
      Accept-Encoding:
      - gzip, deflate
      Connection:
      - keep-alive
      User-Agent:
      - python-requests/2.23.0
    method: GET
    uri: https://management.azure.com/subscriptions/00000000-0000-0000-0000-000000000000/providers/Microsoft.Devices?api-version=2016-02-01
  response:
    body:
      string: '{"id":"/subscriptions/00000000-0000-0000-0000-000000000000/providers/Microsoft.Devices","namespace":"Microsoft.Devices","authorizations":[{"applicationId":"0cd79364-7a90-4354-9984-6e36c841418d","roleDefinitionId":"C121DF10-FE58-4BC4-97F9-8296879F7BBB"},{"applicationId":"29f411f1-b2cf-4043-8ac8-2185d7316811"},{"applicationId":"89d10474-74af-4874-99a7-c23c2f643083","roleDefinitionId":"7df22794-26e3-4f94-9d50-a4f0f6e1cb41"}],"resourceTypes":[{"resourceType":"checkNameAvailability","locations":[],"apiVersions":["2020-03-01","2019-11-04","2019-07-01-preview","2019-03-22-preview","2019-03-22","2018-12-01-preview","2018-04-01","2018-01-22","2017-07-01","2017-01-19","2016-02-03","2015-08-15-preview"]},{"resourceType":"checkProvisioningServiceNameAvailability","locations":[],"apiVersions":["2018-01-22","2017-11-15","2017-08-21-preview"]},{"resourceType":"usages","locations":[],"apiVersions":["2020-03-01","2019-11-04","2019-07-01-preview","2019-03-22-preview","2019-03-22","2018-12-01-preview","2018-04-01","2018-01-22","2017-07-01","2017-01-19","2016-02-03","2015-08-15-preview"]},{"resourceType":"operations","locations":[],"apiVersions":["2020-03-01","2019-11-04","2019-07-01-preview","2019-03-22-preview","2019-03-22","2018-12-01-preview","2018-04-01","2018-01-22","2017-07-01","2017-01-19","2016-02-03","2015-08-15-preview"]},{"resourceType":"operationResults","locations":[],"apiVersions":["2020-03-01","2020-01-01","2019-11-04","2019-09-01","2019-07-01-preview","2019-03-22-preview","2019-03-22","2018-12-01-preview","2018-04-01-preview","2018-04-01","2018-01-22-preview","2018-01-22","2017-11-15","2017-09-25-preview","2017-08-21-preview","2017-07-01","2017-01-19","2016-02-03","2015-08-15-preview"]},{"resourceType":"IotHubs","locations":["West
        US","North Europe","East Asia","East US","West Europe","Southeast Asia","Japan
        East","Japan West","Australia East","Australia Southeast","West US 2","West
        Central US","East US 2","Central US","UK South","UK West","South India","Central
        India","Canada Central","Canada East","Brazil South","South Central US","Korea
        South","Korea Central","France Central","North Central US"],"apiVersions":["2020-03-01","2020-01-01","2019-11-04","2019-07-01-preview","2019-03-22-preview","2019-03-22","2018-12-01-preview","2018-04-01-preview","2018-04-01","2018-01-22","2017-07-01","2017-01-19","2016-02-03","2015-08-15-preview"],"capabilities":"CrossResourceGroupResourceMove,
        CrossSubscriptionResourceMove, SystemAssignedResourceIdentity"},{"resourceType":"IotHubs/eventGridFilters","locations":["West
        US","East US","West US 2","West Central US","East US 2","Central US","North
        Europe","West Europe","East Asia","Southeast Asia","Japan East","Japan West","Australia
        East","Australia Southeast","UK South","UK West","South India","Central India","Canada
        Central","Canada East","Brazil South","South Central US","Korea South","Korea
        Central","France Central","North Central US"],"apiVersions":["2018-07-31","2018-01-15-preview"]},{"resourceType":"ProvisioningServices","locations":["East
        US","West US","West Europe","North Europe","Southeast Asia","East Asia","Australia
        East","Australia Southeast","Japan West","Japan East","UK West","UK South","East
        US 2","Central US","West US 2","West Central US","North Central US","South
        Central US"],"apiVersions":["2020-01-01","2018-01-22","2017-11-15","2017-08-21-preview"],"capabilities":"CrossResourceGroupResourceMove,
        CrossSubscriptionResourceMove, SystemAssignedResourceIdentity"}],"registrationState":"Registered"}'
    headers:
      cache-control:
      - no-cache
      content-length:
      - '3503'
      content-type:
      - application/json; charset=utf-8
      date:
      - Thu, 26 Mar 2020 19:10:49 GMT
      expires:
      - '-1'
      pragma:
      - no-cache
      strict-transport-security:
      - max-age=31536000; includeSubDomains
      vary:
      - Accept-Encoding
      x-content-type-options:
      - nosniff
    status:
      code: 200
      message: OK
- request:
    body: '{"location": "westus", "properties": {"eventHubEndpoints": {"events": {"retentionTimeInDays":
      1, "partitionCount": 4}}, "storageEndpoints": {"$default": {"sasTtlAsIso8601":
      "PT1H", "connectionString": "", "containerName": ""}}, "messagingEndpoints":
      {"fileNotifications": {"ttlAsIso8601": "PT1H", "maxDeliveryCount": 10}}, "enableFileUploadNotifications":
      false, "cloudToDevice": {"maxDeliveryCount": 10, "defaultTtlAsIso8601": "PT1H",
      "feedback": {"lockDurationAsIso8601": "PT5S", "ttlAsIso8601": "PT1H", "maxDeliveryCount":
      10}}}, "sku": {"name": "S1", "capacity": 1}}'
    headers:
      Accept:
      - application/json
      Accept-Encoding:
      - gzip, deflate
      CommandName:
      - iot hub create
      Connection:
      - keep-alive
      Content-Length:
      - '570'
      Content-Type:
      - application/json; charset=utf-8
      ParameterSetName:
      - -n -g --sku
      User-Agent:
<<<<<<< HEAD
      - python/3.7.6 (Windows-10-10.0.18362-SP0) msrest/0.6.11 msrest_azure/0.6.3
        azure-mgmt-iothub/0.8.2 Azure-SDK-For-Python AZURECLI/2.2.0
      accept-language:
      - en-US
    method: PUT
    uri: https://management.azure.com/subscriptions/00000000-0000-0000-0000-000000000000/resourceGroups/clitest.rg000002/providers/Microsoft.Devices/IotHubs/iot-hub-for-cert-test000003?api-version=2019-03-22-preview
=======
      - python/3.8.1 (Windows-10-10.0.18362-SP0) msrest/0.6.11 msrest_azure/0.6.2
        azure-mgmt-iothub/0.11.0 Azure-SDK-For-Python AZURECLI/2.1.0
    method: GET
    uri: https://management.azure.com/subscriptions/00000000-0000-0000-0000-000000000000/providers/Microsoft.Devices/operationResults/b3NfaWhfMTAwZmRjMGItZjhlOC00YjcxLWFhYWItMDZkODM3NGYzZDdj?api-version=2019-07-01-preview&operationSource=os_ih&asyncinfo
>>>>>>> 40c60984
  response:
    body:
      string: '{"id":"/subscriptions/00000000-0000-0000-0000-000000000000/resourceGroups/clitest.rg000002/providers/Microsoft.Devices/IotHubs/iot-hub-for-cert-test000003","name":"iot-hub-for-cert-test000003","type":"Microsoft.Devices/IotHubs","location":"westus","tags":{},"subscriptionid":"820b737c-cdd7-46bf-9ead-f144ba6e9d1e","resourcegroup":"clitest.rg000002","properties":{"state":"Activating","provisioningState":"Accepted","eventHubEndpoints":{"events":{"retentionTimeInDays":1,"partitionCount":4},"operationsMonitoringEvents":{"retentionTimeInDays":1,"partitionCount":4}},"storageEndpoints":{"$default":{"sasTtlAsIso8601":"PT1H","connectionString":"","containerName":""}},"messagingEndpoints":{"fileNotifications":{"lockDurationAsIso8601":"PT1M","ttlAsIso8601":"PT1H","maxDeliveryCount":10}},"enableFileUploadNotifications":false,"cloudToDevice":{"maxDeliveryCount":10,"defaultTtlAsIso8601":"PT1H","feedback":{"lockDurationAsIso8601":"PT5S","ttlAsIso8601":"PT1H","maxDeliveryCount":10}},"features":"None"},"sku":{"name":"S1","tier":"Standard","capacity":1}}'
    headers:
      azure-asyncoperation:
      - https://management.azure.com/subscriptions/00000000-0000-0000-0000-000000000000/providers/Microsoft.Devices/operationResults/b3NfaWhfZGY2ZTcxZDAtMjU5NC00NjgyLTg5MDYtNGM3M2NlYmYwMTRj?api-version=2019-03-22-preview&operationSource=os_ih&asyncinfo
      cache-control:
      - no-cache
      content-length:
      - '1210'
      content-type:
      - application/json; charset=utf-8
      date:
<<<<<<< HEAD
      - Thu, 26 Mar 2020 19:10:52 GMT
=======
      - Mon, 23 Mar 2020 04:11:48 GMT
>>>>>>> 40c60984
      expires:
      - '-1'
      pragma:
      - no-cache
      server:
      - Microsoft-HTTPAPI/2.0
      strict-transport-security:
      - max-age=31536000; includeSubDomains
      x-content-type-options:
      - nosniff
      x-ms-ratelimit-remaining-subscription-resource-requests:
      - '4998'
    status:
      code: 201
      message: Created
- request:
    body: null
    headers:
      Accept:
      - application/json
      Accept-Encoding:
      - gzip, deflate
      CommandName:
      - iot hub create
      Connection:
      - keep-alive
      ParameterSetName:
      - -n -g --sku
      User-Agent:
<<<<<<< HEAD
      - python/3.7.6 (Windows-10-10.0.18362-SP0) msrest/0.6.11 msrest_azure/0.6.3
        azure-mgmt-iothub/0.8.2 Azure-SDK-For-Python AZURECLI/2.2.0
    method: GET
    uri: https://management.azure.com/subscriptions/00000000-0000-0000-0000-000000000000/providers/Microsoft.Devices/operationResults/b3NfaWhfZGY2ZTcxZDAtMjU5NC00NjgyLTg5MDYtNGM3M2NlYmYwMTRj?api-version=2019-03-22-preview&operationSource=os_ih&asyncinfo
=======
      - python/3.8.1 (Windows-10-10.0.18362-SP0) msrest/0.6.11 msrest_azure/0.6.2
        azure-mgmt-iothub/0.11.0 Azure-SDK-For-Python AZURECLI/2.1.0
    method: GET
    uri: https://management.azure.com/subscriptions/00000000-0000-0000-0000-000000000000/providers/Microsoft.Devices/operationResults/b3NfaWhfMTAwZmRjMGItZjhlOC00YjcxLWFhYWItMDZkODM3NGYzZDdj?api-version=2019-07-01-preview&operationSource=os_ih&asyncinfo
>>>>>>> 40c60984
  response:
    body:
      string: '{"status":"Running"}'
    headers:
      cache-control:
      - no-cache
      content-length:
      - '20'
      content-type:
      - application/json; charset=utf-8
      date:
<<<<<<< HEAD
      - Thu, 26 Mar 2020 19:11:23 GMT
=======
      - Mon, 23 Mar 2020 04:12:18 GMT
>>>>>>> 40c60984
      expires:
      - '-1'
      pragma:
      - no-cache
      server:
      - Microsoft-HTTPAPI/2.0
      strict-transport-security:
      - max-age=31536000; includeSubDomains
      transfer-encoding:
      - chunked
      vary:
      - Accept-Encoding
      x-content-type-options:
      - nosniff
    status:
      code: 200
      message: OK
- request:
    body: null
    headers:
      Accept:
      - application/json
      Accept-Encoding:
      - gzip, deflate
      CommandName:
      - iot hub create
      Connection:
      - keep-alive
      ParameterSetName:
      - -n -g --sku
      User-Agent:
<<<<<<< HEAD
      - python/3.7.6 (Windows-10-10.0.18362-SP0) msrest/0.6.11 msrest_azure/0.6.3
        azure-mgmt-iothub/0.8.2 Azure-SDK-For-Python AZURECLI/2.2.0
    method: GET
    uri: https://management.azure.com/subscriptions/00000000-0000-0000-0000-000000000000/providers/Microsoft.Devices/operationResults/b3NfaWhfZGY2ZTcxZDAtMjU5NC00NjgyLTg5MDYtNGM3M2NlYmYwMTRj?api-version=2019-03-22-preview&operationSource=os_ih&asyncinfo
  response:
    body:
      string: '{"status":"Running"}'
    headers:
      cache-control:
      - no-cache
      content-length:
      - '20'
      content-type:
      - application/json; charset=utf-8
      date:
      - Thu, 26 Mar 2020 19:11:53 GMT
      expires:
      - '-1'
      pragma:
      - no-cache
      server:
      - Microsoft-HTTPAPI/2.0
      strict-transport-security:
      - max-age=31536000; includeSubDomains
      transfer-encoding:
      - chunked
      vary:
      - Accept-Encoding
      x-content-type-options:
      - nosniff
    status:
      code: 200
      message: OK
- request:
    body: null
    headers:
      Accept:
      - application/json
      Accept-Encoding:
      - gzip, deflate
      CommandName:
      - iot hub create
      Connection:
      - keep-alive
      ParameterSetName:
      - -n -g --sku
      User-Agent:
      - python/3.7.6 (Windows-10-10.0.18362-SP0) msrest/0.6.11 msrest_azure/0.6.3
        azure-mgmt-iothub/0.8.2 Azure-SDK-For-Python AZURECLI/2.2.0
    method: GET
    uri: https://management.azure.com/subscriptions/00000000-0000-0000-0000-000000000000/providers/Microsoft.Devices/operationResults/b3NfaWhfZGY2ZTcxZDAtMjU5NC00NjgyLTg5MDYtNGM3M2NlYmYwMTRj?api-version=2019-03-22-preview&operationSource=os_ih&asyncinfo
=======
      - python/3.8.1 (Windows-10-10.0.18362-SP0) msrest/0.6.11 msrest_azure/0.6.2
        azure-mgmt-iothub/0.11.0 Azure-SDK-For-Python AZURECLI/2.1.0
    method: GET
    uri: https://management.azure.com/subscriptions/00000000-0000-0000-0000-000000000000/providers/Microsoft.Devices/operationResults/b3NfaWhfMTAwZmRjMGItZjhlOC00YjcxLWFhYWItMDZkODM3NGYzZDdj?api-version=2019-07-01-preview&operationSource=os_ih&asyncinfo
>>>>>>> 40c60984
  response:
    body:
      string: '{"status":"Succeeded"}'
    headers:
      cache-control:
      - no-cache
      content-length:
      - '22'
      content-type:
      - application/json; charset=utf-8
      date:
<<<<<<< HEAD
      - Thu, 26 Mar 2020 19:12:23 GMT
=======
      - Mon, 23 Mar 2020 04:12:49 GMT
>>>>>>> 40c60984
      expires:
      - '-1'
      pragma:
      - no-cache
      server:
      - Microsoft-HTTPAPI/2.0
      strict-transport-security:
      - max-age=31536000; includeSubDomains
      transfer-encoding:
      - chunked
      vary:
      - Accept-Encoding
      x-content-type-options:
      - nosniff
    status:
      code: 200
      message: OK
- request:
    body: null
    headers:
      Accept:
      - application/json
      Accept-Encoding:
      - gzip, deflate
      CommandName:
      - iot hub create
      Connection:
      - keep-alive
      ParameterSetName:
      - -n -g --sku
      User-Agent:
<<<<<<< HEAD
      - python/3.7.6 (Windows-10-10.0.18362-SP0) msrest/0.6.11 msrest_azure/0.6.3
        azure-mgmt-iothub/0.8.2 Azure-SDK-For-Python AZURECLI/2.2.0
=======
      - python/3.8.1 (Windows-10-10.0.18362-SP0) msrest/0.6.11 msrest_azure/0.6.2
        azure-mgmt-iothub/0.11.0 Azure-SDK-For-Python AZURECLI/2.1.0
>>>>>>> 40c60984
    method: GET
    uri: https://management.azure.com/subscriptions/00000000-0000-0000-0000-000000000000/resourceGroups/clitest.rg000002/providers/Microsoft.Devices/IotHubs/iot-hub-for-cert-test000003?api-version=2019-07-01-preview
  response:
    body:
<<<<<<< HEAD
      string: '{"id":"/subscriptions/00000000-0000-0000-0000-000000000000/resourceGroups/clitest.rg000002/providers/Microsoft.Devices/IotHubs/iot-hub-for-cert-test000003","name":"iot-hub-for-cert-test000003","type":"Microsoft.Devices/IotHubs","location":"westus","tags":{},"subscriptionid":"820b737c-cdd7-46bf-9ead-f144ba6e9d1e","resourcegroup":"clitest.rg000002","etag":"AAAAAAxUakI=","properties":{"locations":[{"location":"West
        US","role":"primary"},{"location":"East US","role":"secondary"}],"state":"Active","provisioningState":"Succeeded","ipFilterRules":[],"hostName":"iot-hub-for-cert-test000003.azure-devices.net","eventHubEndpoints":{"events":{"retentionTimeInDays":1,"partitionCount":4,"partitionIds":["0","1","2","3"],"path":"iot-hub-for-cert-test7u4h","endpoint":"sb://iothub-ns-iot-hub-fo-3146574-8849c16655.servicebus.windows.net/"}},"routing":{"endpoints":{"serviceBusQueues":[],"serviceBusTopics":[],"eventHubs":[],"storageContainers":[]},"routes":[],"fallbackRoute":{"name":"$fallback","source":"DeviceMessages","condition":"true","endpointNames":["events"],"isEnabled":true}},"storageEndpoints":{"$default":{"sasTtlAsIso8601":"PT1H","connectionString":"","containerName":""}},"messagingEndpoints":{"fileNotifications":{"lockDurationAsIso8601":"PT1M","ttlAsIso8601":"PT1H","maxDeliveryCount":10}},"enableFileUploadNotifications":false,"cloudToDevice":{"maxDeliveryCount":10,"defaultTtlAsIso8601":"PT1H","feedback":{"lockDurationAsIso8601":"PT5S","ttlAsIso8601":"PT1H","maxDeliveryCount":10}},"features":"None"},"sku":{"name":"S1","tier":"Standard","capacity":1}}'
=======
      string: '{"id":"/subscriptions/00000000-0000-0000-0000-000000000000/resourceGroups/clitest.rg000002/providers/Microsoft.Devices/IotHubs/iot-hub-for-cert-test000003","name":"iot-hub-for-cert-test000003","type":"Microsoft.Devices/IotHubs","location":"westus","tags":{},"subscriptionid":"0b1f6471-1bf0-4dda-aec3-cb9272f09590","resourcegroup":"clitest.rg000002","etag":"AAAAAAw+o24=","properties":{"locations":[{"location":"West
        US","role":"primary"},{"location":"East US","role":"secondary"}],"state":"Active","provisioningState":"Succeeded","ipFilterRules":[],"hostName":"iot-hub-for-cert-test000003.azure-devices.net","eventHubEndpoints":{"events":{"retentionTimeInDays":1,"partitionCount":4,"partitionIds":["0","1","2","3"],"path":"iot-hub-for-cert-testea2x","endpoint":"sb://iothub-ns-iot-hub-fo-3126629-bbca0e08a9.servicebus.windows.net/"}},"routing":{"endpoints":{"serviceBusQueues":[],"serviceBusTopics":[],"eventHubs":[],"storageContainers":[]},"routes":[],"fallbackRoute":{"name":"$fallback","source":"DeviceMessages","condition":"true","endpointNames":["events"],"isEnabled":true}},"storageEndpoints":{"$default":{"sasTtlAsIso8601":"PT1H","connectionString":"","containerName":""}},"messagingEndpoints":{"fileNotifications":{"lockDurationAsIso8601":"PT1M","ttlAsIso8601":"PT1H","maxDeliveryCount":10}},"enableFileUploadNotifications":false,"cloudToDevice":{"maxDeliveryCount":10,"defaultTtlAsIso8601":"PT1H","feedback":{"lockDurationAsIso8601":"PT5S","ttlAsIso8601":"PT1H","maxDeliveryCount":10}},"features":"None"},"sku":{"name":"S1","tier":"Standard","capacity":1}}'
>>>>>>> 40c60984
    headers:
      cache-control:
      - no-cache
      content-length:
      - '1746'
      content-type:
      - application/json; charset=utf-8
      date:
<<<<<<< HEAD
      - Thu, 26 Mar 2020 19:12:25 GMT
=======
      - Mon, 23 Mar 2020 04:12:50 GMT
>>>>>>> 40c60984
      expires:
      - '-1'
      pragma:
      - no-cache
      server:
      - Microsoft-HTTPAPI/2.0
      strict-transport-security:
      - max-age=31536000; includeSubDomains
      transfer-encoding:
      - chunked
      vary:
      - Accept-Encoding
      x-content-type-options:
      - nosniff
    status:
      code: 200
      message: OK
- request:
    body: null
    headers:
      Accept:
      - application/json
      Accept-Encoding:
      - gzip, deflate
      CommandName:
      - iot hub certificate create
      Connection:
      - keep-alive
      ParameterSetName:
      - --hub-name -g -n -p
      User-Agent:
<<<<<<< HEAD
      - python/3.7.6 (Windows-10-10.0.18362-SP0) msrest/0.6.11 msrest_azure/0.6.3
        azure-mgmt-iothub/0.8.2 Azure-SDK-For-Python AZURECLI/2.2.0
=======
      - python/3.8.1 (Windows-10-10.0.18362-SP0) msrest/0.6.11 msrest_azure/0.6.2
        azure-mgmt-iothub/0.11.0 Azure-SDK-For-Python AZURECLI/2.1.0
>>>>>>> 40c60984
      accept-language:
      - en-US
    method: GET
    uri: https://management.azure.com/subscriptions/00000000-0000-0000-0000-000000000000/resourceGroups/clitest.rg000002/providers/Microsoft.Devices/IotHubs/iot-hub-for-cert-test000003/certificates?api-version=2019-07-01-preview
  response:
    body:
      string: '{"value":[]}'
    headers:
      cache-control:
      - no-cache
      content-length:
      - '12'
      content-type:
      - application/json; charset=utf-8
      date:
<<<<<<< HEAD
      - Thu, 26 Mar 2020 19:12:26 GMT
=======
      - Mon, 23 Mar 2020 04:12:51 GMT
>>>>>>> 40c60984
      expires:
      - '-1'
      pragma:
      - no-cache
      server:
      - Microsoft-HTTPAPI/2.0
      strict-transport-security:
      - max-age=31536000; includeSubDomains
      transfer-encoding:
      - chunked
      vary:
      - Accept-Encoding
      x-content-type-options:
      - nosniff
    status:
      code: 200
      message: OK
- request:
<<<<<<< HEAD
    body: '{"certificate": "-----BEGIN CERTIFICATE-----\r\nMIIDHTCCAgWgAwIBAgIIWwmmKYAciG8wDQYJKoZIhvcNAQELBQAwIzEhMB8GA1UE\r\nAwwYVEVTVENFUlR2dHY0YXF4M3lqY3gzcjZ1MB4XDTIwMDMyNTE5MTAyMloXDTIw\r\nMDMyOTE5MTAyMlowIzEhMB8GA1UEAwwYVEVTVENFUlR2dHY0YXF4M3lqY3gzcjZ1\r\nMIIBITANBgkqhkiG9w0BAQEFAAOCAQ4AMIIBCQKCAQA54pcZ3McgvZsjJWZSNxw8\r\nShL4cibLsS5Gmjaj/rS92QFKvGVTerEgADRCWCXbmgNj9kG3BLVo0zBMGTkQHBsM\r\nR23pVCbmQMW4kLXE9m7892XMpHQO51uJmgImc9xURZhwP0OCvRQ+6P2ivJjDRJL2\r\nM0k8cyebHJ7+L+yWi12mjxqgk03aMgIaxZA3ocsbvLppVOW6ji3NLvIHDmXsSy+5\r\nOZlfupi523Au5ZMFcv6vXitojOLczoRvMKaRum8KZmu6x3rridL+LVPntoyVvD8q\r\nFmI6Y9ny5W4jKZxaN8O1NK4nCAv9njzYh/sPDQNRKHuL7FHka6txuq8llr2S2mQx\r\nAgMBAAGjVjBUMBIGA1UdEwEB/wQIMAYBAf8CAQEwHQYDVR0OBBYEFNo5o+5ea0sN\r\nMlW/75VgGJCv2AcJMB8GA1UdIwQYMBaAFNo5o+5ea0sNMlW/75VgGJCv2AcJMA0G\r\nCSqGSIb3DQEBCwUAA4IBAQAKWOYjQw6lXWROlWv3VvW3ylGW/yxb1i1qkelnbhSq\r\nrh5Mlmf26dAspTa3dRfHfuPGesst3n1waGzHrpFrgu+HKvKJylQ9AU69V8wNcAJn\r\n5ZftxavR8OG0st7WHr/GEKzPLyb06COZluQuqN95xi98Q/ilF38ZSn7l0/FMPPS8\r\nOYcoYMR+gMMeI+h+cAwXDU7AVTI7hVS889z4AY65eHoBLxeeOOii8Vi4TPBR7FYy\r\nSY2nvRe2IFJ6Obpho81cqjS/w+CY3Ggt5X4SpqcMANR4Eesq4bUnvGGeFm8k8R8Y\r\nCbcqtla+DzxVQQJfM2aF92VJyQUKqa0V9b5J3JySvBln\r\n-----END
=======
    body: '{"certificate": "-----BEGIN CERTIFICATE-----\r\nMIIDHTCCAgWgAwIBAgIIWMBbfZ0L5IwwDQYJKoZIhvcNAQELBQAwIzEhMB8GA1UE\r\nAwwYVEVTVENFUlQ0emduN2NtZ3E0YW4yN3gzMB4XDTIwMDMyMjA0MTA1OVoXDTIw\r\nMDMyNjA0MTA1OVowIzEhMB8GA1UEAwwYVEVTVENFUlQ0emduN2NtZ3E0YW4yN3gz\r\nMIIBITANBgkqhkiG9w0BAQEFAAOCAQ4AMIIBCQKCAQArHIPnRI1Yx5l82xNTlJay\r\nWEwcOu7GLxXiQFuSI+fFJOfRH7kzUEn+sI7yXt6hru08gdMjDyoIbcpzni1hrkzE\r\nMAbupIEPtHUoYdGli33qc0yZWDOwO3vnSuWy9VzyEhf/a7BGFMvCASQyLaOVhB6a\r\ne6ablIuAGZztdBe8fkT7xp9eK1awbzJNR4PHSfKR9yyw7oNu2Uxmv+eAX+TovelZ\r\n1ugaxj2daIMIOewVUJWq9AJ0FTnn8DTGt+ICCu7eRe5FYPyPAMYq2ZRK6yQZgQwO\r\nyDyju71RBgs7IFtzdK1n+DZqdz17vQX05SzvZ+NKnjCGtJKaRhwPbSTX/E8YBqan\r\nAgMBAAGjVjBUMBIGA1UdEwEB/wQIMAYBAf8CAQEwHQYDVR0OBBYEFNo5o+5ea0sN\r\nMlW/75VgGJCv2AcJMB8GA1UdIwQYMBaAFNo5o+5ea0sNMlW/75VgGJCv2AcJMA0G\r\nCSqGSIb3DQEBCwUAA4IBAQAfqVuwblbQ2mjD8MKaycic++dGxQC0++V9ujClV0QQ\r\nKBrBe8Q6Xw1okYpHL8z1J9LEpfKhBg89d+51CTycJMYTTQJ0Q8ki/puaLpPdAG1m\r\nDpQqvLiccycgAw7d1853vGfu+CghnkoqJzn5Xp/bxkm6+kiGchhRTdj0mVkgeu4I\r\nwV+mrLfK43TqUdbRCW48IaZHbhKL8vVmxJ7SrH7YxUUpdBO5sUQOFLBIdvfl+OjA\r\n7yf7S51ibqAU0ZF4VsqH0lbw9pBZphSrWl/X+E9oKhaENrGu/mS+8emcuY9o2Ytw\r\n2o38Gw89/c4/sdtAOh+/IVa3V3AIqYkrkE9zbxvt+KmZ\r\n-----END
>>>>>>> 40c60984
      CERTIFICATE-----\r\n"}'
    headers:
      Accept:
      - application/json
      Accept-Encoding:
      - gzip, deflate
      CommandName:
      - iot hub certificate create
      Connection:
      - keep-alive
      Content-Length:
      - '1215'
      Content-Type:
      - application/json; charset=utf-8
      ParameterSetName:
      - --hub-name -g -n -p
      User-Agent:
<<<<<<< HEAD
      - python/3.7.6 (Windows-10-10.0.18362-SP0) msrest/0.6.11 msrest_azure/0.6.3
        azure-mgmt-iothub/0.8.2 Azure-SDK-For-Python AZURECLI/2.2.0
=======
      - python/3.8.1 (Windows-10-10.0.18362-SP0) msrest/0.6.11 msrest_azure/0.6.2
        azure-mgmt-iothub/0.11.0 Azure-SDK-For-Python AZURECLI/2.1.0
>>>>>>> 40c60984
      accept-language:
      - en-US
    method: PUT
    uri: https://management.azure.com/subscriptions/00000000-0000-0000-0000-000000000000/resourceGroups/clitest.rg000002/providers/Microsoft.Devices/IotHubs/iot-hub-for-cert-test000003/certificates/certificate-000004?api-version=2019-07-01-preview
  response:
    body:
<<<<<<< HEAD
      string: '{"properties":{"subject":"TESTCERT000001","expiry":"Sun, 29 Mar 2020
        19:10:22 GMT","thumbprint":"CF7F86BB8966A46326768CA4987CE60A6B39C1F8","isVerified":false,"created":"Thu,
        26 Mar 2020 19:12:27 GMT","updated":"Thu, 26 Mar 2020 19:12:27 GMT","certificate":"-----BEGIN
        CERTIFICATE-----\r\nMIIDHTCCAgWgAwIBAgIIWwmmKYAciG8wDQYJKoZIhvcNAQELBQAwIzEhMB8GA1UE\r\nAwwYVEVTVENFUlR2dHY0YXF4M3lqY3gzcjZ1MB4XDTIwMDMyNTE5MTAyMloXDTIw\r\nMDMyOTE5MTAyMlowIzEhMB8GA1UEAwwYVEVTVENFUlR2dHY0YXF4M3lqY3gzcjZ1\r\nMIIBITANBgkqhkiG9w0BAQEFAAOCAQ4AMIIBCQKCAQA54pcZ3McgvZsjJWZSNxw8\r\nShL4cibLsS5Gmjaj/rS92QFKvGVTerEgADRCWCXbmgNj9kG3BLVo0zBMGTkQHBsM\r\nR23pVCbmQMW4kLXE9m7892XMpHQO51uJmgImc9xURZhwP0OCvRQ+6P2ivJjDRJL2\r\nM0k8cyebHJ7+L+yWi12mjxqgk03aMgIaxZA3ocsbvLppVOW6ji3NLvIHDmXsSy+5\r\nOZlfupi523Au5ZMFcv6vXitojOLczoRvMKaRum8KZmu6x3rridL+LVPntoyVvD8q\r\nFmI6Y9ny5W4jKZxaN8O1NK4nCAv9njzYh/sPDQNRKHuL7FHka6txuq8llr2S2mQx\r\nAgMBAAGjVjBUMBIGA1UdEwEB/wQIMAYBAf8CAQEwHQYDVR0OBBYEFNo5o+5ea0sN\r\nMlW/75VgGJCv2AcJMB8GA1UdIwQYMBaAFNo5o+5ea0sNMlW/75VgGJCv2AcJMA0G\r\nCSqGSIb3DQEBCwUAA4IBAQAKWOYjQw6lXWROlWv3VvW3ylGW/yxb1i1qkelnbhSq\r\nrh5Mlmf26dAspTa3dRfHfuPGesst3n1waGzHrpFrgu+HKvKJylQ9AU69V8wNcAJn\r\n5ZftxavR8OG0st7WHr/GEKzPLyb06COZluQuqN95xi98Q/ilF38ZSn7l0/FMPPS8\r\nOYcoYMR+gMMeI+h+cAwXDU7AVTI7hVS889z4AY65eHoBLxeeOOii8Vi4TPBR7FYy\r\nSY2nvRe2IFJ6Obpho81cqjS/w+CY3Ggt5X4SpqcMANR4Eesq4bUnvGGeFm8k8R8Y\r\nCbcqtla+DzxVQQJfM2aF92VJyQUKqa0V9b5J3JySvBln\r\n-----END
        CERTIFICATE-----\r\n"},"id":"/subscriptions/00000000-0000-0000-0000-000000000000/resourceGroups/clitest.rg000002/providers/Microsoft.Devices/IotHubs/iot-hub-for-cert-test000003/certificates/certificate-000004","name":"certificate-000004","type":"Microsoft.Devices/IotHubs/Certificates","etag":"AAAAAAxUapI="}'
=======
      string: '{"properties":{"subject":"TESTCERT000001","expiry":"Thu, 26 Mar 2020
        04:10:59 GMT","thumbprint":"E65215CBAC1B77B72424DA38257361D73026EFFB","isVerified":false,"created":"Mon,
        23 Mar 2020 04:12:53 GMT","updated":"Mon, 23 Mar 2020 04:12:53 GMT","certificate":"-----BEGIN
        CERTIFICATE-----\r\nMIIDHTCCAgWgAwIBAgIIWMBbfZ0L5IwwDQYJKoZIhvcNAQELBQAwIzEhMB8GA1UE\r\nAwwYVEVTVENFUlQ0emduN2NtZ3E0YW4yN3gzMB4XDTIwMDMyMjA0MTA1OVoXDTIw\r\nMDMyNjA0MTA1OVowIzEhMB8GA1UEAwwYVEVTVENFUlQ0emduN2NtZ3E0YW4yN3gz\r\nMIIBITANBgkqhkiG9w0BAQEFAAOCAQ4AMIIBCQKCAQArHIPnRI1Yx5l82xNTlJay\r\nWEwcOu7GLxXiQFuSI+fFJOfRH7kzUEn+sI7yXt6hru08gdMjDyoIbcpzni1hrkzE\r\nMAbupIEPtHUoYdGli33qc0yZWDOwO3vnSuWy9VzyEhf/a7BGFMvCASQyLaOVhB6a\r\ne6ablIuAGZztdBe8fkT7xp9eK1awbzJNR4PHSfKR9yyw7oNu2Uxmv+eAX+TovelZ\r\n1ugaxj2daIMIOewVUJWq9AJ0FTnn8DTGt+ICCu7eRe5FYPyPAMYq2ZRK6yQZgQwO\r\nyDyju71RBgs7IFtzdK1n+DZqdz17vQX05SzvZ+NKnjCGtJKaRhwPbSTX/E8YBqan\r\nAgMBAAGjVjBUMBIGA1UdEwEB/wQIMAYBAf8CAQEwHQYDVR0OBBYEFNo5o+5ea0sN\r\nMlW/75VgGJCv2AcJMB8GA1UdIwQYMBaAFNo5o+5ea0sNMlW/75VgGJCv2AcJMA0G\r\nCSqGSIb3DQEBCwUAA4IBAQAfqVuwblbQ2mjD8MKaycic++dGxQC0++V9ujClV0QQ\r\nKBrBe8Q6Xw1okYpHL8z1J9LEpfKhBg89d+51CTycJMYTTQJ0Q8ki/puaLpPdAG1m\r\nDpQqvLiccycgAw7d1853vGfu+CghnkoqJzn5Xp/bxkm6+kiGchhRTdj0mVkgeu4I\r\nwV+mrLfK43TqUdbRCW48IaZHbhKL8vVmxJ7SrH7YxUUpdBO5sUQOFLBIdvfl+OjA\r\n7yf7S51ibqAU0ZF4VsqH0lbw9pBZphSrWl/X+E9oKhaENrGu/mS+8emcuY9o2Ytw\r\n2o38Gw89/c4/sdtAOh+/IVa3V3AIqYkrkE9zbxvt+KmZ\r\n-----END
        CERTIFICATE-----\r\n"},"id":"/subscriptions/00000000-0000-0000-0000-000000000000/resourceGroups/clitest.rg000002/providers/Microsoft.Devices/IotHubs/iot-hub-for-cert-test000003/certificates/certificate-000004","name":"certificate-000004","type":"Microsoft.Devices/IotHubs/Certificates","etag":"AAAAAAw+o7Y="}'
>>>>>>> 40c60984
    headers:
      cache-control:
      - no-cache
      content-length:
      - '1891'
      content-type:
      - application/json; charset=utf-8
      date:
<<<<<<< HEAD
      - Thu, 26 Mar 2020 19:12:27 GMT
=======
      - Mon, 23 Mar 2020 04:12:52 GMT
>>>>>>> 40c60984
      expires:
      - '-1'
      pragma:
      - no-cache
      server:
      - Microsoft-HTTPAPI/2.0
      strict-transport-security:
      - max-age=31536000; includeSubDomains
      transfer-encoding:
      - chunked
      vary:
      - Accept-Encoding
      x-content-type-options:
      - nosniff
      x-ms-ratelimit-remaining-subscription-writes:
<<<<<<< HEAD
      - '1199'
=======
      - '1197'
>>>>>>> 40c60984
    status:
      code: 200
      message: OK
- request:
    body: null
    headers:
      Accept:
      - application/json
      Accept-Encoding:
      - gzip, deflate
      CommandName:
      - iot hub certificate list
      Connection:
      - keep-alive
      ParameterSetName:
      - --hub-name -g
      User-Agent:
<<<<<<< HEAD
      - python/3.7.6 (Windows-10-10.0.18362-SP0) msrest/0.6.11 msrest_azure/0.6.3
        azure-mgmt-iothub/0.8.2 Azure-SDK-For-Python AZURECLI/2.2.0
=======
      - python/3.8.1 (Windows-10-10.0.18362-SP0) msrest/0.6.11 msrest_azure/0.6.2
        azure-mgmt-iothub/0.11.0 Azure-SDK-For-Python AZURECLI/2.1.0
>>>>>>> 40c60984
      accept-language:
      - en-US
    method: GET
    uri: https://management.azure.com/subscriptions/00000000-0000-0000-0000-000000000000/resourceGroups/clitest.rg000002/providers/Microsoft.Devices/IotHubs/iot-hub-for-cert-test000003/certificates?api-version=2019-07-01-preview
  response:
    body:
<<<<<<< HEAD
      string: '{"value":[{"properties":{"subject":"TESTCERT000001","expiry":"Sun,
        29 Mar 2020 19:10:22 GMT","thumbprint":"CF7F86BB8966A46326768CA4987CE60A6B39C1F8","isVerified":false,"created":"Thu,
        26 Mar 2020 19:12:27 GMT","updated":"Thu, 26 Mar 2020 19:12:27 GMT","certificate":null},"id":"/subscriptions/00000000-0000-0000-0000-000000000000/resourceGroups/clitest.rg000002/providers/Microsoft.Devices/IotHubs/iot-hub-for-cert-test000003/certificates/certificate-000004","name":"certificate-000004","type":"Microsoft.Devices/IotHubs/Certificates","etag":"AAAAAAxUapI="}]}'
=======
      string: '{"value":[{"properties":{"subject":"TESTCERT000001","expiry":"Thu,
        26 Mar 2020 04:10:59 GMT","thumbprint":"E65215CBAC1B77B72424DA38257361D73026EFFB","isVerified":false,"created":"Mon,
        23 Mar 2020 04:12:53 GMT","updated":"Mon, 23 Mar 2020 04:12:53 GMT","certificate":null},"id":"/subscriptions/00000000-0000-0000-0000-000000000000/resourceGroups/clitest.rg000002/providers/Microsoft.Devices/IotHubs/iot-hub-for-cert-test000003/certificates/certificate-000004","name":"certificate-000004","type":"Microsoft.Devices/IotHubs/Certificates","etag":"AAAAAAw+o7Y="}]}'
>>>>>>> 40c60984
    headers:
      cache-control:
      - no-cache
      content-length:
      - '709'
      content-type:
      - application/json; charset=utf-8
      date:
<<<<<<< HEAD
      - Thu, 26 Mar 2020 19:12:28 GMT
=======
      - Mon, 23 Mar 2020 04:12:55 GMT
>>>>>>> 40c60984
      expires:
      - '-1'
      pragma:
      - no-cache
      server:
      - Microsoft-HTTPAPI/2.0
      strict-transport-security:
      - max-age=31536000; includeSubDomains
      transfer-encoding:
      - chunked
      vary:
      - Accept-Encoding
      x-content-type-options:
      - nosniff
    status:
      code: 200
      message: OK
- request:
    body: null
    headers:
      Accept:
      - application/json
      Accept-Encoding:
      - gzip, deflate
      CommandName:
      - iot hub certificate show
      Connection:
      - keep-alive
      ParameterSetName:
      - --hub-name -g -n
      User-Agent:
<<<<<<< HEAD
      - python/3.7.6 (Windows-10-10.0.18362-SP0) msrest/0.6.11 msrest_azure/0.6.3
        azure-mgmt-iothub/0.8.2 Azure-SDK-For-Python AZURECLI/2.2.0
=======
      - python/3.8.1 (Windows-10-10.0.18362-SP0) msrest/0.6.11 msrest_azure/0.6.2
        azure-mgmt-iothub/0.11.0 Azure-SDK-For-Python AZURECLI/2.1.0
>>>>>>> 40c60984
      accept-language:
      - en-US
    method: GET
    uri: https://management.azure.com/subscriptions/00000000-0000-0000-0000-000000000000/resourceGroups/clitest.rg000002/providers/Microsoft.Devices/IotHubs/iot-hub-for-cert-test000003/certificates/certificate-000004?api-version=2019-07-01-preview
  response:
    body:
<<<<<<< HEAD
      string: '{"properties":{"subject":"TESTCERT000001","expiry":"Sun, 29 Mar 2020
        19:10:22 GMT","thumbprint":"CF7F86BB8966A46326768CA4987CE60A6B39C1F8","isVerified":false,"created":"Thu,
        26 Mar 2020 19:12:27 GMT","updated":"Thu, 26 Mar 2020 19:12:27 GMT","certificate":null},"id":"/subscriptions/00000000-0000-0000-0000-000000000000/resourceGroups/clitest.rg000002/providers/Microsoft.Devices/IotHubs/iot-hub-for-cert-test000003/certificates/certificate-000004","name":"certificate-000004","type":"Microsoft.Devices/IotHubs/Certificates","etag":"AAAAAAxUapI="}'
=======
      string: '{"properties":{"subject":"TESTCERT000001","expiry":"Thu, 26 Mar 2020
        04:10:59 GMT","thumbprint":"E65215CBAC1B77B72424DA38257361D73026EFFB","isVerified":false,"created":"Mon,
        23 Mar 2020 04:12:53 GMT","updated":"Mon, 23 Mar 2020 04:12:53 GMT","certificate":null},"id":"/subscriptions/00000000-0000-0000-0000-000000000000/resourceGroups/clitest.rg000002/providers/Microsoft.Devices/IotHubs/iot-hub-for-cert-test000003/certificates/certificate-000004","name":"certificate-000004","type":"Microsoft.Devices/IotHubs/Certificates","etag":"AAAAAAw+o7Y="}'
>>>>>>> 40c60984
    headers:
      cache-control:
      - no-cache
      content-length:
      - '697'
      content-type:
      - application/json; charset=utf-8
      date:
<<<<<<< HEAD
      - Thu, 26 Mar 2020 19:12:29 GMT
=======
      - Mon, 23 Mar 2020 04:12:57 GMT
>>>>>>> 40c60984
      expires:
      - '-1'
      pragma:
      - no-cache
      server:
      - Microsoft-HTTPAPI/2.0
      strict-transport-security:
      - max-age=31536000; includeSubDomains
      transfer-encoding:
      - chunked
      vary:
      - Accept-Encoding
      x-content-type-options:
      - nosniff
    status:
      code: 200
      message: OK
- request:
    body: null
    headers:
      Accept:
      - application/json
      Accept-Encoding:
      - gzip, deflate
      CommandName:
      - iot hub certificate generate-verification-code
      Connection:
      - keep-alive
      Content-Length:
      - '0'
      If-Match:
<<<<<<< HEAD
      - AAAAAAxUapI=
      ParameterSetName:
      - --hub-name -g -n --etag
      User-Agent:
      - python/3.7.6 (Windows-10-10.0.18362-SP0) msrest/0.6.11 msrest_azure/0.6.3
        azure-mgmt-iothub/0.8.2 Azure-SDK-For-Python AZURECLI/2.2.0
=======
      - AAAAAAw+o7Y=
      ParameterSetName:
      - --hub-name -g -n --etag
      User-Agent:
      - python/3.8.1 (Windows-10-10.0.18362-SP0) msrest/0.6.11 msrest_azure/0.6.2
        azure-mgmt-iothub/0.11.0 Azure-SDK-For-Python AZURECLI/2.1.0
>>>>>>> 40c60984
      accept-language:
      - en-US
    method: POST
    uri: https://management.azure.com/subscriptions/00000000-0000-0000-0000-000000000000/resourceGroups/clitest.rg000002/providers/Microsoft.Devices/IotHubs/iot-hub-for-cert-test000003/certificates/certificate-000004/generateVerificationCode?api-version=2019-07-01-preview
  response:
    body:
<<<<<<< HEAD
      string: '{"properties":{"verificationCode":"B14070FAEE958649EA09371B9F69BC916A153368D4516591","subject":"TESTCERT000001","expiry":"Sun,
        29 Mar 2020 19:10:22 GMT","thumbprint":"CF7F86BB8966A46326768CA4987CE60A6B39C1F8","isVerified":false,"created":"Thu,
        26 Mar 2020 19:12:27 GMT","updated":"Thu, 26 Mar 2020 19:12:29 GMT","certificate":null},"id":"/subscriptions/00000000-0000-0000-0000-000000000000/resourceGroups/clitest.rg000002/providers/Microsoft.Devices/IotHubs/iot-hub-for-cert-test000003/certificates/certificate-000004","name":"certificate-000004","type":"Microsoft.Devices/IotHubs/Certificates","etag":"AAAAAAxUaqY="}'
=======
      string: '{"properties":{"verificationCode":"D9334D363849A62D2EB8833976C35A073CA6CBC4B9A1BF4B","subject":"TESTCERT000001","expiry":"Thu,
        26 Mar 2020 04:10:59 GMT","thumbprint":"E65215CBAC1B77B72424DA38257361D73026EFFB","isVerified":false,"created":"Mon,
        23 Mar 2020 04:12:53 GMT","updated":"Mon, 23 Mar 2020 04:13:00 GMT","certificate":null},"id":"/subscriptions/00000000-0000-0000-0000-000000000000/resourceGroups/clitest.rg000002/providers/Microsoft.Devices/IotHubs/iot-hub-for-cert-test000003/certificates/certificate-000004","name":"certificate-000004","type":"Microsoft.Devices/IotHubs/Certificates","etag":"AAAAAAw+o/g="}'
>>>>>>> 40c60984
    headers:
      cache-control:
      - no-cache
      content-length:
      - '767'
      content-type:
      - application/json; charset=utf-8
      date:
<<<<<<< HEAD
      - Thu, 26 Mar 2020 19:12:29 GMT
=======
      - Mon, 23 Mar 2020 04:12:59 GMT
>>>>>>> 40c60984
      expires:
      - '-1'
      pragma:
      - no-cache
      server:
      - Microsoft-HTTPAPI/2.0
      strict-transport-security:
      - max-age=31536000; includeSubDomains
      transfer-encoding:
      - chunked
      vary:
      - Accept-Encoding
      x-content-type-options:
      - nosniff
      x-ms-ratelimit-remaining-subscription-writes:
      - '1199'
    status:
      code: 200
      message: OK
- request:
<<<<<<< HEAD
    body: '{"certificate": "-----BEGIN CERTIFICATE-----\r\nMIIDAjCCAeqgAwIBAgIIC/SX7DAcci8wDQYJKoZIhvcNAQELBQAwIzEhMB8GA1UE\r\nAwwYVEVTVENFUlR2dHY0YXF4M3lqY3gzcjZ1MB4XDTIwMDMyNTE5MTIyN1oXDTIw\r\nMDMyOTE5MTIyN1owOzE5MDcGA1UEAwwwQjE0MDcwRkFFRTk1ODY0OUVBMDkzNzFC\r\nOUY2OUJDOTE2QTE1MzM2OEQ0NTE2NTkxMIIBITANBgkqhkiG9w0BAQEFAAOCAQ4A\r\nMIIBCQKCAQA7LgBAOX8L/9FEBwl+n0B4aKntIDj5MNthjQelUFtwBlATWND+Mgq3\r\nnvUkQexD7rJy9novNBBm+5xoFyTKxpqu5tziqKYY2W7ohOdBDQM85Q3uQ5VTnkD4\r\nomxnXEEZj6uRbMy1S9bjh8ujnAM9osTeh6uLxEhdCVrVSEtdRNCbtqszl1QOMuLu\r\nwzR9QkF0eUPQ72Kq66HIP2+jBAchZnUA59ds6NpMzP6yQBU5Ct4/xgwRMzOxtenQ\r\nHmPmAP1zLG8GQUQfT1mnYsdB3cH17lzWi7Jf3oiQK6fzsQarDEz95ZbthzVWraqm\r\nrjjo6U3bf0GwjdAeDX8YOcz7lg1inWTLAgMBAAGjIzAhMB8GA1UdIwQYMBaAFNo5\r\no+5ea0sNMlW/75VgGJCv2AcJMA0GCSqGSIb3DQEBCwUAA4IBAQAhW3E0ykyOjQvP\r\n63gF4YTeV7A9h/PoDTfEWeY7a7TwsUvzRjhZs9zqb05pzeXCiR5rITogNkTP1MLt\r\nAFynZmAGKSubcR7lDaV1ZpYsq1B0jZvCBeXwiOMMNnNHoR0MyDQiKZMHTolfdEmp\r\nJ8N1sc8WZyH/U8EquzDTIV5o9lGA/sZx+vOSIUXukN6ZAdt+PnkwyI05W4jVoyl6\r\n1rTf0gI4NNzje2vCXSO0qzbk7VVUuEC3XKksNISFyRsGDxz3VdJ/x013+0V1egHD\r\ny4dAj3mlKRqES25nXI9Ysr9E6IxALX+3c76rjMM4xyIugTJ5YUej2/DJJtyWX9R2\r\n5gMd9a0p\r\n-----END
=======
    body: '{"certificate": "-----BEGIN CERTIFICATE-----\r\nMIIDAjCCAeqgAwIBAgIIbeNU3F/yXB8wDQYJKoZIhvcNAQELBQAwIzEhMB8GA1UE\r\nAwwYVEVTVENFUlQ0emduN2NtZ3E0YW4yN3gzMB4XDTIwMDMyMjA0MTMwNFoXDTIw\r\nMDMyNjA0MTMwNFowOzE5MDcGA1UEAwwwRDkzMzREMzYzODQ5QTYyRDJFQjg4MzM5\r\nNzZDMzVBMDczQ0E2Q0JDNEI5QTFCRjRCMIIBITANBgkqhkiG9w0BAQEFAAOCAQ4A\r\nMIIBCQKCAQA4Q9YS65YsYx3C+fYtqbcSyXVzuLapABA4+ZWmq16EdyLm+18RBZDJ\r\nTLtZ5CLB1fUiMUS51TsY+/QsaE+Kru2YZl0gO9p7g3/2ozqn+8RK6C78C/IvUNak\r\npg3YJGgiSd+KAONXSUxsNYJ+d3s68uvhz4sCVsDXN8hhXKXd49Utwd7Tbi6GgZ4g\r\ncRZZzKDieCaEtWzmlBA3kTQ1W5f/JRFuByWdv5RvgJP/ttqkfwyaUte/MCnNUQgO\r\nyQtexDJWkC6ZS+IRdQIvV9lce0ZUtCueMf8BoY1u9PG+Nar+auZDAk4lJautW2eX\r\nGFE56QLm40LY2ZiV4dQ0+LPnVaSP21S/AgMBAAGjIzAhMB8GA1UdIwQYMBaAFNo5\r\no+5ea0sNMlW/75VgGJCv2AcJMA0GCSqGSIb3DQEBCwUAA4IBAQAIk2hiJmyWv0+X\r\nSZEprAN36orW7yNTmbTQJoGRI+I6AfVEsikWNEGVUuKFVkhk6iKjaQeFLcHNqbNo\r\nXgA3o1FNJWxgDNLYf5aKpGh/HOrzqYLzHGAtqBtupSkizwXHqopTEzd5SfWTP96y\r\nyPbyyizyBR6PaqZO0MsMSNJw8rAJzVRu/Je/stE2IK2rewnXg2UjhqRVi5dy9xea\r\nVOCDumMBv5qKBop77f3tSbXBzTy439T5MoxCU42zOEgoiBHbK8GX5fzkVQHl9rwu\r\ncPQ/7Da8YLS4EUKM/X9sgVHozi2OkvmZExSKSw1hc8TOMPfYZclL7c3u70mjIinq\r\nkEGZChRs\r\n-----END
>>>>>>> 40c60984
      CERTIFICATE-----\r\n"}'
    headers:
      Accept:
      - application/json
      Accept-Encoding:
      - gzip, deflate
      CommandName:
      - iot hub certificate verify
      Connection:
      - keep-alive
      Content-Length:
      - '1179'
      Content-Type:
      - application/json; charset=utf-8
      If-Match:
<<<<<<< HEAD
      - AAAAAAxUaqY=
      ParameterSetName:
      - --hub-name -g -n -p --etag
      User-Agent:
      - python/3.7.6 (Windows-10-10.0.18362-SP0) msrest/0.6.11 msrest_azure/0.6.3
        azure-mgmt-iothub/0.8.2 Azure-SDK-For-Python AZURECLI/2.2.0
=======
      - AAAAAAw+o/g=
      ParameterSetName:
      - --hub-name -g -n -p --etag
      User-Agent:
      - python/3.8.1 (Windows-10-10.0.18362-SP0) msrest/0.6.11 msrest_azure/0.6.2
        azure-mgmt-iothub/0.11.0 Azure-SDK-For-Python AZURECLI/2.1.0
>>>>>>> 40c60984
      accept-language:
      - en-US
    method: POST
    uri: https://management.azure.com/subscriptions/00000000-0000-0000-0000-000000000000/resourceGroups/clitest.rg000002/providers/Microsoft.Devices/IotHubs/iot-hub-for-cert-test000003/certificates/certificate-000004/verify?api-version=2019-07-01-preview
  response:
    body:
<<<<<<< HEAD
      string: '{"properties":{"subject":"TESTCERT000001","expiry":"Sun, 29 Mar 2020
        19:10:22 GMT","thumbprint":"CF7F86BB8966A46326768CA4987CE60A6B39C1F8","isVerified":true,"created":"Thu,
        26 Mar 2020 19:12:27 GMT","updated":"Thu, 26 Mar 2020 19:12:31 GMT","certificate":null},"id":"/subscriptions/00000000-0000-0000-0000-000000000000/resourceGroups/clitest.rg000002/providers/Microsoft.Devices/IotHubs/iot-hub-for-cert-test000003/certificates/certificate-000004","name":"certificate-000004","type":"Microsoft.Devices/IotHubs/Certificates","etag":"AAAAAAxUaqs="}'
=======
      string: '{"properties":{"subject":"TESTCERT000001","expiry":"Thu, 26 Mar 2020
        04:10:59 GMT","thumbprint":"E65215CBAC1B77B72424DA38257361D73026EFFB","isVerified":true,"created":"Mon,
        23 Mar 2020 04:12:53 GMT","updated":"Mon, 23 Mar 2020 04:13:02 GMT","certificate":null},"id":"/subscriptions/00000000-0000-0000-0000-000000000000/resourceGroups/clitest.rg000002/providers/Microsoft.Devices/IotHubs/iot-hub-for-cert-test000003/certificates/certificate-000004","name":"certificate-000004","type":"Microsoft.Devices/IotHubs/Certificates","etag":"AAAAAAw+o/w="}'
>>>>>>> 40c60984
    headers:
      cache-control:
      - no-cache
      content-length:
      - '696'
      content-type:
      - application/json; charset=utf-8
      date:
<<<<<<< HEAD
      - Thu, 26 Mar 2020 19:12:31 GMT
=======
      - Mon, 23 Mar 2020 04:13:02 GMT
>>>>>>> 40c60984
      expires:
      - '-1'
      pragma:
      - no-cache
      server:
      - Microsoft-HTTPAPI/2.0
      strict-transport-security:
      - max-age=31536000; includeSubDomains
      transfer-encoding:
      - chunked
      vary:
      - Accept-Encoding
      x-content-type-options:
      - nosniff
      x-ms-ratelimit-remaining-subscription-writes:
      - '1199'
    status:
      code: 200
      message: OK
- request:
    body: null
    headers:
      Accept:
      - application/json
      Accept-Encoding:
      - gzip, deflate
      CommandName:
      - iot hub certificate delete
      Connection:
      - keep-alive
      Content-Length:
      - '0'
      If-Match:
<<<<<<< HEAD
      - AAAAAAxUaqs=
      ParameterSetName:
      - --hub-name -g -n --etag
      User-Agent:
      - python/3.7.6 (Windows-10-10.0.18362-SP0) msrest/0.6.11 msrest_azure/0.6.3
        azure-mgmt-iothub/0.8.2 Azure-SDK-For-Python AZURECLI/2.2.0
=======
      - AAAAAAw+o/w=
      ParameterSetName:
      - --hub-name -g -n --etag
      User-Agent:
      - python/3.8.1 (Windows-10-10.0.18362-SP0) msrest/0.6.11 msrest_azure/0.6.2
        azure-mgmt-iothub/0.11.0 Azure-SDK-For-Python AZURECLI/2.1.0
>>>>>>> 40c60984
      accept-language:
      - en-US
    method: DELETE
    uri: https://management.azure.com/subscriptions/00000000-0000-0000-0000-000000000000/resourceGroups/clitest.rg000002/providers/Microsoft.Devices/IotHubs/iot-hub-for-cert-test000003/certificates/certificate-000004?api-version=2019-07-01-preview
  response:
    body:
      string: ''
    headers:
      cache-control:
      - no-cache
      content-length:
      - '0'
      date:
<<<<<<< HEAD
      - Thu, 26 Mar 2020 19:12:31 GMT
=======
      - Mon, 23 Mar 2020 04:13:07 GMT
>>>>>>> 40c60984
      expires:
      - '-1'
      pragma:
      - no-cache
      server:
      - Microsoft-HTTPAPI/2.0
      strict-transport-security:
      - max-age=31536000; includeSubDomains
      x-content-type-options:
      - nosniff
      x-ms-ratelimit-remaining-subscription-deletes:
      - '14999'
    status:
      code: 200
      message: OK
version: 1<|MERGE_RESOLUTION|>--- conflicted
+++ resolved
@@ -17,13 +17,8 @@
       ParameterSetName:
       - -n -g --sku
       User-Agent:
-<<<<<<< HEAD
-      - python/3.7.6 (Windows-10-10.0.18362-SP0) msrest/0.6.11 msrest_azure/0.6.3
-        azure-mgmt-iothub/0.8.2 Azure-SDK-For-Python AZURECLI/2.2.0
-=======
-      - python/3.8.1 (Windows-10-10.0.18362-SP0) msrest/0.6.11 msrest_azure/0.6.2
-        azure-mgmt-iothub/0.11.0 Azure-SDK-For-Python AZURECLI/2.1.0
->>>>>>> 40c60984
+      - python/3.7.6 (Windows-10-10.0.18362-SP0) msrest/0.6.11 msrest_azure/0.6.3
+        azure-mgmt-iothub/0.8.2 Azure-SDK-For-Python AZURECLI/2.2.0
       accept-language:
       - en-US
     method: POST
@@ -39,11 +34,7 @@
       content-type:
       - application/json; charset=utf-8
       date:
-<<<<<<< HEAD
       - Thu, 26 Mar 2020 19:10:27 GMT
-=======
-      - Mon, 23 Mar 2020 04:11:04 GMT
->>>>>>> 40c60984
       expires:
       - '-1'
       pragma:
@@ -77,24 +68,15 @@
       ParameterSetName:
       - -n -g --sku
       User-Agent:
-<<<<<<< HEAD
       - python/3.7.6 (Windows-10-10.0.18362-SP0) msrest/0.6.11 msrest_azure/0.6.3
         azure-mgmt-resource/8.0.1 Azure-SDK-For-Python AZURECLI/2.2.0
-=======
-      - python/3.8.1 (Windows-10-10.0.18362-SP0) msrest/0.6.11 msrest_azure/0.6.2
-        azure-mgmt-resource/8.0.1 Azure-SDK-For-Python AZURECLI/2.1.0
->>>>>>> 40c60984
       accept-language:
       - en-US
     method: GET
     uri: https://management.azure.com/subscriptions/00000000-0000-0000-0000-000000000000/resourcegroups/clitest.rg000002?api-version=2019-07-01
   response:
     body:
-<<<<<<< HEAD
       string: '{"id":"/subscriptions/00000000-0000-0000-0000-000000000000/resourceGroups/clitest.rg000002","name":"clitest.rg000002","type":"Microsoft.Resources/resourceGroups","location":"westus","tags":{"product":"azurecli","cause":"automation","date":"2020-03-26T19:10:22Z"},"properties":{"provisioningState":"Succeeded"}}'
-=======
-      string: '{"id":"/subscriptions/00000000-0000-0000-0000-000000000000/resourceGroups/clitest.rg000002","name":"clitest.rg000002","type":"Microsoft.Resources/resourceGroups","location":"westus","tags":{"product":"azurecli","cause":"automation","date":"2020-03-23T04:10:59Z","StorageType":"Standard_LRS","type":"test"},"properties":{"provisioningState":"Succeeded"}}'
->>>>>>> 40c60984
     headers:
       cache-control:
       - no-cache
@@ -103,11 +85,7 @@
       content-type:
       - application/json; charset=utf-8
       date:
-<<<<<<< HEAD
       - Thu, 26 Mar 2020 19:10:27 GMT
-=======
-      - Mon, 23 Mar 2020 04:11:05 GMT
->>>>>>> 40c60984
       expires:
       - '-1'
       pragma:
@@ -145,20 +123,14 @@
       ParameterSetName:
       - -n -g --sku
       User-Agent:
-<<<<<<< HEAD
-      - python/3.7.6 (Windows-10-10.0.18362-SP0) msrest/0.6.11 msrest_azure/0.6.3
-        azure-mgmt-iothub/0.8.2 Azure-SDK-For-Python AZURECLI/2.2.0
-=======
-      - python/3.8.1 (Windows-10-10.0.18362-SP0) msrest/0.6.11 msrest_azure/0.6.2
-        azure-mgmt-iothub/0.11.0 Azure-SDK-For-Python AZURECLI/2.1.0
->>>>>>> 40c60984
+      - python/3.7.6 (Windows-10-10.0.18362-SP0) msrest/0.6.11 msrest_azure/0.6.3
+        azure-mgmt-iothub/0.8.2 Azure-SDK-For-Python AZURECLI/2.2.0
       accept-language:
       - en-US
     method: PUT
     uri: https://management.azure.com/subscriptions/00000000-0000-0000-0000-000000000000/resourceGroups/clitest.rg000002/providers/Microsoft.Devices/IotHubs/iot-hub-for-cert-test000003?api-version=2019-07-01-preview
   response:
     body:
-<<<<<<< HEAD
       string: '{"error":{"code":"MissingSubscriptionRegistration","message":"The subscription
         is not registered to use namespace ''Microsoft.Devices''. See https://aka.ms/rps-not-found
         for how to register subscriptions.","details":[{"code":"MissingSubscriptionRegistration","target":"Microsoft.Devices","message":"The
@@ -173,20 +145,6 @@
       - application/json; charset=utf-8
       date:
       - Thu, 26 Mar 2020 19:10:28 GMT
-=======
-      string: '{"id":"/subscriptions/00000000-0000-0000-0000-000000000000/resourceGroups/clitest.rg000002/providers/Microsoft.Devices/IotHubs/iot-hub-for-cert-test000003","name":"iot-hub-for-cert-test000003","type":"Microsoft.Devices/IotHubs","location":"westus","tags":{},"subscriptionid":"0b1f6471-1bf0-4dda-aec3-cb9272f09590","resourcegroup":"clitest.rg000002","properties":{"state":"Activating","provisioningState":"Accepted","eventHubEndpoints":{"events":{"retentionTimeInDays":1,"partitionCount":4},"operationsMonitoringEvents":{"retentionTimeInDays":1,"partitionCount":4}},"storageEndpoints":{"$default":{"sasTtlAsIso8601":"PT1H","connectionString":"","containerName":""}},"messagingEndpoints":{"fileNotifications":{"lockDurationAsIso8601":"PT1M","ttlAsIso8601":"PT1H","maxDeliveryCount":10}},"enableFileUploadNotifications":false,"cloudToDevice":{"maxDeliveryCount":10,"defaultTtlAsIso8601":"PT1H","feedback":{"lockDurationAsIso8601":"PT5S","ttlAsIso8601":"PT1H","maxDeliveryCount":10}},"features":"None"},"sku":{"name":"S1","tier":"Standard","capacity":1}}'
-    headers:
-      azure-asyncoperation:
-      - https://management.azure.com/subscriptions/00000000-0000-0000-0000-000000000000/providers/Microsoft.Devices/operationResults/b3NfaWhfMTAwZmRjMGItZjhlOC00YjcxLWFhYWItMDZkODM3NGYzZDdj?api-version=2019-07-01-preview&operationSource=os_ih&asyncinfo
-      cache-control:
-      - no-cache
-      content-length:
-      - '1210'
-      content-type:
-      - application/json; charset=utf-8
-      date:
-      - Mon, 23 Mar 2020 04:11:16 GMT
->>>>>>> 40c60984
       expires:
       - '-1'
       pragma:
@@ -392,19 +350,12 @@
       ParameterSetName:
       - -n -g --sku
       User-Agent:
-<<<<<<< HEAD
       - python/3.7.6 (Windows-10-10.0.18362-SP0) msrest/0.6.11 msrest_azure/0.6.3
         azure-mgmt-iothub/0.8.2 Azure-SDK-For-Python AZURECLI/2.2.0
       accept-language:
       - en-US
     method: PUT
     uri: https://management.azure.com/subscriptions/00000000-0000-0000-0000-000000000000/resourceGroups/clitest.rg000002/providers/Microsoft.Devices/IotHubs/iot-hub-for-cert-test000003?api-version=2019-03-22-preview
-=======
-      - python/3.8.1 (Windows-10-10.0.18362-SP0) msrest/0.6.11 msrest_azure/0.6.2
-        azure-mgmt-iothub/0.11.0 Azure-SDK-For-Python AZURECLI/2.1.0
-    method: GET
-    uri: https://management.azure.com/subscriptions/00000000-0000-0000-0000-000000000000/providers/Microsoft.Devices/operationResults/b3NfaWhfMTAwZmRjMGItZjhlOC00YjcxLWFhYWItMDZkODM3NGYzZDdj?api-version=2019-07-01-preview&operationSource=os_ih&asyncinfo
->>>>>>> 40c60984
   response:
     body:
       string: '{"id":"/subscriptions/00000000-0000-0000-0000-000000000000/resourceGroups/clitest.rg000002/providers/Microsoft.Devices/IotHubs/iot-hub-for-cert-test000003","name":"iot-hub-for-cert-test000003","type":"Microsoft.Devices/IotHubs","location":"westus","tags":{},"subscriptionid":"820b737c-cdd7-46bf-9ead-f144ba6e9d1e","resourcegroup":"clitest.rg000002","properties":{"state":"Activating","provisioningState":"Accepted","eventHubEndpoints":{"events":{"retentionTimeInDays":1,"partitionCount":4},"operationsMonitoringEvents":{"retentionTimeInDays":1,"partitionCount":4}},"storageEndpoints":{"$default":{"sasTtlAsIso8601":"PT1H","connectionString":"","containerName":""}},"messagingEndpoints":{"fileNotifications":{"lockDurationAsIso8601":"PT1M","ttlAsIso8601":"PT1H","maxDeliveryCount":10}},"enableFileUploadNotifications":false,"cloudToDevice":{"maxDeliveryCount":10,"defaultTtlAsIso8601":"PT1H","feedback":{"lockDurationAsIso8601":"PT5S","ttlAsIso8601":"PT1H","maxDeliveryCount":10}},"features":"None"},"sku":{"name":"S1","tier":"Standard","capacity":1}}'
@@ -418,11 +369,7 @@
       content-type:
       - application/json; charset=utf-8
       date:
-<<<<<<< HEAD
       - Thu, 26 Mar 2020 19:10:52 GMT
-=======
-      - Mon, 23 Mar 2020 04:11:48 GMT
->>>>>>> 40c60984
       expires:
       - '-1'
       pragma:
@@ -452,17 +399,10 @@
       ParameterSetName:
       - -n -g --sku
       User-Agent:
-<<<<<<< HEAD
       - python/3.7.6 (Windows-10-10.0.18362-SP0) msrest/0.6.11 msrest_azure/0.6.3
         azure-mgmt-iothub/0.8.2 Azure-SDK-For-Python AZURECLI/2.2.0
     method: GET
     uri: https://management.azure.com/subscriptions/00000000-0000-0000-0000-000000000000/providers/Microsoft.Devices/operationResults/b3NfaWhfZGY2ZTcxZDAtMjU5NC00NjgyLTg5MDYtNGM3M2NlYmYwMTRj?api-version=2019-03-22-preview&operationSource=os_ih&asyncinfo
-=======
-      - python/3.8.1 (Windows-10-10.0.18362-SP0) msrest/0.6.11 msrest_azure/0.6.2
-        azure-mgmt-iothub/0.11.0 Azure-SDK-For-Python AZURECLI/2.1.0
-    method: GET
-    uri: https://management.azure.com/subscriptions/00000000-0000-0000-0000-000000000000/providers/Microsoft.Devices/operationResults/b3NfaWhfMTAwZmRjMGItZjhlOC00YjcxLWFhYWItMDZkODM3NGYzZDdj?api-version=2019-07-01-preview&operationSource=os_ih&asyncinfo
->>>>>>> 40c60984
   response:
     body:
       string: '{"status":"Running"}'
@@ -474,11 +414,7 @@
       content-type:
       - application/json; charset=utf-8
       date:
-<<<<<<< HEAD
       - Thu, 26 Mar 2020 19:11:23 GMT
-=======
-      - Mon, 23 Mar 2020 04:12:18 GMT
->>>>>>> 40c60984
       expires:
       - '-1'
       pragma:
@@ -510,7 +446,6 @@
       ParameterSetName:
       - -n -g --sku
       User-Agent:
-<<<<<<< HEAD
       - python/3.7.6 (Windows-10-10.0.18362-SP0) msrest/0.6.11 msrest_azure/0.6.3
         azure-mgmt-iothub/0.8.2 Azure-SDK-For-Python AZURECLI/2.2.0
     method: GET
@@ -562,12 +497,6 @@
         azure-mgmt-iothub/0.8.2 Azure-SDK-For-Python AZURECLI/2.2.0
     method: GET
     uri: https://management.azure.com/subscriptions/00000000-0000-0000-0000-000000000000/providers/Microsoft.Devices/operationResults/b3NfaWhfZGY2ZTcxZDAtMjU5NC00NjgyLTg5MDYtNGM3M2NlYmYwMTRj?api-version=2019-03-22-preview&operationSource=os_ih&asyncinfo
-=======
-      - python/3.8.1 (Windows-10-10.0.18362-SP0) msrest/0.6.11 msrest_azure/0.6.2
-        azure-mgmt-iothub/0.11.0 Azure-SDK-For-Python AZURECLI/2.1.0
-    method: GET
-    uri: https://management.azure.com/subscriptions/00000000-0000-0000-0000-000000000000/providers/Microsoft.Devices/operationResults/b3NfaWhfMTAwZmRjMGItZjhlOC00YjcxLWFhYWItMDZkODM3NGYzZDdj?api-version=2019-07-01-preview&operationSource=os_ih&asyncinfo
->>>>>>> 40c60984
   response:
     body:
       string: '{"status":"Succeeded"}'
@@ -579,11 +508,7 @@
       content-type:
       - application/json; charset=utf-8
       date:
-<<<<<<< HEAD
       - Thu, 26 Mar 2020 19:12:23 GMT
-=======
-      - Mon, 23 Mar 2020 04:12:49 GMT
->>>>>>> 40c60984
       expires:
       - '-1'
       pragma:
@@ -615,24 +540,14 @@
       ParameterSetName:
       - -n -g --sku
       User-Agent:
-<<<<<<< HEAD
-      - python/3.7.6 (Windows-10-10.0.18362-SP0) msrest/0.6.11 msrest_azure/0.6.3
-        azure-mgmt-iothub/0.8.2 Azure-SDK-For-Python AZURECLI/2.2.0
-=======
-      - python/3.8.1 (Windows-10-10.0.18362-SP0) msrest/0.6.11 msrest_azure/0.6.2
-        azure-mgmt-iothub/0.11.0 Azure-SDK-For-Python AZURECLI/2.1.0
->>>>>>> 40c60984
+      - python/3.7.6 (Windows-10-10.0.18362-SP0) msrest/0.6.11 msrest_azure/0.6.3
+        azure-mgmt-iothub/0.8.2 Azure-SDK-For-Python AZURECLI/2.2.0
     method: GET
     uri: https://management.azure.com/subscriptions/00000000-0000-0000-0000-000000000000/resourceGroups/clitest.rg000002/providers/Microsoft.Devices/IotHubs/iot-hub-for-cert-test000003?api-version=2019-07-01-preview
   response:
     body:
-<<<<<<< HEAD
       string: '{"id":"/subscriptions/00000000-0000-0000-0000-000000000000/resourceGroups/clitest.rg000002/providers/Microsoft.Devices/IotHubs/iot-hub-for-cert-test000003","name":"iot-hub-for-cert-test000003","type":"Microsoft.Devices/IotHubs","location":"westus","tags":{},"subscriptionid":"820b737c-cdd7-46bf-9ead-f144ba6e9d1e","resourcegroup":"clitest.rg000002","etag":"AAAAAAxUakI=","properties":{"locations":[{"location":"West
         US","role":"primary"},{"location":"East US","role":"secondary"}],"state":"Active","provisioningState":"Succeeded","ipFilterRules":[],"hostName":"iot-hub-for-cert-test000003.azure-devices.net","eventHubEndpoints":{"events":{"retentionTimeInDays":1,"partitionCount":4,"partitionIds":["0","1","2","3"],"path":"iot-hub-for-cert-test7u4h","endpoint":"sb://iothub-ns-iot-hub-fo-3146574-8849c16655.servicebus.windows.net/"}},"routing":{"endpoints":{"serviceBusQueues":[],"serviceBusTopics":[],"eventHubs":[],"storageContainers":[]},"routes":[],"fallbackRoute":{"name":"$fallback","source":"DeviceMessages","condition":"true","endpointNames":["events"],"isEnabled":true}},"storageEndpoints":{"$default":{"sasTtlAsIso8601":"PT1H","connectionString":"","containerName":""}},"messagingEndpoints":{"fileNotifications":{"lockDurationAsIso8601":"PT1M","ttlAsIso8601":"PT1H","maxDeliveryCount":10}},"enableFileUploadNotifications":false,"cloudToDevice":{"maxDeliveryCount":10,"defaultTtlAsIso8601":"PT1H","feedback":{"lockDurationAsIso8601":"PT5S","ttlAsIso8601":"PT1H","maxDeliveryCount":10}},"features":"None"},"sku":{"name":"S1","tier":"Standard","capacity":1}}'
-=======
-      string: '{"id":"/subscriptions/00000000-0000-0000-0000-000000000000/resourceGroups/clitest.rg000002/providers/Microsoft.Devices/IotHubs/iot-hub-for-cert-test000003","name":"iot-hub-for-cert-test000003","type":"Microsoft.Devices/IotHubs","location":"westus","tags":{},"subscriptionid":"0b1f6471-1bf0-4dda-aec3-cb9272f09590","resourcegroup":"clitest.rg000002","etag":"AAAAAAw+o24=","properties":{"locations":[{"location":"West
-        US","role":"primary"},{"location":"East US","role":"secondary"}],"state":"Active","provisioningState":"Succeeded","ipFilterRules":[],"hostName":"iot-hub-for-cert-test000003.azure-devices.net","eventHubEndpoints":{"events":{"retentionTimeInDays":1,"partitionCount":4,"partitionIds":["0","1","2","3"],"path":"iot-hub-for-cert-testea2x","endpoint":"sb://iothub-ns-iot-hub-fo-3126629-bbca0e08a9.servicebus.windows.net/"}},"routing":{"endpoints":{"serviceBusQueues":[],"serviceBusTopics":[],"eventHubs":[],"storageContainers":[]},"routes":[],"fallbackRoute":{"name":"$fallback","source":"DeviceMessages","condition":"true","endpointNames":["events"],"isEnabled":true}},"storageEndpoints":{"$default":{"sasTtlAsIso8601":"PT1H","connectionString":"","containerName":""}},"messagingEndpoints":{"fileNotifications":{"lockDurationAsIso8601":"PT1M","ttlAsIso8601":"PT1H","maxDeliveryCount":10}},"enableFileUploadNotifications":false,"cloudToDevice":{"maxDeliveryCount":10,"defaultTtlAsIso8601":"PT1H","feedback":{"lockDurationAsIso8601":"PT5S","ttlAsIso8601":"PT1H","maxDeliveryCount":10}},"features":"None"},"sku":{"name":"S1","tier":"Standard","capacity":1}}'
->>>>>>> 40c60984
     headers:
       cache-control:
       - no-cache
@@ -641,11 +556,7 @@
       content-type:
       - application/json; charset=utf-8
       date:
-<<<<<<< HEAD
       - Thu, 26 Mar 2020 19:12:25 GMT
-=======
-      - Mon, 23 Mar 2020 04:12:50 GMT
->>>>>>> 40c60984
       expires:
       - '-1'
       pragma:
@@ -677,13 +588,8 @@
       ParameterSetName:
       - --hub-name -g -n -p
       User-Agent:
-<<<<<<< HEAD
-      - python/3.7.6 (Windows-10-10.0.18362-SP0) msrest/0.6.11 msrest_azure/0.6.3
-        azure-mgmt-iothub/0.8.2 Azure-SDK-For-Python AZURECLI/2.2.0
-=======
-      - python/3.8.1 (Windows-10-10.0.18362-SP0) msrest/0.6.11 msrest_azure/0.6.2
-        azure-mgmt-iothub/0.11.0 Azure-SDK-For-Python AZURECLI/2.1.0
->>>>>>> 40c60984
+      - python/3.7.6 (Windows-10-10.0.18362-SP0) msrest/0.6.11 msrest_azure/0.6.3
+        azure-mgmt-iothub/0.8.2 Azure-SDK-For-Python AZURECLI/2.2.0
       accept-language:
       - en-US
     method: GET
@@ -699,34 +605,26 @@
       content-type:
       - application/json; charset=utf-8
       date:
-<<<<<<< HEAD
       - Thu, 26 Mar 2020 19:12:26 GMT
-=======
-      - Mon, 23 Mar 2020 04:12:51 GMT
->>>>>>> 40c60984
-      expires:
-      - '-1'
-      pragma:
-      - no-cache
-      server:
-      - Microsoft-HTTPAPI/2.0
-      strict-transport-security:
-      - max-age=31536000; includeSubDomains
-      transfer-encoding:
-      - chunked
-      vary:
-      - Accept-Encoding
-      x-content-type-options:
-      - nosniff
-    status:
-      code: 200
-      message: OK
-- request:
-<<<<<<< HEAD
+      expires:
+      - '-1'
+      pragma:
+      - no-cache
+      server:
+      - Microsoft-HTTPAPI/2.0
+      strict-transport-security:
+      - max-age=31536000; includeSubDomains
+      transfer-encoding:
+      - chunked
+      vary:
+      - Accept-Encoding
+      x-content-type-options:
+      - nosniff
+    status:
+      code: 200
+      message: OK
+- request:
     body: '{"certificate": "-----BEGIN CERTIFICATE-----\r\nMIIDHTCCAgWgAwIBAgIIWwmmKYAciG8wDQYJKoZIhvcNAQELBQAwIzEhMB8GA1UE\r\nAwwYVEVTVENFUlR2dHY0YXF4M3lqY3gzcjZ1MB4XDTIwMDMyNTE5MTAyMloXDTIw\r\nMDMyOTE5MTAyMlowIzEhMB8GA1UEAwwYVEVTVENFUlR2dHY0YXF4M3lqY3gzcjZ1\r\nMIIBITANBgkqhkiG9w0BAQEFAAOCAQ4AMIIBCQKCAQA54pcZ3McgvZsjJWZSNxw8\r\nShL4cibLsS5Gmjaj/rS92QFKvGVTerEgADRCWCXbmgNj9kG3BLVo0zBMGTkQHBsM\r\nR23pVCbmQMW4kLXE9m7892XMpHQO51uJmgImc9xURZhwP0OCvRQ+6P2ivJjDRJL2\r\nM0k8cyebHJ7+L+yWi12mjxqgk03aMgIaxZA3ocsbvLppVOW6ji3NLvIHDmXsSy+5\r\nOZlfupi523Au5ZMFcv6vXitojOLczoRvMKaRum8KZmu6x3rridL+LVPntoyVvD8q\r\nFmI6Y9ny5W4jKZxaN8O1NK4nCAv9njzYh/sPDQNRKHuL7FHka6txuq8llr2S2mQx\r\nAgMBAAGjVjBUMBIGA1UdEwEB/wQIMAYBAf8CAQEwHQYDVR0OBBYEFNo5o+5ea0sN\r\nMlW/75VgGJCv2AcJMB8GA1UdIwQYMBaAFNo5o+5ea0sNMlW/75VgGJCv2AcJMA0G\r\nCSqGSIb3DQEBCwUAA4IBAQAKWOYjQw6lXWROlWv3VvW3ylGW/yxb1i1qkelnbhSq\r\nrh5Mlmf26dAspTa3dRfHfuPGesst3n1waGzHrpFrgu+HKvKJylQ9AU69V8wNcAJn\r\n5ZftxavR8OG0st7WHr/GEKzPLyb06COZluQuqN95xi98Q/ilF38ZSn7l0/FMPPS8\r\nOYcoYMR+gMMeI+h+cAwXDU7AVTI7hVS889z4AY65eHoBLxeeOOii8Vi4TPBR7FYy\r\nSY2nvRe2IFJ6Obpho81cqjS/w+CY3Ggt5X4SpqcMANR4Eesq4bUnvGGeFm8k8R8Y\r\nCbcqtla+DzxVQQJfM2aF92VJyQUKqa0V9b5J3JySvBln\r\n-----END
-=======
-    body: '{"certificate": "-----BEGIN CERTIFICATE-----\r\nMIIDHTCCAgWgAwIBAgIIWMBbfZ0L5IwwDQYJKoZIhvcNAQELBQAwIzEhMB8GA1UE\r\nAwwYVEVTVENFUlQ0emduN2NtZ3E0YW4yN3gzMB4XDTIwMDMyMjA0MTA1OVoXDTIw\r\nMDMyNjA0MTA1OVowIzEhMB8GA1UEAwwYVEVTVENFUlQ0emduN2NtZ3E0YW4yN3gz\r\nMIIBITANBgkqhkiG9w0BAQEFAAOCAQ4AMIIBCQKCAQArHIPnRI1Yx5l82xNTlJay\r\nWEwcOu7GLxXiQFuSI+fFJOfRH7kzUEn+sI7yXt6hru08gdMjDyoIbcpzni1hrkzE\r\nMAbupIEPtHUoYdGli33qc0yZWDOwO3vnSuWy9VzyEhf/a7BGFMvCASQyLaOVhB6a\r\ne6ablIuAGZztdBe8fkT7xp9eK1awbzJNR4PHSfKR9yyw7oNu2Uxmv+eAX+TovelZ\r\n1ugaxj2daIMIOewVUJWq9AJ0FTnn8DTGt+ICCu7eRe5FYPyPAMYq2ZRK6yQZgQwO\r\nyDyju71RBgs7IFtzdK1n+DZqdz17vQX05SzvZ+NKnjCGtJKaRhwPbSTX/E8YBqan\r\nAgMBAAGjVjBUMBIGA1UdEwEB/wQIMAYBAf8CAQEwHQYDVR0OBBYEFNo5o+5ea0sN\r\nMlW/75VgGJCv2AcJMB8GA1UdIwQYMBaAFNo5o+5ea0sNMlW/75VgGJCv2AcJMA0G\r\nCSqGSIb3DQEBCwUAA4IBAQAfqVuwblbQ2mjD8MKaycic++dGxQC0++V9ujClV0QQ\r\nKBrBe8Q6Xw1okYpHL8z1J9LEpfKhBg89d+51CTycJMYTTQJ0Q8ki/puaLpPdAG1m\r\nDpQqvLiccycgAw7d1853vGfu+CghnkoqJzn5Xp/bxkm6+kiGchhRTdj0mVkgeu4I\r\nwV+mrLfK43TqUdbRCW48IaZHbhKL8vVmxJ7SrH7YxUUpdBO5sUQOFLBIdvfl+OjA\r\n7yf7S51ibqAU0ZF4VsqH0lbw9pBZphSrWl/X+E9oKhaENrGu/mS+8emcuY9o2Ytw\r\n2o38Gw89/c4/sdtAOh+/IVa3V3AIqYkrkE9zbxvt+KmZ\r\n-----END
->>>>>>> 40c60984
       CERTIFICATE-----\r\n"}'
     headers:
       Accept:
@@ -744,32 +642,19 @@
       ParameterSetName:
       - --hub-name -g -n -p
       User-Agent:
-<<<<<<< HEAD
-      - python/3.7.6 (Windows-10-10.0.18362-SP0) msrest/0.6.11 msrest_azure/0.6.3
-        azure-mgmt-iothub/0.8.2 Azure-SDK-For-Python AZURECLI/2.2.0
-=======
-      - python/3.8.1 (Windows-10-10.0.18362-SP0) msrest/0.6.11 msrest_azure/0.6.2
-        azure-mgmt-iothub/0.11.0 Azure-SDK-For-Python AZURECLI/2.1.0
->>>>>>> 40c60984
+      - python/3.7.6 (Windows-10-10.0.18362-SP0) msrest/0.6.11 msrest_azure/0.6.3
+        azure-mgmt-iothub/0.8.2 Azure-SDK-For-Python AZURECLI/2.2.0
       accept-language:
       - en-US
     method: PUT
     uri: https://management.azure.com/subscriptions/00000000-0000-0000-0000-000000000000/resourceGroups/clitest.rg000002/providers/Microsoft.Devices/IotHubs/iot-hub-for-cert-test000003/certificates/certificate-000004?api-version=2019-07-01-preview
   response:
     body:
-<<<<<<< HEAD
       string: '{"properties":{"subject":"TESTCERT000001","expiry":"Sun, 29 Mar 2020
         19:10:22 GMT","thumbprint":"CF7F86BB8966A46326768CA4987CE60A6B39C1F8","isVerified":false,"created":"Thu,
         26 Mar 2020 19:12:27 GMT","updated":"Thu, 26 Mar 2020 19:12:27 GMT","certificate":"-----BEGIN
         CERTIFICATE-----\r\nMIIDHTCCAgWgAwIBAgIIWwmmKYAciG8wDQYJKoZIhvcNAQELBQAwIzEhMB8GA1UE\r\nAwwYVEVTVENFUlR2dHY0YXF4M3lqY3gzcjZ1MB4XDTIwMDMyNTE5MTAyMloXDTIw\r\nMDMyOTE5MTAyMlowIzEhMB8GA1UEAwwYVEVTVENFUlR2dHY0YXF4M3lqY3gzcjZ1\r\nMIIBITANBgkqhkiG9w0BAQEFAAOCAQ4AMIIBCQKCAQA54pcZ3McgvZsjJWZSNxw8\r\nShL4cibLsS5Gmjaj/rS92QFKvGVTerEgADRCWCXbmgNj9kG3BLVo0zBMGTkQHBsM\r\nR23pVCbmQMW4kLXE9m7892XMpHQO51uJmgImc9xURZhwP0OCvRQ+6P2ivJjDRJL2\r\nM0k8cyebHJ7+L+yWi12mjxqgk03aMgIaxZA3ocsbvLppVOW6ji3NLvIHDmXsSy+5\r\nOZlfupi523Au5ZMFcv6vXitojOLczoRvMKaRum8KZmu6x3rridL+LVPntoyVvD8q\r\nFmI6Y9ny5W4jKZxaN8O1NK4nCAv9njzYh/sPDQNRKHuL7FHka6txuq8llr2S2mQx\r\nAgMBAAGjVjBUMBIGA1UdEwEB/wQIMAYBAf8CAQEwHQYDVR0OBBYEFNo5o+5ea0sN\r\nMlW/75VgGJCv2AcJMB8GA1UdIwQYMBaAFNo5o+5ea0sNMlW/75VgGJCv2AcJMA0G\r\nCSqGSIb3DQEBCwUAA4IBAQAKWOYjQw6lXWROlWv3VvW3ylGW/yxb1i1qkelnbhSq\r\nrh5Mlmf26dAspTa3dRfHfuPGesst3n1waGzHrpFrgu+HKvKJylQ9AU69V8wNcAJn\r\n5ZftxavR8OG0st7WHr/GEKzPLyb06COZluQuqN95xi98Q/ilF38ZSn7l0/FMPPS8\r\nOYcoYMR+gMMeI+h+cAwXDU7AVTI7hVS889z4AY65eHoBLxeeOOii8Vi4TPBR7FYy\r\nSY2nvRe2IFJ6Obpho81cqjS/w+CY3Ggt5X4SpqcMANR4Eesq4bUnvGGeFm8k8R8Y\r\nCbcqtla+DzxVQQJfM2aF92VJyQUKqa0V9b5J3JySvBln\r\n-----END
         CERTIFICATE-----\r\n"},"id":"/subscriptions/00000000-0000-0000-0000-000000000000/resourceGroups/clitest.rg000002/providers/Microsoft.Devices/IotHubs/iot-hub-for-cert-test000003/certificates/certificate-000004","name":"certificate-000004","type":"Microsoft.Devices/IotHubs/Certificates","etag":"AAAAAAxUapI="}'
-=======
-      string: '{"properties":{"subject":"TESTCERT000001","expiry":"Thu, 26 Mar 2020
-        04:10:59 GMT","thumbprint":"E65215CBAC1B77B72424DA38257361D73026EFFB","isVerified":false,"created":"Mon,
-        23 Mar 2020 04:12:53 GMT","updated":"Mon, 23 Mar 2020 04:12:53 GMT","certificate":"-----BEGIN
-        CERTIFICATE-----\r\nMIIDHTCCAgWgAwIBAgIIWMBbfZ0L5IwwDQYJKoZIhvcNAQELBQAwIzEhMB8GA1UE\r\nAwwYVEVTVENFUlQ0emduN2NtZ3E0YW4yN3gzMB4XDTIwMDMyMjA0MTA1OVoXDTIw\r\nMDMyNjA0MTA1OVowIzEhMB8GA1UEAwwYVEVTVENFUlQ0emduN2NtZ3E0YW4yN3gz\r\nMIIBITANBgkqhkiG9w0BAQEFAAOCAQ4AMIIBCQKCAQArHIPnRI1Yx5l82xNTlJay\r\nWEwcOu7GLxXiQFuSI+fFJOfRH7kzUEn+sI7yXt6hru08gdMjDyoIbcpzni1hrkzE\r\nMAbupIEPtHUoYdGli33qc0yZWDOwO3vnSuWy9VzyEhf/a7BGFMvCASQyLaOVhB6a\r\ne6ablIuAGZztdBe8fkT7xp9eK1awbzJNR4PHSfKR9yyw7oNu2Uxmv+eAX+TovelZ\r\n1ugaxj2daIMIOewVUJWq9AJ0FTnn8DTGt+ICCu7eRe5FYPyPAMYq2ZRK6yQZgQwO\r\nyDyju71RBgs7IFtzdK1n+DZqdz17vQX05SzvZ+NKnjCGtJKaRhwPbSTX/E8YBqan\r\nAgMBAAGjVjBUMBIGA1UdEwEB/wQIMAYBAf8CAQEwHQYDVR0OBBYEFNo5o+5ea0sN\r\nMlW/75VgGJCv2AcJMB8GA1UdIwQYMBaAFNo5o+5ea0sNMlW/75VgGJCv2AcJMA0G\r\nCSqGSIb3DQEBCwUAA4IBAQAfqVuwblbQ2mjD8MKaycic++dGxQC0++V9ujClV0QQ\r\nKBrBe8Q6Xw1okYpHL8z1J9LEpfKhBg89d+51CTycJMYTTQJ0Q8ki/puaLpPdAG1m\r\nDpQqvLiccycgAw7d1853vGfu+CghnkoqJzn5Xp/bxkm6+kiGchhRTdj0mVkgeu4I\r\nwV+mrLfK43TqUdbRCW48IaZHbhKL8vVmxJ7SrH7YxUUpdBO5sUQOFLBIdvfl+OjA\r\n7yf7S51ibqAU0ZF4VsqH0lbw9pBZphSrWl/X+E9oKhaENrGu/mS+8emcuY9o2Ytw\r\n2o38Gw89/c4/sdtAOh+/IVa3V3AIqYkrkE9zbxvt+KmZ\r\n-----END
-        CERTIFICATE-----\r\n"},"id":"/subscriptions/00000000-0000-0000-0000-000000000000/resourceGroups/clitest.rg000002/providers/Microsoft.Devices/IotHubs/iot-hub-for-cert-test000003/certificates/certificate-000004","name":"certificate-000004","type":"Microsoft.Devices/IotHubs/Certificates","etag":"AAAAAAw+o7Y="}'
->>>>>>> 40c60984
     headers:
       cache-control:
       - no-cache
@@ -778,11 +663,7 @@
       content-type:
       - application/json; charset=utf-8
       date:
-<<<<<<< HEAD
       - Thu, 26 Mar 2020 19:12:27 GMT
-=======
-      - Mon, 23 Mar 2020 04:12:52 GMT
->>>>>>> 40c60984
       expires:
       - '-1'
       pragma:
@@ -798,11 +679,7 @@
       x-content-type-options:
       - nosniff
       x-ms-ratelimit-remaining-subscription-writes:
-<<<<<<< HEAD
       - '1199'
-=======
-      - '1197'
->>>>>>> 40c60984
     status:
       code: 200
       message: OK
@@ -820,28 +697,17 @@
       ParameterSetName:
       - --hub-name -g
       User-Agent:
-<<<<<<< HEAD
-      - python/3.7.6 (Windows-10-10.0.18362-SP0) msrest/0.6.11 msrest_azure/0.6.3
-        azure-mgmt-iothub/0.8.2 Azure-SDK-For-Python AZURECLI/2.2.0
-=======
-      - python/3.8.1 (Windows-10-10.0.18362-SP0) msrest/0.6.11 msrest_azure/0.6.2
-        azure-mgmt-iothub/0.11.0 Azure-SDK-For-Python AZURECLI/2.1.0
->>>>>>> 40c60984
+      - python/3.7.6 (Windows-10-10.0.18362-SP0) msrest/0.6.11 msrest_azure/0.6.3
+        azure-mgmt-iothub/0.8.2 Azure-SDK-For-Python AZURECLI/2.2.0
       accept-language:
       - en-US
     method: GET
     uri: https://management.azure.com/subscriptions/00000000-0000-0000-0000-000000000000/resourceGroups/clitest.rg000002/providers/Microsoft.Devices/IotHubs/iot-hub-for-cert-test000003/certificates?api-version=2019-07-01-preview
   response:
     body:
-<<<<<<< HEAD
       string: '{"value":[{"properties":{"subject":"TESTCERT000001","expiry":"Sun,
         29 Mar 2020 19:10:22 GMT","thumbprint":"CF7F86BB8966A46326768CA4987CE60A6B39C1F8","isVerified":false,"created":"Thu,
         26 Mar 2020 19:12:27 GMT","updated":"Thu, 26 Mar 2020 19:12:27 GMT","certificate":null},"id":"/subscriptions/00000000-0000-0000-0000-000000000000/resourceGroups/clitest.rg000002/providers/Microsoft.Devices/IotHubs/iot-hub-for-cert-test000003/certificates/certificate-000004","name":"certificate-000004","type":"Microsoft.Devices/IotHubs/Certificates","etag":"AAAAAAxUapI="}]}'
-=======
-      string: '{"value":[{"properties":{"subject":"TESTCERT000001","expiry":"Thu,
-        26 Mar 2020 04:10:59 GMT","thumbprint":"E65215CBAC1B77B72424DA38257361D73026EFFB","isVerified":false,"created":"Mon,
-        23 Mar 2020 04:12:53 GMT","updated":"Mon, 23 Mar 2020 04:12:53 GMT","certificate":null},"id":"/subscriptions/00000000-0000-0000-0000-000000000000/resourceGroups/clitest.rg000002/providers/Microsoft.Devices/IotHubs/iot-hub-for-cert-test000003/certificates/certificate-000004","name":"certificate-000004","type":"Microsoft.Devices/IotHubs/Certificates","etag":"AAAAAAw+o7Y="}]}'
->>>>>>> 40c60984
     headers:
       cache-control:
       - no-cache
@@ -850,11 +716,7 @@
       content-type:
       - application/json; charset=utf-8
       date:
-<<<<<<< HEAD
       - Thu, 26 Mar 2020 19:12:28 GMT
-=======
-      - Mon, 23 Mar 2020 04:12:55 GMT
->>>>>>> 40c60984
       expires:
       - '-1'
       pragma:
@@ -886,28 +748,17 @@
       ParameterSetName:
       - --hub-name -g -n
       User-Agent:
-<<<<<<< HEAD
-      - python/3.7.6 (Windows-10-10.0.18362-SP0) msrest/0.6.11 msrest_azure/0.6.3
-        azure-mgmt-iothub/0.8.2 Azure-SDK-For-Python AZURECLI/2.2.0
-=======
-      - python/3.8.1 (Windows-10-10.0.18362-SP0) msrest/0.6.11 msrest_azure/0.6.2
-        azure-mgmt-iothub/0.11.0 Azure-SDK-For-Python AZURECLI/2.1.0
->>>>>>> 40c60984
+      - python/3.7.6 (Windows-10-10.0.18362-SP0) msrest/0.6.11 msrest_azure/0.6.3
+        azure-mgmt-iothub/0.8.2 Azure-SDK-For-Python AZURECLI/2.2.0
       accept-language:
       - en-US
     method: GET
     uri: https://management.azure.com/subscriptions/00000000-0000-0000-0000-000000000000/resourceGroups/clitest.rg000002/providers/Microsoft.Devices/IotHubs/iot-hub-for-cert-test000003/certificates/certificate-000004?api-version=2019-07-01-preview
   response:
     body:
-<<<<<<< HEAD
       string: '{"properties":{"subject":"TESTCERT000001","expiry":"Sun, 29 Mar 2020
         19:10:22 GMT","thumbprint":"CF7F86BB8966A46326768CA4987CE60A6B39C1F8","isVerified":false,"created":"Thu,
         26 Mar 2020 19:12:27 GMT","updated":"Thu, 26 Mar 2020 19:12:27 GMT","certificate":null},"id":"/subscriptions/00000000-0000-0000-0000-000000000000/resourceGroups/clitest.rg000002/providers/Microsoft.Devices/IotHubs/iot-hub-for-cert-test000003/certificates/certificate-000004","name":"certificate-000004","type":"Microsoft.Devices/IotHubs/Certificates","etag":"AAAAAAxUapI="}'
-=======
-      string: '{"properties":{"subject":"TESTCERT000001","expiry":"Thu, 26 Mar 2020
-        04:10:59 GMT","thumbprint":"E65215CBAC1B77B72424DA38257361D73026EFFB","isVerified":false,"created":"Mon,
-        23 Mar 2020 04:12:53 GMT","updated":"Mon, 23 Mar 2020 04:12:53 GMT","certificate":null},"id":"/subscriptions/00000000-0000-0000-0000-000000000000/resourceGroups/clitest.rg000002/providers/Microsoft.Devices/IotHubs/iot-hub-for-cert-test000003/certificates/certificate-000004","name":"certificate-000004","type":"Microsoft.Devices/IotHubs/Certificates","etag":"AAAAAAw+o7Y="}'
->>>>>>> 40c60984
     headers:
       cache-control:
       - no-cache
@@ -916,11 +767,7 @@
       content-type:
       - application/json; charset=utf-8
       date:
-<<<<<<< HEAD
       - Thu, 26 Mar 2020 19:12:29 GMT
-=======
-      - Mon, 23 Mar 2020 04:12:57 GMT
->>>>>>> 40c60984
       expires:
       - '-1'
       pragma:
@@ -952,36 +799,21 @@
       Content-Length:
       - '0'
       If-Match:
-<<<<<<< HEAD
       - AAAAAAxUapI=
       ParameterSetName:
       - --hub-name -g -n --etag
       User-Agent:
       - python/3.7.6 (Windows-10-10.0.18362-SP0) msrest/0.6.11 msrest_azure/0.6.3
         azure-mgmt-iothub/0.8.2 Azure-SDK-For-Python AZURECLI/2.2.0
-=======
-      - AAAAAAw+o7Y=
-      ParameterSetName:
-      - --hub-name -g -n --etag
-      User-Agent:
-      - python/3.8.1 (Windows-10-10.0.18362-SP0) msrest/0.6.11 msrest_azure/0.6.2
-        azure-mgmt-iothub/0.11.0 Azure-SDK-For-Python AZURECLI/2.1.0
->>>>>>> 40c60984
       accept-language:
       - en-US
     method: POST
     uri: https://management.azure.com/subscriptions/00000000-0000-0000-0000-000000000000/resourceGroups/clitest.rg000002/providers/Microsoft.Devices/IotHubs/iot-hub-for-cert-test000003/certificates/certificate-000004/generateVerificationCode?api-version=2019-07-01-preview
   response:
     body:
-<<<<<<< HEAD
       string: '{"properties":{"verificationCode":"B14070FAEE958649EA09371B9F69BC916A153368D4516591","subject":"TESTCERT000001","expiry":"Sun,
         29 Mar 2020 19:10:22 GMT","thumbprint":"CF7F86BB8966A46326768CA4987CE60A6B39C1F8","isVerified":false,"created":"Thu,
         26 Mar 2020 19:12:27 GMT","updated":"Thu, 26 Mar 2020 19:12:29 GMT","certificate":null},"id":"/subscriptions/00000000-0000-0000-0000-000000000000/resourceGroups/clitest.rg000002/providers/Microsoft.Devices/IotHubs/iot-hub-for-cert-test000003/certificates/certificate-000004","name":"certificate-000004","type":"Microsoft.Devices/IotHubs/Certificates","etag":"AAAAAAxUaqY="}'
-=======
-      string: '{"properties":{"verificationCode":"D9334D363849A62D2EB8833976C35A073CA6CBC4B9A1BF4B","subject":"TESTCERT000001","expiry":"Thu,
-        26 Mar 2020 04:10:59 GMT","thumbprint":"E65215CBAC1B77B72424DA38257361D73026EFFB","isVerified":false,"created":"Mon,
-        23 Mar 2020 04:12:53 GMT","updated":"Mon, 23 Mar 2020 04:13:00 GMT","certificate":null},"id":"/subscriptions/00000000-0000-0000-0000-000000000000/resourceGroups/clitest.rg000002/providers/Microsoft.Devices/IotHubs/iot-hub-for-cert-test000003/certificates/certificate-000004","name":"certificate-000004","type":"Microsoft.Devices/IotHubs/Certificates","etag":"AAAAAAw+o/g="}'
->>>>>>> 40c60984
     headers:
       cache-control:
       - no-cache
@@ -990,11 +822,7 @@
       content-type:
       - application/json; charset=utf-8
       date:
-<<<<<<< HEAD
       - Thu, 26 Mar 2020 19:12:29 GMT
-=======
-      - Mon, 23 Mar 2020 04:12:59 GMT
->>>>>>> 40c60984
       expires:
       - '-1'
       pragma:
@@ -1015,11 +843,7 @@
       code: 200
       message: OK
 - request:
-<<<<<<< HEAD
     body: '{"certificate": "-----BEGIN CERTIFICATE-----\r\nMIIDAjCCAeqgAwIBAgIIC/SX7DAcci8wDQYJKoZIhvcNAQELBQAwIzEhMB8GA1UE\r\nAwwYVEVTVENFUlR2dHY0YXF4M3lqY3gzcjZ1MB4XDTIwMDMyNTE5MTIyN1oXDTIw\r\nMDMyOTE5MTIyN1owOzE5MDcGA1UEAwwwQjE0MDcwRkFFRTk1ODY0OUVBMDkzNzFC\r\nOUY2OUJDOTE2QTE1MzM2OEQ0NTE2NTkxMIIBITANBgkqhkiG9w0BAQEFAAOCAQ4A\r\nMIIBCQKCAQA7LgBAOX8L/9FEBwl+n0B4aKntIDj5MNthjQelUFtwBlATWND+Mgq3\r\nnvUkQexD7rJy9novNBBm+5xoFyTKxpqu5tziqKYY2W7ohOdBDQM85Q3uQ5VTnkD4\r\nomxnXEEZj6uRbMy1S9bjh8ujnAM9osTeh6uLxEhdCVrVSEtdRNCbtqszl1QOMuLu\r\nwzR9QkF0eUPQ72Kq66HIP2+jBAchZnUA59ds6NpMzP6yQBU5Ct4/xgwRMzOxtenQ\r\nHmPmAP1zLG8GQUQfT1mnYsdB3cH17lzWi7Jf3oiQK6fzsQarDEz95ZbthzVWraqm\r\nrjjo6U3bf0GwjdAeDX8YOcz7lg1inWTLAgMBAAGjIzAhMB8GA1UdIwQYMBaAFNo5\r\no+5ea0sNMlW/75VgGJCv2AcJMA0GCSqGSIb3DQEBCwUAA4IBAQAhW3E0ykyOjQvP\r\n63gF4YTeV7A9h/PoDTfEWeY7a7TwsUvzRjhZs9zqb05pzeXCiR5rITogNkTP1MLt\r\nAFynZmAGKSubcR7lDaV1ZpYsq1B0jZvCBeXwiOMMNnNHoR0MyDQiKZMHTolfdEmp\r\nJ8N1sc8WZyH/U8EquzDTIV5o9lGA/sZx+vOSIUXukN6ZAdt+PnkwyI05W4jVoyl6\r\n1rTf0gI4NNzje2vCXSO0qzbk7VVUuEC3XKksNISFyRsGDxz3VdJ/x013+0V1egHD\r\ny4dAj3mlKRqES25nXI9Ysr9E6IxALX+3c76rjMM4xyIugTJ5YUej2/DJJtyWX9R2\r\n5gMd9a0p\r\n-----END
-=======
-    body: '{"certificate": "-----BEGIN CERTIFICATE-----\r\nMIIDAjCCAeqgAwIBAgIIbeNU3F/yXB8wDQYJKoZIhvcNAQELBQAwIzEhMB8GA1UE\r\nAwwYVEVTVENFUlQ0emduN2NtZ3E0YW4yN3gzMB4XDTIwMDMyMjA0MTMwNFoXDTIw\r\nMDMyNjA0MTMwNFowOzE5MDcGA1UEAwwwRDkzMzREMzYzODQ5QTYyRDJFQjg4MzM5\r\nNzZDMzVBMDczQ0E2Q0JDNEI5QTFCRjRCMIIBITANBgkqhkiG9w0BAQEFAAOCAQ4A\r\nMIIBCQKCAQA4Q9YS65YsYx3C+fYtqbcSyXVzuLapABA4+ZWmq16EdyLm+18RBZDJ\r\nTLtZ5CLB1fUiMUS51TsY+/QsaE+Kru2YZl0gO9p7g3/2ozqn+8RK6C78C/IvUNak\r\npg3YJGgiSd+KAONXSUxsNYJ+d3s68uvhz4sCVsDXN8hhXKXd49Utwd7Tbi6GgZ4g\r\ncRZZzKDieCaEtWzmlBA3kTQ1W5f/JRFuByWdv5RvgJP/ttqkfwyaUte/MCnNUQgO\r\nyQtexDJWkC6ZS+IRdQIvV9lce0ZUtCueMf8BoY1u9PG+Nar+auZDAk4lJautW2eX\r\nGFE56QLm40LY2ZiV4dQ0+LPnVaSP21S/AgMBAAGjIzAhMB8GA1UdIwQYMBaAFNo5\r\no+5ea0sNMlW/75VgGJCv2AcJMA0GCSqGSIb3DQEBCwUAA4IBAQAIk2hiJmyWv0+X\r\nSZEprAN36orW7yNTmbTQJoGRI+I6AfVEsikWNEGVUuKFVkhk6iKjaQeFLcHNqbNo\r\nXgA3o1FNJWxgDNLYf5aKpGh/HOrzqYLzHGAtqBtupSkizwXHqopTEzd5SfWTP96y\r\nyPbyyizyBR6PaqZO0MsMSNJw8rAJzVRu/Je/stE2IK2rewnXg2UjhqRVi5dy9xea\r\nVOCDumMBv5qKBop77f3tSbXBzTy439T5MoxCU42zOEgoiBHbK8GX5fzkVQHl9rwu\r\ncPQ/7Da8YLS4EUKM/X9sgVHozi2OkvmZExSKSw1hc8TOMPfYZclL7c3u70mjIinq\r\nkEGZChRs\r\n-----END
->>>>>>> 40c60984
       CERTIFICATE-----\r\n"}'
     headers:
       Accept:
@@ -1035,36 +859,21 @@
       Content-Type:
       - application/json; charset=utf-8
       If-Match:
-<<<<<<< HEAD
       - AAAAAAxUaqY=
       ParameterSetName:
       - --hub-name -g -n -p --etag
       User-Agent:
       - python/3.7.6 (Windows-10-10.0.18362-SP0) msrest/0.6.11 msrest_azure/0.6.3
         azure-mgmt-iothub/0.8.2 Azure-SDK-For-Python AZURECLI/2.2.0
-=======
-      - AAAAAAw+o/g=
-      ParameterSetName:
-      - --hub-name -g -n -p --etag
-      User-Agent:
-      - python/3.8.1 (Windows-10-10.0.18362-SP0) msrest/0.6.11 msrest_azure/0.6.2
-        azure-mgmt-iothub/0.11.0 Azure-SDK-For-Python AZURECLI/2.1.0
->>>>>>> 40c60984
       accept-language:
       - en-US
     method: POST
     uri: https://management.azure.com/subscriptions/00000000-0000-0000-0000-000000000000/resourceGroups/clitest.rg000002/providers/Microsoft.Devices/IotHubs/iot-hub-for-cert-test000003/certificates/certificate-000004/verify?api-version=2019-07-01-preview
   response:
     body:
-<<<<<<< HEAD
       string: '{"properties":{"subject":"TESTCERT000001","expiry":"Sun, 29 Mar 2020
         19:10:22 GMT","thumbprint":"CF7F86BB8966A46326768CA4987CE60A6B39C1F8","isVerified":true,"created":"Thu,
         26 Mar 2020 19:12:27 GMT","updated":"Thu, 26 Mar 2020 19:12:31 GMT","certificate":null},"id":"/subscriptions/00000000-0000-0000-0000-000000000000/resourceGroups/clitest.rg000002/providers/Microsoft.Devices/IotHubs/iot-hub-for-cert-test000003/certificates/certificate-000004","name":"certificate-000004","type":"Microsoft.Devices/IotHubs/Certificates","etag":"AAAAAAxUaqs="}'
-=======
-      string: '{"properties":{"subject":"TESTCERT000001","expiry":"Thu, 26 Mar 2020
-        04:10:59 GMT","thumbprint":"E65215CBAC1B77B72424DA38257361D73026EFFB","isVerified":true,"created":"Mon,
-        23 Mar 2020 04:12:53 GMT","updated":"Mon, 23 Mar 2020 04:13:02 GMT","certificate":null},"id":"/subscriptions/00000000-0000-0000-0000-000000000000/resourceGroups/clitest.rg000002/providers/Microsoft.Devices/IotHubs/iot-hub-for-cert-test000003/certificates/certificate-000004","name":"certificate-000004","type":"Microsoft.Devices/IotHubs/Certificates","etag":"AAAAAAw+o/w="}'
->>>>>>> 40c60984
     headers:
       cache-control:
       - no-cache
@@ -1073,11 +882,7 @@
       content-type:
       - application/json; charset=utf-8
       date:
-<<<<<<< HEAD
       - Thu, 26 Mar 2020 19:12:31 GMT
-=======
-      - Mon, 23 Mar 2020 04:13:02 GMT
->>>>>>> 40c60984
       expires:
       - '-1'
       pragma:
@@ -1111,21 +916,12 @@
       Content-Length:
       - '0'
       If-Match:
-<<<<<<< HEAD
       - AAAAAAxUaqs=
       ParameterSetName:
       - --hub-name -g -n --etag
       User-Agent:
       - python/3.7.6 (Windows-10-10.0.18362-SP0) msrest/0.6.11 msrest_azure/0.6.3
         azure-mgmt-iothub/0.8.2 Azure-SDK-For-Python AZURECLI/2.2.0
-=======
-      - AAAAAAw+o/w=
-      ParameterSetName:
-      - --hub-name -g -n --etag
-      User-Agent:
-      - python/3.8.1 (Windows-10-10.0.18362-SP0) msrest/0.6.11 msrest_azure/0.6.2
-        azure-mgmt-iothub/0.11.0 Azure-SDK-For-Python AZURECLI/2.1.0
->>>>>>> 40c60984
       accept-language:
       - en-US
     method: DELETE
@@ -1139,11 +935,7 @@
       content-length:
       - '0'
       date:
-<<<<<<< HEAD
       - Thu, 26 Mar 2020 19:12:31 GMT
-=======
-      - Mon, 23 Mar 2020 04:13:07 GMT
->>>>>>> 40c60984
       expires:
       - '-1'
       pragma:
