--- conflicted
+++ resolved
@@ -13,38 +13,21 @@
       ParameterSetName:
       - -n -g --capabilities
       User-Agent:
-<<<<<<< HEAD
-      - AZURECLI/2.46.0 azsdk-python-azure-mgmt-resource/22.0.0 Python/3.10.10 (Linux-5.15.0-1033-azure-x86_64-with-glibc2.31)
-        VSTS_7b238909-6802-4b65-b90d-184bca47f458_build_220_0
-=======
       - AZURECLI/2.49.0 azsdk-python-azure-mgmt-resource/22.0.0 Python/3.10.11 (Windows-10-10.0.22621-SP0)
->>>>>>> 5307e359
     method: GET
     uri: https://management.azure.com/subscriptions/00000000-0000-0000-0000-000000000000/resourcegroups/cli_test_cosmosdb_table_resource_throughput_autoscale000001?api-version=2022-09-01
   response:
     body:
-<<<<<<< HEAD
-      string: '{"id":"/subscriptions/00000000-0000-0000-0000-000000000000/resourceGroups/cli_test_cosmosdb_table_resource_throughput_autoscale000001","name":"cli_test_cosmosdb_table_resource_throughput_autoscale000001","type":"Microsoft.Resources/resourceGroups","location":"westus","tags":{"product":"azurecli","cause":"automation","date":"2023-03-13T17:49:54Z"},"properties":{"provisioningState":"Succeeded"}}'
-=======
       string: '{"id":"/subscriptions/00000000-0000-0000-0000-000000000000/resourceGroups/cli_test_cosmosdb_table_resource_throughput_autoscale000001","name":"cli_test_cosmosdb_table_resource_throughput_autoscale000001","type":"Microsoft.Resources/resourceGroups","location":"westus","tags":{"product":"azurecli","cause":"automation","test":"test_cosmosdb_table_resource_throughput_autoscale","date":"2023-06-08T17:33:54Z","module":"cosmosdb"},"properties":{"provisioningState":"Succeeded"}}'
->>>>>>> 5307e359
-    headers:
-      cache-control:
-      - no-cache
-      content-length:
-<<<<<<< HEAD
-      - '396'
+    headers:
+      cache-control:
+      - no-cache
+      content-length:
+      - '475'
       content-type:
       - application/json; charset=utf-8
       date:
-      - Mon, 13 Mar 2023 17:49:55 GMT
-=======
-      - '475'
-      content-type:
-      - application/json; charset=utf-8
-      date:
       - Thu, 08 Jun 2023 17:33:57 GMT
->>>>>>> 5307e359
       expires:
       - '-1'
       pragma:
@@ -79,28 +62,12 @@
       ParameterSetName:
       - -n -g --capabilities
       User-Agent:
-<<<<<<< HEAD
-      - AZURECLI/2.46.0 azsdk-python-mgmt-cosmosdb/9.0.0 Python/3.10.10 (Linux-5.15.0-1033-azure-x86_64-with-glibc2.31)
-        VSTS_7b238909-6802-4b65-b90d-184bca47f458_build_220_0
-=======
-      - AZURECLI/2.49.0 azsdk-python-mgmt-cosmosdb/9.2.0 Python/3.10.11 (Windows-10-10.0.22621-SP0)
->>>>>>> 5307e359
+      - AZURECLI/2.49.0 azsdk-python-mgmt-cosmosdb/9.2.0 Python/3.10.11 (Windows-10-10.0.22621-SP0)
     method: PUT
-    uri: https://management.azure.com/subscriptions/00000000-0000-0000-0000-000000000000/resourceGroups/cli_test_cosmosdb_table_resource_throughput_autoscale000001/providers/Microsoft.DocumentDB/databaseAccounts/cli000002?api-version=2022-11-15
+    uri: https://management.azure.com/subscriptions/00000000-0000-0000-0000-000000000000/resourceGroups/cli_test_cosmosdb_table_resource_throughput_autoscale000001/providers/Microsoft.DocumentDB/databaseAccounts/cli000002?api-version=2023-04-15
   response:
     body:
       string: '{"id":"/subscriptions/00000000-0000-0000-0000-000000000000/resourceGroups/cli_test_cosmosdb_table_resource_throughput_autoscale000001/providers/Microsoft.DocumentDB/databaseAccounts/cli000002","name":"cli000002","location":"West
-<<<<<<< HEAD
-        US","type":"Microsoft.DocumentDB/databaseAccounts","kind":"GlobalDocumentDB","tags":{},"systemData":{"createdAt":"2023-03-13T17:50:00.0632708Z"},"properties":{"provisioningState":"Creating","publicNetworkAccess":"Enabled","enableAutomaticFailover":false,"enableMultipleWriteLocations":false,"enablePartitionKeyMonitor":false,"isVirtualNetworkFilterEnabled":false,"virtualNetworkRules":[],"EnabledApiTypes":"Table,
-        Sql","disableKeyBasedMetadataWriteAccess":false,"enableFreeTier":false,"enableAnalyticalStorage":false,"analyticalStorageConfiguration":{"schemaType":"WellDefined"},"instanceId":"58602584-c034-44f4-96fa-b384a19799d4","databaseAccountOfferType":"Standard","defaultIdentity":"","networkAclBypass":"None","disableLocalAuth":false,"enablePartitionMerge":false,"minimalTlsVersion":"Tls","consistencyPolicy":{"defaultConsistencyLevel":"BoundedStaleness","maxIntervalInSeconds":86400,"maxStalenessPrefix":1000000},"configurationOverrides":{},"writeLocations":[{"id":"cli000002-westus","locationName":"West
-        US","provisioningState":"Creating","failoverPriority":0,"isZoneRedundant":false}],"readLocations":[{"id":"cli000002-westus","locationName":"West
-        US","provisioningState":"Creating","failoverPriority":0,"isZoneRedundant":false}],"locations":[{"id":"cli000002-westus","locationName":"West
-        US","provisioningState":"Creating","failoverPriority":0,"isZoneRedundant":false}],"failoverPolicies":[{"id":"cli000002-westus","locationName":"West
-        US","failoverPriority":0}],"cors":[],"capabilities":[{"name":"EnableTable"}],"ipRules":[],"backupPolicy":{"type":"Periodic","periodicModeProperties":{"backupIntervalInMinutes":240,"backupRetentionIntervalInHours":8,"backupStorageRedundancy":"Invalid"}},"networkAclBypassResourceIds":[],"keysMetadata":{"primaryMasterKey":{"generationTime":"2023-03-13T17:50:00.0632708Z"},"secondaryMasterKey":{"generationTime":"2023-03-13T17:50:00.0632708Z"},"primaryReadonlyMasterKey":{"generationTime":"2023-03-13T17:50:00.0632708Z"},"secondaryReadonlyMasterKey":{"generationTime":"2023-03-13T17:50:00.0632708Z"}}},"identity":{"type":"None"}}'
-    headers:
-      azure-asyncoperation:
-      - https://management.azure.com/subscriptions/00000000-0000-0000-0000-000000000000/providers/Microsoft.DocumentDB/locations/westus/operationsStatus/5989b47b-51ff-477b-be7b-af86d4be79ea?api-version=2022-11-15
-=======
         US","type":"Microsoft.DocumentDB/databaseAccounts","kind":"GlobalDocumentDB","tags":{},"systemData":{"createdAt":"2023-06-08T17:34:02.4216544Z"},"properties":{"provisioningState":"Creating","publicNetworkAccess":"Enabled","enableAutomaticFailover":false,"enableMultipleWriteLocations":false,"enablePartitionKeyMonitor":false,"isVirtualNetworkFilterEnabled":false,"virtualNetworkRules":[],"EnabledApiTypes":"Table,
         Sql","disableKeyBasedMetadataWriteAccess":false,"enableFreeTier":false,"enableAnalyticalStorage":false,"analyticalStorageConfiguration":{"schemaType":"WellDefined"},"instanceId":"02f17186-3656-47f3-a35d-7e8c03ead232","databaseAccountOfferType":"Standard","defaultIdentity":"","networkAclBypass":"None","disableLocalAuth":false,"enablePartitionMerge":false,"minimalTlsVersion":"Tls","consistencyPolicy":{"defaultConsistencyLevel":"BoundedStaleness","maxIntervalInSeconds":86400,"maxStalenessPrefix":1000000},"configurationOverrides":{},"writeLocations":[{"id":"cli000002-westus","locationName":"West
         US","provisioningState":"Creating","failoverPriority":0,"isZoneRedundant":false}],"readLocations":[{"id":"cli000002-westus","locationName":"West
@@ -110,7 +77,6 @@
     headers:
       azure-asyncoperation:
       - https://management.azure.com/subscriptions/00000000-0000-0000-0000-000000000000/providers/Microsoft.DocumentDB/locations/westus/operationsStatus/19b3efb5-02de-4d00-8768-8346d30b7105?api-version=2023-04-15
->>>>>>> 5307e359
       cache-control:
       - no-store, no-cache
       content-length:
@@ -118,15 +84,9 @@
       content-type:
       - application/json
       date:
-<<<<<<< HEAD
-      - Mon, 13 Mar 2023 17:50:02 GMT
-      location:
-      - https://management.azure.com/subscriptions/00000000-0000-0000-0000-000000000000/resourceGroups/cli_test_cosmosdb_table_resource_throughput_autoscale000001/providers/Microsoft.DocumentDB/databaseAccounts/cli000002/operationResults/5989b47b-51ff-477b-be7b-af86d4be79ea?api-version=2022-11-15
-=======
       - Thu, 08 Jun 2023 17:34:04 GMT
       location:
       - https://management.azure.com/subscriptions/00000000-0000-0000-0000-000000000000/resourceGroups/cli_test_cosmosdb_table_resource_throughput_autoscale000001/providers/Microsoft.DocumentDB/databaseAccounts/cli000002/operationResults/19b3efb5-02de-4d00-8768-8346d30b7105?api-version=2023-04-15
->>>>>>> 5307e359
       pragma:
       - no-cache
       server:
@@ -143,8 +103,6 @@
       - version=2.14.0
       x-ms-ratelimit-remaining-subscription-writes:
       - '1199'
-<<<<<<< HEAD
-=======
     status:
       code: 200
       message: Ok
@@ -191,7 +149,6 @@
       - nosniff
       x-ms-gatewayversion:
       - version=2.14.0
->>>>>>> 5307e359
     status:
       code: 200
       message: Ok
@@ -209,16 +166,9 @@
       ParameterSetName:
       - -n -g --capabilities
       User-Agent:
-<<<<<<< HEAD
-      - AZURECLI/2.46.0 azsdk-python-mgmt-cosmosdb/9.0.0 Python/3.10.10 (Linux-5.15.0-1033-azure-x86_64-with-glibc2.31)
-        VSTS_7b238909-6802-4b65-b90d-184bca47f458_build_220_0
-    method: GET
-    uri: https://management.azure.com/subscriptions/00000000-0000-0000-0000-000000000000/providers/Microsoft.DocumentDB/locations/westus/operationsStatus/5989b47b-51ff-477b-be7b-af86d4be79ea?api-version=2022-11-15
-=======
       - AZURECLI/2.49.0 azsdk-python-mgmt-cosmosdb/9.2.0 Python/3.10.11 (Windows-10-10.0.22621-SP0)
     method: GET
     uri: https://management.azure.com/subscriptions/00000000-0000-0000-0000-000000000000/providers/Microsoft.DocumentDB/locations/westus/operationsStatus/19b3efb5-02de-4d00-8768-8346d30b7105?api-version=2023-04-15
->>>>>>> 5307e359
   response:
     body:
       string: '{"status":"Dequeued"}'
@@ -230,11 +180,7 @@
       content-type:
       - application/json
       date:
-<<<<<<< HEAD
-      - Mon, 13 Mar 2023 17:50:32 GMT
-=======
       - Thu, 08 Jun 2023 17:34:34 GMT
->>>>>>> 5307e359
       pragma:
       - no-cache
       server:
@@ -266,16 +212,9 @@
       ParameterSetName:
       - -n -g --capabilities
       User-Agent:
-<<<<<<< HEAD
-      - AZURECLI/2.46.0 azsdk-python-mgmt-cosmosdb/9.0.0 Python/3.10.10 (Linux-5.15.0-1033-azure-x86_64-with-glibc2.31)
-        VSTS_7b238909-6802-4b65-b90d-184bca47f458_build_220_0
-    method: GET
-    uri: https://management.azure.com/subscriptions/00000000-0000-0000-0000-000000000000/providers/Microsoft.DocumentDB/locations/westus/operationsStatus/5989b47b-51ff-477b-be7b-af86d4be79ea?api-version=2022-11-15
-=======
       - AZURECLI/2.49.0 azsdk-python-mgmt-cosmosdb/9.2.0 Python/3.10.11 (Windows-10-10.0.22621-SP0)
     method: GET
     uri: https://management.azure.com/subscriptions/00000000-0000-0000-0000-000000000000/providers/Microsoft.DocumentDB/locations/westus/operationsStatus/19b3efb5-02de-4d00-8768-8346d30b7105?api-version=2023-04-15
->>>>>>> 5307e359
   response:
     body:
       string: '{"status":"Dequeued"}'
@@ -287,11 +226,7 @@
       content-type:
       - application/json
       date:
-<<<<<<< HEAD
-      - Mon, 13 Mar 2023 17:51:02 GMT
-=======
       - Thu, 08 Jun 2023 17:35:04 GMT
->>>>>>> 5307e359
       pragma:
       - no-cache
       server:
@@ -323,16 +258,9 @@
       ParameterSetName:
       - -n -g --capabilities
       User-Agent:
-<<<<<<< HEAD
-      - AZURECLI/2.46.0 azsdk-python-mgmt-cosmosdb/9.0.0 Python/3.10.10 (Linux-5.15.0-1033-azure-x86_64-with-glibc2.31)
-        VSTS_7b238909-6802-4b65-b90d-184bca47f458_build_220_0
-    method: GET
-    uri: https://management.azure.com/subscriptions/00000000-0000-0000-0000-000000000000/providers/Microsoft.DocumentDB/locations/westus/operationsStatus/5989b47b-51ff-477b-be7b-af86d4be79ea?api-version=2022-11-15
-=======
       - AZURECLI/2.49.0 azsdk-python-mgmt-cosmosdb/9.2.0 Python/3.10.11 (Windows-10-10.0.22621-SP0)
     method: GET
     uri: https://management.azure.com/subscriptions/00000000-0000-0000-0000-000000000000/providers/Microsoft.DocumentDB/locations/westus/operationsStatus/19b3efb5-02de-4d00-8768-8346d30b7105?api-version=2023-04-15
->>>>>>> 5307e359
   response:
     body:
       string: '{"status":"Dequeued"}'
@@ -344,11 +272,7 @@
       content-type:
       - application/json
       date:
-<<<<<<< HEAD
-      - Mon, 13 Mar 2023 17:51:33 GMT
-=======
       - Thu, 08 Jun 2023 17:35:34 GMT
->>>>>>> 5307e359
       pragma:
       - no-cache
       server:
@@ -380,23 +304,21 @@
       ParameterSetName:
       - -n -g --capabilities
       User-Agent:
-<<<<<<< HEAD
-      - AZURECLI/2.46.0 azsdk-python-mgmt-cosmosdb/9.0.0 Python/3.10.10 (Linux-5.15.0-1033-azure-x86_64-with-glibc2.31)
-        VSTS_7b238909-6802-4b65-b90d-184bca47f458_build_220_0
-    method: GET
-    uri: https://management.azure.com/subscriptions/00000000-0000-0000-0000-000000000000/providers/Microsoft.DocumentDB/locations/westus/operationsStatus/5989b47b-51ff-477b-be7b-af86d4be79ea?api-version=2022-11-15
-  response:
-    body:
-      string: '{"status":"Dequeued"}'
-    headers:
-      cache-control:
-      - no-store, no-cache
-      content-length:
-      - '21'
-      content-type:
-      - application/json
-      date:
-      - Mon, 13 Mar 2023 17:52:02 GMT
+      - AZURECLI/2.49.0 azsdk-python-mgmt-cosmosdb/9.2.0 Python/3.10.11 (Windows-10-10.0.22621-SP0)
+    method: GET
+    uri: https://management.azure.com/subscriptions/00000000-0000-0000-0000-000000000000/providers/Microsoft.DocumentDB/locations/westus/operationsStatus/19b3efb5-02de-4d00-8768-8346d30b7105?api-version=2023-04-15
+  response:
+    body:
+      string: '{"status":"Succeeded"}'
+    headers:
+      cache-control:
+      - no-store, no-cache
+      content-length:
+      - '22'
+      content-type:
+      - application/json
+      date:
+      - Thu, 08 Jun 2023 17:36:04 GMT
       pragma:
       - no-cache
       server:
@@ -428,182 +350,18 @@
       ParameterSetName:
       - -n -g --capabilities
       User-Agent:
-      - AZURECLI/2.46.0 azsdk-python-mgmt-cosmosdb/9.0.0 Python/3.10.10 (Linux-5.15.0-1033-azure-x86_64-with-glibc2.31)
-        VSTS_7b238909-6802-4b65-b90d-184bca47f458_build_220_0
-    method: GET
-    uri: https://management.azure.com/subscriptions/00000000-0000-0000-0000-000000000000/providers/Microsoft.DocumentDB/locations/westus/operationsStatus/5989b47b-51ff-477b-be7b-af86d4be79ea?api-version=2022-11-15
-  response:
-    body:
-      string: '{"status":"Dequeued"}'
-    headers:
-      cache-control:
-      - no-store, no-cache
-      content-length:
-      - '21'
-      content-type:
-      - application/json
-      date:
-      - Mon, 13 Mar 2023 17:52:33 GMT
-      pragma:
-      - no-cache
-      server:
-      - Microsoft-HTTPAPI/2.0
-      strict-transport-security:
-      - max-age=31536000; includeSubDomains
-      transfer-encoding:
-      - chunked
-      vary:
-      - Accept-Encoding
-      x-content-type-options:
-      - nosniff
-      x-ms-gatewayversion:
-      - version=2.14.0
-    status:
-      code: 200
-      message: Ok
-- request:
-    body: null
-    headers:
-      Accept:
-      - '*/*'
-      Accept-Encoding:
-      - gzip, deflate
-      CommandName:
-      - cosmosdb create
-      Connection:
-      - keep-alive
-      ParameterSetName:
-      - -n -g --capabilities
-      User-Agent:
-      - AZURECLI/2.46.0 azsdk-python-mgmt-cosmosdb/9.0.0 Python/3.10.10 (Linux-5.15.0-1033-azure-x86_64-with-glibc2.31)
-        VSTS_7b238909-6802-4b65-b90d-184bca47f458_build_220_0
-    method: GET
-    uri: https://management.azure.com/subscriptions/00000000-0000-0000-0000-000000000000/providers/Microsoft.DocumentDB/locations/westus/operationsStatus/5989b47b-51ff-477b-be7b-af86d4be79ea?api-version=2022-11-15
-  response:
-    body:
-      string: '{"status":"Dequeued"}'
-    headers:
-      cache-control:
-      - no-store, no-cache
-      content-length:
-      - '21'
-      content-type:
-      - application/json
-      date:
-      - Mon, 13 Mar 2023 17:53:03 GMT
-      pragma:
-      - no-cache
-      server:
-      - Microsoft-HTTPAPI/2.0
-      strict-transport-security:
-      - max-age=31536000; includeSubDomains
-      transfer-encoding:
-      - chunked
-      vary:
-      - Accept-Encoding
-      x-content-type-options:
-      - nosniff
-      x-ms-gatewayversion:
-      - version=2.14.0
-    status:
-      code: 200
-      message: Ok
-- request:
-    body: null
-    headers:
-      Accept:
-      - '*/*'
-      Accept-Encoding:
-      - gzip, deflate
-      CommandName:
-      - cosmosdb create
-      Connection:
-      - keep-alive
-      ParameterSetName:
-      - -n -g --capabilities
-      User-Agent:
-      - AZURECLI/2.46.0 azsdk-python-mgmt-cosmosdb/9.0.0 Python/3.10.10 (Linux-5.15.0-1033-azure-x86_64-with-glibc2.31)
-        VSTS_7b238909-6802-4b65-b90d-184bca47f458_build_220_0
-    method: GET
-    uri: https://management.azure.com/subscriptions/00000000-0000-0000-0000-000000000000/providers/Microsoft.DocumentDB/locations/westus/operationsStatus/5989b47b-51ff-477b-be7b-af86d4be79ea?api-version=2022-11-15
-=======
-      - AZURECLI/2.49.0 azsdk-python-mgmt-cosmosdb/9.2.0 Python/3.10.11 (Windows-10-10.0.22621-SP0)
-    method: GET
-    uri: https://management.azure.com/subscriptions/00000000-0000-0000-0000-000000000000/providers/Microsoft.DocumentDB/locations/westus/operationsStatus/19b3efb5-02de-4d00-8768-8346d30b7105?api-version=2023-04-15
->>>>>>> 5307e359
-  response:
-    body:
-      string: '{"status":"Succeeded"}'
-    headers:
-      cache-control:
-      - no-store, no-cache
-      content-length:
-      - '22'
-      content-type:
-      - application/json
-      date:
-<<<<<<< HEAD
-      - Mon, 13 Mar 2023 17:53:33 GMT
-=======
-      - Thu, 08 Jun 2023 17:36:04 GMT
->>>>>>> 5307e359
-      pragma:
-      - no-cache
-      server:
-      - Microsoft-HTTPAPI/2.0
-      strict-transport-security:
-      - max-age=31536000; includeSubDomains
-      transfer-encoding:
-      - chunked
-      vary:
-      - Accept-Encoding
-      x-content-type-options:
-      - nosniff
-      x-ms-gatewayversion:
-      - version=2.14.0
-    status:
-      code: 200
-      message: Ok
-- request:
-    body: null
-    headers:
-      Accept:
-      - '*/*'
-      Accept-Encoding:
-      - gzip, deflate
-      CommandName:
-      - cosmosdb create
-      Connection:
-      - keep-alive
-      ParameterSetName:
-      - -n -g --capabilities
-      User-Agent:
-<<<<<<< HEAD
-      - AZURECLI/2.46.0 azsdk-python-mgmt-cosmosdb/9.0.0 Python/3.10.10 (Linux-5.15.0-1033-azure-x86_64-with-glibc2.31)
-        VSTS_7b238909-6802-4b65-b90d-184bca47f458_build_220_0
-=======
-      - AZURECLI/2.49.0 azsdk-python-mgmt-cosmosdb/9.2.0 Python/3.10.11 (Windows-10-10.0.22621-SP0)
->>>>>>> 5307e359
-    method: GET
-    uri: https://management.azure.com/subscriptions/00000000-0000-0000-0000-000000000000/resourceGroups/cli_test_cosmosdb_table_resource_throughput_autoscale000001/providers/Microsoft.DocumentDB/databaseAccounts/cli000002?api-version=2022-11-15
+      - AZURECLI/2.49.0 azsdk-python-mgmt-cosmosdb/9.2.0 Python/3.10.11 (Windows-10-10.0.22621-SP0)
+    method: GET
+    uri: https://management.azure.com/subscriptions/00000000-0000-0000-0000-000000000000/resourceGroups/cli_test_cosmosdb_table_resource_throughput_autoscale000001/providers/Microsoft.DocumentDB/databaseAccounts/cli000002?api-version=2023-04-15
   response:
     body:
       string: '{"id":"/subscriptions/00000000-0000-0000-0000-000000000000/resourceGroups/cli_test_cosmosdb_table_resource_throughput_autoscale000001/providers/Microsoft.DocumentDB/databaseAccounts/cli000002","name":"cli000002","location":"West
-<<<<<<< HEAD
-        US","type":"Microsoft.DocumentDB/databaseAccounts","kind":"GlobalDocumentDB","tags":{},"systemData":{"createdAt":"2023-03-13T17:52:50.4871233Z"},"properties":{"provisioningState":"Succeeded","documentEndpoint":"https://cli000002.documents.azure.com:443/","tableEndpoint":"https://cli000002.table.cosmos.azure.com:443/","sqlEndpoint":"https://cli000002.documents.azure.com:443/","publicNetworkAccess":"Enabled","enableAutomaticFailover":false,"enableMultipleWriteLocations":false,"enablePartitionKeyMonitor":false,"isVirtualNetworkFilterEnabled":false,"virtualNetworkRules":[],"EnabledApiTypes":"Table,
-        Sql","disableKeyBasedMetadataWriteAccess":false,"enableFreeTier":false,"enableAnalyticalStorage":false,"analyticalStorageConfiguration":{"schemaType":"WellDefined"},"instanceId":"58602584-c034-44f4-96fa-b384a19799d4","databaseAccountOfferType":"Standard","defaultIdentity":"FirstPartyIdentity","networkAclBypass":"None","disableLocalAuth":false,"enablePartitionMerge":false,"minimalTlsVersion":"Tls","consistencyPolicy":{"defaultConsistencyLevel":"BoundedStaleness","maxIntervalInSeconds":86400,"maxStalenessPrefix":1000000},"configurationOverrides":{},"writeLocations":[{"id":"cli000002-westus","locationName":"West
-        US","documentEndpoint":"https://cli000002-westus.documents.azure.com:443/","provisioningState":"Succeeded","failoverPriority":0,"isZoneRedundant":false}],"readLocations":[{"id":"cli000002-westus","locationName":"West
-        US","documentEndpoint":"https://cli000002-westus.documents.azure.com:443/","provisioningState":"Succeeded","failoverPriority":0,"isZoneRedundant":false}],"locations":[{"id":"cli000002-westus","locationName":"West
-        US","documentEndpoint":"https://cli000002-westus.documents.azure.com:443/","provisioningState":"Succeeded","failoverPriority":0,"isZoneRedundant":false}],"failoverPolicies":[{"id":"cli000002-westus","locationName":"West
-        US","failoverPriority":0}],"cors":[],"capabilities":[{"name":"EnableTable"}],"ipRules":[],"backupPolicy":{"type":"Periodic","periodicModeProperties":{"backupIntervalInMinutes":240,"backupRetentionIntervalInHours":8,"backupStorageRedundancy":"Geo"}},"networkAclBypassResourceIds":[],"keysMetadata":{"primaryMasterKey":{"generationTime":"2023-03-13T17:52:50.4871233Z"},"secondaryMasterKey":{"generationTime":"2023-03-13T17:52:50.4871233Z"},"primaryReadonlyMasterKey":{"generationTime":"2023-03-13T17:52:50.4871233Z"},"secondaryReadonlyMasterKey":{"generationTime":"2023-03-13T17:52:50.4871233Z"}}},"identity":{"type":"None"}}'
-=======
         US","type":"Microsoft.DocumentDB/databaseAccounts","kind":"GlobalDocumentDB","tags":{},"systemData":{"createdAt":"2023-06-08T17:35:31.4936427Z"},"properties":{"provisioningState":"Succeeded","documentEndpoint":"https://cli000002.documents.azure.com:443/","tableEndpoint":"https://cli000002.table.cosmos.azure.com:443/","sqlEndpoint":"https://cli000002.documents.azure.com:443/","publicNetworkAccess":"Enabled","enableAutomaticFailover":false,"enableMultipleWriteLocations":false,"enablePartitionKeyMonitor":false,"isVirtualNetworkFilterEnabled":false,"virtualNetworkRules":[],"EnabledApiTypes":"Table,
         Sql","disableKeyBasedMetadataWriteAccess":false,"enableFreeTier":false,"enableAnalyticalStorage":false,"analyticalStorageConfiguration":{"schemaType":"WellDefined"},"instanceId":"02f17186-3656-47f3-a35d-7e8c03ead232","databaseAccountOfferType":"Standard","defaultIdentity":"FirstPartyIdentity","networkAclBypass":"None","disableLocalAuth":false,"enablePartitionMerge":false,"minimalTlsVersion":"Tls","consistencyPolicy":{"defaultConsistencyLevel":"BoundedStaleness","maxIntervalInSeconds":86400,"maxStalenessPrefix":1000000},"configurationOverrides":{},"writeLocations":[{"id":"cli000002-westus","locationName":"West
         US","documentEndpoint":"https://cli000002-westus.documents.azure.com:443/","provisioningState":"Succeeded","failoverPriority":0,"isZoneRedundant":false}],"readLocations":[{"id":"cli000002-westus","locationName":"West
         US","documentEndpoint":"https://cli000002-westus.documents.azure.com:443/","provisioningState":"Succeeded","failoverPriority":0,"isZoneRedundant":false}],"locations":[{"id":"cli000002-westus","locationName":"West
         US","documentEndpoint":"https://cli000002-westus.documents.azure.com:443/","provisioningState":"Succeeded","failoverPriority":0,"isZoneRedundant":false}],"failoverPolicies":[{"id":"cli000002-westus","locationName":"West
         US","failoverPriority":0}],"cors":[],"capabilities":[{"name":"EnableTable"}],"ipRules":[],"backupPolicy":{"type":"Periodic","periodicModeProperties":{"backupIntervalInMinutes":240,"backupRetentionIntervalInHours":8,"backupStorageRedundancy":"Geo"}},"networkAclBypassResourceIds":[],"keysMetadata":{"primaryMasterKey":{"generationTime":"2023-06-08T17:35:31.4936427Z"},"secondaryMasterKey":{"generationTime":"2023-06-08T17:35:31.4936427Z"},"primaryReadonlyMasterKey":{"generationTime":"2023-06-08T17:35:31.4936427Z"},"secondaryReadonlyMasterKey":{"generationTime":"2023-06-08T17:35:31.4936427Z"}}},"identity":{"type":"None"}}'
->>>>>>> 5307e359
     headers:
       cache-control:
       - no-store, no-cache
@@ -612,11 +370,7 @@
       content-type:
       - application/json
       date:
-<<<<<<< HEAD
-      - Mon, 13 Mar 2023 17:53:33 GMT
-=======
       - Thu, 08 Jun 2023 17:36:04 GMT
->>>>>>> 5307e359
       pragma:
       - no-cache
       server:
@@ -648,32 +402,18 @@
       ParameterSetName:
       - -n -g --capabilities
       User-Agent:
-<<<<<<< HEAD
-      - AZURECLI/2.46.0 azsdk-python-mgmt-cosmosdb/9.0.0 Python/3.10.10 (Linux-5.15.0-1033-azure-x86_64-with-glibc2.31)
-        VSTS_7b238909-6802-4b65-b90d-184bca47f458_build_220_0
-=======
-      - AZURECLI/2.49.0 azsdk-python-mgmt-cosmosdb/9.2.0 Python/3.10.11 (Windows-10-10.0.22621-SP0)
->>>>>>> 5307e359
-    method: GET
-    uri: https://management.azure.com/subscriptions/00000000-0000-0000-0000-000000000000/resourceGroups/cli_test_cosmosdb_table_resource_throughput_autoscale000001/providers/Microsoft.DocumentDB/databaseAccounts/cli000002?api-version=2022-11-15
+      - AZURECLI/2.49.0 azsdk-python-mgmt-cosmosdb/9.2.0 Python/3.10.11 (Windows-10-10.0.22621-SP0)
+    method: GET
+    uri: https://management.azure.com/subscriptions/00000000-0000-0000-0000-000000000000/resourceGroups/cli_test_cosmosdb_table_resource_throughput_autoscale000001/providers/Microsoft.DocumentDB/databaseAccounts/cli000002?api-version=2023-04-15
   response:
     body:
       string: '{"id":"/subscriptions/00000000-0000-0000-0000-000000000000/resourceGroups/cli_test_cosmosdb_table_resource_throughput_autoscale000001/providers/Microsoft.DocumentDB/databaseAccounts/cli000002","name":"cli000002","location":"West
-<<<<<<< HEAD
-        US","type":"Microsoft.DocumentDB/databaseAccounts","kind":"GlobalDocumentDB","tags":{},"systemData":{"createdAt":"2023-03-13T17:52:50.4871233Z"},"properties":{"provisioningState":"Succeeded","documentEndpoint":"https://cli000002.documents.azure.com:443/","tableEndpoint":"https://cli000002.table.cosmos.azure.com:443/","sqlEndpoint":"https://cli000002.documents.azure.com:443/","publicNetworkAccess":"Enabled","enableAutomaticFailover":false,"enableMultipleWriteLocations":false,"enablePartitionKeyMonitor":false,"isVirtualNetworkFilterEnabled":false,"virtualNetworkRules":[],"EnabledApiTypes":"Table,
-        Sql","disableKeyBasedMetadataWriteAccess":false,"enableFreeTier":false,"enableAnalyticalStorage":false,"analyticalStorageConfiguration":{"schemaType":"WellDefined"},"instanceId":"58602584-c034-44f4-96fa-b384a19799d4","databaseAccountOfferType":"Standard","defaultIdentity":"FirstPartyIdentity","networkAclBypass":"None","disableLocalAuth":false,"enablePartitionMerge":false,"minimalTlsVersion":"Tls","consistencyPolicy":{"defaultConsistencyLevel":"BoundedStaleness","maxIntervalInSeconds":86400,"maxStalenessPrefix":1000000},"configurationOverrides":{},"writeLocations":[{"id":"cli000002-westus","locationName":"West
-        US","documentEndpoint":"https://cli000002-westus.documents.azure.com:443/","provisioningState":"Succeeded","failoverPriority":0,"isZoneRedundant":false}],"readLocations":[{"id":"cli000002-westus","locationName":"West
-        US","documentEndpoint":"https://cli000002-westus.documents.azure.com:443/","provisioningState":"Succeeded","failoverPriority":0,"isZoneRedundant":false}],"locations":[{"id":"cli000002-westus","locationName":"West
-        US","documentEndpoint":"https://cli000002-westus.documents.azure.com:443/","provisioningState":"Succeeded","failoverPriority":0,"isZoneRedundant":false}],"failoverPolicies":[{"id":"cli000002-westus","locationName":"West
-        US","failoverPriority":0}],"cors":[],"capabilities":[{"name":"EnableTable"}],"ipRules":[],"backupPolicy":{"type":"Periodic","periodicModeProperties":{"backupIntervalInMinutes":240,"backupRetentionIntervalInHours":8,"backupStorageRedundancy":"Geo"}},"networkAclBypassResourceIds":[],"keysMetadata":{"primaryMasterKey":{"generationTime":"2023-03-13T17:52:50.4871233Z"},"secondaryMasterKey":{"generationTime":"2023-03-13T17:52:50.4871233Z"},"primaryReadonlyMasterKey":{"generationTime":"2023-03-13T17:52:50.4871233Z"},"secondaryReadonlyMasterKey":{"generationTime":"2023-03-13T17:52:50.4871233Z"}}},"identity":{"type":"None"}}'
-=======
         US","type":"Microsoft.DocumentDB/databaseAccounts","kind":"GlobalDocumentDB","tags":{},"systemData":{"createdAt":"2023-06-08T17:35:31.4936427Z"},"properties":{"provisioningState":"Succeeded","documentEndpoint":"https://cli000002.documents.azure.com:443/","tableEndpoint":"https://cli000002.table.cosmos.azure.com:443/","sqlEndpoint":"https://cli000002.documents.azure.com:443/","publicNetworkAccess":"Enabled","enableAutomaticFailover":false,"enableMultipleWriteLocations":false,"enablePartitionKeyMonitor":false,"isVirtualNetworkFilterEnabled":false,"virtualNetworkRules":[],"EnabledApiTypes":"Table,
         Sql","disableKeyBasedMetadataWriteAccess":false,"enableFreeTier":false,"enableAnalyticalStorage":false,"analyticalStorageConfiguration":{"schemaType":"WellDefined"},"instanceId":"02f17186-3656-47f3-a35d-7e8c03ead232","databaseAccountOfferType":"Standard","defaultIdentity":"FirstPartyIdentity","networkAclBypass":"None","disableLocalAuth":false,"enablePartitionMerge":false,"minimalTlsVersion":"Tls","consistencyPolicy":{"defaultConsistencyLevel":"BoundedStaleness","maxIntervalInSeconds":86400,"maxStalenessPrefix":1000000},"configurationOverrides":{},"writeLocations":[{"id":"cli000002-westus","locationName":"West
         US","documentEndpoint":"https://cli000002-westus.documents.azure.com:443/","provisioningState":"Succeeded","failoverPriority":0,"isZoneRedundant":false}],"readLocations":[{"id":"cli000002-westus","locationName":"West
         US","documentEndpoint":"https://cli000002-westus.documents.azure.com:443/","provisioningState":"Succeeded","failoverPriority":0,"isZoneRedundant":false}],"locations":[{"id":"cli000002-westus","locationName":"West
         US","documentEndpoint":"https://cli000002-westus.documents.azure.com:443/","provisioningState":"Succeeded","failoverPriority":0,"isZoneRedundant":false}],"failoverPolicies":[{"id":"cli000002-westus","locationName":"West
         US","failoverPriority":0}],"cors":[],"capabilities":[{"name":"EnableTable"}],"ipRules":[],"backupPolicy":{"type":"Periodic","periodicModeProperties":{"backupIntervalInMinutes":240,"backupRetentionIntervalInHours":8,"backupStorageRedundancy":"Geo"}},"networkAclBypassResourceIds":[],"keysMetadata":{"primaryMasterKey":{"generationTime":"2023-06-08T17:35:31.4936427Z"},"secondaryMasterKey":{"generationTime":"2023-06-08T17:35:31.4936427Z"},"primaryReadonlyMasterKey":{"generationTime":"2023-06-08T17:35:31.4936427Z"},"secondaryReadonlyMasterKey":{"generationTime":"2023-06-08T17:35:31.4936427Z"}}},"identity":{"type":"None"}}'
->>>>>>> 5307e359
     headers:
       cache-control:
       - no-store, no-cache
@@ -682,11 +422,7 @@
       content-type:
       - application/json
       date:
-<<<<<<< HEAD
-      - Mon, 13 Mar 2023 17:53:34 GMT
-=======
       - Thu, 08 Jun 2023 17:36:05 GMT
->>>>>>> 5307e359
       pragma:
       - no-cache
       server:
@@ -723,24 +459,15 @@
       ParameterSetName:
       - -g -a -n --throughput
       User-Agent:
-<<<<<<< HEAD
-      - AZURECLI/2.46.0 azsdk-python-mgmt-cosmosdb/9.0.0 Python/3.10.10 (Linux-5.15.0-1033-azure-x86_64-with-glibc2.31)
-        VSTS_7b238909-6802-4b65-b90d-184bca47f458_build_220_0
-=======
-      - AZURECLI/2.49.0 azsdk-python-mgmt-cosmosdb/9.2.0 Python/3.10.11 (Windows-10-10.0.22621-SP0)
->>>>>>> 5307e359
+      - AZURECLI/2.49.0 azsdk-python-mgmt-cosmosdb/9.2.0 Python/3.10.11 (Windows-10-10.0.22621-SP0)
     method: PUT
-    uri: https://management.azure.com/subscriptions/00000000-0000-0000-0000-000000000000/resourceGroups/cli_test_cosmosdb_table_resource_throughput_autoscale000001/providers/Microsoft.DocumentDB/databaseAccounts/cli000002/tables/cli000003?api-version=2022-11-15
+    uri: https://management.azure.com/subscriptions/00000000-0000-0000-0000-000000000000/resourceGroups/cli_test_cosmosdb_table_resource_throughput_autoscale000001/providers/Microsoft.DocumentDB/databaseAccounts/cli000002/tables/cli000003?api-version=2023-04-15
   response:
     body:
       string: '{"status":"Enqueued"}'
     headers:
       azure-asyncoperation:
-<<<<<<< HEAD
-      - https://management.azure.com/subscriptions/00000000-0000-0000-0000-000000000000/providers/Microsoft.DocumentDB/locations/westus/operationsStatus/4b430dc9-846e-4278-8b3d-ee53ba5cb18d?api-version=2022-11-15
-=======
       - https://management.azure.com/subscriptions/00000000-0000-0000-0000-000000000000/providers/Microsoft.DocumentDB/locations/westus/operationsStatus/58ef7e3c-dec8-4452-a3b5-6fe173eb5b4c?api-version=2023-04-15
->>>>>>> 5307e359
       cache-control:
       - no-store, no-cache
       content-length:
@@ -748,15 +475,9 @@
       content-type:
       - application/json
       date:
-<<<<<<< HEAD
-      - Mon, 13 Mar 2023 17:53:34 GMT
-      location:
-      - https://management.azure.com/subscriptions/00000000-0000-0000-0000-000000000000/resourceGroups/cli_test_cosmosdb_table_resource_throughput_autoscale000001/providers/Microsoft.DocumentDB/databaseAccounts/cli000002/tables/cli000003/operationResults/4b430dc9-846e-4278-8b3d-ee53ba5cb18d?api-version=2022-11-15
-=======
       - Thu, 08 Jun 2023 17:36:05 GMT
       location:
       - https://management.azure.com/subscriptions/00000000-0000-0000-0000-000000000000/resourceGroups/cli_test_cosmosdb_table_resource_throughput_autoscale000001/providers/Microsoft.DocumentDB/databaseAccounts/cli000002/tables/cli000003/operationResults/58ef7e3c-dec8-4452-a3b5-6fe173eb5b4c?api-version=2023-04-15
->>>>>>> 5307e359
       pragma:
       - no-cache
       server:
@@ -786,12 +507,6 @@
       ParameterSetName:
       - -g -a -n --throughput
       User-Agent:
-<<<<<<< HEAD
-      - AZURECLI/2.46.0 azsdk-python-mgmt-cosmosdb/9.0.0 Python/3.10.10 (Linux-5.15.0-1033-azure-x86_64-with-glibc2.31)
-        VSTS_7b238909-6802-4b65-b90d-184bca47f458_build_220_0
-    method: GET
-    uri: https://management.azure.com/subscriptions/00000000-0000-0000-0000-000000000000/providers/Microsoft.DocumentDB/locations/westus/operationsStatus/4b430dc9-846e-4278-8b3d-ee53ba5cb18d?api-version=2022-11-15
-=======
       - AZURECLI/2.49.0 azsdk-python-mgmt-cosmosdb/9.2.0 Python/3.10.11 (Windows-10-10.0.22621-SP0)
     method: GET
     uri: https://management.azure.com/subscriptions/00000000-0000-0000-0000-000000000000/providers/Microsoft.DocumentDB/locations/westus/operationsStatus/58ef7e3c-dec8-4452-a3b5-6fe173eb5b4c?api-version=2023-04-15
@@ -841,7 +556,6 @@
       - AZURECLI/2.49.0 azsdk-python-mgmt-cosmosdb/9.2.0 Python/3.10.11 (Windows-10-10.0.22621-SP0)
     method: GET
     uri: https://management.azure.com/subscriptions/00000000-0000-0000-0000-000000000000/providers/Microsoft.DocumentDB/locations/westus/operationsStatus/58ef7e3c-dec8-4452-a3b5-6fe173eb5b4c?api-version=2023-04-15
->>>>>>> 5307e359
   response:
     body:
       string: '{"status":"Succeeded"}'
@@ -853,11 +567,7 @@
       content-type:
       - application/json
       date:
-<<<<<<< HEAD
-      - Mon, 13 Mar 2023 17:54:04 GMT
-=======
       - Thu, 08 Jun 2023 17:36:36 GMT
->>>>>>> 5307e359
       pragma:
       - no-cache
       server:
@@ -889,21 +599,12 @@
       ParameterSetName:
       - -g -a -n --throughput
       User-Agent:
-<<<<<<< HEAD
-      - AZURECLI/2.46.0 azsdk-python-mgmt-cosmosdb/9.0.0 Python/3.10.10 (Linux-5.15.0-1033-azure-x86_64-with-glibc2.31)
-        VSTS_7b238909-6802-4b65-b90d-184bca47f458_build_220_0
-=======
-      - AZURECLI/2.49.0 azsdk-python-mgmt-cosmosdb/9.2.0 Python/3.10.11 (Windows-10-10.0.22621-SP0)
->>>>>>> 5307e359
-    method: GET
-    uri: https://management.azure.com/subscriptions/00000000-0000-0000-0000-000000000000/resourceGroups/cli_test_cosmosdb_table_resource_throughput_autoscale000001/providers/Microsoft.DocumentDB/databaseAccounts/cli000002/tables/cli000003?api-version=2022-11-15
-  response:
-    body:
-<<<<<<< HEAD
-      string: '{"id":"/subscriptions/00000000-0000-0000-0000-000000000000/resourceGroups/cli_test_cosmosdb_table_resource_throughput_autoscale000001/providers/Microsoft.DocumentDB/databaseAccounts/cli000002/tables/cli000003","type":"Microsoft.DocumentDB/databaseAccounts/tables","name":"cli000003","properties":{"resource":{"id":"cli000003","_rid":"1+1pAId+faY=","_etag":"\"00000000-0000-0000-55d4-c202dc0701d9\"","_ts":1678730026}}}'
-=======
+      - AZURECLI/2.49.0 azsdk-python-mgmt-cosmosdb/9.2.0 Python/3.10.11 (Windows-10-10.0.22621-SP0)
+    method: GET
+    uri: https://management.azure.com/subscriptions/00000000-0000-0000-0000-000000000000/resourceGroups/cli_test_cosmosdb_table_resource_throughput_autoscale000001/providers/Microsoft.DocumentDB/databaseAccounts/cli000002/tables/cli000003?api-version=2023-04-15
+  response:
+    body:
       string: '{"id":"/subscriptions/00000000-0000-0000-0000-000000000000/resourceGroups/cli_test_cosmosdb_table_resource_throughput_autoscale000001/providers/Microsoft.DocumentDB/databaseAccounts/cli000002/tables/cli000003","type":"Microsoft.DocumentDB/databaseAccounts/tables","name":"cli000003","properties":{"resource":{"id":"cli000003","_rid":"jdYAAMhNrF4=","_etag":"\"00000000-0000-0000-9a2f-ba63c80701d9\"","_ts":1686245776}}}'
->>>>>>> 5307e359
     headers:
       cache-control:
       - no-store, no-cache
@@ -912,11 +613,7 @@
       content-type:
       - application/json
       date:
-<<<<<<< HEAD
-      - Mon, 13 Mar 2023 17:54:04 GMT
-=======
       - Thu, 08 Jun 2023 17:36:36 GMT
->>>>>>> 5307e359
       pragma:
       - no-cache
       server:
@@ -948,34 +645,21 @@
       ParameterSetName:
       - -g -a -n
       User-Agent:
-<<<<<<< HEAD
-      - AZURECLI/2.46.0 azsdk-python-mgmt-cosmosdb/9.0.0 Python/3.10.10 (Linux-5.15.0-1033-azure-x86_64-with-glibc2.31)
-        VSTS_7b238909-6802-4b65-b90d-184bca47f458_build_220_0
-=======
-      - AZURECLI/2.49.0 azsdk-python-mgmt-cosmosdb/9.2.0 Python/3.10.11 (Windows-10-10.0.22621-SP0)
->>>>>>> 5307e359
-    method: GET
-    uri: https://management.azure.com/subscriptions/00000000-0000-0000-0000-000000000000/resourceGroups/cli_test_cosmosdb_table_resource_throughput_autoscale000001/providers/Microsoft.DocumentDB/databaseAccounts/cli000002/tables/cli000003/throughputSettings/default?api-version=2022-11-15
-  response:
-    body:
-<<<<<<< HEAD
-      string: '{"id":"/subscriptions/00000000-0000-0000-0000-000000000000/resourceGroups/cli_test_cosmosdb_table_resource_throughput_autoscale000001/providers/Microsoft.DocumentDB/databaseAccounts/cli000002/tables/cli000003/throughputSettings/default","type":"Microsoft.DocumentDB/databaseAccounts/tables/throughputSettings","name":"IIW2","properties":{"resource":{"throughput":800,"minimumThroughput":"400"}}}'
-=======
+      - AZURECLI/2.49.0 azsdk-python-mgmt-cosmosdb/9.2.0 Python/3.10.11 (Windows-10-10.0.22621-SP0)
+    method: GET
+    uri: https://management.azure.com/subscriptions/00000000-0000-0000-0000-000000000000/resourceGroups/cli_test_cosmosdb_table_resource_throughput_autoscale000001/providers/Microsoft.DocumentDB/databaseAccounts/cli000002/tables/cli000003/throughputSettings/default?api-version=2023-04-15
+  response:
+    body:
       string: '{"id":"/subscriptions/00000000-0000-0000-0000-000000000000/resourceGroups/cli_test_cosmosdb_table_resource_throughput_autoscale000001/providers/Microsoft.DocumentDB/databaseAccounts/cli000002/tables/cli000003/throughputSettings/default","type":"Microsoft.DocumentDB/databaseAccounts/tables/throughputSettings","name":"qSYe","properties":{"resource":{"throughput":800,"minimumThroughput":"400","softAllowedMaximumThroughput":"100000"}}}'
->>>>>>> 5307e359
-    headers:
-      cache-control:
-      - no-store, no-cache
-      content-length:
-      - '395'
-      content-type:
-      - application/json
-      date:
-<<<<<<< HEAD
-      - Mon, 13 Mar 2023 17:54:06 GMT
-=======
+    headers:
+      cache-control:
+      - no-store, no-cache
+      content-length:
+      - '435'
+      content-type:
+      - application/json
+      date:
       - Thu, 08 Jun 2023 17:36:38 GMT
->>>>>>> 5307e359
       pragma:
       - no-cache
       server:
@@ -1009,24 +693,15 @@
       ParameterSetName:
       - --throughput-type -g -a -n
       User-Agent:
-<<<<<<< HEAD
-      - AZURECLI/2.46.0 azsdk-python-mgmt-cosmosdb/9.0.0 Python/3.10.10 (Linux-5.15.0-1033-azure-x86_64-with-glibc2.31)
-        VSTS_7b238909-6802-4b65-b90d-184bca47f458_build_220_0
-=======
-      - AZURECLI/2.49.0 azsdk-python-mgmt-cosmosdb/9.2.0 Python/3.10.11 (Windows-10-10.0.22621-SP0)
->>>>>>> 5307e359
+      - AZURECLI/2.49.0 azsdk-python-mgmt-cosmosdb/9.2.0 Python/3.10.11 (Windows-10-10.0.22621-SP0)
     method: POST
-    uri: https://management.azure.com/subscriptions/00000000-0000-0000-0000-000000000000/resourceGroups/cli_test_cosmosdb_table_resource_throughput_autoscale000001/providers/Microsoft.DocumentDB/databaseAccounts/cli000002/tables/cli000003/throughputSettings/default/migrateToAutoscale?api-version=2022-11-15
+    uri: https://management.azure.com/subscriptions/00000000-0000-0000-0000-000000000000/resourceGroups/cli_test_cosmosdb_table_resource_throughput_autoscale000001/providers/Microsoft.DocumentDB/databaseAccounts/cli000002/tables/cli000003/throughputSettings/default/migrateToAutoscale?api-version=2023-04-15
   response:
     body:
       string: '{"status":"Enqueued"}'
     headers:
       azure-asyncoperation:
-<<<<<<< HEAD
-      - https://management.azure.com/subscriptions/00000000-0000-0000-0000-000000000000/providers/Microsoft.DocumentDB/locations/westus/operationsStatus/187df8d1-b632-488f-9ec8-df03764ef3f7?api-version=2022-11-15
-=======
       - https://management.azure.com/subscriptions/00000000-0000-0000-0000-000000000000/providers/Microsoft.DocumentDB/locations/westus/operationsStatus/f7a0f58f-7533-4691-be12-41b75e4df799?api-version=2023-04-15
->>>>>>> 5307e359
       cache-control:
       - no-store, no-cache
       content-length:
@@ -1034,15 +709,9 @@
       content-type:
       - application/json
       date:
-<<<<<<< HEAD
-      - Mon, 13 Mar 2023 17:54:07 GMT
-      location:
-      - https://management.azure.com/subscriptions/00000000-0000-0000-0000-000000000000/resourceGroups/cli_test_cosmosdb_table_resource_throughput_autoscale000001/providers/Microsoft.DocumentDB/databaseAccounts/cli000002/tables/cli000003/throughputSettings/default/migrateToAutoscale/operationResults/187df8d1-b632-488f-9ec8-df03764ef3f7?api-version=2022-11-15
-=======
       - Thu, 08 Jun 2023 17:36:38 GMT
       location:
       - https://management.azure.com/subscriptions/00000000-0000-0000-0000-000000000000/resourceGroups/cli_test_cosmosdb_table_resource_throughput_autoscale000001/providers/Microsoft.DocumentDB/databaseAccounts/cli000002/tables/cli000003/throughputSettings/default/migrateToAutoscale/operationResults/f7a0f58f-7533-4691-be12-41b75e4df799?api-version=2023-04-15
->>>>>>> 5307e359
       pragma:
       - no-cache
       server:
@@ -1072,12 +741,6 @@
       ParameterSetName:
       - --throughput-type -g -a -n
       User-Agent:
-<<<<<<< HEAD
-      - AZURECLI/2.46.0 azsdk-python-mgmt-cosmosdb/9.0.0 Python/3.10.10 (Linux-5.15.0-1033-azure-x86_64-with-glibc2.31)
-        VSTS_7b238909-6802-4b65-b90d-184bca47f458_build_220_0
-    method: GET
-    uri: https://management.azure.com/subscriptions/00000000-0000-0000-0000-000000000000/providers/Microsoft.DocumentDB/locations/westus/operationsStatus/187df8d1-b632-488f-9ec8-df03764ef3f7?api-version=2022-11-15
-=======
       - AZURECLI/2.49.0 azsdk-python-mgmt-cosmosdb/9.2.0 Python/3.10.11 (Windows-10-10.0.22621-SP0)
     method: GET
     uri: https://management.azure.com/subscriptions/00000000-0000-0000-0000-000000000000/providers/Microsoft.DocumentDB/locations/westus/operationsStatus/f7a0f58f-7533-4691-be12-41b75e4df799?api-version=2023-04-15
@@ -1127,7 +790,6 @@
       - AZURECLI/2.49.0 azsdk-python-mgmt-cosmosdb/9.2.0 Python/3.10.11 (Windows-10-10.0.22621-SP0)
     method: GET
     uri: https://management.azure.com/subscriptions/00000000-0000-0000-0000-000000000000/providers/Microsoft.DocumentDB/locations/westus/operationsStatus/f7a0f58f-7533-4691-be12-41b75e4df799?api-version=2023-04-15
->>>>>>> 5307e359
   response:
     body:
       string: '{"status":"Succeeded"}'
@@ -1139,11 +801,7 @@
       content-type:
       - application/json
       date:
-<<<<<<< HEAD
-      - Mon, 13 Mar 2023 17:54:37 GMT
-=======
       - Thu, 08 Jun 2023 17:37:09 GMT
->>>>>>> 5307e359
       pragma:
       - no-cache
       server:
@@ -1175,35 +833,21 @@
       ParameterSetName:
       - --throughput-type -g -a -n
       User-Agent:
-<<<<<<< HEAD
-      - AZURECLI/2.46.0 azsdk-python-mgmt-cosmosdb/9.0.0 Python/3.10.10 (Linux-5.15.0-1033-azure-x86_64-with-glibc2.31)
-        VSTS_7b238909-6802-4b65-b90d-184bca47f458_build_220_0
-    method: GET
-    uri: https://management.azure.com/subscriptions/00000000-0000-0000-0000-000000000000/resourceGroups/cli_test_cosmosdb_table_resource_throughput_autoscale000001/providers/Microsoft.DocumentDB/databaseAccounts/cli000002/tables/cli000003/throughputSettings/default/migrateToAutoscale/operationResults/187df8d1-b632-488f-9ec8-df03764ef3f7?api-version=2022-11-15
-  response:
-    body:
-      string: '{"id":"/subscriptions/00000000-0000-0000-0000-000000000000/resourceGroups/cli_test_cosmosdb_table_resource_throughput_autoscale000001/providers/Microsoft.DocumentDB/databaseAccounts/cli000002/tables/cli000003/throughputSettings/default/migrateToAutoscale","type":"Microsoft.DocumentDB/databaseAccounts/tables/throughputSettings/migrateToAutoscale","name":"IIW2","properties":{"resource":{"throughput":100,"autoscaleSettings":{"maxThroughput":1000},"minimumThroughput":"1000"}}}'
-=======
       - AZURECLI/2.49.0 azsdk-python-mgmt-cosmosdb/9.2.0 Python/3.10.11 (Windows-10-10.0.22621-SP0)
     method: GET
     uri: https://management.azure.com/subscriptions/00000000-0000-0000-0000-000000000000/resourceGroups/cli_test_cosmosdb_table_resource_throughput_autoscale000001/providers/Microsoft.DocumentDB/databaseAccounts/cli000002/tables/cli000003/throughputSettings/default/migrateToAutoscale/operationResults/f7a0f58f-7533-4691-be12-41b75e4df799?api-version=2023-04-15
   response:
     body:
       string: '{"id":"/subscriptions/00000000-0000-0000-0000-000000000000/resourceGroups/cli_test_cosmosdb_table_resource_throughput_autoscale000001/providers/Microsoft.DocumentDB/databaseAccounts/cli000002/tables/cli000003/throughputSettings/default/migrateToAutoscale","type":"Microsoft.DocumentDB/databaseAccounts/tables/throughputSettings/migrateToAutoscale","name":"qSYe","properties":{"resource":{"throughput":100,"autoscaleSettings":{"maxThroughput":1000},"minimumThroughput":"1000","softAllowedMaximumThroughput":"100000"}}}'
->>>>>>> 5307e359
-    headers:
-      cache-control:
-      - no-store, no-cache
-      content-length:
-      - '477'
-      content-type:
-      - application/json
-      date:
-<<<<<<< HEAD
-      - Mon, 13 Mar 2023 17:54:37 GMT
-=======
+    headers:
+      cache-control:
+      - no-store, no-cache
+      content-length:
+      - '517'
+      content-type:
+      - application/json
+      date:
       - Thu, 08 Jun 2023 17:37:09 GMT
->>>>>>> 5307e359
       pragma:
       - no-cache
       server:
@@ -1235,34 +879,21 @@
       ParameterSetName:
       - -g -a -n
       User-Agent:
-<<<<<<< HEAD
-      - AZURECLI/2.46.0 azsdk-python-mgmt-cosmosdb/9.0.0 Python/3.10.10 (Linux-5.15.0-1033-azure-x86_64-with-glibc2.31)
-        VSTS_7b238909-6802-4b65-b90d-184bca47f458_build_220_0
-=======
-      - AZURECLI/2.49.0 azsdk-python-mgmt-cosmosdb/9.2.0 Python/3.10.11 (Windows-10-10.0.22621-SP0)
->>>>>>> 5307e359
-    method: GET
-    uri: https://management.azure.com/subscriptions/00000000-0000-0000-0000-000000000000/resourceGroups/cli_test_cosmosdb_table_resource_throughput_autoscale000001/providers/Microsoft.DocumentDB/databaseAccounts/cli000002/tables/cli000003/throughputSettings/default?api-version=2022-11-15
-  response:
-    body:
-<<<<<<< HEAD
-      string: '{"id":"/subscriptions/00000000-0000-0000-0000-000000000000/resourceGroups/cli_test_cosmosdb_table_resource_throughput_autoscale000001/providers/Microsoft.DocumentDB/databaseAccounts/cli000002/tables/cli000003/throughputSettings/default","type":"Microsoft.DocumentDB/databaseAccounts/tables/throughputSettings","name":"IIW2","properties":{"resource":{"throughput":100,"autoscaleSettings":{"maxThroughput":1000},"minimumThroughput":"1000"}}}'
-=======
+      - AZURECLI/2.49.0 azsdk-python-mgmt-cosmosdb/9.2.0 Python/3.10.11 (Windows-10-10.0.22621-SP0)
+    method: GET
+    uri: https://management.azure.com/subscriptions/00000000-0000-0000-0000-000000000000/resourceGroups/cli_test_cosmosdb_table_resource_throughput_autoscale000001/providers/Microsoft.DocumentDB/databaseAccounts/cli000002/tables/cli000003/throughputSettings/default?api-version=2023-04-15
+  response:
+    body:
       string: '{"id":"/subscriptions/00000000-0000-0000-0000-000000000000/resourceGroups/cli_test_cosmosdb_table_resource_throughput_autoscale000001/providers/Microsoft.DocumentDB/databaseAccounts/cli000002/tables/cli000003/throughputSettings/default","type":"Microsoft.DocumentDB/databaseAccounts/tables/throughputSettings","name":"qSYe","properties":{"resource":{"throughput":100,"autoscaleSettings":{"maxThroughput":1000},"minimumThroughput":"1000","softAllowedMaximumThroughput":"100000"}}}'
->>>>>>> 5307e359
-    headers:
-      cache-control:
-      - no-store, no-cache
-      content-length:
-      - '439'
-      content-type:
-      - application/json
-      date:
-<<<<<<< HEAD
-      - Mon, 13 Mar 2023 17:54:38 GMT
-=======
+    headers:
+      cache-control:
+      - no-store, no-cache
+      content-length:
+      - '479'
+      content-type:
+      - application/json
+      date:
       - Thu, 08 Jun 2023 17:37:10 GMT
->>>>>>> 5307e359
       pragma:
       - no-cache
       server:
@@ -1298,24 +929,15 @@
       ParameterSetName:
       - -g -a -n --max-throughput
       User-Agent:
-<<<<<<< HEAD
-      - AZURECLI/2.46.0 azsdk-python-mgmt-cosmosdb/9.0.0 Python/3.10.10 (Linux-5.15.0-1033-azure-x86_64-with-glibc2.31)
-        VSTS_7b238909-6802-4b65-b90d-184bca47f458_build_220_0
-=======
-      - AZURECLI/2.49.0 azsdk-python-mgmt-cosmosdb/9.2.0 Python/3.10.11 (Windows-10-10.0.22621-SP0)
->>>>>>> 5307e359
+      - AZURECLI/2.49.0 azsdk-python-mgmt-cosmosdb/9.2.0 Python/3.10.11 (Windows-10-10.0.22621-SP0)
     method: PUT
-    uri: https://management.azure.com/subscriptions/00000000-0000-0000-0000-000000000000/resourceGroups/cli_test_cosmosdb_table_resource_throughput_autoscale000001/providers/Microsoft.DocumentDB/databaseAccounts/cli000002/tables/cli000003/throughputSettings/default?api-version=2022-11-15
+    uri: https://management.azure.com/subscriptions/00000000-0000-0000-0000-000000000000/resourceGroups/cli_test_cosmosdb_table_resource_throughput_autoscale000001/providers/Microsoft.DocumentDB/databaseAccounts/cli000002/tables/cli000003/throughputSettings/default?api-version=2023-04-15
   response:
     body:
       string: '{"status":"Enqueued"}'
     headers:
       azure-asyncoperation:
-<<<<<<< HEAD
-      - https://management.azure.com/subscriptions/00000000-0000-0000-0000-000000000000/providers/Microsoft.DocumentDB/locations/westus/operationsStatus/ef26e11e-3748-4530-b284-8d256d4531ea?api-version=2022-11-15
-=======
       - https://management.azure.com/subscriptions/00000000-0000-0000-0000-000000000000/providers/Microsoft.DocumentDB/locations/westus/operationsStatus/f335001b-fc03-4650-97dd-eea11757ce71?api-version=2023-04-15
->>>>>>> 5307e359
       cache-control:
       - no-store, no-cache
       content-length:
@@ -1323,15 +945,9 @@
       content-type:
       - application/json
       date:
-<<<<<<< HEAD
-      - Mon, 13 Mar 2023 17:54:39 GMT
-      location:
-      - https://management.azure.com/subscriptions/00000000-0000-0000-0000-000000000000/resourceGroups/cli_test_cosmosdb_table_resource_throughput_autoscale000001/providers/Microsoft.DocumentDB/databaseAccounts/cli000002/tables/cli000003/throughputSettings/default/operationResults/ef26e11e-3748-4530-b284-8d256d4531ea?api-version=2022-11-15
-=======
       - Thu, 08 Jun 2023 17:37:11 GMT
       location:
       - https://management.azure.com/subscriptions/00000000-0000-0000-0000-000000000000/resourceGroups/cli_test_cosmosdb_table_resource_throughput_autoscale000001/providers/Microsoft.DocumentDB/databaseAccounts/cli000002/tables/cli000003/throughputSettings/default/operationResults/f335001b-fc03-4650-97dd-eea11757ce71?api-version=2023-04-15
->>>>>>> 5307e359
       pragma:
       - no-cache
       server:
@@ -1343,11 +959,7 @@
       x-ms-gatewayversion:
       - version=2.14.0
       x-ms-ratelimit-remaining-subscription-writes:
-<<<<<<< HEAD
-      - '1199'
-=======
       - '1198'
->>>>>>> 5307e359
     status:
       code: 202
       message: Accepted
@@ -1365,12 +977,6 @@
       ParameterSetName:
       - -g -a -n --max-throughput
       User-Agent:
-<<<<<<< HEAD
-      - AZURECLI/2.46.0 azsdk-python-mgmt-cosmosdb/9.0.0 Python/3.10.10 (Linux-5.15.0-1033-azure-x86_64-with-glibc2.31)
-        VSTS_7b238909-6802-4b65-b90d-184bca47f458_build_220_0
-    method: GET
-    uri: https://management.azure.com/subscriptions/00000000-0000-0000-0000-000000000000/providers/Microsoft.DocumentDB/locations/westus/operationsStatus/ef26e11e-3748-4530-b284-8d256d4531ea?api-version=2022-11-15
-=======
       - AZURECLI/2.49.0 azsdk-python-mgmt-cosmosdb/9.2.0 Python/3.10.11 (Windows-10-10.0.22621-SP0)
     method: GET
     uri: https://management.azure.com/subscriptions/00000000-0000-0000-0000-000000000000/providers/Microsoft.DocumentDB/locations/westus/operationsStatus/f335001b-fc03-4650-97dd-eea11757ce71?api-version=2023-04-15
@@ -1420,7 +1026,6 @@
       - AZURECLI/2.49.0 azsdk-python-mgmt-cosmosdb/9.2.0 Python/3.10.11 (Windows-10-10.0.22621-SP0)
     method: GET
     uri: https://management.azure.com/subscriptions/00000000-0000-0000-0000-000000000000/providers/Microsoft.DocumentDB/locations/westus/operationsStatus/f335001b-fc03-4650-97dd-eea11757ce71?api-version=2023-04-15
->>>>>>> 5307e359
   response:
     body:
       string: '{"status":"Succeeded"}'
@@ -1432,11 +1037,7 @@
       content-type:
       - application/json
       date:
-<<<<<<< HEAD
-      - Mon, 13 Mar 2023 17:55:09 GMT
-=======
       - Thu, 08 Jun 2023 17:37:41 GMT
->>>>>>> 5307e359
       pragma:
       - no-cache
       server:
@@ -1468,34 +1069,21 @@
       ParameterSetName:
       - -g -a -n --max-throughput
       User-Agent:
-<<<<<<< HEAD
-      - AZURECLI/2.46.0 azsdk-python-mgmt-cosmosdb/9.0.0 Python/3.10.10 (Linux-5.15.0-1033-azure-x86_64-with-glibc2.31)
-        VSTS_7b238909-6802-4b65-b90d-184bca47f458_build_220_0
-=======
-      - AZURECLI/2.49.0 azsdk-python-mgmt-cosmosdb/9.2.0 Python/3.10.11 (Windows-10-10.0.22621-SP0)
->>>>>>> 5307e359
-    method: GET
-    uri: https://management.azure.com/subscriptions/00000000-0000-0000-0000-000000000000/resourceGroups/cli_test_cosmosdb_table_resource_throughput_autoscale000001/providers/Microsoft.DocumentDB/databaseAccounts/cli000002/tables/cli000003/throughputSettings/default?api-version=2022-11-15
-  response:
-    body:
-<<<<<<< HEAD
-      string: '{"id":"/subscriptions/00000000-0000-0000-0000-000000000000/resourceGroups/cli_test_cosmosdb_table_resource_throughput_autoscale000001/providers/Microsoft.DocumentDB/databaseAccounts/cli000002/tables/cli000003/throughputSettings/default","type":"Microsoft.DocumentDB/databaseAccounts/tables/throughputSettings","name":"IIW2","properties":{"resource":{"throughput":800,"autoscaleSettings":{"maxThroughput":8000},"minimumThroughput":"1000"}}}'
-=======
+      - AZURECLI/2.49.0 azsdk-python-mgmt-cosmosdb/9.2.0 Python/3.10.11 (Windows-10-10.0.22621-SP0)
+    method: GET
+    uri: https://management.azure.com/subscriptions/00000000-0000-0000-0000-000000000000/resourceGroups/cli_test_cosmosdb_table_resource_throughput_autoscale000001/providers/Microsoft.DocumentDB/databaseAccounts/cli000002/tables/cli000003/throughputSettings/default?api-version=2023-04-15
+  response:
+    body:
       string: '{"id":"/subscriptions/00000000-0000-0000-0000-000000000000/resourceGroups/cli_test_cosmosdb_table_resource_throughput_autoscale000001/providers/Microsoft.DocumentDB/databaseAccounts/cli000002/tables/cli000003/throughputSettings/default","type":"Microsoft.DocumentDB/databaseAccounts/tables/throughputSettings","name":"qSYe","properties":{"resource":{"throughput":100,"autoscaleSettings":{"maxThroughput":8000},"minimumThroughput":"1000","softAllowedMaximumThroughput":"100000"}}}'
->>>>>>> 5307e359
-    headers:
-      cache-control:
-      - no-store, no-cache
-      content-length:
-      - '439'
-      content-type:
-      - application/json
-      date:
-<<<<<<< HEAD
-      - Mon, 13 Mar 2023 17:55:10 GMT
-=======
+    headers:
+      cache-control:
+      - no-store, no-cache
+      content-length:
+      - '479'
+      content-type:
+      - application/json
+      date:
       - Thu, 08 Jun 2023 17:37:42 GMT
->>>>>>> 5307e359
       pragma:
       - no-cache
       server:
@@ -1529,24 +1117,15 @@
       ParameterSetName:
       - --throughput-type -g -a -n
       User-Agent:
-<<<<<<< HEAD
-      - AZURECLI/2.46.0 azsdk-python-mgmt-cosmosdb/9.0.0 Python/3.10.10 (Linux-5.15.0-1033-azure-x86_64-with-glibc2.31)
-        VSTS_7b238909-6802-4b65-b90d-184bca47f458_build_220_0
-=======
-      - AZURECLI/2.49.0 azsdk-python-mgmt-cosmosdb/9.2.0 Python/3.10.11 (Windows-10-10.0.22621-SP0)
->>>>>>> 5307e359
+      - AZURECLI/2.49.0 azsdk-python-mgmt-cosmosdb/9.2.0 Python/3.10.11 (Windows-10-10.0.22621-SP0)
     method: POST
-    uri: https://management.azure.com/subscriptions/00000000-0000-0000-0000-000000000000/resourceGroups/cli_test_cosmosdb_table_resource_throughput_autoscale000001/providers/Microsoft.DocumentDB/databaseAccounts/cli000002/tables/cli000003/throughputSettings/default/migrateToManualThroughput?api-version=2022-11-15
+    uri: https://management.azure.com/subscriptions/00000000-0000-0000-0000-000000000000/resourceGroups/cli_test_cosmosdb_table_resource_throughput_autoscale000001/providers/Microsoft.DocumentDB/databaseAccounts/cli000002/tables/cli000003/throughputSettings/default/migrateToManualThroughput?api-version=2023-04-15
   response:
     body:
       string: '{"status":"Enqueued"}'
     headers:
       azure-asyncoperation:
-<<<<<<< HEAD
-      - https://management.azure.com/subscriptions/00000000-0000-0000-0000-000000000000/providers/Microsoft.DocumentDB/locations/westus/operationsStatus/aa853e36-ecf2-4c84-909d-12c50495b0cc?api-version=2022-11-15
-=======
       - https://management.azure.com/subscriptions/00000000-0000-0000-0000-000000000000/providers/Microsoft.DocumentDB/locations/westus/operationsStatus/f076726d-899a-404b-8c16-79bdd96c46e1?api-version=2023-04-15
->>>>>>> 5307e359
       cache-control:
       - no-store, no-cache
       content-length:
@@ -1554,15 +1133,9 @@
       content-type:
       - application/json
       date:
-<<<<<<< HEAD
-      - Mon, 13 Mar 2023 17:55:10 GMT
-      location:
-      - https://management.azure.com/subscriptions/00000000-0000-0000-0000-000000000000/resourceGroups/cli_test_cosmosdb_table_resource_throughput_autoscale000001/providers/Microsoft.DocumentDB/databaseAccounts/cli000002/tables/cli000003/throughputSettings/default/migrateToManualThroughput/operationResults/aa853e36-ecf2-4c84-909d-12c50495b0cc?api-version=2022-11-15
-=======
       - Thu, 08 Jun 2023 17:37:43 GMT
       location:
       - https://management.azure.com/subscriptions/00000000-0000-0000-0000-000000000000/resourceGroups/cli_test_cosmosdb_table_resource_throughput_autoscale000001/providers/Microsoft.DocumentDB/databaseAccounts/cli000002/tables/cli000003/throughputSettings/default/migrateToManualThroughput/operationResults/f076726d-899a-404b-8c16-79bdd96c46e1?api-version=2023-04-15
->>>>>>> 5307e359
       pragma:
       - no-cache
       server:
@@ -1574,7 +1147,7 @@
       x-ms-gatewayversion:
       - version=2.14.0
       x-ms-ratelimit-remaining-subscription-writes:
-      - '1198'
+      - '1199'
     status:
       code: 202
       message: Accepted
@@ -1592,12 +1165,6 @@
       ParameterSetName:
       - --throughput-type -g -a -n
       User-Agent:
-<<<<<<< HEAD
-      - AZURECLI/2.46.0 azsdk-python-mgmt-cosmosdb/9.0.0 Python/3.10.10 (Linux-5.15.0-1033-azure-x86_64-with-glibc2.31)
-        VSTS_7b238909-6802-4b65-b90d-184bca47f458_build_220_0
-    method: GET
-    uri: https://management.azure.com/subscriptions/00000000-0000-0000-0000-000000000000/providers/Microsoft.DocumentDB/locations/westus/operationsStatus/aa853e36-ecf2-4c84-909d-12c50495b0cc?api-version=2022-11-15
-=======
       - AZURECLI/2.49.0 azsdk-python-mgmt-cosmosdb/9.2.0 Python/3.10.11 (Windows-10-10.0.22621-SP0)
     method: GET
     uri: https://management.azure.com/subscriptions/00000000-0000-0000-0000-000000000000/providers/Microsoft.DocumentDB/locations/westus/operationsStatus/f076726d-899a-404b-8c16-79bdd96c46e1?api-version=2023-04-15
@@ -1647,7 +1214,6 @@
       - AZURECLI/2.49.0 azsdk-python-mgmt-cosmosdb/9.2.0 Python/3.10.11 (Windows-10-10.0.22621-SP0)
     method: GET
     uri: https://management.azure.com/subscriptions/00000000-0000-0000-0000-000000000000/providers/Microsoft.DocumentDB/locations/westus/operationsStatus/f076726d-899a-404b-8c16-79bdd96c46e1?api-version=2023-04-15
->>>>>>> 5307e359
   response:
     body:
       string: '{"status":"Succeeded"}'
@@ -1659,11 +1225,7 @@
       content-type:
       - application/json
       date:
-<<<<<<< HEAD
-      - Mon, 13 Mar 2023 17:55:41 GMT
-=======
       - Thu, 08 Jun 2023 17:38:13 GMT
->>>>>>> 5307e359
       pragma:
       - no-cache
       server:
@@ -1695,35 +1257,21 @@
       ParameterSetName:
       - --throughput-type -g -a -n
       User-Agent:
-<<<<<<< HEAD
-      - AZURECLI/2.46.0 azsdk-python-mgmt-cosmosdb/9.0.0 Python/3.10.10 (Linux-5.15.0-1033-azure-x86_64-with-glibc2.31)
-        VSTS_7b238909-6802-4b65-b90d-184bca47f458_build_220_0
-    method: GET
-    uri: https://management.azure.com/subscriptions/00000000-0000-0000-0000-000000000000/resourceGroups/cli_test_cosmosdb_table_resource_throughput_autoscale000001/providers/Microsoft.DocumentDB/databaseAccounts/cli000002/tables/cli000003/throughputSettings/default/migrateToManualThroughput/operationResults/aa853e36-ecf2-4c84-909d-12c50495b0cc?api-version=2022-11-15
-  response:
-    body:
-      string: '{"id":"/subscriptions/00000000-0000-0000-0000-000000000000/resourceGroups/cli_test_cosmosdb_table_resource_throughput_autoscale000001/providers/Microsoft.DocumentDB/databaseAccounts/cli000002/tables/cli000003/throughputSettings/default/migrateToManualThroughput","type":"Microsoft.DocumentDB/databaseAccounts/tables/throughputSettings/migrateToManualThroughput","name":"IIW2","properties":{"resource":{"throughput":8000,"minimumThroughput":"400"}}}'
-=======
       - AZURECLI/2.49.0 azsdk-python-mgmt-cosmosdb/9.2.0 Python/3.10.11 (Windows-10-10.0.22621-SP0)
     method: GET
     uri: https://management.azure.com/subscriptions/00000000-0000-0000-0000-000000000000/resourceGroups/cli_test_cosmosdb_table_resource_throughput_autoscale000001/providers/Microsoft.DocumentDB/databaseAccounts/cli000002/tables/cli000003/throughputSettings/default/migrateToManualThroughput/operationResults/f076726d-899a-404b-8c16-79bdd96c46e1?api-version=2023-04-15
   response:
     body:
       string: '{"id":"/subscriptions/00000000-0000-0000-0000-000000000000/resourceGroups/cli_test_cosmosdb_table_resource_throughput_autoscale000001/providers/Microsoft.DocumentDB/databaseAccounts/cli000002/tables/cli000003/throughputSettings/default/migrateToManualThroughput","type":"Microsoft.DocumentDB/databaseAccounts/tables/throughputSettings/migrateToManualThroughput","name":"qSYe","properties":{"resource":{"throughput":8000,"minimumThroughput":"400","softAllowedMaximumThroughput":"100000"}}}'
->>>>>>> 5307e359
-    headers:
-      cache-control:
-      - no-store, no-cache
-      content-length:
-      - '448'
-      content-type:
-      - application/json
-      date:
-<<<<<<< HEAD
-      - Mon, 13 Mar 2023 17:55:42 GMT
-=======
+    headers:
+      cache-control:
+      - no-store, no-cache
+      content-length:
+      - '488'
+      content-type:
+      - application/json
+      date:
       - Thu, 08 Jun 2023 17:38:13 GMT
->>>>>>> 5307e359
       pragma:
       - no-cache
       server:
