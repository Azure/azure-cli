# --------------------------------------------------------------------------------------------
# Copyright (c) Microsoft Corporation. All rights reserved.
# Licensed under the MIT License. See License.txt in the project root for license information.
# --------------------------------------------------------------------------------------------

from knack.util import CLIError
from knack.log import get_logger
from knack.prompting import prompt_y_n, NoTTYException
from azure.cli.core.commands.parameters import get_resources_in_subscription

from ._constants import (
    REGISTRY_RESOURCE_TYPE,
    TASK_RESOURCE_ID_TEMPLATE,
    ACR_TASK_YAML_DEFAULT_NAME,
    get_classic_sku,
    get_managed_sku,
    get_premium_sku,
    get_valid_os,
    get_valid_architecture,
    get_valid_variant
)
from ._client_factory import cf_acr_registries

logger = get_logger(__name__)


def _arm_get_resource_by_name(cli_ctx, resource_name, resource_type):
    """Returns the ARM resource in the current subscription with resource_name.
    :param str resource_name: The name of resource
    :param str resource_type: The type of resource
    """
    result = get_resources_in_subscription(cli_ctx, resource_type)
    elements = [item for item in result if item.name.lower() ==
                resource_name.lower()]

    if not elements:
        from azure.cli.core._profile import Profile
        profile = Profile(cli_ctx=cli_ctx)
        message = "The resource with name '{}' and type '{}' could not be found".format(
            resource_name, resource_type)
        try:
            subscription = profile.get_subscription(
                cli_ctx.data['subscription_id'])
            raise ResourceNotFound(
                "{} in subscription '{} ({})'.".format(message, subscription['name'], subscription['id']))
        except (KeyError, TypeError) as e:
            logger.debug(
                "Could not get the current subscription. Exception: %s", str(e))
            raise ResourceNotFound(
                "{} in the current subscription.".format(message))

    elif len(elements) == 1:
        return elements[0]
    else:
        raise CLIError(
            "More than one resources with type '{}' are found with name '{}'.".format(
                resource_type, resource_name))


def _get_resource_group_name_by_resource_id(resource_id):
    """Returns the resource group name from parsing the resource id.
    :param str resource_id: The resource id
    """
    resource_id = resource_id.lower()
    resource_group_keyword = '/resourcegroups/'
    return resource_id[resource_id.index(resource_group_keyword) + len(
        resource_group_keyword): resource_id.index('/providers/')]


def get_resource_group_name_by_registry_name(cli_ctx, registry_name,
                                             resource_group_name=None):
    """Returns the resource group name for the container registry.
    :param str registry_name: The name of container registry
    :param str resource_group_name: The name of resource group
    """
    if not resource_group_name:
        arm_resource = _arm_get_resource_by_name(
            cli_ctx, registry_name, REGISTRY_RESOURCE_TYPE)
        resource_group_name = _get_resource_group_name_by_resource_id(
            arm_resource.id)
    return resource_group_name


def get_registry_by_name(cli_ctx, registry_name, resource_group_name=None):
    """Returns a tuple of Registry object and resource group name.
    :param str registry_name: The name of container registry
    :param str resource_group_name: The name of resource group
    """
    resource_group_name = get_resource_group_name_by_registry_name(
        cli_ctx, registry_name, resource_group_name)
    client = cf_acr_registries(cli_ctx)

    return client.get(resource_group_name, registry_name), resource_group_name


def get_registry_from_name_or_login_server(cli_ctx, login_server, registry_name=None):
    """Returns a Registry object for the specified name.
    :param str name: either the registry name or the login server of the registry.
    """
    client = cf_acr_registries(cli_ctx)
    registry_list = client.list()

    if registry_name:
        elements = [item for item in registry_list if
                    item.login_server.lower() == login_server.lower() or item.name.lower() == registry_name.lower()]
    else:
        elements = [item for item in registry_list if
                    item.login_server.lower() == login_server.lower()]

    if len(elements) == 1:
        return elements[0]
    if len(elements) > 1:
        logger.warning(
            "More than one registries were found by %s.", login_server)
    return None


<<<<<<< HEAD
def arm_deploy_template_new_storage(cli_ctx,
                                    resource_group_name,
                                    registry_name,
                                    location,
                                    sku,
                                    storage_account_name,
                                    admin_user_enabled,
                                    deployment_name=None):
    """Deploys ARM template to create a container registry with a new storage account.
    :param str resource_group_name: The name of resource group
    :param str registry_name: The name of container registry
    :param str location: The name of location
    :param str sku: The SKU of the container registry
    :param str storage_account_name: The name of storage account
    :param bool admin_user_enabled: Enable admin user
    :param str deployment_name: The name of the deployment
    """
    from azure.cli.core.profiles import ResourceType, get_sdk
    from azure.cli.core.util import get_file_json
    import os

    DeploymentProperties = get_sdk(cli_ctx, ResourceType.MGMT_RESOURCE_RESOURCES, 'DeploymentProperties', mod='models')
    parameters = _parameters(
        registry_name=registry_name,
        location=location,
        sku=sku,
        admin_user_enabled=admin_user_enabled,
        storage_account_name=storage_account_name)

    file_path = os.path.join(os.path.dirname(
        __file__), 'template_new_storage.json')
    template = get_file_json(file_path)
    properties = DeploymentProperties(
        template=template, parameters=parameters, mode='incremental')

    return _arm_deploy_template(
        get_arm_service_client(cli_ctx).deployments, resource_group_name, deployment_name, properties)


def arm_deploy_template_existing_storage(cli_ctx,
                                         resource_group_name,
                                         registry_name,
                                         location,
                                         sku,
                                         storage_account_name,
                                         admin_user_enabled,
                                         deployment_name=None):
    """Deploys ARM template to create a container registry with an existing storage account.
    :param str resource_group_name: The name of resource group
    :param str registry_name: The name of container registry
    :param str location: The name of location
    :param str sku: The SKU of the container registry
    :param str storage_account_name: The name of storage account
    :param bool admin_user_enabled: Enable admin user
    :param str deployment_name: The name of the deployment
    """
    from azure.cli.core.profiles import ResourceType, get_sdk
    from azure.cli.core.util import get_file_json
    import os

    DeploymentProperties = get_sdk(cli_ctx, ResourceType.MGMT_RESOURCE_RESOURCES, 'DeploymentProperties', mod='models')

    storage_account_id = get_resource_id_by_storage_account_name(
        cli_ctx, storage_account_name)

    parameters = _parameters(
        registry_name=registry_name,
        location=location,
        sku=sku,
        admin_user_enabled=admin_user_enabled,
        storage_account_id=storage_account_id)

    file_path = os.path.join(os.path.dirname(
        __file__), 'template_existing_storage.json')
    template = get_file_json(file_path)
    properties = DeploymentProperties(
        template=template, parameters=parameters, mode='incremental')

    return _arm_deploy_template(
        get_arm_service_client(cli_ctx).deployments, resource_group_name, deployment_name, properties)


def _arm_deploy_template(deployments_client,
                         resource_group_name,
                         deployment_name,
                         properties):
    """Deploys ARM template to create a container registry.
    :param obj deployments_client: ARM deployments service client
    :param str resource_group_name: The name of resource group
    :param str deployment_name: The name of the deployment
    :param DeploymentProperties properties: The properties of a deployment
    """
    if deployment_name is None:
        import random
        deployment_name = '{0}_{1}'.format(
            ACR_RESOURCE_PROVIDER, random.randint(100, 800))

    return deployments_client.create_or_update(resource_group_name, deployment_name, properties)


def _parameters(registry_name,
                location,
                sku,
                admin_user_enabled,
                storage_account_name=None,
                storage_account_id=None,
                registry_api_version=None):
    """Returns a dict of deployment parameters.
    :param str registry_name: The name of container registry
    :param str location: The name of location
    :param str sku: The SKU of the container registry
    :param bool admin_user_enabled: Enable admin user
    :param str storage_account_name: The name of storage account
    :param str storage_account_id: The resource ID of storage account
    :param str registry_api_version: The API version of the container registry
    """
    parameters = {
        'registryName': {'value': registry_name},
        'registryLocation': {'value': location},
        'registrySku': {'value': sku},
        'adminUserEnabled': {'value': admin_user_enabled}
    }
    if registry_api_version:
        parameters['registryApiVersion'] = {'value': registry_api_version}
    if storage_account_name:
        parameters['storageAccountName'] = {'value': storage_account_name}
    if storage_account_id:
        parameters['storageAccountId'] = {'value': storage_account_id}

    return parameters


def random_storage_account_name(cli_ctx, registry_name):
    from datetime import datetime

    client = get_storage_service_client(cli_ctx).storage_accounts
    prefix = registry_name[:18].lower()

    for x in range(10):
        time_stamp_suffix = datetime.utcnow().strftime('%H%M%S')
        storage_account_name = ''.join([prefix, time_stamp_suffix])[:24]
        logger.debug("Checking storage account %s with name '%s'.",
                     x, storage_account_name)
        if client.check_name_availability(storage_account_name).name_available:  # pylint: disable=no-member
            return storage_account_name

    raise CLIError(
        "Could not find an available storage account name. Please try again later.")


=======
>>>>>>> 03b1e752
def validate_managed_registry(cmd, registry_name, resource_group_name=None, message=None):
    """Raise CLIError if the registry in not in Managed SKU.
    :param str registry_name: The name of container registry
    :param str resource_group_name: The name of resource group
    """
    registry, resource_group_name = get_registry_by_name(
        cmd.cli_ctx, registry_name, resource_group_name)

    if not registry.sku or registry.sku.name not in get_managed_sku(cmd):
        raise CLIError(
            message or "This operation is only supported for managed registries.")

    return registry, resource_group_name


def validate_premium_registry(cmd, registry_name, resource_group_name=None, message=None):
    """Raise CLIError if the registry in not in Premium SKU.
    :param str registry_name: The name of container registry
    :param str resource_group_name: The name of resource group
    """
    registry, resource_group_name = get_registry_by_name(
        cmd.cli_ctx, registry_name, resource_group_name)

    if not registry.sku or registry.sku.name not in get_premium_sku(cmd):
        raise CLIError(
            message or "This operation is only supported for managed registries in Premium SKU.")

    return registry, resource_group_name


def validate_sku_update(cmd, current_sku, sku_parameter):
    """Validates a registry SKU update parameter.
    :param object sku_parameter: The registry SKU update parameter
    """
    if sku_parameter is None:
        return

    Sku = cmd.get_models('Sku')
    if isinstance(sku_parameter, dict):
        if 'name' not in sku_parameter:
            _invalid_sku_update(cmd)
        if sku_parameter['name'] not in get_classic_sku(cmd) and sku_parameter['name'] not in get_managed_sku(cmd):
            _invalid_sku_update(cmd)
        if current_sku in get_managed_sku(cmd) and sku_parameter['name'] in get_classic_sku(cmd):
            _invalid_sku_downgrade()
    elif isinstance(sku_parameter, Sku):
        if current_sku in get_managed_sku(cmd) and sku_parameter.name in get_classic_sku(cmd):
            _invalid_sku_downgrade()
    else:
        _invalid_sku_update(cmd)


def _invalid_sku_update(cmd):
    raise CLIError("Please specify SKU by '--sku SKU' or '--set sku.name=SKU'. Allowed SKUs: {0}".format(
        get_managed_sku(cmd)))


def _invalid_sku_downgrade():
    raise CLIError(
        "Managed registries could not be downgraded to Classic SKU.")


def user_confirmation(message, yes=False):
    if yes:
        return
    try:
        if not prompt_y_n(message):
            raise CLIError('Operation cancelled.')
    except NoTTYException:
        raise CLIError(
            'Unable to prompt for confirmation as no tty available. Use --yes.')


def get_validate_platform(cmd, platform):
    """Gets and validates the Platform from both flags
    :param str platform: The name of Platform passed by user in --platform flag
    """
    OS, Architecture = cmd.get_models('OS', 'Architecture')
    # Defaults
    platform_os = OS.linux.value
    platform_arch = Architecture.amd64.value
    platform_variant = None

    if platform:
        platform_split = platform.split('/')
        platform_os = platform_split[0]
        platform_arch = platform_split[1] if len(
            platform_split) > 1 else Architecture.amd64.value
        platform_variant = platform_split[2] if len(
            platform_split) > 2 else None

    platform_os = platform_os.lower()
    platform_arch = platform_arch.lower()

    valid_os = get_valid_os(cmd)
    valid_arch = get_valid_architecture(cmd)
    valid_variant = get_valid_variant(cmd)

    if platform_os not in valid_os:
        raise CLIError(
            "'{0}' is not a valid value for OS specified in --os or --platform. "
            "Valid options are {1}.".format(platform_os, ','.join(valid_os))
        )
    if platform_arch not in valid_arch:
        raise CLIError(
            "'{0}' is not a valid value for Architecture specified in --platform. "
            "Valid options are {1}.".format(
                platform_arch, ','.join(valid_arch))
        )
    if platform_variant and (platform_variant not in valid_variant):
        raise CLIError(
            "'{0}' is not a valid value for Variant specified in --platform. "
            "Valid options are {1}.".format(
                platform_variant, ','.join(valid_variant))
        )

    return platform_os, platform_arch, platform_variant


def get_yaml_template(cmd_value, timeout, file):
    """Generates yaml template
    :param str cmd_value: The command to execute in each step
    :param str timeout: The timeout for each step
    :param str file: The task definition
    """
    yaml_template = ""
    if cmd_value:
        yaml_template = "steps: \n  - cmd: {0}\n".format(cmd_value)
        if timeout:
            yaml_template += "    timeout: {0}\n".format(timeout)
    else:
        if not file:
            file = ACR_TASK_YAML_DEFAULT_NAME

        if file == "-":
            import sys
            for s in sys.stdin.readlines():
                yaml_template += s
        else:
            import os
            if os.path.exists(file):
                f = open(file, 'r')
                for line in f:
                    yaml_template += line
            else:
                raise CLIError("{0} does not exist.".format(file))

    if not yaml_template:
        raise CLIError("Failed to initialize yaml template.")

    return yaml_template


def get_custom_registry_credentials(cmd,
                                    auth_mode=None,
                                    login_server=None,
                                    username=None,
                                    password=None,
                                    identity=None,
                                    is_remove=False):
    """Get the credential object from the input
    :param str auth_mode: The login mode for the source registry
    :param str login_server: The login server of custom registry
    :param str username: The username for custom registry (plain text or a key vault secret URI)
    :param str password: The password for custom registry (plain text or a key vault secret URI)
    :param str identity: The task managed identity used for the credential
    """

    source_registry_credentials = None
    if auth_mode:
        SourceRegistryCredentials = cmd.get_models('SourceRegistryCredentials')
        source_registry_credentials = SourceRegistryCredentials(
            login_mode=auth_mode)

    custom_registries = None
    if login_server:
        # if null username and password (or identity), then remove the credential
        custom_reg_credential = None

        is_identity_credential = False
        if not username and not password:
            is_identity_credential = identity is not None

        CustomRegistryCredentials, SecretObject, SecretObjectType = cmd.get_models(
            'CustomRegistryCredentials',
            'SecretObject',
            'SecretObjectType'
        )

        if not is_remove:
            if is_identity_credential:
                custom_reg_credential = CustomRegistryCredentials(
                    identity=identity
                )
            else:
                custom_reg_credential = CustomRegistryCredentials(
                    user_name=SecretObject(
                        type=SecretObjectType.vaultsecret if is_vault_secret(
                            cmd, username)else SecretObjectType.opaque,
                        value=username
                    ),
                    password=SecretObject(
                        type=SecretObjectType.vaultsecret if is_vault_secret(
                            cmd, password) else SecretObjectType.opaque,
                        value=password
                    ),
                    identity=identity
                )

        custom_registries = {login_server: custom_reg_credential}

    Credentials = cmd.get_models('Credentials')
    return Credentials(
        source_registry=source_registry_credentials,
        custom_registries=custom_registries
    )


def build_timers_info(cmd, schedules):
    TimerTrigger, TriggerStatus = cmd.get_models(
        'TimerTrigger', 'TriggerStatus')
    timer_triggers = []

    # Provide a default name for the timer if no name was provided.
    for index, schedule in enumerate(schedules, start=1):
        split_schedule = None
        if ':' in schedule:
            split_schedule = schedule.split(":")
        timer_triggers.append(
            TimerTrigger(
                name=(split_schedule[0] if split_schedule else "t" + str(index)).strip(),
                status=TriggerStatus.enabled.value,
                schedule=split_schedule[1] if split_schedule else schedule
            ))
    return timer_triggers


def remove_timer_trigger(task_name,
                         timer_name,
                         timer_triggers):
    """Remove the timer trigger from the list of existing timer triggers for a task.
    :param str task_name: The name of the task
    :param str timer_name: The name of the timer trigger to be removed
    :param str timer_triggers: The list of existing timer_triggers for a task
    """

    if not timer_triggers:
        raise CLIError("No timer triggers exist for the task '{}'.".format(task_name))

    # Check that the timer trigger exists in the list and if not exit
    if any(timer.name == timer_name for timer in timer_triggers):
        for timer in timer_triggers:
            if timer.name == timer_name:
                timer_triggers.remove(timer)
    else:
        raise CLIError("The timer '{}' does not exist for the task '{}'.".format(timer_name, task_name))

    return timer_triggers


def is_vault_secret(cmd, credential):
    keyvault_dns = None
    try:
        keyvault_dns = cmd.cli_ctx.cloud.suffixes.keyvault_dns
    except ResourceNotFound:
        return False
    return keyvault_dns.upper() in credential.upper()


def get_task_id_from_task_name(cli_ctx, resource_group, registry_name, task_name):
    from azure.cli.core.commands.client_factory import get_subscription_id
    subscription_id = get_subscription_id(cli_ctx)
    return TASK_RESOURCE_ID_TEMPLATE.format(
        sub_id=subscription_id,
        rg=resource_group,
        reg=registry_name,
        name=task_name
    )


class ResourceNotFound(CLIError):
    """For exceptions that a resource couldn't be found in user's subscription
    """<|MERGE_RESOLUTION|>--- conflicted
+++ resolved
@@ -114,160 +114,7 @@
             "More than one registries were found by %s.", login_server)
     return None
 
-
-<<<<<<< HEAD
-def arm_deploy_template_new_storage(cli_ctx,
-                                    resource_group_name,
-                                    registry_name,
-                                    location,
-                                    sku,
-                                    storage_account_name,
-                                    admin_user_enabled,
-                                    deployment_name=None):
-    """Deploys ARM template to create a container registry with a new storage account.
-    :param str resource_group_name: The name of resource group
-    :param str registry_name: The name of container registry
-    :param str location: The name of location
-    :param str sku: The SKU of the container registry
-    :param str storage_account_name: The name of storage account
-    :param bool admin_user_enabled: Enable admin user
-    :param str deployment_name: The name of the deployment
-    """
-    from azure.cli.core.profiles import ResourceType, get_sdk
-    from azure.cli.core.util import get_file_json
-    import os
-
-    DeploymentProperties = get_sdk(cli_ctx, ResourceType.MGMT_RESOURCE_RESOURCES, 'DeploymentProperties', mod='models')
-    parameters = _parameters(
-        registry_name=registry_name,
-        location=location,
-        sku=sku,
-        admin_user_enabled=admin_user_enabled,
-        storage_account_name=storage_account_name)
-
-    file_path = os.path.join(os.path.dirname(
-        __file__), 'template_new_storage.json')
-    template = get_file_json(file_path)
-    properties = DeploymentProperties(
-        template=template, parameters=parameters, mode='incremental')
-
-    return _arm_deploy_template(
-        get_arm_service_client(cli_ctx).deployments, resource_group_name, deployment_name, properties)
-
-
-def arm_deploy_template_existing_storage(cli_ctx,
-                                         resource_group_name,
-                                         registry_name,
-                                         location,
-                                         sku,
-                                         storage_account_name,
-                                         admin_user_enabled,
-                                         deployment_name=None):
-    """Deploys ARM template to create a container registry with an existing storage account.
-    :param str resource_group_name: The name of resource group
-    :param str registry_name: The name of container registry
-    :param str location: The name of location
-    :param str sku: The SKU of the container registry
-    :param str storage_account_name: The name of storage account
-    :param bool admin_user_enabled: Enable admin user
-    :param str deployment_name: The name of the deployment
-    """
-    from azure.cli.core.profiles import ResourceType, get_sdk
-    from azure.cli.core.util import get_file_json
-    import os
-
-    DeploymentProperties = get_sdk(cli_ctx, ResourceType.MGMT_RESOURCE_RESOURCES, 'DeploymentProperties', mod='models')
-
-    storage_account_id = get_resource_id_by_storage_account_name(
-        cli_ctx, storage_account_name)
-
-    parameters = _parameters(
-        registry_name=registry_name,
-        location=location,
-        sku=sku,
-        admin_user_enabled=admin_user_enabled,
-        storage_account_id=storage_account_id)
-
-    file_path = os.path.join(os.path.dirname(
-        __file__), 'template_existing_storage.json')
-    template = get_file_json(file_path)
-    properties = DeploymentProperties(
-        template=template, parameters=parameters, mode='incremental')
-
-    return _arm_deploy_template(
-        get_arm_service_client(cli_ctx).deployments, resource_group_name, deployment_name, properties)
-
-
-def _arm_deploy_template(deployments_client,
-                         resource_group_name,
-                         deployment_name,
-                         properties):
-    """Deploys ARM template to create a container registry.
-    :param obj deployments_client: ARM deployments service client
-    :param str resource_group_name: The name of resource group
-    :param str deployment_name: The name of the deployment
-    :param DeploymentProperties properties: The properties of a deployment
-    """
-    if deployment_name is None:
-        import random
-        deployment_name = '{0}_{1}'.format(
-            ACR_RESOURCE_PROVIDER, random.randint(100, 800))
-
-    return deployments_client.create_or_update(resource_group_name, deployment_name, properties)
-
-
-def _parameters(registry_name,
-                location,
-                sku,
-                admin_user_enabled,
-                storage_account_name=None,
-                storage_account_id=None,
-                registry_api_version=None):
-    """Returns a dict of deployment parameters.
-    :param str registry_name: The name of container registry
-    :param str location: The name of location
-    :param str sku: The SKU of the container registry
-    :param bool admin_user_enabled: Enable admin user
-    :param str storage_account_name: The name of storage account
-    :param str storage_account_id: The resource ID of storage account
-    :param str registry_api_version: The API version of the container registry
-    """
-    parameters = {
-        'registryName': {'value': registry_name},
-        'registryLocation': {'value': location},
-        'registrySku': {'value': sku},
-        'adminUserEnabled': {'value': admin_user_enabled}
-    }
-    if registry_api_version:
-        parameters['registryApiVersion'] = {'value': registry_api_version}
-    if storage_account_name:
-        parameters['storageAccountName'] = {'value': storage_account_name}
-    if storage_account_id:
-        parameters['storageAccountId'] = {'value': storage_account_id}
-
-    return parameters
-
-
-def random_storage_account_name(cli_ctx, registry_name):
-    from datetime import datetime
-
-    client = get_storage_service_client(cli_ctx).storage_accounts
-    prefix = registry_name[:18].lower()
-
-    for x in range(10):
-        time_stamp_suffix = datetime.utcnow().strftime('%H%M%S')
-        storage_account_name = ''.join([prefix, time_stamp_suffix])[:24]
-        logger.debug("Checking storage account %s with name '%s'.",
-                     x, storage_account_name)
-        if client.check_name_availability(storage_account_name).name_available:  # pylint: disable=no-member
-            return storage_account_name
-
-    raise CLIError(
-        "Could not find an available storage account name. Please try again later.")
-
-
-=======
->>>>>>> 03b1e752
+  
 def validate_managed_registry(cmd, registry_name, resource_group_name=None, message=None):
     """Raise CLIError if the registry in not in Managed SKU.
     :param str registry_name: The name of container registry
