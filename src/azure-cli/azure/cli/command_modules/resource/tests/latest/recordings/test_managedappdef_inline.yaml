interactions:
- request:
<<<<<<< HEAD
    body: '{"location": "eastus", "properties": {"lockLevel": "None", "displayName":
=======
    body: '{"location": "westus", "tags": {"product": "azurecli", "cause": "automation",
      "date": "2018-06-14T00:01:59Z"}}'
    headers:
      Accept: [application/json]
      Accept-Encoding: ['gzip, deflate']
      CommandName: [group create]
      Connection: [keep-alive]
      Content-Length: ['110']
      Content-Type: [application/json; charset=utf-8]
      User-Agent: [python/3.6.5 (Windows-10-10.0.16299-SP0) requests/2.18.4 msrest/0.4.29
          msrest_azure/0.4.31 resourcemanagementclient/2.0.0rc2 Azure-SDK-For-Python
          AZURECLI/2.0.34]
      accept-language: [en-US]
    method: PUT
    uri: https://management.azure.com/subscriptions/00000000-0000-0000-0000-000000000000/resourcegroups/clitest.rg000001?api-version=2019-07-01
  response:
    body: {string: '{"id":"/subscriptions/00000000-0000-0000-0000-000000000000/resourceGroups/clitest.rg000001","name":"clitest.rg000001","location":"westus","tags":{"product":"azurecli","cause":"automation","date":"2018-06-14T00:01:59Z"},"properties":{"provisioningState":"Succeeded"}}'}
    headers:
      cache-control: [no-cache]
      content-length: ['384']
      content-type: [application/json; charset=utf-8]
      date: ['Thu, 14 Jun 2018 00:02:00 GMT']
      expires: ['-1']
      pragma: [no-cache]
      strict-transport-security: [max-age=31536000; includeSubDomains]
      x-content-type-options: [nosniff]
      x-ms-ratelimit-remaining-subscription-writes: ['1199']
    status: {code: 201, message: Created}
- request:
    body: 'b''{"location": "eastus", "properties": {"lockLevel": "None", "displayName":
>>>>>>> 807faccc
      "test_appdef000003", "authorizations": [{"principalId": "5e91139a-c94b-462e-a6ff-1ee95e8aac07",
      "roleDefinitionId": "8e3af657-a8ff-443c-a75c-2fe8c4bcb635"}], "description":
      "test_appdef_123", "mainTemplate": "{\r\n  \"$schema\": \"https://schema.management.azure.com/schemas/2015-01-01/deploymentTemplate.json#\",\r\n  \"contentVersion\":
      \"1.0.0.0\",\r\n  \"parameters\": {\r\n    \"adminUsername\": {\r\n      \"type\":
      \"string\",\r\n      \"metadata\": {\r\n        \"description\": \"User name
      for the Virtual Machine.\"\r\n      }\r\n    },\r\n    \"adminPassword\": {\r\n      \"type\":
      \"securestring\",\r\n      \"metadata\": {\r\n        \"description\": \"Password
      for the Virtual Machine.\"\r\n      }\r\n    },\r\n    \"dnsLabelPrefix\": {\r\n      \"type\":
      \"string\",\r\n      \"metadata\": {\r\n        \"description\": \"Unique DNS
      Name for the Public IP used to access the Virtual Machine.\"\r\n      }\r\n    },\r\n    \"ubuntuOSVersion\":
      {\r\n      \"type\": \"string\",\r\n      \"defaultValue\": \"16.04.0-LTS\",\r\n      \"allowedValues\":
      [\r\n        \"12.04.5-LTS\",\r\n        \"14.04.5-LTS\",\r\n        \"15.10\",\r\n        \"16.04.0-LTS\"\r\n      ],\r\n      \"metadata\":
      {\r\n        \"description\": \"The Ubuntu version for the VM. This will pick
      a fully patched image of this given Ubuntu version.\"\r\n      }\r\n    }\r\n  },\r\n  \"variables\":
      {\r\n    \"storageAccountName\": \"[concat(uniquestring(resourceGroup().id),
      ''salinuxvm'')]\",\r\n    \"imagePublisher\": \"Canonical\",\r\n    \"imageOffer\":
      \"UbuntuServer\",\r\n    \"nicName\": \"myVMNic\",\r\n    \"addressPrefix\":
      \"10.0.0.0/16\",\r\n    \"subnetName\": \"Subnet\",\r\n    \"subnetPrefix\":
      \"10.0.0.0/24\",\r\n    \"storageAccountType\": \"Standard_LRS\",\r\n    \"publicIPAddressName\":
      \"myPublicIP\",\r\n    \"publicIPAddressType\": \"Dynamic\",\r\n    \"vmName\":
      \"MyUbuntuVM\",\r\n    \"vmSize\": \"Standard_A1\",\r\n    \"virtualNetworkName\":
      \"MyVNET\",\r\n    \"vnetID\": \"[resourceId(''Microsoft.Network/virtualNetworks'',variables(''virtualNetworkName''))]\",\r\n    \"subnetRef\":
      \"[concat(variables(''vnetID''),''/subnets/'',variables(''subnetName''))]\"\r\n  },\r\n  \"resources\":
      [\r\n    {\r\n      \"type\": \"Microsoft.Storage/storageAccounts\",\r\n      \"name\":
      \"[variables(''storageAccountName'')]\",\r\n      \"apiVersion\": \"2017-06-01\",\r\n      \"location\":
      \"westus\",\r\n      \"sku\": {\r\n        \"name\": \"[variables(''storageAccountType'')]\"\r\n      },\r\n      \"kind\":
      \"Storage\",\r\n      \"properties\": {}\r\n    },\r\n    {\r\n      \"apiVersion\":
      \"2017-04-01\",\r\n      \"type\": \"Microsoft.Network/publicIPAddresses\",\r\n      \"name\":
      \"[variables(''publicIPAddressName'')]\",\r\n      \"location\": \"westus\",\r\n      \"properties\":
      {\r\n        \"publicIPAllocationMethod\": \"[variables(''publicIPAddressType'')]\",\r\n        \"dnsSettings\":
      {\r\n          \"domainNameLabel\": \"[parameters(''dnsLabelPrefix'')]\"\r\n        }\r\n      }\r\n    },\r\n    {\r\n      \"apiVersion\":
      \"2017-04-01\",\r\n      \"type\": \"Microsoft.Network/virtualNetworks\",\r\n      \"name\":
      \"[variables(''virtualNetworkName'')]\",\r\n      \"location\": \"westus\",\r\n      \"properties\":
      {\r\n        \"addressSpace\": {\r\n          \"addressPrefixes\": [\r\n            \"[variables(''addressPrefix'')]\"\r\n          ]\r\n        },\r\n        \"subnets\":
      [\r\n          {\r\n            \"name\": \"[variables(''subnetName'')]\",\r\n            \"properties\":
      {\r\n              \"addressPrefix\": \"[variables(''subnetPrefix'')]\"\r\n            }\r\n          }\r\n        ]\r\n      }\r\n    },\r\n    {\r\n      \"apiVersion\":
      \"2017-04-01\",\r\n      \"type\": \"Microsoft.Network/networkInterfaces\",\r\n      \"name\":
      \"[variables(''nicName'')]\",\r\n      \"location\": \"westus\",\r\n      \"dependsOn\":
      [\r\n        \"[resourceId(''Microsoft.Network/publicIPAddresses/'', variables(''publicIPAddressName''))]\",\r\n        \"[resourceId(''Microsoft.Network/virtualNetworks/'',
      variables(''virtualNetworkName''))]\"\r\n      ],\r\n      \"properties\": {\r\n        \"ipConfigurations\":
      [\r\n          {\r\n            \"name\": \"ipconfig1\",\r\n            \"properties\":
      {\r\n              \"privateIPAllocationMethod\": \"Dynamic\",\r\n              \"publicIPAddress\":
      {\r\n                \"id\": \"[resourceId(''Microsoft.Network/publicIPAddresses'',variables(''publicIPAddressName''))]\"\r\n              },\r\n              \"subnet\":
      {\r\n                \"id\": \"[variables(''subnetRef'')]\"\r\n              }\r\n            }\r\n          }\r\n        ]\r\n      }\r\n    },\r\n    {\r\n      \"apiVersion\":
      \"2017-03-30\",\r\n      \"type\": \"Microsoft.Compute/virtualMachines\",\r\n      \"name\":
      \"[variables(''vmName'')]\",\r\n      \"location\": \"westus\",\r\n      \"dependsOn\":
      [\r\n        \"[resourceId(''Microsoft.Storage/storageAccounts/'', variables(''storageAccountName''))]\",\r\n        \"[resourceId(''Microsoft.Network/networkInterfaces/'',
      variables(''nicName''))]\"\r\n      ],\r\n      \"properties\": {\r\n        \"hardwareProfile\":
      {\r\n          \"vmSize\": \"[variables(''vmSize'')]\"\r\n        },\r\n        \"osProfile\":
      {\r\n          \"computerName\": \"[variables(''vmName'')]\",\r\n          \"adminUsername\":
      \"[parameters(''adminUsername'')]\",\r\n          \"adminPassword\": \"[parameters(''adminPassword'')]\"\r\n        },\r\n        \"storageProfile\":
      {\r\n          \"imageReference\": {\r\n            \"publisher\": \"[variables(''imagePublisher'')]\",\r\n            \"offer\":
      \"[variables(''imageOffer'')]\",\r\n            \"sku\": \"[parameters(''ubuntuOSVersion'')]\",\r\n            \"version\":
      \"latest\"\r\n          },\r\n          \"osDisk\": {\r\n            \"createOption\":
      \"FromImage\"\r\n          },\r\n          \"dataDisks\": [\r\n            {\r\n              \"diskSizeGB\":
      \"1023\",\r\n              \"lun\": 0,\r\n              \"createOption\": \"Empty\"\r\n            }\r\n          ]\r\n        },\r\n        \"networkProfile\":
      {\r\n          \"networkInterfaces\": [\r\n            {\r\n              \"id\":
      \"[resourceId(''Microsoft.Network/networkInterfaces'',variables(''nicName''))]\"\r\n            }\r\n          ]\r\n        },\r\n        \"diagnosticsProfile\":
      {\r\n          \"bootDiagnostics\": {\r\n            \"enabled\": \"true\",\r\n            \"storageUri\":
      \"[concat(reference(concat(''Microsoft.Storage/storageAccounts/'', variables(''storageAccountName'')),
      ''2016-01-01'').primaryEndpoints.blob)]\"\r\n          }\r\n        }\r\n      }\r\n    }\r\n  ],\r\n  \"outputs\":
      {\r\n    \"hostname\": {\r\n      \"type\": \"string\",\r\n      \"value\":
      \"[reference(variables(''publicIPAddressName'')).dnsSettings.fqdn]\"\r\n    },\r\n    \"sshCommand\":
      {\r\n      \"type\": \"string\",\r\n      \"value\": \"[concat(''ssh '', parameters(''adminUsername''),
      ''@'', reference(variables(''publicIPAddressName'')).dnsSettings.fqdn)]\"\r\n    }\r\n  }\r\n}",
      "createUiDefinition": "{\r\n    \"$schema\": \"https://schema.management.azure.com/schemas/0.1.2-preview/CreateUIDefinition.MultiVm.json#\",\r\n    \"handler\":
      \"Microsoft.Compute.MultiVm\",\r\n    \"version\": \"0.1.2-preview\",\r\n    \"parameters\":
      {\r\n        \"basics\": [\r\n            {\r\n                \"name\": \"adminUsername\",\r\n                \"type\":
      \"Microsoft.Compute.UserNameTextBox\",\r\n                \"label\": \"Admin
      Username\",\r\n                \"toolTip\": \"Admin user name for the virtual
      machine\",\r\n                \"osPlatform\": \"Linux\"\r\n            },\r\n            {\r\n                \"name\":
      \"adminPassword\",\r\n                \"type\": \"Microsoft.Common.PasswordBox\",\r\n                \"label\":
      {\r\n                    \"password\": \"Admin Password\",\r\n                    \"confirmPassword\":
      \"Confirm password\"\r\n                },\r\n                \"toolTip\": \"Admin
      password for the virtual machine\",\r\n                \"constraints\": {\r\n                    \"required\":
      true,\r\n                    \"regex\": \"^(?:(?=.*[a-z])(?:(?=.*[A-Z])(?=.*[\\\\d\\\\W])|(?=.*\\\\W)(?=.*\\\\d))|(?=.*\\\\W)(?=.*[A-Z])(?=.*\\\\d)).{6,72}$\",\r\n                    \"validationMessage\":
      \"The password must be between 6 and 72 characters long, and contain characters
      from at least 3 of the following groups: uppercase characters, lowercase characters,
      numbers, and special characters.\"\r\n                },\r\n                \"options\":
      {\r\n                    \"hideConfirmation\": false\r\n                }\r\n            }\r\n        ],\r\n        \"steps\":
      [\r\n            {\r\n                \"name\": \"ipConfig\",\r\n                \"label\":
      \"IP Config\",\r\n                \"subLabel\": {\r\n                    \"preValidation\":
      \"Configure the public IP address\",\r\n                    \"postValidation\":
      \"Done\"\r\n                },\r\n                \"bladeTitle\": \"IP Settings\",\r\n                \"elements\":
      [\r\n                    {\r\n                        \"name\": \"ipCombo\",\r\n                        \"type\":
      \"Microsoft.Network.PublicIpAddressCombo\",\r\n                        \"label\":
      {\r\n                            \"publicIpAddress\": \"Public IP address\",\r\n                            \"domainNameLabel\":
      \"Domain name label\"\r\n                        },\r\n                        \"toolTip\":
      {\r\n                            \"publicIpAddress\": \"\",\r\n                            \"domainNameLabel\":
      \"\"\r\n                        },\r\n                        \"defaultValue\":
      {\r\n                            \"publicIpAddressName\": \"myPublicIP\"\r\n                        },\r\n                        \"constraints\":
      {\r\n                            \"required\": {\r\n                                \"domainNameLabel\":
      true\r\n                            }\r\n                        },\r\n                        \"options\":
      {\r\n                            \"hideNone\": true,\r\n                            \"hideDomainNameLabel\":
      false,\r\n                            \"hideExisting\": true\r\n                        },\r\n                        \"visible\":
      true\r\n                    }\r\n                ]\r\n            }\r\n        ],\r\n        \"outputs\":
      {\r\n            \"adminUsername\": \"[basics(''adminUsername'')]\",\r\n            \"adminPassword\":
      \"[basics(''adminPassword'')]\",\r\n            \"dnsLabelPrefix\": \"[steps(''ipConfig'').ipCombo.domainNameLabel]\",\r\n            \"applianceResourceNameForMainTemplate\":
      \"testappname\"\r\n        }\r\n    }\r\n}"}}'
    headers:
      Accept:
      - application/json
      Accept-Encoding:
      - gzip, deflate
      CommandName:
      - managedapp definition create
      Connection:
      - keep-alive
      Content-Length:
      - '10713'
      Content-Type:
      - application/json; charset=utf-8
      ParameterSetName:
      - -n --create-ui-definition --main-template --display-name --description -l
        -a --lock-level -g
      User-Agent:
      - python/3.6.5 (Windows-10-10.0.17134-SP0) msrest/0.6.10 msrest_azure/0.6.1
        azure-mgmt-resource/2017-09-01 Azure-SDK-For-Python AZURECLI/2.0.74
      accept-language:
      - en-US
    method: PUT
    uri: https://management.azure.com/subscriptions/00000000-0000-0000-0000-000000000000/resourceGroups/clitest.rg000001/providers/Microsoft.Solutions/applicationDefinitions/testappdefname000002?api-version=2017-09-01
  response:
    body:
      string: '{"properties":{"isEnabled":true,"lockLevel":"None","displayName":"test_appdef000003","description":"test_appdef_123","authorizations":[{"principalId":"5e91139a-c94b-462e-a6ff-1ee95e8aac07","roleDefinitionId":"8e3af657-a8ff-443c-a75c-2fe8c4bcb635"}],"artifacts":[{"name":"ApplicationResourceTemplate","type":"Template","uri":"https://prdsapplianceprodbl01.blob.core.windows.net/applicationdefinitions/FEFBC_FB3A3D6B44C844F588C9B20917C9B96B_CC861471AE39067F1D21518546765EEF2D40CBCE/applicationResourceTemplate.json"},{"name":"CreateUiDefinition","type":"Custom","uri":"https://management.azure.com/subscriptions/00000000-0000-0000-0000-000000000000/resourceGroups/clitest.rg000001/providers/Microsoft.Solutions/applicationDefinitions/testappdefname000002/applicationArtifacts/CreateUiDefinition?api-version=2017-09-01"},{"name":"MainTemplateParameters","type":"Custom","uri":"https://management.azure.com/subscriptions/00000000-0000-0000-0000-000000000000/resourceGroups/clitest.rg000001/providers/Microsoft.Solutions/applicationDefinitions/testappdefname000002/applicationArtifacts/MainTemplateParameters?api-version=2017-09-01"}]},"id":"/subscriptions/00000000-0000-0000-0000-000000000000/resourceGroups/clitest.rg000001/providers/Microsoft.Solutions/applicationDefinitions/testappdefname000002","name":"testappdefname000002","type":"Microsoft.Solutions/applicationDefinitions","location":"eastus"}'
    headers:
      cache-control:
      - no-cache
      content-length:
      - '1578'
      content-type:
      - application/json; charset=utf-8
      date:
      - Fri, 04 Oct 2019 05:13:16 GMT
      expires:
      - '-1'
      pragma:
      - no-cache
      strict-transport-security:
      - max-age=31536000; includeSubDomains
      x-content-type-options:
      - nosniff
      x-ms-ratelimit-remaining-subscription-writes:
      - '1198'
    status:
      code: 201
      message: Created
- request:
    body: null
    headers:
      Accept:
      - application/json
      Accept-Encoding:
      - gzip, deflate
      CommandName:
      - managedapp definition create
      Connection:
      - keep-alive
      ParameterSetName:
      - -n --create-ui-definition --main-template --display-name --description -l
        -a --lock-level -g
      User-Agent:
      - python/3.6.5 (Windows-10-10.0.17134-SP0) msrest/0.6.10 msrest_azure/0.6.1
        azure-mgmt-resource/2017-09-01 Azure-SDK-For-Python AZURECLI/2.0.74
    method: GET
    uri: https://management.azure.com/subscriptions/00000000-0000-0000-0000-000000000000/resourceGroups/clitest.rg000001/providers/Microsoft.Solutions/applicationDefinitions/testappdefname000002?api-version=2017-09-01
  response:
    body:
      string: '{"properties":{"isEnabled":true,"lockLevel":"None","displayName":"test_appdef000003","description":"test_appdef_123","authorizations":[{"principalId":"5e91139a-c94b-462e-a6ff-1ee95e8aac07","roleDefinitionId":"8e3af657-a8ff-443c-a75c-2fe8c4bcb635"}],"artifacts":[{"name":"ApplicationResourceTemplate","type":"Template","uri":"https://prdsapplianceprodbl01.blob.core.windows.net/applicationdefinitions/FEFBC_FB3A3D6B44C844F588C9B20917C9B96B_CC861471AE39067F1D21518546765EEF2D40CBCE/applicationResourceTemplate.json"},{"name":"CreateUiDefinition","type":"Custom","uri":"https://management.azure.com/subscriptions/00000000-0000-0000-0000-000000000000/resourceGroups/clitest.rg000001/providers/Microsoft.Solutions/applicationDefinitions/testappdefname000002/applicationArtifacts/CreateUiDefinition?api-version=2017-09-01"},{"name":"MainTemplateParameters","type":"Custom","uri":"https://management.azure.com/subscriptions/00000000-0000-0000-0000-000000000000/resourceGroups/clitest.rg000001/providers/Microsoft.Solutions/applicationDefinitions/testappdefname000002/applicationArtifacts/MainTemplateParameters?api-version=2017-09-01"}]},"id":"/subscriptions/00000000-0000-0000-0000-000000000000/resourceGroups/clitest.rg000001/providers/Microsoft.Solutions/applicationDefinitions/testappdefname000002","name":"testappdefname000002","type":"Microsoft.Solutions/applicationDefinitions","location":"eastus"}'
    headers:
      cache-control:
      - no-cache
      content-length:
      - '1578'
      content-type:
      - application/json; charset=utf-8
      date:
      - Fri, 04 Oct 2019 05:13:46 GMT
      expires:
      - '-1'
      pragma:
      - no-cache
      strict-transport-security:
      - max-age=31536000; includeSubDomains
      transfer-encoding:
      - chunked
      vary:
      - Accept-Encoding,Accept-Encoding
      x-content-type-options:
      - nosniff
    status:
      code: 200
      message: OK
- request:
    body: null
    headers:
      Accept:
      - application/json
      Accept-Encoding:
      - gzip, deflate
      CommandName:
      - managedapp definition list
      Connection:
      - keep-alive
      ParameterSetName:
      - -g
      User-Agent:
      - python/3.6.5 (Windows-10-10.0.17134-SP0) msrest/0.6.10 msrest_azure/0.6.1
        azure-mgmt-resource/2017-09-01 Azure-SDK-For-Python AZURECLI/2.0.74
      accept-language:
      - en-US
    method: GET
    uri: https://management.azure.com/subscriptions/00000000-0000-0000-0000-000000000000/resourceGroups/clitest.rg000001/providers/Microsoft.Solutions/applicationDefinitions?api-version=2017-09-01
  response:
    body:
      string: '{"value":[{"properties":{"isEnabled":true,"lockLevel":"None","displayName":"test_appdef000003","description":"test_appdef_123","authorizations":[{"principalId":"5e91139a-c94b-462e-a6ff-1ee95e8aac07","roleDefinitionId":"8e3af657-a8ff-443c-a75c-2fe8c4bcb635"}],"artifacts":[{"name":"ApplicationResourceTemplate","type":"Template","uri":"https://prdsapplianceprodbl01.blob.core.windows.net/applicationdefinitions/FEFBC_FB3A3D6B44C844F588C9B20917C9B96B_CC861471AE39067F1D21518546765EEF2D40CBCE/applicationResourceTemplate.json"},{"name":"CreateUiDefinition","type":"Custom","uri":"https://management.azure.com/subscriptions/00000000-0000-0000-0000-000000000000/resourceGroups/clitest.rg000001/providers/Microsoft.Solutions/applicationDefinitions/testappdefname000002/applicationArtifacts/CreateUiDefinition?api-version=2017-09-01"},{"name":"MainTemplateParameters","type":"Custom","uri":"https://management.azure.com/subscriptions/00000000-0000-0000-0000-000000000000/resourceGroups/clitest.rg000001/providers/Microsoft.Solutions/applicationDefinitions/testappdefname000002/applicationArtifacts/MainTemplateParameters?api-version=2017-09-01"}]},"id":"/subscriptions/00000000-0000-0000-0000-000000000000/resourceGroups/clitest.rg000001/providers/Microsoft.Solutions/applicationDefinitions/testappdefname000002","name":"testappdefname000002","type":"Microsoft.Solutions/applicationDefinitions","location":"eastus"}]}'
    headers:
      cache-control:
      - no-cache
      content-length:
      - '1590'
      content-type:
      - application/json; charset=utf-8
      date:
      - Fri, 04 Oct 2019 05:13:49 GMT
      expires:
      - '-1'
      pragma:
      - no-cache
      strict-transport-security:
      - max-age=31536000; includeSubDomains
      transfer-encoding:
      - chunked
      vary:
      - Accept-Encoding,Accept-Encoding
      x-content-type-options:
      - nosniff
    status:
      code: 200
      message: OK
- request:
    body: null
    headers:
      Accept:
      - application/json
      Accept-Encoding:
      - gzip, deflate
      CommandName:
      - managedapp definition show
      Connection:
      - keep-alive
      ParameterSetName:
      - --ids
      User-Agent:
      - python/3.6.5 (Windows-10-10.0.17134-SP0) msrest/0.6.10 msrest_azure/0.6.1
        azure-mgmt-resource/2017-09-01 Azure-SDK-For-Python AZURECLI/2.0.74
      accept-language:
      - en-US
    method: GET
    uri: https://management.azure.com/subscriptions/00000000-0000-0000-0000-000000000000/resourceGroups/clitest.rg000001/providers/Microsoft.Solutions/applicationDefinitions/testappdefname000002?api-version=2017-09-01
  response:
    body:
      string: '{"properties":{"isEnabled":true,"lockLevel":"None","displayName":"test_appdef000003","description":"test_appdef_123","authorizations":[{"principalId":"5e91139a-c94b-462e-a6ff-1ee95e8aac07","roleDefinitionId":"8e3af657-a8ff-443c-a75c-2fe8c4bcb635"}],"artifacts":[{"name":"ApplicationResourceTemplate","type":"Template","uri":"https://prdsapplianceprodbl01.blob.core.windows.net/applicationdefinitions/FEFBC_FB3A3D6B44C844F588C9B20917C9B96B_CC861471AE39067F1D21518546765EEF2D40CBCE/applicationResourceTemplate.json"},{"name":"CreateUiDefinition","type":"Custom","uri":"https://management.azure.com/subscriptions/00000000-0000-0000-0000-000000000000/resourceGroups/clitest.rg000001/providers/Microsoft.Solutions/applicationDefinitions/testappdefname000002/applicationArtifacts/CreateUiDefinition?api-version=2017-09-01"},{"name":"MainTemplateParameters","type":"Custom","uri":"https://management.azure.com/subscriptions/00000000-0000-0000-0000-000000000000/resourceGroups/clitest.rg000001/providers/Microsoft.Solutions/applicationDefinitions/testappdefname000002/applicationArtifacts/MainTemplateParameters?api-version=2017-09-01"}]},"id":"/subscriptions/00000000-0000-0000-0000-000000000000/resourceGroups/clitest.rg000001/providers/Microsoft.Solutions/applicationDefinitions/testappdefname000002","name":"testappdefname000002","type":"Microsoft.Solutions/applicationDefinitions","location":"eastus"}'
    headers:
      cache-control:
      - no-cache
      content-length:
      - '1578'
      content-type:
      - application/json; charset=utf-8
      date:
      - Fri, 04 Oct 2019 05:13:50 GMT
      expires:
      - '-1'
      pragma:
      - no-cache
      strict-transport-security:
      - max-age=31536000; includeSubDomains
      transfer-encoding:
      - chunked
      vary:
      - Accept-Encoding,Accept-Encoding
      x-content-type-options:
      - nosniff
    status:
      code: 200
      message: OK
- request:
    body: null
    headers:
      Accept:
      - application/json
      Accept-Encoding:
      - gzip, deflate
      CommandName:
      - managedapp definition delete
      Connection:
      - keep-alive
      Content-Length:
      - '0'
      ParameterSetName:
      - -g -n
      User-Agent:
      - python/3.6.5 (Windows-10-10.0.17134-SP0) msrest/0.6.10 msrest_azure/0.6.1
        azure-mgmt-resource/2017-09-01 Azure-SDK-For-Python AZURECLI/2.0.74
      accept-language:
      - en-US
    method: DELETE
    uri: https://management.azure.com/subscriptions/00000000-0000-0000-0000-000000000000/resourceGroups/clitest.rg000001/providers/Microsoft.Solutions/applicationDefinitions/testappdefname000002?api-version=2017-09-01
  response:
    body:
      string: ''
    headers:
      cache-control:
      - no-cache
      content-length:
      - '0'
      date:
      - Fri, 04 Oct 2019 05:13:52 GMT
      expires:
      - '-1'
      pragma:
      - no-cache
      strict-transport-security:
      - max-age=31536000; includeSubDomains
      x-content-type-options:
      - nosniff
      x-ms-ratelimit-remaining-subscription-deletes:
      - '14999'
    status:
      code: 200
      message: OK
- request:
    body: null
    headers:
      Accept:
      - application/json
      Accept-Encoding:
      - gzip, deflate
      CommandName:
      - managedapp definition list
      Connection:
      - keep-alive
      ParameterSetName:
      - -g
      User-Agent:
      - python/3.6.5 (Windows-10-10.0.17134-SP0) msrest/0.6.10 msrest_azure/0.6.1
        azure-mgmt-resource/2017-09-01 Azure-SDK-For-Python AZURECLI/2.0.74
      accept-language:
      - en-US
    method: GET
    uri: https://management.azure.com/subscriptions/00000000-0000-0000-0000-000000000000/resourceGroups/clitest.rg000001/providers/Microsoft.Solutions/applicationDefinitions?api-version=2017-09-01
  response:
<<<<<<< HEAD
    body:
      string: '{"value":[]}'
    headers:
      cache-control:
      - no-cache
      content-length:
      - '12'
      content-type:
      - application/json; charset=utf-8
      date:
      - Fri, 04 Oct 2019 05:13:53 GMT
      expires:
      - '-1'
      pragma:
      - no-cache
      strict-transport-security:
      - max-age=31536000; includeSubDomains
      vary:
      - Accept-Encoding
      x-content-type-options:
      - nosniff
    status:
      code: 200
      message: OK
=======
    body: {string: '{"value":[]}'}
    headers:
      cache-control: [no-cache]
      content-length: ['12']
      content-type: [application/json; charset=utf-8]
      date: ['Thu, 14 Jun 2018 00:02:38 GMT']
      expires: ['-1']
      pragma: [no-cache]
      strict-transport-security: [max-age=31536000; includeSubDomains]
      vary: [Accept-Encoding]
      x-content-type-options: [nosniff]
    status: {code: 200, message: OK}
- request:
    body: null
    headers:
      Accept: [application/json]
      Accept-Encoding: ['gzip, deflate']
      CommandName: [group delete]
      Connection: [keep-alive]
      Content-Length: ['0']
      Content-Type: [application/json; charset=utf-8]
      User-Agent: [python/3.6.5 (Windows-10-10.0.16299-SP0) requests/2.18.4 msrest/0.4.29
          msrest_azure/0.4.31 resourcemanagementclient/2.0.0rc2 Azure-SDK-For-Python
          AZURECLI/2.0.34]
      accept-language: [en-US]
    method: DELETE
    uri: https://management.azure.com/subscriptions/00000000-0000-0000-0000-000000000000/resourcegroups/clitest.rg000001?api-version=2019-07-01
  response:
    body: {string: ''}
    headers:
      cache-control: [no-cache]
      content-length: ['0']
      date: ['Thu, 14 Jun 2018 00:02:37 GMT']
      expires: ['-1']
      location: ['https://management.azure.com/subscriptions/00000000-0000-0000-0000-000000000000/operationresults/eyJqb2JJZCI6IlJFU09VUkNFR1JPVVBERUxFVElPTkpPQi1DTElURVNUOjJFUkdJM0xTTTdFRE1NRVhVTjRCN1AzT0ZSNFlaSlFFVldFSTMyR3w1MTk2NEZGRjg0M0U2OTAzLVdFU1RVUyIsImpvYkxvY2F0aW9uIjoid2VzdHVzIn0?api-version=2019-07-01']
      pragma: [no-cache]
      strict-transport-security: [max-age=31536000; includeSubDomains]
      x-content-type-options: [nosniff]
      x-ms-ratelimit-remaining-subscription-deletes: ['14999']
    status: {code: 202, message: Accepted}
>>>>>>> 807faccc
version: 1<|MERGE_RESOLUTION|>--- conflicted
+++ resolved
@@ -1,8 +1,5 @@
 interactions:
 - request:
-<<<<<<< HEAD
-    body: '{"location": "eastus", "properties": {"lockLevel": "None", "displayName":
-=======
     body: '{"location": "westus", "tags": {"product": "azurecli", "cause": "automation",
       "date": "2018-06-14T00:01:59Z"}}'
     headers:
@@ -33,386 +30,260 @@
     status: {code: 201, message: Created}
 - request:
     body: 'b''{"location": "eastus", "properties": {"lockLevel": "None", "displayName":
->>>>>>> 807faccc
       "test_appdef000003", "authorizations": [{"principalId": "5e91139a-c94b-462e-a6ff-1ee95e8aac07",
       "roleDefinitionId": "8e3af657-a8ff-443c-a75c-2fe8c4bcb635"}], "description":
-      "test_appdef_123", "mainTemplate": "{\r\n  \"$schema\": \"https://schema.management.azure.com/schemas/2015-01-01/deploymentTemplate.json#\",\r\n  \"contentVersion\":
-      \"1.0.0.0\",\r\n  \"parameters\": {\r\n    \"adminUsername\": {\r\n      \"type\":
-      \"string\",\r\n      \"metadata\": {\r\n        \"description\": \"User name
-      for the Virtual Machine.\"\r\n      }\r\n    },\r\n    \"adminPassword\": {\r\n      \"type\":
-      \"securestring\",\r\n      \"metadata\": {\r\n        \"description\": \"Password
-      for the Virtual Machine.\"\r\n      }\r\n    },\r\n    \"dnsLabelPrefix\": {\r\n      \"type\":
-      \"string\",\r\n      \"metadata\": {\r\n        \"description\": \"Unique DNS
-      Name for the Public IP used to access the Virtual Machine.\"\r\n      }\r\n    },\r\n    \"ubuntuOSVersion\":
-      {\r\n      \"type\": \"string\",\r\n      \"defaultValue\": \"16.04.0-LTS\",\r\n      \"allowedValues\":
-      [\r\n        \"12.04.5-LTS\",\r\n        \"14.04.5-LTS\",\r\n        \"15.10\",\r\n        \"16.04.0-LTS\"\r\n      ],\r\n      \"metadata\":
-      {\r\n        \"description\": \"The Ubuntu version for the VM. This will pick
-      a fully patched image of this given Ubuntu version.\"\r\n      }\r\n    }\r\n  },\r\n  \"variables\":
-      {\r\n    \"storageAccountName\": \"[concat(uniquestring(resourceGroup().id),
-      ''salinuxvm'')]\",\r\n    \"imagePublisher\": \"Canonical\",\r\n    \"imageOffer\":
-      \"UbuntuServer\",\r\n    \"nicName\": \"myVMNic\",\r\n    \"addressPrefix\":
-      \"10.0.0.0/16\",\r\n    \"subnetName\": \"Subnet\",\r\n    \"subnetPrefix\":
-      \"10.0.0.0/24\",\r\n    \"storageAccountType\": \"Standard_LRS\",\r\n    \"publicIPAddressName\":
-      \"myPublicIP\",\r\n    \"publicIPAddressType\": \"Dynamic\",\r\n    \"vmName\":
-      \"MyUbuntuVM\",\r\n    \"vmSize\": \"Standard_A1\",\r\n    \"virtualNetworkName\":
-      \"MyVNET\",\r\n    \"vnetID\": \"[resourceId(''Microsoft.Network/virtualNetworks'',variables(''virtualNetworkName''))]\",\r\n    \"subnetRef\":
-      \"[concat(variables(''vnetID''),''/subnets/'',variables(''subnetName''))]\"\r\n  },\r\n  \"resources\":
-      [\r\n    {\r\n      \"type\": \"Microsoft.Storage/storageAccounts\",\r\n      \"name\":
-      \"[variables(''storageAccountName'')]\",\r\n      \"apiVersion\": \"2017-06-01\",\r\n      \"location\":
-      \"westus\",\r\n      \"sku\": {\r\n        \"name\": \"[variables(''storageAccountType'')]\"\r\n      },\r\n      \"kind\":
-      \"Storage\",\r\n      \"properties\": {}\r\n    },\r\n    {\r\n      \"apiVersion\":
-      \"2017-04-01\",\r\n      \"type\": \"Microsoft.Network/publicIPAddresses\",\r\n      \"name\":
-      \"[variables(''publicIPAddressName'')]\",\r\n      \"location\": \"westus\",\r\n      \"properties\":
-      {\r\n        \"publicIPAllocationMethod\": \"[variables(''publicIPAddressType'')]\",\r\n        \"dnsSettings\":
-      {\r\n          \"domainNameLabel\": \"[parameters(''dnsLabelPrefix'')]\"\r\n        }\r\n      }\r\n    },\r\n    {\r\n      \"apiVersion\":
-      \"2017-04-01\",\r\n      \"type\": \"Microsoft.Network/virtualNetworks\",\r\n      \"name\":
-      \"[variables(''virtualNetworkName'')]\",\r\n      \"location\": \"westus\",\r\n      \"properties\":
-      {\r\n        \"addressSpace\": {\r\n          \"addressPrefixes\": [\r\n            \"[variables(''addressPrefix'')]\"\r\n          ]\r\n        },\r\n        \"subnets\":
-      [\r\n          {\r\n            \"name\": \"[variables(''subnetName'')]\",\r\n            \"properties\":
-      {\r\n              \"addressPrefix\": \"[variables(''subnetPrefix'')]\"\r\n            }\r\n          }\r\n        ]\r\n      }\r\n    },\r\n    {\r\n      \"apiVersion\":
-      \"2017-04-01\",\r\n      \"type\": \"Microsoft.Network/networkInterfaces\",\r\n      \"name\":
-      \"[variables(''nicName'')]\",\r\n      \"location\": \"westus\",\r\n      \"dependsOn\":
-      [\r\n        \"[resourceId(''Microsoft.Network/publicIPAddresses/'', variables(''publicIPAddressName''))]\",\r\n        \"[resourceId(''Microsoft.Network/virtualNetworks/'',
-      variables(''virtualNetworkName''))]\"\r\n      ],\r\n      \"properties\": {\r\n        \"ipConfigurations\":
-      [\r\n          {\r\n            \"name\": \"ipconfig1\",\r\n            \"properties\":
-      {\r\n              \"privateIPAllocationMethod\": \"Dynamic\",\r\n              \"publicIPAddress\":
-      {\r\n                \"id\": \"[resourceId(''Microsoft.Network/publicIPAddresses'',variables(''publicIPAddressName''))]\"\r\n              },\r\n              \"subnet\":
-      {\r\n                \"id\": \"[variables(''subnetRef'')]\"\r\n              }\r\n            }\r\n          }\r\n        ]\r\n      }\r\n    },\r\n    {\r\n      \"apiVersion\":
-      \"2017-03-30\",\r\n      \"type\": \"Microsoft.Compute/virtualMachines\",\r\n      \"name\":
-      \"[variables(''vmName'')]\",\r\n      \"location\": \"westus\",\r\n      \"dependsOn\":
-      [\r\n        \"[resourceId(''Microsoft.Storage/storageAccounts/'', variables(''storageAccountName''))]\",\r\n        \"[resourceId(''Microsoft.Network/networkInterfaces/'',
-      variables(''nicName''))]\"\r\n      ],\r\n      \"properties\": {\r\n        \"hardwareProfile\":
-      {\r\n          \"vmSize\": \"[variables(''vmSize'')]\"\r\n        },\r\n        \"osProfile\":
-      {\r\n          \"computerName\": \"[variables(''vmName'')]\",\r\n          \"adminUsername\":
-      \"[parameters(''adminUsername'')]\",\r\n          \"adminPassword\": \"[parameters(''adminPassword'')]\"\r\n        },\r\n        \"storageProfile\":
-      {\r\n          \"imageReference\": {\r\n            \"publisher\": \"[variables(''imagePublisher'')]\",\r\n            \"offer\":
-      \"[variables(''imageOffer'')]\",\r\n            \"sku\": \"[parameters(''ubuntuOSVersion'')]\",\r\n            \"version\":
-      \"latest\"\r\n          },\r\n          \"osDisk\": {\r\n            \"createOption\":
-      \"FromImage\"\r\n          },\r\n          \"dataDisks\": [\r\n            {\r\n              \"diskSizeGB\":
-      \"1023\",\r\n              \"lun\": 0,\r\n              \"createOption\": \"Empty\"\r\n            }\r\n          ]\r\n        },\r\n        \"networkProfile\":
-      {\r\n          \"networkInterfaces\": [\r\n            {\r\n              \"id\":
-      \"[resourceId(''Microsoft.Network/networkInterfaces'',variables(''nicName''))]\"\r\n            }\r\n          ]\r\n        },\r\n        \"diagnosticsProfile\":
-      {\r\n          \"bootDiagnostics\": {\r\n            \"enabled\": \"true\",\r\n            \"storageUri\":
-      \"[concat(reference(concat(''Microsoft.Storage/storageAccounts/'', variables(''storageAccountName'')),
-      ''2016-01-01'').primaryEndpoints.blob)]\"\r\n          }\r\n        }\r\n      }\r\n    }\r\n  ],\r\n  \"outputs\":
-      {\r\n    \"hostname\": {\r\n      \"type\": \"string\",\r\n      \"value\":
-      \"[reference(variables(''publicIPAddressName'')).dnsSettings.fqdn]\"\r\n    },\r\n    \"sshCommand\":
-      {\r\n      \"type\": \"string\",\r\n      \"value\": \"[concat(''ssh '', parameters(''adminUsername''),
-      ''@'', reference(variables(''publicIPAddressName'')).dnsSettings.fqdn)]\"\r\n    }\r\n  }\r\n}",
-      "createUiDefinition": "{\r\n    \"$schema\": \"https://schema.management.azure.com/schemas/0.1.2-preview/CreateUIDefinition.MultiVm.json#\",\r\n    \"handler\":
-      \"Microsoft.Compute.MultiVm\",\r\n    \"version\": \"0.1.2-preview\",\r\n    \"parameters\":
-      {\r\n        \"basics\": [\r\n            {\r\n                \"name\": \"adminUsername\",\r\n                \"type\":
-      \"Microsoft.Compute.UserNameTextBox\",\r\n                \"label\": \"Admin
-      Username\",\r\n                \"toolTip\": \"Admin user name for the virtual
-      machine\",\r\n                \"osPlatform\": \"Linux\"\r\n            },\r\n            {\r\n                \"name\":
-      \"adminPassword\",\r\n                \"type\": \"Microsoft.Common.PasswordBox\",\r\n                \"label\":
-      {\r\n                    \"password\": \"Admin Password\",\r\n                    \"confirmPassword\":
-      \"Confirm password\"\r\n                },\r\n                \"toolTip\": \"Admin
-      password for the virtual machine\",\r\n                \"constraints\": {\r\n                    \"required\":
-      true,\r\n                    \"regex\": \"^(?:(?=.*[a-z])(?:(?=.*[A-Z])(?=.*[\\\\d\\\\W])|(?=.*\\\\W)(?=.*\\\\d))|(?=.*\\\\W)(?=.*[A-Z])(?=.*\\\\d)).{6,72}$\",\r\n                    \"validationMessage\":
-      \"The password must be between 6 and 72 characters long, and contain characters
+      "test_appdef_123", "mainTemplate": "{\\r\\n  \\"$schema\\": \\"https://schema.management.azure.com/schemas/2015-01-01/deploymentTemplate.json#\\",\\r\\n  \\"contentVersion\\":
+      \\"1.0.0.0\\",\\r\\n  \\"parameters\\": {\\r\\n    \\"adminUsername\\": {\\r\\n      \\"type\\":
+      \\"string\\",\\r\\n      \\"metadata\\": {\\r\\n        \\"description\\": \\"User
+      name for the Virtual Machine.\\"\\r\\n      }\\r\\n    },\\r\\n    \\"adminPassword\\":
+      {\\r\\n      \\"type\\": \\"securestring\\",\\r\\n      \\"metadata\\": {\\r\\n        \\"description\\":
+      \\"Password for the Virtual Machine.\\"\\r\\n      }\\r\\n    },\\r\\n    \\"dnsLabelPrefix\\":
+      {\\r\\n      \\"type\\": \\"string\\",\\r\\n      \\"metadata\\": {\\r\\n        \\"description\\":
+      \\"Unique DNS Name for the Public IP used to access the Virtual Machine.\\"\\r\\n      }\\r\\n    },\\r\\n    \\"ubuntuOSVersion\\":
+      {\\r\\n      \\"type\\": \\"string\\",\\r\\n      \\"defaultValue\\": \\"16.04.0-LTS\\",\\r\\n      \\"allowedValues\\":
+      [\\r\\n        \\"12.04.5-LTS\\",\\r\\n        \\"14.04.5-LTS\\",\\r\\n        \\"15.10\\",\\r\\n        \\"16.04.0-LTS\\"\\r\\n      ],\\r\\n      \\"metadata\\":
+      {\\r\\n        \\"description\\": \\"The Ubuntu version for the VM. This will
+      pick a fully patched image of this given Ubuntu version.\\"\\r\\n      }\\r\\n    }\\r\\n  },\\r\\n  \\"variables\\":
+      {\\r\\n    \\"storageAccountName\\": \\"[concat(uniquestring(resourceGroup().id),
+      \''salinuxvm\'')]\\",\\r\\n    \\"imagePublisher\\": \\"Canonical\\",\\r\\n    \\"imageOffer\\":
+      \\"UbuntuServer\\",\\r\\n    \\"nicName\\": \\"myVMNic\\",\\r\\n    \\"addressPrefix\\":
+      \\"10.0.0.0/16\\",\\r\\n    \\"subnetName\\": \\"Subnet\\",\\r\\n    \\"subnetPrefix\\":
+      \\"10.0.0.0/24\\",\\r\\n    \\"storageAccountType\\": \\"Standard_LRS\\",\\r\\n    \\"publicIPAddressName\\":
+      \\"myPublicIP\\",\\r\\n    \\"publicIPAddressType\\": \\"Dynamic\\",\\r\\n    \\"vmName\\":
+      \\"MyUbuntuVM\\",\\r\\n    \\"vmSize\\": \\"Standard_A1\\",\\r\\n    \\"virtualNetworkName\\":
+      \\"MyVNET\\",\\r\\n    \\"vnetID\\": \\"[resourceId(\''Microsoft.Network/virtualNetworks\'',variables(\''virtualNetworkName\''))]\\",\\r\\n    \\"subnetRef\\":
+      \\"[concat(variables(\''vnetID\''),\''/subnets/\'',variables(\''subnetName\''))]\\"\\r\\n  },\\r\\n  \\"resources\\":
+      [\\r\\n    {\\r\\n      \\"type\\": \\"Microsoft.Storage/storageAccounts\\",\\r\\n      \\"name\\":
+      \\"[variables(\''storageAccountName\'')]\\",\\r\\n      \\"apiVersion\\": \\"2017-06-01\\",\\r\\n      \\"location\\":
+      \\"westus\\",\\r\\n      \\"sku\\": {\\r\\n        \\"name\\": \\"[variables(\''storageAccountType\'')]\\"\\r\\n      },\\r\\n      \\"kind\\":
+      \\"Storage\\",\\r\\n      \\"properties\\": {}\\r\\n    },\\r\\n    {\\r\\n      \\"apiVersion\\":
+      \\"2017-04-01\\",\\r\\n      \\"type\\": \\"Microsoft.Network/publicIPAddresses\\",\\r\\n      \\"name\\":
+      \\"[variables(\''publicIPAddressName\'')]\\",\\r\\n      \\"location\\": \\"westus\\",\\r\\n      \\"properties\\":
+      {\\r\\n        \\"publicIPAllocationMethod\\": \\"[variables(\''publicIPAddressType\'')]\\",\\r\\n        \\"dnsSettings\\":
+      {\\r\\n          \\"domainNameLabel\\": \\"[parameters(\''dnsLabelPrefix\'')]\\"\\r\\n        }\\r\\n      }\\r\\n    },\\r\\n    {\\r\\n      \\"apiVersion\\":
+      \\"2017-04-01\\",\\r\\n      \\"type\\": \\"Microsoft.Network/virtualNetworks\\",\\r\\n      \\"name\\":
+      \\"[variables(\''virtualNetworkName\'')]\\",\\r\\n      \\"location\\": \\"westus\\",\\r\\n      \\"properties\\":
+      {\\r\\n        \\"addressSpace\\": {\\r\\n          \\"addressPrefixes\\": [\\r\\n            \\"[variables(\''addressPrefix\'')]\\"\\r\\n          ]\\r\\n        },\\r\\n        \\"subnets\\":
+      [\\r\\n          {\\r\\n            \\"name\\": \\"[variables(\''subnetName\'')]\\",\\r\\n            \\"properties\\":
+      {\\r\\n              \\"addressPrefix\\": \\"[variables(\''subnetPrefix\'')]\\"\\r\\n            }\\r\\n          }\\r\\n        ]\\r\\n      }\\r\\n    },\\r\\n    {\\r\\n      \\"apiVersion\\":
+      \\"2017-04-01\\",\\r\\n      \\"type\\": \\"Microsoft.Network/networkInterfaces\\",\\r\\n      \\"name\\":
+      \\"[variables(\''nicName\'')]\\",\\r\\n      \\"location\\": \\"westus\\",\\r\\n      \\"dependsOn\\":
+      [\\r\\n        \\"[resourceId(\''Microsoft.Network/publicIPAddresses/\'', variables(\''publicIPAddressName\''))]\\",\\r\\n        \\"[resourceId(\''Microsoft.Network/virtualNetworks/\'',
+      variables(\''virtualNetworkName\''))]\\"\\r\\n      ],\\r\\n      \\"properties\\":
+      {\\r\\n        \\"ipConfigurations\\": [\\r\\n          {\\r\\n            \\"name\\":
+      \\"ipconfig1\\",\\r\\n            \\"properties\\": {\\r\\n              \\"privateIPAllocationMethod\\":
+      \\"Dynamic\\",\\r\\n              \\"publicIPAddress\\": {\\r\\n                \\"id\\":
+      \\"[resourceId(\''Microsoft.Network/publicIPAddresses\'',variables(\''publicIPAddressName\''))]\\"\\r\\n              },\\r\\n              \\"subnet\\":
+      {\\r\\n                \\"id\\": \\"[variables(\''subnetRef\'')]\\"\\r\\n              }\\r\\n            }\\r\\n          }\\r\\n        ]\\r\\n      }\\r\\n    },\\r\\n    {\\r\\n      \\"apiVersion\\":
+      \\"2017-03-30\\",\\r\\n      \\"type\\": \\"Microsoft.Compute/virtualMachines\\",\\r\\n      \\"name\\":
+      \\"[variables(\''vmName\'')]\\",\\r\\n      \\"location\\": \\"westus\\",\\r\\n      \\"dependsOn\\":
+      [\\r\\n        \\"[resourceId(\''Microsoft.Storage/storageAccounts/\'', variables(\''storageAccountName\''))]\\",\\r\\n        \\"[resourceId(\''Microsoft.Network/networkInterfaces/\'',
+      variables(\''nicName\''))]\\"\\r\\n      ],\\r\\n      \\"properties\\": {\\r\\n        \\"hardwareProfile\\":
+      {\\r\\n          \\"vmSize\\": \\"[variables(\''vmSize\'')]\\"\\r\\n        },\\r\\n        \\"osProfile\\":
+      {\\r\\n          \\"computerName\\": \\"[variables(\''vmName\'')]\\",\\r\\n          \\"adminUsername\\":
+      \\"[parameters(\''adminUsername\'')]\\",\\r\\n          \\"adminPassword\\":
+      \\"[parameters(\''adminPassword\'')]\\"\\r\\n        },\\r\\n        \\"storageProfile\\":
+      {\\r\\n          \\"imageReference\\": {\\r\\n            \\"publisher\\": \\"[variables(\''imagePublisher\'')]\\",\\r\\n            \\"offer\\":
+      \\"[variables(\''imageOffer\'')]\\",\\r\\n            \\"sku\\": \\"[parameters(\''ubuntuOSVersion\'')]\\",\\r\\n            \\"version\\":
+      \\"latest\\"\\r\\n          },\\r\\n          \\"osDisk\\": {\\r\\n            \\"createOption\\":
+      \\"FromImage\\"\\r\\n          },\\r\\n          \\"dataDisks\\": [\\r\\n            {\\r\\n              \\"diskSizeGB\\":
+      \\"1023\\",\\r\\n              \\"lun\\": 0,\\r\\n              \\"createOption\\":
+      \\"Empty\\"\\r\\n            }\\r\\n          ]\\r\\n        },\\r\\n        \\"networkProfile\\":
+      {\\r\\n          \\"networkInterfaces\\": [\\r\\n            {\\r\\n              \\"id\\":
+      \\"[resourceId(\''Microsoft.Network/networkInterfaces\'',variables(\''nicName\''))]\\"\\r\\n            }\\r\\n          ]\\r\\n        },\\r\\n        \\"diagnosticsProfile\\":
+      {\\r\\n          \\"bootDiagnostics\\": {\\r\\n            \\"enabled\\": \\"true\\",\\r\\n            \\"storageUri\\":
+      \\"[concat(reference(concat(\''Microsoft.Storage/storageAccounts/\'', variables(\''storageAccountName\'')),
+      \''2016-01-01\'').primaryEndpoints.blob)]\\"\\r\\n          }\\r\\n        }\\r\\n      }\\r\\n    }\\r\\n  ],\\r\\n  \\"outputs\\":
+      {\\r\\n    \\"hostname\\": {\\r\\n      \\"type\\": \\"string\\",\\r\\n      \\"value\\":
+      \\"[reference(variables(\''publicIPAddressName\'')).dnsSettings.fqdn]\\"\\r\\n    },\\r\\n    \\"sshCommand\\":
+      {\\r\\n      \\"type\\": \\"string\\",\\r\\n      \\"value\\": \\"[concat(\''ssh
+      \'', parameters(\''adminUsername\''), \''@\'', reference(variables(\''publicIPAddressName\'')).dnsSettings.fqdn)]\\"\\r\\n    }\\r\\n  }\\r\\n}",
+      "createUiDefinition": "{\\r\\n    \\"$schema\\": \\"https://schema.management.azure.com/schemas/0.1.2-preview/CreateUIDefinition.MultiVm.json#\\",\\r\\n    \\"handler\\":
+      \\"Microsoft.Compute.MultiVm\\",\\r\\n    \\"version\\": \\"0.1.2-preview\\",\\r\\n    \\"parameters\\":
+      {\\r\\n        \\"basics\\": [\\r\\n            {\\r\\n                \\"name\\":
+      \\"adminUsername\\",\\r\\n                \\"type\\": \\"Microsoft.Compute.UserNameTextBox\\",\\r\\n                \\"label\\":
+      \\"Admin Username\\",\\r\\n                \\"toolTip\\": \\"Admin user name
+      for the virtual machine\\",\\r\\n                \\"osPlatform\\": \\"Linux\\"\\r\\n            },\\r\\n            {\\r\\n                \\"name\\":
+      \\"adminPassword\\",\\r\\n                \\"type\\": \\"Microsoft.Common.PasswordBox\\",\\r\\n                \\"label\\":
+      {\\r\\n                    \\"password\\": \\"Admin Password\\",\\r\\n                    \\"confirmPassword\\":
+      \\"Confirm password\\"\\r\\n                },\\r\\n                \\"toolTip\\":
+      \\"Admin password for the virtual machine\\",\\r\\n                \\"constraints\\":
+      {\\r\\n                    \\"required\\": true,\\r\\n                    \\"regex\\":
+      \\"^(?:(?=.*[a-z])(?:(?=.*[A-Z])(?=.*[\\\\\\\\d\\\\\\\\W])|(?=.*\\\\\\\\W)(?=.*\\\\\\\\d))|(?=.*\\\\\\\\W)(?=.*[A-Z])(?=.*\\\\\\\\d)).{6,72}$\\",\\r\\n                    \\"validationMessage\\":
+      \\"The password must be between 6 and 72 characters long, and contain characters
       from at least 3 of the following groups: uppercase characters, lowercase characters,
-      numbers, and special characters.\"\r\n                },\r\n                \"options\":
-      {\r\n                    \"hideConfirmation\": false\r\n                }\r\n            }\r\n        ],\r\n        \"steps\":
-      [\r\n            {\r\n                \"name\": \"ipConfig\",\r\n                \"label\":
-      \"IP Config\",\r\n                \"subLabel\": {\r\n                    \"preValidation\":
-      \"Configure the public IP address\",\r\n                    \"postValidation\":
-      \"Done\"\r\n                },\r\n                \"bladeTitle\": \"IP Settings\",\r\n                \"elements\":
-      [\r\n                    {\r\n                        \"name\": \"ipCombo\",\r\n                        \"type\":
-      \"Microsoft.Network.PublicIpAddressCombo\",\r\n                        \"label\":
-      {\r\n                            \"publicIpAddress\": \"Public IP address\",\r\n                            \"domainNameLabel\":
-      \"Domain name label\"\r\n                        },\r\n                        \"toolTip\":
-      {\r\n                            \"publicIpAddress\": \"\",\r\n                            \"domainNameLabel\":
-      \"\"\r\n                        },\r\n                        \"defaultValue\":
-      {\r\n                            \"publicIpAddressName\": \"myPublicIP\"\r\n                        },\r\n                        \"constraints\":
-      {\r\n                            \"required\": {\r\n                                \"domainNameLabel\":
-      true\r\n                            }\r\n                        },\r\n                        \"options\":
-      {\r\n                            \"hideNone\": true,\r\n                            \"hideDomainNameLabel\":
-      false,\r\n                            \"hideExisting\": true\r\n                        },\r\n                        \"visible\":
-      true\r\n                    }\r\n                ]\r\n            }\r\n        ],\r\n        \"outputs\":
-      {\r\n            \"adminUsername\": \"[basics(''adminUsername'')]\",\r\n            \"adminPassword\":
-      \"[basics(''adminPassword'')]\",\r\n            \"dnsLabelPrefix\": \"[steps(''ipConfig'').ipCombo.domainNameLabel]\",\r\n            \"applianceResourceNameForMainTemplate\":
-      \"testappname\"\r\n        }\r\n    }\r\n}"}}'
-    headers:
-      Accept:
-      - application/json
-      Accept-Encoding:
-      - gzip, deflate
-      CommandName:
-      - managedapp definition create
-      Connection:
-      - keep-alive
-      Content-Length:
-      - '10713'
-      Content-Type:
-      - application/json; charset=utf-8
-      ParameterSetName:
-      - -n --create-ui-definition --main-template --display-name --description -l
-        -a --lock-level -g
-      User-Agent:
-      - python/3.6.5 (Windows-10-10.0.17134-SP0) msrest/0.6.10 msrest_azure/0.6.1
-        azure-mgmt-resource/2017-09-01 Azure-SDK-For-Python AZURECLI/2.0.74
-      accept-language:
-      - en-US
+      numbers, and special characters.\\"\\r\\n                },\\r\\n                \\"options\\":
+      {\\r\\n                    \\"hideConfirmation\\": false\\r\\n                }\\r\\n            }\\r\\n        ],\\r\\n        \\"steps\\":
+      [\\r\\n            {\\r\\n                \\"name\\": \\"ipConfig\\",\\r\\n                \\"label\\":
+      \\"IP Config\\",\\r\\n                \\"subLabel\\": {\\r\\n                    \\"preValidation\\":
+      \\"Configure the public IP address\\",\\r\\n                    \\"postValidation\\":
+      \\"Done\\"\\r\\n                },\\r\\n                \\"bladeTitle\\": \\"IP
+      Settings\\",\\r\\n                \\"elements\\": [\\r\\n                    {\\r\\n                        \\"name\\":
+      \\"ipCombo\\",\\r\\n                        \\"type\\": \\"Microsoft.Network.PublicIpAddressCombo\\",\\r\\n                        \\"label\\":
+      {\\r\\n                            \\"publicIpAddress\\": \\"Public IP address\\",\\r\\n                            \\"domainNameLabel\\":
+      \\"Domain name label\\"\\r\\n                        },\\r\\n                        \\"toolTip\\":
+      {\\r\\n                            \\"publicIpAddress\\": \\"\\",\\r\\n                            \\"domainNameLabel\\":
+      \\"\\"\\r\\n                        },\\r\\n                        \\"defaultValue\\":
+      {\\r\\n                            \\"publicIpAddressName\\": \\"myPublicIP\\"\\r\\n                        },\\r\\n                        \\"constraints\\":
+      {\\r\\n                            \\"required\\": {\\r\\n                                \\"domainNameLabel\\":
+      true\\r\\n                            }\\r\\n                        },\\r\\n                        \\"options\\":
+      {\\r\\n                            \\"hideNone\\": true,\\r\\n                            \\"hideDomainNameLabel\\":
+      false,\\r\\n                            \\"hideExisting\\": true\\r\\n                        },\\r\\n                        \\"visible\\":
+      true\\r\\n                    }\\r\\n                ]\\r\\n            }\\r\\n        ],\\r\\n        \\"outputs\\":
+      {\\r\\n            \\"adminUsername\\": \\"[basics(\''adminUsername\'')]\\",\\r\\n            \\"adminPassword\\":
+      \\"[basics(\''adminPassword\'')]\\",\\r\\n            \\"dnsLabelPrefix\\":
+      \\"[steps(\''ipConfig\'').ipCombo.domainNameLabel]\\",\\r\\n            \\"applianceResourceNameForMainTemplate\\":
+      \\"testappname\\"\\r\\n        }\\r\\n    }\\r\\n}"}}'''
+    headers:
+      Accept: [application/json]
+      Accept-Encoding: ['gzip, deflate']
+      CommandName: [managedapp definition create]
+      Connection: [keep-alive]
+      Content-Length: ['10713']
+      Content-Type: [application/json; charset=utf-8]
+      User-Agent: [python/3.6.5 (Windows-10-10.0.16299-SP0) requests/2.18.4 msrest/0.4.29
+          msrest_azure/0.4.31 azure-mgmt-resource/2017-09-01 Azure-SDK-For-Python
+          AZURECLI/2.0.34]
+      accept-language: [en-US]
     method: PUT
     uri: https://management.azure.com/subscriptions/00000000-0000-0000-0000-000000000000/resourceGroups/clitest.rg000001/providers/Microsoft.Solutions/applicationDefinitions/testappdefname000002?api-version=2017-09-01
   response:
-    body:
-      string: '{"properties":{"isEnabled":true,"lockLevel":"None","displayName":"test_appdef000003","description":"test_appdef_123","authorizations":[{"principalId":"5e91139a-c94b-462e-a6ff-1ee95e8aac07","roleDefinitionId":"8e3af657-a8ff-443c-a75c-2fe8c4bcb635"}],"artifacts":[{"name":"ApplicationResourceTemplate","type":"Template","uri":"https://prdsapplianceprodbl01.blob.core.windows.net/applicationdefinitions/FEFBC_FB3A3D6B44C844F588C9B20917C9B96B_CC861471AE39067F1D21518546765EEF2D40CBCE/applicationResourceTemplate.json"},{"name":"CreateUiDefinition","type":"Custom","uri":"https://management.azure.com/subscriptions/00000000-0000-0000-0000-000000000000/resourceGroups/clitest.rg000001/providers/Microsoft.Solutions/applicationDefinitions/testappdefname000002/applicationArtifacts/CreateUiDefinition?api-version=2017-09-01"},{"name":"MainTemplateParameters","type":"Custom","uri":"https://management.azure.com/subscriptions/00000000-0000-0000-0000-000000000000/resourceGroups/clitest.rg000001/providers/Microsoft.Solutions/applicationDefinitions/testappdefname000002/applicationArtifacts/MainTemplateParameters?api-version=2017-09-01"}]},"id":"/subscriptions/00000000-0000-0000-0000-000000000000/resourceGroups/clitest.rg000001/providers/Microsoft.Solutions/applicationDefinitions/testappdefname000002","name":"testappdefname000002","type":"Microsoft.Solutions/applicationDefinitions","location":"eastus"}'
-    headers:
-      cache-control:
-      - no-cache
-      content-length:
-      - '1578'
-      content-type:
-      - application/json; charset=utf-8
-      date:
-      - Fri, 04 Oct 2019 05:13:16 GMT
-      expires:
-      - '-1'
-      pragma:
-      - no-cache
-      strict-transport-security:
-      - max-age=31536000; includeSubDomains
-      x-content-type-options:
-      - nosniff
-      x-ms-ratelimit-remaining-subscription-writes:
-      - '1198'
-    status:
-      code: 201
-      message: Created
-- request:
-    body: null
-    headers:
-      Accept:
-      - application/json
-      Accept-Encoding:
-      - gzip, deflate
-      CommandName:
-      - managedapp definition create
-      Connection:
-      - keep-alive
-      ParameterSetName:
-      - -n --create-ui-definition --main-template --display-name --description -l
-        -a --lock-level -g
-      User-Agent:
-      - python/3.6.5 (Windows-10-10.0.17134-SP0) msrest/0.6.10 msrest_azure/0.6.1
-        azure-mgmt-resource/2017-09-01 Azure-SDK-For-Python AZURECLI/2.0.74
+    body: {string: '{"properties":{"isEnabled":true,"lockLevel":"None","displayName":"test_appdef000003","description":"test_appdef_123","authorizations":[{"principalId":"5e91139a-c94b-462e-a6ff-1ee95e8aac07","roleDefinitionId":"8e3af657-a8ff-443c-a75c-2fe8c4bcb635"}],"artifacts":[{"name":"ApplicationResourceTemplate","type":"Template","uri":"https://prdsapplianceprodbl01.blob.core.windows.net/applicationdefinitions/3B796_89EC4D1DDCC74A3FA7010A5D074C8505_B2477AAD6D42A4A975B025755F9357927600CA38/applicationResourceTemplate.json?sv=2017-04-17&sr=b&sig=BpL1G%2BjiQwEKt6c1uCJHTk2hzEaEbc9R3a3uGmrlsVc%3D&se=2118-06-14T00:02:03Z&sp=r"},{"name":"CreateUiDefinition","type":"Custom","uri":"https://management.azure.com/subscriptions/00000000-0000-0000-0000-000000000000/resourceGroups/clitest.rg000001/providers/Microsoft.Solutions/applicationDefinitions/testappdefname000002/applicationArtifacts/CreateUiDefinition?api-version=2017-09-01"}]},"id":"/subscriptions/00000000-0000-0000-0000-000000000000/resourceGroups/clitest.rg000001/providers/Microsoft.Solutions/applicationDefinitions/testappdefname000002","name":"testappdefname000002","type":"Microsoft.Solutions/applicationDefinitions","location":"eastus"}'}
+    headers:
+      cache-control: [no-cache]
+      content-length: ['1309']
+      content-type: [application/json; charset=utf-8]
+      date: ['Thu, 14 Jun 2018 00:02:03 GMT']
+      expires: ['-1']
+      pragma: [no-cache]
+      strict-transport-security: [max-age=31536000; includeSubDomains]
+      x-content-type-options: [nosniff]
+      x-ms-ratelimit-remaining-subscription-writes: ['1199']
+    status: {code: 201, message: Created}
+- request:
+    body: null
+    headers:
+      Accept: [application/json]
+      Accept-Encoding: ['gzip, deflate']
+      CommandName: [managedapp definition create]
+      Connection: [keep-alive]
+      User-Agent: [python/3.6.5 (Windows-10-10.0.16299-SP0) requests/2.18.4 msrest/0.4.29
+          msrest_azure/0.4.31 azure-mgmt-resource/2017-09-01 Azure-SDK-For-Python
+          AZURECLI/2.0.34]
     method: GET
     uri: https://management.azure.com/subscriptions/00000000-0000-0000-0000-000000000000/resourceGroups/clitest.rg000001/providers/Microsoft.Solutions/applicationDefinitions/testappdefname000002?api-version=2017-09-01
   response:
-    body:
-      string: '{"properties":{"isEnabled":true,"lockLevel":"None","displayName":"test_appdef000003","description":"test_appdef_123","authorizations":[{"principalId":"5e91139a-c94b-462e-a6ff-1ee95e8aac07","roleDefinitionId":"8e3af657-a8ff-443c-a75c-2fe8c4bcb635"}],"artifacts":[{"name":"ApplicationResourceTemplate","type":"Template","uri":"https://prdsapplianceprodbl01.blob.core.windows.net/applicationdefinitions/FEFBC_FB3A3D6B44C844F588C9B20917C9B96B_CC861471AE39067F1D21518546765EEF2D40CBCE/applicationResourceTemplate.json"},{"name":"CreateUiDefinition","type":"Custom","uri":"https://management.azure.com/subscriptions/00000000-0000-0000-0000-000000000000/resourceGroups/clitest.rg000001/providers/Microsoft.Solutions/applicationDefinitions/testappdefname000002/applicationArtifacts/CreateUiDefinition?api-version=2017-09-01"},{"name":"MainTemplateParameters","type":"Custom","uri":"https://management.azure.com/subscriptions/00000000-0000-0000-0000-000000000000/resourceGroups/clitest.rg000001/providers/Microsoft.Solutions/applicationDefinitions/testappdefname000002/applicationArtifacts/MainTemplateParameters?api-version=2017-09-01"}]},"id":"/subscriptions/00000000-0000-0000-0000-000000000000/resourceGroups/clitest.rg000001/providers/Microsoft.Solutions/applicationDefinitions/testappdefname000002","name":"testappdefname000002","type":"Microsoft.Solutions/applicationDefinitions","location":"eastus"}'
-    headers:
-      cache-control:
-      - no-cache
-      content-length:
-      - '1578'
-      content-type:
-      - application/json; charset=utf-8
-      date:
-      - Fri, 04 Oct 2019 05:13:46 GMT
-      expires:
-      - '-1'
-      pragma:
-      - no-cache
-      strict-transport-security:
-      - max-age=31536000; includeSubDomains
-      transfer-encoding:
-      - chunked
-      vary:
-      - Accept-Encoding,Accept-Encoding
-      x-content-type-options:
-      - nosniff
-    status:
-      code: 200
-      message: OK
-- request:
-    body: null
-    headers:
-      Accept:
-      - application/json
-      Accept-Encoding:
-      - gzip, deflate
-      CommandName:
-      - managedapp definition list
-      Connection:
-      - keep-alive
-      ParameterSetName:
-      - -g
-      User-Agent:
-      - python/3.6.5 (Windows-10-10.0.17134-SP0) msrest/0.6.10 msrest_azure/0.6.1
-        azure-mgmt-resource/2017-09-01 Azure-SDK-For-Python AZURECLI/2.0.74
-      accept-language:
-      - en-US
+    body: {string: '{"properties":{"isEnabled":true,"lockLevel":"None","displayName":"test_appdef000003","description":"test_appdef_123","authorizations":[{"principalId":"5e91139a-c94b-462e-a6ff-1ee95e8aac07","roleDefinitionId":"8e3af657-a8ff-443c-a75c-2fe8c4bcb635"}],"artifacts":[{"name":"ApplicationResourceTemplate","type":"Template","uri":"https://prdsapplianceprodbl01.blob.core.windows.net/applicationdefinitions/3B796_89EC4D1DDCC74A3FA7010A5D074C8505_B2477AAD6D42A4A975B025755F9357927600CA38/applicationResourceTemplate.json?sv=2017-04-17&sr=b&sig=BpL1G%2BjiQwEKt6c1uCJHTk2hzEaEbc9R3a3uGmrlsVc%3D&se=2118-06-14T00:02:03Z&sp=r"},{"name":"CreateUiDefinition","type":"Custom","uri":"https://management.azure.com/subscriptions/00000000-0000-0000-0000-000000000000/resourceGroups/clitest.rg000001/providers/Microsoft.Solutions/applicationDefinitions/testappdefname000002/applicationArtifacts/CreateUiDefinition?api-version=2017-09-01"}]},"id":"/subscriptions/00000000-0000-0000-0000-000000000000/resourceGroups/clitest.rg000001/providers/Microsoft.Solutions/applicationDefinitions/testappdefname000002","name":"testappdefname000002","type":"Microsoft.Solutions/applicationDefinitions","location":"eastus"}'}
+    headers:
+      cache-control: [no-cache]
+      content-length: ['1309']
+      content-type: [application/json; charset=utf-8]
+      date: ['Thu, 14 Jun 2018 00:02:34 GMT']
+      expires: ['-1']
+      pragma: [no-cache]
+      strict-transport-security: [max-age=31536000; includeSubDomains]
+      transfer-encoding: [chunked]
+      vary: ['Accept-Encoding,Accept-Encoding']
+      x-content-type-options: [nosniff]
+    status: {code: 200, message: OK}
+- request:
+    body: null
+    headers:
+      Accept: [application/json]
+      Accept-Encoding: ['gzip, deflate']
+      CommandName: [managedapp definition list]
+      Connection: [keep-alive]
+      Content-Type: [application/json; charset=utf-8]
+      User-Agent: [python/3.6.5 (Windows-10-10.0.16299-SP0) requests/2.18.4 msrest/0.4.29
+          msrest_azure/0.4.31 azure-mgmt-resource/2017-09-01 Azure-SDK-For-Python
+          AZURECLI/2.0.34]
+      accept-language: [en-US]
     method: GET
     uri: https://management.azure.com/subscriptions/00000000-0000-0000-0000-000000000000/resourceGroups/clitest.rg000001/providers/Microsoft.Solutions/applicationDefinitions?api-version=2017-09-01
   response:
-    body:
-      string: '{"value":[{"properties":{"isEnabled":true,"lockLevel":"None","displayName":"test_appdef000003","description":"test_appdef_123","authorizations":[{"principalId":"5e91139a-c94b-462e-a6ff-1ee95e8aac07","roleDefinitionId":"8e3af657-a8ff-443c-a75c-2fe8c4bcb635"}],"artifacts":[{"name":"ApplicationResourceTemplate","type":"Template","uri":"https://prdsapplianceprodbl01.blob.core.windows.net/applicationdefinitions/FEFBC_FB3A3D6B44C844F588C9B20917C9B96B_CC861471AE39067F1D21518546765EEF2D40CBCE/applicationResourceTemplate.json"},{"name":"CreateUiDefinition","type":"Custom","uri":"https://management.azure.com/subscriptions/00000000-0000-0000-0000-000000000000/resourceGroups/clitest.rg000001/providers/Microsoft.Solutions/applicationDefinitions/testappdefname000002/applicationArtifacts/CreateUiDefinition?api-version=2017-09-01"},{"name":"MainTemplateParameters","type":"Custom","uri":"https://management.azure.com/subscriptions/00000000-0000-0000-0000-000000000000/resourceGroups/clitest.rg000001/providers/Microsoft.Solutions/applicationDefinitions/testappdefname000002/applicationArtifacts/MainTemplateParameters?api-version=2017-09-01"}]},"id":"/subscriptions/00000000-0000-0000-0000-000000000000/resourceGroups/clitest.rg000001/providers/Microsoft.Solutions/applicationDefinitions/testappdefname000002","name":"testappdefname000002","type":"Microsoft.Solutions/applicationDefinitions","location":"eastus"}]}'
-    headers:
-      cache-control:
-      - no-cache
-      content-length:
-      - '1590'
-      content-type:
-      - application/json; charset=utf-8
-      date:
-      - Fri, 04 Oct 2019 05:13:49 GMT
-      expires:
-      - '-1'
-      pragma:
-      - no-cache
-      strict-transport-security:
-      - max-age=31536000; includeSubDomains
-      transfer-encoding:
-      - chunked
-      vary:
-      - Accept-Encoding,Accept-Encoding
-      x-content-type-options:
-      - nosniff
-    status:
-      code: 200
-      message: OK
-- request:
-    body: null
-    headers:
-      Accept:
-      - application/json
-      Accept-Encoding:
-      - gzip, deflate
-      CommandName:
-      - managedapp definition show
-      Connection:
-      - keep-alive
-      ParameterSetName:
-      - --ids
-      User-Agent:
-      - python/3.6.5 (Windows-10-10.0.17134-SP0) msrest/0.6.10 msrest_azure/0.6.1
-        azure-mgmt-resource/2017-09-01 Azure-SDK-For-Python AZURECLI/2.0.74
-      accept-language:
-      - en-US
+    body: {string: '{"value":[{"properties":{"isEnabled":true,"lockLevel":"None","displayName":"test_appdef000003","description":"test_appdef_123","authorizations":[{"principalId":"5e91139a-c94b-462e-a6ff-1ee95e8aac07","roleDefinitionId":"8e3af657-a8ff-443c-a75c-2fe8c4bcb635"}],"artifacts":[{"name":"ApplicationResourceTemplate","type":"Template","uri":"https://prdsapplianceprodbl01.blob.core.windows.net/applicationdefinitions/3B796_89EC4D1DDCC74A3FA7010A5D074C8505_B2477AAD6D42A4A975B025755F9357927600CA38/applicationResourceTemplate.json?sv=2017-04-17&sr=b&sig=BpL1G%2BjiQwEKt6c1uCJHTk2hzEaEbc9R3a3uGmrlsVc%3D&se=2118-06-14T00:02:03Z&sp=r"},{"name":"CreateUiDefinition","type":"Custom","uri":"https://management.azure.com/subscriptions/00000000-0000-0000-0000-000000000000/resourceGroups/clitest.rg000001/providers/Microsoft.Solutions/applicationDefinitions/testappdefname000002/applicationArtifacts/CreateUiDefinition?api-version=2017-09-01"}]},"id":"/subscriptions/00000000-0000-0000-0000-000000000000/resourceGroups/clitest.rg000001/providers/Microsoft.Solutions/applicationDefinitions/testappdefname000002","name":"testappdefname000002","type":"Microsoft.Solutions/applicationDefinitions","location":"eastus"}]}'}
+    headers:
+      cache-control: [no-cache]
+      content-length: ['1321']
+      content-type: [application/json; charset=utf-8]
+      date: ['Thu, 14 Jun 2018 00:02:34 GMT']
+      expires: ['-1']
+      pragma: [no-cache]
+      strict-transport-security: [max-age=31536000; includeSubDomains]
+      transfer-encoding: [chunked]
+      vary: ['Accept-Encoding,Accept-Encoding']
+      x-content-type-options: [nosniff]
+    status: {code: 200, message: OK}
+- request:
+    body: null
+    headers:
+      Accept: [application/json]
+      Accept-Encoding: ['gzip, deflate']
+      CommandName: [managedapp definition show]
+      Connection: [keep-alive]
+      Content-Type: [application/json; charset=utf-8]
+      User-Agent: [python/3.6.5 (Windows-10-10.0.16299-SP0) requests/2.18.4 msrest/0.4.29
+          msrest_azure/0.4.31 azure-mgmt-resource/2017-09-01 Azure-SDK-For-Python
+          AZURECLI/2.0.34]
+      accept-language: [en-US]
     method: GET
     uri: https://management.azure.com/subscriptions/00000000-0000-0000-0000-000000000000/resourceGroups/clitest.rg000001/providers/Microsoft.Solutions/applicationDefinitions/testappdefname000002?api-version=2017-09-01
   response:
-    body:
-      string: '{"properties":{"isEnabled":true,"lockLevel":"None","displayName":"test_appdef000003","description":"test_appdef_123","authorizations":[{"principalId":"5e91139a-c94b-462e-a6ff-1ee95e8aac07","roleDefinitionId":"8e3af657-a8ff-443c-a75c-2fe8c4bcb635"}],"artifacts":[{"name":"ApplicationResourceTemplate","type":"Template","uri":"https://prdsapplianceprodbl01.blob.core.windows.net/applicationdefinitions/FEFBC_FB3A3D6B44C844F588C9B20917C9B96B_CC861471AE39067F1D21518546765EEF2D40CBCE/applicationResourceTemplate.json"},{"name":"CreateUiDefinition","type":"Custom","uri":"https://management.azure.com/subscriptions/00000000-0000-0000-0000-000000000000/resourceGroups/clitest.rg000001/providers/Microsoft.Solutions/applicationDefinitions/testappdefname000002/applicationArtifacts/CreateUiDefinition?api-version=2017-09-01"},{"name":"MainTemplateParameters","type":"Custom","uri":"https://management.azure.com/subscriptions/00000000-0000-0000-0000-000000000000/resourceGroups/clitest.rg000001/providers/Microsoft.Solutions/applicationDefinitions/testappdefname000002/applicationArtifacts/MainTemplateParameters?api-version=2017-09-01"}]},"id":"/subscriptions/00000000-0000-0000-0000-000000000000/resourceGroups/clitest.rg000001/providers/Microsoft.Solutions/applicationDefinitions/testappdefname000002","name":"testappdefname000002","type":"Microsoft.Solutions/applicationDefinitions","location":"eastus"}'
-    headers:
-      cache-control:
-      - no-cache
-      content-length:
-      - '1578'
-      content-type:
-      - application/json; charset=utf-8
-      date:
-      - Fri, 04 Oct 2019 05:13:50 GMT
-      expires:
-      - '-1'
-      pragma:
-      - no-cache
-      strict-transport-security:
-      - max-age=31536000; includeSubDomains
-      transfer-encoding:
-      - chunked
-      vary:
-      - Accept-Encoding,Accept-Encoding
-      x-content-type-options:
-      - nosniff
-    status:
-      code: 200
-      message: OK
-- request:
-    body: null
-    headers:
-      Accept:
-      - application/json
-      Accept-Encoding:
-      - gzip, deflate
-      CommandName:
-      - managedapp definition delete
-      Connection:
-      - keep-alive
-      Content-Length:
-      - '0'
-      ParameterSetName:
-      - -g -n
-      User-Agent:
-      - python/3.6.5 (Windows-10-10.0.17134-SP0) msrest/0.6.10 msrest_azure/0.6.1
-        azure-mgmt-resource/2017-09-01 Azure-SDK-For-Python AZURECLI/2.0.74
-      accept-language:
-      - en-US
+    body: {string: '{"properties":{"isEnabled":true,"lockLevel":"None","displayName":"test_appdef000003","description":"test_appdef_123","authorizations":[{"principalId":"5e91139a-c94b-462e-a6ff-1ee95e8aac07","roleDefinitionId":"8e3af657-a8ff-443c-a75c-2fe8c4bcb635"}],"artifacts":[{"name":"ApplicationResourceTemplate","type":"Template","uri":"https://prdsapplianceprodbl01.blob.core.windows.net/applicationdefinitions/3B796_89EC4D1DDCC74A3FA7010A5D074C8505_B2477AAD6D42A4A975B025755F9357927600CA38/applicationResourceTemplate.json?sv=2017-04-17&sr=b&sig=BpL1G%2BjiQwEKt6c1uCJHTk2hzEaEbc9R3a3uGmrlsVc%3D&se=2118-06-14T00:02:03Z&sp=r"},{"name":"CreateUiDefinition","type":"Custom","uri":"https://management.azure.com/subscriptions/00000000-0000-0000-0000-000000000000/resourceGroups/clitest.rg000001/providers/Microsoft.Solutions/applicationDefinitions/testappdefname000002/applicationArtifacts/CreateUiDefinition?api-version=2017-09-01"}]},"id":"/subscriptions/00000000-0000-0000-0000-000000000000/resourceGroups/clitest.rg000001/providers/Microsoft.Solutions/applicationDefinitions/testappdefname000002","name":"testappdefname000002","type":"Microsoft.Solutions/applicationDefinitions","location":"eastus"}'}
+    headers:
+      cache-control: [no-cache]
+      content-length: ['1309']
+      content-type: [application/json; charset=utf-8]
+      date: ['Thu, 14 Jun 2018 00:02:35 GMT']
+      expires: ['-1']
+      pragma: [no-cache]
+      strict-transport-security: [max-age=31536000; includeSubDomains]
+      transfer-encoding: [chunked]
+      vary: ['Accept-Encoding,Accept-Encoding']
+      x-content-type-options: [nosniff]
+    status: {code: 200, message: OK}
+- request:
+    body: null
+    headers:
+      Accept: [application/json]
+      Accept-Encoding: ['gzip, deflate']
+      CommandName: [managedapp definition delete]
+      Connection: [keep-alive]
+      Content-Length: ['0']
+      Content-Type: [application/json; charset=utf-8]
+      User-Agent: [python/3.6.5 (Windows-10-10.0.16299-SP0) requests/2.18.4 msrest/0.4.29
+          msrest_azure/0.4.31 azure-mgmt-resource/2017-09-01 Azure-SDK-For-Python
+          AZURECLI/2.0.34]
+      accept-language: [en-US]
     method: DELETE
     uri: https://management.azure.com/subscriptions/00000000-0000-0000-0000-000000000000/resourceGroups/clitest.rg000001/providers/Microsoft.Solutions/applicationDefinitions/testappdefname000002?api-version=2017-09-01
   response:
-    body:
-      string: ''
-    headers:
-      cache-control:
-      - no-cache
-      content-length:
-      - '0'
-      date:
-      - Fri, 04 Oct 2019 05:13:52 GMT
-      expires:
-      - '-1'
-      pragma:
-      - no-cache
-      strict-transport-security:
-      - max-age=31536000; includeSubDomains
-      x-content-type-options:
-      - nosniff
-      x-ms-ratelimit-remaining-subscription-deletes:
-      - '14999'
-    status:
-      code: 200
-      message: OK
-- request:
-    body: null
-    headers:
-      Accept:
-      - application/json
-      Accept-Encoding:
-      - gzip, deflate
-      CommandName:
-      - managedapp definition list
-      Connection:
-      - keep-alive
-      ParameterSetName:
-      - -g
-      User-Agent:
-      - python/3.6.5 (Windows-10-10.0.17134-SP0) msrest/0.6.10 msrest_azure/0.6.1
-        azure-mgmt-resource/2017-09-01 Azure-SDK-For-Python AZURECLI/2.0.74
-      accept-language:
-      - en-US
+    body: {string: ''}
+    headers:
+      cache-control: [no-cache]
+      content-length: ['0']
+      date: ['Thu, 14 Jun 2018 00:02:37 GMT']
+      expires: ['-1']
+      pragma: [no-cache]
+      strict-transport-security: [max-age=31536000; includeSubDomains]
+      x-content-type-options: [nosniff]
+      x-ms-ratelimit-remaining-subscription-deletes: ['14999']
+    status: {code: 200, message: OK}
+- request:
+    body: null
+    headers:
+      Accept: [application/json]
+      Accept-Encoding: ['gzip, deflate']
+      CommandName: [managedapp definition list]
+      Connection: [keep-alive]
+      Content-Type: [application/json; charset=utf-8]
+      User-Agent: [python/3.6.5 (Windows-10-10.0.16299-SP0) requests/2.18.4 msrest/0.4.29
+          msrest_azure/0.4.31 azure-mgmt-resource/2017-09-01 Azure-SDK-For-Python
+          AZURECLI/2.0.34]
+      accept-language: [en-US]
     method: GET
     uri: https://management.azure.com/subscriptions/00000000-0000-0000-0000-000000000000/resourceGroups/clitest.rg000001/providers/Microsoft.Solutions/applicationDefinitions?api-version=2017-09-01
   response:
-<<<<<<< HEAD
-    body:
-      string: '{"value":[]}'
-    headers:
-      cache-control:
-      - no-cache
-      content-length:
-      - '12'
-      content-type:
-      - application/json; charset=utf-8
-      date:
-      - Fri, 04 Oct 2019 05:13:53 GMT
-      expires:
-      - '-1'
-      pragma:
-      - no-cache
-      strict-transport-security:
-      - max-age=31536000; includeSubDomains
-      vary:
-      - Accept-Encoding
-      x-content-type-options:
-      - nosniff
-    status:
-      code: 200
-      message: OK
-=======
     body: {string: '{"value":[]}'}
     headers:
       cache-control: [no-cache]
@@ -453,5 +324,4 @@
       x-content-type-options: [nosniff]
       x-ms-ratelimit-remaining-subscription-deletes: ['14999']
     status: {code: 202, message: Accepted}
->>>>>>> 807faccc
 version: 1