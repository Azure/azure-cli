# --------------------------------------------------------------------------------------------
# Copyright (c) Microsoft Corporation. All rights reserved.
# Licensed under the MIT License. See License.txt in the project root for license information.
# --------------------------------------------------------------------------------------------

import uuid
import random
from knack.log import get_logger
from azure.cli.core.commands import LongRunningOperation, _is_poller
from azure.cli.core.profiles import ResourceType
from azure.mgmt.resource.resources.models import ResourceGroup
from ._client_factory import resource_client_factory, network_client_factory
from msrestazure.tools import is_valid_resource_id, parse_resource_id# pylint: disable=import-error
from azure.cli.core.commands.client_factory import get_subscription_id
from azure.cli.core.util import CLIError

logger = get_logger(__name__)

DEFAULT_LOCATION = 'eastus2euap' #'eastus2euap'


def resolve_poller(result, cli_ctx, name):
    if _is_poller(result):
        return LongRunningOperation(cli_ctx, 'Starting {}'.format(name))(result)
    return result


def create_random_resource_name(prefix='azure', length=15):
    append_length = length - len(prefix)
    digits = [str(random.randrange(10)) for i in range(append_length)]
    return prefix + ''.join(digits)


def generate_missing_parameters(cmd, location, resource_group_name, server_name):
    # if location is not passed as a parameter or is missing from local context
    if location is None:
        location = DEFAULT_LOCATION

    # If resource group is there in local context, check for its existence.
    resource_group_exists = True
    if resource_group_name is not None:
        logger.warning('Checking the existence of the resource group \'%s\'...', resource_group_name)
        resource_group_exists = _check_resource_group_existence(cmd, resource_group_name)
        logger.warning('Resource group \'%s\' exists ? : %s ', resource_group_name, resource_group_exists)

    # If resource group is not passed as a param or is not in local context or the rg in the local context has been deleted
    if not resource_group_exists or resource_group_name is None:
        resource_group_name = _create_resource_group(cmd, location, resource_group_name)

    # If servername is not passed, always create a new server - even if it is stored in the local context
    if server_name is None:
        server_name = create_random_resource_name('server')

    # This is for the case when user does not pass a location but the resource group exists in the local context.
    #  In that case, the location needs to be set to the location of the rg, not the default one.

    ## TODO: Fix this because it changes the default location even when I pass in a location param
    # location = _update_location(cmd, resource_group_name)

    return location, resource_group_name, server_name


def generate_password(administrator_login_password):
    import string,secrets
    if administrator_login_password is None:
        passwordLength = 16
        special_character = random.choice('!@#,?;:$&*')
        administrator_login_password = secrets.token_urlsafe(passwordLength)
        random_position = random.randint(1, len(administrator_login_password)-1)
        administrator_login_password = administrator_login_password[:random_position] + special_character + administrator_login_password[random_position + 1:]
    return administrator_login_password


def create_firewall_rule(db_context, cmd, resource_group_name, server_name, start_ip, end_ip):
    from datetime import datetime
    # allow access to azure ip addresses
    cf_firewall, logging_name = db_context.cf_firewall, db_context.logging_name
    now = datetime.now()
    firewall_name = 'FirewallIPAddress_{}-{}-{}_{}-{}-{}'.format(now.year, now.month, now.day, now.hour, now.minute, now.second)
    if start_ip == '0.0.0.0' and end_ip == '0.0.0.0':
        logger.warning('Configuring server firewall rule, \'azure-access\', to accept connections from all '
                   'Azure resources...')
        firewall_name = 'AllowAllAzureServicesAndResourcesWithinAzureIps_{}-{}-{}_{}-{}-{}'.format(now.year, now.month, now.day, now.hour, now.minute, now.second)
    elif start_ip == end_ip:
        logger.warning('Configuring server firewall rule to accept connections from \'%s\'...', start_ip)
    else:
        if start_ip == '0.0.0.0' and end_ip == '255.255.255.255':
            firewall_name = 'AllowAll_{}-{}-{}_{}-{}-{}'.format(now.year, now.month, now.day, now.hour, now.minute, now.second)
        logger.warning('Configuring server firewall rule to accept connections from \'%s\' to \'%s\'...', start_ip, end_ip)
    firewall_client = cf_firewall(cmd.cli_ctx, None)
    '''
    return resolve_poller(
        firewall_client.create_or_update(resource_group_name, server_name, firewall_name , start_ip, end_ip),
        cmd.cli_ctx, '{} Firewall Rule Create/Update'.format(logging_name))
    '''
    firewall = firewall_client.create_or_update(resource_group_name, server_name, firewall_name, start_ip, end_ip).result()
    return firewall.name


def parse_public_access_input(public_access):
    allow_azure_services = False
    if public_access is not None:
        parsed_input = public_access.split('-')
        if len(parsed_input) == 1:
            return parsed_input[0], parsed_input[0]
        else:
            return parsed_input[0], parsed_input[1]


def server_list_custom_func(client, resource_group_name=None):
    if resource_group_name:
        return client.list_by_resource_group(resource_group_name)
    return client.list()


def flexible_firewall_rule_update_custom_func(instance, start_ip_address=None, end_ip_address=None):
    if start_ip_address is not None:
        instance.start_ip_address = start_ip_address
    if end_ip_address is not None:
        instance.end_ip_address = end_ip_address
    return instance


def update_kwargs(kwargs, key, value):
    if value is not None:
        kwargs[key] = value


def parse_maintenance_window(maintenance_window_string):
    parsed_input = maintenance_window_string.split(':')
    if len(parsed_input) == 1:
        return _map_maintenance_window(parsed_input[0]), None, None
    elif len(parsed_input) == 2:
        return _map_maintenance_window(parsed_input[0]), parsed_input[1], None
    elif len(parsed_input) == 3:
        return _map_maintenance_window(parsed_input[0]), parsed_input[1], parsed_input[2]
    return None, None, None


def _update_location(cmd, resource_group_name):
    resource_client = resource_client_factory(cmd.cli_ctx)
    rg = resource_client.resource_groups.get(resource_group_name)
    location = rg.location
    return location


def _create_resource_group(cmd, location, resource_group_name):
    if resource_group_name is None:
        resource_group_name = create_random_resource_name('group')
    params = ResourceGroup(location=location)
    resource_client = resource_client_factory(cmd.cli_ctx)
    logger.warning('Creating Resource Group \'%s\'...', resource_group_name)
    resource_client.resource_groups.create_or_update(resource_group_name, params)
    return resource_group_name


def _check_resource_group_existence(cmd, resource_group_name):
    resource_client = resource_client_factory(cmd.cli_ctx)
    return  resource_client.resource_groups.check_existence(resource_group_name)


<<<<<<< HEAD
def _create_vnet_metadata(servername):
    vnet_name = servername + 'VNET'
    subnet_name = servername + 'Subnet'
    vnet_address_prefix = '10.0.0.0/16'
    subnet_prefix = '10.0.0.0/24'
    return vnet_name, subnet_name, vnet_address_prefix, subnet_prefix

# Map day_of_week string to integer to day of week
# Possible values can be 0 - 6
def _map_maintenance_window(day_of_week):
    options = {"Mon":1,
               "Tue":2,
               "Wed":3,
               "Thu":4,
               "Fri":5,
               "Sat":6,
               "Sun":0,
               }
    return options[day_of_week]

=======
>>>>>>> 941f6d45
<|MERGE_RESOLUTION|>--- conflicted
+++ resolved
@@ -159,14 +159,6 @@
     return  resource_client.resource_groups.check_existence(resource_group_name)
 
 
-<<<<<<< HEAD
-def _create_vnet_metadata(servername):
-    vnet_name = servername + 'VNET'
-    subnet_name = servername + 'Subnet'
-    vnet_address_prefix = '10.0.0.0/16'
-    subnet_prefix = '10.0.0.0/24'
-    return vnet_name, subnet_name, vnet_address_prefix, subnet_prefix
-
 # Map day_of_week string to integer to day of week
 # Possible values can be 0 - 6
 def _map_maintenance_window(day_of_week):
@@ -178,7 +170,4 @@
                "Sat":6,
                "Sun":0,
                }
-    return options[day_of_week]
-
-=======
->>>>>>> 941f6d45
+    return options[day_of_week]