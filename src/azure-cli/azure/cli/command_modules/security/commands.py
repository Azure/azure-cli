--- conflicted
+++ resolved
@@ -37,13 +37,9 @@
                               cf_security_secure_scores,
                               cf_security_secure_score_controls,
                               cf_security_secure_score_control_definitions,
-<<<<<<< HEAD
                               cf_security_automations,
-                              cf_security_security_solutions)
-=======
-                              cf_security_security_solutions_reference_data,
-                              cf_security_automations)
->>>>>>> a1a22348
+                              cf_security_security_solutions,
+                              cf_security_security_solutions_reference_data)
 
 
 # pylint: disable=line-too-long
