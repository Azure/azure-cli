interactions:
- request:
    body: null
    headers:
      Accept:
      - application/json
      Accept-Encoding:
      - gzip, deflate
      CommandName:
      - network vnet create
      Connection:
      - keep-alive
      ParameterSetName:
      - -g -n --subnet-name
      User-Agent:
<<<<<<< HEAD
      - python/3.6.5 (Windows-10-10.0.17134-SP0) msrest/0.6.10 msrest_azure/0.6.2
        azure-mgmt-resource/6.0.0 Azure-SDK-For-Python AZURECLI/2.0.80
=======
      - python/3.6.8 (Windows-10-10.0.18362-SP0) msrest/0.6.10 msrest_azure/0.6.2
        azure-mgmt-resource/8.0.1 Azure-SDK-For-Python AZURECLI/2.0.81
>>>>>>> 9eba810c
      accept-language:
      - en-US
    method: GET
    uri: https://management.azure.com/subscriptions/00000000-0000-0000-0000-000000000000/resourcegroups/cli_test_deployment000001?api-version=2019-07-01
  response:
    body:
<<<<<<< HEAD
      string: '{"id":"/subscriptions/00000000-0000-0000-0000-000000000000/resourceGroups/cli_test_deployment000001","name":"cli_test_deployment000001","type":"Microsoft.Resources/resourceGroups","location":"westus","tags":{"product":"azurecli","cause":"automation","date":"2020-01-21T21:02:05Z"},"properties":{"provisioningState":"Succeeded"}}'
=======
      string: '{"id":"/subscriptions/00000000-0000-0000-0000-000000000000/resourceGroups/cli_test_deployment000001","name":"cli_test_deployment000001","type":"Microsoft.Resources/resourceGroups","location":"westus","tags":{"product":"azurecli","cause":"automation","date":"2020-02-07T16:41:08Z"},"properties":{"provisioningState":"Succeeded"}}'
>>>>>>> 9eba810c
    headers:
      cache-control:
      - no-cache
      content-length:
      - '428'
      content-type:
      - application/json; charset=utf-8
      date:
<<<<<<< HEAD
      - Tue, 21 Jan 2020 21:02:09 GMT
=======
      - Fri, 07 Feb 2020 16:41:10 GMT
>>>>>>> 9eba810c
      expires:
      - '-1'
      pragma:
      - no-cache
      strict-transport-security:
      - max-age=31536000; includeSubDomains
      vary:
      - Accept-Encoding
      x-content-type-options:
      - nosniff
    status:
      code: 200
      message: OK
- request:
    body: '{"location": "westus", "tags": {}, "properties": {"addressSpace": {"addressPrefixes":
      ["10.0.0.0/16"]}, "dhcpOptions": {}, "subnets": [{"properties": {"addressPrefix":
      "10.0.0.0/24"}, "name": "subnet1"}]}}'
    headers:
      Accept:
      - application/json
      Accept-Encoding:
      - gzip, deflate
      CommandName:
      - network vnet create
      Connection:
      - keep-alive
      Content-Length:
      - '205'
      Content-Type:
      - application/json; charset=utf-8
      ParameterSetName:
      - -g -n --subnet-name
      User-Agent:
<<<<<<< HEAD
      - python/3.6.5 (Windows-10-10.0.17134-SP0) msrest/0.6.10 msrest_azure/0.6.2
        azure-mgmt-network/7.0.0 Azure-SDK-For-Python AZURECLI/2.0.80
=======
      - python/3.6.8 (Windows-10-10.0.18362-SP0) msrest/0.6.10 msrest_azure/0.6.2
        azure-mgmt-network/9.0.0 Azure-SDK-For-Python AZURECLI/2.0.81
>>>>>>> 9eba810c
      accept-language:
      - en-US
    method: PUT
    uri: https://management.azure.com/subscriptions/00000000-0000-0000-0000-000000000000/resourceGroups/cli_test_deployment000001/providers/Microsoft.Network/virtualNetworks/vnet1?api-version=2019-11-01
  response:
    body:
      string: "{\r\n  \"name\": \"vnet1\",\r\n  \"id\": \"/subscriptions/00000000-0000-0000-0000-000000000000/resourceGroups/cli_test_deployment000001/providers/Microsoft.Network/virtualNetworks/vnet1\",\r\n
<<<<<<< HEAD
        \ \"etag\": \"W/\\\"c7c6b7e4-c017-464b-b222-8ff5249a8501\\\"\",\r\n  \"type\":
        \"Microsoft.Network/virtualNetworks\",\r\n  \"location\": \"westus\",\r\n
        \ \"tags\": {},\r\n  \"properties\": {\r\n    \"provisioningState\": \"Updating\",\r\n
        \   \"resourceGuid\": \"79d8574c-992f-47b9-ad93-08ff7aaa0ad2\",\r\n    \"addressSpace\":
=======
        \ \"etag\": \"W/\\\"25d42654-02c0-44cb-a93f-2011e055ec08\\\"\",\r\n  \"type\":
        \"Microsoft.Network/virtualNetworks\",\r\n  \"location\": \"westus\",\r\n
        \ \"tags\": {},\r\n  \"properties\": {\r\n    \"provisioningState\": \"Updating\",\r\n
        \   \"resourceGuid\": \"2352c1b3-f5d2-4c3b-ae92-2653604e2483\",\r\n    \"addressSpace\":
>>>>>>> 9eba810c
        {\r\n      \"addressPrefixes\": [\r\n        \"10.0.0.0/16\"\r\n      ]\r\n
        \   },\r\n    \"dhcpOptions\": {\r\n      \"dnsServers\": []\r\n    },\r\n
        \   \"subnets\": [\r\n      {\r\n        \"name\": \"subnet1\",\r\n        \"id\":
        \"/subscriptions/00000000-0000-0000-0000-000000000000/resourceGroups/cli_test_deployment000001/providers/Microsoft.Network/virtualNetworks/vnet1/subnets/subnet1\",\r\n
<<<<<<< HEAD
        \       \"etag\": \"W/\\\"c7c6b7e4-c017-464b-b222-8ff5249a8501\\\"\",\r\n
=======
        \       \"etag\": \"W/\\\"25d42654-02c0-44cb-a93f-2011e055ec08\\\"\",\r\n
>>>>>>> 9eba810c
        \       \"properties\": {\r\n          \"provisioningState\": \"Updating\",\r\n
        \         \"addressPrefix\": \"10.0.0.0/24\",\r\n          \"delegations\":
        [],\r\n          \"privateEndpointNetworkPolicies\": \"Enabled\",\r\n          \"privateLinkServiceNetworkPolicies\":
        \"Enabled\"\r\n        },\r\n        \"type\": \"Microsoft.Network/virtualNetworks/subnets\"\r\n
        \     }\r\n    ],\r\n    \"virtualNetworkPeerings\": [],\r\n    \"enableDdosProtection\":
        false,\r\n    \"enableVmProtection\": false\r\n  }\r\n}"
    headers:
      azure-asyncoperation:
<<<<<<< HEAD
      - https://management.azure.com/subscriptions/00000000-0000-0000-0000-000000000000/providers/Microsoft.Network/locations/westus/operations/e2a3a3e1-4570-4f44-af5f-ece12652741a?api-version=2019-09-01
=======
      - https://management.azure.com/subscriptions/00000000-0000-0000-0000-000000000000/providers/Microsoft.Network/locations/westus/operations/33838d76-7acb-42e9-9870-9b8d48555b05?api-version=2019-11-01
>>>>>>> 9eba810c
      cache-control:
      - no-cache
      content-length:
      - '1437'
      content-type:
      - application/json; charset=utf-8
      date:
<<<<<<< HEAD
      - Tue, 21 Jan 2020 21:02:10 GMT
=======
      - Fri, 07 Feb 2020 16:41:12 GMT
>>>>>>> 9eba810c
      expires:
      - '-1'
      pragma:
      - no-cache
      server:
      - Microsoft-HTTPAPI/2.0
      - Microsoft-HTTPAPI/2.0
      strict-transport-security:
      - max-age=31536000; includeSubDomains
      x-content-type-options:
      - nosniff
      x-ms-arm-service-request-id:
<<<<<<< HEAD
      - 58629854-a367-4cac-8083-13282c6f2fff
=======
      - b0226647-d4c9-4241-a5b7-5d29e94352d4
>>>>>>> 9eba810c
      x-ms-ratelimit-remaining-subscription-writes:
      - '1196'
    status:
      code: 201
      message: Created
- request:
    body: null
    headers:
      Accept:
      - application/json
      Accept-Encoding:
      - gzip, deflate
      CommandName:
      - network vnet create
      Connection:
      - keep-alive
      ParameterSetName:
      - -g -n --subnet-name
      User-Agent:
<<<<<<< HEAD
      - python/3.6.5 (Windows-10-10.0.17134-SP0) msrest/0.6.10 msrest_azure/0.6.2
        azure-mgmt-network/7.0.0 Azure-SDK-For-Python AZURECLI/2.0.80
    method: GET
    uri: https://management.azure.com/subscriptions/00000000-0000-0000-0000-000000000000/providers/Microsoft.Network/locations/westus/operations/e2a3a3e1-4570-4f44-af5f-ece12652741a?api-version=2019-09-01
  response:
    body:
      string: "{\r\n  \"status\": \"InProgress\"\r\n}"
    headers:
      cache-control:
      - no-cache
      content-length:
      - '30'
      content-type:
      - application/json; charset=utf-8
      date:
      - Tue, 21 Jan 2020 21:02:13 GMT
      expires:
      - '-1'
      pragma:
      - no-cache
      server:
      - Microsoft-HTTPAPI/2.0
      - Microsoft-HTTPAPI/2.0
      strict-transport-security:
      - max-age=31536000; includeSubDomains
      transfer-encoding:
      - chunked
      vary:
      - Accept-Encoding
      x-content-type-options:
      - nosniff
      x-ms-arm-service-request-id:
      - c519925b-5331-4524-aedc-1e853b50d24f
    status:
      code: 200
      message: OK
- request:
    body: null
    headers:
      Accept:
      - application/json
      Accept-Encoding:
      - gzip, deflate
      CommandName:
      - network vnet create
      Connection:
      - keep-alive
      ParameterSetName:
      - -g -n --subnet-name
      User-Agent:
      - python/3.6.5 (Windows-10-10.0.17134-SP0) msrest/0.6.10 msrest_azure/0.6.2
        azure-mgmt-network/7.0.0 Azure-SDK-For-Python AZURECLI/2.0.80
    method: GET
    uri: https://management.azure.com/subscriptions/00000000-0000-0000-0000-000000000000/providers/Microsoft.Network/locations/westus/operations/e2a3a3e1-4570-4f44-af5f-ece12652741a?api-version=2019-09-01
  response:
    body:
      string: "{\r\n  \"status\": \"InProgress\"\r\n}"
    headers:
      cache-control:
      - no-cache
      content-length:
      - '30'
      content-type:
      - application/json; charset=utf-8
      date:
      - Tue, 21 Jan 2020 21:02:23 GMT
      expires:
      - '-1'
      pragma:
      - no-cache
      server:
      - Microsoft-HTTPAPI/2.0
      - Microsoft-HTTPAPI/2.0
      strict-transport-security:
      - max-age=31536000; includeSubDomains
      transfer-encoding:
      - chunked
      vary:
      - Accept-Encoding
      x-content-type-options:
      - nosniff
      x-ms-arm-service-request-id:
      - 24167710-9182-4dfe-804d-e05ef6260b37
    status:
      code: 200
      message: OK
- request:
    body: null
    headers:
      Accept:
      - application/json
      Accept-Encoding:
      - gzip, deflate
      CommandName:
      - network vnet create
      Connection:
      - keep-alive
      ParameterSetName:
      - -g -n --subnet-name
      User-Agent:
      - python/3.6.5 (Windows-10-10.0.17134-SP0) msrest/0.6.10 msrest_azure/0.6.2
        azure-mgmt-network/7.0.0 Azure-SDK-For-Python AZURECLI/2.0.80
    method: GET
    uri: https://management.azure.com/subscriptions/00000000-0000-0000-0000-000000000000/providers/Microsoft.Network/locations/westus/operations/e2a3a3e1-4570-4f44-af5f-ece12652741a?api-version=2019-09-01
  response:
    body:
      string: "{\r\n  \"status\": \"InProgress\"\r\n}"
    headers:
      cache-control:
      - no-cache
      content-length:
      - '30'
      content-type:
      - application/json; charset=utf-8
      date:
      - Tue, 21 Jan 2020 21:02:33 GMT
      expires:
      - '-1'
      pragma:
      - no-cache
      server:
      - Microsoft-HTTPAPI/2.0
      - Microsoft-HTTPAPI/2.0
      strict-transport-security:
      - max-age=31536000; includeSubDomains
      transfer-encoding:
      - chunked
      vary:
      - Accept-Encoding
      x-content-type-options:
      - nosniff
      x-ms-arm-service-request-id:
      - 4bedd6b3-1c1d-493c-81a0-011a0634438e
    status:
      code: 200
      message: OK
- request:
    body: null
    headers:
      Accept:
      - application/json
      Accept-Encoding:
      - gzip, deflate
      CommandName:
      - network vnet create
      Connection:
      - keep-alive
      ParameterSetName:
      - -g -n --subnet-name
      User-Agent:
      - python/3.6.5 (Windows-10-10.0.17134-SP0) msrest/0.6.10 msrest_azure/0.6.2
        azure-mgmt-network/7.0.0 Azure-SDK-For-Python AZURECLI/2.0.80
    method: GET
    uri: https://management.azure.com/subscriptions/00000000-0000-0000-0000-000000000000/providers/Microsoft.Network/locations/westus/operations/e2a3a3e1-4570-4f44-af5f-ece12652741a?api-version=2019-09-01
  response:
    body:
      string: "{\r\n  \"status\": \"InProgress\"\r\n}"
    headers:
      cache-control:
      - no-cache
      content-length:
      - '30'
      content-type:
      - application/json; charset=utf-8
      date:
      - Tue, 21 Jan 2020 21:02:44 GMT
      expires:
      - '-1'
      pragma:
      - no-cache
      server:
      - Microsoft-HTTPAPI/2.0
      - Microsoft-HTTPAPI/2.0
      strict-transport-security:
      - max-age=31536000; includeSubDomains
      transfer-encoding:
      - chunked
      vary:
      - Accept-Encoding
      x-content-type-options:
      - nosniff
      x-ms-arm-service-request-id:
      - 709a2492-cd89-456f-ad10-00a784bb0c74
    status:
      code: 200
      message: OK
- request:
    body: null
    headers:
      Accept:
      - application/json
      Accept-Encoding:
      - gzip, deflate
      CommandName:
      - network vnet create
      Connection:
      - keep-alive
      ParameterSetName:
      - -g -n --subnet-name
      User-Agent:
      - python/3.6.5 (Windows-10-10.0.17134-SP0) msrest/0.6.10 msrest_azure/0.6.2
        azure-mgmt-network/7.0.0 Azure-SDK-For-Python AZURECLI/2.0.80
    method: GET
    uri: https://management.azure.com/subscriptions/00000000-0000-0000-0000-000000000000/providers/Microsoft.Network/locations/westus/operations/e2a3a3e1-4570-4f44-af5f-ece12652741a?api-version=2019-09-01
  response:
    body:
      string: "{\r\n  \"status\": \"InProgress\"\r\n}"
    headers:
      cache-control:
      - no-cache
      content-length:
      - '30'
      content-type:
      - application/json; charset=utf-8
      date:
      - Tue, 21 Jan 2020 21:02:54 GMT
      expires:
      - '-1'
      pragma:
      - no-cache
      server:
      - Microsoft-HTTPAPI/2.0
      - Microsoft-HTTPAPI/2.0
      strict-transport-security:
      - max-age=31536000; includeSubDomains
      transfer-encoding:
      - chunked
      vary:
      - Accept-Encoding
      x-content-type-options:
      - nosniff
      x-ms-arm-service-request-id:
      - b09de070-012f-4e9c-af97-087158461900
    status:
      code: 200
      message: OK
- request:
    body: null
    headers:
      Accept:
      - application/json
      Accept-Encoding:
      - gzip, deflate
      CommandName:
      - network vnet create
      Connection:
      - keep-alive
      ParameterSetName:
      - -g -n --subnet-name
      User-Agent:
      - python/3.6.5 (Windows-10-10.0.17134-SP0) msrest/0.6.10 msrest_azure/0.6.2
        azure-mgmt-network/7.0.0 Azure-SDK-For-Python AZURECLI/2.0.80
    method: GET
    uri: https://management.azure.com/subscriptions/00000000-0000-0000-0000-000000000000/providers/Microsoft.Network/locations/westus/operations/e2a3a3e1-4570-4f44-af5f-ece12652741a?api-version=2019-09-01
=======
      - python/3.6.8 (Windows-10-10.0.18362-SP0) msrest/0.6.10 msrest_azure/0.6.2
        azure-mgmt-network/9.0.0 Azure-SDK-For-Python AZURECLI/2.0.81
    method: GET
    uri: https://management.azure.com/subscriptions/00000000-0000-0000-0000-000000000000/providers/Microsoft.Network/locations/westus/operations/33838d76-7acb-42e9-9870-9b8d48555b05?api-version=2019-11-01
>>>>>>> 9eba810c
  response:
    body:
      string: "{\r\n  \"status\": \"Succeeded\"\r\n}"
    headers:
      cache-control:
      - no-cache
      content-length:
      - '29'
      content-type:
      - application/json; charset=utf-8
      date:
<<<<<<< HEAD
      - Tue, 21 Jan 2020 21:03:04 GMT
=======
      - Fri, 07 Feb 2020 16:41:16 GMT
>>>>>>> 9eba810c
      expires:
      - '-1'
      pragma:
      - no-cache
      server:
      - Microsoft-HTTPAPI/2.0
      - Microsoft-HTTPAPI/2.0
      strict-transport-security:
      - max-age=31536000; includeSubDomains
      transfer-encoding:
      - chunked
      vary:
      - Accept-Encoding
      x-content-type-options:
      - nosniff
      x-ms-arm-service-request-id:
<<<<<<< HEAD
      - 0740ee09-b9c2-44c0-a2ab-859816ea808f
=======
      - db01b68c-c6f4-4877-8b30-886cc78551aa
>>>>>>> 9eba810c
    status:
      code: 200
      message: OK
- request:
    body: null
    headers:
      Accept:
      - application/json
      Accept-Encoding:
      - gzip, deflate
      CommandName:
      - network vnet create
      Connection:
      - keep-alive
      ParameterSetName:
      - -g -n --subnet-name
      User-Agent:
<<<<<<< HEAD
      - python/3.6.5 (Windows-10-10.0.17134-SP0) msrest/0.6.10 msrest_azure/0.6.2
        azure-mgmt-network/7.0.0 Azure-SDK-For-Python AZURECLI/2.0.80
=======
      - python/3.6.8 (Windows-10-10.0.18362-SP0) msrest/0.6.10 msrest_azure/0.6.2
        azure-mgmt-network/9.0.0 Azure-SDK-For-Python AZURECLI/2.0.81
>>>>>>> 9eba810c
    method: GET
    uri: https://management.azure.com/subscriptions/00000000-0000-0000-0000-000000000000/resourceGroups/cli_test_deployment000001/providers/Microsoft.Network/virtualNetworks/vnet1?api-version=2019-11-01
  response:
    body:
      string: "{\r\n  \"name\": \"vnet1\",\r\n  \"id\": \"/subscriptions/00000000-0000-0000-0000-000000000000/resourceGroups/cli_test_deployment000001/providers/Microsoft.Network/virtualNetworks/vnet1\",\r\n
<<<<<<< HEAD
        \ \"etag\": \"W/\\\"9652aacd-bd7f-4e39-ac98-d790fbfb6322\\\"\",\r\n  \"type\":
        \"Microsoft.Network/virtualNetworks\",\r\n  \"location\": \"westus\",\r\n
        \ \"tags\": {},\r\n  \"properties\": {\r\n    \"provisioningState\": \"Succeeded\",\r\n
        \   \"resourceGuid\": \"79d8574c-992f-47b9-ad93-08ff7aaa0ad2\",\r\n    \"addressSpace\":
=======
        \ \"etag\": \"W/\\\"d1824b67-276c-4992-89bd-34561464e8a6\\\"\",\r\n  \"type\":
        \"Microsoft.Network/virtualNetworks\",\r\n  \"location\": \"westus\",\r\n
        \ \"tags\": {},\r\n  \"properties\": {\r\n    \"provisioningState\": \"Succeeded\",\r\n
        \   \"resourceGuid\": \"2352c1b3-f5d2-4c3b-ae92-2653604e2483\",\r\n    \"addressSpace\":
>>>>>>> 9eba810c
        {\r\n      \"addressPrefixes\": [\r\n        \"10.0.0.0/16\"\r\n      ]\r\n
        \   },\r\n    \"dhcpOptions\": {\r\n      \"dnsServers\": []\r\n    },\r\n
        \   \"subnets\": [\r\n      {\r\n        \"name\": \"subnet1\",\r\n        \"id\":
        \"/subscriptions/00000000-0000-0000-0000-000000000000/resourceGroups/cli_test_deployment000001/providers/Microsoft.Network/virtualNetworks/vnet1/subnets/subnet1\",\r\n
<<<<<<< HEAD
        \       \"etag\": \"W/\\\"9652aacd-bd7f-4e39-ac98-d790fbfb6322\\\"\",\r\n
=======
        \       \"etag\": \"W/\\\"d1824b67-276c-4992-89bd-34561464e8a6\\\"\",\r\n
>>>>>>> 9eba810c
        \       \"properties\": {\r\n          \"provisioningState\": \"Succeeded\",\r\n
        \         \"addressPrefix\": \"10.0.0.0/24\",\r\n          \"delegations\":
        [],\r\n          \"privateEndpointNetworkPolicies\": \"Enabled\",\r\n          \"privateLinkServiceNetworkPolicies\":
        \"Enabled\"\r\n        },\r\n        \"type\": \"Microsoft.Network/virtualNetworks/subnets\"\r\n
        \     }\r\n    ],\r\n    \"virtualNetworkPeerings\": [],\r\n    \"enableDdosProtection\":
        false,\r\n    \"enableVmProtection\": false\r\n  }\r\n}"
    headers:
      cache-control:
      - no-cache
      content-length:
      - '1439'
      content-type:
      - application/json; charset=utf-8
      date:
<<<<<<< HEAD
      - Tue, 21 Jan 2020 21:03:04 GMT
      etag:
      - W/"9652aacd-bd7f-4e39-ac98-d790fbfb6322"
=======
      - Fri, 07 Feb 2020 16:41:16 GMT
      etag:
      - W/"d1824b67-276c-4992-89bd-34561464e8a6"
>>>>>>> 9eba810c
      expires:
      - '-1'
      pragma:
      - no-cache
      server:
      - Microsoft-HTTPAPI/2.0
      - Microsoft-HTTPAPI/2.0
      strict-transport-security:
      - max-age=31536000; includeSubDomains
      transfer-encoding:
      - chunked
      vary:
      - Accept-Encoding
      x-content-type-options:
      - nosniff
      x-ms-arm-service-request-id:
<<<<<<< HEAD
      - 8342e980-6131-488d-81a9-fb277d38ff35
=======
      - 5dc17c7f-5360-49da-b89f-592be9af1b3e
>>>>>>> 9eba810c
    status:
      code: 200
      message: OK
- request:
    body: 'b''{"properties": {"template": {"$schema": "http://schema.management.azure.com/schemas/2015-01-01/deploymentTemplate.json#",
      "contentVersion": "1.0.0.0", "parameters": {"name": {"type": "string"}, "location":
      {"type": "string"}, "subnetId": {"type": "string"}, "privateIPAllocationMethod":
      {"type": "string"}, "backendAddressPools": {"type": "array"}, "tags": {"type":
      "object"}}, "resources": [{"apiVersion": "2016-03-30", "dependsOn": [], "location":
      "[parameters(\''location\'')]", "name": "[parameters(\''name\'')]", "properties":
      {"frontendIPConfigurations": [{"name": "LoadBalancerFrontEnd", "properties":
      {"privateIPAllocationMethod": "[parameters(\''privateIPAllocationMethod\'')]",
      "subnet": {"id": "[parameters(\''subnetId\'')]"}}}], "backendAddressPools":
      "[parameters(\''backendAddressPools\'')]"}, "tags": "[parameters(\''tags\'')]",
      "type": "Microsoft.Network/loadBalancers"}]}, "parameters": {"name": {"value":
      "test-lb"}, "location": {"value": "westus"}, "privateIPAllocationMethod": {"value":
      "Dynamic"}, "tags": {"value": {"key": "super=value"}}, "subnetId": {"value":
      "/subscriptions/00000000-0000-0000-0000-000000000000/resourceGroups/cli_test_deployment000001/providers/Microsoft.Network/virtualNetworks/vnet1/subnets/subnet1"},
      "backendAddressPools": {"value": [{"name": "bepool1"}, {"name": "bepool2"}]}},
      "mode": "Incremental"}}'''
    headers:
      Accept:
      - application/json
      Accept-Encoding:
      - gzip, deflate
      CommandName:
      - group deployment validate
      Connection:
      - keep-alive
      Content-Length:
      - '1375'
      Content-Type:
      - application/json; charset=utf-8
      ParameterSetName:
      - -g --template-file --parameters --parameters --parameters
      User-Agent:
<<<<<<< HEAD
      - python/3.6.5 (Windows-10-10.0.17134-SP0) msrest/0.6.10 msrest_azure/0.6.2
        azure-mgmt-resource/6.0.0 Azure-SDK-For-Python AZURECLI/2.0.80
=======
      - python/3.6.8 (Windows-10-10.0.18362-SP0) msrest/0.6.10 msrest_azure/0.6.2
        azure-mgmt-resource/8.0.1 Azure-SDK-For-Python AZURECLI/2.0.81
>>>>>>> 9eba810c
      accept-language:
      - en-US
    method: POST
    uri: https://management.azure.com/subscriptions/00000000-0000-0000-0000-000000000000/resourcegroups/cli_test_deployment000001/providers/Microsoft.Resources/deployments/mock-deployment/validate?api-version=2019-07-01
  response:
    body:
<<<<<<< HEAD
      string: '{"id":"/subscriptions/00000000-0000-0000-0000-000000000000/resourceGroups/cli_test_deployment000001/providers/Microsoft.Resources/deployments/deployment_dry_run","name":"deployment_dry_run","type":"Microsoft.Resources/deployments","properties":{"templateHash":"16281834986780566039","parameters":{"name":{"type":"String","value":"test-lb"},"location":{"type":"String","value":"westus"},"subnetId":{"type":"String","value":"/subscriptions/00000000-0000-0000-0000-000000000000/resourceGroups/cli_test_deployment000001/providers/Microsoft.Network/virtualNetworks/vnet1/subnets/subnet1"},"privateIPAllocationMethod":{"type":"String","value":"Dynamic"},"backendAddressPools":{"type":"Array","value":[{"name":"bepool1"},{"name":"bepool2"}]},"tags":{"type":"Object","value":{"key":"super=value"}}},"mode":"Incremental","provisioningState":"Succeeded","timestamp":"2020-01-21T21:03:01.4826127Z","duration":"PT0S","correlationId":"fd1a4aa6-e9e4-48ec-a6a7-0d146042b829","providers":[{"namespace":"Microsoft.Network","resourceTypes":[{"resourceType":"loadBalancers","locations":["westus"]}]}],"dependencies":[],"validatedResources":[{"id":"/subscriptions/00000000-0000-0000-0000-000000000000/resourceGroups/cli_test_deployment000001/providers/Microsoft.Network/loadBalancers/test-lb"}]}}'
=======
      string: '{"id":"/subscriptions/00000000-0000-0000-0000-000000000000/resourceGroups/cli_test_deployment000001/providers/Microsoft.Resources/deployments/deployment_dry_run","name":"deployment_dry_run","type":"Microsoft.Resources/deployments","properties":{"templateHash":"16281834986780566039","parameters":{"name":{"type":"String","value":"test-lb"},"location":{"type":"String","value":"westus"},"subnetId":{"type":"String","value":"/subscriptions/00000000-0000-0000-0000-000000000000/resourceGroups/cli_test_deployment000001/providers/Microsoft.Network/virtualNetworks/vnet1/subnets/subnet1"},"privateIPAllocationMethod":{"type":"String","value":"Dynamic"},"backendAddressPools":{"type":"Array","value":[{"name":"bepool1"},{"name":"bepool2"}]},"tags":{"type":"Object","value":{"key":"super=value"}}},"mode":"Incremental","provisioningState":"Succeeded","timestamp":"2020-02-07T16:41:18.2766813Z","duration":"PT0S","correlationId":"b43503eb-d09e-433f-833c-293e78844e84","providers":[{"namespace":"Microsoft.Network","resourceTypes":[{"resourceType":"loadBalancers","locations":["westus"]}]}],"dependencies":[],"validatedResources":[{"id":"/subscriptions/00000000-0000-0000-0000-000000000000/resourceGroups/cli_test_deployment000001/providers/Microsoft.Network/loadBalancers/test-lb"}]}}'
>>>>>>> 9eba810c
    headers:
      cache-control:
      - no-cache
      content-length:
      - '1426'
      content-type:
      - application/json; charset=utf-8
      date:
<<<<<<< HEAD
      - Tue, 21 Jan 2020 21:03:00 GMT
=======
      - Fri, 07 Feb 2020 16:41:18 GMT
>>>>>>> 9eba810c
      expires:
      - '-1'
      pragma:
      - no-cache
      strict-transport-security:
      - max-age=31536000; includeSubDomains
      transfer-encoding:
      - chunked
      vary:
      - Accept-Encoding
      x-content-type-options:
      - nosniff
      x-ms-ratelimit-remaining-subscription-writes:
      - '1199'
    status:
      code: 200
      message: OK
- request:
    body: null
    headers:
      Connection:
      - close
      Host:
      - raw.githubusercontent.com
      User-Agent:
      - Python-urllib/3.6
    method: GET
    uri: https://raw.githubusercontent.com/Azure/azure-cli/dev/src/azure-cli/azure/cli/command_modules/resource/tests/latest/test-params.json
  response:
    body:
      string: "{\n  \"$schema\": \"https://schema.management.azure.com/schemas/2015-01-01/deploymentParameters.json#\",\n
        \ \"contentVersion\": \"1.0.0.0\",\n  \"parameters\": {\n    \"name\": {\n
        \     \"value\": \"test-lb\"\n    },\n    \"location\": {\n      \"value\":
        \"westus\"\n    },\n    \"privateIPAllocationMethod\": {\n      \"value\":
        \"Dynamic\"\n    },\n    \"tags\": {\n      \"value\": {\n        \"key\":
        \"super=value\"\n      }\n    }\n  }\n}"
    headers:
      accept-ranges:
      - bytes
      access-control-allow-origin:
      - '*'
      cache-control:
      - max-age=300
      connection:
      - close
      content-length:
      - '390'
      content-security-policy:
      - default-src 'none'; style-src 'unsafe-inline'; sandbox
      content-type:
      - text/plain; charset=utf-8
      date:
<<<<<<< HEAD
      - Tue, 21 Jan 2020 21:03:07 GMT
      etag:
      - W/"f36881c8934a00ae2ab8c82dbef30707c182d33e0455bdb88181a7adf111b94c"
      expires:
      - Tue, 21 Jan 2020 21:08:07 GMT
=======
      - Fri, 07 Feb 2020 16:41:20 GMT
      etag:
      - W/"f36881c8934a00ae2ab8c82dbef30707c182d33e0455bdb88181a7adf111b94c"
      expires:
      - Fri, 07 Feb 2020 16:46:20 GMT
>>>>>>> 9eba810c
      source-age:
      - '0'
      strict-transport-security:
      - max-age=31536000
      vary:
      - Authorization,Accept-Encoding
      via:
      - 1.1 varnish (Varnish/6.0)
      - 1.1 varnish
      x-cache:
      - MISS
      x-cache-hits:
      - '0'
      x-content-type-options:
      - nosniff
      x-fastly-request-id:
<<<<<<< HEAD
      - 692da6d041cd62f7aa956ca4219d11eba8cf8ee8
=======
      - dc73358fd8a78e93cdf8531447f6b13d91c22e22
>>>>>>> 9eba810c
      x-frame-options:
      - deny
      x-geo-block-list:
      - ''
      x-github-request-id:
<<<<<<< HEAD
      - 23AE:9B25:89BF:AB2F:5E27670A
      x-served-by:
      - cache-sjc10051-SJC
      x-timer:
      - S1579640587.907982,VS0,VE189
=======
      - 37BC:3ECE:C2940:D1FE1:5E3D9330
      x-served-by:
      - cache-tyo19950-TYO
      x-timer:
      - S1581093681.538150,VS0,VE327
>>>>>>> 9eba810c
      x-xss-protection:
      - 1; mode=block
    status:
      code: 200
      message: OK
- request:
    body: 'b''{"properties": {"template": {"$schema": "http://schema.management.azure.com/schemas/2015-01-01/deploymentTemplate.json#",
      "contentVersion": "1.0.0.0", "parameters": {"name": {"type": "string"}, "location":
      {"type": "string"}, "subnetId": {"type": "string"}, "privateIPAllocationMethod":
      {"type": "string"}, "backendAddressPools": {"type": "array"}, "tags": {"type":
      "object"}}, "resources": [{"apiVersion": "2016-03-30", "dependsOn": [], "location":
      "[parameters(\''location\'')]", "name": "[parameters(\''name\'')]", "properties":
      {"frontendIPConfigurations": [{"name": "LoadBalancerFrontEnd", "properties":
      {"privateIPAllocationMethod": "[parameters(\''privateIPAllocationMethod\'')]",
      "subnet": {"id": "[parameters(\''subnetId\'')]"}}}], "backendAddressPools":
      "[parameters(\''backendAddressPools\'')]"}, "tags": "[parameters(\''tags\'')]",
      "type": "Microsoft.Network/loadBalancers"}]}, "parameters": {"name": {"value":
      "test-lb"}, "location": {"value": "westus"}, "privateIPAllocationMethod": {"value":
      "Dynamic"}, "tags": {"value": {"key": "super=value"}}, "subnetId": {"value":
      "/subscriptions/00000000-0000-0000-0000-000000000000/resourceGroups/cli_test_deployment000001/providers/Microsoft.Network/virtualNetworks/vnet1/subnets/subnet1"},
      "backendAddressPools": {"value": [{"name": "bepool1"}, {"name": "bepool2"}]}},
      "mode": "Incremental"}}'''
    headers:
      Accept:
      - application/json
      Accept-Encoding:
      - gzip, deflate
      CommandName:
      - group deployment validate
      Connection:
      - keep-alive
      Content-Length:
      - '1375'
      Content-Type:
      - application/json; charset=utf-8
      ParameterSetName:
      - -g --template-file --parameters --parameters --parameters
      User-Agent:
<<<<<<< HEAD
      - python/3.6.5 (Windows-10-10.0.17134-SP0) msrest/0.6.10 msrest_azure/0.6.2
        azure-mgmt-resource/6.0.0 Azure-SDK-For-Python AZURECLI/2.0.80
=======
      - python/3.6.8 (Windows-10-10.0.18362-SP0) msrest/0.6.10 msrest_azure/0.6.2
        azure-mgmt-resource/8.0.1 Azure-SDK-For-Python AZURECLI/2.0.81
>>>>>>> 9eba810c
      accept-language:
      - en-US
    method: POST
    uri: https://management.azure.com/subscriptions/00000000-0000-0000-0000-000000000000/resourcegroups/cli_test_deployment000001/providers/Microsoft.Resources/deployments/mock-deployment/validate?api-version=2019-07-01
  response:
    body:
<<<<<<< HEAD
      string: '{"id":"/subscriptions/00000000-0000-0000-0000-000000000000/resourceGroups/cli_test_deployment000001/providers/Microsoft.Resources/deployments/deployment_dry_run","name":"deployment_dry_run","type":"Microsoft.Resources/deployments","properties":{"templateHash":"16281834986780566039","parameters":{"name":{"type":"String","value":"test-lb"},"location":{"type":"String","value":"westus"},"subnetId":{"type":"String","value":"/subscriptions/00000000-0000-0000-0000-000000000000/resourceGroups/cli_test_deployment000001/providers/Microsoft.Network/virtualNetworks/vnet1/subnets/subnet1"},"privateIPAllocationMethod":{"type":"String","value":"Dynamic"},"backendAddressPools":{"type":"Array","value":[{"name":"bepool1"},{"name":"bepool2"}]},"tags":{"type":"Object","value":{"key":"super=value"}}},"mode":"Incremental","provisioningState":"Succeeded","timestamp":"2020-01-21T21:03:07.3341288Z","duration":"PT0S","correlationId":"25a41ea4-6ed9-49f4-b012-6d8b00d53171","providers":[{"namespace":"Microsoft.Network","resourceTypes":[{"resourceType":"loadBalancers","locations":["westus"]}]}],"dependencies":[],"validatedResources":[{"id":"/subscriptions/00000000-0000-0000-0000-000000000000/resourceGroups/cli_test_deployment000001/providers/Microsoft.Network/loadBalancers/test-lb"}]}}'
=======
      string: '{"id":"/subscriptions/00000000-0000-0000-0000-000000000000/resourceGroups/cli_test_deployment000001/providers/Microsoft.Resources/deployments/deployment_dry_run","name":"deployment_dry_run","type":"Microsoft.Resources/deployments","properties":{"templateHash":"16281834986780566039","parameters":{"name":{"type":"String","value":"test-lb"},"location":{"type":"String","value":"westus"},"subnetId":{"type":"String","value":"/subscriptions/00000000-0000-0000-0000-000000000000/resourceGroups/cli_test_deployment000001/providers/Microsoft.Network/virtualNetworks/vnet1/subnets/subnet1"},"privateIPAllocationMethod":{"type":"String","value":"Dynamic"},"backendAddressPools":{"type":"Array","value":[{"name":"bepool1"},{"name":"bepool2"}]},"tags":{"type":"Object","value":{"key":"super=value"}}},"mode":"Incremental","provisioningState":"Succeeded","timestamp":"2020-02-07T16:41:21.9297379Z","duration":"PT0S","correlationId":"740074ad-09db-4fc8-b35b-1a34c3ded1ea","providers":[{"namespace":"Microsoft.Network","resourceTypes":[{"resourceType":"loadBalancers","locations":["westus"]}]}],"dependencies":[],"validatedResources":[{"id":"/subscriptions/00000000-0000-0000-0000-000000000000/resourceGroups/cli_test_deployment000001/providers/Microsoft.Network/loadBalancers/test-lb"}]}}'
>>>>>>> 9eba810c
    headers:
      cache-control:
      - no-cache
      content-length:
      - '1426'
      content-type:
      - application/json; charset=utf-8
      date:
<<<<<<< HEAD
      - Tue, 21 Jan 2020 21:03:07 GMT
      expires:
      - '-1'
      pragma:
      - no-cache
      strict-transport-security:
      - max-age=31536000; includeSubDomains
      transfer-encoding:
      - chunked
      vary:
      - Accept-Encoding
      x-content-type-options:
      - nosniff
      x-ms-ratelimit-remaining-subscription-writes:
      - '1199'
    status:
      code: 200
      message: OK
- request:
    body: 'b''{"properties": {"template": {"$schema": "http://schema.management.azure.com/schemas/2015-01-01/deploymentTemplate.json#",
      "contentVersion": "1.0.0.0", "parameters": {"name": {"type": "string"}, "location":
      {"type": "string"}, "subnetId": {"type": "string"}, "privateIPAllocationMethod":
      {"type": "string"}, "backendAddressPools": {"type": "array"}, "tags": {"type":
      "object"}}, "resources": [{"apiVersion": "2016-03-30", "dependsOn": [], "location":
      "[parameters(\''location\'')]", "name": "[parameters(\''name\'')]", "properties":
      {"frontendIPConfigurations": [{"name": "LoadBalancerFrontEnd", "properties":
      {"privateIPAllocationMethod": "[parameters(\''privateIPAllocationMethod\'')]",
      "subnet": {"id": "[parameters(\''subnetId\'')]"}}}], "backendAddressPools":
      "[parameters(\''backendAddressPools\'')]"}, "tags": "[parameters(\''tags\'')]",
      "type": "Microsoft.Network/loadBalancers"}]}, "parameters": {"name": {"value":
      "test-lb"}, "location": {"value": "westus"}, "privateIPAllocationMethod": {"value":
      "Dynamic"}, "tags": {"value": {"key": "super=value"}}, "subnetId": {"value":
      "/subscriptions/00000000-0000-0000-0000-000000000000/resourceGroups/cli_test_deployment000001/providers/Microsoft.Network/virtualNetworks/vnet1/subnets/subnet1"},
      "backendAddressPools": {"value": [{"name": "bepool1"}, {"name": "bepool2"}]}},
      "mode": "Incremental"}}'''
    headers:
      Accept:
      - application/json
      Accept-Encoding:
      - gzip, deflate
      CommandName:
      - group deployment create
      Connection:
      - keep-alive
      Content-Length:
      - '1375'
      Content-Type:
      - application/json; charset=utf-8
      ParameterSetName:
      - -g -n --template-file --parameters --parameters --parameters
      User-Agent:
      - python/3.6.5 (Windows-10-10.0.17134-SP0) msrest/0.6.10 msrest_azure/0.6.2
        azure-mgmt-resource/6.0.0 Azure-SDK-For-Python AZURECLI/2.0.80
      accept-language:
      - en-US
    method: POST
    uri: https://management.azure.com/subscriptions/00000000-0000-0000-0000-000000000000/resourcegroups/cli_test_deployment000001/providers/Microsoft.Resources/deployments/mock-deployment/validate?api-version=2019-07-01
  response:
    body:
      string: '{"id":"/subscriptions/00000000-0000-0000-0000-000000000000/resourceGroups/cli_test_deployment000001/providers/Microsoft.Resources/deployments/azure-cli-deployment","name":"azure-cli-deployment","type":"Microsoft.Resources/deployments","properties":{"templateHash":"16281834986780566039","parameters":{"name":{"type":"String","value":"test-lb"},"location":{"type":"String","value":"westus"},"subnetId":{"type":"String","value":"/subscriptions/00000000-0000-0000-0000-000000000000/resourceGroups/cli_test_deployment000001/providers/Microsoft.Network/virtualNetworks/vnet1/subnets/subnet1"},"privateIPAllocationMethod":{"type":"String","value":"Dynamic"},"backendAddressPools":{"type":"Array","value":[{"name":"bepool1"},{"name":"bepool2"}]},"tags":{"type":"Object","value":{"key":"super=value"}}},"mode":"Incremental","provisioningState":"Succeeded","timestamp":"2020-01-21T21:03:08.4723062Z","duration":"PT0S","correlationId":"c229e1b4-4ad0-48ee-9f76-c203d1a299cd","providers":[{"namespace":"Microsoft.Network","resourceTypes":[{"resourceType":"loadBalancers","locations":["westus"]}]}],"dependencies":[],"validatedResources":[{"id":"/subscriptions/00000000-0000-0000-0000-000000000000/resourceGroups/cli_test_deployment000001/providers/Microsoft.Network/loadBalancers/test-lb"}]}}'
    headers:
      cache-control:
      - no-cache
      content-length:
      - '1430'
      content-type:
      - application/json; charset=utf-8
      date:
      - Tue, 21 Jan 2020 21:03:08 GMT
=======
      - Fri, 07 Feb 2020 16:41:21 GMT
>>>>>>> 9eba810c
      expires:
      - '-1'
      pragma:
      - no-cache
      strict-transport-security:
      - max-age=31536000; includeSubDomains
      transfer-encoding:
      - chunked
      vary:
      - Accept-Encoding
      x-content-type-options:
      - nosniff
      x-ms-ratelimit-remaining-subscription-writes:
      - '1199'
    status:
      code: 200
      message: OK
- request:
    body: 'b''{"properties": {"template": {"$schema": "http://schema.management.azure.com/schemas/2015-01-01/deploymentTemplate.json#",
      "contentVersion": "1.0.0.0", "parameters": {"name": {"type": "string"}, "location":
      {"type": "string"}, "subnetId": {"type": "string"}, "privateIPAllocationMethod":
      {"type": "string"}, "backendAddressPools": {"type": "array"}, "tags": {"type":
      "object"}}, "resources": [{"apiVersion": "2016-03-30", "dependsOn": [], "location":
      "[parameters(\''location\'')]", "name": "[parameters(\''name\'')]", "properties":
      {"frontendIPConfigurations": [{"name": "LoadBalancerFrontEnd", "properties":
      {"privateIPAllocationMethod": "[parameters(\''privateIPAllocationMethod\'')]",
      "subnet": {"id": "[parameters(\''subnetId\'')]"}}}], "backendAddressPools":
      "[parameters(\''backendAddressPools\'')]"}, "tags": "[parameters(\''tags\'')]",
      "type": "Microsoft.Network/loadBalancers"}]}, "parameters": {"name": {"value":
      "test-lb"}, "location": {"value": "westus"}, "privateIPAllocationMethod": {"value":
      "Dynamic"}, "tags": {"value": {"key": "super=value"}}, "subnetId": {"value":
      "/subscriptions/00000000-0000-0000-0000-000000000000/resourceGroups/cli_test_deployment000001/providers/Microsoft.Network/virtualNetworks/vnet1/subnets/subnet1"},
      "backendAddressPools": {"value": [{"name": "bepool1"}, {"name": "bepool2"}]}},
      "mode": "Incremental"}}'''
    headers:
      Accept:
      - application/json
      Accept-Encoding:
      - gzip, deflate
      CommandName:
      - group deployment create
      Connection:
      - keep-alive
      Content-Length:
      - '1375'
      Content-Type:
      - application/json; charset=utf-8
      ParameterSetName:
      - -g -n --template-file --parameters --parameters --parameters
      User-Agent:
<<<<<<< HEAD
      - python/3.6.5 (Windows-10-10.0.17134-SP0) msrest/0.6.10 msrest_azure/0.6.2
        azure-mgmt-resource/6.0.0 Azure-SDK-For-Python AZURECLI/2.0.80
=======
      - python/3.6.8 (Windows-10-10.0.18362-SP0) msrest/0.6.10 msrest_azure/0.6.2
        azure-mgmt-resource/8.0.1 Azure-SDK-For-Python AZURECLI/2.0.81
>>>>>>> 9eba810c
      accept-language:
      - en-US
    method: PUT
    uri: https://management.azure.com/subscriptions/00000000-0000-0000-0000-000000000000/resourcegroups/cli_test_deployment000001/providers/Microsoft.Resources/deployments/mock-deployment?api-version=2019-07-01
  response:
    body:
<<<<<<< HEAD
      string: '{"id":"/subscriptions/00000000-0000-0000-0000-000000000000/resourceGroups/cli_test_deployment000001/providers/Microsoft.Resources/deployments/azure-cli-deployment","name":"azure-cli-deployment","type":"Microsoft.Resources/deployments","properties":{"templateHash":"16281834986780566039","parameters":{"name":{"type":"String","value":"test-lb"},"location":{"type":"String","value":"westus"},"subnetId":{"type":"String","value":"/subscriptions/00000000-0000-0000-0000-000000000000/resourceGroups/cli_test_deployment000001/providers/Microsoft.Network/virtualNetworks/vnet1/subnets/subnet1"},"privateIPAllocationMethod":{"type":"String","value":"Dynamic"},"backendAddressPools":{"type":"Array","value":[{"name":"bepool1"},{"name":"bepool2"}]},"tags":{"type":"Object","value":{"key":"super=value"}}},"mode":"Incremental","provisioningState":"Accepted","timestamp":"2020-01-21T21:03:09.005961Z","duration":"PT0.2156881S","correlationId":"6be943a4-8f6c-403b-aeb5-0dc8ce12e919","providers":[{"namespace":"Microsoft.Network","resourceTypes":[{"resourceType":"loadBalancers","locations":["westus"]}]}],"dependencies":[]}}'
    headers:
      azure-asyncoperation:
      - https://management.azure.com/subscriptions/00000000-0000-0000-0000-000000000000/resourcegroups/cli_test_deployment000001/providers/Microsoft.Resources/deployments/azure-cli-deployment/operationStatuses/08586219662966873416?api-version=2019-07-01
=======
      string: '{"id":"/subscriptions/00000000-0000-0000-0000-000000000000/resourceGroups/cli_test_deployment000001/providers/Microsoft.Resources/deployments/azure-cli-deployment","name":"azure-cli-deployment","type":"Microsoft.Resources/deployments","properties":{"templateHash":"16281834986780566039","parameters":{"name":{"type":"String","value":"test-lb"},"location":{"type":"String","value":"westus"},"subnetId":{"type":"String","value":"/subscriptions/00000000-0000-0000-0000-000000000000/resourceGroups/cli_test_deployment000001/providers/Microsoft.Network/virtualNetworks/vnet1/subnets/subnet1"},"privateIPAllocationMethod":{"type":"String","value":"Dynamic"},"backendAddressPools":{"type":"Array","value":[{"name":"bepool1"},{"name":"bepool2"}]},"tags":{"type":"Object","value":{"key":"super=value"}}},"mode":"Incremental","provisioningState":"Accepted","timestamp":"2020-02-07T16:41:25.7831287Z","duration":"PT1.6894844S","correlationId":"9b7787df-cdd4-470a-ac10-87ba8e4f54cf","providers":[{"namespace":"Microsoft.Network","resourceTypes":[{"resourceType":"loadBalancers","locations":["westus"]}]}],"dependencies":[]}}'
    headers:
      azure-asyncoperation:
      - https://management.azure.com/subscriptions/00000000-0000-0000-0000-000000000000/resourcegroups/cli_test_deployment000001/providers/Microsoft.Resources/deployments/azure-cli-deployment/operationStatuses/08586205132013839794?api-version=2019-07-01
>>>>>>> 9eba810c
      cache-control:
      - no-cache
      content-length:
      - '1211'
      content-type:
      - application/json; charset=utf-8
      date:
<<<<<<< HEAD
      - Tue, 21 Jan 2020 21:03:09 GMT
=======
      - Fri, 07 Feb 2020 16:41:26 GMT
>>>>>>> 9eba810c
      expires:
      - '-1'
      pragma:
      - no-cache
      strict-transport-security:
      - max-age=31536000; includeSubDomains
      x-content-type-options:
      - nosniff
      x-ms-ratelimit-remaining-subscription-writes:
      - '1192'
    status:
      code: 201
      message: Created
- request:
    body: null
    headers:
      Accept:
      - application/json
      Accept-Encoding:
      - gzip, deflate
      CommandName:
      - group deployment create
      Connection:
      - keep-alive
      ParameterSetName:
      - -g -n --template-file --parameters --parameters --parameters
      User-Agent:
<<<<<<< HEAD
      - python/3.6.5 (Windows-10-10.0.17134-SP0) msrest/0.6.10 msrest_azure/0.6.2
        azure-mgmt-resource/6.0.0 Azure-SDK-For-Python AZURECLI/2.0.80
    method: GET
    uri: https://management.azure.com/subscriptions/00000000-0000-0000-0000-000000000000/resourcegroups/cli_test_deployment000001/providers/Microsoft.Resources/deployments/mock-deployment/operationStatuses/08586219662966873416?api-version=2019-07-01
=======
      - python/3.6.8 (Windows-10-10.0.18362-SP0) msrest/0.6.10 msrest_azure/0.6.2
        azure-mgmt-resource/8.0.1 Azure-SDK-For-Python AZURECLI/2.0.81
    method: GET
    uri: https://management.azure.com/subscriptions/00000000-0000-0000-0000-000000000000/resourcegroups/cli_test_deployment000001/providers/Microsoft.Resources/deployments/mock-deployment/operationStatuses/08586205132013839794?api-version=2019-07-01
>>>>>>> 9eba810c
  response:
    body:
      string: '{"status":"Succeeded"}'
    headers:
      cache-control:
      - no-cache
      content-length:
      - '22'
      content-type:
      - application/json; charset=utf-8
      date:
<<<<<<< HEAD
      - Tue, 21 Jan 2020 21:03:38 GMT
=======
      - Fri, 07 Feb 2020 16:41:57 GMT
>>>>>>> 9eba810c
      expires:
      - '-1'
      pragma:
      - no-cache
      strict-transport-security:
      - max-age=31536000; includeSubDomains
      vary:
      - Accept-Encoding
      x-content-type-options:
      - nosniff
    status:
      code: 200
      message: OK
- request:
    body: null
    headers:
      Accept:
      - application/json
      Accept-Encoding:
      - gzip, deflate
      CommandName:
      - group deployment create
      Connection:
      - keep-alive
      ParameterSetName:
      - -g -n --template-file --parameters --parameters --parameters
      User-Agent:
<<<<<<< HEAD
      - python/3.6.5 (Windows-10-10.0.17134-SP0) msrest/0.6.10 msrest_azure/0.6.2
        azure-mgmt-resource/6.0.0 Azure-SDK-For-Python AZURECLI/2.0.80
=======
      - python/3.6.8 (Windows-10-10.0.18362-SP0) msrest/0.6.10 msrest_azure/0.6.2
        azure-mgmt-resource/8.0.1 Azure-SDK-For-Python AZURECLI/2.0.81
>>>>>>> 9eba810c
    method: GET
    uri: https://management.azure.com/subscriptions/00000000-0000-0000-0000-000000000000/resourcegroups/cli_test_deployment000001/providers/Microsoft.Resources/deployments/mock-deployment?api-version=2019-07-01
  response:
    body:
<<<<<<< HEAD
      string: '{"id":"/subscriptions/00000000-0000-0000-0000-000000000000/resourceGroups/cli_test_deployment000001/providers/Microsoft.Resources/deployments/azure-cli-deployment","name":"azure-cli-deployment","type":"Microsoft.Resources/deployments","properties":{"templateHash":"16281834986780566039","parameters":{"name":{"type":"String","value":"test-lb"},"location":{"type":"String","value":"westus"},"subnetId":{"type":"String","value":"/subscriptions/00000000-0000-0000-0000-000000000000/resourceGroups/cli_test_deployment000001/providers/Microsoft.Network/virtualNetworks/vnet1/subnets/subnet1"},"privateIPAllocationMethod":{"type":"String","value":"Dynamic"},"backendAddressPools":{"type":"Array","value":[{"name":"bepool1"},{"name":"bepool2"}]},"tags":{"type":"Object","value":{"key":"super=value"}}},"mode":"Incremental","provisioningState":"Succeeded","timestamp":"2020-01-21T21:03:10.3407497Z","duration":"PT1.5504768S","correlationId":"6be943a4-8f6c-403b-aeb5-0dc8ce12e919","providers":[{"namespace":"Microsoft.Network","resourceTypes":[{"resourceType":"loadBalancers","locations":["westus"]}]}],"dependencies":[],"outputResources":[{"id":"/subscriptions/00000000-0000-0000-0000-000000000000/resourceGroups/cli_test_deployment000001/providers/Microsoft.Network/loadBalancers/test-lb"}]}}'
=======
      string: '{"id":"/subscriptions/00000000-0000-0000-0000-000000000000/resourceGroups/cli_test_deployment000001/providers/Microsoft.Resources/deployments/azure-cli-deployment","name":"azure-cli-deployment","type":"Microsoft.Resources/deployments","properties":{"templateHash":"16281834986780566039","parameters":{"name":{"type":"String","value":"test-lb"},"location":{"type":"String","value":"westus"},"subnetId":{"type":"String","value":"/subscriptions/00000000-0000-0000-0000-000000000000/resourceGroups/cli_test_deployment000001/providers/Microsoft.Network/virtualNetworks/vnet1/subnets/subnet1"},"privateIPAllocationMethod":{"type":"String","value":"Dynamic"},"backendAddressPools":{"type":"Array","value":[{"name":"bepool1"},{"name":"bepool2"}]},"tags":{"type":"Object","value":{"key":"super=value"}}},"mode":"Incremental","provisioningState":"Succeeded","timestamp":"2020-02-07T16:41:42.3701615Z","duration":"PT18.2765172S","correlationId":"9b7787df-cdd4-470a-ac10-87ba8e4f54cf","providers":[{"namespace":"Microsoft.Network","resourceTypes":[{"resourceType":"loadBalancers","locations":["westus"]}]}],"dependencies":[],"outputResources":[{"id":"/subscriptions/00000000-0000-0000-0000-000000000000/resourceGroups/cli_test_deployment000001/providers/Microsoft.Network/loadBalancers/test-lb"}]}}'
>>>>>>> 9eba810c
    headers:
      cache-control:
      - no-cache
      content-length:
      - '1436'
      content-type:
      - application/json; charset=utf-8
      date:
<<<<<<< HEAD
      - Tue, 21 Jan 2020 21:03:38 GMT
=======
      - Fri, 07 Feb 2020 16:41:58 GMT
>>>>>>> 9eba810c
      expires:
      - '-1'
      pragma:
      - no-cache
      strict-transport-security:
      - max-age=31536000; includeSubDomains
      vary:
      - Accept-Encoding
      x-content-type-options:
      - nosniff
    status:
      code: 200
      message: OK
- request:
    body: null
    headers:
      Accept:
      - application/json
      Accept-Encoding:
      - gzip, deflate
      CommandName:
      - network lb show
      Connection:
      - keep-alive
      ParameterSetName:
      - -g -n
      User-Agent:
<<<<<<< HEAD
      - python/3.6.5 (Windows-10-10.0.17134-SP0) msrest/0.6.10 msrest_azure/0.6.2
        azure-mgmt-network/7.0.0 Azure-SDK-For-Python AZURECLI/2.0.80
=======
      - python/3.6.8 (Windows-10-10.0.18362-SP0) msrest/0.6.10 msrest_azure/0.6.2
        azure-mgmt-network/9.0.0 Azure-SDK-For-Python AZURECLI/2.0.81
>>>>>>> 9eba810c
      accept-language:
      - en-US
    method: GET
    uri: https://management.azure.com/subscriptions/00000000-0000-0000-0000-000000000000/resourceGroups/cli_test_deployment000001/providers/Microsoft.Network/loadBalancers/test-lb?api-version=2019-11-01
  response:
    body:
      string: "{\r\n  \"name\": \"test-lb\",\r\n  \"id\": \"/subscriptions/00000000-0000-0000-0000-000000000000/resourceGroups/cli_test_deployment000001/providers/Microsoft.Network/loadBalancers/test-lb\",\r\n
<<<<<<< HEAD
        \ \"etag\": \"W/\\\"e14a4484-0c30-4858-a208-b16b2508f8fd\\\"\",\r\n  \"type\":
        \"Microsoft.Network/loadBalancers\",\r\n  \"location\": \"westus\",\r\n  \"tags\":
        {\r\n    \"key\": \"super=value\"\r\n  },\r\n  \"properties\": {\r\n    \"provisioningState\":
        \"Succeeded\",\r\n    \"resourceGuid\": \"feac14fc-844e-430c-9d9e-f96f27d7ef15\",\r\n
        \   \"frontendIPConfigurations\": [\r\n      {\r\n        \"name\": \"LoadBalancerFrontEnd\",\r\n
        \       \"id\": \"/subscriptions/00000000-0000-0000-0000-000000000000/resourceGroups/cli_test_deployment000001/providers/Microsoft.Network/loadBalancers/test-lb/frontendIPConfigurations/LoadBalancerFrontEnd\",\r\n
        \       \"etag\": \"W/\\\"e14a4484-0c30-4858-a208-b16b2508f8fd\\\"\",\r\n
=======
        \ \"etag\": \"W/\\\"6ee2668e-dbe5-4771-8391-dbf2f50c617d\\\"\",\r\n  \"type\":
        \"Microsoft.Network/loadBalancers\",\r\n  \"location\": \"westus\",\r\n  \"tags\":
        {\r\n    \"key\": \"super=value\"\r\n  },\r\n  \"properties\": {\r\n    \"provisioningState\":
        \"Succeeded\",\r\n    \"resourceGuid\": \"2104180a-81bf-444e-a0f4-ecd66868f333\",\r\n
        \   \"frontendIPConfigurations\": [\r\n      {\r\n        \"name\": \"LoadBalancerFrontEnd\",\r\n
        \       \"id\": \"/subscriptions/00000000-0000-0000-0000-000000000000/resourceGroups/cli_test_deployment000001/providers/Microsoft.Network/loadBalancers/test-lb/frontendIPConfigurations/LoadBalancerFrontEnd\",\r\n
        \       \"etag\": \"W/\\\"6ee2668e-dbe5-4771-8391-dbf2f50c617d\\\"\",\r\n
>>>>>>> 9eba810c
        \       \"type\": \"Microsoft.Network/loadBalancers/frontendIPConfigurations\",\r\n
        \       \"properties\": {\r\n          \"provisioningState\": \"Succeeded\",\r\n
        \         \"privateIPAddress\": \"10.0.0.4\",\r\n          \"privateIPAllocationMethod\":
        \"Dynamic\",\r\n          \"subnet\": {\r\n            \"id\": \"/subscriptions/00000000-0000-0000-0000-000000000000/resourceGroups/cli_test_deployment000001/providers/Microsoft.Network/virtualNetworks/vnet1/subnets/subnet1\"\r\n
        \         },\r\n          \"privateIPAddressVersion\": \"IPv4\"\r\n        }\r\n
        \     }\r\n    ],\r\n    \"backendAddressPools\": [\r\n      {\r\n        \"name\":
        \"bepool1\",\r\n        \"id\": \"/subscriptions/00000000-0000-0000-0000-000000000000/resourceGroups/cli_test_deployment000001/providers/Microsoft.Network/loadBalancers/test-lb/backendAddressPools/bepool1\",\r\n
<<<<<<< HEAD
        \       \"etag\": \"W/\\\"e14a4484-0c30-4858-a208-b16b2508f8fd\\\"\",\r\n
        \       \"properties\": {\r\n          \"provisioningState\": \"Succeeded\"\r\n
        \       },\r\n        \"type\": \"Microsoft.Network/loadBalancers/backendAddressPools\"\r\n
        \     },\r\n      {\r\n        \"name\": \"bepool2\",\r\n        \"id\": \"/subscriptions/00000000-0000-0000-0000-000000000000/resourceGroups/cli_test_deployment000001/providers/Microsoft.Network/loadBalancers/test-lb/backendAddressPools/bepool2\",\r\n
        \       \"etag\": \"W/\\\"e14a4484-0c30-4858-a208-b16b2508f8fd\\\"\",\r\n
=======
        \       \"etag\": \"W/\\\"6ee2668e-dbe5-4771-8391-dbf2f50c617d\\\"\",\r\n
        \       \"properties\": {\r\n          \"provisioningState\": \"Succeeded\"\r\n
        \       },\r\n        \"type\": \"Microsoft.Network/loadBalancers/backendAddressPools\"\r\n
        \     },\r\n      {\r\n        \"name\": \"bepool2\",\r\n        \"id\": \"/subscriptions/00000000-0000-0000-0000-000000000000/resourceGroups/cli_test_deployment000001/providers/Microsoft.Network/loadBalancers/test-lb/backendAddressPools/bepool2\",\r\n
        \       \"etag\": \"W/\\\"6ee2668e-dbe5-4771-8391-dbf2f50c617d\\\"\",\r\n
>>>>>>> 9eba810c
        \       \"properties\": {\r\n          \"provisioningState\": \"Succeeded\"\r\n
        \       },\r\n        \"type\": \"Microsoft.Network/loadBalancers/backendAddressPools\"\r\n
        \     }\r\n    ],\r\n    \"loadBalancingRules\": [],\r\n    \"probes\": [],\r\n
        \   \"inboundNatRules\": [],\r\n    \"inboundNatPools\": []\r\n  },\r\n  \"sku\":
        {\r\n    \"name\": \"Basic\"\r\n  }\r\n}"
    headers:
      cache-control:
      - no-cache
      content-length:
      - '2697'
      content-type:
      - application/json; charset=utf-8
      date:
<<<<<<< HEAD
      - Tue, 21 Jan 2020 21:03:39 GMT
      etag:
      - W/"e14a4484-0c30-4858-a208-b16b2508f8fd"
=======
      - Fri, 07 Feb 2020 16:41:59 GMT
      etag:
      - W/"6ee2668e-dbe5-4771-8391-dbf2f50c617d"
>>>>>>> 9eba810c
      expires:
      - '-1'
      pragma:
      - no-cache
      server:
      - Microsoft-HTTPAPI/2.0
      - Microsoft-HTTPAPI/2.0
      strict-transport-security:
      - max-age=31536000; includeSubDomains
      transfer-encoding:
      - chunked
      vary:
      - Accept-Encoding
      x-content-type-options:
      - nosniff
      x-ms-arm-service-request-id:
<<<<<<< HEAD
      - 2a147a79-e5db-4a57-af44-789a837e9446
=======
      - a21ac859-b785-4d11-882a-0da472add89a
>>>>>>> 9eba810c
    status:
      code: 200
      message: OK
- request:
    body: null
    headers:
      Accept:
      - application/json
      Accept-Encoding:
      - gzip, deflate
      CommandName:
      - group deployment list
      Connection:
      - keep-alive
      ParameterSetName:
      - -g
      User-Agent:
<<<<<<< HEAD
      - python/3.6.5 (Windows-10-10.0.17134-SP0) msrest/0.6.10 msrest_azure/0.6.2
        azure-mgmt-resource/6.0.0 Azure-SDK-For-Python AZURECLI/2.0.80
=======
      - python/3.6.8 (Windows-10-10.0.18362-SP0) msrest/0.6.10 msrest_azure/0.6.2
        azure-mgmt-resource/8.0.1 Azure-SDK-For-Python AZURECLI/2.0.81
>>>>>>> 9eba810c
      accept-language:
      - en-US
    method: GET
    uri: https://management.azure.com/subscriptions/00000000-0000-0000-0000-000000000000/resourcegroups/cli_test_deployment000001/providers/Microsoft.Resources/deployments/?api-version=2019-07-01
  response:
    body:
<<<<<<< HEAD
      string: '{"value":[{"id":"/subscriptions/00000000-0000-0000-0000-000000000000/resourceGroups/cli_test_deployment000001/providers/Microsoft.Resources/deployments/azure-cli-deployment","name":"azure-cli-deployment","type":"Microsoft.Resources/deployments","properties":{"templateHash":"16281834986780566039","parameters":{"name":{"type":"String","value":"test-lb"},"location":{"type":"String","value":"westus"},"subnetId":{"type":"String","value":"/subscriptions/00000000-0000-0000-0000-000000000000/resourceGroups/cli_test_deployment000001/providers/Microsoft.Network/virtualNetworks/vnet1/subnets/subnet1"},"privateIPAllocationMethod":{"type":"String","value":"Dynamic"},"backendAddressPools":{"type":"Array","value":[{"name":"bepool1"},{"name":"bepool2"}]},"tags":{"type":"Object","value":{"key":"super=value"}}},"mode":"Incremental","provisioningState":"Succeeded","timestamp":"2020-01-21T21:03:10.3407497Z","duration":"PT1.5504768S","correlationId":"6be943a4-8f6c-403b-aeb5-0dc8ce12e919","providers":[{"namespace":"Microsoft.Network","resourceTypes":[{"resourceType":"loadBalancers","locations":["westus"]}]}],"dependencies":[],"outputResources":[{"id":"/subscriptions/00000000-0000-0000-0000-000000000000/resourceGroups/cli_test_deployment000001/providers/Microsoft.Network/loadBalancers/test-lb"}]}}]}'
=======
      string: '{"value":[{"id":"/subscriptions/00000000-0000-0000-0000-000000000000/resourceGroups/cli_test_deployment000001/providers/Microsoft.Resources/deployments/azure-cli-deployment","name":"azure-cli-deployment","type":"Microsoft.Resources/deployments","properties":{"templateHash":"16281834986780566039","parameters":{"name":{"type":"String","value":"test-lb"},"location":{"type":"String","value":"westus"},"subnetId":{"type":"String","value":"/subscriptions/00000000-0000-0000-0000-000000000000/resourceGroups/cli_test_deployment000001/providers/Microsoft.Network/virtualNetworks/vnet1/subnets/subnet1"},"privateIPAllocationMethod":{"type":"String","value":"Dynamic"},"backendAddressPools":{"type":"Array","value":[{"name":"bepool1"},{"name":"bepool2"}]},"tags":{"type":"Object","value":{"key":"super=value"}}},"mode":"Incremental","provisioningState":"Succeeded","timestamp":"2020-02-07T16:41:42.3701615Z","duration":"PT18.2765172S","correlationId":"9b7787df-cdd4-470a-ac10-87ba8e4f54cf","providers":[{"namespace":"Microsoft.Network","resourceTypes":[{"resourceType":"loadBalancers","locations":["westus"]}]}],"dependencies":[],"outputResources":[{"id":"/subscriptions/00000000-0000-0000-0000-000000000000/resourceGroups/cli_test_deployment000001/providers/Microsoft.Network/loadBalancers/test-lb"}]}}]}'
>>>>>>> 9eba810c
    headers:
      cache-control:
      - no-cache
      content-length:
      - '1448'
      content-type:
      - application/json; charset=utf-8
      date:
<<<<<<< HEAD
      - Tue, 21 Jan 2020 21:03:41 GMT
=======
      - Fri, 07 Feb 2020 16:42:00 GMT
>>>>>>> 9eba810c
      expires:
      - '-1'
      pragma:
      - no-cache
      strict-transport-security:
      - max-age=31536000; includeSubDomains
      vary:
      - Accept-Encoding
      x-content-type-options:
      - nosniff
    status:
      code: 200
      message: OK
- request:
    body: null
    headers:
      Accept:
      - application/json
      Accept-Encoding:
      - gzip, deflate
      CommandName:
      - group deployment show
      Connection:
      - keep-alive
      ParameterSetName:
      - -g -n
      User-Agent:
<<<<<<< HEAD
      - python/3.6.5 (Windows-10-10.0.17134-SP0) msrest/0.6.10 msrest_azure/0.6.2
        azure-mgmt-resource/6.0.0 Azure-SDK-For-Python AZURECLI/2.0.80
=======
      - python/3.6.8 (Windows-10-10.0.18362-SP0) msrest/0.6.10 msrest_azure/0.6.2
        azure-mgmt-resource/8.0.1 Azure-SDK-For-Python AZURECLI/2.0.81
>>>>>>> 9eba810c
      accept-language:
      - en-US
    method: GET
    uri: https://management.azure.com/subscriptions/00000000-0000-0000-0000-000000000000/resourcegroups/cli_test_deployment000001/providers/Microsoft.Resources/deployments/mock-deployment?api-version=2019-07-01
  response:
    body:
<<<<<<< HEAD
      string: '{"id":"/subscriptions/00000000-0000-0000-0000-000000000000/resourceGroups/cli_test_deployment000001/providers/Microsoft.Resources/deployments/azure-cli-deployment","name":"azure-cli-deployment","type":"Microsoft.Resources/deployments","properties":{"templateHash":"16281834986780566039","parameters":{"name":{"type":"String","value":"test-lb"},"location":{"type":"String","value":"westus"},"subnetId":{"type":"String","value":"/subscriptions/00000000-0000-0000-0000-000000000000/resourceGroups/cli_test_deployment000001/providers/Microsoft.Network/virtualNetworks/vnet1/subnets/subnet1"},"privateIPAllocationMethod":{"type":"String","value":"Dynamic"},"backendAddressPools":{"type":"Array","value":[{"name":"bepool1"},{"name":"bepool2"}]},"tags":{"type":"Object","value":{"key":"super=value"}}},"mode":"Incremental","provisioningState":"Succeeded","timestamp":"2020-01-21T21:03:10.3407497Z","duration":"PT1.5504768S","correlationId":"6be943a4-8f6c-403b-aeb5-0dc8ce12e919","providers":[{"namespace":"Microsoft.Network","resourceTypes":[{"resourceType":"loadBalancers","locations":["westus"]}]}],"dependencies":[],"outputResources":[{"id":"/subscriptions/00000000-0000-0000-0000-000000000000/resourceGroups/cli_test_deployment000001/providers/Microsoft.Network/loadBalancers/test-lb"}]}}'
=======
      string: '{"id":"/subscriptions/00000000-0000-0000-0000-000000000000/resourceGroups/cli_test_deployment000001/providers/Microsoft.Resources/deployments/azure-cli-deployment","name":"azure-cli-deployment","type":"Microsoft.Resources/deployments","properties":{"templateHash":"16281834986780566039","parameters":{"name":{"type":"String","value":"test-lb"},"location":{"type":"String","value":"westus"},"subnetId":{"type":"String","value":"/subscriptions/00000000-0000-0000-0000-000000000000/resourceGroups/cli_test_deployment000001/providers/Microsoft.Network/virtualNetworks/vnet1/subnets/subnet1"},"privateIPAllocationMethod":{"type":"String","value":"Dynamic"},"backendAddressPools":{"type":"Array","value":[{"name":"bepool1"},{"name":"bepool2"}]},"tags":{"type":"Object","value":{"key":"super=value"}}},"mode":"Incremental","provisioningState":"Succeeded","timestamp":"2020-02-07T16:41:42.3701615Z","duration":"PT18.2765172S","correlationId":"9b7787df-cdd4-470a-ac10-87ba8e4f54cf","providers":[{"namespace":"Microsoft.Network","resourceTypes":[{"resourceType":"loadBalancers","locations":["westus"]}]}],"dependencies":[],"outputResources":[{"id":"/subscriptions/00000000-0000-0000-0000-000000000000/resourceGroups/cli_test_deployment000001/providers/Microsoft.Network/loadBalancers/test-lb"}]}}'
>>>>>>> 9eba810c
    headers:
      cache-control:
      - no-cache
      content-length:
      - '1436'
      content-type:
      - application/json; charset=utf-8
      date:
<<<<<<< HEAD
      - Tue, 21 Jan 2020 21:03:40 GMT
=======
      - Fri, 07 Feb 2020 16:42:01 GMT
>>>>>>> 9eba810c
      expires:
      - '-1'
      pragma:
      - no-cache
      strict-transport-security:
      - max-age=31536000; includeSubDomains
      vary:
      - Accept-Encoding
      x-content-type-options:
      - nosniff
    status:
      code: 200
      message: OK
- request:
    body: null
    headers:
      Accept:
      - application/json
      Accept-Encoding:
      - gzip, deflate
      CommandName:
      - group deployment operation list
      Connection:
      - keep-alive
      ParameterSetName:
      - -g -n
      User-Agent:
<<<<<<< HEAD
      - python/3.6.5 (Windows-10-10.0.17134-SP0) msrest/0.6.10 msrest_azure/0.6.2
        azure-mgmt-resource/6.0.0 Azure-SDK-For-Python AZURECLI/2.0.80
=======
      - python/3.6.8 (Windows-10-10.0.18362-SP0) msrest/0.6.10 msrest_azure/0.6.2
        azure-mgmt-resource/8.0.1 Azure-SDK-For-Python AZURECLI/2.0.81
>>>>>>> 9eba810c
      accept-language:
      - en-US
    method: GET
    uri: https://management.azure.com/subscriptions/00000000-0000-0000-0000-000000000000/resourcegroups/cli_test_deployment000001/deployments/mock-deployment/operations?api-version=2019-07-01
  response:
    body:
<<<<<<< HEAD
      string: '{"value":[{"id":"/subscriptions/00000000-0000-0000-0000-000000000000/resourceGroups/cli_test_deployment000001/providers/Microsoft.Resources/deployments/azure-cli-deployment/operations/E840BC58583914A6","operationId":"E840BC58583914A6","properties":{"provisioningOperation":"Create","provisioningState":"Succeeded","timestamp":"2020-01-21T21:03:10.1780456Z","duration":"PT0.5749536S","trackingId":"4247e8de-4806-47af-bd89-0bb8633e3093","serviceRequestId":"cecbbd93-89e0-45c9-8460-440e982a9f13","statusCode":"Created","targetResource":{"id":"/subscriptions/00000000-0000-0000-0000-000000000000/resourceGroups/cli_test_deployment000001/providers/Microsoft.Network/loadBalancers/test-lb","resourceType":"Microsoft.Network/loadBalancers","resourceName":"test-lb"}}},{"id":"/subscriptions/00000000-0000-0000-0000-000000000000/resourceGroups/cli_test_deployment000001/providers/Microsoft.Resources/deployments/azure-cli-deployment/operations/08586219662966873416","operationId":"08586219662966873416","properties":{"provisioningOperation":"EvaluateDeploymentOutput","provisioningState":"Succeeded","timestamp":"2020-01-21T21:03:10.2570404Z","duration":"PT0.0497437S","trackingId":"5de69020-ce66-4f2d-b9bc-9cb24fab6945","statusCode":"OK","statusMessage":null}}]}'
=======
      string: '{"value":[{"id":"/subscriptions/00000000-0000-0000-0000-000000000000/resourceGroups/cli_test_deployment000001/providers/Microsoft.Resources/deployments/azure-cli-deployment/operations/746E0DD230A040FD","operationId":"746E0DD230A040FD","properties":{"provisioningOperation":"Create","provisioningState":"Succeeded","timestamp":"2020-02-07T16:41:42.2364231Z","duration":"PT15.4296689S","trackingId":"01a11dc5-cf1e-4a04-a7e2-7e5bced9e543","serviceRequestId":"37cf34c8-8c89-4341-b251-48f000adcf85","statusCode":"Created","targetResource":{"id":"/subscriptions/00000000-0000-0000-0000-000000000000/resourceGroups/cli_test_deployment000001/providers/Microsoft.Network/loadBalancers/test-lb","resourceType":"Microsoft.Network/loadBalancers","resourceName":"test-lb"}}},{"id":"/subscriptions/00000000-0000-0000-0000-000000000000/resourceGroups/cli_test_deployment000001/providers/Microsoft.Resources/deployments/azure-cli-deployment/operations/08586205132013839794","operationId":"08586205132013839794","properties":{"provisioningOperation":"EvaluateDeploymentOutput","provisioningState":"Succeeded","timestamp":"2020-02-07T16:41:42.3449381Z","duration":"PT0.0751513S","trackingId":"4b980938-a347-4076-a720-eed5503046c4","statusCode":"OK","statusMessage":null}}]}'
>>>>>>> 9eba810c
    headers:
      cache-control:
      - no-cache
      content-length:
      - '1404'
      content-type:
      - application/json; charset=utf-8
      date:
<<<<<<< HEAD
      - Tue, 21 Jan 2020 21:03:41 GMT
=======
      - Fri, 07 Feb 2020 16:42:02 GMT
>>>>>>> 9eba810c
      expires:
      - '-1'
      pragma:
      - no-cache
      strict-transport-security:
      - max-age=31536000; includeSubDomains
      vary:
      - Accept-Encoding
      x-content-type-options:
      - nosniff
    status:
      code: 200
      message: OK
version: 1<|MERGE_RESOLUTION|>--- conflicted
+++ resolved
@@ -13,24 +13,15 @@
       ParameterSetName:
       - -g -n --subnet-name
       User-Agent:
-<<<<<<< HEAD
-      - python/3.6.5 (Windows-10-10.0.17134-SP0) msrest/0.6.10 msrest_azure/0.6.2
-        azure-mgmt-resource/6.0.0 Azure-SDK-For-Python AZURECLI/2.0.80
-=======
-      - python/3.6.8 (Windows-10-10.0.18362-SP0) msrest/0.6.10 msrest_azure/0.6.2
+      - python/3.6.5 (Windows-10-10.0.17134-SP0) msrest/0.6.10 msrest_azure/0.6.2
         azure-mgmt-resource/8.0.1 Azure-SDK-For-Python AZURECLI/2.0.81
->>>>>>> 9eba810c
       accept-language:
       - en-US
     method: GET
     uri: https://management.azure.com/subscriptions/00000000-0000-0000-0000-000000000000/resourcegroups/cli_test_deployment000001?api-version=2019-07-01
   response:
     body:
-<<<<<<< HEAD
-      string: '{"id":"/subscriptions/00000000-0000-0000-0000-000000000000/resourceGroups/cli_test_deployment000001","name":"cli_test_deployment000001","type":"Microsoft.Resources/resourceGroups","location":"westus","tags":{"product":"azurecli","cause":"automation","date":"2020-01-21T21:02:05Z"},"properties":{"provisioningState":"Succeeded"}}'
-=======
-      string: '{"id":"/subscriptions/00000000-0000-0000-0000-000000000000/resourceGroups/cli_test_deployment000001","name":"cli_test_deployment000001","type":"Microsoft.Resources/resourceGroups","location":"westus","tags":{"product":"azurecli","cause":"automation","date":"2020-02-07T16:41:08Z"},"properties":{"provisioningState":"Succeeded"}}'
->>>>>>> 9eba810c
+      string: '{"id":"/subscriptions/00000000-0000-0000-0000-000000000000/resourceGroups/cli_test_deployment000001","name":"cli_test_deployment000001","type":"Microsoft.Resources/resourceGroups","location":"westus","tags":{"product":"azurecli","cause":"automation","date":"2020-02-11T06:49:41Z"},"properties":{"provisioningState":"Succeeded"}}'
     headers:
       cache-control:
       - no-cache
@@ -39,11 +30,7 @@
       content-type:
       - application/json; charset=utf-8
       date:
-<<<<<<< HEAD
-      - Tue, 21 Jan 2020 21:02:09 GMT
-=======
-      - Fri, 07 Feb 2020 16:41:10 GMT
->>>>>>> 9eba810c
+      - Tue, 11 Feb 2020 06:49:43 GMT
       expires:
       - '-1'
       pragma:
@@ -77,13 +64,8 @@
       ParameterSetName:
       - -g -n --subnet-name
       User-Agent:
-<<<<<<< HEAD
-      - python/3.6.5 (Windows-10-10.0.17134-SP0) msrest/0.6.10 msrest_azure/0.6.2
-        azure-mgmt-network/7.0.0 Azure-SDK-For-Python AZURECLI/2.0.80
-=======
-      - python/3.6.8 (Windows-10-10.0.18362-SP0) msrest/0.6.10 msrest_azure/0.6.2
-        azure-mgmt-network/9.0.0 Azure-SDK-For-Python AZURECLI/2.0.81
->>>>>>> 9eba810c
+      - python/3.6.5 (Windows-10-10.0.17134-SP0) msrest/0.6.10 msrest_azure/0.6.2
+        azure-mgmt-network/9.0.0 Azure-SDK-For-Python AZURECLI/2.0.81
       accept-language:
       - en-US
     method: PUT
@@ -91,26 +73,15 @@
   response:
     body:
       string: "{\r\n  \"name\": \"vnet1\",\r\n  \"id\": \"/subscriptions/00000000-0000-0000-0000-000000000000/resourceGroups/cli_test_deployment000001/providers/Microsoft.Network/virtualNetworks/vnet1\",\r\n
-<<<<<<< HEAD
-        \ \"etag\": \"W/\\\"c7c6b7e4-c017-464b-b222-8ff5249a8501\\\"\",\r\n  \"type\":
+        \ \"etag\": \"W/\\\"2eb3e591-55a7-4f15-ab92-ff0f680519dd\\\"\",\r\n  \"type\":
         \"Microsoft.Network/virtualNetworks\",\r\n  \"location\": \"westus\",\r\n
         \ \"tags\": {},\r\n  \"properties\": {\r\n    \"provisioningState\": \"Updating\",\r\n
-        \   \"resourceGuid\": \"79d8574c-992f-47b9-ad93-08ff7aaa0ad2\",\r\n    \"addressSpace\":
-=======
-        \ \"etag\": \"W/\\\"25d42654-02c0-44cb-a93f-2011e055ec08\\\"\",\r\n  \"type\":
-        \"Microsoft.Network/virtualNetworks\",\r\n  \"location\": \"westus\",\r\n
-        \ \"tags\": {},\r\n  \"properties\": {\r\n    \"provisioningState\": \"Updating\",\r\n
-        \   \"resourceGuid\": \"2352c1b3-f5d2-4c3b-ae92-2653604e2483\",\r\n    \"addressSpace\":
->>>>>>> 9eba810c
+        \   \"resourceGuid\": \"5f464956-ce22-4652-9d94-76c1b1ff8d87\",\r\n    \"addressSpace\":
         {\r\n      \"addressPrefixes\": [\r\n        \"10.0.0.0/16\"\r\n      ]\r\n
         \   },\r\n    \"dhcpOptions\": {\r\n      \"dnsServers\": []\r\n    },\r\n
         \   \"subnets\": [\r\n      {\r\n        \"name\": \"subnet1\",\r\n        \"id\":
         \"/subscriptions/00000000-0000-0000-0000-000000000000/resourceGroups/cli_test_deployment000001/providers/Microsoft.Network/virtualNetworks/vnet1/subnets/subnet1\",\r\n
-<<<<<<< HEAD
-        \       \"etag\": \"W/\\\"c7c6b7e4-c017-464b-b222-8ff5249a8501\\\"\",\r\n
-=======
-        \       \"etag\": \"W/\\\"25d42654-02c0-44cb-a93f-2011e055ec08\\\"\",\r\n
->>>>>>> 9eba810c
+        \       \"etag\": \"W/\\\"2eb3e591-55a7-4f15-ab92-ff0f680519dd\\\"\",\r\n
         \       \"properties\": {\r\n          \"provisioningState\": \"Updating\",\r\n
         \         \"addressPrefix\": \"10.0.0.0/24\",\r\n          \"delegations\":
         [],\r\n          \"privateEndpointNetworkPolicies\": \"Enabled\",\r\n          \"privateLinkServiceNetworkPolicies\":
@@ -119,11 +90,7 @@
         false,\r\n    \"enableVmProtection\": false\r\n  }\r\n}"
     headers:
       azure-asyncoperation:
-<<<<<<< HEAD
-      - https://management.azure.com/subscriptions/00000000-0000-0000-0000-000000000000/providers/Microsoft.Network/locations/westus/operations/e2a3a3e1-4570-4f44-af5f-ece12652741a?api-version=2019-09-01
-=======
-      - https://management.azure.com/subscriptions/00000000-0000-0000-0000-000000000000/providers/Microsoft.Network/locations/westus/operations/33838d76-7acb-42e9-9870-9b8d48555b05?api-version=2019-11-01
->>>>>>> 9eba810c
+      - https://management.azure.com/subscriptions/00000000-0000-0000-0000-000000000000/providers/Microsoft.Network/locations/westus/operations/c3d7d63d-3923-4ca0-9910-960a525b301b?api-version=2019-11-01
       cache-control:
       - no-cache
       content-length:
@@ -131,30 +98,22 @@
       content-type:
       - application/json; charset=utf-8
       date:
-<<<<<<< HEAD
-      - Tue, 21 Jan 2020 21:02:10 GMT
-=======
-      - Fri, 07 Feb 2020 16:41:12 GMT
->>>>>>> 9eba810c
-      expires:
-      - '-1'
-      pragma:
-      - no-cache
-      server:
-      - Microsoft-HTTPAPI/2.0
-      - Microsoft-HTTPAPI/2.0
-      strict-transport-security:
-      - max-age=31536000; includeSubDomains
-      x-content-type-options:
-      - nosniff
-      x-ms-arm-service-request-id:
-<<<<<<< HEAD
-      - 58629854-a367-4cac-8083-13282c6f2fff
-=======
-      - b0226647-d4c9-4241-a5b7-5d29e94352d4
->>>>>>> 9eba810c
+      - Tue, 11 Feb 2020 06:49:43 GMT
+      expires:
+      - '-1'
+      pragma:
+      - no-cache
+      server:
+      - Microsoft-HTTPAPI/2.0
+      - Microsoft-HTTPAPI/2.0
+      strict-transport-security:
+      - max-age=31536000; includeSubDomains
+      x-content-type-options:
+      - nosniff
+      x-ms-arm-service-request-id:
+      - b8dc7f13-b9b4-4261-b434-3e41c94a2bdd
       x-ms-ratelimit-remaining-subscription-writes:
-      - '1196'
+      - '1199'
     status:
       code: 201
       message: Created
@@ -172,11 +131,10 @@
       ParameterSetName:
       - -g -n --subnet-name
       User-Agent:
-<<<<<<< HEAD
-      - python/3.6.5 (Windows-10-10.0.17134-SP0) msrest/0.6.10 msrest_azure/0.6.2
-        azure-mgmt-network/7.0.0 Azure-SDK-For-Python AZURECLI/2.0.80
-    method: GET
-    uri: https://management.azure.com/subscriptions/00000000-0000-0000-0000-000000000000/providers/Microsoft.Network/locations/westus/operations/e2a3a3e1-4570-4f44-af5f-ece12652741a?api-version=2019-09-01
+      - python/3.6.5 (Windows-10-10.0.17134-SP0) msrest/0.6.10 msrest_azure/0.6.2
+        azure-mgmt-network/9.0.0 Azure-SDK-For-Python AZURECLI/2.0.81
+    method: GET
+    uri: https://management.azure.com/subscriptions/00000000-0000-0000-0000-000000000000/providers/Microsoft.Network/locations/westus/operations/c3d7d63d-3923-4ca0-9910-960a525b301b?api-version=2019-11-01
   response:
     body:
       string: "{\r\n  \"status\": \"InProgress\"\r\n}"
@@ -188,45 +146,45 @@
       content-type:
       - application/json; charset=utf-8
       date:
-      - Tue, 21 Jan 2020 21:02:13 GMT
-      expires:
-      - '-1'
-      pragma:
-      - no-cache
-      server:
-      - Microsoft-HTTPAPI/2.0
-      - Microsoft-HTTPAPI/2.0
-      strict-transport-security:
-      - max-age=31536000; includeSubDomains
-      transfer-encoding:
-      - chunked
-      vary:
-      - Accept-Encoding
-      x-content-type-options:
-      - nosniff
-      x-ms-arm-service-request-id:
-      - c519925b-5331-4524-aedc-1e853b50d24f
-    status:
-      code: 200
-      message: OK
-- request:
-    body: null
-    headers:
-      Accept:
-      - application/json
-      Accept-Encoding:
-      - gzip, deflate
-      CommandName:
-      - network vnet create
-      Connection:
-      - keep-alive
-      ParameterSetName:
-      - -g -n --subnet-name
-      User-Agent:
-      - python/3.6.5 (Windows-10-10.0.17134-SP0) msrest/0.6.10 msrest_azure/0.6.2
-        azure-mgmt-network/7.0.0 Azure-SDK-For-Python AZURECLI/2.0.80
-    method: GET
-    uri: https://management.azure.com/subscriptions/00000000-0000-0000-0000-000000000000/providers/Microsoft.Network/locations/westus/operations/e2a3a3e1-4570-4f44-af5f-ece12652741a?api-version=2019-09-01
+      - Tue, 11 Feb 2020 06:49:46 GMT
+      expires:
+      - '-1'
+      pragma:
+      - no-cache
+      server:
+      - Microsoft-HTTPAPI/2.0
+      - Microsoft-HTTPAPI/2.0
+      strict-transport-security:
+      - max-age=31536000; includeSubDomains
+      transfer-encoding:
+      - chunked
+      vary:
+      - Accept-Encoding
+      x-content-type-options:
+      - nosniff
+      x-ms-arm-service-request-id:
+      - 208ea255-fe97-49e2-ac21-cf03bc5f184d
+    status:
+      code: 200
+      message: OK
+- request:
+    body: null
+    headers:
+      Accept:
+      - application/json
+      Accept-Encoding:
+      - gzip, deflate
+      CommandName:
+      - network vnet create
+      Connection:
+      - keep-alive
+      ParameterSetName:
+      - -g -n --subnet-name
+      User-Agent:
+      - python/3.6.5 (Windows-10-10.0.17134-SP0) msrest/0.6.10 msrest_azure/0.6.2
+        azure-mgmt-network/9.0.0 Azure-SDK-For-Python AZURECLI/2.0.81
+    method: GET
+    uri: https://management.azure.com/subscriptions/00000000-0000-0000-0000-000000000000/providers/Microsoft.Network/locations/westus/operations/c3d7d63d-3923-4ca0-9910-960a525b301b?api-version=2019-11-01
   response:
     body:
       string: "{\r\n  \"status\": \"InProgress\"\r\n}"
@@ -238,45 +196,45 @@
       content-type:
       - application/json; charset=utf-8
       date:
-      - Tue, 21 Jan 2020 21:02:23 GMT
-      expires:
-      - '-1'
-      pragma:
-      - no-cache
-      server:
-      - Microsoft-HTTPAPI/2.0
-      - Microsoft-HTTPAPI/2.0
-      strict-transport-security:
-      - max-age=31536000; includeSubDomains
-      transfer-encoding:
-      - chunked
-      vary:
-      - Accept-Encoding
-      x-content-type-options:
-      - nosniff
-      x-ms-arm-service-request-id:
-      - 24167710-9182-4dfe-804d-e05ef6260b37
-    status:
-      code: 200
-      message: OK
-- request:
-    body: null
-    headers:
-      Accept:
-      - application/json
-      Accept-Encoding:
-      - gzip, deflate
-      CommandName:
-      - network vnet create
-      Connection:
-      - keep-alive
-      ParameterSetName:
-      - -g -n --subnet-name
-      User-Agent:
-      - python/3.6.5 (Windows-10-10.0.17134-SP0) msrest/0.6.10 msrest_azure/0.6.2
-        azure-mgmt-network/7.0.0 Azure-SDK-For-Python AZURECLI/2.0.80
-    method: GET
-    uri: https://management.azure.com/subscriptions/00000000-0000-0000-0000-000000000000/providers/Microsoft.Network/locations/westus/operations/e2a3a3e1-4570-4f44-af5f-ece12652741a?api-version=2019-09-01
+      - Tue, 11 Feb 2020 06:49:56 GMT
+      expires:
+      - '-1'
+      pragma:
+      - no-cache
+      server:
+      - Microsoft-HTTPAPI/2.0
+      - Microsoft-HTTPAPI/2.0
+      strict-transport-security:
+      - max-age=31536000; includeSubDomains
+      transfer-encoding:
+      - chunked
+      vary:
+      - Accept-Encoding
+      x-content-type-options:
+      - nosniff
+      x-ms-arm-service-request-id:
+      - eae26d11-e818-489b-a5ba-7a29d02ff75f
+    status:
+      code: 200
+      message: OK
+- request:
+    body: null
+    headers:
+      Accept:
+      - application/json
+      Accept-Encoding:
+      - gzip, deflate
+      CommandName:
+      - network vnet create
+      Connection:
+      - keep-alive
+      ParameterSetName:
+      - -g -n --subnet-name
+      User-Agent:
+      - python/3.6.5 (Windows-10-10.0.17134-SP0) msrest/0.6.10 msrest_azure/0.6.2
+        azure-mgmt-network/9.0.0 Azure-SDK-For-Python AZURECLI/2.0.81
+    method: GET
+    uri: https://management.azure.com/subscriptions/00000000-0000-0000-0000-000000000000/providers/Microsoft.Network/locations/westus/operations/c3d7d63d-3923-4ca0-9910-960a525b301b?api-version=2019-11-01
   response:
     body:
       string: "{\r\n  \"status\": \"InProgress\"\r\n}"
@@ -288,45 +246,45 @@
       content-type:
       - application/json; charset=utf-8
       date:
-      - Tue, 21 Jan 2020 21:02:33 GMT
-      expires:
-      - '-1'
-      pragma:
-      - no-cache
-      server:
-      - Microsoft-HTTPAPI/2.0
-      - Microsoft-HTTPAPI/2.0
-      strict-transport-security:
-      - max-age=31536000; includeSubDomains
-      transfer-encoding:
-      - chunked
-      vary:
-      - Accept-Encoding
-      x-content-type-options:
-      - nosniff
-      x-ms-arm-service-request-id:
-      - 4bedd6b3-1c1d-493c-81a0-011a0634438e
-    status:
-      code: 200
-      message: OK
-- request:
-    body: null
-    headers:
-      Accept:
-      - application/json
-      Accept-Encoding:
-      - gzip, deflate
-      CommandName:
-      - network vnet create
-      Connection:
-      - keep-alive
-      ParameterSetName:
-      - -g -n --subnet-name
-      User-Agent:
-      - python/3.6.5 (Windows-10-10.0.17134-SP0) msrest/0.6.10 msrest_azure/0.6.2
-        azure-mgmt-network/7.0.0 Azure-SDK-For-Python AZURECLI/2.0.80
-    method: GET
-    uri: https://management.azure.com/subscriptions/00000000-0000-0000-0000-000000000000/providers/Microsoft.Network/locations/westus/operations/e2a3a3e1-4570-4f44-af5f-ece12652741a?api-version=2019-09-01
+      - Tue, 11 Feb 2020 06:50:06 GMT
+      expires:
+      - '-1'
+      pragma:
+      - no-cache
+      server:
+      - Microsoft-HTTPAPI/2.0
+      - Microsoft-HTTPAPI/2.0
+      strict-transport-security:
+      - max-age=31536000; includeSubDomains
+      transfer-encoding:
+      - chunked
+      vary:
+      - Accept-Encoding
+      x-content-type-options:
+      - nosniff
+      x-ms-arm-service-request-id:
+      - c3b982ca-e5a9-4caf-b449-3f06c5981fa7
+    status:
+      code: 200
+      message: OK
+- request:
+    body: null
+    headers:
+      Accept:
+      - application/json
+      Accept-Encoding:
+      - gzip, deflate
+      CommandName:
+      - network vnet create
+      Connection:
+      - keep-alive
+      ParameterSetName:
+      - -g -n --subnet-name
+      User-Agent:
+      - python/3.6.5 (Windows-10-10.0.17134-SP0) msrest/0.6.10 msrest_azure/0.6.2
+        azure-mgmt-network/9.0.0 Azure-SDK-For-Python AZURECLI/2.0.81
+    method: GET
+    uri: https://management.azure.com/subscriptions/00000000-0000-0000-0000-000000000000/providers/Microsoft.Network/locations/westus/operations/c3d7d63d-3923-4ca0-9910-960a525b301b?api-version=2019-11-01
   response:
     body:
       string: "{\r\n  \"status\": \"InProgress\"\r\n}"
@@ -338,45 +296,45 @@
       content-type:
       - application/json; charset=utf-8
       date:
-      - Tue, 21 Jan 2020 21:02:44 GMT
-      expires:
-      - '-1'
-      pragma:
-      - no-cache
-      server:
-      - Microsoft-HTTPAPI/2.0
-      - Microsoft-HTTPAPI/2.0
-      strict-transport-security:
-      - max-age=31536000; includeSubDomains
-      transfer-encoding:
-      - chunked
-      vary:
-      - Accept-Encoding
-      x-content-type-options:
-      - nosniff
-      x-ms-arm-service-request-id:
-      - 709a2492-cd89-456f-ad10-00a784bb0c74
-    status:
-      code: 200
-      message: OK
-- request:
-    body: null
-    headers:
-      Accept:
-      - application/json
-      Accept-Encoding:
-      - gzip, deflate
-      CommandName:
-      - network vnet create
-      Connection:
-      - keep-alive
-      ParameterSetName:
-      - -g -n --subnet-name
-      User-Agent:
-      - python/3.6.5 (Windows-10-10.0.17134-SP0) msrest/0.6.10 msrest_azure/0.6.2
-        azure-mgmt-network/7.0.0 Azure-SDK-For-Python AZURECLI/2.0.80
-    method: GET
-    uri: https://management.azure.com/subscriptions/00000000-0000-0000-0000-000000000000/providers/Microsoft.Network/locations/westus/operations/e2a3a3e1-4570-4f44-af5f-ece12652741a?api-version=2019-09-01
+      - Tue, 11 Feb 2020 06:50:17 GMT
+      expires:
+      - '-1'
+      pragma:
+      - no-cache
+      server:
+      - Microsoft-HTTPAPI/2.0
+      - Microsoft-HTTPAPI/2.0
+      strict-transport-security:
+      - max-age=31536000; includeSubDomains
+      transfer-encoding:
+      - chunked
+      vary:
+      - Accept-Encoding
+      x-content-type-options:
+      - nosniff
+      x-ms-arm-service-request-id:
+      - 9553da67-343b-4a99-8aae-bc5ba6312e2c
+    status:
+      code: 200
+      message: OK
+- request:
+    body: null
+    headers:
+      Accept:
+      - application/json
+      Accept-Encoding:
+      - gzip, deflate
+      CommandName:
+      - network vnet create
+      Connection:
+      - keep-alive
+      ParameterSetName:
+      - -g -n --subnet-name
+      User-Agent:
+      - python/3.6.5 (Windows-10-10.0.17134-SP0) msrest/0.6.10 msrest_azure/0.6.2
+        azure-mgmt-network/9.0.0 Azure-SDK-For-Python AZURECLI/2.0.81
+    method: GET
+    uri: https://management.azure.com/subscriptions/00000000-0000-0000-0000-000000000000/providers/Microsoft.Network/locations/westus/operations/c3d7d63d-3923-4ca0-9910-960a525b301b?api-version=2019-11-01
   response:
     body:
       string: "{\r\n  \"status\": \"InProgress\"\r\n}"
@@ -388,51 +346,395 @@
       content-type:
       - application/json; charset=utf-8
       date:
-      - Tue, 21 Jan 2020 21:02:54 GMT
-      expires:
-      - '-1'
-      pragma:
-      - no-cache
-      server:
-      - Microsoft-HTTPAPI/2.0
-      - Microsoft-HTTPAPI/2.0
-      strict-transport-security:
-      - max-age=31536000; includeSubDomains
-      transfer-encoding:
-      - chunked
-      vary:
-      - Accept-Encoding
-      x-content-type-options:
-      - nosniff
-      x-ms-arm-service-request-id:
-      - b09de070-012f-4e9c-af97-087158461900
-    status:
-      code: 200
-      message: OK
-- request:
-    body: null
-    headers:
-      Accept:
-      - application/json
-      Accept-Encoding:
-      - gzip, deflate
-      CommandName:
-      - network vnet create
-      Connection:
-      - keep-alive
-      ParameterSetName:
-      - -g -n --subnet-name
-      User-Agent:
-      - python/3.6.5 (Windows-10-10.0.17134-SP0) msrest/0.6.10 msrest_azure/0.6.2
-        azure-mgmt-network/7.0.0 Azure-SDK-For-Python AZURECLI/2.0.80
-    method: GET
-    uri: https://management.azure.com/subscriptions/00000000-0000-0000-0000-000000000000/providers/Microsoft.Network/locations/westus/operations/e2a3a3e1-4570-4f44-af5f-ece12652741a?api-version=2019-09-01
-=======
-      - python/3.6.8 (Windows-10-10.0.18362-SP0) msrest/0.6.10 msrest_azure/0.6.2
-        azure-mgmt-network/9.0.0 Azure-SDK-For-Python AZURECLI/2.0.81
-    method: GET
-    uri: https://management.azure.com/subscriptions/00000000-0000-0000-0000-000000000000/providers/Microsoft.Network/locations/westus/operations/33838d76-7acb-42e9-9870-9b8d48555b05?api-version=2019-11-01
->>>>>>> 9eba810c
+      - Tue, 11 Feb 2020 06:50:27 GMT
+      expires:
+      - '-1'
+      pragma:
+      - no-cache
+      server:
+      - Microsoft-HTTPAPI/2.0
+      - Microsoft-HTTPAPI/2.0
+      strict-transport-security:
+      - max-age=31536000; includeSubDomains
+      transfer-encoding:
+      - chunked
+      vary:
+      - Accept-Encoding
+      x-content-type-options:
+      - nosniff
+      x-ms-arm-service-request-id:
+      - 8db81747-0ebe-468e-a0f7-da2cbd2bf4da
+    status:
+      code: 200
+      message: OK
+- request:
+    body: null
+    headers:
+      Accept:
+      - application/json
+      Accept-Encoding:
+      - gzip, deflate
+      CommandName:
+      - network vnet create
+      Connection:
+      - keep-alive
+      ParameterSetName:
+      - -g -n --subnet-name
+      User-Agent:
+      - python/3.6.5 (Windows-10-10.0.17134-SP0) msrest/0.6.10 msrest_azure/0.6.2
+        azure-mgmt-network/9.0.0 Azure-SDK-For-Python AZURECLI/2.0.81
+    method: GET
+    uri: https://management.azure.com/subscriptions/00000000-0000-0000-0000-000000000000/providers/Microsoft.Network/locations/westus/operations/c3d7d63d-3923-4ca0-9910-960a525b301b?api-version=2019-11-01
+  response:
+    body:
+      string: "{\r\n  \"status\": \"InProgress\"\r\n}"
+    headers:
+      cache-control:
+      - no-cache
+      content-length:
+      - '30'
+      content-type:
+      - application/json; charset=utf-8
+      date:
+      - Tue, 11 Feb 2020 06:50:37 GMT
+      expires:
+      - '-1'
+      pragma:
+      - no-cache
+      server:
+      - Microsoft-HTTPAPI/2.0
+      - Microsoft-HTTPAPI/2.0
+      strict-transport-security:
+      - max-age=31536000; includeSubDomains
+      transfer-encoding:
+      - chunked
+      vary:
+      - Accept-Encoding
+      x-content-type-options:
+      - nosniff
+      x-ms-arm-service-request-id:
+      - 50fac9a3-e6fe-491c-8bbb-535cc4cadaf3
+    status:
+      code: 200
+      message: OK
+- request:
+    body: null
+    headers:
+      Accept:
+      - application/json
+      Accept-Encoding:
+      - gzip, deflate
+      CommandName:
+      - network vnet create
+      Connection:
+      - keep-alive
+      ParameterSetName:
+      - -g -n --subnet-name
+      User-Agent:
+      - python/3.6.5 (Windows-10-10.0.17134-SP0) msrest/0.6.10 msrest_azure/0.6.2
+        azure-mgmt-network/9.0.0 Azure-SDK-For-Python AZURECLI/2.0.81
+    method: GET
+    uri: https://management.azure.com/subscriptions/00000000-0000-0000-0000-000000000000/providers/Microsoft.Network/locations/westus/operations/c3d7d63d-3923-4ca0-9910-960a525b301b?api-version=2019-11-01
+  response:
+    body:
+      string: "{\r\n  \"status\": \"InProgress\"\r\n}"
+    headers:
+      cache-control:
+      - no-cache
+      content-length:
+      - '30'
+      content-type:
+      - application/json; charset=utf-8
+      date:
+      - Tue, 11 Feb 2020 06:50:47 GMT
+      expires:
+      - '-1'
+      pragma:
+      - no-cache
+      server:
+      - Microsoft-HTTPAPI/2.0
+      - Microsoft-HTTPAPI/2.0
+      strict-transport-security:
+      - max-age=31536000; includeSubDomains
+      transfer-encoding:
+      - chunked
+      vary:
+      - Accept-Encoding
+      x-content-type-options:
+      - nosniff
+      x-ms-arm-service-request-id:
+      - 6042cd3d-01ba-45e8-aebf-a3b52fc91248
+    status:
+      code: 200
+      message: OK
+- request:
+    body: null
+    headers:
+      Accept:
+      - application/json
+      Accept-Encoding:
+      - gzip, deflate
+      CommandName:
+      - network vnet create
+      Connection:
+      - keep-alive
+      ParameterSetName:
+      - -g -n --subnet-name
+      User-Agent:
+      - python/3.6.5 (Windows-10-10.0.17134-SP0) msrest/0.6.10 msrest_azure/0.6.2
+        azure-mgmt-network/9.0.0 Azure-SDK-For-Python AZURECLI/2.0.81
+    method: GET
+    uri: https://management.azure.com/subscriptions/00000000-0000-0000-0000-000000000000/providers/Microsoft.Network/locations/westus/operations/c3d7d63d-3923-4ca0-9910-960a525b301b?api-version=2019-11-01
+  response:
+    body:
+      string: "{\r\n  \"status\": \"InProgress\"\r\n}"
+    headers:
+      cache-control:
+      - no-cache
+      content-length:
+      - '30'
+      content-type:
+      - application/json; charset=utf-8
+      date:
+      - Tue, 11 Feb 2020 06:50:57 GMT
+      expires:
+      - '-1'
+      pragma:
+      - no-cache
+      server:
+      - Microsoft-HTTPAPI/2.0
+      - Microsoft-HTTPAPI/2.0
+      strict-transport-security:
+      - max-age=31536000; includeSubDomains
+      transfer-encoding:
+      - chunked
+      vary:
+      - Accept-Encoding
+      x-content-type-options:
+      - nosniff
+      x-ms-arm-service-request-id:
+      - 4428c5aa-6524-4853-94e0-3b56c9815c6d
+    status:
+      code: 200
+      message: OK
+- request:
+    body: null
+    headers:
+      Accept:
+      - application/json
+      Accept-Encoding:
+      - gzip, deflate
+      CommandName:
+      - network vnet create
+      Connection:
+      - keep-alive
+      ParameterSetName:
+      - -g -n --subnet-name
+      User-Agent:
+      - python/3.6.5 (Windows-10-10.0.17134-SP0) msrest/0.6.10 msrest_azure/0.6.2
+        azure-mgmt-network/9.0.0 Azure-SDK-For-Python AZURECLI/2.0.81
+    method: GET
+    uri: https://management.azure.com/subscriptions/00000000-0000-0000-0000-000000000000/providers/Microsoft.Network/locations/westus/operations/c3d7d63d-3923-4ca0-9910-960a525b301b?api-version=2019-11-01
+  response:
+    body:
+      string: "{\r\n  \"status\": \"InProgress\"\r\n}"
+    headers:
+      cache-control:
+      - no-cache
+      content-length:
+      - '30'
+      content-type:
+      - application/json; charset=utf-8
+      date:
+      - Tue, 11 Feb 2020 06:51:07 GMT
+      expires:
+      - '-1'
+      pragma:
+      - no-cache
+      server:
+      - Microsoft-HTTPAPI/2.0
+      - Microsoft-HTTPAPI/2.0
+      strict-transport-security:
+      - max-age=31536000; includeSubDomains
+      transfer-encoding:
+      - chunked
+      vary:
+      - Accept-Encoding
+      x-content-type-options:
+      - nosniff
+      x-ms-arm-service-request-id:
+      - 4f966e9b-6087-4016-b6a0-6e051954e41b
+    status:
+      code: 200
+      message: OK
+- request:
+    body: null
+    headers:
+      Accept:
+      - application/json
+      Accept-Encoding:
+      - gzip, deflate
+      CommandName:
+      - network vnet create
+      Connection:
+      - keep-alive
+      ParameterSetName:
+      - -g -n --subnet-name
+      User-Agent:
+      - python/3.6.5 (Windows-10-10.0.17134-SP0) msrest/0.6.10 msrest_azure/0.6.2
+        azure-mgmt-network/9.0.0 Azure-SDK-For-Python AZURECLI/2.0.81
+    method: GET
+    uri: https://management.azure.com/subscriptions/00000000-0000-0000-0000-000000000000/providers/Microsoft.Network/locations/westus/operations/c3d7d63d-3923-4ca0-9910-960a525b301b?api-version=2019-11-01
+  response:
+    body:
+      string: "{\r\n  \"status\": \"InProgress\"\r\n}"
+    headers:
+      cache-control:
+      - no-cache
+      content-length:
+      - '30'
+      content-type:
+      - application/json; charset=utf-8
+      date:
+      - Tue, 11 Feb 2020 06:51:17 GMT
+      expires:
+      - '-1'
+      pragma:
+      - no-cache
+      server:
+      - Microsoft-HTTPAPI/2.0
+      - Microsoft-HTTPAPI/2.0
+      strict-transport-security:
+      - max-age=31536000; includeSubDomains
+      transfer-encoding:
+      - chunked
+      vary:
+      - Accept-Encoding
+      x-content-type-options:
+      - nosniff
+      x-ms-arm-service-request-id:
+      - 476752b5-2b89-40b9-9ea5-62802b2e777c
+    status:
+      code: 200
+      message: OK
+- request:
+    body: null
+    headers:
+      Accept:
+      - application/json
+      Accept-Encoding:
+      - gzip, deflate
+      CommandName:
+      - network vnet create
+      Connection:
+      - keep-alive
+      ParameterSetName:
+      - -g -n --subnet-name
+      User-Agent:
+      - python/3.6.5 (Windows-10-10.0.17134-SP0) msrest/0.6.10 msrest_azure/0.6.2
+        azure-mgmt-network/9.0.0 Azure-SDK-For-Python AZURECLI/2.0.81
+    method: GET
+    uri: https://management.azure.com/subscriptions/00000000-0000-0000-0000-000000000000/providers/Microsoft.Network/locations/westus/operations/c3d7d63d-3923-4ca0-9910-960a525b301b?api-version=2019-11-01
+  response:
+    body:
+      string: "{\r\n  \"status\": \"InProgress\"\r\n}"
+    headers:
+      cache-control:
+      - no-cache
+      content-length:
+      - '30'
+      content-type:
+      - application/json; charset=utf-8
+      date:
+      - Tue, 11 Feb 2020 06:51:27 GMT
+      expires:
+      - '-1'
+      pragma:
+      - no-cache
+      server:
+      - Microsoft-HTTPAPI/2.0
+      - Microsoft-HTTPAPI/2.0
+      strict-transport-security:
+      - max-age=31536000; includeSubDomains
+      transfer-encoding:
+      - chunked
+      vary:
+      - Accept-Encoding
+      x-content-type-options:
+      - nosniff
+      x-ms-arm-service-request-id:
+      - bdb0da83-d944-4cda-961b-fbd43ebdb070
+    status:
+      code: 200
+      message: OK
+- request:
+    body: null
+    headers:
+      Accept:
+      - application/json
+      Accept-Encoding:
+      - gzip, deflate
+      CommandName:
+      - network vnet create
+      Connection:
+      - keep-alive
+      ParameterSetName:
+      - -g -n --subnet-name
+      User-Agent:
+      - python/3.6.5 (Windows-10-10.0.17134-SP0) msrest/0.6.10 msrest_azure/0.6.2
+        azure-mgmt-network/9.0.0 Azure-SDK-For-Python AZURECLI/2.0.81
+    method: GET
+    uri: https://management.azure.com/subscriptions/00000000-0000-0000-0000-000000000000/providers/Microsoft.Network/locations/westus/operations/c3d7d63d-3923-4ca0-9910-960a525b301b?api-version=2019-11-01
+  response:
+    body:
+      string: "{\r\n  \"status\": \"InProgress\"\r\n}"
+    headers:
+      cache-control:
+      - no-cache
+      content-length:
+      - '30'
+      content-type:
+      - application/json; charset=utf-8
+      date:
+      - Tue, 11 Feb 2020 06:51:37 GMT
+      expires:
+      - '-1'
+      pragma:
+      - no-cache
+      server:
+      - Microsoft-HTTPAPI/2.0
+      - Microsoft-HTTPAPI/2.0
+      strict-transport-security:
+      - max-age=31536000; includeSubDomains
+      transfer-encoding:
+      - chunked
+      vary:
+      - Accept-Encoding
+      x-content-type-options:
+      - nosniff
+      x-ms-arm-service-request-id:
+      - 4e5c1956-f96d-4247-810b-a89ed9e024d7
+    status:
+      code: 200
+      message: OK
+- request:
+    body: null
+    headers:
+      Accept:
+      - application/json
+      Accept-Encoding:
+      - gzip, deflate
+      CommandName:
+      - network vnet create
+      Connection:
+      - keep-alive
+      ParameterSetName:
+      - -g -n --subnet-name
+      User-Agent:
+      - python/3.6.5 (Windows-10-10.0.17134-SP0) msrest/0.6.10 msrest_azure/0.6.2
+        azure-mgmt-network/9.0.0 Azure-SDK-For-Python AZURECLI/2.0.81
+    method: GET
+    uri: https://management.azure.com/subscriptions/00000000-0000-0000-0000-000000000000/providers/Microsoft.Network/locations/westus/operations/c3d7d63d-3923-4ca0-9910-960a525b301b?api-version=2019-11-01
   response:
     body:
       string: "{\r\n  \"status\": \"Succeeded\"\r\n}"
@@ -444,81 +746,57 @@
       content-type:
       - application/json; charset=utf-8
       date:
-<<<<<<< HEAD
-      - Tue, 21 Jan 2020 21:03:04 GMT
-=======
-      - Fri, 07 Feb 2020 16:41:16 GMT
->>>>>>> 9eba810c
-      expires:
-      - '-1'
-      pragma:
-      - no-cache
-      server:
-      - Microsoft-HTTPAPI/2.0
-      - Microsoft-HTTPAPI/2.0
-      strict-transport-security:
-      - max-age=31536000; includeSubDomains
-      transfer-encoding:
-      - chunked
-      vary:
-      - Accept-Encoding
-      x-content-type-options:
-      - nosniff
-      x-ms-arm-service-request-id:
-<<<<<<< HEAD
-      - 0740ee09-b9c2-44c0-a2ab-859816ea808f
-=======
-      - db01b68c-c6f4-4877-8b30-886cc78551aa
->>>>>>> 9eba810c
-    status:
-      code: 200
-      message: OK
-- request:
-    body: null
-    headers:
-      Accept:
-      - application/json
-      Accept-Encoding:
-      - gzip, deflate
-      CommandName:
-      - network vnet create
-      Connection:
-      - keep-alive
-      ParameterSetName:
-      - -g -n --subnet-name
-      User-Agent:
-<<<<<<< HEAD
-      - python/3.6.5 (Windows-10-10.0.17134-SP0) msrest/0.6.10 msrest_azure/0.6.2
-        azure-mgmt-network/7.0.0 Azure-SDK-For-Python AZURECLI/2.0.80
-=======
-      - python/3.6.8 (Windows-10-10.0.18362-SP0) msrest/0.6.10 msrest_azure/0.6.2
-        azure-mgmt-network/9.0.0 Azure-SDK-For-Python AZURECLI/2.0.81
->>>>>>> 9eba810c
+      - Tue, 11 Feb 2020 06:51:47 GMT
+      expires:
+      - '-1'
+      pragma:
+      - no-cache
+      server:
+      - Microsoft-HTTPAPI/2.0
+      - Microsoft-HTTPAPI/2.0
+      strict-transport-security:
+      - max-age=31536000; includeSubDomains
+      transfer-encoding:
+      - chunked
+      vary:
+      - Accept-Encoding
+      x-content-type-options:
+      - nosniff
+      x-ms-arm-service-request-id:
+      - 258bad22-f7fa-44fc-938d-672b3fa46035
+    status:
+      code: 200
+      message: OK
+- request:
+    body: null
+    headers:
+      Accept:
+      - application/json
+      Accept-Encoding:
+      - gzip, deflate
+      CommandName:
+      - network vnet create
+      Connection:
+      - keep-alive
+      ParameterSetName:
+      - -g -n --subnet-name
+      User-Agent:
+      - python/3.6.5 (Windows-10-10.0.17134-SP0) msrest/0.6.10 msrest_azure/0.6.2
+        azure-mgmt-network/9.0.0 Azure-SDK-For-Python AZURECLI/2.0.81
     method: GET
     uri: https://management.azure.com/subscriptions/00000000-0000-0000-0000-000000000000/resourceGroups/cli_test_deployment000001/providers/Microsoft.Network/virtualNetworks/vnet1?api-version=2019-11-01
   response:
     body:
       string: "{\r\n  \"name\": \"vnet1\",\r\n  \"id\": \"/subscriptions/00000000-0000-0000-0000-000000000000/resourceGroups/cli_test_deployment000001/providers/Microsoft.Network/virtualNetworks/vnet1\",\r\n
-<<<<<<< HEAD
-        \ \"etag\": \"W/\\\"9652aacd-bd7f-4e39-ac98-d790fbfb6322\\\"\",\r\n  \"type\":
+        \ \"etag\": \"W/\\\"4a46febd-6673-4a32-a62e-97f84a62b402\\\"\",\r\n  \"type\":
         \"Microsoft.Network/virtualNetworks\",\r\n  \"location\": \"westus\",\r\n
         \ \"tags\": {},\r\n  \"properties\": {\r\n    \"provisioningState\": \"Succeeded\",\r\n
-        \   \"resourceGuid\": \"79d8574c-992f-47b9-ad93-08ff7aaa0ad2\",\r\n    \"addressSpace\":
-=======
-        \ \"etag\": \"W/\\\"d1824b67-276c-4992-89bd-34561464e8a6\\\"\",\r\n  \"type\":
-        \"Microsoft.Network/virtualNetworks\",\r\n  \"location\": \"westus\",\r\n
-        \ \"tags\": {},\r\n  \"properties\": {\r\n    \"provisioningState\": \"Succeeded\",\r\n
-        \   \"resourceGuid\": \"2352c1b3-f5d2-4c3b-ae92-2653604e2483\",\r\n    \"addressSpace\":
->>>>>>> 9eba810c
+        \   \"resourceGuid\": \"5f464956-ce22-4652-9d94-76c1b1ff8d87\",\r\n    \"addressSpace\":
         {\r\n      \"addressPrefixes\": [\r\n        \"10.0.0.0/16\"\r\n      ]\r\n
         \   },\r\n    \"dhcpOptions\": {\r\n      \"dnsServers\": []\r\n    },\r\n
         \   \"subnets\": [\r\n      {\r\n        \"name\": \"subnet1\",\r\n        \"id\":
         \"/subscriptions/00000000-0000-0000-0000-000000000000/resourceGroups/cli_test_deployment000001/providers/Microsoft.Network/virtualNetworks/vnet1/subnets/subnet1\",\r\n
-<<<<<<< HEAD
-        \       \"etag\": \"W/\\\"9652aacd-bd7f-4e39-ac98-d790fbfb6322\\\"\",\r\n
-=======
-        \       \"etag\": \"W/\\\"d1824b67-276c-4992-89bd-34561464e8a6\\\"\",\r\n
->>>>>>> 9eba810c
+        \       \"etag\": \"W/\\\"4a46febd-6673-4a32-a62e-97f84a62b402\\\"\",\r\n
         \       \"properties\": {\r\n          \"provisioningState\": \"Succeeded\",\r\n
         \         \"addressPrefix\": \"10.0.0.0/24\",\r\n          \"delegations\":
         [],\r\n          \"privateEndpointNetworkPolicies\": \"Enabled\",\r\n          \"privateLinkServiceNetworkPolicies\":
@@ -533,36 +811,26 @@
       content-type:
       - application/json; charset=utf-8
       date:
-<<<<<<< HEAD
-      - Tue, 21 Jan 2020 21:03:04 GMT
+      - Tue, 11 Feb 2020 06:51:47 GMT
       etag:
-      - W/"9652aacd-bd7f-4e39-ac98-d790fbfb6322"
-=======
-      - Fri, 07 Feb 2020 16:41:16 GMT
-      etag:
-      - W/"d1824b67-276c-4992-89bd-34561464e8a6"
->>>>>>> 9eba810c
-      expires:
-      - '-1'
-      pragma:
-      - no-cache
-      server:
-      - Microsoft-HTTPAPI/2.0
-      - Microsoft-HTTPAPI/2.0
-      strict-transport-security:
-      - max-age=31536000; includeSubDomains
-      transfer-encoding:
-      - chunked
-      vary:
-      - Accept-Encoding
-      x-content-type-options:
-      - nosniff
-      x-ms-arm-service-request-id:
-<<<<<<< HEAD
-      - 8342e980-6131-488d-81a9-fb277d38ff35
-=======
-      - 5dc17c7f-5360-49da-b89f-592be9af1b3e
->>>>>>> 9eba810c
+      - W/"4a46febd-6673-4a32-a62e-97f84a62b402"
+      expires:
+      - '-1'
+      pragma:
+      - no-cache
+      server:
+      - Microsoft-HTTPAPI/2.0
+      - Microsoft-HTTPAPI/2.0
+      strict-transport-security:
+      - max-age=31536000; includeSubDomains
+      transfer-encoding:
+      - chunked
+      vary:
+      - Accept-Encoding
+      x-content-type-options:
+      - nosniff
+      x-ms-arm-service-request-id:
+      - 33f6caaa-0365-4b38-b958-f2d45b49736d
     status:
       code: 200
       message: OK
@@ -599,24 +867,15 @@
       ParameterSetName:
       - -g --template-file --parameters --parameters --parameters
       User-Agent:
-<<<<<<< HEAD
-      - python/3.6.5 (Windows-10-10.0.17134-SP0) msrest/0.6.10 msrest_azure/0.6.2
-        azure-mgmt-resource/6.0.0 Azure-SDK-For-Python AZURECLI/2.0.80
-=======
-      - python/3.6.8 (Windows-10-10.0.18362-SP0) msrest/0.6.10 msrest_azure/0.6.2
+      - python/3.6.5 (Windows-10-10.0.17134-SP0) msrest/0.6.10 msrest_azure/0.6.2
         azure-mgmt-resource/8.0.1 Azure-SDK-For-Python AZURECLI/2.0.81
->>>>>>> 9eba810c
       accept-language:
       - en-US
     method: POST
     uri: https://management.azure.com/subscriptions/00000000-0000-0000-0000-000000000000/resourcegroups/cli_test_deployment000001/providers/Microsoft.Resources/deployments/mock-deployment/validate?api-version=2019-07-01
   response:
     body:
-<<<<<<< HEAD
-      string: '{"id":"/subscriptions/00000000-0000-0000-0000-000000000000/resourceGroups/cli_test_deployment000001/providers/Microsoft.Resources/deployments/deployment_dry_run","name":"deployment_dry_run","type":"Microsoft.Resources/deployments","properties":{"templateHash":"16281834986780566039","parameters":{"name":{"type":"String","value":"test-lb"},"location":{"type":"String","value":"westus"},"subnetId":{"type":"String","value":"/subscriptions/00000000-0000-0000-0000-000000000000/resourceGroups/cli_test_deployment000001/providers/Microsoft.Network/virtualNetworks/vnet1/subnets/subnet1"},"privateIPAllocationMethod":{"type":"String","value":"Dynamic"},"backendAddressPools":{"type":"Array","value":[{"name":"bepool1"},{"name":"bepool2"}]},"tags":{"type":"Object","value":{"key":"super=value"}}},"mode":"Incremental","provisioningState":"Succeeded","timestamp":"2020-01-21T21:03:01.4826127Z","duration":"PT0S","correlationId":"fd1a4aa6-e9e4-48ec-a6a7-0d146042b829","providers":[{"namespace":"Microsoft.Network","resourceTypes":[{"resourceType":"loadBalancers","locations":["westus"]}]}],"dependencies":[],"validatedResources":[{"id":"/subscriptions/00000000-0000-0000-0000-000000000000/resourceGroups/cli_test_deployment000001/providers/Microsoft.Network/loadBalancers/test-lb"}]}}'
-=======
-      string: '{"id":"/subscriptions/00000000-0000-0000-0000-000000000000/resourceGroups/cli_test_deployment000001/providers/Microsoft.Resources/deployments/deployment_dry_run","name":"deployment_dry_run","type":"Microsoft.Resources/deployments","properties":{"templateHash":"16281834986780566039","parameters":{"name":{"type":"String","value":"test-lb"},"location":{"type":"String","value":"westus"},"subnetId":{"type":"String","value":"/subscriptions/00000000-0000-0000-0000-000000000000/resourceGroups/cli_test_deployment000001/providers/Microsoft.Network/virtualNetworks/vnet1/subnets/subnet1"},"privateIPAllocationMethod":{"type":"String","value":"Dynamic"},"backendAddressPools":{"type":"Array","value":[{"name":"bepool1"},{"name":"bepool2"}]},"tags":{"type":"Object","value":{"key":"super=value"}}},"mode":"Incremental","provisioningState":"Succeeded","timestamp":"2020-02-07T16:41:18.2766813Z","duration":"PT0S","correlationId":"b43503eb-d09e-433f-833c-293e78844e84","providers":[{"namespace":"Microsoft.Network","resourceTypes":[{"resourceType":"loadBalancers","locations":["westus"]}]}],"dependencies":[],"validatedResources":[{"id":"/subscriptions/00000000-0000-0000-0000-000000000000/resourceGroups/cli_test_deployment000001/providers/Microsoft.Network/loadBalancers/test-lb"}]}}'
->>>>>>> 9eba810c
+      string: '{"id":"/subscriptions/00000000-0000-0000-0000-000000000000/resourceGroups/cli_test_deployment000001/providers/Microsoft.Resources/deployments/deployment_dry_run","name":"deployment_dry_run","type":"Microsoft.Resources/deployments","properties":{"templateHash":"16281834986780566039","parameters":{"name":{"type":"String","value":"test-lb"},"location":{"type":"String","value":"westus"},"subnetId":{"type":"String","value":"/subscriptions/00000000-0000-0000-0000-000000000000/resourceGroups/cli_test_deployment000001/providers/Microsoft.Network/virtualNetworks/vnet1/subnets/subnet1"},"privateIPAllocationMethod":{"type":"String","value":"Dynamic"},"backendAddressPools":{"type":"Array","value":[{"name":"bepool1"},{"name":"bepool2"}]},"tags":{"type":"Object","value":{"key":"super=value"}}},"mode":"Incremental","provisioningState":"Succeeded","timestamp":"2020-02-11T06:51:48.6008644Z","duration":"PT0S","correlationId":"36e15a43-530e-4af6-967f-e9d496e0bf29","providers":[{"namespace":"Microsoft.Network","resourceTypes":[{"resourceType":"loadBalancers","locations":["westus"]}]}],"dependencies":[],"validatedResources":[{"id":"/subscriptions/00000000-0000-0000-0000-000000000000/resourceGroups/cli_test_deployment000001/providers/Microsoft.Network/loadBalancers/test-lb"}]}}'
     headers:
       cache-control:
       - no-cache
@@ -625,11 +884,7 @@
       content-type:
       - application/json; charset=utf-8
       date:
-<<<<<<< HEAD
-      - Tue, 21 Jan 2020 21:03:00 GMT
-=======
-      - Fri, 07 Feb 2020 16:41:18 GMT
->>>>>>> 9eba810c
+      - Tue, 11 Feb 2020 06:51:47 GMT
       expires:
       - '-1'
       pragma:
@@ -682,19 +937,11 @@
       content-type:
       - text/plain; charset=utf-8
       date:
-<<<<<<< HEAD
-      - Tue, 21 Jan 2020 21:03:07 GMT
+      - Tue, 11 Feb 2020 06:51:50 GMT
       etag:
       - W/"f36881c8934a00ae2ab8c82dbef30707c182d33e0455bdb88181a7adf111b94c"
       expires:
-      - Tue, 21 Jan 2020 21:08:07 GMT
-=======
-      - Fri, 07 Feb 2020 16:41:20 GMT
-      etag:
-      - W/"f36881c8934a00ae2ab8c82dbef30707c182d33e0455bdb88181a7adf111b94c"
-      expires:
-      - Fri, 07 Feb 2020 16:46:20 GMT
->>>>>>> 9eba810c
+      - Tue, 11 Feb 2020 06:56:50 GMT
       source-age:
       - '0'
       strict-transport-security:
@@ -711,29 +958,17 @@
       x-content-type-options:
       - nosniff
       x-fastly-request-id:
-<<<<<<< HEAD
-      - 692da6d041cd62f7aa956ca4219d11eba8cf8ee8
-=======
-      - dc73358fd8a78e93cdf8531447f6b13d91c22e22
->>>>>>> 9eba810c
+      - a82b9a2f1c4be58f888c170a7e5f656ec7504e59
       x-frame-options:
       - deny
       x-geo-block-list:
       - ''
       x-github-request-id:
-<<<<<<< HEAD
-      - 23AE:9B25:89BF:AB2F:5E27670A
+      - 6BC8:7B05:645DA:7D0D0:5E424F06
       x-served-by:
-      - cache-sjc10051-SJC
+      - cache-sjc10036-SJC
       x-timer:
-      - S1579640587.907982,VS0,VE189
-=======
-      - 37BC:3ECE:C2940:D1FE1:5E3D9330
-      x-served-by:
-      - cache-tyo19950-TYO
-      x-timer:
-      - S1581093681.538150,VS0,VE327
->>>>>>> 9eba810c
+      - S1581403910.181042,VS0,VE170
       x-xss-protection:
       - 1; mode=block
     status:
@@ -772,24 +1007,15 @@
       ParameterSetName:
       - -g --template-file --parameters --parameters --parameters
       User-Agent:
-<<<<<<< HEAD
-      - python/3.6.5 (Windows-10-10.0.17134-SP0) msrest/0.6.10 msrest_azure/0.6.2
-        azure-mgmt-resource/6.0.0 Azure-SDK-For-Python AZURECLI/2.0.80
-=======
-      - python/3.6.8 (Windows-10-10.0.18362-SP0) msrest/0.6.10 msrest_azure/0.6.2
+      - python/3.6.5 (Windows-10-10.0.17134-SP0) msrest/0.6.10 msrest_azure/0.6.2
         azure-mgmt-resource/8.0.1 Azure-SDK-For-Python AZURECLI/2.0.81
->>>>>>> 9eba810c
       accept-language:
       - en-US
     method: POST
     uri: https://management.azure.com/subscriptions/00000000-0000-0000-0000-000000000000/resourcegroups/cli_test_deployment000001/providers/Microsoft.Resources/deployments/mock-deployment/validate?api-version=2019-07-01
   response:
     body:
-<<<<<<< HEAD
-      string: '{"id":"/subscriptions/00000000-0000-0000-0000-000000000000/resourceGroups/cli_test_deployment000001/providers/Microsoft.Resources/deployments/deployment_dry_run","name":"deployment_dry_run","type":"Microsoft.Resources/deployments","properties":{"templateHash":"16281834986780566039","parameters":{"name":{"type":"String","value":"test-lb"},"location":{"type":"String","value":"westus"},"subnetId":{"type":"String","value":"/subscriptions/00000000-0000-0000-0000-000000000000/resourceGroups/cli_test_deployment000001/providers/Microsoft.Network/virtualNetworks/vnet1/subnets/subnet1"},"privateIPAllocationMethod":{"type":"String","value":"Dynamic"},"backendAddressPools":{"type":"Array","value":[{"name":"bepool1"},{"name":"bepool2"}]},"tags":{"type":"Object","value":{"key":"super=value"}}},"mode":"Incremental","provisioningState":"Succeeded","timestamp":"2020-01-21T21:03:07.3341288Z","duration":"PT0S","correlationId":"25a41ea4-6ed9-49f4-b012-6d8b00d53171","providers":[{"namespace":"Microsoft.Network","resourceTypes":[{"resourceType":"loadBalancers","locations":["westus"]}]}],"dependencies":[],"validatedResources":[{"id":"/subscriptions/00000000-0000-0000-0000-000000000000/resourceGroups/cli_test_deployment000001/providers/Microsoft.Network/loadBalancers/test-lb"}]}}'
-=======
-      string: '{"id":"/subscriptions/00000000-0000-0000-0000-000000000000/resourceGroups/cli_test_deployment000001/providers/Microsoft.Resources/deployments/deployment_dry_run","name":"deployment_dry_run","type":"Microsoft.Resources/deployments","properties":{"templateHash":"16281834986780566039","parameters":{"name":{"type":"String","value":"test-lb"},"location":{"type":"String","value":"westus"},"subnetId":{"type":"String","value":"/subscriptions/00000000-0000-0000-0000-000000000000/resourceGroups/cli_test_deployment000001/providers/Microsoft.Network/virtualNetworks/vnet1/subnets/subnet1"},"privateIPAllocationMethod":{"type":"String","value":"Dynamic"},"backendAddressPools":{"type":"Array","value":[{"name":"bepool1"},{"name":"bepool2"}]},"tags":{"type":"Object","value":{"key":"super=value"}}},"mode":"Incremental","provisioningState":"Succeeded","timestamp":"2020-02-07T16:41:21.9297379Z","duration":"PT0S","correlationId":"740074ad-09db-4fc8-b35b-1a34c3ded1ea","providers":[{"namespace":"Microsoft.Network","resourceTypes":[{"resourceType":"loadBalancers","locations":["westus"]}]}],"dependencies":[],"validatedResources":[{"id":"/subscriptions/00000000-0000-0000-0000-000000000000/resourceGroups/cli_test_deployment000001/providers/Microsoft.Network/loadBalancers/test-lb"}]}}'
->>>>>>> 9eba810c
+      string: '{"id":"/subscriptions/00000000-0000-0000-0000-000000000000/resourceGroups/cli_test_deployment000001/providers/Microsoft.Resources/deployments/deployment_dry_run","name":"deployment_dry_run","type":"Microsoft.Resources/deployments","properties":{"templateHash":"16281834986780566039","parameters":{"name":{"type":"String","value":"test-lb"},"location":{"type":"String","value":"westus"},"subnetId":{"type":"String","value":"/subscriptions/00000000-0000-0000-0000-000000000000/resourceGroups/cli_test_deployment000001/providers/Microsoft.Network/virtualNetworks/vnet1/subnets/subnet1"},"privateIPAllocationMethod":{"type":"String","value":"Dynamic"},"backendAddressPools":{"type":"Array","value":[{"name":"bepool1"},{"name":"bepool2"}]},"tags":{"type":"Object","value":{"key":"super=value"}}},"mode":"Incremental","provisioningState":"Succeeded","timestamp":"2020-02-11T06:51:51.1699697Z","duration":"PT0S","correlationId":"5a76a9fe-1207-409b-b6f6-c6aeb313367f","providers":[{"namespace":"Microsoft.Network","resourceTypes":[{"resourceType":"loadBalancers","locations":["westus"]}]}],"dependencies":[],"validatedResources":[{"id":"/subscriptions/00000000-0000-0000-0000-000000000000/resourceGroups/cli_test_deployment000001/providers/Microsoft.Network/loadBalancers/test-lb"}]}}'
     headers:
       cache-control:
       - no-cache
@@ -798,8 +1024,7 @@
       content-type:
       - application/json; charset=utf-8
       date:
-<<<<<<< HEAD
-      - Tue, 21 Jan 2020 21:03:07 GMT
+      - Tue, 11 Feb 2020 06:51:51 GMT
       expires:
       - '-1'
       pragma:
@@ -851,14 +1076,14 @@
       - -g -n --template-file --parameters --parameters --parameters
       User-Agent:
       - python/3.6.5 (Windows-10-10.0.17134-SP0) msrest/0.6.10 msrest_azure/0.6.2
-        azure-mgmt-resource/6.0.0 Azure-SDK-For-Python AZURECLI/2.0.80
+        azure-mgmt-resource/8.0.1 Azure-SDK-For-Python AZURECLI/2.0.81
       accept-language:
       - en-US
     method: POST
     uri: https://management.azure.com/subscriptions/00000000-0000-0000-0000-000000000000/resourcegroups/cli_test_deployment000001/providers/Microsoft.Resources/deployments/mock-deployment/validate?api-version=2019-07-01
   response:
     body:
-      string: '{"id":"/subscriptions/00000000-0000-0000-0000-000000000000/resourceGroups/cli_test_deployment000001/providers/Microsoft.Resources/deployments/azure-cli-deployment","name":"azure-cli-deployment","type":"Microsoft.Resources/deployments","properties":{"templateHash":"16281834986780566039","parameters":{"name":{"type":"String","value":"test-lb"},"location":{"type":"String","value":"westus"},"subnetId":{"type":"String","value":"/subscriptions/00000000-0000-0000-0000-000000000000/resourceGroups/cli_test_deployment000001/providers/Microsoft.Network/virtualNetworks/vnet1/subnets/subnet1"},"privateIPAllocationMethod":{"type":"String","value":"Dynamic"},"backendAddressPools":{"type":"Array","value":[{"name":"bepool1"},{"name":"bepool2"}]},"tags":{"type":"Object","value":{"key":"super=value"}}},"mode":"Incremental","provisioningState":"Succeeded","timestamp":"2020-01-21T21:03:08.4723062Z","duration":"PT0S","correlationId":"c229e1b4-4ad0-48ee-9f76-c203d1a299cd","providers":[{"namespace":"Microsoft.Network","resourceTypes":[{"resourceType":"loadBalancers","locations":["westus"]}]}],"dependencies":[],"validatedResources":[{"id":"/subscriptions/00000000-0000-0000-0000-000000000000/resourceGroups/cli_test_deployment000001/providers/Microsoft.Network/loadBalancers/test-lb"}]}}'
+      string: '{"id":"/subscriptions/00000000-0000-0000-0000-000000000000/resourceGroups/cli_test_deployment000001/providers/Microsoft.Resources/deployments/azure-cli-deployment","name":"azure-cli-deployment","type":"Microsoft.Resources/deployments","properties":{"templateHash":"16281834986780566039","parameters":{"name":{"type":"String","value":"test-lb"},"location":{"type":"String","value":"westus"},"subnetId":{"type":"String","value":"/subscriptions/00000000-0000-0000-0000-000000000000/resourceGroups/cli_test_deployment000001/providers/Microsoft.Network/virtualNetworks/vnet1/subnets/subnet1"},"privateIPAllocationMethod":{"type":"String","value":"Dynamic"},"backendAddressPools":{"type":"Array","value":[{"name":"bepool1"},{"name":"bepool2"}]},"tags":{"type":"Object","value":{"key":"super=value"}}},"mode":"Incremental","provisioningState":"Succeeded","timestamp":"2020-02-11T06:51:52.2248498Z","duration":"PT0S","correlationId":"533acac1-ded3-4075-830d-dff13446eb4b","providers":[{"namespace":"Microsoft.Network","resourceTypes":[{"resourceType":"loadBalancers","locations":["westus"]}]}],"dependencies":[],"validatedResources":[{"id":"/subscriptions/00000000-0000-0000-0000-000000000000/resourceGroups/cli_test_deployment000001/providers/Microsoft.Network/loadBalancers/test-lb"}]}}'
     headers:
       cache-control:
       - no-cache
@@ -867,10 +1092,7 @@
       content-type:
       - application/json; charset=utf-8
       date:
-      - Tue, 21 Jan 2020 21:03:08 GMT
-=======
-      - Fri, 07 Feb 2020 16:41:21 GMT
->>>>>>> 9eba810c
+      - Tue, 11 Feb 2020 06:51:52 GMT
       expires:
       - '-1'
       pragma:
@@ -921,42 +1143,26 @@
       ParameterSetName:
       - -g -n --template-file --parameters --parameters --parameters
       User-Agent:
-<<<<<<< HEAD
-      - python/3.6.5 (Windows-10-10.0.17134-SP0) msrest/0.6.10 msrest_azure/0.6.2
-        azure-mgmt-resource/6.0.0 Azure-SDK-For-Python AZURECLI/2.0.80
-=======
-      - python/3.6.8 (Windows-10-10.0.18362-SP0) msrest/0.6.10 msrest_azure/0.6.2
+      - python/3.6.5 (Windows-10-10.0.17134-SP0) msrest/0.6.10 msrest_azure/0.6.2
         azure-mgmt-resource/8.0.1 Azure-SDK-For-Python AZURECLI/2.0.81
->>>>>>> 9eba810c
       accept-language:
       - en-US
     method: PUT
     uri: https://management.azure.com/subscriptions/00000000-0000-0000-0000-000000000000/resourcegroups/cli_test_deployment000001/providers/Microsoft.Resources/deployments/mock-deployment?api-version=2019-07-01
   response:
     body:
-<<<<<<< HEAD
-      string: '{"id":"/subscriptions/00000000-0000-0000-0000-000000000000/resourceGroups/cli_test_deployment000001/providers/Microsoft.Resources/deployments/azure-cli-deployment","name":"azure-cli-deployment","type":"Microsoft.Resources/deployments","properties":{"templateHash":"16281834986780566039","parameters":{"name":{"type":"String","value":"test-lb"},"location":{"type":"String","value":"westus"},"subnetId":{"type":"String","value":"/subscriptions/00000000-0000-0000-0000-000000000000/resourceGroups/cli_test_deployment000001/providers/Microsoft.Network/virtualNetworks/vnet1/subnets/subnet1"},"privateIPAllocationMethod":{"type":"String","value":"Dynamic"},"backendAddressPools":{"type":"Array","value":[{"name":"bepool1"},{"name":"bepool2"}]},"tags":{"type":"Object","value":{"key":"super=value"}}},"mode":"Incremental","provisioningState":"Accepted","timestamp":"2020-01-21T21:03:09.005961Z","duration":"PT0.2156881S","correlationId":"6be943a4-8f6c-403b-aeb5-0dc8ce12e919","providers":[{"namespace":"Microsoft.Network","resourceTypes":[{"resourceType":"loadBalancers","locations":["westus"]}]}],"dependencies":[]}}'
+      string: '{"id":"/subscriptions/00000000-0000-0000-0000-000000000000/resourceGroups/cli_test_deployment000001/providers/Microsoft.Resources/deployments/azure-cli-deployment","name":"azure-cli-deployment","type":"Microsoft.Resources/deployments","properties":{"templateHash":"16281834986780566039","parameters":{"name":{"type":"String","value":"test-lb"},"location":{"type":"String","value":"westus"},"subnetId":{"type":"String","value":"/subscriptions/00000000-0000-0000-0000-000000000000/resourceGroups/cli_test_deployment000001/providers/Microsoft.Network/virtualNetworks/vnet1/subnets/subnet1"},"privateIPAllocationMethod":{"type":"String","value":"Dynamic"},"backendAddressPools":{"type":"Array","value":[{"name":"bepool1"},{"name":"bepool2"}]},"tags":{"type":"Object","value":{"key":"super=value"}}},"mode":"Incremental","provisioningState":"Accepted","timestamp":"2020-02-11T06:51:52.6596315Z","duration":"PT0.1928202S","correlationId":"0f4e43a6-b9d1-4043-b1d8-05de785d04b0","providers":[{"namespace":"Microsoft.Network","resourceTypes":[{"resourceType":"loadBalancers","locations":["westus"]}]}],"dependencies":[]}}'
     headers:
       azure-asyncoperation:
-      - https://management.azure.com/subscriptions/00000000-0000-0000-0000-000000000000/resourcegroups/cli_test_deployment000001/providers/Microsoft.Resources/deployments/azure-cli-deployment/operationStatuses/08586219662966873416?api-version=2019-07-01
-=======
-      string: '{"id":"/subscriptions/00000000-0000-0000-0000-000000000000/resourceGroups/cli_test_deployment000001/providers/Microsoft.Resources/deployments/azure-cli-deployment","name":"azure-cli-deployment","type":"Microsoft.Resources/deployments","properties":{"templateHash":"16281834986780566039","parameters":{"name":{"type":"String","value":"test-lb"},"location":{"type":"String","value":"westus"},"subnetId":{"type":"String","value":"/subscriptions/00000000-0000-0000-0000-000000000000/resourceGroups/cli_test_deployment000001/providers/Microsoft.Network/virtualNetworks/vnet1/subnets/subnet1"},"privateIPAllocationMethod":{"type":"String","value":"Dynamic"},"backendAddressPools":{"type":"Array","value":[{"name":"bepool1"},{"name":"bepool2"}]},"tags":{"type":"Object","value":{"key":"super=value"}}},"mode":"Incremental","provisioningState":"Accepted","timestamp":"2020-02-07T16:41:25.7831287Z","duration":"PT1.6894844S","correlationId":"9b7787df-cdd4-470a-ac10-87ba8e4f54cf","providers":[{"namespace":"Microsoft.Network","resourceTypes":[{"resourceType":"loadBalancers","locations":["westus"]}]}],"dependencies":[]}}'
-    headers:
-      azure-asyncoperation:
-      - https://management.azure.com/subscriptions/00000000-0000-0000-0000-000000000000/resourcegroups/cli_test_deployment000001/providers/Microsoft.Resources/deployments/azure-cli-deployment/operationStatuses/08586205132013839794?api-version=2019-07-01
->>>>>>> 9eba810c
-      cache-control:
-      - no-cache
-      content-length:
-      - '1211'
-      content-type:
-      - application/json; charset=utf-8
-      date:
-<<<<<<< HEAD
-      - Tue, 21 Jan 2020 21:03:09 GMT
-=======
-      - Fri, 07 Feb 2020 16:41:26 GMT
->>>>>>> 9eba810c
+      - https://management.azure.com/subscriptions/00000000-0000-0000-0000-000000000000/resourcegroups/cli_test_deployment000001/providers/Microsoft.Resources/deployments/azure-cli-deployment/operationStatuses/08586202029730107967?api-version=2019-07-01
+      cache-control:
+      - no-cache
+      content-length:
+      - '1212'
+      content-type:
+      - application/json; charset=utf-8
+      date:
+      - Tue, 11 Feb 2020 06:51:52 GMT
       expires:
       - '-1'
       pragma:
@@ -966,7 +1172,7 @@
       x-content-type-options:
       - nosniff
       x-ms-ratelimit-remaining-subscription-writes:
-      - '1192'
+      - '1199'
     status:
       code: 201
       message: Created
@@ -984,17 +1190,10 @@
       ParameterSetName:
       - -g -n --template-file --parameters --parameters --parameters
       User-Agent:
-<<<<<<< HEAD
-      - python/3.6.5 (Windows-10-10.0.17134-SP0) msrest/0.6.10 msrest_azure/0.6.2
-        azure-mgmt-resource/6.0.0 Azure-SDK-For-Python AZURECLI/2.0.80
-    method: GET
-    uri: https://management.azure.com/subscriptions/00000000-0000-0000-0000-000000000000/resourcegroups/cli_test_deployment000001/providers/Microsoft.Resources/deployments/mock-deployment/operationStatuses/08586219662966873416?api-version=2019-07-01
-=======
-      - python/3.6.8 (Windows-10-10.0.18362-SP0) msrest/0.6.10 msrest_azure/0.6.2
+      - python/3.6.5 (Windows-10-10.0.17134-SP0) msrest/0.6.10 msrest_azure/0.6.2
         azure-mgmt-resource/8.0.1 Azure-SDK-For-Python AZURECLI/2.0.81
     method: GET
-    uri: https://management.azure.com/subscriptions/00000000-0000-0000-0000-000000000000/resourcegroups/cli_test_deployment000001/providers/Microsoft.Resources/deployments/mock-deployment/operationStatuses/08586205132013839794?api-version=2019-07-01
->>>>>>> 9eba810c
+    uri: https://management.azure.com/subscriptions/00000000-0000-0000-0000-000000000000/resourcegroups/cli_test_deployment000001/providers/Microsoft.Resources/deployments/mock-deployment/operationStatuses/08586202029730107967?api-version=2019-07-01
   response:
     body:
       string: '{"status":"Succeeded"}'
@@ -1006,11 +1205,7 @@
       content-type:
       - application/json; charset=utf-8
       date:
-<<<<<<< HEAD
-      - Tue, 21 Jan 2020 21:03:38 GMT
-=======
-      - Fri, 07 Feb 2020 16:41:57 GMT
->>>>>>> 9eba810c
+      - Tue, 11 Feb 2020 06:52:22 GMT
       expires:
       - '-1'
       pragma:
@@ -1038,22 +1233,13 @@
       ParameterSetName:
       - -g -n --template-file --parameters --parameters --parameters
       User-Agent:
-<<<<<<< HEAD
-      - python/3.6.5 (Windows-10-10.0.17134-SP0) msrest/0.6.10 msrest_azure/0.6.2
-        azure-mgmt-resource/6.0.0 Azure-SDK-For-Python AZURECLI/2.0.80
-=======
-      - python/3.6.8 (Windows-10-10.0.18362-SP0) msrest/0.6.10 msrest_azure/0.6.2
+      - python/3.6.5 (Windows-10-10.0.17134-SP0) msrest/0.6.10 msrest_azure/0.6.2
         azure-mgmt-resource/8.0.1 Azure-SDK-For-Python AZURECLI/2.0.81
->>>>>>> 9eba810c
     method: GET
     uri: https://management.azure.com/subscriptions/00000000-0000-0000-0000-000000000000/resourcegroups/cli_test_deployment000001/providers/Microsoft.Resources/deployments/mock-deployment?api-version=2019-07-01
   response:
     body:
-<<<<<<< HEAD
-      string: '{"id":"/subscriptions/00000000-0000-0000-0000-000000000000/resourceGroups/cli_test_deployment000001/providers/Microsoft.Resources/deployments/azure-cli-deployment","name":"azure-cli-deployment","type":"Microsoft.Resources/deployments","properties":{"templateHash":"16281834986780566039","parameters":{"name":{"type":"String","value":"test-lb"},"location":{"type":"String","value":"westus"},"subnetId":{"type":"String","value":"/subscriptions/00000000-0000-0000-0000-000000000000/resourceGroups/cli_test_deployment000001/providers/Microsoft.Network/virtualNetworks/vnet1/subnets/subnet1"},"privateIPAllocationMethod":{"type":"String","value":"Dynamic"},"backendAddressPools":{"type":"Array","value":[{"name":"bepool1"},{"name":"bepool2"}]},"tags":{"type":"Object","value":{"key":"super=value"}}},"mode":"Incremental","provisioningState":"Succeeded","timestamp":"2020-01-21T21:03:10.3407497Z","duration":"PT1.5504768S","correlationId":"6be943a4-8f6c-403b-aeb5-0dc8ce12e919","providers":[{"namespace":"Microsoft.Network","resourceTypes":[{"resourceType":"loadBalancers","locations":["westus"]}]}],"dependencies":[],"outputResources":[{"id":"/subscriptions/00000000-0000-0000-0000-000000000000/resourceGroups/cli_test_deployment000001/providers/Microsoft.Network/loadBalancers/test-lb"}]}}'
-=======
-      string: '{"id":"/subscriptions/00000000-0000-0000-0000-000000000000/resourceGroups/cli_test_deployment000001/providers/Microsoft.Resources/deployments/azure-cli-deployment","name":"azure-cli-deployment","type":"Microsoft.Resources/deployments","properties":{"templateHash":"16281834986780566039","parameters":{"name":{"type":"String","value":"test-lb"},"location":{"type":"String","value":"westus"},"subnetId":{"type":"String","value":"/subscriptions/00000000-0000-0000-0000-000000000000/resourceGroups/cli_test_deployment000001/providers/Microsoft.Network/virtualNetworks/vnet1/subnets/subnet1"},"privateIPAllocationMethod":{"type":"String","value":"Dynamic"},"backendAddressPools":{"type":"Array","value":[{"name":"bepool1"},{"name":"bepool2"}]},"tags":{"type":"Object","value":{"key":"super=value"}}},"mode":"Incremental","provisioningState":"Succeeded","timestamp":"2020-02-07T16:41:42.3701615Z","duration":"PT18.2765172S","correlationId":"9b7787df-cdd4-470a-ac10-87ba8e4f54cf","providers":[{"namespace":"Microsoft.Network","resourceTypes":[{"resourceType":"loadBalancers","locations":["westus"]}]}],"dependencies":[],"outputResources":[{"id":"/subscriptions/00000000-0000-0000-0000-000000000000/resourceGroups/cli_test_deployment000001/providers/Microsoft.Network/loadBalancers/test-lb"}]}}'
->>>>>>> 9eba810c
+      string: '{"id":"/subscriptions/00000000-0000-0000-0000-000000000000/resourceGroups/cli_test_deployment000001/providers/Microsoft.Resources/deployments/azure-cli-deployment","name":"azure-cli-deployment","type":"Microsoft.Resources/deployments","properties":{"templateHash":"16281834986780566039","parameters":{"name":{"type":"String","value":"test-lb"},"location":{"type":"String","value":"westus"},"subnetId":{"type":"String","value":"/subscriptions/00000000-0000-0000-0000-000000000000/resourceGroups/cli_test_deployment000001/providers/Microsoft.Network/virtualNetworks/vnet1/subnets/subnet1"},"privateIPAllocationMethod":{"type":"String","value":"Dynamic"},"backendAddressPools":{"type":"Array","value":[{"name":"bepool1"},{"name":"bepool2"}]},"tags":{"type":"Object","value":{"key":"super=value"}}},"mode":"Incremental","provisioningState":"Succeeded","timestamp":"2020-02-11T06:52:13.5212627Z","duration":"PT21.0544514S","correlationId":"0f4e43a6-b9d1-4043-b1d8-05de785d04b0","providers":[{"namespace":"Microsoft.Network","resourceTypes":[{"resourceType":"loadBalancers","locations":["westus"]}]}],"dependencies":[],"outputResources":[{"id":"/subscriptions/00000000-0000-0000-0000-000000000000/resourceGroups/cli_test_deployment000001/providers/Microsoft.Network/loadBalancers/test-lb"}]}}'
     headers:
       cache-control:
       - no-cache
@@ -1062,11 +1248,7 @@
       content-type:
       - application/json; charset=utf-8
       date:
-<<<<<<< HEAD
-      - Tue, 21 Jan 2020 21:03:38 GMT
-=======
-      - Fri, 07 Feb 2020 16:41:58 GMT
->>>>>>> 9eba810c
+      - Tue, 11 Feb 2020 06:52:22 GMT
       expires:
       - '-1'
       pragma:
@@ -1094,13 +1276,8 @@
       ParameterSetName:
       - -g -n
       User-Agent:
-<<<<<<< HEAD
-      - python/3.6.5 (Windows-10-10.0.17134-SP0) msrest/0.6.10 msrest_azure/0.6.2
-        azure-mgmt-network/7.0.0 Azure-SDK-For-Python AZURECLI/2.0.80
-=======
-      - python/3.6.8 (Windows-10-10.0.18362-SP0) msrest/0.6.10 msrest_azure/0.6.2
-        azure-mgmt-network/9.0.0 Azure-SDK-For-Python AZURECLI/2.0.81
->>>>>>> 9eba810c
+      - python/3.6.5 (Windows-10-10.0.17134-SP0) msrest/0.6.10 msrest_azure/0.6.2
+        azure-mgmt-network/9.0.0 Azure-SDK-For-Python AZURECLI/2.0.81
       accept-language:
       - en-US
     method: GET
@@ -1108,23 +1285,13 @@
   response:
     body:
       string: "{\r\n  \"name\": \"test-lb\",\r\n  \"id\": \"/subscriptions/00000000-0000-0000-0000-000000000000/resourceGroups/cli_test_deployment000001/providers/Microsoft.Network/loadBalancers/test-lb\",\r\n
-<<<<<<< HEAD
-        \ \"etag\": \"W/\\\"e14a4484-0c30-4858-a208-b16b2508f8fd\\\"\",\r\n  \"type\":
+        \ \"etag\": \"W/\\\"e6764fb3-b360-4680-a223-2cf258363dad\\\"\",\r\n  \"type\":
         \"Microsoft.Network/loadBalancers\",\r\n  \"location\": \"westus\",\r\n  \"tags\":
         {\r\n    \"key\": \"super=value\"\r\n  },\r\n  \"properties\": {\r\n    \"provisioningState\":
-        \"Succeeded\",\r\n    \"resourceGuid\": \"feac14fc-844e-430c-9d9e-f96f27d7ef15\",\r\n
+        \"Succeeded\",\r\n    \"resourceGuid\": \"ebb9bc37-22f0-4cf2-a461-27f97031a3a9\",\r\n
         \   \"frontendIPConfigurations\": [\r\n      {\r\n        \"name\": \"LoadBalancerFrontEnd\",\r\n
         \       \"id\": \"/subscriptions/00000000-0000-0000-0000-000000000000/resourceGroups/cli_test_deployment000001/providers/Microsoft.Network/loadBalancers/test-lb/frontendIPConfigurations/LoadBalancerFrontEnd\",\r\n
-        \       \"etag\": \"W/\\\"e14a4484-0c30-4858-a208-b16b2508f8fd\\\"\",\r\n
-=======
-        \ \"etag\": \"W/\\\"6ee2668e-dbe5-4771-8391-dbf2f50c617d\\\"\",\r\n  \"type\":
-        \"Microsoft.Network/loadBalancers\",\r\n  \"location\": \"westus\",\r\n  \"tags\":
-        {\r\n    \"key\": \"super=value\"\r\n  },\r\n  \"properties\": {\r\n    \"provisioningState\":
-        \"Succeeded\",\r\n    \"resourceGuid\": \"2104180a-81bf-444e-a0f4-ecd66868f333\",\r\n
-        \   \"frontendIPConfigurations\": [\r\n      {\r\n        \"name\": \"LoadBalancerFrontEnd\",\r\n
-        \       \"id\": \"/subscriptions/00000000-0000-0000-0000-000000000000/resourceGroups/cli_test_deployment000001/providers/Microsoft.Network/loadBalancers/test-lb/frontendIPConfigurations/LoadBalancerFrontEnd\",\r\n
-        \       \"etag\": \"W/\\\"6ee2668e-dbe5-4771-8391-dbf2f50c617d\\\"\",\r\n
->>>>>>> 9eba810c
+        \       \"etag\": \"W/\\\"e6764fb3-b360-4680-a223-2cf258363dad\\\"\",\r\n
         \       \"type\": \"Microsoft.Network/loadBalancers/frontendIPConfigurations\",\r\n
         \       \"properties\": {\r\n          \"provisioningState\": \"Succeeded\",\r\n
         \         \"privateIPAddress\": \"10.0.0.4\",\r\n          \"privateIPAllocationMethod\":
@@ -1132,19 +1299,11 @@
         \         },\r\n          \"privateIPAddressVersion\": \"IPv4\"\r\n        }\r\n
         \     }\r\n    ],\r\n    \"backendAddressPools\": [\r\n      {\r\n        \"name\":
         \"bepool1\",\r\n        \"id\": \"/subscriptions/00000000-0000-0000-0000-000000000000/resourceGroups/cli_test_deployment000001/providers/Microsoft.Network/loadBalancers/test-lb/backendAddressPools/bepool1\",\r\n
-<<<<<<< HEAD
-        \       \"etag\": \"W/\\\"e14a4484-0c30-4858-a208-b16b2508f8fd\\\"\",\r\n
+        \       \"etag\": \"W/\\\"e6764fb3-b360-4680-a223-2cf258363dad\\\"\",\r\n
         \       \"properties\": {\r\n          \"provisioningState\": \"Succeeded\"\r\n
         \       },\r\n        \"type\": \"Microsoft.Network/loadBalancers/backendAddressPools\"\r\n
         \     },\r\n      {\r\n        \"name\": \"bepool2\",\r\n        \"id\": \"/subscriptions/00000000-0000-0000-0000-000000000000/resourceGroups/cli_test_deployment000001/providers/Microsoft.Network/loadBalancers/test-lb/backendAddressPools/bepool2\",\r\n
-        \       \"etag\": \"W/\\\"e14a4484-0c30-4858-a208-b16b2508f8fd\\\"\",\r\n
-=======
-        \       \"etag\": \"W/\\\"6ee2668e-dbe5-4771-8391-dbf2f50c617d\\\"\",\r\n
-        \       \"properties\": {\r\n          \"provisioningState\": \"Succeeded\"\r\n
-        \       },\r\n        \"type\": \"Microsoft.Network/loadBalancers/backendAddressPools\"\r\n
-        \     },\r\n      {\r\n        \"name\": \"bepool2\",\r\n        \"id\": \"/subscriptions/00000000-0000-0000-0000-000000000000/resourceGroups/cli_test_deployment000001/providers/Microsoft.Network/loadBalancers/test-lb/backendAddressPools/bepool2\",\r\n
-        \       \"etag\": \"W/\\\"6ee2668e-dbe5-4771-8391-dbf2f50c617d\\\"\",\r\n
->>>>>>> 9eba810c
+        \       \"etag\": \"W/\\\"e6764fb3-b360-4680-a223-2cf258363dad\\\"\",\r\n
         \       \"properties\": {\r\n          \"provisioningState\": \"Succeeded\"\r\n
         \       },\r\n        \"type\": \"Microsoft.Network/loadBalancers/backendAddressPools\"\r\n
         \     }\r\n    ],\r\n    \"loadBalancingRules\": [],\r\n    \"probes\": [],\r\n
@@ -1158,36 +1317,26 @@
       content-type:
       - application/json; charset=utf-8
       date:
-<<<<<<< HEAD
-      - Tue, 21 Jan 2020 21:03:39 GMT
+      - Tue, 11 Feb 2020 06:52:24 GMT
       etag:
-      - W/"e14a4484-0c30-4858-a208-b16b2508f8fd"
-=======
-      - Fri, 07 Feb 2020 16:41:59 GMT
-      etag:
-      - W/"6ee2668e-dbe5-4771-8391-dbf2f50c617d"
->>>>>>> 9eba810c
-      expires:
-      - '-1'
-      pragma:
-      - no-cache
-      server:
-      - Microsoft-HTTPAPI/2.0
-      - Microsoft-HTTPAPI/2.0
-      strict-transport-security:
-      - max-age=31536000; includeSubDomains
-      transfer-encoding:
-      - chunked
-      vary:
-      - Accept-Encoding
-      x-content-type-options:
-      - nosniff
-      x-ms-arm-service-request-id:
-<<<<<<< HEAD
-      - 2a147a79-e5db-4a57-af44-789a837e9446
-=======
-      - a21ac859-b785-4d11-882a-0da472add89a
->>>>>>> 9eba810c
+      - W/"e6764fb3-b360-4680-a223-2cf258363dad"
+      expires:
+      - '-1'
+      pragma:
+      - no-cache
+      server:
+      - Microsoft-HTTPAPI/2.0
+      - Microsoft-HTTPAPI/2.0
+      strict-transport-security:
+      - max-age=31536000; includeSubDomains
+      transfer-encoding:
+      - chunked
+      vary:
+      - Accept-Encoding
+      x-content-type-options:
+      - nosniff
+      x-ms-arm-service-request-id:
+      - e595ed5e-f637-4eee-9953-126220e58266
     status:
       code: 200
       message: OK
@@ -1205,24 +1354,15 @@
       ParameterSetName:
       - -g
       User-Agent:
-<<<<<<< HEAD
-      - python/3.6.5 (Windows-10-10.0.17134-SP0) msrest/0.6.10 msrest_azure/0.6.2
-        azure-mgmt-resource/6.0.0 Azure-SDK-For-Python AZURECLI/2.0.80
-=======
-      - python/3.6.8 (Windows-10-10.0.18362-SP0) msrest/0.6.10 msrest_azure/0.6.2
+      - python/3.6.5 (Windows-10-10.0.17134-SP0) msrest/0.6.10 msrest_azure/0.6.2
         azure-mgmt-resource/8.0.1 Azure-SDK-For-Python AZURECLI/2.0.81
->>>>>>> 9eba810c
       accept-language:
       - en-US
     method: GET
     uri: https://management.azure.com/subscriptions/00000000-0000-0000-0000-000000000000/resourcegroups/cli_test_deployment000001/providers/Microsoft.Resources/deployments/?api-version=2019-07-01
   response:
     body:
-<<<<<<< HEAD
-      string: '{"value":[{"id":"/subscriptions/00000000-0000-0000-0000-000000000000/resourceGroups/cli_test_deployment000001/providers/Microsoft.Resources/deployments/azure-cli-deployment","name":"azure-cli-deployment","type":"Microsoft.Resources/deployments","properties":{"templateHash":"16281834986780566039","parameters":{"name":{"type":"String","value":"test-lb"},"location":{"type":"String","value":"westus"},"subnetId":{"type":"String","value":"/subscriptions/00000000-0000-0000-0000-000000000000/resourceGroups/cli_test_deployment000001/providers/Microsoft.Network/virtualNetworks/vnet1/subnets/subnet1"},"privateIPAllocationMethod":{"type":"String","value":"Dynamic"},"backendAddressPools":{"type":"Array","value":[{"name":"bepool1"},{"name":"bepool2"}]},"tags":{"type":"Object","value":{"key":"super=value"}}},"mode":"Incremental","provisioningState":"Succeeded","timestamp":"2020-01-21T21:03:10.3407497Z","duration":"PT1.5504768S","correlationId":"6be943a4-8f6c-403b-aeb5-0dc8ce12e919","providers":[{"namespace":"Microsoft.Network","resourceTypes":[{"resourceType":"loadBalancers","locations":["westus"]}]}],"dependencies":[],"outputResources":[{"id":"/subscriptions/00000000-0000-0000-0000-000000000000/resourceGroups/cli_test_deployment000001/providers/Microsoft.Network/loadBalancers/test-lb"}]}}]}'
-=======
-      string: '{"value":[{"id":"/subscriptions/00000000-0000-0000-0000-000000000000/resourceGroups/cli_test_deployment000001/providers/Microsoft.Resources/deployments/azure-cli-deployment","name":"azure-cli-deployment","type":"Microsoft.Resources/deployments","properties":{"templateHash":"16281834986780566039","parameters":{"name":{"type":"String","value":"test-lb"},"location":{"type":"String","value":"westus"},"subnetId":{"type":"String","value":"/subscriptions/00000000-0000-0000-0000-000000000000/resourceGroups/cli_test_deployment000001/providers/Microsoft.Network/virtualNetworks/vnet1/subnets/subnet1"},"privateIPAllocationMethod":{"type":"String","value":"Dynamic"},"backendAddressPools":{"type":"Array","value":[{"name":"bepool1"},{"name":"bepool2"}]},"tags":{"type":"Object","value":{"key":"super=value"}}},"mode":"Incremental","provisioningState":"Succeeded","timestamp":"2020-02-07T16:41:42.3701615Z","duration":"PT18.2765172S","correlationId":"9b7787df-cdd4-470a-ac10-87ba8e4f54cf","providers":[{"namespace":"Microsoft.Network","resourceTypes":[{"resourceType":"loadBalancers","locations":["westus"]}]}],"dependencies":[],"outputResources":[{"id":"/subscriptions/00000000-0000-0000-0000-000000000000/resourceGroups/cli_test_deployment000001/providers/Microsoft.Network/loadBalancers/test-lb"}]}}]}'
->>>>>>> 9eba810c
+      string: '{"value":[{"id":"/subscriptions/00000000-0000-0000-0000-000000000000/resourceGroups/cli_test_deployment000001/providers/Microsoft.Resources/deployments/azure-cli-deployment","name":"azure-cli-deployment","type":"Microsoft.Resources/deployments","properties":{"templateHash":"16281834986780566039","parameters":{"name":{"type":"String","value":"test-lb"},"location":{"type":"String","value":"westus"},"subnetId":{"type":"String","value":"/subscriptions/00000000-0000-0000-0000-000000000000/resourceGroups/cli_test_deployment000001/providers/Microsoft.Network/virtualNetworks/vnet1/subnets/subnet1"},"privateIPAllocationMethod":{"type":"String","value":"Dynamic"},"backendAddressPools":{"type":"Array","value":[{"name":"bepool1"},{"name":"bepool2"}]},"tags":{"type":"Object","value":{"key":"super=value"}}},"mode":"Incremental","provisioningState":"Succeeded","timestamp":"2020-02-11T06:52:13.5212627Z","duration":"PT21.0544514S","correlationId":"0f4e43a6-b9d1-4043-b1d8-05de785d04b0","providers":[{"namespace":"Microsoft.Network","resourceTypes":[{"resourceType":"loadBalancers","locations":["westus"]}]}],"dependencies":[],"outputResources":[{"id":"/subscriptions/00000000-0000-0000-0000-000000000000/resourceGroups/cli_test_deployment000001/providers/Microsoft.Network/loadBalancers/test-lb"}]}}]}'
     headers:
       cache-control:
       - no-cache
@@ -1231,11 +1371,7 @@
       content-type:
       - application/json; charset=utf-8
       date:
-<<<<<<< HEAD
-      - Tue, 21 Jan 2020 21:03:41 GMT
-=======
-      - Fri, 07 Feb 2020 16:42:00 GMT
->>>>>>> 9eba810c
+      - Tue, 11 Feb 2020 06:52:24 GMT
       expires:
       - '-1'
       pragma:
@@ -1263,24 +1399,15 @@
       ParameterSetName:
       - -g -n
       User-Agent:
-<<<<<<< HEAD
-      - python/3.6.5 (Windows-10-10.0.17134-SP0) msrest/0.6.10 msrest_azure/0.6.2
-        azure-mgmt-resource/6.0.0 Azure-SDK-For-Python AZURECLI/2.0.80
-=======
-      - python/3.6.8 (Windows-10-10.0.18362-SP0) msrest/0.6.10 msrest_azure/0.6.2
+      - python/3.6.5 (Windows-10-10.0.17134-SP0) msrest/0.6.10 msrest_azure/0.6.2
         azure-mgmt-resource/8.0.1 Azure-SDK-For-Python AZURECLI/2.0.81
->>>>>>> 9eba810c
       accept-language:
       - en-US
     method: GET
     uri: https://management.azure.com/subscriptions/00000000-0000-0000-0000-000000000000/resourcegroups/cli_test_deployment000001/providers/Microsoft.Resources/deployments/mock-deployment?api-version=2019-07-01
   response:
     body:
-<<<<<<< HEAD
-      string: '{"id":"/subscriptions/00000000-0000-0000-0000-000000000000/resourceGroups/cli_test_deployment000001/providers/Microsoft.Resources/deployments/azure-cli-deployment","name":"azure-cli-deployment","type":"Microsoft.Resources/deployments","properties":{"templateHash":"16281834986780566039","parameters":{"name":{"type":"String","value":"test-lb"},"location":{"type":"String","value":"westus"},"subnetId":{"type":"String","value":"/subscriptions/00000000-0000-0000-0000-000000000000/resourceGroups/cli_test_deployment000001/providers/Microsoft.Network/virtualNetworks/vnet1/subnets/subnet1"},"privateIPAllocationMethod":{"type":"String","value":"Dynamic"},"backendAddressPools":{"type":"Array","value":[{"name":"bepool1"},{"name":"bepool2"}]},"tags":{"type":"Object","value":{"key":"super=value"}}},"mode":"Incremental","provisioningState":"Succeeded","timestamp":"2020-01-21T21:03:10.3407497Z","duration":"PT1.5504768S","correlationId":"6be943a4-8f6c-403b-aeb5-0dc8ce12e919","providers":[{"namespace":"Microsoft.Network","resourceTypes":[{"resourceType":"loadBalancers","locations":["westus"]}]}],"dependencies":[],"outputResources":[{"id":"/subscriptions/00000000-0000-0000-0000-000000000000/resourceGroups/cli_test_deployment000001/providers/Microsoft.Network/loadBalancers/test-lb"}]}}'
-=======
-      string: '{"id":"/subscriptions/00000000-0000-0000-0000-000000000000/resourceGroups/cli_test_deployment000001/providers/Microsoft.Resources/deployments/azure-cli-deployment","name":"azure-cli-deployment","type":"Microsoft.Resources/deployments","properties":{"templateHash":"16281834986780566039","parameters":{"name":{"type":"String","value":"test-lb"},"location":{"type":"String","value":"westus"},"subnetId":{"type":"String","value":"/subscriptions/00000000-0000-0000-0000-000000000000/resourceGroups/cli_test_deployment000001/providers/Microsoft.Network/virtualNetworks/vnet1/subnets/subnet1"},"privateIPAllocationMethod":{"type":"String","value":"Dynamic"},"backendAddressPools":{"type":"Array","value":[{"name":"bepool1"},{"name":"bepool2"}]},"tags":{"type":"Object","value":{"key":"super=value"}}},"mode":"Incremental","provisioningState":"Succeeded","timestamp":"2020-02-07T16:41:42.3701615Z","duration":"PT18.2765172S","correlationId":"9b7787df-cdd4-470a-ac10-87ba8e4f54cf","providers":[{"namespace":"Microsoft.Network","resourceTypes":[{"resourceType":"loadBalancers","locations":["westus"]}]}],"dependencies":[],"outputResources":[{"id":"/subscriptions/00000000-0000-0000-0000-000000000000/resourceGroups/cli_test_deployment000001/providers/Microsoft.Network/loadBalancers/test-lb"}]}}'
->>>>>>> 9eba810c
+      string: '{"id":"/subscriptions/00000000-0000-0000-0000-000000000000/resourceGroups/cli_test_deployment000001/providers/Microsoft.Resources/deployments/azure-cli-deployment","name":"azure-cli-deployment","type":"Microsoft.Resources/deployments","properties":{"templateHash":"16281834986780566039","parameters":{"name":{"type":"String","value":"test-lb"},"location":{"type":"String","value":"westus"},"subnetId":{"type":"String","value":"/subscriptions/00000000-0000-0000-0000-000000000000/resourceGroups/cli_test_deployment000001/providers/Microsoft.Network/virtualNetworks/vnet1/subnets/subnet1"},"privateIPAllocationMethod":{"type":"String","value":"Dynamic"},"backendAddressPools":{"type":"Array","value":[{"name":"bepool1"},{"name":"bepool2"}]},"tags":{"type":"Object","value":{"key":"super=value"}}},"mode":"Incremental","provisioningState":"Succeeded","timestamp":"2020-02-11T06:52:13.5212627Z","duration":"PT21.0544514S","correlationId":"0f4e43a6-b9d1-4043-b1d8-05de785d04b0","providers":[{"namespace":"Microsoft.Network","resourceTypes":[{"resourceType":"loadBalancers","locations":["westus"]}]}],"dependencies":[],"outputResources":[{"id":"/subscriptions/00000000-0000-0000-0000-000000000000/resourceGroups/cli_test_deployment000001/providers/Microsoft.Network/loadBalancers/test-lb"}]}}'
     headers:
       cache-control:
       - no-cache
@@ -1289,11 +1416,7 @@
       content-type:
       - application/json; charset=utf-8
       date:
-<<<<<<< HEAD
-      - Tue, 21 Jan 2020 21:03:40 GMT
-=======
-      - Fri, 07 Feb 2020 16:42:01 GMT
->>>>>>> 9eba810c
+      - Tue, 11 Feb 2020 06:52:24 GMT
       expires:
       - '-1'
       pragma:
@@ -1321,37 +1444,24 @@
       ParameterSetName:
       - -g -n
       User-Agent:
-<<<<<<< HEAD
-      - python/3.6.5 (Windows-10-10.0.17134-SP0) msrest/0.6.10 msrest_azure/0.6.2
-        azure-mgmt-resource/6.0.0 Azure-SDK-For-Python AZURECLI/2.0.80
-=======
-      - python/3.6.8 (Windows-10-10.0.18362-SP0) msrest/0.6.10 msrest_azure/0.6.2
+      - python/3.6.5 (Windows-10-10.0.17134-SP0) msrest/0.6.10 msrest_azure/0.6.2
         azure-mgmt-resource/8.0.1 Azure-SDK-For-Python AZURECLI/2.0.81
->>>>>>> 9eba810c
       accept-language:
       - en-US
     method: GET
     uri: https://management.azure.com/subscriptions/00000000-0000-0000-0000-000000000000/resourcegroups/cli_test_deployment000001/deployments/mock-deployment/operations?api-version=2019-07-01
   response:
     body:
-<<<<<<< HEAD
-      string: '{"value":[{"id":"/subscriptions/00000000-0000-0000-0000-000000000000/resourceGroups/cli_test_deployment000001/providers/Microsoft.Resources/deployments/azure-cli-deployment/operations/E840BC58583914A6","operationId":"E840BC58583914A6","properties":{"provisioningOperation":"Create","provisioningState":"Succeeded","timestamp":"2020-01-21T21:03:10.1780456Z","duration":"PT0.5749536S","trackingId":"4247e8de-4806-47af-bd89-0bb8633e3093","serviceRequestId":"cecbbd93-89e0-45c9-8460-440e982a9f13","statusCode":"Created","targetResource":{"id":"/subscriptions/00000000-0000-0000-0000-000000000000/resourceGroups/cli_test_deployment000001/providers/Microsoft.Network/loadBalancers/test-lb","resourceType":"Microsoft.Network/loadBalancers","resourceName":"test-lb"}}},{"id":"/subscriptions/00000000-0000-0000-0000-000000000000/resourceGroups/cli_test_deployment000001/providers/Microsoft.Resources/deployments/azure-cli-deployment/operations/08586219662966873416","operationId":"08586219662966873416","properties":{"provisioningOperation":"EvaluateDeploymentOutput","provisioningState":"Succeeded","timestamp":"2020-01-21T21:03:10.2570404Z","duration":"PT0.0497437S","trackingId":"5de69020-ce66-4f2d-b9bc-9cb24fab6945","statusCode":"OK","statusMessage":null}}]}'
-=======
-      string: '{"value":[{"id":"/subscriptions/00000000-0000-0000-0000-000000000000/resourceGroups/cli_test_deployment000001/providers/Microsoft.Resources/deployments/azure-cli-deployment/operations/746E0DD230A040FD","operationId":"746E0DD230A040FD","properties":{"provisioningOperation":"Create","provisioningState":"Succeeded","timestamp":"2020-02-07T16:41:42.2364231Z","duration":"PT15.4296689S","trackingId":"01a11dc5-cf1e-4a04-a7e2-7e5bced9e543","serviceRequestId":"37cf34c8-8c89-4341-b251-48f000adcf85","statusCode":"Created","targetResource":{"id":"/subscriptions/00000000-0000-0000-0000-000000000000/resourceGroups/cli_test_deployment000001/providers/Microsoft.Network/loadBalancers/test-lb","resourceType":"Microsoft.Network/loadBalancers","resourceName":"test-lb"}}},{"id":"/subscriptions/00000000-0000-0000-0000-000000000000/resourceGroups/cli_test_deployment000001/providers/Microsoft.Resources/deployments/azure-cli-deployment/operations/08586205132013839794","operationId":"08586205132013839794","properties":{"provisioningOperation":"EvaluateDeploymentOutput","provisioningState":"Succeeded","timestamp":"2020-02-07T16:41:42.3449381Z","duration":"PT0.0751513S","trackingId":"4b980938-a347-4076-a720-eed5503046c4","statusCode":"OK","statusMessage":null}}]}'
->>>>>>> 9eba810c
-    headers:
-      cache-control:
-      - no-cache
-      content-length:
-      - '1404'
-      content-type:
-      - application/json; charset=utf-8
-      date:
-<<<<<<< HEAD
-      - Tue, 21 Jan 2020 21:03:41 GMT
-=======
-      - Fri, 07 Feb 2020 16:42:02 GMT
->>>>>>> 9eba810c
+      string: '{"value":[{"id":"/subscriptions/00000000-0000-0000-0000-000000000000/resourceGroups/cli_test_deployment000001/providers/Microsoft.Resources/deployments/azure-cli-deployment/operations/9E13C9251EF17005","operationId":"9E13C9251EF17005","properties":{"provisioningOperation":"Create","provisioningState":"Succeeded","timestamp":"2020-02-11T06:52:12.5526566Z","duration":"PT18.6306726S","trackingId":"d15bb418-4440-4349-b1f5-7b0b06cd0c6e","serviceRequestId":"27661684-4fae-4a3e-8c9a-1d36a2b4bf66","statusCode":"Created","targetResource":{"id":"/subscriptions/00000000-0000-0000-0000-000000000000/resourceGroups/cli_test_deployment000001/providers/Microsoft.Network/loadBalancers/test-lb","resourceType":"Microsoft.Network/loadBalancers","resourceName":"test-lb"}}},{"id":"/subscriptions/00000000-0000-0000-0000-000000000000/resourceGroups/cli_test_deployment000001/providers/Microsoft.Resources/deployments/azure-cli-deployment/operations/08586202029730107967","operationId":"08586202029730107967","properties":{"provisioningOperation":"EvaluateDeploymentOutput","provisioningState":"Succeeded","timestamp":"2020-02-11T06:52:13.2859708Z","duration":"PT0.4262887S","trackingId":"a1c52cad-c392-4a02-8d81-f6ec3a0c175a","statusCode":"OK","statusMessage":null}}]}'
+    headers:
+      cache-control:
+      - no-cache
+      content-length:
+      - '1405'
+      content-type:
+      - application/json; charset=utf-8
+      date:
+      - Tue, 11 Feb 2020 06:52:25 GMT
       expires:
       - '-1'
       pragma:
