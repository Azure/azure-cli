#!/usr/bin/env python

# --------------------------------------------------------------------------------------------
# Copyright (c) Microsoft Corporation. All rights reserved.
# Licensed under the MIT License. See License.txt in the project root for license information.
# --------------------------------------------------------------------------------------------


from codecs import open
from setuptools import setup
try:
    from azure_bdist_wheel import cmdclass
except ImportError:
    from distutils import log as logger
    logger.warn("Wheel is not available, disabling bdist_wheel hook")
    cmdclass = {}

<<<<<<< HEAD
VERSION = '2.0.6+dev'

=======
VERSION = "2.0.6+dev"
>>>>>>> dff725f8
# The full list of classifiers is available at
# https://pypi.python.org/pypi?%3Aaction=list_classifiers
CLASSIFIERS = [
    'Development Status :: 4 - Beta',
    'Intended Audience :: Developers',
    'Intended Audience :: System Administrators',
    'Programming Language :: Python',
    'Programming Language :: Python :: 2',
    'Programming Language :: Python :: 2.7',
    'Programming Language :: Python :: 3',
    'Programming Language :: Python :: 3.4',
    'Programming Language :: Python :: 3.5',
    'Programming Language :: Python :: 3.6',
    'License :: OSI Approved :: MIT License',
]

DEPENDENCIES = [
    'azure-mgmt-keyvault==0.40.0',
    'azure-keyvault==0.3.4',
    'azure-cli-core',
    'pyOpenSSL'
]

with open('README.rst', 'r', encoding='utf-8') as f:
    README = f.read()
with open('HISTORY.rst', 'r', encoding='utf-8') as f:
    HISTORY = f.read()

setup(
    name='azure-cli-keyvault',
    version=VERSION,
    description='Microsoft Azure Command-Line Tools Keyvault Command Module',
    long_description=README + '\n\n' + HISTORY,
    license='MIT',
    author='Microsoft Corporation',
    author_email='azpycli@microsoft.com',
    url='https://github.com/Azure/azure-cli',
    classifiers=CLASSIFIERS,
    packages=[
        'azure',
        'azure.cli',
        'azure.cli.command_modules',
        'azure.cli.command_modules.keyvault'
    ],
    install_requires=DEPENDENCIES,
    cmdclass=cmdclass,
)<|MERGE_RESOLUTION|>--- conflicted
+++ resolved
@@ -15,12 +15,8 @@
     logger.warn("Wheel is not available, disabling bdist_wheel hook")
     cmdclass = {}
 
-<<<<<<< HEAD
-VERSION = '2.0.6+dev'
+VERSION = '2.0.7+dev'
 
-=======
-VERSION = "2.0.6+dev"
->>>>>>> dff725f8
 # The full list of classifiers is available at
 # https://pypi.python.org/pypi?%3Aaction=list_classifiers
 CLASSIFIERS = [
