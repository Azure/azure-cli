--- conflicted
+++ resolved
@@ -31,12 +31,8 @@
                             administrator_login_password=None, version=None,
                             tags=None, public_access=None,
                             assign_identity=False, subnet_arm_resource_id=None,
-<<<<<<< HEAD
                             high_availability=None, zone=None, vnet_resource_id=None,
                             vnet_address_prefix=None, subnet_address_prefix=None):
-=======
-                            high_availability=None, zone=None, vnet_resource_id=None):
->>>>>>> d5c085e7
     from azure.mgmt.rdbms import postgresql
     try:
         db_context = DbContext(
@@ -47,22 +43,16 @@
             raise CLIError("Incorrect usage : A combination of the parameters --subnet "
                            "and --public_access is invalid. Use either one of them.")
 
+        # When address space parameters are passed, the only valid combination is : --vnet, --subnet, --vnet-address-prefix, --subnet-address-prefix
+        if (vnet_address_prefix is not None) or (subnet_address_prefix is not None):
+            if ((vnet_address_prefix is not None) and (subnet_address_prefix is None)) or ((vnet_address_prefix is None) and (subnet_address_prefix is not None)) or ((vnet_address_prefix is not None) and (subnet_address_prefix is not None) and ((vnet_resource_id is None) or (subnet_arm_resource_id is None))):
+               raise CLIError("Incorrect usage : "
+                              "--vnet, --subnet, --vnet-address-prefix, --subnet-address-prefix must be supplied together.")
+
         server_result = firewall_id = subnet_id = None
 
         # Populate desired parameters
         location, resource_group_name, server_name = generate_missing_parameters(cmd, location, resource_group_name, server_name)
-        # Handle Vnet scenario
-        if (subnet_arm_resource_id is not None) or (vnet_resource_id is not None):
-            subnet_id = prepareVnet(cmd, vnet_resource_id, subnet_arm_resource_id, resource_group_name, location, DELEGATION_SERVICE_NAME)
-            delegated_subnet_arguments = postgresql.flexibleservers.models.ServerPropertiesDelegatedSubnetArguments(
-                subnet_arm_resource_id=subnet_id)
-        elif public_access is None and subnet_arm_resource_id is None and vnet_resource_id is None:
-            subnet_id = create_vnet(cmd, server_name, location, resource_group_name,
-                                    DELEGATION_SERVICE_NAME)
-            delegated_subnet_arguments = postgresql.flexibleservers.models.ServerPropertiesDelegatedSubnetArguments(
-                subnet_arm_resource_id=subnet_id)
-        else:
-            delegated_subnet_arguments = None
 
         # Handle Vnet scenario
         if (subnet_arm_resource_id is not None) or (vnet_resource_id is not None):
