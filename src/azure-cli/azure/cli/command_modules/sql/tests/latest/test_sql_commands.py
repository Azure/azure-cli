--- conflicted
+++ resolved
@@ -1233,11 +1233,8 @@
             'monthly_retention': 'P1M',
             'yearly_retention': 'P2M',
             'week_of_year': 12,
-<<<<<<< HEAD
             'make_backups_immutable': 'False',
-=======
             'backup_storage_access_tier': 'Archive',
->>>>>>> 2caee148
             'encryption_protector' : 'https://test123343strehan.vault.azure.net/keys/testk1/604b0e26e2a24eeaab30b80c8d7bb1c1',
             'keys' : '"https://test123343strehan.vault.azure.net/keys/k2/66f51a6e70f04067af8eaf77805e88b1" "https://test123343strehan.vault.azure.net/keys/testk1/604b0e26e2a24eeaab30b80c8d7bb1c1" "https://test123343strehan.vault.azure.net/keys/testk1/96151496df864e32aa62a3c1857b2931"',
             'umi' : '/subscriptions/e1775f9f-a286-474d-b6f0-29c42ac74554/resourcegroups/ArmTemplate/providers/Microsoft.ManagedIdentity/userAssignedIdentities/shobhittest'
@@ -1248,21 +1245,15 @@
             'sql db ltr-policy set -g {rg} -s {server_name} -n {database_name}'
             ' --weekly-retention {weekly_retention} --monthly-retention {monthly_retention}'
             ' --yearly-retention {yearly_retention} --week-of-year {week_of_year}'
-<<<<<<< HEAD
             ' --make-backups-immutable {make_backups_immutable}',
-=======
             ' --access-tier {backup_storage_access_tier}',
->>>>>>> 2caee148
             checks=[
                 self.check('resourceGroup', '{rg}'),
                 self.check('weeklyRetention', '{weekly_retention}'),
                 self.check('monthlyRetention', '{monthly_retention}'),
                 self.check('yearlyRetention', '{yearly_retention}'),
-<<<<<<< HEAD
                 self.check('makeBackupsImmutable', '{make_backups_immutable}')])
-=======
                 self.check('backupStorageAccessTier', '{backup_storage_access_tier}')])
->>>>>>> 2caee148
 
         # test get long term retention policy on live database
         self.cmd(
@@ -1272,11 +1263,8 @@
                 self.check('weeklyRetention', '{weekly_retention}'),
                 self.check('monthlyRetention', '{monthly_retention}'),
                 self.check('yearlyRetention', '{yearly_retention}'),
-<<<<<<< HEAD
                 self.check('makeBackupsImmutable', '{make_backups_immutable}')])
-=======
                 self.check('backupStorageAccessTier', '{backup_storage_access_tier}')])
->>>>>>> 2caee148
 
         # test list long term retention backups for location
         # with resource group
