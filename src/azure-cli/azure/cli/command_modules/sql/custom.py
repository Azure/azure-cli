--- conflicted
+++ resolved
@@ -3145,11 +3145,7 @@
         server_name,
         assign_identity=False,
         no_wait=False,
-<<<<<<< HEAD
-        public_network_access=None,
-=======
         enable_public_network=None,
->>>>>>> bc021765
         **kwargs):
     '''
     Creates a server.
@@ -3158,15 +3154,10 @@
     if assign_identity:
         kwargs['identity'] = ResourceIdentity(type=IdentityType.system_assigned.value)
 
-<<<<<<< HEAD
-    if public_network_access is not None:
-        kwargs['public_network_access'] = public_network_access
-=======
     if enable_public_network is not None:
         kwargs['public_network_access'] = (
             ServerPublicNetworkAccess.enabled if enable_public_network
             else ServerPublicNetworkAccess.disabled)
->>>>>>> bc021765
 
     # Create
     return sdk_no_wait(no_wait, client.create_or_update,
@@ -3194,12 +3185,8 @@
         instance,
         administrator_login_password=None,
         assign_identity=False,
-<<<<<<< HEAD
-        public_network_access=None):
-=======
         minimal_tls_version=None,
         enable_public_network=None):
->>>>>>> bc021765
     '''
     Updates a server. Custom update function to apply parameters to instance.
     '''
@@ -3218,9 +3205,6 @@
         instance.public_network_access = (
             ServerPublicNetworkAccess.enabled if enable_public_network
             else ServerPublicNetworkAccess.disabled)
-
-    if public_network_access is not None:
-        instance.public_network_access = public_network_access
 
     return instance
 
