# --------------------------------------------------------------------------------------------
# Copyright (c) Microsoft Corporation. All rights reserved.
# Licensed under the MIT License. See License.txt in the project root for license information.
# --------------------------------------------------------------------------------------------

from __future__ import print_function

import datetime
import re
import os
import uuid
from dateutil.relativedelta import relativedelta
import dateutil.parser

from knack.log import get_logger
from knack.util import CLIError, todict

from azure.cli.core.util import get_file_json, shell_safe_json_parse

from azure.mgmt.authorization.models import (RoleAssignmentProperties, Permission, RoleDefinition,
                                             RoleDefinitionProperties)

from azure.graphrbac.models import (ApplicationCreateParameters,
                                    ApplicationUpdateParameters,
                                    PasswordCredential,
                                    KeyCredential,
                                    UserCreateParameters,
                                    PasswordProfile,
                                    ServicePrincipalCreateParameters)

from ._client_factory import _auth_client_factory, _graph_client_factory

logger = get_logger(__name__)

_CUSTOM_RULE = 'CustomRole'


def list_role_definitions(cmd, name=None, resource_group_name=None, scope=None,
                          custom_role_only=False):
    definitions_client = _auth_client_factory(cmd.cli_ctx, scope).role_definitions
    scope = _build_role_scope(resource_group_name, scope,
                              definitions_client.config.subscription_id)
    return _search_role_definitions(definitions_client, name, scope, custom_role_only)


def create_role_definition(cmd, role_definition):
    return _create_update_role_definition(cmd.cli_ctx, role_definition, for_update=False)


def update_role_definition(cmd, role_definition):
    return _create_update_role_definition(cmd.cli_ctx, role_definition, for_update=True)


def _create_update_role_definition(cli_ctx, role_definition, for_update):
    definitions_client = _auth_client_factory(cli_ctx).role_definitions
    if os.path.exists(role_definition):
        role_definition = get_file_json(role_definition)
    else:
        role_definition = shell_safe_json_parse(role_definition)

    # to workaround service defects, ensure property names are camel case
    names = [p for p in role_definition if p[:1].isupper()]
    for n in names:
        new_name = n[:1].lower() + n[1:]
        role_definition[new_name] = role_definition.pop(n)

    role_name = role_definition.get('name', None)
    if not role_name:
        raise CLIError("please provide role name")
    if for_update:  # for update, we need to use guid style unique name
        scopes_in_definition = role_definition.get('assignableScopes', None)
        scope = (scopes_in_definition[0] if scopes_in_definition else
                 '/subscriptions/' + definitions_client.config.subscription_id)
        matched = _search_role_definitions(definitions_client, role_name, scope)
        if len(matched) != 1:
            raise CLIError('Please provide the unique logic name of an existing role')
        role_definition['name'] = matched[0].name
        # ensure correct logical name and guid name. For update we accept both
        role_name = matched[0].properties.role_name
        role_id = matched[0].name
    else:
        role_id = uuid.uuid4()

    if not for_update and 'assignableScopes' not in role_definition:
        raise CLIError("please provide 'assignableScopes'")

    permission = Permission(actions=role_definition.get('actions', None),
                            not_actions=role_definition.get('notActions', None))
    properties = RoleDefinitionProperties(role_name=role_name,
                                          description=role_definition.get('description', None),
                                          type=_CUSTOM_RULE,
                                          assignable_scopes=role_definition['assignableScopes'],
                                          permissions=[permission])

    definition = RoleDefinition(name=role_id, properties=properties)

    return definitions_client.create_or_update(role_definition_id=role_id,
                                               scope=properties.assignable_scopes[0],
                                               role_definition=definition)


def delete_role_definition(cmd, name, resource_group_name=None, scope=None,
                           custom_role_only=False):
    definitions_client = _auth_client_factory(cmd.cli_ctx, scope).role_definitions
    scope = _build_role_scope(resource_group_name, scope,
                              definitions_client.config.subscription_id)
    roles = _search_role_definitions(definitions_client, name, scope, custom_role_only)
    for r in roles:
        definitions_client.delete(role_definition_id=r.name, scope=scope)


def _search_role_definitions(definitions_client, name, scope, custom_role_only=False):
    roles = list(definitions_client.list(scope))
    if name:
        roles = [r for r in roles if r.name == name or r.properties.role_name == name]
    if custom_role_only:
        roles = [r for r in roles if r.properties.type == _CUSTOM_RULE]
    return roles


def create_role_assignment(cmd, role, assignee, resource_group_name=None, scope=None):
    return _create_role_assignment(cmd.cli_ctx, role, assignee, resource_group_name, scope)


def _create_role_assignment(cli_ctx, role, assignee, resource_group_name=None, scope=None,
                            resolve_assignee=True):
    factory = _auth_client_factory(cli_ctx, scope)
    assignments_client = factory.role_assignments
    definitions_client = factory.role_definitions

    scope = _build_role_scope(resource_group_name, scope,
                              assignments_client.config.subscription_id)

    role_id = _resolve_role_id(role, scope, definitions_client)
    object_id = _resolve_object_id(cli_ctx, assignee) if resolve_assignee else assignee
    properties = RoleAssignmentProperties(role_id, object_id)
    assignment_name = uuid.uuid4()
    custom_headers = None
    return assignments_client.create(scope, assignment_name, properties,
                                     custom_headers=custom_headers)


<<<<<<< HEAD
def list_role_assignments(assignee=None, role=None, resource_group_name=None,
                          scope=None, include_inherited=False, show_all=False, include_groups=False,
                          include_classic_administrators=False):
=======
def list_role_assignments(cmd, assignee=None, role=None, resource_group_name=None,
                          scope=None, include_inherited=False,
                          show_all=False, include_groups=False, include_classic_administrators=False):
>>>>>>> 655af114
    '''
    :param include_groups: include extra assignments to the groups of which the user is a
    member(transitively). Supported only for a user principal.
    '''
    graph_client = _graph_client_factory(cmd.cli_ctx)
    factory = _auth_client_factory(cmd.cli_ctx, scope)
    assignments_client = factory.role_assignments
    definitions_client = factory.role_definitions

    if show_all:
        if resource_group_name or scope:
            raise CLIError('group or scope are not required when --all is used')
        scope = None
    else:
        scope = _build_role_scope(resource_group_name, scope,
                                  definitions_client.config.subscription_id)

    assignments = _search_role_assignments(cmd.cli_ctx, assignments_client, definitions_client,
                                           scope, assignee, role,
                                           include_inherited, include_groups)

    results = todict(assignments) if assignments else []
    if include_classic_administrators:
<<<<<<< HEAD
        results += _backfill_assignments_for_co_admins(factory, assignee)
=======
        results += _backfill_assignments_for_co_admins(cmd.cli_ctx, factory, assignee)
>>>>>>> 655af114

    if not results:
        return []

    # 1. fill in logic names to get things understandable.
    # (it's possible that associated roles and principals were deleted, and we just do nothing.)
    # 2. fill in role names
    role_defs = list(definitions_client.list(
        scope=scope or ('/subscriptions/' + definitions_client.config.subscription_id)))
    role_dics = {i.id: i.properties.role_name for i in role_defs}
    for i in results:
        if role_dics.get(i['properties']['roleDefinitionId']):
            i['properties']['roleDefinitionName'] = role_dics[i['properties']['roleDefinitionId']]

    # fill in principal names
    principal_ids = set(i['properties']['principalId'] for i in results if i['properties']['principalId'])
    if principal_ids:
        principals = _get_object_stubs(graph_client, principal_ids)
        principal_dics = {i.object_id: _get_displayable_name(i) for i in principals}
<<<<<<< HEAD
=======

>>>>>>> 655af114
        for i in [r for r in results if not r['properties'].get('principalName')]:
            i['properties']['principalName'] = ''
            if principal_dics.get(i['properties']['principalId']):
                i['properties']['principalName'] = principal_dics[i['properties']['principalId']]

    return results


def _backfill_assignments_for_co_admins(cli_ctx, auth_client, assignee=None):
    co_admins = auth_client.classic_administrators.list('2015-06-01')  # known swagger bug on api-version handling
    co_admins = [x for x in co_admins if x.properties.email_address]
    graph_client = _graph_client_factory(cli_ctx)
    if assignee:  # apply assignee filter if applicable
        try:
            uuid.UUID(assignee)
            result = _get_object_stubs(graph_client, [assignee])
            if not result:
                return []
            assignee = _get_displayable_name(result[0]).lower()
        except ValueError:
            pass
        co_admins = [x for x in co_admins if assignee == x.properties.email_address.lower()]

    if not co_admins:
        return []

    result, users = [], []
    for i in range(0, len(co_admins), 10):  # graph allows up to 10 query filters, so split into chunks here
        upn_queries = ["userPrincipalName eq '{}'".format(x.properties.email_address) for x in co_admins[i:i + 10]]
        temp = list(list_users(graph_client.users, query_filter=' or '.join(upn_queries)))
        users += temp
    upns = {u.user_principal_name: u.object_id for u in users}
    for admin in co_admins:
        na_text = 'NA(classic admins)'
        email = admin.properties.email_address
        result.append({
            'id': na_text,
            'name': na_text,
            'properties': {
                'principalId': upns.get(email),
                'principalName': email,
                'roleDefinitionName': admin.properties.role,
                'roleDefinitionId': 'NA(classic admin role)',
                'scope': '/subscriptions/' + auth_client.config.subscription_id
            }
        })
    return result


def _get_displayable_name(graph_object):
    if graph_object.user_principal_name:
        return graph_object.user_principal_name
    elif graph_object.service_principal_names:
        return graph_object.service_principal_names[0]
    return graph_object.display_name or ''


<<<<<<< HEAD
def _backfill_assignments_for_co_admins(authz_client, assignee=None):
    co_admins = authz_client.classic_administrators.list('2015-06-01')  # known swagger bug on api-version handling
    co_admins = [x for x in co_admins if x.properties.email_address]
    graph_client = _graph_client_factory()
    if assignee:  # apply assignee filter if applicable
        try:
            uuid.UUID(assignee)
            result = _get_object_stubs(graph_client, [assignee])
            if not result:
                return []
            assignee = _get_displayable_name(result[0]).lower()
        except ValueError:
            pass
        co_admins = [x for x in co_admins if assignee == x.properties.email_address.lower()]

    if not co_admins:
        return []

    result, users = [], []
    for i in range(0, len(co_admins), 10):  # graph allows up to 10 query filters, so split into chunks here
        upn_queries = ["userPrincipalName eq '{}'".format(x.properties.email_address) for x in co_admins[i:i + 10]]
        temp = list(list_users(graph_client.users, query_filter=' or '.join(upn_queries)))
        users += temp
    upns = {u.user_principal_name: u.object_id for u in users}
    for admin in co_admins:
        na_text = 'NA(classic admins)'
        email = admin.properties.email_address
        result.append({
            'id': na_text,
            'name': na_text,
            'properties': {
                'principalId': upns.get(email),
                'principalName': email,
                'roleDefinitionName': admin.properties.role,
                'roleDefinitionId': 'NA(classic admin role)',
                'scope': '/subscriptions/' + authz_client.config.subscription_id
            }
        })
    return result


def delete_role_assignments(ids=None, assignee=None, role=None,
=======
def delete_role_assignments(cmd, ids=None, assignee=None, role=None,
>>>>>>> 655af114
                            resource_group_name=None, scope=None, include_inherited=False):
    factory = _auth_client_factory(cmd.cli_ctx, scope)
    assignments_client = factory.role_assignments
    definitions_client = factory.role_definitions
    ids = ids or []
    if ids:
        if assignee or role or resource_group_name or scope or include_inherited:
            raise CLIError('When assignment ids are used, other parameter values are not required')
        for i in ids:
            assignments_client.delete_by_id(i)
        return

    scope = _build_role_scope(resource_group_name, scope,
                              assignments_client.config.subscription_id)
    assignments = _search_role_assignments(cmd.cli_ctx, assignments_client, definitions_client,
                                           scope, assignee, role, include_inherited,
                                           include_groups=False)

    if assignments:
        for a in assignments:
            assignments_client.delete_by_id(a.id)
    else:
        raise CLIError('No matched assignments were found to delete')


def _search_role_assignments(cli_ctx, assignments_client, definitions_client,
                             scope, assignee, role, include_inherited, include_groups):
    assignee_object_id = None
    if assignee:
        assignee_object_id = _resolve_object_id(cli_ctx, assignee)

    # combining filters is unsupported, so we pick the best, and do limited maunal filtering
    if assignee_object_id:
        if include_groups:
            f = "assignedTo('{}')".format(assignee_object_id)
        else:
            f = "principalId eq '{}'".format(assignee_object_id)
        assignments = list(assignments_client.list(filter=f))
    elif scope:
        assignments = list(assignments_client.list_for_scope(scope=scope, filter='atScope()'))
    else:
        assignments = list(assignments_client.list())

    if assignments:
        assignments = [a for a in assignments if (
            not scope or
            include_inherited and re.match(a.properties.scope, scope, re.I) or
            a.properties.scope.lower() == scope.lower()
        )]

        if role:
            role_id = _resolve_role_id(role, scope, definitions_client)
            assignments = [i for i in assignments if i.properties.role_definition_id == role_id]

    return assignments


def _build_role_scope(resource_group_name, scope, subscription_id):
    subscription_scope = '/subscriptions/' + subscription_id
    if scope:
        if resource_group_name:
            err = 'Resource group "{}" is redundant because scope is supplied'
            raise CLIError(err.format(resource_group_name))
    elif resource_group_name:
        scope = subscription_scope + '/resourceGroups/' + resource_group_name
    else:
        scope = subscription_scope
    return scope


def _resolve_role_id(role, scope, definitions_client):
    role_id = None
    if re.match(r'/subscriptions/.+/providers/Microsoft.Authorization/roleDefinitions/',
                role, re.I):
        role_id = role
    else:
        try:
            uuid.UUID(role)
            role_id = '/subscriptions/{}/providers/Microsoft.Authorization/roleDefinitions/{}'.format(
                definitions_client.config.subscription_id, role)
        except ValueError:
            pass
        if not role_id:  # retrieve role id
            role_defs = list(definitions_client.list(scope, "roleName eq '{}'".format(role)))
            if not role_defs:
                raise CLIError("Role '{}' doesn't exist.".format(role))
            elif len(role_defs) > 1:
                ids = [r.id for r in role_defs]
                err = "More than one role matches the given name '{}'. Please pick a value from '{}'"
                raise CLIError(err.format(role, ids))
            role_id = role_defs[0].id
    return role_id


def list_apps(client, app_id=None, display_name=None, identifier_uri=None, query_filter=None):
    sub_filters = []
    if query_filter:
        sub_filters.append(query_filter)
    if app_id:
        sub_filters.append("appId eq '{}'".format(app_id))
    if display_name:
        sub_filters.append("startswith(displayName,'{}')".format(display_name))
    if identifier_uri:
        sub_filters.append("identifierUris/any(s:s eq '{}')".format(identifier_uri))

    return client.list(filter=(' and '.join(sub_filters)))


def list_sps(client, spn=None, display_name=None, query_filter=None):
    sub_filters = []
    if query_filter:
        sub_filters.append(query_filter)
    if spn:
        sub_filters.append("servicePrincipalNames/any(c:c eq '{}')".format(spn))
    if display_name:
        sub_filters.append("startswith(displayName,'{}')".format(display_name))

    return client.list(filter=(' and '.join(sub_filters)))


def list_users(client, upn=None, display_name=None, query_filter=None):
    sub_filters = []
    if query_filter:
        sub_filters.append(query_filter)
    if upn:
        sub_filters.append("userPrincipalName eq '{}'".format(upn))
    if display_name:
        sub_filters.append("startswith(displayName,'{}')".format(display_name))

    return client.list(filter=(' and ').join(sub_filters))


def create_user(client, user_principal_name, display_name, password,
                mail_nickname=None, immutable_id=None, force_change_password_next_login=False):
    '''
    :param mail_nickname: mail alias. default to user principal name
    '''
    mail_nickname = mail_nickname or user_principal_name.split('@')[0]
    param = UserCreateParameters(user_principal_name=user_principal_name, account_enabled=True,
                                 display_name=display_name, mail_nickname=mail_nickname,
                                 immutable_id=immutable_id,
                                 password_profile=PasswordProfile(
                                     password, force_change_password_next_login))
    return client.create(param)


def list_groups(client, display_name=None, query_filter=None):
    '''
    list groups in the directory
    '''
    sub_filters = []
    if query_filter:
        sub_filters.append(query_filter)
    if display_name:
        sub_filters.append("startswith(displayName,'{}')".format(display_name))
    return client.list(filter=(' and ').join(sub_filters))


def create_application(client, display_name, homepage, identifier_uris,
                       available_to_other_tenants=False, password=None, reply_urls=None,
                       key_value=None, key_type=None, key_usage=None, start_date=None,
                       end_date=None):
    from azure.graphrbac.models import GraphErrorException
    password_creds, key_creds = _build_application_creds(password, key_value, key_type,
                                                         key_usage, start_date, end_date)

    app_create_param = ApplicationCreateParameters(available_to_other_tenants,
                                                   display_name,
                                                   identifier_uris,
                                                   homepage=homepage,
                                                   reply_urls=reply_urls,
                                                   key_credentials=key_creds,
                                                   password_credentials=password_creds)

    try:
        return client.create(app_create_param)
    except GraphErrorException as ex:
        if 'insufficient privileges' in str(ex).lower():
            link = 'https://docs.microsoft.com/en-us/azure/azure-resource-manager/resource-group-create-service-principal-portal'  # pylint: disable=line-too-long
            raise CLIError("Directory permission is needed for the current user to register the application. "
                           "For how to configure, please refer '{}'. Original error: {}".format(link, ex))
        raise


def update_application(client, identifier, display_name=None, homepage=None,
                       identifier_uris=None, password=None, reply_urls=None, key_value=None,
                       key_type=None, key_usage=None, start_date=None, end_date=None):
    object_id = _resolve_application(client, identifier)
    password_creds, key_creds = _build_application_creds(password, key_value, key_type,
                                                         key_usage, start_date, end_date)

    app_patch_param = ApplicationUpdateParameters(display_name=display_name,
                                                  homepage=homepage,
                                                  identifier_uris=identifier_uris,
                                                  reply_urls=reply_urls,
                                                  key_credentials=key_creds,
                                                  password_credentials=password_creds)
    return client.patch(object_id, app_patch_param)


def show_application(client, identifier):
    object_id = _resolve_application(client, identifier)
    return client.get(object_id)


def delete_application(client, identifier):
    object_id = _resolve_application(client, identifier)
    client.delete(object_id)


def _resolve_application(client, identifier):
    result = list(client.list(filter="identifierUris/any(s:s eq '{}')".format(identifier)))
    if not result:
        try:
            uuid.UUID(identifier)
            # it is either app id or object id, let us verify
            result = list(client.list(filter="appId eq '{}'".format(identifier)))
        except ValueError:
            raise CLIError("Application '{}' doesn't exist".format(identifier))

    return result[0].object_id if result else identifier


def _build_application_creds(password=None, key_value=None, key_type=None,
                             key_usage=None, start_date=None, end_date=None):
    if password and key_value:
        raise CLIError('specify either --password or --key-value, but not both.')

    if not start_date:
        start_date = datetime.datetime.utcnow()
    elif isinstance(start_date, str):
        start_date = dateutil.parser.parse(start_date)

    if not end_date:
        end_date = start_date + relativedelta(years=1)
    elif isinstance(end_date, str):
        end_date = dateutil.parser.parse(end_date)

    key_type = key_type or 'AsymmetricX509Cert'
    key_usage = key_usage or 'Verify'

    password_creds = None
    key_creds = None
    if password:
        password_creds = [PasswordCredential(start_date, end_date, str(uuid.uuid4()), password)]
    elif key_value:
        key_creds = [KeyCredential(start_date, end_date, key_value, str(uuid.uuid4()),
                                   key_usage, key_type)]

    return (password_creds, key_creds)


def create_service_principal(cmd, identifier):
    return _create_service_principal(cmd.cli_ctx, identifier)


def _create_service_principal(cli_ctx, identifier, resolve_app=True):
    client = _graph_client_factory(cli_ctx)

    if resolve_app:
        try:
            uuid.UUID(identifier)
            result = list(client.applications.list(filter="appId eq '{}'".format(identifier)))
        except ValueError:
            result = list(client.applications.list(
                filter="identifierUris/any(s:s eq '{}')".format(identifier)))

        if not result:  # assume we get an object id
            result = [client.applications.get(identifier)]
        app_id = result[0].app_id
    else:
        app_id = identifier

    return client.service_principals.create(ServicePrincipalCreateParameters(app_id, True))


def show_service_principal(client, identifier):
    object_id = _resolve_service_principal(client, identifier)
    return client.get(object_id)


def delete_service_principal(cmd, identifier):
    client = _graph_client_factory(cmd.cli_ctx)
    sp = client.service_principals.get(_resolve_service_principal(client.service_principals, identifier))
    app_object_id = None

    # see whether we need to delete the application if it is in the same tenant
    if sp.service_principal_names:
        result = list(client.applications.list(
            filter="identifierUris/any(s:s eq '{}')".format(sp.service_principal_names[0])))
        if result:
            app_object_id = result[0].object_id

    assignments = list_role_assignments(cmd, assignee=identifier, show_all=True)
    if assignments:
        logger.warning('Removing role assignments')
        delete_role_assignments(cmd, [a['id'] for a in assignments])

    if app_object_id:  # delete the application, and AAD service will automatically clean up the SP
        client.applications.delete(app_object_id)
    else:
        client.service_principals.delete(sp.object_id)


def _resolve_service_principal(client, identifier):
    # todo: confirm with graph team that a service principal name must be unique
    result = list(client.list(filter="servicePrincipalNames/any(c:c eq '{}')".format(identifier)))
    if result:
        return result[0].object_id
    try:
        uuid.UUID(identifier)
        return identifier  # assume an object id
    except ValueError:
        raise CLIError("service principal '{}' doesn't exist".format(identifier))


def _process_service_principal_creds(cli_ctx, years, app_start_date, app_end_date, cert, create_cert,
                                     password, keyvault):

    if not any((cert, create_cert, password, keyvault)):
        # 1 - Simplest scenario. Use random password
        return str(uuid.uuid4()), None, None, None, None

    if password:
        # 2 - Password supplied -- no certs
        return password, None, None, None, None

    # The rest of the scenarios involve certificates
    public_cert_string = None
    cert_file = None

    if cert and not keyvault:
        # 3 - User-supplied public cert data
        logger.debug("normalizing x509 certificate with fingerprint %s", cert.digest("sha1"))
        cert_start_date = dateutil.parser.parse(cert.get_notBefore().decode())
        cert_end_date = dateutil.parser.parse(cert.get_notAfter().decode())
        public_cert_string = _get_public(cert)
    elif create_cert and not keyvault:
        # 4 - Create local self-signed cert
        public_cert_string, cert_file, cert_start_date, cert_end_date = \
            _create_self_signed_cert(app_start_date, app_end_date)
    elif create_cert and keyvault:
        # 5 - Create self-signed cert in KeyVault
        public_cert_string, cert_file, cert_start_date, cert_end_date = \
            _create_self_signed_cert_with_keyvault(cli_ctx, years, keyvault, cert)
    elif keyvault:
        import base64
        # 6 - Use existing cert from KeyVault
        kv_client = _get_keyvault_client(cli_ctx)
        vault_base = 'https://{}{}/'.format(keyvault, cli_ctx.cloud.suffixes.keyvault_dns)
        cert_obj = kv_client.get_certificate(vault_base, cert, '')
        public_cert_string = base64.b64encode(cert_obj.cer).decode('utf-8')  # pylint: disable=no-member
        cert_start_date = cert_obj.attributes.not_before  # pylint: disable=no-member
        cert_end_date = cert_obj.attributes.expires  # pylint: disable=no-member

    return (password, public_cert_string, cert_file, cert_start_date, cert_end_date)


def _validate_app_dates(app_start_date, app_end_date, cert_start_date, cert_end_date):

    if not cert_start_date and not cert_end_date:
        return app_start_date, app_end_date, None, None

    if cert_start_date > app_start_date:
        logger.warning('Certificate is not valid until %s. Adjusting SP start date to match.',
                       cert_start_date)
        app_start_date = cert_start_date + datetime.timedelta(seconds=1)

    if cert_end_date < app_end_date:
        logger.warning('Certificate expires %s. Adjusting SP end date to match.',
                       cert_end_date)
        app_end_date = cert_end_date - datetime.timedelta(seconds=1)

    return (app_start_date, app_end_date, cert_start_date, cert_end_date)


# pylint: disable=inconsistent-return-statements
def create_service_principal_for_rbac(
        # pylint:disable=too-many-statements,too-many-locals, too-many-branches
        cmd, name=None, password=None, years=None,
        create_cert=False, cert=None,
        scopes=None, role='Contributor',
        show_auth_for_sdk=None, skip_assignment=False, keyvault=None):
    import time
    import pytz

    graph_client = _graph_client_factory(cmd.cli_ctx)
    role_client = _auth_client_factory(cmd.cli_ctx).role_assignments
    scopes = scopes or ['/subscriptions/' + role_client.config.subscription_id]
    years = years or 1
    sp_oid = None
    _RETRY_TIMES = 36

    app_display_name = None
    if name and '://' not in name:
        app_display_name = name
        name = "http://" + name  # normalize be a valid graph service principal name

    if name:
        query_exp = 'servicePrincipalNames/any(x:x eq \'{}\')'.format(name)
        aad_sps = list(graph_client.service_principals.list(filter=query_exp))
        if aad_sps:
            raise CLIError("'{}' already exists.".format(name))

    app_start_date = datetime.datetime.now(pytz.utc)
    app_end_date = app_start_date + relativedelta(years=years or 1)

    app_display_name = app_display_name or ('azure-cli-' +
                                            app_start_date.strftime('%Y-%m-%d-%H-%M-%S'))
    if name is None:
        name = 'http://' + app_display_name  # just a valid uri, no need to exist

    password, public_cert_string, cert_file, cert_start_date, cert_end_date = \
        _process_service_principal_creds(cmd.cli_ctx, years, app_start_date, app_end_date, cert, create_cert,
                                         password, keyvault)

    app_start_date, app_end_date, cert_start_date, cert_end_date = \
        _validate_app_dates(app_start_date, app_end_date, cert_start_date, cert_end_date)

    aad_application = create_application(graph_client.applications,
                                         display_name=app_display_name,
                                         homepage='http://' + app_display_name,
                                         identifier_uris=[name],
                                         available_to_other_tenants=False,
                                         password=password,
                                         key_value=public_cert_string,
                                         start_date=app_start_date,
                                         end_date=app_end_date)
    # pylint: disable=no-member
    app_id = aad_application.app_id
    # retry till server replication is done
    for l in range(0, _RETRY_TIMES):
        try:
            aad_sp = _create_service_principal(cmd.cli_ctx, app_id, resolve_app=False)
            break
        except Exception as ex:  # pylint: disable=broad-except
            if l < _RETRY_TIMES and (
                    ' does not reference ' in str(ex) or ' does not exist ' in str(ex)):
                time.sleep(5)
                logger.warning('Retrying service principal creation: %s/%s', l + 1, _RETRY_TIMES)
            else:
                logger.warning(
                    "Creating service principal failed for appid '%s'. Trace followed:\n%s",
                    name, ex.response.headers if hasattr(ex,
                                                         'response') else ex)  # pylint: disable=no-member
                raise
    sp_oid = aad_sp.object_id

    # retry while server replication is done
    if not skip_assignment:
        for scope in scopes:
            for l in range(0, _RETRY_TIMES):
                try:
                    _create_role_assignment(cmd.cli_ctx, role, sp_oid, None, scope, resolve_assignee=False)
                    break
                except Exception as ex:
                    if l < _RETRY_TIMES and ' does not exist in the directory ' in str(ex):
                        time.sleep(5)
                        logger.warning('Retrying role assignment creation: %s/%s', l + 1,
                                       _RETRY_TIMES)
                        continue
                    else:
                        # dump out history for diagnoses
                        logger.warning('Role assignment creation failed.\n')
                        if getattr(ex, 'response', None) is not None:
                            logger.warning('role assignment response headers: %s\n',
                                           ex.response.headers)  # pylint: disable=no-member
                    raise

    if show_auth_for_sdk:
        import json
        from azure.cli.core._profile import Profile
        profile = Profile(cli_ctx=cmd.cli_ctx)
        result = profile.get_sp_auth_info(scopes[0].split('/')[2] if scopes else None,
                                          app_id, password, cert_file)
        # sdk-auth file should be in json format all the time, hence the print
        print(json.dumps(result, indent=2))
        return

    result = {
        'appId': app_id,
        'password': password,
        'name': name,
        'displayName': app_display_name,
        'tenant': graph_client.config.tenant_id
    }
    if cert_file:
        logger.warning(
            "Please copy %s to a safe place. When run 'az login' provide the file path to the --password argument",
            cert_file)
        result['fileWithCertAndPrivateKey'] = cert_file
    return result


def _get_keyvault_client(cli_ctx):
    from azure.cli.core._profile import Profile
    from azure.keyvault import KeyVaultClient, KeyVaultAuthentication

    def _get_token(server, resource, scope):  # pylint: disable=unused-argument
        return Profile(cli_ctx=cli_ctx).get_login_credentials(resource)[0]._token_retriever()  # pylint: disable=protected-access

    return KeyVaultClient(KeyVaultAuthentication(_get_token))


def _create_self_signed_cert(start_date, end_date):  # pylint: disable=too-many-locals
    from os import path
    import tempfile
    from OpenSSL import crypto
    from datetime import timedelta

    _, cert_file = tempfile.mkstemp()
    _, key_file = tempfile.mkstemp()

    # create a file with both cert & key so users can use to login
    # leverage tempfile ot produce a random file name
    _, temp_file = tempfile.mkstemp()
    creds_file = path.join(path.expanduser("~"), path.basename(temp_file) + '.pem')

    # create a key pair
    k = crypto.PKey()
    k.generate_key(crypto.TYPE_RSA, 2048)

    # create a self-signed cert
    cert = crypto.X509()
    subject = cert.get_subject()
    # as long it works, we skip fileds C, ST, L, O, OU, which we have no reasonable defaults for
    subject.CN = 'CLI-Login'
    cert.set_serial_number(1000)
    asn1_format = '%Y%m%d%H%M%SZ'
    cert_start_date = start_date - timedelta(seconds=1)
    cert_end_date = end_date + timedelta(seconds=1)
    cert.set_notBefore(cert_start_date.strftime(asn1_format).encode('utf-8'))
    cert.set_notAfter(cert_end_date.strftime(asn1_format).encode('utf-8'))
    cert.set_issuer(cert.get_subject())
    cert.set_pubkey(k)
    cert.sign(k, 'sha1')

    with open(cert_file, "wt") as f:
        f.write(crypto.dump_certificate(crypto.FILETYPE_PEM, cert).decode())
    with open(key_file, "wt") as f:
        f.write(crypto.dump_privatekey(crypto.FILETYPE_PEM, k).decode())

    cert_string = None
    with open(creds_file, 'wt') as cf:
        with open(key_file, 'rt') as f:
            cf.write(f.read())
        with open(cert_file, "rt") as f:
            cert_string = f.read()
            cf.write(cert_string)

    # get rid of the header and tails for upload to AAD: ----BEGIN CERT....----
    cert_string = re.sub(r'\-+[A-z\s]+\-+', '', cert_string).strip()
    return (cert_string, creds_file, cert_start_date, cert_end_date)


def _create_self_signed_cert_with_keyvault(cli_ctx, years, keyvault, keyvault_cert_name):  # pylint: disable=too-many-locals
    import base64
    import time

    kv_client = _get_keyvault_client(cli_ctx)
    cert_policy = {
        'issuer_parameters': {
            'name': 'Self'
        },
        'key_properties': {
            'exportable': True,
            'key_size': 2048,
            'key_type': 'RSA',
            'reuse_key': True
        },
        'lifetime_actions': [{
            'action': {
                'action_type': 'AutoRenew'
            },
            'trigger': {
                'days_before_expiry': 90
            }
        }],
        'secret_properties': {
            'content_type': 'application/x-pkcs12'
        },
        'x509_certificate_properties': {
            'key_usage': [
                'cRLSign',
                'dataEncipherment',
                'digitalSignature',
                'keyEncipherment',
                'keyAgreement',
                'keyCertSign'
            ],
            'subject': 'CN=KeyVault Generated',
            'validity_in_months': ((years * 12) + 1)
        }
    }
    vault_base_url = 'https://{}{}/'.format(keyvault, cli_ctx.cloud.suffixes.keyvault_dns)
    kv_client.create_certificate(vault_base_url, keyvault_cert_name, cert_policy)
    while kv_client.get_certificate_operation(vault_base_url, keyvault_cert_name).status != 'completed':  # pylint: disable=no-member, line-too-long
        time.sleep(5)

    cert = kv_client.get_certificate(vault_base_url, keyvault_cert_name, '')
    cert_string = base64.b64encode(cert.cer).decode('utf-8')  # pylint: disable=no-member
    cert_start_date = cert.attributes.not_before  # pylint: disable=no-member
    cert_end_date = cert.attributes.expires  # pylint: disable=no-member
    creds_file = None
    return (cert_string, creds_file, cert_start_date, cert_end_date)


def _try_x509_pem(cert):
    import OpenSSL.crypto
    try:
        return OpenSSL.crypto.load_certificate(OpenSSL.crypto.FILETYPE_PEM, cert)
    except OpenSSL.crypto.Error:
        # could not load the pem, try with headers
        try:
            pem_with_headers = '-----BEGIN CERTIFICATE-----\n' \
                               + cert + \
                               '-----END CERTIFICATE-----\n'
            return OpenSSL.crypto.load_certificate(OpenSSL.crypto.FILETYPE_PEM, pem_with_headers)
        except OpenSSL.crypto.Error:
            return None
    except UnicodeEncodeError:
        # this must be a binary encoding
        return None


def _try_x509_der(cert):
    import OpenSSL.crypto
    import base64
    try:
        cert = base64.b64decode(cert)
        return OpenSSL.crypto.load_certificate(OpenSSL.crypto.FILETYPE_ASN1, cert)
    except OpenSSL.crypto.Error:
        return None


def _get_public(x509):
    import OpenSSL.crypto
    pem = OpenSSL.crypto.dump_certificate(OpenSSL.crypto.FILETYPE_PEM, x509)
    if isinstance(pem, bytes):
        pem = pem.decode("utf-8")
    stripped = pem.replace('-----BEGIN CERTIFICATE-----\n', '')
    stripped = stripped.replace('-----END CERTIFICATE-----\n', '')
    return stripped


<<<<<<< HEAD
def reset_service_principal_credential(name, password=None, create_cert=False,
=======
def reset_service_principal_credential(cmd, name, password=None, create_cert=False,
>>>>>>> 655af114
                                       cert=None, years=None, keyvault=None, append=False):
    import pytz
    client = _graph_client_factory(cmd.cli_ctx)

    # pylint: disable=no-member

    years = years or 1

    # look for the existing application
    query_exp = "servicePrincipalNames/any(x:x eq \'{0}\') or displayName eq '{0}'".format(name)
    aad_sps = list(client.service_principals.list(filter=query_exp))
    if not aad_sps:
        raise CLIError("can't find a service principal matching '{}'".format(name))
    if len(aad_sps) > 1:
        raise CLIError(
            'more than one entry matches the name, please provide unique names like '
            'app id guid, or app id uri')
    app = show_application(client.applications, aad_sps[0].app_id)

    app_start_date = datetime.datetime.now(pytz.utc)
    app_end_date = app_start_date + relativedelta(years=years or 1)

    # build a new password/cert credential and patch it
    public_cert_string = None
    cert_file = None

    password, public_cert_string, cert_file, cert_start_date, cert_end_date = \
        _process_service_principal_creds(cmd.cli_ctx, years, app_start_date, app_end_date, cert, create_cert,
                                         password, keyvault)

    app_start_date, app_end_date, cert_start_date, cert_end_date = \
        _validate_app_dates(app_start_date, app_end_date, cert_start_date, cert_end_date)

    app_creds = None
    cert_creds = None

    if password:
        app_creds = []
        if append:
            app_creds = list(client.applications.list_password_credentials(app.object_id))
        app_creds.append(PasswordCredential(
            start_date=app_start_date,
            end_date=app_end_date,
            key_id=str(uuid.uuid4()),
            value=password
        ))

    if public_cert_string:
        cert_creds = []
        if append:
            cert_creds = list(client.applications.list_key_credentials(app.object_id))
        cert_creds.append(KeyCredential(
            start_date=app_start_date,
            end_date=app_end_date,
            value=public_cert_string,
            key_id=str(uuid.uuid4()),
            usage='Verify',
            type='AsymmetricX509Cert'
        ))

    app_create_param = ApplicationUpdateParameters(password_credentials=app_creds, key_credentials=cert_creds)

    client.applications.patch(app.object_id, app_create_param)

    result = {
        'appId': app.app_id,
        'password': password,
        'name': name,
        'tenant': client.config.tenant_id
    }
    if cert_file:
        result['fileWithCertAndPrivateKey'] = cert_file
    return result


def _resolve_object_id(cli_ctx, assignee):
    client = _graph_client_factory(cli_ctx)
    result = None
    if assignee.find('@') >= 0:  # looks like a user principal name
        result = list(client.users.list(filter="userPrincipalName eq '{}'".format(assignee)))
    if not result:
        result = list(client.service_principals.list(
            filter="servicePrincipalNames/any(c:c eq '{}')".format(assignee)))
    if not result:  # assume an object id, let us verify it
        result = _get_object_stubs(client, [assignee])

    # 2+ matches should never happen, so we only check 'no match' here
    if not result:
        raise CLIError("No matches in graph database for '{}'".format(assignee))

    return result[0].object_id


def _get_object_stubs(graph_client, assignees):
    from azure.graphrbac.models import GetObjectsParameters
    params = GetObjectsParameters(include_directory_object_references=True, object_ids=assignees)
    return list(graph_client.objects.get_objects_by_object_ids(params))<|MERGE_RESOLUTION|>--- conflicted
+++ resolved
@@ -140,15 +140,9 @@
                                      custom_headers=custom_headers)
 
 
-<<<<<<< HEAD
-def list_role_assignments(assignee=None, role=None, resource_group_name=None,
-                          scope=None, include_inherited=False, show_all=False, include_groups=False,
-                          include_classic_administrators=False):
-=======
 def list_role_assignments(cmd, assignee=None, role=None, resource_group_name=None,
                           scope=None, include_inherited=False,
                           show_all=False, include_groups=False, include_classic_administrators=False):
->>>>>>> 655af114
     '''
     :param include_groups: include extra assignments to the groups of which the user is a
     member(transitively). Supported only for a user principal.
@@ -172,11 +166,7 @@
 
     results = todict(assignments) if assignments else []
     if include_classic_administrators:
-<<<<<<< HEAD
-        results += _backfill_assignments_for_co_admins(factory, assignee)
-=======
         results += _backfill_assignments_for_co_admins(cmd.cli_ctx, factory, assignee)
->>>>>>> 655af114
 
     if not results:
         return []
@@ -196,10 +186,7 @@
     if principal_ids:
         principals = _get_object_stubs(graph_client, principal_ids)
         principal_dics = {i.object_id: _get_displayable_name(i) for i in principals}
-<<<<<<< HEAD
-=======
-
->>>>>>> 655af114
+
         for i in [r for r in results if not r['properties'].get('principalName')]:
             i['properties']['principalName'] = ''
             if principal_dics.get(i['properties']['principalId']):
@@ -257,52 +244,7 @@
     return graph_object.display_name or ''
 
 
-<<<<<<< HEAD
-def _backfill_assignments_for_co_admins(authz_client, assignee=None):
-    co_admins = authz_client.classic_administrators.list('2015-06-01')  # known swagger bug on api-version handling
-    co_admins = [x for x in co_admins if x.properties.email_address]
-    graph_client = _graph_client_factory()
-    if assignee:  # apply assignee filter if applicable
-        try:
-            uuid.UUID(assignee)
-            result = _get_object_stubs(graph_client, [assignee])
-            if not result:
-                return []
-            assignee = _get_displayable_name(result[0]).lower()
-        except ValueError:
-            pass
-        co_admins = [x for x in co_admins if assignee == x.properties.email_address.lower()]
-
-    if not co_admins:
-        return []
-
-    result, users = [], []
-    for i in range(0, len(co_admins), 10):  # graph allows up to 10 query filters, so split into chunks here
-        upn_queries = ["userPrincipalName eq '{}'".format(x.properties.email_address) for x in co_admins[i:i + 10]]
-        temp = list(list_users(graph_client.users, query_filter=' or '.join(upn_queries)))
-        users += temp
-    upns = {u.user_principal_name: u.object_id for u in users}
-    for admin in co_admins:
-        na_text = 'NA(classic admins)'
-        email = admin.properties.email_address
-        result.append({
-            'id': na_text,
-            'name': na_text,
-            'properties': {
-                'principalId': upns.get(email),
-                'principalName': email,
-                'roleDefinitionName': admin.properties.role,
-                'roleDefinitionId': 'NA(classic admin role)',
-                'scope': '/subscriptions/' + authz_client.config.subscription_id
-            }
-        })
-    return result
-
-
-def delete_role_assignments(ids=None, assignee=None, role=None,
-=======
 def delete_role_assignments(cmd, ids=None, assignee=None, role=None,
->>>>>>> 655af114
                             resource_group_name=None, scope=None, include_inherited=False):
     factory = _auth_client_factory(cmd.cli_ctx, scope)
     assignments_client = factory.role_assignments
@@ -948,11 +890,7 @@
     return stripped
 
 
-<<<<<<< HEAD
-def reset_service_principal_credential(name, password=None, create_cert=False,
-=======
 def reset_service_principal_credential(cmd, name, password=None, create_cert=False,
->>>>>>> 655af114
                                        cert=None, years=None, keyvault=None, append=False):
     import pytz
     client = _graph_client_factory(cmd.cli_ctx)
