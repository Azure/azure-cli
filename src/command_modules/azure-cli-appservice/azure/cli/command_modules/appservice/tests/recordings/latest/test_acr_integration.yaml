interactions:
- request:
    body: '{"tags": {"use": "az-test"}, "location": "westus"}'
    headers:
      Accept: [application/json]
      Accept-Encoding: ['gzip, deflate']
      CommandName: [group create]
      Connection: [keep-alive]
      Content-Length: ['50']
      Content-Type: [application/json; charset=utf-8]
<<<<<<< HEAD
      User-Agent: [python/3.5.2 (Windows-10-10.0.15063-SP0) requests/2.9.1 msrest/0.4.11
=======
      User-Agent: [python/3.6.1 (Darwin-16.7.0-x86_64-i386-64bit) requests/2.9.1 msrest/0.4.11
>>>>>>> f7a82ba4
          msrest_azure/0.4.11 resourcemanagementclient/1.1.0 Azure-SDK-For-Python
          AZURECLI/2.0.12+dev]
      accept-language: [en-US]
    method: PUT
    uri: https://management.azure.com/subscriptions/00000000-0000-0000-0000-000000000000/resourcegroups/clitest.rg000001?api-version=2017-05-10
  response:
    body: {string: '{"id":"/subscriptions/00000000-0000-0000-0000-000000000000/resourceGroups/clitest.rg000001","name":"clitest.rg000001","location":"westus","tags":{"use":"az-test"},"properties":{"provisioningState":"Succeeded"}}'}
    headers:
      cache-control: [no-cache]
      content-length: ['328']
      content-type: [application/json; charset=utf-8]
<<<<<<< HEAD
      date: ['Mon, 31 Jul 2017 21:11:36 GMT']
=======
      date: ['Tue, 01 Aug 2017 23:29:19 GMT']
>>>>>>> f7a82ba4
      expires: ['-1']
      pragma: [no-cache]
      strict-transport-security: [max-age=31536000; includeSubDomains]
      x-ms-ratelimit-remaining-subscription-writes: ['1182']
    status: {code: 201, message: Created}
- request:
    body: '{"name": "webappacrtest1", "type": "Microsoft.ContainerRegistry/registries"}'
    headers:
      Accept: [application/json]
      Accept-Encoding: ['gzip, deflate']
      CommandName: [acr create]
      Connection: [keep-alive]
      Content-Length: ['76']
      Content-Type: [application/json; charset=utf-8]
<<<<<<< HEAD
      User-Agent: [python/3.5.2 (Windows-10-10.0.15063-SP0) requests/2.9.1 msrest/0.4.11
=======
      User-Agent: [python/3.6.1 (Darwin-16.7.0-x86_64-i386-64bit) requests/2.9.1 msrest/0.4.11
>>>>>>> f7a82ba4
          msrest_azure/0.4.11 containerregistrymanagementclient/0.3.1 Azure-SDK-For-Python
          AZURECLI/2.0.12+dev]
      accept-language: [en-US]
    method: POST
    uri: https://management.azure.com/subscriptions/00000000-0000-0000-0000-000000000000/providers/Microsoft.ContainerRegistry/checkNameAvailability?api-version=2017-03-01
  response:
    body: {string: '{"nameAvailable":true}'}
    headers:
      cache-control: [no-cache]
      content-length: ['22']
      content-type: [application/json; charset=utf-8]
<<<<<<< HEAD
      date: ['Mon, 31 Jul 2017 21:11:38 GMT']
=======
      date: ['Tue, 01 Aug 2017 23:29:20 GMT']
>>>>>>> f7a82ba4
      expires: ['-1']
      pragma: [no-cache]
      server: [Microsoft-HTTPAPI/2.0]
      strict-transport-security: [max-age=31536000; includeSubDomains]
      transfer-encoding: [chunked]
      vary: [Accept-Encoding]
    status: {code: 200, message: OK}
- request:
    body: null
    headers:
      Accept: [application/json]
      Accept-Encoding: ['gzip, deflate']
      CommandName: [acr create]
      Connection: [keep-alive]
      Content-Type: [application/json; charset=utf-8]
<<<<<<< HEAD
      User-Agent: [python/3.5.2 (Windows-10-10.0.15063-SP0) requests/2.9.1 msrest/0.4.11
=======
      User-Agent: [python/3.6.1 (Darwin-16.7.0-x86_64-i386-64bit) requests/2.9.1 msrest/0.4.11
>>>>>>> f7a82ba4
          msrest_azure/0.4.11 resourcemanagementclient/1.1.0 Azure-SDK-For-Python
          AZURECLI/2.0.12+dev]
      accept-language: [en-US]
    method: GET
    uri: https://management.azure.com/subscriptions/00000000-0000-0000-0000-000000000000/resourcegroups/clitest.rg000001?api-version=2017-05-10
  response:
    body: {string: '{"id":"/subscriptions/00000000-0000-0000-0000-000000000000/resourceGroups/clitest.rg000001","name":"clitest.rg000001","location":"westus","tags":{"use":"az-test"},"properties":{"provisioningState":"Succeeded"}}'}
    headers:
      cache-control: [no-cache]
      content-length: ['328']
      content-type: [application/json; charset=utf-8]
<<<<<<< HEAD
      date: ['Mon, 31 Jul 2017 21:11:38 GMT']
=======
      date: ['Tue, 01 Aug 2017 23:29:21 GMT']
>>>>>>> f7a82ba4
      expires: ['-1']
      pragma: [no-cache]
      strict-transport-security: [max-age=31536000; includeSubDomains]
      vary: [Accept-Encoding]
    status: {code: 200, message: OK}
- request:
<<<<<<< HEAD
    body: '{"name": "webappacrtest1211138", "type": "Microsoft.Storage/storageAccounts"}'
=======
    body: '{"name": "webappacrtest1232921", "type": "Microsoft.Storage/storageAccounts"}'
>>>>>>> f7a82ba4
    headers:
      Accept: [application/json]
      Accept-Encoding: ['gzip, deflate']
      CommandName: [acr create]
      Connection: [keep-alive]
      Content-Length: ['77']
      Content-Type: [application/json; charset=utf-8]
<<<<<<< HEAD
      User-Agent: [python/3.5.2 (Windows-10-10.0.15063-SP0) requests/2.9.1 msrest/0.4.11
          msrest_azure/0.4.11 storagemanagementclient/1.1.0 Azure-SDK-For-Python AZURECLI/2.0.12+dev]
=======
      User-Agent: [python/3.6.1 (Darwin-16.7.0-x86_64-i386-64bit) requests/2.9.1 msrest/0.4.11
          msrest_azure/0.4.11 storagemanagementclient/1.2.0 Azure-SDK-For-Python AZURECLI/2.0.12+dev]
>>>>>>> f7a82ba4
      accept-language: [en-US]
    method: POST
    uri: https://management.azure.com/subscriptions/00000000-0000-0000-0000-000000000000/providers/Microsoft.Storage/checkNameAvailability?api-version=2017-06-01
  response:
    body: {string: '{"nameAvailable":true}

'}
    headers:
      cache-control: [no-cache]
      content-length: ['23']
      content-type: [application/json]
<<<<<<< HEAD
      date: ['Mon, 31 Jul 2017 21:11:38 GMT']
=======
      date: ['Tue, 01 Aug 2017 23:29:21 GMT']
>>>>>>> f7a82ba4
      expires: ['-1']
      pragma: [no-cache]
      server: [Microsoft-Azure-Storage-Resource-Provider/1.0, Microsoft-HTTPAPI/2.0]
      strict-transport-security: [max-age=31536000; includeSubDomains]
      transfer-encoding: [chunked]
      vary: [Accept-Encoding]
    status: {code: 200, message: OK}
- request:
<<<<<<< HEAD
    body: '{"properties": {"mode": "Incremental", "parameters": {"registrySku": {"value":
      "Basic"}, "adminUserEnabled": {"value": true}, "storageAccountName": {"value":
      "webappacrtest1211138"}, "registryName": {"value": "webappacrtest1"}, "registryLocation":
      {"value": "westus"}}, "template": {"$schema": "https://schema.management.azure.com/schemas/2015-01-01/deploymentTemplate.json#",
      "contentVersion": "1.0.0.0", "parameters": {"adminUserEnabled": {"defaultValue":
      false, "type": "bool", "metadata": {"description": "The value that indicates
      whether the admin user is enabled."}}, "registrySku": {"defaultValue": "Basic",
      "type": "string", "metadata": {"description": "The SKU of the container registry."}},
      "registryName": {"type": "string", "metadata": {"description": "The name of
      the container registry."}}, "registryApiVersion": {"defaultValue": "2017-03-01",
      "type": "string", "metadata": {"description": "The API version of the container
      registry."}}, "storageAccountName": {"type": "string", "metadata": {"description":
      "The name of the storage account used by the container registry."}}, "registryLocation":
      {"type": "string", "metadata": {"description": "The location of the container
      registry. This cannot be changed after the resource is created."}}, "storageAccountSku":
      {"defaultValue": "Standard_LRS", "type": "string", "metadata": {"description":
      "The SKU of the storage account."}}}, "resources": [{"name": "[parameters(''storageAccountName'')]",
      "sku": {"name": "[parameters(''storageAccountSku'')]"}, "location": "[parameters(''registryLocation'')]",
      "properties": {"encryption": {"services": {"blob": {"enabled": true}}, "keySource":
      "Microsoft.Storage"}}, "apiVersion": "2016-12-01", "type": "Microsoft.Storage/storageAccounts",
      "tags": {"containerregistry": "[parameters(''registryName'')]"}, "kind": "Storage"},
      {"name": "[parameters(''registryName'')]", "sku": {"name": "[parameters(''registrySku'')]"},
      "location": "[parameters(''registryLocation'')]", "properties": {"adminUserEnabled":
      "[parameters(''adminUserEnabled'')]", "storageAccount": {"name": "[parameters(''storageAccountName'')]",
      "accessKey": "[listKeys(resourceId(''Microsoft.Storage/storageAccounts'', parameters(''storageAccountName'')),
      ''2016-12-01'').keys[0].value]"}}, "apiVersion": "[parameters(''registryApiVersion'')]",
      "type": "Microsoft.ContainerRegistry/registries", "dependsOn": ["[resourceId(''Microsoft.Storage/storageAccounts'',
      parameters(''storageAccountName''))]"]}]}}}'
=======
    body: '{"properties": {"template": {"$schema": "https://schema.management.azure.com/schemas/2015-01-01/deploymentTemplate.json#",
      "contentVersion": "1.0.0.0", "parameters": {"registryName": {"type": "string",
      "metadata": {"description": "The name of the container registry."}}, "registryLocation":
      {"type": "string", "metadata": {"description": "The location of the container
      registry. This cannot be changed after the resource is created."}}, "registrySku":
      {"type": "string", "defaultValue": "Basic", "metadata": {"description": "The
      SKU of the container registry."}}, "registryApiVersion": {"type": "string",
      "defaultValue": "2017-03-01", "metadata": {"description": "The API version of
      the container registry."}}, "storageAccountName": {"type": "string", "metadata":
      {"description": "The name of the storage account used by the container registry."}},
      "storageAccountSku": {"type": "string", "defaultValue": "Standard_LRS", "metadata":
      {"description": "The SKU of the storage account."}}, "adminUserEnabled": {"type":
      "bool", "defaultValue": false, "metadata": {"description": "The value that indicates
      whether the admin user is enabled."}}}, "resources": [{"name": "[parameters(''storageAccountName'')]",
      "type": "Microsoft.Storage/storageAccounts", "location": "[parameters(''registryLocation'')]",
      "apiVersion": "2016-12-01", "tags": {"containerregistry": "[parameters(''registryName'')]"},
      "sku": {"name": "[parameters(''storageAccountSku'')]"}, "kind": "Storage", "properties":
      {"encryption": {"services": {"blob": {"enabled": true}}, "keySource": "Microsoft.Storage"}}},
      {"name": "[parameters(''registryName'')]", "type": "Microsoft.ContainerRegistry/registries",
      "location": "[parameters(''registryLocation'')]", "apiVersion": "[parameters(''registryApiVersion'')]",
      "sku": {"name": "[parameters(''registrySku'')]"}, "dependsOn": ["[resourceId(''Microsoft.Storage/storageAccounts'',
      parameters(''storageAccountName''))]"], "properties": {"adminUserEnabled": "[parameters(''adminUserEnabled'')]",
      "storageAccount": {"name": "[parameters(''storageAccountName'')]", "accessKey":
      "[listKeys(resourceId(''Microsoft.Storage/storageAccounts'', parameters(''storageAccountName'')),
      ''2016-12-01'').keys[0].value]"}}}]}, "parameters": {"registryName": {"value":
      "webappacrtest1"}, "registryLocation": {"value": "westus"}, "registrySku": {"value":
      "Basic"}, "adminUserEnabled": {"value": true}, "storageAccountName": {"value":
      "webappacrtest1232921"}}, "mode": "Incremental"}}'
>>>>>>> f7a82ba4
    headers:
      Accept: [application/json]
      Accept-Encoding: ['gzip, deflate']
      CommandName: [acr create]
      Connection: [keep-alive]
      Content-Length: ['2440']
      Content-Type: [application/json; charset=utf-8]
<<<<<<< HEAD
      User-Agent: [python/3.5.2 (Windows-10-10.0.15063-SP0) requests/2.9.1 msrest/0.4.11
=======
      User-Agent: [python/3.6.1 (Darwin-16.7.0-x86_64-i386-64bit) requests/2.9.1 msrest/0.4.11
>>>>>>> f7a82ba4
          msrest_azure/0.4.11 resourcemanagementclient/1.1.0 Azure-SDK-For-Python
          AZURECLI/2.0.12+dev]
      accept-language: [en-US]
    method: PUT
    uri: https://management.azure.com/subscriptions/00000000-0000-0000-0000-000000000000/resourcegroups/clitest.rg000001/providers/Microsoft.Resources/deployments/mock-deployment?api-version=2017-05-10
  response:
<<<<<<< HEAD
    body: {string: '{"id":"/subscriptions/00000000-0000-0000-0000-000000000000/resourceGroups/clitest.rg000001/providers/Microsoft.Resources/deployments/Microsoft.ContainerRegistry_338","name":"Microsoft.ContainerRegistry_338","properties":{"templateHash":"1810519108724194539","parameters":{"adminUserEnabled":{"type":"Bool","value":true},"registrySku":{"type":"String","value":"Basic"},"registryName":{"type":"String","value":"webappacrtest1"},"registryApiVersion":{"type":"String","value":"2017-03-01"},"storageAccountName":{"type":"String","value":"webappacrtest1211138"},"registryLocation":{"type":"String","value":"westus"},"storageAccountSku":{"type":"String","value":"Standard_LRS"}},"mode":"Incremental","provisioningState":"Accepted","timestamp":"2017-07-31T21:11:40.3434663Z","duration":"PT0.4145663S","correlationId":"862896b2-5fc3-4e63-b929-eb90908aab5f","providers":[{"namespace":"Microsoft.Storage","resourceTypes":[{"resourceType":"storageAccounts","locations":["westus"]}]},{"namespace":"Microsoft.ContainerRegistry","resourceTypes":[{"resourceType":"registries","locations":["westus"]}]}],"dependencies":[{"dependsOn":[{"id":"/subscriptions/00000000-0000-0000-0000-000000000000/resourceGroups/clitest.rg000001/providers/Microsoft.Storage/storageAccounts/webappacrtest1211138","resourceType":"Microsoft.Storage/storageAccounts","resourceName":"webappacrtest1211138"},{"id":"/subscriptions/00000000-0000-0000-0000-000000000000/resourceGroups/clitest.rg000001/providers/Microsoft.Storage/storageAccounts/webappacrtest1211138","resourceType":"Microsoft.Storage/storageAccounts","resourceName":"webappacrtest1211138","actionName":"listKeys","apiVersion":"2016-12-01"}],"id":"/subscriptions/00000000-0000-0000-0000-000000000000/resourceGroups/clitest.rg000001/providers/Microsoft.ContainerRegistry/registries/webappacrtest1","resourceType":"Microsoft.ContainerRegistry/registries","resourceName":"webappacrtest1"}]}}'}
    headers:
      azure-asyncoperation: ['https://management.azure.com/subscriptions/00000000-0000-0000-0000-000000000000/resourcegroups/clitest.rg000001/providers/Microsoft.Resources/deployments/Microsoft.ContainerRegistry_338/operationStatuses/08587000713855487237?api-version=2017-05-10']
=======
    body: {string: '{"id":"/subscriptions/00000000-0000-0000-0000-000000000000/resourceGroups/clitest.rg000001/providers/Microsoft.Resources/deployments/Microsoft.ContainerRegistry_453","name":"Microsoft.ContainerRegistry_453","properties":{"templateHash":"14893233190879403876","parameters":{"registryName":{"type":"String","value":"webappacrtest1"},"registryLocation":{"type":"String","value":"westus"},"registrySku":{"type":"String","value":"Basic"},"registryApiVersion":{"type":"String","value":"2017-03-01"},"storageAccountName":{"type":"String","value":"webappacrtest1232921"},"storageAccountSku":{"type":"String","value":"Standard_LRS"},"adminUserEnabled":{"type":"Bool","value":true}},"mode":"Incremental","provisioningState":"Accepted","timestamp":"2017-08-01T23:29:23.1998066Z","duration":"PT0.5646298S","correlationId":"16491b1e-082e-4dae-bcad-6bae31e52ecc","providers":[{"namespace":"Microsoft.Storage","resourceTypes":[{"resourceType":"storageAccounts","locations":["westus"]}]},{"namespace":"Microsoft.ContainerRegistry","resourceTypes":[{"resourceType":"registries","locations":["westus"]}]}],"dependencies":[{"dependsOn":[{"id":"/subscriptions/00000000-0000-0000-0000-000000000000/resourceGroups/clitest.rg000001/providers/Microsoft.Storage/storageAccounts/webappacrtest1232921","resourceType":"Microsoft.Storage/storageAccounts","resourceName":"webappacrtest1232921"},{"id":"/subscriptions/00000000-0000-0000-0000-000000000000/resourceGroups/clitest.rg000001/providers/Microsoft.Storage/storageAccounts/webappacrtest1232921","resourceType":"Microsoft.Storage/storageAccounts","resourceName":"webappacrtest1232921","actionName":"listKeys","apiVersion":"2016-12-01"}],"id":"/subscriptions/00000000-0000-0000-0000-000000000000/resourceGroups/clitest.rg000001/providers/Microsoft.ContainerRegistry/registries/webappacrtest1","resourceType":"Microsoft.ContainerRegistry/registries","resourceName":"webappacrtest1"}]}}'}
    headers:
      azure-asyncoperation: ['https://management.azure.com/subscriptions/00000000-0000-0000-0000-000000000000/resourcegroups/clitest.rg000001/providers/Microsoft.Resources/deployments/Microsoft.ContainerRegistry_453/operationStatuses/08586999767228424464?api-version=2017-05-10']
>>>>>>> f7a82ba4
      cache-control: [no-cache]
      content-length: ['2145']
      content-type: [application/json; charset=utf-8]
<<<<<<< HEAD
      date: ['Mon, 31 Jul 2017 21:11:39 GMT']
      expires: ['-1']
      pragma: [no-cache]
      strict-transport-security: [max-age=31536000; includeSubDomains]
      x-ms-ratelimit-remaining-subscription-writes: ['1196']
=======
      date: ['Tue, 01 Aug 2017 23:29:22 GMT']
      expires: ['-1']
      pragma: [no-cache]
      strict-transport-security: [max-age=31536000; includeSubDomains]
      x-ms-ratelimit-remaining-subscription-writes: ['1183']
>>>>>>> f7a82ba4
    status: {code: 201, message: Created}
- request:
    body: null
    headers:
      Accept: [application/json]
      Accept-Encoding: ['gzip, deflate']
      CommandName: [acr create]
      Connection: [keep-alive]
      Content-Type: [application/json; charset=utf-8]
<<<<<<< HEAD
      User-Agent: [python/3.5.2 (Windows-10-10.0.15063-SP0) requests/2.9.1 msrest/0.4.11
=======
      User-Agent: [python/3.6.1 (Darwin-16.7.0-x86_64-i386-64bit) requests/2.9.1 msrest/0.4.11
>>>>>>> f7a82ba4
          msrest_azure/0.4.11 resourcemanagementclient/1.1.0 Azure-SDK-For-Python
          AZURECLI/2.0.12+dev]
      accept-language: [en-US]
    method: GET
<<<<<<< HEAD
    uri: https://management.azure.com/subscriptions/00000000-0000-0000-0000-000000000000/resourcegroups/clitest.rg000001/providers/Microsoft.Resources/deployments/mock-deployment/operationStatuses/08587000713855487237?api-version=2017-05-10
=======
    uri: https://management.azure.com/subscriptions/00000000-0000-0000-0000-000000000000/resourcegroups/clitest.rg000001/providers/Microsoft.Resources/deployments/mock-deployment/operationStatuses/08586999767228424464?api-version=2017-05-10
  response:
    body: {string: '{"status":"Running"}'}
    headers:
      cache-control: [no-cache]
      content-length: ['20']
      content-type: [application/json; charset=utf-8]
      date: ['Tue, 01 Aug 2017 23:29:53 GMT']
      expires: ['-1']
      pragma: [no-cache]
      strict-transport-security: [max-age=31536000; includeSubDomains]
      vary: [Accept-Encoding]
    status: {code: 200, message: OK}
- request:
    body: null
    headers:
      Accept: [application/json]
      Accept-Encoding: ['gzip, deflate']
      CommandName: [acr create]
      Connection: [keep-alive]
      Content-Type: [application/json; charset=utf-8]
      User-Agent: [python/3.6.1 (Darwin-16.7.0-x86_64-i386-64bit) requests/2.9.1 msrest/0.4.11
          msrest_azure/0.4.11 resourcemanagementclient/1.1.0 Azure-SDK-For-Python
          AZURECLI/2.0.12+dev]
      accept-language: [en-US]
    method: GET
    uri: https://management.azure.com/subscriptions/00000000-0000-0000-0000-000000000000/resourcegroups/clitest.rg000001/providers/Microsoft.Resources/deployments/mock-deployment/operationStatuses/08586999767228424464?api-version=2017-05-10
>>>>>>> f7a82ba4
  response:
    body: {string: '{"status":"Succeeded"}'}
    headers:
      cache-control: [no-cache]
      content-length: ['22']
      content-type: [application/json; charset=utf-8]
<<<<<<< HEAD
      date: ['Mon, 31 Jul 2017 21:12:10 GMT']
=======
      date: ['Tue, 01 Aug 2017 23:30:24 GMT']
>>>>>>> f7a82ba4
      expires: ['-1']
      pragma: [no-cache]
      strict-transport-security: [max-age=31536000; includeSubDomains]
      vary: [Accept-Encoding]
    status: {code: 200, message: OK}
- request:
    body: null
    headers:
      Accept: [application/json]
      Accept-Encoding: ['gzip, deflate']
      CommandName: [acr create]
      Connection: [keep-alive]
      Content-Type: [application/json; charset=utf-8]
<<<<<<< HEAD
      User-Agent: [python/3.5.2 (Windows-10-10.0.15063-SP0) requests/2.9.1 msrest/0.4.11
=======
      User-Agent: [python/3.6.1 (Darwin-16.7.0-x86_64-i386-64bit) requests/2.9.1 msrest/0.4.11
>>>>>>> f7a82ba4
          msrest_azure/0.4.11 resourcemanagementclient/1.1.0 Azure-SDK-For-Python
          AZURECLI/2.0.12+dev]
      accept-language: [en-US]
    method: GET
    uri: https://management.azure.com/subscriptions/00000000-0000-0000-0000-000000000000/resourcegroups/clitest.rg000001/providers/Microsoft.Resources/deployments/mock-deployment?api-version=2017-05-10
  response:
<<<<<<< HEAD
    body: {string: '{"id":"/subscriptions/00000000-0000-0000-0000-000000000000/resourceGroups/clitest.rg000001/providers/Microsoft.Resources/deployments/Microsoft.ContainerRegistry_338","name":"Microsoft.ContainerRegistry_338","properties":{"templateHash":"1810519108724194539","parameters":{"adminUserEnabled":{"type":"Bool","value":true},"registrySku":{"type":"String","value":"Basic"},"registryName":{"type":"String","value":"webappacrtest1"},"registryApiVersion":{"type":"String","value":"2017-03-01"},"storageAccountName":{"type":"String","value":"webappacrtest1211138"},"registryLocation":{"type":"String","value":"westus"},"storageAccountSku":{"type":"String","value":"Standard_LRS"}},"mode":"Incremental","provisioningState":"Succeeded","timestamp":"2017-07-31T21:12:08.4885901Z","duration":"PT28.5596901S","correlationId":"862896b2-5fc3-4e63-b929-eb90908aab5f","providers":[{"namespace":"Microsoft.Storage","resourceTypes":[{"resourceType":"storageAccounts","locations":["westus"]}]},{"namespace":"Microsoft.ContainerRegistry","resourceTypes":[{"resourceType":"registries","locations":["westus"]}]}],"dependencies":[{"dependsOn":[{"id":"/subscriptions/00000000-0000-0000-0000-000000000000/resourceGroups/clitest.rg000001/providers/Microsoft.Storage/storageAccounts/webappacrtest1211138","resourceType":"Microsoft.Storage/storageAccounts","resourceName":"webappacrtest1211138"},{"id":"/subscriptions/00000000-0000-0000-0000-000000000000/resourceGroups/clitest.rg000001/providers/Microsoft.Storage/storageAccounts/webappacrtest1211138","resourceType":"Microsoft.Storage/storageAccounts","resourceName":"webappacrtest1211138","actionName":"listKeys","apiVersion":"2016-12-01"}],"id":"/subscriptions/00000000-0000-0000-0000-000000000000/resourceGroups/clitest.rg000001/providers/Microsoft.ContainerRegistry/registries/webappacrtest1","resourceType":"Microsoft.ContainerRegistry/registries","resourceName":"webappacrtest1"}],"outputResources":[{"id":"/subscriptions/00000000-0000-0000-0000-000000000000/resourceGroups/clitest.rg000001/providers/Microsoft.ContainerRegistry/registries/webappacrtest1"},{"id":"/subscriptions/00000000-0000-0000-0000-000000000000/resourceGroups/clitest.rg000001/providers/Microsoft.Storage/storageAccounts/webappacrtest1211138"}]}}'}
=======
    body: {string: '{"id":"/subscriptions/00000000-0000-0000-0000-000000000000/resourceGroups/clitest.rg000001/providers/Microsoft.Resources/deployments/Microsoft.ContainerRegistry_453","name":"Microsoft.ContainerRegistry_453","properties":{"templateHash":"14893233190879403876","parameters":{"registryName":{"type":"String","value":"webappacrtest1"},"registryLocation":{"type":"String","value":"westus"},"registrySku":{"type":"String","value":"Basic"},"registryApiVersion":{"type":"String","value":"2017-03-01"},"storageAccountName":{"type":"String","value":"webappacrtest1232921"},"storageAccountSku":{"type":"String","value":"Standard_LRS"},"adminUserEnabled":{"type":"Bool","value":true}},"mode":"Incremental","provisioningState":"Succeeded","timestamp":"2017-08-01T23:29:57.9641587Z","duration":"PT35.3289819S","correlationId":"16491b1e-082e-4dae-bcad-6bae31e52ecc","providers":[{"namespace":"Microsoft.Storage","resourceTypes":[{"resourceType":"storageAccounts","locations":["westus"]}]},{"namespace":"Microsoft.ContainerRegistry","resourceTypes":[{"resourceType":"registries","locations":["westus"]}]}],"dependencies":[{"dependsOn":[{"id":"/subscriptions/00000000-0000-0000-0000-000000000000/resourceGroups/clitest.rg000001/providers/Microsoft.Storage/storageAccounts/webappacrtest1232921","resourceType":"Microsoft.Storage/storageAccounts","resourceName":"webappacrtest1232921"},{"id":"/subscriptions/00000000-0000-0000-0000-000000000000/resourceGroups/clitest.rg000001/providers/Microsoft.Storage/storageAccounts/webappacrtest1232921","resourceType":"Microsoft.Storage/storageAccounts","resourceName":"webappacrtest1232921","actionName":"listKeys","apiVersion":"2016-12-01"}],"id":"/subscriptions/00000000-0000-0000-0000-000000000000/resourceGroups/clitest.rg000001/providers/Microsoft.ContainerRegistry/registries/webappacrtest1","resourceType":"Microsoft.ContainerRegistry/registries","resourceName":"webappacrtest1"}],"outputResources":[{"id":"/subscriptions/00000000-0000-0000-0000-000000000000/resourceGroups/clitest.rg000001/providers/Microsoft.ContainerRegistry/registries/webappacrtest1"},{"id":"/subscriptions/00000000-0000-0000-0000-000000000000/resourceGroups/clitest.rg000001/providers/Microsoft.Storage/storageAccounts/webappacrtest1232921"}]}}'}
>>>>>>> f7a82ba4
    headers:
      cache-control: [no-cache]
      content-length: ['2600']
      content-type: [application/json; charset=utf-8]
<<<<<<< HEAD
      date: ['Mon, 31 Jul 2017 21:12:10 GMT']
=======
      date: ['Tue, 01 Aug 2017 23:30:24 GMT']
>>>>>>> f7a82ba4
      expires: ['-1']
      pragma: [no-cache]
      strict-transport-security: [max-age=31536000; includeSubDomains]
      vary: [Accept-Encoding]
    status: {code: 200, message: OK}
- request:
    body: null
    headers:
      Accept: [application/json]
      Accept-Encoding: ['gzip, deflate']
      CommandName: [acr create]
      Connection: [keep-alive]
      Content-Type: [application/json; charset=utf-8]
<<<<<<< HEAD
      User-Agent: [python/3.5.2 (Windows-10-10.0.15063-SP0) requests/2.9.1 msrest/0.4.11
=======
      User-Agent: [python/3.6.1 (Darwin-16.7.0-x86_64-i386-64bit) requests/2.9.1 msrest/0.4.11
>>>>>>> f7a82ba4
          msrest_azure/0.4.11 containerregistrymanagementclient/0.3.1 Azure-SDK-For-Python
          AZURECLI/2.0.12+dev]
      accept-language: [en-US]
    method: GET
    uri: https://management.azure.com/subscriptions/00000000-0000-0000-0000-000000000000/resourceGroups/clitest.rg000001/providers/Microsoft.ContainerRegistry/registries/webappacrtest1?api-version=2017-03-01
  response:
<<<<<<< HEAD
    body: {string: '{"sku":{"name":"Basic","tier":"Basic"},"type":"Microsoft.ContainerRegistry/registries","id":"/subscriptions/00000000-0000-0000-0000-000000000000/resourceGroups/clitest.rg000001/providers/Microsoft.ContainerRegistry/registries/webappacrtest1","name":"webappacrtest1","location":"westus","tags":{},"properties":{"loginServer":"webappacrtest1.azurecr.io","creationDate":"2017-07-31T21:12:06.8060063Z","provisioningState":"Succeeded","adminUserEnabled":true,"storageAccount":{"name":"webappacrtest1211138"}}}'}
=======
    body: {string: '{"sku":{"name":"Basic","tier":"Basic"},"type":"Microsoft.ContainerRegistry/registries","id":"/subscriptions/00000000-0000-0000-0000-000000000000/resourceGroups/clitest.rg000001/providers/Microsoft.ContainerRegistry/registries/webappacrtest1","name":"webappacrtest1","location":"westus","tags":{},"properties":{"loginServer":"webappacrtest1.azurecr.io","creationDate":"2017-08-01T23:29:52.4578069Z","provisioningState":"Succeeded","adminUserEnabled":true,"storageAccount":{"name":"webappacrtest1232921"}}}'}
>>>>>>> f7a82ba4
    headers:
      cache-control: [no-cache]
      content-length: ['563']
      content-type: [application/json; charset=utf-8]
<<<<<<< HEAD
      date: ['Mon, 31 Jul 2017 21:12:11 GMT']
=======
      date: ['Tue, 01 Aug 2017 23:30:25 GMT']
>>>>>>> f7a82ba4
      expires: ['-1']
      pragma: [no-cache]
      server: [Microsoft-HTTPAPI/2.0]
      strict-transport-security: [max-age=31536000; includeSubDomains]
      transfer-encoding: [chunked]
      vary: [Accept-Encoding]
    status: {code: 200, message: OK}
- request:
    body: null
    headers:
      Accept: [application/json]
      Accept-Encoding: ['gzip, deflate']
      CommandName: [appservice plan create]
      Connection: [keep-alive]
      Content-Type: [application/json; charset=utf-8]
<<<<<<< HEAD
      User-Agent: [python/3.5.2 (Windows-10-10.0.15063-SP0) requests/2.9.1 msrest/0.4.11
=======
      User-Agent: [python/3.6.1 (Darwin-16.7.0-x86_64-i386-64bit) requests/2.9.1 msrest/0.4.11
>>>>>>> f7a82ba4
          msrest_azure/0.4.11 resourcemanagementclient/1.1.0 Azure-SDK-For-Python
          AZURECLI/2.0.12+dev]
      accept-language: [en-US]
    method: GET
    uri: https://management.azure.com/subscriptions/00000000-0000-0000-0000-000000000000/resourcegroups/clitest.rg000001?api-version=2017-05-10
  response:
    body: {string: '{"id":"/subscriptions/00000000-0000-0000-0000-000000000000/resourceGroups/clitest.rg000001","name":"clitest.rg000001","location":"westus","tags":{"use":"az-test"},"properties":{"provisioningState":"Succeeded"}}'}
    headers:
      cache-control: [no-cache]
      content-length: ['328']
      content-type: [application/json; charset=utf-8]
<<<<<<< HEAD
      date: ['Mon, 31 Jul 2017 21:12:11 GMT']
=======
      date: ['Tue, 01 Aug 2017 23:30:25 GMT']
>>>>>>> f7a82ba4
      expires: ['-1']
      pragma: [no-cache]
      strict-transport-security: [max-age=31536000; includeSubDomains]
      vary: [Accept-Encoding]
    status: {code: 200, message: OK}
- request:
<<<<<<< HEAD
    body: '{"sku": {"name": "S1", "capacity": 1, "tier": "STANDARD"}, "location":
      "westus", "properties": {"reserved": true, "perSiteScaling": false, "name":
      "plan1"}}'
=======
    body: '{"location": "westus", "properties": {"name": "plan1", "perSiteScaling":
      false, "reserved": true}, "sku": {"name": "S1", "tier": "STANDARD", "capacity":
      1}}'
>>>>>>> f7a82ba4
    headers:
      Accept: [application/json]
      Accept-Encoding: ['gzip, deflate']
      CommandName: [appservice plan create]
      Connection: [keep-alive]
      Content-Length: ['156']
      Content-Type: [application/json; charset=utf-8]
<<<<<<< HEAD
      User-Agent: [python/3.5.2 (Windows-10-10.0.15063-SP0) requests/2.9.1 msrest/0.4.11
=======
      User-Agent: [python/3.6.1 (Darwin-16.7.0-x86_64-i386-64bit) requests/2.9.1 msrest/0.4.11
>>>>>>> f7a82ba4
          msrest_azure/0.4.11 websitemanagementclient/0.32.0 Azure-SDK-For-Python
          AZURECLI/2.0.12+dev]
      accept-language: [en-US]
    method: PUT
    uri: https://management.azure.com/subscriptions/00000000-0000-0000-0000-000000000000/resourceGroups/clitest.rg000001/providers/Microsoft.Web/serverfarms/plan1?api-version=2016-09-01
  response:
    body: {string: '{"id":"/subscriptions/00000000-0000-0000-0000-000000000000/resourceGroups/clitest.rg000001/providers/Microsoft.Web/serverfarms/plan1","name":"plan1","type":"Microsoft.Web/serverfarms","kind":"linux","location":"West
<<<<<<< HEAD
        US","properties":{"serverFarmId":0,"name":"plan1","workerSize":"Default","workerSizeId":0,"workerTierName":null,"numberOfWorkers":1,"currentWorkerSize":"Default","currentWorkerSizeId":0,"currentNumberOfWorkers":1,"status":"Ready","webSpace":"clitest.rg000001-WestUSwebspace","subscription":"8d57ddbd-c779-40ea-b660-1015f4bf027d","adminSiteName":null,"hostingEnvironment":null,"hostingEnvironmentProfile":null,"maximumNumberOfWorkers":10,"planName":"VirtualDedicatedPlan","adminRuntimeSiteName":null,"computeMode":"Shared","siteMode":null,"geoRegion":"West
        US","perSiteScaling":false,"numberOfSites":0,"hostingEnvironmentId":null,"tags":null,"kind":"linux","resourceGroup":"clitest.rg000001","reserved":true,"mdmId":"waws-prod-bay-081_1422","targetWorkerCount":0,"targetWorkerSizeId":0,"provisioningState":"Succeeded"},"sku":{"name":"S1","tier":"Standard","size":"S1","family":"S","capacity":1}}'}
=======
        US","properties":{"serverFarmId":0,"name":"plan1","workerSize":"Default","workerSizeId":0,"workerTierName":null,"numberOfWorkers":1,"currentWorkerSize":"Default","currentWorkerSizeId":0,"currentNumberOfWorkers":1,"status":"Ready","webSpace":"clitest.rg000001-WestUSwebspace","subscription":"00977cdb-163f-435f-9c32-39ec8ae61f4d","adminSiteName":null,"hostingEnvironment":null,"hostingEnvironmentProfile":null,"maximumNumberOfWorkers":10,"planName":"VirtualDedicatedPlan","adminRuntimeSiteName":null,"computeMode":"Shared","siteMode":null,"geoRegion":"West
        US","perSiteScaling":false,"numberOfSites":0,"hostingEnvironmentId":null,"tags":null,"kind":"linux","resourceGroup":"clitest.rg000001","reserved":true,"mdmId":"waws-prod-bay-063_8848","targetWorkerCount":0,"targetWorkerSizeId":0,"provisioningState":"Succeeded"},"sku":{"name":"S1","tier":"Standard","size":"S1","family":"S","capacity":1}}'}
>>>>>>> f7a82ba4
    headers:
      cache-control: [no-cache]
      content-length: ['1287']
      content-type: [application/json]
<<<<<<< HEAD
      date: ['Mon, 31 Jul 2017 21:12:31 GMT']
=======
      date: ['Tue, 01 Aug 2017 23:30:47 GMT']
>>>>>>> f7a82ba4
      expires: ['-1']
      pragma: [no-cache]
      server: [Microsoft-IIS/8.0]
      strict-transport-security: [max-age=31536000; includeSubDomains]
      transfer-encoding: [chunked]
      vary: [Accept-Encoding]
      x-aspnet-version: [4.0.30319]
<<<<<<< HEAD
      x-ms-ratelimit-remaining-subscription-writes: ['1195']
=======
      x-ms-ratelimit-remaining-subscription-writes: ['1185']
>>>>>>> f7a82ba4
      x-powered-by: [ASP.NET]
    status: {code: 200, message: OK}
- request:
    body: null
    headers:
      Accept: [application/json]
      Accept-Encoding: ['gzip, deflate']
      CommandName: [webapp create]
      Connection: [keep-alive]
      Content-Type: [application/json; charset=utf-8]
<<<<<<< HEAD
      User-Agent: [python/3.5.2 (Windows-10-10.0.15063-SP0) requests/2.9.1 msrest/0.4.11
=======
      User-Agent: [python/3.6.1 (Darwin-16.7.0-x86_64-i386-64bit) requests/2.9.1 msrest/0.4.11
>>>>>>> f7a82ba4
          msrest_azure/0.4.11 websitemanagementclient/0.32.0 Azure-SDK-For-Python
          AZURECLI/2.0.12+dev]
      accept-language: [en-US]
    method: GET
    uri: https://management.azure.com/subscriptions/00000000-0000-0000-0000-000000000000/resourceGroups/clitest.rg000001/providers/Microsoft.Web/serverfarms/plan1?api-version=2016-09-01
  response:
    body: {string: '{"id":"/subscriptions/00000000-0000-0000-0000-000000000000/resourceGroups/clitest.rg000001/providers/Microsoft.Web/serverfarms/plan1","name":"plan1","type":"Microsoft.Web/serverfarms","kind":"linux","location":"West
<<<<<<< HEAD
        US","properties":{"serverFarmId":0,"name":"plan1","workerSize":"Default","workerSizeId":0,"workerTierName":null,"numberOfWorkers":1,"currentWorkerSize":"Default","currentWorkerSizeId":0,"currentNumberOfWorkers":1,"status":"Ready","webSpace":"clitest.rg000001-WestUSwebspace","subscription":"8d57ddbd-c779-40ea-b660-1015f4bf027d","adminSiteName":null,"hostingEnvironment":null,"hostingEnvironmentProfile":null,"maximumNumberOfWorkers":10,"planName":"VirtualDedicatedPlan","adminRuntimeSiteName":null,"computeMode":"Shared","siteMode":null,"geoRegion":"West
        US","perSiteScaling":false,"numberOfSites":0,"hostingEnvironmentId":null,"tags":null,"kind":"linux","resourceGroup":"clitest.rg000001","reserved":true,"mdmId":"waws-prod-bay-081_1422","targetWorkerCount":0,"targetWorkerSizeId":0,"provisioningState":"Succeeded"},"sku":{"name":"S1","tier":"Standard","size":"S1","family":"S","capacity":1}}'}
=======
        US","properties":{"serverFarmId":0,"name":"plan1","workerSize":"Default","workerSizeId":0,"workerTierName":null,"numberOfWorkers":1,"currentWorkerSize":"Default","currentWorkerSizeId":0,"currentNumberOfWorkers":1,"status":"Ready","webSpace":"clitest.rg000001-WestUSwebspace","subscription":"00977cdb-163f-435f-9c32-39ec8ae61f4d","adminSiteName":null,"hostingEnvironment":null,"hostingEnvironmentProfile":null,"maximumNumberOfWorkers":10,"planName":"VirtualDedicatedPlan","adminRuntimeSiteName":null,"computeMode":"Shared","siteMode":null,"geoRegion":"West
        US","perSiteScaling":false,"numberOfSites":0,"hostingEnvironmentId":null,"tags":null,"kind":"linux","resourceGroup":"clitest.rg000001","reserved":true,"mdmId":"waws-prod-bay-063_8848","targetWorkerCount":0,"targetWorkerSizeId":0,"provisioningState":"Succeeded"},"sku":{"name":"S1","tier":"Standard","size":"S1","family":"S","capacity":1}}'}
>>>>>>> f7a82ba4
    headers:
      cache-control: [no-cache]
      content-length: ['1287']
      content-type: [application/json]
<<<<<<< HEAD
      date: ['Mon, 31 Jul 2017 21:12:33 GMT']
=======
      date: ['Tue, 01 Aug 2017 23:30:48 GMT']
>>>>>>> f7a82ba4
      expires: ['-1']
      pragma: [no-cache]
      server: [Microsoft-IIS/8.0]
      strict-transport-security: [max-age=31536000; includeSubDomains]
      transfer-encoding: [chunked]
      vary: [Accept-Encoding]
      x-aspnet-version: [4.0.30319]
      x-powered-by: [ASP.NET]
    status: {code: 200, message: OK}
- request:
<<<<<<< HEAD
    body: '{"location": "West US", "properties": {"reserved": false, "microService":
      "WebSites", "siteConfig": {"netFrameworkVersion": "v4.6", "localMySqlEnabled":
      false, "linuxFxVersion": "node|6.4", "appSettings": []}, "serverFarmId": "plan1",
      "scmSiteAlsoStopped": false}}'
=======
    body: '{"location": "West US", "properties": {"serverFarmId": "plan1", "reserved":
      false, "siteConfig": {"netFrameworkVersion": "v4.6", "appSettings": [], "localMySqlEnabled":
      false}, "scmSiteAlsoStopped": false, "microService": "WebSites"}}'
>>>>>>> f7a82ba4
    headers:
      Accept: [application/json]
      Accept-Encoding: ['gzip, deflate']
      CommandName: [webapp create]
      Connection: [keep-alive]
      Content-Length: ['264']
      Content-Type: [application/json; charset=utf-8]
<<<<<<< HEAD
      User-Agent: [python/3.5.2 (Windows-10-10.0.15063-SP0) requests/2.9.1 msrest/0.4.11
=======
      User-Agent: [python/3.6.1 (Darwin-16.7.0-x86_64-i386-64bit) requests/2.9.1 msrest/0.4.11
>>>>>>> f7a82ba4
          msrest_azure/0.4.11 websitemanagementclient/0.32.0 Azure-SDK-For-Python
          AZURECLI/2.0.12+dev]
      accept-language: [en-US]
    method: PUT
    uri: https://management.azure.com/subscriptions/00000000-0000-0000-0000-000000000000/resourceGroups/clitest.rg000001/providers/Microsoft.Web/sites/webappacrtest1?api-version=2016-08-01
  response:
    body: {string: '{"id":"/subscriptions/00000000-0000-0000-0000-000000000000/resourceGroups/clitest.rg000001/providers/Microsoft.Web/sites/webappacrtest1","name":"webappacrtest1","type":"Microsoft.Web/sites","kind":"app","location":"West
<<<<<<< HEAD
        US","properties":{"name":"webappacrtest1","state":"Running","hostNames":["webappacrtest1.azurewebsites.net"],"webSpace":"clitest.rg000001-WestUSwebspace","selfLink":"https://waws-prod-bay-081.api.azurewebsites.windows.net:454/subscriptions/00000000-0000-0000-0000-000000000000/webspaces/clitest.rg000001-WestUSwebspace/sites/webappacrtest1","repositorySiteName":"webappacrtest1","owner":null,"usageState":"Normal","enabled":true,"adminEnabled":true,"enabledHostNames":["webappacrtest1.azurewebsites.net","webappacrtest1.scm.azurewebsites.net"],"siteProperties":{"metadata":null,"properties":[],"appSettings":null},"availabilityState":"Normal","sslCertificates":null,"csrs":[],"cers":null,"siteMode":null,"hostNameSslStates":[{"name":"webappacrtest1.azurewebsites.net","sslState":"Disabled","ipBasedSslResult":null,"virtualIP":null,"thumbprint":null,"toUpdate":null,"toUpdateIpBasedSsl":null,"ipBasedSslState":"NotConfigured","hostType":"Standard"},{"name":"webappacrtest1.scm.azurewebsites.net","sslState":"Disabled","ipBasedSslResult":null,"virtualIP":null,"thumbprint":null,"toUpdate":null,"toUpdateIpBasedSsl":null,"ipBasedSslState":"NotConfigured","hostType":"Repository"}],"computeMode":null,"serverFarm":null,"serverFarmId":"/subscriptions/00000000-0000-0000-0000-000000000000/resourceGroups/clitest.rg000001/providers/Microsoft.Web/serverfarms/plan1","reserved":true,"lastModifiedTimeUtc":"2017-07-31T21:12:35.55","storageRecoveryDefaultState":"Running","contentAvailabilityState":"Normal","runtimeAvailabilityState":"Normal","siteConfig":null,"deploymentId":"webappacrtest1","trafficManagerHostNames":null,"sku":"Standard","premiumAppDeployed":null,"scmSiteAlsoStopped":false,"targetSwapSlot":null,"hostingEnvironment":null,"hostingEnvironmentProfile":null,"clientAffinityEnabled":true,"clientCertEnabled":false,"hostNamesDisabled":false,"domainVerificationIdentifiers":null,"kind":"app","outboundIpAddresses":"13.64.73.110,40.118.133.8,40.118.169.141,40.118.253.162,13.64.147.140","possibleOutboundIpAddresses":"13.64.73.110,40.118.133.8,40.118.169.141,40.118.253.162,13.64.147.140","containerSize":0,"dailyMemoryTimeQuota":0,"suspendedTill":null,"siteDisabledReason":0,"functionExecutionUnitsCache":null,"maxNumberOfWorkers":null,"homeStamp":"waws-prod-bay-081","cloningInfo":null,"hostingEnvironmentId":null,"tags":null,"resourceGroup":"clitest.rg000001","defaultHostName":"webappacrtest1.azurewebsites.net","slotSwapStatus":null}}'}
    headers:
      cache-control: [no-cache]
      content-length: ['2957']
      content-type: [application/json]
      date: ['Mon, 31 Jul 2017 21:12:37 GMT']
      etag: ['"1D30A41BB87C96B"']
=======
        US","properties":{"name":"webappacrtest1","state":"Running","hostNames":["webappacrtest1.azurewebsites.net"],"webSpace":"clitest.rg000001-WestUSwebspace","selfLink":"https://waws-prod-bay-063.api.azurewebsites.windows.net/subscriptions/00000000-0000-0000-0000-000000000000/webspaces/clitest.rg000001-WestUSwebspace/sites/webappacrtest1","repositorySiteName":"webappacrtest1","owner":null,"usageState":"Normal","enabled":true,"adminEnabled":true,"enabledHostNames":["webappacrtest1.azurewebsites.net","webappacrtest1.scm.azurewebsites.net"],"siteProperties":{"metadata":null,"properties":[],"appSettings":null},"availabilityState":"Normal","sslCertificates":null,"csrs":[],"cers":null,"siteMode":null,"hostNameSslStates":[{"name":"webappacrtest1.azurewebsites.net","sslState":"Disabled","ipBasedSslResult":null,"virtualIP":null,"thumbprint":null,"toUpdate":null,"toUpdateIpBasedSsl":null,"ipBasedSslState":"NotConfigured","hostType":"Standard"},{"name":"webappacrtest1.scm.azurewebsites.net","sslState":"Disabled","ipBasedSslResult":null,"virtualIP":null,"thumbprint":null,"toUpdate":null,"toUpdateIpBasedSsl":null,"ipBasedSslState":"NotConfigured","hostType":"Repository"}],"computeMode":null,"serverFarm":null,"serverFarmId":"/subscriptions/00000000-0000-0000-0000-000000000000/resourceGroups/clitest.rg000001/providers/Microsoft.Web/serverfarms/plan1","reserved":true,"lastModifiedTimeUtc":"2017-08-01T23:30:49.71","storageRecoveryDefaultState":"Running","contentAvailabilityState":"Normal","runtimeAvailabilityState":"Normal","siteConfig":null,"deploymentId":"webappacrtest1","trafficManagerHostNames":null,"sku":"Standard","premiumAppDeployed":null,"scmSiteAlsoStopped":false,"targetSwapSlot":null,"hostingEnvironment":null,"hostingEnvironmentProfile":null,"clientAffinityEnabled":true,"clientCertEnabled":false,"hostNamesDisabled":false,"domainVerificationIdentifiers":null,"kind":"app","outboundIpAddresses":"13.93.220.109,13.93.205.56,52.160.105.227,104.209.45.67,13.91.108.234","possibleOutboundIpAddresses":"13.93.220.109,13.93.205.56,52.160.105.227,104.209.45.67,13.91.108.234","containerSize":0,"dailyMemoryTimeQuota":0,"suspendedTill":null,"siteDisabledReason":0,"functionExecutionUnitsCache":null,"maxNumberOfWorkers":null,"homeStamp":"waws-prod-bay-063","cloningInfo":null,"hostingEnvironmentId":null,"tags":null,"resourceGroup":"clitest.rg000001","defaultHostName":"webappacrtest1.azurewebsites.net","slotSwapStatus":null}}'}
    headers:
      cache-control: [no-cache]
      content-length: ['2953']
      content-type: [application/json]
      date: ['Tue, 01 Aug 2017 23:31:06 GMT']
      etag: ['"1D30B1E35D0A3EB"']
>>>>>>> f7a82ba4
      expires: ['-1']
      pragma: [no-cache]
      server: [Microsoft-IIS/8.0]
      strict-transport-security: [max-age=31536000; includeSubDomains]
      transfer-encoding: [chunked]
      vary: [Accept-Encoding]
      x-aspnet-version: [4.0.30319]
<<<<<<< HEAD
      x-ms-ratelimit-remaining-subscription-writes: ['1193']
=======
      x-ms-ratelimit-remaining-subscription-writes: ['1186']
>>>>>>> f7a82ba4
      x-powered-by: [ASP.NET]
    status: {code: 200, message: OK}
- request:
    body: '{}'
    headers:
      Accept: [application/json]
      Accept-Encoding: ['gzip, deflate']
      CommandName: [webapp create]
      Connection: [keep-alive]
      Content-Length: ['2']
      Content-Type: [application/json; charset=utf-8]
<<<<<<< HEAD
      User-Agent: [python/3.5.2 (Windows-10-10.0.15063-SP0) requests/2.9.1 msrest/0.4.11
=======
      User-Agent: [python/3.6.1 (Darwin-16.7.0-x86_64-i386-64bit) requests/2.9.1 msrest/0.4.11
>>>>>>> f7a82ba4
          msrest_azure/0.4.11 websitemanagementclient/0.32.0 Azure-SDK-For-Python
          AZURECLI/2.0.12+dev]
      accept-language: [en-US]
    method: POST
    uri: https://management.azure.com/subscriptions/00000000-0000-0000-0000-000000000000/resourceGroups/clitest.rg000001/providers/Microsoft.Web/sites/webappacrtest1/publishxml?api-version=2016-08-01
  response:
    body: {string: '<publishData><publishProfile profileName="webappacrtest1 - Web
        Deploy" publishMethod="MSDeploy" publishUrl="webappacrtest1.scm.azurewebsites.net:443"
<<<<<<< HEAD
        msdeploySite="webappacrtest1" userName="$webappacrtest1" userPWD="CijueLm43pcQyxomb9WsPX9eoi1jv1lHlJTHXE7zDm92pX6nXTbzws2AA1GA"
        destinationAppUrl="http://webappacrtest1.azurewebsites.net" SQLServerDBConnectionString=""
        mySQLDBConnectionString="" hostingProviderForumLink="" controlPanelLink="http://windows.azure.com"
        webSystem="WebSites"><databases /></publishProfile><publishProfile profileName="webappacrtest1
        - FTP" publishMethod="FTP" publishUrl="ftp://waws-prod-bay-081.ftp.azurewebsites.windows.net/site/wwwroot"
        ftpPassiveMode="True" userName="webappacrtest1\$webappacrtest1" userPWD="CijueLm43pcQyxomb9WsPX9eoi1jv1lHlJTHXE7zDm92pX6nXTbzws2AA1GA"
=======
        msdeploySite="webappacrtest1" userName="$webappacrtest1" userPWD="XgjLarhFtQZs4n6NEvHuyPoyaxBjtmb0E6LwLtCb0jBSzA3t8jn5i216Qrps"
        destinationAppUrl="http://webappacrtest1.azurewebsites.net" SQLServerDBConnectionString=""
        mySQLDBConnectionString="" hostingProviderForumLink="" controlPanelLink="http://windows.azure.com"
        webSystem="WebSites"><databases /></publishProfile><publishProfile profileName="webappacrtest1
        - FTP" publishMethod="FTP" publishUrl="ftp://waws-prod-bay-063.ftp.azurewebsites.windows.net/site/wwwroot"
        ftpPassiveMode="True" userName="webappacrtest1\$webappacrtest1" userPWD="XgjLarhFtQZs4n6NEvHuyPoyaxBjtmb0E6LwLtCb0jBSzA3t8jn5i216Qrps"
>>>>>>> f7a82ba4
        destinationAppUrl="http://webappacrtest1.azurewebsites.net" SQLServerDBConnectionString=""
        mySQLDBConnectionString="" hostingProviderForumLink="" controlPanelLink="http://windows.azure.com"
        webSystem="WebSites"><databases /></publishProfile></publishData>'}
    headers:
      cache-control: [no-cache]
      content-length: ['1060']
      content-type: [application/xml]
<<<<<<< HEAD
      date: ['Mon, 31 Jul 2017 21:12:38 GMT']
=======
      date: ['Tue, 01 Aug 2017 23:31:08 GMT']
>>>>>>> f7a82ba4
      expires: ['-1']
      pragma: [no-cache]
      server: [Microsoft-IIS/8.0]
      strict-transport-security: [max-age=31536000; includeSubDomains]
      x-aspnet-version: [4.0.30319]
      x-ms-ratelimit-remaining-subscription-resource-requests: ['11999']
      x-powered-by: [ASP.NET]
    status: {code: 200, message: OK}
- request:
    body: null
    headers:
      Accept: [application/json]
      Accept-Encoding: ['gzip, deflate']
      CommandName: [acr credential show]
      Connection: [keep-alive]
      Content-Type: [application/json; charset=utf-8]
<<<<<<< HEAD
      User-Agent: [python/3.5.2 (Windows-10-10.0.15063-SP0) requests/2.9.1 msrest/0.4.11
=======
      User-Agent: [python/3.6.1 (Darwin-16.7.0-x86_64-i386-64bit) requests/2.9.1 msrest/0.4.11
>>>>>>> f7a82ba4
          msrest_azure/0.4.11 resourcemanagementclient/1.1.0 Azure-SDK-For-Python
          AZURECLI/2.0.12+dev]
      accept-language: [en-US]
    method: GET
    uri: https://management.azure.com/subscriptions/00000000-0000-0000-0000-000000000000/resources?$filter=resourceType%20eq%20%27Microsoft.ContainerRegistry%2Fregistries%27&api-version=2017-05-10
  response:
<<<<<<< HEAD
    body: {string: '{"value":[{"id":"/subscriptions/00000000-0000-0000-0000-000000000000/resourceGroups/clitest.rg000001/providers/Microsoft.ContainerRegistry/registries/webappacrtest1","name":"webappacrtest1","type":"Microsoft.ContainerRegistry/registries","sku":{"name":"Basic","tier":"Basic"},"location":"westus","tags":{}},{"id":"/subscriptions/00000000-0000-0000-0000-000000000000/resourceGroups/LukaszRG/providers/Microsoft.ContainerRegistry/registries/lukaszregistrytest","name":"lukaszregistrytest","type":"Microsoft.ContainerRegistry/registries","location":"westus","tags":{}},{"id":"/subscriptions/00000000-0000-0000-0000-000000000000/resourceGroups/LukaszRG7/providers/Microsoft.ContainerRegistry/registries/lukaszwebapp1234","name":"lukaszwebapp1234","type":"Microsoft.ContainerRegistry/registries","sku":{"name":"Basic","tier":"Basic"},"location":"japaneast","tags":{}}]}'}
    headers:
      cache-control: [no-cache]
      content-length: ['923']
      content-type: [application/json; charset=utf-8]
      date: ['Mon, 31 Jul 2017 21:12:37 GMT']
=======
    body: {string: '{"value":[{"id":"/subscriptions/00000000-0000-0000-0000-000000000000/resourceGroups/clitest.rg000001/providers/Microsoft.ContainerRegistry/registries/webappacrtest1","name":"webappacrtest1","type":"Microsoft.ContainerRegistry/registries","sku":{"name":"Basic","tier":"Basic"},"location":"westus","tags":{}}]}'}
    headers:
      cache-control: [no-cache]
      content-length: ['367']
      content-type: [application/json; charset=utf-8]
      date: ['Tue, 01 Aug 2017 23:31:08 GMT']
>>>>>>> f7a82ba4
      expires: ['-1']
      pragma: [no-cache]
      strict-transport-security: [max-age=31536000; includeSubDomains]
      vary: [Accept-Encoding]
    status: {code: 200, message: OK}
- request:
    body: null
    headers:
      Accept: [application/json]
      Accept-Encoding: ['gzip, deflate']
      CommandName: [acr credential show]
      Connection: [keep-alive]
      Content-Type: [application/json; charset=utf-8]
<<<<<<< HEAD
      User-Agent: [python/3.5.2 (Windows-10-10.0.15063-SP0) requests/2.9.1 msrest/0.4.11
=======
      User-Agent: [python/3.6.1 (Darwin-16.7.0-x86_64-i386-64bit) requests/2.9.1 msrest/0.4.11
>>>>>>> f7a82ba4
          msrest_azure/0.4.11 containerregistrymanagementclient/0.3.1 Azure-SDK-For-Python
          AZURECLI/2.0.12+dev]
      accept-language: [en-US]
    method: GET
    uri: https://management.azure.com/subscriptions/00000000-0000-0000-0000-000000000000/resourceGroups/clitest.rg000001/providers/Microsoft.ContainerRegistry/registries/webappacrtest1?api-version=2017-03-01
  response:
<<<<<<< HEAD
    body: {string: '{"sku":{"name":"Basic","tier":"Basic"},"type":"Microsoft.ContainerRegistry/registries","id":"/subscriptions/00000000-0000-0000-0000-000000000000/resourceGroups/clitest.rg000001/providers/Microsoft.ContainerRegistry/registries/webappacrtest1","name":"webappacrtest1","location":"westus","tags":{},"properties":{"loginServer":"webappacrtest1.azurecr.io","creationDate":"2017-07-31T21:12:06.8060063Z","provisioningState":"Succeeded","adminUserEnabled":true,"storageAccount":{"name":"webappacrtest1211138"}}}'}
=======
    body: {string: '{"sku":{"name":"Basic","tier":"Basic"},"type":"Microsoft.ContainerRegistry/registries","id":"/subscriptions/00000000-0000-0000-0000-000000000000/resourceGroups/clitest.rg000001/providers/Microsoft.ContainerRegistry/registries/webappacrtest1","name":"webappacrtest1","location":"westus","tags":{},"properties":{"loginServer":"webappacrtest1.azurecr.io","creationDate":"2017-08-01T23:29:52.4578069Z","provisioningState":"Succeeded","adminUserEnabled":true,"storageAccount":{"name":"webappacrtest1232921"}}}'}
>>>>>>> f7a82ba4
    headers:
      cache-control: [no-cache]
      content-length: ['563']
      content-type: [application/json; charset=utf-8]
<<<<<<< HEAD
      date: ['Mon, 31 Jul 2017 21:12:38 GMT']
=======
      date: ['Tue, 01 Aug 2017 23:31:08 GMT']
>>>>>>> f7a82ba4
      expires: ['-1']
      pragma: [no-cache]
      server: [Microsoft-HTTPAPI/2.0]
      strict-transport-security: [max-age=31536000; includeSubDomains]
      transfer-encoding: [chunked]
      vary: [Accept-Encoding]
    status: {code: 200, message: OK}
- request:
    body: null
    headers:
      Accept: [application/json]
      Accept-Encoding: ['gzip, deflate']
      CommandName: [acr credential show]
      Connection: [keep-alive]
      Content-Length: ['0']
      Content-Type: [application/json; charset=utf-8]
<<<<<<< HEAD
      User-Agent: [python/3.5.2 (Windows-10-10.0.15063-SP0) requests/2.9.1 msrest/0.4.11
=======
      User-Agent: [python/3.6.1 (Darwin-16.7.0-x86_64-i386-64bit) requests/2.9.1 msrest/0.4.11
>>>>>>> f7a82ba4
          msrest_azure/0.4.11 containerregistrymanagementclient/0.3.1 Azure-SDK-For-Python
          AZURECLI/2.0.12+dev]
      accept-language: [en-US]
    method: POST
    uri: https://management.azure.com/subscriptions/00000000-0000-0000-0000-000000000000/resourceGroups/clitest.rg000001/providers/Microsoft.ContainerRegistry/registries/webappacrtest1/listCredentials?api-version=2017-03-01
  response:
<<<<<<< HEAD
    body: {string: '{"username":"webappacrtest1","passwords":[{"name":"password","value":"=/=+///u++=n=E+j=ZxVZ++=kZHsF7Z6"},{"name":"password2","value":"++/K/=/CA+c+/g=+fM1b=gOZJW0BG846"}]}'}
=======
    body: {string: '{"username":"webappacrtest1","passwords":[{"name":"password","value":"=/=u+KzwGS=B0csi0/KUoqcR4UJub3gC"},{"name":"password2","value":"=JtZTCJFaJCt00gJslEsgvOl+Y8bVFj6"}]}'}
>>>>>>> f7a82ba4
    headers:
      cache-control: [no-cache]
      content-length: ['170']
      content-type: [application/json; charset=utf-8]
<<<<<<< HEAD
      date: ['Mon, 31 Jul 2017 21:12:38 GMT']
=======
      date: ['Tue, 01 Aug 2017 23:31:08 GMT']
>>>>>>> f7a82ba4
      expires: ['-1']
      pragma: [no-cache]
      server: [Microsoft-HTTPAPI/2.0]
      strict-transport-security: [max-age=31536000; includeSubDomains]
      transfer-encoding: [chunked]
      vary: [Accept-Encoding]
<<<<<<< HEAD
      x-ms-ratelimit-remaining-subscription-writes: ['1196']
=======
      x-ms-ratelimit-remaining-subscription-writes: ['1187']
>>>>>>> f7a82ba4
    status: {code: 200, message: OK}
- request:
    body: null
    headers:
      Accept: [application/json]
      Accept-Encoding: ['gzip, deflate']
      CommandName: [webapp config container set]
      Connection: [keep-alive]
      Content-Type: [application/json; charset=utf-8]
<<<<<<< HEAD
      User-Agent: [python/3.5.2 (Windows-10-10.0.15063-SP0) requests/2.9.1 msrest/0.4.11
=======
      User-Agent: [python/3.6.1 (Darwin-16.7.0-x86_64-i386-64bit) requests/2.9.1 msrest/0.4.11
>>>>>>> f7a82ba4
          msrest_azure/0.4.11 resourcemanagementclient/1.1.0 Azure-SDK-For-Python
          AZURECLI/2.0.12+dev]
      accept-language: [en-US]
    method: GET
    uri: https://management.azure.com/subscriptions/00000000-0000-0000-0000-000000000000/resources?$filter=resourceType%20eq%20%27Microsoft.ContainerRegistry%2Fregistries%27&api-version=2017-05-10
  response:
<<<<<<< HEAD
    body: {string: '{"value":[{"id":"/subscriptions/00000000-0000-0000-0000-000000000000/resourceGroups/clitest.rg000001/providers/Microsoft.ContainerRegistry/registries/webappacrtest1","name":"webappacrtest1","type":"Microsoft.ContainerRegistry/registries","sku":{"name":"Basic","tier":"Basic"},"location":"westus","tags":{}},{"id":"/subscriptions/00000000-0000-0000-0000-000000000000/resourceGroups/LukaszRG/providers/Microsoft.ContainerRegistry/registries/lukaszregistrytest","name":"lukaszregistrytest","type":"Microsoft.ContainerRegistry/registries","location":"westus","tags":{}},{"id":"/subscriptions/00000000-0000-0000-0000-000000000000/resourceGroups/LukaszRG7/providers/Microsoft.ContainerRegistry/registries/lukaszwebapp1234","name":"lukaszwebapp1234","type":"Microsoft.ContainerRegistry/registries","sku":{"name":"Basic","tier":"Basic"},"location":"japaneast","tags":{}}]}'}
    headers:
      cache-control: [no-cache]
      content-length: ['923']
      content-type: [application/json; charset=utf-8]
      date: ['Mon, 31 Jul 2017 21:12:39 GMT']
=======
    body: {string: '{"value":[{"id":"/subscriptions/00000000-0000-0000-0000-000000000000/resourceGroups/clitest.rg000001/providers/Microsoft.ContainerRegistry/registries/webappacrtest1","name":"webappacrtest1","type":"Microsoft.ContainerRegistry/registries","sku":{"name":"Basic","tier":"Basic"},"location":"westus","tags":{}}]}'}
    headers:
      cache-control: [no-cache]
      content-length: ['367']
      content-type: [application/json; charset=utf-8]
      date: ['Tue, 01 Aug 2017 23:31:09 GMT']
>>>>>>> f7a82ba4
      expires: ['-1']
      pragma: [no-cache]
      strict-transport-security: [max-age=31536000; includeSubDomains]
      vary: [Accept-Encoding]
    status: {code: 200, message: OK}
- request:
    body: null
    headers:
      Accept: [application/json]
      Accept-Encoding: ['gzip, deflate']
      CommandName: [webapp config container set]
      Connection: [keep-alive]
      Content-Type: [application/json; charset=utf-8]
<<<<<<< HEAD
      User-Agent: [python/3.5.2 (Windows-10-10.0.15063-SP0) requests/2.9.1 msrest/0.4.11
=======
      User-Agent: [python/3.6.1 (Darwin-16.7.0-x86_64-i386-64bit) requests/2.9.1 msrest/0.4.11
>>>>>>> f7a82ba4
          msrest_azure/0.4.11 containerregistrymanagementclient/0.3.1 Azure-SDK-For-Python
          AZURECLI/2.0.12+dev]
      accept-language: [en-US]
    method: GET
    uri: https://management.azure.com/subscriptions/00000000-0000-0000-0000-000000000000/resourceGroups/clitest.rg000001/providers/Microsoft.ContainerRegistry/registries/webappacrtest1?api-version=2017-03-01
  response:
<<<<<<< HEAD
    body: {string: '{"sku":{"name":"Basic","tier":"Basic"},"type":"Microsoft.ContainerRegistry/registries","id":"/subscriptions/00000000-0000-0000-0000-000000000000/resourceGroups/clitest.rg000001/providers/Microsoft.ContainerRegistry/registries/webappacrtest1","name":"webappacrtest1","location":"westus","tags":{},"properties":{"loginServer":"webappacrtest1.azurecr.io","creationDate":"2017-07-31T21:12:06.8060063Z","provisioningState":"Succeeded","adminUserEnabled":true,"storageAccount":{"name":"webappacrtest1211138"}}}'}
=======
    body: {string: '{"sku":{"name":"Basic","tier":"Basic"},"type":"Microsoft.ContainerRegistry/registries","id":"/subscriptions/00000000-0000-0000-0000-000000000000/resourceGroups/clitest.rg000001/providers/Microsoft.ContainerRegistry/registries/webappacrtest1","name":"webappacrtest1","location":"westus","tags":{},"properties":{"loginServer":"webappacrtest1.azurecr.io","creationDate":"2017-08-01T23:29:52.4578069Z","provisioningState":"Succeeded","adminUserEnabled":true,"storageAccount":{"name":"webappacrtest1232921"}}}'}
>>>>>>> f7a82ba4
    headers:
      cache-control: [no-cache]
      content-length: ['563']
      content-type: [application/json; charset=utf-8]
<<<<<<< HEAD
      date: ['Mon, 31 Jul 2017 21:12:39 GMT']
=======
      date: ['Tue, 01 Aug 2017 23:31:09 GMT']
>>>>>>> f7a82ba4
      expires: ['-1']
      pragma: [no-cache]
      server: [Microsoft-HTTPAPI/2.0]
      strict-transport-security: [max-age=31536000; includeSubDomains]
      transfer-encoding: [chunked]
      vary: [Accept-Encoding]
    status: {code: 200, message: OK}
- request:
    body: null
    headers:
      Accept: [application/json]
      Accept-Encoding: ['gzip, deflate']
      CommandName: [webapp config container set]
      Connection: [keep-alive]
      Content-Length: ['0']
      Content-Type: [application/json; charset=utf-8]
<<<<<<< HEAD
      User-Agent: [python/3.5.2 (Windows-10-10.0.15063-SP0) requests/2.9.1 msrest/0.4.11
=======
      User-Agent: [python/3.6.1 (Darwin-16.7.0-x86_64-i386-64bit) requests/2.9.1 msrest/0.4.11
>>>>>>> f7a82ba4
          msrest_azure/0.4.11 containerregistrymanagementclient/0.3.1 Azure-SDK-For-Python
          AZURECLI/2.0.12+dev]
      accept-language: [en-US]
    method: POST
    uri: https://management.azure.com/subscriptions/00000000-0000-0000-0000-000000000000/resourceGroups/clitest.rg000001/providers/Microsoft.ContainerRegistry/registries/webappacrtest1/listCredentials?api-version=2017-03-01
  response:
<<<<<<< HEAD
    body: {string: '{"username":"webappacrtest1","passwords":[{"name":"password","value":"=/=+///u++=n=E+j=ZxVZ++=kZHsF7Z6"},{"name":"password2","value":"++/K/=/CA+c+/g=+fM1b=gOZJW0BG846"}]}'}
=======
    body: {string: '{"username":"webappacrtest1","passwords":[{"name":"password","value":"=/=u+KzwGS=B0csi0/KUoqcR4UJub3gC"},{"name":"password2","value":"=JtZTCJFaJCt00gJslEsgvOl+Y8bVFj6"}]}'}
>>>>>>> f7a82ba4
    headers:
      cache-control: [no-cache]
      content-length: ['170']
      content-type: [application/json; charset=utf-8]
<<<<<<< HEAD
      date: ['Mon, 31 Jul 2017 21:12:40 GMT']
=======
      date: ['Tue, 01 Aug 2017 23:31:09 GMT']
>>>>>>> f7a82ba4
      expires: ['-1']
      pragma: [no-cache]
      server: [Microsoft-HTTPAPI/2.0]
      strict-transport-security: [max-age=31536000; includeSubDomains]
      transfer-encoding: [chunked]
      vary: [Accept-Encoding]
      x-ms-ratelimit-remaining-subscription-writes: ['1187']
    status: {code: 200, message: OK}
- request:
    body: null
    headers:
      Accept: [application/json]
      Accept-Encoding: ['gzip, deflate']
      CommandName: [webapp config container set]
      Connection: [keep-alive]
      Content-Type: [application/json; charset=utf-8]
<<<<<<< HEAD
      User-Agent: [python/3.5.2 (Windows-10-10.0.15063-SP0) requests/2.9.1 msrest/0.4.11
=======
      User-Agent: [python/3.6.1 (Darwin-16.7.0-x86_64-i386-64bit) requests/2.9.1 msrest/0.4.11
>>>>>>> f7a82ba4
          msrest_azure/0.4.11 websitemanagementclient/0.32.0 Azure-SDK-For-Python
          AZURECLI/2.0.12+dev]
      accept-language: [en-US]
    method: GET
    uri: https://management.azure.com/subscriptions/00000000-0000-0000-0000-000000000000/resourceGroups/clitest.rg000001/providers/Microsoft.Web/sites/webappacrtest1/config/web?api-version=2016-08-01
  response:
    body: {string: '{"id":"/subscriptions/00000000-0000-0000-0000-000000000000/resourceGroups/clitest.rg000001/providers/Microsoft.Web/sites/webappacrtest1/config/web","name":"webappacrtest1","type":"Microsoft.Web/sites/config","location":"West
        US","properties":{"numberOfWorkers":1,"defaultDocuments":["Default.htm","Default.html","Default.asp","index.htm","index.html","iisstart.htm","default.aspx","index.php","hostingstart.html"],"netFrameworkVersion":"v4.0","phpVersion":"","pythonVersion":"","nodeVersion":"","linuxFxVersion":"NODE|6.4","requestTracingEnabled":false,"remoteDebuggingEnabled":false,"remoteDebuggingVersion":null,"httpLoggingEnabled":false,"logsDirectorySizeLimit":35,"detailedErrorLoggingEnabled":false,"publishingUsername":"$webappacrtest1","publishingPassword":null,"appSettings":null,"metadata":null,"connectionStrings":null,"machineKey":null,"handlerMappings":null,"documentRoot":null,"scmType":"None","use32BitWorkerProcess":true,"webSocketsEnabled":false,"alwaysOn":false,"javaVersion":null,"javaContainer":null,"javaContainerVersion":null,"appCommandLine":"","managedPipelineMode":"Integrated","virtualApplications":[{"virtualPath":"/","physicalPath":"site\\wwwroot","preloadEnabled":false,"virtualDirectories":null}],"winAuthAdminState":0,"winAuthTenantState":0,"customAppPoolIdentityAdminState":false,"customAppPoolIdentityTenantState":false,"runtimeADUser":null,"runtimeADUserPassword":null,"loadBalancing":"LeastRequests","routingRules":[],"experiments":{"rampUpRules":[]},"limits":null,"autoHealEnabled":false,"autoHealRules":{"triggers":null,"actions":null},"tracingOptions":null,"vnetName":"","siteAuthEnabled":false,"siteAuthSettings":{"enabled":null,"unauthenticatedClientAction":null,"tokenStoreEnabled":null,"allowedExternalRedirectUrls":null,"defaultProvider":null,"clientId":null,"clientSecret":null,"issuer":null,"allowedAudiences":null,"additionalLoginParams":null,"isAadAutoProvisioned":false,"googleClientId":null,"googleClientSecret":null,"googleOAuthScopes":null,"facebookAppId":null,"facebookAppSecret":null,"facebookOAuthScopes":null,"twitterConsumerKey":null,"twitterConsumerSecret":null,"microsoftAccountClientId":null,"microsoftAccountClientSecret":null,"microsoftAccountOAuthScopes":null},"cors":null,"push":null,"apiDefinition":null,"autoSwapSlotName":null,"localMySqlEnabled":false,"ipSecurityRestrictions":null}}'}
    headers:
      cache-control: [no-cache]
      content-length: ['2408']
      content-type: [application/json]
<<<<<<< HEAD
      date: ['Mon, 31 Jul 2017 21:12:40 GMT']
=======
      date: ['Tue, 01 Aug 2017 23:31:10 GMT']
>>>>>>> f7a82ba4
      expires: ['-1']
      pragma: [no-cache]
      server: [Microsoft-IIS/8.0]
      strict-transport-security: [max-age=31536000; includeSubDomains]
      transfer-encoding: [chunked]
      vary: [Accept-Encoding]
      x-aspnet-version: [4.0.30319]
      x-powered-by: [ASP.NET]
    status: {code: 200, message: OK}
- request:
<<<<<<< HEAD
    body: '{"name": "webappacrtest1", "type": "Microsoft.Web/sites/config", "location":
      "West US", "properties": {"webSocketsEnabled": false, "detailedErrorLoggingEnabled":
      false, "scmType": "None", "httpLoggingEnabled": false, "autoHealRules": {},
      "use32BitWorkerProcess": true, "pythonVersion": "", "virtualApplications": [{"virtualPath":
      "/", "preloadEnabled": false, "physicalPath": "site\\wwwroot"}], "vnetName":
      "", "loadBalancing": "LeastRequests", "defaultDocuments": ["Default.htm", "Default.html",
      "Default.asp", "index.htm", "index.html", "iisstart.htm", "default.aspx", "index.php",
      "hostingstart.html"], "experiments": {"rampUpRules": []}, "phpVersion": "",
      "netFrameworkVersion": "v4.0", "linuxFxVersion": "DOCKER|webappacrtest1.azurecr.io/image-name:latest",
      "nodeVersion": "", "publishingUsername": "$webappacrtest1", "localMySqlEnabled":
      false, "alwaysOn": false, "requestTracingEnabled": false, "logsDirectorySizeLimit":
      35, "appCommandLine": "", "numberOfWorkers": 1, "remoteDebuggingEnabled": false,
      "autoHealEnabled": false, "managedPipelineMode": "Integrated"}}'
=======
    body: '{"name": "webappacrtest1", "location": "West US", "type": "Microsoft.Web/sites/config",
      "properties": {"numberOfWorkers": 1, "defaultDocuments": ["Default.htm", "Default.html",
      "Default.asp", "index.htm", "index.html", "iisstart.htm", "default.aspx", "index.php",
      "hostingstart.html"], "netFrameworkVersion": "v4.0", "phpVersion": "", "pythonVersion":
      "", "nodeVersion": "", "linuxFxVersion": "DOCKER|webappacrtest1.azurecr.io/image-name:latest",
      "requestTracingEnabled": false, "remoteDebuggingEnabled": false, "httpLoggingEnabled":
      false, "logsDirectorySizeLimit": 35, "detailedErrorLoggingEnabled": false, "publishingUsername":
      "$webappacrtest1", "scmType": "None", "use32BitWorkerProcess": true, "webSocketsEnabled":
      false, "alwaysOn": false, "appCommandLine": "", "managedPipelineMode": "Integrated",
      "virtualApplications": [{"virtualPath": "/", "physicalPath": "site\\wwwroot",
      "preloadEnabled": false}], "loadBalancing": "LeastRequests", "experiments":
      {"rampUpRules": []}, "autoHealEnabled": false, "autoHealRules": {}, "vnetName":
      "", "localMySqlEnabled": false}}'
>>>>>>> f7a82ba4
    headers:
      Accept: [application/json]
      Accept-Encoding: ['gzip, deflate']
      CommandName: [webapp config container set]
      Connection: [keep-alive]
      Content-Length: ['1072']
      Content-Type: [application/json; charset=utf-8]
<<<<<<< HEAD
      User-Agent: [python/3.5.2 (Windows-10-10.0.15063-SP0) requests/2.9.1 msrest/0.4.11
=======
      User-Agent: [python/3.6.1 (Darwin-16.7.0-x86_64-i386-64bit) requests/2.9.1 msrest/0.4.11
>>>>>>> f7a82ba4
          msrest_azure/0.4.11 websitemanagementclient/0.32.0 Azure-SDK-For-Python
          AZURECLI/2.0.12+dev]
      accept-language: [en-US]
    method: PATCH
    uri: https://management.azure.com/subscriptions/00000000-0000-0000-0000-000000000000/resourceGroups/clitest.rg000001/providers/Microsoft.Web/sites/webappacrtest1/config/web?api-version=2016-08-01
  response:
    body: {string: '{"id":"/subscriptions/00000000-0000-0000-0000-000000000000/resourceGroups/clitest.rg000001/providers/Microsoft.Web/sites/webappacrtest1","name":"webappacrtest1","type":"Microsoft.Web/sites","location":"West
        US","properties":{"numberOfWorkers":1,"defaultDocuments":["Default.htm","Default.html","Default.asp","index.htm","index.html","iisstart.htm","default.aspx","index.php","hostingstart.html"],"netFrameworkVersion":"v4.0","phpVersion":"","pythonVersion":"","nodeVersion":"","linuxFxVersion":"DOCKER|WEBAPPACRTEST1.AZURECR.IO/IMAGE-NAME:LATEST","requestTracingEnabled":false,"remoteDebuggingEnabled":false,"remoteDebuggingVersion":"VS2012","httpLoggingEnabled":false,"logsDirectorySizeLimit":35,"detailedErrorLoggingEnabled":false,"publishingUsername":"$webappacrtest1","publishingPassword":null,"appSettings":null,"metadata":null,"connectionStrings":null,"machineKey":null,"handlerMappings":null,"documentRoot":null,"scmType":"None","use32BitWorkerProcess":true,"webSocketsEnabled":false,"alwaysOn":false,"javaVersion":null,"javaContainer":null,"javaContainerVersion":null,"appCommandLine":"","managedPipelineMode":"Integrated","virtualApplications":[{"virtualPath":"/","physicalPath":"site\\wwwroot","preloadEnabled":false,"virtualDirectories":null}],"winAuthAdminState":0,"winAuthTenantState":0,"customAppPoolIdentityAdminState":false,"customAppPoolIdentityTenantState":false,"runtimeADUser":null,"runtimeADUserPassword":null,"loadBalancing":"LeastRequests","routingRules":[],"experiments":{"rampUpRules":[]},"limits":null,"autoHealEnabled":false,"autoHealRules":{"triggers":null,"actions":null},"tracingOptions":null,"vnetName":"","siteAuthEnabled":false,"siteAuthSettings":{"enabled":null,"unauthenticatedClientAction":null,"tokenStoreEnabled":null,"allowedExternalRedirectUrls":null,"defaultProvider":null,"clientId":null,"clientSecret":null,"issuer":null,"allowedAudiences":null,"additionalLoginParams":null,"isAadAutoProvisioned":false,"googleClientId":null,"googleClientSecret":null,"googleOAuthScopes":null,"facebookAppId":null,"facebookAppSecret":null,"facebookOAuthScopes":null,"twitterConsumerKey":null,"twitterConsumerSecret":null,"microsoftAccountClientId":null,"microsoftAccountClientSecret":null,"microsoftAccountOAuthScopes":null},"cors":null,"push":null,"apiDefinition":null,"autoSwapSlotName":null,"localMySqlEnabled":false,"ipSecurityRestrictions":null}}'}
    headers:
      cache-control: [no-cache]
      content-length: ['2436']
      content-type: [application/json]
<<<<<<< HEAD
      date: ['Mon, 31 Jul 2017 21:12:42 GMT']
      etag: ['"1D30A41BF302AF5"']
=======
      date: ['Tue, 01 Aug 2017 23:31:11 GMT']
      etag: ['"1D30B1E41E71F6B"']
>>>>>>> f7a82ba4
      expires: ['-1']
      pragma: [no-cache]
      server: [Microsoft-IIS/8.0]
      strict-transport-security: [max-age=31536000; includeSubDomains]
      transfer-encoding: [chunked]
      vary: [Accept-Encoding]
      x-aspnet-version: [4.0.30319]
<<<<<<< HEAD
      x-ms-ratelimit-remaining-subscription-writes: ['1196']
=======
      x-ms-ratelimit-remaining-subscription-writes: ['1181']
>>>>>>> f7a82ba4
      x-powered-by: [ASP.NET]
    status: {code: 200, message: OK}
- request:
    body: null
    headers:
      Accept: [application/json]
      Accept-Encoding: ['gzip, deflate']
      CommandName: [webapp config container set]
      Connection: [keep-alive]
      Content-Length: ['0']
      Content-Type: [application/json; charset=utf-8]
<<<<<<< HEAD
      User-Agent: [python/3.5.2 (Windows-10-10.0.15063-SP0) requests/2.9.1 msrest/0.4.11
=======
      User-Agent: [python/3.6.1 (Darwin-16.7.0-x86_64-i386-64bit) requests/2.9.1 msrest/0.4.11
>>>>>>> f7a82ba4
          msrest_azure/0.4.11 websitemanagementclient/0.32.0 Azure-SDK-For-Python
          AZURECLI/2.0.12+dev]
      accept-language: [en-US]
    method: POST
    uri: https://management.azure.com/subscriptions/00000000-0000-0000-0000-000000000000/resourceGroups/clitest.rg000001/providers/Microsoft.Web/sites/webappacrtest1/config/appsettings/list?api-version=2016-08-01
  response:
    body: {string: '{"id":"/subscriptions/00000000-0000-0000-0000-000000000000/resourceGroups/clitest.rg000001/providers/Microsoft.Web/sites/webappacrtest1/config/appsettings","name":"appsettings","type":"Microsoft.Web/sites/config","location":"West
        US","properties":{}}'}
    headers:
      cache-control: [no-cache]
      content-length: ['309']
      content-type: [application/json]
<<<<<<< HEAD
      date: ['Mon, 31 Jul 2017 21:12:42 GMT']
=======
      date: ['Tue, 01 Aug 2017 23:31:13 GMT']
>>>>>>> f7a82ba4
      expires: ['-1']
      pragma: [no-cache]
      server: [Microsoft-IIS/8.0]
      strict-transport-security: [max-age=31536000; includeSubDomains]
      transfer-encoding: [chunked]
      vary: [Accept-Encoding]
      x-aspnet-version: [4.0.30319]
      x-ms-ratelimit-remaining-subscription-resource-requests: ['11997']
      x-powered-by: [ASP.NET]
    status: {code: 200, message: OK}
- request:
<<<<<<< HEAD
    body: '{"name": "appsettings", "type": "Microsoft.Web/sites/config", "location":
      "West US", "properties": {"DOCKER_REGISTRY_SERVER_PASSWORD": "=/=+///u++=n=E+j=ZxVZ++=kZHsF7Z6",
      "DOCKER_REGISTRY_SERVER_USERNAME": "webappacrtest1", "DOCKER_REGISTRY_SERVER_URL":
      "https://webappacrtest1.azurecr.io"}}'
=======
    body: '{"name": "appsettings", "location": "West US", "type": "Microsoft.Web/sites/config",
      "properties": {"DOCKER_REGISTRY_SERVER_URL": "https://webappacrtest1.azurecr.io",
      "DOCKER_REGISTRY_SERVER_USERNAME": "webappacrtest1", "DOCKER_REGISTRY_SERVER_PASSWORD":
      "=/=u+KzwGS=B0csi0/KUoqcR4UJub3gC", "DOCKER_CUSTOM_IMAGE_NAME": "webappacrtest1.azurecr.io/image-name:latest"}}'
>>>>>>> f7a82ba4
    headers:
      Accept: [application/json]
      Accept-Encoding: ['gzip, deflate']
      CommandName: [webapp config container set]
      Connection: [keep-alive]
      Content-Length: ['291']
      Content-Type: [application/json; charset=utf-8]
<<<<<<< HEAD
      User-Agent: [python/3.5.2 (Windows-10-10.0.15063-SP0) requests/2.9.1 msrest/0.4.11
=======
      User-Agent: [python/3.6.1 (Darwin-16.7.0-x86_64-i386-64bit) requests/2.9.1 msrest/0.4.11
>>>>>>> f7a82ba4
          msrest_azure/0.4.11 websitemanagementclient/0.32.0 Azure-SDK-For-Python
          AZURECLI/2.0.12+dev]
      accept-language: [en-US]
    method: PUT
    uri: https://management.azure.com/subscriptions/00000000-0000-0000-0000-000000000000/resourceGroups/clitest.rg000001/providers/Microsoft.Web/sites/webappacrtest1/config/appsettings?api-version=2016-08-01
  response:
    body: {string: '{"id":"/subscriptions/00000000-0000-0000-0000-000000000000/resourceGroups/clitest.rg000001/providers/Microsoft.Web/sites/webappacrtest1/config/appsettings","name":"appsettings","type":"Microsoft.Web/sites/config","location":"West
<<<<<<< HEAD
        US","properties":{"DOCKER_REGISTRY_SERVER_PASSWORD":"=/=+///u++=n=E+j=ZxVZ++=kZHsF7Z6","DOCKER_REGISTRY_SERVER_USERNAME":"webappacrtest1","DOCKER_REGISTRY_SERVER_URL":"https://webappacrtest1.azurecr.io"}}'}
=======
        US","properties":{"DOCKER_REGISTRY_SERVER_URL":"https://webappacrtest1.azurecr.io","DOCKER_REGISTRY_SERVER_USERNAME":"webappacrtest1","DOCKER_REGISTRY_SERVER_PASSWORD":"=/=u+KzwGS=B0csi0/KUoqcR4UJub3gC","DOCKER_CUSTOM_IMAGE_NAME":"webappacrtest1.azurecr.io/image-name:latest"}}'}
>>>>>>> f7a82ba4
    headers:
      cache-control: [no-cache]
      content-length: ['493']
      content-type: [application/json]
<<<<<<< HEAD
      date: ['Mon, 31 Jul 2017 21:12:43 GMT']
      etag: ['"1D30A41C03B3255"']
=======
      date: ['Tue, 01 Aug 2017 23:31:15 GMT']
      etag: ['"1D30B1E43811355"']
>>>>>>> f7a82ba4
      expires: ['-1']
      pragma: [no-cache]
      server: [Microsoft-IIS/8.0]
      strict-transport-security: [max-age=31536000; includeSubDomains]
      transfer-encoding: [chunked]
      vary: [Accept-Encoding]
      x-aspnet-version: [4.0.30319]
<<<<<<< HEAD
      x-ms-ratelimit-remaining-subscription-writes: ['1196']
=======
      x-ms-ratelimit-remaining-subscription-writes: ['1183']
>>>>>>> f7a82ba4
      x-powered-by: [ASP.NET]
    status: {code: 200, message: OK}
- request:
    body: null
    headers:
      Accept: [application/json]
      Accept-Encoding: ['gzip, deflate']
      CommandName: [webapp config container set]
      Connection: [keep-alive]
      Content-Length: ['0']
      Content-Type: [application/json; charset=utf-8]
<<<<<<< HEAD
      User-Agent: [python/3.5.2 (Windows-10-10.0.15063-SP0) requests/2.9.1 msrest/0.4.11
=======
      User-Agent: [python/3.6.1 (Darwin-16.7.0-x86_64-i386-64bit) requests/2.9.1 msrest/0.4.11
>>>>>>> f7a82ba4
          msrest_azure/0.4.11 websitemanagementclient/0.32.0 Azure-SDK-For-Python
          AZURECLI/2.0.12+dev]
      accept-language: [en-US]
    method: POST
    uri: https://management.azure.com/subscriptions/00000000-0000-0000-0000-000000000000/resourceGroups/clitest.rg000001/providers/Microsoft.Web/sites/webappacrtest1/config/appsettings/list?api-version=2016-08-01
  response:
    body: {string: '{"id":"/subscriptions/00000000-0000-0000-0000-000000000000/resourceGroups/clitest.rg000001/providers/Microsoft.Web/sites/webappacrtest1/config/appsettings","name":"appsettings","type":"Microsoft.Web/sites/config","location":"West
<<<<<<< HEAD
        US","properties":{"DOCKER_REGISTRY_SERVER_PASSWORD":"=/=+///u++=n=E+j=ZxVZ++=kZHsF7Z6","DOCKER_REGISTRY_SERVER_USERNAME":"webappacrtest1","DOCKER_REGISTRY_SERVER_URL":"https://webappacrtest1.azurecr.io"}}'}
=======
        US","properties":{"DOCKER_REGISTRY_SERVER_URL":"https://webappacrtest1.azurecr.io","DOCKER_REGISTRY_SERVER_USERNAME":"webappacrtest1","DOCKER_REGISTRY_SERVER_PASSWORD":"=/=u+KzwGS=B0csi0/KUoqcR4UJub3gC","DOCKER_CUSTOM_IMAGE_NAME":"webappacrtest1.azurecr.io/image-name:latest"}}'}
>>>>>>> f7a82ba4
    headers:
      cache-control: [no-cache]
      content-length: ['493']
      content-type: [application/json]
<<<<<<< HEAD
      date: ['Mon, 31 Jul 2017 21:12:44 GMT']
=======
      date: ['Tue, 01 Aug 2017 23:31:15 GMT']
>>>>>>> f7a82ba4
      expires: ['-1']
      pragma: [no-cache]
      server: [Microsoft-IIS/8.0]
      strict-transport-security: [max-age=31536000; includeSubDomains]
      transfer-encoding: [chunked]
      vary: [Accept-Encoding]
      x-aspnet-version: [4.0.30319]
      x-ms-ratelimit-remaining-subscription-resource-requests: ['11999']
      x-powered-by: [ASP.NET]
    status: {code: 200, message: OK}
- request:
    body: null
    headers:
      Accept: [application/json]
      Accept-Encoding: ['gzip, deflate']
      CommandName: [webapp config container set]
      Connection: [keep-alive]
      Content-Type: [application/json; charset=utf-8]
<<<<<<< HEAD
      User-Agent: [python/3.5.2 (Windows-10-10.0.15063-SP0) requests/2.9.1 msrest/0.4.11
=======
      User-Agent: [python/3.6.1 (Darwin-16.7.0-x86_64-i386-64bit) requests/2.9.1 msrest/0.4.11
>>>>>>> f7a82ba4
          msrest_azure/0.4.11 websitemanagementclient/0.32.0 Azure-SDK-For-Python
          AZURECLI/2.0.12+dev]
      accept-language: [en-US]
    method: GET
    uri: https://management.azure.com/subscriptions/00000000-0000-0000-0000-000000000000/resourceGroups/clitest.rg000001/providers/Microsoft.Web/sites/webappacrtest1/config/slotConfigNames?api-version=2016-08-01
  response:
    body: {string: '{"id":null,"name":"webappacrtest1","type":"Microsoft.Web/sites","location":"West
        US","properties":{"connectionStringNames":null,"appSettingNames":null}}'}
    headers:
      cache-control: [no-cache]
      content-length: ['152']
      content-type: [application/json]
<<<<<<< HEAD
      date: ['Mon, 31 Jul 2017 21:12:45 GMT']
      expires: ['-1']
      pragma: [no-cache]
      server: [Microsoft-IIS/8.0]
      strict-transport-security: [max-age=31536000; includeSubDomains]
      transfer-encoding: [chunked]
      vary: [Accept-Encoding]
      x-aspnet-version: [4.0.30319]
      x-powered-by: [ASP.NET]
    status: {code: 200, message: OK}
- request:
    body: null
    headers:
      Accept: [application/json]
      Accept-Encoding: ['gzip, deflate']
      CommandName: [webapp config container set]
      Connection: [keep-alive]
      Content-Type: [application/json; charset=utf-8]
      User-Agent: [python/3.5.2 (Windows-10-10.0.15063-SP0) requests/2.9.1 msrest/0.4.11
          msrest_azure/0.4.11 websitemanagementclient/0.32.0 Azure-SDK-For-Python
          AZURECLI/2.0.12+dev]
      accept-language: [en-US]
    method: GET
    uri: https://management.azure.com/subscriptions/00000000-0000-0000-0000-000000000000/resourceGroups/clitest.rg000001/providers/Microsoft.Web/sites/webappacrtest1/config/web?api-version=2016-08-01
  response:
    body: {string: '{"id":"/subscriptions/00000000-0000-0000-0000-000000000000/resourceGroups/clitest.rg000001/providers/Microsoft.Web/sites/webappacrtest1/config/web","name":"webappacrtest1","type":"Microsoft.Web/sites/config","location":"West
        US","properties":{"numberOfWorkers":1,"defaultDocuments":["Default.htm","Default.html","Default.asp","index.htm","index.html","iisstart.htm","default.aspx","index.php","hostingstart.html"],"netFrameworkVersion":"v4.0","phpVersion":"","pythonVersion":"","nodeVersion":"","linuxFxVersion":"DOCKER|WEBAPPACRTEST1.AZURECR.IO/IMAGE-NAME:LATEST","requestTracingEnabled":false,"remoteDebuggingEnabled":false,"remoteDebuggingVersion":"VS2012","httpLoggingEnabled":false,"logsDirectorySizeLimit":35,"detailedErrorLoggingEnabled":false,"publishingUsername":"$webappacrtest1","publishingPassword":null,"appSettings":null,"metadata":null,"connectionStrings":null,"machineKey":null,"handlerMappings":null,"documentRoot":null,"scmType":"None","use32BitWorkerProcess":true,"webSocketsEnabled":false,"alwaysOn":false,"javaVersion":null,"javaContainer":null,"javaContainerVersion":null,"appCommandLine":"","managedPipelineMode":"Integrated","virtualApplications":[{"virtualPath":"/","physicalPath":"site\\wwwroot","preloadEnabled":false,"virtualDirectories":null}],"winAuthAdminState":0,"winAuthTenantState":0,"customAppPoolIdentityAdminState":false,"customAppPoolIdentityTenantState":false,"runtimeADUser":null,"runtimeADUserPassword":null,"loadBalancing":"LeastRequests","routingRules":[],"experiments":{"rampUpRules":[]},"limits":null,"autoHealEnabled":false,"autoHealRules":{"triggers":null,"actions":null},"tracingOptions":null,"vnetName":"","siteAuthEnabled":false,"siteAuthSettings":{"enabled":null,"unauthenticatedClientAction":null,"tokenStoreEnabled":null,"allowedExternalRedirectUrls":null,"defaultProvider":null,"clientId":null,"clientSecret":null,"issuer":null,"allowedAudiences":null,"additionalLoginParams":null,"isAadAutoProvisioned":false,"googleClientId":null,"googleClientSecret":null,"googleOAuthScopes":null,"facebookAppId":null,"facebookAppSecret":null,"facebookOAuthScopes":null,"twitterConsumerKey":null,"twitterConsumerSecret":null,"microsoftAccountClientId":null,"microsoftAccountClientSecret":null,"microsoftAccountOAuthScopes":null},"cors":null,"push":null,"apiDefinition":null,"autoSwapSlotName":null,"localMySqlEnabled":false,"ipSecurityRestrictions":null}}'}
    headers:
      cache-control: [no-cache]
      content-length: ['2454']
      content-type: [application/json]
      date: ['Mon, 31 Jul 2017 21:12:45 GMT']
=======
      date: ['Tue, 01 Aug 2017 23:31:16 GMT']
>>>>>>> f7a82ba4
      expires: ['-1']
      pragma: [no-cache]
      server: [Microsoft-IIS/8.0]
      strict-transport-security: [max-age=31536000; includeSubDomains]
      transfer-encoding: [chunked]
      vary: [Accept-Encoding]
      x-aspnet-version: [4.0.30319]
      x-powered-by: [ASP.NET]
    status: {code: 200, message: OK}
- request:
    body: null
    headers:
      Accept: [application/json]
      Accept-Encoding: ['gzip, deflate']
      CommandName: [group delete]
      Connection: [keep-alive]
      Content-Length: ['0']
      Content-Type: [application/json; charset=utf-8]
<<<<<<< HEAD
      User-Agent: [python/3.5.2 (Windows-10-10.0.15063-SP0) requests/2.9.1 msrest/0.4.11
=======
      User-Agent: [python/3.6.1 (Darwin-16.7.0-x86_64-i386-64bit) requests/2.9.1 msrest/0.4.11
>>>>>>> f7a82ba4
          msrest_azure/0.4.11 resourcemanagementclient/1.1.0 Azure-SDK-For-Python
          AZURECLI/2.0.12+dev]
      accept-language: [en-US]
    method: DELETE
    uri: https://management.azure.com/subscriptions/00000000-0000-0000-0000-000000000000/resourcegroups/clitest.rg000001?api-version=2017-05-10
  response:
    body: {string: ''}
    headers:
      cache-control: [no-cache]
      content-length: ['0']
<<<<<<< HEAD
      date: ['Mon, 31 Jul 2017 21:12:46 GMT']
      expires: ['-1']
      location: ['https://management.azure.com/subscriptions/00000000-0000-0000-0000-000000000000/operationresults/eyJqb2JJZCI6IlJFU09VUkNFR1JPVVBERUxFVElPTkpPQi1DTElURVNUOjJFUkdVREdUQkVTM1lIUTRCSDZLTEJGS0VBWFFGNEE0TkhVUUtKU3w0NEFBMEIxRDE1M0E0QkRDLVdFU1RVUyIsImpvYkxvY2F0aW9uIjoid2VzdHVzIn0?api-version=2017-05-10']
=======
      date: ['Tue, 01 Aug 2017 23:31:19 GMT']
      expires: ['-1']
      location: ['https://management.azure.com/subscriptions/00000000-0000-0000-0000-000000000000/operationresults/eyJqb2JJZCI6IlJFU09VUkNFR1JPVVBERUxFVElPTkpPQi1DTElURVNUOjJFUkc3VFdaNVBSMzNXVldCSDVGSDJUSFNRQUk3SzVRSUJVVVhLVnwzMTM4ODQ1M0YxQjhDNDYyLVdFU1RVUyIsImpvYkxvY2F0aW9uIjoid2VzdHVzIn0?api-version=2017-05-10']
>>>>>>> f7a82ba4
      pragma: [no-cache]
      strict-transport-security: [max-age=31536000; includeSubDomains]
      x-ms-ratelimit-remaining-subscription-writes: ['1186']
    status: {code: 202, message: Accepted}
version: 1<|MERGE_RESOLUTION|>--- conflicted
+++ resolved
@@ -8,11 +8,7 @@
       Connection: [keep-alive]
       Content-Length: ['50']
       Content-Type: [application/json; charset=utf-8]
-<<<<<<< HEAD
-      User-Agent: [python/3.5.2 (Windows-10-10.0.15063-SP0) requests/2.9.1 msrest/0.4.11
-=======
-      User-Agent: [python/3.6.1 (Darwin-16.7.0-x86_64-i386-64bit) requests/2.9.1 msrest/0.4.11
->>>>>>> f7a82ba4
+      User-Agent: [python/3.6.1 (Darwin-16.7.0-x86_64-i386-64bit) requests/2.9.1 msrest/0.4.11
           msrest_azure/0.4.11 resourcemanagementclient/1.1.0 Azure-SDK-For-Python
           AZURECLI/2.0.12+dev]
       accept-language: [en-US]
@@ -24,11 +20,7 @@
       cache-control: [no-cache]
       content-length: ['328']
       content-type: [application/json; charset=utf-8]
-<<<<<<< HEAD
-      date: ['Mon, 31 Jul 2017 21:11:36 GMT']
-=======
       date: ['Tue, 01 Aug 2017 23:29:19 GMT']
->>>>>>> f7a82ba4
       expires: ['-1']
       pragma: [no-cache]
       strict-transport-security: [max-age=31536000; includeSubDomains]
@@ -43,11 +35,7 @@
       Connection: [keep-alive]
       Content-Length: ['76']
       Content-Type: [application/json; charset=utf-8]
-<<<<<<< HEAD
-      User-Agent: [python/3.5.2 (Windows-10-10.0.15063-SP0) requests/2.9.1 msrest/0.4.11
-=======
-      User-Agent: [python/3.6.1 (Darwin-16.7.0-x86_64-i386-64bit) requests/2.9.1 msrest/0.4.11
->>>>>>> f7a82ba4
+      User-Agent: [python/3.6.1 (Darwin-16.7.0-x86_64-i386-64bit) requests/2.9.1 msrest/0.4.11
           msrest_azure/0.4.11 containerregistrymanagementclient/0.3.1 Azure-SDK-For-Python
           AZURECLI/2.0.12+dev]
       accept-language: [en-US]
@@ -59,11 +47,7 @@
       cache-control: [no-cache]
       content-length: ['22']
       content-type: [application/json; charset=utf-8]
-<<<<<<< HEAD
-      date: ['Mon, 31 Jul 2017 21:11:38 GMT']
-=======
       date: ['Tue, 01 Aug 2017 23:29:20 GMT']
->>>>>>> f7a82ba4
       expires: ['-1']
       pragma: [no-cache]
       server: [Microsoft-HTTPAPI/2.0]
@@ -79,11 +63,7 @@
       CommandName: [acr create]
       Connection: [keep-alive]
       Content-Type: [application/json; charset=utf-8]
-<<<<<<< HEAD
-      User-Agent: [python/3.5.2 (Windows-10-10.0.15063-SP0) requests/2.9.1 msrest/0.4.11
-=======
-      User-Agent: [python/3.6.1 (Darwin-16.7.0-x86_64-i386-64bit) requests/2.9.1 msrest/0.4.11
->>>>>>> f7a82ba4
+      User-Agent: [python/3.6.1 (Darwin-16.7.0-x86_64-i386-64bit) requests/2.9.1 msrest/0.4.11
           msrest_azure/0.4.11 resourcemanagementclient/1.1.0 Azure-SDK-For-Python
           AZURECLI/2.0.12+dev]
       accept-language: [en-US]
@@ -95,22 +75,14 @@
       cache-control: [no-cache]
       content-length: ['328']
       content-type: [application/json; charset=utf-8]
-<<<<<<< HEAD
-      date: ['Mon, 31 Jul 2017 21:11:38 GMT']
-=======
       date: ['Tue, 01 Aug 2017 23:29:21 GMT']
->>>>>>> f7a82ba4
-      expires: ['-1']
-      pragma: [no-cache]
-      strict-transport-security: [max-age=31536000; includeSubDomains]
-      vary: [Accept-Encoding]
-    status: {code: 200, message: OK}
-- request:
-<<<<<<< HEAD
-    body: '{"name": "webappacrtest1211138", "type": "Microsoft.Storage/storageAccounts"}'
-=======
+      expires: ['-1']
+      pragma: [no-cache]
+      strict-transport-security: [max-age=31536000; includeSubDomains]
+      vary: [Accept-Encoding]
+    status: {code: 200, message: OK}
+- request:
     body: '{"name": "webappacrtest1232921", "type": "Microsoft.Storage/storageAccounts"}'
->>>>>>> f7a82ba4
     headers:
       Accept: [application/json]
       Accept-Encoding: ['gzip, deflate']
@@ -118,13 +90,8 @@
       Connection: [keep-alive]
       Content-Length: ['77']
       Content-Type: [application/json; charset=utf-8]
-<<<<<<< HEAD
-      User-Agent: [python/3.5.2 (Windows-10-10.0.15063-SP0) requests/2.9.1 msrest/0.4.11
-          msrest_azure/0.4.11 storagemanagementclient/1.1.0 Azure-SDK-For-Python AZURECLI/2.0.12+dev]
-=======
       User-Agent: [python/3.6.1 (Darwin-16.7.0-x86_64-i386-64bit) requests/2.9.1 msrest/0.4.11
           msrest_azure/0.4.11 storagemanagementclient/1.2.0 Azure-SDK-For-Python AZURECLI/2.0.12+dev]
->>>>>>> f7a82ba4
       accept-language: [en-US]
     method: POST
     uri: https://management.azure.com/subscriptions/00000000-0000-0000-0000-000000000000/providers/Microsoft.Storage/checkNameAvailability?api-version=2017-06-01
@@ -136,11 +103,7 @@
       cache-control: [no-cache]
       content-length: ['23']
       content-type: [application/json]
-<<<<<<< HEAD
-      date: ['Mon, 31 Jul 2017 21:11:38 GMT']
-=======
       date: ['Tue, 01 Aug 2017 23:29:21 GMT']
->>>>>>> f7a82ba4
       expires: ['-1']
       pragma: [no-cache]
       server: [Microsoft-Azure-Storage-Resource-Provider/1.0, Microsoft-HTTPAPI/2.0]
@@ -149,36 +112,6 @@
       vary: [Accept-Encoding]
     status: {code: 200, message: OK}
 - request:
-<<<<<<< HEAD
-    body: '{"properties": {"mode": "Incremental", "parameters": {"registrySku": {"value":
-      "Basic"}, "adminUserEnabled": {"value": true}, "storageAccountName": {"value":
-      "webappacrtest1211138"}, "registryName": {"value": "webappacrtest1"}, "registryLocation":
-      {"value": "westus"}}, "template": {"$schema": "https://schema.management.azure.com/schemas/2015-01-01/deploymentTemplate.json#",
-      "contentVersion": "1.0.0.0", "parameters": {"adminUserEnabled": {"defaultValue":
-      false, "type": "bool", "metadata": {"description": "The value that indicates
-      whether the admin user is enabled."}}, "registrySku": {"defaultValue": "Basic",
-      "type": "string", "metadata": {"description": "The SKU of the container registry."}},
-      "registryName": {"type": "string", "metadata": {"description": "The name of
-      the container registry."}}, "registryApiVersion": {"defaultValue": "2017-03-01",
-      "type": "string", "metadata": {"description": "The API version of the container
-      registry."}}, "storageAccountName": {"type": "string", "metadata": {"description":
-      "The name of the storage account used by the container registry."}}, "registryLocation":
-      {"type": "string", "metadata": {"description": "The location of the container
-      registry. This cannot be changed after the resource is created."}}, "storageAccountSku":
-      {"defaultValue": "Standard_LRS", "type": "string", "metadata": {"description":
-      "The SKU of the storage account."}}}, "resources": [{"name": "[parameters(''storageAccountName'')]",
-      "sku": {"name": "[parameters(''storageAccountSku'')]"}, "location": "[parameters(''registryLocation'')]",
-      "properties": {"encryption": {"services": {"blob": {"enabled": true}}, "keySource":
-      "Microsoft.Storage"}}, "apiVersion": "2016-12-01", "type": "Microsoft.Storage/storageAccounts",
-      "tags": {"containerregistry": "[parameters(''registryName'')]"}, "kind": "Storage"},
-      {"name": "[parameters(''registryName'')]", "sku": {"name": "[parameters(''registrySku'')]"},
-      "location": "[parameters(''registryLocation'')]", "properties": {"adminUserEnabled":
-      "[parameters(''adminUserEnabled'')]", "storageAccount": {"name": "[parameters(''storageAccountName'')]",
-      "accessKey": "[listKeys(resourceId(''Microsoft.Storage/storageAccounts'', parameters(''storageAccountName'')),
-      ''2016-12-01'').keys[0].value]"}}, "apiVersion": "[parameters(''registryApiVersion'')]",
-      "type": "Microsoft.ContainerRegistry/registries", "dependsOn": ["[resourceId(''Microsoft.Storage/storageAccounts'',
-      parameters(''storageAccountName''))]"]}]}}}'
-=======
     body: '{"properties": {"template": {"$schema": "https://schema.management.azure.com/schemas/2015-01-01/deploymentTemplate.json#",
       "contentVersion": "1.0.0.0", "parameters": {"registryName": {"type": "string",
       "metadata": {"description": "The name of the container registry."}}, "registryLocation":
@@ -207,7 +140,6 @@
       "webappacrtest1"}, "registryLocation": {"value": "westus"}, "registrySku": {"value":
       "Basic"}, "adminUserEnabled": {"value": true}, "storageAccountName": {"value":
       "webappacrtest1232921"}}, "mode": "Incremental"}}'
->>>>>>> f7a82ba4
     headers:
       Accept: [application/json]
       Accept-Encoding: ['gzip, deflate']
@@ -215,42 +147,18 @@
       Connection: [keep-alive]
       Content-Length: ['2440']
       Content-Type: [application/json; charset=utf-8]
-<<<<<<< HEAD
-      User-Agent: [python/3.5.2 (Windows-10-10.0.15063-SP0) requests/2.9.1 msrest/0.4.11
-=======
-      User-Agent: [python/3.6.1 (Darwin-16.7.0-x86_64-i386-64bit) requests/2.9.1 msrest/0.4.11
->>>>>>> f7a82ba4
+      User-Agent: [python/3.6.1 (Darwin-16.7.0-x86_64-i386-64bit) requests/2.9.1 msrest/0.4.11
           msrest_azure/0.4.11 resourcemanagementclient/1.1.0 Azure-SDK-For-Python
           AZURECLI/2.0.12+dev]
       accept-language: [en-US]
     method: PUT
     uri: https://management.azure.com/subscriptions/00000000-0000-0000-0000-000000000000/resourcegroups/clitest.rg000001/providers/Microsoft.Resources/deployments/mock-deployment?api-version=2017-05-10
   response:
-<<<<<<< HEAD
-    body: {string: '{"id":"/subscriptions/00000000-0000-0000-0000-000000000000/resourceGroups/clitest.rg000001/providers/Microsoft.Resources/deployments/Microsoft.ContainerRegistry_338","name":"Microsoft.ContainerRegistry_338","properties":{"templateHash":"1810519108724194539","parameters":{"adminUserEnabled":{"type":"Bool","value":true},"registrySku":{"type":"String","value":"Basic"},"registryName":{"type":"String","value":"webappacrtest1"},"registryApiVersion":{"type":"String","value":"2017-03-01"},"storageAccountName":{"type":"String","value":"webappacrtest1211138"},"registryLocation":{"type":"String","value":"westus"},"storageAccountSku":{"type":"String","value":"Standard_LRS"}},"mode":"Incremental","provisioningState":"Accepted","timestamp":"2017-07-31T21:11:40.3434663Z","duration":"PT0.4145663S","correlationId":"862896b2-5fc3-4e63-b929-eb90908aab5f","providers":[{"namespace":"Microsoft.Storage","resourceTypes":[{"resourceType":"storageAccounts","locations":["westus"]}]},{"namespace":"Microsoft.ContainerRegistry","resourceTypes":[{"resourceType":"registries","locations":["westus"]}]}],"dependencies":[{"dependsOn":[{"id":"/subscriptions/00000000-0000-0000-0000-000000000000/resourceGroups/clitest.rg000001/providers/Microsoft.Storage/storageAccounts/webappacrtest1211138","resourceType":"Microsoft.Storage/storageAccounts","resourceName":"webappacrtest1211138"},{"id":"/subscriptions/00000000-0000-0000-0000-000000000000/resourceGroups/clitest.rg000001/providers/Microsoft.Storage/storageAccounts/webappacrtest1211138","resourceType":"Microsoft.Storage/storageAccounts","resourceName":"webappacrtest1211138","actionName":"listKeys","apiVersion":"2016-12-01"}],"id":"/subscriptions/00000000-0000-0000-0000-000000000000/resourceGroups/clitest.rg000001/providers/Microsoft.ContainerRegistry/registries/webappacrtest1","resourceType":"Microsoft.ContainerRegistry/registries","resourceName":"webappacrtest1"}]}}'}
-    headers:
-      azure-asyncoperation: ['https://management.azure.com/subscriptions/00000000-0000-0000-0000-000000000000/resourcegroups/clitest.rg000001/providers/Microsoft.Resources/deployments/Microsoft.ContainerRegistry_338/operationStatuses/08587000713855487237?api-version=2017-05-10']
-=======
-    body: {string: '{"id":"/subscriptions/00000000-0000-0000-0000-000000000000/resourceGroups/clitest.rg000001/providers/Microsoft.Resources/deployments/Microsoft.ContainerRegistry_453","name":"Microsoft.ContainerRegistry_453","properties":{"templateHash":"14893233190879403876","parameters":{"registryName":{"type":"String","value":"webappacrtest1"},"registryLocation":{"type":"String","value":"westus"},"registrySku":{"type":"String","value":"Basic"},"registryApiVersion":{"type":"String","value":"2017-03-01"},"storageAccountName":{"type":"String","value":"webappacrtest1232921"},"storageAccountSku":{"type":"String","value":"Standard_LRS"},"adminUserEnabled":{"type":"Bool","value":true}},"mode":"Incremental","provisioningState":"Accepted","timestamp":"2017-08-01T23:29:23.1998066Z","duration":"PT0.5646298S","correlationId":"16491b1e-082e-4dae-bcad-6bae31e52ecc","providers":[{"namespace":"Microsoft.Storage","resourceTypes":[{"resourceType":"storageAccounts","locations":["westus"]}]},{"namespace":"Microsoft.ContainerRegistry","resourceTypes":[{"resourceType":"registries","locations":["westus"]}]}],"dependencies":[{"dependsOn":[{"id":"/subscriptions/00000000-0000-0000-0000-000000000000/resourceGroups/clitest.rg000001/providers/Microsoft.Storage/storageAccounts/webappacrtest1232921","resourceType":"Microsoft.Storage/storageAccounts","resourceName":"webappacrtest1232921"},{"id":"/subscriptions/00000000-0000-0000-0000-000000000000/resourceGroups/clitest.rg000001/providers/Microsoft.Storage/storageAccounts/webappacrtest1232921","resourceType":"Microsoft.Storage/storageAccounts","resourceName":"webappacrtest1232921","actionName":"listKeys","apiVersion":"2016-12-01"}],"id":"/subscriptions/00000000-0000-0000-0000-000000000000/resourceGroups/clitest.rg000001/providers/Microsoft.ContainerRegistry/registries/webappacrtest1","resourceType":"Microsoft.ContainerRegistry/registries","resourceName":"webappacrtest1"}]}}'}
-    headers:
-      azure-asyncoperation: ['https://management.azure.com/subscriptions/00000000-0000-0000-0000-000000000000/resourcegroups/clitest.rg000001/providers/Microsoft.Resources/deployments/Microsoft.ContainerRegistry_453/operationStatuses/08586999767228424464?api-version=2017-05-10']
->>>>>>> f7a82ba4
-      cache-control: [no-cache]
-      content-length: ['2145']
-      content-type: [application/json; charset=utf-8]
-<<<<<<< HEAD
-      date: ['Mon, 31 Jul 2017 21:11:39 GMT']
-      expires: ['-1']
-      pragma: [no-cache]
-      strict-transport-security: [max-age=31536000; includeSubDomains]
-      x-ms-ratelimit-remaining-subscription-writes: ['1196']
-=======
       date: ['Tue, 01 Aug 2017 23:29:22 GMT']
       expires: ['-1']
       pragma: [no-cache]
       strict-transport-security: [max-age=31536000; includeSubDomains]
       x-ms-ratelimit-remaining-subscription-writes: ['1183']
->>>>>>> f7a82ba4
     status: {code: 201, message: Created}
 - request:
     body: null
@@ -260,18 +168,11 @@
       CommandName: [acr create]
       Connection: [keep-alive]
       Content-Type: [application/json; charset=utf-8]
-<<<<<<< HEAD
-      User-Agent: [python/3.5.2 (Windows-10-10.0.15063-SP0) requests/2.9.1 msrest/0.4.11
-=======
-      User-Agent: [python/3.6.1 (Darwin-16.7.0-x86_64-i386-64bit) requests/2.9.1 msrest/0.4.11
->>>>>>> f7a82ba4
-          msrest_azure/0.4.11 resourcemanagementclient/1.1.0 Azure-SDK-For-Python
-          AZURECLI/2.0.12+dev]
-      accept-language: [en-US]
-    method: GET
-<<<<<<< HEAD
-    uri: https://management.azure.com/subscriptions/00000000-0000-0000-0000-000000000000/resourcegroups/clitest.rg000001/providers/Microsoft.Resources/deployments/mock-deployment/operationStatuses/08587000713855487237?api-version=2017-05-10
-=======
+      User-Agent: [python/3.6.1 (Darwin-16.7.0-x86_64-i386-64bit) requests/2.9.1 msrest/0.4.11
+          msrest_azure/0.4.11 resourcemanagementclient/1.1.0 Azure-SDK-For-Python
+          AZURECLI/2.0.12+dev]
+      accept-language: [en-US]
+    method: GET
     uri: https://management.azure.com/subscriptions/00000000-0000-0000-0000-000000000000/resourcegroups/clitest.rg000001/providers/Microsoft.Resources/deployments/mock-deployment/operationStatuses/08586999767228424464?api-version=2017-05-10
   response:
     body: {string: '{"status":"Running"}'}
@@ -299,18 +200,13 @@
       accept-language: [en-US]
     method: GET
     uri: https://management.azure.com/subscriptions/00000000-0000-0000-0000-000000000000/resourcegroups/clitest.rg000001/providers/Microsoft.Resources/deployments/mock-deployment/operationStatuses/08586999767228424464?api-version=2017-05-10
->>>>>>> f7a82ba4
   response:
     body: {string: '{"status":"Succeeded"}'}
     headers:
       cache-control: [no-cache]
       content-length: ['22']
       content-type: [application/json; charset=utf-8]
-<<<<<<< HEAD
-      date: ['Mon, 31 Jul 2017 21:12:10 GMT']
-=======
       date: ['Tue, 01 Aug 2017 23:30:24 GMT']
->>>>>>> f7a82ba4
       expires: ['-1']
       pragma: [no-cache]
       strict-transport-security: [max-age=31536000; includeSubDomains]
@@ -324,31 +220,19 @@
       CommandName: [acr create]
       Connection: [keep-alive]
       Content-Type: [application/json; charset=utf-8]
-<<<<<<< HEAD
-      User-Agent: [python/3.5.2 (Windows-10-10.0.15063-SP0) requests/2.9.1 msrest/0.4.11
-=======
-      User-Agent: [python/3.6.1 (Darwin-16.7.0-x86_64-i386-64bit) requests/2.9.1 msrest/0.4.11
->>>>>>> f7a82ba4
+      User-Agent: [python/3.6.1 (Darwin-16.7.0-x86_64-i386-64bit) requests/2.9.1 msrest/0.4.11
           msrest_azure/0.4.11 resourcemanagementclient/1.1.0 Azure-SDK-For-Python
           AZURECLI/2.0.12+dev]
       accept-language: [en-US]
     method: GET
     uri: https://management.azure.com/subscriptions/00000000-0000-0000-0000-000000000000/resourcegroups/clitest.rg000001/providers/Microsoft.Resources/deployments/mock-deployment?api-version=2017-05-10
   response:
-<<<<<<< HEAD
-    body: {string: '{"id":"/subscriptions/00000000-0000-0000-0000-000000000000/resourceGroups/clitest.rg000001/providers/Microsoft.Resources/deployments/Microsoft.ContainerRegistry_338","name":"Microsoft.ContainerRegistry_338","properties":{"templateHash":"1810519108724194539","parameters":{"adminUserEnabled":{"type":"Bool","value":true},"registrySku":{"type":"String","value":"Basic"},"registryName":{"type":"String","value":"webappacrtest1"},"registryApiVersion":{"type":"String","value":"2017-03-01"},"storageAccountName":{"type":"String","value":"webappacrtest1211138"},"registryLocation":{"type":"String","value":"westus"},"storageAccountSku":{"type":"String","value":"Standard_LRS"}},"mode":"Incremental","provisioningState":"Succeeded","timestamp":"2017-07-31T21:12:08.4885901Z","duration":"PT28.5596901S","correlationId":"862896b2-5fc3-4e63-b929-eb90908aab5f","providers":[{"namespace":"Microsoft.Storage","resourceTypes":[{"resourceType":"storageAccounts","locations":["westus"]}]},{"namespace":"Microsoft.ContainerRegistry","resourceTypes":[{"resourceType":"registries","locations":["westus"]}]}],"dependencies":[{"dependsOn":[{"id":"/subscriptions/00000000-0000-0000-0000-000000000000/resourceGroups/clitest.rg000001/providers/Microsoft.Storage/storageAccounts/webappacrtest1211138","resourceType":"Microsoft.Storage/storageAccounts","resourceName":"webappacrtest1211138"},{"id":"/subscriptions/00000000-0000-0000-0000-000000000000/resourceGroups/clitest.rg000001/providers/Microsoft.Storage/storageAccounts/webappacrtest1211138","resourceType":"Microsoft.Storage/storageAccounts","resourceName":"webappacrtest1211138","actionName":"listKeys","apiVersion":"2016-12-01"}],"id":"/subscriptions/00000000-0000-0000-0000-000000000000/resourceGroups/clitest.rg000001/providers/Microsoft.ContainerRegistry/registries/webappacrtest1","resourceType":"Microsoft.ContainerRegistry/registries","resourceName":"webappacrtest1"}],"outputResources":[{"id":"/subscriptions/00000000-0000-0000-0000-000000000000/resourceGroups/clitest.rg000001/providers/Microsoft.ContainerRegistry/registries/webappacrtest1"},{"id":"/subscriptions/00000000-0000-0000-0000-000000000000/resourceGroups/clitest.rg000001/providers/Microsoft.Storage/storageAccounts/webappacrtest1211138"}]}}'}
-=======
     body: {string: '{"id":"/subscriptions/00000000-0000-0000-0000-000000000000/resourceGroups/clitest.rg000001/providers/Microsoft.Resources/deployments/Microsoft.ContainerRegistry_453","name":"Microsoft.ContainerRegistry_453","properties":{"templateHash":"14893233190879403876","parameters":{"registryName":{"type":"String","value":"webappacrtest1"},"registryLocation":{"type":"String","value":"westus"},"registrySku":{"type":"String","value":"Basic"},"registryApiVersion":{"type":"String","value":"2017-03-01"},"storageAccountName":{"type":"String","value":"webappacrtest1232921"},"storageAccountSku":{"type":"String","value":"Standard_LRS"},"adminUserEnabled":{"type":"Bool","value":true}},"mode":"Incremental","provisioningState":"Succeeded","timestamp":"2017-08-01T23:29:57.9641587Z","duration":"PT35.3289819S","correlationId":"16491b1e-082e-4dae-bcad-6bae31e52ecc","providers":[{"namespace":"Microsoft.Storage","resourceTypes":[{"resourceType":"storageAccounts","locations":["westus"]}]},{"namespace":"Microsoft.ContainerRegistry","resourceTypes":[{"resourceType":"registries","locations":["westus"]}]}],"dependencies":[{"dependsOn":[{"id":"/subscriptions/00000000-0000-0000-0000-000000000000/resourceGroups/clitest.rg000001/providers/Microsoft.Storage/storageAccounts/webappacrtest1232921","resourceType":"Microsoft.Storage/storageAccounts","resourceName":"webappacrtest1232921"},{"id":"/subscriptions/00000000-0000-0000-0000-000000000000/resourceGroups/clitest.rg000001/providers/Microsoft.Storage/storageAccounts/webappacrtest1232921","resourceType":"Microsoft.Storage/storageAccounts","resourceName":"webappacrtest1232921","actionName":"listKeys","apiVersion":"2016-12-01"}],"id":"/subscriptions/00000000-0000-0000-0000-000000000000/resourceGroups/clitest.rg000001/providers/Microsoft.ContainerRegistry/registries/webappacrtest1","resourceType":"Microsoft.ContainerRegistry/registries","resourceName":"webappacrtest1"}],"outputResources":[{"id":"/subscriptions/00000000-0000-0000-0000-000000000000/resourceGroups/clitest.rg000001/providers/Microsoft.ContainerRegistry/registries/webappacrtest1"},{"id":"/subscriptions/00000000-0000-0000-0000-000000000000/resourceGroups/clitest.rg000001/providers/Microsoft.Storage/storageAccounts/webappacrtest1232921"}]}}'}
->>>>>>> f7a82ba4
     headers:
       cache-control: [no-cache]
       content-length: ['2600']
       content-type: [application/json; charset=utf-8]
-<<<<<<< HEAD
-      date: ['Mon, 31 Jul 2017 21:12:10 GMT']
-=======
       date: ['Tue, 01 Aug 2017 23:30:24 GMT']
->>>>>>> f7a82ba4
       expires: ['-1']
       pragma: [no-cache]
       strict-transport-security: [max-age=31536000; includeSubDomains]
@@ -362,31 +246,19 @@
       CommandName: [acr create]
       Connection: [keep-alive]
       Content-Type: [application/json; charset=utf-8]
-<<<<<<< HEAD
-      User-Agent: [python/3.5.2 (Windows-10-10.0.15063-SP0) requests/2.9.1 msrest/0.4.11
-=======
-      User-Agent: [python/3.6.1 (Darwin-16.7.0-x86_64-i386-64bit) requests/2.9.1 msrest/0.4.11
->>>>>>> f7a82ba4
+      User-Agent: [python/3.6.1 (Darwin-16.7.0-x86_64-i386-64bit) requests/2.9.1 msrest/0.4.11
           msrest_azure/0.4.11 containerregistrymanagementclient/0.3.1 Azure-SDK-For-Python
           AZURECLI/2.0.12+dev]
       accept-language: [en-US]
     method: GET
     uri: https://management.azure.com/subscriptions/00000000-0000-0000-0000-000000000000/resourceGroups/clitest.rg000001/providers/Microsoft.ContainerRegistry/registries/webappacrtest1?api-version=2017-03-01
   response:
-<<<<<<< HEAD
-    body: {string: '{"sku":{"name":"Basic","tier":"Basic"},"type":"Microsoft.ContainerRegistry/registries","id":"/subscriptions/00000000-0000-0000-0000-000000000000/resourceGroups/clitest.rg000001/providers/Microsoft.ContainerRegistry/registries/webappacrtest1","name":"webappacrtest1","location":"westus","tags":{},"properties":{"loginServer":"webappacrtest1.azurecr.io","creationDate":"2017-07-31T21:12:06.8060063Z","provisioningState":"Succeeded","adminUserEnabled":true,"storageAccount":{"name":"webappacrtest1211138"}}}'}
-=======
     body: {string: '{"sku":{"name":"Basic","tier":"Basic"},"type":"Microsoft.ContainerRegistry/registries","id":"/subscriptions/00000000-0000-0000-0000-000000000000/resourceGroups/clitest.rg000001/providers/Microsoft.ContainerRegistry/registries/webappacrtest1","name":"webappacrtest1","location":"westus","tags":{},"properties":{"loginServer":"webappacrtest1.azurecr.io","creationDate":"2017-08-01T23:29:52.4578069Z","provisioningState":"Succeeded","adminUserEnabled":true,"storageAccount":{"name":"webappacrtest1232921"}}}'}
->>>>>>> f7a82ba4
     headers:
       cache-control: [no-cache]
       content-length: ['563']
       content-type: [application/json; charset=utf-8]
-<<<<<<< HEAD
-      date: ['Mon, 31 Jul 2017 21:12:11 GMT']
-=======
       date: ['Tue, 01 Aug 2017 23:30:25 GMT']
->>>>>>> f7a82ba4
       expires: ['-1']
       pragma: [no-cache]
       server: [Microsoft-HTTPAPI/2.0]
@@ -402,11 +274,7 @@
       CommandName: [appservice plan create]
       Connection: [keep-alive]
       Content-Type: [application/json; charset=utf-8]
-<<<<<<< HEAD
-      User-Agent: [python/3.5.2 (Windows-10-10.0.15063-SP0) requests/2.9.1 msrest/0.4.11
-=======
-      User-Agent: [python/3.6.1 (Darwin-16.7.0-x86_64-i386-64bit) requests/2.9.1 msrest/0.4.11
->>>>>>> f7a82ba4
+      User-Agent: [python/3.6.1 (Darwin-16.7.0-x86_64-i386-64bit) requests/2.9.1 msrest/0.4.11
           msrest_azure/0.4.11 resourcemanagementclient/1.1.0 Azure-SDK-For-Python
           AZURECLI/2.0.12+dev]
       accept-language: [en-US]
@@ -418,26 +286,16 @@
       cache-control: [no-cache]
       content-length: ['328']
       content-type: [application/json; charset=utf-8]
-<<<<<<< HEAD
-      date: ['Mon, 31 Jul 2017 21:12:11 GMT']
-=======
       date: ['Tue, 01 Aug 2017 23:30:25 GMT']
->>>>>>> f7a82ba4
-      expires: ['-1']
-      pragma: [no-cache]
-      strict-transport-security: [max-age=31536000; includeSubDomains]
-      vary: [Accept-Encoding]
-    status: {code: 200, message: OK}
-- request:
-<<<<<<< HEAD
-    body: '{"sku": {"name": "S1", "capacity": 1, "tier": "STANDARD"}, "location":
-      "westus", "properties": {"reserved": true, "perSiteScaling": false, "name":
-      "plan1"}}'
-=======
+      expires: ['-1']
+      pragma: [no-cache]
+      strict-transport-security: [max-age=31536000; includeSubDomains]
+      vary: [Accept-Encoding]
+    status: {code: 200, message: OK}
+- request:
     body: '{"location": "westus", "properties": {"name": "plan1", "perSiteScaling":
       false, "reserved": true}, "sku": {"name": "S1", "tier": "STANDARD", "capacity":
       1}}'
->>>>>>> f7a82ba4
     headers:
       Accept: [application/json]
       Accept-Encoding: ['gzip, deflate']
@@ -445,11 +303,7 @@
       Connection: [keep-alive]
       Content-Length: ['156']
       Content-Type: [application/json; charset=utf-8]
-<<<<<<< HEAD
-      User-Agent: [python/3.5.2 (Windows-10-10.0.15063-SP0) requests/2.9.1 msrest/0.4.11
-=======
-      User-Agent: [python/3.6.1 (Darwin-16.7.0-x86_64-i386-64bit) requests/2.9.1 msrest/0.4.11
->>>>>>> f7a82ba4
+      User-Agent: [python/3.6.1 (Darwin-16.7.0-x86_64-i386-64bit) requests/2.9.1 msrest/0.4.11
           msrest_azure/0.4.11 websitemanagementclient/0.32.0 Azure-SDK-For-Python
           AZURECLI/2.0.12+dev]
       accept-language: [en-US]
@@ -457,34 +311,21 @@
     uri: https://management.azure.com/subscriptions/00000000-0000-0000-0000-000000000000/resourceGroups/clitest.rg000001/providers/Microsoft.Web/serverfarms/plan1?api-version=2016-09-01
   response:
     body: {string: '{"id":"/subscriptions/00000000-0000-0000-0000-000000000000/resourceGroups/clitest.rg000001/providers/Microsoft.Web/serverfarms/plan1","name":"plan1","type":"Microsoft.Web/serverfarms","kind":"linux","location":"West
-<<<<<<< HEAD
-        US","properties":{"serverFarmId":0,"name":"plan1","workerSize":"Default","workerSizeId":0,"workerTierName":null,"numberOfWorkers":1,"currentWorkerSize":"Default","currentWorkerSizeId":0,"currentNumberOfWorkers":1,"status":"Ready","webSpace":"clitest.rg000001-WestUSwebspace","subscription":"8d57ddbd-c779-40ea-b660-1015f4bf027d","adminSiteName":null,"hostingEnvironment":null,"hostingEnvironmentProfile":null,"maximumNumberOfWorkers":10,"planName":"VirtualDedicatedPlan","adminRuntimeSiteName":null,"computeMode":"Shared","siteMode":null,"geoRegion":"West
-        US","perSiteScaling":false,"numberOfSites":0,"hostingEnvironmentId":null,"tags":null,"kind":"linux","resourceGroup":"clitest.rg000001","reserved":true,"mdmId":"waws-prod-bay-081_1422","targetWorkerCount":0,"targetWorkerSizeId":0,"provisioningState":"Succeeded"},"sku":{"name":"S1","tier":"Standard","size":"S1","family":"S","capacity":1}}'}
-=======
         US","properties":{"serverFarmId":0,"name":"plan1","workerSize":"Default","workerSizeId":0,"workerTierName":null,"numberOfWorkers":1,"currentWorkerSize":"Default","currentWorkerSizeId":0,"currentNumberOfWorkers":1,"status":"Ready","webSpace":"clitest.rg000001-WestUSwebspace","subscription":"00977cdb-163f-435f-9c32-39ec8ae61f4d","adminSiteName":null,"hostingEnvironment":null,"hostingEnvironmentProfile":null,"maximumNumberOfWorkers":10,"planName":"VirtualDedicatedPlan","adminRuntimeSiteName":null,"computeMode":"Shared","siteMode":null,"geoRegion":"West
         US","perSiteScaling":false,"numberOfSites":0,"hostingEnvironmentId":null,"tags":null,"kind":"linux","resourceGroup":"clitest.rg000001","reserved":true,"mdmId":"waws-prod-bay-063_8848","targetWorkerCount":0,"targetWorkerSizeId":0,"provisioningState":"Succeeded"},"sku":{"name":"S1","tier":"Standard","size":"S1","family":"S","capacity":1}}'}
->>>>>>> f7a82ba4
     headers:
       cache-control: [no-cache]
       content-length: ['1287']
       content-type: [application/json]
-<<<<<<< HEAD
-      date: ['Mon, 31 Jul 2017 21:12:31 GMT']
-=======
       date: ['Tue, 01 Aug 2017 23:30:47 GMT']
->>>>>>> f7a82ba4
-      expires: ['-1']
-      pragma: [no-cache]
-      server: [Microsoft-IIS/8.0]
-      strict-transport-security: [max-age=31536000; includeSubDomains]
-      transfer-encoding: [chunked]
-      vary: [Accept-Encoding]
-      x-aspnet-version: [4.0.30319]
-<<<<<<< HEAD
-      x-ms-ratelimit-remaining-subscription-writes: ['1195']
-=======
+      expires: ['-1']
+      pragma: [no-cache]
+      server: [Microsoft-IIS/8.0]
+      strict-transport-security: [max-age=31536000; includeSubDomains]
+      transfer-encoding: [chunked]
+      vary: [Accept-Encoding]
+      x-aspnet-version: [4.0.30319]
       x-ms-ratelimit-remaining-subscription-writes: ['1185']
->>>>>>> f7a82ba4
       x-powered-by: [ASP.NET]
     status: {code: 200, message: OK}
 - request:
@@ -495,11 +336,7 @@
       CommandName: [webapp create]
       Connection: [keep-alive]
       Content-Type: [application/json; charset=utf-8]
-<<<<<<< HEAD
-      User-Agent: [python/3.5.2 (Windows-10-10.0.15063-SP0) requests/2.9.1 msrest/0.4.11
-=======
-      User-Agent: [python/3.6.1 (Darwin-16.7.0-x86_64-i386-64bit) requests/2.9.1 msrest/0.4.11
->>>>>>> f7a82ba4
+      User-Agent: [python/3.6.1 (Darwin-16.7.0-x86_64-i386-64bit) requests/2.9.1 msrest/0.4.11
           msrest_azure/0.4.11 websitemanagementclient/0.32.0 Azure-SDK-For-Python
           AZURECLI/2.0.12+dev]
       accept-language: [en-US]
@@ -507,42 +344,26 @@
     uri: https://management.azure.com/subscriptions/00000000-0000-0000-0000-000000000000/resourceGroups/clitest.rg000001/providers/Microsoft.Web/serverfarms/plan1?api-version=2016-09-01
   response:
     body: {string: '{"id":"/subscriptions/00000000-0000-0000-0000-000000000000/resourceGroups/clitest.rg000001/providers/Microsoft.Web/serverfarms/plan1","name":"plan1","type":"Microsoft.Web/serverfarms","kind":"linux","location":"West
-<<<<<<< HEAD
-        US","properties":{"serverFarmId":0,"name":"plan1","workerSize":"Default","workerSizeId":0,"workerTierName":null,"numberOfWorkers":1,"currentWorkerSize":"Default","currentWorkerSizeId":0,"currentNumberOfWorkers":1,"status":"Ready","webSpace":"clitest.rg000001-WestUSwebspace","subscription":"8d57ddbd-c779-40ea-b660-1015f4bf027d","adminSiteName":null,"hostingEnvironment":null,"hostingEnvironmentProfile":null,"maximumNumberOfWorkers":10,"planName":"VirtualDedicatedPlan","adminRuntimeSiteName":null,"computeMode":"Shared","siteMode":null,"geoRegion":"West
-        US","perSiteScaling":false,"numberOfSites":0,"hostingEnvironmentId":null,"tags":null,"kind":"linux","resourceGroup":"clitest.rg000001","reserved":true,"mdmId":"waws-prod-bay-081_1422","targetWorkerCount":0,"targetWorkerSizeId":0,"provisioningState":"Succeeded"},"sku":{"name":"S1","tier":"Standard","size":"S1","family":"S","capacity":1}}'}
-=======
         US","properties":{"serverFarmId":0,"name":"plan1","workerSize":"Default","workerSizeId":0,"workerTierName":null,"numberOfWorkers":1,"currentWorkerSize":"Default","currentWorkerSizeId":0,"currentNumberOfWorkers":1,"status":"Ready","webSpace":"clitest.rg000001-WestUSwebspace","subscription":"00977cdb-163f-435f-9c32-39ec8ae61f4d","adminSiteName":null,"hostingEnvironment":null,"hostingEnvironmentProfile":null,"maximumNumberOfWorkers":10,"planName":"VirtualDedicatedPlan","adminRuntimeSiteName":null,"computeMode":"Shared","siteMode":null,"geoRegion":"West
         US","perSiteScaling":false,"numberOfSites":0,"hostingEnvironmentId":null,"tags":null,"kind":"linux","resourceGroup":"clitest.rg000001","reserved":true,"mdmId":"waws-prod-bay-063_8848","targetWorkerCount":0,"targetWorkerSizeId":0,"provisioningState":"Succeeded"},"sku":{"name":"S1","tier":"Standard","size":"S1","family":"S","capacity":1}}'}
->>>>>>> f7a82ba4
     headers:
       cache-control: [no-cache]
       content-length: ['1287']
       content-type: [application/json]
-<<<<<<< HEAD
-      date: ['Mon, 31 Jul 2017 21:12:33 GMT']
-=======
       date: ['Tue, 01 Aug 2017 23:30:48 GMT']
->>>>>>> f7a82ba4
-      expires: ['-1']
-      pragma: [no-cache]
-      server: [Microsoft-IIS/8.0]
-      strict-transport-security: [max-age=31536000; includeSubDomains]
-      transfer-encoding: [chunked]
-      vary: [Accept-Encoding]
-      x-aspnet-version: [4.0.30319]
-      x-powered-by: [ASP.NET]
-    status: {code: 200, message: OK}
-- request:
-<<<<<<< HEAD
-    body: '{"location": "West US", "properties": {"reserved": false, "microService":
-      "WebSites", "siteConfig": {"netFrameworkVersion": "v4.6", "localMySqlEnabled":
-      false, "linuxFxVersion": "node|6.4", "appSettings": []}, "serverFarmId": "plan1",
-      "scmSiteAlsoStopped": false}}'
-=======
+      expires: ['-1']
+      pragma: [no-cache]
+      server: [Microsoft-IIS/8.0]
+      strict-transport-security: [max-age=31536000; includeSubDomains]
+      transfer-encoding: [chunked]
+      vary: [Accept-Encoding]
+      x-aspnet-version: [4.0.30319]
+      x-powered-by: [ASP.NET]
+    status: {code: 200, message: OK}
+- request:
     body: '{"location": "West US", "properties": {"serverFarmId": "plan1", "reserved":
       false, "siteConfig": {"netFrameworkVersion": "v4.6", "appSettings": [], "localMySqlEnabled":
       false}, "scmSiteAlsoStopped": false, "microService": "WebSites"}}'
->>>>>>> f7a82ba4
     headers:
       Accept: [application/json]
       Accept-Encoding: ['gzip, deflate']
@@ -550,11 +371,7 @@
       Connection: [keep-alive]
       Content-Length: ['264']
       Content-Type: [application/json; charset=utf-8]
-<<<<<<< HEAD
-      User-Agent: [python/3.5.2 (Windows-10-10.0.15063-SP0) requests/2.9.1 msrest/0.4.11
-=======
-      User-Agent: [python/3.6.1 (Darwin-16.7.0-x86_64-i386-64bit) requests/2.9.1 msrest/0.4.11
->>>>>>> f7a82ba4
+      User-Agent: [python/3.6.1 (Darwin-16.7.0-x86_64-i386-64bit) requests/2.9.1 msrest/0.4.11
           msrest_azure/0.4.11 websitemanagementclient/0.32.0 Azure-SDK-For-Python
           AZURECLI/2.0.12+dev]
       accept-language: [en-US]
@@ -562,15 +379,6 @@
     uri: https://management.azure.com/subscriptions/00000000-0000-0000-0000-000000000000/resourceGroups/clitest.rg000001/providers/Microsoft.Web/sites/webappacrtest1?api-version=2016-08-01
   response:
     body: {string: '{"id":"/subscriptions/00000000-0000-0000-0000-000000000000/resourceGroups/clitest.rg000001/providers/Microsoft.Web/sites/webappacrtest1","name":"webappacrtest1","type":"Microsoft.Web/sites","kind":"app","location":"West
-<<<<<<< HEAD
-        US","properties":{"name":"webappacrtest1","state":"Running","hostNames":["webappacrtest1.azurewebsites.net"],"webSpace":"clitest.rg000001-WestUSwebspace","selfLink":"https://waws-prod-bay-081.api.azurewebsites.windows.net:454/subscriptions/00000000-0000-0000-0000-000000000000/webspaces/clitest.rg000001-WestUSwebspace/sites/webappacrtest1","repositorySiteName":"webappacrtest1","owner":null,"usageState":"Normal","enabled":true,"adminEnabled":true,"enabledHostNames":["webappacrtest1.azurewebsites.net","webappacrtest1.scm.azurewebsites.net"],"siteProperties":{"metadata":null,"properties":[],"appSettings":null},"availabilityState":"Normal","sslCertificates":null,"csrs":[],"cers":null,"siteMode":null,"hostNameSslStates":[{"name":"webappacrtest1.azurewebsites.net","sslState":"Disabled","ipBasedSslResult":null,"virtualIP":null,"thumbprint":null,"toUpdate":null,"toUpdateIpBasedSsl":null,"ipBasedSslState":"NotConfigured","hostType":"Standard"},{"name":"webappacrtest1.scm.azurewebsites.net","sslState":"Disabled","ipBasedSslResult":null,"virtualIP":null,"thumbprint":null,"toUpdate":null,"toUpdateIpBasedSsl":null,"ipBasedSslState":"NotConfigured","hostType":"Repository"}],"computeMode":null,"serverFarm":null,"serverFarmId":"/subscriptions/00000000-0000-0000-0000-000000000000/resourceGroups/clitest.rg000001/providers/Microsoft.Web/serverfarms/plan1","reserved":true,"lastModifiedTimeUtc":"2017-07-31T21:12:35.55","storageRecoveryDefaultState":"Running","contentAvailabilityState":"Normal","runtimeAvailabilityState":"Normal","siteConfig":null,"deploymentId":"webappacrtest1","trafficManagerHostNames":null,"sku":"Standard","premiumAppDeployed":null,"scmSiteAlsoStopped":false,"targetSwapSlot":null,"hostingEnvironment":null,"hostingEnvironmentProfile":null,"clientAffinityEnabled":true,"clientCertEnabled":false,"hostNamesDisabled":false,"domainVerificationIdentifiers":null,"kind":"app","outboundIpAddresses":"13.64.73.110,40.118.133.8,40.118.169.141,40.118.253.162,13.64.147.140","possibleOutboundIpAddresses":"13.64.73.110,40.118.133.8,40.118.169.141,40.118.253.162,13.64.147.140","containerSize":0,"dailyMemoryTimeQuota":0,"suspendedTill":null,"siteDisabledReason":0,"functionExecutionUnitsCache":null,"maxNumberOfWorkers":null,"homeStamp":"waws-prod-bay-081","cloningInfo":null,"hostingEnvironmentId":null,"tags":null,"resourceGroup":"clitest.rg000001","defaultHostName":"webappacrtest1.azurewebsites.net","slotSwapStatus":null}}'}
-    headers:
-      cache-control: [no-cache]
-      content-length: ['2957']
-      content-type: [application/json]
-      date: ['Mon, 31 Jul 2017 21:12:37 GMT']
-      etag: ['"1D30A41BB87C96B"']
-=======
         US","properties":{"name":"webappacrtest1","state":"Running","hostNames":["webappacrtest1.azurewebsites.net"],"webSpace":"clitest.rg000001-WestUSwebspace","selfLink":"https://waws-prod-bay-063.api.azurewebsites.windows.net/subscriptions/00000000-0000-0000-0000-000000000000/webspaces/clitest.rg000001-WestUSwebspace/sites/webappacrtest1","repositorySiteName":"webappacrtest1","owner":null,"usageState":"Normal","enabled":true,"adminEnabled":true,"enabledHostNames":["webappacrtest1.azurewebsites.net","webappacrtest1.scm.azurewebsites.net"],"siteProperties":{"metadata":null,"properties":[],"appSettings":null},"availabilityState":"Normal","sslCertificates":null,"csrs":[],"cers":null,"siteMode":null,"hostNameSslStates":[{"name":"webappacrtest1.azurewebsites.net","sslState":"Disabled","ipBasedSslResult":null,"virtualIP":null,"thumbprint":null,"toUpdate":null,"toUpdateIpBasedSsl":null,"ipBasedSslState":"NotConfigured","hostType":"Standard"},{"name":"webappacrtest1.scm.azurewebsites.net","sslState":"Disabled","ipBasedSslResult":null,"virtualIP":null,"thumbprint":null,"toUpdate":null,"toUpdateIpBasedSsl":null,"ipBasedSslState":"NotConfigured","hostType":"Repository"}],"computeMode":null,"serverFarm":null,"serverFarmId":"/subscriptions/00000000-0000-0000-0000-000000000000/resourceGroups/clitest.rg000001/providers/Microsoft.Web/serverfarms/plan1","reserved":true,"lastModifiedTimeUtc":"2017-08-01T23:30:49.71","storageRecoveryDefaultState":"Running","contentAvailabilityState":"Normal","runtimeAvailabilityState":"Normal","siteConfig":null,"deploymentId":"webappacrtest1","trafficManagerHostNames":null,"sku":"Standard","premiumAppDeployed":null,"scmSiteAlsoStopped":false,"targetSwapSlot":null,"hostingEnvironment":null,"hostingEnvironmentProfile":null,"clientAffinityEnabled":true,"clientCertEnabled":false,"hostNamesDisabled":false,"domainVerificationIdentifiers":null,"kind":"app","outboundIpAddresses":"13.93.220.109,13.93.205.56,52.160.105.227,104.209.45.67,13.91.108.234","possibleOutboundIpAddresses":"13.93.220.109,13.93.205.56,52.160.105.227,104.209.45.67,13.91.108.234","containerSize":0,"dailyMemoryTimeQuota":0,"suspendedTill":null,"siteDisabledReason":0,"functionExecutionUnitsCache":null,"maxNumberOfWorkers":null,"homeStamp":"waws-prod-bay-063","cloningInfo":null,"hostingEnvironmentId":null,"tags":null,"resourceGroup":"clitest.rg000001","defaultHostName":"webappacrtest1.azurewebsites.net","slotSwapStatus":null}}'}
     headers:
       cache-control: [no-cache]
@@ -578,19 +386,14 @@
       content-type: [application/json]
       date: ['Tue, 01 Aug 2017 23:31:06 GMT']
       etag: ['"1D30B1E35D0A3EB"']
->>>>>>> f7a82ba4
-      expires: ['-1']
-      pragma: [no-cache]
-      server: [Microsoft-IIS/8.0]
-      strict-transport-security: [max-age=31536000; includeSubDomains]
-      transfer-encoding: [chunked]
-      vary: [Accept-Encoding]
-      x-aspnet-version: [4.0.30319]
-<<<<<<< HEAD
-      x-ms-ratelimit-remaining-subscription-writes: ['1193']
-=======
+      expires: ['-1']
+      pragma: [no-cache]
+      server: [Microsoft-IIS/8.0]
+      strict-transport-security: [max-age=31536000; includeSubDomains]
+      transfer-encoding: [chunked]
+      vary: [Accept-Encoding]
+      x-aspnet-version: [4.0.30319]
       x-ms-ratelimit-remaining-subscription-writes: ['1186']
->>>>>>> f7a82ba4
       x-powered-by: [ASP.NET]
     status: {code: 200, message: OK}
 - request:
@@ -602,11 +405,7 @@
       Connection: [keep-alive]
       Content-Length: ['2']
       Content-Type: [application/json; charset=utf-8]
-<<<<<<< HEAD
-      User-Agent: [python/3.5.2 (Windows-10-10.0.15063-SP0) requests/2.9.1 msrest/0.4.11
-=======
-      User-Agent: [python/3.6.1 (Darwin-16.7.0-x86_64-i386-64bit) requests/2.9.1 msrest/0.4.11
->>>>>>> f7a82ba4
+      User-Agent: [python/3.6.1 (Darwin-16.7.0-x86_64-i386-64bit) requests/2.9.1 msrest/0.4.11
           msrest_azure/0.4.11 websitemanagementclient/0.32.0 Azure-SDK-For-Python
           AZURECLI/2.0.12+dev]
       accept-language: [en-US]
@@ -615,21 +414,12 @@
   response:
     body: {string: '<publishData><publishProfile profileName="webappacrtest1 - Web
         Deploy" publishMethod="MSDeploy" publishUrl="webappacrtest1.scm.azurewebsites.net:443"
-<<<<<<< HEAD
-        msdeploySite="webappacrtest1" userName="$webappacrtest1" userPWD="CijueLm43pcQyxomb9WsPX9eoi1jv1lHlJTHXE7zDm92pX6nXTbzws2AA1GA"
-        destinationAppUrl="http://webappacrtest1.azurewebsites.net" SQLServerDBConnectionString=""
-        mySQLDBConnectionString="" hostingProviderForumLink="" controlPanelLink="http://windows.azure.com"
-        webSystem="WebSites"><databases /></publishProfile><publishProfile profileName="webappacrtest1
-        - FTP" publishMethod="FTP" publishUrl="ftp://waws-prod-bay-081.ftp.azurewebsites.windows.net/site/wwwroot"
-        ftpPassiveMode="True" userName="webappacrtest1\$webappacrtest1" userPWD="CijueLm43pcQyxomb9WsPX9eoi1jv1lHlJTHXE7zDm92pX6nXTbzws2AA1GA"
-=======
         msdeploySite="webappacrtest1" userName="$webappacrtest1" userPWD="XgjLarhFtQZs4n6NEvHuyPoyaxBjtmb0E6LwLtCb0jBSzA3t8jn5i216Qrps"
         destinationAppUrl="http://webappacrtest1.azurewebsites.net" SQLServerDBConnectionString=""
         mySQLDBConnectionString="" hostingProviderForumLink="" controlPanelLink="http://windows.azure.com"
         webSystem="WebSites"><databases /></publishProfile><publishProfile profileName="webappacrtest1
         - FTP" publishMethod="FTP" publishUrl="ftp://waws-prod-bay-063.ftp.azurewebsites.windows.net/site/wwwroot"
         ftpPassiveMode="True" userName="webappacrtest1\$webappacrtest1" userPWD="XgjLarhFtQZs4n6NEvHuyPoyaxBjtmb0E6LwLtCb0jBSzA3t8jn5i216Qrps"
->>>>>>> f7a82ba4
         destinationAppUrl="http://webappacrtest1.azurewebsites.net" SQLServerDBConnectionString=""
         mySQLDBConnectionString="" hostingProviderForumLink="" controlPanelLink="http://windows.azure.com"
         webSystem="WebSites"><databases /></publishProfile></publishData>'}
@@ -637,11 +427,7 @@
       cache-control: [no-cache]
       content-length: ['1060']
       content-type: [application/xml]
-<<<<<<< HEAD
-      date: ['Mon, 31 Jul 2017 21:12:38 GMT']
-=======
       date: ['Tue, 01 Aug 2017 23:31:08 GMT']
->>>>>>> f7a82ba4
       expires: ['-1']
       pragma: [no-cache]
       server: [Microsoft-IIS/8.0]
@@ -658,32 +444,19 @@
       CommandName: [acr credential show]
       Connection: [keep-alive]
       Content-Type: [application/json; charset=utf-8]
-<<<<<<< HEAD
-      User-Agent: [python/3.5.2 (Windows-10-10.0.15063-SP0) requests/2.9.1 msrest/0.4.11
-=======
-      User-Agent: [python/3.6.1 (Darwin-16.7.0-x86_64-i386-64bit) requests/2.9.1 msrest/0.4.11
->>>>>>> f7a82ba4
+      User-Agent: [python/3.6.1 (Darwin-16.7.0-x86_64-i386-64bit) requests/2.9.1 msrest/0.4.11
           msrest_azure/0.4.11 resourcemanagementclient/1.1.0 Azure-SDK-For-Python
           AZURECLI/2.0.12+dev]
       accept-language: [en-US]
     method: GET
     uri: https://management.azure.com/subscriptions/00000000-0000-0000-0000-000000000000/resources?$filter=resourceType%20eq%20%27Microsoft.ContainerRegistry%2Fregistries%27&api-version=2017-05-10
   response:
-<<<<<<< HEAD
-    body: {string: '{"value":[{"id":"/subscriptions/00000000-0000-0000-0000-000000000000/resourceGroups/clitest.rg000001/providers/Microsoft.ContainerRegistry/registries/webappacrtest1","name":"webappacrtest1","type":"Microsoft.ContainerRegistry/registries","sku":{"name":"Basic","tier":"Basic"},"location":"westus","tags":{}},{"id":"/subscriptions/00000000-0000-0000-0000-000000000000/resourceGroups/LukaszRG/providers/Microsoft.ContainerRegistry/registries/lukaszregistrytest","name":"lukaszregistrytest","type":"Microsoft.ContainerRegistry/registries","location":"westus","tags":{}},{"id":"/subscriptions/00000000-0000-0000-0000-000000000000/resourceGroups/LukaszRG7/providers/Microsoft.ContainerRegistry/registries/lukaszwebapp1234","name":"lukaszwebapp1234","type":"Microsoft.ContainerRegistry/registries","sku":{"name":"Basic","tier":"Basic"},"location":"japaneast","tags":{}}]}'}
-    headers:
-      cache-control: [no-cache]
-      content-length: ['923']
-      content-type: [application/json; charset=utf-8]
-      date: ['Mon, 31 Jul 2017 21:12:37 GMT']
-=======
     body: {string: '{"value":[{"id":"/subscriptions/00000000-0000-0000-0000-000000000000/resourceGroups/clitest.rg000001/providers/Microsoft.ContainerRegistry/registries/webappacrtest1","name":"webappacrtest1","type":"Microsoft.ContainerRegistry/registries","sku":{"name":"Basic","tier":"Basic"},"location":"westus","tags":{}}]}'}
     headers:
       cache-control: [no-cache]
       content-length: ['367']
       content-type: [application/json; charset=utf-8]
       date: ['Tue, 01 Aug 2017 23:31:08 GMT']
->>>>>>> f7a82ba4
       expires: ['-1']
       pragma: [no-cache]
       strict-transport-security: [max-age=31536000; includeSubDomains]
@@ -697,31 +470,19 @@
       CommandName: [acr credential show]
       Connection: [keep-alive]
       Content-Type: [application/json; charset=utf-8]
-<<<<<<< HEAD
-      User-Agent: [python/3.5.2 (Windows-10-10.0.15063-SP0) requests/2.9.1 msrest/0.4.11
-=======
-      User-Agent: [python/3.6.1 (Darwin-16.7.0-x86_64-i386-64bit) requests/2.9.1 msrest/0.4.11
->>>>>>> f7a82ba4
+      User-Agent: [python/3.6.1 (Darwin-16.7.0-x86_64-i386-64bit) requests/2.9.1 msrest/0.4.11
           msrest_azure/0.4.11 containerregistrymanagementclient/0.3.1 Azure-SDK-For-Python
           AZURECLI/2.0.12+dev]
       accept-language: [en-US]
     method: GET
     uri: https://management.azure.com/subscriptions/00000000-0000-0000-0000-000000000000/resourceGroups/clitest.rg000001/providers/Microsoft.ContainerRegistry/registries/webappacrtest1?api-version=2017-03-01
   response:
-<<<<<<< HEAD
-    body: {string: '{"sku":{"name":"Basic","tier":"Basic"},"type":"Microsoft.ContainerRegistry/registries","id":"/subscriptions/00000000-0000-0000-0000-000000000000/resourceGroups/clitest.rg000001/providers/Microsoft.ContainerRegistry/registries/webappacrtest1","name":"webappacrtest1","location":"westus","tags":{},"properties":{"loginServer":"webappacrtest1.azurecr.io","creationDate":"2017-07-31T21:12:06.8060063Z","provisioningState":"Succeeded","adminUserEnabled":true,"storageAccount":{"name":"webappacrtest1211138"}}}'}
-=======
     body: {string: '{"sku":{"name":"Basic","tier":"Basic"},"type":"Microsoft.ContainerRegistry/registries","id":"/subscriptions/00000000-0000-0000-0000-000000000000/resourceGroups/clitest.rg000001/providers/Microsoft.ContainerRegistry/registries/webappacrtest1","name":"webappacrtest1","location":"westus","tags":{},"properties":{"loginServer":"webappacrtest1.azurecr.io","creationDate":"2017-08-01T23:29:52.4578069Z","provisioningState":"Succeeded","adminUserEnabled":true,"storageAccount":{"name":"webappacrtest1232921"}}}'}
->>>>>>> f7a82ba4
     headers:
       cache-control: [no-cache]
       content-length: ['563']
       content-type: [application/json; charset=utf-8]
-<<<<<<< HEAD
-      date: ['Mon, 31 Jul 2017 21:12:38 GMT']
-=======
       date: ['Tue, 01 Aug 2017 23:31:08 GMT']
->>>>>>> f7a82ba4
       expires: ['-1']
       pragma: [no-cache]
       server: [Microsoft-HTTPAPI/2.0]
@@ -738,42 +499,26 @@
       Connection: [keep-alive]
       Content-Length: ['0']
       Content-Type: [application/json; charset=utf-8]
-<<<<<<< HEAD
-      User-Agent: [python/3.5.2 (Windows-10-10.0.15063-SP0) requests/2.9.1 msrest/0.4.11
-=======
-      User-Agent: [python/3.6.1 (Darwin-16.7.0-x86_64-i386-64bit) requests/2.9.1 msrest/0.4.11
->>>>>>> f7a82ba4
+      User-Agent: [python/3.6.1 (Darwin-16.7.0-x86_64-i386-64bit) requests/2.9.1 msrest/0.4.11
           msrest_azure/0.4.11 containerregistrymanagementclient/0.3.1 Azure-SDK-For-Python
           AZURECLI/2.0.12+dev]
       accept-language: [en-US]
     method: POST
     uri: https://management.azure.com/subscriptions/00000000-0000-0000-0000-000000000000/resourceGroups/clitest.rg000001/providers/Microsoft.ContainerRegistry/registries/webappacrtest1/listCredentials?api-version=2017-03-01
   response:
-<<<<<<< HEAD
-    body: {string: '{"username":"webappacrtest1","passwords":[{"name":"password","value":"=/=+///u++=n=E+j=ZxVZ++=kZHsF7Z6"},{"name":"password2","value":"++/K/=/CA+c+/g=+fM1b=gOZJW0BG846"}]}'}
-=======
     body: {string: '{"username":"webappacrtest1","passwords":[{"name":"password","value":"=/=u+KzwGS=B0csi0/KUoqcR4UJub3gC"},{"name":"password2","value":"=JtZTCJFaJCt00gJslEsgvOl+Y8bVFj6"}]}'}
->>>>>>> f7a82ba4
     headers:
       cache-control: [no-cache]
       content-length: ['170']
       content-type: [application/json; charset=utf-8]
-<<<<<<< HEAD
-      date: ['Mon, 31 Jul 2017 21:12:38 GMT']
-=======
       date: ['Tue, 01 Aug 2017 23:31:08 GMT']
->>>>>>> f7a82ba4
       expires: ['-1']
       pragma: [no-cache]
       server: [Microsoft-HTTPAPI/2.0]
       strict-transport-security: [max-age=31536000; includeSubDomains]
       transfer-encoding: [chunked]
       vary: [Accept-Encoding]
-<<<<<<< HEAD
-      x-ms-ratelimit-remaining-subscription-writes: ['1196']
-=======
       x-ms-ratelimit-remaining-subscription-writes: ['1187']
->>>>>>> f7a82ba4
     status: {code: 200, message: OK}
 - request:
     body: null
@@ -783,32 +528,19 @@
       CommandName: [webapp config container set]
       Connection: [keep-alive]
       Content-Type: [application/json; charset=utf-8]
-<<<<<<< HEAD
-      User-Agent: [python/3.5.2 (Windows-10-10.0.15063-SP0) requests/2.9.1 msrest/0.4.11
-=======
-      User-Agent: [python/3.6.1 (Darwin-16.7.0-x86_64-i386-64bit) requests/2.9.1 msrest/0.4.11
->>>>>>> f7a82ba4
+      User-Agent: [python/3.6.1 (Darwin-16.7.0-x86_64-i386-64bit) requests/2.9.1 msrest/0.4.11
           msrest_azure/0.4.11 resourcemanagementclient/1.1.0 Azure-SDK-For-Python
           AZURECLI/2.0.12+dev]
       accept-language: [en-US]
     method: GET
     uri: https://management.azure.com/subscriptions/00000000-0000-0000-0000-000000000000/resources?$filter=resourceType%20eq%20%27Microsoft.ContainerRegistry%2Fregistries%27&api-version=2017-05-10
   response:
-<<<<<<< HEAD
-    body: {string: '{"value":[{"id":"/subscriptions/00000000-0000-0000-0000-000000000000/resourceGroups/clitest.rg000001/providers/Microsoft.ContainerRegistry/registries/webappacrtest1","name":"webappacrtest1","type":"Microsoft.ContainerRegistry/registries","sku":{"name":"Basic","tier":"Basic"},"location":"westus","tags":{}},{"id":"/subscriptions/00000000-0000-0000-0000-000000000000/resourceGroups/LukaszRG/providers/Microsoft.ContainerRegistry/registries/lukaszregistrytest","name":"lukaszregistrytest","type":"Microsoft.ContainerRegistry/registries","location":"westus","tags":{}},{"id":"/subscriptions/00000000-0000-0000-0000-000000000000/resourceGroups/LukaszRG7/providers/Microsoft.ContainerRegistry/registries/lukaszwebapp1234","name":"lukaszwebapp1234","type":"Microsoft.ContainerRegistry/registries","sku":{"name":"Basic","tier":"Basic"},"location":"japaneast","tags":{}}]}'}
-    headers:
-      cache-control: [no-cache]
-      content-length: ['923']
-      content-type: [application/json; charset=utf-8]
-      date: ['Mon, 31 Jul 2017 21:12:39 GMT']
-=======
     body: {string: '{"value":[{"id":"/subscriptions/00000000-0000-0000-0000-000000000000/resourceGroups/clitest.rg000001/providers/Microsoft.ContainerRegistry/registries/webappacrtest1","name":"webappacrtest1","type":"Microsoft.ContainerRegistry/registries","sku":{"name":"Basic","tier":"Basic"},"location":"westus","tags":{}}]}'}
     headers:
       cache-control: [no-cache]
       content-length: ['367']
       content-type: [application/json; charset=utf-8]
       date: ['Tue, 01 Aug 2017 23:31:09 GMT']
->>>>>>> f7a82ba4
       expires: ['-1']
       pragma: [no-cache]
       strict-transport-security: [max-age=31536000; includeSubDomains]
@@ -822,31 +554,19 @@
       CommandName: [webapp config container set]
       Connection: [keep-alive]
       Content-Type: [application/json; charset=utf-8]
-<<<<<<< HEAD
-      User-Agent: [python/3.5.2 (Windows-10-10.0.15063-SP0) requests/2.9.1 msrest/0.4.11
-=======
-      User-Agent: [python/3.6.1 (Darwin-16.7.0-x86_64-i386-64bit) requests/2.9.1 msrest/0.4.11
->>>>>>> f7a82ba4
+      User-Agent: [python/3.6.1 (Darwin-16.7.0-x86_64-i386-64bit) requests/2.9.1 msrest/0.4.11
           msrest_azure/0.4.11 containerregistrymanagementclient/0.3.1 Azure-SDK-For-Python
           AZURECLI/2.0.12+dev]
       accept-language: [en-US]
     method: GET
     uri: https://management.azure.com/subscriptions/00000000-0000-0000-0000-000000000000/resourceGroups/clitest.rg000001/providers/Microsoft.ContainerRegistry/registries/webappacrtest1?api-version=2017-03-01
   response:
-<<<<<<< HEAD
-    body: {string: '{"sku":{"name":"Basic","tier":"Basic"},"type":"Microsoft.ContainerRegistry/registries","id":"/subscriptions/00000000-0000-0000-0000-000000000000/resourceGroups/clitest.rg000001/providers/Microsoft.ContainerRegistry/registries/webappacrtest1","name":"webappacrtest1","location":"westus","tags":{},"properties":{"loginServer":"webappacrtest1.azurecr.io","creationDate":"2017-07-31T21:12:06.8060063Z","provisioningState":"Succeeded","adminUserEnabled":true,"storageAccount":{"name":"webappacrtest1211138"}}}'}
-=======
     body: {string: '{"sku":{"name":"Basic","tier":"Basic"},"type":"Microsoft.ContainerRegistry/registries","id":"/subscriptions/00000000-0000-0000-0000-000000000000/resourceGroups/clitest.rg000001/providers/Microsoft.ContainerRegistry/registries/webappacrtest1","name":"webappacrtest1","location":"westus","tags":{},"properties":{"loginServer":"webappacrtest1.azurecr.io","creationDate":"2017-08-01T23:29:52.4578069Z","provisioningState":"Succeeded","adminUserEnabled":true,"storageAccount":{"name":"webappacrtest1232921"}}}'}
->>>>>>> f7a82ba4
     headers:
       cache-control: [no-cache]
       content-length: ['563']
       content-type: [application/json; charset=utf-8]
-<<<<<<< HEAD
-      date: ['Mon, 31 Jul 2017 21:12:39 GMT']
-=======
       date: ['Tue, 01 Aug 2017 23:31:09 GMT']
->>>>>>> f7a82ba4
       expires: ['-1']
       pragma: [no-cache]
       server: [Microsoft-HTTPAPI/2.0]
@@ -863,31 +583,19 @@
       Connection: [keep-alive]
       Content-Length: ['0']
       Content-Type: [application/json; charset=utf-8]
-<<<<<<< HEAD
-      User-Agent: [python/3.5.2 (Windows-10-10.0.15063-SP0) requests/2.9.1 msrest/0.4.11
-=======
-      User-Agent: [python/3.6.1 (Darwin-16.7.0-x86_64-i386-64bit) requests/2.9.1 msrest/0.4.11
->>>>>>> f7a82ba4
+      User-Agent: [python/3.6.1 (Darwin-16.7.0-x86_64-i386-64bit) requests/2.9.1 msrest/0.4.11
           msrest_azure/0.4.11 containerregistrymanagementclient/0.3.1 Azure-SDK-For-Python
           AZURECLI/2.0.12+dev]
       accept-language: [en-US]
     method: POST
     uri: https://management.azure.com/subscriptions/00000000-0000-0000-0000-000000000000/resourceGroups/clitest.rg000001/providers/Microsoft.ContainerRegistry/registries/webappacrtest1/listCredentials?api-version=2017-03-01
   response:
-<<<<<<< HEAD
-    body: {string: '{"username":"webappacrtest1","passwords":[{"name":"password","value":"=/=+///u++=n=E+j=ZxVZ++=kZHsF7Z6"},{"name":"password2","value":"++/K/=/CA+c+/g=+fM1b=gOZJW0BG846"}]}'}
-=======
     body: {string: '{"username":"webappacrtest1","passwords":[{"name":"password","value":"=/=u+KzwGS=B0csi0/KUoqcR4UJub3gC"},{"name":"password2","value":"=JtZTCJFaJCt00gJslEsgvOl+Y8bVFj6"}]}'}
->>>>>>> f7a82ba4
     headers:
       cache-control: [no-cache]
       content-length: ['170']
       content-type: [application/json; charset=utf-8]
-<<<<<<< HEAD
-      date: ['Mon, 31 Jul 2017 21:12:40 GMT']
-=======
       date: ['Tue, 01 Aug 2017 23:31:09 GMT']
->>>>>>> f7a82ba4
       expires: ['-1']
       pragma: [no-cache]
       server: [Microsoft-HTTPAPI/2.0]
@@ -904,11 +612,7 @@
       CommandName: [webapp config container set]
       Connection: [keep-alive]
       Content-Type: [application/json; charset=utf-8]
-<<<<<<< HEAD
-      User-Agent: [python/3.5.2 (Windows-10-10.0.15063-SP0) requests/2.9.1 msrest/0.4.11
-=======
-      User-Agent: [python/3.6.1 (Darwin-16.7.0-x86_64-i386-64bit) requests/2.9.1 msrest/0.4.11
->>>>>>> f7a82ba4
+      User-Agent: [python/3.6.1 (Darwin-16.7.0-x86_64-i386-64bit) requests/2.9.1 msrest/0.4.11
           msrest_azure/0.4.11 websitemanagementclient/0.32.0 Azure-SDK-For-Python
           AZURECLI/2.0.12+dev]
       accept-language: [en-US]
@@ -921,36 +625,17 @@
       cache-control: [no-cache]
       content-length: ['2408']
       content-type: [application/json]
-<<<<<<< HEAD
-      date: ['Mon, 31 Jul 2017 21:12:40 GMT']
-=======
       date: ['Tue, 01 Aug 2017 23:31:10 GMT']
->>>>>>> f7a82ba4
-      expires: ['-1']
-      pragma: [no-cache]
-      server: [Microsoft-IIS/8.0]
-      strict-transport-security: [max-age=31536000; includeSubDomains]
-      transfer-encoding: [chunked]
-      vary: [Accept-Encoding]
-      x-aspnet-version: [4.0.30319]
-      x-powered-by: [ASP.NET]
-    status: {code: 200, message: OK}
-- request:
-<<<<<<< HEAD
-    body: '{"name": "webappacrtest1", "type": "Microsoft.Web/sites/config", "location":
-      "West US", "properties": {"webSocketsEnabled": false, "detailedErrorLoggingEnabled":
-      false, "scmType": "None", "httpLoggingEnabled": false, "autoHealRules": {},
-      "use32BitWorkerProcess": true, "pythonVersion": "", "virtualApplications": [{"virtualPath":
-      "/", "preloadEnabled": false, "physicalPath": "site\\wwwroot"}], "vnetName":
-      "", "loadBalancing": "LeastRequests", "defaultDocuments": ["Default.htm", "Default.html",
-      "Default.asp", "index.htm", "index.html", "iisstart.htm", "default.aspx", "index.php",
-      "hostingstart.html"], "experiments": {"rampUpRules": []}, "phpVersion": "",
-      "netFrameworkVersion": "v4.0", "linuxFxVersion": "DOCKER|webappacrtest1.azurecr.io/image-name:latest",
-      "nodeVersion": "", "publishingUsername": "$webappacrtest1", "localMySqlEnabled":
-      false, "alwaysOn": false, "requestTracingEnabled": false, "logsDirectorySizeLimit":
-      35, "appCommandLine": "", "numberOfWorkers": 1, "remoteDebuggingEnabled": false,
-      "autoHealEnabled": false, "managedPipelineMode": "Integrated"}}'
-=======
+      expires: ['-1']
+      pragma: [no-cache]
+      server: [Microsoft-IIS/8.0]
+      strict-transport-security: [max-age=31536000; includeSubDomains]
+      transfer-encoding: [chunked]
+      vary: [Accept-Encoding]
+      x-aspnet-version: [4.0.30319]
+      x-powered-by: [ASP.NET]
+    status: {code: 200, message: OK}
+- request:
     body: '{"name": "webappacrtest1", "location": "West US", "type": "Microsoft.Web/sites/config",
       "properties": {"numberOfWorkers": 1, "defaultDocuments": ["Default.htm", "Default.html",
       "Default.asp", "index.htm", "index.html", "iisstart.htm", "default.aspx", "index.php",
@@ -964,7 +649,6 @@
       "preloadEnabled": false}], "loadBalancing": "LeastRequests", "experiments":
       {"rampUpRules": []}, "autoHealEnabled": false, "autoHealRules": {}, "vnetName":
       "", "localMySqlEnabled": false}}'
->>>>>>> f7a82ba4
     headers:
       Accept: [application/json]
       Accept-Encoding: ['gzip, deflate']
@@ -972,11 +656,7 @@
       Connection: [keep-alive]
       Content-Length: ['1072']
       Content-Type: [application/json; charset=utf-8]
-<<<<<<< HEAD
-      User-Agent: [python/3.5.2 (Windows-10-10.0.15063-SP0) requests/2.9.1 msrest/0.4.11
-=======
-      User-Agent: [python/3.6.1 (Darwin-16.7.0-x86_64-i386-64bit) requests/2.9.1 msrest/0.4.11
->>>>>>> f7a82ba4
+      User-Agent: [python/3.6.1 (Darwin-16.7.0-x86_64-i386-64bit) requests/2.9.1 msrest/0.4.11
           msrest_azure/0.4.11 websitemanagementclient/0.32.0 Azure-SDK-For-Python
           AZURECLI/2.0.12+dev]
       accept-language: [en-US]
@@ -989,25 +669,16 @@
       cache-control: [no-cache]
       content-length: ['2436']
       content-type: [application/json]
-<<<<<<< HEAD
-      date: ['Mon, 31 Jul 2017 21:12:42 GMT']
-      etag: ['"1D30A41BF302AF5"']
-=======
       date: ['Tue, 01 Aug 2017 23:31:11 GMT']
       etag: ['"1D30B1E41E71F6B"']
->>>>>>> f7a82ba4
-      expires: ['-1']
-      pragma: [no-cache]
-      server: [Microsoft-IIS/8.0]
-      strict-transport-security: [max-age=31536000; includeSubDomains]
-      transfer-encoding: [chunked]
-      vary: [Accept-Encoding]
-      x-aspnet-version: [4.0.30319]
-<<<<<<< HEAD
-      x-ms-ratelimit-remaining-subscription-writes: ['1196']
-=======
+      expires: ['-1']
+      pragma: [no-cache]
+      server: [Microsoft-IIS/8.0]
+      strict-transport-security: [max-age=31536000; includeSubDomains]
+      transfer-encoding: [chunked]
+      vary: [Accept-Encoding]
+      x-aspnet-version: [4.0.30319]
       x-ms-ratelimit-remaining-subscription-writes: ['1181']
->>>>>>> f7a82ba4
       x-powered-by: [ASP.NET]
     status: {code: 200, message: OK}
 - request:
@@ -1019,11 +690,7 @@
       Connection: [keep-alive]
       Content-Length: ['0']
       Content-Type: [application/json; charset=utf-8]
-<<<<<<< HEAD
-      User-Agent: [python/3.5.2 (Windows-10-10.0.15063-SP0) requests/2.9.1 msrest/0.4.11
-=======
-      User-Agent: [python/3.6.1 (Darwin-16.7.0-x86_64-i386-64bit) requests/2.9.1 msrest/0.4.11
->>>>>>> f7a82ba4
+      User-Agent: [python/3.6.1 (Darwin-16.7.0-x86_64-i386-64bit) requests/2.9.1 msrest/0.4.11
           msrest_azure/0.4.11 websitemanagementclient/0.32.0 Azure-SDK-For-Python
           AZURECLI/2.0.12+dev]
       accept-language: [en-US]
@@ -1036,11 +703,7 @@
       cache-control: [no-cache]
       content-length: ['309']
       content-type: [application/json]
-<<<<<<< HEAD
-      date: ['Mon, 31 Jul 2017 21:12:42 GMT']
-=======
       date: ['Tue, 01 Aug 2017 23:31:13 GMT']
->>>>>>> f7a82ba4
       expires: ['-1']
       pragma: [no-cache]
       server: [Microsoft-IIS/8.0]
@@ -1052,17 +715,10 @@
       x-powered-by: [ASP.NET]
     status: {code: 200, message: OK}
 - request:
-<<<<<<< HEAD
-    body: '{"name": "appsettings", "type": "Microsoft.Web/sites/config", "location":
-      "West US", "properties": {"DOCKER_REGISTRY_SERVER_PASSWORD": "=/=+///u++=n=E+j=ZxVZ++=kZHsF7Z6",
-      "DOCKER_REGISTRY_SERVER_USERNAME": "webappacrtest1", "DOCKER_REGISTRY_SERVER_URL":
-      "https://webappacrtest1.azurecr.io"}}'
-=======
     body: '{"name": "appsettings", "location": "West US", "type": "Microsoft.Web/sites/config",
       "properties": {"DOCKER_REGISTRY_SERVER_URL": "https://webappacrtest1.azurecr.io",
       "DOCKER_REGISTRY_SERVER_USERNAME": "webappacrtest1", "DOCKER_REGISTRY_SERVER_PASSWORD":
       "=/=u+KzwGS=B0csi0/KUoqcR4UJub3gC", "DOCKER_CUSTOM_IMAGE_NAME": "webappacrtest1.azurecr.io/image-name:latest"}}'
->>>>>>> f7a82ba4
     headers:
       Accept: [application/json]
       Accept-Encoding: ['gzip, deflate']
@@ -1070,11 +726,7 @@
       Connection: [keep-alive]
       Content-Length: ['291']
       Content-Type: [application/json; charset=utf-8]
-<<<<<<< HEAD
-      User-Agent: [python/3.5.2 (Windows-10-10.0.15063-SP0) requests/2.9.1 msrest/0.4.11
-=======
-      User-Agent: [python/3.6.1 (Darwin-16.7.0-x86_64-i386-64bit) requests/2.9.1 msrest/0.4.11
->>>>>>> f7a82ba4
+      User-Agent: [python/3.6.1 (Darwin-16.7.0-x86_64-i386-64bit) requests/2.9.1 msrest/0.4.11
           msrest_azure/0.4.11 websitemanagementclient/0.32.0 Azure-SDK-For-Python
           AZURECLI/2.0.12+dev]
       accept-language: [en-US]
@@ -1082,34 +734,21 @@
     uri: https://management.azure.com/subscriptions/00000000-0000-0000-0000-000000000000/resourceGroups/clitest.rg000001/providers/Microsoft.Web/sites/webappacrtest1/config/appsettings?api-version=2016-08-01
   response:
     body: {string: '{"id":"/subscriptions/00000000-0000-0000-0000-000000000000/resourceGroups/clitest.rg000001/providers/Microsoft.Web/sites/webappacrtest1/config/appsettings","name":"appsettings","type":"Microsoft.Web/sites/config","location":"West
-<<<<<<< HEAD
-        US","properties":{"DOCKER_REGISTRY_SERVER_PASSWORD":"=/=+///u++=n=E+j=ZxVZ++=kZHsF7Z6","DOCKER_REGISTRY_SERVER_USERNAME":"webappacrtest1","DOCKER_REGISTRY_SERVER_URL":"https://webappacrtest1.azurecr.io"}}'}
-=======
         US","properties":{"DOCKER_REGISTRY_SERVER_URL":"https://webappacrtest1.azurecr.io","DOCKER_REGISTRY_SERVER_USERNAME":"webappacrtest1","DOCKER_REGISTRY_SERVER_PASSWORD":"=/=u+KzwGS=B0csi0/KUoqcR4UJub3gC","DOCKER_CUSTOM_IMAGE_NAME":"webappacrtest1.azurecr.io/image-name:latest"}}'}
->>>>>>> f7a82ba4
     headers:
       cache-control: [no-cache]
       content-length: ['493']
       content-type: [application/json]
-<<<<<<< HEAD
-      date: ['Mon, 31 Jul 2017 21:12:43 GMT']
-      etag: ['"1D30A41C03B3255"']
-=======
       date: ['Tue, 01 Aug 2017 23:31:15 GMT']
       etag: ['"1D30B1E43811355"']
->>>>>>> f7a82ba4
-      expires: ['-1']
-      pragma: [no-cache]
-      server: [Microsoft-IIS/8.0]
-      strict-transport-security: [max-age=31536000; includeSubDomains]
-      transfer-encoding: [chunked]
-      vary: [Accept-Encoding]
-      x-aspnet-version: [4.0.30319]
-<<<<<<< HEAD
-      x-ms-ratelimit-remaining-subscription-writes: ['1196']
-=======
+      expires: ['-1']
+      pragma: [no-cache]
+      server: [Microsoft-IIS/8.0]
+      strict-transport-security: [max-age=31536000; includeSubDomains]
+      transfer-encoding: [chunked]
+      vary: [Accept-Encoding]
+      x-aspnet-version: [4.0.30319]
       x-ms-ratelimit-remaining-subscription-writes: ['1183']
->>>>>>> f7a82ba4
       x-powered-by: [ASP.NET]
     status: {code: 200, message: OK}
 - request:
@@ -1121,11 +760,7 @@
       Connection: [keep-alive]
       Content-Length: ['0']
       Content-Type: [application/json; charset=utf-8]
-<<<<<<< HEAD
-      User-Agent: [python/3.5.2 (Windows-10-10.0.15063-SP0) requests/2.9.1 msrest/0.4.11
-=======
-      User-Agent: [python/3.6.1 (Darwin-16.7.0-x86_64-i386-64bit) requests/2.9.1 msrest/0.4.11
->>>>>>> f7a82ba4
+      User-Agent: [python/3.6.1 (Darwin-16.7.0-x86_64-i386-64bit) requests/2.9.1 msrest/0.4.11
           msrest_azure/0.4.11 websitemanagementclient/0.32.0 Azure-SDK-For-Python
           AZURECLI/2.0.12+dev]
       accept-language: [en-US]
@@ -1133,20 +768,12 @@
     uri: https://management.azure.com/subscriptions/00000000-0000-0000-0000-000000000000/resourceGroups/clitest.rg000001/providers/Microsoft.Web/sites/webappacrtest1/config/appsettings/list?api-version=2016-08-01
   response:
     body: {string: '{"id":"/subscriptions/00000000-0000-0000-0000-000000000000/resourceGroups/clitest.rg000001/providers/Microsoft.Web/sites/webappacrtest1/config/appsettings","name":"appsettings","type":"Microsoft.Web/sites/config","location":"West
-<<<<<<< HEAD
-        US","properties":{"DOCKER_REGISTRY_SERVER_PASSWORD":"=/=+///u++=n=E+j=ZxVZ++=kZHsF7Z6","DOCKER_REGISTRY_SERVER_USERNAME":"webappacrtest1","DOCKER_REGISTRY_SERVER_URL":"https://webappacrtest1.azurecr.io"}}'}
-=======
         US","properties":{"DOCKER_REGISTRY_SERVER_URL":"https://webappacrtest1.azurecr.io","DOCKER_REGISTRY_SERVER_USERNAME":"webappacrtest1","DOCKER_REGISTRY_SERVER_PASSWORD":"=/=u+KzwGS=B0csi0/KUoqcR4UJub3gC","DOCKER_CUSTOM_IMAGE_NAME":"webappacrtest1.azurecr.io/image-name:latest"}}'}
->>>>>>> f7a82ba4
     headers:
       cache-control: [no-cache]
       content-length: ['493']
       content-type: [application/json]
-<<<<<<< HEAD
-      date: ['Mon, 31 Jul 2017 21:12:44 GMT']
-=======
       date: ['Tue, 01 Aug 2017 23:31:15 GMT']
->>>>>>> f7a82ba4
       expires: ['-1']
       pragma: [no-cache]
       server: [Microsoft-IIS/8.0]
@@ -1165,11 +792,7 @@
       CommandName: [webapp config container set]
       Connection: [keep-alive]
       Content-Type: [application/json; charset=utf-8]
-<<<<<<< HEAD
-      User-Agent: [python/3.5.2 (Windows-10-10.0.15063-SP0) requests/2.9.1 msrest/0.4.11
-=======
-      User-Agent: [python/3.6.1 (Darwin-16.7.0-x86_64-i386-64bit) requests/2.9.1 msrest/0.4.11
->>>>>>> f7a82ba4
+      User-Agent: [python/3.6.1 (Darwin-16.7.0-x86_64-i386-64bit) requests/2.9.1 msrest/0.4.11
           msrest_azure/0.4.11 websitemanagementclient/0.32.0 Azure-SDK-For-Python
           AZURECLI/2.0.12+dev]
       accept-language: [en-US]
@@ -1182,42 +805,7 @@
       cache-control: [no-cache]
       content-length: ['152']
       content-type: [application/json]
-<<<<<<< HEAD
-      date: ['Mon, 31 Jul 2017 21:12:45 GMT']
-      expires: ['-1']
-      pragma: [no-cache]
-      server: [Microsoft-IIS/8.0]
-      strict-transport-security: [max-age=31536000; includeSubDomains]
-      transfer-encoding: [chunked]
-      vary: [Accept-Encoding]
-      x-aspnet-version: [4.0.30319]
-      x-powered-by: [ASP.NET]
-    status: {code: 200, message: OK}
-- request:
-    body: null
-    headers:
-      Accept: [application/json]
-      Accept-Encoding: ['gzip, deflate']
-      CommandName: [webapp config container set]
-      Connection: [keep-alive]
-      Content-Type: [application/json; charset=utf-8]
-      User-Agent: [python/3.5.2 (Windows-10-10.0.15063-SP0) requests/2.9.1 msrest/0.4.11
-          msrest_azure/0.4.11 websitemanagementclient/0.32.0 Azure-SDK-For-Python
-          AZURECLI/2.0.12+dev]
-      accept-language: [en-US]
-    method: GET
-    uri: https://management.azure.com/subscriptions/00000000-0000-0000-0000-000000000000/resourceGroups/clitest.rg000001/providers/Microsoft.Web/sites/webappacrtest1/config/web?api-version=2016-08-01
-  response:
-    body: {string: '{"id":"/subscriptions/00000000-0000-0000-0000-000000000000/resourceGroups/clitest.rg000001/providers/Microsoft.Web/sites/webappacrtest1/config/web","name":"webappacrtest1","type":"Microsoft.Web/sites/config","location":"West
-        US","properties":{"numberOfWorkers":1,"defaultDocuments":["Default.htm","Default.html","Default.asp","index.htm","index.html","iisstart.htm","default.aspx","index.php","hostingstart.html"],"netFrameworkVersion":"v4.0","phpVersion":"","pythonVersion":"","nodeVersion":"","linuxFxVersion":"DOCKER|WEBAPPACRTEST1.AZURECR.IO/IMAGE-NAME:LATEST","requestTracingEnabled":false,"remoteDebuggingEnabled":false,"remoteDebuggingVersion":"VS2012","httpLoggingEnabled":false,"logsDirectorySizeLimit":35,"detailedErrorLoggingEnabled":false,"publishingUsername":"$webappacrtest1","publishingPassword":null,"appSettings":null,"metadata":null,"connectionStrings":null,"machineKey":null,"handlerMappings":null,"documentRoot":null,"scmType":"None","use32BitWorkerProcess":true,"webSocketsEnabled":false,"alwaysOn":false,"javaVersion":null,"javaContainer":null,"javaContainerVersion":null,"appCommandLine":"","managedPipelineMode":"Integrated","virtualApplications":[{"virtualPath":"/","physicalPath":"site\\wwwroot","preloadEnabled":false,"virtualDirectories":null}],"winAuthAdminState":0,"winAuthTenantState":0,"customAppPoolIdentityAdminState":false,"customAppPoolIdentityTenantState":false,"runtimeADUser":null,"runtimeADUserPassword":null,"loadBalancing":"LeastRequests","routingRules":[],"experiments":{"rampUpRules":[]},"limits":null,"autoHealEnabled":false,"autoHealRules":{"triggers":null,"actions":null},"tracingOptions":null,"vnetName":"","siteAuthEnabled":false,"siteAuthSettings":{"enabled":null,"unauthenticatedClientAction":null,"tokenStoreEnabled":null,"allowedExternalRedirectUrls":null,"defaultProvider":null,"clientId":null,"clientSecret":null,"issuer":null,"allowedAudiences":null,"additionalLoginParams":null,"isAadAutoProvisioned":false,"googleClientId":null,"googleClientSecret":null,"googleOAuthScopes":null,"facebookAppId":null,"facebookAppSecret":null,"facebookOAuthScopes":null,"twitterConsumerKey":null,"twitterConsumerSecret":null,"microsoftAccountClientId":null,"microsoftAccountClientSecret":null,"microsoftAccountOAuthScopes":null},"cors":null,"push":null,"apiDefinition":null,"autoSwapSlotName":null,"localMySqlEnabled":false,"ipSecurityRestrictions":null}}'}
-    headers:
-      cache-control: [no-cache]
-      content-length: ['2454']
-      content-type: [application/json]
-      date: ['Mon, 31 Jul 2017 21:12:45 GMT']
-=======
       date: ['Tue, 01 Aug 2017 23:31:16 GMT']
->>>>>>> f7a82ba4
       expires: ['-1']
       pragma: [no-cache]
       server: [Microsoft-IIS/8.0]
@@ -1236,11 +824,7 @@
       Connection: [keep-alive]
       Content-Length: ['0']
       Content-Type: [application/json; charset=utf-8]
-<<<<<<< HEAD
-      User-Agent: [python/3.5.2 (Windows-10-10.0.15063-SP0) requests/2.9.1 msrest/0.4.11
-=======
-      User-Agent: [python/3.6.1 (Darwin-16.7.0-x86_64-i386-64bit) requests/2.9.1 msrest/0.4.11
->>>>>>> f7a82ba4
+      User-Agent: [python/3.6.1 (Darwin-16.7.0-x86_64-i386-64bit) requests/2.9.1 msrest/0.4.11
           msrest_azure/0.4.11 resourcemanagementclient/1.1.0 Azure-SDK-For-Python
           AZURECLI/2.0.12+dev]
       accept-language: [en-US]
@@ -1251,15 +835,9 @@
     headers:
       cache-control: [no-cache]
       content-length: ['0']
-<<<<<<< HEAD
-      date: ['Mon, 31 Jul 2017 21:12:46 GMT']
-      expires: ['-1']
-      location: ['https://management.azure.com/subscriptions/00000000-0000-0000-0000-000000000000/operationresults/eyJqb2JJZCI6IlJFU09VUkNFR1JPVVBERUxFVElPTkpPQi1DTElURVNUOjJFUkdVREdUQkVTM1lIUTRCSDZLTEJGS0VBWFFGNEE0TkhVUUtKU3w0NEFBMEIxRDE1M0E0QkRDLVdFU1RVUyIsImpvYkxvY2F0aW9uIjoid2VzdHVzIn0?api-version=2017-05-10']
-=======
       date: ['Tue, 01 Aug 2017 23:31:19 GMT']
       expires: ['-1']
       location: ['https://management.azure.com/subscriptions/00000000-0000-0000-0000-000000000000/operationresults/eyJqb2JJZCI6IlJFU09VUkNFR1JPVVBERUxFVElPTkpPQi1DTElURVNUOjJFUkc3VFdaNVBSMzNXVldCSDVGSDJUSFNRQUk3SzVRSUJVVVhLVnwzMTM4ODQ1M0YxQjhDNDYyLVdFU1RVUyIsImpvYkxvY2F0aW9uIjoid2VzdHVzIn0?api-version=2017-05-10']
->>>>>>> f7a82ba4
       pragma: [no-cache]
       strict-transport-security: [max-age=31536000; includeSubDomains]
       x-ms-ratelimit-remaining-subscription-writes: ['1186']
