# --------------------------------------------------------------------------------------------
# Copyright (c) Microsoft Corporation. All rights reserved.
# Licensed under the MIT License. See License.txt in the project root for license information.
# --------------------------------------------------------------------------------------------


from collections import OrderedDict
import json

from enum import Enum

from azure.cli.core.util import b64encode
from azure.cli.core.profiles import get_api_version, supported_api_version, ResourceType


class ArmTemplateBuilder(object):

    def __init__(self):
        template = OrderedDict()
        template['$schema'] = \
            'https://schema.management.azure.com/schemas/2015-01-01/deploymentTemplate.json#'
        template['contentVersion'] = '1.0.0.0'
        template['parameters'] = {}
        template['variables'] = {}
        template['resources'] = []
        template['outputs'] = {}
        self.template = template

    def add_resource(self, resource):
        self.template['resources'].append(resource)

    def add_variable(self, key, value):
        self.template['variables'][key] = value

    def add_parameter(self, key, value):
        self.template['parameters'][key] = value

    def add_id_output(self, key, provider, property_type, property_name):
        new_output = {
            key: {
                'type': 'string',
                'value': "[resourceId('{}/{}', '{}')]".format(
                    provider, property_type, property_name)
            }
        }
        self.template['outputs'].update(new_output)

    def add_output(self, key, property_name, provider=None, property_type=None,
                   output_type='string', path=None):

        if provider and property_type:
            value = "[reference(resourceId('{provider}/{type}', '{property}'),providers('{provider}', '{type}').apiVersions[0])".format(  # pylint: disable=line-too-long
                provider=provider, type=property_type, property=property_name)
        else:
            value = "[reference('{}')".format(property_name)
        value = '{}.{}]'.format(value, path) if path else '{}]'.format(value)
        new_output = {
            key: {
                'type': output_type,
                'value': value
            }
        }
        self.template['outputs'].update(new_output)

    def build(self):
        return json.loads(json.dumps(self.template))


# pylint: disable=too-few-public-methods
class StorageProfile(Enum):
    SAPirImage = 1
    SACustomImage = 2
    SASpecializedOSDisk = 3
    ManagedPirImage = 4  # this would be the main scenarios
    ManagedCustomImage = 5
    ManagedSpecializedOSDisk = 6


def build_deployment_resource(name, template, dependencies=None):
    dependencies = dependencies or []
    deployment = {
        'name': name,
        'type': 'Microsoft.Resources/deployments',
        'apiVersion': '2015-01-01',
        'dependsOn': dependencies,
        'properties': {
            'mode': 'Incremental',
            'template': template,
        }
    }
    return deployment


def build_output_deployment_resource(key, property_name, property_provider, property_type,
                                     parent_name=None, output_type='object', path=None):
    from azure.cli.core.util import random_string
    output_tb = ArmTemplateBuilder()
    output_tb.add_output(key, property_name, property_provider, property_type,
                         output_type=output_type, path=path)
    output_template = output_tb.build()

    deployment_name = '{}_{}'.format(property_name, random_string(16))
    deployment = {
        'name': deployment_name,
        'type': 'Microsoft.Resources/deployments',
        'apiVersion': '2015-01-01',
        'properties': {
            'mode': 'Incremental',
            'template': output_template,
        }
    }
    deployment['dependsOn'] = [] if not parent_name \
        else ['Microsoft.Resources/deployments/{}'.format(parent_name)]

    return deployment


def build_storage_account_resource(name, location, tags, sku):
    storage_account = {
        'type': 'Microsoft.Storage/storageAccounts',
        'name': name,
        'apiVersion': '2015-06-15',
        'location': location,
        'tags': tags,
        'dependsOn': [],
        'properties': {'accountType': sku}
    }
    return storage_account


<<<<<<< HEAD
def build_public_ip_resource(name, location, tags, address_allocation, dns_name=None, zone=None):

=======
def build_public_ip_resource(name, location, tags, address_allocation, dns_name, sku):
>>>>>>> cf8852e3
    public_ip_properties = {'publicIPAllocationMethod': address_allocation}

    if dns_name:
        public_ip_properties['dnsSettings'] = {'domainNameLabel': dns_name}

    public_ip = {
<<<<<<< HEAD
        'apiVersion': '2016-11-01' if zone else '2015-06-15',
=======
        'apiVersion': get_api_version(ResourceType.MGMT_NETWORK),
>>>>>>> cf8852e3
        'type': 'Microsoft.Network/publicIPAddresses',
        'name': name,
        'location': location,
        'tags': tags,
        'dependsOn': [],
        'properties': public_ip_properties
    }
<<<<<<< HEAD
    if zone:
        public_ip['zones'] = zone

=======
    if sku and supported_api_version(ResourceType.MGMT_NETWORK, min_api='2017-08-01'):
        public_ip['sku'] = {'name': sku}
>>>>>>> cf8852e3
    return public_ip


def build_nic_resource(name, location, tags, vm_name, subnet_id, private_ip_address=None,
                       nsg_id=None, public_ip_id=None):

    private_ip_allocation = 'Static' if private_ip_address else 'Dynamic'
    ip_config_properties = {
        'privateIPAllocationMethod': private_ip_allocation,
        'subnet': {'id': subnet_id}
    }

    if private_ip_address:
        ip_config_properties['privateIPAddress'] = private_ip_address

    if public_ip_id:
        ip_config_properties['publicIPAddress'] = {'id': public_ip_id}

    nic_properties = {
        'ipConfigurations': [
            {
                'name': 'ipconfig{}'.format(vm_name),
                'properties': ip_config_properties
            }
        ]
    }

    if nsg_id:
        nic_properties['networkSecurityGroup'] = {'id': nsg_id}

    nic = {
        'apiVersion': '2015-06-15',
        'type': 'Microsoft.Network/networkInterfaces',
        'name': name,
        'location': location,
        'tags': tags,
        'dependsOn': [],
        'properties': nic_properties
    }
    return nic


def build_nsg_resource(name, location, tags, nsg_rule_type):

    rule_name = 'rdp' if nsg_rule_type == 'rdp' else 'default-allow-ssh'
    rule_dest_port = '3389' if nsg_rule_type == 'rdp' else '22'

    nsg_properties = {
        'securityRules': [
            {
                'name': rule_name,
                'properties': {
                    'protocol': 'Tcp',
                    'sourcePortRange': '*',
                    'destinationPortRange': rule_dest_port,
                    'sourceAddressPrefix': '*',
                    'destinationAddressPrefix': '*',
                    'access': 'Allow',
                    'priority': 1000,
                    'direction': 'Inbound'
                }
            }
        ]
    }

    nsg = {
        'type': 'Microsoft.Network/networkSecurityGroups',
        'name': name,
        'apiVersion': '2015-06-15',
        'location': location,
        'tags': tags,
        'dependsOn': [],
        'properties': nsg_properties
    }
    return nsg


def build_vnet_resource(name, location, tags, vnet_prefix=None, subnet=None,
                        subnet_prefix=None, dns_servers=None):
    vnet = {
        'name': name,
        'type': 'Microsoft.Network/virtualNetworks',
        'location': location,
        'apiVersion': '2015-06-15',
        'dependsOn': [],
        'tags': tags,
        'properties': {
            'addressSpace': {'addressPrefixes': [vnet_prefix]},
        }
    }
    if dns_servers:
        vnet['properties']['dhcpOptions'] = {
            'dnsServers': dns_servers
        }
    if subnet:
        vnet['properties']['subnets'] = [{
            'name': subnet,
            'properties': {
                'addressPrefix': subnet_prefix
            }
        }]
    return vnet


def build_msi_role_assignment(vm_vmss_name, vm_vmss_resource_id, role_definition_id,
                              role_assignment_guid, identity_scope, is_vm=True):
    from azure.cli.core.commands.arm import parse_resource_id
    from azure.mgmt.authorization import AuthorizationManagementClient
    from azure.cli.core.commands.client_factory import get_mgmt_service_client
    result = parse_resource_id(identity_scope)
    if result.get('type'):  # is a resource id?
        name = '{}/Microsoft.Authorization/{}'.format(result['name'], role_assignment_guid)
        assignment_type = '{}/{}/providers/roleAssignments'.format(result['namespace'], result['type'])
    else:
        name = role_assignment_guid
        assignment_type = 'Microsoft.Authorization/roleAssignments'

    # pylint: disable=line-too-long
    msi_rp_api_version = '2015-08-31-PREVIEW'
    authorization_api_version = get_mgmt_service_client(AuthorizationManagementClient).api_version
    return {
        'name': name,
        'type': assignment_type,
        'apiVersion': authorization_api_version,
        'dependsOn': [
            'Microsoft.Compute/{}/{}'.format('virtualMachines' if is_vm else 'virtualMachineScaleSets', vm_vmss_name)
        ],
        'properties': {
            'roleDefinitionId': role_definition_id,
            'principalId': "[reference('{}/providers/Microsoft.ManagedIdentity/Identities/default', '{}').principalId]".format(
                vm_vmss_resource_id, msi_rp_api_version),
            'scope': identity_scope
        }
    }


def build_vm_msi_extension(vm_name, location, role_assignment_guid, port, is_linux, extension_version):
    ext_type_name = 'ManagedIdentityExtensionFor' + ('Linux' if is_linux else 'Windows')
    return {
        'type': 'Microsoft.Compute/virtualMachines/extensions',
        'name': vm_name + '/' + ext_type_name,
        'apiVersion': get_api_version(ResourceType.MGMT_COMPUTE),
        'location': location,
        'dependsOn': [role_assignment_guid or 'Microsoft.Compute/virtualMachines/' + vm_name],
        'properties': {
            'publisher': "Microsoft.ManagedIdentity",
            'type': ext_type_name,
            'typeHandlerVersion': extension_version,
            'autoUpgradeMinorVersion': True,
            'settings': {'port': port}
        }
    }


def build_vm_resource(  # pylint: disable=too-many-locals
        name, location, tags, size, storage_profile, nics, admin_username,
        availability_set_id=None, admin_password=None, ssh_key_value=None, ssh_key_path=None,
        image_reference=None, os_disk_name=None, custom_image_os_type=None,
        os_caching=None, data_caching=None, storage_sku=None,
        os_publisher=None, os_offer=None, os_sku=None, os_version=None, os_vhd_uri=None,
        attach_os_disk=None, attach_data_disks=None, data_disk_sizes_gb=None, image_data_disks=None,
        custom_data=None, secrets=None, license_type=None, zone=None):

    def _build_os_profile():

        os_profile = {
            'computerName': name,
            'adminUsername': admin_username
        }

        if admin_password:
            os_profile['adminPassword'] = admin_password

        if custom_data:
            os_profile['customData'] = b64encode(custom_data)

        if ssh_key_value and ssh_key_path:
            os_profile['linuxConfiguration'] = {
                'disablePasswordAuthentication': True,
                'ssh': {
                    'publicKeys': [
                        {
                            'keyData': ssh_key_value,
                            'path': ssh_key_path
                        }
                    ]
                }
            }

        if secrets:
            os_profile['secrets'] = secrets

        return os_profile

    def _build_storage_profile():

        storage_profiles = {
            'SACustomImage': {
                'osDisk': {
                    'createOption': 'fromImage',
                    'name': os_disk_name,
                    'caching': os_caching,
                    'osType': custom_image_os_type,
                    'image': {'uri': image_reference},
                    'vhd': {'uri': os_vhd_uri}
                }
            },
            'SAPirImage': {
                'osDisk': {
                    'createOption': 'fromImage',
                    'name': os_disk_name,
                    'caching': os_caching,
                    'vhd': {'uri': os_vhd_uri}
                },
                'imageReference': {
                    'publisher': os_publisher,
                    'offer': os_offer,
                    'sku': os_sku,
                    'version': os_version
                }
            },
            'SASpecializedOSDisk': {
                'osDisk': {
                    'createOption': 'attach',
                    'osType': custom_image_os_type,
                    'name': os_disk_name,
                    'vhd': {'uri': attach_os_disk}
                }
            },
            'ManagedPirImage': {
                'osDisk': {
                    'createOption': 'fromImage',
                    'name': os_disk_name,
                    'caching': os_caching,
                    'managedDisk': {'storageAccountType': storage_sku}
                },
                'imageReference': {
                    'publisher': os_publisher,
                    'offer': os_offer,
                    'sku': os_sku,
                    'version': os_version
                }
            },
            'ManagedCustomImage': {
                'osDisk': {
                    'createOption': 'fromImage',
                    'name': os_disk_name,
                    'caching': os_caching,
                    'managedDisk': {'storageAccountType': storage_sku}
                },
                "imageReference": {
                    'id': image_reference
                }
            },
            'ManagedSpecializedOSDisk': {
                'osDisk': {
                    'createOption': 'attach',
                    'osType': custom_image_os_type,
                    'managedDisk': {
                        'id': attach_os_disk
                    }
                }
            }
        }
        profile = storage_profiles[storage_profile.name]
        return _build_data_disks(profile, data_disk_sizes_gb, image_data_disks,
                                 data_caching, storage_sku, attach_data_disks=attach_data_disks)

    vm_properties = {
        'hardwareProfile': {'vmSize': size},
        'networkProfile': {'networkInterfaces': nics}
    }

    vm_properties['storageProfile'] = _build_storage_profile()

    if availability_set_id:
        vm_properties['availabilitySet'] = {'id': availability_set_id}

    if not attach_os_disk:
        vm_properties['osProfile'] = _build_os_profile()

    if license_type:
        vm_properties['licenseType'] = license_type

    vm_api_version = get_api_version(ResourceType.MGMT_COMPUTE)
    vm = {
        'apiVersion': vm_api_version,
        'type': 'Microsoft.Compute/virtualMachines',
        'name': name,
        'location': location,
        'tags': tags,
        'dependsOn': [],
        'properties': vm_properties,
    }
    if zone:
        vm['zones'] = zone
    return vm


def _build_data_disks(profile, data_disk_sizes_gb, image_data_disks,
                      data_caching, storage_sku, attach_data_disks=None):
    lun = 0
    if image_data_disks:
        profile['dataDisks'] = profile.get('dataDisks') or []
        for image_data_disk in image_data_disks or []:
            profile['dataDisks'].append({
                'lun': image_data_disk.lun,
                'createOption': "fromImage",
                'caching': data_caching,
                'managedDisk': {'storageAccountType': storage_sku}
            })
            lun = lun + 1

    if data_disk_sizes_gb:
        profile['dataDisks'] = profile.get('dataDisks') or []
        lun = max([d.lun for d in image_data_disks]) + 1 if image_data_disks else 0
        for size in data_disk_sizes_gb:
            profile['dataDisks'].append({
                'lun': lun,
                'createOption': "empty",
                'diskSizeGB': int(size),
                'caching': data_caching,
                'managedDisk': {'storageAccountType': storage_sku}
            })
            lun = lun + 1

    if attach_data_disks:
        profile['dataDisks'] = profile.get('dataDisks') or []
        from azure.cli.core.commands.arm import is_valid_resource_id
        for d in attach_data_disks:
            disk_entry = {
                'lun': lun,
                'createOption': 'attach',
                'caching': data_caching,
            }
            if is_valid_resource_id(d):
                disk_entry['managedDisk'] = {'id': d}
            else:
                disk_entry['vhd'] = {'uri': d}
                disk_entry['name'] = d.split('/')[-1].split('.')[0]
            profile['dataDisks'].append(disk_entry)
            lun += 1

    return profile


def _build_frontend_ip_config(name, public_ip_id=None, private_ip_address=None,
                              private_ip_allocation=None, subnet_id=None):
    frontend_ip_config = {
        'name': name
    }

    if public_ip_id:
        frontend_ip_config.update({
            'properties': {
                'publicIPAddress': {
                    'id': public_ip_id
                }
            }
        })
    else:
        frontend_ip_config.update({
            'properties': {
                'privateIPAllocationMethod': private_ip_allocation,
                'privateIPAddress': private_ip_address,
                'subnet': {
                    'id': subnet_id
                }
            }
        })
    return frontend_ip_config


def build_application_gateway_resource(name, location, tags, backend_pool_name, backend_port, frontend_ip_name,
                                       public_ip_id, subnet_id, gateway_subnet_id,
                                       private_ip_address, private_ip_allocation, sku, capacity):
    frontend_ip_config = _build_frontend_ip_config(frontend_ip_name, public_ip_id,
                                                   private_ip_address, private_ip_allocation,
                                                   subnet_id)

    def _ag_subresource_id(_type, name):
        return "[concat(variables('appGwID'), '/{}/{}')]".format(_type, name)

    frontend_ip_config_id = _ag_subresource_id('frontendIPConfigurations', frontend_ip_name)
    frontend_port_id = _ag_subresource_id('frontendPorts', 'appGwFrontendPort')
    http_listener_id = _ag_subresource_id('httpListeners', 'appGwHttpListener')
    backend_address_pool_id = _ag_subresource_id('backendAddressPools', backend_pool_name)
    backend_http_settings_id = _ag_subresource_id(
        'backendHttpSettingsCollection', 'appGwBackendHttpSettings')

    ag_properties = {
        'backendAddressPools': [
            {
                'name': backend_pool_name
            }
        ],
        'backendHttpSettingsCollection': [
            {
                'name': 'appGwBackendHttpSettings',
                'properties': {
                    'Port': backend_port,
                    'Protocol': 'Http',
                    'CookieBasedAffinity': 'Disabled'
                }
            }
        ],
        'frontendIPConfigurations': [frontend_ip_config],
        'frontendPorts': [
            {
                'name': 'appGwFrontendPort',
                'properties': {
                    'Port': 80
                }
            }
        ],
        'gatewayIPConfigurations': [
            {
                'name': 'appGwIpConfig',
                'properties': {
                    'subnet': {'id': gateway_subnet_id}
                }
            }
        ],
        'httpListeners': [
            {
                'name': 'appGwHttpListener',
                'properties': {
                    'FrontendIPConfiguration': {'Id': frontend_ip_config_id},
                    'FrontendPort': {'Id': frontend_port_id},
                    'Protocol': 'Http',
                    'SslCertificate': None
                }
            }
        ],
        'sku': {
            'name': sku,
            'tier': sku.split('_')[0],
            'capacity': capacity
        },
        'requestRoutingRules': [
            {
                'Name': 'rule1',
                'properties': {
                    'RuleType': 'Basic',
                    'httpListener': {'id': http_listener_id},
                    'backendAddressPool': {'id': backend_address_pool_id},
                    'backendHttpSettings': {'id': backend_http_settings_id}
                }
            }
        ]
    }

    ag = {
        'type': 'Microsoft.Network/applicationGateways',
        'name': name,
        'location': location,
        'tags': tags,
        'apiVersion': '2015-06-15',
        'dependsOn': [],
        'properties': ag_properties
    }
    return ag


def build_load_balancer_resource(name, location, tags, backend_pool_name, nat_pool_name,
                                 backend_port, frontend_ip_name, public_ip_id, subnet_id,
                                 private_ip_address, private_ip_allocation, sku):
    lb_id = "resourceId('Microsoft.Network/loadBalancers', '{}')".format(name)

    frontend_ip_config = _build_frontend_ip_config(frontend_ip_name, public_ip_id,
                                                   private_ip_address, private_ip_allocation,
                                                   subnet_id)

    lb_properties = {
        'backendAddressPools': [
            {
                'name': backend_pool_name
            }
        ],
        'inboundNatPools': [
            {
                'name': nat_pool_name,
                'properties': {
                    'frontendIPConfiguration': {
                        'id': "[concat({}, '/frontendIPConfigurations/', '{}')]".format(
                            lb_id, frontend_ip_name)
                    },
                    'protocol': 'tcp',
                    'frontendPortRangeStart': '50000',
                    'frontendPortRangeEnd': '50119',
                    'backendPort': backend_port
                }
            }
        ],
        'frontendIPConfigurations': [frontend_ip_config]
    }
    lb = {
        'type': 'Microsoft.Network/loadBalancers',
        'name': name,
        'location': location,
        'tags': tags,
        'apiVersion': get_api_version(ResourceType.MGMT_NETWORK),
        'dependsOn': [],
        'properties': lb_properties
    }
    if sku and supported_api_version(ResourceType.MGMT_NETWORK, min_api='2017-08-01'):
        lb['sku'] = {'name': sku}
    return lb


def build_vmss_storage_account_pool_resource(loop_name, location, tags, storage_sku):

    storage_resource = {
        'type': 'Microsoft.Storage/storageAccounts',
        'name': "[variables('storageAccountNames')[copyIndex()]]",
        'location': location,
        'tags': tags,
        'apiVersion': '2015-06-15',
        'copy': {
            'name': loop_name,
            'count': 5
        },
        'properties': {
            'accountType': storage_sku
        }
    }
    return storage_resource


# pylint: disable=too-many-locals
def build_vmss_resource(name, naming_prefix, location, tags, overprovision, upgrade_policy_mode,
                        vm_sku, instance_count, ip_config_name, nic_name, subnet_id,
                        public_ip_per_vm, vm_domain_name, dns_servers, nsg,
                        admin_username, authentication_type,
                        storage_profile, os_disk_name,
                        os_caching, data_caching, storage_sku, data_disk_sizes_gb,
                        image_data_disks, os_type,
                        image=None, admin_password=None, ssh_key_value=None, ssh_key_path=None,
                        os_publisher=None, os_offer=None, os_sku=None, os_version=None,
                        backend_address_pool_id=None, inbound_nat_pool_id=None,
                        single_placement_group=None, custom_data=None, secrets=None, zones=None):

    # Build IP configuration
    ip_configuration = {
        'name': ip_config_name,
        'properties': {
            'subnet': {'id': subnet_id}
        }
    }

    if public_ip_per_vm:
        ip_configuration['properties']['publicipaddressconfiguration'] = {
            'name': 'instancepublicip',
            'properties': {
                'idleTimeoutInMinutes': 10,
            }
        }
        if vm_domain_name:
            ip_configuration['properties']['publicipaddressconfiguration']['properties']['dnsSettings'] = {
                'domainNameLabel': vm_domain_name
            }

    if backend_address_pool_id:
        key = 'loadBalancerBackendAddressPools' if 'loadBalancers' in backend_address_pool_id \
            else 'ApplicationGatewayBackendAddressPools'
        ip_configuration['properties'][key] = [
            {'id': backend_address_pool_id}
        ]

    if inbound_nat_pool_id:
        ip_configuration['properties']['loadBalancerInboundNatPools'] = [
            {'id': inbound_nat_pool_id}
        ]

    # Build storage profile
    storage_properties = {}
    if storage_profile in [StorageProfile.SACustomImage, StorageProfile.SAPirImage]:
        storage_properties['osDisk'] = {
            'name': os_disk_name,
            'caching': os_caching,
            'createOption': 'FromImage',
        }

        if storage_profile == StorageProfile.SACustomImage:
            storage_properties['osDisk'].update({
                'osType': os_type,
                'image': {
                    'uri': image
                }
            })
        else:
            storage_properties['osDisk']['vhdContainers'] = "[variables('vhdContainers')]"
    elif storage_profile in [StorageProfile.ManagedPirImage, StorageProfile.ManagedCustomImage]:
        storage_properties['osDisk'] = {
            'createOption': 'FromImage',
            'caching': os_caching,
            'managedDisk': {'storageAccountType': storage_sku}
        }

    if storage_profile in [StorageProfile.SAPirImage, StorageProfile.ManagedPirImage]:
        storage_properties['imageReference'] = {
            'publisher': os_publisher,
            'offer': os_offer,
            'sku': os_sku,
            'version': os_version
        }
    if storage_profile == StorageProfile.ManagedCustomImage:
        storage_properties['imageReference'] = {
            'id': image
        }

    storage_profile = _build_data_disks(storage_properties, data_disk_sizes_gb,
                                        image_data_disks, data_caching,
                                        storage_sku)

    # Build OS Profile
    os_profile = {
        'computerNamePrefix': naming_prefix,
        'adminUsername': admin_username
    }
    if authentication_type == 'password':
        os_profile['adminPassword'] = admin_password
    else:
        os_profile['linuxConfiguration'] = {
            'disablePasswordAuthentication': True,
            'ssh': {
                'publicKeys': [
                    {
                        'path': ssh_key_path,
                        'keyData': ssh_key_value
                    }
                ]
            }
        }

    if custom_data:
        os_profile['customData'] = b64encode(custom_data)

    if secrets:
        os_profile['secrets'] = secrets

    if single_placement_group is None:  # this should never happen, but just in case
        raise ValueError('single_placement_group was not set by validators')
    # Build VMSS
    nic_config = {
        'name': nic_name,
        'properties': {
            'primary': 'true',
            'ipConfigurations': [ip_configuration]
        }
    }

    if dns_servers:
        nic_config['properties']['dnsSettings'] = {'dnsServers': dns_servers}

    if nsg:
        nic_config['properties']['networkSecurityGroup'] = {'id': nsg}

    vmss_properties = {
        'overprovision': overprovision,
        'upgradePolicy': {
            'mode': upgrade_policy_mode
        },
        'virtualMachineProfile': {
            'storageProfile': storage_properties,
            'osProfile': os_profile,
            'networkProfile': {
                'networkInterfaceConfigurations': [nic_config]
            }
        }
    }

    if supported_api_version(ResourceType.MGMT_COMPUTE, min_api='2016-04-30-preview'):
        vmss_properties['singlePlacementGroup'] = single_placement_group

    vmss_api_version = get_api_version(ResourceType.MGMT_COMPUTE)
    vmss = {
        'type': 'Microsoft.Compute/virtualMachineScaleSets',
        'name': name,
        'location': location,
        'tags': tags,
        'apiVersion': vmss_api_version,
        'dependsOn': [],
        'sku': {
            'name': vm_sku,
            'tier': 'Standard',
            'capacity': instance_count
        },
        'properties': vmss_properties
    }
    if zones:
        vmss['zones'] = zones
    return vmss


def build_av_set_resource(name, location, tags,
                          platform_update_domain_count, platform_fault_domain_count, unmanaged):
    av_set_api_version = get_api_version(ResourceType.MGMT_COMPUTE)
    av_set = {
        'type': 'Microsoft.Compute/availabilitySets',
        'name': name,
        'location': location,
        'tags': tags,
        'apiVersion': av_set_api_version,
        'sku': {
            'name': 'Classic' if unmanaged else 'Aligned'
        },
        "properties": {
            'platformFaultDomainCount': platform_fault_domain_count,
        }
    }

    # server defaults the UD to 5 unless set otherwise
    if platform_update_domain_count is not None:
        av_set['properties']['platformUpdateDomainCount'] = platform_update_domain_count

    return av_set<|MERGE_RESOLUTION|>--- conflicted
+++ resolved
@@ -128,23 +128,15 @@
     return storage_account
 
 
-<<<<<<< HEAD
-def build_public_ip_resource(name, location, tags, address_allocation, dns_name=None, zone=None):
-
-=======
-def build_public_ip_resource(name, location, tags, address_allocation, dns_name, sku):
->>>>>>> cf8852e3
+
+def build_public_ip_resource(name, location, tags, address_allocation, dns_name, sku, zone):
     public_ip_properties = {'publicIPAllocationMethod': address_allocation}
 
     if dns_name:
         public_ip_properties['dnsSettings'] = {'domainNameLabel': dns_name}
 
     public_ip = {
-<<<<<<< HEAD
-        'apiVersion': '2016-11-01' if zone else '2015-06-15',
-=======
         'apiVersion': get_api_version(ResourceType.MGMT_NETWORK),
->>>>>>> cf8852e3
         'type': 'Microsoft.Network/publicIPAddresses',
         'name': name,
         'location': location,
@@ -152,14 +144,10 @@
         'dependsOn': [],
         'properties': public_ip_properties
     }
-<<<<<<< HEAD
     if zone:
         public_ip['zones'] = zone
-
-=======
     if sku and supported_api_version(ResourceType.MGMT_NETWORK, min_api='2017-08-01'):
         public_ip['sku'] = {'name': sku}
->>>>>>> cf8852e3
     return public_ip
 
 
