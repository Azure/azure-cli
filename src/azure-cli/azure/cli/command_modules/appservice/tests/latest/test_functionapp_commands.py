--- conflicted
+++ resolved
@@ -15,11 +15,7 @@
 from azure.cli.testsdk import (ScenarioTest, LocalContextScenarioTest, LiveScenarioTest, ResourceGroupPreparer,
                                StorageAccountPreparer, JMESPathCheck, live_only)
 from azure.cli.testsdk.checkers import JMESPathCheckNotExists, JMESPathPatternCheck
-<<<<<<< HEAD
 from azure.cli.core.azclierror import ResourceNotFoundError, ValidationError, ArgumentUsageError
-=======
-from azure.cli.core.azclierror import ResourceNotFoundError, ValidationError
->>>>>>> 7ea6929d
 
 TEST_DIR = os.path.abspath(os.path.join(os.path.abspath(__file__), '..'))
 
@@ -2203,11 +2199,10 @@
 
     @ResourceGroupPreparer(location=WINDOWS_ASP_LOCATION_FUNCTIONAPP)
     @StorageAccountPreparer()
-    def test_functionapp_config_set_with_appcontainer_managed_environment_error(self, resource_group, storage_account):
+    def test_functionapp_config_with_appcontainer_managed_environment_error(self, resource_group, storage_account):
 
         functionapp_name = self.create_random_name('functionapp', 40)
         managed_environment_name = self.create_random_name('containerappmanagedenvironment', 40)
-        plan_name = self.create_random_name('functionappplan', 40)
 
         self.cmd('containerapp env create --name {} --resource-group {} --location {}'
         .format(managed_environment_name, resource_group, WINDOWS_ASP_LOCATION_FUNCTIONAPP)).assert_with_checks([
@@ -2215,45 +2210,20 @@
                      JMESPathCheck('resourceGroup', resource_group),
                      JMESPathCheck('location', WINDOWS_ASP_LOCATION_FUNCTIONAPP)])
         self.cmd(
-            'appservice plan create -g {} -n {} --sku P1V2'.format(resource_group, plan_name))
-        self.cmd(
-            'functionapp create -g {} -n {} -p {} -s {} --environment {} --runtime dotnet --functions-version 4'
-            .format(resource_group, functionapp_name, plan_name, storage_account, managed_environment_name)).assert_with_checks([
-                     JMESPathCheck('state', 'Running'),
-                     JMESPathCheck('name', functionapp_name),
-                     JMESPathCheck('hostNames[0]', functionapp_name + '.azurewebsites.net')])
-
+            'functionapp create -g {} -n {} -s {} --environment {} --runtime dotnet --functions-version 4'
+            .format(resource_group, functionapp_name, storage_account, managed_environment_name)).assert_with_checks([
+                     JMESPathCheck('state', 'Running'),
+                     JMESPathCheck('name', functionapp_name),
+                     JMESPathCheck('hostNames[0]', functionapp_name + '.azurewebsites.net')])
 
         with self.assertRaises(ValidationError):
             self.cmd('functionapp config set -g {} -n {}'
             .format(resource_group, functionapp_name))
-    
-    @ResourceGroupPreparer(location=WINDOWS_ASP_LOCATION_FUNCTIONAPP)
-    @StorageAccountPreparer()
-    def test_functionapp_config_show_with_appcontainer_managed_environment_error(self, resource_group, storage_account):
-
-        functionapp_name = self.create_random_name('functionapp', 40)
-        managed_environment_name = self.create_random_name('containerappmanagedenvironment', 40)
-        plan_name = self.create_random_name('functionappplan', 40)
-
-        self.cmd('containerapp env create --name {} --resource-group {} --location {}'
-        .format(managed_environment_name, resource_group, WINDOWS_ASP_LOCATION_FUNCTIONAPP)).assert_with_checks([
-                     JMESPathCheck('name', managed_environment_name),
-                     JMESPathCheck('resourceGroup', resource_group),
-                     JMESPathCheck('location', WINDOWS_ASP_LOCATION_FUNCTIONAPP)])
-        self.cmd(
-            'appservice plan create -g {} -n {} --sku P1V2'.format(resource_group, plan_name))
-        self.cmd(
-            'functionapp create -g {} -n {} -p {} -s {} --environment {} --runtime dotnet --functions-version 4'
-            .format(resource_group, functionapp_name, plan_name, storage_account, managed_environment_name)).assert_with_checks([
-                     JMESPathCheck('state', 'Running'),
-                     JMESPathCheck('name', functionapp_name),
-                     JMESPathCheck('hostNames[0]', functionapp_name + '.azurewebsites.net')])
-
 
         with self.assertRaises(ValidationError):
             self.cmd('functionapp config show -g {} -n {}'
             .format(resource_group, functionapp_name))
 
+
 if __name__ == '__main__':
     unittest.main()