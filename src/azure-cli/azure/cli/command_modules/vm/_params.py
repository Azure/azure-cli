# --------------------------------------------------------------------------------------------
# Copyright (c) Microsoft Corporation. All rights reserved.
# Licensed under the MIT License. See License.txt in the project root for license information.
# --------------------------------------------------------------------------------------------

# pylint: disable=line-too-long, too-many-lines
from argcomplete.completers import FilesCompleter

from knack.arguments import CLIArgumentType

from azure.cli.core.profiles import ResourceType
from azure.cli.core.commands.parameters import get_datetime_type
from azure.cli.core.commands.validators import (
    get_default_location_from_resource_group, validate_file_or_dict)
from azure.cli.core.commands.parameters import (
    get_location_type, get_resource_name_completion_list, tags_type, get_three_state_flag,
    file_type, get_enum_type, zone_type, zones_type)
from azure.cli.command_modules.vm._actions import _resource_not_exists
from azure.cli.command_modules.vm._completers import (
    get_urn_aliases_completion_list, get_vm_size_completion_list, get_vm_run_command_completion_list)
from azure.cli.command_modules.vm._constants import COMPATIBLE_SECURITY_TYPE_VALUE
from azure.cli.command_modules.vm._validators import (
    validate_nsg_name, validate_vm_nics, validate_vm_nic, validate_vmss_disk,
    validate_asg_names_or_ids, validate_keyvault, _validate_proximity_placement_group,
    validate_vm_name_for_monitor_metrics, validate_secure_vm_guest_state_sas)

from azure.cli.command_modules.vm._vm_utils import MSI_LOCAL_ID
from azure.cli.command_modules.vm._image_builder import ScriptType

from azure.cli.command_modules.monitor.validators import validate_metric_dimension
from azure.cli.command_modules.monitor.actions import get_period_type


# pylint: disable=too-many-statements, too-many-branches, too-many-locals, too-many-lines
def load_arguments(self, _):
    # Model imports
    DiskStorageAccountTypes = self.get_models('DiskStorageAccountTypes', operation_group='disks')
    SnapshotStorageAccountTypes = self.get_models('SnapshotStorageAccountTypes', operation_group='snapshots')
    UpgradeMode, CachingTypes, OperatingSystemTypes = self.get_models('UpgradeMode', 'CachingTypes', 'OperatingSystemTypes')
    HyperVGenerationTypes = self.get_models('HyperVGenerationTypes')
    DedicatedHostLicenseTypes = self.get_models('DedicatedHostLicenseTypes')
    OrchestrationServiceNames, OrchestrationServiceStateAction = self.get_models('OrchestrationServiceNames', 'OrchestrationServiceStateAction', operation_group='virtual_machine_scale_sets')
    RebootSetting, VMGuestPatchClassificationWindows, VMGuestPatchClassificationLinux = self.get_models('VMGuestPatchRebootSetting', 'VMGuestPatchClassificationWindows', 'VMGuestPatchClassificationLinux')
    GallerySharingPermissionTypes = self.get_models('GallerySharingPermissionTypes', operation_group='shared_galleries')
    ReplicationMode = self.get_models('ReplicationMode', operation_group='gallery_image_versions')
    DiskControllerTypes = self.get_models('DiskControllerTypes', operation_group='virtual_machines')

    # REUSABLE ARGUMENT DEFINITIONS
    name_arg_type = CLIArgumentType(options_list=['--name', '-n'], metavar='NAME')
    multi_ids_type = CLIArgumentType(nargs='+')
    existing_vm_name = CLIArgumentType(overrides=name_arg_type,
                                       configured_default='vm',
                                       help="The name of the Virtual Machine. You can configure the default using `az configure --defaults vm=<name>`",
                                       completer=get_resource_name_completion_list('Microsoft.Compute/virtualMachines'), id_part='name')
    existing_disk_name = CLIArgumentType(overrides=name_arg_type, help='The name of the managed disk', completer=get_resource_name_completion_list('Microsoft.Compute/disks'), id_part='name')
    existing_snapshot_name = CLIArgumentType(overrides=name_arg_type, help='The name of the snapshot', completer=get_resource_name_completion_list('Microsoft.Compute/snapshots'), id_part='name')
    vmss_name_type = CLIArgumentType(name_arg_type,
                                     configured_default='vmss',
                                     completer=get_resource_name_completion_list('Microsoft.Compute/virtualMachineScaleSets'),
                                     help="Scale set name. You can configure the default using `az configure --defaults vmss=<name>`",
                                     id_part='name')

    extension_instance_name_type = CLIArgumentType(help="Name of extension instance, which can be customized. Default: name of the extension.")
    image_template_name_type = CLIArgumentType(overrides=name_arg_type, id_part='name')
    disk_encryption_set_name = CLIArgumentType(overrides=name_arg_type, help='Name of disk encryption set.', id_part='name')
    ephemeral_placement_type = CLIArgumentType(options_list=['--ephemeral-os-disk-placement', '--ephemeral-placement'], arg_type=get_enum_type(['ResourceDisk', 'CacheDisk']), min_api='2019-12-01')

    license_type = CLIArgumentType(
        help="Specifies that the Windows image or disk was licensed on-premises. To enable Azure Hybrid Benefit for "
             "Windows Server, use 'Windows_Server'. To enable Multi-tenant Hosting Rights for Windows 10, "
             "use 'Windows_Client'. For more information see the Azure Windows VM online docs.",
        arg_type=get_enum_type(['Windows_Server', 'Windows_Client', 'RHEL_BYOS', 'SLES_BYOS', 'RHEL_BASE',
                                'RHEL_SAPAPPS', 'RHEL_SAPHA', 'RHEL_EUS', 'RHEL_BASESAPAPPS', 'RHEL_BASESAPHA', 'SLES_STANDARD', 'SLES', 'SLES_SAP', 'SLES_HPC',
                                'None', 'RHEL_ELS_6', 'UBUNTU_PRO', 'UBUNTU']))

    # StorageAccountTypes renamed to DiskStorageAccountTypes in 2018_06_01 of azure-mgmt-compute
    DiskStorageAccountTypes = DiskStorageAccountTypes or self.get_models('StorageAccountTypes')

    if DiskStorageAccountTypes:
        disk_sku = CLIArgumentType(arg_type=get_enum_type(DiskStorageAccountTypes))
    else:
        # StorageAccountTypes introduced in api version 2016_04_30_preview of Resource.MGMT.Compute package..
        # However, 2017-03-09-profile targets version 2016-03-30 of compute package.
        disk_sku = CLIArgumentType(arg_type=get_enum_type(['Premium_LRS', 'Standard_LRS']))

    if SnapshotStorageAccountTypes:
        snapshot_sku = CLIArgumentType(arg_type=get_enum_type(SnapshotStorageAccountTypes))
    else:
        # SnapshotStorageAccountTypes introduced in api version 2018_04_01 of Resource.MGMT.Compute package..
        # However, 2017-03-09-profile targets version 2016-03-30 of compute package.
        snapshot_sku = CLIArgumentType(arg_type=get_enum_type(['Premium_LRS', 'Standard_LRS']))

    # special case for `network nic scale-set list` command alias
    with self.argument_context('network nic scale-set list') as c:
        c.argument('virtual_machine_scale_set_name', options_list=['--vmss-name'], completer=get_resource_name_completion_list('Microsoft.Compute/virtualMachineScaleSets'), id_part='name')

    HyperVGenerationTypes = HyperVGenerationTypes or self.get_models('HyperVGeneration', operation_group='disks')
    if HyperVGenerationTypes:
        hyper_v_gen_sku = CLIArgumentType(arg_type=get_enum_type(HyperVGenerationTypes, default="V1"))
    else:
        hyper_v_gen_sku = CLIArgumentType(arg_type=get_enum_type(["V1", "V2"], default="V1"))
    disk_snapshot_hyper_v_gen_sku = get_enum_type(HyperVGenerationTypes) if HyperVGenerationTypes else get_enum_type(["V1", "V2"])

    ultra_ssd_enabled_type = CLIArgumentType(
        arg_type=get_three_state_flag(), min_api='2018-06-01',
        help='Enables or disables the capability to have 1 or more managed data disks with UltraSSD_LRS storage account')

    scale_in_policy_type = CLIArgumentType(
        nargs='+', arg_type=get_enum_type(self.get_models('VirtualMachineScaleSetScaleInRules')),
        help='Specify the scale-in policy (space delimited) that decides which virtual machines are chosen for removal when a Virtual Machine Scale Set is scaled-in.'
    )

    edge_zone_type = CLIArgumentType(
        help='The name of edge zone.',
        min_api='2020-12-01'
    )

    t_shared_to = self.get_models('SharedToValues', operation_group='shared_galleries')
    shared_to_type = CLIArgumentType(
        arg_type=get_enum_type(t_shared_to),
        help='The query parameter to decide what shared galleries to fetch when doing listing operations. '
             'If not specified, list by subscription id.'
    )

    marker_type = CLIArgumentType(
        help='A string value that identifies the portion of the list of containers to be '
             'returned with the next listing operation. The operation returns the NextMarker value within '
             'the response body if the listing operation did not return all containers remaining to be listed '
             'with the current page. If specified, this generator will begin returning results from the point '
             'where the previous generator stopped.')

    enable_vtpm_type = CLIArgumentType(arg_type=get_three_state_flag(), min_api='2020-12-01', help='Enable vTPM.')
    enable_secure_boot_type = CLIArgumentType(arg_type=get_three_state_flag(), min_api='2020-12-01', help='Enable secure boot.')
    # The `Standard` is used for backward compatibility to allow customers to keep their current behavior after changing the default values to Trusted Launch VMs in the future.
    t_security = [x.value for x in self.get_models('SecurityTypes') or []] + [COMPATIBLE_SECURITY_TYPE_VALUE]
    security_type = CLIArgumentType(arg_type=get_enum_type(t_security), min_api='2020-12-01', help='Specify the security type of the virtual machine.')
    enable_auto_os_upgrade_type = CLIArgumentType(arg_type=get_three_state_flag(), min_api='2018-10-01',
                                                  help='Indicate whether OS upgrades should automatically be applied to scale set instances in a rolling fashion when a newer version of the OS image becomes available.')
    gallery_image_name_type = CLIArgumentType(options_list=['--gallery-image-definition', '-i'], help='The name of the community gallery image definition from which the image versions are to be listed.', id_part='child_name_2')
    gallery_image_name_version_type = CLIArgumentType(options_list=['--gallery-image-version', '-e'], help='The name of the gallery image version to be created. Needs to follow semantic version name pattern: The allowed characters are digit and period. Digits must be within the range of a 32-bit integer. Format: <MajorVersion>.<MinorVersion>.<Patch>', id_part='child_name_3')
    public_gallery_name_type = CLIArgumentType(help='The public name of community gallery.', id_part='child_name_1')
    disk_controller_type = CLIArgumentType(help='Specify the disk controller type configured for the VM or VMSS.', arg_type=get_enum_type(DiskControllerTypes), arg_group='Storage', is_preview=True)

    # region MixedScopes
    for scope in ['vm', 'disk', 'snapshot', 'image', 'sig']:
        with self.argument_context(scope) as c:
            c.argument('tags', tags_type)

    for scope in ['disk', 'snapshot']:
        with self.argument_context(scope) as c:
            c.ignore('source_blob_uri', 'source_disk', 'source_snapshot', 'source_restore_point')
            c.argument('source_storage_account_id', help='used when source blob is in a different subscription')
            c.argument('size_gb', options_list=['--size-gb', '-z'], help='size in GB. Max size: 4095 GB (certain preview disks can be larger).', type=int)
            c.argument('duration_in_seconds', help='Time duration in seconds until the SAS access expires', type=int)
            if self.supported_api_version(min_api='2018-09-30', operation_group='disks'):
                c.argument('access_level', arg_type=get_enum_type(['Read', 'Write']), default='Read', help='access level')
                c.argument('hyper_v_generation', arg_type=disk_snapshot_hyper_v_gen_sku, help='The hypervisor generation of the Virtual Machine. Applicable to OS disks only.')
            else:
                c.ignore('access_level', 'for_upload', 'hyper_v_generation')
            c.argument('encryption_type', min_api='2019-07-01', arg_type=get_enum_type(self.get_models('EncryptionType', operation_group='disks')),
                       help='Encryption type. EncryptionAtRestWithPlatformKey: Disk is encrypted with XStore managed key at rest. It is the default encryption type. EncryptionAtRestWithCustomerKey: Disk is encrypted with Customer managed key at rest.')
            c.argument('disk_encryption_set', min_api='2019-07-01', help='Name or ID of disk encryption set that is used to encrypt the disk.')
            c.argument('location', help='Location. Values from: `az account list-locations`. You can configure the default location using `az configure --defaults location=<location>`. If location is not specified and no default location specified, location will be automatically set as same as the resource group.')
            operation_group = 'disks' if scope == 'disk' else 'snapshots'
            c.argument('network_access_policy', min_api='2020-05-01', help='Policy for accessing the disk via network.', arg_type=get_enum_type(self.get_models('NetworkAccessPolicy', operation_group=operation_group)))
            c.argument('disk_access', min_api='2020-05-01', help='Name or ID of the disk access resource for using private endpoints on disks.')
            c.argument('enable_bursting', arg_type=get_three_state_flag(), help='Enable on-demand bursting beyond the provisioned performance target of the disk. On-demand bursting is disabled by default, and it does not apply to Ultra disks.')
            c.argument('public_network_access', arg_type=get_enum_type(['Disabled', 'Enabled']), min_api='2021-04-01', is_preview=True, help='Customers can set on Managed Disks or Snapshots to control the export policy on the disk.')
            c.argument('accelerated_network', arg_type=get_three_state_flag(), min_api='2021-04-01', is_preview=True, help='Customers can set on Managed Disks or Snapshots to enable the accelerated networking if the OS disk image support.')

    for scope in ['disk create', 'snapshot create']:
        with self.argument_context(scope) as c:
            c.argument('source', help='source to create the disk/snapshot from, including unmanaged blob uri, managed disk id or name, or snapshot id or name')
            c.argument('secure_vm_disk_encryption_set', min_api='2021-08-01', help='Name or ID of disk encryption set created with ConfidentialVmEncryptedWithCustomerKey encryption type.')
    # endregion

    # region Disks
    with self.argument_context('disk grant-access', resource_type=ResourceType.MGMT_COMPUTE, operation_group='disks') as c:
        c.argument('secure_vm_guest_state_sas', options_list=['--secure-vm-guest-state-sas', '-s'], min_api='2022-03-02',
                   action='store_true', validator=validate_secure_vm_guest_state_sas,
                   help="Get SAS on managed disk with VM guest state. It will be used by default when the create option of disk is 'secureOSUpload'")
    # endregion

    # region Disks
    with self.argument_context('disk', resource_type=ResourceType.MGMT_COMPUTE, operation_group='disks') as c:
        # The `Standard` is used for backward compatibility to allow customers to keep their current behavior after changing the default values to Trusted Launch VMs in the future.
        t_disk_security = [x.value for x in self.get_models('DiskSecurityTypes', operation_group='disks') or []] + [COMPATIBLE_SECURITY_TYPE_VALUE]

        c.argument('zone', zone_type, min_api='2017-03-30', options_list=['--zone'])  # TODO: --size-gb currently has claimed -z. We can do a breaking change later if we want to.
        c.argument('disk_name', existing_disk_name, completer=get_resource_name_completion_list('Microsoft.Compute/disks'))
        c.argument('name', arg_type=name_arg_type)
        c.argument('sku', arg_type=disk_sku, help='Underlying storage SKU')
        c.argument('os_type', arg_type=get_enum_type(OperatingSystemTypes), help='The Operating System type of the Disk.')
        c.argument('disk_iops_read_write', type=int, min_api='2018-06-01', help='The number of IOPS allowed for this disk. Only settable for UltraSSD disks. One operation can transfer between 4k and 256k bytes')
        c.argument('disk_mbps_read_write', type=int, min_api='2018-06-01', help="The bandwidth allowed for this disk. Only settable for UltraSSD disks. MBps means millions of bytes per second with ISO notation of powers of 10")
        c.argument('upload_size_bytes', type=int, min_api='2019-03-01',
                   help='The size (in bytes) of the contents of the upload including the VHD footer. Min value: 20972032. Max value: 35183298347520. This parameter is required if --upload-type is specified')
        c.argument('max_shares', type=int, help='The maximum number of VMs that can attach to the disk at the same time. Value greater than one indicates a disk that can be mounted on multiple VMs at the same time')
        c.argument('disk_iops_read_only', type=int, help='The total number of IOPS that will be allowed across all VMs mounting the shared disk as ReadOnly. One operation can transfer between 4k and 256k bytes')
        c.argument('disk_mbps_read_only', type=int, help='The total throughput (MBps) that will be allowed across all VMs mounting the shared disk as ReadOnly. MBps means millions of bytes per second - MB here uses the ISO notation, of powers of 10')
        c.argument('image_reference', help='ID or URN (publisher:offer:sku:version) of the image from which to create a disk')
        c.argument('image_reference_lun', type=int, help='If the disk is created from an image\'s data disk, this is an index that indicates which of the data disks in the image to use. For OS disks, this field is null')
        c.argument('gallery_image_reference', help='ID of the Compute, Shared or Community Gallery image version from which to create a disk. For details about valid format, please refer to the help sample')
        c.ignore('gallery_image_reference_type')
        c.argument('gallery_image_reference_lun', type=int, help='If the disk is created from an image\'s data disk, this is an index that indicates which of the data disks in the image to use. For OS disks, this field is null')
        c.argument('logical_sector_size', type=int, help='Logical sector size in bytes for Ultra disks. Supported values are 512 ad 4096. 4096 is the default.')
        c.argument('tier', help='Performance tier of the disk (e.g, P4, S10) as described here: https://azure.microsoft.com/pricing/details/managed-disks/. Does not apply to Ultra disks.')
        c.argument('edge_zone', edge_zone_type)
        c.argument('security_type', arg_type=get_enum_type(t_disk_security), help='The security type of the VM. Applicable for OS disks only.', min_api='2020-12-01')
        c.argument('support_hibernation', arg_type=get_three_state_flag(), help='Indicate the OS on a disk supports hibernation.', min_api='2020-12-01')
        c.argument('architecture', arg_type=get_enum_type(self.get_models('Architecture', operation_group='disks')), min_api='2021-12-01', help='CPU architecture.')
        c.argument('data_access_auth_mode', arg_type=get_enum_type(['AzureActiveDirectory', 'None']), min_api='2021-12-01', help='Specify the auth mode when exporting or uploading to a disk or snapshot.')
        c.argument('optimized_for_frequent_attach', arg_type=get_three_state_flag(), min_api='2023-04-02',
                   help='Setting this property to true improves reliability and performance of data disks that are frequently (more than 5 times a day) by detached from one virtual machine and attached to another. '
                        'This property should not be set for disks that are not detached and attached frequently as it causes the disks to not align with the fault domain of the virtual machine.')
    # endregion

    # region Disks
    with self.argument_context('disk create', resource_type=ResourceType.MGMT_COMPUTE, operation_group='disks') as c:
        c.argument('security_data_uri', min_api='2022-03-02', help='Please specify the blob URI of VHD to be imported into VM guest state')
        c.argument('for_upload', arg_type=get_three_state_flag(), min_api='2018-09-30',
                   deprecate_info=c.deprecate(target='--for-upload', redirect='--upload-type Upload', hide=True),
                   help='Create the disk for uploading blobs. Replaced by "--upload-type Upload"')
        c.argument('upload_type', arg_type=get_enum_type(['Upload', 'UploadWithSecurityData']), min_api='2018-09-30',
                   help="Create the disk for upload scenario. 'Upload' is for Standard disk only upload. 'UploadWithSecurityData' is for OS Disk upload along with VM Guest State. Please note the 'UploadWithSecurityData' is not valid for data disk upload, it only to be used for OS Disk upload at present.")
        c.argument('performance_plus', arg_type=get_three_state_flag(), min_api='2022-07-02', help='Set this flag to true to get a boost on the performance target of the disk deployed. This flag can only be set on disk creation time and cannot be disabled after enabled')
    # endregion

    # region Snapshots
    with self.argument_context('snapshot', resource_type=ResourceType.MGMT_COMPUTE, operation_group='snapshots') as c:
        c.argument('snapshot_name', existing_snapshot_name, id_part='name', completer=get_resource_name_completion_list('Microsoft.Compute/snapshots'))
        c.argument('name', arg_type=name_arg_type)
        c.argument('sku', arg_type=snapshot_sku)
        c.argument('incremental', arg_type=get_three_state_flag(), min_api='2019-03-01',
                   help='Whether a snapshot is incremental. Incremental snapshots on the same disk occupy less space than full snapshots and can be diffed')
        c.argument('edge_zone', edge_zone_type)
        c.argument('copy_start', arg_type=get_three_state_flag(), min_api='2021-04-01',
                   help='Create snapshot by using a deep copy process, where the resource creation is considered complete only after all data has been copied from the source.')
        c.argument('architecture', arg_type=get_enum_type(self.get_models('Architecture', operation_group='snapshots')), min_api='2021-12-01', help='CPU architecture.')
        c.argument('for_upload', arg_type=get_three_state_flag(), min_api='2018-09-30',
                   help='Create the snapshot for uploading blobs later on through storage commands. Run "az snapshot grant-access --access-level Write" to retrieve the snapshot\'s SAS token.')
        c.argument('elastic_san_resource_id', min_api='2023-04-02',
                   options_list=['--elastic-san-resource-id', '--elastic-san-id'],
                   help='This is the ARM id of the source elastic san volume snapshot.')
<<<<<<< HEAD
        c.argument('bandwidth_copy_speed', min_api='2023-10-02',
                   help='If this field is set on a snapshot and createOption is CopyStart, the snapshot will be copied at a quicker speed.', arg_type=get_enum_type(["None", "Enhanced"]))
=======

    with self.argument_context('snapshot grant-access', resource_type=ResourceType.MGMT_COMPUTE, operation_group='snapshots') as c:
        c.argument('file_format', arg_type=get_enum_type(self.get_models('FileFormat', operation_group='snapshots')), help='Used to specify the file format when making request for SAS on a VHDX file format snapshot.')
>>>>>>> 064b94ff
    # endregion

    # region Images
    with self.argument_context('image') as c:
        c.argument('os_type', arg_type=get_enum_type(['Windows', 'Linux']))
        c.argument('image_name', arg_type=name_arg_type, id_part='name', completer=get_resource_name_completion_list('Microsoft.Compute/images'))
        c.argument('tags', tags_type)

    with self.argument_context('image create') as c:
        # here we collpase all difference image sources to under 2 common arguments --os-disk-source --data-disk-sources
        c.argument('name', arg_type=name_arg_type, help='new image name')
        c.argument('source', help='OS disk source from the same region, including a virtual machine ID or name, OS disk blob URI, managed OS disk ID or name, or OS snapshot ID or name')
        c.argument('data_disk_sources', nargs='+', help='Space-separated list of data disk sources, including unmanaged blob URI, managed disk ID or name, or snapshot ID or name')
        c.argument('zone_resilient', min_api='2017-12-01', arg_type=get_three_state_flag(), help='Specifies whether an image is zone resilient or not. '
                   'Default is false. Zone resilient images can be created only in regions that provide Zone Redundant Storage')
        c.argument('storage_sku', arg_type=disk_sku, help='The SKU of the storage account with which to create the VM image. Unused if source VM is specified.')
        c.argument('os_disk_caching', arg_type=get_enum_type(CachingTypes), help="Storage caching type for the image's OS disk.")
        c.argument('data_disk_caching', arg_type=get_enum_type(CachingTypes),
                   help="Storage caching type for the image's data disk.")
        c.argument('hyper_v_generation', arg_type=hyper_v_gen_sku, min_api="2019-03-01", help='The hypervisor generation of the Virtual Machine created from the image.')
        c.ignore('source_virtual_machine', 'os_blob_uri', 'os_disk', 'os_snapshot', 'data_blob_uris', 'data_disks', 'data_snapshots')
        c.argument('edge_zone', edge_zone_type, )
    # endregion

    # region Image Templates
    with self.argument_context('image builder') as c:
        ib_output_name_help = "Name of the image builder run output."

        c.argument('location', get_location_type(self.cli_ctx))
        c.argument('scripts', nargs='+', help="Space-separated list of shell or powershell scripts to customize the image with. Each script must be a publicly accessible URL."
                                              " Infers type of script from file extension ('.sh' or'.ps1') or from source type. More more customizer options and flexibility, see: 'az image template customizer add'")
        c.argument('source', options_list=["--image-source", "-i"], help="The base image to customize. Must be a valid platform image URN, platform image alias, Red Hat ISO image URI, managed image name/ID, or shared image version ID.")
        c.argument('image_template_name', image_template_name_type, help="The name of the image template.")
        c.argument('checksum', help="The SHA256 checksum of the Red Hat ISO image")
        c.argument('managed_image_destinations', nargs='+', help='Managed image output distributor information. Space-separated list of key-value pairs. E.g "image_1=westus2 image_2=westus". Each key is the name or resource ID of the managed image to be created. Each value is the location of the image.')
        c.argument('shared_image_destinations', nargs='+', help='Shared image gallery (sig) output distributor information. Space-separated list of key-value pairs. E.g "my_gallery_1/image_def_1=eastus,westus  my_gallery_2/image_def_2=uksouth,canadaeast,francesouth." '
                                                                'Each key is the sig image definition ID or sig gallery name and sig image definition delimited by a "/". Each value is a comma-delimited list of replica locations.')
        c.argument('output_name', help=ib_output_name_help)
        c.ignore('destinations_lists', 'scripts_list', 'source_dict')

    with self.argument_context('image builder create') as c:
        ib_source_type = CLIArgumentType(arg_group="Image Source")
        ib_customizer_type = CLIArgumentType(arg_group="Customizer")
        ib_cutput_type = CLIArgumentType(arg_group="Output")

        c.argument('build_timeout', type=int, help="The Maximum duration to wait while building the image template, in minutes. Default is 60.")
        c.argument('image_template', help='Local path or URL to an image template file. When using --image-template, all other parameters are ignored except -g and -n. Reference: https://docs.microsoft.com/azure/virtual-machines/linux/image-builder-json')
        c.argument('identity', nargs='+', help='List of user assigned identities (name or ID, space delimited) of the image template.')
        c.argument('staging_resource_group', min_api='2022-02-14', help='The staging resource group id in the same subscription as the image template that will be used to build the image.')

        # VM profile
        c.argument('vm_size', help='Size of the virtual machine used to build, customize and capture images. Omit or specify empty string to use the default (Standard_D1_v2)')
        c.argument('os_disk_size', type=int, help='Size of the OS disk in GB. Omit or specify 0 to use Azure\'s default OS disk size')
        c.argument('vnet', help='Name of VNET to deploy the build virtual machine. You should only specify it when subnet is a name')
        c.argument('subnet', help='Name or ID of subnet to deploy the build virtual machine')
        c.argument('proxy_vm_size', help='Size of the virtual machine used to build, customize and capture images (Standard_D1_v2 for Gen1 images and Standard_D2ds_v4 for Gen2 images).')
        c.argument('build_vm_identities', nargs='+', help='Optional configuration of the virtual network to use to deploy the build virtual machine in. Omit if no specific virtual network needs to be used.')
        c.argument('validator', nargs='+', min_api='2022-07-01',
                   help='The type of validation you want to use on the Image. For example, "Shell" can be shell validation.')

        # Image Source Arguments
        c.argument('source', arg_type=ib_source_type)
        c.argument('checksum', arg_type=ib_source_type)
        c.argument('', arg_type=ib_source_type)

        # Image Customizer Arguments
        c.argument('scripts', arg_type=ib_customizer_type)
        c.argument('', arg_type=ib_customizer_type)
        c.argument('', arg_type=ib_customizer_type)

        # Image Output Arguments
        c.argument('managed_image_destinations', arg_type=ib_cutput_type)
        c.argument('shared_image_destinations', arg_type=ib_cutput_type)
        c.argument('output_name', arg_type=ib_cutput_type)

    for scope in ['image builder identity assign', 'image builder identity remove']:
        with self.argument_context(scope, min_api='2022-02-14') as c:
            c.argument('user_assigned', arg_group='Managed Identity', nargs='*', help='Specify one user assigned identity (name or ID, space delimited) of the image template.')

    with self.argument_context('image builder output') as c:
        ib_sig_regions_help = "Space-separated list of regions to replicate the image version into."
        ib_img_location_help = "Location where the customized image will be created."

        c.argument('gallery_image_definition', arg_group="Shared Image Gallery", help="Name or ID of the existing SIG image definition to create the customized image version with.")
        c.argument('gallery_name', arg_group="Shared Image Gallery", help="Shared image gallery name, if image definition name and not ID was provided.")
        c.argument('gallery_replication_regions', arg_group="Shared Image Gallery", nargs='+', help=ib_sig_regions_help)
        c.argument('managed_image', arg_group="Managed Image", help="Name or ID of the customized managed image to be created.")
        c.argument('managed_image_location', arg_group="Managed Image", help=ib_img_location_help)

    with self.argument_context('image builder output add') as c:
        ib_artifact_tags_help = "Tags that will be applied to the output artifact once it has been created by the distributor. " + tags_type.settings['help']
        ib_artifact_tags_type = CLIArgumentType(overrides=tags_type, help=ib_artifact_tags_help, options_list=["--artifact-tags"])
        ib_default_loc_help = " Defaults to resource group's location."

        c.argument('output_name', help=ib_output_name_help + " Defaults to the name of the managed image or sig image definition.")
        c.argument('gallery_replication_regions', arg_group="Shared Image Gallery", nargs='+', help=ib_sig_regions_help + ib_default_loc_help)
        c.argument('managed_image_location', arg_group="Managed Image", help=ib_img_location_help + ib_default_loc_help)
        c.argument('is_vhd', arg_group="VHD", help="The output is a VHD distributor.", action='store_true')
        c.argument('vhd_uri', arg_group="VHD", help="Optional Azure Storage URI for the distributed VHD blob. Omit to use the default (empty string) in which case VHD would be published to the storage account in the staging resource group.")
        c.argument('versioning', get_enum_type(['Latest', 'Source']), help="Describe how to generate new x.y.z version number for distribution.")
        c.argument('tags', arg_type=ib_artifact_tags_type)
        c.ignore('location')

    with self.argument_context('image builder output versioning set') as c:
        c.argument('scheme', get_enum_type(['Latest', 'Source']), help='Version numbering scheme to be used.')
        c.argument('major', type=int, help='Major version for the generated version number. Determine what is "latest" based on versions with this value as the major version. -1 is equivalent to leaving it unset.')

    with self.argument_context('image builder customizer') as c:
        ib_win_restart_type = CLIArgumentType(arg_group="Windows Restart")
        ib_win_update_type = CLIArgumentType(arg_group="Windows Update")
        ib_script_type = CLIArgumentType(arg_group="Shell and Powershell")
        ib_powershell_type = CLIArgumentType(arg_group="Powershell")
        ib_file_customizer_type = CLIArgumentType(arg_group="File")

        c.argument('customizer_name', help="Name of the customizer.")
        c.argument('customizer_type', options_list=['--type', '-t'], help="Type of customizer to be added to the image template.", arg_type=get_enum_type(ScriptType))

        # Script Args
        c.argument('script_url', arg_type=ib_script_type, help="URL of script to customize the image with. The URL must be publicly accessible.")
        c.argument('inline_script', arg_type=ib_script_type, nargs='+', help="Space-separated list of inline script lines to customize the image with.")

        # Powershell Specific Args
        c.argument('valid_exit_codes', options_list=['--exit-codes', '-e'], arg_type=ib_powershell_type, nargs='+', help="Space-separated list of valid exit codes, as integers")

        # Windows Restart Specific Args
        c.argument('restart_command', arg_type=ib_win_restart_type, help="Command to execute the restart operation.")
        c.argument('restart_check_command', arg_type=ib_win_restart_type, help="Command to verify that restart succeeded.")
        c.argument('restart_timeout', arg_type=ib_win_restart_type, help="Restart timeout specified as a string consisting of a magnitude and unit, e.g. '5m' (5 minutes) or '2h' (2 hours)", default="5m")

        # Windows Update Specific Args
        c.argument('search_criteria', arg_type=ib_win_update_type, help='Criteria to search updates. Omit or specify empty string to use the default (search all). Refer to above link for examples and detailed description of this field.')
        c.argument('filters', arg_type=ib_win_update_type, nargs='+', help='Space delimited filters to select updates to apply. Omit or specify empty array to use the default (no filter)')
        c.argument('update_limit', arg_type=ib_win_update_type, help='Maximum number of updates to apply at a time. Omit or specify 0 to use the default (1000)')

        # File Args
        c.argument('file_source', arg_type=ib_file_customizer_type, help="The URI of the file to be downloaded into the image. It can be a github link, SAS URI for Azure Storage, etc.")
        c.argument('dest_path', arg_type=ib_file_customizer_type, help="The absolute destination path where the file specified in --file-source will be downloaded to in the image")

    with self.argument_context('image builder validator add', min_api='2022-02-14') as c:
        c.argument('dis_on_failure', options_list=['--continue-distribute-on-failure', '--dis-on-failure'], arg_type=get_three_state_flag(), help="If validation fails and this parameter is set to false, output image(s) will not be distributed.")
        c.argument('source_validation_only', arg_type=get_three_state_flag(), help="If this parameter is set to true, the image specified in the 'source' section will directly be validated. No separate build will be run to generate and then validate a customized image.")

    for scope in ['image builder optimizer add', 'image builder optimizer update']:
        with self.argument_context(scope, min_api='2022-07-01') as c:
            c.argument('enable_vm_boot', arg_type=get_three_state_flag(), help='If this parameter is set to true, VM boot time will be improved by optimizing the final customized image output.')

    with self.argument_context('image builder error-handler add', min_api='2023-07-01') as c:
        from azure.mgmt.imagebuilder.models import OnBuildError
        c.argument('on_customizer_error', arg_type=get_enum_type(OnBuildError),
                   help='If there is a customizer error and this field is set to "cleanup", the build VM and associated network resources will be cleaned up. This is the default behavior. '
                        'If there is a customizer error and this field is set to "abort", the build VM will be preserved.')
        c.argument('on_validation_error', arg_type=get_enum_type(OnBuildError),
                   help='If there is a validation error and this field is set to "cleanup", the build VM and associated network resources will be cleaned up. This is the default behavior. '
                        'If there is a validation error and this field is set to "abort", the build VM will be preserved.')
    # endregion

    # region AvailabilitySets
    with self.argument_context('vm availability-set') as c:
        c.argument('availability_set_name', name_arg_type, id_part='name', completer=get_resource_name_completion_list('Microsoft.Compute/availabilitySets'), help='Name of the availability set')

    with self.argument_context('vm availability-set create') as c:
        c.argument('availability_set_name', name_arg_type, validator=get_default_location_from_resource_group, help='Name of the availability set')
        c.argument('platform_update_domain_count', type=int, help='Update Domain count. If unspecified, the server will pick the most optimal number like 5.')
        c.argument('platform_fault_domain_count', type=int, help='Fault Domain count.')
        c.argument('validate', help='Generate and validate the ARM template without creating any resources.', action='store_true')
        c.argument('unmanaged', action='store_true', min_api='2016-04-30-preview', help='contained VMs should use unmanaged disks')

    with self.argument_context('vm availability-set update') as c:
        if self.supported_api_version(max_api='2016-04-30-preview', operation_group='virtual_machines'):
            c.argument('name', name_arg_type, id_part='name', completer=get_resource_name_completion_list('Microsoft.Compute/availabilitySets'), help='Name of the availability set')
            c.argument('availability_set_name', options_list=['--availability-set-name'])
    # endregion

    # region VirtualMachines
    with self.argument_context('vm') as c:
        c.argument('vm_name', existing_vm_name)
        c.argument('size', completer=get_vm_size_completion_list)
        c.argument('name', arg_type=name_arg_type)
        c.argument('zone', zone_type, min_api='2017-03-30')
        c.argument('caching', help='Disk caching policy', arg_type=get_enum_type(CachingTypes))
        c.argument('nsg', help='The name to use when creating a new Network Security Group (default) or referencing an existing one. Can also reference an existing NSG by ID or specify "" for none.', arg_group='Network')
        c.argument('nsg_rule', help='NSG rule to create when creating a new NSG. Defaults to open ports for allowing RDP on Windows and allowing SSH on Linux.', arg_group='Network', arg_type=get_enum_type(['RDP', 'SSH']))
        c.argument('application_security_groups', min_api='2017-09-01', nargs='+', options_list=['--asgs'], help='Space-separated list of existing application security groups to associate with the VM.', arg_group='Network')
        c.argument('workspace', is_preview=True, arg_group='Monitor', help='Name or ID of Log Analytics Workspace. If you specify the workspace through its name, the workspace should be in the same resource group with the vm, otherwise a new workspace will be created.')
    with self.argument_context('vm capture') as c:
        c.argument('overwrite', action='store_true')

    with self.argument_context('vm update') as c:
        c.argument('os_disk', min_api='2017-12-01', help="Managed OS disk ID or name to swap to")
        c.argument('write_accelerator', nargs='*', min_api='2017-12-01',
                   help="enable/disable disk write accelerator. Use singular value 'true/false' to apply across, or specify individual disks, e.g.'os=true 1=true 2=true' for os disk and data disks with lun of 1 & 2")
        c.argument('disk_caching', nargs='*', help="Use singular value to apply across, or specify individual disks, e.g. 'os=ReadWrite 0=None 1=ReadOnly' should enable update os disk and 2 data disks")
        c.argument('ultra_ssd_enabled', ultra_ssd_enabled_type)
        c.argument('enable_secure_boot', enable_secure_boot_type)
        c.argument('enable_vtpm', enable_vtpm_type)
        c.argument('size', help='The new size of the virtual machine. See https://azure.microsoft.com/pricing/details/virtual-machines/ for size info.', is_preview=True)
        c.argument('ephemeral_os_disk_placement', arg_type=ephemeral_placement_type,
                   help='Only applicable when used with `--size`. Allows you to choose the Ephemeral OS disk provisioning location.')
        c.argument('enable_hibernation', arg_type=get_three_state_flag(), min_api='2021-03-01', help='The flag that enable or disable hibernation capability on the VM.')
        c.argument('security_type', arg_type=get_enum_type(["TrustedLaunch"], default=None), min_api='2022-11-01', help='Specify the security type of the virtual machine.')

    with self.argument_context('vm create') as c:
        c.argument('name', name_arg_type, validator=_resource_not_exists(self.cli_ctx, 'Microsoft.Compute/virtualMachines'))
        c.argument('vm_name', name_arg_type, id_part=None, help='Name of the virtual machine.', completer=None)
        c.argument('os_disk_size_gb', type=int, help='the size of the os disk in GB', arg_group='Storage')
        c.argument('availability_set', help='Name or ID of an existing availability set to add the VM to. None by default.')
        c.argument('vmss', help='Name or ID of an existing virtual machine scale set that the virtual machine should be assigned to. None by default.')
        c.argument('nsg', help='The name to use when creating a new Network Security Group (default) or referencing an existing one. Can also reference an existing NSG by ID or specify "" for none (\'""\' in Azure CLI using PowerShell or --% operator).', arg_group='Network')
        c.argument('nsg_rule', help='NSG rule to create when creating a new NSG. Defaults to open ports for allowing RDP on Windows and allowing SSH on Linux. NONE represents no NSG rule', arg_group='Network', arg_type=get_enum_type(['RDP', 'SSH', 'NONE']))
        c.argument('application_security_groups', resource_type=ResourceType.MGMT_NETWORK, min_api='2017-09-01', nargs='+', options_list=['--asgs'], help='Space-separated list of existing application security groups to associate with the VM.', arg_group='Network', validator=validate_asg_names_or_ids)
        c.argument('boot_diagnostics_storage',
                   help='pre-existing storage account name or its blob uri to capture boot diagnostics. Its sku should be one of Standard_GRS, Standard_LRS and Standard_RAGRS')
        c.argument('accelerated_networking', resource_type=ResourceType.MGMT_NETWORK, min_api='2016-09-01', arg_type=get_three_state_flag(), arg_group='Network',
                   help="enable accelerated networking. Unless specified, CLI will enable it based on machine image and size")
        if self.supported_api_version(min_api='2019-03-01', resource_type=ResourceType.MGMT_COMPUTE):
            VirtualMachineEvictionPolicyTypes = self.get_models('VirtualMachineEvictionPolicyTypes', resource_type=ResourceType.MGMT_COMPUTE)
            c.argument('eviction_policy', resource_type=ResourceType.MGMT_COMPUTE, min_api='2019-03-01',
                       arg_type=get_enum_type(VirtualMachineEvictionPolicyTypes, default=None),
                       help="The eviction policy for the Spot priority virtual machine. Default eviction policy is Deallocate for a Spot priority virtual machine")
        c.argument('enable_agent', arg_type=get_three_state_flag(), min_api='2018-06-01',
                   help='Indicates whether virtual machine agent should be provisioned on the virtual machine. When this property is not specified, default behavior is to set it to true. This will ensure that VM Agent is installed on the VM so that extensions can be added to the VM later')
        c.argument('enable_auto_update', arg_type=get_three_state_flag(), min_api='2020-06-01',
                   help='Indicate whether Automatic Updates is enabled for the Windows virtual machine')
        c.argument('patch_mode', arg_type=get_enum_type(['AutomaticByOS', 'AutomaticByPlatform', 'Manual', 'ImageDefault']), min_api='2020-12-01',
                   help='Mode of in-guest patching to IaaS virtual machine. Allowed values for Windows VM: AutomaticByOS, AutomaticByPlatform, Manual. Allowed values for Linux VM: AutomaticByPlatform, ImageDefault. Manual - You control the application of patches to a virtual machine. You do this by applying patches manually inside the VM. In this mode, automatic updates are disabled; the paramater --enable-auto-update must be false. AutomaticByOS - The virtual machine will automatically be updated by the OS. The parameter --enable-auto-update must be true. AutomaticByPlatform - the virtual machine will automatically updated by the OS. ImageDefault - The virtual machine\'s default patching configuration is used. The parameter --enable-agent and --enable-auto-update must be true')
        c.argument('ssh_key_name', help='Use it as public key in virtual machine. It should be an existing SSH key resource in Azure.')
        c.argument('enable_hotpatching', arg_type=get_three_state_flag(), help='Patch VMs without requiring a reboot. --enable-agent must be set and --patch-mode must be set to AutomaticByPlatform', min_api='2020-12-01')
        c.argument('platform_fault_domain', min_api='2020-06-01',
                   help='Specify the scale set logical fault domain into which the virtual machine will be created. By default, the virtual machine will be automatically assigned to a fault domain that best maintains balance across available fault domains. This is applicable only if the virtualMachineScaleSet property of this virtual machine is set. The virtual machine scale set that is referenced, must have platform fault domain count. This property cannot be updated once the virtual machine is created. Fault domain assignment can be viewed in the virtual machine instance view')
        c.argument('count', type=int, is_preview=True,
                   help='Number of virtual machines to create. Value range is [2, 250], inclusive. Don\'t specify this parameter if you want to create a normal single VM. The VMs are created in parallel. The output of this command is an array of VMs instead of one single VM. Each VM has its own public IP, NIC. VNET and NSG are shared. It is recommended that no existing public IP, NIC, VNET and NSG are in resource group. When --count is specified, --attach-data-disks, --attach-os-disk, --boot-diagnostics-storage, --computer-name, --host, --host-group, --nics, --os-disk-name, --private-ip-address, --public-ip-address, --public-ip-address-dns-name, --storage-account, --storage-container-name, --subnet, --use-unmanaged-disk, --vnet-name are not allowed.')
        c.argument('security_type', security_type)
        c.argument('enable_secure_boot', enable_secure_boot_type)
        c.argument('enable_vtpm', enable_vtpm_type)
        c.argument('user_data', help='UserData for the VM. It can be passed in as file or string.', completer=FilesCompleter(), type=file_type, min_api='2021-03-01')
        c.argument('enable_hibernation', arg_type=get_three_state_flag(), min_api='2021-03-01', help='The flag that enable or disable hibernation capability on the VM.')

    with self.argument_context('vm create', arg_group='Storage') as c:
        c.argument('attach_os_disk', help='Attach an existing OS disk to the VM. Can use the name or ID of a managed disk or the URI to an unmanaged disk VHD.')
        c.argument('attach_data_disks', nargs='+', help='Attach existing data disks to the VM. Can use the name or ID of a managed disk or the URI to an unmanaged disk VHD.')
        c.argument('os_disk_delete_option', arg_type=get_enum_type(self.get_models('DiskDeleteOptionTypes')), min_api='2021-03-01', help='Specify the behavior of the managed disk when the VM gets deleted i.e whether the managed disk is deleted or detached.')
        c.argument('data_disk_delete_option', options_list=['--data-disk-delete-option', self.deprecate(target='--data-delete-option', redirect='--data-disk-delete-option', hide=True)], nargs='+', min_api='2021-03-01', help='Specify whether data disk should be deleted or detached upon VM deletion. If a single data disk is attached, the allowed values are Delete and Detach. For multiple data disks are attached, please use "<data_disk>=Delete <data_disk2>=Detach" to configure each disk')

    with self.argument_context('vm create', arg_group='Dedicated Host', min_api='2019-03-01') as c:
        c.argument('dedicated_host_group', options_list=['--host-group'], is_preview=True, help="Name or resource ID of the dedicated host group that the VM will reside in. --host and --host-group can't be used together.")
        c.argument('dedicated_host', options_list=['--host'], is_preview=True, help="Resource ID of the dedicated host that the VM will reside in. --host and --host-group can't be used together.")

    with self.argument_context('vm update', arg_group='Dedicated Host', min_api='2019-03-01') as c:
        c.argument('dedicated_host_group', options_list=['--host-group'], is_preview=True, help="Name or resource ID of the dedicated host group that the VM will reside in. --host and --host-group can't be used together. You should deallocate the VM before update, and start the VM after update. Please check out help for more examples.")
        c.argument('dedicated_host', options_list=['--host'], is_preview=True, help="Resource ID of the dedicated host that the VM will reside in. --host and --host-group can't be used together. You should deallocate the VM before update, and start the VM after update. Please check out help for more examples.")

    with self.argument_context('vm open-port') as c:
        c.argument('vm_name', name_arg_type, help='The name of the virtual machine to open inbound traffic on.')
        c.argument('network_security_group_name', options_list=('--nsg-name',), help='The name of the network security group to create if one does not exist. Ignored if an NSG already exists.', validator=validate_nsg_name)
        c.argument('apply_to_subnet', help='Allow inbound traffic on the subnet instead of the NIC', action='store_true')
        c.argument('port', help="The port or port range (ex: 80-100) to open inbound traffic to. Use '*' to allow traffic to all ports. Use comma separated values to specify more than one port or port range.")
        c.argument('priority', help='Rule priority, between 100 (highest priority) and 4096 (lowest priority). Must be unique for each rule in the collection.', type=int)

    with self.argument_context('vm list') as c:
        c.argument('vmss', min_api='2021-11-01', help='List VM instances in a specific VMSS. Please specify the VMSS id or VMSS name')

    for scope in ['vm show', 'vm list']:
        with self.argument_context(scope) as c:
            c.argument('show_details', action='store_true', options_list=['--show-details', '-d'], help='show public ip address, FQDN, and power states. command will run slow')

    for scope in ['vm show', 'vmss show']:
        with self.argument_context(scope) as c:
            c.argument('include_user_data', action='store_true', options_list=['--include-user-data', '-u'], help='Include the user data properties in the query result.', min_api='2021-03-01')

    for scope in ['vm get-instance-view', 'vm wait', 'vmss wait']:
        with self.argument_context(scope) as c:
            c.ignore('include_user_data')

    with self.argument_context('vm diagnostics') as c:
        c.argument('vm_name', arg_type=existing_vm_name, options_list=['--vm-name'])

    with self.argument_context('vm diagnostics set') as c:
        c.argument('storage_account', completer=get_resource_name_completion_list('Microsoft.Storage/storageAccounts'))

    with self.argument_context('vm install-patches') as c:
        c.argument('maximum_duration', type=str, help='Specify the maximum amount of time that the operation will run. It must be an ISO 8601-compliant duration string such as PT4H (4 hours)')
        c.argument('reboot_setting', arg_type=get_enum_type(RebootSetting), help='Define when it is acceptable to reboot a VM during a software update operation.')
        c.argument('classifications_to_include_win', nargs='+', arg_type=get_enum_type(VMGuestPatchClassificationWindows), help='Space-separated list of classifications to include for Windows VM.')
        c.argument('classifications_to_include_linux', nargs='+', arg_type=get_enum_type(VMGuestPatchClassificationLinux), help='Space-separated list of classifications to include for Linux VM.')
        c.argument('kb_numbers_to_include', nargs='+', help='Space-separated list of KBs to include in the patch operation. Applicable to Windows VM only')
        c.argument('kb_numbers_to_exclude', nargs='+', help='Space-separated list of KBs to exclude in the patch operation. Applicable to Windows VM only')
        c.argument('exclude_kbs_requiring_reboot', arg_type=get_three_state_flag(), help="Filter out KBs that don't have a reboot behavior of 'NeverReboots' when this is set. Applicable to Windows VM only")
        c.argument('package_name_masks_to_include', nargs='+', help='Space-separated list of packages to include in the patch operation. Format: packageName_packageVersion. Applicable to Linux VM only')
        c.argument('package_name_masks_to_exclude', nargs='+', help='Space-separated list of packages to exclude in the patch operation. Format: packageName_packageVersion. Applicable to Linux VM only')

    with self.argument_context('vm disk') as c:
        c.argument('vm_name', options_list=['--vm-name'], id_part=None, completer=get_resource_name_completion_list('Microsoft.Compute/virtualMachines'))
        c.argument('new', action='store_true', help='create a new disk')
        c.argument('sku', arg_type=disk_sku, help='Underlying storage SKU')
        c.argument('size_gb', options_list=['--size-gb', '-z'], help='size in GB. Max size: 4095 GB (certain preview disks can be larger).', type=int)
        c.argument('lun', type=int, help='0-based logical unit number (LUN). Max value depends on the Virtual Machine size.')

    with self.argument_context('vm disk attach') as c:
        c.argument('enable_write_accelerator', min_api='2017-12-01', action='store_true', help='enable write accelerator')
        c.argument('disk', options_list=['--name', '-n', c.deprecate(target='--disk', redirect='--name', hide=True)],
                   help="The name or ID of the managed disk", id_part='name',
                   completer=get_resource_name_completion_list('Microsoft.Compute/disks'))
        c.argument('disks', nargs='*', help="One or more names or IDs of the managed disk (space-delimited).",
                   completer=get_resource_name_completion_list('Microsoft.Compute/disks'))
        c.argument('ids', deprecate_info=c.deprecate(target='--ids', redirect='--disks', hide=True))

    with self.argument_context('vm disk detach') as c:
        c.argument('disk_name', arg_type=name_arg_type, help='The data disk name.')
        c.argument('force_detach', action='store_true', min_api='2020-12-01', help='Force detach managed data disks from a VM.')

    with self.argument_context('vm encryption enable') as c:
        c.argument('encrypt_format_all', action='store_true', help='Encrypts-formats data disks instead of encrypting them. Encrypt-formatting is a lot faster than in-place encryption but wipes out the partition getting encrypt-formatted. (Only supported for Linux virtual machines.)')
        # Place aad arguments in their own group
        aad_arguments = 'Azure Active Directory'
        c.argument('aad_client_id', arg_group=aad_arguments)
        c.argument('aad_client_secret', arg_group=aad_arguments)
        c.argument('aad_client_cert_thumbprint', arg_group=aad_arguments)

    with self.argument_context('vm extension') as c:
        c.argument('vm_extension_name', name_arg_type, completer=get_resource_name_completion_list('Microsoft.Compute/virtualMachines/extensions'), help='Name of the extension.', id_part='child_name_1')
        c.argument('vm_name', arg_type=existing_vm_name, options_list=['--vm-name'], id_part='name')
        c.argument('expand', help='The expand expression to apply on the operation.', deprecate_info=c.deprecate(expiration='3.0.0', hide=True))

    with self.argument_context('vm extension list') as c:
        c.argument('vm_name', arg_type=existing_vm_name, options_list=['--vm-name'])

    with self.argument_context('vm extension show') as c:
        c.argument('instance_view', action='store_true', help='The instance view of a virtual machine extension.')

    with self.argument_context('vm secret') as c:
        c.argument('secrets', multi_ids_type, options_list=['--secrets', '-s'], help='Space-separated list of key vault secret URIs. Perhaps, produced by \'az keyvault secret list-versions --vault-name vaultname -n cert1 --query "[?attributes.enabled].id" -o tsv\'')
        c.argument('keyvault', help='Name or ID of the key vault.', validator=validate_keyvault)
        c.argument('certificate', help='key vault certificate name or its full secret URL')
        c.argument('certificate_store', help='Windows certificate store names. Default: My')

    with self.argument_context('vm secret list') as c:
        c.argument('vm_name', arg_type=existing_vm_name, id_part=None)

    with self.argument_context('vm image') as c:
        c.argument('publisher_name', options_list=['--publisher', '-p'], help='image publisher')
        c.argument('publisher', options_list=['--publisher', '-p'], help='image publisher')
        c.argument('offer', options_list=['--offer', '-f'], help='image offer')
        c.argument('plan', help='image billing plan')
        c.argument('sku', options_list=['--sku', '-s'], help='image sku')
        c.argument('version', help="image sku's version")
        c.argument('urn', help="URN, in format of 'publisher:offer:sku:version' or 'publisher:offer:sku:edge_zone:version'. If specified, other argument values can be omitted")

    with self.argument_context('vm image list') as c:
        c.argument('image_location', get_location_type(self.cli_ctx))
        c.argument('edge_zone', edge_zone_type)
        c.argument('architecture', help='The name of architecture. ', arg_type=get_enum_type(["x64", "Arm64"]))

    with self.argument_context('vm image list-offers') as c:
        c.argument('edge_zone', edge_zone_type)

    with self.argument_context('vm image list-skus') as c:
        c.argument('edge_zone', edge_zone_type)

    with self.argument_context('vm image list-publishers') as c:
        c.argument('edge_zone', edge_zone_type)

    with self.argument_context('vm image show') as c:
        c.argument('skus', options_list=['--sku', '-s'])
        c.argument('edge_zone', edge_zone_type)

    with self.argument_context('vm image terms') as c:
        c.argument('urn', help='URN, in the format of \'publisher:offer:sku:version\'. If specified, other argument values can be omitted')
        c.argument('publisher', help='Image publisher')
        c.argument('offer', help='Image offer')
        c.argument('plan', help='Image billing plan')

    with self.argument_context('vm nic') as c:
        c.argument('vm_name', existing_vm_name, options_list=['--vm-name'], id_part=None)
        c.argument('nics', nargs='+', help='Names or IDs of NICs.', validator=validate_vm_nics)
        c.argument('primary_nic', help='Name or ID of the primary NIC. If missing, the first NIC in the list will be the primary.')

    with self.argument_context('vm nic show') as c:
        c.argument('nic', help='NIC name or ID.', validator=validate_vm_nic)

    with self.argument_context('vm unmanaged-disk') as c:
        c.argument('new', action='store_true', help='Create a new disk.')
        c.argument('lun', type=int, help='0-based logical unit number (LUN). Max value depends on the Virtual Machine size.')
        c.argument('vhd_uri', help="Virtual hard disk URI. For example: https://mystorage.blob.core.windows.net/vhds/d1.vhd")

    with self.argument_context('vm unmanaged-disk attach') as c:
        c.argument('disk_name', options_list=['--name', '-n'], help='The data disk name.')
        c.argument('size_gb', options_list=['--size-gb', '-z'], help='size in GB. Max size: 4095 GB (certain preview disks can be larger).', type=int)

    with self.argument_context('vm unmanaged-disk detach') as c:
        c.argument('disk_name', options_list=['--name', '-n'], help='The data disk name.')

    for scope in ['vm unmanaged-disk attach', 'vm unmanaged-disk detach']:
        with self.argument_context(scope) as c:
            c.argument('vm_name', arg_type=existing_vm_name, options_list=['--vm-name'], id_part=None)

    with self.argument_context('vm unmanaged-disk list') as c:
        c.argument('vm_name', options_list=['--vm-name', '--name', '-n'], arg_type=existing_vm_name, id_part=None)

    with self.argument_context('vm user') as c:
        c.argument('username', options_list=['--username', '-u'], help='The user name')
        c.argument('password', options_list=['--password', '-p'], help='The user password')

    with self.argument_context('vm list-skus') as c:
        c.argument('size', options_list=['--size', '-s'], help="size name, partial name is accepted")
        c.argument('zone', options_list=['--zone', '-z'], arg_type=get_three_state_flag(), help="show skus supporting availability zones")
        c.argument('show_all', options_list=['--all'], arg_type=get_three_state_flag(),
                   help="show all information including vm sizes not available under the current subscription")
        c.argument('resource_type', options_list=['--resource-type', '-r'], help='resource types e.g. "availabilitySets", "snapshots", "disks", etc')

    with self.argument_context('vm restart') as c:
        c.argument('force', action='store_true', help='Force the VM to restart by redeploying it. Use if the VM is unresponsive.')

    with self.argument_context('vm host') as c:
        c.argument('host_group_name', options_list=['--host-group'], id_part='name', help="Name of the Dedicated Host Group")
        c.argument('host_name', name_arg_type, id_part='child_name_1', help="Name of the Dedicated Host")
        c.ignore('expand')

    with self.argument_context('vm host create') as c:
        c.argument('platform_fault_domain', options_list=['--platform-fault-domain', '-d'], type=int,
                   help="Fault domain of the host within a group. Allowed values: 0, 1, 2")
        c.argument('auto_replace_on_failure', options_list=['--auto-replace'], arg_type=get_three_state_flag(),
                   help="Replace the host automatically if a failure occurs")
        c.argument('license_type', arg_type=get_enum_type(DedicatedHostLicenseTypes),
                   help="The software license type that will be applied to the VMs deployed on the dedicated host.")
        c.argument('sku', help="SKU of the dedicated host. Available SKUs: https://azure.microsoft.com/pricing/details/virtual-machines/dedicated-host/")

    with self.argument_context('vm host group') as c:
        c.argument('host_group_name', name_arg_type, id_part='name', help="Name of the Dedicated Host Group")
        c.argument('automatic_placement', arg_type=get_three_state_flag(), min_api='2020-06-01',
                   help='Specify whether virtual machines or virtual machine scale sets can be placed automatically '
                        'on the dedicated host group. Automatic placement means resources are allocated on dedicated '
                        'hosts, that are chosen by Azure, under the dedicated host group. The value is defaulted to '
                        'false when not provided.')

    with self.argument_context('vm host group create') as c:
        c.argument('platform_fault_domain_count', options_list=["--platform-fault-domain-count", "-c"], type=int,
                   help="Number of fault domains that the host group can span.")
        c.argument('zones', zone_type)
        c.argument('ultra_ssd_enabled', arg_type=get_three_state_flag(), min_api='2022-03-01', help='Enable a capability to have UltraSSD Enabled Virtual Machines on Dedicated Hosts of the Dedicated Host Group.')

    for scope in ["vm host", "vm host group"]:
        with self.argument_context("{} create".format(scope)) as c:
            location_type = get_location_type(self.cli_ctx)
            custom_location_msg = " Otherwise, location will default to the resource group's location"
            custom_location_type = CLIArgumentType(overrides=location_type,
                                                   help=location_type.settings["help"] + custom_location_msg)
            c.argument('location', arg_type=custom_location_type)
    # endregion

    # region VMSS
    scaleset_name_aliases = ['vm_scale_set_name', 'virtual_machine_scale_set_name', 'name']

    with self.argument_context('vmss') as c:
        c.argument('zones', zones_type, min_api='2017-03-30')
        c.argument('instance_id', id_part='child_name_1')
        c.argument('instance_ids', multi_ids_type, help='Space-separated list of IDs (ex: 1 2 3 ...) or * for all instances. If not provided, the action will be applied on the scaleset itself')
        c.argument('tags', tags_type)
        c.argument('caching', help='Disk caching policy', arg_type=get_enum_type(CachingTypes))
        for dest in scaleset_name_aliases:
            c.argument(dest, vmss_name_type)
        c.argument('host_group', min_api='2020-06-01',
                   help='Name or ID of dedicated host group that the virtual machine scale set resides in')

    for scope in ['vmss deallocate', 'vmss delete-instances', 'vmss restart', 'vmss start', 'vmss stop', 'vmss show', 'vmss update-instances', 'vmss simulate-eviction']:
        with self.argument_context(scope) as c:
            for dest in scaleset_name_aliases:
                c.argument(dest, vmss_name_type, id_part=None)  # due to instance-ids parameter

    with self.argument_context('vmss deallocate', operation_group='virtual_machine_scale_sets') as c:
        c.argument('hibernate', arg_type=get_three_state_flag(), help='Hibernate a virtual machine from the VM scale set. Available for VMSS with Flexible OrchestrationMode only.', min_api='2023-03-01')

    with self.argument_context('vmss reimage') as c:
        c.argument('instance_ids', nargs='+',
                   help='Space-separated list of VM instance ID. If missing, reimage all instances.',
                   options_list=['--instance-ids', c.deprecate(target='--instance-id', redirect='--instance-ids', hide=True)])

    with self.argument_context('vmss create', operation_group='virtual_machine_scale_sets') as c:
        VirtualMachineEvictionPolicyTypes = self.get_models('VirtualMachineEvictionPolicyTypes', resource_type=ResourceType.MGMT_COMPUTE)

        c.argument('name', name_arg_type)
        c.argument('nat_backend_port', default=None, help='Backend port to open with NAT rules. Defaults to 22 on Linux and 3389 on Windows.')
        c.argument('single_placement_group', arg_type=get_three_state_flag(), help="Limit the scale set to a single placement group."
                   " See https://docs.microsoft.com/azure/virtual-machine-scale-sets/virtual-machine-scale-sets-placement-groups for details.")
        c.argument('platform_fault_domain_count', type=int, help='Fault Domain count for each placement group in the availability zone', min_api='2017-12-01')
        c.argument('vmss_name', name_arg_type, id_part=None, help='Name of the virtual machine scale set.')
        c.argument('instance_count', help='Number of VMs in the scale set.', type=int)
        c.argument('disable_overprovision', help='Overprovision option (see https://azure.microsoft.com/documentation/articles/virtual-machine-scale-sets-overview/ for details).', action='store_true')
        c.argument('upgrade_policy_mode', help=None, arg_type=get_enum_type(UpgradeMode))
        c.argument('health_probe', help='Probe name from the existing load balancer, mainly used for rolling upgrade or automatic repairs')
        c.argument('vm_sku', help='Size of VMs in the scale set. Default to "Standard_DS1_v2". See https://azure.microsoft.com/pricing/details/virtual-machines/ for size info.')
        c.argument('nsg', help='Name or ID of an existing Network Security Group.', arg_group='Network')
        c.argument('eviction_policy', resource_type=ResourceType.MGMT_COMPUTE, min_api='2017-12-01', arg_type=get_enum_type(VirtualMachineEvictionPolicyTypes, default=None),
                   help="The eviction policy for virtual machines in a Spot priority scale set. Default eviction policy is Deallocate for a Spot priority scale set")
        c.argument('application_security_groups', resource_type=ResourceType.MGMT_COMPUTE, min_api='2018-06-01', nargs='+', options_list=['--asgs'], help='Space-separated list of existing application security groups to associate with the VM.', arg_group='Network', validator=validate_asg_names_or_ids)
        c.argument('computer_name_prefix', help='Computer name prefix for all of the virtual machines in the scale set. Computer name prefixes must be 1 to 15 characters long')
        c.argument('orchestration_mode', help='Choose how virtual machines are managed by the scale set. In Uniform mode, you define a virtual machine model and Azure will generate identical instances based on that model. In Flexible mode, you manually create and add a virtual machine of any configuration to the scale set or generate identical instances based on virtual machine model defined for the scale set.',
                   arg_type=get_enum_type(['Uniform', 'Flexible']), default='Flexible', min_api='2020-12-01')
        c.argument('orchestration_mode', help='Choose how virtual machines are managed by the scale set. In Uniform mode, you define a virtual machine model and Azure will generate identical instances based on that model.',
                   arg_type=get_enum_type(['Uniform']), default='Uniform', max_api='2020-09-30')
        c.argument('scale_in_policy', scale_in_policy_type)
        c.argument('automatic_repairs_grace_period', min_api='2018-10-01',
                   help='The amount of time (in minutes, between 30 and 90) for which automatic repairs are suspended due to a state change on VM.')
        c.argument('automatic_repairs_action', arg_type=get_enum_type(['Replace', 'Restart', 'Reimage']), min_api='2021-11-01', help='Type of repair action that will be used for repairing unhealthy virtual machines in the scale set.')
        c.argument('user_data', help='UserData for the virtual machines in the scale set. It can be passed in as file or string.', completer=FilesCompleter(), type=file_type, min_api='2021-03-01')
        c.argument('network_api_version', min_api='2021-03-01',
                   help="Specify the Microsoft.Network API version used when creating networking resources in the Network "
                        "Interface Configurations for Virtual Machine Scale Set with orchestration mode 'Flexible'. Default "
                        "value is 2020-11-01.")
        c.argument('enable_spot_restore', arg_type=get_three_state_flag(), min_api='2021-04-01', help='Enable the Spot-Try-Restore feature where evicted VMSS SPOT instances will be tried to be restored opportunistically based on capacity availability and pricing constraints')
        c.argument('spot_restore_timeout', min_api='2021-04-01', help='Timeout value expressed as an ISO 8601 time duration after which the platform will not try to restore the VMSS SPOT instances')
        c.argument('enable_agent', arg_type=get_three_state_flag(), min_api='2018-06-01',
                   help='Indicate whether virtual machine agent should be provisioned on the virtual machine. When this property is not specified, default behavior is to set it to true. This will ensure that VM Agent is installed on the VM so that extensions can be added to the VM later')
        c.argument('enable_auto_update', arg_type=get_three_state_flag(), min_api='2020-06-01',
                   help='Indicate whether Automatic Updates is enabled for the Windows virtual machine')
        c.argument('patch_mode', arg_type=get_enum_type(['AutomaticByOS', 'AutomaticByPlatform', 'Manual', 'ImageDefault']), min_api='2020-12-01',
                   help='Mode of in-guest patching to IaaS virtual machine. Allowed values for Windows VM: AutomaticByOS, AutomaticByPlatform, Manual. Allowed values for Linux VM: AutomaticByPlatform, ImageDefault. Manual - You control the application of patches to a virtual machine. You do this by applying patches manually inside the VM. In this mode, automatic updates are disabled; the paramater --enable-auto-update must be false. AutomaticByOS - The virtual machine will automatically be updated by the OS. The parameter --enable-auto-update must be true. AutomaticByPlatform - the virtual machine will automatically updated by the OS. ImageDefault - The virtual machine\'s default patching configuration is used. The parameter --enable-agent and --enable-auto-update must be true')
        c.argument('enable_hibernation', arg_type=get_three_state_flag(), min_api='2021-03-01', help='The flag that enable or disable hibernation capability on the VMSS.')
        c.argument('security_type', security_type)
        c.argument('enable_secure_boot', enable_secure_boot_type)
        c.argument('enable_vtpm', enable_vtpm_type)
        c.argument('os_disk_delete_option', arg_type=get_enum_type(self.get_models('DiskDeleteOptionTypes')), min_api='2022-03-01', arg_group='Storage', help='Specify whether OS disk should be deleted or detached upon VMSS Flex deletion (This feature is only for VMSS with flexible orchestration mode).')
        c.argument('data_disk_delete_option', arg_type=get_enum_type(self.get_models('DiskDeleteOptionTypes')), min_api='2022-03-01', arg_group='Storage', help='Specify whether data disk should be deleted or detached upon VMSS Flex deletion (This feature is only for VMSS with flexible orchestration mode)')
        c.argument('max_surge', arg_type=get_three_state_flag(), min_api='2022-11-01', is_preview=True,
                   help='Specify it to create new virtual machines to upgrade the scale set, rather than updating the existing virtual machines.')
        c.argument('enable_auto_os_upgrade', enable_auto_os_upgrade_type)

    with self.argument_context('vmss create', arg_group='Network Balancer') as c:
        c.argument('application_gateway', help='Name to use when creating a new application gateway (default) or referencing an existing one. Can also reference an existing application gateway by ID or specify "" for none.', options_list=['--app-gateway'])
        c.argument('app_gateway_capacity', help='The number of instances to use when creating a new application gateway.')
        c.argument('app_gateway_sku', help='SKU when creating a new application gateway.')
        c.argument('app_gateway_subnet_address_prefix', help='The subnet IP address prefix to use when creating a new application gateway in CIDR format.')
        c.argument('backend_pool_name', help='Name to use for the backend pool when creating a new load balancer or application gateway.')
        c.argument('backend_port', help='When creating a new load balancer, backend port to open with NAT rules (Defaults to 22 on Linux and 3389 on Windows). When creating an application gateway, the backend port to use for the backend HTTP settings.', type=int)
        c.argument('load_balancer', help='Name to use when creating a new load balancer (default) or referencing an existing one. Can also reference an existing load balancer by ID or specify "" for none.', options_list=['--load-balancer', '--lb'])
        c.argument('load_balancer_sku', resource_type=ResourceType.MGMT_NETWORK, min_api='2017-08-01', max_api='2021-02-01', options_list=['--lb-sku'], arg_type=get_enum_type(['Basic', 'Standard']),
                   help="Sku of the Load Balancer to create. Default to 'Standard' when single placement group is turned off; otherwise, default to 'Basic'. The public IP is supported to be created on edge zone only when it is 'Standard'")
        c.argument('load_balancer_sku', resource_type=ResourceType.MGMT_NETWORK, min_api='2021-02-01', options_list=['--lb-sku'], arg_type=get_enum_type(['Basic', 'Standard', 'Gateway'], default='Standard'),
                   help="Sku of the Load Balancer to create. The public IP is supported to be created on edge zone only when it is 'Standard'")
        c.argument('nat_pool_name', help='Name to use for the NAT pool when creating a new load balancer.', options_list=['--lb-nat-pool-name', '--nat-pool-name'], deprecate_info=c.deprecate(target='--nat-pool-name', redirect='--nat-rule-name', hide=True))
        c.argument('nat_rule_name', help='Name to use for the NAT rule v2 when creating a new load balancer. (NAT rule V2 is used to replace NAT pool)', options_list=['--lb-nat-rule-name', '--nat-rule-name'])

    with self.argument_context('vmss create', min_api='2017-03-30', arg_group='Network') as c:
        c.argument('public_ip_per_vm', action='store_true', help="Each VM instance will have a public ip. For security, you can use '--nsg' to apply appropriate rules")
        c.argument('vm_domain_name', help="domain name of VM instances, once configured, the FQDN is `vm<vm-index>.<vm-domain-name>.<..rest..>`")
        c.argument('dns_servers', nargs='+', help="space-separated IP addresses of DNS servers, e.g. 10.0.0.5 10.0.0.6")
        c.argument('accelerated_networking', arg_type=get_three_state_flag(),
                   help="enable accelerated networking. Unless specified, CLI will enable it based on machine image and size")

    with self.argument_context('vmss update') as c:
        protection_policy_type = CLIArgumentType(overrides=get_three_state_flag(), arg_group="Protection Policy", min_api='2019-03-01')
        c.argument('protect_from_scale_in', arg_type=protection_policy_type, help="Protect the VM instance from scale-in operations.")
        c.argument('protect_from_scale_set_actions', arg_type=protection_policy_type, help="Protect the VM instance from scale set actions (including scale-in).")
        c.argument('enable_terminate_notification', min_api='2019-03-01', arg_type=get_three_state_flag(),
                   help='Enable terminate notification')
        c.argument('ultra_ssd_enabled', ultra_ssd_enabled_type)
        c.argument('scale_in_policy', scale_in_policy_type)
        c.argument('force_deletion', action='store_true', is_preview=True, help='This property allow you to specify if virtual machines chosen for removal have to be force deleted when a virtual machine scale set is being scaled-in.')
        c.argument('user_data', help='UserData for the virtual machines in the scale set. It can be passed in as file or string. If empty string is passed in, the existing value will be deleted.', completer=FilesCompleter(), type=file_type, min_api='2021-03-01')
        c.argument('enable_spot_restore', arg_type=get_three_state_flag(), min_api='2021-04-01',
                   help='Enable the Spot-Try-Restore feature where evicted VMSS SPOT instances will be tried to be restored opportunistically based on capacity availability and pricing constraints')
        c.argument('spot_restore_timeout', min_api='2021-04-01',
                   help='Timeout value expressed as an ISO 8601 time duration after which the platform will not try to restore the VMSS SPOT instances')
        c.argument('vm_sku', help='The new size of the virtual machine instances in the scale set. Default to "Standard_DS1_v2". See https://azure.microsoft.com/pricing/details/virtual-machines/ for size info.', is_preview=True)
        c.argument('ephemeral_os_disk_placement', arg_type=ephemeral_placement_type,
                   help='Only applicable when used with `--vm-sku`. Allows you to choose the Ephemeral OS disk provisioning location.')
        c.argument('enable_hibernation', arg_type=get_three_state_flag(), min_api='2021-03-01', help='The flag that enable or disable hibernation capability on the VMSS.')
        c.argument('enable_secure_boot', enable_secure_boot_type)
        c.argument('enable_vtpm', enable_vtpm_type)
        c.argument('custom_data', help='Custom init script file or text (cloud-init, cloud-config, etc..)', completer=FilesCompleter(), type=file_type)
        c.argument('security_type', arg_type=get_enum_type(["TrustedLaunch"]), min_api='2020-06-01', help='Specify the security type of the virtual machine scale set.')

    with self.argument_context('vmss update', min_api='2018-10-01', arg_group='Automatic Repairs') as c:

        c.argument('enable_automatic_repairs', arg_type=get_three_state_flag(), help='Enable automatic repairs')
        c.argument(
            'automatic_repairs_grace_period',
            help='The amount of time (in minutes, between 30 and 90) for which automatic repairs are suspended due to a state change on VM.'
        )
        c.argument('automatic_repairs_action', arg_type=get_enum_type(['Replace', 'Restart', 'Reimage']), min_api='2021-11-01', help='Type of repair action that will be used for repairing unhealthy virtual machines in the scale set.')

    for scope in ['vmss create', 'vmss update']:
        with self.argument_context(scope) as c:
            c.argument('terminate_notification_time', min_api='2019-03-01',
                       help='Length of time (in minutes, between 5 and 15) a notification to be sent to the VM on the instance metadata server till the VM gets deleted')
            c.argument('max_batch_instance_percent', type=int, min_api='2020-12-01',
                       help='The maximum percent of total virtual machine instances that will be upgraded simultaneously by the rolling upgrade in one batch. Default: 20%')
            c.argument('max_unhealthy_instance_percent', type=int, min_api='2020-12-01',
                       help='The maximum percentage of the total virtual machine instances in the scale set that can be simultaneously unhealthy. Default: 20%')
            c.argument('max_unhealthy_upgraded_instance_percent', type=int, min_api='2020-12-01',
                       help='The maximum percentage of upgraded virtual machine instances that can be found to be in an unhealthy state. Default: 20%')
            c.argument('pause_time_between_batches', min_api='2020-12-01',
                       help='The wait time between completing the update for all virtual machines in one batch and starting the next batch. Default: 0 seconds')
            c.argument('enable_cross_zone_upgrade', arg_type=get_three_state_flag(), min_api='2020-12-01',
                       help='Set this Boolean property will allow VMSS to ignore AZ boundaries when constructing upgrade batches, and only consider Update Domain and maxBatchInstancePercent to determine the batch size')
            c.argument('prioritize_unhealthy_instances', arg_type=get_three_state_flag(), min_api='2020-12-01',
                       help='Set this Boolean property will lead to all unhealthy instances in a scale set getting upgraded before any healthy instances')
            c.argument('regular_priority_count', type=int, min_api='2022-08-01', is_preview=True, help='The base number of regular priority VMs that will be created in this scale set as it scales out. Must be greater than 0.')
            c.argument('regular_priority_percentage', type=int, min_api='2022-08-01', is_preview=True, help='The percentage of VM instances, after the base regular priority count has been reached, that are expected to use regular priority. Must be between 0 and 100.')
            c.argument('enable_osimage_notification', arg_type=get_three_state_flag(), min_api='2022-11-01', help='Specify whether the OS Image Scheduled event is enabled or disabled.')

    for scope, help_prefix in [('vmss update', 'Update the'), ('vmss wait', 'Wait on the')]:
        with self.argument_context(scope) as c:
            c.argument('instance_id', id_part='child_name_1', help="{0} VM instance with this ID. If missing, {0} VMSS.".format(help_prefix))

    for scope in ['vmss update-instances', 'vmss delete-instances']:
        with self.argument_context(scope) as c:
            c.argument('instance_ids', multi_ids_type, help='Space-separated list of IDs (ex: 1 2 3 ...) or * for all instances.')

    with self.argument_context('vmss diagnostics') as c:
        c.argument('vmss_name', id_part=None, help='Scale set name')

    with self.argument_context('vmss disk') as c:
        options_list = ['--vmss-name'] + [c.deprecate(target=opt, redirect='--vmss-name', hide=True)for opt in name_arg_type.settings['options_list']]
        new_vmss_name_type = CLIArgumentType(overrides=vmss_name_type, options_list=options_list)

        c.argument('lun', type=int, help='0-based logical unit number (LUN). Max value depends on the Virtual Machine instance size.')
        c.argument('size_gb', options_list=['--size-gb', '-z'], help='size in GB. Max size: 4095 GB (certain preview disks can be larger).', type=int)
        c.argument('vmss_name', new_vmss_name_type, completer=get_resource_name_completion_list('Microsoft.Compute/virtualMachineScaleSets'))
        c.argument('disk', validator=validate_vmss_disk, help='existing disk name or ID to attach or detach from VM instances',
                   min_api='2017-12-01', completer=get_resource_name_completion_list('Microsoft.Compute/disks'))
        c.argument('instance_id', help='Scale set VM instance id', min_api='2017-12-01')
        c.argument('sku', arg_type=disk_sku, help='Underlying storage SKU')

    with self.argument_context('vmss encryption') as c:
        c.argument('vmss_name', vmss_name_type, completer=get_resource_name_completion_list('Microsoft.Compute/virtualMachineScaleSets'))

    with self.argument_context('vmss extension') as c:
        c.argument('extension_name', name_arg_type, help='Name of the extension.')
        c.argument('vmss_name', vmss_name_type, options_list=['--vmss-name'], id_part=None)

    with self.argument_context('vmss set-orchestration-service-state') as c:
        c.argument('service_name', arg_type=get_enum_type(OrchestrationServiceNames), help='The name of the orchestration service.')
        c.argument('action', arg_type=get_enum_type(OrchestrationServiceStateAction), help='The action to be performed.')
    # endregion

    # region VM & VMSS Shared
    for scope in ['vm', 'vmss']:
        with self.argument_context(scope) as c:
            c.argument('no_auto_upgrade',
                       options_list=['--no-auto-upgrade-minor-version', c.deprecate(target='--no-auto-upgrade', redirect='--no-auto-upgrade-minor-version')],
                       arg_type=get_three_state_flag(),
                       help='If set, the extension service will not automatically pick or upgrade to the latest minor version, even if the extension is redeployed.')

        with self.argument_context('{} run-command'.format(scope)) as c:
            c.argument('command_id', completer=get_vm_run_command_completion_list, help="The command id. Use 'az {} run-command list' to get the list".format(scope))
            if scope == 'vmss':
                c.argument('vmss_name', vmss_name_type)

        with self.argument_context('{} run-command invoke'.format(scope)) as c:
            c.argument('parameters', nargs='+', help="space-separated parameters in the format of '[name=]value'")
            c.argument('scripts', nargs='+', help="Space-separated script lines. Use @{file} to load script from a file")

        with self.argument_context('{} stop'.format(scope)) as c:
            c.argument('skip_shutdown', action='store_true', help='Skip shutdown and power-off immediately.', min_api='2019-03-01')

    run_cmd_name_type = CLIArgumentType(options_list=['--name', '--run-command-name'], help='The name of the virtual machine run command.')
    run_cmd_vm_name = CLIArgumentType(options_list=['--vm-name'], help='The name of the virtual machine')
    for scope in ['create', 'update']:
        with self.argument_context('vm run-command {}'.format(scope)) as c:
            c.argument('vm_name', run_cmd_vm_name)
            c.argument('run_command_name', run_cmd_name_type)
            c.argument('location', arg_type=get_location_type(self.cli_ctx), required=False,
                       validator=get_default_location_from_resource_group)
            c.argument('tags', tags_type)
            c.argument('script', help='Contain the powershell or bash script to execute on the VM.')
            c.argument('script_uri', help='Contain a uri to the script to execute on the VM. Uri can be any link accessible from the VM or a storage blob without SAS. If subscription has access to the storage blob, then SAS will be auto-generated. ')
            c.argument('command_id', help='Specify a command id of predefined script. All command ids can be listed using "list" command.')
            c.argument('parameters', nargs='+', help='Set custom parameters in a name-value pair.')
            c.argument('protected_parameters', nargs='+', help='Set custom parameters in a name-value pair. These parameters will be encrypted during transmission and will not be logged.')
            c.argument('async_execution', arg_type=get_three_state_flag(), help='Optional. If set to true, provisioning '
                       'will complete as soon as the script starts and will not wait for script to complete.')
            c.argument('run_as_user', help='By default script process runs under system/root user. Specify custom user to host the process.')
            c.argument('run_as_password', help='Password if needed for using run-as-user parameter. It will be encrypted and not logged. ')
            c.argument('timeout_in_seconds', type=int, help='The timeout in seconds to execute the run command.')
            c.argument('output_blob_uri', help='Specify the Azure storage blob (SAS URI) where script output stream will be uploaded.')
            c.argument('error_blob_uri', help='Specify the Azure storage blob where script error stream will be uploaded.')

    with self.argument_context('vm run-command delete') as c:
        c.argument('vm_name', run_cmd_vm_name)
        c.argument('run_command_name', run_cmd_name_type)

    with self.argument_context('vm run-command list') as c:
        c.argument('vm_name', run_cmd_vm_name, id_part=None)
        c.argument('expand', help='The expand expression to apply on the operation.')
        c.argument('location', arg_type=get_location_type(self.cli_ctx))

    with self.argument_context('vm run-command show') as c:
        c.argument('vm_name', run_cmd_vm_name)
        c.argument('run_command_name', run_cmd_name_type)
        c.argument('expand', help='The expand expression to apply on the operation.', deprecate_info=c.deprecate(hide=True))
        c.argument('instance_view', action='store_true', help='The instance view of a run command.')
        c.argument('location', arg_type=get_location_type(self.cli_ctx))
        c.argument('command_id', help='The command id.')

    with self.argument_context('vm run-command wait') as c:
        c.argument('vm_name', run_cmd_vm_name)
        c.argument('run_command_name', run_cmd_name_type)
        c.argument('expand', help='The expand expression to apply on the operation.', deprecate_info=c.deprecate(hide=True))
        c.argument('instance_view', action='store_true', help='The instance view of a run command.')
        c.argument('location', arg_type=get_location_type(self.cli_ctx))
        c.argument('command_id', help='The command id.')

    run_cmd_vmss_name = CLIArgumentType(options_list=['--vmss-name'], help='The name of the VM scale set.')
    for scope in ['create', 'update']:
        with self.argument_context('vmss run-command {}'.format(scope)) as c:
            c.argument('vmss_name', run_cmd_vmss_name)
            c.argument('instance_id', help='The instance ID of the virtual machine.')
            c.argument('run_command_name', run_cmd_name_type)
            c.argument('location', arg_type=get_location_type(self.cli_ctx), required=False,
                       validator=get_default_location_from_resource_group)
            c.argument('tags', tags_type)
            c.argument('script', help='Contain the powershell or bash script to execute on the VM.')
            c.argument('script_uri',
                       help='Contain a uri to the script to execute on the VM. Uri can be any link accessible from the VM or a storage blob without SAS. If subscription has access to the storage blob, then SAS will be auto-generated. ')
            c.argument('command_id',
                       help='Specify a command id of predefined script. All command ids can be listed using "list" command.')
            c.argument('parameters', nargs='+', help='Set custom parameters in a name-value pair.')
            c.argument('protected_parameters', nargs='+',
                       help='Set custom parameters in a name-value pair. These parameters will be encrypted during transmission and will not be logged.')
            c.argument('async_execution', arg_type=get_three_state_flag(), help='Optional. If set to true, provisioning '
                                                                                'will complete as soon as the script starts and will not wait for script to complete.')
            c.argument('run_as_user',
                       help='By default script process runs under system/root user. Specify custom user to host the process.')
            c.argument('run_as_password',
                       help='Password if needed for using run-as-user parameter. It will be encrypted and not logged. ')
            c.argument('timeout_in_seconds', type=int, help='The timeout in seconds to execute the run command.')
            c.argument('output_blob_uri', help='Uri (without SAS) to an append blob where the script output will be uploaded.')
            c.argument('error_blob_uri', help='Uri (without SAS) to an append blob where the script error stream will be uploaded.')

    with self.argument_context('vmss run-command delete') as c:
        c.argument('vmss_name', run_cmd_vmss_name)
        c.argument('instance_id', help='The instance ID of the virtual machine.')
        c.argument('run_command_name', run_cmd_name_type)

    with self.argument_context('vmss run-command list') as c:
        c.argument('vmss_name', run_cmd_vmss_name, id_part=None)
        c.argument('instance_id', help='The instance ID of the virtual machine.')
        c.argument('expand', help='The expand expression to apply on the operation.')

    with self.argument_context('vmss run-command show') as c:
        c.argument('vmss_name', run_cmd_vmss_name)
        c.argument('instance_id', help='The instance ID of the virtual machine.')
        c.argument('run_command_name', run_cmd_name_type)
        c.argument('expand', help='The expand expression to apply on the operation.', deprecate_info=c.deprecate(hide=True))
        c.argument('instance_view', action='store_true', help='The instance view of a run command.')

    for scope in ['vm identity assign', 'vmss identity assign']:
        with self.argument_context(scope) as c:
            c.argument('assign_identity', options_list=['--identities'], nargs='*', help="Space-separated identities to assign. Use '{0}' to refer to the system assigned identity. Default: '{0}'".format(MSI_LOCAL_ID))
            c.argument('vm_name', existing_vm_name)
            c.argument('vmss_name', vmss_name_type)

    for scope in ['vm identity remove', 'vmss identity remove']:
        with self.argument_context(scope) as c:
            c.argument('identities', nargs='+', help="Space-separated identities to remove. Use '{0}' to refer to the system assigned identity. Default: '{0}'".format(MSI_LOCAL_ID))
            c.argument('vm_name', existing_vm_name)
            c.argument('vmss_name', vmss_name_type)

    for scope in ['vm identity show', 'vmss identity show']:
        with self.argument_context(scope) as c:
            c.argument('vm_name', existing_vm_name)
            c.argument('vmss_name', vmss_name_type)

    for scope in ['vm application set', 'vmss application set']:
        with self.argument_context(scope) as c:
            c.argument('vm', existing_vm_name)
            c.argument('vmss_name', vmss_name_type)
            c.argument('application_version_ids', options_list=['--app-version-ids'], nargs='*', help="Space-separated application version ids to set to VM.")
            c.argument('order_applications', action='store_true', help='Whether to set order index at each gallery application. If specified, the first app version id gets specified an order = 1, then the next one 2, and so on. This parameter is meant to be used when the VMApplications specified by app version ids must be installed in a particular order; the lowest order is installed first.')
            c.argument('application_configuration_overrides', options_list=['--app-config-overrides'], nargs='*',
                       help='Space-separated application configuration overrides for each application version ids. '
                       'It should have the same number of items as the application version ids. Null is available for a application '
                       'which does not have a configuration override.')
            c.argument('treat_deployment_as_failure', nargs='*', help="Space-separated list of true or false corresponding to the application version ids. If set to true, failure to install or update gallery application version operation will fail this operation")

    for scope in ['vm application list', 'vmss application list']:
        with self.argument_context(scope) as c:
            c.argument('vm_name', options_list=['--vm-name', '--name', '-n'], arg_type=existing_vm_name, id_part=None)
            c.argument('vmss_name', vmss_name_type, id_part=None)

    for scope in ['vm create', 'vmss create']:
        with self.argument_context(scope) as c:
            c.argument('location', get_location_type(self.cli_ctx), help='Location in which to create VM and related resources. If default location is not configured, will default to the resource group\'s location')
            c.argument('tags', tags_type)
            c.argument('no_wait', help='Do not wait for the long-running operation to finish.')
            c.argument('validate', options_list=['--validate'], help='Generate and validate the ARM template without creating any resources.', action='store_true')
            c.argument('size', help='The VM size to be created. See https://azure.microsoft.com/pricing/details/virtual-machines/ for size info.')
            c.argument('image', completer=get_urn_aliases_completion_list)
            c.argument('custom_data', help='Custom init script file or text (cloud-init, cloud-config, etc..)', completer=FilesCompleter(), type=file_type)
            c.argument('secrets', multi_ids_type, help='One or many Key Vault secrets as JSON strings or files via `@{path}` containing `[{ "sourceVault": { "id": "value" }, "vaultCertificates": [{ "certificateUrl": "value", "certificateStore": "cert store name (only on windows)"}] }]`', type=file_type, completer=FilesCompleter())
            c.argument('assign_identity', nargs='*', arg_group='Managed Service Identity', help="accept system or user assigned identities separated by spaces. Use '[system]' to refer system assigned identity, or a resource id to refer user assigned identity. Check out help for more examples")
            c.ignore('aux_subscriptions')
            c.argument('edge_zone', edge_zone_type)
            c.argument('accept_term', action='store_true', help="Accept the license agreement and privacy statement.")
            c.argument('disable_integrity_monitoring', action='store_true', min_api='2020-12-01', help='Disable installing guest attestation extension and enabling System Assigned Identity for Trusted Launch enabled VMs and VMSS. It will become the default behavior, so it will become useless', deprecate_info=c.deprecate(hide=True))
            c.argument('enable_integrity_monitoring', action='store_true', min_api='2020-12-01', help='Enable installing Microsoft propietary and not security supported guest attestation extension and enabling System Assigned Identity for Trusted Launch enabled VMs and VMSS.')
            c.argument('os_disk_security_encryption_type', arg_type=get_enum_type(self.get_models('SecurityEncryptionTypes')), min_api='2021-11-01', help='Specify the encryption type of the OS managed disk.')
            c.argument('os_disk_secure_vm_disk_encryption_set', min_api='2021-11-01', help='Specify the customer managed disk encryption set resource ID or name for the managed disk that is used for customer managed key encrypted Confidential VM OS disk and VM guest blob.')
            c.argument('disable_integrity_monitoring_autoupgrade', action='store_true', min_api='2020-12-01', help='Disable auto upgrade of guest attestation extension for Trusted Launch enabled VMs and VMSS.')

        with self.argument_context(scope, arg_group='Authentication') as c:
            c.argument('generate_ssh_keys', action='store_true', help='Generate SSH public and private RSA key files if missing. The keys will be stored in the ~/.ssh directory')
            c.argument('admin_username', help='Username for the VM. Default value is current username of OS. If the default value is system reserved, then default value will be set to azureuser. Please refer to https://docs.microsoft.com/rest/api/compute/virtualmachines/createorupdate#osprofile to get a full list of reserved values.')
            c.argument('admin_password', help="Password for the VM if authentication type is 'Password'.")
            c.argument('ssh_key_value', options_list=['--ssh-key-values'], completer=FilesCompleter(), type=file_type, nargs='+')
            c.argument('ssh_dest_key_path', help='Destination file path on the VM for the SSH key. If the file already exists, the specified key(s) are appended to the file. Destination path for SSH public keys is currently limited to its default value "/home/username/.ssh/authorized_keys" due to a known issue in Linux provisioning agent.')
            c.argument('authentication_type', help='Type of authentication to use with the VM. Defaults to password for Windows and SSH public key for Linux. "all" enables both ssh and password authentication. ', arg_type=get_enum_type(['ssh', 'password', 'all']))

        with self.argument_context(scope, arg_group='Storage') as c:
            if DiskStorageAccountTypes:
                allowed_values = ", ".join([sku.value for sku in DiskStorageAccountTypes])
            else:
                allowed_values = ", ".join(['Premium_LRS', 'Standard_LRS'])

            usage = 'Usage: [--storage-sku SKU | --storage-sku ID=SKU ID=SKU ID=SKU...], where each ID is "os" or a 0-indexed lun.'
            allowed_values = 'Allowed values: {}.'.format(allowed_values)
            storage_sku_help = 'The SKU of the storage account with which to persist VM. Use a singular sku that would be applied across all disks, ' \
                               'or specify individual disks. {} {}'.format(usage, allowed_values)

            c.argument('os_disk_name', help='The name of the new VM OS disk.')
            c.argument('os_type', help='Type of OS installed on a custom VHD. Do not use when specifying an URN or URN alias.', arg_type=get_enum_type(['windows', 'linux']))
            c.argument('storage_account', help="Only applicable when used with `--use-unmanaged-disk`. The name to use when creating a new storage account or referencing an existing one. If omitted, an appropriate storage account in the same resource group and location will be used, or a new one will be created.")
            c.argument('storage_sku', nargs='+', help=storage_sku_help)
            c.argument('storage_container_name', help="Only applicable when used with `--use-unmanaged-disk`. Name of the storage container for the VM OS disk. Default: vhds")
            c.ignore('os_publisher', 'os_offer', 'os_sku', 'os_version', 'storage_profile')
            c.argument('use_unmanaged_disk', action='store_true', help='Do not use managed disk to persist VM')
            c.argument('os_disk_size_gb', type=int, help='OS disk size in GB to create.')
            c.argument('data_disk_sizes_gb', nargs='+', type=int, help='space-separated empty managed data disk sizes in GB to create')
            c.ignore('disk_info', 'storage_account_type', 'public_ip_address_type', 'nsg_type', 'nic_type', 'vnet_type', 'load_balancer_type', 'app_gateway_type')
            c.argument('os_caching', options_list=[self.deprecate(target='--storage-caching', redirect='--os-disk-caching', hide=True), '--os-disk-caching'], help='Storage caching type for the VM OS disk. Default: ReadWrite', arg_type=get_enum_type(CachingTypes))
            c.argument('data_caching', options_list=['--data-disk-caching'], nargs='+',
                       help="storage caching type for data disk(s), including 'None', 'ReadOnly', 'ReadWrite', etc. Use a singular value to apply on all disks, or use `<lun>=<vaule1> <lun>=<value2>` to configure individual disk")
            c.argument('ultra_ssd_enabled', ultra_ssd_enabled_type)
            c.argument('ephemeral_os_disk', arg_type=get_three_state_flag(), min_api='2018-06-01',
                       help='Allows you to create an OS disk directly on the host node, providing local disk performance and faster VM/VMSS reimage time.')
            c.argument('ephemeral_os_disk_placement', arg_type=ephemeral_placement_type,
                       help='Only applicable when used with `--ephemeral-os-disk`. Allows you to choose the Ephemeral OS disk provisioning location.')
            c.argument('os_disk_encryption_set', min_api='2019-07-01', help='Name or ID of disk encryption set for OS disk.')
            c.argument('data_disk_encryption_sets', nargs='+', min_api='2019-07-01',
                       help='Names or IDs (space delimited) of disk encryption sets for data disks.')
            c.argument('data_disk_iops', min_api='2019-07-01', nargs='+', type=int, help='Specify the Read-Write IOPS (space delimited) for the managed disk. Should be used only when StorageAccountType is UltraSSD_LRS. If not specified, a default value would be assigned based on diskSizeGB.')
            c.argument('data_disk_mbps', min_api='2019-07-01', nargs='+', type=int, help='Specify the bandwidth in MB per second (space delimited) for the managed disk. Should be used only when StorageAccountType is UltraSSD_LRS. If not specified, a default value would be assigned based on diskSizeGB.')
            c.argument('specialized', arg_type=get_three_state_flag(), help='Indicate whether the source image is specialized.')
            c.argument('encryption_at_host', arg_type=get_three_state_flag(), help='Enable Host Encryption for the VM or VMSS. This will enable the encryption for all the disks including Resource/Temp disk at host itself.')

        with self.argument_context(scope, arg_group='Network') as c:
            c.argument('vnet_name', help='Name of the virtual network when creating a new one or referencing an existing one.')
            c.argument('vnet_address_prefix', help='The IP address prefix to use when creating a new VNet in CIDR format.')
            c.argument('subnet', help='The name of the subnet when creating a new VNet or referencing an existing one. Can also reference an existing subnet by ID. If both vnet-name and subnet are omitted, an appropriate VNet and subnet will be selected automatically, or a new one will be created.')
            c.argument('subnet_address_prefix', help='The subnet IP address prefix to use when creating a new VNet in CIDR format.')
            c.argument('nics', nargs='+', help='Names or IDs of existing NICs to attach to the VM. The first NIC will be designated as primary. If omitted, a new NIC will be created. If an existing NIC is specified, do not specify subnet, VNet, public IP or NSG.')
            c.argument('private_ip_address', help='Static private IP address (e.g. 10.0.0.5).')
            c.argument('public_ip_address', help='Name of the public IP address when creating one (default) or referencing an existing one. Can also reference an existing public IP by ID or specify "" for None (\'""\' in Azure CLI using PowerShell or --% operator). For Azure CLI using powershell core edition 7.3.4, specify '' or "" (--public-ip-address '' or --public-ip-address "")')
            c.argument('public_ip_address_allocation', help=None, default=None, arg_type=get_enum_type(['dynamic', 'static']))
            c.argument('public_ip_address_dns_name', help='Globally unique DNS name for a newly created public IP.')

            if self.supported_api_version(min_api='2017-08-01', resource_type=ResourceType.MGMT_NETWORK):
                c.argument('public_ip_sku', help='Public IP SKU. The public IP is supported to be created on edge zone only when it is \'Standard\'',
                           default='Standard', arg_type=get_enum_type(['Basic', 'Standard']))

            c.argument('nic_delete_option', nargs='+', min_api='2021-03-01',
                       help='Specify what happens to the network interface when the VM is deleted. Use a singular '
                       'value to apply on all resources, or use <Name>=<Value> to configure '
                       'the delete behavior for individual resources. Possible options are Delete and Detach.')

        with self.argument_context(scope, arg_group='Marketplace Image Plan') as c:
            c.argument('plan_name', help='plan name')
            c.argument('plan_product', help='plan product')
            c.argument('plan_publisher', help='plan publisher')
            c.argument('plan_promotion_code', help='plan promotion code')

    for scope in ['vm create', 'vmss create', 'vm identity assign', 'vmss identity assign']:
        with self.argument_context(scope) as c:
            arg_group = 'Managed Service Identity' if scope.split()[-1] == 'create' else None
            c.argument('identity_scope', options_list=['--scope'], arg_group=arg_group,
                       help="Scope that the system assigned identity can access. ")
            c.ignore('identity_role_id')

    for scope in ['vm create', 'vmss create']:
        with self.argument_context(scope) as c:
            c.argument('identity_role', options_list=['--role'], arg_group='Managed Service Identity',
                       help='Role name or id the system assigned identity will have. ')

    for scope in ['vm identity assign', 'vmss identity assign']:
        with self.argument_context(scope) as c:
            c.argument('identity_role', options_list=['--role'],
                       help='Role name or id the system assigned identity will have.')

    with self.argument_context('vm auto-shutdown') as c:
        c.argument('off', action='store_true', help='Turn off auto-shutdown for VM. Configuration will be cleared.')
        c.argument('email', help='The email recipient to send notifications to (can be a list of semi-colon separated email addresses)')
        c.argument('time', help='The UTC time of day the schedule will occur every day. Format: hhmm. Example: 1730')
        c.argument('webhook', help='The webhook URL to which the notification will be sent')
        c.argument('location', validator=get_default_location_from_resource_group)

    for scope in ['vm diagnostics', 'vmss diagnostics']:
        with self.argument_context(scope) as c:
            c.argument('version', help='version of the diagnostics extension. Will use the latest if not specfied')
            c.argument('settings', help='json string or a file path, which defines data to be collected.', type=validate_file_or_dict, completer=FilesCompleter())
            c.argument('protected_settings', help='json string or a file path containing private configurations such as storage account keys, etc.', type=validate_file_or_dict, completer=FilesCompleter())
            c.argument('is_windows_os', action='store_true', help='for Windows VMs')

    for scope in ['vm encryption', 'vmss encryption']:
        with self.argument_context(scope) as c:
            c.argument('volume_type', help='Type of volume that the encryption operation is performed on', arg_type=get_enum_type(['DATA', 'OS', 'ALL']))
            c.argument('force', action='store_true', help='continue by ignoring client side validation errors')
            c.argument('disk_encryption_keyvault', help='Name or ID of the key vault where the generated encryption key will be placed.')
            c.argument('key_encryption_key', help='Key vault key name or URL used to encrypt the disk encryption key.')
            c.argument('key_encryption_keyvault', help='Name or ID of the key vault containing the key encryption key used to encrypt the disk encryption key. If missing, CLI will use `--disk-encryption-keyvault`.')

    for scope in ['vm extension', 'vmss extension']:
        with self.argument_context(scope) as c:
            c.argument('publisher', help='The name of the extension publisher.')
            c.argument('settings', type=validate_file_or_dict, help='Extension settings in JSON format. A JSON file path is also accepted.')
            c.argument('protected_settings', type=validate_file_or_dict, help='Protected settings in JSON format for sensitive information like credentials. A JSON file path is also accepted.')
            c.argument('version', help='The version of the extension. To pin extension version to this value, please specify --no-auto-upgrade-minor-version.')
            c.argument('enable_auto_upgrade', arg_type=get_three_state_flag(),
                       help='Indicate the extension should be automatically upgraded by the platform if there is a newer version of the extension available.')

    with self.argument_context('vm extension set') as c:
        c.argument('vm_extension_name', name_arg_type,
                   completer=get_resource_name_completion_list('Microsoft.Compute/virtualMachines/extensions'),
                   help='Name of the extension.', id_part=None)
        c.argument('force_update', action='store_true', help='force to update even if the extension configuration has not changed.')
        c.argument('extension_instance_name', extension_instance_name_type)

    with self.argument_context('vmss extension set', min_api='2017-12-01') as c:
        c.argument('force_update', action='store_true', help='force to update even if the extension configuration has not changed.')
        c.argument('extension_instance_name', extension_instance_name_type)
        c.argument('provision_after_extensions', nargs='+', help='Space-separated list of extension names after which this extension should be provisioned. These extensions must already be set on the vm.')

    for scope in ['vm extension image', 'vmss extension image']:
        with self.argument_context(scope) as c:
            c.argument('image_location', options_list=['--location', '-l'], help='Image location.')
            c.argument('name', help='Image name', id_part=None)
            c.argument('publisher_name', options_list=['--publisher', '-p'], help='Image publisher name')
            c.argument('type', options_list=['--name', '-n'], help='Name of the extension')
            c.argument('latest', action='store_true', help='Show the latest version only.')
            c.argument('version', help='Extension version')
            c.argument('orderby', help="the $orderby odata query option")
            c.argument('top', help='the $top odata query option')

    for scope in ['vm create', 'vm update', 'vmss create', 'vmss update']:
        with self.argument_context(scope) as c:
            c.argument('license_type', license_type)
            c.argument('priority', resource_type=ResourceType.MGMT_COMPUTE, min_api='2019-03-01',
                       arg_type=get_enum_type(self.get_models('VirtualMachinePriorityTypes'), default=None),
                       help="Priority. Use 'Spot' to run short-lived workloads in a cost-effective way. 'Low' enum will be deprecated in the future. Please use 'Spot' to deploy Azure spot VM and/or VMSS. Default to Regular.")
            c.argument('max_price', min_api='2019-03-01', type=float, is_preview=True,
                       help='The maximum price (in US Dollars) you are willing to pay for a Spot VM/VMSS. -1 indicates that the Spot VM/VMSS should not be evicted for price reasons')
            c.argument('capacity_reservation_group', options_list=['--capacity-reservation-group', '--crg'],
                       help='The ID or name of the capacity reservation group that is used to allocate. Pass in "None" to disassociate the capacity reservation group. Please note that if you want to delete a VM/VMSS that has been associated with capacity reservation group, you need to disassociate the capacity reservation group first.',
                       min_api='2021-04-01', is_preview=True)
            c.argument('v_cpus_available', type=int, min_api='2021-11-01', help='Specify the number of vCPUs available')
            c.argument('v_cpus_per_core', type=int, min_api='2021-11-01', help='Specify the ratio of vCPU to physical core. Setting this property to 1 also means that hyper-threading is disabled.')
            c.argument('disk_controller_type', disk_controller_type)
            c.argument('enable_proxy_agent', arg_type=get_three_state_flag(), min_api='2023-09-01', help='Specify whether proxy agent feature should be enabled on the virtual machine or virtual machine scale set.')
            c.argument('proxy_agent_mode', arg_type=get_enum_type(self.get_models('Mode')), min_api='2023-09-01', help='Specify the mode that proxy agent will execute on if the feature is enabled.')

    with self.argument_context('vm update') as c:
        c.argument('license_type', license_type)
        c.argument('user_data', help='UserData for the VM. It can be passed in as file or string. If empty string is passed in, the existing value will be deleted.', completer=FilesCompleter(), type=file_type, min_api='2021-03-01')

    with self.argument_context('vmss create') as c:
        c.argument('priority', resource_type=ResourceType.MGMT_COMPUTE, min_api='2017-12-01',
                   arg_type=get_enum_type(self.get_models('VirtualMachinePriorityTypes'), default=None),
                   help="Priority. Use 'Spot' to run short-lived workloads in a cost-effective way. 'Low' enum will be deprecated in the future. Please use 'Spot' to deploy Azure spot VM and/or VMSS. Default to Regular.")

    with self.argument_context('sig') as c:
        c.argument('gallery_name', options_list=['--gallery-name', '-r'], help='gallery name')
        c.argument('gallery_image_name', options_list=['--gallery-image-definition', '-i'], help='gallery image definition')
        c.argument('gallery_image_version', options_list=['--gallery-image-version', '-e'], help='gallery image version')

    with self.argument_context('sig show') as c:
        c.argument('gallery_name', options_list=['--gallery-name', '-r'], id_part='name', help='gallery name')
        c.argument('gallery_image_name', options_list=['--gallery-image-definition', '-i'], id_part='child_name_1', help='gallery image definition')

    with self.argument_context('sig show') as c:
        c.argument('select', help='The select expression to apply on the operation.')
        c.argument('sharing_groups', action='store_true', help='The expand query option to query shared gallery groups')

    with self.argument_context('sig list-shared') as c:
        c.argument('location', arg_type=get_location_type(self.cli_ctx))
        c.argument('shared_to', shared_to_type)

    for scope in ['sig share add', 'sig share remove']:
        with self.argument_context(scope) as c:
            c.argument('gallery_name', type=str, help='The name of the Shared Image Gallery.', id_part='name')
            c.argument('subscription_ids', nargs='+', help='A list of subscription ids to share the gallery.')
            c.argument('tenant_ids', nargs='+', help='A list of tenant ids to share the gallery.')

    with self.argument_context('sig share add') as c:
        c.argument('op_type', default='Add', deprecate_info=c.deprecate(hide=True),
                   help='distinguish add operation and remove operation')

    with self.argument_context('sig share remove') as c:
        c.argument('op_type', default='Remove', deprecate_info=c.deprecate(hide=True),
                   help='distinguish add operation and remove operation')

    with self.argument_context('sig share reset') as c:
        c.argument('gallery_name', type=str, help='The name of the Shared Image Gallery.', id_part='name')

    with self.argument_context('sig image-definition create') as c:
        c.argument('offer', options_list=['--offer', '-f'], help='image offer')
        c.argument('sku', options_list=['--sku', '-s'], help='image sku')
        c.argument('publisher', options_list=['--publisher', '-p'], help='image publisher')
        c.argument('os_type', arg_type=get_enum_type(['Windows', 'Linux']), help='the type of the OS that is included in the disk if creating a VM from user-image or a specialized VHD')
        c.argument('os_state', arg_type=get_enum_type(self.get_models('OperatingSystemStateTypes')), help="This property allows the user to specify whether the virtual machines created under this image are 'Generalized' or 'Specialized'.")
        c.argument('hyper_v_generation', arg_type=get_enum_type(self.get_models('HyperVGenerationTypes')), help='The hypervisor generation of the Virtual Machine. Applicable to OS disks only.')
        c.argument('minimum_cpu_core', type=int, arg_group='Recommendation', help='minimum cpu cores')
        c.argument('maximum_cpu_core', type=int, arg_group='Recommendation', help='maximum cpu cores')
        c.argument('minimum_memory', type=int, arg_group='Recommendation', help='minimum memory in MB')
        c.argument('maximum_memory', type=int, arg_group='Recommendation', help='maximum memory in MB')

        c.argument('plan_publisher', help='plan publisher', arg_group='Purchase plan')
        c.argument('plan_name', help='plan name', arg_group='Purchase plan')
        c.argument('plan_product', help='plan product', arg_group='Purchase plan')

        c.argument('eula', help='The Eula agreement for the gallery image')
        c.argument('privacy_statement_uri', help='The privacy statement uri')
        c.argument('release_note_uri', help='The release note uri')
        c.argument('end_of_life_date', help="the end of life date, e.g. '2020-12-31'")
        c.argument('disallowed_disk_types', nargs='*', help='disk types which would not work with the image, e.g., Standard_LRS')
        c.argument('features', help='A list of gallery image features. E.g. "IsSecureBootSupported=true IsMeasuredBootSupported=false"')
        c.argument('architecture', arg_type=get_enum_type(self.get_models('Architecture', operation_group='gallery_images')), min_api='2021-10-01', help='CPU architecture.')

    with self.argument_context('sig image-definition list-shared') as c:
        c.argument('location', arg_type=get_location_type(self.cli_ctx), id_part='name')
        c.argument('gallery_unique_name', type=str, help='The unique name of the Shared Gallery.',
                   id_part='child_name_1')
        c.argument('shared_to', shared_to_type)
        c.argument('marker', arg_type=marker_type)
        c.argument('show_next_marker', action='store_true', help='Show nextMarker in result when specified.')

    with self.argument_context('sig create') as c:
        c.argument('description', help='the description of the gallery')

    with self.argument_context('sig update') as c:
        c.ignore('gallery')

    for scope in ['sig create', 'sig update']:
        with self.argument_context(scope) as c:
            c.argument('permissions', arg_type=get_enum_type(GallerySharingPermissionTypes),
                       arg_group='Sharing Profile',
                       min_api='2020-09-30',
                       help='This property allows you to specify the permission of sharing gallery.')
            c.argument('soft_delete', arg_type=get_three_state_flag(), min_api='2021-03-01', is_preview=True,
                       help='Enable soft-deletion for resources in this gallery, '
                            'allowing them to be recovered within retention time.')
            c.argument('publisher_uri', help='Community gallery publisher uri.')
            c.argument('publisher_contact', options_list=['--publisher-email'],
                       help='Community gallery publisher contact email.')
            c.argument('eula', help='Community gallery publisher eula.')
            c.argument('public_name_prefix', help='Community gallery public name prefix.')

    with self.argument_context('sig image-definition create') as c:
        c.argument('description', help='the description of the gallery image definition')
    with self.argument_context('sig image-definition update') as c:
        c.ignore('gallery_image')

    with self.argument_context('sig image-version') as c:
        deprecated_option = c.deprecate(target='--gallery-image-version-name', redirect='--gallery-image-version', hide=True, expiration="3.0.0")
        c.argument('gallery_image_version_name', options_list=['--gallery-image-version', '-e', deprecated_option],
                   help='Gallery image version in semantic version pattern. The allowed characters are digit and period. Digits must be within the range of a 32-bit integer, e.g. `<MajorVersion>.<MinorVersion>.<Patch>`')

    for scope in ['sig image-version create', 'sig image-version undelete']:
        with self.argument_context(scope, resource_type=ResourceType.MGMT_COMPUTE, operation_group='gallery_image_versions') as c:
            c.argument('gallery_image_version', options_list=['--gallery-image-version', '-e'],
                       help='Gallery image version in semantic version pattern. The allowed characters are digit and period. Digits must be within the range of a 32-bit integer, e.g. `<MajorVersion>.<MinorVersion>.<Patch>`')

    with self.argument_context('sig image-version create', resource_type=ResourceType.MGMT_COMPUTE, operation_group='gallery_image_versions') as c:
        c.argument('description', help='the description of the gallery image version')
        c.argument('managed_image', help='image name(if in the same resource group) or resource id')
        c.argument('os_snapshot', help='Name or ID of OS disk snapshot')
        c.argument('data_snapshots', nargs='+', help='Names or IDs (space-delimited) of data disk snapshots')
        c.argument('data_snapshot_luns', nargs='+', help='Logical unit numbers (space-delimited) of data disk snapshots')
        c.argument('exclude_from_latest', arg_type=get_three_state_flag(), help='The flag means that if it is set to true, people deploying VMs with version omitted will not use this version.')
        c.argument('version', help='image version')
        c.argument('end_of_life_date', help="the end of life date, e.g. '2020-12-31'")
        c.argument('storage_account_type', help="The default storage account type to be used per region. To set regional storage account types, use --target-regions",
                   arg_type=get_enum_type(["Standard_LRS", "Standard_ZRS", "Premium_LRS"]), min_api='2019-03-01')
        c.argument('target_region_encryption', nargs='+',
                   help='Space-separated list of customer managed keys for encrypting the OS and data disks in the gallery artifact for each region. Format for each region: `<os_des>,<lun1>,<lun1_des>,<lun2>,<lun2_des>`. Use "null" as a placeholder.')
        c.argument('os_vhd_uri', help='Source VHD URI of OS disk')
        c.argument('os_vhd_storage_account', help='Name or ID of storage account of source VHD URI of OS disk')
        c.argument('data_vhds_uris', nargs='+', help='Source VHD URIs (space-delimited) of data disks')
        c.argument('data_vhds_luns', nargs='+', help='Logical unit numbers (space-delimited) of source VHD URIs of data disks')
        c.argument('data_vhds_storage_accounts', options_list=['--data-vhds-storage-accounts', '--data-vhds-sa'], nargs='+', help='Names or IDs (space-delimited) of storage accounts of source VHD URIs of data disks')
        c.argument('replication_mode', min_api='2021-07-01', arg_type=get_enum_type(ReplicationMode), help='Optional parameter which specifies the mode to be used for replication. This property is not updatable.')
        c.argument('target_region_cvm_encryption', nargs='+', min_api='2021-10-01', help='Space-separated list of customer managed key for Confidential VM encrypting the OS disk in the gallery artifact for each region. Format for each region: `<os_cvm_encryption_type>,<os_cvm_des>`. The valid values for os_cvm_encryption_type are EncryptedVMGuestStateOnlyWithPmk, EncryptedWithPmk, EncryptedWithCmk.')
        c.argument('virtual_machine', help='Resource id of VM source')
        c.argument('image_version', help='Resource id of gallery image version source')
        c.argument('target_zone_encryption', nargs='+', min_api='2022-01-03',
                   options_list=['--target-edge-zone-encryption', '--zone-encryption'],
                   help='Space-separated list of customer managed keys for encrypting the OS and data disks in the gallery artifact for each region. '
                        'Format for each edge zone: <edge zone>,<os_des>,<lun1>,<lun1_des>,<lun2>,<lun2_des>.')

    with self.argument_context('sig image-version list-shared') as c:
        c.argument('location', arg_type=get_location_type(self.cli_ctx), id_part='name')
        c.argument('gallery_unique_name', type=str, help='The unique name of the Shared Gallery.',
                   id_part='child_name_1')
        c.argument('gallery_image_name', options_list=['--gallery-image-definition', '-i'], type=str, help='The name '
                   'of the Shared Gallery Image Definition from which the Image Versions are to be listed.',
                   id_part='child_name_2')
        c.argument('shared_to', shared_to_type)
        c.argument('marker', arg_type=marker_type)
        c.argument('show_next_marker', action='store_true', help='Show nextMarker in result when specified.')

    with self.argument_context('sig image-version show') as c:
        c.argument('expand', help="The expand expression to apply on the operation, e.g. 'ReplicationStatus'")

    with self.argument_context('sig image-version show-shared') as c:
        c.argument('location', arg_type=get_location_type(self.cli_ctx), id_part='name')
        c.argument('gallery_unique_name', type=str, help='The unique name of the Shared Gallery.',
                   id_part='child_name_1')
        c.argument('gallery_image_name', options_list=['--gallery-image-definition', '-i'], type=str, help='The name '
                   'of the Shared Gallery Image Definition from which the Image Versions are to be listed.',
                   id_part='child_name_2')
        c.argument('gallery_image_version_name', options_list=['--gallery-image-version', '-e'], type=str, help='The '
                   'name of the gallery image version to be created. Needs to follow semantic version name pattern: '
                   'The allowed characters are digit and period. Digits must be within the range of a 32-bit integer. '
                   'Format: <MajorVersion>.<MinorVersion>.<Patch>', id_part='child_name_3')

    for scope in ['sig image-version create', 'sig image-version update']:
        with self.argument_context(scope, operation_group='gallery_image_versions') as c:
            c.argument('target_regions', nargs='*',
                       help='Space-separated list of regions and their replica counts. Use `<region>[=<replica count>][=<storage account type>]` to optionally set the replica count and/or storage account type for each region. '
                            'If a replica count is not specified, the default replica count will be used. If a storage account type is not specified, the default storage account type will be used')
            c.argument('replica_count', help='The default number of replicas to be created per region. To set regional replication counts, use --target-regions', type=int)
            c.argument('target_edge_zones', nargs='*', min_api='2022-01-03',
                       help='Space-separated list of regions, edge zones, replica counts and storage types. Use <region>=<edge zone>[=<replica count>][=<storage account type>] to optionally set the replica count and/or storage account type for each region. '
                            'If a replica count is not specified, the default replica count will be used. If a storage account type is not specified, the default storage account type will be used. '
                            'If "--target-edge-zones None" is specified, the target extended locations will be cleared.')

    for scope in ['sig image-version create', 'sig image-version update', 'sig image-version undelete']:
        with self.argument_context(scope, operation_group='gallery_image_versions') as c:
            c.argument('allow_replicated_location_deletion', arg_type=get_three_state_flag(), min_api='2022-03-03', help='Indicate whether or not removing this gallery image version from replicated regions is allowed.')

    with self.argument_context('sig list-community') as c:
        c.argument('location', arg_type=get_location_type(self.cli_ctx))
        c.argument('marker', arg_type=marker_type)
        c.argument('show_next_marker', action='store_true', help='Show nextMarker in result when specified.')

    with self.argument_context('sig image-definition show-community') as c:
        c.argument('location', arg_type=get_location_type(self.cli_ctx), id_part='name')
        c.argument('public_gallery_name', public_gallery_name_type)
        c.argument('gallery_image_name', gallery_image_name_type)

    with self.argument_context('sig image-definition list-community') as c:
        c.argument('location', arg_type=get_location_type(self.cli_ctx), id_part='name')
        c.argument('public_gallery_name', public_gallery_name_type)
        c.argument('marker', arg_type=marker_type)
        c.argument('show_next_marker', action='store_true', help='Show nextMarker in result when specified.')

    with self.argument_context('sig image-version show-community') as c:
        c.argument('location', arg_type=get_location_type(self.cli_ctx), id_part='name')
        c.argument('public_gallery_name', public_gallery_name_type)
        c.argument('gallery_image_name', gallery_image_name_type)
        c.argument('gallery_image_version_name', gallery_image_name_version_type)

    with self.argument_context('sig image-version list-community') as c:
        c.argument('location', arg_type=get_location_type(self.cli_ctx), id_part='name')
        c.argument('public_gallery_name', public_gallery_name_type)
        c.argument('gallery_image_name', gallery_image_name_type)
        c.argument('marker', arg_type=marker_type)
        c.argument('show_next_marker', action='store_true', help='Show nextMarker in result when specified.')

    with self.argument_context('sig share enable-community') as c:
        c.argument('gallery_name', type=str, help='The name of the Shared Image Gallery.', id_part='name')
        c.argument('subscription_ids', nargs='+', help='A list of subscription ids to share the gallery.')
        c.argument('tenant_ids', nargs='+', help='A list of tenant ids to share the gallery.')
        c.argument('op_type', default='EnableCommunity', deprecate_info=c.deprecate(hide=True),
                   help='distinguish add operation and remove operation')

    # endregion

    # region Gallery applications
    with self.argument_context('sig gallery-application') as c:
        c.argument('gallery_application_name', options_list=['--name', '-n', '--application-name'],
                   help='The name of the gallery Application')

    with self.argument_context('sig gallery-application create') as c:
        c.argument('location', arg_type=get_location_type(self.cli_ctx), required=False,
                   validator=get_default_location_from_resource_group)
        c.argument('description', help='The description of this gallery Application Definition resource. '
                   'This property is updatable.')
        c.argument('os_type', arg_type=get_enum_type(['Windows', 'Linux']), help='This property allows you '
                   'to specify the supported type of the OS that application is built for. <br><br> Possible values '
                   'are: <br><br> **Windows** <br><br> **Linux**')

    with self.argument_context('sig gallery-application update') as c:
        c.argument('location', arg_type=get_location_type(self.cli_ctx), required=False,
                   validator=get_default_location_from_resource_group)
        c.argument('description', help='The description of this gallery Application Definition resource. '
                   'This property is updatable.')

    with self.argument_context('sig gallery-application version') as c:
        c.argument('gallery_application_name', options_list=['--application-name'],
                   help='The name of the gallery Application')
        c.argument('gallery_application_version_name', options_list=['--name', '-n', '--version-name'],
                   help='The name of the gallery Application Version')

    with self.argument_context('sig gallery-application version create') as c:
        c.argument('package_file_name', help='The name to assign the downloaded package file on the VM. This is limited to 4096 characters.'
                                             'If not specified, the package file will be named the same as the Gallery Application name.')
        c.argument('config_file_name', help='The name to assign the downloaded config file on the VM. This is limited to 4096 characters. '
                                            'If not specified, the config file will be named the Gallery Application name appended with "_config"')

    for scope in ['create', 'update']:
        with self.argument_context('sig gallery-application version {}'.format(scope)) as c:
            c.argument('location', arg_type=get_location_type(self.cli_ctx), required=False,
                       validator=get_default_location_from_resource_group)
            c.argument('tags', tags_type)
            c.argument('package_file_link', help='The mediaLink of the artifact, must be a readable storage page blob.')
            c.argument('install_command', help='The path and arguments to install the gallery application.')
            c.argument('remove_command', help='The path and arguments to remove the gallery application.')
            c.argument('update_command', help='The path and arguments to update the gallery application. If not present,'
                                              ' then update operation will invoke remove command on the previous version'
                                              ' and install command on the current version of the gallery application.')
            c.argument('target_regions', type=validate_file_or_dict, help='The target regions where the Image Version is'
                       'going to be replicated to. This property is updatable. Expected value: '
                       'json-string/json-file/@json-file.')
            c.argument('default_file_link', help='The default configuration link of the artifact, must be a readable storage page blob.')
            c.argument('exclude_from', arg_type=get_three_state_flag(), help='If set to true, Virtual Machines '
                       'deployed from the latest version of the Image Definition won\'t use this Image Version.',
                       arg_group='Publishing Profile')
            c.argument('end_of_life_date', help='The end of life date of the gallery image version. This property can be '
                       'used for decommissioning purposes. This property is updatable.', arg_group='Publishing Profile')
    # endregion

    # region Proximity Placement Group
    with self.argument_context('ppg', min_api='2018-04-01') as c:
        c.argument('proximity_placement_group_name', arg_type=name_arg_type, help="The name of the proximity placement group.")

    with self.argument_context('ppg create') as c:
        c.argument('tags', tags_type, min_api='2018-04-01')
        c.argument('zone', zone_type, min_api='2021-11-01')

    for scope in ['ppg create', 'ppg update']:
        with self.argument_context(scope) as c:
            c.argument('ppg_type', options_list=['--type', '-t'], arg_type=get_enum_type(self.get_models('ProximityPlacementGroupType')), min_api='2018-04-01', help="The type of the proximity placement group.")
            c.argument('intent_vm_sizes', nargs='*', min_api='2021-11-01', help="Specify possible sizes of virtual machines that can be created in the proximity placement group.")

    for scope, item in [('vm create', 'VM'), ('vmss create', 'VMSS'),
                        ('vm availability-set create', 'availability set'),
                        ('vm update', 'VM'), ('vmss update', 'VMSS'),
                        ('vm availability-set update', 'availability set')]:
        with self.argument_context(scope, min_api='2018-04-01') as c:
            c.argument('proximity_placement_group', options_list=['--ppg'], help="The name or ID of the proximity placement group the {} should be associated with.".format(item),
                       validator=_validate_proximity_placement_group)    # only availability set does not have a command level validator, so this should be added.
    # endregion

    # region VM Monitor
    with self.argument_context('vm monitor log show') as c:
        c.argument('analytics_query', options_list=['--analytics-query', '-q'], help="Query to execute over Log Analytics data.")
        c.argument('timespan', help="Timespan over which to query. Defaults to querying all available data.")

    with self.argument_context('vm monitor metrics') as c:
        c.argument('metricnamespace', options_list=['--namespace'],
                   help='Namespace to query metric definitions for.')

    with self.argument_context('vm monitor metrics tail') as c:
        from azure.mgmt.monitor.models import AggregationType
        c.extra('resource_group_name', required=True)
        c.argument('resource', arg_type=existing_vm_name, help='Name or ID of a virtual machine', validator=validate_vm_name_for_monitor_metrics, id_part=None)
        c.argument('metadata', action='store_true')
        c.argument('dimension', nargs='*', validator=validate_metric_dimension)
        c.argument('aggregation', arg_type=get_enum_type(t for t in AggregationType if t.name != 'none'), nargs='*')
        c.argument('metrics', nargs='*')
        c.argument('orderby',
                   help='Aggregation to use for sorting results and the direction of the sort. Only one order can be specificed. Examples: sum asc')
        c.argument('top', help='Max number of records to retrieve. Valid only if --filter used.')
        c.argument('filters', options_list=['--filter'])
        c.argument('metric_namespace', options_list=['--namespace'])

    with self.argument_context('vm monitor metrics tail', arg_group='Time') as c:
        c.argument('start_time', arg_type=get_datetime_type(help='Start time of the query.'))
        c.argument('end_time', arg_type=get_datetime_type(help='End time of the query. Defaults to the current time.'))
        c.argument('offset', type=get_period_type(as_timedelta=True))
        c.argument('interval', arg_group='Time', type=get_period_type())

    with self.argument_context('vm monitor metrics list-definitions') as c:
        c.extra('resource_group_name', required=True)
        c.argument('resource_uri', arg_type=existing_vm_name, help='Name or ID of a virtual machine', validator=validate_vm_name_for_monitor_metrics, id_part=None)
    # endregion

    # region disk encryption set
    with self.argument_context('disk-encryption-set') as c:
        c.argument('disk_encryption_set_name', disk_encryption_set_name)
        c.argument('key_url', help='URL pointing to a key or secret in KeyVault.')
        c.argument('source_vault', help='Name or ID of the KeyVault containing the key or secret.')
        c.argument('encryption_type', arg_type=get_enum_type(['EncryptionAtRestWithPlatformKey', 'EncryptionAtRestWithCustomerKey', 'EncryptionAtRestWithPlatformAndCustomerKeys', 'ConfidentialVmEncryptedWithCustomerKey']),
                   help='The type of key used to encrypt the data of the disk. EncryptionAtRestWithPlatformKey: Disk is encrypted at rest with Platform managed key. It is the default encryption type. EncryptionAtRestWithCustomerKey: Disk is encrypted at rest with Customer managed key that can be changed and revoked by a customer. EncryptionAtRestWithPlatformAndCustomerKeys: Disk is encrypted at rest with 2 layers of encryption. One of the keys is Customer managed and the other key is Platform managed. ConfidentialVmEncryptedWithCustomerKey: An additional encryption type accepted for confidential VM. Disk is encrypted at rest with Customer managed key.')
        c.argument('location', validator=get_default_location_from_resource_group)
        c.argument('tags', tags_type)
        c.argument('enable_auto_key_rotation', arg_type=get_three_state_flag(), min_api='2020-12-01',
                   options_list=['--enable-auto-key-rotation', '--auto-rotation'],
                   help='Enable automatic rotation of keys.')

    with self.argument_context('disk-encryption-set create', operation_group='disk_encryption_sets',
                               min_api='2022-03-02') as c:
        c.argument('federated_client_id', help='The federated client id used in cross tenant scenario.')
        c.argument('mi_system_assigned', arg_group='Managed Identity', arg_type=get_three_state_flag(),
                   help='Provide this flag to use system assigned identity. Check out help for more examples')
        c.argument('mi_user_assigned', arg_group='Managed Identity', nargs='+',
                   help='User Assigned Identity ids to be used for disk encryption set. '
                        'Check out help for more examples')

    with self.argument_context('disk-encryption-set update', operation_group='disk_encryption_sets',
                               min_api='2022-03-02') as c:
        c.argument('federated_client_id', help='The federated client id used in cross tenant scenario.')

    with self.argument_context('disk-encryption-set identity', operation_group='disk_encryption_sets',
                               min_api='2022-03-02') as c:
        c.argument('mi_system_assigned', options_list=['--system-assigned'],
                   arg_group='Managed Identity', arg_type=get_three_state_flag(),
                   help='Provide this flag to use system assigned identity for disk encryption set. '
                        'Check out help for more examples')
        c.argument('mi_user_assigned', options_list=['--user-assigned'], arg_group='Managed Identity', nargs='*',
                   help='User Assigned Identity ids to be used for disk encryption set. '
                        'Check out help for more examples')
    # endregion

    # region DiskAccess
    with self.argument_context('disk-access', resource_type=ResourceType.MGMT_COMPUTE, operation_group='disk_accesses') as c:
        c.argument('disk_access_name', arg_type=name_arg_type, help='Name of the disk access resource.', id_part='name')
        c.argument('location', validator=get_default_location_from_resource_group)
        c.argument('tags', tags_type)
    # endRegion

    # region Capacity
    with self.argument_context('capacity reservation group') as c:
        c.argument('location', arg_type=get_location_type(self.cli_ctx), validator=get_default_location_from_resource_group)
        c.argument('capacity_reservation_group_name', options_list=['--capacity-reservation-group', '-n'],
                   help='The name of the capacity reservation group.')
        c.argument('tags', tags_type)

    with self.argument_context('capacity reservation group create') as c:
        c.argument('zones', zones_type, help='Availability Zones to use for this capacity reservation group. If not provided, the group supports only regional resources in the region. If provided, enforces each capacity reservation in the group to be in one of the zones.')

    with self.argument_context('capacity reservation group show') as c:
        c.argument('instance_view', action='store_true', options_list=['--instance-view', '-i'], help='Retrieve the list of instance views of the capacity reservations under the capacity reservation group which is a snapshot of the runtime properties of a capacity reservation that is managed by the platform and can change outside of control plane operations.')

    with self.argument_context('capacity reservation group list') as c:
        c.argument('vm_instance', action='store_true', help='Retrieve the Virtual Machine Instance which are associated to capacity reservation group in the response.')
        c.argument('vmss_instance', action='store_true', help='Retrieve the ScaleSet VM Instance which are associated to capacity reservation group in the response.')

    with self.argument_context('capacity reservation') as c:
        c.argument('location', arg_type=get_location_type(self.cli_ctx), validator=get_default_location_from_resource_group)
        c.argument('capacity_reservation_group_name', options_list=['--capacity-reservation-group', '-c'],
                   help='The name of the capacity reservation group.')
        c.argument('capacity_reservation_name', options_list=['--capacity-reservation-name', '-n'],
                   help='The name of the capacity reservation.')
        c.argument('capacity', type=int, help='Specify the number of virtual machines in the scale set.')
        c.argument('tags', tags_type)

    with self.argument_context('capacity reservation create') as c:
        c.argument('zone', zone_type, help='Availability Zone to use for this capacity reservation. The zone has to be single value and also should be part for the list of zones specified during the capacity reservation group creation. If not provided, the reservation supports only non-zonal deployments. If provided, enforces VM/VMSS using this capacity reservation to be in same zone.')
        c.argument('sku_name', options_list=['--sku', '-s'], required=True, help='The SKU of the resource for which capacity needs be reserved. Currently VM Skus with the capability called "CapacityReservationSupported" set to true are supported. Refer to List Microsoft.Compute SKUs in a region (https://docs.microsoft.com/rest/api/compute/resourceskus/list) for supported values.')

    with self.argument_context('capacity reservation show') as c:
        c.argument('instance_view', action='store_true', options_list=['--instance-view', '-i'], help='Retrieve a snapshot of the runtime properties of the capacity reservation that is managed by the platform and can change outside of control plane operations.')
    # endRegion

    # region Restore point
    with self.argument_context('restore-point') as c:
        c.argument('restore_point_collection_name', options_list=['--collection-name'],
                   help='The name of the restore point collection.')

    with self.argument_context('restore-point create') as c:
        c.argument('restore_point_name', options_list=['--name', '-n', '--restore-point-name'],
                   help='The name of the restore point.')
        c.argument('exclude_disks', nargs='+', help='List of disk resource ids that the '
                   'customer wishes to exclude from the restore point. If no disks are specified, all disks will be '
                   'included.')
        c.argument('source_restore_point', help='Resource Id of the source restore point from which a copy needs to be created')
        c.argument('consistency_mode', arg_type=get_enum_type(self.get_models('ConsistencyModeTypes')), is_preview=True, min_api='2021-07-01', help='Consistency mode of the restore point. Can be specified in the input while creating a restore point. For now, only CrashConsistent is accepted as a valid input. Please refer to https://aka.ms/RestorePoints for more details.')
        c.argument('source_os_resource', help='Resource Id of the source OS disk')
        c.argument('os_restore_point_encryption_set', help='Customer managed OS disk encryption set resource id')
        c.argument('os_restore_point_encryption_type', arg_type=get_enum_type(self.get_models('RestorePointEncryptionType')), help='The type of key used to encrypt the data of the OS disk restore point.')
        c.argument('source_data_disk_resource', nargs='+', help='Resource Id of the source data disk')
        c.argument('data_disk_restore_point_encryption_set', nargs='+', help='Customer managed data disk encryption set resource id')
        c.argument('data_disk_restore_point_encryption_type', nargs='+', arg_type=get_enum_type(self.get_models('RestorePointEncryptionType')), help='The type of key used to encrypt the data of the data disk restore point.')

    with self.argument_context('restore-point show') as c:
        c.argument('restore_point_name', options_list=['--name', '-n', '--restore-point-name'],
                   help='The name of the restore point.')
        c.argument('expand', help='The expand expression to apply on the operation.',
                   deprecate_info=c.deprecate(hide=True))
        c.argument('instance_view', action='store_true', help='Show the instance view of a restore point.')

    with self.argument_context('restore-point wait') as c:
        c.argument('restore_point_name', options_list=['--name', '-n', '--restore-point-name'],
                   help='The name of the restore point.')
    # endRegion

    # region Restore point collection
    with self.argument_context('restore-point collection create') as c:
        c.argument('location', arg_type=get_location_type(self.cli_ctx), required=False,
                   validator=get_default_location_from_resource_group)
        c.argument('tags', tags_type)
        c.argument('source_id', help='Resource Id of the source resource used to create this restore point collection',
                   arg_group='Source')

    with self.argument_context('restore-point collection update') as c:
        c.argument('tags', tags_type)

    with self.argument_context('restore-point collection show') as c:
        c.argument('expand', help='The expand expression to apply on the operation.',
                   deprecate_info=c.deprecate(hide=True))
        c.argument('restore_points', action='store_true', help='Show all contained restore points in the restore point collection.')
    # endRegion<|MERGE_RESOLUTION|>--- conflicted
+++ resolved
@@ -242,14 +242,9 @@
         c.argument('elastic_san_resource_id', min_api='2023-04-02',
                    options_list=['--elastic-san-resource-id', '--elastic-san-id'],
                    help='This is the ARM id of the source elastic san volume snapshot.')
-<<<<<<< HEAD
-        c.argument('bandwidth_copy_speed', min_api='2023-10-02',
-                   help='If this field is set on a snapshot and createOption is CopyStart, the snapshot will be copied at a quicker speed.', arg_type=get_enum_type(["None", "Enhanced"]))
-=======
 
     with self.argument_context('snapshot grant-access', resource_type=ResourceType.MGMT_COMPUTE, operation_group='snapshots') as c:
         c.argument('file_format', arg_type=get_enum_type(self.get_models('FileFormat', operation_group='snapshots')), help='Used to specify the file format when making request for SAS on a VHDX file format snapshot.')
->>>>>>> 064b94ff
     # endregion
 
     # region Images
