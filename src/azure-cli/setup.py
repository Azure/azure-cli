--- conflicted
+++ resolved
@@ -116,12 +116,7 @@
     'azure-mgmt-redis~=13.0.0',
     'azure-mgmt-relay~=0.1.0',
     'azure-mgmt-reservations==0.6.0',  # TODO: Use requirements.txt instead of '==' #9781
-<<<<<<< HEAD
     'azure-mgmt-resource==20.0.0',
-    # 'azure-mgmt-reservations~=0.6.0',
-=======
-    'azure-mgmt-resource==19.0.0',
->>>>>>> 925d5f93
     'azure-mgmt-search~=8.0',
     'azure-mgmt-security~=2.0.0b1',
     'azure-mgmt-servicebus~=6.0.0',
@@ -135,13 +130,8 @@
     'azure-mgmt-synapse~=2.0.0',
     'azure-mgmt-trafficmanager~=0.51.0',
     'azure-mgmt-web~=4.0.0',
-<<<<<<< HEAD
-    'azure-multiapi-storage~=0.6.2',
-    'azure-storage-common~=1.4.2',
-=======
     'azure-multiapi-storage~=0.7.0',
     'azure-storage-common~=1.4',
->>>>>>> 925d5f93
     'azure-synapse-accesscontrol~=0.5.0',
     'azure-synapse-artifacts~=0.8.0',
     'azure-synapse-managedprivateendpoints~=0.3.0',
