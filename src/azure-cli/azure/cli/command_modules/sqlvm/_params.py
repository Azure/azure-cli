--- conflicted
+++ resolved
@@ -321,39 +321,12 @@
                    help='Enable or disable R services (SQL 2016 onwards).',
                    arg_type=get_three_state_flag())
 
-<<<<<<< HEAD
-    with self.argument_context('sql vm', arg_group='Assessment Settings') as c:
-=======
     with self.argument_context('sql vm update', arg_group='Assessment Settings') as c:
->>>>>>> 62a01da2
         c.argument('enable_assessment',
                    help='Enable or disable assessment feature. If any assessment settings provided, parameter automatically sets to true.',
                    validator=validate_assessment,
                    arg_type=get_three_state_flag())
         c.argument('enable_assessment_schedule',
-<<<<<<< HEAD
-                   help='Enable or disable assessment Schedule. If any assessment schedule settings provided, parameter automatically sets to true.',
-                   arg_type=get_three_state_flag())
-        c.argument('assessment_weekly_interval',
-                   help='Number of weeks to schedule between 2 assessment runs. Supports value from 1-6.',
-                   arg_type=get_enum_type(['1', '2', '3', '4', '5', '6']))
-        c.argument('assessment_monthly_occurrence',
-                   help='Occurence of the DayOfWeek day within a month to schedule assessment. Supports values 1,2,3,4 and -1. Use -1 for last DayOfWeek day of the month (for example - last Tuesday of the month).',
-                   arg_type=get_enum_type(['1', '2', '3', '4', '-1']))
-        c.argument('assessment_day_of_week',
-                   help='Day of the week to run assessment.',
-                   arg_type=get_enum_type(DayOfWeek))
-        c.argument('assessment_start_time_local',
-                   help='Time of the day in HH:mm format. Examples include 17:30, 05:13.',
-                   validator=validate_assessment_start_time_local)
-
-    with self.argument_context('sql vm', arg_group='Log Analytics Workspace Settings') as c:
-        c.argument('workspace_name',
-                   help='Workspace name')
-        c.argument('workspace_rg',
-                   help='Workspace resource group')
-              
-=======
                    options_list=['--enable-assessment-schedule', '--am-schedule'],
                    help='Enable or disable assessment Schedule. If any assessment schedule settings provided, parameter automatically sets to true.',
                    arg_type=get_three_state_flag())
@@ -373,4 +346,10 @@
                    options_list=['--assessment-start-time-local', '--am-time'],
                    help='Time of the day in HH:mm format. Examples include 17:30, 05:13.',
                    validator=validate_assessment_start_time_local)
->>>>>>> 62a01da2
+
+    with self.argument_context('sql vm', arg_group='Log Analytics Workspace Settings') as c:
+        c.argument('workspace_name',
+                   help='Workspace name')
+        c.argument('workspace_rg',
+                   help='Workspace resource group')
+              
