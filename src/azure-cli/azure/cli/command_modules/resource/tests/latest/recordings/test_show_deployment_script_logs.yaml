--- conflicted
+++ resolved
@@ -36,11 +36,7 @@
       ParameterSetName:
       - -g -n --template-file --parameters
       User-Agent:
-<<<<<<< HEAD
-      - python/3.8.3 (Windows-10-10.0.19041-SP0) msrest/0.6.9 msrest_azure/0.6.3 azure-mgmt-resource/10.0.0
-=======
-      - python/3.8.2 (Windows-10-10.0.19041-SP0) msrest/0.6.9 msrest_azure/0.6.3 azure-mgmt-resource/10.1.0
->>>>>>> 3c2ff2b5
+      - python/3.8.2 (Windows-10-10.0.19041-SP0) msrest/0.6.9 msrest_azure/0.6.3 azure-mgmt-resource/10.1.0
         Azure-SDK-For-Python AZURECLI/2.8.0
       accept-language:
       - en-US
@@ -48,11 +44,7 @@
     uri: https://management.azure.com/subscriptions/00000000-0000-0000-0000-000000000000/resourcegroups/cli_test_deployment_scripts000001/providers/Microsoft.Resources/deployments/mock-deployment/validate?api-version=2020-06-01
   response:
     body:
-<<<<<<< HEAD
-      string: '{"id":"/subscriptions/00000000-0000-0000-0000-000000000000/resourceGroups/cli_test_deployment_scripts000001/providers/Microsoft.Resources/deployments/ds000003","name":"ds000003","type":"Microsoft.Resources/deployments","properties":{"templateHash":"10149382041214521334","parameters":{"scriptName":{"type":"String","value":"script000002"},"utcValue":{"type":"String","value":"20200706T154945Z"}},"mode":"Incremental","provisioningState":"Succeeded","timestamp":"2020-07-06T15:49:45.8726103Z","duration":"PT0S","correlationId":"edb1a34d-5e77-45a3-95a7-82180dc8e7e0","providers":[{"namespace":"Microsoft.Resources","resourceTypes":[{"resourceType":"deploymentScripts","locations":["westus"]}]}],"dependencies":[],"validatedResources":[{"id":"/subscriptions/00000000-0000-0000-0000-000000000000/resourceGroups/cli_test_deployment_scripts000001/providers/Microsoft.Resources/deploymentScripts/script000002"}]}}'
-=======
       string: '{"id":"/subscriptions/00000000-0000-0000-0000-000000000000/resourceGroups/cli_test_deployment_scripts000001/providers/Microsoft.Resources/deployments/ds000003","name":"ds000003","type":"Microsoft.Resources/deployments","properties":{"templateHash":"10149382041214521334","parameters":{"scriptName":{"type":"String","value":"script000002"},"utcValue":{"type":"String","value":"20200706T225720Z"}},"mode":"Incremental","provisioningState":"Succeeded","timestamp":"2020-07-06T22:57:21.014361Z","duration":"PT0S","correlationId":"5d6c65dd-7a99-43a4-b0bc-ae7aae5ebe2d","providers":[{"namespace":"Microsoft.Resources","resourceTypes":[{"resourceType":"deploymentScripts","locations":["westus"]}]}],"dependencies":[],"validatedResources":[{"id":"/subscriptions/00000000-0000-0000-0000-000000000000/resourceGroups/cli_test_deployment_scripts000001/providers/Microsoft.Resources/deploymentScripts/script000002"}]}}'
->>>>>>> 3c2ff2b5
     headers:
       cache-control:
       - no-cache
@@ -61,11 +53,7 @@
       content-type:
       - application/json; charset=utf-8
       date:
-<<<<<<< HEAD
-      - Mon, 06 Jul 2020 15:49:46 GMT
-=======
       - Mon, 06 Jul 2020 22:57:20 GMT
->>>>>>> 3c2ff2b5
       expires:
       - '-1'
       pragma:
@@ -120,11 +108,7 @@
       ParameterSetName:
       - -g -n --template-file --parameters
       User-Agent:
-<<<<<<< HEAD
-      - python/3.8.3 (Windows-10-10.0.19041-SP0) msrest/0.6.9 msrest_azure/0.6.3 azure-mgmt-resource/10.0.0
-=======
-      - python/3.8.2 (Windows-10-10.0.19041-SP0) msrest/0.6.9 msrest_azure/0.6.3 azure-mgmt-resource/10.1.0
->>>>>>> 3c2ff2b5
+      - python/3.8.2 (Windows-10-10.0.19041-SP0) msrest/0.6.9 msrest_azure/0.6.3 azure-mgmt-resource/10.1.0
         Azure-SDK-For-Python AZURECLI/2.8.0
       accept-language:
       - en-US
@@ -132,17 +116,10 @@
     uri: https://management.azure.com/subscriptions/00000000-0000-0000-0000-000000000000/resourcegroups/cli_test_deployment_scripts000001/providers/Microsoft.Resources/deployments/mock-deployment?api-version=2020-06-01
   response:
     body:
-<<<<<<< HEAD
-      string: '{"id":"/subscriptions/00000000-0000-0000-0000-000000000000/resourceGroups/cli_test_deployment_scripts000001/providers/Microsoft.Resources/deployments/ds000003","name":"ds000003","type":"Microsoft.Resources/deployments","properties":{"templateHash":"10149382041214521334","parameters":{"scriptName":{"type":"String","value":"script000002"},"utcValue":{"type":"String","value":"20200706T154946Z"}},"mode":"Incremental","provisioningState":"Accepted","timestamp":"2020-07-06T15:49:47.1387917Z","duration":"PT0.6961639S","correlationId":"1881f3a7-a2c6-4544-ab99-9060f963b759","providers":[{"namespace":"Microsoft.Resources","resourceTypes":[{"resourceType":"deploymentScripts","locations":["westus"]}]}],"dependencies":[]}}'
-    headers:
-      azure-asyncoperation:
-      - https://management.azure.com/subscriptions/00000000-0000-0000-0000-000000000000/resourcegroups/cli_test_deployment_scripts000001/providers/Microsoft.Resources/deployments/ds000003/operationStatuses/08586075562990349807?api-version=2020-06-01
-=======
       string: '{"id":"/subscriptions/00000000-0000-0000-0000-000000000000/resourceGroups/cli_test_deployment_scripts000001/providers/Microsoft.Resources/deployments/ds000003","name":"ds000003","type":"Microsoft.Resources/deployments","properties":{"templateHash":"10149382041214521334","parameters":{"scriptName":{"type":"String","value":"script000002"},"utcValue":{"type":"String","value":"20200706T225721Z"}},"mode":"Incremental","provisioningState":"Accepted","timestamp":"2020-07-06T22:57:22.0401773Z","duration":"PT0.5159189S","correlationId":"206949aa-e958-4eaf-b364-179fd2d7be04","providers":[{"namespace":"Microsoft.Resources","resourceTypes":[{"resourceType":"deploymentScripts","locations":["westus"]}]}],"dependencies":[]}}'
     headers:
       azure-asyncoperation:
       - https://management.azure.com/subscriptions/00000000-0000-0000-0000-000000000000/resourcegroups/cli_test_deployment_scripts000001/providers/Microsoft.Resources/deployments/ds000003/operationStatuses/08586075306439533566?api-version=2020-06-01
->>>>>>> 3c2ff2b5
       cache-control:
       - no-cache
       content-length:
@@ -150,11 +127,7 @@
       content-type:
       - application/json; charset=utf-8
       date:
-<<<<<<< HEAD
-      - Mon, 06 Jul 2020 15:49:47 GMT
-=======
       - Mon, 06 Jul 2020 22:57:21 GMT
->>>>>>> 3c2ff2b5
       expires:
       - '-1'
       pragma:
@@ -182,17 +155,10 @@
       ParameterSetName:
       - -g -n --template-file --parameters
       User-Agent:
-<<<<<<< HEAD
-      - python/3.8.3 (Windows-10-10.0.19041-SP0) msrest/0.6.9 msrest_azure/0.6.3 azure-mgmt-resource/10.0.0
-        Azure-SDK-For-Python AZURECLI/2.8.0
-    method: GET
-    uri: https://management.azure.com/subscriptions/00000000-0000-0000-0000-000000000000/resourcegroups/cli_test_deployment_scripts000001/providers/Microsoft.Resources/deployments/mock-deployment/operationStatuses/08586075562990349807?api-version=2020-06-01
-=======
       - python/3.8.2 (Windows-10-10.0.19041-SP0) msrest/0.6.9 msrest_azure/0.6.3 azure-mgmt-resource/10.1.0
         Azure-SDK-For-Python AZURECLI/2.8.0
     method: GET
     uri: https://management.azure.com/subscriptions/00000000-0000-0000-0000-000000000000/resourcegroups/cli_test_deployment_scripts000001/providers/Microsoft.Resources/deployments/mock-deployment/operationStatuses/08586075306439533566?api-version=2020-06-01
->>>>>>> 3c2ff2b5
   response:
     body:
       string: '{"status":"Failed","error":{"code":"DeploymentFailed","message":"At
@@ -212,26 +178,20 @@
       content-type:
       - application/json; charset=utf-8
       date:
-<<<<<<< HEAD
-      - Mon, 06 Jul 2020 15:50:18 GMT
-=======
       - Mon, 06 Jul 2020 22:57:52 GMT
->>>>>>> 3c2ff2b5
-      expires:
-      - '-1'
-      pragma:
-      - no-cache
-      strict-transport-security:
-      - max-age=31536000; includeSubDomains
-      vary:
-      - Accept-Encoding
-      x-content-type-options:
-      - nosniff
-    status:
-      code: 200
-      message: OK
-<<<<<<< HEAD
-=======
+      expires:
+      - '-1'
+      pragma:
+      - no-cache
+      strict-transport-security:
+      - max-age=31536000; includeSubDomains
+      vary:
+      - Accept-Encoding
+      x-content-type-options:
+      - nosniff
+    status:
+      code: 200
+      message: OK
 - request:
     body: null
     headers:
@@ -413,5 +373,4 @@
     status:
       code: 200
       message: OK
->>>>>>> 3c2ff2b5
 version: 1