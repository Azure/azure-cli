--- conflicted
+++ resolved
@@ -93,15 +93,10 @@
             c.argument('show_auth_for_sdk', options_list=['--sdk-auth'], action='store_true', help='Output result to a file compatible with Azure SDK auth. Only applicable when authenticating with a Service Principal.')
 
         with self.argument_context('account get-access-token') as c:
-<<<<<<< HEAD
             c.argument('resource', arg_group='ADAL', help='Azure resource endpoints in AAD v1.0. Default to Azure Resource Manager')
             c.argument('resource_type', get_enum_type(cloud_resource_types), options_list=['--resource-type'], arg_group='ADAL', help='Type of well-known resource.')
             c.argument('scopes', nargs='*', arg_group='MSAL', help='Space-separated AAD scopes in AAD v2.0.')
-            c.argument('tenant', options_list=['--tenant', '-t'], is_preview=True, help='Tenant ID for which the token is acquired. Only available for user and service principal account, not for MSI or Cloud Shell account')
-=======
-            c.argument('resource_type', get_enum_type(cloud_resource_types), options_list=['--resource-type'], arg_group='', help='Type of well-known resource.')
             c.argument('tenant', options_list=['--tenant', '-t'], help='Tenant ID for which the token is acquired. Only available for user and service principal account, not for MSI or Cloud Shell account')
->>>>>>> 12c1c4c7
 
         with self.argument_context('account clear') as c:
             c.argument('clear_credential', clear_credential_type)
