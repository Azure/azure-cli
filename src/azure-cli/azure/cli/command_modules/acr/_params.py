--- conflicted
+++ resolved
@@ -330,7 +330,6 @@
         c.argument('password1', options_list=['--password1'], help='Flag indicating if first password should be deleted', action='store_true', required=False)
         c.argument('password2', options_list=['--password2'], help='Flag indicating if second password should be deleted.', action='store_true', required=False)
 
-<<<<<<< HEAD
     with self.argument_context('acr agentpool') as c:
         c.argument('registry_name', options_list=['--registry', '-r'])
         c.argument('agent_pool_name', options_list=['--name', '-n'], help='The name of the agentpool.')
@@ -342,7 +341,7 @@
 
     with self.argument_context('acr agentpool show') as c:
         c.argument('queue_count', help="Get only the queue count", action='store_true')
-=======
+
     with self.argument_context('acr private-endpoint-connection') as c:
         # to match private_endpoint_connection_command_guideline.md guidelines
         c.argument('registry_name', options_list=['--registry-name', '-r'], help='The name of the container registry. You can configure the default registry name using `az configure --defaults acr=<registry name>`', completer=get_resource_name_completion_list(REGISTRY_RESOURCE_TYPE), configured_default='acr')
@@ -357,7 +356,6 @@
     with self.argument_context('acr encryption') as c:
         c.argument('key_encryption_key', help="key vault key uri")
         c.argument('identity', help="client id of managed identity, resource name or id of user assigned identity. Use '[system]' to refer to the system assigned identity")
->>>>>>> a221f49b
 
 
 def _get_helm_default_install_location():
