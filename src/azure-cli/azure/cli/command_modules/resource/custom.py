--- conflicted
+++ resolved
@@ -1233,13 +1233,9 @@
         parameters = json.loads(json.dumps(parameters))
 
     properties = DeploymentProperties(template=template_content, template_link=template_link,
-<<<<<<< HEAD
                                       parameters=parameters, extension_configs=ext_configs, mode=mode,
-                                      on_error_deployment=on_error_deployment)
-=======
-                                      parameters=parameters, mode=mode, on_error_deployment=on_error_deployment,
+                                      on_error_deployment=on_error_deployment,
                                       validation_level=validation_level)
->>>>>>> d7e8a34a
     return properties
 
 
@@ -1254,16 +1250,11 @@
                                                                       parameters=parameters, mode=mode, no_prompt=no_prompt, template_spec=template_spec,
                                                                       query_string=query_string, validation_level=validation_level)
     deployment_what_if_properties = DeploymentWhatIfProperties(template=deployment_properties.template, template_link=deployment_properties.template_link,
-<<<<<<< HEAD
                                                                parameters=deployment_properties.parameters,
                                                                extension_configs=deployment_properties.extension_configs,
                                                                mode=deployment_properties.mode,
-                                                               what_if_settings=DeploymentWhatIfSettings(result_format=result_format))
-=======
-                                                               parameters=deployment_properties.parameters, mode=deployment_properties.mode,
                                                                what_if_settings=DeploymentWhatIfSettings(result_format=result_format),
                                                                validation_level=validation_level)
->>>>>>> d7e8a34a
 
     return deployment_what_if_properties
 
