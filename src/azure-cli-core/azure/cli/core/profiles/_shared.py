--- conflicted
+++ resolved
@@ -66,10 +66,13 @@
     MGMT_MONITOR = ('azure.mgmt.monitor', 'MonitorManagementClient')
     MGMT_MSI = ('azure.mgmt.msi', 'ManagedServiceIdentityClient')
     DATA_KEYVAULT = ('azure.keyvault', 'KeyVaultClient')
+    DATA_KEYVAULT_CERTIFICATES = ('azure.keyvault.certificates', 'CertificateClient')
     DATA_KEYVAULT_KEYS = ('azure.keyvault.keys', 'KeyClient')
+    DATA_KEYVAULT_SECRETS = ('azure.keyvault.secrets', 'SecretClient')
     DATA_PRIVATE_KEYVAULT = ('azure.cli.command_modules.keyvault.vendored_sdks.azure_keyvault_t1', 'KeyVaultClient')
     DATA_KEYVAULT_ADMINISTRATION_BACKUP = ('azure.keyvault.administration', 'KeyVaultBackupClient')
     DATA_KEYVAULT_ADMINISTRATION_ACCESS_CONTROL = ('azure.keyvault.administration', 'KeyVaultAccessControlClient')
+    DATA_KEYVAULT_ADMINISTRATION_SETTING = ('azure.keyvault.administration', 'KeyVaultSettingsClient')
     MGMT_EVENTHUB = ('azure.mgmt.eventhub', 'EventHubManagementClient')
     MGMT_SERVICEBUS = ('azure.mgmt.servicebus', 'ServiceBusManagementClient')
     MGMT_APPSERVICE = ('azure.mgmt.web', 'WebSiteManagementClient')
@@ -168,7 +171,7 @@
             'gallery_applications': '2021-07-01',
             'gallery_application_versions': '2022-01-03',
             'virtual_machine_scale_sets': '2022-11-01',
-            'shared_galleries': '2022-03-03',
+            'shared_galleries': '2022-01-03',
             'gallery_sharing_profile': '2022-03-03',
             'shared_gallery_image_versions': '2022-03-03',
             'community_galleries': '2022-03-03',
@@ -211,11 +214,14 @@
         }),
         # The order does make things different.
         # Please keep ResourceType.DATA_KEYVAULT_KEYS before ResourceType.DATA_KEYVAULT
+        ResourceType.DATA_KEYVAULT_CERTIFICATES: None,
         ResourceType.DATA_KEYVAULT_KEYS: None,
+        ResourceType.DATA_KEYVAULT_SECRETS: None,
+        ResourceType.DATA_KEYVAULT_ADMINISTRATION_SETTING: None,
         ResourceType.DATA_KEYVAULT: '7.0',
         ResourceType.DATA_PRIVATE_KEYVAULT: '7.2',
-        ResourceType.DATA_KEYVAULT_ADMINISTRATION_BACKUP: '7.2-preview',
-        ResourceType.DATA_KEYVAULT_ADMINISTRATION_ACCESS_CONTROL: '7.2-preview',
+        ResourceType.DATA_KEYVAULT_ADMINISTRATION_BACKUP: '7.4',
+        ResourceType.DATA_KEYVAULT_ADMINISTRATION_ACCESS_CONTROL: '7.4',
         ResourceType.DATA_STORAGE: '2018-11-09',
         ResourceType.DATA_STORAGE_BLOB: '2022-11-02',
         ResourceType.DATA_STORAGE_FILEDATALAKE: '2021-08-06',
@@ -265,11 +271,7 @@
         ResourceType.MGMT_ARO: '2022-09-04',
         ResourceType.MGMT_DATABOXEDGE: '2021-02-01-preview',
         ResourceType.MGMT_CUSTOMLOCATION: '2021-03-15-preview',
-<<<<<<< HEAD
-        ResourceType.MGMT_CONTAINERSERVICE: SDKProfile('2023-03-01', {
-=======
         ResourceType.MGMT_CONTAINERSERVICE: SDKProfile('2023-05-01', {
->>>>>>> 5307e359
             'container_services': '2017-07-01',
             'open_shift_managed_clusters': '2019-09-30-preview'
         }),
@@ -308,7 +310,9 @@
         }),
         # The order does make things different.
         # Please keep ResourceType.DATA_KEYVAULT_KEYS before ResourceType.DATA_KEYVAULT
+        ResourceType.DATA_KEYVAULT_CERTIFICATES: None,
         ResourceType.DATA_KEYVAULT_KEYS: None,
+        ResourceType.DATA_KEYVAULT_SECRETS: None,
         ResourceType.DATA_KEYVAULT: '2016-10-01',
         ResourceType.DATA_STORAGE: '2018-11-09',
         ResourceType.DATA_STORAGE_BLOB: '2019-07-07',
@@ -353,7 +357,9 @@
         }),
         # The order does make things different.
         # Please keep ResourceType.DATA_KEYVAULT_KEYS before ResourceType.DATA_KEYVAULT
+        ResourceType.DATA_KEYVAULT_CERTIFICATES: None,
         ResourceType.DATA_KEYVAULT_KEYS: None,
+        ResourceType.DATA_KEYVAULT_SECRETS: None,
         ResourceType.DATA_KEYVAULT: '2016-10-01',
         ResourceType.DATA_STORAGE: '2017-11-09',
         ResourceType.DATA_STORAGE_BLOB: '2017-11-09',
@@ -390,7 +396,9 @@
         }),
         # The order does make things different.
         # Please keep ResourceType.DATA_KEYVAULT_KEYS before ResourceType.DATA_KEYVAULT
+        ResourceType.DATA_KEYVAULT_CERTIFICATES: None,
         ResourceType.DATA_KEYVAULT_KEYS: None,
+        ResourceType.DATA_KEYVAULT_SECRETS: None,
         ResourceType.DATA_KEYVAULT: '2016-10-01',
         ResourceType.DATA_STORAGE: '2017-04-17',
         ResourceType.DATA_STORAGE_BLOB: '2017-04-17',
@@ -419,7 +427,9 @@
         }),
         # The order does make things different.
         # Please keep ResourceType.DATA_KEYVAULT_KEYS before ResourceType.DATA_KEYVAULT
+        ResourceType.DATA_KEYVAULT_CERTIFICATES: None,
         ResourceType.DATA_KEYVAULT_KEYS: None,
+        ResourceType.DATA_KEYVAULT_SECRETS: None,
         ResourceType.DATA_KEYVAULT: '2016-10-01',
         ResourceType.DATA_STORAGE: '2015-04-05',
         ResourceType.DATA_STORAGE_BLOB: '2015-04-05',
