interactions:
- request:
    body: null
    headers:
      Accept:
      - application/json
      Accept-Encoding:
      - gzip, deflate
      CommandName:
      - cosmosdb create
      Connection:
      - keep-alive
      ParameterSetName:
      - -n -g --capabilities
      User-Agent:
<<<<<<< HEAD
      - AZURECLI/2.37.0 azsdk-python-azure-mgmt-resource/21.1.0b1 Python/3.8.10 (Windows-10-10.0.22000-SP0)
=======
      - AZURECLI/2.40.0 azsdk-python-azure-mgmt-resource/21.1.0b1 Python/3.10.6 (Linux-5.15.0-1019-azure-x86_64-with-glibc2.31)
        VSTS_0fb41ef4-5012-48a9-bf39-4ee3de03ee35_build_4949_0
>>>>>>> 1be1db21
    method: GET
    uri: https://management.azure.com/subscriptions/00000000-0000-0000-0000-000000000000/resourcegroups/cli_test_cosmosdb_table_resource_throughput000001?api-version=2021-04-01
  response:
    body:
<<<<<<< HEAD
      string: '{"id":"/subscriptions/00000000-0000-0000-0000-000000000000/resourceGroups/cli_test_cosmosdb_table_resource_throughput000001","name":"cli_test_cosmosdb_table_resource_throughput000001","type":"Microsoft.Resources/resourceGroups","location":"westus","tags":{"product":"azurecli","cause":"automation","date":"2022-06-28T13:54:14Z"},"properties":{"provisioningState":"Succeeded"}}'
=======
      string: '{"id":"/subscriptions/00000000-0000-0000-0000-000000000000/resourceGroups/cli_test_cosmosdb_table_resource_throughput000001","name":"cli_test_cosmosdb_table_resource_throughput000001","type":"Microsoft.Resources/resourceGroups","location":"westus","tags":{"product":"azurecli","cause":"automation","date":"2022-09-19T05:55:50Z"},"properties":{"provisioningState":"Succeeded"}}'
>>>>>>> 1be1db21
    headers:
      cache-control:
      - no-cache
      content-length:
      - '376'
      content-type:
      - application/json; charset=utf-8
      date:
<<<<<<< HEAD
      - Tue, 28 Jun 2022 13:54:14 GMT
=======
      - Mon, 19 Sep 2022 05:55:51 GMT
>>>>>>> 1be1db21
      expires:
      - '-1'
      pragma:
      - no-cache
      strict-transport-security:
      - max-age=31536000; includeSubDomains
      vary:
      - Accept-Encoding
      x-content-type-options:
      - nosniff
    status:
      code: 200
      message: OK
- request:
    body: '{"location": "westus", "kind": "GlobalDocumentDB", "properties": {"locations":
      [{"locationName": "westus", "failoverPriority": 0, "isZoneRedundant": false}],
      "databaseAccountOfferType": "Standard", "capabilities": [{"name": "EnableTable"}],
      "apiProperties": {}, "createMode": "Default"}}'
    headers:
      Accept:
      - application/json
      Accept-Encoding:
      - gzip, deflate
      CommandName:
      - cosmosdb create
      Connection:
      - keep-alive
      Content-Length:
      - '287'
      Content-Type:
      - application/json
      ParameterSetName:
      - -n -g --capabilities
      User-Agent:
<<<<<<< HEAD
      - AZURECLI/2.37.0 azsdk-python-mgmt-cosmosdb/7.0.0b6 Python/3.8.10 (Windows-10-10.0.22000-SP0)
    method: PUT
    uri: https://management.azure.com/subscriptions/00000000-0000-0000-0000-000000000000/resourceGroups/cli_test_cosmosdb_table_resource_throughput000001/providers/Microsoft.DocumentDB/databaseAccounts/cli000002?api-version=2022-02-15-preview
  response:
    body:
      string: '{"id":"/subscriptions/00000000-0000-0000-0000-000000000000/resourceGroups/cli_test_cosmosdb_table_resource_throughput000001/providers/Microsoft.DocumentDB/databaseAccounts/cli000002","name":"cli000002","location":"West
        US","type":"Microsoft.DocumentDB/databaseAccounts","kind":"GlobalDocumentDB","tags":{},"systemData":{"createdAt":"2022-06-28T13:54:21.2732624Z"},"properties":{"provisioningState":"Creating","publicNetworkAccess":"Enabled","enableAutomaticFailover":false,"enableMultipleWriteLocations":false,"enablePartitionKeyMonitor":false,"isVirtualNetworkFilterEnabled":false,"virtualNetworkRules":[],"EnabledApiTypes":"Table,
        Sql","disableKeyBasedMetadataWriteAccess":false,"enableFreeTier":false,"enableAnalyticalStorage":false,"analyticalStorageConfiguration":{"schemaType":"WellDefined"},"instanceId":"eb06d6cd-c967-40a4-9335-c7224702bfaf","databaseAccountOfferType":"Standard","enableCassandraConnector":false,"connectorOffer":"","enableMaterializedViews":false,"defaultIdentity":"","networkAclBypass":"None","disableLocalAuth":false,"consistencyPolicy":{"defaultConsistencyLevel":"BoundedStaleness","maxIntervalInSeconds":86400,"maxStalenessPrefix":1000000},"configurationOverrides":{},"writeLocations":[{"id":"cli000002-westus","locationName":"West
        US","provisioningState":"Creating","failoverPriority":0,"isZoneRedundant":false}],"readLocations":[{"id":"cli000002-westus","locationName":"West
        US","provisioningState":"Creating","failoverPriority":0,"isZoneRedundant":false}],"locations":[{"id":"cli000002-westus","locationName":"West
        US","provisioningState":"Creating","failoverPriority":0,"isZoneRedundant":false}],"failoverPolicies":[{"id":"cli000002-westus","locationName":"West
        US","failoverPriority":0}],"cors":[],"capabilities":[{"name":"EnableTable"}],"ipRules":[],"backupPolicy":{"type":"Periodic","periodicModeProperties":{"backupIntervalInMinutes":240,"backupRetentionIntervalInHours":8,"backupStorageRedundancy":"Invalid"}},"networkAclBypassResourceIds":[],"diagnosticLogSettings":{"enableFullTextQuery":"None"}},"identity":{"type":"None"}}'
    headers:
      azure-asyncoperation:
      - https://management.azure.com/subscriptions/00000000-0000-0000-0000-000000000000/providers/Microsoft.DocumentDB/locations/westus/operationsStatus/fd4d6260-bb26-4bdc-8656-c301f2ac52d8?api-version=2022-02-15-preview
      cache-control:
      - no-store, no-cache
      content-length:
      - '2065'
      content-type:
      - application/json
      date:
      - Tue, 28 Jun 2022 13:54:24 GMT
      location:
      - https://management.azure.com/subscriptions/00000000-0000-0000-0000-000000000000/resourceGroups/cli_test_cosmosdb_table_resource_throughput000001/providers/Microsoft.DocumentDB/databaseAccounts/cli000002/operationResults/fd4d6260-bb26-4bdc-8656-c301f2ac52d8?api-version=2022-02-15-preview
=======
      - AZURECLI/2.40.0 azsdk-python-mgmt-cosmosdb/8.0.0 Python/3.10.6 (Linux-5.15.0-1019-azure-x86_64-with-glibc2.31)
        VSTS_0fb41ef4-5012-48a9-bf39-4ee3de03ee35_build_4949_0
    method: PUT
    uri: https://management.azure.com/subscriptions/00000000-0000-0000-0000-000000000000/resourceGroups/cli_test_cosmosdb_table_resource_throughput000001/providers/Microsoft.DocumentDB/databaseAccounts/cli000002?api-version=2022-08-15
  response:
    body:
      string: '{"id":"/subscriptions/00000000-0000-0000-0000-000000000000/resourceGroups/cli_test_cosmosdb_table_resource_throughput000001/providers/Microsoft.DocumentDB/databaseAccounts/cli000002","name":"cli000002","location":"West
        US","type":"Microsoft.DocumentDB/databaseAccounts","kind":"GlobalDocumentDB","tags":{},"systemData":{"createdAt":"2022-09-19T05:55:55.4832655Z"},"properties":{"provisioningState":"Creating","publicNetworkAccess":"Enabled","enableAutomaticFailover":false,"enableMultipleWriteLocations":false,"enablePartitionKeyMonitor":false,"isVirtualNetworkFilterEnabled":false,"virtualNetworkRules":[],"EnabledApiTypes":"Table,
        Sql","disableKeyBasedMetadataWriteAccess":false,"enableFreeTier":false,"enableAnalyticalStorage":false,"analyticalStorageConfiguration":{"schemaType":"WellDefined"},"instanceId":"75c993e7-4247-4cb0-a4f0-3e9c40f0121d","databaseAccountOfferType":"Standard","defaultIdentity":"","networkAclBypass":"None","disableLocalAuth":false,"enablePartitionMerge":false,"consistencyPolicy":{"defaultConsistencyLevel":"BoundedStaleness","maxIntervalInSeconds":86400,"maxStalenessPrefix":1000000},"configurationOverrides":{},"writeLocations":[{"id":"cli000002-westus","locationName":"West
        US","provisioningState":"Creating","failoverPriority":0,"isZoneRedundant":false}],"readLocations":[{"id":"cli000002-westus","locationName":"West
        US","provisioningState":"Creating","failoverPriority":0,"isZoneRedundant":false}],"locations":[{"id":"cli000002-westus","locationName":"West
        US","provisioningState":"Creating","failoverPriority":0,"isZoneRedundant":false}],"failoverPolicies":[{"id":"cli000002-westus","locationName":"West
        US","failoverPriority":0}],"cors":[],"capabilities":[{"name":"EnableTable"}],"ipRules":[],"backupPolicy":{"type":"Periodic","periodicModeProperties":{"backupIntervalInMinutes":240,"backupRetentionIntervalInHours":8,"backupStorageRedundancy":"Invalid"}},"networkAclBypassResourceIds":[],"keysMetadata":{"primaryMasterKey":{"generationTime":"2022-09-19T05:55:55.4832655Z"},"secondaryMasterKey":{"generationTime":"2022-09-19T05:55:55.4832655Z"},"primaryReadonlyMasterKey":{"generationTime":"2022-09-19T05:55:55.4832655Z"},"secondaryReadonlyMasterKey":{"generationTime":"2022-09-19T05:55:55.4832655Z"}}},"identity":{"type":"None"}}'
    headers:
      azure-asyncoperation:
      - https://management.azure.com/subscriptions/00000000-0000-0000-0000-000000000000/providers/Microsoft.DocumentDB/locations/westus/operationsStatus/abb735bf-ce98-415d-af80-6c74a4ff894f?api-version=2022-08-15
      cache-control:
      - no-store, no-cache
      content-length:
      - '2267'
      content-type:
      - application/json
      date:
      - Mon, 19 Sep 2022 05:55:56 GMT
      location:
      - https://management.azure.com/subscriptions/00000000-0000-0000-0000-000000000000/resourceGroups/cli_test_cosmosdb_table_resource_throughput000001/providers/Microsoft.DocumentDB/databaseAccounts/cli000002/operationResults/abb735bf-ce98-415d-af80-6c74a4ff894f?api-version=2022-08-15
>>>>>>> 1be1db21
      pragma:
      - no-cache
      server:
      - Microsoft-HTTPAPI/2.0
      strict-transport-security:
      - max-age=31536000; includeSubDomains
      transfer-encoding:
      - chunked
      vary:
      - Accept-Encoding
      x-content-type-options:
      - nosniff
      x-ms-gatewayversion:
      - version=2.14.0
      x-ms-ratelimit-remaining-subscription-writes:
      - '1170'
    status:
      code: 200
      message: Ok
- request:
    body: null
    headers:
      Accept:
      - '*/*'
      Accept-Encoding:
      - gzip, deflate
      CommandName:
      - cosmosdb create
      Connection:
      - keep-alive
      ParameterSetName:
      - -n -g --capabilities
      User-Agent:
<<<<<<< HEAD
      - AZURECLI/2.37.0 azsdk-python-mgmt-cosmosdb/7.0.0b6 Python/3.8.10 (Windows-10-10.0.22000-SP0)
    method: GET
    uri: https://management.azure.com/subscriptions/00000000-0000-0000-0000-000000000000/providers/Microsoft.DocumentDB/locations/westus/operationsStatus/fd4d6260-bb26-4bdc-8656-c301f2ac52d8?api-version=2022-02-15-preview
=======
      - AZURECLI/2.40.0 azsdk-python-mgmt-cosmosdb/8.0.0 Python/3.10.6 (Linux-5.15.0-1019-azure-x86_64-with-glibc2.31)
        VSTS_0fb41ef4-5012-48a9-bf39-4ee3de03ee35_build_4949_0
    method: GET
    uri: https://management.azure.com/subscriptions/00000000-0000-0000-0000-000000000000/providers/Microsoft.DocumentDB/locations/westus/operationsStatus/abb735bf-ce98-415d-af80-6c74a4ff894f?api-version=2022-08-15
>>>>>>> 1be1db21
  response:
    body:
      string: '{"status":"Dequeued"}'
    headers:
      cache-control:
      - no-store, no-cache
      content-length:
      - '21'
      content-type:
      - application/json
      date:
<<<<<<< HEAD
      - Tue, 28 Jun 2022 13:54:55 GMT
=======
      - Mon, 19 Sep 2022 05:56:27 GMT
>>>>>>> 1be1db21
      pragma:
      - no-cache
      server:
      - Microsoft-HTTPAPI/2.0
      strict-transport-security:
      - max-age=31536000; includeSubDomains
      transfer-encoding:
      - chunked
      vary:
      - Accept-Encoding
      x-content-type-options:
      - nosniff
      x-ms-gatewayversion:
      - version=2.14.0
    status:
      code: 200
      message: Ok
- request:
    body: null
    headers:
      Accept:
      - '*/*'
      Accept-Encoding:
      - gzip, deflate
      CommandName:
      - cosmosdb create
      Connection:
      - keep-alive
      ParameterSetName:
      - -n -g --capabilities
      User-Agent:
<<<<<<< HEAD
      - AZURECLI/2.37.0 azsdk-python-mgmt-cosmosdb/7.0.0b6 Python/3.8.10 (Windows-10-10.0.22000-SP0)
    method: GET
    uri: https://management.azure.com/subscriptions/00000000-0000-0000-0000-000000000000/providers/Microsoft.DocumentDB/locations/westus/operationsStatus/fd4d6260-bb26-4bdc-8656-c301f2ac52d8?api-version=2022-02-15-preview
=======
      - AZURECLI/2.40.0 azsdk-python-mgmt-cosmosdb/8.0.0 Python/3.10.6 (Linux-5.15.0-1019-azure-x86_64-with-glibc2.31)
        VSTS_0fb41ef4-5012-48a9-bf39-4ee3de03ee35_build_4949_0
    method: GET
    uri: https://management.azure.com/subscriptions/00000000-0000-0000-0000-000000000000/providers/Microsoft.DocumentDB/locations/westus/operationsStatus/abb735bf-ce98-415d-af80-6c74a4ff894f?api-version=2022-08-15
>>>>>>> 1be1db21
  response:
    body:
      string: '{"status":"Dequeued"}'
    headers:
      cache-control:
      - no-store, no-cache
      content-length:
      - '21'
      content-type:
      - application/json
      date:
<<<<<<< HEAD
      - Tue, 28 Jun 2022 13:55:25 GMT
=======
      - Mon, 19 Sep 2022 05:56:57 GMT
>>>>>>> 1be1db21
      pragma:
      - no-cache
      server:
      - Microsoft-HTTPAPI/2.0
      strict-transport-security:
      - max-age=31536000; includeSubDomains
      transfer-encoding:
      - chunked
      vary:
      - Accept-Encoding
      x-content-type-options:
      - nosniff
      x-ms-gatewayversion:
      - version=2.14.0
    status:
      code: 200
      message: Ok
- request:
    body: null
    headers:
      Accept:
      - '*/*'
      Accept-Encoding:
      - gzip, deflate
      CommandName:
      - cosmosdb create
      Connection:
      - keep-alive
      ParameterSetName:
      - -n -g --capabilities
      User-Agent:
<<<<<<< HEAD
      - AZURECLI/2.37.0 azsdk-python-mgmt-cosmosdb/7.0.0b6 Python/3.8.10 (Windows-10-10.0.22000-SP0)
    method: GET
    uri: https://management.azure.com/subscriptions/00000000-0000-0000-0000-000000000000/providers/Microsoft.DocumentDB/locations/westus/operationsStatus/fd4d6260-bb26-4bdc-8656-c301f2ac52d8?api-version=2022-02-15-preview
=======
      - AZURECLI/2.40.0 azsdk-python-mgmt-cosmosdb/8.0.0 Python/3.10.6 (Linux-5.15.0-1019-azure-x86_64-with-glibc2.31)
        VSTS_0fb41ef4-5012-48a9-bf39-4ee3de03ee35_build_4949_0
    method: GET
    uri: https://management.azure.com/subscriptions/00000000-0000-0000-0000-000000000000/providers/Microsoft.DocumentDB/locations/westus/operationsStatus/abb735bf-ce98-415d-af80-6c74a4ff894f?api-version=2022-08-15
>>>>>>> 1be1db21
  response:
    body:
      string: '{"status":"Dequeued"}'
    headers:
      cache-control:
      - no-store, no-cache
      content-length:
      - '21'
      content-type:
      - application/json
      date:
<<<<<<< HEAD
      - Tue, 28 Jun 2022 13:55:57 GMT
=======
      - Mon, 19 Sep 2022 05:57:27 GMT
>>>>>>> 1be1db21
      pragma:
      - no-cache
      server:
      - Microsoft-HTTPAPI/2.0
      strict-transport-security:
      - max-age=31536000; includeSubDomains
      transfer-encoding:
      - chunked
      vary:
      - Accept-Encoding
      x-content-type-options:
      - nosniff
      x-ms-gatewayversion:
      - version=2.14.0
    status:
      code: 200
      message: Ok
- request:
    body: null
    headers:
      Accept:
      - '*/*'
      Accept-Encoding:
      - gzip, deflate
      CommandName:
      - cosmosdb create
      Connection:
      - keep-alive
      ParameterSetName:
      - -n -g --capabilities
      User-Agent:
<<<<<<< HEAD
      - AZURECLI/2.37.0 azsdk-python-mgmt-cosmosdb/7.0.0b6 Python/3.8.10 (Windows-10-10.0.22000-SP0)
    method: GET
    uri: https://management.azure.com/subscriptions/00000000-0000-0000-0000-000000000000/providers/Microsoft.DocumentDB/locations/westus/operationsStatus/fd4d6260-bb26-4bdc-8656-c301f2ac52d8?api-version=2022-02-15-preview
=======
      - AZURECLI/2.40.0 azsdk-python-mgmt-cosmosdb/8.0.0 Python/3.10.6 (Linux-5.15.0-1019-azure-x86_64-with-glibc2.31)
        VSTS_0fb41ef4-5012-48a9-bf39-4ee3de03ee35_build_4949_0
    method: GET
    uri: https://management.azure.com/subscriptions/00000000-0000-0000-0000-000000000000/providers/Microsoft.DocumentDB/locations/westus/operationsStatus/abb735bf-ce98-415d-af80-6c74a4ff894f?api-version=2022-08-15
>>>>>>> 1be1db21
  response:
    body:
      string: '{"status":"Dequeued"}'
    headers:
      cache-control:
      - no-store, no-cache
      content-length:
      - '21'
      content-type:
      - application/json
      date:
<<<<<<< HEAD
      - Tue, 28 Jun 2022 13:56:27 GMT
=======
      - Mon, 19 Sep 2022 05:57:57 GMT
>>>>>>> 1be1db21
      pragma:
      - no-cache
      server:
      - Microsoft-HTTPAPI/2.0
      strict-transport-security:
      - max-age=31536000; includeSubDomains
      transfer-encoding:
      - chunked
      vary:
      - Accept-Encoding
      x-content-type-options:
      - nosniff
      x-ms-gatewayversion:
      - version=2.14.0
    status:
      code: 200
      message: Ok
- request:
    body: null
    headers:
      Accept:
      - '*/*'
      Accept-Encoding:
      - gzip, deflate
      CommandName:
      - cosmosdb create
      Connection:
      - keep-alive
      ParameterSetName:
      - -n -g --capabilities
      User-Agent:
<<<<<<< HEAD
      - AZURECLI/2.37.0 azsdk-python-mgmt-cosmosdb/7.0.0b6 Python/3.8.10 (Windows-10-10.0.22000-SP0)
    method: GET
    uri: https://management.azure.com/subscriptions/00000000-0000-0000-0000-000000000000/providers/Microsoft.DocumentDB/locations/westus/operationsStatus/fd4d6260-bb26-4bdc-8656-c301f2ac52d8?api-version=2022-02-15-preview
=======
      - AZURECLI/2.40.0 azsdk-python-mgmt-cosmosdb/8.0.0 Python/3.10.6 (Linux-5.15.0-1019-azure-x86_64-with-glibc2.31)
        VSTS_0fb41ef4-5012-48a9-bf39-4ee3de03ee35_build_4949_0
    method: GET
    uri: https://management.azure.com/subscriptions/00000000-0000-0000-0000-000000000000/providers/Microsoft.DocumentDB/locations/westus/operationsStatus/abb735bf-ce98-415d-af80-6c74a4ff894f?api-version=2022-08-15
>>>>>>> 1be1db21
  response:
    body:
      string: '{"status":"Dequeued"}'
    headers:
      cache-control:
      - no-store, no-cache
      content-length:
      - '21'
      content-type:
      - application/json
      date:
<<<<<<< HEAD
      - Tue, 28 Jun 2022 13:56:58 GMT
=======
      - Mon, 19 Sep 2022 05:58:27 GMT
>>>>>>> 1be1db21
      pragma:
      - no-cache
      server:
      - Microsoft-HTTPAPI/2.0
      strict-transport-security:
      - max-age=31536000; includeSubDomains
      transfer-encoding:
      - chunked
      vary:
      - Accept-Encoding
      x-content-type-options:
      - nosniff
      x-ms-gatewayversion:
      - version=2.14.0
    status:
      code: 200
      message: Ok
- request:
    body: null
    headers:
      Accept:
      - '*/*'
      Accept-Encoding:
      - gzip, deflate
      CommandName:
      - cosmosdb create
      Connection:
      - keep-alive
      ParameterSetName:
      - -n -g --capabilities
      User-Agent:
<<<<<<< HEAD
      - AZURECLI/2.37.0 azsdk-python-mgmt-cosmosdb/7.0.0b6 Python/3.8.10 (Windows-10-10.0.22000-SP0)
    method: GET
    uri: https://management.azure.com/subscriptions/00000000-0000-0000-0000-000000000000/providers/Microsoft.DocumentDB/locations/westus/operationsStatus/fd4d6260-bb26-4bdc-8656-c301f2ac52d8?api-version=2022-02-15-preview
=======
      - AZURECLI/2.40.0 azsdk-python-mgmt-cosmosdb/8.0.0 Python/3.10.6 (Linux-5.15.0-1019-azure-x86_64-with-glibc2.31)
        VSTS_0fb41ef4-5012-48a9-bf39-4ee3de03ee35_build_4949_0
    method: GET
    uri: https://management.azure.com/subscriptions/00000000-0000-0000-0000-000000000000/providers/Microsoft.DocumentDB/locations/westus/operationsStatus/abb735bf-ce98-415d-af80-6c74a4ff894f?api-version=2022-08-15
  response:
    body:
      string: '{"status":"Dequeued"}'
    headers:
      cache-control:
      - no-store, no-cache
      content-length:
      - '21'
      content-type:
      - application/json
      date:
      - Mon, 19 Sep 2022 05:58:58 GMT
      pragma:
      - no-cache
      server:
      - Microsoft-HTTPAPI/2.0
      strict-transport-security:
      - max-age=31536000; includeSubDomains
      transfer-encoding:
      - chunked
      vary:
      - Accept-Encoding
      x-content-type-options:
      - nosniff
      x-ms-gatewayversion:
      - version=2.14.0
    status:
      code: 200
      message: Ok
- request:
    body: null
    headers:
      Accept:
      - '*/*'
      Accept-Encoding:
      - gzip, deflate
      CommandName:
      - cosmosdb create
      Connection:
      - keep-alive
      ParameterSetName:
      - -n -g --capabilities
      User-Agent:
      - AZURECLI/2.40.0 azsdk-python-mgmt-cosmosdb/8.0.0 Python/3.10.6 (Linux-5.15.0-1019-azure-x86_64-with-glibc2.31)
        VSTS_0fb41ef4-5012-48a9-bf39-4ee3de03ee35_build_4949_0
    method: GET
    uri: https://management.azure.com/subscriptions/00000000-0000-0000-0000-000000000000/providers/Microsoft.DocumentDB/locations/westus/operationsStatus/abb735bf-ce98-415d-af80-6c74a4ff894f?api-version=2022-08-15
  response:
    body:
      string: '{"status":"Dequeued"}'
    headers:
      cache-control:
      - no-store, no-cache
      content-length:
      - '21'
      content-type:
      - application/json
      date:
      - Mon, 19 Sep 2022 05:59:27 GMT
      pragma:
      - no-cache
      server:
      - Microsoft-HTTPAPI/2.0
      strict-transport-security:
      - max-age=31536000; includeSubDomains
      transfer-encoding:
      - chunked
      vary:
      - Accept-Encoding
      x-content-type-options:
      - nosniff
      x-ms-gatewayversion:
      - version=2.14.0
    status:
      code: 200
      message: Ok
- request:
    body: null
    headers:
      Accept:
      - '*/*'
      Accept-Encoding:
      - gzip, deflate
      CommandName:
      - cosmosdb create
      Connection:
      - keep-alive
      ParameterSetName:
      - -n -g --capabilities
      User-Agent:
      - AZURECLI/2.40.0 azsdk-python-mgmt-cosmosdb/8.0.0 Python/3.10.6 (Linux-5.15.0-1019-azure-x86_64-with-glibc2.31)
        VSTS_0fb41ef4-5012-48a9-bf39-4ee3de03ee35_build_4949_0
    method: GET
    uri: https://management.azure.com/subscriptions/00000000-0000-0000-0000-000000000000/providers/Microsoft.DocumentDB/locations/westus/operationsStatus/abb735bf-ce98-415d-af80-6c74a4ff894f?api-version=2022-08-15
>>>>>>> 1be1db21
  response:
    body:
      string: '{"status":"Succeeded"}'
    headers:
      cache-control:
      - no-store, no-cache
      content-length:
      - '22'
      content-type:
      - application/json
      date:
<<<<<<< HEAD
      - Tue, 28 Jun 2022 13:57:29 GMT
=======
      - Mon, 19 Sep 2022 05:59:58 GMT
>>>>>>> 1be1db21
      pragma:
      - no-cache
      server:
      - Microsoft-HTTPAPI/2.0
      strict-transport-security:
      - max-age=31536000; includeSubDomains
      transfer-encoding:
      - chunked
      vary:
      - Accept-Encoding
      x-content-type-options:
      - nosniff
      x-ms-gatewayversion:
      - version=2.14.0
    status:
      code: 200
      message: Ok
- request:
    body: null
    headers:
      Accept:
      - '*/*'
      Accept-Encoding:
      - gzip, deflate
      CommandName:
      - cosmosdb create
      Connection:
      - keep-alive
      ParameterSetName:
      - -n -g --capabilities
      User-Agent:
<<<<<<< HEAD
      - AZURECLI/2.37.0 azsdk-python-mgmt-cosmosdb/7.0.0b6 Python/3.8.10 (Windows-10-10.0.22000-SP0)
    method: GET
    uri: https://management.azure.com/subscriptions/00000000-0000-0000-0000-000000000000/resourceGroups/cli_test_cosmosdb_table_resource_throughput000001/providers/Microsoft.DocumentDB/databaseAccounts/cli000002?api-version=2022-02-15-preview
  response:
    body:
      string: '{"id":"/subscriptions/00000000-0000-0000-0000-000000000000/resourceGroups/cli_test_cosmosdb_table_resource_throughput000001/providers/Microsoft.DocumentDB/databaseAccounts/cli000002","name":"cli000002","location":"West
        US","type":"Microsoft.DocumentDB/databaseAccounts","kind":"GlobalDocumentDB","tags":{},"systemData":{"createdAt":"2022-06-28T13:57:13.0957663Z"},"properties":{"provisioningState":"Succeeded","documentEndpoint":"https://cli000002.documents.azure.com:443/","tableEndpoint":"https://cli000002.table.cosmos.azure.com:443/","publicNetworkAccess":"Enabled","enableAutomaticFailover":false,"enableMultipleWriteLocations":false,"enablePartitionKeyMonitor":false,"isVirtualNetworkFilterEnabled":false,"virtualNetworkRules":[],"EnabledApiTypes":"Table,
        Sql","disableKeyBasedMetadataWriteAccess":false,"enableFreeTier":false,"enableAnalyticalStorage":false,"analyticalStorageConfiguration":{"schemaType":"WellDefined"},"instanceId":"eb06d6cd-c967-40a4-9335-c7224702bfaf","databaseAccountOfferType":"Standard","enableCassandraConnector":false,"connectorOffer":"","enableMaterializedViews":false,"defaultIdentity":"FirstPartyIdentity","networkAclBypass":"None","disableLocalAuth":false,"consistencyPolicy":{"defaultConsistencyLevel":"BoundedStaleness","maxIntervalInSeconds":86400,"maxStalenessPrefix":1000000},"configurationOverrides":{},"writeLocations":[{"id":"cli000002-westus","locationName":"West
        US","documentEndpoint":"https://cli000002-westus.documents.azure.com:443/","provisioningState":"Succeeded","failoverPriority":0,"isZoneRedundant":false}],"readLocations":[{"id":"cli000002-westus","locationName":"West
        US","documentEndpoint":"https://cli000002-westus.documents.azure.com:443/","provisioningState":"Succeeded","failoverPriority":0,"isZoneRedundant":false}],"locations":[{"id":"cli000002-westus","locationName":"West
        US","documentEndpoint":"https://cli000002-westus.documents.azure.com:443/","provisioningState":"Succeeded","failoverPriority":0,"isZoneRedundant":false}],"failoverPolicies":[{"id":"cli000002-westus","locationName":"West
        US","failoverPriority":0}],"cors":[],"capabilities":[{"name":"EnableTable"}],"ipRules":[],"backupPolicy":{"type":"Periodic","periodicModeProperties":{"backupIntervalInMinutes":240,"backupRetentionIntervalInHours":8,"backupStorageRedundancy":"Geo"}},"networkAclBypassResourceIds":[],"diagnosticLogSettings":{"enableFullTextQuery":"None"}},"identity":{"type":"None"}}'
=======
      - AZURECLI/2.40.0 azsdk-python-mgmt-cosmosdb/8.0.0 Python/3.10.6 (Linux-5.15.0-1019-azure-x86_64-with-glibc2.31)
        VSTS_0fb41ef4-5012-48a9-bf39-4ee3de03ee35_build_4949_0
    method: GET
    uri: https://management.azure.com/subscriptions/00000000-0000-0000-0000-000000000000/resourceGroups/cli_test_cosmosdb_table_resource_throughput000001/providers/Microsoft.DocumentDB/databaseAccounts/cli000002?api-version=2022-08-15
  response:
    body:
      string: '{"id":"/subscriptions/00000000-0000-0000-0000-000000000000/resourceGroups/cli_test_cosmosdb_table_resource_throughput000001/providers/Microsoft.DocumentDB/databaseAccounts/cli000002","name":"cli000002","location":"West
        US","type":"Microsoft.DocumentDB/databaseAccounts","kind":"GlobalDocumentDB","tags":{},"systemData":{"createdAt":"2022-09-19T05:58:57.9305212Z"},"properties":{"provisioningState":"Succeeded","documentEndpoint":"https://cli000002.documents.azure.com:443/","tableEndpoint":"https://cli000002.table.cosmos.azure.com:443/","publicNetworkAccess":"Enabled","enableAutomaticFailover":false,"enableMultipleWriteLocations":false,"enablePartitionKeyMonitor":false,"isVirtualNetworkFilterEnabled":false,"virtualNetworkRules":[],"EnabledApiTypes":"Table,
        Sql","disableKeyBasedMetadataWriteAccess":false,"enableFreeTier":false,"enableAnalyticalStorage":false,"analyticalStorageConfiguration":{"schemaType":"WellDefined"},"instanceId":"75c993e7-4247-4cb0-a4f0-3e9c40f0121d","databaseAccountOfferType":"Standard","defaultIdentity":"FirstPartyIdentity","networkAclBypass":"None","disableLocalAuth":false,"enablePartitionMerge":false,"consistencyPolicy":{"defaultConsistencyLevel":"BoundedStaleness","maxIntervalInSeconds":86400,"maxStalenessPrefix":1000000},"configurationOverrides":{},"writeLocations":[{"id":"cli000002-westus","locationName":"West
        US","documentEndpoint":"https://cli000002-westus.documents.azure.com:443/","provisioningState":"Succeeded","failoverPriority":0,"isZoneRedundant":false}],"readLocations":[{"id":"cli000002-westus","locationName":"West
        US","documentEndpoint":"https://cli000002-westus.documents.azure.com:443/","provisioningState":"Succeeded","failoverPriority":0,"isZoneRedundant":false}],"locations":[{"id":"cli000002-westus","locationName":"West
        US","documentEndpoint":"https://cli000002-westus.documents.azure.com:443/","provisioningState":"Succeeded","failoverPriority":0,"isZoneRedundant":false}],"failoverPolicies":[{"id":"cli000002-westus","locationName":"West
        US","failoverPriority":0}],"cors":[],"capabilities":[{"name":"EnableTable"}],"ipRules":[],"backupPolicy":{"type":"Periodic","periodicModeProperties":{"backupIntervalInMinutes":240,"backupRetentionIntervalInHours":8,"backupStorageRedundancy":"Geo"}},"networkAclBypassResourceIds":[],"keysMetadata":{"primaryMasterKey":{"generationTime":"2022-09-19T05:58:57.9305212Z"},"secondaryMasterKey":{"generationTime":"2022-09-19T05:58:57.9305212Z"},"primaryReadonlyMasterKey":{"generationTime":"2022-09-19T05:58:57.9305212Z"},"secondaryReadonlyMasterKey":{"generationTime":"2022-09-19T05:58:57.9305212Z"}}},"identity":{"type":"None"}}'
>>>>>>> 1be1db21
    headers:
      cache-control:
      - no-store, no-cache
      content-length:
<<<<<<< HEAD
      - '2424'
      content-type:
      - application/json
      date:
      - Tue, 28 Jun 2022 13:57:29 GMT
=======
      - '2626'
      content-type:
      - application/json
      date:
      - Mon, 19 Sep 2022 05:59:58 GMT
>>>>>>> 1be1db21
      pragma:
      - no-cache
      server:
      - Microsoft-HTTPAPI/2.0
      strict-transport-security:
      - max-age=31536000; includeSubDomains
      transfer-encoding:
      - chunked
      vary:
      - Accept-Encoding
      x-content-type-options:
      - nosniff
      x-ms-gatewayversion:
      - version=2.14.0
    status:
      code: 200
      message: Ok
- request:
    body: null
    headers:
      Accept:
      - application/json
      Accept-Encoding:
      - gzip, deflate
      CommandName:
      - cosmosdb create
      Connection:
      - keep-alive
      ParameterSetName:
      - -n -g --capabilities
      User-Agent:
<<<<<<< HEAD
      - AZURECLI/2.37.0 azsdk-python-mgmt-cosmosdb/7.0.0b6 Python/3.8.10 (Windows-10-10.0.22000-SP0)
    method: GET
    uri: https://management.azure.com/subscriptions/00000000-0000-0000-0000-000000000000/resourceGroups/cli_test_cosmosdb_table_resource_throughput000001/providers/Microsoft.DocumentDB/databaseAccounts/cli000002?api-version=2022-02-15-preview
  response:
    body:
      string: '{"id":"/subscriptions/00000000-0000-0000-0000-000000000000/resourceGroups/cli_test_cosmosdb_table_resource_throughput000001/providers/Microsoft.DocumentDB/databaseAccounts/cli000002","name":"cli000002","location":"West
        US","type":"Microsoft.DocumentDB/databaseAccounts","kind":"GlobalDocumentDB","tags":{},"systemData":{"createdAt":"2022-06-28T13:57:13.0957663Z"},"properties":{"provisioningState":"Succeeded","documentEndpoint":"https://cli000002.documents.azure.com:443/","tableEndpoint":"https://cli000002.table.cosmos.azure.com:443/","publicNetworkAccess":"Enabled","enableAutomaticFailover":false,"enableMultipleWriteLocations":false,"enablePartitionKeyMonitor":false,"isVirtualNetworkFilterEnabled":false,"virtualNetworkRules":[],"EnabledApiTypes":"Table,
        Sql","disableKeyBasedMetadataWriteAccess":false,"enableFreeTier":false,"enableAnalyticalStorage":false,"analyticalStorageConfiguration":{"schemaType":"WellDefined"},"instanceId":"eb06d6cd-c967-40a4-9335-c7224702bfaf","databaseAccountOfferType":"Standard","enableCassandraConnector":false,"connectorOffer":"","enableMaterializedViews":false,"defaultIdentity":"FirstPartyIdentity","networkAclBypass":"None","disableLocalAuth":false,"consistencyPolicy":{"defaultConsistencyLevel":"BoundedStaleness","maxIntervalInSeconds":86400,"maxStalenessPrefix":1000000},"configurationOverrides":{},"writeLocations":[{"id":"cli000002-westus","locationName":"West
        US","documentEndpoint":"https://cli000002-westus.documents.azure.com:443/","provisioningState":"Succeeded","failoverPriority":0,"isZoneRedundant":false}],"readLocations":[{"id":"cli000002-westus","locationName":"West
        US","documentEndpoint":"https://cli000002-westus.documents.azure.com:443/","provisioningState":"Succeeded","failoverPriority":0,"isZoneRedundant":false}],"locations":[{"id":"cli000002-westus","locationName":"West
        US","documentEndpoint":"https://cli000002-westus.documents.azure.com:443/","provisioningState":"Succeeded","failoverPriority":0,"isZoneRedundant":false}],"failoverPolicies":[{"id":"cli000002-westus","locationName":"West
        US","failoverPriority":0}],"cors":[],"capabilities":[{"name":"EnableTable"}],"ipRules":[],"backupPolicy":{"type":"Periodic","periodicModeProperties":{"backupIntervalInMinutes":240,"backupRetentionIntervalInHours":8,"backupStorageRedundancy":"Geo"}},"networkAclBypassResourceIds":[],"diagnosticLogSettings":{"enableFullTextQuery":"None"}},"identity":{"type":"None"}}'
=======
      - AZURECLI/2.40.0 azsdk-python-mgmt-cosmosdb/8.0.0 Python/3.10.6 (Linux-5.15.0-1019-azure-x86_64-with-glibc2.31)
        VSTS_0fb41ef4-5012-48a9-bf39-4ee3de03ee35_build_4949_0
    method: GET
    uri: https://management.azure.com/subscriptions/00000000-0000-0000-0000-000000000000/resourceGroups/cli_test_cosmosdb_table_resource_throughput000001/providers/Microsoft.DocumentDB/databaseAccounts/cli000002?api-version=2022-08-15
  response:
    body:
      string: '{"id":"/subscriptions/00000000-0000-0000-0000-000000000000/resourceGroups/cli_test_cosmosdb_table_resource_throughput000001/providers/Microsoft.DocumentDB/databaseAccounts/cli000002","name":"cli000002","location":"West
        US","type":"Microsoft.DocumentDB/databaseAccounts","kind":"GlobalDocumentDB","tags":{},"systemData":{"createdAt":"2022-09-19T05:58:57.9305212Z"},"properties":{"provisioningState":"Succeeded","documentEndpoint":"https://cli000002.documents.azure.com:443/","tableEndpoint":"https://cli000002.table.cosmos.azure.com:443/","publicNetworkAccess":"Enabled","enableAutomaticFailover":false,"enableMultipleWriteLocations":false,"enablePartitionKeyMonitor":false,"isVirtualNetworkFilterEnabled":false,"virtualNetworkRules":[],"EnabledApiTypes":"Table,
        Sql","disableKeyBasedMetadataWriteAccess":false,"enableFreeTier":false,"enableAnalyticalStorage":false,"analyticalStorageConfiguration":{"schemaType":"WellDefined"},"instanceId":"75c993e7-4247-4cb0-a4f0-3e9c40f0121d","databaseAccountOfferType":"Standard","defaultIdentity":"FirstPartyIdentity","networkAclBypass":"None","disableLocalAuth":false,"enablePartitionMerge":false,"consistencyPolicy":{"defaultConsistencyLevel":"BoundedStaleness","maxIntervalInSeconds":86400,"maxStalenessPrefix":1000000},"configurationOverrides":{},"writeLocations":[{"id":"cli000002-westus","locationName":"West
        US","documentEndpoint":"https://cli000002-westus.documents.azure.com:443/","provisioningState":"Succeeded","failoverPriority":0,"isZoneRedundant":false}],"readLocations":[{"id":"cli000002-westus","locationName":"West
        US","documentEndpoint":"https://cli000002-westus.documents.azure.com:443/","provisioningState":"Succeeded","failoverPriority":0,"isZoneRedundant":false}],"locations":[{"id":"cli000002-westus","locationName":"West
        US","documentEndpoint":"https://cli000002-westus.documents.azure.com:443/","provisioningState":"Succeeded","failoverPriority":0,"isZoneRedundant":false}],"failoverPolicies":[{"id":"cli000002-westus","locationName":"West
        US","failoverPriority":0}],"cors":[],"capabilities":[{"name":"EnableTable"}],"ipRules":[],"backupPolicy":{"type":"Periodic","periodicModeProperties":{"backupIntervalInMinutes":240,"backupRetentionIntervalInHours":8,"backupStorageRedundancy":"Geo"}},"networkAclBypassResourceIds":[],"keysMetadata":{"primaryMasterKey":{"generationTime":"2022-09-19T05:58:57.9305212Z"},"secondaryMasterKey":{"generationTime":"2022-09-19T05:58:57.9305212Z"},"primaryReadonlyMasterKey":{"generationTime":"2022-09-19T05:58:57.9305212Z"},"secondaryReadonlyMasterKey":{"generationTime":"2022-09-19T05:58:57.9305212Z"}}},"identity":{"type":"None"}}'
>>>>>>> 1be1db21
    headers:
      cache-control:
      - no-store, no-cache
      content-length:
<<<<<<< HEAD
      - '2424'
      content-type:
      - application/json
      date:
      - Tue, 28 Jun 2022 13:57:30 GMT
=======
      - '2626'
      content-type:
      - application/json
      date:
      - Mon, 19 Sep 2022 05:59:58 GMT
>>>>>>> 1be1db21
      pragma:
      - no-cache
      server:
      - Microsoft-HTTPAPI/2.0
      strict-transport-security:
      - max-age=31536000; includeSubDomains
      transfer-encoding:
      - chunked
      vary:
      - Accept-Encoding
      x-content-type-options:
      - nosniff
      x-ms-gatewayversion:
      - version=2.14.0
    status:
      code: 200
      message: Ok
- request:
    body: '{"properties": {"resource": {"id": "cli000003"}, "options": {"throughput":
      1000}}}'
    headers:
      Accept:
      - application/json
      Accept-Encoding:
      - gzip, deflate
      CommandName:
      - cosmosdb table create
      Connection:
      - keep-alive
      Content-Length:
      - '82'
      Content-Type:
      - application/json
      ParameterSetName:
      - -g -a -n --throughput
      User-Agent:
<<<<<<< HEAD
      - AZURECLI/2.37.0 azsdk-python-mgmt-cosmosdb/7.0.0b6 Python/3.8.10 (Windows-10-10.0.22000-SP0)
    method: PUT
    uri: https://management.azure.com/subscriptions/00000000-0000-0000-0000-000000000000/resourceGroups/cli_test_cosmosdb_table_resource_throughput000001/providers/Microsoft.DocumentDB/databaseAccounts/cli000002/tables/cli000003?api-version=2022-02-15-preview
=======
      - AZURECLI/2.40.0 azsdk-python-mgmt-cosmosdb/8.0.0 Python/3.10.6 (Linux-5.15.0-1019-azure-x86_64-with-glibc2.31)
        VSTS_0fb41ef4-5012-48a9-bf39-4ee3de03ee35_build_4949_0
    method: PUT
    uri: https://management.azure.com/subscriptions/00000000-0000-0000-0000-000000000000/resourceGroups/cli_test_cosmosdb_table_resource_throughput000001/providers/Microsoft.DocumentDB/databaseAccounts/cli000002/tables/cli000003?api-version=2022-08-15
>>>>>>> 1be1db21
  response:
    body:
      string: '{"status":"Enqueued"}'
    headers:
      azure-asyncoperation:
<<<<<<< HEAD
      - https://management.azure.com/subscriptions/00000000-0000-0000-0000-000000000000/providers/Microsoft.DocumentDB/locations/westus/operationsStatus/574b70f3-c453-40b9-b6bd-31776be84f65?api-version=2022-02-15-preview
=======
      - https://management.azure.com/subscriptions/00000000-0000-0000-0000-000000000000/providers/Microsoft.DocumentDB/locations/westus/operationsStatus/c65229ad-a300-4c51-94e1-0bf532255ecd?api-version=2022-08-15
>>>>>>> 1be1db21
      cache-control:
      - no-store, no-cache
      content-length:
      - '21'
      content-type:
      - application/json
      date:
<<<<<<< HEAD
      - Tue, 28 Jun 2022 13:57:31 GMT
      location:
      - https://management.azure.com/subscriptions/00000000-0000-0000-0000-000000000000/resourceGroups/cli_test_cosmosdb_table_resource_throughput000001/providers/Microsoft.DocumentDB/databaseAccounts/cli000002/tables/cli000003/operationResults/574b70f3-c453-40b9-b6bd-31776be84f65?api-version=2022-02-15-preview
=======
      - Mon, 19 Sep 2022 05:59:59 GMT
      location:
      - https://management.azure.com/subscriptions/00000000-0000-0000-0000-000000000000/resourceGroups/cli_test_cosmosdb_table_resource_throughput000001/providers/Microsoft.DocumentDB/databaseAccounts/cli000002/tables/cli000003/operationResults/c65229ad-a300-4c51-94e1-0bf532255ecd?api-version=2022-08-15
>>>>>>> 1be1db21
      pragma:
      - no-cache
      server:
      - Microsoft-HTTPAPI/2.0
      strict-transport-security:
      - max-age=31536000; includeSubDomains
      x-content-type-options:
      - nosniff
      x-ms-gatewayversion:
      - version=2.14.0
      x-ms-ratelimit-remaining-subscription-writes:
<<<<<<< HEAD
      - '1168'
=======
      - '1190'
>>>>>>> 1be1db21
    status:
      code: 202
      message: Accepted
- request:
    body: null
    headers:
      Accept:
      - '*/*'
      Accept-Encoding:
      - gzip, deflate
      CommandName:
      - cosmosdb table create
      Connection:
      - keep-alive
      ParameterSetName:
      - -g -a -n --throughput
      User-Agent:
<<<<<<< HEAD
      - AZURECLI/2.37.0 azsdk-python-mgmt-cosmosdb/7.0.0b6 Python/3.8.10 (Windows-10-10.0.22000-SP0)
    method: GET
    uri: https://management.azure.com/subscriptions/00000000-0000-0000-0000-000000000000/providers/Microsoft.DocumentDB/locations/westus/operationsStatus/574b70f3-c453-40b9-b6bd-31776be84f65?api-version=2022-02-15-preview
=======
      - AZURECLI/2.40.0 azsdk-python-mgmt-cosmosdb/8.0.0 Python/3.10.6 (Linux-5.15.0-1019-azure-x86_64-with-glibc2.31)
        VSTS_0fb41ef4-5012-48a9-bf39-4ee3de03ee35_build_4949_0
    method: GET
    uri: https://management.azure.com/subscriptions/00000000-0000-0000-0000-000000000000/providers/Microsoft.DocumentDB/locations/westus/operationsStatus/c65229ad-a300-4c51-94e1-0bf532255ecd?api-version=2022-08-15
>>>>>>> 1be1db21
  response:
    body:
      string: '{"status":"Succeeded"}'
    headers:
      cache-control:
      - no-store, no-cache
      content-length:
      - '22'
      content-type:
      - application/json
      date:
<<<<<<< HEAD
      - Tue, 28 Jun 2022 13:58:02 GMT
=======
      - Mon, 19 Sep 2022 06:00:29 GMT
>>>>>>> 1be1db21
      pragma:
      - no-cache
      server:
      - Microsoft-HTTPAPI/2.0
      strict-transport-security:
      - max-age=31536000; includeSubDomains
      transfer-encoding:
      - chunked
      vary:
      - Accept-Encoding
      x-content-type-options:
      - nosniff
      x-ms-gatewayversion:
      - version=2.14.0
    status:
      code: 200
      message: Ok
- request:
    body: null
    headers:
      Accept:
      - '*/*'
      Accept-Encoding:
      - gzip, deflate
      CommandName:
      - cosmosdb table create
      Connection:
      - keep-alive
      ParameterSetName:
      - -g -a -n --throughput
      User-Agent:
<<<<<<< HEAD
      - AZURECLI/2.37.0 azsdk-python-mgmt-cosmosdb/7.0.0b6 Python/3.8.10 (Windows-10-10.0.22000-SP0)
    method: GET
    uri: https://management.azure.com/subscriptions/00000000-0000-0000-0000-000000000000/resourceGroups/cli_test_cosmosdb_table_resource_throughput000001/providers/Microsoft.DocumentDB/databaseAccounts/cli000002/tables/cli000003?api-version=2022-02-15-preview
  response:
    body:
      string: '{"id":"/subscriptions/00000000-0000-0000-0000-000000000000/resourceGroups/cli_test_cosmosdb_table_resource_throughput000001/providers/Microsoft.DocumentDB/databaseAccounts/cli000002/tables/cli000003","type":"Microsoft.DocumentDB/databaseAccounts/tables","name":"cli000003","properties":{"resource":{"id":"cli000003","_rid":"8qxpALsasOs=","_etag":"\"00000000-0000-0000-8af7-08c4e80701d8\"","_ts":1656424661}}}'
=======
      - AZURECLI/2.40.0 azsdk-python-mgmt-cosmosdb/8.0.0 Python/3.10.6 (Linux-5.15.0-1019-azure-x86_64-with-glibc2.31)
        VSTS_0fb41ef4-5012-48a9-bf39-4ee3de03ee35_build_4949_0
    method: GET
    uri: https://management.azure.com/subscriptions/00000000-0000-0000-0000-000000000000/resourceGroups/cli_test_cosmosdb_table_resource_throughput000001/providers/Microsoft.DocumentDB/databaseAccounts/cli000002/tables/cli000003?api-version=2022-08-15
  response:
    body:
      string: '{"id":"/subscriptions/00000000-0000-0000-0000-000000000000/resourceGroups/cli_test_cosmosdb_table_resource_throughput000001/providers/Microsoft.DocumentDB/databaseAccounts/cli000002/tables/cli000003","type":"Microsoft.DocumentDB/databaseAccounts/tables","name":"cli000003","properties":{"resource":{"id":"cli000003","_rid":"eDhqAO4Rx+c=","_etag":"\"00000000-0000-0000-cbed-1323500701d8\"","_ts":1663567209}}}'
>>>>>>> 1be1db21
    headers:
      cache-control:
      - no-store, no-cache
      content-length:
      - '408'
      content-type:
      - application/json
      date:
<<<<<<< HEAD
      - Tue, 28 Jun 2022 13:58:03 GMT
=======
      - Mon, 19 Sep 2022 06:00:29 GMT
>>>>>>> 1be1db21
      pragma:
      - no-cache
      server:
      - Microsoft-HTTPAPI/2.0
      strict-transport-security:
      - max-age=31536000; includeSubDomains
      transfer-encoding:
      - chunked
      vary:
      - Accept-Encoding
      x-content-type-options:
      - nosniff
      x-ms-gatewayversion:
      - version=2.14.0
    status:
      code: 200
      message: Ok
- request:
    body: null
    headers:
      Accept:
      - application/json
      Accept-Encoding:
      - gzip, deflate
      CommandName:
      - cosmosdb table throughput show
      Connection:
      - keep-alive
      ParameterSetName:
      - -g -a -n
      User-Agent:
<<<<<<< HEAD
      - AZURECLI/2.37.0 azsdk-python-mgmt-cosmosdb/7.0.0b6 Python/3.8.10 (Windows-10-10.0.22000-SP0)
    method: GET
    uri: https://management.azure.com/subscriptions/00000000-0000-0000-0000-000000000000/resourceGroups/cli_test_cosmosdb_table_resource_throughput000001/providers/Microsoft.DocumentDB/databaseAccounts/cli000002/tables/cli000003/throughputSettings/default?api-version=2022-02-15-preview
  response:
    body:
      string: '{"id":"/subscriptions/00000000-0000-0000-0000-000000000000/resourceGroups/cli_test_cosmosdb_table_resource_throughput000001/providers/Microsoft.DocumentDB/databaseAccounts/cli000002/tables/cli000003/throughputSettings/default","type":"Microsoft.DocumentDB/databaseAccounts/tables/throughputSettings","name":"DTSD","properties":{"resource":{"throughput":1000,"minimumThroughput":"400"}}}'
=======
      - AZURECLI/2.40.0 azsdk-python-mgmt-cosmosdb/8.0.0 Python/3.10.6 (Linux-5.15.0-1019-azure-x86_64-with-glibc2.31)
        VSTS_0fb41ef4-5012-48a9-bf39-4ee3de03ee35_build_4949_0
    method: GET
    uri: https://management.azure.com/subscriptions/00000000-0000-0000-0000-000000000000/resourceGroups/cli_test_cosmosdb_table_resource_throughput000001/providers/Microsoft.DocumentDB/databaseAccounts/cli000002/tables/cli000003/throughputSettings/default?api-version=2022-08-15
  response:
    body:
      string: '{"id":"/subscriptions/00000000-0000-0000-0000-000000000000/resourceGroups/cli_test_cosmosdb_table_resource_throughput000001/providers/Microsoft.DocumentDB/databaseAccounts/cli000002/tables/cli000003/throughputSettings/default","type":"Microsoft.DocumentDB/databaseAccounts/tables/throughputSettings","name":"Ns-d","properties":{"resource":{"throughput":1000,"minimumThroughput":"400"}}}'
>>>>>>> 1be1db21
    headers:
      cache-control:
      - no-store, no-cache
      content-length:
      - '386'
      content-type:
      - application/json
      date:
<<<<<<< HEAD
      - Tue, 28 Jun 2022 13:58:05 GMT
=======
      - Mon, 19 Sep 2022 06:00:30 GMT
>>>>>>> 1be1db21
      pragma:
      - no-cache
      server:
      - Microsoft-HTTPAPI/2.0
      strict-transport-security:
      - max-age=31536000; includeSubDomains
      transfer-encoding:
      - chunked
      vary:
      - Accept-Encoding
      x-content-type-options:
      - nosniff
      x-ms-gatewayversion:
      - version=2.14.0
    status:
      code: 200
      message: Ok
- request:
    body: '{"properties": {"resource": {"throughput": 2000}}}'
    headers:
      Accept:
      - application/json
      Accept-Encoding:
      - gzip, deflate
      CommandName:
      - cosmosdb table throughput update
      Connection:
      - keep-alive
      Content-Length:
      - '50'
      Content-Type:
      - application/json
      ParameterSetName:
      - -g -a -n --throughput
      User-Agent:
<<<<<<< HEAD
      - AZURECLI/2.37.0 azsdk-python-mgmt-cosmosdb/7.0.0b6 Python/3.8.10 (Windows-10-10.0.22000-SP0)
    method: PUT
    uri: https://management.azure.com/subscriptions/00000000-0000-0000-0000-000000000000/resourceGroups/cli_test_cosmosdb_table_resource_throughput000001/providers/Microsoft.DocumentDB/databaseAccounts/cli000002/tables/cli000003/throughputSettings/default?api-version=2022-02-15-preview
=======
      - AZURECLI/2.40.0 azsdk-python-mgmt-cosmosdb/8.0.0 Python/3.10.6 (Linux-5.15.0-1019-azure-x86_64-with-glibc2.31)
        VSTS_0fb41ef4-5012-48a9-bf39-4ee3de03ee35_build_4949_0
    method: PUT
    uri: https://management.azure.com/subscriptions/00000000-0000-0000-0000-000000000000/resourceGroups/cli_test_cosmosdb_table_resource_throughput000001/providers/Microsoft.DocumentDB/databaseAccounts/cli000002/tables/cli000003/throughputSettings/default?api-version=2022-08-15
>>>>>>> 1be1db21
  response:
    body:
      string: '{"status":"Enqueued"}'
    headers:
      azure-asyncoperation:
<<<<<<< HEAD
      - https://management.azure.com/subscriptions/00000000-0000-0000-0000-000000000000/providers/Microsoft.DocumentDB/locations/westus/operationsStatus/ec3e964c-e9bd-4bd4-87f2-5d05aad7981b?api-version=2022-02-15-preview
=======
      - https://management.azure.com/subscriptions/00000000-0000-0000-0000-000000000000/providers/Microsoft.DocumentDB/locations/westus/operationsStatus/c7d43da5-0f26-4226-8540-5330a13662e2?api-version=2022-08-15
>>>>>>> 1be1db21
      cache-control:
      - no-store, no-cache
      content-length:
      - '21'
      content-type:
      - application/json
      date:
<<<<<<< HEAD
      - Tue, 28 Jun 2022 13:58:06 GMT
      location:
      - https://management.azure.com/subscriptions/00000000-0000-0000-0000-000000000000/resourceGroups/cli_test_cosmosdb_table_resource_throughput000001/providers/Microsoft.DocumentDB/databaseAccounts/cli000002/tables/cli000003/throughputSettings/default/operationResults/ec3e964c-e9bd-4bd4-87f2-5d05aad7981b?api-version=2022-02-15-preview
=======
      - Mon, 19 Sep 2022 06:00:30 GMT
      location:
      - https://management.azure.com/subscriptions/00000000-0000-0000-0000-000000000000/resourceGroups/cli_test_cosmosdb_table_resource_throughput000001/providers/Microsoft.DocumentDB/databaseAccounts/cli000002/tables/cli000003/throughputSettings/default/operationResults/c7d43da5-0f26-4226-8540-5330a13662e2?api-version=2022-08-15
>>>>>>> 1be1db21
      pragma:
      - no-cache
      server:
      - Microsoft-HTTPAPI/2.0
      strict-transport-security:
      - max-age=31536000; includeSubDomains
      x-content-type-options:
      - nosniff
      x-ms-gatewayversion:
      - version=2.14.0
      x-ms-ratelimit-remaining-subscription-writes:
<<<<<<< HEAD
      - '1177'
=======
      - '1190'
>>>>>>> 1be1db21
    status:
      code: 202
      message: Accepted
- request:
    body: null
    headers:
      Accept:
      - '*/*'
      Accept-Encoding:
      - gzip, deflate
      CommandName:
      - cosmosdb table throughput update
      Connection:
      - keep-alive
      ParameterSetName:
      - -g -a -n --throughput
      User-Agent:
<<<<<<< HEAD
      - AZURECLI/2.37.0 azsdk-python-mgmt-cosmosdb/7.0.0b6 Python/3.8.10 (Windows-10-10.0.22000-SP0)
    method: GET
    uri: https://management.azure.com/subscriptions/00000000-0000-0000-0000-000000000000/providers/Microsoft.DocumentDB/locations/westus/operationsStatus/ec3e964c-e9bd-4bd4-87f2-5d05aad7981b?api-version=2022-02-15-preview
=======
      - AZURECLI/2.40.0 azsdk-python-mgmt-cosmosdb/8.0.0 Python/3.10.6 (Linux-5.15.0-1019-azure-x86_64-with-glibc2.31)
        VSTS_0fb41ef4-5012-48a9-bf39-4ee3de03ee35_build_4949_0
    method: GET
    uri: https://management.azure.com/subscriptions/00000000-0000-0000-0000-000000000000/providers/Microsoft.DocumentDB/locations/westus/operationsStatus/c7d43da5-0f26-4226-8540-5330a13662e2?api-version=2022-08-15
>>>>>>> 1be1db21
  response:
    body:
      string: '{"status":"Succeeded"}'
    headers:
      cache-control:
      - no-store, no-cache
      content-length:
      - '22'
      content-type:
      - application/json
      date:
<<<<<<< HEAD
      - Tue, 28 Jun 2022 13:58:36 GMT
=======
      - Mon, 19 Sep 2022 06:01:01 GMT
>>>>>>> 1be1db21
      pragma:
      - no-cache
      server:
      - Microsoft-HTTPAPI/2.0
      strict-transport-security:
      - max-age=31536000; includeSubDomains
      transfer-encoding:
      - chunked
      vary:
      - Accept-Encoding
      x-content-type-options:
      - nosniff
      x-ms-gatewayversion:
      - version=2.14.0
    status:
      code: 200
      message: Ok
- request:
    body: null
    headers:
      Accept:
      - '*/*'
      Accept-Encoding:
      - gzip, deflate
      CommandName:
      - cosmosdb table throughput update
      Connection:
      - keep-alive
      ParameterSetName:
      - -g -a -n --throughput
      User-Agent:
<<<<<<< HEAD
      - AZURECLI/2.37.0 azsdk-python-mgmt-cosmosdb/7.0.0b6 Python/3.8.10 (Windows-10-10.0.22000-SP0)
    method: GET
    uri: https://management.azure.com/subscriptions/00000000-0000-0000-0000-000000000000/resourceGroups/cli_test_cosmosdb_table_resource_throughput000001/providers/Microsoft.DocumentDB/databaseAccounts/cli000002/tables/cli000003/throughputSettings/default?api-version=2022-02-15-preview
  response:
    body:
      string: '{"id":"/subscriptions/00000000-0000-0000-0000-000000000000/resourceGroups/cli_test_cosmosdb_table_resource_throughput000001/providers/Microsoft.DocumentDB/databaseAccounts/cli000002/tables/cli000003/throughputSettings/default","type":"Microsoft.DocumentDB/databaseAccounts/tables/throughputSettings","name":"DTSD","properties":{"resource":{"throughput":2000,"minimumThroughput":"400"}}}'
=======
      - AZURECLI/2.40.0 azsdk-python-mgmt-cosmosdb/8.0.0 Python/3.10.6 (Linux-5.15.0-1019-azure-x86_64-with-glibc2.31)
        VSTS_0fb41ef4-5012-48a9-bf39-4ee3de03ee35_build_4949_0
    method: GET
    uri: https://management.azure.com/subscriptions/00000000-0000-0000-0000-000000000000/resourceGroups/cli_test_cosmosdb_table_resource_throughput000001/providers/Microsoft.DocumentDB/databaseAccounts/cli000002/tables/cli000003/throughputSettings/default?api-version=2022-08-15
  response:
    body:
      string: '{"id":"/subscriptions/00000000-0000-0000-0000-000000000000/resourceGroups/cli_test_cosmosdb_table_resource_throughput000001/providers/Microsoft.DocumentDB/databaseAccounts/cli000002/tables/cli000003/throughputSettings/default","type":"Microsoft.DocumentDB/databaseAccounts/tables/throughputSettings","name":"Ns-d","properties":{"resource":{"throughput":2000,"minimumThroughput":"400"}}}'
>>>>>>> 1be1db21
    headers:
      cache-control:
      - no-store, no-cache
      content-length:
      - '386'
      content-type:
      - application/json
      date:
<<<<<<< HEAD
      - Tue, 28 Jun 2022 13:58:37 GMT
=======
      - Mon, 19 Sep 2022 06:01:01 GMT
>>>>>>> 1be1db21
      pragma:
      - no-cache
      server:
      - Microsoft-HTTPAPI/2.0
      strict-transport-security:
      - max-age=31536000; includeSubDomains
      transfer-encoding:
      - chunked
      vary:
      - Accept-Encoding
      x-content-type-options:
      - nosniff
      x-ms-gatewayversion:
      - version=2.14.0
    status:
      code: 200
      message: Ok
version: 1<|MERGE_RESOLUTION|>--- conflicted
+++ resolved
@@ -13,21 +13,13 @@
       ParameterSetName:
       - -n -g --capabilities
       User-Agent:
-<<<<<<< HEAD
-      - AZURECLI/2.37.0 azsdk-python-azure-mgmt-resource/21.1.0b1 Python/3.8.10 (Windows-10-10.0.22000-SP0)
-=======
       - AZURECLI/2.40.0 azsdk-python-azure-mgmt-resource/21.1.0b1 Python/3.10.6 (Linux-5.15.0-1019-azure-x86_64-with-glibc2.31)
         VSTS_0fb41ef4-5012-48a9-bf39-4ee3de03ee35_build_4949_0
->>>>>>> 1be1db21
     method: GET
     uri: https://management.azure.com/subscriptions/00000000-0000-0000-0000-000000000000/resourcegroups/cli_test_cosmosdb_table_resource_throughput000001?api-version=2021-04-01
   response:
     body:
-<<<<<<< HEAD
-      string: '{"id":"/subscriptions/00000000-0000-0000-0000-000000000000/resourceGroups/cli_test_cosmosdb_table_resource_throughput000001","name":"cli_test_cosmosdb_table_resource_throughput000001","type":"Microsoft.Resources/resourceGroups","location":"westus","tags":{"product":"azurecli","cause":"automation","date":"2022-06-28T13:54:14Z"},"properties":{"provisioningState":"Succeeded"}}'
-=======
       string: '{"id":"/subscriptions/00000000-0000-0000-0000-000000000000/resourceGroups/cli_test_cosmosdb_table_resource_throughput000001","name":"cli_test_cosmosdb_table_resource_throughput000001","type":"Microsoft.Resources/resourceGroups","location":"westus","tags":{"product":"azurecli","cause":"automation","date":"2022-09-19T05:55:50Z"},"properties":{"provisioningState":"Succeeded"}}'
->>>>>>> 1be1db21
     headers:
       cache-control:
       - no-cache
@@ -36,11 +28,7 @@
       content-type:
       - application/json; charset=utf-8
       date:
-<<<<<<< HEAD
-      - Tue, 28 Jun 2022 13:54:14 GMT
-=======
       - Mon, 19 Sep 2022 05:55:51 GMT
->>>>>>> 1be1db21
       expires:
       - '-1'
       pragma:
@@ -75,33 +63,6 @@
       ParameterSetName:
       - -n -g --capabilities
       User-Agent:
-<<<<<<< HEAD
-      - AZURECLI/2.37.0 azsdk-python-mgmt-cosmosdb/7.0.0b6 Python/3.8.10 (Windows-10-10.0.22000-SP0)
-    method: PUT
-    uri: https://management.azure.com/subscriptions/00000000-0000-0000-0000-000000000000/resourceGroups/cli_test_cosmosdb_table_resource_throughput000001/providers/Microsoft.DocumentDB/databaseAccounts/cli000002?api-version=2022-02-15-preview
-  response:
-    body:
-      string: '{"id":"/subscriptions/00000000-0000-0000-0000-000000000000/resourceGroups/cli_test_cosmosdb_table_resource_throughput000001/providers/Microsoft.DocumentDB/databaseAccounts/cli000002","name":"cli000002","location":"West
-        US","type":"Microsoft.DocumentDB/databaseAccounts","kind":"GlobalDocumentDB","tags":{},"systemData":{"createdAt":"2022-06-28T13:54:21.2732624Z"},"properties":{"provisioningState":"Creating","publicNetworkAccess":"Enabled","enableAutomaticFailover":false,"enableMultipleWriteLocations":false,"enablePartitionKeyMonitor":false,"isVirtualNetworkFilterEnabled":false,"virtualNetworkRules":[],"EnabledApiTypes":"Table,
-        Sql","disableKeyBasedMetadataWriteAccess":false,"enableFreeTier":false,"enableAnalyticalStorage":false,"analyticalStorageConfiguration":{"schemaType":"WellDefined"},"instanceId":"eb06d6cd-c967-40a4-9335-c7224702bfaf","databaseAccountOfferType":"Standard","enableCassandraConnector":false,"connectorOffer":"","enableMaterializedViews":false,"defaultIdentity":"","networkAclBypass":"None","disableLocalAuth":false,"consistencyPolicy":{"defaultConsistencyLevel":"BoundedStaleness","maxIntervalInSeconds":86400,"maxStalenessPrefix":1000000},"configurationOverrides":{},"writeLocations":[{"id":"cli000002-westus","locationName":"West
-        US","provisioningState":"Creating","failoverPriority":0,"isZoneRedundant":false}],"readLocations":[{"id":"cli000002-westus","locationName":"West
-        US","provisioningState":"Creating","failoverPriority":0,"isZoneRedundant":false}],"locations":[{"id":"cli000002-westus","locationName":"West
-        US","provisioningState":"Creating","failoverPriority":0,"isZoneRedundant":false}],"failoverPolicies":[{"id":"cli000002-westus","locationName":"West
-        US","failoverPriority":0}],"cors":[],"capabilities":[{"name":"EnableTable"}],"ipRules":[],"backupPolicy":{"type":"Periodic","periodicModeProperties":{"backupIntervalInMinutes":240,"backupRetentionIntervalInHours":8,"backupStorageRedundancy":"Invalid"}},"networkAclBypassResourceIds":[],"diagnosticLogSettings":{"enableFullTextQuery":"None"}},"identity":{"type":"None"}}'
-    headers:
-      azure-asyncoperation:
-      - https://management.azure.com/subscriptions/00000000-0000-0000-0000-000000000000/providers/Microsoft.DocumentDB/locations/westus/operationsStatus/fd4d6260-bb26-4bdc-8656-c301f2ac52d8?api-version=2022-02-15-preview
-      cache-control:
-      - no-store, no-cache
-      content-length:
-      - '2065'
-      content-type:
-      - application/json
-      date:
-      - Tue, 28 Jun 2022 13:54:24 GMT
-      location:
-      - https://management.azure.com/subscriptions/00000000-0000-0000-0000-000000000000/resourceGroups/cli_test_cosmosdb_table_resource_throughput000001/providers/Microsoft.DocumentDB/databaseAccounts/cli000002/operationResults/fd4d6260-bb26-4bdc-8656-c301f2ac52d8?api-version=2022-02-15-preview
-=======
       - AZURECLI/2.40.0 azsdk-python-mgmt-cosmosdb/8.0.0 Python/3.10.6 (Linux-5.15.0-1019-azure-x86_64-with-glibc2.31)
         VSTS_0fb41ef4-5012-48a9-bf39-4ee3de03ee35_build_4949_0
     method: PUT
@@ -128,7 +89,6 @@
       - Mon, 19 Sep 2022 05:55:56 GMT
       location:
       - https://management.azure.com/subscriptions/00000000-0000-0000-0000-000000000000/resourceGroups/cli_test_cosmosdb_table_resource_throughput000001/providers/Microsoft.DocumentDB/databaseAccounts/cli000002/operationResults/abb735bf-ce98-415d-af80-6c74a4ff894f?api-version=2022-08-15
->>>>>>> 1be1db21
       pragma:
       - no-cache
       server:
@@ -144,34 +104,28 @@
       x-ms-gatewayversion:
       - version=2.14.0
       x-ms-ratelimit-remaining-subscription-writes:
-      - '1170'
-    status:
-      code: 200
-      message: Ok
-- request:
-    body: null
-    headers:
-      Accept:
-      - '*/*'
-      Accept-Encoding:
-      - gzip, deflate
-      CommandName:
-      - cosmosdb create
-      Connection:
-      - keep-alive
-      ParameterSetName:
-      - -n -g --capabilities
-      User-Agent:
-<<<<<<< HEAD
-      - AZURECLI/2.37.0 azsdk-python-mgmt-cosmosdb/7.0.0b6 Python/3.8.10 (Windows-10-10.0.22000-SP0)
-    method: GET
-    uri: https://management.azure.com/subscriptions/00000000-0000-0000-0000-000000000000/providers/Microsoft.DocumentDB/locations/westus/operationsStatus/fd4d6260-bb26-4bdc-8656-c301f2ac52d8?api-version=2022-02-15-preview
-=======
+      - '1199'
+    status:
+      code: 200
+      message: Ok
+- request:
+    body: null
+    headers:
+      Accept:
+      - '*/*'
+      Accept-Encoding:
+      - gzip, deflate
+      CommandName:
+      - cosmosdb create
+      Connection:
+      - keep-alive
+      ParameterSetName:
+      - -n -g --capabilities
+      User-Agent:
       - AZURECLI/2.40.0 azsdk-python-mgmt-cosmosdb/8.0.0 Python/3.10.6 (Linux-5.15.0-1019-azure-x86_64-with-glibc2.31)
         VSTS_0fb41ef4-5012-48a9-bf39-4ee3de03ee35_build_4949_0
     method: GET
     uri: https://management.azure.com/subscriptions/00000000-0000-0000-0000-000000000000/providers/Microsoft.DocumentDB/locations/westus/operationsStatus/abb735bf-ce98-415d-af80-6c74a4ff894f?api-version=2022-08-15
->>>>>>> 1be1db21
   response:
     body:
       string: '{"status":"Dequeued"}'
@@ -183,52 +137,42 @@
       content-type:
       - application/json
       date:
-<<<<<<< HEAD
-      - Tue, 28 Jun 2022 13:54:55 GMT
-=======
       - Mon, 19 Sep 2022 05:56:27 GMT
->>>>>>> 1be1db21
-      pragma:
-      - no-cache
-      server:
-      - Microsoft-HTTPAPI/2.0
-      strict-transport-security:
-      - max-age=31536000; includeSubDomains
-      transfer-encoding:
-      - chunked
-      vary:
-      - Accept-Encoding
-      x-content-type-options:
-      - nosniff
-      x-ms-gatewayversion:
-      - version=2.14.0
-    status:
-      code: 200
-      message: Ok
-- request:
-    body: null
-    headers:
-      Accept:
-      - '*/*'
-      Accept-Encoding:
-      - gzip, deflate
-      CommandName:
-      - cosmosdb create
-      Connection:
-      - keep-alive
-      ParameterSetName:
-      - -n -g --capabilities
-      User-Agent:
-<<<<<<< HEAD
-      - AZURECLI/2.37.0 azsdk-python-mgmt-cosmosdb/7.0.0b6 Python/3.8.10 (Windows-10-10.0.22000-SP0)
-    method: GET
-    uri: https://management.azure.com/subscriptions/00000000-0000-0000-0000-000000000000/providers/Microsoft.DocumentDB/locations/westus/operationsStatus/fd4d6260-bb26-4bdc-8656-c301f2ac52d8?api-version=2022-02-15-preview
-=======
+      pragma:
+      - no-cache
+      server:
+      - Microsoft-HTTPAPI/2.0
+      strict-transport-security:
+      - max-age=31536000; includeSubDomains
+      transfer-encoding:
+      - chunked
+      vary:
+      - Accept-Encoding
+      x-content-type-options:
+      - nosniff
+      x-ms-gatewayversion:
+      - version=2.14.0
+    status:
+      code: 200
+      message: Ok
+- request:
+    body: null
+    headers:
+      Accept:
+      - '*/*'
+      Accept-Encoding:
+      - gzip, deflate
+      CommandName:
+      - cosmosdb create
+      Connection:
+      - keep-alive
+      ParameterSetName:
+      - -n -g --capabilities
+      User-Agent:
       - AZURECLI/2.40.0 azsdk-python-mgmt-cosmosdb/8.0.0 Python/3.10.6 (Linux-5.15.0-1019-azure-x86_64-with-glibc2.31)
         VSTS_0fb41ef4-5012-48a9-bf39-4ee3de03ee35_build_4949_0
     method: GET
     uri: https://management.azure.com/subscriptions/00000000-0000-0000-0000-000000000000/providers/Microsoft.DocumentDB/locations/westus/operationsStatus/abb735bf-ce98-415d-af80-6c74a4ff894f?api-version=2022-08-15
->>>>>>> 1be1db21
   response:
     body:
       string: '{"status":"Dequeued"}'
@@ -240,52 +184,42 @@
       content-type:
       - application/json
       date:
-<<<<<<< HEAD
-      - Tue, 28 Jun 2022 13:55:25 GMT
-=======
       - Mon, 19 Sep 2022 05:56:57 GMT
->>>>>>> 1be1db21
-      pragma:
-      - no-cache
-      server:
-      - Microsoft-HTTPAPI/2.0
-      strict-transport-security:
-      - max-age=31536000; includeSubDomains
-      transfer-encoding:
-      - chunked
-      vary:
-      - Accept-Encoding
-      x-content-type-options:
-      - nosniff
-      x-ms-gatewayversion:
-      - version=2.14.0
-    status:
-      code: 200
-      message: Ok
-- request:
-    body: null
-    headers:
-      Accept:
-      - '*/*'
-      Accept-Encoding:
-      - gzip, deflate
-      CommandName:
-      - cosmosdb create
-      Connection:
-      - keep-alive
-      ParameterSetName:
-      - -n -g --capabilities
-      User-Agent:
-<<<<<<< HEAD
-      - AZURECLI/2.37.0 azsdk-python-mgmt-cosmosdb/7.0.0b6 Python/3.8.10 (Windows-10-10.0.22000-SP0)
-    method: GET
-    uri: https://management.azure.com/subscriptions/00000000-0000-0000-0000-000000000000/providers/Microsoft.DocumentDB/locations/westus/operationsStatus/fd4d6260-bb26-4bdc-8656-c301f2ac52d8?api-version=2022-02-15-preview
-=======
+      pragma:
+      - no-cache
+      server:
+      - Microsoft-HTTPAPI/2.0
+      strict-transport-security:
+      - max-age=31536000; includeSubDomains
+      transfer-encoding:
+      - chunked
+      vary:
+      - Accept-Encoding
+      x-content-type-options:
+      - nosniff
+      x-ms-gatewayversion:
+      - version=2.14.0
+    status:
+      code: 200
+      message: Ok
+- request:
+    body: null
+    headers:
+      Accept:
+      - '*/*'
+      Accept-Encoding:
+      - gzip, deflate
+      CommandName:
+      - cosmosdb create
+      Connection:
+      - keep-alive
+      ParameterSetName:
+      - -n -g --capabilities
+      User-Agent:
       - AZURECLI/2.40.0 azsdk-python-mgmt-cosmosdb/8.0.0 Python/3.10.6 (Linux-5.15.0-1019-azure-x86_64-with-glibc2.31)
         VSTS_0fb41ef4-5012-48a9-bf39-4ee3de03ee35_build_4949_0
     method: GET
     uri: https://management.azure.com/subscriptions/00000000-0000-0000-0000-000000000000/providers/Microsoft.DocumentDB/locations/westus/operationsStatus/abb735bf-ce98-415d-af80-6c74a4ff894f?api-version=2022-08-15
->>>>>>> 1be1db21
   response:
     body:
       string: '{"status":"Dequeued"}'
@@ -297,52 +231,42 @@
       content-type:
       - application/json
       date:
-<<<<<<< HEAD
-      - Tue, 28 Jun 2022 13:55:57 GMT
-=======
       - Mon, 19 Sep 2022 05:57:27 GMT
->>>>>>> 1be1db21
-      pragma:
-      - no-cache
-      server:
-      - Microsoft-HTTPAPI/2.0
-      strict-transport-security:
-      - max-age=31536000; includeSubDomains
-      transfer-encoding:
-      - chunked
-      vary:
-      - Accept-Encoding
-      x-content-type-options:
-      - nosniff
-      x-ms-gatewayversion:
-      - version=2.14.0
-    status:
-      code: 200
-      message: Ok
-- request:
-    body: null
-    headers:
-      Accept:
-      - '*/*'
-      Accept-Encoding:
-      - gzip, deflate
-      CommandName:
-      - cosmosdb create
-      Connection:
-      - keep-alive
-      ParameterSetName:
-      - -n -g --capabilities
-      User-Agent:
-<<<<<<< HEAD
-      - AZURECLI/2.37.0 azsdk-python-mgmt-cosmosdb/7.0.0b6 Python/3.8.10 (Windows-10-10.0.22000-SP0)
-    method: GET
-    uri: https://management.azure.com/subscriptions/00000000-0000-0000-0000-000000000000/providers/Microsoft.DocumentDB/locations/westus/operationsStatus/fd4d6260-bb26-4bdc-8656-c301f2ac52d8?api-version=2022-02-15-preview
-=======
+      pragma:
+      - no-cache
+      server:
+      - Microsoft-HTTPAPI/2.0
+      strict-transport-security:
+      - max-age=31536000; includeSubDomains
+      transfer-encoding:
+      - chunked
+      vary:
+      - Accept-Encoding
+      x-content-type-options:
+      - nosniff
+      x-ms-gatewayversion:
+      - version=2.14.0
+    status:
+      code: 200
+      message: Ok
+- request:
+    body: null
+    headers:
+      Accept:
+      - '*/*'
+      Accept-Encoding:
+      - gzip, deflate
+      CommandName:
+      - cosmosdb create
+      Connection:
+      - keep-alive
+      ParameterSetName:
+      - -n -g --capabilities
+      User-Agent:
       - AZURECLI/2.40.0 azsdk-python-mgmt-cosmosdb/8.0.0 Python/3.10.6 (Linux-5.15.0-1019-azure-x86_64-with-glibc2.31)
         VSTS_0fb41ef4-5012-48a9-bf39-4ee3de03ee35_build_4949_0
     method: GET
     uri: https://management.azure.com/subscriptions/00000000-0000-0000-0000-000000000000/providers/Microsoft.DocumentDB/locations/westus/operationsStatus/abb735bf-ce98-415d-af80-6c74a4ff894f?api-version=2022-08-15
->>>>>>> 1be1db21
   response:
     body:
       string: '{"status":"Dequeued"}'
@@ -354,52 +278,42 @@
       content-type:
       - application/json
       date:
-<<<<<<< HEAD
-      - Tue, 28 Jun 2022 13:56:27 GMT
-=======
       - Mon, 19 Sep 2022 05:57:57 GMT
->>>>>>> 1be1db21
-      pragma:
-      - no-cache
-      server:
-      - Microsoft-HTTPAPI/2.0
-      strict-transport-security:
-      - max-age=31536000; includeSubDomains
-      transfer-encoding:
-      - chunked
-      vary:
-      - Accept-Encoding
-      x-content-type-options:
-      - nosniff
-      x-ms-gatewayversion:
-      - version=2.14.0
-    status:
-      code: 200
-      message: Ok
-- request:
-    body: null
-    headers:
-      Accept:
-      - '*/*'
-      Accept-Encoding:
-      - gzip, deflate
-      CommandName:
-      - cosmosdb create
-      Connection:
-      - keep-alive
-      ParameterSetName:
-      - -n -g --capabilities
-      User-Agent:
-<<<<<<< HEAD
-      - AZURECLI/2.37.0 azsdk-python-mgmt-cosmosdb/7.0.0b6 Python/3.8.10 (Windows-10-10.0.22000-SP0)
-    method: GET
-    uri: https://management.azure.com/subscriptions/00000000-0000-0000-0000-000000000000/providers/Microsoft.DocumentDB/locations/westus/operationsStatus/fd4d6260-bb26-4bdc-8656-c301f2ac52d8?api-version=2022-02-15-preview
-=======
+      pragma:
+      - no-cache
+      server:
+      - Microsoft-HTTPAPI/2.0
+      strict-transport-security:
+      - max-age=31536000; includeSubDomains
+      transfer-encoding:
+      - chunked
+      vary:
+      - Accept-Encoding
+      x-content-type-options:
+      - nosniff
+      x-ms-gatewayversion:
+      - version=2.14.0
+    status:
+      code: 200
+      message: Ok
+- request:
+    body: null
+    headers:
+      Accept:
+      - '*/*'
+      Accept-Encoding:
+      - gzip, deflate
+      CommandName:
+      - cosmosdb create
+      Connection:
+      - keep-alive
+      ParameterSetName:
+      - -n -g --capabilities
+      User-Agent:
       - AZURECLI/2.40.0 azsdk-python-mgmt-cosmosdb/8.0.0 Python/3.10.6 (Linux-5.15.0-1019-azure-x86_64-with-glibc2.31)
         VSTS_0fb41ef4-5012-48a9-bf39-4ee3de03ee35_build_4949_0
     method: GET
     uri: https://management.azure.com/subscriptions/00000000-0000-0000-0000-000000000000/providers/Microsoft.DocumentDB/locations/westus/operationsStatus/abb735bf-ce98-415d-af80-6c74a4ff894f?api-version=2022-08-15
->>>>>>> 1be1db21
   response:
     body:
       string: '{"status":"Dequeued"}'
@@ -411,47 +325,38 @@
       content-type:
       - application/json
       date:
-<<<<<<< HEAD
-      - Tue, 28 Jun 2022 13:56:58 GMT
-=======
       - Mon, 19 Sep 2022 05:58:27 GMT
->>>>>>> 1be1db21
-      pragma:
-      - no-cache
-      server:
-      - Microsoft-HTTPAPI/2.0
-      strict-transport-security:
-      - max-age=31536000; includeSubDomains
-      transfer-encoding:
-      - chunked
-      vary:
-      - Accept-Encoding
-      x-content-type-options:
-      - nosniff
-      x-ms-gatewayversion:
-      - version=2.14.0
-    status:
-      code: 200
-      message: Ok
-- request:
-    body: null
-    headers:
-      Accept:
-      - '*/*'
-      Accept-Encoding:
-      - gzip, deflate
-      CommandName:
-      - cosmosdb create
-      Connection:
-      - keep-alive
-      ParameterSetName:
-      - -n -g --capabilities
-      User-Agent:
-<<<<<<< HEAD
-      - AZURECLI/2.37.0 azsdk-python-mgmt-cosmosdb/7.0.0b6 Python/3.8.10 (Windows-10-10.0.22000-SP0)
-    method: GET
-    uri: https://management.azure.com/subscriptions/00000000-0000-0000-0000-000000000000/providers/Microsoft.DocumentDB/locations/westus/operationsStatus/fd4d6260-bb26-4bdc-8656-c301f2ac52d8?api-version=2022-02-15-preview
-=======
+      pragma:
+      - no-cache
+      server:
+      - Microsoft-HTTPAPI/2.0
+      strict-transport-security:
+      - max-age=31536000; includeSubDomains
+      transfer-encoding:
+      - chunked
+      vary:
+      - Accept-Encoding
+      x-content-type-options:
+      - nosniff
+      x-ms-gatewayversion:
+      - version=2.14.0
+    status:
+      code: 200
+      message: Ok
+- request:
+    body: null
+    headers:
+      Accept:
+      - '*/*'
+      Accept-Encoding:
+      - gzip, deflate
+      CommandName:
+      - cosmosdb create
+      Connection:
+      - keep-alive
+      ParameterSetName:
+      - -n -g --capabilities
+      User-Agent:
       - AZURECLI/2.40.0 azsdk-python-mgmt-cosmosdb/8.0.0 Python/3.10.6 (Linux-5.15.0-1019-azure-x86_64-with-glibc2.31)
         VSTS_0fb41ef4-5012-48a9-bf39-4ee3de03ee35_build_4949_0
     method: GET
@@ -550,7 +455,6 @@
         VSTS_0fb41ef4-5012-48a9-bf39-4ee3de03ee35_build_4949_0
     method: GET
     uri: https://management.azure.com/subscriptions/00000000-0000-0000-0000-000000000000/providers/Microsoft.DocumentDB/locations/westus/operationsStatus/abb735bf-ce98-415d-af80-6c74a4ff894f?api-version=2022-08-15
->>>>>>> 1be1db21
   response:
     body:
       string: '{"status":"Succeeded"}'
@@ -562,56 +466,38 @@
       content-type:
       - application/json
       date:
-<<<<<<< HEAD
-      - Tue, 28 Jun 2022 13:57:29 GMT
-=======
       - Mon, 19 Sep 2022 05:59:58 GMT
->>>>>>> 1be1db21
-      pragma:
-      - no-cache
-      server:
-      - Microsoft-HTTPAPI/2.0
-      strict-transport-security:
-      - max-age=31536000; includeSubDomains
-      transfer-encoding:
-      - chunked
-      vary:
-      - Accept-Encoding
-      x-content-type-options:
-      - nosniff
-      x-ms-gatewayversion:
-      - version=2.14.0
-    status:
-      code: 200
-      message: Ok
-- request:
-    body: null
-    headers:
-      Accept:
-      - '*/*'
-      Accept-Encoding:
-      - gzip, deflate
-      CommandName:
-      - cosmosdb create
-      Connection:
-      - keep-alive
-      ParameterSetName:
-      - -n -g --capabilities
-      User-Agent:
-<<<<<<< HEAD
-      - AZURECLI/2.37.0 azsdk-python-mgmt-cosmosdb/7.0.0b6 Python/3.8.10 (Windows-10-10.0.22000-SP0)
-    method: GET
-    uri: https://management.azure.com/subscriptions/00000000-0000-0000-0000-000000000000/resourceGroups/cli_test_cosmosdb_table_resource_throughput000001/providers/Microsoft.DocumentDB/databaseAccounts/cli000002?api-version=2022-02-15-preview
-  response:
-    body:
-      string: '{"id":"/subscriptions/00000000-0000-0000-0000-000000000000/resourceGroups/cli_test_cosmosdb_table_resource_throughput000001/providers/Microsoft.DocumentDB/databaseAccounts/cli000002","name":"cli000002","location":"West
-        US","type":"Microsoft.DocumentDB/databaseAccounts","kind":"GlobalDocumentDB","tags":{},"systemData":{"createdAt":"2022-06-28T13:57:13.0957663Z"},"properties":{"provisioningState":"Succeeded","documentEndpoint":"https://cli000002.documents.azure.com:443/","tableEndpoint":"https://cli000002.table.cosmos.azure.com:443/","publicNetworkAccess":"Enabled","enableAutomaticFailover":false,"enableMultipleWriteLocations":false,"enablePartitionKeyMonitor":false,"isVirtualNetworkFilterEnabled":false,"virtualNetworkRules":[],"EnabledApiTypes":"Table,
-        Sql","disableKeyBasedMetadataWriteAccess":false,"enableFreeTier":false,"enableAnalyticalStorage":false,"analyticalStorageConfiguration":{"schemaType":"WellDefined"},"instanceId":"eb06d6cd-c967-40a4-9335-c7224702bfaf","databaseAccountOfferType":"Standard","enableCassandraConnector":false,"connectorOffer":"","enableMaterializedViews":false,"defaultIdentity":"FirstPartyIdentity","networkAclBypass":"None","disableLocalAuth":false,"consistencyPolicy":{"defaultConsistencyLevel":"BoundedStaleness","maxIntervalInSeconds":86400,"maxStalenessPrefix":1000000},"configurationOverrides":{},"writeLocations":[{"id":"cli000002-westus","locationName":"West
-        US","documentEndpoint":"https://cli000002-westus.documents.azure.com:443/","provisioningState":"Succeeded","failoverPriority":0,"isZoneRedundant":false}],"readLocations":[{"id":"cli000002-westus","locationName":"West
-        US","documentEndpoint":"https://cli000002-westus.documents.azure.com:443/","provisioningState":"Succeeded","failoverPriority":0,"isZoneRedundant":false}],"locations":[{"id":"cli000002-westus","locationName":"West
-        US","documentEndpoint":"https://cli000002-westus.documents.azure.com:443/","provisioningState":"Succeeded","failoverPriority":0,"isZoneRedundant":false}],"failoverPolicies":[{"id":"cli000002-westus","locationName":"West
-        US","failoverPriority":0}],"cors":[],"capabilities":[{"name":"EnableTable"}],"ipRules":[],"backupPolicy":{"type":"Periodic","periodicModeProperties":{"backupIntervalInMinutes":240,"backupRetentionIntervalInHours":8,"backupStorageRedundancy":"Geo"}},"networkAclBypassResourceIds":[],"diagnosticLogSettings":{"enableFullTextQuery":"None"}},"identity":{"type":"None"}}'
-=======
+      pragma:
+      - no-cache
+      server:
+      - Microsoft-HTTPAPI/2.0
+      strict-transport-security:
+      - max-age=31536000; includeSubDomains
+      transfer-encoding:
+      - chunked
+      vary:
+      - Accept-Encoding
+      x-content-type-options:
+      - nosniff
+      x-ms-gatewayversion:
+      - version=2.14.0
+    status:
+      code: 200
+      message: Ok
+- request:
+    body: null
+    headers:
+      Accept:
+      - '*/*'
+      Accept-Encoding:
+      - gzip, deflate
+      CommandName:
+      - cosmosdb create
+      Connection:
+      - keep-alive
+      ParameterSetName:
+      - -n -g --capabilities
+      User-Agent:
       - AZURECLI/2.40.0 azsdk-python-mgmt-cosmosdb/8.0.0 Python/3.10.6 (Linux-5.15.0-1019-azure-x86_64-with-glibc2.31)
         VSTS_0fb41ef4-5012-48a9-bf39-4ee3de03ee35_build_4949_0
     method: GET
@@ -625,69 +511,46 @@
         US","documentEndpoint":"https://cli000002-westus.documents.azure.com:443/","provisioningState":"Succeeded","failoverPriority":0,"isZoneRedundant":false}],"locations":[{"id":"cli000002-westus","locationName":"West
         US","documentEndpoint":"https://cli000002-westus.documents.azure.com:443/","provisioningState":"Succeeded","failoverPriority":0,"isZoneRedundant":false}],"failoverPolicies":[{"id":"cli000002-westus","locationName":"West
         US","failoverPriority":0}],"cors":[],"capabilities":[{"name":"EnableTable"}],"ipRules":[],"backupPolicy":{"type":"Periodic","periodicModeProperties":{"backupIntervalInMinutes":240,"backupRetentionIntervalInHours":8,"backupStorageRedundancy":"Geo"}},"networkAclBypassResourceIds":[],"keysMetadata":{"primaryMasterKey":{"generationTime":"2022-09-19T05:58:57.9305212Z"},"secondaryMasterKey":{"generationTime":"2022-09-19T05:58:57.9305212Z"},"primaryReadonlyMasterKey":{"generationTime":"2022-09-19T05:58:57.9305212Z"},"secondaryReadonlyMasterKey":{"generationTime":"2022-09-19T05:58:57.9305212Z"}}},"identity":{"type":"None"}}'
->>>>>>> 1be1db21
-    headers:
-      cache-control:
-      - no-store, no-cache
-      content-length:
-<<<<<<< HEAD
-      - '2424'
-      content-type:
-      - application/json
-      date:
-      - Tue, 28 Jun 2022 13:57:29 GMT
-=======
+    headers:
+      cache-control:
+      - no-store, no-cache
+      content-length:
       - '2626'
       content-type:
       - application/json
       date:
       - Mon, 19 Sep 2022 05:59:58 GMT
->>>>>>> 1be1db21
-      pragma:
-      - no-cache
-      server:
-      - Microsoft-HTTPAPI/2.0
-      strict-transport-security:
-      - max-age=31536000; includeSubDomains
-      transfer-encoding:
-      - chunked
-      vary:
-      - Accept-Encoding
-      x-content-type-options:
-      - nosniff
-      x-ms-gatewayversion:
-      - version=2.14.0
-    status:
-      code: 200
-      message: Ok
-- request:
-    body: null
-    headers:
-      Accept:
-      - application/json
-      Accept-Encoding:
-      - gzip, deflate
-      CommandName:
-      - cosmosdb create
-      Connection:
-      - keep-alive
-      ParameterSetName:
-      - -n -g --capabilities
-      User-Agent:
-<<<<<<< HEAD
-      - AZURECLI/2.37.0 azsdk-python-mgmt-cosmosdb/7.0.0b6 Python/3.8.10 (Windows-10-10.0.22000-SP0)
-    method: GET
-    uri: https://management.azure.com/subscriptions/00000000-0000-0000-0000-000000000000/resourceGroups/cli_test_cosmosdb_table_resource_throughput000001/providers/Microsoft.DocumentDB/databaseAccounts/cli000002?api-version=2022-02-15-preview
-  response:
-    body:
-      string: '{"id":"/subscriptions/00000000-0000-0000-0000-000000000000/resourceGroups/cli_test_cosmosdb_table_resource_throughput000001/providers/Microsoft.DocumentDB/databaseAccounts/cli000002","name":"cli000002","location":"West
-        US","type":"Microsoft.DocumentDB/databaseAccounts","kind":"GlobalDocumentDB","tags":{},"systemData":{"createdAt":"2022-06-28T13:57:13.0957663Z"},"properties":{"provisioningState":"Succeeded","documentEndpoint":"https://cli000002.documents.azure.com:443/","tableEndpoint":"https://cli000002.table.cosmos.azure.com:443/","publicNetworkAccess":"Enabled","enableAutomaticFailover":false,"enableMultipleWriteLocations":false,"enablePartitionKeyMonitor":false,"isVirtualNetworkFilterEnabled":false,"virtualNetworkRules":[],"EnabledApiTypes":"Table,
-        Sql","disableKeyBasedMetadataWriteAccess":false,"enableFreeTier":false,"enableAnalyticalStorage":false,"analyticalStorageConfiguration":{"schemaType":"WellDefined"},"instanceId":"eb06d6cd-c967-40a4-9335-c7224702bfaf","databaseAccountOfferType":"Standard","enableCassandraConnector":false,"connectorOffer":"","enableMaterializedViews":false,"defaultIdentity":"FirstPartyIdentity","networkAclBypass":"None","disableLocalAuth":false,"consistencyPolicy":{"defaultConsistencyLevel":"BoundedStaleness","maxIntervalInSeconds":86400,"maxStalenessPrefix":1000000},"configurationOverrides":{},"writeLocations":[{"id":"cli000002-westus","locationName":"West
-        US","documentEndpoint":"https://cli000002-westus.documents.azure.com:443/","provisioningState":"Succeeded","failoverPriority":0,"isZoneRedundant":false}],"readLocations":[{"id":"cli000002-westus","locationName":"West
-        US","documentEndpoint":"https://cli000002-westus.documents.azure.com:443/","provisioningState":"Succeeded","failoverPriority":0,"isZoneRedundant":false}],"locations":[{"id":"cli000002-westus","locationName":"West
-        US","documentEndpoint":"https://cli000002-westus.documents.azure.com:443/","provisioningState":"Succeeded","failoverPriority":0,"isZoneRedundant":false}],"failoverPolicies":[{"id":"cli000002-westus","locationName":"West
-        US","failoverPriority":0}],"cors":[],"capabilities":[{"name":"EnableTable"}],"ipRules":[],"backupPolicy":{"type":"Periodic","periodicModeProperties":{"backupIntervalInMinutes":240,"backupRetentionIntervalInHours":8,"backupStorageRedundancy":"Geo"}},"networkAclBypassResourceIds":[],"diagnosticLogSettings":{"enableFullTextQuery":"None"}},"identity":{"type":"None"}}'
-=======
+      pragma:
+      - no-cache
+      server:
+      - Microsoft-HTTPAPI/2.0
+      strict-transport-security:
+      - max-age=31536000; includeSubDomains
+      transfer-encoding:
+      - chunked
+      vary:
+      - Accept-Encoding
+      x-content-type-options:
+      - nosniff
+      x-ms-gatewayversion:
+      - version=2.14.0
+    status:
+      code: 200
+      message: Ok
+- request:
+    body: null
+    headers:
+      Accept:
+      - application/json
+      Accept-Encoding:
+      - gzip, deflate
+      CommandName:
+      - cosmosdb create
+      Connection:
+      - keep-alive
+      ParameterSetName:
+      - -n -g --capabilities
+      User-Agent:
       - AZURECLI/2.40.0 azsdk-python-mgmt-cosmosdb/8.0.0 Python/3.10.6 (Linux-5.15.0-1019-azure-x86_64-with-glibc2.31)
         VSTS_0fb41ef4-5012-48a9-bf39-4ee3de03ee35_build_4949_0
     method: GET
@@ -701,24 +564,15 @@
         US","documentEndpoint":"https://cli000002-westus.documents.azure.com:443/","provisioningState":"Succeeded","failoverPriority":0,"isZoneRedundant":false}],"locations":[{"id":"cli000002-westus","locationName":"West
         US","documentEndpoint":"https://cli000002-westus.documents.azure.com:443/","provisioningState":"Succeeded","failoverPriority":0,"isZoneRedundant":false}],"failoverPolicies":[{"id":"cli000002-westus","locationName":"West
         US","failoverPriority":0}],"cors":[],"capabilities":[{"name":"EnableTable"}],"ipRules":[],"backupPolicy":{"type":"Periodic","periodicModeProperties":{"backupIntervalInMinutes":240,"backupRetentionIntervalInHours":8,"backupStorageRedundancy":"Geo"}},"networkAclBypassResourceIds":[],"keysMetadata":{"primaryMasterKey":{"generationTime":"2022-09-19T05:58:57.9305212Z"},"secondaryMasterKey":{"generationTime":"2022-09-19T05:58:57.9305212Z"},"primaryReadonlyMasterKey":{"generationTime":"2022-09-19T05:58:57.9305212Z"},"secondaryReadonlyMasterKey":{"generationTime":"2022-09-19T05:58:57.9305212Z"}}},"identity":{"type":"None"}}'
->>>>>>> 1be1db21
-    headers:
-      cache-control:
-      - no-store, no-cache
-      content-length:
-<<<<<<< HEAD
-      - '2424'
-      content-type:
-      - application/json
-      date:
-      - Tue, 28 Jun 2022 13:57:30 GMT
-=======
+    headers:
+      cache-control:
+      - no-store, no-cache
+      content-length:
       - '2626'
       content-type:
       - application/json
       date:
       - Mon, 19 Sep 2022 05:59:58 GMT
->>>>>>> 1be1db21
       pragma:
       - no-cache
       server:
@@ -755,26 +609,16 @@
       ParameterSetName:
       - -g -a -n --throughput
       User-Agent:
-<<<<<<< HEAD
-      - AZURECLI/2.37.0 azsdk-python-mgmt-cosmosdb/7.0.0b6 Python/3.8.10 (Windows-10-10.0.22000-SP0)
-    method: PUT
-    uri: https://management.azure.com/subscriptions/00000000-0000-0000-0000-000000000000/resourceGroups/cli_test_cosmosdb_table_resource_throughput000001/providers/Microsoft.DocumentDB/databaseAccounts/cli000002/tables/cli000003?api-version=2022-02-15-preview
-=======
       - AZURECLI/2.40.0 azsdk-python-mgmt-cosmosdb/8.0.0 Python/3.10.6 (Linux-5.15.0-1019-azure-x86_64-with-glibc2.31)
         VSTS_0fb41ef4-5012-48a9-bf39-4ee3de03ee35_build_4949_0
     method: PUT
     uri: https://management.azure.com/subscriptions/00000000-0000-0000-0000-000000000000/resourceGroups/cli_test_cosmosdb_table_resource_throughput000001/providers/Microsoft.DocumentDB/databaseAccounts/cli000002/tables/cli000003?api-version=2022-08-15
->>>>>>> 1be1db21
   response:
     body:
       string: '{"status":"Enqueued"}'
     headers:
       azure-asyncoperation:
-<<<<<<< HEAD
-      - https://management.azure.com/subscriptions/00000000-0000-0000-0000-000000000000/providers/Microsoft.DocumentDB/locations/westus/operationsStatus/574b70f3-c453-40b9-b6bd-31776be84f65?api-version=2022-02-15-preview
-=======
       - https://management.azure.com/subscriptions/00000000-0000-0000-0000-000000000000/providers/Microsoft.DocumentDB/locations/westus/operationsStatus/c65229ad-a300-4c51-94e1-0bf532255ecd?api-version=2022-08-15
->>>>>>> 1be1db21
       cache-control:
       - no-store, no-cache
       content-length:
@@ -782,15 +626,9 @@
       content-type:
       - application/json
       date:
-<<<<<<< HEAD
-      - Tue, 28 Jun 2022 13:57:31 GMT
-      location:
-      - https://management.azure.com/subscriptions/00000000-0000-0000-0000-000000000000/resourceGroups/cli_test_cosmosdb_table_resource_throughput000001/providers/Microsoft.DocumentDB/databaseAccounts/cli000002/tables/cli000003/operationResults/574b70f3-c453-40b9-b6bd-31776be84f65?api-version=2022-02-15-preview
-=======
       - Mon, 19 Sep 2022 05:59:59 GMT
       location:
       - https://management.azure.com/subscriptions/00000000-0000-0000-0000-000000000000/resourceGroups/cli_test_cosmosdb_table_resource_throughput000001/providers/Microsoft.DocumentDB/databaseAccounts/cli000002/tables/cli000003/operationResults/c65229ad-a300-4c51-94e1-0bf532255ecd?api-version=2022-08-15
->>>>>>> 1be1db21
       pragma:
       - no-cache
       server:
@@ -802,11 +640,7 @@
       x-ms-gatewayversion:
       - version=2.14.0
       x-ms-ratelimit-remaining-subscription-writes:
-<<<<<<< HEAD
-      - '1168'
-=======
       - '1190'
->>>>>>> 1be1db21
     status:
       code: 202
       message: Accepted
@@ -824,16 +658,10 @@
       ParameterSetName:
       - -g -a -n --throughput
       User-Agent:
-<<<<<<< HEAD
-      - AZURECLI/2.37.0 azsdk-python-mgmt-cosmosdb/7.0.0b6 Python/3.8.10 (Windows-10-10.0.22000-SP0)
-    method: GET
-    uri: https://management.azure.com/subscriptions/00000000-0000-0000-0000-000000000000/providers/Microsoft.DocumentDB/locations/westus/operationsStatus/574b70f3-c453-40b9-b6bd-31776be84f65?api-version=2022-02-15-preview
-=======
       - AZURECLI/2.40.0 azsdk-python-mgmt-cosmosdb/8.0.0 Python/3.10.6 (Linux-5.15.0-1019-azure-x86_64-with-glibc2.31)
         VSTS_0fb41ef4-5012-48a9-bf39-4ee3de03ee35_build_4949_0
     method: GET
     uri: https://management.azure.com/subscriptions/00000000-0000-0000-0000-000000000000/providers/Microsoft.DocumentDB/locations/westus/operationsStatus/c65229ad-a300-4c51-94e1-0bf532255ecd?api-version=2022-08-15
->>>>>>> 1be1db21
   response:
     body:
       string: '{"status":"Succeeded"}'
@@ -845,11 +673,7 @@
       content-type:
       - application/json
       date:
-<<<<<<< HEAD
-      - Tue, 28 Jun 2022 13:58:02 GMT
-=======
       - Mon, 19 Sep 2022 06:00:29 GMT
->>>>>>> 1be1db21
       pragma:
       - no-cache
       server:
@@ -881,14 +705,6 @@
       ParameterSetName:
       - -g -a -n --throughput
       User-Agent:
-<<<<<<< HEAD
-      - AZURECLI/2.37.0 azsdk-python-mgmt-cosmosdb/7.0.0b6 Python/3.8.10 (Windows-10-10.0.22000-SP0)
-    method: GET
-    uri: https://management.azure.com/subscriptions/00000000-0000-0000-0000-000000000000/resourceGroups/cli_test_cosmosdb_table_resource_throughput000001/providers/Microsoft.DocumentDB/databaseAccounts/cli000002/tables/cli000003?api-version=2022-02-15-preview
-  response:
-    body:
-      string: '{"id":"/subscriptions/00000000-0000-0000-0000-000000000000/resourceGroups/cli_test_cosmosdb_table_resource_throughput000001/providers/Microsoft.DocumentDB/databaseAccounts/cli000002/tables/cli000003","type":"Microsoft.DocumentDB/databaseAccounts/tables","name":"cli000003","properties":{"resource":{"id":"cli000003","_rid":"8qxpALsasOs=","_etag":"\"00000000-0000-0000-8af7-08c4e80701d8\"","_ts":1656424661}}}'
-=======
       - AZURECLI/2.40.0 azsdk-python-mgmt-cosmosdb/8.0.0 Python/3.10.6 (Linux-5.15.0-1019-azure-x86_64-with-glibc2.31)
         VSTS_0fb41ef4-5012-48a9-bf39-4ee3de03ee35_build_4949_0
     method: GET
@@ -896,7 +712,6 @@
   response:
     body:
       string: '{"id":"/subscriptions/00000000-0000-0000-0000-000000000000/resourceGroups/cli_test_cosmosdb_table_resource_throughput000001/providers/Microsoft.DocumentDB/databaseAccounts/cli000002/tables/cli000003","type":"Microsoft.DocumentDB/databaseAccounts/tables","name":"cli000003","properties":{"resource":{"id":"cli000003","_rid":"eDhqAO4Rx+c=","_etag":"\"00000000-0000-0000-cbed-1323500701d8\"","_ts":1663567209}}}'
->>>>>>> 1be1db21
     headers:
       cache-control:
       - no-store, no-cache
@@ -905,11 +720,7 @@
       content-type:
       - application/json
       date:
-<<<<<<< HEAD
-      - Tue, 28 Jun 2022 13:58:03 GMT
-=======
       - Mon, 19 Sep 2022 06:00:29 GMT
->>>>>>> 1be1db21
       pragma:
       - no-cache
       server:
@@ -941,14 +752,6 @@
       ParameterSetName:
       - -g -a -n
       User-Agent:
-<<<<<<< HEAD
-      - AZURECLI/2.37.0 azsdk-python-mgmt-cosmosdb/7.0.0b6 Python/3.8.10 (Windows-10-10.0.22000-SP0)
-    method: GET
-    uri: https://management.azure.com/subscriptions/00000000-0000-0000-0000-000000000000/resourceGroups/cli_test_cosmosdb_table_resource_throughput000001/providers/Microsoft.DocumentDB/databaseAccounts/cli000002/tables/cli000003/throughputSettings/default?api-version=2022-02-15-preview
-  response:
-    body:
-      string: '{"id":"/subscriptions/00000000-0000-0000-0000-000000000000/resourceGroups/cli_test_cosmosdb_table_resource_throughput000001/providers/Microsoft.DocumentDB/databaseAccounts/cli000002/tables/cli000003/throughputSettings/default","type":"Microsoft.DocumentDB/databaseAccounts/tables/throughputSettings","name":"DTSD","properties":{"resource":{"throughput":1000,"minimumThroughput":"400"}}}'
-=======
       - AZURECLI/2.40.0 azsdk-python-mgmt-cosmosdb/8.0.0 Python/3.10.6 (Linux-5.15.0-1019-azure-x86_64-with-glibc2.31)
         VSTS_0fb41ef4-5012-48a9-bf39-4ee3de03ee35_build_4949_0
     method: GET
@@ -956,7 +759,6 @@
   response:
     body:
       string: '{"id":"/subscriptions/00000000-0000-0000-0000-000000000000/resourceGroups/cli_test_cosmosdb_table_resource_throughput000001/providers/Microsoft.DocumentDB/databaseAccounts/cli000002/tables/cli000003/throughputSettings/default","type":"Microsoft.DocumentDB/databaseAccounts/tables/throughputSettings","name":"Ns-d","properties":{"resource":{"throughput":1000,"minimumThroughput":"400"}}}'
->>>>>>> 1be1db21
     headers:
       cache-control:
       - no-store, no-cache
@@ -965,11 +767,7 @@
       content-type:
       - application/json
       date:
-<<<<<<< HEAD
-      - Tue, 28 Jun 2022 13:58:05 GMT
-=======
       - Mon, 19 Sep 2022 06:00:30 GMT
->>>>>>> 1be1db21
       pragma:
       - no-cache
       server:
@@ -1005,26 +803,16 @@
       ParameterSetName:
       - -g -a -n --throughput
       User-Agent:
-<<<<<<< HEAD
-      - AZURECLI/2.37.0 azsdk-python-mgmt-cosmosdb/7.0.0b6 Python/3.8.10 (Windows-10-10.0.22000-SP0)
-    method: PUT
-    uri: https://management.azure.com/subscriptions/00000000-0000-0000-0000-000000000000/resourceGroups/cli_test_cosmosdb_table_resource_throughput000001/providers/Microsoft.DocumentDB/databaseAccounts/cli000002/tables/cli000003/throughputSettings/default?api-version=2022-02-15-preview
-=======
       - AZURECLI/2.40.0 azsdk-python-mgmt-cosmosdb/8.0.0 Python/3.10.6 (Linux-5.15.0-1019-azure-x86_64-with-glibc2.31)
         VSTS_0fb41ef4-5012-48a9-bf39-4ee3de03ee35_build_4949_0
     method: PUT
     uri: https://management.azure.com/subscriptions/00000000-0000-0000-0000-000000000000/resourceGroups/cli_test_cosmosdb_table_resource_throughput000001/providers/Microsoft.DocumentDB/databaseAccounts/cli000002/tables/cli000003/throughputSettings/default?api-version=2022-08-15
->>>>>>> 1be1db21
   response:
     body:
       string: '{"status":"Enqueued"}'
     headers:
       azure-asyncoperation:
-<<<<<<< HEAD
-      - https://management.azure.com/subscriptions/00000000-0000-0000-0000-000000000000/providers/Microsoft.DocumentDB/locations/westus/operationsStatus/ec3e964c-e9bd-4bd4-87f2-5d05aad7981b?api-version=2022-02-15-preview
-=======
       - https://management.azure.com/subscriptions/00000000-0000-0000-0000-000000000000/providers/Microsoft.DocumentDB/locations/westus/operationsStatus/c7d43da5-0f26-4226-8540-5330a13662e2?api-version=2022-08-15
->>>>>>> 1be1db21
       cache-control:
       - no-store, no-cache
       content-length:
@@ -1032,15 +820,9 @@
       content-type:
       - application/json
       date:
-<<<<<<< HEAD
-      - Tue, 28 Jun 2022 13:58:06 GMT
-      location:
-      - https://management.azure.com/subscriptions/00000000-0000-0000-0000-000000000000/resourceGroups/cli_test_cosmosdb_table_resource_throughput000001/providers/Microsoft.DocumentDB/databaseAccounts/cli000002/tables/cli000003/throughputSettings/default/operationResults/ec3e964c-e9bd-4bd4-87f2-5d05aad7981b?api-version=2022-02-15-preview
-=======
       - Mon, 19 Sep 2022 06:00:30 GMT
       location:
       - https://management.azure.com/subscriptions/00000000-0000-0000-0000-000000000000/resourceGroups/cli_test_cosmosdb_table_resource_throughput000001/providers/Microsoft.DocumentDB/databaseAccounts/cli000002/tables/cli000003/throughputSettings/default/operationResults/c7d43da5-0f26-4226-8540-5330a13662e2?api-version=2022-08-15
->>>>>>> 1be1db21
       pragma:
       - no-cache
       server:
@@ -1052,11 +834,7 @@
       x-ms-gatewayversion:
       - version=2.14.0
       x-ms-ratelimit-remaining-subscription-writes:
-<<<<<<< HEAD
-      - '1177'
-=======
       - '1190'
->>>>>>> 1be1db21
     status:
       code: 202
       message: Accepted
@@ -1074,16 +852,10 @@
       ParameterSetName:
       - -g -a -n --throughput
       User-Agent:
-<<<<<<< HEAD
-      - AZURECLI/2.37.0 azsdk-python-mgmt-cosmosdb/7.0.0b6 Python/3.8.10 (Windows-10-10.0.22000-SP0)
-    method: GET
-    uri: https://management.azure.com/subscriptions/00000000-0000-0000-0000-000000000000/providers/Microsoft.DocumentDB/locations/westus/operationsStatus/ec3e964c-e9bd-4bd4-87f2-5d05aad7981b?api-version=2022-02-15-preview
-=======
       - AZURECLI/2.40.0 azsdk-python-mgmt-cosmosdb/8.0.0 Python/3.10.6 (Linux-5.15.0-1019-azure-x86_64-with-glibc2.31)
         VSTS_0fb41ef4-5012-48a9-bf39-4ee3de03ee35_build_4949_0
     method: GET
     uri: https://management.azure.com/subscriptions/00000000-0000-0000-0000-000000000000/providers/Microsoft.DocumentDB/locations/westus/operationsStatus/c7d43da5-0f26-4226-8540-5330a13662e2?api-version=2022-08-15
->>>>>>> 1be1db21
   response:
     body:
       string: '{"status":"Succeeded"}'
@@ -1095,11 +867,7 @@
       content-type:
       - application/json
       date:
-<<<<<<< HEAD
-      - Tue, 28 Jun 2022 13:58:36 GMT
-=======
       - Mon, 19 Sep 2022 06:01:01 GMT
->>>>>>> 1be1db21
       pragma:
       - no-cache
       server:
@@ -1131,14 +899,6 @@
       ParameterSetName:
       - -g -a -n --throughput
       User-Agent:
-<<<<<<< HEAD
-      - AZURECLI/2.37.0 azsdk-python-mgmt-cosmosdb/7.0.0b6 Python/3.8.10 (Windows-10-10.0.22000-SP0)
-    method: GET
-    uri: https://management.azure.com/subscriptions/00000000-0000-0000-0000-000000000000/resourceGroups/cli_test_cosmosdb_table_resource_throughput000001/providers/Microsoft.DocumentDB/databaseAccounts/cli000002/tables/cli000003/throughputSettings/default?api-version=2022-02-15-preview
-  response:
-    body:
-      string: '{"id":"/subscriptions/00000000-0000-0000-0000-000000000000/resourceGroups/cli_test_cosmosdb_table_resource_throughput000001/providers/Microsoft.DocumentDB/databaseAccounts/cli000002/tables/cli000003/throughputSettings/default","type":"Microsoft.DocumentDB/databaseAccounts/tables/throughputSettings","name":"DTSD","properties":{"resource":{"throughput":2000,"minimumThroughput":"400"}}}'
-=======
       - AZURECLI/2.40.0 azsdk-python-mgmt-cosmosdb/8.0.0 Python/3.10.6 (Linux-5.15.0-1019-azure-x86_64-with-glibc2.31)
         VSTS_0fb41ef4-5012-48a9-bf39-4ee3de03ee35_build_4949_0
     method: GET
@@ -1146,7 +906,6 @@
   response:
     body:
       string: '{"id":"/subscriptions/00000000-0000-0000-0000-000000000000/resourceGroups/cli_test_cosmosdb_table_resource_throughput000001/providers/Microsoft.DocumentDB/databaseAccounts/cli000002/tables/cli000003/throughputSettings/default","type":"Microsoft.DocumentDB/databaseAccounts/tables/throughputSettings","name":"Ns-d","properties":{"resource":{"throughput":2000,"minimumThroughput":"400"}}}'
->>>>>>> 1be1db21
     headers:
       cache-control:
       - no-store, no-cache
@@ -1155,11 +914,7 @@
       content-type:
       - application/json
       date:
-<<<<<<< HEAD
-      - Tue, 28 Jun 2022 13:58:37 GMT
-=======
       - Mon, 19 Sep 2022 06:01:01 GMT
->>>>>>> 1be1db21
       pragma:
       - no-cache
       server:
