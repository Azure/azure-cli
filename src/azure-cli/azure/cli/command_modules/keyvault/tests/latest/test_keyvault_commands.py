--- conflicted
+++ resolved
@@ -416,11 +416,7 @@
 
         _clear_hsm(self, hsm_url=self.kwargs['hsm_url'])
         key = self.cmd('az keyvault key create -n {key_name} --hsm-name {hsm_name}').get_output_in_json()
-<<<<<<< HEAD
-        self.kwargs['kid'] = key['key']['kid']
-=======
         self.kwargs['kid'] = '/'.join(key['key']['kid'].split('/')[:-1])
->>>>>>> ae6351db
         self.cmd('az storage account create -n {storage_account} -g {rg}')
         self.cmd('az storage container create -n {blob} --account-name {storage_account} -g {rg}')
 
@@ -454,11 +450,7 @@
 
         self.cmd('az keyvault key list --hsm-name {hsm_name}', checks=[
             self.check('length(@)', 1),
-<<<<<<< HEAD
-            self.check('[0].key.kid', '{kid}')
-=======
             self.check('[0].kid', '{kid}')
->>>>>>> ae6351db
         ])
 
 
