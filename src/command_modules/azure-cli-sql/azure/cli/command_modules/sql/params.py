--- conflicted
+++ resolved
@@ -295,16 +295,13 @@
     c.argument('authentication_type', options_list=('--auth-type',),
                **enum_choice_list(AuthenticationType))
     c.argument('storage_key_type', **enum_choice_list(StorageKeyType))
-<<<<<<< HEAD
-    c.argument('name', options_list=('--not-name',), arg_type=ignore_type)
-    c.argument('type', options_list=('--not-type',), arg_type=ignore_type)
-=======
+
+    c.ignore('type')
 
     # The parameter name '--name' is used for 'database_name', so we need to give a different name
     # for the import extension 'name' parameter to avoid conflicts. This parameter is actually not
     # needed, but we still need to avoid this conflict.
-    c.argument('name', options_list=('--unused-extension-name',), arg_type=ignore_type)
->>>>>>> 9887f2b5
+    c.argument('name', options_list=('--not-name',), arg_type=ignore_type)
 
 
 #####
