interactions:
- request:
    body: '{"location": "eastus", "tags": {}, "properties": {"addressSpace": {"addressPrefixes":
      ["10.0.0.0/16"]}, "dhcpOptions": {}, "subnets": [{"name": "subnet-000004", "properties":
      {"addressPrefix": "10.0.0.0/24", "privateEndpointNetworkPolicies": "Enabled",
      "privateLinkServiceNetworkPolicies": "Enabled"}}]}}'
    headers:
      Accept:
      - application/json
      Accept-Encoding:
      - gzip, deflate
      CommandName:
      - network vnet create
      Connection:
      - keep-alive
      Content-Length:
      - '304'
      Content-Type:
      - application/json
      ParameterSetName:
      - -n -l -g --address-prefixes --subnet-name --subnet-prefixes
      User-Agent:
<<<<<<< HEAD
      - AZURECLI/2.33.1 azsdk-python-azure-mgmt-network/19.3.0 Python/3.7.9 (Windows-10-10.0.22000-SP0)
=======
      - AZURECLI/2.33.0 azsdk-python-azure-mgmt-network/19.3.0 Python/3.8.10 (Windows-10-10.0.19044-SP0)
>>>>>>> 92c50bc2
    method: PUT
    uri: https://management.azure.com/subscriptions/00000000-0000-0000-0000-000000000000/resourceGroups/cli_test_network_private_endpoint_000001/providers/Microsoft.Network/virtualNetworks/vnet-000003?api-version=2021-05-01
  response:
    body:
      string: "{\r\n  \"name\": \"vnet-000003\",\r\n  \"id\": \"/subscriptions/00000000-0000-0000-0000-000000000000/resourceGroups/cli_test_network_private_endpoint_000001/providers/Microsoft.Network/virtualNetworks/vnet-000003\",\r\n
<<<<<<< HEAD
        \ \"etag\": \"W/\\\"e86583a7-cae6-4433-a482-53cd27549ac5\\\"\",\r\n  \"type\":
        \"Microsoft.Network/virtualNetworks\",\r\n  \"location\": \"eastus\",\r\n
        \ \"tags\": {},\r\n  \"properties\": {\r\n    \"provisioningState\": \"Updating\",\r\n
        \   \"resourceGuid\": \"f7d50fae-3f58-4c64-b9ac-0ebab1421721\",\r\n    \"addressSpace\":
=======
        \ \"etag\": \"W/\\\"6143bfff-a8d6-4864-bef7-3fa102faee57\\\"\",\r\n  \"type\":
        \"Microsoft.Network/virtualNetworks\",\r\n  \"location\": \"eastus\",\r\n
        \ \"tags\": {},\r\n  \"properties\": {\r\n    \"provisioningState\": \"Updating\",\r\n
        \   \"resourceGuid\": \"f80ebc8b-5620-4abd-84c9-b091acd49a90\",\r\n    \"addressSpace\":
>>>>>>> 92c50bc2
        {\r\n      \"addressPrefixes\": [\r\n        \"10.0.0.0/16\"\r\n      ]\r\n
        \   },\r\n    \"dhcpOptions\": {\r\n      \"dnsServers\": []\r\n    },\r\n
        \   \"subnets\": [\r\n      {\r\n        \"name\": \"subnet-000004\",\r\n
        \       \"id\": \"/subscriptions/00000000-0000-0000-0000-000000000000/resourceGroups/cli_test_network_private_endpoint_000001/providers/Microsoft.Network/virtualNetworks/vnet-000003/subnets/subnet-000004\",\r\n
<<<<<<< HEAD
        \       \"etag\": \"W/\\\"e86583a7-cae6-4433-a482-53cd27549ac5\\\"\",\r\n
=======
        \       \"etag\": \"W/\\\"6143bfff-a8d6-4864-bef7-3fa102faee57\\\"\",\r\n
>>>>>>> 92c50bc2
        \       \"properties\": {\r\n          \"provisioningState\": \"Updating\",\r\n
        \         \"addressPrefix\": \"10.0.0.0/24\",\r\n          \"delegations\":
        [],\r\n          \"privateEndpointNetworkPolicies\": \"Enabled\",\r\n          \"privateLinkServiceNetworkPolicies\":
        \"Enabled\"\r\n        },\r\n        \"type\": \"Microsoft.Network/virtualNetworks/subnets\"\r\n
        \     }\r\n    ],\r\n    \"virtualNetworkPeerings\": [],\r\n    \"enableDdosProtection\":
        false\r\n  }\r\n}"
    headers:
      azure-asyncnotification:
      - Enabled
      azure-asyncoperation:
<<<<<<< HEAD
      - https://management.azure.com/subscriptions/00000000-0000-0000-0000-000000000000/providers/Microsoft.Network/locations/eastus/operations/6ca04eec-694d-4caf-ba43-1a1ce8f12d40?api-version=2021-05-01
=======
      - https://management.azure.com/subscriptions/00000000-0000-0000-0000-000000000000/providers/Microsoft.Network/locations/eastus/operations/ce6b7d9d-6634-4e15-bfd7-91891d1c7223?api-version=2021-05-01
>>>>>>> 92c50bc2
      cache-control:
      - no-cache
      content-length:
      - '1363'
      content-type:
      - application/json; charset=utf-8
      date:
<<<<<<< HEAD
      - Wed, 23 Feb 2022 05:36:42 GMT
=======
      - Mon, 14 Feb 2022 05:36:20 GMT
>>>>>>> 92c50bc2
      expires:
      - '-1'
      pragma:
      - no-cache
      server:
      - Microsoft-HTTPAPI/2.0
      - Microsoft-HTTPAPI/2.0
      strict-transport-security:
      - max-age=31536000; includeSubDomains
      x-content-type-options:
      - nosniff
      x-ms-arm-service-request-id:
<<<<<<< HEAD
      - 06e6c822-bf4f-46ea-bf7e-5b07e1872118
=======
      - 1fe30eca-2978-4b26-9095-bb37bdc17152
>>>>>>> 92c50bc2
      x-ms-ratelimit-remaining-subscription-writes:
      - '1199'
    status:
      code: 201
      message: Created
- request:
    body: null
    headers:
      Accept:
      - '*/*'
      Accept-Encoding:
      - gzip, deflate
      CommandName:
      - network vnet create
      Connection:
      - keep-alive
      ParameterSetName:
      - -n -l -g --address-prefixes --subnet-name --subnet-prefixes
      User-Agent:
<<<<<<< HEAD
      - AZURECLI/2.33.1 azsdk-python-azure-mgmt-network/19.3.0 Python/3.7.9 (Windows-10-10.0.22000-SP0)
    method: GET
    uri: https://management.azure.com/subscriptions/00000000-0000-0000-0000-000000000000/providers/Microsoft.Network/locations/eastus/operations/6ca04eec-694d-4caf-ba43-1a1ce8f12d40?api-version=2021-05-01
=======
      - AZURECLI/2.33.0 azsdk-python-azure-mgmt-network/19.3.0 Python/3.8.10 (Windows-10-10.0.19044-SP0)
    method: GET
    uri: https://management.azure.com/subscriptions/00000000-0000-0000-0000-000000000000/providers/Microsoft.Network/locations/eastus/operations/ce6b7d9d-6634-4e15-bfd7-91891d1c7223?api-version=2021-05-01
>>>>>>> 92c50bc2
  response:
    body:
      string: "{\r\n  \"status\": \"Succeeded\"\r\n}"
    headers:
      cache-control:
      - no-cache
      content-length:
      - '29'
      content-type:
      - application/json; charset=utf-8
      date:
<<<<<<< HEAD
      - Wed, 23 Feb 2022 05:36:45 GMT
=======
      - Mon, 14 Feb 2022 05:36:23 GMT
>>>>>>> 92c50bc2
      expires:
      - '-1'
      pragma:
      - no-cache
      server:
      - Microsoft-HTTPAPI/2.0
      - Microsoft-HTTPAPI/2.0
      strict-transport-security:
      - max-age=31536000; includeSubDomains
      transfer-encoding:
      - chunked
      vary:
      - Accept-Encoding
      x-content-type-options:
      - nosniff
      x-ms-arm-service-request-id:
<<<<<<< HEAD
      - 8b9f5d15-2bfb-460f-809d-2ed825b3e8bb
=======
      - a46bacf9-5531-4336-a605-517e78e07820
>>>>>>> 92c50bc2
    status:
      code: 200
      message: OK
- request:
    body: null
    headers:
      Accept:
      - '*/*'
      Accept-Encoding:
      - gzip, deflate
      CommandName:
      - network vnet create
      Connection:
      - keep-alive
      ParameterSetName:
      - -n -l -g --address-prefixes --subnet-name --subnet-prefixes
      User-Agent:
<<<<<<< HEAD
      - AZURECLI/2.33.1 azsdk-python-azure-mgmt-network/19.3.0 Python/3.7.9 (Windows-10-10.0.22000-SP0)
=======
      - AZURECLI/2.33.0 azsdk-python-azure-mgmt-network/19.3.0 Python/3.8.10 (Windows-10-10.0.19044-SP0)
>>>>>>> 92c50bc2
    method: GET
    uri: https://management.azure.com/subscriptions/00000000-0000-0000-0000-000000000000/resourceGroups/cli_test_network_private_endpoint_000001/providers/Microsoft.Network/virtualNetworks/vnet-000003?api-version=2021-05-01
  response:
    body:
      string: "{\r\n  \"name\": \"vnet-000003\",\r\n  \"id\": \"/subscriptions/00000000-0000-0000-0000-000000000000/resourceGroups/cli_test_network_private_endpoint_000001/providers/Microsoft.Network/virtualNetworks/vnet-000003\",\r\n
<<<<<<< HEAD
        \ \"etag\": \"W/\\\"b0dbd8b8-2501-4ef1-983d-dd61ce73cdba\\\"\",\r\n  \"type\":
        \"Microsoft.Network/virtualNetworks\",\r\n  \"location\": \"eastus\",\r\n
        \ \"tags\": {},\r\n  \"properties\": {\r\n    \"provisioningState\": \"Succeeded\",\r\n
        \   \"resourceGuid\": \"f7d50fae-3f58-4c64-b9ac-0ebab1421721\",\r\n    \"addressSpace\":
=======
        \ \"etag\": \"W/\\\"2ad3b19a-cf95-4790-8585-34492457624f\\\"\",\r\n  \"type\":
        \"Microsoft.Network/virtualNetworks\",\r\n  \"location\": \"eastus\",\r\n
        \ \"tags\": {},\r\n  \"properties\": {\r\n    \"provisioningState\": \"Succeeded\",\r\n
        \   \"resourceGuid\": \"f80ebc8b-5620-4abd-84c9-b091acd49a90\",\r\n    \"addressSpace\":
>>>>>>> 92c50bc2
        {\r\n      \"addressPrefixes\": [\r\n        \"10.0.0.0/16\"\r\n      ]\r\n
        \   },\r\n    \"dhcpOptions\": {\r\n      \"dnsServers\": []\r\n    },\r\n
        \   \"subnets\": [\r\n      {\r\n        \"name\": \"subnet-000004\",\r\n
        \       \"id\": \"/subscriptions/00000000-0000-0000-0000-000000000000/resourceGroups/cli_test_network_private_endpoint_000001/providers/Microsoft.Network/virtualNetworks/vnet-000003/subnets/subnet-000004\",\r\n
<<<<<<< HEAD
        \       \"etag\": \"W/\\\"b0dbd8b8-2501-4ef1-983d-dd61ce73cdba\\\"\",\r\n
=======
        \       \"etag\": \"W/\\\"2ad3b19a-cf95-4790-8585-34492457624f\\\"\",\r\n
>>>>>>> 92c50bc2
        \       \"properties\": {\r\n          \"provisioningState\": \"Succeeded\",\r\n
        \         \"addressPrefix\": \"10.0.0.0/24\",\r\n          \"delegations\":
        [],\r\n          \"privateEndpointNetworkPolicies\": \"Enabled\",\r\n          \"privateLinkServiceNetworkPolicies\":
        \"Enabled\"\r\n        },\r\n        \"type\": \"Microsoft.Network/virtualNetworks/subnets\"\r\n
        \     }\r\n    ],\r\n    \"virtualNetworkPeerings\": [],\r\n    \"enableDdosProtection\":
        false\r\n  }\r\n}"
    headers:
      cache-control:
      - no-cache
      content-length:
      - '1365'
      content-type:
      - application/json; charset=utf-8
      date:
<<<<<<< HEAD
      - Wed, 23 Feb 2022 05:36:47 GMT
      etag:
      - W/"b0dbd8b8-2501-4ef1-983d-dd61ce73cdba"
=======
      - Mon, 14 Feb 2022 05:36:24 GMT
      etag:
      - W/"2ad3b19a-cf95-4790-8585-34492457624f"
>>>>>>> 92c50bc2
      expires:
      - '-1'
      pragma:
      - no-cache
      server:
      - Microsoft-HTTPAPI/2.0
      - Microsoft-HTTPAPI/2.0
      strict-transport-security:
      - max-age=31536000; includeSubDomains
      transfer-encoding:
      - chunked
      vary:
      - Accept-Encoding
      x-content-type-options:
      - nosniff
      x-ms-arm-service-request-id:
<<<<<<< HEAD
      - 2abc654e-cbfa-4043-a335-ea4bf42ae1a0
=======
      - f13fa16e-7db9-4a5e-ba44-0528fa5a741a
>>>>>>> 92c50bc2
    status:
      code: 200
      message: OK
- request:
    body: null
    headers:
      Accept:
      - application/json
      Accept-Encoding:
      - gzip, deflate
      CommandName:
      - network vnet subnet update
      Connection:
      - keep-alive
      ParameterSetName:
      - -n -g --vnet-name --disable-private-endpoint-network-policies
      User-Agent:
<<<<<<< HEAD
      - AZURECLI/2.33.1 azsdk-python-azure-mgmt-network/19.3.0 Python/3.7.9 (Windows-10-10.0.22000-SP0)
=======
      - AZURECLI/2.33.0 azsdk-python-azure-mgmt-network/19.3.0 Python/3.8.10 (Windows-10-10.0.19044-SP0)
>>>>>>> 92c50bc2
    method: GET
    uri: https://management.azure.com/subscriptions/00000000-0000-0000-0000-000000000000/resourceGroups/cli_test_network_private_endpoint_000001/providers/Microsoft.Network/virtualNetworks/vnet-000003/subnets/subnet-000004?api-version=2021-05-01
  response:
    body:
      string: "{\r\n  \"name\": \"subnet-000004\",\r\n  \"id\": \"/subscriptions/00000000-0000-0000-0000-000000000000/resourceGroups/cli_test_network_private_endpoint_000001/providers/Microsoft.Network/virtualNetworks/vnet-000003/subnets/subnet-000004\",\r\n
<<<<<<< HEAD
        \ \"etag\": \"W/\\\"b0dbd8b8-2501-4ef1-983d-dd61ce73cdba\\\"\",\r\n  \"properties\":
=======
        \ \"etag\": \"W/\\\"2ad3b19a-cf95-4790-8585-34492457624f\\\"\",\r\n  \"properties\":
>>>>>>> 92c50bc2
        {\r\n    \"provisioningState\": \"Succeeded\",\r\n    \"addressPrefix\": \"10.0.0.0/24\",\r\n
        \   \"delegations\": [],\r\n    \"privateEndpointNetworkPolicies\": \"Enabled\",\r\n
        \   \"privateLinkServiceNetworkPolicies\": \"Enabled\"\r\n  },\r\n  \"type\":
        \"Microsoft.Network/virtualNetworks/subnets\"\r\n}"
    headers:
      cache-control:
      - no-cache
      content-length:
      - '569'
      content-type:
      - application/json; charset=utf-8
      date:
<<<<<<< HEAD
      - Wed, 23 Feb 2022 05:36:48 GMT
      etag:
      - W/"b0dbd8b8-2501-4ef1-983d-dd61ce73cdba"
=======
      - Mon, 14 Feb 2022 05:36:25 GMT
      etag:
      - W/"2ad3b19a-cf95-4790-8585-34492457624f"
>>>>>>> 92c50bc2
      expires:
      - '-1'
      pragma:
      - no-cache
      server:
      - Microsoft-HTTPAPI/2.0
      - Microsoft-HTTPAPI/2.0
      strict-transport-security:
      - max-age=31536000; includeSubDomains
      transfer-encoding:
      - chunked
      vary:
      - Accept-Encoding
      x-content-type-options:
      - nosniff
      x-ms-arm-service-request-id:
<<<<<<< HEAD
      - b0f48543-b8e8-49c6-9ced-9b1d5955a957
=======
      - 82f90d92-5f0a-4d3e-bb1d-f6828f2b9044
>>>>>>> 92c50bc2
    status:
      code: 200
      message: OK
- request:
    body: '{"id": "/subscriptions/00000000-0000-0000-0000-000000000000/resourceGroups/cli_test_network_private_endpoint_000001/providers/Microsoft.Network/virtualNetworks/vnet-000003/subnets/subnet-000004",
      "name": "subnet-000004", "type": "Microsoft.Network/virtualNetworks/subnets",
      "properties": {"addressPrefix": "10.0.0.0/24", "delegations": [], "privateEndpointNetworkPolicies":
      "Disabled", "privateLinkServiceNetworkPolicies": "Enabled"}}'
    headers:
      Accept:
      - application/json
      Accept-Encoding:
      - gzip, deflate
      CommandName:
      - network vnet subnet update
      Connection:
      - keep-alive
      Content-Length:
      - '434'
      Content-Type:
      - application/json
      ParameterSetName:
      - -n -g --vnet-name --disable-private-endpoint-network-policies
      User-Agent:
<<<<<<< HEAD
      - AZURECLI/2.33.1 azsdk-python-azure-mgmt-network/19.3.0 Python/3.7.9 (Windows-10-10.0.22000-SP0)
=======
      - AZURECLI/2.33.0 azsdk-python-azure-mgmt-network/19.3.0 Python/3.8.10 (Windows-10-10.0.19044-SP0)
>>>>>>> 92c50bc2
    method: PUT
    uri: https://management.azure.com/subscriptions/00000000-0000-0000-0000-000000000000/resourceGroups/cli_test_network_private_endpoint_000001/providers/Microsoft.Network/virtualNetworks/vnet-000003/subnets/subnet-000004?api-version=2021-05-01
  response:
    body:
      string: "{\r\n  \"name\": \"subnet-000004\",\r\n  \"id\": \"/subscriptions/00000000-0000-0000-0000-000000000000/resourceGroups/cli_test_network_private_endpoint_000001/providers/Microsoft.Network/virtualNetworks/vnet-000003/subnets/subnet-000004\",\r\n
<<<<<<< HEAD
        \ \"etag\": \"W/\\\"6bea4754-8650-4df8-8b11-e49362ee81f9\\\"\",\r\n  \"properties\":
=======
        \ \"etag\": \"W/\\\"bf5ae1e5-419d-44f9-82f6-180bb5ee9785\\\"\",\r\n  \"properties\":
>>>>>>> 92c50bc2
        {\r\n    \"provisioningState\": \"Updating\",\r\n    \"addressPrefix\": \"10.0.0.0/24\",\r\n
        \   \"delegations\": [],\r\n    \"privateEndpointNetworkPolicies\": \"Disabled\",\r\n
        \   \"privateLinkServiceNetworkPolicies\": \"Enabled\"\r\n  },\r\n  \"type\":
        \"Microsoft.Network/virtualNetworks/subnets\"\r\n}"
    headers:
      azure-asyncoperation:
<<<<<<< HEAD
      - https://management.azure.com/subscriptions/00000000-0000-0000-0000-000000000000/providers/Microsoft.Network/locations/eastus/operations/1f8b8d7a-7266-4631-8e69-8bc51df9a695?api-version=2021-05-01
=======
      - https://management.azure.com/subscriptions/00000000-0000-0000-0000-000000000000/providers/Microsoft.Network/locations/eastus/operations/2f19dce5-a78b-4d8e-992f-81329d7c8a01?api-version=2021-05-01
>>>>>>> 92c50bc2
      cache-control:
      - no-cache
      content-length:
      - '569'
      content-type:
      - application/json; charset=utf-8
      date:
<<<<<<< HEAD
      - Wed, 23 Feb 2022 05:36:49 GMT
=======
      - Mon, 14 Feb 2022 05:36:26 GMT
>>>>>>> 92c50bc2
      expires:
      - '-1'
      pragma:
      - no-cache
      server:
      - Microsoft-HTTPAPI/2.0
      - Microsoft-HTTPAPI/2.0
      strict-transport-security:
      - max-age=31536000; includeSubDomains
      transfer-encoding:
      - chunked
      vary:
      - Accept-Encoding
      x-content-type-options:
      - nosniff
      x-ms-arm-service-request-id:
<<<<<<< HEAD
      - 9ca5be94-c96e-428c-a6e5-520330c47ddc
=======
      - cb680853-6183-4230-bcd7-761447079eae
>>>>>>> 92c50bc2
      x-ms-ratelimit-remaining-subscription-writes:
      - '1197'
    status:
      code: 200
      message: OK
- request:
    body: null
    headers:
      Accept:
      - '*/*'
      Accept-Encoding:
      - gzip, deflate
      CommandName:
      - network vnet subnet update
      Connection:
      - keep-alive
      ParameterSetName:
      - -n -g --vnet-name --disable-private-endpoint-network-policies
      User-Agent:
<<<<<<< HEAD
      - AZURECLI/2.33.1 azsdk-python-azure-mgmt-network/19.3.0 Python/3.7.9 (Windows-10-10.0.22000-SP0)
    method: GET
    uri: https://management.azure.com/subscriptions/00000000-0000-0000-0000-000000000000/providers/Microsoft.Network/locations/eastus/operations/1f8b8d7a-7266-4631-8e69-8bc51df9a695?api-version=2021-05-01
  response:
    body:
      string: "{\r\n  \"status\": \"InProgress\"\r\n}"
    headers:
      cache-control:
      - no-cache
      content-length:
      - '30'
      content-type:
      - application/json; charset=utf-8
      date:
      - Wed, 23 Feb 2022 05:36:53 GMT
      expires:
      - '-1'
      pragma:
      - no-cache
      server:
      - Microsoft-HTTPAPI/2.0
      - Microsoft-HTTPAPI/2.0
      strict-transport-security:
      - max-age=31536000; includeSubDomains
      transfer-encoding:
      - chunked
      vary:
      - Accept-Encoding
      x-content-type-options:
      - nosniff
      x-ms-arm-service-request-id:
      - d39f8a58-86df-4467-9239-6f91a6777bc0
    status:
      code: 200
      message: OK
- request:
    body: null
    headers:
      Accept:
      - '*/*'
      Accept-Encoding:
      - gzip, deflate
      CommandName:
      - network vnet subnet update
      Connection:
      - keep-alive
      ParameterSetName:
      - -n -g --vnet-name --disable-private-endpoint-network-policies
      User-Agent:
      - AZURECLI/2.33.1 azsdk-python-azure-mgmt-network/19.3.0 Python/3.7.9 (Windows-10-10.0.22000-SP0)
    method: GET
    uri: https://management.azure.com/subscriptions/00000000-0000-0000-0000-000000000000/providers/Microsoft.Network/locations/eastus/operations/1f8b8d7a-7266-4631-8e69-8bc51df9a695?api-version=2021-05-01
=======
      - AZURECLI/2.33.0 azsdk-python-azure-mgmt-network/19.3.0 Python/3.8.10 (Windows-10-10.0.19044-SP0)
    method: GET
    uri: https://management.azure.com/subscriptions/00000000-0000-0000-0000-000000000000/providers/Microsoft.Network/locations/eastus/operations/2f19dce5-a78b-4d8e-992f-81329d7c8a01?api-version=2021-05-01
>>>>>>> 92c50bc2
  response:
    body:
      string: "{\r\n  \"status\": \"Succeeded\"\r\n}"
    headers:
      cache-control:
      - no-cache
      content-length:
      - '29'
      content-type:
      - application/json; charset=utf-8
      date:
<<<<<<< HEAD
      - Wed, 23 Feb 2022 05:37:03 GMT
=======
      - Mon, 14 Feb 2022 05:36:29 GMT
>>>>>>> 92c50bc2
      expires:
      - '-1'
      pragma:
      - no-cache
      server:
      - Microsoft-HTTPAPI/2.0
      - Microsoft-HTTPAPI/2.0
      strict-transport-security:
      - max-age=31536000; includeSubDomains
      transfer-encoding:
      - chunked
      vary:
      - Accept-Encoding
      x-content-type-options:
      - nosniff
      x-ms-arm-service-request-id:
<<<<<<< HEAD
      - 5c12eaad-9aeb-437b-9bf5-b43ff8838beb
=======
      - 784abb7b-9d12-42e8-84bb-9c9245643c0d
>>>>>>> 92c50bc2
    status:
      code: 200
      message: OK
- request:
    body: null
    headers:
      Accept:
      - '*/*'
      Accept-Encoding:
      - gzip, deflate
      CommandName:
      - network vnet subnet update
      Connection:
      - keep-alive
      ParameterSetName:
      - -n -g --vnet-name --disable-private-endpoint-network-policies
      User-Agent:
<<<<<<< HEAD
      - AZURECLI/2.33.1 azsdk-python-azure-mgmt-network/19.3.0 Python/3.7.9 (Windows-10-10.0.22000-SP0)
=======
      - AZURECLI/2.33.0 azsdk-python-azure-mgmt-network/19.3.0 Python/3.8.10 (Windows-10-10.0.19044-SP0)
>>>>>>> 92c50bc2
    method: GET
    uri: https://management.azure.com/subscriptions/00000000-0000-0000-0000-000000000000/resourceGroups/cli_test_network_private_endpoint_000001/providers/Microsoft.Network/virtualNetworks/vnet-000003/subnets/subnet-000004?api-version=2021-05-01
  response:
    body:
      string: "{\r\n  \"name\": \"subnet-000004\",\r\n  \"id\": \"/subscriptions/00000000-0000-0000-0000-000000000000/resourceGroups/cli_test_network_private_endpoint_000001/providers/Microsoft.Network/virtualNetworks/vnet-000003/subnets/subnet-000004\",\r\n
<<<<<<< HEAD
        \ \"etag\": \"W/\\\"34ea9460-3c29-42f4-ae86-94837660f36d\\\"\",\r\n  \"properties\":
=======
        \ \"etag\": \"W/\\\"beee88aa-3c5c-4022-b123-2f027fb93273\\\"\",\r\n  \"properties\":
>>>>>>> 92c50bc2
        {\r\n    \"provisioningState\": \"Succeeded\",\r\n    \"addressPrefix\": \"10.0.0.0/24\",\r\n
        \   \"delegations\": [],\r\n    \"privateEndpointNetworkPolicies\": \"Disabled\",\r\n
        \   \"privateLinkServiceNetworkPolicies\": \"Enabled\"\r\n  },\r\n  \"type\":
        \"Microsoft.Network/virtualNetworks/subnets\"\r\n}"
    headers:
      cache-control:
      - no-cache
      content-length:
      - '570'
      content-type:
      - application/json; charset=utf-8
      date:
<<<<<<< HEAD
      - Wed, 23 Feb 2022 05:37:03 GMT
      etag:
      - W/"34ea9460-3c29-42f4-ae86-94837660f36d"
=======
      - Mon, 14 Feb 2022 05:36:30 GMT
      etag:
      - W/"beee88aa-3c5c-4022-b123-2f027fb93273"
>>>>>>> 92c50bc2
      expires:
      - '-1'
      pragma:
      - no-cache
      server:
      - Microsoft-HTTPAPI/2.0
      - Microsoft-HTTPAPI/2.0
      strict-transport-security:
      - max-age=31536000; includeSubDomains
      transfer-encoding:
      - chunked
      vary:
      - Accept-Encoding
      x-content-type-options:
      - nosniff
      x-ms-arm-service-request-id:
<<<<<<< HEAD
      - 23e6835c-3e5d-4ba5-84f3-f7bec0426a82
=======
      - 2ec8feb4-5dc8-4a92-a275-00ff9a6c4768
>>>>>>> 92c50bc2
    status:
      code: 200
      message: OK
- request:
    body: null
    headers:
      Accept:
      - application/json
      Accept-Encoding:
      - gzip, deflate
      CommandName:
      - storage account private-link-resource list
      Connection:
      - keep-alive
      ParameterSetName:
      - --account-name -g
      User-Agent:
<<<<<<< HEAD
      - AZURECLI/2.33.1 azsdk-python-azure-mgmt-storage/19.1.0 Python/3.7.9 (Windows-10-10.0.22000-SP0)
=======
      - AZURECLI/2.33.0 azsdk-python-azure-mgmt-storage/19.0.0 Python/3.8.10 (Windows-10-10.0.19044-SP0)
>>>>>>> 92c50bc2
    method: GET
    uri: https://management.azure.com/subscriptions/00000000-0000-0000-0000-000000000000/resourceGroups/cli_test_network_private_endpoint_000001/providers/Microsoft.Storage/storageAccounts/asg000002/privateLinkResources?api-version=2021-08-01
  response:
    body:
      string: '{"value":[{"id":"/subscriptions/00000000-0000-0000-0000-000000000000/resourceGroups/cli_test_network_private_endpoint_000001/providers/Microsoft.Storage/storageAccounts/asg000002/privateLinkResources/blob","name":"blob","type":"Microsoft.Storage/storageAccounts/privateLinkResources","properties":{"groupId":"blob","requiredMembers":["blob"],"requiredZoneNames":["privatelink.blob.core.windows.net"]}},{"id":"/subscriptions/00000000-0000-0000-0000-000000000000/resourceGroups/cli_test_network_private_endpoint_000001/providers/Microsoft.Storage/storageAccounts/asg000002/privateLinkResources/table","name":"table","type":"Microsoft.Storage/storageAccounts/privateLinkResources","properties":{"groupId":"table","requiredMembers":["table"],"requiredZoneNames":["privatelink.table.core.windows.net"]}},{"id":"/subscriptions/00000000-0000-0000-0000-000000000000/resourceGroups/cli_test_network_private_endpoint_000001/providers/Microsoft.Storage/storageAccounts/asg000002/privateLinkResources/queue","name":"queue","type":"Microsoft.Storage/storageAccounts/privateLinkResources","properties":{"groupId":"queue","requiredMembers":["queue"],"requiredZoneNames":["privatelink.queue.core.windows.net"]}},{"id":"/subscriptions/00000000-0000-0000-0000-000000000000/resourceGroups/cli_test_network_private_endpoint_000001/providers/Microsoft.Storage/storageAccounts/asg000002/privateLinkResources/file","name":"file","type":"Microsoft.Storage/storageAccounts/privateLinkResources","properties":{"groupId":"file","requiredMembers":["file"],"requiredZoneNames":["privatelink.file.core.windows.net"]}},{"id":"/subscriptions/00000000-0000-0000-0000-000000000000/resourceGroups/cli_test_network_private_endpoint_000001/providers/Microsoft.Storage/storageAccounts/asg000002/privateLinkResources/web","name":"web","type":"Microsoft.Storage/storageAccounts/privateLinkResources","properties":{"groupId":"web","requiredMembers":["web"],"requiredZoneNames":["privatelink.web.core.windows.net"]}},{"id":"/subscriptions/00000000-0000-0000-0000-000000000000/resourceGroups/cli_test_network_private_endpoint_000001/providers/Microsoft.Storage/storageAccounts/asg000002/privateLinkResources/dfs","name":"dfs","type":"Microsoft.Storage/storageAccounts/privateLinkResources","properties":{"groupId":"dfs","requiredMembers":["dfs"],"requiredZoneNames":["privatelink.dfs.core.windows.net"]}}]}'
    headers:
      cache-control:
      - no-cache
      content-length:
      - '2363'
      content-type:
      - application/json
      date:
<<<<<<< HEAD
      - Wed, 23 Feb 2022 05:37:04 GMT
=======
      - Mon, 14 Feb 2022 05:36:31 GMT
>>>>>>> 92c50bc2
      expires:
      - '-1'
      pragma:
      - no-cache
      server:
      - Microsoft-Azure-Storage-Resource-Provider/1.0,Microsoft-HTTPAPI/2.0 Microsoft-HTTPAPI/2.0
      strict-transport-security:
      - max-age=31536000; includeSubDomains
      transfer-encoding:
      - chunked
      vary:
      - Accept-Encoding
      x-content-type-options:
      - nosniff
    status:
      code: 200
      message: OK
- request:
    body: null
    headers:
      Accept:
      - application/json
      Accept-Encoding:
      - gzip, deflate
      CommandName:
      - storage account show
      Connection:
      - keep-alive
      ParameterSetName:
      - -n -g
      User-Agent:
<<<<<<< HEAD
      - AZURECLI/2.33.1 azsdk-python-azure-mgmt-storage/19.1.0 Python/3.7.9 (Windows-10-10.0.22000-SP0)
=======
      - AZURECLI/2.33.0 azsdk-python-azure-mgmt-storage/19.0.0 Python/3.8.10 (Windows-10-10.0.19044-SP0)
>>>>>>> 92c50bc2
    method: GET
    uri: https://management.azure.com/subscriptions/00000000-0000-0000-0000-000000000000/resourceGroups/cli_test_network_private_endpoint_000001/providers/Microsoft.Storage/storageAccounts/asg000002?api-version=2021-08-01
  response:
    body:
<<<<<<< HEAD
      string: '{"sku":{"name":"Standard_LRS","tier":"Standard"},"kind":"StorageV2","id":"/subscriptions/00000000-0000-0000-0000-000000000000/resourceGroups/cli_test_network_private_endpoint_000001/providers/Microsoft.Storage/storageAccounts/asg000002","name":"asg000002","type":"Microsoft.Storage/storageAccounts","location":"westus","tags":{},"properties":{"keyCreationTime":{"key1":"2022-02-23T05:36:12.8710316Z","key2":"2022-02-23T05:36:12.8710316Z"},"privateEndpointConnections":[],"minimumTlsVersion":"TLS1_0","allowBlobPublicAccess":true,"networkAcls":{"bypass":"AzureServices","virtualNetworkRules":[],"ipRules":[],"defaultAction":"Allow"},"supportsHttpsTrafficOnly":true,"encryption":{"services":{"file":{"keyType":"Account","enabled":true,"lastEnabledTime":"2022-02-23T05:36:12.8867444Z"},"blob":{"keyType":"Account","enabled":true,"lastEnabledTime":"2022-02-23T05:36:12.8867444Z"}},"keySource":"Microsoft.Storage"},"accessTier":"Hot","provisioningState":"Succeeded","creationTime":"2022-02-23T05:36:12.7772627Z","primaryEndpoints":{"dfs":"https://asg000002.dfs.core.windows.net/","web":"https://asg000002.z22.web.core.windows.net/","blob":"https://asg000002.blob.core.windows.net/","queue":"https://asg000002.queue.core.windows.net/","table":"https://asg000002.table.core.windows.net/","file":"https://asg000002.file.core.windows.net/"},"primaryLocation":"westus","statusOfPrimary":"available"}}'
=======
      string: '{"sku":{"name":"Standard_LRS","tier":"Standard"},"kind":"StorageV2","id":"/subscriptions/00000000-0000-0000-0000-000000000000/resourceGroups/cli_test_network_private_endpoint_000001/providers/Microsoft.Storage/storageAccounts/asg000002","name":"asg000002","type":"Microsoft.Storage/storageAccounts","location":"westus","tags":{},"properties":{"keyCreationTime":{"key1":"2022-02-14T05:35:48.6941585Z","key2":"2022-02-14T05:35:48.6941585Z"},"privateEndpointConnections":[],"minimumTlsVersion":"TLS1_0","allowBlobPublicAccess":true,"networkAcls":{"bypass":"AzureServices","virtualNetworkRules":[],"ipRules":[],"defaultAction":"Allow"},"supportsHttpsTrafficOnly":true,"encryption":{"services":{"file":{"keyType":"Account","enabled":true,"lastEnabledTime":"2022-02-14T05:35:48.7097518Z"},"blob":{"keyType":"Account","enabled":true,"lastEnabledTime":"2022-02-14T05:35:48.7097518Z"}},"keySource":"Microsoft.Storage"},"accessTier":"Hot","provisioningState":"Succeeded","creationTime":"2022-02-14T05:35:48.5847558Z","primaryEndpoints":{"dfs":"https://asg000002.dfs.core.windows.net/","web":"https://asg000002.z22.web.core.windows.net/","blob":"https://asg000002.blob.core.windows.net/","queue":"https://asg000002.queue.core.windows.net/","table":"https://asg000002.table.core.windows.net/","file":"https://asg000002.file.core.windows.net/"},"primaryLocation":"westus","statusOfPrimary":"available"}}'
>>>>>>> 92c50bc2
    headers:
      cache-control:
      - no-cache
      content-length:
      - '1390'
      content-type:
      - application/json
      date:
<<<<<<< HEAD
      - Wed, 23 Feb 2022 05:37:04 GMT
=======
      - Mon, 14 Feb 2022 05:36:32 GMT
>>>>>>> 92c50bc2
      expires:
      - '-1'
      pragma:
      - no-cache
      server:
      - Microsoft-Azure-Storage-Resource-Provider/1.0,Microsoft-HTTPAPI/2.0 Microsoft-HTTPAPI/2.0
      strict-transport-security:
      - max-age=31536000; includeSubDomains
      transfer-encoding:
      - chunked
      vary:
      - Accept-Encoding
      x-content-type-options:
      - nosniff
    status:
      code: 200
      message: OK
- request:
    body: null
    headers:
      Accept:
      - application/json
      Accept-Encoding:
      - gzip, deflate
      CommandName:
      - network asg create
      Connection:
      - keep-alive
      ParameterSetName:
      - -n -g
      User-Agent:
<<<<<<< HEAD
      - AZURECLI/2.33.1 azsdk-python-azure-mgmt-resource/20.0.0 Python/3.7.9 (Windows-10-10.0.22000-SP0)
=======
      - AZURECLI/2.33.0 azsdk-python-azure-mgmt-resource/20.0.0 Python/3.8.10 (Windows-10-10.0.19044-SP0)
>>>>>>> 92c50bc2
    method: GET
    uri: https://management.azure.com/subscriptions/00000000-0000-0000-0000-000000000000/resourcegroups/cli_test_network_private_endpoint_000001?api-version=2021-04-01
  response:
    body:
<<<<<<< HEAD
      string: '{"id":"/subscriptions/00000000-0000-0000-0000-000000000000/resourceGroups/cli_test_network_private_endpoint_000001","name":"cli_test_network_private_endpoint_000001","type":"Microsoft.Resources/resourceGroups","location":"eastus","tags":{"product":"azurecli","cause":"automation","date":"2022-02-23T05:35:58Z"},"properties":{"provisioningState":"Succeeded"}}'
=======
      string: '{"id":"/subscriptions/00000000-0000-0000-0000-000000000000/resourceGroups/cli_test_network_private_endpoint_000001","name":"cli_test_network_private_endpoint_000001","type":"Microsoft.Resources/resourceGroups","location":"eastus","tags":{"product":"azurecli","cause":"automation","date":"2022-02-14T05:35:39Z"},"properties":{"provisioningState":"Succeeded"}}'
>>>>>>> 92c50bc2
    headers:
      cache-control:
      - no-cache
      content-length:
      - '358'
      content-type:
      - application/json; charset=utf-8
      date:
<<<<<<< HEAD
      - Wed, 23 Feb 2022 05:37:05 GMT
=======
      - Mon, 14 Feb 2022 05:36:33 GMT
>>>>>>> 92c50bc2
      expires:
      - '-1'
      pragma:
      - no-cache
      strict-transport-security:
      - max-age=31536000; includeSubDomains
      vary:
      - Accept-Encoding
      x-content-type-options:
      - nosniff
    status:
      code: 200
      message: OK
- request:
    body: '{"location": "eastus"}'
    headers:
      Accept:
      - application/json
      Accept-Encoding:
      - gzip, deflate
      CommandName:
      - network asg create
      Connection:
      - keep-alive
      Content-Length:
      - '22'
      Content-Type:
      - application/json
      ParameterSetName:
      - -n -g
      User-Agent:
<<<<<<< HEAD
      - AZURECLI/2.33.1 azsdk-python-azure-mgmt-network/19.3.0 Python/3.7.9 (Windows-10-10.0.22000-SP0)
=======
      - AZURECLI/2.33.0 azsdk-python-azure-mgmt-network/19.3.0 Python/3.8.10 (Windows-10-10.0.19044-SP0)
>>>>>>> 92c50bc2
    method: PUT
    uri: https://management.azure.com/subscriptions/00000000-0000-0000-0000-000000000000/resourceGroups/cli_test_network_private_endpoint_000001/providers/Microsoft.Network/applicationSecurityGroups/asg1?api-version=2021-05-01
  response:
    body:
<<<<<<< HEAD
      string: "{\r\n  \"name\": \"pe-000005\",\r\n  \"id\": \"/subscriptions/00000000-0000-0000-0000-000000000000/resourceGroups/cli_test_network_private_endpoint_000001/providers/Microsoft.Network/privateEndpoints/pe-000005\",\r\n
        \ \"etag\": \"W/\\\"17fd7a48-e442-4b20-aa50-88a367ba378b\\\"\",\r\n  \"type\":
        \"Microsoft.Network/privateEndpoints\",\r\n  \"location\": \"eastus\",\r\n
        \ \"properties\": {\r\n    \"provisioningState\": \"Updating\",\r\n    \"resourceGuid\":
        \"66dc09e8-960c-41c6-898c-c5c6b3a28461\",\r\n    \"privateLinkServiceConnections\":
        [\r\n      {\r\n        \"name\": \"connection-000006\",\r\n        \"id\":
        \"/subscriptions/00000000-0000-0000-0000-000000000000/resourceGroups/cli_test_network_private_endpoint_000001/providers/Microsoft.Network/privateEndpoints/pe-000005/privateLinkServiceConnections/connection-000006\",\r\n
        \       \"etag\": \"W/\\\"17fd7a48-e442-4b20-aa50-88a367ba378b\\\"\",\r\n
        \       \"properties\": {\r\n          \"provisioningState\": \"Succeeded\",\r\n
        \         \"privateLinkServiceId\": \"/subscriptions/00000000-0000-0000-0000-000000000000/resourceGroups/cli_test_network_private_endpoint_000001/providers/Microsoft.Storage/storageAccounts/asg000002\",\r\n
        \         \"groupIds\": [\r\n            \"blob\"\r\n          ],\r\n          \"privateLinkServiceConnectionState\":
        {\r\n            \"status\": \"Approved\",\r\n            \"description\":
        \"Auto Approved\",\r\n            \"actionsRequired\": \"None\"\r\n          }\r\n
        \       },\r\n        \"type\": \"Microsoft.Network/privateEndpoints/privateLinkServiceConnections\"\r\n
        \     }\r\n    ],\r\n    \"manualPrivateLinkServiceConnections\": [],\r\n
        \   \"customNetworkInterfaceName\": \"\",\r\n    \"subnet\": {\r\n      \"id\":
        \"/subscriptions/00000000-0000-0000-0000-000000000000/resourceGroups/cli_test_network_private_endpoint_000001/providers/Microsoft.Network/virtualNetworks/vnet-000003/subnets/subnet-000004\"\r\n
        \   },\r\n    \"ipConfigurations\": [],\r\n    \"networkInterfaces\": [\r\n
        \     {\r\n        \"id\": \"/subscriptions/00000000-0000-0000-0000-000000000000/resourceGroups/cli_test_network_private_endpoint_000001/providers/Microsoft.Network/networkInterfaces/pe-000005.nic.eaaf4af7-fff0-4788-a90d-48ba687d4bda\"\r\n
        \     }\r\n    ],\r\n    \"customDnsConfigs\": []\r\n  }\r\n}"
=======
      string: "{\r\n  \"name\": \"asg1\",\r\n  \"id\": \"/subscriptions/00000000-0000-0000-0000-000000000000/resourceGroups/cli_test_network_private_endpoint_000001/providers/Microsoft.Network/applicationSecurityGroups/asg1\",\r\n
        \ \"etag\": \"W/\\\"907c901f-ec4a-46b6-92c8-78c8d8f34935\\\"\",\r\n  \"type\":
        \"Microsoft.Network/applicationSecurityGroups\",\r\n  \"location\": \"eastus\",\r\n
        \ \"properties\": {\r\n    \"provisioningState\": \"Updating\"\r\n  }\r\n}"
>>>>>>> 92c50bc2
    headers:
      azure-asyncnotification:
      - Enabled
      azure-asyncoperation:
<<<<<<< HEAD
      - https://management.azure.com/subscriptions/00000000-0000-0000-0000-000000000000/providers/Microsoft.Network/locations/eastus/operations/bb68470c-0c59-411d-9c69-23f83d9ad9da?api-version=2021-05-01
=======
      - https://management.azure.com/subscriptions/00000000-0000-0000-0000-000000000000/providers/Microsoft.Network/locations/eastus/operations/39546864-6e7f-42a5-b0d0-33ccbab18688?api-version=2021-05-01
>>>>>>> 92c50bc2
      cache-control:
      - no-cache
      content-length:
      - '403'
      content-type:
      - application/json; charset=utf-8
      date:
<<<<<<< HEAD
      - Wed, 23 Feb 2022 05:37:15 GMT
=======
      - Mon, 14 Feb 2022 05:36:41 GMT
>>>>>>> 92c50bc2
      expires:
      - '-1'
      pragma:
      - no-cache
      server:
      - Microsoft-HTTPAPI/2.0
      - Microsoft-HTTPAPI/2.0
      strict-transport-security:
      - max-age=31536000; includeSubDomains
      x-content-type-options:
      - nosniff
      x-ms-arm-service-request-id:
<<<<<<< HEAD
      - b6dfac87-0791-43c8-a470-70cef58f31a5
=======
      - 841a71f7-be04-4591-b98b-ff4d1dde7e60
>>>>>>> 92c50bc2
      x-ms-ratelimit-remaining-subscription-writes:
      - '1197'
    status:
      code: 201
      message: Created
- request:
    body: null
    headers:
      Accept:
      - '*/*'
      Accept-Encoding:
      - gzip, deflate
      CommandName:
      - network asg create
      Connection:
      - keep-alive
      ParameterSetName:
      - -n -g
      User-Agent:
<<<<<<< HEAD
      - AZURECLI/2.33.1 azsdk-python-azure-mgmt-network/19.3.0 Python/3.7.9 (Windows-10-10.0.22000-SP0)
    method: GET
    uri: https://management.azure.com/subscriptions/00000000-0000-0000-0000-000000000000/providers/Microsoft.Network/locations/eastus/operations/bb68470c-0c59-411d-9c69-23f83d9ad9da?api-version=2021-05-01
=======
      - AZURECLI/2.33.0 azsdk-python-azure-mgmt-network/19.3.0 Python/3.8.10 (Windows-10-10.0.19044-SP0)
    method: GET
    uri: https://management.azure.com/subscriptions/00000000-0000-0000-0000-000000000000/providers/Microsoft.Network/locations/eastus/operations/39546864-6e7f-42a5-b0d0-33ccbab18688?api-version=2021-05-01
>>>>>>> 92c50bc2
  response:
    body:
      string: "{\r\n  \"status\": \"Succeeded\"\r\n}"
    headers:
      cache-control:
      - no-cache
      content-length:
      - '29'
      content-type:
      - application/json; charset=utf-8
      date:
<<<<<<< HEAD
      - Wed, 23 Feb 2022 05:37:27 GMT
=======
      - Mon, 14 Feb 2022 05:36:51 GMT
>>>>>>> 92c50bc2
      expires:
      - '-1'
      pragma:
      - no-cache
      server:
      - Microsoft-HTTPAPI/2.0
      - Microsoft-HTTPAPI/2.0
      strict-transport-security:
      - max-age=31536000; includeSubDomains
      transfer-encoding:
      - chunked
      vary:
      - Accept-Encoding
      x-content-type-options:
      - nosniff
      x-ms-arm-service-request-id:
<<<<<<< HEAD
      - 59acada9-a5c6-447c-aa9c-a47e7473a698
=======
      - f581bf69-b050-42c9-9462-821858054aa1
>>>>>>> 92c50bc2
    status:
      code: 200
      message: OK
- request:
    body: null
    headers:
      Accept:
      - '*/*'
      Accept-Encoding:
      - gzip, deflate
      CommandName:
      - network asg create
      Connection:
      - keep-alive
      ParameterSetName:
      - -n -g
      User-Agent:
<<<<<<< HEAD
      - AZURECLI/2.33.1 azsdk-python-azure-mgmt-network/19.3.0 Python/3.7.9 (Windows-10-10.0.22000-SP0)
    method: GET
    uri: https://management.azure.com/subscriptions/00000000-0000-0000-0000-000000000000/providers/Microsoft.Network/locations/eastus/operations/bb68470c-0c59-411d-9c69-23f83d9ad9da?api-version=2021-05-01
=======
      - AZURECLI/2.33.0 azsdk-python-azure-mgmt-network/19.3.0 Python/3.8.10 (Windows-10-10.0.19044-SP0)
    method: GET
    uri: https://management.azure.com/subscriptions/00000000-0000-0000-0000-000000000000/resourceGroups/cli_test_network_private_endpoint_000001/providers/Microsoft.Network/applicationSecurityGroups/asg1?api-version=2021-05-01
>>>>>>> 92c50bc2
  response:
    body:
      string: "{\r\n  \"name\": \"asg1\",\r\n  \"id\": \"/subscriptions/00000000-0000-0000-0000-000000000000/resourceGroups/cli_test_network_private_endpoint_000001/providers/Microsoft.Network/applicationSecurityGroups/asg1\",\r\n
        \ \"etag\": \"W/\\\"0586c14d-35ab-4a00-be9d-e225fdcbf189\\\"\",\r\n  \"type\":
        \"Microsoft.Network/applicationSecurityGroups\",\r\n  \"location\": \"eastus\",\r\n
        \ \"properties\": {\r\n    \"provisioningState\": \"Succeeded\"\r\n  }\r\n}"
    headers:
      cache-control:
      - no-cache
      content-length:
      - '404'
      content-type:
      - application/json; charset=utf-8
      date:
<<<<<<< HEAD
      - Wed, 23 Feb 2022 05:37:37 GMT
=======
      - Mon, 14 Feb 2022 05:36:52 GMT
      etag:
      - W/"0586c14d-35ab-4a00-be9d-e225fdcbf189"
>>>>>>> 92c50bc2
      expires:
      - '-1'
      pragma:
      - no-cache
      server:
      - Microsoft-HTTPAPI/2.0
      - Microsoft-HTTPAPI/2.0
      strict-transport-security:
      - max-age=31536000; includeSubDomains
      transfer-encoding:
      - chunked
      vary:
      - Accept-Encoding
      x-content-type-options:
      - nosniff
      x-ms-arm-service-request-id:
<<<<<<< HEAD
      - 04b94605-9ae7-4a6e-8792-9b0e8234251c
=======
      - b7f169de-4c96-4400-bae4-a57b0d68341d
>>>>>>> 92c50bc2
    status:
      code: 200
      message: OK
- request:
    body: null
    headers:
      Accept:
      - application/json
      Accept-Encoding:
      - gzip, deflate
      CommandName:
      - network asg create
      Connection:
      - keep-alive
      ParameterSetName:
      - -n -g
      User-Agent:
      - AZURECLI/2.33.0 azsdk-python-azure-mgmt-resource/20.0.0 Python/3.8.10 (Windows-10-10.0.19044-SP0)
    method: GET
    uri: https://management.azure.com/subscriptions/00000000-0000-0000-0000-000000000000/resourcegroups/cli_test_network_private_endpoint_000001?api-version=2021-04-01
  response:
    body:
      string: '{"id":"/subscriptions/00000000-0000-0000-0000-000000000000/resourceGroups/cli_test_network_private_endpoint_000001","name":"cli_test_network_private_endpoint_000001","type":"Microsoft.Resources/resourceGroups","location":"eastus","tags":{"product":"azurecli","cause":"automation","date":"2022-02-14T05:35:39Z"},"properties":{"provisioningState":"Succeeded"}}'
    headers:
      cache-control:
      - no-cache
      content-length:
      - '358'
      content-type:
      - application/json; charset=utf-8
      date:
      - Mon, 14 Feb 2022 05:36:53 GMT
      expires:
      - '-1'
      pragma:
      - no-cache
      strict-transport-security:
      - max-age=31536000; includeSubDomains
      vary:
      - Accept-Encoding
      x-content-type-options:
      - nosniff
    status:
      code: 200
      message: OK
- request:
    body: '{"location": "eastus"}'
    headers:
      Accept:
      - application/json
      Accept-Encoding:
      - gzip, deflate
      CommandName:
      - network asg create
      Connection:
      - keep-alive
      Content-Length:
      - '22'
      Content-Type:
      - application/json
      ParameterSetName:
      - -n -g
      User-Agent:
      - AZURECLI/2.33.0 azsdk-python-azure-mgmt-network/19.3.0 Python/3.8.10 (Windows-10-10.0.19044-SP0)
    method: PUT
    uri: https://management.azure.com/subscriptions/00000000-0000-0000-0000-000000000000/resourceGroups/cli_test_network_private_endpoint_000001/providers/Microsoft.Network/applicationSecurityGroups/asg2?api-version=2021-05-01
  response:
    body:
      string: "{\r\n  \"name\": \"asg2\",\r\n  \"id\": \"/subscriptions/00000000-0000-0000-0000-000000000000/resourceGroups/cli_test_network_private_endpoint_000001/providers/Microsoft.Network/applicationSecurityGroups/asg2\",\r\n
        \ \"etag\": \"W/\\\"6f0868a9-c6a4-463e-89a0-78e47bc6cbb7\\\"\",\r\n  \"type\":
        \"Microsoft.Network/applicationSecurityGroups\",\r\n  \"location\": \"eastus\",\r\n
        \ \"properties\": {\r\n    \"provisioningState\": \"Updating\"\r\n  }\r\n}"
    headers:
      azure-asyncnotification:
      - Enabled
      azure-asyncoperation:
      - https://management.azure.com/subscriptions/00000000-0000-0000-0000-000000000000/providers/Microsoft.Network/locations/eastus/operations/44a01c50-aced-40c9-a93e-1654c3f7f011?api-version=2021-05-01
      cache-control:
      - no-cache
      content-length:
      - '403'
      content-type:
      - application/json; charset=utf-8
      date:
      - Mon, 14 Feb 2022 05:37:00 GMT
      expires:
      - '-1'
      pragma:
      - no-cache
      server:
      - Microsoft-HTTPAPI/2.0
      - Microsoft-HTTPAPI/2.0
      strict-transport-security:
      - max-age=31536000; includeSubDomains
      x-content-type-options:
      - nosniff
      x-ms-arm-service-request-id:
      - a57cffdc-2e4f-4bb7-b3a7-cb04ffd5f0b5
      x-ms-ratelimit-remaining-subscription-writes:
      - '1195'
    status:
      code: 201
      message: Created
- request:
    body: null
    headers:
      Accept:
      - '*/*'
      Accept-Encoding:
      - gzip, deflate
      CommandName:
      - network asg create
      Connection:
      - keep-alive
      ParameterSetName:
      - -n -g
      User-Agent:
<<<<<<< HEAD
      - AZURECLI/2.33.1 azsdk-python-azure-mgmt-network/19.3.0 Python/3.7.9 (Windows-10-10.0.22000-SP0)
    method: GET
    uri: https://management.azure.com/subscriptions/00000000-0000-0000-0000-000000000000/providers/Microsoft.Network/locations/eastus/operations/bb68470c-0c59-411d-9c69-23f83d9ad9da?api-version=2021-05-01
=======
      - AZURECLI/2.33.0 azsdk-python-azure-mgmt-network/19.3.0 Python/3.8.10 (Windows-10-10.0.19044-SP0)
    method: GET
    uri: https://management.azure.com/subscriptions/00000000-0000-0000-0000-000000000000/providers/Microsoft.Network/locations/eastus/operations/44a01c50-aced-40c9-a93e-1654c3f7f011?api-version=2021-05-01
>>>>>>> 92c50bc2
  response:
    body:
      string: "{\r\n  \"status\": \"Succeeded\"\r\n}"
    headers:
      cache-control:
      - no-cache
      content-length:
      - '29'
      content-type:
      - application/json; charset=utf-8
      date:
<<<<<<< HEAD
      - Wed, 23 Feb 2022 05:37:58 GMT
=======
      - Mon, 14 Feb 2022 05:37:10 GMT
>>>>>>> 92c50bc2
      expires:
      - '-1'
      pragma:
      - no-cache
      server:
      - Microsoft-HTTPAPI/2.0
      - Microsoft-HTTPAPI/2.0
      strict-transport-security:
      - max-age=31536000; includeSubDomains
      transfer-encoding:
      - chunked
      vary:
      - Accept-Encoding
      x-content-type-options:
      - nosniff
      x-ms-arm-service-request-id:
<<<<<<< HEAD
      - fb3d3108-8f66-4cf2-bf4e-323ef4461b17
=======
      - d85d910e-1d02-4086-a7bd-c2fdfc1a6c4c
>>>>>>> 92c50bc2
    status:
      code: 200
      message: OK
- request:
    body: null
    headers:
      Accept:
      - '*/*'
      Accept-Encoding:
      - gzip, deflate
      CommandName:
      - network asg create
      Connection:
      - keep-alive
      ParameterSetName:
      - -n -g
      User-Agent:
<<<<<<< HEAD
      - AZURECLI/2.33.1 azsdk-python-azure-mgmt-network/19.3.0 Python/3.7.9 (Windows-10-10.0.22000-SP0)
=======
      - AZURECLI/2.33.0 azsdk-python-azure-mgmt-network/19.3.0 Python/3.8.10 (Windows-10-10.0.19044-SP0)
>>>>>>> 92c50bc2
    method: GET
    uri: https://management.azure.com/subscriptions/00000000-0000-0000-0000-000000000000/resourceGroups/cli_test_network_private_endpoint_000001/providers/Microsoft.Network/applicationSecurityGroups/asg2?api-version=2021-05-01
  response:
    body:
<<<<<<< HEAD
      string: "{\r\n  \"name\": \"pe-000005\",\r\n  \"id\": \"/subscriptions/00000000-0000-0000-0000-000000000000/resourceGroups/cli_test_network_private_endpoint_000001/providers/Microsoft.Network/privateEndpoints/pe-000005\",\r\n
        \ \"etag\": \"W/\\\"88b0a6bf-16b8-47dd-ae01-9ba01e434489\\\"\",\r\n  \"type\":
        \"Microsoft.Network/privateEndpoints\",\r\n  \"location\": \"eastus\",\r\n
        \ \"properties\": {\r\n    \"provisioningState\": \"Succeeded\",\r\n    \"resourceGuid\":
        \"66dc09e8-960c-41c6-898c-c5c6b3a28461\",\r\n    \"privateLinkServiceConnections\":
        [\r\n      {\r\n        \"name\": \"connection-000006\",\r\n        \"id\":
        \"/subscriptions/00000000-0000-0000-0000-000000000000/resourceGroups/cli_test_network_private_endpoint_000001/providers/Microsoft.Network/privateEndpoints/pe-000005/privateLinkServiceConnections/connection-000006\",\r\n
        \       \"etag\": \"W/\\\"88b0a6bf-16b8-47dd-ae01-9ba01e434489\\\"\",\r\n
        \       \"properties\": {\r\n          \"provisioningState\": \"Succeeded\",\r\n
        \         \"privateLinkServiceId\": \"/subscriptions/00000000-0000-0000-0000-000000000000/resourceGroups/cli_test_network_private_endpoint_000001/providers/Microsoft.Storage/storageAccounts/asg000002\",\r\n
        \         \"groupIds\": [\r\n            \"blob\"\r\n          ],\r\n          \"privateLinkServiceConnectionState\":
        {\r\n            \"status\": \"Approved\",\r\n            \"description\":
        \"Auto-Approved\",\r\n            \"actionsRequired\": \"None\"\r\n          }\r\n
        \       },\r\n        \"type\": \"Microsoft.Network/privateEndpoints/privateLinkServiceConnections\"\r\n
        \     }\r\n    ],\r\n    \"manualPrivateLinkServiceConnections\": [],\r\n
        \   \"customNetworkInterfaceName\": \"\",\r\n    \"subnet\": {\r\n      \"id\":
        \"/subscriptions/00000000-0000-0000-0000-000000000000/resourceGroups/cli_test_network_private_endpoint_000001/providers/Microsoft.Network/virtualNetworks/vnet-000003/subnets/subnet-000004\"\r\n
        \   },\r\n    \"ipConfigurations\": [],\r\n    \"networkInterfaces\": [\r\n
        \     {\r\n        \"id\": \"/subscriptions/00000000-0000-0000-0000-000000000000/resourceGroups/cli_test_network_private_endpoint_000001/providers/Microsoft.Network/networkInterfaces/pe-000005.nic.eaaf4af7-fff0-4788-a90d-48ba687d4bda\"\r\n
        \     }\r\n    ],\r\n    \"customDnsConfigs\": [\r\n      {\r\n        \"fqdn\":
        \"asg000002.blob.core.windows.net\",\r\n        \"ipAddresses\": [\r\n          \"10.0.0.4\"\r\n
        \       ]\r\n      }\r\n    ]\r\n  }\r\n}"
=======
      string: "{\r\n  \"name\": \"asg2\",\r\n  \"id\": \"/subscriptions/00000000-0000-0000-0000-000000000000/resourceGroups/cli_test_network_private_endpoint_000001/providers/Microsoft.Network/applicationSecurityGroups/asg2\",\r\n
        \ \"etag\": \"W/\\\"d51f90e4-44a7-46ef-b77f-bc8b8646f768\\\"\",\r\n  \"type\":
        \"Microsoft.Network/applicationSecurityGroups\",\r\n  \"location\": \"eastus\",\r\n
        \ \"properties\": {\r\n    \"provisioningState\": \"Succeeded\"\r\n  }\r\n}"
>>>>>>> 92c50bc2
    headers:
      cache-control:
      - no-cache
      content-length:
      - '404'
      content-type:
      - application/json; charset=utf-8
      date:
<<<<<<< HEAD
      - Wed, 23 Feb 2022 05:37:58 GMT
      etag:
      - W/"88b0a6bf-16b8-47dd-ae01-9ba01e434489"
=======
      - Mon, 14 Feb 2022 05:37:10 GMT
      etag:
      - W/"d51f90e4-44a7-46ef-b77f-bc8b8646f768"
>>>>>>> 92c50bc2
      expires:
      - '-1'
      pragma:
      - no-cache
      server:
      - Microsoft-HTTPAPI/2.0
      - Microsoft-HTTPAPI/2.0
      strict-transport-security:
      - max-age=31536000; includeSubDomains
      transfer-encoding:
      - chunked
      vary:
      - Accept-Encoding
      x-content-type-options:
      - nosniff
      x-ms-arm-service-request-id:
<<<<<<< HEAD
      - 073fffaf-3595-4b97-bbc2-ed8552de3309
=======
      - dfc535ee-cd88-483a-ace2-08f4beb82a2e
>>>>>>> 92c50bc2
    status:
      code: 200
      message: OK
- request:
    body: null
    headers:
      Accept:
      - application/json
      Accept-Encoding:
      - gzip, deflate
      CommandName:
      - network private-endpoint create
      Connection:
      - keep-alive
      ParameterSetName:
      - -n -g --vnet-name --subnet --connection-name --group-id --private-connection-resource-id
        --asg --asg
      User-Agent:
<<<<<<< HEAD
      - AZURECLI/2.33.1 azsdk-python-azure-mgmt-resource/20.0.0 Python/3.7.9 (Windows-10-10.0.22000-SP0)
=======
      - AZURECLI/2.33.0 azsdk-python-azure-mgmt-resource/20.0.0 Python/3.8.10 (Windows-10-10.0.19044-SP0)
>>>>>>> 92c50bc2
    method: GET
    uri: https://management.azure.com/subscriptions/00000000-0000-0000-0000-000000000000/resourcegroups/cli_test_network_private_endpoint_000001?api-version=2021-04-01
  response:
    body:
<<<<<<< HEAD
      string: '{"id":"/subscriptions/00000000-0000-0000-0000-000000000000/resourceGroups/cli_test_network_private_endpoint_000001","name":"cli_test_network_private_endpoint_000001","type":"Microsoft.Resources/resourceGroups","location":"eastus","tags":{"product":"azurecli","cause":"automation","date":"2022-02-23T05:35:58Z"},"properties":{"provisioningState":"Succeeded"}}'
=======
      string: '{"id":"/subscriptions/00000000-0000-0000-0000-000000000000/resourceGroups/cli_test_network_private_endpoint_000001","name":"cli_test_network_private_endpoint_000001","type":"Microsoft.Resources/resourceGroups","location":"eastus","tags":{"product":"azurecli","cause":"automation","date":"2022-02-14T05:35:39Z"},"properties":{"provisioningState":"Succeeded"}}'
>>>>>>> 92c50bc2
    headers:
      cache-control:
      - no-cache
      content-length:
      - '358'
      content-type:
      - application/json; charset=utf-8
      date:
<<<<<<< HEAD
      - Wed, 23 Feb 2022 05:37:59 GMT
=======
      - Mon, 14 Feb 2022 05:37:11 GMT
>>>>>>> 92c50bc2
      expires:
      - '-1'
      pragma:
      - no-cache
      strict-transport-security:
      - max-age=31536000; includeSubDomains
      vary:
      - Accept-Encoding
      x-content-type-options:
      - nosniff
    status:
      code: 200
      message: OK
- request:
    body: '{"location": "eastus", "properties": {"subnet": {"id": "/subscriptions/00000000-0000-0000-0000-000000000000/resourceGroups/cli_test_network_private_endpoint_000001/providers/Microsoft.Network/virtualNetworks/vnet-000003/subnets/subnet-000004",
      "properties": {"privateEndpointNetworkPolicies": "Enabled", "privateLinkServiceNetworkPolicies":
      "Enabled"}}, "privateLinkServiceConnections": [{"name": "connection-000006",
      "properties": {"privateLinkServiceId": "/subscriptions/00000000-0000-0000-0000-000000000000/resourceGroups/cli_test_network_private_endpoint_000001/providers/Microsoft.Storage/storageAccounts/asg000002",
      "groupIds": ["blob"]}}], "applicationSecurityGroups": [{"id": "/subscriptions/00000000-0000-0000-0000-000000000000/resourceGroups/cli_test_network_private_endpoint_000001/providers/Microsoft.Network/applicationSecurityGroups/asg1"},
      {"id": "/subscriptions/00000000-0000-0000-0000-000000000000/resourceGroups/cli_test_network_private_endpoint_000001/providers/Microsoft.Network/applicationSecurityGroups/asg2"}]}}'
    headers:
      Accept:
      - application/json
      Accept-Encoding:
      - gzip, deflate
      CommandName:
      - network private-endpoint create
      Connection:
      - keep-alive
      Content-Length:
      - '1034'
      Content-Type:
      - application/json
      ParameterSetName:
      - -n -g --vnet-name --subnet --connection-name --group-id --private-connection-resource-id
        --asg --asg
      User-Agent:
<<<<<<< HEAD
      - AZURECLI/2.33.1 azsdk-python-azure-mgmt-network/19.3.0 Python/3.7.9 (Windows-10-10.0.22000-SP0)
=======
      - AZURECLI/2.33.0 azsdk-python-azure-mgmt-network/19.3.0 Python/3.8.10 (Windows-10-10.0.19044-SP0)
>>>>>>> 92c50bc2
    method: PUT
    uri: https://management.azure.com/subscriptions/00000000-0000-0000-0000-000000000000/resourceGroups/cli_test_network_private_endpoint_000001/providers/Microsoft.Network/privateEndpoints/pe-000005?api-version=2021-05-01
  response:
    body:
<<<<<<< HEAD
      string: "{\r\n  \"name\": \"asg1\",\r\n  \"id\": \"/subscriptions/00000000-0000-0000-0000-000000000000/resourceGroups/cli_test_network_private_endpoint_000001/providers/Microsoft.Network/applicationSecurityGroups/asg1\",\r\n
        \ \"etag\": \"W/\\\"a7a35be2-4675-4543-a8df-a782261fc8b3\\\"\",\r\n  \"type\":
        \"Microsoft.Network/applicationSecurityGroups\",\r\n  \"location\": \"eastus\",\r\n
        \ \"properties\": {\r\n    \"provisioningState\": \"Updating\"\r\n  }\r\n}"
=======
      string: "{\r\n  \"name\": \"pe-000005\",\r\n  \"id\": \"/subscriptions/00000000-0000-0000-0000-000000000000/resourceGroups/cli_test_network_private_endpoint_000001/providers/Microsoft.Network/privateEndpoints/pe-000005\",\r\n
        \ \"etag\": \"W/\\\"3f1c5de3-9d0d-4834-b561-f15572d5eb86\\\"\",\r\n  \"type\":
        \"Microsoft.Network/privateEndpoints\",\r\n  \"location\": \"eastus\",\r\n
        \ \"properties\": {\r\n    \"provisioningState\": \"Updating\",\r\n    \"resourceGuid\":
        \"d8175e40-4d83-4265-bc6a-5b7c73ce3175\",\r\n    \"privateLinkServiceConnections\":
        [\r\n      {\r\n        \"name\": \"connection-000006\",\r\n        \"id\":
        \"/subscriptions/00000000-0000-0000-0000-000000000000/resourceGroups/cli_test_network_private_endpoint_000001/providers/Microsoft.Network/privateEndpoints/pe-000005/privateLinkServiceConnections/connection-000006\",\r\n
        \       \"etag\": \"W/\\\"3f1c5de3-9d0d-4834-b561-f15572d5eb86\\\"\",\r\n
        \       \"properties\": {\r\n          \"provisioningState\": \"Succeeded\",\r\n
        \         \"privateLinkServiceId\": \"/subscriptions/00000000-0000-0000-0000-000000000000/resourceGroups/cli_test_network_private_endpoint_000001/providers/Microsoft.Storage/storageAccounts/asg000002\",\r\n
        \         \"groupIds\": [\r\n            \"blob\"\r\n          ],\r\n          \"privateLinkServiceConnectionState\":
        {\r\n            \"status\": \"Approved\",\r\n            \"description\":
        \"Auto Approved\",\r\n            \"actionsRequired\": \"None\"\r\n          }\r\n
        \       },\r\n        \"type\": \"Microsoft.Network/privateEndpoints/privateLinkServiceConnections\"\r\n
        \     }\r\n    ],\r\n    \"manualPrivateLinkServiceConnections\": [],\r\n
        \   \"customNetworkInterfaceName\": \"\",\r\n    \"subnet\": {\r\n      \"id\":
        \"/subscriptions/00000000-0000-0000-0000-000000000000/resourceGroups/cli_test_network_private_endpoint_000001/providers/Microsoft.Network/virtualNetworks/vnet-000003/subnets/subnet-000004\"\r\n
        \   },\r\n    \"ipConfigurations\": [],\r\n    \"networkInterfaces\": [\r\n
        \     {\r\n        \"id\": \"/subscriptions/00000000-0000-0000-0000-000000000000/resourceGroups/cli_test_network_private_endpoint_000001/providers/Microsoft.Network/networkInterfaces/pe-000005.nic.eb1cdacf-ad38-4d2f-8934-39e68839e76c\"\r\n
        \     }\r\n    ],\r\n    \"applicationSecurityGroups\": [\r\n      {\r\n        \"id\":
        \"/subscriptions/00000000-0000-0000-0000-000000000000/resourceGroups/cli_test_network_private_endpoint_000001/providers/Microsoft.Network/applicationSecurityGroups/asg1\"\r\n
        \     },\r\n      {\r\n        \"id\": \"/subscriptions/00000000-0000-0000-0000-000000000000/resourceGroups/cli_test_network_private_endpoint_000001/providers/Microsoft.Network/applicationSecurityGroups/asg2\"\r\n
        \     }\r\n    ],\r\n    \"customDnsConfigs\": []\r\n  }\r\n}"
>>>>>>> 92c50bc2
    headers:
      azure-asyncnotification:
      - Enabled
      azure-asyncoperation:
<<<<<<< HEAD
      - https://management.azure.com/subscriptions/00000000-0000-0000-0000-000000000000/providers/Microsoft.Network/locations/eastus/operations/0bb8a1cc-3ff1-4634-bc28-0fa425fb626c?api-version=2021-05-01
=======
      - https://management.azure.com/subscriptions/00000000-0000-0000-0000-000000000000/providers/Microsoft.Network/locations/eastus/operations/817ab661-8239-4171-9af1-f0eac02aa082?api-version=2021-05-01
>>>>>>> 92c50bc2
      cache-control:
      - no-cache
      content-length:
      - '2555'
      content-type:
      - application/json; charset=utf-8
      date:
<<<<<<< HEAD
      - Wed, 23 Feb 2022 05:38:05 GMT
=======
      - Mon, 14 Feb 2022 05:37:16 GMT
>>>>>>> 92c50bc2
      expires:
      - '-1'
      pragma:
      - no-cache
      server:
      - Microsoft-HTTPAPI/2.0
      - Microsoft-HTTPAPI/2.0
      strict-transport-security:
      - max-age=31536000; includeSubDomains
      x-content-type-options:
      - nosniff
      x-ms-arm-service-request-id:
<<<<<<< HEAD
      - b00ea6e2-7d56-4ffd-bae5-e7acfdd96ac1
      x-ms-ratelimit-remaining-subscription-writes:
      - '1197'
=======
      - aebaf6c6-56c8-41c3-bd92-f2b631d25560
      x-ms-ratelimit-remaining-subscription-writes:
      - '1196'
>>>>>>> 92c50bc2
    status:
      code: 201
      message: Created
- request:
    body: null
    headers:
      Accept:
      - '*/*'
      Accept-Encoding:
      - gzip, deflate
      CommandName:
      - network private-endpoint create
      Connection:
      - keep-alive
      ParameterSetName:
      - -n -g --vnet-name --subnet --connection-name --group-id --private-connection-resource-id
        --asg --asg
      User-Agent:
<<<<<<< HEAD
      - AZURECLI/2.33.1 azsdk-python-azure-mgmt-network/19.3.0 Python/3.7.9 (Windows-10-10.0.22000-SP0)
    method: GET
    uri: https://management.azure.com/subscriptions/00000000-0000-0000-0000-000000000000/providers/Microsoft.Network/locations/eastus/operations/0bb8a1cc-3ff1-4634-bc28-0fa425fb626c?api-version=2021-05-01
=======
      - AZURECLI/2.33.0 azsdk-python-azure-mgmt-network/19.3.0 Python/3.8.10 (Windows-10-10.0.19044-SP0)
    method: GET
    uri: https://management.azure.com/subscriptions/00000000-0000-0000-0000-000000000000/providers/Microsoft.Network/locations/eastus/operations/817ab661-8239-4171-9af1-f0eac02aa082?api-version=2021-05-01
>>>>>>> 92c50bc2
  response:
    body:
      string: "{\r\n  \"status\": \"InProgress\"\r\n}"
    headers:
      cache-control:
      - no-cache
      content-length:
      - '30'
      content-type:
      - application/json; charset=utf-8
      date:
<<<<<<< HEAD
      - Wed, 23 Feb 2022 05:38:15 GMT
=======
      - Mon, 14 Feb 2022 05:37:26 GMT
>>>>>>> 92c50bc2
      expires:
      - '-1'
      pragma:
      - no-cache
      server:
      - Microsoft-HTTPAPI/2.0
      - Microsoft-HTTPAPI/2.0
      strict-transport-security:
      - max-age=31536000; includeSubDomains
      transfer-encoding:
      - chunked
      vary:
      - Accept-Encoding
      x-content-type-options:
      - nosniff
      x-ms-arm-service-request-id:
<<<<<<< HEAD
      - 4d64f267-efb2-4fae-a2dc-01c00ba84db8
=======
      - 7c76db8e-bdc5-4036-a7bb-659240513b08
>>>>>>> 92c50bc2
    status:
      code: 200
      message: OK
- request:
    body: null
    headers:
      Accept:
      - '*/*'
      Accept-Encoding:
      - gzip, deflate
      CommandName:
      - network private-endpoint create
      Connection:
      - keep-alive
      ParameterSetName:
      - -n -g --vnet-name --subnet --connection-name --group-id --private-connection-resource-id
        --asg --asg
      User-Agent:
<<<<<<< HEAD
      - AZURECLI/2.33.1 azsdk-python-azure-mgmt-network/19.3.0 Python/3.7.9 (Windows-10-10.0.22000-SP0)
=======
      - AZURECLI/2.33.0 azsdk-python-azure-mgmt-network/19.3.0 Python/3.8.10 (Windows-10-10.0.19044-SP0)
>>>>>>> 92c50bc2
    method: GET
    uri: https://management.azure.com/subscriptions/00000000-0000-0000-0000-000000000000/providers/Microsoft.Network/locations/eastus/operations/817ab661-8239-4171-9af1-f0eac02aa082?api-version=2021-05-01
  response:
    body:
<<<<<<< HEAD
      string: "{\r\n  \"name\": \"asg1\",\r\n  \"id\": \"/subscriptions/00000000-0000-0000-0000-000000000000/resourceGroups/cli_test_network_private_endpoint_000001/providers/Microsoft.Network/applicationSecurityGroups/asg1\",\r\n
        \ \"etag\": \"W/\\\"008d2c1f-c354-4bcb-941a-304c97c53cf4\\\"\",\r\n  \"type\":
        \"Microsoft.Network/applicationSecurityGroups\",\r\n  \"location\": \"eastus\",\r\n
        \ \"properties\": {\r\n    \"provisioningState\": \"Succeeded\"\r\n  }\r\n}"
=======
      string: "{\r\n  \"status\": \"InProgress\"\r\n}"
>>>>>>> 92c50bc2
    headers:
      cache-control:
      - no-cache
      content-length:
      - '30'
      content-type:
      - application/json; charset=utf-8
      date:
<<<<<<< HEAD
      - Wed, 23 Feb 2022 05:38:16 GMT
      etag:
      - W/"008d2c1f-c354-4bcb-941a-304c97c53cf4"
=======
      - Mon, 14 Feb 2022 05:37:37 GMT
>>>>>>> 92c50bc2
      expires:
      - '-1'
      pragma:
      - no-cache
      server:
      - Microsoft-HTTPAPI/2.0
      - Microsoft-HTTPAPI/2.0
      strict-transport-security:
      - max-age=31536000; includeSubDomains
      transfer-encoding:
      - chunked
      vary:
      - Accept-Encoding
      x-content-type-options:
      - nosniff
      x-ms-arm-service-request-id:
<<<<<<< HEAD
      - d475c1cd-c824-4689-a0ae-79a09e95cecb
=======
      - 2cb8058e-09ba-4390-82bf-bda46f8cee90
>>>>>>> 92c50bc2
    status:
      code: 200
      message: OK
- request:
    body: null
    headers:
      Accept:
      - '*/*'
      Accept-Encoding:
      - gzip, deflate
      CommandName:
      - network private-endpoint create
      Connection:
      - keep-alive
      ParameterSetName:
      - -n -g --vnet-name --subnet --connection-name --group-id --private-connection-resource-id
        --asg --asg
      User-Agent:
<<<<<<< HEAD
      - AZURECLI/2.33.1 azsdk-python-azure-mgmt-network/19.3.0 Python/3.7.9 (Windows-10-10.0.22000-SP0)
=======
      - AZURECLI/2.33.0 azsdk-python-azure-mgmt-network/19.3.0 Python/3.8.10 (Windows-10-10.0.19044-SP0)
>>>>>>> 92c50bc2
    method: GET
    uri: https://management.azure.com/subscriptions/00000000-0000-0000-0000-000000000000/providers/Microsoft.Network/locations/eastus/operations/817ab661-8239-4171-9af1-f0eac02aa082?api-version=2021-05-01
  response:
    body:
<<<<<<< HEAD
      string: "{\r\n  \"name\": \"pe-000005\",\r\n  \"id\": \"/subscriptions/00000000-0000-0000-0000-000000000000/resourceGroups/cli_test_network_private_endpoint_000001/providers/Microsoft.Network/privateEndpoints/pe-000005\",\r\n
        \ \"etag\": \"W/\\\"88b0a6bf-16b8-47dd-ae01-9ba01e434489\\\"\",\r\n  \"type\":
        \"Microsoft.Network/privateEndpoints\",\r\n  \"location\": \"eastus\",\r\n
        \ \"properties\": {\r\n    \"provisioningState\": \"Succeeded\",\r\n    \"resourceGuid\":
        \"66dc09e8-960c-41c6-898c-c5c6b3a28461\",\r\n    \"privateLinkServiceConnections\":
        [\r\n      {\r\n        \"name\": \"connection-000006\",\r\n        \"id\":
        \"/subscriptions/00000000-0000-0000-0000-000000000000/resourceGroups/cli_test_network_private_endpoint_000001/providers/Microsoft.Network/privateEndpoints/pe-000005/privateLinkServiceConnections/connection-000006\",\r\n
        \       \"etag\": \"W/\\\"88b0a6bf-16b8-47dd-ae01-9ba01e434489\\\"\",\r\n
        \       \"properties\": {\r\n          \"provisioningState\": \"Succeeded\",\r\n
        \         \"privateLinkServiceId\": \"/subscriptions/00000000-0000-0000-0000-000000000000/resourceGroups/cli_test_network_private_endpoint_000001/providers/Microsoft.Storage/storageAccounts/asg000002\",\r\n
        \         \"groupIds\": [\r\n            \"blob\"\r\n          ],\r\n          \"privateLinkServiceConnectionState\":
        {\r\n            \"status\": \"Approved\",\r\n            \"description\":
        \"Auto-Approved\",\r\n            \"actionsRequired\": \"None\"\r\n          }\r\n
        \       },\r\n        \"type\": \"Microsoft.Network/privateEndpoints/privateLinkServiceConnections\"\r\n
        \     }\r\n    ],\r\n    \"manualPrivateLinkServiceConnections\": [],\r\n
        \   \"customNetworkInterfaceName\": \"\",\r\n    \"subnet\": {\r\n      \"id\":
        \"/subscriptions/00000000-0000-0000-0000-000000000000/resourceGroups/cli_test_network_private_endpoint_000001/providers/Microsoft.Network/virtualNetworks/vnet-000003/subnets/subnet-000004\"\r\n
        \   },\r\n    \"ipConfigurations\": [],\r\n    \"networkInterfaces\": [\r\n
        \     {\r\n        \"id\": \"/subscriptions/00000000-0000-0000-0000-000000000000/resourceGroups/cli_test_network_private_endpoint_000001/providers/Microsoft.Network/networkInterfaces/pe-000005.nic.eaaf4af7-fff0-4788-a90d-48ba687d4bda\"\r\n
        \     }\r\n    ],\r\n    \"customDnsConfigs\": [\r\n      {\r\n        \"fqdn\":
        \"asg000002.blob.core.windows.net\",\r\n        \"ipAddresses\": [\r\n          \"10.0.0.4\"\r\n
        \       ]\r\n      }\r\n    ]\r\n  }\r\n}"
=======
      string: "{\r\n  \"status\": \"Succeeded\"\r\n}"
>>>>>>> 92c50bc2
    headers:
      cache-control:
      - no-cache
      content-length:
      - '29'
      content-type:
      - application/json; charset=utf-8
      date:
<<<<<<< HEAD
      - Wed, 23 Feb 2022 05:38:17 GMT
      etag:
      - W/"88b0a6bf-16b8-47dd-ae01-9ba01e434489"
=======
      - Mon, 14 Feb 2022 05:37:59 GMT
>>>>>>> 92c50bc2
      expires:
      - '-1'
      pragma:
      - no-cache
      server:
      - Microsoft-HTTPAPI/2.0
      - Microsoft-HTTPAPI/2.0
      strict-transport-security:
      - max-age=31536000; includeSubDomains
      transfer-encoding:
      - chunked
      vary:
      - Accept-Encoding
      x-content-type-options:
      - nosniff
      x-ms-arm-service-request-id:
<<<<<<< HEAD
      - 7eeda8bd-cf92-4fd7-a72e-0d0eeee10be5
=======
      - 272e841c-e24f-4ff1-adb3-e27f252e9864
>>>>>>> 92c50bc2
    status:
      code: 200
      message: OK
- request:
    body: null
    headers:
      Accept:
      - '*/*'
      Accept-Encoding:
      - gzip, deflate
      CommandName:
      - network private-endpoint create
      Connection:
      - keep-alive
      ParameterSetName:
      - -n -g --vnet-name --subnet --connection-name --group-id --private-connection-resource-id
        --asg --asg
      User-Agent:
<<<<<<< HEAD
      - AZURECLI/2.33.1 azsdk-python-azure-mgmt-network/19.3.0 Python/3.7.9 (Windows-10-10.0.22000-SP0)
    method: PUT
=======
      - AZURECLI/2.33.0 azsdk-python-azure-mgmt-network/19.3.0 Python/3.8.10 (Windows-10-10.0.19044-SP0)
    method: GET
>>>>>>> 92c50bc2
    uri: https://management.azure.com/subscriptions/00000000-0000-0000-0000-000000000000/resourceGroups/cli_test_network_private_endpoint_000001/providers/Microsoft.Network/privateEndpoints/pe-000005?api-version=2021-05-01
  response:
    body:
      string: "{\r\n  \"name\": \"pe-000005\",\r\n  \"id\": \"/subscriptions/00000000-0000-0000-0000-000000000000/resourceGroups/cli_test_network_private_endpoint_000001/providers/Microsoft.Network/privateEndpoints/pe-000005\",\r\n
<<<<<<< HEAD
        \ \"etag\": \"W/\\\"7ef16684-0773-42cc-a610-a5de64d5a9bc\\\"\",\r\n  \"type\":
        \"Microsoft.Network/privateEndpoints\",\r\n  \"location\": \"eastus\",\r\n
        \ \"properties\": {\r\n    \"provisioningState\": \"Updating\",\r\n    \"resourceGuid\":
        \"66dc09e8-960c-41c6-898c-c5c6b3a28461\",\r\n    \"privateLinkServiceConnections\":
        [\r\n      {\r\n        \"name\": \"connection-000006\",\r\n        \"id\":
        \"/subscriptions/00000000-0000-0000-0000-000000000000/resourceGroups/cli_test_network_private_endpoint_000001/providers/Microsoft.Network/privateEndpoints/pe-000005/privateLinkServiceConnections/connection-000006\",\r\n
        \       \"etag\": \"W/\\\"7ef16684-0773-42cc-a610-a5de64d5a9bc\\\"\",\r\n
=======
        \ \"etag\": \"W/\\\"de686cb3-bb1c-412e-a911-9f07457883c8\\\"\",\r\n  \"type\":
        \"Microsoft.Network/privateEndpoints\",\r\n  \"location\": \"eastus\",\r\n
        \ \"properties\": {\r\n    \"provisioningState\": \"Succeeded\",\r\n    \"resourceGuid\":
        \"d8175e40-4d83-4265-bc6a-5b7c73ce3175\",\r\n    \"privateLinkServiceConnections\":
        [\r\n      {\r\n        \"name\": \"connection-000006\",\r\n        \"id\":
        \"/subscriptions/00000000-0000-0000-0000-000000000000/resourceGroups/cli_test_network_private_endpoint_000001/providers/Microsoft.Network/privateEndpoints/pe-000005/privateLinkServiceConnections/connection-000006\",\r\n
        \       \"etag\": \"W/\\\"de686cb3-bb1c-412e-a911-9f07457883c8\\\"\",\r\n
>>>>>>> 92c50bc2
        \       \"properties\": {\r\n          \"provisioningState\": \"Succeeded\",\r\n
        \         \"privateLinkServiceId\": \"/subscriptions/00000000-0000-0000-0000-000000000000/resourceGroups/cli_test_network_private_endpoint_000001/providers/Microsoft.Storage/storageAccounts/asg000002\",\r\n
        \         \"groupIds\": [\r\n            \"blob\"\r\n          ],\r\n          \"privateLinkServiceConnectionState\":
        {\r\n            \"status\": \"Approved\",\r\n            \"description\":
        \"Auto-Approved\",\r\n            \"actionsRequired\": \"None\"\r\n          }\r\n
        \       },\r\n        \"type\": \"Microsoft.Network/privateEndpoints/privateLinkServiceConnections\"\r\n
        \     }\r\n    ],\r\n    \"manualPrivateLinkServiceConnections\": [],\r\n
        \   \"customNetworkInterfaceName\": \"\",\r\n    \"subnet\": {\r\n      \"id\":
        \"/subscriptions/00000000-0000-0000-0000-000000000000/resourceGroups/cli_test_network_private_endpoint_000001/providers/Microsoft.Network/virtualNetworks/vnet-000003/subnets/subnet-000004\"\r\n
        \   },\r\n    \"ipConfigurations\": [],\r\n    \"networkInterfaces\": [\r\n
<<<<<<< HEAD
        \     {\r\n        \"id\": \"/subscriptions/00000000-0000-0000-0000-000000000000/resourceGroups/cli_test_network_private_endpoint_000001/providers/Microsoft.Network/networkInterfaces/pe-000005.nic.eaaf4af7-fff0-4788-a90d-48ba687d4bda\"\r\n
=======
        \     {\r\n        \"id\": \"/subscriptions/00000000-0000-0000-0000-000000000000/resourceGroups/cli_test_network_private_endpoint_000001/providers/Microsoft.Network/networkInterfaces/pe-000005.nic.eb1cdacf-ad38-4d2f-8934-39e68839e76c\"\r\n
>>>>>>> 92c50bc2
        \     }\r\n    ],\r\n    \"applicationSecurityGroups\": [\r\n      {\r\n        \"id\":
        \"/subscriptions/00000000-0000-0000-0000-000000000000/resourceGroups/cli_test_network_private_endpoint_000001/providers/Microsoft.Network/applicationSecurityGroups/asg1\"\r\n
        \     },\r\n      {\r\n        \"id\": \"/subscriptions/00000000-0000-0000-0000-000000000000/resourceGroups/cli_test_network_private_endpoint_000001/providers/Microsoft.Network/applicationSecurityGroups/asg2\"\r\n
        \     }\r\n    ],\r\n    \"customDnsConfigs\": [\r\n      {\r\n        \"fqdn\":
        \"asg000002.blob.core.windows.net\",\r\n        \"ipAddresses\": [\r\n          \"10.0.0.4\"\r\n
        \       ]\r\n      }\r\n    ]\r\n  }\r\n}"
    headers:
<<<<<<< HEAD
      azure-asyncnotification:
      - Enabled
      azure-asyncoperation:
      - https://management.azure.com/subscriptions/00000000-0000-0000-0000-000000000000/providers/Microsoft.Network/locations/eastus/operations/8787e50f-80d6-447d-b2f5-aaed54222625?api-version=2021-05-01
=======
>>>>>>> 92c50bc2
      cache-control:
      - no-cache
      content-length:
      - '2691'
      content-type:
      - application/json; charset=utf-8
      date:
<<<<<<< HEAD
      - Wed, 23 Feb 2022 05:38:18 GMT
=======
      - Mon, 14 Feb 2022 05:37:59 GMT
      etag:
      - W/"de686cb3-bb1c-412e-a911-9f07457883c8"
>>>>>>> 92c50bc2
      expires:
      - '-1'
      pragma:
      - no-cache
      server:
      - Microsoft-HTTPAPI/2.0
      - Microsoft-HTTPAPI/2.0
      strict-transport-security:
      - max-age=31536000; includeSubDomains
      transfer-encoding:
      - chunked
      vary:
      - Accept-Encoding
      x-content-type-options:
      - nosniff
      x-ms-arm-service-request-id:
<<<<<<< HEAD
      - 4cc4a869-6256-4c32-9d3a-5b12ee5ffe9e
      x-ms-ratelimit-remaining-subscription-writes:
      - '1199'
=======
      - 61237f0c-27a2-447e-991a-65b86cd5a620
>>>>>>> 92c50bc2
    status:
      code: 200
      message: OK
- request:
    body: null
    headers:
      Accept:
      - application/json
      Accept-Encoding:
      - gzip, deflate
      CommandName:
      - network private-endpoint asg remove
      Connection:
      - keep-alive
      ParameterSetName:
      - -g --endpoint-name --asg-id
      User-Agent:
<<<<<<< HEAD
      - AZURECLI/2.33.1 azsdk-python-azure-mgmt-network/19.3.0 Python/3.7.9 (Windows-10-10.0.22000-SP0)
    method: GET
    uri: https://management.azure.com/subscriptions/00000000-0000-0000-0000-000000000000/providers/Microsoft.Network/locations/eastus/operations/8787e50f-80d6-447d-b2f5-aaed54222625?api-version=2021-05-01
=======
      - AZURECLI/2.33.0 azsdk-python-azure-mgmt-network/19.3.0 Python/3.8.10 (Windows-10-10.0.19044-SP0)
    method: GET
    uri: https://management.azure.com/subscriptions/00000000-0000-0000-0000-000000000000/resourceGroups/cli_test_network_private_endpoint_000001/providers/Microsoft.Network/privateEndpoints/pe-000005?api-version=2021-05-01
>>>>>>> 92c50bc2
  response:
    body:
      string: "{\r\n  \"name\": \"pe-000005\",\r\n  \"id\": \"/subscriptions/00000000-0000-0000-0000-000000000000/resourceGroups/cli_test_network_private_endpoint_000001/providers/Microsoft.Network/privateEndpoints/pe-000005\",\r\n
        \ \"etag\": \"W/\\\"de686cb3-bb1c-412e-a911-9f07457883c8\\\"\",\r\n  \"type\":
        \"Microsoft.Network/privateEndpoints\",\r\n  \"location\": \"eastus\",\r\n
        \ \"properties\": {\r\n    \"provisioningState\": \"Succeeded\",\r\n    \"resourceGuid\":
        \"d8175e40-4d83-4265-bc6a-5b7c73ce3175\",\r\n    \"privateLinkServiceConnections\":
        [\r\n      {\r\n        \"name\": \"connection-000006\",\r\n        \"id\":
        \"/subscriptions/00000000-0000-0000-0000-000000000000/resourceGroups/cli_test_network_private_endpoint_000001/providers/Microsoft.Network/privateEndpoints/pe-000005/privateLinkServiceConnections/connection-000006\",\r\n
        \       \"etag\": \"W/\\\"de686cb3-bb1c-412e-a911-9f07457883c8\\\"\",\r\n
        \       \"properties\": {\r\n          \"provisioningState\": \"Succeeded\",\r\n
        \         \"privateLinkServiceId\": \"/subscriptions/00000000-0000-0000-0000-000000000000/resourceGroups/cli_test_network_private_endpoint_000001/providers/Microsoft.Storage/storageAccounts/asg000002\",\r\n
        \         \"groupIds\": [\r\n            \"blob\"\r\n          ],\r\n          \"privateLinkServiceConnectionState\":
        {\r\n            \"status\": \"Approved\",\r\n            \"description\":
        \"Auto-Approved\",\r\n            \"actionsRequired\": \"None\"\r\n          }\r\n
        \       },\r\n        \"type\": \"Microsoft.Network/privateEndpoints/privateLinkServiceConnections\"\r\n
        \     }\r\n    ],\r\n    \"manualPrivateLinkServiceConnections\": [],\r\n
        \   \"customNetworkInterfaceName\": \"\",\r\n    \"subnet\": {\r\n      \"id\":
        \"/subscriptions/00000000-0000-0000-0000-000000000000/resourceGroups/cli_test_network_private_endpoint_000001/providers/Microsoft.Network/virtualNetworks/vnet-000003/subnets/subnet-000004\"\r\n
        \   },\r\n    \"ipConfigurations\": [],\r\n    \"networkInterfaces\": [\r\n
        \     {\r\n        \"id\": \"/subscriptions/00000000-0000-0000-0000-000000000000/resourceGroups/cli_test_network_private_endpoint_000001/providers/Microsoft.Network/networkInterfaces/pe-000005.nic.eb1cdacf-ad38-4d2f-8934-39e68839e76c\"\r\n
        \     }\r\n    ],\r\n    \"applicationSecurityGroups\": [\r\n      {\r\n        \"id\":
        \"/subscriptions/00000000-0000-0000-0000-000000000000/resourceGroups/cli_test_network_private_endpoint_000001/providers/Microsoft.Network/applicationSecurityGroups/asg1\"\r\n
        \     },\r\n      {\r\n        \"id\": \"/subscriptions/00000000-0000-0000-0000-000000000000/resourceGroups/cli_test_network_private_endpoint_000001/providers/Microsoft.Network/applicationSecurityGroups/asg2\"\r\n
        \     }\r\n    ],\r\n    \"customDnsConfigs\": [\r\n      {\r\n        \"fqdn\":
        \"asg000002.blob.core.windows.net\",\r\n        \"ipAddresses\": [\r\n          \"10.0.0.4\"\r\n
        \       ]\r\n      }\r\n    ]\r\n  }\r\n}"
    headers:
      cache-control:
      - no-cache
      content-length:
      - '2691'
      content-type:
      - application/json; charset=utf-8
      date:
<<<<<<< HEAD
      - Wed, 23 Feb 2022 05:38:29 GMT
=======
      - Mon, 14 Feb 2022 05:37:59 GMT
      etag:
      - W/"de686cb3-bb1c-412e-a911-9f07457883c8"
>>>>>>> 92c50bc2
      expires:
      - '-1'
      pragma:
      - no-cache
      server:
      - Microsoft-HTTPAPI/2.0
      - Microsoft-HTTPAPI/2.0
      strict-transport-security:
      - max-age=31536000; includeSubDomains
      transfer-encoding:
      - chunked
      vary:
      - Accept-Encoding
      x-content-type-options:
      - nosniff
      x-ms-arm-service-request-id:
<<<<<<< HEAD
      - 13cd991a-6d70-43f1-9d7a-9508eaba46af
=======
      - 3a143abe-edb2-425e-bf97-78e82965c00a
>>>>>>> 92c50bc2
    status:
      code: 200
      message: OK
- request:
    body: '{"id": "/subscriptions/00000000-0000-0000-0000-000000000000/resourceGroups/cli_test_network_private_endpoint_000001/providers/Microsoft.Network/privateEndpoints/pe-000005",
      "location": "eastus", "properties": {"subnet": {"id": "/subscriptions/00000000-0000-0000-0000-000000000000/resourceGroups/cli_test_network_private_endpoint_000001/providers/Microsoft.Network/virtualNetworks/vnet-000003/subnets/subnet-000004"},
      "privateLinkServiceConnections": [{"id": "/subscriptions/00000000-0000-0000-0000-000000000000/resourceGroups/cli_test_network_private_endpoint_000001/providers/Microsoft.Network/privateEndpoints/pe-000005/privateLinkServiceConnections/connection-000006",
      "name": "connection-000006", "properties": {"privateLinkServiceId": "/subscriptions/00000000-0000-0000-0000-000000000000/resourceGroups/cli_test_network_private_endpoint_000001/providers/Microsoft.Storage/storageAccounts/asg000002",
      "groupIds": ["blob"], "privateLinkServiceConnectionState": {"status": "Approved",
      "description": "Auto-Approved", "actionsRequired": "None"}}}], "manualPrivateLinkServiceConnections":
      [], "customDnsConfigs": [{"fqdn": "asg000002.blob.core.windows.net", "ipAddresses":
      ["10.0.0.4"]}], "applicationSecurityGroups": [{"id": "/subscriptions/00000000-0000-0000-0000-000000000000/resourceGroups/cli_test_network_private_endpoint_000001/providers/Microsoft.Network/applicationSecurityGroups/asg1"}],
      "ipConfigurations": [], "customNetworkInterfaceName": ""}}'
    headers:
      Accept:
      - application/json
      Accept-Encoding:
      - gzip, deflate
      CommandName:
      - network private-endpoint asg remove
      Connection:
      - keep-alive
      Content-Length:
      - '1456'
      Content-Type:
      - application/json
      ParameterSetName:
      - -g --endpoint-name --asg-id
      User-Agent:
<<<<<<< HEAD
      - AZURECLI/2.33.1 azsdk-python-azure-mgmt-network/19.3.0 Python/3.7.9 (Windows-10-10.0.22000-SP0)
    method: GET
    uri: https://management.azure.com/subscriptions/00000000-0000-0000-0000-000000000000/providers/Microsoft.Network/locations/eastus/operations/8787e50f-80d6-447d-b2f5-aaed54222625?api-version=2021-05-01
=======
      - AZURECLI/2.33.0 azsdk-python-azure-mgmt-network/19.3.0 Python/3.8.10 (Windows-10-10.0.19044-SP0)
    method: PUT
    uri: https://management.azure.com/subscriptions/00000000-0000-0000-0000-000000000000/resourceGroups/cli_test_network_private_endpoint_000001/providers/Microsoft.Network/privateEndpoints/pe-000005?api-version=2021-05-01
>>>>>>> 92c50bc2
  response:
    body:
      string: "{\r\n  \"name\": \"pe-000005\",\r\n  \"id\": \"/subscriptions/00000000-0000-0000-0000-000000000000/resourceGroups/cli_test_network_private_endpoint_000001/providers/Microsoft.Network/privateEndpoints/pe-000005\",\r\n
        \ \"etag\": \"W/\\\"c79d6837-f169-4069-abed-d04d7670bbfe\\\"\",\r\n  \"type\":
        \"Microsoft.Network/privateEndpoints\",\r\n  \"location\": \"eastus\",\r\n
        \ \"properties\": {\r\n    \"provisioningState\": \"Updating\",\r\n    \"resourceGuid\":
        \"d8175e40-4d83-4265-bc6a-5b7c73ce3175\",\r\n    \"privateLinkServiceConnections\":
        [\r\n      {\r\n        \"name\": \"connection-000006\",\r\n        \"id\":
        \"/subscriptions/00000000-0000-0000-0000-000000000000/resourceGroups/cli_test_network_private_endpoint_000001/providers/Microsoft.Network/privateEndpoints/pe-000005/privateLinkServiceConnections/connection-000006\",\r\n
        \       \"etag\": \"W/\\\"c79d6837-f169-4069-abed-d04d7670bbfe\\\"\",\r\n
        \       \"properties\": {\r\n          \"provisioningState\": \"Succeeded\",\r\n
        \         \"privateLinkServiceId\": \"/subscriptions/00000000-0000-0000-0000-000000000000/resourceGroups/cli_test_network_private_endpoint_000001/providers/Microsoft.Storage/storageAccounts/asg000002\",\r\n
        \         \"groupIds\": [\r\n            \"blob\"\r\n          ],\r\n          \"privateLinkServiceConnectionState\":
        {\r\n            \"status\": \"Approved\",\r\n            \"description\":
        \"Auto Approved\",\r\n            \"actionsRequired\": \"None\"\r\n          }\r\n
        \       },\r\n        \"type\": \"Microsoft.Network/privateEndpoints/privateLinkServiceConnections\"\r\n
        \     }\r\n    ],\r\n    \"manualPrivateLinkServiceConnections\": [],\r\n
        \   \"customNetworkInterfaceName\": \"\",\r\n    \"subnet\": {\r\n      \"id\":
        \"/subscriptions/00000000-0000-0000-0000-000000000000/resourceGroups/cli_test_network_private_endpoint_000001/providers/Microsoft.Network/virtualNetworks/vnet-000003/subnets/subnet-000004\"\r\n
        \   },\r\n    \"ipConfigurations\": [],\r\n    \"networkInterfaces\": [\r\n
        \     {\r\n        \"id\": \"/subscriptions/00000000-0000-0000-0000-000000000000/resourceGroups/cli_test_network_private_endpoint_000001/providers/Microsoft.Network/networkInterfaces/pe-000005.nic.eb1cdacf-ad38-4d2f-8934-39e68839e76c\"\r\n
        \     }\r\n    ],\r\n    \"applicationSecurityGroups\": [\r\n      {\r\n        \"id\":
        \"/subscriptions/00000000-0000-0000-0000-000000000000/resourceGroups/cli_test_network_private_endpoint_000001/providers/Microsoft.Network/applicationSecurityGroups/asg1\"\r\n
        \     }\r\n    ],\r\n    \"customDnsConfigs\": [\r\n      {\r\n        \"fqdn\":
        \"asg000002.blob.core.windows.net\",\r\n        \"ipAddresses\": [\r\n          \"10.0.0.4\"\r\n
        \       ]\r\n      }\r\n    ]\r\n  }\r\n}"
    headers:
      azure-asyncnotification:
      - Enabled
      azure-asyncoperation:
      - https://management.azure.com/subscriptions/00000000-0000-0000-0000-000000000000/providers/Microsoft.Network/locations/eastus/operations/875b3f61-e948-43a7-9108-56c670e7ed4c?api-version=2021-05-01
      cache-control:
      - no-cache
      content-length:
      - '2487'
      content-type:
      - application/json; charset=utf-8
      date:
<<<<<<< HEAD
      - Wed, 23 Feb 2022 05:38:39 GMT
=======
      - Mon, 14 Feb 2022 05:38:01 GMT
>>>>>>> 92c50bc2
      expires:
      - '-1'
      pragma:
      - no-cache
      server:
      - Microsoft-HTTPAPI/2.0
      - Microsoft-HTTPAPI/2.0
      strict-transport-security:
      - max-age=31536000; includeSubDomains
      transfer-encoding:
      - chunked
      vary:
      - Accept-Encoding
      x-content-type-options:
      - nosniff
      x-ms-arm-service-request-id:
<<<<<<< HEAD
      - 904bd52a-c333-40b7-9b7c-0c93e8d407d6
=======
      - a275d654-049e-4647-abe5-f1c547a4f600
      x-ms-ratelimit-remaining-subscription-writes:
      - '1197'
>>>>>>> 92c50bc2
    status:
      code: 200
      message: OK
- request:
    body: null
    headers:
      Accept:
      - '*/*'
      Accept-Encoding:
      - gzip, deflate
      CommandName:
      - network private-endpoint asg remove
      Connection:
      - keep-alive
      ParameterSetName:
      - -g --endpoint-name --asg-id
      User-Agent:
<<<<<<< HEAD
      - AZURECLI/2.33.1 azsdk-python-azure-mgmt-network/19.3.0 Python/3.7.9 (Windows-10-10.0.22000-SP0)
=======
      - AZURECLI/2.33.0 azsdk-python-azure-mgmt-network/19.3.0 Python/3.8.10 (Windows-10-10.0.19044-SP0)
>>>>>>> 92c50bc2
    method: GET
    uri: https://management.azure.com/subscriptions/00000000-0000-0000-0000-000000000000/providers/Microsoft.Network/locations/eastus/operations/875b3f61-e948-43a7-9108-56c670e7ed4c?api-version=2021-05-01
  response:
    body:
<<<<<<< HEAD
      string: "{\r\n  \"name\": \"pe-000005\",\r\n  \"id\": \"/subscriptions/00000000-0000-0000-0000-000000000000/resourceGroups/cli_test_network_private_endpoint_000001/providers/Microsoft.Network/privateEndpoints/pe-000005\",\r\n
        \ \"etag\": \"W/\\\"ac4cb78f-1ba5-4b77-bed9-bd29b8baa8e1\\\"\",\r\n  \"type\":
        \"Microsoft.Network/privateEndpoints\",\r\n  \"location\": \"eastus\",\r\n
        \ \"properties\": {\r\n    \"provisioningState\": \"Succeeded\",\r\n    \"resourceGuid\":
        \"66dc09e8-960c-41c6-898c-c5c6b3a28461\",\r\n    \"privateLinkServiceConnections\":
        [\r\n      {\r\n        \"name\": \"connection-000006\",\r\n        \"id\":
        \"/subscriptions/00000000-0000-0000-0000-000000000000/resourceGroups/cli_test_network_private_endpoint_000001/providers/Microsoft.Network/privateEndpoints/pe-000005/privateLinkServiceConnections/connection-000006\",\r\n
        \       \"etag\": \"W/\\\"ac4cb78f-1ba5-4b77-bed9-bd29b8baa8e1\\\"\",\r\n
        \       \"properties\": {\r\n          \"provisioningState\": \"Succeeded\",\r\n
        \         \"privateLinkServiceId\": \"/subscriptions/00000000-0000-0000-0000-000000000000/resourceGroups/cli_test_network_private_endpoint_000001/providers/Microsoft.Storage/storageAccounts/asg000002\",\r\n
        \         \"groupIds\": [\r\n            \"blob\"\r\n          ],\r\n          \"privateLinkServiceConnectionState\":
        {\r\n            \"status\": \"Approved\",\r\n            \"description\":
        \"Auto-Approved\",\r\n            \"actionsRequired\": \"None\"\r\n          }\r\n
        \       },\r\n        \"type\": \"Microsoft.Network/privateEndpoints/privateLinkServiceConnections\"\r\n
        \     }\r\n    ],\r\n    \"manualPrivateLinkServiceConnections\": [],\r\n
        \   \"customNetworkInterfaceName\": \"\",\r\n    \"subnet\": {\r\n      \"id\":
        \"/subscriptions/00000000-0000-0000-0000-000000000000/resourceGroups/cli_test_network_private_endpoint_000001/providers/Microsoft.Network/virtualNetworks/vnet-000003/subnets/subnet-000004\"\r\n
        \   },\r\n    \"ipConfigurations\": [],\r\n    \"networkInterfaces\": [\r\n
        \     {\r\n        \"id\": \"/subscriptions/00000000-0000-0000-0000-000000000000/resourceGroups/cli_test_network_private_endpoint_000001/providers/Microsoft.Network/networkInterfaces/pe-000005.nic.eaaf4af7-fff0-4788-a90d-48ba687d4bda\"\r\n
        \     }\r\n    ],\r\n    \"applicationSecurityGroups\": [\r\n      {\r\n        \"id\":
        \"/subscriptions/00000000-0000-0000-0000-000000000000/resourceGroups/cli_test_network_private_endpoint_000001/providers/Microsoft.Network/applicationSecurityGroups/asg1\"\r\n
        \     }\r\n    ],\r\n    \"customDnsConfigs\": [\r\n      {\r\n        \"fqdn\":
        \"asg000002.blob.core.windows.net\",\r\n        \"ipAddresses\": [\r\n          \"10.0.0.4\"\r\n
        \       ]\r\n      }\r\n    ]\r\n  }\r\n}"
=======
      string: "{\r\n  \"status\": \"Succeeded\"\r\n}"
>>>>>>> 92c50bc2
    headers:
      cache-control:
      - no-cache
      content-length:
      - '29'
      content-type:
      - application/json; charset=utf-8
      date:
<<<<<<< HEAD
      - Wed, 23 Feb 2022 05:38:40 GMT
      etag:
      - W/"ac4cb78f-1ba5-4b77-bed9-bd29b8baa8e1"
=======
      - Mon, 14 Feb 2022 05:38:12 GMT
>>>>>>> 92c50bc2
      expires:
      - '-1'
      pragma:
      - no-cache
      server:
      - Microsoft-HTTPAPI/2.0
      - Microsoft-HTTPAPI/2.0
      strict-transport-security:
      - max-age=31536000; includeSubDomains
      transfer-encoding:
      - chunked
      vary:
      - Accept-Encoding
      x-content-type-options:
      - nosniff
      x-ms-arm-service-request-id:
<<<<<<< HEAD
      - a43fdfc2-6aa1-48cc-a396-0133363bc2e5
=======
      - 485998d3-fde0-46b8-b090-5452a87320f1
>>>>>>> 92c50bc2
    status:
      code: 200
      message: OK
- request:
    body: null
    headers:
      Accept:
      - '*/*'
      Accept-Encoding:
      - gzip, deflate
      CommandName:
      - network private-endpoint asg remove
      Connection:
      - keep-alive
      ParameterSetName:
      - -g --endpoint-name --asg-id
      User-Agent:
<<<<<<< HEAD
      - AZURECLI/2.33.1 azsdk-python-azure-mgmt-network/19.3.0 Python/3.7.9 (Windows-10-10.0.22000-SP0)
=======
      - AZURECLI/2.33.0 azsdk-python-azure-mgmt-network/19.3.0 Python/3.8.10 (Windows-10-10.0.19044-SP0)
>>>>>>> 92c50bc2
    method: GET
    uri: https://management.azure.com/subscriptions/00000000-0000-0000-0000-000000000000/resourceGroups/cli_test_network_private_endpoint_000001/providers/Microsoft.Network/privateEndpoints/pe-000005?api-version=2021-05-01
  response:
    body:
      string: "{\r\n  \"name\": \"pe-000005\",\r\n  \"id\": \"/subscriptions/00000000-0000-0000-0000-000000000000/resourceGroups/cli_test_network_private_endpoint_000001/providers/Microsoft.Network/privateEndpoints/pe-000005\",\r\n
<<<<<<< HEAD
        \ \"etag\": \"W/\\\"ac4cb78f-1ba5-4b77-bed9-bd29b8baa8e1\\\"\",\r\n  \"type\":
        \"Microsoft.Network/privateEndpoints\",\r\n  \"location\": \"eastus\",\r\n
        \ \"properties\": {\r\n    \"provisioningState\": \"Succeeded\",\r\n    \"resourceGuid\":
        \"66dc09e8-960c-41c6-898c-c5c6b3a28461\",\r\n    \"privateLinkServiceConnections\":
        [\r\n      {\r\n        \"name\": \"connection-000006\",\r\n        \"id\":
        \"/subscriptions/00000000-0000-0000-0000-000000000000/resourceGroups/cli_test_network_private_endpoint_000001/providers/Microsoft.Network/privateEndpoints/pe-000005/privateLinkServiceConnections/connection-000006\",\r\n
        \       \"etag\": \"W/\\\"ac4cb78f-1ba5-4b77-bed9-bd29b8baa8e1\\\"\",\r\n
=======
        \ \"etag\": \"W/\\\"cede66a2-867e-4449-9b6d-b69d2a3a5685\\\"\",\r\n  \"type\":
        \"Microsoft.Network/privateEndpoints\",\r\n  \"location\": \"eastus\",\r\n
        \ \"properties\": {\r\n    \"provisioningState\": \"Succeeded\",\r\n    \"resourceGuid\":
        \"d8175e40-4d83-4265-bc6a-5b7c73ce3175\",\r\n    \"privateLinkServiceConnections\":
        [\r\n      {\r\n        \"name\": \"connection-000006\",\r\n        \"id\":
        \"/subscriptions/00000000-0000-0000-0000-000000000000/resourceGroups/cli_test_network_private_endpoint_000001/providers/Microsoft.Network/privateEndpoints/pe-000005/privateLinkServiceConnections/connection-000006\",\r\n
        \       \"etag\": \"W/\\\"cede66a2-867e-4449-9b6d-b69d2a3a5685\\\"\",\r\n
>>>>>>> 92c50bc2
        \       \"properties\": {\r\n          \"provisioningState\": \"Succeeded\",\r\n
        \         \"privateLinkServiceId\": \"/subscriptions/00000000-0000-0000-0000-000000000000/resourceGroups/cli_test_network_private_endpoint_000001/providers/Microsoft.Storage/storageAccounts/asg000002\",\r\n
        \         \"groupIds\": [\r\n            \"blob\"\r\n          ],\r\n          \"privateLinkServiceConnectionState\":
        {\r\n            \"status\": \"Approved\",\r\n            \"description\":
        \"Auto-Approved\",\r\n            \"actionsRequired\": \"None\"\r\n          }\r\n
        \       },\r\n        \"type\": \"Microsoft.Network/privateEndpoints/privateLinkServiceConnections\"\r\n
        \     }\r\n    ],\r\n    \"manualPrivateLinkServiceConnections\": [],\r\n
        \   \"customNetworkInterfaceName\": \"\",\r\n    \"subnet\": {\r\n      \"id\":
        \"/subscriptions/00000000-0000-0000-0000-000000000000/resourceGroups/cli_test_network_private_endpoint_000001/providers/Microsoft.Network/virtualNetworks/vnet-000003/subnets/subnet-000004\"\r\n
        \   },\r\n    \"ipConfigurations\": [],\r\n    \"networkInterfaces\": [\r\n
<<<<<<< HEAD
        \     {\r\n        \"id\": \"/subscriptions/00000000-0000-0000-0000-000000000000/resourceGroups/cli_test_network_private_endpoint_000001/providers/Microsoft.Network/networkInterfaces/pe-000005.nic.eaaf4af7-fff0-4788-a90d-48ba687d4bda\"\r\n
=======
        \     {\r\n        \"id\": \"/subscriptions/00000000-0000-0000-0000-000000000000/resourceGroups/cli_test_network_private_endpoint_000001/providers/Microsoft.Network/networkInterfaces/pe-000005.nic.eb1cdacf-ad38-4d2f-8934-39e68839e76c\"\r\n
>>>>>>> 92c50bc2
        \     }\r\n    ],\r\n    \"applicationSecurityGroups\": [\r\n      {\r\n        \"id\":
        \"/subscriptions/00000000-0000-0000-0000-000000000000/resourceGroups/cli_test_network_private_endpoint_000001/providers/Microsoft.Network/applicationSecurityGroups/asg1\"\r\n
        \     }\r\n    ],\r\n    \"customDnsConfigs\": [\r\n      {\r\n        \"fqdn\":
        \"asg000002.blob.core.windows.net\",\r\n        \"ipAddresses\": [\r\n          \"10.0.0.4\"\r\n
        \       ]\r\n      }\r\n    ]\r\n  }\r\n}"
    headers:
      cache-control:
      - no-cache
      content-length:
      - '2488'
      content-type:
      - application/json; charset=utf-8
      date:
<<<<<<< HEAD
      - Wed, 23 Feb 2022 05:38:41 GMT
      etag:
      - W/"ac4cb78f-1ba5-4b77-bed9-bd29b8baa8e1"
=======
      - Mon, 14 Feb 2022 05:38:13 GMT
      etag:
      - W/"cede66a2-867e-4449-9b6d-b69d2a3a5685"
>>>>>>> 92c50bc2
      expires:
      - '-1'
      pragma:
      - no-cache
      server:
      - Microsoft-HTTPAPI/2.0
      - Microsoft-HTTPAPI/2.0
      strict-transport-security:
      - max-age=31536000; includeSubDomains
      transfer-encoding:
      - chunked
      vary:
      - Accept-Encoding
      x-content-type-options:
      - nosniff
      x-ms-arm-service-request-id:
<<<<<<< HEAD
      - f4dc687c-66d7-466a-83e5-bed6b51d45de
=======
      - 3180bfa2-3543-4736-91c2-0977e57a5b32
>>>>>>> 92c50bc2
    status:
      code: 200
      message: OK
- request:
    body: null
    headers:
      Accept:
      - application/json
      Accept-Encoding:
      - gzip, deflate
      CommandName:
      - network private-endpoint asg add
      Connection:
      - keep-alive
      ParameterSetName:
      - -g --endpoint-name --asg-id
      User-Agent:
<<<<<<< HEAD
      - AZURECLI/2.33.1 azsdk-python-azure-mgmt-network/19.3.0 Python/3.7.9 (Windows-10-10.0.22000-SP0)
=======
      - AZURECLI/2.33.0 azsdk-python-azure-mgmt-network/19.3.0 Python/3.8.10 (Windows-10-10.0.19044-SP0)
>>>>>>> 92c50bc2
    method: GET
    uri: https://management.azure.com/subscriptions/00000000-0000-0000-0000-000000000000/resourceGroups/cli_test_network_private_endpoint_000001/providers/Microsoft.Network/privateEndpoints/pe-000005?api-version=2021-05-01
  response:
    body:
      string: "{\r\n  \"name\": \"pe-000005\",\r\n  \"id\": \"/subscriptions/00000000-0000-0000-0000-000000000000/resourceGroups/cli_test_network_private_endpoint_000001/providers/Microsoft.Network/privateEndpoints/pe-000005\",\r\n
<<<<<<< HEAD
        \ \"etag\": \"W/\\\"ac4cb78f-1ba5-4b77-bed9-bd29b8baa8e1\\\"\",\r\n  \"type\":
        \"Microsoft.Network/privateEndpoints\",\r\n  \"location\": \"eastus\",\r\n
        \ \"properties\": {\r\n    \"provisioningState\": \"Succeeded\",\r\n    \"resourceGuid\":
        \"66dc09e8-960c-41c6-898c-c5c6b3a28461\",\r\n    \"privateLinkServiceConnections\":
        [\r\n      {\r\n        \"name\": \"connection-000006\",\r\n        \"id\":
        \"/subscriptions/00000000-0000-0000-0000-000000000000/resourceGroups/cli_test_network_private_endpoint_000001/providers/Microsoft.Network/privateEndpoints/pe-000005/privateLinkServiceConnections/connection-000006\",\r\n
        \       \"etag\": \"W/\\\"ac4cb78f-1ba5-4b77-bed9-bd29b8baa8e1\\\"\",\r\n
=======
        \ \"etag\": \"W/\\\"cede66a2-867e-4449-9b6d-b69d2a3a5685\\\"\",\r\n  \"type\":
        \"Microsoft.Network/privateEndpoints\",\r\n  \"location\": \"eastus\",\r\n
        \ \"properties\": {\r\n    \"provisioningState\": \"Succeeded\",\r\n    \"resourceGuid\":
        \"d8175e40-4d83-4265-bc6a-5b7c73ce3175\",\r\n    \"privateLinkServiceConnections\":
        [\r\n      {\r\n        \"name\": \"connection-000006\",\r\n        \"id\":
        \"/subscriptions/00000000-0000-0000-0000-000000000000/resourceGroups/cli_test_network_private_endpoint_000001/providers/Microsoft.Network/privateEndpoints/pe-000005/privateLinkServiceConnections/connection-000006\",\r\n
        \       \"etag\": \"W/\\\"cede66a2-867e-4449-9b6d-b69d2a3a5685\\\"\",\r\n
>>>>>>> 92c50bc2
        \       \"properties\": {\r\n          \"provisioningState\": \"Succeeded\",\r\n
        \         \"privateLinkServiceId\": \"/subscriptions/00000000-0000-0000-0000-000000000000/resourceGroups/cli_test_network_private_endpoint_000001/providers/Microsoft.Storage/storageAccounts/asg000002\",\r\n
        \         \"groupIds\": [\r\n            \"blob\"\r\n          ],\r\n          \"privateLinkServiceConnectionState\":
        {\r\n            \"status\": \"Approved\",\r\n            \"description\":
        \"Auto-Approved\",\r\n            \"actionsRequired\": \"None\"\r\n          }\r\n
        \       },\r\n        \"type\": \"Microsoft.Network/privateEndpoints/privateLinkServiceConnections\"\r\n
        \     }\r\n    ],\r\n    \"manualPrivateLinkServiceConnections\": [],\r\n
        \   \"customNetworkInterfaceName\": \"\",\r\n    \"subnet\": {\r\n      \"id\":
        \"/subscriptions/00000000-0000-0000-0000-000000000000/resourceGroups/cli_test_network_private_endpoint_000001/providers/Microsoft.Network/virtualNetworks/vnet-000003/subnets/subnet-000004\"\r\n
        \   },\r\n    \"ipConfigurations\": [],\r\n    \"networkInterfaces\": [\r\n
<<<<<<< HEAD
        \     {\r\n        \"id\": \"/subscriptions/00000000-0000-0000-0000-000000000000/resourceGroups/cli_test_network_private_endpoint_000001/providers/Microsoft.Network/networkInterfaces/pe-000005.nic.eaaf4af7-fff0-4788-a90d-48ba687d4bda\"\r\n
=======
        \     {\r\n        \"id\": \"/subscriptions/00000000-0000-0000-0000-000000000000/resourceGroups/cli_test_network_private_endpoint_000001/providers/Microsoft.Network/networkInterfaces/pe-000005.nic.eb1cdacf-ad38-4d2f-8934-39e68839e76c\"\r\n
>>>>>>> 92c50bc2
        \     }\r\n    ],\r\n    \"applicationSecurityGroups\": [\r\n      {\r\n        \"id\":
        \"/subscriptions/00000000-0000-0000-0000-000000000000/resourceGroups/cli_test_network_private_endpoint_000001/providers/Microsoft.Network/applicationSecurityGroups/asg1\"\r\n
        \     }\r\n    ],\r\n    \"customDnsConfigs\": [\r\n      {\r\n        \"fqdn\":
        \"asg000002.blob.core.windows.net\",\r\n        \"ipAddresses\": [\r\n          \"10.0.0.4\"\r\n
        \       ]\r\n      }\r\n    ]\r\n  }\r\n}"
    headers:
      cache-control:
      - no-cache
      content-length:
      - '2488'
      content-type:
      - application/json; charset=utf-8
      date:
<<<<<<< HEAD
      - Wed, 23 Feb 2022 05:38:41 GMT
      etag:
      - W/"ac4cb78f-1ba5-4b77-bed9-bd29b8baa8e1"
=======
      - Mon, 14 Feb 2022 05:38:14 GMT
      etag:
      - W/"cede66a2-867e-4449-9b6d-b69d2a3a5685"
>>>>>>> 92c50bc2
      expires:
      - '-1'
      pragma:
      - no-cache
      server:
      - Microsoft-HTTPAPI/2.0
      - Microsoft-HTTPAPI/2.0
      strict-transport-security:
      - max-age=31536000; includeSubDomains
      transfer-encoding:
      - chunked
      vary:
      - Accept-Encoding
      x-content-type-options:
      - nosniff
      x-ms-arm-service-request-id:
<<<<<<< HEAD
      - 813614da-ade0-4eba-8c80-f02efd0143d4
=======
      - e9c96f5c-d218-4683-bb2d-54557180e537
>>>>>>> 92c50bc2
    status:
      code: 200
      message: OK
- request:
    body: '{"id": "/subscriptions/00000000-0000-0000-0000-000000000000/resourceGroups/cli_test_network_private_endpoint_000001/providers/Microsoft.Network/privateEndpoints/pe-000005",
      "location": "eastus", "properties": {"subnet": {"id": "/subscriptions/00000000-0000-0000-0000-000000000000/resourceGroups/cli_test_network_private_endpoint_000001/providers/Microsoft.Network/virtualNetworks/vnet-000003/subnets/subnet-000004"},
      "privateLinkServiceConnections": [{"id": "/subscriptions/00000000-0000-0000-0000-000000000000/resourceGroups/cli_test_network_private_endpoint_000001/providers/Microsoft.Network/privateEndpoints/pe-000005/privateLinkServiceConnections/connection-000006",
      "name": "connection-000006", "properties": {"privateLinkServiceId": "/subscriptions/00000000-0000-0000-0000-000000000000/resourceGroups/cli_test_network_private_endpoint_000001/providers/Microsoft.Storage/storageAccounts/asg000002",
      "groupIds": ["blob"], "privateLinkServiceConnectionState": {"status": "Approved",
      "description": "Auto-Approved", "actionsRequired": "None"}}}], "manualPrivateLinkServiceConnections":
      [], "customDnsConfigs": [{"fqdn": "asg000002.blob.core.windows.net", "ipAddresses":
      ["10.0.0.4"]}], "applicationSecurityGroups": [{"id": "/subscriptions/00000000-0000-0000-0000-000000000000/resourceGroups/cli_test_network_private_endpoint_000001/providers/Microsoft.Network/applicationSecurityGroups/asg1"},
      {"id": "/subscriptions/00000000-0000-0000-0000-000000000000/resourceGroups/cli_test_network_private_endpoint_000001/providers/Microsoft.Network/applicationSecurityGroups/asg2"}],
      "ipConfigurations": [], "customNetworkInterfaceName": ""}}'
    headers:
      Accept:
      - application/json
      Accept-Encoding:
      - gzip, deflate
      CommandName:
      - network private-endpoint asg add
      Connection:
      - keep-alive
      Content-Length:
      - '1634'
      Content-Type:
      - application/json
      ParameterSetName:
      - -g --endpoint-name --asg-id
      User-Agent:
<<<<<<< HEAD
      - AZURECLI/2.33.1 azsdk-python-azure-mgmt-network/19.3.0 Python/3.7.9 (Windows-10-10.0.22000-SP0)
=======
      - AZURECLI/2.33.0 azsdk-python-azure-mgmt-network/19.3.0 Python/3.8.10 (Windows-10-10.0.19044-SP0)
>>>>>>> 92c50bc2
    method: PUT
    uri: https://management.azure.com/subscriptions/00000000-0000-0000-0000-000000000000/resourceGroups/cli_test_network_private_endpoint_000001/providers/Microsoft.Network/privateEndpoints/pe-000005?api-version=2021-05-01
  response:
    body:
      string: "{\r\n  \"name\": \"pe-000005\",\r\n  \"id\": \"/subscriptions/00000000-0000-0000-0000-000000000000/resourceGroups/cli_test_network_private_endpoint_000001/providers/Microsoft.Network/privateEndpoints/pe-000005\",\r\n
<<<<<<< HEAD
        \ \"etag\": \"W/\\\"6338222f-44c7-4f7a-bab8-6b1e425adaeb\\\"\",\r\n  \"type\":
        \"Microsoft.Network/privateEndpoints\",\r\n  \"location\": \"eastus\",\r\n
        \ \"properties\": {\r\n    \"provisioningState\": \"Updating\",\r\n    \"resourceGuid\":
        \"66dc09e8-960c-41c6-898c-c5c6b3a28461\",\r\n    \"privateLinkServiceConnections\":
        [\r\n      {\r\n        \"name\": \"connection-000006\",\r\n        \"id\":
        \"/subscriptions/00000000-0000-0000-0000-000000000000/resourceGroups/cli_test_network_private_endpoint_000001/providers/Microsoft.Network/privateEndpoints/pe-000005/privateLinkServiceConnections/connection-000006\",\r\n
        \       \"etag\": \"W/\\\"6338222f-44c7-4f7a-bab8-6b1e425adaeb\\\"\",\r\n
=======
        \ \"etag\": \"W/\\\"b560d84e-f37b-4bbe-b7e2-a9ce7a18bf10\\\"\",\r\n  \"type\":
        \"Microsoft.Network/privateEndpoints\",\r\n  \"location\": \"eastus\",\r\n
        \ \"properties\": {\r\n    \"provisioningState\": \"Updating\",\r\n    \"resourceGuid\":
        \"d8175e40-4d83-4265-bc6a-5b7c73ce3175\",\r\n    \"privateLinkServiceConnections\":
        [\r\n      {\r\n        \"name\": \"connection-000006\",\r\n        \"id\":
        \"/subscriptions/00000000-0000-0000-0000-000000000000/resourceGroups/cli_test_network_private_endpoint_000001/providers/Microsoft.Network/privateEndpoints/pe-000005/privateLinkServiceConnections/connection-000006\",\r\n
        \       \"etag\": \"W/\\\"b560d84e-f37b-4bbe-b7e2-a9ce7a18bf10\\\"\",\r\n
>>>>>>> 92c50bc2
        \       \"properties\": {\r\n          \"provisioningState\": \"Succeeded\",\r\n
        \         \"privateLinkServiceId\": \"/subscriptions/00000000-0000-0000-0000-000000000000/resourceGroups/cli_test_network_private_endpoint_000001/providers/Microsoft.Storage/storageAccounts/asg000002\",\r\n
        \         \"groupIds\": [\r\n            \"blob\"\r\n          ],\r\n          \"privateLinkServiceConnectionState\":
        {\r\n            \"status\": \"Approved\",\r\n            \"description\":
        \"Auto Approved\",\r\n            \"actionsRequired\": \"None\"\r\n          }\r\n
        \       },\r\n        \"type\": \"Microsoft.Network/privateEndpoints/privateLinkServiceConnections\"\r\n
        \     }\r\n    ],\r\n    \"manualPrivateLinkServiceConnections\": [],\r\n
        \   \"customNetworkInterfaceName\": \"\",\r\n    \"subnet\": {\r\n      \"id\":
        \"/subscriptions/00000000-0000-0000-0000-000000000000/resourceGroups/cli_test_network_private_endpoint_000001/providers/Microsoft.Network/virtualNetworks/vnet-000003/subnets/subnet-000004\"\r\n
        \   },\r\n    \"ipConfigurations\": [],\r\n    \"networkInterfaces\": [\r\n
<<<<<<< HEAD
        \     {\r\n        \"id\": \"/subscriptions/00000000-0000-0000-0000-000000000000/resourceGroups/cli_test_network_private_endpoint_000001/providers/Microsoft.Network/networkInterfaces/pe-000005.nic.eaaf4af7-fff0-4788-a90d-48ba687d4bda\"\r\n
=======
        \     {\r\n        \"id\": \"/subscriptions/00000000-0000-0000-0000-000000000000/resourceGroups/cli_test_network_private_endpoint_000001/providers/Microsoft.Network/networkInterfaces/pe-000005.nic.eb1cdacf-ad38-4d2f-8934-39e68839e76c\"\r\n
        \     }\r\n    ],\r\n    \"applicationSecurityGroups\": [\r\n      {\r\n        \"id\":
        \"/subscriptions/00000000-0000-0000-0000-000000000000/resourceGroups/cli_test_network_private_endpoint_000001/providers/Microsoft.Network/applicationSecurityGroups/asg1\"\r\n
        \     },\r\n      {\r\n        \"id\": \"/subscriptions/00000000-0000-0000-0000-000000000000/resourceGroups/cli_test_network_private_endpoint_000001/providers/Microsoft.Network/applicationSecurityGroups/asg2\"\r\n
>>>>>>> 92c50bc2
        \     }\r\n    ],\r\n    \"customDnsConfigs\": [\r\n      {\r\n        \"fqdn\":
        \"asg000002.blob.core.windows.net\",\r\n        \"ipAddresses\": [\r\n          \"10.0.0.4\"\r\n
        \       ]\r\n      }\r\n    ]\r\n  }\r\n}"
    headers:
      azure-asyncnotification:
      - Enabled
      azure-asyncoperation:
<<<<<<< HEAD
      - https://management.azure.com/subscriptions/00000000-0000-0000-0000-000000000000/providers/Microsoft.Network/locations/eastus/operations/5e48de98-d1f2-4ccf-bad6-d4d52191f833?api-version=2021-05-01
=======
      - https://management.azure.com/subscriptions/00000000-0000-0000-0000-000000000000/providers/Microsoft.Network/locations/eastus/operations/5b766a6d-da49-465c-9eaa-e901eb3dff79?api-version=2021-05-01
>>>>>>> 92c50bc2
      cache-control:
      - no-cache
      content-length:
      - '2690'
      content-type:
      - application/json; charset=utf-8
      date:
<<<<<<< HEAD
      - Wed, 23 Feb 2022 05:38:44 GMT
=======
      - Mon, 14 Feb 2022 05:38:17 GMT
>>>>>>> 92c50bc2
      expires:
      - '-1'
      pragma:
      - no-cache
      server:
      - Microsoft-HTTPAPI/2.0
      - Microsoft-HTTPAPI/2.0
      strict-transport-security:
      - max-age=31536000; includeSubDomains
      transfer-encoding:
      - chunked
      vary:
      - Accept-Encoding
      x-content-type-options:
      - nosniff
      x-ms-arm-service-request-id:
<<<<<<< HEAD
      - 9c451fb4-d719-41bc-b27c-a2cd8529370f
      x-ms-ratelimit-remaining-subscription-writes:
      - '1198'
    status:
      code: 200
      message: OK
- request:
    body: null
    headers:
      Accept:
      - '*/*'
      Accept-Encoding:
      - gzip, deflate
      CommandName:
      - network private-endpoint asg remove
      Connection:
      - keep-alive
      ParameterSetName:
      - -g --endpoint-name --asg-id
      User-Agent:
      - AZURECLI/2.33.1 azsdk-python-azure-mgmt-network/19.3.0 Python/3.7.9 (Windows-10-10.0.22000-SP0)
    method: GET
    uri: https://management.azure.com/subscriptions/00000000-0000-0000-0000-000000000000/providers/Microsoft.Network/locations/eastus/operations/5e48de98-d1f2-4ccf-bad6-d4d52191f833?api-version=2021-05-01
  response:
    body:
      string: "{\r\n  \"status\": \"InProgress\"\r\n}"
    headers:
      cache-control:
      - no-cache
      content-length:
      - '30'
      content-type:
      - application/json; charset=utf-8
      date:
      - Wed, 23 Feb 2022 05:38:54 GMT
      expires:
      - '-1'
      pragma:
      - no-cache
      server:
      - Microsoft-HTTPAPI/2.0
      - Microsoft-HTTPAPI/2.0
      strict-transport-security:
      - max-age=31536000; includeSubDomains
      transfer-encoding:
      - chunked
      vary:
      - Accept-Encoding
      x-content-type-options:
      - nosniff
      x-ms-arm-service-request-id:
      - 9159a2d3-1ca3-44f4-9d5d-d175de174557
=======
      - c4c8274a-11d5-4bb4-9f79-479c59aeda0f
      x-ms-ratelimit-remaining-subscription-writes:
      - '1194'
>>>>>>> 92c50bc2
    status:
      code: 200
      message: OK
- request:
    body: null
    headers:
      Accept:
      - '*/*'
      Accept-Encoding:
      - gzip, deflate
      CommandName:
      - network private-endpoint asg add
      Connection:
      - keep-alive
      ParameterSetName:
      - -g --endpoint-name --asg-id
      User-Agent:
<<<<<<< HEAD
      - AZURECLI/2.33.1 azsdk-python-azure-mgmt-network/19.3.0 Python/3.7.9 (Windows-10-10.0.22000-SP0)
    method: GET
    uri: https://management.azure.com/subscriptions/00000000-0000-0000-0000-000000000000/providers/Microsoft.Network/locations/eastus/operations/5e48de98-d1f2-4ccf-bad6-d4d52191f833?api-version=2021-05-01
=======
      - AZURECLI/2.33.0 azsdk-python-azure-mgmt-network/19.3.0 Python/3.8.10 (Windows-10-10.0.19044-SP0)
    method: GET
    uri: https://management.azure.com/subscriptions/00000000-0000-0000-0000-000000000000/providers/Microsoft.Network/locations/eastus/operations/5b766a6d-da49-465c-9eaa-e901eb3dff79?api-version=2021-05-01
>>>>>>> 92c50bc2
  response:
    body:
      string: "{\r\n  \"status\": \"Succeeded\"\r\n}"
    headers:
      cache-control:
      - no-cache
      content-length:
      - '29'
      content-type:
      - application/json; charset=utf-8
      date:
<<<<<<< HEAD
      - Wed, 23 Feb 2022 05:39:04 GMT
=======
      - Mon, 14 Feb 2022 05:38:28 GMT
>>>>>>> 92c50bc2
      expires:
      - '-1'
      pragma:
      - no-cache
      server:
      - Microsoft-HTTPAPI/2.0
      - Microsoft-HTTPAPI/2.0
      strict-transport-security:
      - max-age=31536000; includeSubDomains
      transfer-encoding:
      - chunked
      vary:
      - Accept-Encoding
      x-content-type-options:
      - nosniff
      x-ms-arm-service-request-id:
<<<<<<< HEAD
      - 4198c07f-9df7-4bf9-aa18-86c30de9d85a
=======
      - ec613541-f4c0-4601-8d22-60113c0129d1
>>>>>>> 92c50bc2
    status:
      code: 200
      message: OK
- request:
    body: null
    headers:
      Accept:
      - '*/*'
      Accept-Encoding:
      - gzip, deflate
      CommandName:
      - network private-endpoint asg add
      Connection:
      - keep-alive
      ParameterSetName:
      - -g --endpoint-name --asg-id
      User-Agent:
<<<<<<< HEAD
      - AZURECLI/2.33.1 azsdk-python-azure-mgmt-network/19.3.0 Python/3.7.9 (Windows-10-10.0.22000-SP0)
=======
      - AZURECLI/2.33.0 azsdk-python-azure-mgmt-network/19.3.0 Python/3.8.10 (Windows-10-10.0.19044-SP0)
>>>>>>> 92c50bc2
    method: GET
    uri: https://management.azure.com/subscriptions/00000000-0000-0000-0000-000000000000/resourceGroups/cli_test_network_private_endpoint_000001/providers/Microsoft.Network/privateEndpoints/pe-000005?api-version=2021-05-01
  response:
    body:
      string: "{\r\n  \"name\": \"pe-000005\",\r\n  \"id\": \"/subscriptions/00000000-0000-0000-0000-000000000000/resourceGroups/cli_test_network_private_endpoint_000001/providers/Microsoft.Network/privateEndpoints/pe-000005\",\r\n
<<<<<<< HEAD
        \ \"etag\": \"W/\\\"459e935b-8e61-4223-acd0-dfe3dcf48f38\\\"\",\r\n  \"type\":
        \"Microsoft.Network/privateEndpoints\",\r\n  \"location\": \"eastus\",\r\n
        \ \"properties\": {\r\n    \"provisioningState\": \"Succeeded\",\r\n    \"resourceGuid\":
        \"66dc09e8-960c-41c6-898c-c5c6b3a28461\",\r\n    \"privateLinkServiceConnections\":
        [\r\n      {\r\n        \"name\": \"connection-000006\",\r\n        \"id\":
        \"/subscriptions/00000000-0000-0000-0000-000000000000/resourceGroups/cli_test_network_private_endpoint_000001/providers/Microsoft.Network/privateEndpoints/pe-000005/privateLinkServiceConnections/connection-000006\",\r\n
        \       \"etag\": \"W/\\\"459e935b-8e61-4223-acd0-dfe3dcf48f38\\\"\",\r\n
=======
        \ \"etag\": \"W/\\\"34b1db1e-f9e2-468d-adfd-e5d231ec3104\\\"\",\r\n  \"type\":
        \"Microsoft.Network/privateEndpoints\",\r\n  \"location\": \"eastus\",\r\n
        \ \"properties\": {\r\n    \"provisioningState\": \"Succeeded\",\r\n    \"resourceGuid\":
        \"d8175e40-4d83-4265-bc6a-5b7c73ce3175\",\r\n    \"privateLinkServiceConnections\":
        [\r\n      {\r\n        \"name\": \"connection-000006\",\r\n        \"id\":
        \"/subscriptions/00000000-0000-0000-0000-000000000000/resourceGroups/cli_test_network_private_endpoint_000001/providers/Microsoft.Network/privateEndpoints/pe-000005/privateLinkServiceConnections/connection-000006\",\r\n
        \       \"etag\": \"W/\\\"34b1db1e-f9e2-468d-adfd-e5d231ec3104\\\"\",\r\n
>>>>>>> 92c50bc2
        \       \"properties\": {\r\n          \"provisioningState\": \"Succeeded\",\r\n
        \         \"privateLinkServiceId\": \"/subscriptions/00000000-0000-0000-0000-000000000000/resourceGroups/cli_test_network_private_endpoint_000001/providers/Microsoft.Storage/storageAccounts/asg000002\",\r\n
        \         \"groupIds\": [\r\n            \"blob\"\r\n          ],\r\n          \"privateLinkServiceConnectionState\":
        {\r\n            \"status\": \"Approved\",\r\n            \"description\":
        \"Auto-Approved\",\r\n            \"actionsRequired\": \"None\"\r\n          }\r\n
        \       },\r\n        \"type\": \"Microsoft.Network/privateEndpoints/privateLinkServiceConnections\"\r\n
        \     }\r\n    ],\r\n    \"manualPrivateLinkServiceConnections\": [],\r\n
        \   \"customNetworkInterfaceName\": \"\",\r\n    \"subnet\": {\r\n      \"id\":
        \"/subscriptions/00000000-0000-0000-0000-000000000000/resourceGroups/cli_test_network_private_endpoint_000001/providers/Microsoft.Network/virtualNetworks/vnet-000003/subnets/subnet-000004\"\r\n
        \   },\r\n    \"ipConfigurations\": [],\r\n    \"networkInterfaces\": [\r\n
<<<<<<< HEAD
        \     {\r\n        \"id\": \"/subscriptions/00000000-0000-0000-0000-000000000000/resourceGroups/cli_test_network_private_endpoint_000001/providers/Microsoft.Network/networkInterfaces/pe-000005.nic.eaaf4af7-fff0-4788-a90d-48ba687d4bda\"\r\n
=======
        \     {\r\n        \"id\": \"/subscriptions/00000000-0000-0000-0000-000000000000/resourceGroups/cli_test_network_private_endpoint_000001/providers/Microsoft.Network/networkInterfaces/pe-000005.nic.eb1cdacf-ad38-4d2f-8934-39e68839e76c\"\r\n
        \     }\r\n    ],\r\n    \"applicationSecurityGroups\": [\r\n      {\r\n        \"id\":
        \"/subscriptions/00000000-0000-0000-0000-000000000000/resourceGroups/cli_test_network_private_endpoint_000001/providers/Microsoft.Network/applicationSecurityGroups/asg1\"\r\n
        \     },\r\n      {\r\n        \"id\": \"/subscriptions/00000000-0000-0000-0000-000000000000/resourceGroups/cli_test_network_private_endpoint_000001/providers/Microsoft.Network/applicationSecurityGroups/asg2\"\r\n
>>>>>>> 92c50bc2
        \     }\r\n    ],\r\n    \"customDnsConfigs\": [\r\n      {\r\n        \"fqdn\":
        \"asg000002.blob.core.windows.net\",\r\n        \"ipAddresses\": [\r\n          \"10.0.0.4\"\r\n
        \       ]\r\n      }\r\n    ]\r\n  }\r\n}"
    headers:
      cache-control:
      - no-cache
      content-length:
      - '2691'
      content-type:
      - application/json; charset=utf-8
      date:
<<<<<<< HEAD
      - Wed, 23 Feb 2022 05:39:05 GMT
      etag:
      - W/"459e935b-8e61-4223-acd0-dfe3dcf48f38"
=======
      - Mon, 14 Feb 2022 05:38:29 GMT
      etag:
      - W/"34b1db1e-f9e2-468d-adfd-e5d231ec3104"
>>>>>>> 92c50bc2
      expires:
      - '-1'
      pragma:
      - no-cache
      server:
      - Microsoft-HTTPAPI/2.0
      - Microsoft-HTTPAPI/2.0
      strict-transport-security:
      - max-age=31536000; includeSubDomains
      transfer-encoding:
      - chunked
      vary:
      - Accept-Encoding
      x-content-type-options:
      - nosniff
      x-ms-arm-service-request-id:
<<<<<<< HEAD
      - 55e4615f-f52c-48ba-b164-198e4bba9fd3
=======
      - 1ebbf5e0-26fc-4b0b-ba41-ad9e9e72f051
>>>>>>> 92c50bc2
    status:
      code: 200
      message: OK
- request:
    body: null
    headers:
      Accept:
      - application/json
      Accept-Encoding:
      - gzip, deflate
      CommandName:
      - network private-endpoint asg list
      Connection:
      - keep-alive
      ParameterSetName:
      - -g --endpoint-name
      User-Agent:
<<<<<<< HEAD
      - AZURECLI/2.33.1 azsdk-python-azure-mgmt-network/19.3.0 Python/3.7.9 (Windows-10-10.0.22000-SP0)
=======
      - AZURECLI/2.33.0 azsdk-python-azure-mgmt-network/19.3.0 Python/3.8.10 (Windows-10-10.0.19044-SP0)
>>>>>>> 92c50bc2
    method: GET
    uri: https://management.azure.com/subscriptions/00000000-0000-0000-0000-000000000000/resourceGroups/cli_test_network_private_endpoint_000001/providers/Microsoft.Network/privateEndpoints/pe-000005?api-version=2021-05-01
  response:
    body:
      string: "{\r\n  \"name\": \"pe-000005\",\r\n  \"id\": \"/subscriptions/00000000-0000-0000-0000-000000000000/resourceGroups/cli_test_network_private_endpoint_000001/providers/Microsoft.Network/privateEndpoints/pe-000005\",\r\n
<<<<<<< HEAD
        \ \"etag\": \"W/\\\"459e935b-8e61-4223-acd0-dfe3dcf48f38\\\"\",\r\n  \"type\":
        \"Microsoft.Network/privateEndpoints\",\r\n  \"location\": \"eastus\",\r\n
        \ \"properties\": {\r\n    \"provisioningState\": \"Succeeded\",\r\n    \"resourceGuid\":
        \"66dc09e8-960c-41c6-898c-c5c6b3a28461\",\r\n    \"privateLinkServiceConnections\":
        [\r\n      {\r\n        \"name\": \"connection-000006\",\r\n        \"id\":
        \"/subscriptions/00000000-0000-0000-0000-000000000000/resourceGroups/cli_test_network_private_endpoint_000001/providers/Microsoft.Network/privateEndpoints/pe-000005/privateLinkServiceConnections/connection-000006\",\r\n
        \       \"etag\": \"W/\\\"459e935b-8e61-4223-acd0-dfe3dcf48f38\\\"\",\r\n
=======
        \ \"etag\": \"W/\\\"34b1db1e-f9e2-468d-adfd-e5d231ec3104\\\"\",\r\n  \"type\":
        \"Microsoft.Network/privateEndpoints\",\r\n  \"location\": \"eastus\",\r\n
        \ \"properties\": {\r\n    \"provisioningState\": \"Succeeded\",\r\n    \"resourceGuid\":
        \"d8175e40-4d83-4265-bc6a-5b7c73ce3175\",\r\n    \"privateLinkServiceConnections\":
        [\r\n      {\r\n        \"name\": \"connection-000006\",\r\n        \"id\":
        \"/subscriptions/00000000-0000-0000-0000-000000000000/resourceGroups/cli_test_network_private_endpoint_000001/providers/Microsoft.Network/privateEndpoints/pe-000005/privateLinkServiceConnections/connection-000006\",\r\n
        \       \"etag\": \"W/\\\"34b1db1e-f9e2-468d-adfd-e5d231ec3104\\\"\",\r\n
>>>>>>> 92c50bc2
        \       \"properties\": {\r\n          \"provisioningState\": \"Succeeded\",\r\n
        \         \"privateLinkServiceId\": \"/subscriptions/00000000-0000-0000-0000-000000000000/resourceGroups/cli_test_network_private_endpoint_000001/providers/Microsoft.Storage/storageAccounts/asg000002\",\r\n
        \         \"groupIds\": [\r\n            \"blob\"\r\n          ],\r\n          \"privateLinkServiceConnectionState\":
        {\r\n            \"status\": \"Approved\",\r\n            \"description\":
        \"Auto-Approved\",\r\n            \"actionsRequired\": \"None\"\r\n          }\r\n
        \       },\r\n        \"type\": \"Microsoft.Network/privateEndpoints/privateLinkServiceConnections\"\r\n
        \     }\r\n    ],\r\n    \"manualPrivateLinkServiceConnections\": [],\r\n
        \   \"customNetworkInterfaceName\": \"\",\r\n    \"subnet\": {\r\n      \"id\":
        \"/subscriptions/00000000-0000-0000-0000-000000000000/resourceGroups/cli_test_network_private_endpoint_000001/providers/Microsoft.Network/virtualNetworks/vnet-000003/subnets/subnet-000004\"\r\n
        \   },\r\n    \"ipConfigurations\": [],\r\n    \"networkInterfaces\": [\r\n
<<<<<<< HEAD
        \     {\r\n        \"id\": \"/subscriptions/00000000-0000-0000-0000-000000000000/resourceGroups/cli_test_network_private_endpoint_000001/providers/Microsoft.Network/networkInterfaces/pe-000005.nic.eaaf4af7-fff0-4788-a90d-48ba687d4bda\"\r\n
=======
        \     {\r\n        \"id\": \"/subscriptions/00000000-0000-0000-0000-000000000000/resourceGroups/cli_test_network_private_endpoint_000001/providers/Microsoft.Network/networkInterfaces/pe-000005.nic.eb1cdacf-ad38-4d2f-8934-39e68839e76c\"\r\n
        \     }\r\n    ],\r\n    \"applicationSecurityGroups\": [\r\n      {\r\n        \"id\":
        \"/subscriptions/00000000-0000-0000-0000-000000000000/resourceGroups/cli_test_network_private_endpoint_000001/providers/Microsoft.Network/applicationSecurityGroups/asg1\"\r\n
        \     },\r\n      {\r\n        \"id\": \"/subscriptions/00000000-0000-0000-0000-000000000000/resourceGroups/cli_test_network_private_endpoint_000001/providers/Microsoft.Network/applicationSecurityGroups/asg2\"\r\n
>>>>>>> 92c50bc2
        \     }\r\n    ],\r\n    \"customDnsConfigs\": [\r\n      {\r\n        \"fqdn\":
        \"asg000002.blob.core.windows.net\",\r\n        \"ipAddresses\": [\r\n          \"10.0.0.4\"\r\n
        \       ]\r\n      }\r\n    ]\r\n  }\r\n}"
    headers:
      cache-control:
      - no-cache
      content-length:
      - '2691'
      content-type:
      - application/json; charset=utf-8
      date:
<<<<<<< HEAD
      - Wed, 23 Feb 2022 05:39:06 GMT
      etag:
      - W/"459e935b-8e61-4223-acd0-dfe3dcf48f38"
=======
      - Mon, 14 Feb 2022 05:38:30 GMT
      etag:
      - W/"34b1db1e-f9e2-468d-adfd-e5d231ec3104"
>>>>>>> 92c50bc2
      expires:
      - '-1'
      pragma:
      - no-cache
      server:
      - Microsoft-HTTPAPI/2.0
      - Microsoft-HTTPAPI/2.0
      strict-transport-security:
      - max-age=31536000; includeSubDomains
      transfer-encoding:
      - chunked
      vary:
      - Accept-Encoding
      x-content-type-options:
      - nosniff
      x-ms-arm-service-request-id:
<<<<<<< HEAD
      - faf29783-e68e-4339-bd01-5b55b89b8488
=======
      - 306f5453-adb6-454c-83be-3a52199f7fcd
>>>>>>> 92c50bc2
    status:
      code: 200
      message: OK
version: 1<|MERGE_RESOLUTION|>--- conflicted
+++ resolved
@@ -20,36 +20,21 @@
       ParameterSetName:
       - -n -l -g --address-prefixes --subnet-name --subnet-prefixes
       User-Agent:
-<<<<<<< HEAD
-      - AZURECLI/2.33.1 azsdk-python-azure-mgmt-network/19.3.0 Python/3.7.9 (Windows-10-10.0.22000-SP0)
-=======
-      - AZURECLI/2.33.0 azsdk-python-azure-mgmt-network/19.3.0 Python/3.8.10 (Windows-10-10.0.19044-SP0)
->>>>>>> 92c50bc2
+      - AZURECLI/2.33.1 azsdk-python-azure-mgmt-network/19.3.0 Python/3.7.9 (Windows-10-10.0.22000-SP0)
     method: PUT
     uri: https://management.azure.com/subscriptions/00000000-0000-0000-0000-000000000000/resourceGroups/cli_test_network_private_endpoint_000001/providers/Microsoft.Network/virtualNetworks/vnet-000003?api-version=2021-05-01
   response:
     body:
       string: "{\r\n  \"name\": \"vnet-000003\",\r\n  \"id\": \"/subscriptions/00000000-0000-0000-0000-000000000000/resourceGroups/cli_test_network_private_endpoint_000001/providers/Microsoft.Network/virtualNetworks/vnet-000003\",\r\n
-<<<<<<< HEAD
-        \ \"etag\": \"W/\\\"e86583a7-cae6-4433-a482-53cd27549ac5\\\"\",\r\n  \"type\":
+        \ \"etag\": \"W/\\\"29702c57-64ae-46ce-9f2e-f7fc4124d0c1\\\"\",\r\n  \"type\":
         \"Microsoft.Network/virtualNetworks\",\r\n  \"location\": \"eastus\",\r\n
         \ \"tags\": {},\r\n  \"properties\": {\r\n    \"provisioningState\": \"Updating\",\r\n
-        \   \"resourceGuid\": \"f7d50fae-3f58-4c64-b9ac-0ebab1421721\",\r\n    \"addressSpace\":
-=======
-        \ \"etag\": \"W/\\\"6143bfff-a8d6-4864-bef7-3fa102faee57\\\"\",\r\n  \"type\":
-        \"Microsoft.Network/virtualNetworks\",\r\n  \"location\": \"eastus\",\r\n
-        \ \"tags\": {},\r\n  \"properties\": {\r\n    \"provisioningState\": \"Updating\",\r\n
-        \   \"resourceGuid\": \"f80ebc8b-5620-4abd-84c9-b091acd49a90\",\r\n    \"addressSpace\":
->>>>>>> 92c50bc2
+        \   \"resourceGuid\": \"cdda6b8a-3654-4614-b256-6353c8448e32\",\r\n    \"addressSpace\":
         {\r\n      \"addressPrefixes\": [\r\n        \"10.0.0.0/16\"\r\n      ]\r\n
         \   },\r\n    \"dhcpOptions\": {\r\n      \"dnsServers\": []\r\n    },\r\n
         \   \"subnets\": [\r\n      {\r\n        \"name\": \"subnet-000004\",\r\n
         \       \"id\": \"/subscriptions/00000000-0000-0000-0000-000000000000/resourceGroups/cli_test_network_private_endpoint_000001/providers/Microsoft.Network/virtualNetworks/vnet-000003/subnets/subnet-000004\",\r\n
-<<<<<<< HEAD
-        \       \"etag\": \"W/\\\"e86583a7-cae6-4433-a482-53cd27549ac5\\\"\",\r\n
-=======
-        \       \"etag\": \"W/\\\"6143bfff-a8d6-4864-bef7-3fa102faee57\\\"\",\r\n
->>>>>>> 92c50bc2
+        \       \"etag\": \"W/\\\"29702c57-64ae-46ce-9f2e-f7fc4124d0c1\\\"\",\r\n
         \       \"properties\": {\r\n          \"provisioningState\": \"Updating\",\r\n
         \         \"addressPrefix\": \"10.0.0.0/24\",\r\n          \"delegations\":
         [],\r\n          \"privateEndpointNetworkPolicies\": \"Enabled\",\r\n          \"privateLinkServiceNetworkPolicies\":
@@ -60,11 +45,7 @@
       azure-asyncnotification:
       - Enabled
       azure-asyncoperation:
-<<<<<<< HEAD
-      - https://management.azure.com/subscriptions/00000000-0000-0000-0000-000000000000/providers/Microsoft.Network/locations/eastus/operations/6ca04eec-694d-4caf-ba43-1a1ce8f12d40?api-version=2021-05-01
-=======
-      - https://management.azure.com/subscriptions/00000000-0000-0000-0000-000000000000/providers/Microsoft.Network/locations/eastus/operations/ce6b7d9d-6634-4e15-bfd7-91891d1c7223?api-version=2021-05-01
->>>>>>> 92c50bc2
+      - https://management.azure.com/subscriptions/00000000-0000-0000-0000-000000000000/providers/Microsoft.Network/locations/eastus/operations/6bdc5af0-6904-4956-aac4-7571c1ba630c?api-version=2021-05-01
       cache-control:
       - no-cache
       content-length:
@@ -72,30 +53,22 @@
       content-type:
       - application/json; charset=utf-8
       date:
-<<<<<<< HEAD
-      - Wed, 23 Feb 2022 05:36:42 GMT
-=======
-      - Mon, 14 Feb 2022 05:36:20 GMT
->>>>>>> 92c50bc2
-      expires:
-      - '-1'
-      pragma:
-      - no-cache
-      server:
-      - Microsoft-HTTPAPI/2.0
-      - Microsoft-HTTPAPI/2.0
-      strict-transport-security:
-      - max-age=31536000; includeSubDomains
-      x-content-type-options:
-      - nosniff
-      x-ms-arm-service-request-id:
-<<<<<<< HEAD
-      - 06e6c822-bf4f-46ea-bf7e-5b07e1872118
-=======
-      - 1fe30eca-2978-4b26-9095-bb37bdc17152
->>>>>>> 92c50bc2
+      - Wed, 23 Feb 2022 12:12:18 GMT
+      expires:
+      - '-1'
+      pragma:
+      - no-cache
+      server:
+      - Microsoft-HTTPAPI/2.0
+      - Microsoft-HTTPAPI/2.0
+      strict-transport-security:
+      - max-age=31536000; includeSubDomains
+      x-content-type-options:
+      - nosniff
+      x-ms-arm-service-request-id:
+      - 2c031bfe-c352-45ac-bb0e-9138b56ea6d4
       x-ms-ratelimit-remaining-subscription-writes:
-      - '1199'
+      - '1187'
     status:
       code: 201
       message: Created
@@ -113,15 +86,9 @@
       ParameterSetName:
       - -n -l -g --address-prefixes --subnet-name --subnet-prefixes
       User-Agent:
-<<<<<<< HEAD
-      - AZURECLI/2.33.1 azsdk-python-azure-mgmt-network/19.3.0 Python/3.7.9 (Windows-10-10.0.22000-SP0)
-    method: GET
-    uri: https://management.azure.com/subscriptions/00000000-0000-0000-0000-000000000000/providers/Microsoft.Network/locations/eastus/operations/6ca04eec-694d-4caf-ba43-1a1ce8f12d40?api-version=2021-05-01
-=======
-      - AZURECLI/2.33.0 azsdk-python-azure-mgmt-network/19.3.0 Python/3.8.10 (Windows-10-10.0.19044-SP0)
-    method: GET
-    uri: https://management.azure.com/subscriptions/00000000-0000-0000-0000-000000000000/providers/Microsoft.Network/locations/eastus/operations/ce6b7d9d-6634-4e15-bfd7-91891d1c7223?api-version=2021-05-01
->>>>>>> 92c50bc2
+      - AZURECLI/2.33.1 azsdk-python-azure-mgmt-network/19.3.0 Python/3.7.9 (Windows-10-10.0.22000-SP0)
+    method: GET
+    uri: https://management.azure.com/subscriptions/00000000-0000-0000-0000-000000000000/providers/Microsoft.Network/locations/eastus/operations/6bdc5af0-6904-4956-aac4-7571c1ba630c?api-version=2021-05-01
   response:
     body:
       string: "{\r\n  \"status\": \"Succeeded\"\r\n}"
@@ -133,32 +100,24 @@
       content-type:
       - application/json; charset=utf-8
       date:
-<<<<<<< HEAD
-      - Wed, 23 Feb 2022 05:36:45 GMT
-=======
-      - Mon, 14 Feb 2022 05:36:23 GMT
->>>>>>> 92c50bc2
-      expires:
-      - '-1'
-      pragma:
-      - no-cache
-      server:
-      - Microsoft-HTTPAPI/2.0
-      - Microsoft-HTTPAPI/2.0
-      strict-transport-security:
-      - max-age=31536000; includeSubDomains
-      transfer-encoding:
-      - chunked
-      vary:
-      - Accept-Encoding
-      x-content-type-options:
-      - nosniff
-      x-ms-arm-service-request-id:
-<<<<<<< HEAD
-      - 8b9f5d15-2bfb-460f-809d-2ed825b3e8bb
-=======
-      - a46bacf9-5531-4336-a605-517e78e07820
->>>>>>> 92c50bc2
+      - Wed, 23 Feb 2022 12:12:21 GMT
+      expires:
+      - '-1'
+      pragma:
+      - no-cache
+      server:
+      - Microsoft-HTTPAPI/2.0
+      - Microsoft-HTTPAPI/2.0
+      strict-transport-security:
+      - max-age=31536000; includeSubDomains
+      transfer-encoding:
+      - chunked
+      vary:
+      - Accept-Encoding
+      x-content-type-options:
+      - nosniff
+      x-ms-arm-service-request-id:
+      - 428f3078-0b7e-45ac-849b-9b0fe40fe191
     status:
       code: 200
       message: OK
@@ -176,36 +135,21 @@
       ParameterSetName:
       - -n -l -g --address-prefixes --subnet-name --subnet-prefixes
       User-Agent:
-<<<<<<< HEAD
-      - AZURECLI/2.33.1 azsdk-python-azure-mgmt-network/19.3.0 Python/3.7.9 (Windows-10-10.0.22000-SP0)
-=======
-      - AZURECLI/2.33.0 azsdk-python-azure-mgmt-network/19.3.0 Python/3.8.10 (Windows-10-10.0.19044-SP0)
->>>>>>> 92c50bc2
+      - AZURECLI/2.33.1 azsdk-python-azure-mgmt-network/19.3.0 Python/3.7.9 (Windows-10-10.0.22000-SP0)
     method: GET
     uri: https://management.azure.com/subscriptions/00000000-0000-0000-0000-000000000000/resourceGroups/cli_test_network_private_endpoint_000001/providers/Microsoft.Network/virtualNetworks/vnet-000003?api-version=2021-05-01
   response:
     body:
       string: "{\r\n  \"name\": \"vnet-000003\",\r\n  \"id\": \"/subscriptions/00000000-0000-0000-0000-000000000000/resourceGroups/cli_test_network_private_endpoint_000001/providers/Microsoft.Network/virtualNetworks/vnet-000003\",\r\n
-<<<<<<< HEAD
-        \ \"etag\": \"W/\\\"b0dbd8b8-2501-4ef1-983d-dd61ce73cdba\\\"\",\r\n  \"type\":
+        \ \"etag\": \"W/\\\"3cdc04bd-e4bc-40dc-b13e-9aaf722b43dc\\\"\",\r\n  \"type\":
         \"Microsoft.Network/virtualNetworks\",\r\n  \"location\": \"eastus\",\r\n
         \ \"tags\": {},\r\n  \"properties\": {\r\n    \"provisioningState\": \"Succeeded\",\r\n
-        \   \"resourceGuid\": \"f7d50fae-3f58-4c64-b9ac-0ebab1421721\",\r\n    \"addressSpace\":
-=======
-        \ \"etag\": \"W/\\\"2ad3b19a-cf95-4790-8585-34492457624f\\\"\",\r\n  \"type\":
-        \"Microsoft.Network/virtualNetworks\",\r\n  \"location\": \"eastus\",\r\n
-        \ \"tags\": {},\r\n  \"properties\": {\r\n    \"provisioningState\": \"Succeeded\",\r\n
-        \   \"resourceGuid\": \"f80ebc8b-5620-4abd-84c9-b091acd49a90\",\r\n    \"addressSpace\":
->>>>>>> 92c50bc2
+        \   \"resourceGuid\": \"cdda6b8a-3654-4614-b256-6353c8448e32\",\r\n    \"addressSpace\":
         {\r\n      \"addressPrefixes\": [\r\n        \"10.0.0.0/16\"\r\n      ]\r\n
         \   },\r\n    \"dhcpOptions\": {\r\n      \"dnsServers\": []\r\n    },\r\n
         \   \"subnets\": [\r\n      {\r\n        \"name\": \"subnet-000004\",\r\n
         \       \"id\": \"/subscriptions/00000000-0000-0000-0000-000000000000/resourceGroups/cli_test_network_private_endpoint_000001/providers/Microsoft.Network/virtualNetworks/vnet-000003/subnets/subnet-000004\",\r\n
-<<<<<<< HEAD
-        \       \"etag\": \"W/\\\"b0dbd8b8-2501-4ef1-983d-dd61ce73cdba\\\"\",\r\n
-=======
-        \       \"etag\": \"W/\\\"2ad3b19a-cf95-4790-8585-34492457624f\\\"\",\r\n
->>>>>>> 92c50bc2
+        \       \"etag\": \"W/\\\"3cdc04bd-e4bc-40dc-b13e-9aaf722b43dc\\\"\",\r\n
         \       \"properties\": {\r\n          \"provisioningState\": \"Succeeded\",\r\n
         \         \"addressPrefix\": \"10.0.0.0/24\",\r\n          \"delegations\":
         [],\r\n          \"privateEndpointNetworkPolicies\": \"Enabled\",\r\n          \"privateLinkServiceNetworkPolicies\":
@@ -220,36 +164,26 @@
       content-type:
       - application/json; charset=utf-8
       date:
-<<<<<<< HEAD
-      - Wed, 23 Feb 2022 05:36:47 GMT
+      - Wed, 23 Feb 2022 12:12:22 GMT
       etag:
-      - W/"b0dbd8b8-2501-4ef1-983d-dd61ce73cdba"
-=======
-      - Mon, 14 Feb 2022 05:36:24 GMT
-      etag:
-      - W/"2ad3b19a-cf95-4790-8585-34492457624f"
->>>>>>> 92c50bc2
-      expires:
-      - '-1'
-      pragma:
-      - no-cache
-      server:
-      - Microsoft-HTTPAPI/2.0
-      - Microsoft-HTTPAPI/2.0
-      strict-transport-security:
-      - max-age=31536000; includeSubDomains
-      transfer-encoding:
-      - chunked
-      vary:
-      - Accept-Encoding
-      x-content-type-options:
-      - nosniff
-      x-ms-arm-service-request-id:
-<<<<<<< HEAD
-      - 2abc654e-cbfa-4043-a335-ea4bf42ae1a0
-=======
-      - f13fa16e-7db9-4a5e-ba44-0528fa5a741a
->>>>>>> 92c50bc2
+      - W/"3cdc04bd-e4bc-40dc-b13e-9aaf722b43dc"
+      expires:
+      - '-1'
+      pragma:
+      - no-cache
+      server:
+      - Microsoft-HTTPAPI/2.0
+      - Microsoft-HTTPAPI/2.0
+      strict-transport-security:
+      - max-age=31536000; includeSubDomains
+      transfer-encoding:
+      - chunked
+      vary:
+      - Accept-Encoding
+      x-content-type-options:
+      - nosniff
+      x-ms-arm-service-request-id:
+      - 4bbe3909-2024-4dec-9867-21c0e1869849
     status:
       code: 200
       message: OK
@@ -267,21 +201,13 @@
       ParameterSetName:
       - -n -g --vnet-name --disable-private-endpoint-network-policies
       User-Agent:
-<<<<<<< HEAD
-      - AZURECLI/2.33.1 azsdk-python-azure-mgmt-network/19.3.0 Python/3.7.9 (Windows-10-10.0.22000-SP0)
-=======
-      - AZURECLI/2.33.0 azsdk-python-azure-mgmt-network/19.3.0 Python/3.8.10 (Windows-10-10.0.19044-SP0)
->>>>>>> 92c50bc2
+      - AZURECLI/2.33.1 azsdk-python-azure-mgmt-network/19.3.0 Python/3.7.9 (Windows-10-10.0.22000-SP0)
     method: GET
     uri: https://management.azure.com/subscriptions/00000000-0000-0000-0000-000000000000/resourceGroups/cli_test_network_private_endpoint_000001/providers/Microsoft.Network/virtualNetworks/vnet-000003/subnets/subnet-000004?api-version=2021-05-01
   response:
     body:
       string: "{\r\n  \"name\": \"subnet-000004\",\r\n  \"id\": \"/subscriptions/00000000-0000-0000-0000-000000000000/resourceGroups/cli_test_network_private_endpoint_000001/providers/Microsoft.Network/virtualNetworks/vnet-000003/subnets/subnet-000004\",\r\n
-<<<<<<< HEAD
-        \ \"etag\": \"W/\\\"b0dbd8b8-2501-4ef1-983d-dd61ce73cdba\\\"\",\r\n  \"properties\":
-=======
-        \ \"etag\": \"W/\\\"2ad3b19a-cf95-4790-8585-34492457624f\\\"\",\r\n  \"properties\":
->>>>>>> 92c50bc2
+        \ \"etag\": \"W/\\\"3cdc04bd-e4bc-40dc-b13e-9aaf722b43dc\\\"\",\r\n  \"properties\":
         {\r\n    \"provisioningState\": \"Succeeded\",\r\n    \"addressPrefix\": \"10.0.0.0/24\",\r\n
         \   \"delegations\": [],\r\n    \"privateEndpointNetworkPolicies\": \"Enabled\",\r\n
         \   \"privateLinkServiceNetworkPolicies\": \"Enabled\"\r\n  },\r\n  \"type\":
@@ -294,36 +220,26 @@
       content-type:
       - application/json; charset=utf-8
       date:
-<<<<<<< HEAD
-      - Wed, 23 Feb 2022 05:36:48 GMT
+      - Wed, 23 Feb 2022 12:12:23 GMT
       etag:
-      - W/"b0dbd8b8-2501-4ef1-983d-dd61ce73cdba"
-=======
-      - Mon, 14 Feb 2022 05:36:25 GMT
-      etag:
-      - W/"2ad3b19a-cf95-4790-8585-34492457624f"
->>>>>>> 92c50bc2
-      expires:
-      - '-1'
-      pragma:
-      - no-cache
-      server:
-      - Microsoft-HTTPAPI/2.0
-      - Microsoft-HTTPAPI/2.0
-      strict-transport-security:
-      - max-age=31536000; includeSubDomains
-      transfer-encoding:
-      - chunked
-      vary:
-      - Accept-Encoding
-      x-content-type-options:
-      - nosniff
-      x-ms-arm-service-request-id:
-<<<<<<< HEAD
-      - b0f48543-b8e8-49c6-9ced-9b1d5955a957
-=======
-      - 82f90d92-5f0a-4d3e-bb1d-f6828f2b9044
->>>>>>> 92c50bc2
+      - W/"3cdc04bd-e4bc-40dc-b13e-9aaf722b43dc"
+      expires:
+      - '-1'
+      pragma:
+      - no-cache
+      server:
+      - Microsoft-HTTPAPI/2.0
+      - Microsoft-HTTPAPI/2.0
+      strict-transport-security:
+      - max-age=31536000; includeSubDomains
+      transfer-encoding:
+      - chunked
+      vary:
+      - Accept-Encoding
+      x-content-type-options:
+      - nosniff
+      x-ms-arm-service-request-id:
+      - a9bd46fe-d2de-4724-b431-9bb03e997959
     status:
       code: 200
       message: OK
@@ -348,32 +264,20 @@
       ParameterSetName:
       - -n -g --vnet-name --disable-private-endpoint-network-policies
       User-Agent:
-<<<<<<< HEAD
-      - AZURECLI/2.33.1 azsdk-python-azure-mgmt-network/19.3.0 Python/3.7.9 (Windows-10-10.0.22000-SP0)
-=======
-      - AZURECLI/2.33.0 azsdk-python-azure-mgmt-network/19.3.0 Python/3.8.10 (Windows-10-10.0.19044-SP0)
->>>>>>> 92c50bc2
+      - AZURECLI/2.33.1 azsdk-python-azure-mgmt-network/19.3.0 Python/3.7.9 (Windows-10-10.0.22000-SP0)
     method: PUT
     uri: https://management.azure.com/subscriptions/00000000-0000-0000-0000-000000000000/resourceGroups/cli_test_network_private_endpoint_000001/providers/Microsoft.Network/virtualNetworks/vnet-000003/subnets/subnet-000004?api-version=2021-05-01
   response:
     body:
       string: "{\r\n  \"name\": \"subnet-000004\",\r\n  \"id\": \"/subscriptions/00000000-0000-0000-0000-000000000000/resourceGroups/cli_test_network_private_endpoint_000001/providers/Microsoft.Network/virtualNetworks/vnet-000003/subnets/subnet-000004\",\r\n
-<<<<<<< HEAD
-        \ \"etag\": \"W/\\\"6bea4754-8650-4df8-8b11-e49362ee81f9\\\"\",\r\n  \"properties\":
-=======
-        \ \"etag\": \"W/\\\"bf5ae1e5-419d-44f9-82f6-180bb5ee9785\\\"\",\r\n  \"properties\":
->>>>>>> 92c50bc2
+        \ \"etag\": \"W/\\\"eaaf09c4-7dca-4d0c-acd0-1f590b1006b5\\\"\",\r\n  \"properties\":
         {\r\n    \"provisioningState\": \"Updating\",\r\n    \"addressPrefix\": \"10.0.0.0/24\",\r\n
         \   \"delegations\": [],\r\n    \"privateEndpointNetworkPolicies\": \"Disabled\",\r\n
         \   \"privateLinkServiceNetworkPolicies\": \"Enabled\"\r\n  },\r\n  \"type\":
         \"Microsoft.Network/virtualNetworks/subnets\"\r\n}"
     headers:
       azure-asyncoperation:
-<<<<<<< HEAD
-      - https://management.azure.com/subscriptions/00000000-0000-0000-0000-000000000000/providers/Microsoft.Network/locations/eastus/operations/1f8b8d7a-7266-4631-8e69-8bc51df9a695?api-version=2021-05-01
-=======
-      - https://management.azure.com/subscriptions/00000000-0000-0000-0000-000000000000/providers/Microsoft.Network/locations/eastus/operations/2f19dce5-a78b-4d8e-992f-81329d7c8a01?api-version=2021-05-01
->>>>>>> 92c50bc2
+      - https://management.azure.com/subscriptions/00000000-0000-0000-0000-000000000000/providers/Microsoft.Network/locations/eastus/operations/0d528390-fe3a-4174-8b35-4a7d36eda536?api-version=2021-05-01
       cache-control:
       - no-cache
       content-length:
@@ -381,34 +285,26 @@
       content-type:
       - application/json; charset=utf-8
       date:
-<<<<<<< HEAD
-      - Wed, 23 Feb 2022 05:36:49 GMT
-=======
-      - Mon, 14 Feb 2022 05:36:26 GMT
->>>>>>> 92c50bc2
-      expires:
-      - '-1'
-      pragma:
-      - no-cache
-      server:
-      - Microsoft-HTTPAPI/2.0
-      - Microsoft-HTTPAPI/2.0
-      strict-transport-security:
-      - max-age=31536000; includeSubDomains
-      transfer-encoding:
-      - chunked
-      vary:
-      - Accept-Encoding
-      x-content-type-options:
-      - nosniff
-      x-ms-arm-service-request-id:
-<<<<<<< HEAD
-      - 9ca5be94-c96e-428c-a6e5-520330c47ddc
-=======
-      - cb680853-6183-4230-bcd7-761447079eae
->>>>>>> 92c50bc2
+      - Wed, 23 Feb 2022 12:12:24 GMT
+      expires:
+      - '-1'
+      pragma:
+      - no-cache
+      server:
+      - Microsoft-HTTPAPI/2.0
+      - Microsoft-HTTPAPI/2.0
+      strict-transport-security:
+      - max-age=31536000; includeSubDomains
+      transfer-encoding:
+      - chunked
+      vary:
+      - Accept-Encoding
+      x-content-type-options:
+      - nosniff
+      x-ms-arm-service-request-id:
+      - 7f073188-5a6c-4323-b86b-57a0911f9b77
       x-ms-ratelimit-remaining-subscription-writes:
-      - '1197'
+      - '1182'
     status:
       code: 200
       message: OK
@@ -426,39 +322,38 @@
       ParameterSetName:
       - -n -g --vnet-name --disable-private-endpoint-network-policies
       User-Agent:
-<<<<<<< HEAD
-      - AZURECLI/2.33.1 azsdk-python-azure-mgmt-network/19.3.0 Python/3.7.9 (Windows-10-10.0.22000-SP0)
-    method: GET
-    uri: https://management.azure.com/subscriptions/00000000-0000-0000-0000-000000000000/providers/Microsoft.Network/locations/eastus/operations/1f8b8d7a-7266-4631-8e69-8bc51df9a695?api-version=2021-05-01
-  response:
-    body:
-      string: "{\r\n  \"status\": \"InProgress\"\r\n}"
-    headers:
-      cache-control:
-      - no-cache
-      content-length:
-      - '30'
-      content-type:
-      - application/json; charset=utf-8
-      date:
-      - Wed, 23 Feb 2022 05:36:53 GMT
-      expires:
-      - '-1'
-      pragma:
-      - no-cache
-      server:
-      - Microsoft-HTTPAPI/2.0
-      - Microsoft-HTTPAPI/2.0
-      strict-transport-security:
-      - max-age=31536000; includeSubDomains
-      transfer-encoding:
-      - chunked
-      vary:
-      - Accept-Encoding
-      x-content-type-options:
-      - nosniff
-      x-ms-arm-service-request-id:
-      - d39f8a58-86df-4467-9239-6f91a6777bc0
+      - AZURECLI/2.33.1 azsdk-python-azure-mgmt-network/19.3.0 Python/3.7.9 (Windows-10-10.0.22000-SP0)
+    method: GET
+    uri: https://management.azure.com/subscriptions/00000000-0000-0000-0000-000000000000/providers/Microsoft.Network/locations/eastus/operations/0d528390-fe3a-4174-8b35-4a7d36eda536?api-version=2021-05-01
+  response:
+    body:
+      string: "{\r\n  \"status\": \"Succeeded\"\r\n}"
+    headers:
+      cache-control:
+      - no-cache
+      content-length:
+      - '29'
+      content-type:
+      - application/json; charset=utf-8
+      date:
+      - Wed, 23 Feb 2022 12:12:28 GMT
+      expires:
+      - '-1'
+      pragma:
+      - no-cache
+      server:
+      - Microsoft-HTTPAPI/2.0
+      - Microsoft-HTTPAPI/2.0
+      strict-transport-security:
+      - max-age=31536000; includeSubDomains
+      transfer-encoding:
+      - chunked
+      vary:
+      - Accept-Encoding
+      x-content-type-options:
+      - nosniff
+      x-ms-arm-service-request-id:
+      - bd4c0f09-dc11-4486-a487-d0c93bfa2255
     status:
       code: 200
       message: OK
@@ -478,81 +373,11 @@
       User-Agent:
       - AZURECLI/2.33.1 azsdk-python-azure-mgmt-network/19.3.0 Python/3.7.9 (Windows-10-10.0.22000-SP0)
     method: GET
-    uri: https://management.azure.com/subscriptions/00000000-0000-0000-0000-000000000000/providers/Microsoft.Network/locations/eastus/operations/1f8b8d7a-7266-4631-8e69-8bc51df9a695?api-version=2021-05-01
-=======
-      - AZURECLI/2.33.0 azsdk-python-azure-mgmt-network/19.3.0 Python/3.8.10 (Windows-10-10.0.19044-SP0)
-    method: GET
-    uri: https://management.azure.com/subscriptions/00000000-0000-0000-0000-000000000000/providers/Microsoft.Network/locations/eastus/operations/2f19dce5-a78b-4d8e-992f-81329d7c8a01?api-version=2021-05-01
->>>>>>> 92c50bc2
-  response:
-    body:
-      string: "{\r\n  \"status\": \"Succeeded\"\r\n}"
-    headers:
-      cache-control:
-      - no-cache
-      content-length:
-      - '29'
-      content-type:
-      - application/json; charset=utf-8
-      date:
-<<<<<<< HEAD
-      - Wed, 23 Feb 2022 05:37:03 GMT
-=======
-      - Mon, 14 Feb 2022 05:36:29 GMT
->>>>>>> 92c50bc2
-      expires:
-      - '-1'
-      pragma:
-      - no-cache
-      server:
-      - Microsoft-HTTPAPI/2.0
-      - Microsoft-HTTPAPI/2.0
-      strict-transport-security:
-      - max-age=31536000; includeSubDomains
-      transfer-encoding:
-      - chunked
-      vary:
-      - Accept-Encoding
-      x-content-type-options:
-      - nosniff
-      x-ms-arm-service-request-id:
-<<<<<<< HEAD
-      - 5c12eaad-9aeb-437b-9bf5-b43ff8838beb
-=======
-      - 784abb7b-9d12-42e8-84bb-9c9245643c0d
->>>>>>> 92c50bc2
-    status:
-      code: 200
-      message: OK
-- request:
-    body: null
-    headers:
-      Accept:
-      - '*/*'
-      Accept-Encoding:
-      - gzip, deflate
-      CommandName:
-      - network vnet subnet update
-      Connection:
-      - keep-alive
-      ParameterSetName:
-      - -n -g --vnet-name --disable-private-endpoint-network-policies
-      User-Agent:
-<<<<<<< HEAD
-      - AZURECLI/2.33.1 azsdk-python-azure-mgmt-network/19.3.0 Python/3.7.9 (Windows-10-10.0.22000-SP0)
-=======
-      - AZURECLI/2.33.0 azsdk-python-azure-mgmt-network/19.3.0 Python/3.8.10 (Windows-10-10.0.19044-SP0)
->>>>>>> 92c50bc2
-    method: GET
     uri: https://management.azure.com/subscriptions/00000000-0000-0000-0000-000000000000/resourceGroups/cli_test_network_private_endpoint_000001/providers/Microsoft.Network/virtualNetworks/vnet-000003/subnets/subnet-000004?api-version=2021-05-01
   response:
     body:
       string: "{\r\n  \"name\": \"subnet-000004\",\r\n  \"id\": \"/subscriptions/00000000-0000-0000-0000-000000000000/resourceGroups/cli_test_network_private_endpoint_000001/providers/Microsoft.Network/virtualNetworks/vnet-000003/subnets/subnet-000004\",\r\n
-<<<<<<< HEAD
-        \ \"etag\": \"W/\\\"34ea9460-3c29-42f4-ae86-94837660f36d\\\"\",\r\n  \"properties\":
-=======
-        \ \"etag\": \"W/\\\"beee88aa-3c5c-4022-b123-2f027fb93273\\\"\",\r\n  \"properties\":
->>>>>>> 92c50bc2
+        \ \"etag\": \"W/\\\"9ead6c87-0a8a-4fe7-b06f-ef996f58e3af\\\"\",\r\n  \"properties\":
         {\r\n    \"provisioningState\": \"Succeeded\",\r\n    \"addressPrefix\": \"10.0.0.0/24\",\r\n
         \   \"delegations\": [],\r\n    \"privateEndpointNetworkPolicies\": \"Disabled\",\r\n
         \   \"privateLinkServiceNetworkPolicies\": \"Enabled\"\r\n  },\r\n  \"type\":
@@ -565,36 +390,26 @@
       content-type:
       - application/json; charset=utf-8
       date:
-<<<<<<< HEAD
-      - Wed, 23 Feb 2022 05:37:03 GMT
+      - Wed, 23 Feb 2022 12:12:28 GMT
       etag:
-      - W/"34ea9460-3c29-42f4-ae86-94837660f36d"
-=======
-      - Mon, 14 Feb 2022 05:36:30 GMT
-      etag:
-      - W/"beee88aa-3c5c-4022-b123-2f027fb93273"
->>>>>>> 92c50bc2
-      expires:
-      - '-1'
-      pragma:
-      - no-cache
-      server:
-      - Microsoft-HTTPAPI/2.0
-      - Microsoft-HTTPAPI/2.0
-      strict-transport-security:
-      - max-age=31536000; includeSubDomains
-      transfer-encoding:
-      - chunked
-      vary:
-      - Accept-Encoding
-      x-content-type-options:
-      - nosniff
-      x-ms-arm-service-request-id:
-<<<<<<< HEAD
-      - 23e6835c-3e5d-4ba5-84f3-f7bec0426a82
-=======
-      - 2ec8feb4-5dc8-4a92-a275-00ff9a6c4768
->>>>>>> 92c50bc2
+      - W/"9ead6c87-0a8a-4fe7-b06f-ef996f58e3af"
+      expires:
+      - '-1'
+      pragma:
+      - no-cache
+      server:
+      - Microsoft-HTTPAPI/2.0
+      - Microsoft-HTTPAPI/2.0
+      strict-transport-security:
+      - max-age=31536000; includeSubDomains
+      transfer-encoding:
+      - chunked
+      vary:
+      - Accept-Encoding
+      x-content-type-options:
+      - nosniff
+      x-ms-arm-service-request-id:
+      - d12c6c42-af2c-4389-862c-e1f73a21be02
     status:
       code: 200
       message: OK
@@ -612,11 +427,7 @@
       ParameterSetName:
       - --account-name -g
       User-Agent:
-<<<<<<< HEAD
       - AZURECLI/2.33.1 azsdk-python-azure-mgmt-storage/19.1.0 Python/3.7.9 (Windows-10-10.0.22000-SP0)
-=======
-      - AZURECLI/2.33.0 azsdk-python-azure-mgmt-storage/19.0.0 Python/3.8.10 (Windows-10-10.0.19044-SP0)
->>>>>>> 92c50bc2
     method: GET
     uri: https://management.azure.com/subscriptions/00000000-0000-0000-0000-000000000000/resourceGroups/cli_test_network_private_endpoint_000001/providers/Microsoft.Storage/storageAccounts/asg000002/privateLinkResources?api-version=2021-08-01
   response:
@@ -630,11 +441,7 @@
       content-type:
       - application/json
       date:
-<<<<<<< HEAD
-      - Wed, 23 Feb 2022 05:37:04 GMT
-=======
-      - Mon, 14 Feb 2022 05:36:31 GMT
->>>>>>> 92c50bc2
+      - Wed, 23 Feb 2022 12:12:29 GMT
       expires:
       - '-1'
       pragma:
@@ -666,20 +473,12 @@
       ParameterSetName:
       - -n -g
       User-Agent:
-<<<<<<< HEAD
       - AZURECLI/2.33.1 azsdk-python-azure-mgmt-storage/19.1.0 Python/3.7.9 (Windows-10-10.0.22000-SP0)
-=======
-      - AZURECLI/2.33.0 azsdk-python-azure-mgmt-storage/19.0.0 Python/3.8.10 (Windows-10-10.0.19044-SP0)
->>>>>>> 92c50bc2
     method: GET
     uri: https://management.azure.com/subscriptions/00000000-0000-0000-0000-000000000000/resourceGroups/cli_test_network_private_endpoint_000001/providers/Microsoft.Storage/storageAccounts/asg000002?api-version=2021-08-01
   response:
     body:
-<<<<<<< HEAD
-      string: '{"sku":{"name":"Standard_LRS","tier":"Standard"},"kind":"StorageV2","id":"/subscriptions/00000000-0000-0000-0000-000000000000/resourceGroups/cli_test_network_private_endpoint_000001/providers/Microsoft.Storage/storageAccounts/asg000002","name":"asg000002","type":"Microsoft.Storage/storageAccounts","location":"westus","tags":{},"properties":{"keyCreationTime":{"key1":"2022-02-23T05:36:12.8710316Z","key2":"2022-02-23T05:36:12.8710316Z"},"privateEndpointConnections":[],"minimumTlsVersion":"TLS1_0","allowBlobPublicAccess":true,"networkAcls":{"bypass":"AzureServices","virtualNetworkRules":[],"ipRules":[],"defaultAction":"Allow"},"supportsHttpsTrafficOnly":true,"encryption":{"services":{"file":{"keyType":"Account","enabled":true,"lastEnabledTime":"2022-02-23T05:36:12.8867444Z"},"blob":{"keyType":"Account","enabled":true,"lastEnabledTime":"2022-02-23T05:36:12.8867444Z"}},"keySource":"Microsoft.Storage"},"accessTier":"Hot","provisioningState":"Succeeded","creationTime":"2022-02-23T05:36:12.7772627Z","primaryEndpoints":{"dfs":"https://asg000002.dfs.core.windows.net/","web":"https://asg000002.z22.web.core.windows.net/","blob":"https://asg000002.blob.core.windows.net/","queue":"https://asg000002.queue.core.windows.net/","table":"https://asg000002.table.core.windows.net/","file":"https://asg000002.file.core.windows.net/"},"primaryLocation":"westus","statusOfPrimary":"available"}}'
-=======
-      string: '{"sku":{"name":"Standard_LRS","tier":"Standard"},"kind":"StorageV2","id":"/subscriptions/00000000-0000-0000-0000-000000000000/resourceGroups/cli_test_network_private_endpoint_000001/providers/Microsoft.Storage/storageAccounts/asg000002","name":"asg000002","type":"Microsoft.Storage/storageAccounts","location":"westus","tags":{},"properties":{"keyCreationTime":{"key1":"2022-02-14T05:35:48.6941585Z","key2":"2022-02-14T05:35:48.6941585Z"},"privateEndpointConnections":[],"minimumTlsVersion":"TLS1_0","allowBlobPublicAccess":true,"networkAcls":{"bypass":"AzureServices","virtualNetworkRules":[],"ipRules":[],"defaultAction":"Allow"},"supportsHttpsTrafficOnly":true,"encryption":{"services":{"file":{"keyType":"Account","enabled":true,"lastEnabledTime":"2022-02-14T05:35:48.7097518Z"},"blob":{"keyType":"Account","enabled":true,"lastEnabledTime":"2022-02-14T05:35:48.7097518Z"}},"keySource":"Microsoft.Storage"},"accessTier":"Hot","provisioningState":"Succeeded","creationTime":"2022-02-14T05:35:48.5847558Z","primaryEndpoints":{"dfs":"https://asg000002.dfs.core.windows.net/","web":"https://asg000002.z22.web.core.windows.net/","blob":"https://asg000002.blob.core.windows.net/","queue":"https://asg000002.queue.core.windows.net/","table":"https://asg000002.table.core.windows.net/","file":"https://asg000002.file.core.windows.net/"},"primaryLocation":"westus","statusOfPrimary":"available"}}'
->>>>>>> 92c50bc2
+      string: '{"sku":{"name":"Standard_LRS","tier":"Standard"},"kind":"StorageV2","id":"/subscriptions/00000000-0000-0000-0000-000000000000/resourceGroups/cli_test_network_private_endpoint_000001/providers/Microsoft.Storage/storageAccounts/asg000002","name":"asg000002","type":"Microsoft.Storage/storageAccounts","location":"westus","tags":{},"properties":{"keyCreationTime":{"key1":"2022-02-23T12:11:50.8302355Z","key2":"2022-02-23T12:11:50.8302355Z"},"privateEndpointConnections":[],"minimumTlsVersion":"TLS1_0","allowBlobPublicAccess":true,"networkAcls":{"bypass":"AzureServices","virtualNetworkRules":[],"ipRules":[],"defaultAction":"Allow"},"supportsHttpsTrafficOnly":true,"encryption":{"services":{"file":{"keyType":"Account","enabled":true,"lastEnabledTime":"2022-02-23T12:11:50.8459575Z"},"blob":{"keyType":"Account","enabled":true,"lastEnabledTime":"2022-02-23T12:11:50.8459575Z"}},"keySource":"Microsoft.Storage"},"accessTier":"Hot","provisioningState":"Succeeded","creationTime":"2022-02-23T12:11:50.7209206Z","primaryEndpoints":{"dfs":"https://asg000002.dfs.core.windows.net/","web":"https://asg000002.z22.web.core.windows.net/","blob":"https://asg000002.blob.core.windows.net/","queue":"https://asg000002.queue.core.windows.net/","table":"https://asg000002.table.core.windows.net/","file":"https://asg000002.file.core.windows.net/"},"primaryLocation":"westus","statusOfPrimary":"available"}}'
     headers:
       cache-control:
       - no-cache
@@ -688,11 +487,7 @@
       content-type:
       - application/json
       date:
-<<<<<<< HEAD
-      - Wed, 23 Feb 2022 05:37:04 GMT
-=======
-      - Mon, 14 Feb 2022 05:36:32 GMT
->>>>>>> 92c50bc2
+      - Wed, 23 Feb 2022 12:12:31 GMT
       expires:
       - '-1'
       pragma:
@@ -724,20 +519,12 @@
       ParameterSetName:
       - -n -g
       User-Agent:
-<<<<<<< HEAD
       - AZURECLI/2.33.1 azsdk-python-azure-mgmt-resource/20.0.0 Python/3.7.9 (Windows-10-10.0.22000-SP0)
-=======
-      - AZURECLI/2.33.0 azsdk-python-azure-mgmt-resource/20.0.0 Python/3.8.10 (Windows-10-10.0.19044-SP0)
->>>>>>> 92c50bc2
     method: GET
     uri: https://management.azure.com/subscriptions/00000000-0000-0000-0000-000000000000/resourcegroups/cli_test_network_private_endpoint_000001?api-version=2021-04-01
   response:
     body:
-<<<<<<< HEAD
-      string: '{"id":"/subscriptions/00000000-0000-0000-0000-000000000000/resourceGroups/cli_test_network_private_endpoint_000001","name":"cli_test_network_private_endpoint_000001","type":"Microsoft.Resources/resourceGroups","location":"eastus","tags":{"product":"azurecli","cause":"automation","date":"2022-02-23T05:35:58Z"},"properties":{"provisioningState":"Succeeded"}}'
-=======
-      string: '{"id":"/subscriptions/00000000-0000-0000-0000-000000000000/resourceGroups/cli_test_network_private_endpoint_000001","name":"cli_test_network_private_endpoint_000001","type":"Microsoft.Resources/resourceGroups","location":"eastus","tags":{"product":"azurecli","cause":"automation","date":"2022-02-14T05:35:39Z"},"properties":{"provisioningState":"Succeeded"}}'
->>>>>>> 92c50bc2
+      string: '{"id":"/subscriptions/00000000-0000-0000-0000-000000000000/resourceGroups/cli_test_network_private_endpoint_000001","name":"cli_test_network_private_endpoint_000001","type":"Microsoft.Resources/resourceGroups","location":"eastus","tags":{"product":"azurecli","cause":"automation","date":"2022-02-23T12:11:38Z"},"properties":{"provisioningState":"Succeeded"}}'
     headers:
       cache-control:
       - no-cache
@@ -746,11 +533,7 @@
       content-type:
       - application/json; charset=utf-8
       date:
-<<<<<<< HEAD
-      - Wed, 23 Feb 2022 05:37:05 GMT
-=======
-      - Mon, 14 Feb 2022 05:36:33 GMT
->>>>>>> 92c50bc2
+      - Wed, 23 Feb 2022 12:12:32 GMT
       expires:
       - '-1'
       pragma:
@@ -782,24 +565,432 @@
       ParameterSetName:
       - -n -g
       User-Agent:
-<<<<<<< HEAD
-      - AZURECLI/2.33.1 azsdk-python-azure-mgmt-network/19.3.0 Python/3.7.9 (Windows-10-10.0.22000-SP0)
-=======
-      - AZURECLI/2.33.0 azsdk-python-azure-mgmt-network/19.3.0 Python/3.8.10 (Windows-10-10.0.19044-SP0)
->>>>>>> 92c50bc2
+      - AZURECLI/2.33.1 azsdk-python-azure-mgmt-network/19.3.0 Python/3.7.9 (Windows-10-10.0.22000-SP0)
     method: PUT
     uri: https://management.azure.com/subscriptions/00000000-0000-0000-0000-000000000000/resourceGroups/cli_test_network_private_endpoint_000001/providers/Microsoft.Network/applicationSecurityGroups/asg1?api-version=2021-05-01
   response:
     body:
-<<<<<<< HEAD
+      string: "{\r\n  \"name\": \"asg1\",\r\n  \"id\": \"/subscriptions/00000000-0000-0000-0000-000000000000/resourceGroups/cli_test_network_private_endpoint_000001/providers/Microsoft.Network/applicationSecurityGroups/asg1\",\r\n
+        \ \"etag\": \"W/\\\"e963c18c-7858-4f38-8219-a252e08e4d26\\\"\",\r\n  \"type\":
+        \"Microsoft.Network/applicationSecurityGroups\",\r\n  \"location\": \"eastus\",\r\n
+        \ \"properties\": {\r\n    \"provisioningState\": \"Updating\"\r\n  }\r\n}"
+    headers:
+      azure-asyncnotification:
+      - Enabled
+      azure-asyncoperation:
+      - https://management.azure.com/subscriptions/00000000-0000-0000-0000-000000000000/providers/Microsoft.Network/locations/eastus/operations/c34c434b-b00e-4d44-8b8d-ca993fb18cfb?api-version=2021-05-01
+      cache-control:
+      - no-cache
+      content-length:
+      - '403'
+      content-type:
+      - application/json; charset=utf-8
+      date:
+      - Wed, 23 Feb 2022 12:12:37 GMT
+      expires:
+      - '-1'
+      pragma:
+      - no-cache
+      server:
+      - Microsoft-HTTPAPI/2.0
+      - Microsoft-HTTPAPI/2.0
+      strict-transport-security:
+      - max-age=31536000; includeSubDomains
+      x-content-type-options:
+      - nosniff
+      x-ms-arm-service-request-id:
+      - 2019debc-f608-4b34-bfa6-67418a9c95b3
+      x-ms-ratelimit-remaining-subscription-writes:
+      - '1189'
+    status:
+      code: 201
+      message: Created
+- request:
+    body: null
+    headers:
+      Accept:
+      - '*/*'
+      Accept-Encoding:
+      - gzip, deflate
+      CommandName:
+      - network asg create
+      Connection:
+      - keep-alive
+      ParameterSetName:
+      - -n -g
+      User-Agent:
+      - AZURECLI/2.33.1 azsdk-python-azure-mgmt-network/19.3.0 Python/3.7.9 (Windows-10-10.0.22000-SP0)
+    method: GET
+    uri: https://management.azure.com/subscriptions/00000000-0000-0000-0000-000000000000/providers/Microsoft.Network/locations/eastus/operations/c34c434b-b00e-4d44-8b8d-ca993fb18cfb?api-version=2021-05-01
+  response:
+    body:
+      string: "{\r\n  \"status\": \"Succeeded\"\r\n}"
+    headers:
+      cache-control:
+      - no-cache
+      content-length:
+      - '29'
+      content-type:
+      - application/json; charset=utf-8
+      date:
+      - Wed, 23 Feb 2022 12:12:47 GMT
+      expires:
+      - '-1'
+      pragma:
+      - no-cache
+      server:
+      - Microsoft-HTTPAPI/2.0
+      - Microsoft-HTTPAPI/2.0
+      strict-transport-security:
+      - max-age=31536000; includeSubDomains
+      transfer-encoding:
+      - chunked
+      vary:
+      - Accept-Encoding
+      x-content-type-options:
+      - nosniff
+      x-ms-arm-service-request-id:
+      - 08cca5fd-de3d-4eae-ac09-1919e3d73760
+    status:
+      code: 200
+      message: OK
+- request:
+    body: null
+    headers:
+      Accept:
+      - '*/*'
+      Accept-Encoding:
+      - gzip, deflate
+      CommandName:
+      - network asg create
+      Connection:
+      - keep-alive
+      ParameterSetName:
+      - -n -g
+      User-Agent:
+      - AZURECLI/2.33.1 azsdk-python-azure-mgmt-network/19.3.0 Python/3.7.9 (Windows-10-10.0.22000-SP0)
+    method: GET
+    uri: https://management.azure.com/subscriptions/00000000-0000-0000-0000-000000000000/resourceGroups/cli_test_network_private_endpoint_000001/providers/Microsoft.Network/applicationSecurityGroups/asg1?api-version=2021-05-01
+  response:
+    body:
+      string: "{\r\n  \"name\": \"asg1\",\r\n  \"id\": \"/subscriptions/00000000-0000-0000-0000-000000000000/resourceGroups/cli_test_network_private_endpoint_000001/providers/Microsoft.Network/applicationSecurityGroups/asg1\",\r\n
+        \ \"etag\": \"W/\\\"1de293a9-7911-4dfd-a88f-4d45b20ef834\\\"\",\r\n  \"type\":
+        \"Microsoft.Network/applicationSecurityGroups\",\r\n  \"location\": \"eastus\",\r\n
+        \ \"properties\": {\r\n    \"provisioningState\": \"Succeeded\"\r\n  }\r\n}"
+    headers:
+      cache-control:
+      - no-cache
+      content-length:
+      - '404'
+      content-type:
+      - application/json; charset=utf-8
+      date:
+      - Wed, 23 Feb 2022 12:12:47 GMT
+      etag:
+      - W/"1de293a9-7911-4dfd-a88f-4d45b20ef834"
+      expires:
+      - '-1'
+      pragma:
+      - no-cache
+      server:
+      - Microsoft-HTTPAPI/2.0
+      - Microsoft-HTTPAPI/2.0
+      strict-transport-security:
+      - max-age=31536000; includeSubDomains
+      transfer-encoding:
+      - chunked
+      vary:
+      - Accept-Encoding
+      x-content-type-options:
+      - nosniff
+      x-ms-arm-service-request-id:
+      - 72ceaea3-a4f9-4df5-81ca-af2aa20c23c6
+    status:
+      code: 200
+      message: OK
+- request:
+    body: null
+    headers:
+      Accept:
+      - application/json
+      Accept-Encoding:
+      - gzip, deflate
+      CommandName:
+      - network asg create
+      Connection:
+      - keep-alive
+      ParameterSetName:
+      - -n -g
+      User-Agent:
+      - AZURECLI/2.33.1 azsdk-python-azure-mgmt-resource/20.0.0 Python/3.7.9 (Windows-10-10.0.22000-SP0)
+    method: GET
+    uri: https://management.azure.com/subscriptions/00000000-0000-0000-0000-000000000000/resourcegroups/cli_test_network_private_endpoint_000001?api-version=2021-04-01
+  response:
+    body:
+      string: '{"id":"/subscriptions/00000000-0000-0000-0000-000000000000/resourceGroups/cli_test_network_private_endpoint_000001","name":"cli_test_network_private_endpoint_000001","type":"Microsoft.Resources/resourceGroups","location":"eastus","tags":{"product":"azurecli","cause":"automation","date":"2022-02-23T12:11:38Z"},"properties":{"provisioningState":"Succeeded"}}'
+    headers:
+      cache-control:
+      - no-cache
+      content-length:
+      - '358'
+      content-type:
+      - application/json; charset=utf-8
+      date:
+      - Wed, 23 Feb 2022 12:12:48 GMT
+      expires:
+      - '-1'
+      pragma:
+      - no-cache
+      strict-transport-security:
+      - max-age=31536000; includeSubDomains
+      vary:
+      - Accept-Encoding
+      x-content-type-options:
+      - nosniff
+    status:
+      code: 200
+      message: OK
+- request:
+    body: '{"location": "eastus"}'
+    headers:
+      Accept:
+      - application/json
+      Accept-Encoding:
+      - gzip, deflate
+      CommandName:
+      - network asg create
+      Connection:
+      - keep-alive
+      Content-Length:
+      - '22'
+      Content-Type:
+      - application/json
+      ParameterSetName:
+      - -n -g
+      User-Agent:
+      - AZURECLI/2.33.1 azsdk-python-azure-mgmt-network/19.3.0 Python/3.7.9 (Windows-10-10.0.22000-SP0)
+    method: PUT
+    uri: https://management.azure.com/subscriptions/00000000-0000-0000-0000-000000000000/resourceGroups/cli_test_network_private_endpoint_000001/providers/Microsoft.Network/applicationSecurityGroups/asg2?api-version=2021-05-01
+  response:
+    body:
+      string: "{\r\n  \"name\": \"asg2\",\r\n  \"id\": \"/subscriptions/00000000-0000-0000-0000-000000000000/resourceGroups/cli_test_network_private_endpoint_000001/providers/Microsoft.Network/applicationSecurityGroups/asg2\",\r\n
+        \ \"etag\": \"W/\\\"b751e4ed-1f01-42b8-906b-570394e477db\\\"\",\r\n  \"type\":
+        \"Microsoft.Network/applicationSecurityGroups\",\r\n  \"location\": \"eastus\",\r\n
+        \ \"properties\": {\r\n    \"provisioningState\": \"Updating\"\r\n  }\r\n}"
+    headers:
+      azure-asyncnotification:
+      - Enabled
+      azure-asyncoperation:
+      - https://management.azure.com/subscriptions/00000000-0000-0000-0000-000000000000/providers/Microsoft.Network/locations/eastus/operations/168cceab-ca72-4475-8744-e0fe54d89d49?api-version=2021-05-01
+      cache-control:
+      - no-cache
+      content-length:
+      - '403'
+      content-type:
+      - application/json; charset=utf-8
+      date:
+      - Wed, 23 Feb 2022 12:12:54 GMT
+      expires:
+      - '-1'
+      pragma:
+      - no-cache
+      server:
+      - Microsoft-HTTPAPI/2.0
+      - Microsoft-HTTPAPI/2.0
+      strict-transport-security:
+      - max-age=31536000; includeSubDomains
+      x-content-type-options:
+      - nosniff
+      x-ms-arm-service-request-id:
+      - 17982e81-b3ac-4fe8-ac33-c71671341b46
+      x-ms-ratelimit-remaining-subscription-writes:
+      - '1189'
+    status:
+      code: 201
+      message: Created
+- request:
+    body: null
+    headers:
+      Accept:
+      - '*/*'
+      Accept-Encoding:
+      - gzip, deflate
+      CommandName:
+      - network asg create
+      Connection:
+      - keep-alive
+      ParameterSetName:
+      - -n -g
+      User-Agent:
+      - AZURECLI/2.33.1 azsdk-python-azure-mgmt-network/19.3.0 Python/3.7.9 (Windows-10-10.0.22000-SP0)
+    method: GET
+    uri: https://management.azure.com/subscriptions/00000000-0000-0000-0000-000000000000/providers/Microsoft.Network/locations/eastus/operations/168cceab-ca72-4475-8744-e0fe54d89d49?api-version=2021-05-01
+  response:
+    body:
+      string: "{\r\n  \"status\": \"Succeeded\"\r\n}"
+    headers:
+      cache-control:
+      - no-cache
+      content-length:
+      - '29'
+      content-type:
+      - application/json; charset=utf-8
+      date:
+      - Wed, 23 Feb 2022 12:13:05 GMT
+      expires:
+      - '-1'
+      pragma:
+      - no-cache
+      server:
+      - Microsoft-HTTPAPI/2.0
+      - Microsoft-HTTPAPI/2.0
+      strict-transport-security:
+      - max-age=31536000; includeSubDomains
+      transfer-encoding:
+      - chunked
+      vary:
+      - Accept-Encoding
+      x-content-type-options:
+      - nosniff
+      x-ms-arm-service-request-id:
+      - c6b10b93-ed62-4e55-aeab-909c86ab157c
+    status:
+      code: 200
+      message: OK
+- request:
+    body: null
+    headers:
+      Accept:
+      - '*/*'
+      Accept-Encoding:
+      - gzip, deflate
+      CommandName:
+      - network asg create
+      Connection:
+      - keep-alive
+      ParameterSetName:
+      - -n -g
+      User-Agent:
+      - AZURECLI/2.33.1 azsdk-python-azure-mgmt-network/19.3.0 Python/3.7.9 (Windows-10-10.0.22000-SP0)
+    method: GET
+    uri: https://management.azure.com/subscriptions/00000000-0000-0000-0000-000000000000/resourceGroups/cli_test_network_private_endpoint_000001/providers/Microsoft.Network/applicationSecurityGroups/asg2?api-version=2021-05-01
+  response:
+    body:
+      string: "{\r\n  \"name\": \"asg2\",\r\n  \"id\": \"/subscriptions/00000000-0000-0000-0000-000000000000/resourceGroups/cli_test_network_private_endpoint_000001/providers/Microsoft.Network/applicationSecurityGroups/asg2\",\r\n
+        \ \"etag\": \"W/\\\"64522b3e-f6eb-4810-aeae-d1ba461e19f6\\\"\",\r\n  \"type\":
+        \"Microsoft.Network/applicationSecurityGroups\",\r\n  \"location\": \"eastus\",\r\n
+        \ \"properties\": {\r\n    \"provisioningState\": \"Succeeded\"\r\n  }\r\n}"
+    headers:
+      cache-control:
+      - no-cache
+      content-length:
+      - '404'
+      content-type:
+      - application/json; charset=utf-8
+      date:
+      - Wed, 23 Feb 2022 12:13:05 GMT
+      etag:
+      - W/"64522b3e-f6eb-4810-aeae-d1ba461e19f6"
+      expires:
+      - '-1'
+      pragma:
+      - no-cache
+      server:
+      - Microsoft-HTTPAPI/2.0
+      - Microsoft-HTTPAPI/2.0
+      strict-transport-security:
+      - max-age=31536000; includeSubDomains
+      transfer-encoding:
+      - chunked
+      vary:
+      - Accept-Encoding
+      x-content-type-options:
+      - nosniff
+      x-ms-arm-service-request-id:
+      - 050affd8-c219-49e0-8476-3edb898f6f3c
+    status:
+      code: 200
+      message: OK
+- request:
+    body: null
+    headers:
+      Accept:
+      - application/json
+      Accept-Encoding:
+      - gzip, deflate
+      CommandName:
+      - network private-endpoint create
+      Connection:
+      - keep-alive
+      ParameterSetName:
+      - -n -g --vnet-name --subnet --connection-name --group-id --private-connection-resource-id
+        --asg --asg
+      User-Agent:
+      - AZURECLI/2.33.1 azsdk-python-azure-mgmt-resource/20.0.0 Python/3.7.9 (Windows-10-10.0.22000-SP0)
+    method: GET
+    uri: https://management.azure.com/subscriptions/00000000-0000-0000-0000-000000000000/resourcegroups/cli_test_network_private_endpoint_000001?api-version=2021-04-01
+  response:
+    body:
+      string: '{"id":"/subscriptions/00000000-0000-0000-0000-000000000000/resourceGroups/cli_test_network_private_endpoint_000001","name":"cli_test_network_private_endpoint_000001","type":"Microsoft.Resources/resourceGroups","location":"eastus","tags":{"product":"azurecli","cause":"automation","date":"2022-02-23T12:11:38Z"},"properties":{"provisioningState":"Succeeded"}}'
+    headers:
+      cache-control:
+      - no-cache
+      content-length:
+      - '358'
+      content-type:
+      - application/json; charset=utf-8
+      date:
+      - Wed, 23 Feb 2022 12:13:06 GMT
+      expires:
+      - '-1'
+      pragma:
+      - no-cache
+      strict-transport-security:
+      - max-age=31536000; includeSubDomains
+      vary:
+      - Accept-Encoding
+      x-content-type-options:
+      - nosniff
+    status:
+      code: 200
+      message: OK
+- request:
+    body: '{"location": "eastus", "properties": {"subnet": {"id": "/subscriptions/00000000-0000-0000-0000-000000000000/resourceGroups/cli_test_network_private_endpoint_000001/providers/Microsoft.Network/virtualNetworks/vnet-000003/subnets/subnet-000004",
+      "properties": {"privateEndpointNetworkPolicies": "Enabled", "privateLinkServiceNetworkPolicies":
+      "Enabled"}}, "privateLinkServiceConnections": [{"name": "connection-000006",
+      "properties": {"privateLinkServiceId": "/subscriptions/00000000-0000-0000-0000-000000000000/resourceGroups/cli_test_network_private_endpoint_000001/providers/Microsoft.Storage/storageAccounts/asg000002",
+      "groupIds": ["blob"]}}], "applicationSecurityGroups": [{"id": "/subscriptions/00000000-0000-0000-0000-000000000000/resourceGroups/cli_test_network_private_endpoint_000001/providers/Microsoft.Network/applicationSecurityGroups/asg1"},
+      {"id": "/subscriptions/00000000-0000-0000-0000-000000000000/resourceGroups/cli_test_network_private_endpoint_000001/providers/Microsoft.Network/applicationSecurityGroups/asg2"}]}}'
+    headers:
+      Accept:
+      - application/json
+      Accept-Encoding:
+      - gzip, deflate
+      CommandName:
+      - network private-endpoint create
+      Connection:
+      - keep-alive
+      Content-Length:
+      - '1034'
+      Content-Type:
+      - application/json
+      ParameterSetName:
+      - -n -g --vnet-name --subnet --connection-name --group-id --private-connection-resource-id
+        --asg --asg
+      User-Agent:
+      - AZURECLI/2.33.1 azsdk-python-azure-mgmt-network/19.3.0 Python/3.7.9 (Windows-10-10.0.22000-SP0)
+    method: PUT
+    uri: https://management.azure.com/subscriptions/00000000-0000-0000-0000-000000000000/resourceGroups/cli_test_network_private_endpoint_000001/providers/Microsoft.Network/privateEndpoints/pe-000005?api-version=2021-05-01
+  response:
+    body:
       string: "{\r\n  \"name\": \"pe-000005\",\r\n  \"id\": \"/subscriptions/00000000-0000-0000-0000-000000000000/resourceGroups/cli_test_network_private_endpoint_000001/providers/Microsoft.Network/privateEndpoints/pe-000005\",\r\n
-        \ \"etag\": \"W/\\\"17fd7a48-e442-4b20-aa50-88a367ba378b\\\"\",\r\n  \"type\":
+        \ \"etag\": \"W/\\\"812b7854-c82b-4b68-b3ae-34dc7e504b99\\\"\",\r\n  \"type\":
         \"Microsoft.Network/privateEndpoints\",\r\n  \"location\": \"eastus\",\r\n
         \ \"properties\": {\r\n    \"provisioningState\": \"Updating\",\r\n    \"resourceGuid\":
-        \"66dc09e8-960c-41c6-898c-c5c6b3a28461\",\r\n    \"privateLinkServiceConnections\":
+        \"b4fe7472-c43b-4740-9733-be258eb5e911\",\r\n    \"privateLinkServiceConnections\":
         [\r\n      {\r\n        \"name\": \"connection-000006\",\r\n        \"id\":
         \"/subscriptions/00000000-0000-0000-0000-000000000000/resourceGroups/cli_test_network_private_endpoint_000001/providers/Microsoft.Network/privateEndpoints/pe-000005/privateLinkServiceConnections/connection-000006\",\r\n
-        \       \"etag\": \"W/\\\"17fd7a48-e442-4b20-aa50-88a367ba378b\\\"\",\r\n
+        \       \"etag\": \"W/\\\"812b7854-c82b-4b68-b3ae-34dc7e504b99\\\"\",\r\n
         \       \"properties\": {\r\n          \"provisioningState\": \"Succeeded\",\r\n
         \         \"privateLinkServiceId\": \"/subscriptions/00000000-0000-0000-0000-000000000000/resourceGroups/cli_test_network_private_endpoint_000001/providers/Microsoft.Storage/storageAccounts/asg000002\",\r\n
         \         \"groupIds\": [\r\n            \"blob\"\r\n          ],\r\n          \"privateLinkServiceConnectionState\":
@@ -810,54 +1001,39 @@
         \   \"customNetworkInterfaceName\": \"\",\r\n    \"subnet\": {\r\n      \"id\":
         \"/subscriptions/00000000-0000-0000-0000-000000000000/resourceGroups/cli_test_network_private_endpoint_000001/providers/Microsoft.Network/virtualNetworks/vnet-000003/subnets/subnet-000004\"\r\n
         \   },\r\n    \"ipConfigurations\": [],\r\n    \"networkInterfaces\": [\r\n
-        \     {\r\n        \"id\": \"/subscriptions/00000000-0000-0000-0000-000000000000/resourceGroups/cli_test_network_private_endpoint_000001/providers/Microsoft.Network/networkInterfaces/pe-000005.nic.eaaf4af7-fff0-4788-a90d-48ba687d4bda\"\r\n
+        \     {\r\n        \"id\": \"/subscriptions/00000000-0000-0000-0000-000000000000/resourceGroups/cli_test_network_private_endpoint_000001/providers/Microsoft.Network/networkInterfaces/pe-000005.nic.dd6724e7-316e-4851-a17c-fafd20900d7a\"\r\n
+        \     }\r\n    ],\r\n    \"applicationSecurityGroups\": [\r\n      {\r\n        \"id\":
+        \"/subscriptions/00000000-0000-0000-0000-000000000000/resourceGroups/cli_test_network_private_endpoint_000001/providers/Microsoft.Network/applicationSecurityGroups/asg1\"\r\n
+        \     },\r\n      {\r\n        \"id\": \"/subscriptions/00000000-0000-0000-0000-000000000000/resourceGroups/cli_test_network_private_endpoint_000001/providers/Microsoft.Network/applicationSecurityGroups/asg2\"\r\n
         \     }\r\n    ],\r\n    \"customDnsConfigs\": []\r\n  }\r\n}"
-=======
-      string: "{\r\n  \"name\": \"asg1\",\r\n  \"id\": \"/subscriptions/00000000-0000-0000-0000-000000000000/resourceGroups/cli_test_network_private_endpoint_000001/providers/Microsoft.Network/applicationSecurityGroups/asg1\",\r\n
-        \ \"etag\": \"W/\\\"907c901f-ec4a-46b6-92c8-78c8d8f34935\\\"\",\r\n  \"type\":
-        \"Microsoft.Network/applicationSecurityGroups\",\r\n  \"location\": \"eastus\",\r\n
-        \ \"properties\": {\r\n    \"provisioningState\": \"Updating\"\r\n  }\r\n}"
->>>>>>> 92c50bc2
     headers:
       azure-asyncnotification:
       - Enabled
       azure-asyncoperation:
-<<<<<<< HEAD
-      - https://management.azure.com/subscriptions/00000000-0000-0000-0000-000000000000/providers/Microsoft.Network/locations/eastus/operations/bb68470c-0c59-411d-9c69-23f83d9ad9da?api-version=2021-05-01
-=======
-      - https://management.azure.com/subscriptions/00000000-0000-0000-0000-000000000000/providers/Microsoft.Network/locations/eastus/operations/39546864-6e7f-42a5-b0d0-33ccbab18688?api-version=2021-05-01
->>>>>>> 92c50bc2
-      cache-control:
-      - no-cache
-      content-length:
-      - '403'
-      content-type:
-      - application/json; charset=utf-8
-      date:
-<<<<<<< HEAD
-      - Wed, 23 Feb 2022 05:37:15 GMT
-=======
-      - Mon, 14 Feb 2022 05:36:41 GMT
->>>>>>> 92c50bc2
-      expires:
-      - '-1'
-      pragma:
-      - no-cache
-      server:
-      - Microsoft-HTTPAPI/2.0
-      - Microsoft-HTTPAPI/2.0
-      strict-transport-security:
-      - max-age=31536000; includeSubDomains
-      x-content-type-options:
-      - nosniff
-      x-ms-arm-service-request-id:
-<<<<<<< HEAD
-      - b6dfac87-0791-43c8-a470-70cef58f31a5
-=======
-      - 841a71f7-be04-4591-b98b-ff4d1dde7e60
->>>>>>> 92c50bc2
+      - https://management.azure.com/subscriptions/00000000-0000-0000-0000-000000000000/providers/Microsoft.Network/locations/eastus/operations/cb925b2f-e1ce-439b-a2f1-ed00df34674f?api-version=2021-05-01
+      cache-control:
+      - no-cache
+      content-length:
+      - '2555'
+      content-type:
+      - application/json; charset=utf-8
+      date:
+      - Wed, 23 Feb 2022 12:13:13 GMT
+      expires:
+      - '-1'
+      pragma:
+      - no-cache
+      server:
+      - Microsoft-HTTPAPI/2.0
+      - Microsoft-HTTPAPI/2.0
+      strict-transport-security:
+      - max-age=31536000; includeSubDomains
+      x-content-type-options:
+      - nosniff
+      x-ms-arm-service-request-id:
+      - 11be5296-86fe-4fbe-afe3-7ae910761bc4
       x-ms-ratelimit-remaining-subscription-writes:
-      - '1197'
+      - '1188'
     status:
       code: 201
       message: Created
@@ -869,21 +1045,116 @@
       Accept-Encoding:
       - gzip, deflate
       CommandName:
-      - network asg create
-      Connection:
-      - keep-alive
-      ParameterSetName:
-      - -n -g
-      User-Agent:
-<<<<<<< HEAD
-      - AZURECLI/2.33.1 azsdk-python-azure-mgmt-network/19.3.0 Python/3.7.9 (Windows-10-10.0.22000-SP0)
-    method: GET
-    uri: https://management.azure.com/subscriptions/00000000-0000-0000-0000-000000000000/providers/Microsoft.Network/locations/eastus/operations/bb68470c-0c59-411d-9c69-23f83d9ad9da?api-version=2021-05-01
-=======
-      - AZURECLI/2.33.0 azsdk-python-azure-mgmt-network/19.3.0 Python/3.8.10 (Windows-10-10.0.19044-SP0)
-    method: GET
-    uri: https://management.azure.com/subscriptions/00000000-0000-0000-0000-000000000000/providers/Microsoft.Network/locations/eastus/operations/39546864-6e7f-42a5-b0d0-33ccbab18688?api-version=2021-05-01
->>>>>>> 92c50bc2
+      - network private-endpoint create
+      Connection:
+      - keep-alive
+      ParameterSetName:
+      - -n -g --vnet-name --subnet --connection-name --group-id --private-connection-resource-id
+        --asg --asg
+      User-Agent:
+      - AZURECLI/2.33.1 azsdk-python-azure-mgmt-network/19.3.0 Python/3.7.9 (Windows-10-10.0.22000-SP0)
+    method: GET
+    uri: https://management.azure.com/subscriptions/00000000-0000-0000-0000-000000000000/providers/Microsoft.Network/locations/eastus/operations/cb925b2f-e1ce-439b-a2f1-ed00df34674f?api-version=2021-05-01
+  response:
+    body:
+      string: "{\r\n  \"status\": \"InProgress\"\r\n}"
+    headers:
+      cache-control:
+      - no-cache
+      content-length:
+      - '30'
+      content-type:
+      - application/json; charset=utf-8
+      date:
+      - Wed, 23 Feb 2022 12:13:23 GMT
+      expires:
+      - '-1'
+      pragma:
+      - no-cache
+      server:
+      - Microsoft-HTTPAPI/2.0
+      - Microsoft-HTTPAPI/2.0
+      strict-transport-security:
+      - max-age=31536000; includeSubDomains
+      transfer-encoding:
+      - chunked
+      vary:
+      - Accept-Encoding
+      x-content-type-options:
+      - nosniff
+      x-ms-arm-service-request-id:
+      - 9dd95195-d4dc-4fa5-9b78-2aa166d2f875
+    status:
+      code: 200
+      message: OK
+- request:
+    body: null
+    headers:
+      Accept:
+      - '*/*'
+      Accept-Encoding:
+      - gzip, deflate
+      CommandName:
+      - network private-endpoint create
+      Connection:
+      - keep-alive
+      ParameterSetName:
+      - -n -g --vnet-name --subnet --connection-name --group-id --private-connection-resource-id
+        --asg --asg
+      User-Agent:
+      - AZURECLI/2.33.1 azsdk-python-azure-mgmt-network/19.3.0 Python/3.7.9 (Windows-10-10.0.22000-SP0)
+    method: GET
+    uri: https://management.azure.com/subscriptions/00000000-0000-0000-0000-000000000000/providers/Microsoft.Network/locations/eastus/operations/cb925b2f-e1ce-439b-a2f1-ed00df34674f?api-version=2021-05-01
+  response:
+    body:
+      string: "{\r\n  \"status\": \"InProgress\"\r\n}"
+    headers:
+      cache-control:
+      - no-cache
+      content-length:
+      - '30'
+      content-type:
+      - application/json; charset=utf-8
+      date:
+      - Wed, 23 Feb 2022 12:13:34 GMT
+      expires:
+      - '-1'
+      pragma:
+      - no-cache
+      server:
+      - Microsoft-HTTPAPI/2.0
+      - Microsoft-HTTPAPI/2.0
+      strict-transport-security:
+      - max-age=31536000; includeSubDomains
+      transfer-encoding:
+      - chunked
+      vary:
+      - Accept-Encoding
+      x-content-type-options:
+      - nosniff
+      x-ms-arm-service-request-id:
+      - db74e1fd-7528-41c1-99d0-c167eb53dec5
+    status:
+      code: 200
+      message: OK
+- request:
+    body: null
+    headers:
+      Accept:
+      - '*/*'
+      Accept-Encoding:
+      - gzip, deflate
+      CommandName:
+      - network private-endpoint create
+      Connection:
+      - keep-alive
+      ParameterSetName:
+      - -n -g --vnet-name --subnet --connection-name --group-id --private-connection-resource-id
+        --asg --asg
+      User-Agent:
+      - AZURECLI/2.33.1 azsdk-python-azure-mgmt-network/19.3.0 Python/3.7.9 (Windows-10-10.0.22000-SP0)
+    method: GET
+    uri: https://management.azure.com/subscriptions/00000000-0000-0000-0000-000000000000/providers/Microsoft.Network/locations/eastus/operations/cb925b2f-e1ce-439b-a2f1-ed00df34674f?api-version=2021-05-01
   response:
     body:
       string: "{\r\n  \"status\": \"Succeeded\"\r\n}"
@@ -895,32 +1166,24 @@
       content-type:
       - application/json; charset=utf-8
       date:
-<<<<<<< HEAD
-      - Wed, 23 Feb 2022 05:37:27 GMT
-=======
-      - Mon, 14 Feb 2022 05:36:51 GMT
->>>>>>> 92c50bc2
-      expires:
-      - '-1'
-      pragma:
-      - no-cache
-      server:
-      - Microsoft-HTTPAPI/2.0
-      - Microsoft-HTTPAPI/2.0
-      strict-transport-security:
-      - max-age=31536000; includeSubDomains
-      transfer-encoding:
-      - chunked
-      vary:
-      - Accept-Encoding
-      x-content-type-options:
-      - nosniff
-      x-ms-arm-service-request-id:
-<<<<<<< HEAD
-      - 59acada9-a5c6-447c-aa9c-a47e7473a698
-=======
-      - f581bf69-b050-42c9-9462-821858054aa1
->>>>>>> 92c50bc2
+      - Wed, 23 Feb 2022 12:13:54 GMT
+      expires:
+      - '-1'
+      pragma:
+      - no-cache
+      server:
+      - Microsoft-HTTPAPI/2.0
+      - Microsoft-HTTPAPI/2.0
+      strict-transport-security:
+      - max-age=31536000; includeSubDomains
+      transfer-encoding:
+      - chunked
+      vary:
+      - Accept-Encoding
+      x-content-type-options:
+      - nosniff
+      x-ms-arm-service-request-id:
+      - e046f8df-3eef-44c8-b135-d39f886073b2
     status:
       code: 200
       message: OK
@@ -932,261 +1195,26 @@
       Accept-Encoding:
       - gzip, deflate
       CommandName:
-      - network asg create
-      Connection:
-      - keep-alive
-      ParameterSetName:
-      - -n -g
-      User-Agent:
-<<<<<<< HEAD
-      - AZURECLI/2.33.1 azsdk-python-azure-mgmt-network/19.3.0 Python/3.7.9 (Windows-10-10.0.22000-SP0)
-    method: GET
-    uri: https://management.azure.com/subscriptions/00000000-0000-0000-0000-000000000000/providers/Microsoft.Network/locations/eastus/operations/bb68470c-0c59-411d-9c69-23f83d9ad9da?api-version=2021-05-01
-=======
-      - AZURECLI/2.33.0 azsdk-python-azure-mgmt-network/19.3.0 Python/3.8.10 (Windows-10-10.0.19044-SP0)
-    method: GET
-    uri: https://management.azure.com/subscriptions/00000000-0000-0000-0000-000000000000/resourceGroups/cli_test_network_private_endpoint_000001/providers/Microsoft.Network/applicationSecurityGroups/asg1?api-version=2021-05-01
->>>>>>> 92c50bc2
-  response:
-    body:
-      string: "{\r\n  \"name\": \"asg1\",\r\n  \"id\": \"/subscriptions/00000000-0000-0000-0000-000000000000/resourceGroups/cli_test_network_private_endpoint_000001/providers/Microsoft.Network/applicationSecurityGroups/asg1\",\r\n
-        \ \"etag\": \"W/\\\"0586c14d-35ab-4a00-be9d-e225fdcbf189\\\"\",\r\n  \"type\":
-        \"Microsoft.Network/applicationSecurityGroups\",\r\n  \"location\": \"eastus\",\r\n
-        \ \"properties\": {\r\n    \"provisioningState\": \"Succeeded\"\r\n  }\r\n}"
-    headers:
-      cache-control:
-      - no-cache
-      content-length:
-      - '404'
-      content-type:
-      - application/json; charset=utf-8
-      date:
-<<<<<<< HEAD
-      - Wed, 23 Feb 2022 05:37:37 GMT
-=======
-      - Mon, 14 Feb 2022 05:36:52 GMT
-      etag:
-      - W/"0586c14d-35ab-4a00-be9d-e225fdcbf189"
->>>>>>> 92c50bc2
-      expires:
-      - '-1'
-      pragma:
-      - no-cache
-      server:
-      - Microsoft-HTTPAPI/2.0
-      - Microsoft-HTTPAPI/2.0
-      strict-transport-security:
-      - max-age=31536000; includeSubDomains
-      transfer-encoding:
-      - chunked
-      vary:
-      - Accept-Encoding
-      x-content-type-options:
-      - nosniff
-      x-ms-arm-service-request-id:
-<<<<<<< HEAD
-      - 04b94605-9ae7-4a6e-8792-9b0e8234251c
-=======
-      - b7f169de-4c96-4400-bae4-a57b0d68341d
->>>>>>> 92c50bc2
-    status:
-      code: 200
-      message: OK
-- request:
-    body: null
-    headers:
-      Accept:
-      - application/json
-      Accept-Encoding:
-      - gzip, deflate
-      CommandName:
-      - network asg create
-      Connection:
-      - keep-alive
-      ParameterSetName:
-      - -n -g
-      User-Agent:
-      - AZURECLI/2.33.0 azsdk-python-azure-mgmt-resource/20.0.0 Python/3.8.10 (Windows-10-10.0.19044-SP0)
-    method: GET
-    uri: https://management.azure.com/subscriptions/00000000-0000-0000-0000-000000000000/resourcegroups/cli_test_network_private_endpoint_000001?api-version=2021-04-01
-  response:
-    body:
-      string: '{"id":"/subscriptions/00000000-0000-0000-0000-000000000000/resourceGroups/cli_test_network_private_endpoint_000001","name":"cli_test_network_private_endpoint_000001","type":"Microsoft.Resources/resourceGroups","location":"eastus","tags":{"product":"azurecli","cause":"automation","date":"2022-02-14T05:35:39Z"},"properties":{"provisioningState":"Succeeded"}}'
-    headers:
-      cache-control:
-      - no-cache
-      content-length:
-      - '358'
-      content-type:
-      - application/json; charset=utf-8
-      date:
-      - Mon, 14 Feb 2022 05:36:53 GMT
-      expires:
-      - '-1'
-      pragma:
-      - no-cache
-      strict-transport-security:
-      - max-age=31536000; includeSubDomains
-      vary:
-      - Accept-Encoding
-      x-content-type-options:
-      - nosniff
-    status:
-      code: 200
-      message: OK
-- request:
-    body: '{"location": "eastus"}'
-    headers:
-      Accept:
-      - application/json
-      Accept-Encoding:
-      - gzip, deflate
-      CommandName:
-      - network asg create
-      Connection:
-      - keep-alive
-      Content-Length:
-      - '22'
-      Content-Type:
-      - application/json
-      ParameterSetName:
-      - -n -g
-      User-Agent:
-      - AZURECLI/2.33.0 azsdk-python-azure-mgmt-network/19.3.0 Python/3.8.10 (Windows-10-10.0.19044-SP0)
-    method: PUT
-    uri: https://management.azure.com/subscriptions/00000000-0000-0000-0000-000000000000/resourceGroups/cli_test_network_private_endpoint_000001/providers/Microsoft.Network/applicationSecurityGroups/asg2?api-version=2021-05-01
-  response:
-    body:
-      string: "{\r\n  \"name\": \"asg2\",\r\n  \"id\": \"/subscriptions/00000000-0000-0000-0000-000000000000/resourceGroups/cli_test_network_private_endpoint_000001/providers/Microsoft.Network/applicationSecurityGroups/asg2\",\r\n
-        \ \"etag\": \"W/\\\"6f0868a9-c6a4-463e-89a0-78e47bc6cbb7\\\"\",\r\n  \"type\":
-        \"Microsoft.Network/applicationSecurityGroups\",\r\n  \"location\": \"eastus\",\r\n
-        \ \"properties\": {\r\n    \"provisioningState\": \"Updating\"\r\n  }\r\n}"
-    headers:
-      azure-asyncnotification:
-      - Enabled
-      azure-asyncoperation:
-      - https://management.azure.com/subscriptions/00000000-0000-0000-0000-000000000000/providers/Microsoft.Network/locations/eastus/operations/44a01c50-aced-40c9-a93e-1654c3f7f011?api-version=2021-05-01
-      cache-control:
-      - no-cache
-      content-length:
-      - '403'
-      content-type:
-      - application/json; charset=utf-8
-      date:
-      - Mon, 14 Feb 2022 05:37:00 GMT
-      expires:
-      - '-1'
-      pragma:
-      - no-cache
-      server:
-      - Microsoft-HTTPAPI/2.0
-      - Microsoft-HTTPAPI/2.0
-      strict-transport-security:
-      - max-age=31536000; includeSubDomains
-      x-content-type-options:
-      - nosniff
-      x-ms-arm-service-request-id:
-      - a57cffdc-2e4f-4bb7-b3a7-cb04ffd5f0b5
-      x-ms-ratelimit-remaining-subscription-writes:
-      - '1195'
-    status:
-      code: 201
-      message: Created
-- request:
-    body: null
-    headers:
-      Accept:
-      - '*/*'
-      Accept-Encoding:
-      - gzip, deflate
-      CommandName:
-      - network asg create
-      Connection:
-      - keep-alive
-      ParameterSetName:
-      - -n -g
-      User-Agent:
-<<<<<<< HEAD
-      - AZURECLI/2.33.1 azsdk-python-azure-mgmt-network/19.3.0 Python/3.7.9 (Windows-10-10.0.22000-SP0)
-    method: GET
-    uri: https://management.azure.com/subscriptions/00000000-0000-0000-0000-000000000000/providers/Microsoft.Network/locations/eastus/operations/bb68470c-0c59-411d-9c69-23f83d9ad9da?api-version=2021-05-01
-=======
-      - AZURECLI/2.33.0 azsdk-python-azure-mgmt-network/19.3.0 Python/3.8.10 (Windows-10-10.0.19044-SP0)
-    method: GET
-    uri: https://management.azure.com/subscriptions/00000000-0000-0000-0000-000000000000/providers/Microsoft.Network/locations/eastus/operations/44a01c50-aced-40c9-a93e-1654c3f7f011?api-version=2021-05-01
->>>>>>> 92c50bc2
-  response:
-    body:
-      string: "{\r\n  \"status\": \"Succeeded\"\r\n}"
-    headers:
-      cache-control:
-      - no-cache
-      content-length:
-      - '29'
-      content-type:
-      - application/json; charset=utf-8
-      date:
-<<<<<<< HEAD
-      - Wed, 23 Feb 2022 05:37:58 GMT
-=======
-      - Mon, 14 Feb 2022 05:37:10 GMT
->>>>>>> 92c50bc2
-      expires:
-      - '-1'
-      pragma:
-      - no-cache
-      server:
-      - Microsoft-HTTPAPI/2.0
-      - Microsoft-HTTPAPI/2.0
-      strict-transport-security:
-      - max-age=31536000; includeSubDomains
-      transfer-encoding:
-      - chunked
-      vary:
-      - Accept-Encoding
-      x-content-type-options:
-      - nosniff
-      x-ms-arm-service-request-id:
-<<<<<<< HEAD
-      - fb3d3108-8f66-4cf2-bf4e-323ef4461b17
-=======
-      - d85d910e-1d02-4086-a7bd-c2fdfc1a6c4c
->>>>>>> 92c50bc2
-    status:
-      code: 200
-      message: OK
-- request:
-    body: null
-    headers:
-      Accept:
-      - '*/*'
-      Accept-Encoding:
-      - gzip, deflate
-      CommandName:
-      - network asg create
-      Connection:
-      - keep-alive
-      ParameterSetName:
-      - -n -g
-      User-Agent:
-<<<<<<< HEAD
-      - AZURECLI/2.33.1 azsdk-python-azure-mgmt-network/19.3.0 Python/3.7.9 (Windows-10-10.0.22000-SP0)
-=======
-      - AZURECLI/2.33.0 azsdk-python-azure-mgmt-network/19.3.0 Python/3.8.10 (Windows-10-10.0.19044-SP0)
->>>>>>> 92c50bc2
-    method: GET
-    uri: https://management.azure.com/subscriptions/00000000-0000-0000-0000-000000000000/resourceGroups/cli_test_network_private_endpoint_000001/providers/Microsoft.Network/applicationSecurityGroups/asg2?api-version=2021-05-01
-  response:
-    body:
-<<<<<<< HEAD
+      - network private-endpoint create
+      Connection:
+      - keep-alive
+      ParameterSetName:
+      - -n -g --vnet-name --subnet --connection-name --group-id --private-connection-resource-id
+        --asg --asg
+      User-Agent:
+      - AZURECLI/2.33.1 azsdk-python-azure-mgmt-network/19.3.0 Python/3.7.9 (Windows-10-10.0.22000-SP0)
+    method: GET
+    uri: https://management.azure.com/subscriptions/00000000-0000-0000-0000-000000000000/resourceGroups/cli_test_network_private_endpoint_000001/providers/Microsoft.Network/privateEndpoints/pe-000005?api-version=2021-05-01
+  response:
+    body:
       string: "{\r\n  \"name\": \"pe-000005\",\r\n  \"id\": \"/subscriptions/00000000-0000-0000-0000-000000000000/resourceGroups/cli_test_network_private_endpoint_000001/providers/Microsoft.Network/privateEndpoints/pe-000005\",\r\n
-        \ \"etag\": \"W/\\\"88b0a6bf-16b8-47dd-ae01-9ba01e434489\\\"\",\r\n  \"type\":
+        \ \"etag\": \"W/\\\"67fba980-5521-4239-aa28-cf8a2c8c9b3f\\\"\",\r\n  \"type\":
         \"Microsoft.Network/privateEndpoints\",\r\n  \"location\": \"eastus\",\r\n
         \ \"properties\": {\r\n    \"provisioningState\": \"Succeeded\",\r\n    \"resourceGuid\":
-        \"66dc09e8-960c-41c6-898c-c5c6b3a28461\",\r\n    \"privateLinkServiceConnections\":
+        \"b4fe7472-c43b-4740-9733-be258eb5e911\",\r\n    \"privateLinkServiceConnections\":
         [\r\n      {\r\n        \"name\": \"connection-000006\",\r\n        \"id\":
         \"/subscriptions/00000000-0000-0000-0000-000000000000/resourceGroups/cli_test_network_private_endpoint_000001/providers/Microsoft.Network/privateEndpoints/pe-000005/privateLinkServiceConnections/connection-000006\",\r\n
-        \       \"etag\": \"W/\\\"88b0a6bf-16b8-47dd-ae01-9ba01e434489\\\"\",\r\n
+        \       \"etag\": \"W/\\\"67fba980-5521-4239-aa28-cf8a2c8c9b3f\\\"\",\r\n
         \       \"properties\": {\r\n          \"provisioningState\": \"Succeeded\",\r\n
         \         \"privateLinkServiceId\": \"/subscriptions/00000000-0000-0000-0000-000000000000/resourceGroups/cli_test_network_private_endpoint_000001/providers/Microsoft.Storage/storageAccounts/asg000002\",\r\n
         \         \"groupIds\": [\r\n            \"blob\"\r\n          ],\r\n          \"privateLinkServiceConnectionState\":
@@ -1197,159 +1225,158 @@
         \   \"customNetworkInterfaceName\": \"\",\r\n    \"subnet\": {\r\n      \"id\":
         \"/subscriptions/00000000-0000-0000-0000-000000000000/resourceGroups/cli_test_network_private_endpoint_000001/providers/Microsoft.Network/virtualNetworks/vnet-000003/subnets/subnet-000004\"\r\n
         \   },\r\n    \"ipConfigurations\": [],\r\n    \"networkInterfaces\": [\r\n
-        \     {\r\n        \"id\": \"/subscriptions/00000000-0000-0000-0000-000000000000/resourceGroups/cli_test_network_private_endpoint_000001/providers/Microsoft.Network/networkInterfaces/pe-000005.nic.eaaf4af7-fff0-4788-a90d-48ba687d4bda\"\r\n
+        \     {\r\n        \"id\": \"/subscriptions/00000000-0000-0000-0000-000000000000/resourceGroups/cli_test_network_private_endpoint_000001/providers/Microsoft.Network/networkInterfaces/pe-000005.nic.dd6724e7-316e-4851-a17c-fafd20900d7a\"\r\n
+        \     }\r\n    ],\r\n    \"applicationSecurityGroups\": [\r\n      {\r\n        \"id\":
+        \"/subscriptions/00000000-0000-0000-0000-000000000000/resourceGroups/cli_test_network_private_endpoint_000001/providers/Microsoft.Network/applicationSecurityGroups/asg1\"\r\n
+        \     },\r\n      {\r\n        \"id\": \"/subscriptions/00000000-0000-0000-0000-000000000000/resourceGroups/cli_test_network_private_endpoint_000001/providers/Microsoft.Network/applicationSecurityGroups/asg2\"\r\n
         \     }\r\n    ],\r\n    \"customDnsConfigs\": [\r\n      {\r\n        \"fqdn\":
         \"asg000002.blob.core.windows.net\",\r\n        \"ipAddresses\": [\r\n          \"10.0.0.4\"\r\n
         \       ]\r\n      }\r\n    ]\r\n  }\r\n}"
-=======
-      string: "{\r\n  \"name\": \"asg2\",\r\n  \"id\": \"/subscriptions/00000000-0000-0000-0000-000000000000/resourceGroups/cli_test_network_private_endpoint_000001/providers/Microsoft.Network/applicationSecurityGroups/asg2\",\r\n
-        \ \"etag\": \"W/\\\"d51f90e4-44a7-46ef-b77f-bc8b8646f768\\\"\",\r\n  \"type\":
-        \"Microsoft.Network/applicationSecurityGroups\",\r\n  \"location\": \"eastus\",\r\n
-        \ \"properties\": {\r\n    \"provisioningState\": \"Succeeded\"\r\n  }\r\n}"
->>>>>>> 92c50bc2
-    headers:
-      cache-control:
-      - no-cache
-      content-length:
-      - '404'
-      content-type:
-      - application/json; charset=utf-8
-      date:
-<<<<<<< HEAD
-      - Wed, 23 Feb 2022 05:37:58 GMT
+    headers:
+      cache-control:
+      - no-cache
+      content-length:
+      - '2691'
+      content-type:
+      - application/json; charset=utf-8
+      date:
+      - Wed, 23 Feb 2022 12:13:55 GMT
       etag:
-      - W/"88b0a6bf-16b8-47dd-ae01-9ba01e434489"
-=======
-      - Mon, 14 Feb 2022 05:37:10 GMT
+      - W/"67fba980-5521-4239-aa28-cf8a2c8c9b3f"
+      expires:
+      - '-1'
+      pragma:
+      - no-cache
+      server:
+      - Microsoft-HTTPAPI/2.0
+      - Microsoft-HTTPAPI/2.0
+      strict-transport-security:
+      - max-age=31536000; includeSubDomains
+      transfer-encoding:
+      - chunked
+      vary:
+      - Accept-Encoding
+      x-content-type-options:
+      - nosniff
+      x-ms-arm-service-request-id:
+      - a29f93e0-0f04-4f96-8775-75fbd8f8fb68
+    status:
+      code: 200
+      message: OK
+- request:
+    body: null
+    headers:
+      Accept:
+      - application/json
+      Accept-Encoding:
+      - gzip, deflate
+      CommandName:
+      - network private-endpoint asg remove
+      Connection:
+      - keep-alive
+      ParameterSetName:
+      - -g --endpoint-name --asg-id
+      User-Agent:
+      - AZURECLI/2.33.1 azsdk-python-azure-mgmt-network/19.3.0 Python/3.7.9 (Windows-10-10.0.22000-SP0)
+    method: GET
+    uri: https://management.azure.com/subscriptions/00000000-0000-0000-0000-000000000000/resourceGroups/cli_test_network_private_endpoint_000001/providers/Microsoft.Network/privateEndpoints/pe-000005?api-version=2021-05-01
+  response:
+    body:
+      string: "{\r\n  \"name\": \"pe-000005\",\r\n  \"id\": \"/subscriptions/00000000-0000-0000-0000-000000000000/resourceGroups/cli_test_network_private_endpoint_000001/providers/Microsoft.Network/privateEndpoints/pe-000005\",\r\n
+        \ \"etag\": \"W/\\\"67fba980-5521-4239-aa28-cf8a2c8c9b3f\\\"\",\r\n  \"type\":
+        \"Microsoft.Network/privateEndpoints\",\r\n  \"location\": \"eastus\",\r\n
+        \ \"properties\": {\r\n    \"provisioningState\": \"Succeeded\",\r\n    \"resourceGuid\":
+        \"b4fe7472-c43b-4740-9733-be258eb5e911\",\r\n    \"privateLinkServiceConnections\":
+        [\r\n      {\r\n        \"name\": \"connection-000006\",\r\n        \"id\":
+        \"/subscriptions/00000000-0000-0000-0000-000000000000/resourceGroups/cli_test_network_private_endpoint_000001/providers/Microsoft.Network/privateEndpoints/pe-000005/privateLinkServiceConnections/connection-000006\",\r\n
+        \       \"etag\": \"W/\\\"67fba980-5521-4239-aa28-cf8a2c8c9b3f\\\"\",\r\n
+        \       \"properties\": {\r\n          \"provisioningState\": \"Succeeded\",\r\n
+        \         \"privateLinkServiceId\": \"/subscriptions/00000000-0000-0000-0000-000000000000/resourceGroups/cli_test_network_private_endpoint_000001/providers/Microsoft.Storage/storageAccounts/asg000002\",\r\n
+        \         \"groupIds\": [\r\n            \"blob\"\r\n          ],\r\n          \"privateLinkServiceConnectionState\":
+        {\r\n            \"status\": \"Approved\",\r\n            \"description\":
+        \"Auto-Approved\",\r\n            \"actionsRequired\": \"None\"\r\n          }\r\n
+        \       },\r\n        \"type\": \"Microsoft.Network/privateEndpoints/privateLinkServiceConnections\"\r\n
+        \     }\r\n    ],\r\n    \"manualPrivateLinkServiceConnections\": [],\r\n
+        \   \"customNetworkInterfaceName\": \"\",\r\n    \"subnet\": {\r\n      \"id\":
+        \"/subscriptions/00000000-0000-0000-0000-000000000000/resourceGroups/cli_test_network_private_endpoint_000001/providers/Microsoft.Network/virtualNetworks/vnet-000003/subnets/subnet-000004\"\r\n
+        \   },\r\n    \"ipConfigurations\": [],\r\n    \"networkInterfaces\": [\r\n
+        \     {\r\n        \"id\": \"/subscriptions/00000000-0000-0000-0000-000000000000/resourceGroups/cli_test_network_private_endpoint_000001/providers/Microsoft.Network/networkInterfaces/pe-000005.nic.dd6724e7-316e-4851-a17c-fafd20900d7a\"\r\n
+        \     }\r\n    ],\r\n    \"applicationSecurityGroups\": [\r\n      {\r\n        \"id\":
+        \"/subscriptions/00000000-0000-0000-0000-000000000000/resourceGroups/cli_test_network_private_endpoint_000001/providers/Microsoft.Network/applicationSecurityGroups/asg1\"\r\n
+        \     },\r\n      {\r\n        \"id\": \"/subscriptions/00000000-0000-0000-0000-000000000000/resourceGroups/cli_test_network_private_endpoint_000001/providers/Microsoft.Network/applicationSecurityGroups/asg2\"\r\n
+        \     }\r\n    ],\r\n    \"customDnsConfigs\": [\r\n      {\r\n        \"fqdn\":
+        \"asg000002.blob.core.windows.net\",\r\n        \"ipAddresses\": [\r\n          \"10.0.0.4\"\r\n
+        \       ]\r\n      }\r\n    ]\r\n  }\r\n}"
+    headers:
+      cache-control:
+      - no-cache
+      content-length:
+      - '2691'
+      content-type:
+      - application/json; charset=utf-8
+      date:
+      - Wed, 23 Feb 2022 12:13:56 GMT
       etag:
-      - W/"d51f90e4-44a7-46ef-b77f-bc8b8646f768"
->>>>>>> 92c50bc2
-      expires:
-      - '-1'
-      pragma:
-      - no-cache
-      server:
-      - Microsoft-HTTPAPI/2.0
-      - Microsoft-HTTPAPI/2.0
-      strict-transport-security:
-      - max-age=31536000; includeSubDomains
-      transfer-encoding:
-      - chunked
-      vary:
-      - Accept-Encoding
-      x-content-type-options:
-      - nosniff
-      x-ms-arm-service-request-id:
-<<<<<<< HEAD
-      - 073fffaf-3595-4b97-bbc2-ed8552de3309
-=======
-      - dfc535ee-cd88-483a-ace2-08f4beb82a2e
->>>>>>> 92c50bc2
-    status:
-      code: 200
-      message: OK
-- request:
-    body: null
-    headers:
-      Accept:
-      - application/json
-      Accept-Encoding:
-      - gzip, deflate
-      CommandName:
-      - network private-endpoint create
-      Connection:
-      - keep-alive
-      ParameterSetName:
-      - -n -g --vnet-name --subnet --connection-name --group-id --private-connection-resource-id
-        --asg --asg
-      User-Agent:
-<<<<<<< HEAD
-      - AZURECLI/2.33.1 azsdk-python-azure-mgmt-resource/20.0.0 Python/3.7.9 (Windows-10-10.0.22000-SP0)
-=======
-      - AZURECLI/2.33.0 azsdk-python-azure-mgmt-resource/20.0.0 Python/3.8.10 (Windows-10-10.0.19044-SP0)
->>>>>>> 92c50bc2
-    method: GET
-    uri: https://management.azure.com/subscriptions/00000000-0000-0000-0000-000000000000/resourcegroups/cli_test_network_private_endpoint_000001?api-version=2021-04-01
-  response:
-    body:
-<<<<<<< HEAD
-      string: '{"id":"/subscriptions/00000000-0000-0000-0000-000000000000/resourceGroups/cli_test_network_private_endpoint_000001","name":"cli_test_network_private_endpoint_000001","type":"Microsoft.Resources/resourceGroups","location":"eastus","tags":{"product":"azurecli","cause":"automation","date":"2022-02-23T05:35:58Z"},"properties":{"provisioningState":"Succeeded"}}'
-=======
-      string: '{"id":"/subscriptions/00000000-0000-0000-0000-000000000000/resourceGroups/cli_test_network_private_endpoint_000001","name":"cli_test_network_private_endpoint_000001","type":"Microsoft.Resources/resourceGroups","location":"eastus","tags":{"product":"azurecli","cause":"automation","date":"2022-02-14T05:35:39Z"},"properties":{"provisioningState":"Succeeded"}}'
->>>>>>> 92c50bc2
-    headers:
-      cache-control:
-      - no-cache
-      content-length:
-      - '358'
-      content-type:
-      - application/json; charset=utf-8
-      date:
-<<<<<<< HEAD
-      - Wed, 23 Feb 2022 05:37:59 GMT
-=======
-      - Mon, 14 Feb 2022 05:37:11 GMT
->>>>>>> 92c50bc2
-      expires:
-      - '-1'
-      pragma:
-      - no-cache
-      strict-transport-security:
-      - max-age=31536000; includeSubDomains
-      vary:
-      - Accept-Encoding
-      x-content-type-options:
-      - nosniff
-    status:
-      code: 200
-      message: OK
-- request:
-    body: '{"location": "eastus", "properties": {"subnet": {"id": "/subscriptions/00000000-0000-0000-0000-000000000000/resourceGroups/cli_test_network_private_endpoint_000001/providers/Microsoft.Network/virtualNetworks/vnet-000003/subnets/subnet-000004",
-      "properties": {"privateEndpointNetworkPolicies": "Enabled", "privateLinkServiceNetworkPolicies":
-      "Enabled"}}, "privateLinkServiceConnections": [{"name": "connection-000006",
-      "properties": {"privateLinkServiceId": "/subscriptions/00000000-0000-0000-0000-000000000000/resourceGroups/cli_test_network_private_endpoint_000001/providers/Microsoft.Storage/storageAccounts/asg000002",
-      "groupIds": ["blob"]}}], "applicationSecurityGroups": [{"id": "/subscriptions/00000000-0000-0000-0000-000000000000/resourceGroups/cli_test_network_private_endpoint_000001/providers/Microsoft.Network/applicationSecurityGroups/asg1"},
-      {"id": "/subscriptions/00000000-0000-0000-0000-000000000000/resourceGroups/cli_test_network_private_endpoint_000001/providers/Microsoft.Network/applicationSecurityGroups/asg2"}]}}'
-    headers:
-      Accept:
-      - application/json
-      Accept-Encoding:
-      - gzip, deflate
-      CommandName:
-      - network private-endpoint create
+      - W/"67fba980-5521-4239-aa28-cf8a2c8c9b3f"
+      expires:
+      - '-1'
+      pragma:
+      - no-cache
+      server:
+      - Microsoft-HTTPAPI/2.0
+      - Microsoft-HTTPAPI/2.0
+      strict-transport-security:
+      - max-age=31536000; includeSubDomains
+      transfer-encoding:
+      - chunked
+      vary:
+      - Accept-Encoding
+      x-content-type-options:
+      - nosniff
+      x-ms-arm-service-request-id:
+      - 7e0529b5-42af-4177-8c7c-12782662122b
+    status:
+      code: 200
+      message: OK
+- request:
+    body: '{"id": "/subscriptions/00000000-0000-0000-0000-000000000000/resourceGroups/cli_test_network_private_endpoint_000001/providers/Microsoft.Network/privateEndpoints/pe-000005",
+      "location": "eastus", "properties": {"subnet": {"id": "/subscriptions/00000000-0000-0000-0000-000000000000/resourceGroups/cli_test_network_private_endpoint_000001/providers/Microsoft.Network/virtualNetworks/vnet-000003/subnets/subnet-000004"},
+      "privateLinkServiceConnections": [{"id": "/subscriptions/00000000-0000-0000-0000-000000000000/resourceGroups/cli_test_network_private_endpoint_000001/providers/Microsoft.Network/privateEndpoints/pe-000005/privateLinkServiceConnections/connection-000006",
+      "name": "connection-000006", "properties": {"privateLinkServiceId": "/subscriptions/00000000-0000-0000-0000-000000000000/resourceGroups/cli_test_network_private_endpoint_000001/providers/Microsoft.Storage/storageAccounts/asg000002",
+      "groupIds": ["blob"], "privateLinkServiceConnectionState": {"status": "Approved",
+      "description": "Auto-Approved", "actionsRequired": "None"}}}], "manualPrivateLinkServiceConnections":
+      [], "customDnsConfigs": [{"fqdn": "asg000002.blob.core.windows.net", "ipAddresses":
+      ["10.0.0.4"]}], "applicationSecurityGroups": [{"id": "/subscriptions/00000000-0000-0000-0000-000000000000/resourceGroups/cli_test_network_private_endpoint_000001/providers/Microsoft.Network/applicationSecurityGroups/asg1"}],
+      "ipConfigurations": [], "customNetworkInterfaceName": ""}}'
+    headers:
+      Accept:
+      - application/json
+      Accept-Encoding:
+      - gzip, deflate
+      CommandName:
+      - network private-endpoint asg remove
       Connection:
       - keep-alive
       Content-Length:
-      - '1034'
+      - '1456'
       Content-Type:
       - application/json
       ParameterSetName:
-      - -n -g --vnet-name --subnet --connection-name --group-id --private-connection-resource-id
-        --asg --asg
-      User-Agent:
-<<<<<<< HEAD
-      - AZURECLI/2.33.1 azsdk-python-azure-mgmt-network/19.3.0 Python/3.7.9 (Windows-10-10.0.22000-SP0)
-=======
-      - AZURECLI/2.33.0 azsdk-python-azure-mgmt-network/19.3.0 Python/3.8.10 (Windows-10-10.0.19044-SP0)
->>>>>>> 92c50bc2
+      - -g --endpoint-name --asg-id
+      User-Agent:
+      - AZURECLI/2.33.1 azsdk-python-azure-mgmt-network/19.3.0 Python/3.7.9 (Windows-10-10.0.22000-SP0)
     method: PUT
     uri: https://management.azure.com/subscriptions/00000000-0000-0000-0000-000000000000/resourceGroups/cli_test_network_private_endpoint_000001/providers/Microsoft.Network/privateEndpoints/pe-000005?api-version=2021-05-01
   response:
     body:
-<<<<<<< HEAD
-      string: "{\r\n  \"name\": \"asg1\",\r\n  \"id\": \"/subscriptions/00000000-0000-0000-0000-000000000000/resourceGroups/cli_test_network_private_endpoint_000001/providers/Microsoft.Network/applicationSecurityGroups/asg1\",\r\n
-        \ \"etag\": \"W/\\\"a7a35be2-4675-4543-a8df-a782261fc8b3\\\"\",\r\n  \"type\":
-        \"Microsoft.Network/applicationSecurityGroups\",\r\n  \"location\": \"eastus\",\r\n
-        \ \"properties\": {\r\n    \"provisioningState\": \"Updating\"\r\n  }\r\n}"
-=======
       string: "{\r\n  \"name\": \"pe-000005\",\r\n  \"id\": \"/subscriptions/00000000-0000-0000-0000-000000000000/resourceGroups/cli_test_network_private_endpoint_000001/providers/Microsoft.Network/privateEndpoints/pe-000005\",\r\n
-        \ \"etag\": \"W/\\\"3f1c5de3-9d0d-4834-b561-f15572d5eb86\\\"\",\r\n  \"type\":
+        \ \"etag\": \"W/\\\"70204667-400d-4603-9729-931b7e43168c\\\"\",\r\n  \"type\":
         \"Microsoft.Network/privateEndpoints\",\r\n  \"location\": \"eastus\",\r\n
         \ \"properties\": {\r\n    \"provisioningState\": \"Updating\",\r\n    \"resourceGuid\":
-        \"d8175e40-4d83-4265-bc6a-5b7c73ce3175\",\r\n    \"privateLinkServiceConnections\":
+        \"b4fe7472-c43b-4740-9733-be258eb5e911\",\r\n    \"privateLinkServiceConnections\":
         [\r\n      {\r\n        \"name\": \"connection-000006\",\r\n        \"id\":
         \"/subscriptions/00000000-0000-0000-0000-000000000000/resourceGroups/cli_test_network_private_endpoint_000001/providers/Microsoft.Network/privateEndpoints/pe-000005/privateLinkServiceConnections/connection-000006\",\r\n
-        \       \"etag\": \"W/\\\"3f1c5de3-9d0d-4834-b561-f15572d5eb86\\\"\",\r\n
+        \       \"etag\": \"W/\\\"70204667-400d-4603-9729-931b7e43168c\\\"\",\r\n
         \       \"properties\": {\r\n          \"provisioningState\": \"Succeeded\",\r\n
         \         \"privateLinkServiceId\": \"/subscriptions/00000000-0000-0000-0000-000000000000/resourceGroups/cli_test_network_private_endpoint_000001/providers/Microsoft.Storage/storageAccounts/asg000002\",\r\n
         \         \"groupIds\": [\r\n            \"blob\"\r\n          ],\r\n          \"privateLinkServiceConnectionState\":
@@ -1360,57 +1387,47 @@
         \   \"customNetworkInterfaceName\": \"\",\r\n    \"subnet\": {\r\n      \"id\":
         \"/subscriptions/00000000-0000-0000-0000-000000000000/resourceGroups/cli_test_network_private_endpoint_000001/providers/Microsoft.Network/virtualNetworks/vnet-000003/subnets/subnet-000004\"\r\n
         \   },\r\n    \"ipConfigurations\": [],\r\n    \"networkInterfaces\": [\r\n
-        \     {\r\n        \"id\": \"/subscriptions/00000000-0000-0000-0000-000000000000/resourceGroups/cli_test_network_private_endpoint_000001/providers/Microsoft.Network/networkInterfaces/pe-000005.nic.eb1cdacf-ad38-4d2f-8934-39e68839e76c\"\r\n
+        \     {\r\n        \"id\": \"/subscriptions/00000000-0000-0000-0000-000000000000/resourceGroups/cli_test_network_private_endpoint_000001/providers/Microsoft.Network/networkInterfaces/pe-000005.nic.dd6724e7-316e-4851-a17c-fafd20900d7a\"\r\n
         \     }\r\n    ],\r\n    \"applicationSecurityGroups\": [\r\n      {\r\n        \"id\":
         \"/subscriptions/00000000-0000-0000-0000-000000000000/resourceGroups/cli_test_network_private_endpoint_000001/providers/Microsoft.Network/applicationSecurityGroups/asg1\"\r\n
-        \     },\r\n      {\r\n        \"id\": \"/subscriptions/00000000-0000-0000-0000-000000000000/resourceGroups/cli_test_network_private_endpoint_000001/providers/Microsoft.Network/applicationSecurityGroups/asg2\"\r\n
-        \     }\r\n    ],\r\n    \"customDnsConfigs\": []\r\n  }\r\n}"
->>>>>>> 92c50bc2
+        \     }\r\n    ],\r\n    \"customDnsConfigs\": [\r\n      {\r\n        \"fqdn\":
+        \"asg000002.blob.core.windows.net\",\r\n        \"ipAddresses\": [\r\n          \"10.0.0.4\"\r\n
+        \       ]\r\n      }\r\n    ]\r\n  }\r\n}"
     headers:
       azure-asyncnotification:
       - Enabled
       azure-asyncoperation:
-<<<<<<< HEAD
-      - https://management.azure.com/subscriptions/00000000-0000-0000-0000-000000000000/providers/Microsoft.Network/locations/eastus/operations/0bb8a1cc-3ff1-4634-bc28-0fa425fb626c?api-version=2021-05-01
-=======
-      - https://management.azure.com/subscriptions/00000000-0000-0000-0000-000000000000/providers/Microsoft.Network/locations/eastus/operations/817ab661-8239-4171-9af1-f0eac02aa082?api-version=2021-05-01
->>>>>>> 92c50bc2
-      cache-control:
-      - no-cache
-      content-length:
-      - '2555'
-      content-type:
-      - application/json; charset=utf-8
-      date:
-<<<<<<< HEAD
-      - Wed, 23 Feb 2022 05:38:05 GMT
-=======
-      - Mon, 14 Feb 2022 05:37:16 GMT
->>>>>>> 92c50bc2
-      expires:
-      - '-1'
-      pragma:
-      - no-cache
-      server:
-      - Microsoft-HTTPAPI/2.0
-      - Microsoft-HTTPAPI/2.0
-      strict-transport-security:
-      - max-age=31536000; includeSubDomains
-      x-content-type-options:
-      - nosniff
-      x-ms-arm-service-request-id:
-<<<<<<< HEAD
-      - b00ea6e2-7d56-4ffd-bae5-e7acfdd96ac1
+      - https://management.azure.com/subscriptions/00000000-0000-0000-0000-000000000000/providers/Microsoft.Network/locations/eastus/operations/0cd785f9-9f7e-4b3c-9932-fed85e542498?api-version=2021-05-01
+      cache-control:
+      - no-cache
+      content-length:
+      - '2487'
+      content-type:
+      - application/json; charset=utf-8
+      date:
+      - Wed, 23 Feb 2022 12:13:58 GMT
+      expires:
+      - '-1'
+      pragma:
+      - no-cache
+      server:
+      - Microsoft-HTTPAPI/2.0
+      - Microsoft-HTTPAPI/2.0
+      strict-transport-security:
+      - max-age=31536000; includeSubDomains
+      transfer-encoding:
+      - chunked
+      vary:
+      - Accept-Encoding
+      x-content-type-options:
+      - nosniff
+      x-ms-arm-service-request-id:
+      - 61521cca-b7ec-4b29-8947-a49ef327170f
       x-ms-ratelimit-remaining-subscription-writes:
-      - '1197'
-=======
-      - aebaf6c6-56c8-41c3-bd92-f2b631d25560
-      x-ms-ratelimit-remaining-subscription-writes:
-      - '1196'
->>>>>>> 92c50bc2
-    status:
-      code: 201
-      message: Created
+      - '1186'
+    status:
+      code: 200
+      message: OK
 - request:
     body: null
     headers:
@@ -1419,59 +1436,44 @@
       Accept-Encoding:
       - gzip, deflate
       CommandName:
-      - network private-endpoint create
-      Connection:
-      - keep-alive
-      ParameterSetName:
-      - -n -g --vnet-name --subnet --connection-name --group-id --private-connection-resource-id
-        --asg --asg
-      User-Agent:
-<<<<<<< HEAD
-      - AZURECLI/2.33.1 azsdk-python-azure-mgmt-network/19.3.0 Python/3.7.9 (Windows-10-10.0.22000-SP0)
-    method: GET
-    uri: https://management.azure.com/subscriptions/00000000-0000-0000-0000-000000000000/providers/Microsoft.Network/locations/eastus/operations/0bb8a1cc-3ff1-4634-bc28-0fa425fb626c?api-version=2021-05-01
-=======
-      - AZURECLI/2.33.0 azsdk-python-azure-mgmt-network/19.3.0 Python/3.8.10 (Windows-10-10.0.19044-SP0)
-    method: GET
-    uri: https://management.azure.com/subscriptions/00000000-0000-0000-0000-000000000000/providers/Microsoft.Network/locations/eastus/operations/817ab661-8239-4171-9af1-f0eac02aa082?api-version=2021-05-01
->>>>>>> 92c50bc2
-  response:
-    body:
-      string: "{\r\n  \"status\": \"InProgress\"\r\n}"
-    headers:
-      cache-control:
-      - no-cache
-      content-length:
-      - '30'
-      content-type:
-      - application/json; charset=utf-8
-      date:
-<<<<<<< HEAD
-      - Wed, 23 Feb 2022 05:38:15 GMT
-=======
-      - Mon, 14 Feb 2022 05:37:26 GMT
->>>>>>> 92c50bc2
-      expires:
-      - '-1'
-      pragma:
-      - no-cache
-      server:
-      - Microsoft-HTTPAPI/2.0
-      - Microsoft-HTTPAPI/2.0
-      strict-transport-security:
-      - max-age=31536000; includeSubDomains
-      transfer-encoding:
-      - chunked
-      vary:
-      - Accept-Encoding
-      x-content-type-options:
-      - nosniff
-      x-ms-arm-service-request-id:
-<<<<<<< HEAD
-      - 4d64f267-efb2-4fae-a2dc-01c00ba84db8
-=======
-      - 7c76db8e-bdc5-4036-a7bb-659240513b08
->>>>>>> 92c50bc2
+      - network private-endpoint asg remove
+      Connection:
+      - keep-alive
+      ParameterSetName:
+      - -g --endpoint-name --asg-id
+      User-Agent:
+      - AZURECLI/2.33.1 azsdk-python-azure-mgmt-network/19.3.0 Python/3.7.9 (Windows-10-10.0.22000-SP0)
+    method: GET
+    uri: https://management.azure.com/subscriptions/00000000-0000-0000-0000-000000000000/providers/Microsoft.Network/locations/eastus/operations/0cd785f9-9f7e-4b3c-9932-fed85e542498?api-version=2021-05-01
+  response:
+    body:
+      string: "{\r\n  \"status\": \"Succeeded\"\r\n}"
+    headers:
+      cache-control:
+      - no-cache
+      content-length:
+      - '29'
+      content-type:
+      - application/json; charset=utf-8
+      date:
+      - Wed, 23 Feb 2022 12:14:09 GMT
+      expires:
+      - '-1'
+      pragma:
+      - no-cache
+      server:
+      - Microsoft-HTTPAPI/2.0
+      - Microsoft-HTTPAPI/2.0
+      strict-transport-security:
+      - max-age=31536000; includeSubDomains
+      transfer-encoding:
+      - chunked
+      vary:
+      - Accept-Encoding
+      x-content-type-options:
+      - nosniff
+      x-ms-arm-service-request-id:
+      - 6c2787ce-ad51-4788-9056-7c909d662a5f
     status:
       code: 200
       message: OK
@@ -1483,102 +1485,25 @@
       Accept-Encoding:
       - gzip, deflate
       CommandName:
-      - network private-endpoint create
-      Connection:
-      - keep-alive
-      ParameterSetName:
-      - -n -g --vnet-name --subnet --connection-name --group-id --private-connection-resource-id
-        --asg --asg
-      User-Agent:
-<<<<<<< HEAD
-      - AZURECLI/2.33.1 azsdk-python-azure-mgmt-network/19.3.0 Python/3.7.9 (Windows-10-10.0.22000-SP0)
-=======
-      - AZURECLI/2.33.0 azsdk-python-azure-mgmt-network/19.3.0 Python/3.8.10 (Windows-10-10.0.19044-SP0)
->>>>>>> 92c50bc2
-    method: GET
-    uri: https://management.azure.com/subscriptions/00000000-0000-0000-0000-000000000000/providers/Microsoft.Network/locations/eastus/operations/817ab661-8239-4171-9af1-f0eac02aa082?api-version=2021-05-01
-  response:
-    body:
-<<<<<<< HEAD
-      string: "{\r\n  \"name\": \"asg1\",\r\n  \"id\": \"/subscriptions/00000000-0000-0000-0000-000000000000/resourceGroups/cli_test_network_private_endpoint_000001/providers/Microsoft.Network/applicationSecurityGroups/asg1\",\r\n
-        \ \"etag\": \"W/\\\"008d2c1f-c354-4bcb-941a-304c97c53cf4\\\"\",\r\n  \"type\":
-        \"Microsoft.Network/applicationSecurityGroups\",\r\n  \"location\": \"eastus\",\r\n
-        \ \"properties\": {\r\n    \"provisioningState\": \"Succeeded\"\r\n  }\r\n}"
-=======
-      string: "{\r\n  \"status\": \"InProgress\"\r\n}"
->>>>>>> 92c50bc2
-    headers:
-      cache-control:
-      - no-cache
-      content-length:
-      - '30'
-      content-type:
-      - application/json; charset=utf-8
-      date:
-<<<<<<< HEAD
-      - Wed, 23 Feb 2022 05:38:16 GMT
-      etag:
-      - W/"008d2c1f-c354-4bcb-941a-304c97c53cf4"
-=======
-      - Mon, 14 Feb 2022 05:37:37 GMT
->>>>>>> 92c50bc2
-      expires:
-      - '-1'
-      pragma:
-      - no-cache
-      server:
-      - Microsoft-HTTPAPI/2.0
-      - Microsoft-HTTPAPI/2.0
-      strict-transport-security:
-      - max-age=31536000; includeSubDomains
-      transfer-encoding:
-      - chunked
-      vary:
-      - Accept-Encoding
-      x-content-type-options:
-      - nosniff
-      x-ms-arm-service-request-id:
-<<<<<<< HEAD
-      - d475c1cd-c824-4689-a0ae-79a09e95cecb
-=======
-      - 2cb8058e-09ba-4390-82bf-bda46f8cee90
->>>>>>> 92c50bc2
-    status:
-      code: 200
-      message: OK
-- request:
-    body: null
-    headers:
-      Accept:
-      - '*/*'
-      Accept-Encoding:
-      - gzip, deflate
-      CommandName:
-      - network private-endpoint create
-      Connection:
-      - keep-alive
-      ParameterSetName:
-      - -n -g --vnet-name --subnet --connection-name --group-id --private-connection-resource-id
-        --asg --asg
-      User-Agent:
-<<<<<<< HEAD
-      - AZURECLI/2.33.1 azsdk-python-azure-mgmt-network/19.3.0 Python/3.7.9 (Windows-10-10.0.22000-SP0)
-=======
-      - AZURECLI/2.33.0 azsdk-python-azure-mgmt-network/19.3.0 Python/3.8.10 (Windows-10-10.0.19044-SP0)
->>>>>>> 92c50bc2
-    method: GET
-    uri: https://management.azure.com/subscriptions/00000000-0000-0000-0000-000000000000/providers/Microsoft.Network/locations/eastus/operations/817ab661-8239-4171-9af1-f0eac02aa082?api-version=2021-05-01
-  response:
-    body:
-<<<<<<< HEAD
+      - network private-endpoint asg remove
+      Connection:
+      - keep-alive
+      ParameterSetName:
+      - -g --endpoint-name --asg-id
+      User-Agent:
+      - AZURECLI/2.33.1 azsdk-python-azure-mgmt-network/19.3.0 Python/3.7.9 (Windows-10-10.0.22000-SP0)
+    method: GET
+    uri: https://management.azure.com/subscriptions/00000000-0000-0000-0000-000000000000/resourceGroups/cli_test_network_private_endpoint_000001/providers/Microsoft.Network/privateEndpoints/pe-000005?api-version=2021-05-01
+  response:
+    body:
       string: "{\r\n  \"name\": \"pe-000005\",\r\n  \"id\": \"/subscriptions/00000000-0000-0000-0000-000000000000/resourceGroups/cli_test_network_private_endpoint_000001/providers/Microsoft.Network/privateEndpoints/pe-000005\",\r\n
-        \ \"etag\": \"W/\\\"88b0a6bf-16b8-47dd-ae01-9ba01e434489\\\"\",\r\n  \"type\":
+        \ \"etag\": \"W/\\\"5b17396c-487a-495d-8bb4-cdcce41b2d67\\\"\",\r\n  \"type\":
         \"Microsoft.Network/privateEndpoints\",\r\n  \"location\": \"eastus\",\r\n
         \ \"properties\": {\r\n    \"provisioningState\": \"Succeeded\",\r\n    \"resourceGuid\":
-        \"66dc09e8-960c-41c6-898c-c5c6b3a28461\",\r\n    \"privateLinkServiceConnections\":
+        \"b4fe7472-c43b-4740-9733-be258eb5e911\",\r\n    \"privateLinkServiceConnections\":
         [\r\n      {\r\n        \"name\": \"connection-000006\",\r\n        \"id\":
         \"/subscriptions/00000000-0000-0000-0000-000000000000/resourceGroups/cli_test_network_private_endpoint_000001/providers/Microsoft.Network/privateEndpoints/pe-000005/privateLinkServiceConnections/connection-000006\",\r\n
-        \       \"etag\": \"W/\\\"88b0a6bf-16b8-47dd-ae01-9ba01e434489\\\"\",\r\n
+        \       \"etag\": \"W/\\\"5b17396c-487a-495d-8bb4-cdcce41b2d67\\\"\",\r\n
         \       \"properties\": {\r\n          \"provisioningState\": \"Succeeded\",\r\n
         \         \"privateLinkServiceId\": \"/subscriptions/00000000-0000-0000-0000-000000000000/resourceGroups/cli_test_network_private_endpoint_000001/providers/Microsoft.Storage/storageAccounts/asg000002\",\r\n
         \         \"groupIds\": [\r\n            \"blob\"\r\n          ],\r\n          \"privateLinkServiceConnectionState\":
@@ -1589,95 +1514,70 @@
         \   \"customNetworkInterfaceName\": \"\",\r\n    \"subnet\": {\r\n      \"id\":
         \"/subscriptions/00000000-0000-0000-0000-000000000000/resourceGroups/cli_test_network_private_endpoint_000001/providers/Microsoft.Network/virtualNetworks/vnet-000003/subnets/subnet-000004\"\r\n
         \   },\r\n    \"ipConfigurations\": [],\r\n    \"networkInterfaces\": [\r\n
-        \     {\r\n        \"id\": \"/subscriptions/00000000-0000-0000-0000-000000000000/resourceGroups/cli_test_network_private_endpoint_000001/providers/Microsoft.Network/networkInterfaces/pe-000005.nic.eaaf4af7-fff0-4788-a90d-48ba687d4bda\"\r\n
+        \     {\r\n        \"id\": \"/subscriptions/00000000-0000-0000-0000-000000000000/resourceGroups/cli_test_network_private_endpoint_000001/providers/Microsoft.Network/networkInterfaces/pe-000005.nic.dd6724e7-316e-4851-a17c-fafd20900d7a\"\r\n
+        \     }\r\n    ],\r\n    \"applicationSecurityGroups\": [\r\n      {\r\n        \"id\":
+        \"/subscriptions/00000000-0000-0000-0000-000000000000/resourceGroups/cli_test_network_private_endpoint_000001/providers/Microsoft.Network/applicationSecurityGroups/asg1\"\r\n
         \     }\r\n    ],\r\n    \"customDnsConfigs\": [\r\n      {\r\n        \"fqdn\":
         \"asg000002.blob.core.windows.net\",\r\n        \"ipAddresses\": [\r\n          \"10.0.0.4\"\r\n
         \       ]\r\n      }\r\n    ]\r\n  }\r\n}"
-=======
-      string: "{\r\n  \"status\": \"Succeeded\"\r\n}"
->>>>>>> 92c50bc2
-    headers:
-      cache-control:
-      - no-cache
-      content-length:
-      - '29'
-      content-type:
-      - application/json; charset=utf-8
-      date:
-<<<<<<< HEAD
-      - Wed, 23 Feb 2022 05:38:17 GMT
+    headers:
+      cache-control:
+      - no-cache
+      content-length:
+      - '2488'
+      content-type:
+      - application/json; charset=utf-8
+      date:
+      - Wed, 23 Feb 2022 12:14:09 GMT
       etag:
-      - W/"88b0a6bf-16b8-47dd-ae01-9ba01e434489"
-=======
-      - Mon, 14 Feb 2022 05:37:59 GMT
->>>>>>> 92c50bc2
-      expires:
-      - '-1'
-      pragma:
-      - no-cache
-      server:
-      - Microsoft-HTTPAPI/2.0
-      - Microsoft-HTTPAPI/2.0
-      strict-transport-security:
-      - max-age=31536000; includeSubDomains
-      transfer-encoding:
-      - chunked
-      vary:
-      - Accept-Encoding
-      x-content-type-options:
-      - nosniff
-      x-ms-arm-service-request-id:
-<<<<<<< HEAD
-      - 7eeda8bd-cf92-4fd7-a72e-0d0eeee10be5
-=======
-      - 272e841c-e24f-4ff1-adb3-e27f252e9864
->>>>>>> 92c50bc2
-    status:
-      code: 200
-      message: OK
-- request:
-    body: null
-    headers:
-      Accept:
-      - '*/*'
-      Accept-Encoding:
-      - gzip, deflate
-      CommandName:
-      - network private-endpoint create
-      Connection:
-      - keep-alive
-      ParameterSetName:
-      - -n -g --vnet-name --subnet --connection-name --group-id --private-connection-resource-id
-        --asg --asg
-      User-Agent:
-<<<<<<< HEAD
-      - AZURECLI/2.33.1 azsdk-python-azure-mgmt-network/19.3.0 Python/3.7.9 (Windows-10-10.0.22000-SP0)
-    method: PUT
-=======
-      - AZURECLI/2.33.0 azsdk-python-azure-mgmt-network/19.3.0 Python/3.8.10 (Windows-10-10.0.19044-SP0)
-    method: GET
->>>>>>> 92c50bc2
+      - W/"5b17396c-487a-495d-8bb4-cdcce41b2d67"
+      expires:
+      - '-1'
+      pragma:
+      - no-cache
+      server:
+      - Microsoft-HTTPAPI/2.0
+      - Microsoft-HTTPAPI/2.0
+      strict-transport-security:
+      - max-age=31536000; includeSubDomains
+      transfer-encoding:
+      - chunked
+      vary:
+      - Accept-Encoding
+      x-content-type-options:
+      - nosniff
+      x-ms-arm-service-request-id:
+      - 4b18977a-c346-43c0-b7b1-5037f08543f6
+    status:
+      code: 200
+      message: OK
+- request:
+    body: null
+    headers:
+      Accept:
+      - application/json
+      Accept-Encoding:
+      - gzip, deflate
+      CommandName:
+      - network private-endpoint asg add
+      Connection:
+      - keep-alive
+      ParameterSetName:
+      - -g --endpoint-name --asg-id
+      User-Agent:
+      - AZURECLI/2.33.1 azsdk-python-azure-mgmt-network/19.3.0 Python/3.7.9 (Windows-10-10.0.22000-SP0)
+    method: GET
     uri: https://management.azure.com/subscriptions/00000000-0000-0000-0000-000000000000/resourceGroups/cli_test_network_private_endpoint_000001/providers/Microsoft.Network/privateEndpoints/pe-000005?api-version=2021-05-01
   response:
     body:
       string: "{\r\n  \"name\": \"pe-000005\",\r\n  \"id\": \"/subscriptions/00000000-0000-0000-0000-000000000000/resourceGroups/cli_test_network_private_endpoint_000001/providers/Microsoft.Network/privateEndpoints/pe-000005\",\r\n
-<<<<<<< HEAD
-        \ \"etag\": \"W/\\\"7ef16684-0773-42cc-a610-a5de64d5a9bc\\\"\",\r\n  \"type\":
+        \ \"etag\": \"W/\\\"5b17396c-487a-495d-8bb4-cdcce41b2d67\\\"\",\r\n  \"type\":
         \"Microsoft.Network/privateEndpoints\",\r\n  \"location\": \"eastus\",\r\n
-        \ \"properties\": {\r\n    \"provisioningState\": \"Updating\",\r\n    \"resourceGuid\":
-        \"66dc09e8-960c-41c6-898c-c5c6b3a28461\",\r\n    \"privateLinkServiceConnections\":
+        \ \"properties\": {\r\n    \"provisioningState\": \"Succeeded\",\r\n    \"resourceGuid\":
+        \"b4fe7472-c43b-4740-9733-be258eb5e911\",\r\n    \"privateLinkServiceConnections\":
         [\r\n      {\r\n        \"name\": \"connection-000006\",\r\n        \"id\":
         \"/subscriptions/00000000-0000-0000-0000-000000000000/resourceGroups/cli_test_network_private_endpoint_000001/providers/Microsoft.Network/privateEndpoints/pe-000005/privateLinkServiceConnections/connection-000006\",\r\n
-        \       \"etag\": \"W/\\\"7ef16684-0773-42cc-a610-a5de64d5a9bc\\\"\",\r\n
-=======
-        \ \"etag\": \"W/\\\"de686cb3-bb1c-412e-a911-9f07457883c8\\\"\",\r\n  \"type\":
-        \"Microsoft.Network/privateEndpoints\",\r\n  \"location\": \"eastus\",\r\n
-        \ \"properties\": {\r\n    \"provisioningState\": \"Succeeded\",\r\n    \"resourceGuid\":
-        \"d8175e40-4d83-4265-bc6a-5b7c73ce3175\",\r\n    \"privateLinkServiceConnections\":
-        [\r\n      {\r\n        \"name\": \"connection-000006\",\r\n        \"id\":
-        \"/subscriptions/00000000-0000-0000-0000-000000000000/resourceGroups/cli_test_network_private_endpoint_000001/providers/Microsoft.Network/privateEndpoints/pe-000005/privateLinkServiceConnections/connection-000006\",\r\n
-        \       \"etag\": \"W/\\\"de686cb3-bb1c-412e-a911-9f07457883c8\\\"\",\r\n
->>>>>>> 92c50bc2
+        \       \"etag\": \"W/\\\"5b17396c-487a-495d-8bb4-cdcce41b2d67\\\"\",\r\n
         \       \"properties\": {\r\n          \"provisioningState\": \"Succeeded\",\r\n
         \         \"privateLinkServiceId\": \"/subscriptions/00000000-0000-0000-0000-000000000000/resourceGroups/cli_test_network_private_endpoint_000001/providers/Microsoft.Storage/storageAccounts/asg000002\",\r\n
         \         \"groupIds\": [\r\n            \"blob\"\r\n          ],\r\n          \"privateLinkServiceConnectionState\":
@@ -1688,11 +1588,94 @@
         \   \"customNetworkInterfaceName\": \"\",\r\n    \"subnet\": {\r\n      \"id\":
         \"/subscriptions/00000000-0000-0000-0000-000000000000/resourceGroups/cli_test_network_private_endpoint_000001/providers/Microsoft.Network/virtualNetworks/vnet-000003/subnets/subnet-000004\"\r\n
         \   },\r\n    \"ipConfigurations\": [],\r\n    \"networkInterfaces\": [\r\n
-<<<<<<< HEAD
-        \     {\r\n        \"id\": \"/subscriptions/00000000-0000-0000-0000-000000000000/resourceGroups/cli_test_network_private_endpoint_000001/providers/Microsoft.Network/networkInterfaces/pe-000005.nic.eaaf4af7-fff0-4788-a90d-48ba687d4bda\"\r\n
-=======
-        \     {\r\n        \"id\": \"/subscriptions/00000000-0000-0000-0000-000000000000/resourceGroups/cli_test_network_private_endpoint_000001/providers/Microsoft.Network/networkInterfaces/pe-000005.nic.eb1cdacf-ad38-4d2f-8934-39e68839e76c\"\r\n
->>>>>>> 92c50bc2
+        \     {\r\n        \"id\": \"/subscriptions/00000000-0000-0000-0000-000000000000/resourceGroups/cli_test_network_private_endpoint_000001/providers/Microsoft.Network/networkInterfaces/pe-000005.nic.dd6724e7-316e-4851-a17c-fafd20900d7a\"\r\n
+        \     }\r\n    ],\r\n    \"applicationSecurityGroups\": [\r\n      {\r\n        \"id\":
+        \"/subscriptions/00000000-0000-0000-0000-000000000000/resourceGroups/cli_test_network_private_endpoint_000001/providers/Microsoft.Network/applicationSecurityGroups/asg1\"\r\n
+        \     }\r\n    ],\r\n    \"customDnsConfigs\": [\r\n      {\r\n        \"fqdn\":
+        \"asg000002.blob.core.windows.net\",\r\n        \"ipAddresses\": [\r\n          \"10.0.0.4\"\r\n
+        \       ]\r\n      }\r\n    ]\r\n  }\r\n}"
+    headers:
+      cache-control:
+      - no-cache
+      content-length:
+      - '2488'
+      content-type:
+      - application/json; charset=utf-8
+      date:
+      - Wed, 23 Feb 2022 12:14:11 GMT
+      etag:
+      - W/"5b17396c-487a-495d-8bb4-cdcce41b2d67"
+      expires:
+      - '-1'
+      pragma:
+      - no-cache
+      server:
+      - Microsoft-HTTPAPI/2.0
+      - Microsoft-HTTPAPI/2.0
+      strict-transport-security:
+      - max-age=31536000; includeSubDomains
+      transfer-encoding:
+      - chunked
+      vary:
+      - Accept-Encoding
+      x-content-type-options:
+      - nosniff
+      x-ms-arm-service-request-id:
+      - 641a3a6c-52a8-4f3a-b16d-2fc70acf7f59
+    status:
+      code: 200
+      message: OK
+- request:
+    body: '{"id": "/subscriptions/00000000-0000-0000-0000-000000000000/resourceGroups/cli_test_network_private_endpoint_000001/providers/Microsoft.Network/privateEndpoints/pe-000005",
+      "location": "eastus", "properties": {"subnet": {"id": "/subscriptions/00000000-0000-0000-0000-000000000000/resourceGroups/cli_test_network_private_endpoint_000001/providers/Microsoft.Network/virtualNetworks/vnet-000003/subnets/subnet-000004"},
+      "privateLinkServiceConnections": [{"id": "/subscriptions/00000000-0000-0000-0000-000000000000/resourceGroups/cli_test_network_private_endpoint_000001/providers/Microsoft.Network/privateEndpoints/pe-000005/privateLinkServiceConnections/connection-000006",
+      "name": "connection-000006", "properties": {"privateLinkServiceId": "/subscriptions/00000000-0000-0000-0000-000000000000/resourceGroups/cli_test_network_private_endpoint_000001/providers/Microsoft.Storage/storageAccounts/asg000002",
+      "groupIds": ["blob"], "privateLinkServiceConnectionState": {"status": "Approved",
+      "description": "Auto-Approved", "actionsRequired": "None"}}}], "manualPrivateLinkServiceConnections":
+      [], "customDnsConfigs": [{"fqdn": "asg000002.blob.core.windows.net", "ipAddresses":
+      ["10.0.0.4"]}], "applicationSecurityGroups": [{"id": "/subscriptions/00000000-0000-0000-0000-000000000000/resourceGroups/cli_test_network_private_endpoint_000001/providers/Microsoft.Network/applicationSecurityGroups/asg1"},
+      {"id": "/subscriptions/00000000-0000-0000-0000-000000000000/resourceGroups/cli_test_network_private_endpoint_000001/providers/Microsoft.Network/applicationSecurityGroups/asg2"}],
+      "ipConfigurations": [], "customNetworkInterfaceName": ""}}'
+    headers:
+      Accept:
+      - application/json
+      Accept-Encoding:
+      - gzip, deflate
+      CommandName:
+      - network private-endpoint asg add
+      Connection:
+      - keep-alive
+      Content-Length:
+      - '1634'
+      Content-Type:
+      - application/json
+      ParameterSetName:
+      - -g --endpoint-name --asg-id
+      User-Agent:
+      - AZURECLI/2.33.1 azsdk-python-azure-mgmt-network/19.3.0 Python/3.7.9 (Windows-10-10.0.22000-SP0)
+    method: PUT
+    uri: https://management.azure.com/subscriptions/00000000-0000-0000-0000-000000000000/resourceGroups/cli_test_network_private_endpoint_000001/providers/Microsoft.Network/privateEndpoints/pe-000005?api-version=2021-05-01
+  response:
+    body:
+      string: "{\r\n  \"name\": \"pe-000005\",\r\n  \"id\": \"/subscriptions/00000000-0000-0000-0000-000000000000/resourceGroups/cli_test_network_private_endpoint_000001/providers/Microsoft.Network/privateEndpoints/pe-000005\",\r\n
+        \ \"etag\": \"W/\\\"32c10024-36c8-4486-a571-eb19c626086b\\\"\",\r\n  \"type\":
+        \"Microsoft.Network/privateEndpoints\",\r\n  \"location\": \"eastus\",\r\n
+        \ \"properties\": {\r\n    \"provisioningState\": \"Updating\",\r\n    \"resourceGuid\":
+        \"b4fe7472-c43b-4740-9733-be258eb5e911\",\r\n    \"privateLinkServiceConnections\":
+        [\r\n      {\r\n        \"name\": \"connection-000006\",\r\n        \"id\":
+        \"/subscriptions/00000000-0000-0000-0000-000000000000/resourceGroups/cli_test_network_private_endpoint_000001/providers/Microsoft.Network/privateEndpoints/pe-000005/privateLinkServiceConnections/connection-000006\",\r\n
+        \       \"etag\": \"W/\\\"32c10024-36c8-4486-a571-eb19c626086b\\\"\",\r\n
+        \       \"properties\": {\r\n          \"provisioningState\": \"Succeeded\",\r\n
+        \         \"privateLinkServiceId\": \"/subscriptions/00000000-0000-0000-0000-000000000000/resourceGroups/cli_test_network_private_endpoint_000001/providers/Microsoft.Storage/storageAccounts/asg000002\",\r\n
+        \         \"groupIds\": [\r\n            \"blob\"\r\n          ],\r\n          \"privateLinkServiceConnectionState\":
+        {\r\n            \"status\": \"Approved\",\r\n            \"description\":
+        \"Auto Approved\",\r\n            \"actionsRequired\": \"None\"\r\n          }\r\n
+        \       },\r\n        \"type\": \"Microsoft.Network/privateEndpoints/privateLinkServiceConnections\"\r\n
+        \     }\r\n    ],\r\n    \"manualPrivateLinkServiceConnections\": [],\r\n
+        \   \"customNetworkInterfaceName\": \"\",\r\n    \"subnet\": {\r\n      \"id\":
+        \"/subscriptions/00000000-0000-0000-0000-000000000000/resourceGroups/cli_test_network_private_endpoint_000001/providers/Microsoft.Network/virtualNetworks/vnet-000003/subnets/subnet-000004\"\r\n
+        \   },\r\n    \"ipConfigurations\": [],\r\n    \"networkInterfaces\": [\r\n
+        \     {\r\n        \"id\": \"/subscriptions/00000000-0000-0000-0000-000000000000/resourceGroups/cli_test_network_private_endpoint_000001/providers/Microsoft.Network/networkInterfaces/pe-000005.nic.dd6724e7-316e-4851-a17c-fafd20900d7a\"\r\n
         \     }\r\n    ],\r\n    \"applicationSecurityGroups\": [\r\n      {\r\n        \"id\":
         \"/subscriptions/00000000-0000-0000-0000-000000000000/resourceGroups/cli_test_network_private_endpoint_000001/providers/Microsoft.Network/applicationSecurityGroups/asg1\"\r\n
         \     },\r\n      {\r\n        \"id\": \"/subscriptions/00000000-0000-0000-0000-000000000000/resourceGroups/cli_test_network_private_endpoint_000001/providers/Microsoft.Network/applicationSecurityGroups/asg2\"\r\n
@@ -1700,86 +1683,116 @@
         \"asg000002.blob.core.windows.net\",\r\n        \"ipAddresses\": [\r\n          \"10.0.0.4\"\r\n
         \       ]\r\n      }\r\n    ]\r\n  }\r\n}"
     headers:
-<<<<<<< HEAD
       azure-asyncnotification:
       - Enabled
       azure-asyncoperation:
-      - https://management.azure.com/subscriptions/00000000-0000-0000-0000-000000000000/providers/Microsoft.Network/locations/eastus/operations/8787e50f-80d6-447d-b2f5-aaed54222625?api-version=2021-05-01
-=======
->>>>>>> 92c50bc2
-      cache-control:
-      - no-cache
-      content-length:
-      - '2691'
-      content-type:
-      - application/json; charset=utf-8
-      date:
-<<<<<<< HEAD
-      - Wed, 23 Feb 2022 05:38:18 GMT
-=======
-      - Mon, 14 Feb 2022 05:37:59 GMT
-      etag:
-      - W/"de686cb3-bb1c-412e-a911-9f07457883c8"
->>>>>>> 92c50bc2
-      expires:
-      - '-1'
-      pragma:
-      - no-cache
-      server:
-      - Microsoft-HTTPAPI/2.0
-      - Microsoft-HTTPAPI/2.0
-      strict-transport-security:
-      - max-age=31536000; includeSubDomains
-      transfer-encoding:
-      - chunked
-      vary:
-      - Accept-Encoding
-      x-content-type-options:
-      - nosniff
-      x-ms-arm-service-request-id:
-<<<<<<< HEAD
-      - 4cc4a869-6256-4c32-9d3a-5b12ee5ffe9e
+      - https://management.azure.com/subscriptions/00000000-0000-0000-0000-000000000000/providers/Microsoft.Network/locations/eastus/operations/39271b17-1eb7-413d-ad0f-f89b8f4e9ad4?api-version=2021-05-01
+      cache-control:
+      - no-cache
+      content-length:
+      - '2690'
+      content-type:
+      - application/json; charset=utf-8
+      date:
+      - Wed, 23 Feb 2022 12:14:13 GMT
+      expires:
+      - '-1'
+      pragma:
+      - no-cache
+      server:
+      - Microsoft-HTTPAPI/2.0
+      - Microsoft-HTTPAPI/2.0
+      strict-transport-security:
+      - max-age=31536000; includeSubDomains
+      transfer-encoding:
+      - chunked
+      vary:
+      - Accept-Encoding
+      x-content-type-options:
+      - nosniff
+      x-ms-arm-service-request-id:
+      - 66f0750f-b0b7-453d-b8eb-a47beb76aaf7
       x-ms-ratelimit-remaining-subscription-writes:
-      - '1199'
-=======
-      - 61237f0c-27a2-447e-991a-65b86cd5a620
->>>>>>> 92c50bc2
-    status:
-      code: 200
-      message: OK
-- request:
-    body: null
-    headers:
-      Accept:
-      - application/json
-      Accept-Encoding:
-      - gzip, deflate
-      CommandName:
-      - network private-endpoint asg remove
+      - '1185'
+    status:
+      code: 200
+      message: OK
+- request:
+    body: null
+    headers:
+      Accept:
+      - '*/*'
+      Accept-Encoding:
+      - gzip, deflate
+      CommandName:
+      - network private-endpoint asg add
       Connection:
       - keep-alive
       ParameterSetName:
       - -g --endpoint-name --asg-id
       User-Agent:
-<<<<<<< HEAD
-      - AZURECLI/2.33.1 azsdk-python-azure-mgmt-network/19.3.0 Python/3.7.9 (Windows-10-10.0.22000-SP0)
-    method: GET
-    uri: https://management.azure.com/subscriptions/00000000-0000-0000-0000-000000000000/providers/Microsoft.Network/locations/eastus/operations/8787e50f-80d6-447d-b2f5-aaed54222625?api-version=2021-05-01
-=======
-      - AZURECLI/2.33.0 azsdk-python-azure-mgmt-network/19.3.0 Python/3.8.10 (Windows-10-10.0.19044-SP0)
+      - AZURECLI/2.33.1 azsdk-python-azure-mgmt-network/19.3.0 Python/3.7.9 (Windows-10-10.0.22000-SP0)
+    method: GET
+    uri: https://management.azure.com/subscriptions/00000000-0000-0000-0000-000000000000/providers/Microsoft.Network/locations/eastus/operations/39271b17-1eb7-413d-ad0f-f89b8f4e9ad4?api-version=2021-05-01
+  response:
+    body:
+      string: "{\r\n  \"status\": \"Succeeded\"\r\n}"
+    headers:
+      cache-control:
+      - no-cache
+      content-length:
+      - '29'
+      content-type:
+      - application/json; charset=utf-8
+      date:
+      - Wed, 23 Feb 2022 12:14:23 GMT
+      expires:
+      - '-1'
+      pragma:
+      - no-cache
+      server:
+      - Microsoft-HTTPAPI/2.0
+      - Microsoft-HTTPAPI/2.0
+      strict-transport-security:
+      - max-age=31536000; includeSubDomains
+      transfer-encoding:
+      - chunked
+      vary:
+      - Accept-Encoding
+      x-content-type-options:
+      - nosniff
+      x-ms-arm-service-request-id:
+      - 519fb513-949e-4d1c-b63c-0d2093625b11
+    status:
+      code: 200
+      message: OK
+- request:
+    body: null
+    headers:
+      Accept:
+      - '*/*'
+      Accept-Encoding:
+      - gzip, deflate
+      CommandName:
+      - network private-endpoint asg add
+      Connection:
+      - keep-alive
+      ParameterSetName:
+      - -g --endpoint-name --asg-id
+      User-Agent:
+      - AZURECLI/2.33.1 azsdk-python-azure-mgmt-network/19.3.0 Python/3.7.9 (Windows-10-10.0.22000-SP0)
     method: GET
     uri: https://management.azure.com/subscriptions/00000000-0000-0000-0000-000000000000/resourceGroups/cli_test_network_private_endpoint_000001/providers/Microsoft.Network/privateEndpoints/pe-000005?api-version=2021-05-01
->>>>>>> 92c50bc2
   response:
     body:
       string: "{\r\n  \"name\": \"pe-000005\",\r\n  \"id\": \"/subscriptions/00000000-0000-0000-0000-000000000000/resourceGroups/cli_test_network_private_endpoint_000001/providers/Microsoft.Network/privateEndpoints/pe-000005\",\r\n
-        \ \"etag\": \"W/\\\"de686cb3-bb1c-412e-a911-9f07457883c8\\\"\",\r\n  \"type\":
+        \ \"etag\": \"W/\\\"cd42e35a-68a3-4a4c-8e03-67945710b156\\\"\",\r\n  \"type\":
         \"Microsoft.Network/privateEndpoints\",\r\n  \"location\": \"eastus\",\r\n
         \ \"properties\": {\r\n    \"provisioningState\": \"Succeeded\",\r\n    \"resourceGuid\":
-        \"d8175e40-4d83-4265-bc6a-5b7c73ce3175\",\r\n    \"privateLinkServiceConnections\":
+        \"b4fe7472-c43b-4740-9733-be258eb5e911\",\r\n    \"privateLinkServiceConnections\":
         [\r\n      {\r\n        \"name\": \"connection-000006\",\r\n        \"id\":
         \"/subscriptions/00000000-0000-0000-0000-000000000000/resourceGroups/cli_test_network_private_endpoint_000001/providers/Microsoft.Network/privateEndpoints/pe-000005/privateLinkServiceConnections/connection-000006\",\r\n
-        \       \"etag\": \"W/\\\"de686cb3-bb1c-412e-a911-9f07457883c8\\\"\",\r\n
+        \       \"etag\": \"W/\\\"cd42e35a-68a3-4a4c-8e03-67945710b156\\\"\",\r\n
         \       \"properties\": {\r\n          \"provisioningState\": \"Succeeded\",\r\n
         \         \"privateLinkServiceId\": \"/subscriptions/00000000-0000-0000-0000-000000000000/resourceGroups/cli_test_network_private_endpoint_000001/providers/Microsoft.Storage/storageAccounts/asg000002\",\r\n
         \         \"groupIds\": [\r\n            \"blob\"\r\n          ],\r\n          \"privateLinkServiceConnectionState\":
@@ -1790,7 +1803,7 @@
         \   \"customNetworkInterfaceName\": \"\",\r\n    \"subnet\": {\r\n      \"id\":
         \"/subscriptions/00000000-0000-0000-0000-000000000000/resourceGroups/cli_test_network_private_endpoint_000001/providers/Microsoft.Network/virtualNetworks/vnet-000003/subnets/subnet-000004\"\r\n
         \   },\r\n    \"ipConfigurations\": [],\r\n    \"networkInterfaces\": [\r\n
-        \     {\r\n        \"id\": \"/subscriptions/00000000-0000-0000-0000-000000000000/resourceGroups/cli_test_network_private_endpoint_000001/providers/Microsoft.Network/networkInterfaces/pe-000005.nic.eb1cdacf-ad38-4d2f-8934-39e68839e76c\"\r\n
+        \     {\r\n        \"id\": \"/subscriptions/00000000-0000-0000-0000-000000000000/resourceGroups/cli_test_network_private_endpoint_000001/providers/Microsoft.Network/networkInterfaces/pe-000005.nic.dd6724e7-316e-4851-a17c-fafd20900d7a\"\r\n
         \     }\r\n    ],\r\n    \"applicationSecurityGroups\": [\r\n      {\r\n        \"id\":
         \"/subscriptions/00000000-0000-0000-0000-000000000000/resourceGroups/cli_test_network_private_endpoint_000001/providers/Microsoft.Network/applicationSecurityGroups/asg1\"\r\n
         \     },\r\n      {\r\n        \"id\": \"/subscriptions/00000000-0000-0000-0000-000000000000/resourceGroups/cli_test_network_private_endpoint_000001/providers/Microsoft.Network/applicationSecurityGroups/asg2\"\r\n
@@ -1805,173 +1818,56 @@
       content-type:
       - application/json; charset=utf-8
       date:
-<<<<<<< HEAD
-      - Wed, 23 Feb 2022 05:38:29 GMT
-=======
-      - Mon, 14 Feb 2022 05:37:59 GMT
+      - Wed, 23 Feb 2022 12:14:24 GMT
       etag:
-      - W/"de686cb3-bb1c-412e-a911-9f07457883c8"
->>>>>>> 92c50bc2
-      expires:
-      - '-1'
-      pragma:
-      - no-cache
-      server:
-      - Microsoft-HTTPAPI/2.0
-      - Microsoft-HTTPAPI/2.0
-      strict-transport-security:
-      - max-age=31536000; includeSubDomains
-      transfer-encoding:
-      - chunked
-      vary:
-      - Accept-Encoding
-      x-content-type-options:
-      - nosniff
-      x-ms-arm-service-request-id:
-<<<<<<< HEAD
-      - 13cd991a-6d70-43f1-9d7a-9508eaba46af
-=======
-      - 3a143abe-edb2-425e-bf97-78e82965c00a
->>>>>>> 92c50bc2
-    status:
-      code: 200
-      message: OK
-- request:
-    body: '{"id": "/subscriptions/00000000-0000-0000-0000-000000000000/resourceGroups/cli_test_network_private_endpoint_000001/providers/Microsoft.Network/privateEndpoints/pe-000005",
-      "location": "eastus", "properties": {"subnet": {"id": "/subscriptions/00000000-0000-0000-0000-000000000000/resourceGroups/cli_test_network_private_endpoint_000001/providers/Microsoft.Network/virtualNetworks/vnet-000003/subnets/subnet-000004"},
-      "privateLinkServiceConnections": [{"id": "/subscriptions/00000000-0000-0000-0000-000000000000/resourceGroups/cli_test_network_private_endpoint_000001/providers/Microsoft.Network/privateEndpoints/pe-000005/privateLinkServiceConnections/connection-000006",
-      "name": "connection-000006", "properties": {"privateLinkServiceId": "/subscriptions/00000000-0000-0000-0000-000000000000/resourceGroups/cli_test_network_private_endpoint_000001/providers/Microsoft.Storage/storageAccounts/asg000002",
-      "groupIds": ["blob"], "privateLinkServiceConnectionState": {"status": "Approved",
-      "description": "Auto-Approved", "actionsRequired": "None"}}}], "manualPrivateLinkServiceConnections":
-      [], "customDnsConfigs": [{"fqdn": "asg000002.blob.core.windows.net", "ipAddresses":
-      ["10.0.0.4"]}], "applicationSecurityGroups": [{"id": "/subscriptions/00000000-0000-0000-0000-000000000000/resourceGroups/cli_test_network_private_endpoint_000001/providers/Microsoft.Network/applicationSecurityGroups/asg1"}],
-      "ipConfigurations": [], "customNetworkInterfaceName": ""}}'
-    headers:
-      Accept:
-      - application/json
-      Accept-Encoding:
-      - gzip, deflate
-      CommandName:
-      - network private-endpoint asg remove
-      Connection:
-      - keep-alive
-      Content-Length:
-      - '1456'
-      Content-Type:
-      - application/json
-      ParameterSetName:
-      - -g --endpoint-name --asg-id
-      User-Agent:
-<<<<<<< HEAD
-      - AZURECLI/2.33.1 azsdk-python-azure-mgmt-network/19.3.0 Python/3.7.9 (Windows-10-10.0.22000-SP0)
-    method: GET
-    uri: https://management.azure.com/subscriptions/00000000-0000-0000-0000-000000000000/providers/Microsoft.Network/locations/eastus/operations/8787e50f-80d6-447d-b2f5-aaed54222625?api-version=2021-05-01
-=======
-      - AZURECLI/2.33.0 azsdk-python-azure-mgmt-network/19.3.0 Python/3.8.10 (Windows-10-10.0.19044-SP0)
-    method: PUT
+      - W/"cd42e35a-68a3-4a4c-8e03-67945710b156"
+      expires:
+      - '-1'
+      pragma:
+      - no-cache
+      server:
+      - Microsoft-HTTPAPI/2.0
+      - Microsoft-HTTPAPI/2.0
+      strict-transport-security:
+      - max-age=31536000; includeSubDomains
+      transfer-encoding:
+      - chunked
+      vary:
+      - Accept-Encoding
+      x-content-type-options:
+      - nosniff
+      x-ms-arm-service-request-id:
+      - de9e8570-0f72-4239-adb6-973367d444a9
+    status:
+      code: 200
+      message: OK
+- request:
+    body: null
+    headers:
+      Accept:
+      - application/json
+      Accept-Encoding:
+      - gzip, deflate
+      CommandName:
+      - network private-endpoint asg list
+      Connection:
+      - keep-alive
+      ParameterSetName:
+      - -g --endpoint-name
+      User-Agent:
+      - AZURECLI/2.33.1 azsdk-python-azure-mgmt-network/19.3.0 Python/3.7.9 (Windows-10-10.0.22000-SP0)
+    method: GET
     uri: https://management.azure.com/subscriptions/00000000-0000-0000-0000-000000000000/resourceGroups/cli_test_network_private_endpoint_000001/providers/Microsoft.Network/privateEndpoints/pe-000005?api-version=2021-05-01
->>>>>>> 92c50bc2
   response:
     body:
       string: "{\r\n  \"name\": \"pe-000005\",\r\n  \"id\": \"/subscriptions/00000000-0000-0000-0000-000000000000/resourceGroups/cli_test_network_private_endpoint_000001/providers/Microsoft.Network/privateEndpoints/pe-000005\",\r\n
-        \ \"etag\": \"W/\\\"c79d6837-f169-4069-abed-d04d7670bbfe\\\"\",\r\n  \"type\":
+        \ \"etag\": \"W/\\\"cd42e35a-68a3-4a4c-8e03-67945710b156\\\"\",\r\n  \"type\":
         \"Microsoft.Network/privateEndpoints\",\r\n  \"location\": \"eastus\",\r\n
-        \ \"properties\": {\r\n    \"provisioningState\": \"Updating\",\r\n    \"resourceGuid\":
-        \"d8175e40-4d83-4265-bc6a-5b7c73ce3175\",\r\n    \"privateLinkServiceConnections\":
+        \ \"properties\": {\r\n    \"provisioningState\": \"Succeeded\",\r\n    \"resourceGuid\":
+        \"b4fe7472-c43b-4740-9733-be258eb5e911\",\r\n    \"privateLinkServiceConnections\":
         [\r\n      {\r\n        \"name\": \"connection-000006\",\r\n        \"id\":
         \"/subscriptions/00000000-0000-0000-0000-000000000000/resourceGroups/cli_test_network_private_endpoint_000001/providers/Microsoft.Network/privateEndpoints/pe-000005/privateLinkServiceConnections/connection-000006\",\r\n
-        \       \"etag\": \"W/\\\"c79d6837-f169-4069-abed-d04d7670bbfe\\\"\",\r\n
-        \       \"properties\": {\r\n          \"provisioningState\": \"Succeeded\",\r\n
-        \         \"privateLinkServiceId\": \"/subscriptions/00000000-0000-0000-0000-000000000000/resourceGroups/cli_test_network_private_endpoint_000001/providers/Microsoft.Storage/storageAccounts/asg000002\",\r\n
-        \         \"groupIds\": [\r\n            \"blob\"\r\n          ],\r\n          \"privateLinkServiceConnectionState\":
-        {\r\n            \"status\": \"Approved\",\r\n            \"description\":
-        \"Auto Approved\",\r\n            \"actionsRequired\": \"None\"\r\n          }\r\n
-        \       },\r\n        \"type\": \"Microsoft.Network/privateEndpoints/privateLinkServiceConnections\"\r\n
-        \     }\r\n    ],\r\n    \"manualPrivateLinkServiceConnections\": [],\r\n
-        \   \"customNetworkInterfaceName\": \"\",\r\n    \"subnet\": {\r\n      \"id\":
-        \"/subscriptions/00000000-0000-0000-0000-000000000000/resourceGroups/cli_test_network_private_endpoint_000001/providers/Microsoft.Network/virtualNetworks/vnet-000003/subnets/subnet-000004\"\r\n
-        \   },\r\n    \"ipConfigurations\": [],\r\n    \"networkInterfaces\": [\r\n
-        \     {\r\n        \"id\": \"/subscriptions/00000000-0000-0000-0000-000000000000/resourceGroups/cli_test_network_private_endpoint_000001/providers/Microsoft.Network/networkInterfaces/pe-000005.nic.eb1cdacf-ad38-4d2f-8934-39e68839e76c\"\r\n
-        \     }\r\n    ],\r\n    \"applicationSecurityGroups\": [\r\n      {\r\n        \"id\":
-        \"/subscriptions/00000000-0000-0000-0000-000000000000/resourceGroups/cli_test_network_private_endpoint_000001/providers/Microsoft.Network/applicationSecurityGroups/asg1\"\r\n
-        \     }\r\n    ],\r\n    \"customDnsConfigs\": [\r\n      {\r\n        \"fqdn\":
-        \"asg000002.blob.core.windows.net\",\r\n        \"ipAddresses\": [\r\n          \"10.0.0.4\"\r\n
-        \       ]\r\n      }\r\n    ]\r\n  }\r\n}"
-    headers:
-      azure-asyncnotification:
-      - Enabled
-      azure-asyncoperation:
-      - https://management.azure.com/subscriptions/00000000-0000-0000-0000-000000000000/providers/Microsoft.Network/locations/eastus/operations/875b3f61-e948-43a7-9108-56c670e7ed4c?api-version=2021-05-01
-      cache-control:
-      - no-cache
-      content-length:
-      - '2487'
-      content-type:
-      - application/json; charset=utf-8
-      date:
-<<<<<<< HEAD
-      - Wed, 23 Feb 2022 05:38:39 GMT
-=======
-      - Mon, 14 Feb 2022 05:38:01 GMT
->>>>>>> 92c50bc2
-      expires:
-      - '-1'
-      pragma:
-      - no-cache
-      server:
-      - Microsoft-HTTPAPI/2.0
-      - Microsoft-HTTPAPI/2.0
-      strict-transport-security:
-      - max-age=31536000; includeSubDomains
-      transfer-encoding:
-      - chunked
-      vary:
-      - Accept-Encoding
-      x-content-type-options:
-      - nosniff
-      x-ms-arm-service-request-id:
-<<<<<<< HEAD
-      - 904bd52a-c333-40b7-9b7c-0c93e8d407d6
-=======
-      - a275d654-049e-4647-abe5-f1c547a4f600
-      x-ms-ratelimit-remaining-subscription-writes:
-      - '1197'
->>>>>>> 92c50bc2
-    status:
-      code: 200
-      message: OK
-- request:
-    body: null
-    headers:
-      Accept:
-      - '*/*'
-      Accept-Encoding:
-      - gzip, deflate
-      CommandName:
-      - network private-endpoint asg remove
-      Connection:
-      - keep-alive
-      ParameterSetName:
-      - -g --endpoint-name --asg-id
-      User-Agent:
-<<<<<<< HEAD
-      - AZURECLI/2.33.1 azsdk-python-azure-mgmt-network/19.3.0 Python/3.7.9 (Windows-10-10.0.22000-SP0)
-=======
-      - AZURECLI/2.33.0 azsdk-python-azure-mgmt-network/19.3.0 Python/3.8.10 (Windows-10-10.0.19044-SP0)
->>>>>>> 92c50bc2
-    method: GET
-    uri: https://management.azure.com/subscriptions/00000000-0000-0000-0000-000000000000/providers/Microsoft.Network/locations/eastus/operations/875b3f61-e948-43a7-9108-56c670e7ed4c?api-version=2021-05-01
-  response:
-    body:
-<<<<<<< HEAD
-      string: "{\r\n  \"name\": \"pe-000005\",\r\n  \"id\": \"/subscriptions/00000000-0000-0000-0000-000000000000/resourceGroups/cli_test_network_private_endpoint_000001/providers/Microsoft.Network/privateEndpoints/pe-000005\",\r\n
-        \ \"etag\": \"W/\\\"ac4cb78f-1ba5-4b77-bed9-bd29b8baa8e1\\\"\",\r\n  \"type\":
-        \"Microsoft.Network/privateEndpoints\",\r\n  \"location\": \"eastus\",\r\n
-        \ \"properties\": {\r\n    \"provisioningState\": \"Succeeded\",\r\n    \"resourceGuid\":
-        \"66dc09e8-960c-41c6-898c-c5c6b3a28461\",\r\n    \"privateLinkServiceConnections\":
-        [\r\n      {\r\n        \"name\": \"connection-000006\",\r\n        \"id\":
-        \"/subscriptions/00000000-0000-0000-0000-000000000000/resourceGroups/cli_test_network_private_endpoint_000001/providers/Microsoft.Network/privateEndpoints/pe-000005/privateLinkServiceConnections/connection-000006\",\r\n
-        \       \"etag\": \"W/\\\"ac4cb78f-1ba5-4b77-bed9-bd29b8baa8e1\\\"\",\r\n
+        \       \"etag\": \"W/\\\"cd42e35a-68a3-4a4c-8e03-67945710b156\\\"\",\r\n
         \       \"properties\": {\r\n          \"provisioningState\": \"Succeeded\",\r\n
         \         \"privateLinkServiceId\": \"/subscriptions/00000000-0000-0000-0000-000000000000/resourceGroups/cli_test_network_private_endpoint_000001/providers/Microsoft.Storage/storageAccounts/asg000002\",\r\n
         \         \"groupIds\": [\r\n            \"blob\"\r\n          ],\r\n          \"privateLinkServiceConnectionState\":
@@ -1982,697 +1878,41 @@
         \   \"customNetworkInterfaceName\": \"\",\r\n    \"subnet\": {\r\n      \"id\":
         \"/subscriptions/00000000-0000-0000-0000-000000000000/resourceGroups/cli_test_network_private_endpoint_000001/providers/Microsoft.Network/virtualNetworks/vnet-000003/subnets/subnet-000004\"\r\n
         \   },\r\n    \"ipConfigurations\": [],\r\n    \"networkInterfaces\": [\r\n
-        \     {\r\n        \"id\": \"/subscriptions/00000000-0000-0000-0000-000000000000/resourceGroups/cli_test_network_private_endpoint_000001/providers/Microsoft.Network/networkInterfaces/pe-000005.nic.eaaf4af7-fff0-4788-a90d-48ba687d4bda\"\r\n
+        \     {\r\n        \"id\": \"/subscriptions/00000000-0000-0000-0000-000000000000/resourceGroups/cli_test_network_private_endpoint_000001/providers/Microsoft.Network/networkInterfaces/pe-000005.nic.dd6724e7-316e-4851-a17c-fafd20900d7a\"\r\n
         \     }\r\n    ],\r\n    \"applicationSecurityGroups\": [\r\n      {\r\n        \"id\":
         \"/subscriptions/00000000-0000-0000-0000-000000000000/resourceGroups/cli_test_network_private_endpoint_000001/providers/Microsoft.Network/applicationSecurityGroups/asg1\"\r\n
+        \     },\r\n      {\r\n        \"id\": \"/subscriptions/00000000-0000-0000-0000-000000000000/resourceGroups/cli_test_network_private_endpoint_000001/providers/Microsoft.Network/applicationSecurityGroups/asg2\"\r\n
         \     }\r\n    ],\r\n    \"customDnsConfigs\": [\r\n      {\r\n        \"fqdn\":
         \"asg000002.blob.core.windows.net\",\r\n        \"ipAddresses\": [\r\n          \"10.0.0.4\"\r\n
         \       ]\r\n      }\r\n    ]\r\n  }\r\n}"
-=======
-      string: "{\r\n  \"status\": \"Succeeded\"\r\n}"
->>>>>>> 92c50bc2
-    headers:
-      cache-control:
-      - no-cache
-      content-length:
-      - '29'
-      content-type:
-      - application/json; charset=utf-8
-      date:
-<<<<<<< HEAD
-      - Wed, 23 Feb 2022 05:38:40 GMT
+    headers:
+      cache-control:
+      - no-cache
+      content-length:
+      - '2691'
+      content-type:
+      - application/json; charset=utf-8
+      date:
+      - Wed, 23 Feb 2022 12:14:25 GMT
       etag:
-      - W/"ac4cb78f-1ba5-4b77-bed9-bd29b8baa8e1"
-=======
-      - Mon, 14 Feb 2022 05:38:12 GMT
->>>>>>> 92c50bc2
-      expires:
-      - '-1'
-      pragma:
-      - no-cache
-      server:
-      - Microsoft-HTTPAPI/2.0
-      - Microsoft-HTTPAPI/2.0
-      strict-transport-security:
-      - max-age=31536000; includeSubDomains
-      transfer-encoding:
-      - chunked
-      vary:
-      - Accept-Encoding
-      x-content-type-options:
-      - nosniff
-      x-ms-arm-service-request-id:
-<<<<<<< HEAD
-      - a43fdfc2-6aa1-48cc-a396-0133363bc2e5
-=======
-      - 485998d3-fde0-46b8-b090-5452a87320f1
->>>>>>> 92c50bc2
-    status:
-      code: 200
-      message: OK
-- request:
-    body: null
-    headers:
-      Accept:
-      - '*/*'
-      Accept-Encoding:
-      - gzip, deflate
-      CommandName:
-      - network private-endpoint asg remove
-      Connection:
-      - keep-alive
-      ParameterSetName:
-      - -g --endpoint-name --asg-id
-      User-Agent:
-<<<<<<< HEAD
-      - AZURECLI/2.33.1 azsdk-python-azure-mgmt-network/19.3.0 Python/3.7.9 (Windows-10-10.0.22000-SP0)
-=======
-      - AZURECLI/2.33.0 azsdk-python-azure-mgmt-network/19.3.0 Python/3.8.10 (Windows-10-10.0.19044-SP0)
->>>>>>> 92c50bc2
-    method: GET
-    uri: https://management.azure.com/subscriptions/00000000-0000-0000-0000-000000000000/resourceGroups/cli_test_network_private_endpoint_000001/providers/Microsoft.Network/privateEndpoints/pe-000005?api-version=2021-05-01
-  response:
-    body:
-      string: "{\r\n  \"name\": \"pe-000005\",\r\n  \"id\": \"/subscriptions/00000000-0000-0000-0000-000000000000/resourceGroups/cli_test_network_private_endpoint_000001/providers/Microsoft.Network/privateEndpoints/pe-000005\",\r\n
-<<<<<<< HEAD
-        \ \"etag\": \"W/\\\"ac4cb78f-1ba5-4b77-bed9-bd29b8baa8e1\\\"\",\r\n  \"type\":
-        \"Microsoft.Network/privateEndpoints\",\r\n  \"location\": \"eastus\",\r\n
-        \ \"properties\": {\r\n    \"provisioningState\": \"Succeeded\",\r\n    \"resourceGuid\":
-        \"66dc09e8-960c-41c6-898c-c5c6b3a28461\",\r\n    \"privateLinkServiceConnections\":
-        [\r\n      {\r\n        \"name\": \"connection-000006\",\r\n        \"id\":
-        \"/subscriptions/00000000-0000-0000-0000-000000000000/resourceGroups/cli_test_network_private_endpoint_000001/providers/Microsoft.Network/privateEndpoints/pe-000005/privateLinkServiceConnections/connection-000006\",\r\n
-        \       \"etag\": \"W/\\\"ac4cb78f-1ba5-4b77-bed9-bd29b8baa8e1\\\"\",\r\n
-=======
-        \ \"etag\": \"W/\\\"cede66a2-867e-4449-9b6d-b69d2a3a5685\\\"\",\r\n  \"type\":
-        \"Microsoft.Network/privateEndpoints\",\r\n  \"location\": \"eastus\",\r\n
-        \ \"properties\": {\r\n    \"provisioningState\": \"Succeeded\",\r\n    \"resourceGuid\":
-        \"d8175e40-4d83-4265-bc6a-5b7c73ce3175\",\r\n    \"privateLinkServiceConnections\":
-        [\r\n      {\r\n        \"name\": \"connection-000006\",\r\n        \"id\":
-        \"/subscriptions/00000000-0000-0000-0000-000000000000/resourceGroups/cli_test_network_private_endpoint_000001/providers/Microsoft.Network/privateEndpoints/pe-000005/privateLinkServiceConnections/connection-000006\",\r\n
-        \       \"etag\": \"W/\\\"cede66a2-867e-4449-9b6d-b69d2a3a5685\\\"\",\r\n
->>>>>>> 92c50bc2
-        \       \"properties\": {\r\n          \"provisioningState\": \"Succeeded\",\r\n
-        \         \"privateLinkServiceId\": \"/subscriptions/00000000-0000-0000-0000-000000000000/resourceGroups/cli_test_network_private_endpoint_000001/providers/Microsoft.Storage/storageAccounts/asg000002\",\r\n
-        \         \"groupIds\": [\r\n            \"blob\"\r\n          ],\r\n          \"privateLinkServiceConnectionState\":
-        {\r\n            \"status\": \"Approved\",\r\n            \"description\":
-        \"Auto-Approved\",\r\n            \"actionsRequired\": \"None\"\r\n          }\r\n
-        \       },\r\n        \"type\": \"Microsoft.Network/privateEndpoints/privateLinkServiceConnections\"\r\n
-        \     }\r\n    ],\r\n    \"manualPrivateLinkServiceConnections\": [],\r\n
-        \   \"customNetworkInterfaceName\": \"\",\r\n    \"subnet\": {\r\n      \"id\":
-        \"/subscriptions/00000000-0000-0000-0000-000000000000/resourceGroups/cli_test_network_private_endpoint_000001/providers/Microsoft.Network/virtualNetworks/vnet-000003/subnets/subnet-000004\"\r\n
-        \   },\r\n    \"ipConfigurations\": [],\r\n    \"networkInterfaces\": [\r\n
-<<<<<<< HEAD
-        \     {\r\n        \"id\": \"/subscriptions/00000000-0000-0000-0000-000000000000/resourceGroups/cli_test_network_private_endpoint_000001/providers/Microsoft.Network/networkInterfaces/pe-000005.nic.eaaf4af7-fff0-4788-a90d-48ba687d4bda\"\r\n
-=======
-        \     {\r\n        \"id\": \"/subscriptions/00000000-0000-0000-0000-000000000000/resourceGroups/cli_test_network_private_endpoint_000001/providers/Microsoft.Network/networkInterfaces/pe-000005.nic.eb1cdacf-ad38-4d2f-8934-39e68839e76c\"\r\n
->>>>>>> 92c50bc2
-        \     }\r\n    ],\r\n    \"applicationSecurityGroups\": [\r\n      {\r\n        \"id\":
-        \"/subscriptions/00000000-0000-0000-0000-000000000000/resourceGroups/cli_test_network_private_endpoint_000001/providers/Microsoft.Network/applicationSecurityGroups/asg1\"\r\n
-        \     }\r\n    ],\r\n    \"customDnsConfigs\": [\r\n      {\r\n        \"fqdn\":
-        \"asg000002.blob.core.windows.net\",\r\n        \"ipAddresses\": [\r\n          \"10.0.0.4\"\r\n
-        \       ]\r\n      }\r\n    ]\r\n  }\r\n}"
-    headers:
-      cache-control:
-      - no-cache
-      content-length:
-      - '2488'
-      content-type:
-      - application/json; charset=utf-8
-      date:
-<<<<<<< HEAD
-      - Wed, 23 Feb 2022 05:38:41 GMT
-      etag:
-      - W/"ac4cb78f-1ba5-4b77-bed9-bd29b8baa8e1"
-=======
-      - Mon, 14 Feb 2022 05:38:13 GMT
-      etag:
-      - W/"cede66a2-867e-4449-9b6d-b69d2a3a5685"
->>>>>>> 92c50bc2
-      expires:
-      - '-1'
-      pragma:
-      - no-cache
-      server:
-      - Microsoft-HTTPAPI/2.0
-      - Microsoft-HTTPAPI/2.0
-      strict-transport-security:
-      - max-age=31536000; includeSubDomains
-      transfer-encoding:
-      - chunked
-      vary:
-      - Accept-Encoding
-      x-content-type-options:
-      - nosniff
-      x-ms-arm-service-request-id:
-<<<<<<< HEAD
-      - f4dc687c-66d7-466a-83e5-bed6b51d45de
-=======
-      - 3180bfa2-3543-4736-91c2-0977e57a5b32
->>>>>>> 92c50bc2
-    status:
-      code: 200
-      message: OK
-- request:
-    body: null
-    headers:
-      Accept:
-      - application/json
-      Accept-Encoding:
-      - gzip, deflate
-      CommandName:
-      - network private-endpoint asg add
-      Connection:
-      - keep-alive
-      ParameterSetName:
-      - -g --endpoint-name --asg-id
-      User-Agent:
-<<<<<<< HEAD
-      - AZURECLI/2.33.1 azsdk-python-azure-mgmt-network/19.3.0 Python/3.7.9 (Windows-10-10.0.22000-SP0)
-=======
-      - AZURECLI/2.33.0 azsdk-python-azure-mgmt-network/19.3.0 Python/3.8.10 (Windows-10-10.0.19044-SP0)
->>>>>>> 92c50bc2
-    method: GET
-    uri: https://management.azure.com/subscriptions/00000000-0000-0000-0000-000000000000/resourceGroups/cli_test_network_private_endpoint_000001/providers/Microsoft.Network/privateEndpoints/pe-000005?api-version=2021-05-01
-  response:
-    body:
-      string: "{\r\n  \"name\": \"pe-000005\",\r\n  \"id\": \"/subscriptions/00000000-0000-0000-0000-000000000000/resourceGroups/cli_test_network_private_endpoint_000001/providers/Microsoft.Network/privateEndpoints/pe-000005\",\r\n
-<<<<<<< HEAD
-        \ \"etag\": \"W/\\\"ac4cb78f-1ba5-4b77-bed9-bd29b8baa8e1\\\"\",\r\n  \"type\":
-        \"Microsoft.Network/privateEndpoints\",\r\n  \"location\": \"eastus\",\r\n
-        \ \"properties\": {\r\n    \"provisioningState\": \"Succeeded\",\r\n    \"resourceGuid\":
-        \"66dc09e8-960c-41c6-898c-c5c6b3a28461\",\r\n    \"privateLinkServiceConnections\":
-        [\r\n      {\r\n        \"name\": \"connection-000006\",\r\n        \"id\":
-        \"/subscriptions/00000000-0000-0000-0000-000000000000/resourceGroups/cli_test_network_private_endpoint_000001/providers/Microsoft.Network/privateEndpoints/pe-000005/privateLinkServiceConnections/connection-000006\",\r\n
-        \       \"etag\": \"W/\\\"ac4cb78f-1ba5-4b77-bed9-bd29b8baa8e1\\\"\",\r\n
-=======
-        \ \"etag\": \"W/\\\"cede66a2-867e-4449-9b6d-b69d2a3a5685\\\"\",\r\n  \"type\":
-        \"Microsoft.Network/privateEndpoints\",\r\n  \"location\": \"eastus\",\r\n
-        \ \"properties\": {\r\n    \"provisioningState\": \"Succeeded\",\r\n    \"resourceGuid\":
-        \"d8175e40-4d83-4265-bc6a-5b7c73ce3175\",\r\n    \"privateLinkServiceConnections\":
-        [\r\n      {\r\n        \"name\": \"connection-000006\",\r\n        \"id\":
-        \"/subscriptions/00000000-0000-0000-0000-000000000000/resourceGroups/cli_test_network_private_endpoint_000001/providers/Microsoft.Network/privateEndpoints/pe-000005/privateLinkServiceConnections/connection-000006\",\r\n
-        \       \"etag\": \"W/\\\"cede66a2-867e-4449-9b6d-b69d2a3a5685\\\"\",\r\n
->>>>>>> 92c50bc2
-        \       \"properties\": {\r\n          \"provisioningState\": \"Succeeded\",\r\n
-        \         \"privateLinkServiceId\": \"/subscriptions/00000000-0000-0000-0000-000000000000/resourceGroups/cli_test_network_private_endpoint_000001/providers/Microsoft.Storage/storageAccounts/asg000002\",\r\n
-        \         \"groupIds\": [\r\n            \"blob\"\r\n          ],\r\n          \"privateLinkServiceConnectionState\":
-        {\r\n            \"status\": \"Approved\",\r\n            \"description\":
-        \"Auto-Approved\",\r\n            \"actionsRequired\": \"None\"\r\n          }\r\n
-        \       },\r\n        \"type\": \"Microsoft.Network/privateEndpoints/privateLinkServiceConnections\"\r\n
-        \     }\r\n    ],\r\n    \"manualPrivateLinkServiceConnections\": [],\r\n
-        \   \"customNetworkInterfaceName\": \"\",\r\n    \"subnet\": {\r\n      \"id\":
-        \"/subscriptions/00000000-0000-0000-0000-000000000000/resourceGroups/cli_test_network_private_endpoint_000001/providers/Microsoft.Network/virtualNetworks/vnet-000003/subnets/subnet-000004\"\r\n
-        \   },\r\n    \"ipConfigurations\": [],\r\n    \"networkInterfaces\": [\r\n
-<<<<<<< HEAD
-        \     {\r\n        \"id\": \"/subscriptions/00000000-0000-0000-0000-000000000000/resourceGroups/cli_test_network_private_endpoint_000001/providers/Microsoft.Network/networkInterfaces/pe-000005.nic.eaaf4af7-fff0-4788-a90d-48ba687d4bda\"\r\n
-=======
-        \     {\r\n        \"id\": \"/subscriptions/00000000-0000-0000-0000-000000000000/resourceGroups/cli_test_network_private_endpoint_000001/providers/Microsoft.Network/networkInterfaces/pe-000005.nic.eb1cdacf-ad38-4d2f-8934-39e68839e76c\"\r\n
->>>>>>> 92c50bc2
-        \     }\r\n    ],\r\n    \"applicationSecurityGroups\": [\r\n      {\r\n        \"id\":
-        \"/subscriptions/00000000-0000-0000-0000-000000000000/resourceGroups/cli_test_network_private_endpoint_000001/providers/Microsoft.Network/applicationSecurityGroups/asg1\"\r\n
-        \     }\r\n    ],\r\n    \"customDnsConfigs\": [\r\n      {\r\n        \"fqdn\":
-        \"asg000002.blob.core.windows.net\",\r\n        \"ipAddresses\": [\r\n          \"10.0.0.4\"\r\n
-        \       ]\r\n      }\r\n    ]\r\n  }\r\n}"
-    headers:
-      cache-control:
-      - no-cache
-      content-length:
-      - '2488'
-      content-type:
-      - application/json; charset=utf-8
-      date:
-<<<<<<< HEAD
-      - Wed, 23 Feb 2022 05:38:41 GMT
-      etag:
-      - W/"ac4cb78f-1ba5-4b77-bed9-bd29b8baa8e1"
-=======
-      - Mon, 14 Feb 2022 05:38:14 GMT
-      etag:
-      - W/"cede66a2-867e-4449-9b6d-b69d2a3a5685"
->>>>>>> 92c50bc2
-      expires:
-      - '-1'
-      pragma:
-      - no-cache
-      server:
-      - Microsoft-HTTPAPI/2.0
-      - Microsoft-HTTPAPI/2.0
-      strict-transport-security:
-      - max-age=31536000; includeSubDomains
-      transfer-encoding:
-      - chunked
-      vary:
-      - Accept-Encoding
-      x-content-type-options:
-      - nosniff
-      x-ms-arm-service-request-id:
-<<<<<<< HEAD
-      - 813614da-ade0-4eba-8c80-f02efd0143d4
-=======
-      - e9c96f5c-d218-4683-bb2d-54557180e537
->>>>>>> 92c50bc2
-    status:
-      code: 200
-      message: OK
-- request:
-    body: '{"id": "/subscriptions/00000000-0000-0000-0000-000000000000/resourceGroups/cli_test_network_private_endpoint_000001/providers/Microsoft.Network/privateEndpoints/pe-000005",
-      "location": "eastus", "properties": {"subnet": {"id": "/subscriptions/00000000-0000-0000-0000-000000000000/resourceGroups/cli_test_network_private_endpoint_000001/providers/Microsoft.Network/virtualNetworks/vnet-000003/subnets/subnet-000004"},
-      "privateLinkServiceConnections": [{"id": "/subscriptions/00000000-0000-0000-0000-000000000000/resourceGroups/cli_test_network_private_endpoint_000001/providers/Microsoft.Network/privateEndpoints/pe-000005/privateLinkServiceConnections/connection-000006",
-      "name": "connection-000006", "properties": {"privateLinkServiceId": "/subscriptions/00000000-0000-0000-0000-000000000000/resourceGroups/cli_test_network_private_endpoint_000001/providers/Microsoft.Storage/storageAccounts/asg000002",
-      "groupIds": ["blob"], "privateLinkServiceConnectionState": {"status": "Approved",
-      "description": "Auto-Approved", "actionsRequired": "None"}}}], "manualPrivateLinkServiceConnections":
-      [], "customDnsConfigs": [{"fqdn": "asg000002.blob.core.windows.net", "ipAddresses":
-      ["10.0.0.4"]}], "applicationSecurityGroups": [{"id": "/subscriptions/00000000-0000-0000-0000-000000000000/resourceGroups/cli_test_network_private_endpoint_000001/providers/Microsoft.Network/applicationSecurityGroups/asg1"},
-      {"id": "/subscriptions/00000000-0000-0000-0000-000000000000/resourceGroups/cli_test_network_private_endpoint_000001/providers/Microsoft.Network/applicationSecurityGroups/asg2"}],
-      "ipConfigurations": [], "customNetworkInterfaceName": ""}}'
-    headers:
-      Accept:
-      - application/json
-      Accept-Encoding:
-      - gzip, deflate
-      CommandName:
-      - network private-endpoint asg add
-      Connection:
-      - keep-alive
-      Content-Length:
-      - '1634'
-      Content-Type:
-      - application/json
-      ParameterSetName:
-      - -g --endpoint-name --asg-id
-      User-Agent:
-<<<<<<< HEAD
-      - AZURECLI/2.33.1 azsdk-python-azure-mgmt-network/19.3.0 Python/3.7.9 (Windows-10-10.0.22000-SP0)
-=======
-      - AZURECLI/2.33.0 azsdk-python-azure-mgmt-network/19.3.0 Python/3.8.10 (Windows-10-10.0.19044-SP0)
->>>>>>> 92c50bc2
-    method: PUT
-    uri: https://management.azure.com/subscriptions/00000000-0000-0000-0000-000000000000/resourceGroups/cli_test_network_private_endpoint_000001/providers/Microsoft.Network/privateEndpoints/pe-000005?api-version=2021-05-01
-  response:
-    body:
-      string: "{\r\n  \"name\": \"pe-000005\",\r\n  \"id\": \"/subscriptions/00000000-0000-0000-0000-000000000000/resourceGroups/cli_test_network_private_endpoint_000001/providers/Microsoft.Network/privateEndpoints/pe-000005\",\r\n
-<<<<<<< HEAD
-        \ \"etag\": \"W/\\\"6338222f-44c7-4f7a-bab8-6b1e425adaeb\\\"\",\r\n  \"type\":
-        \"Microsoft.Network/privateEndpoints\",\r\n  \"location\": \"eastus\",\r\n
-        \ \"properties\": {\r\n    \"provisioningState\": \"Updating\",\r\n    \"resourceGuid\":
-        \"66dc09e8-960c-41c6-898c-c5c6b3a28461\",\r\n    \"privateLinkServiceConnections\":
-        [\r\n      {\r\n        \"name\": \"connection-000006\",\r\n        \"id\":
-        \"/subscriptions/00000000-0000-0000-0000-000000000000/resourceGroups/cli_test_network_private_endpoint_000001/providers/Microsoft.Network/privateEndpoints/pe-000005/privateLinkServiceConnections/connection-000006\",\r\n
-        \       \"etag\": \"W/\\\"6338222f-44c7-4f7a-bab8-6b1e425adaeb\\\"\",\r\n
-=======
-        \ \"etag\": \"W/\\\"b560d84e-f37b-4bbe-b7e2-a9ce7a18bf10\\\"\",\r\n  \"type\":
-        \"Microsoft.Network/privateEndpoints\",\r\n  \"location\": \"eastus\",\r\n
-        \ \"properties\": {\r\n    \"provisioningState\": \"Updating\",\r\n    \"resourceGuid\":
-        \"d8175e40-4d83-4265-bc6a-5b7c73ce3175\",\r\n    \"privateLinkServiceConnections\":
-        [\r\n      {\r\n        \"name\": \"connection-000006\",\r\n        \"id\":
-        \"/subscriptions/00000000-0000-0000-0000-000000000000/resourceGroups/cli_test_network_private_endpoint_000001/providers/Microsoft.Network/privateEndpoints/pe-000005/privateLinkServiceConnections/connection-000006\",\r\n
-        \       \"etag\": \"W/\\\"b560d84e-f37b-4bbe-b7e2-a9ce7a18bf10\\\"\",\r\n
->>>>>>> 92c50bc2
-        \       \"properties\": {\r\n          \"provisioningState\": \"Succeeded\",\r\n
-        \         \"privateLinkServiceId\": \"/subscriptions/00000000-0000-0000-0000-000000000000/resourceGroups/cli_test_network_private_endpoint_000001/providers/Microsoft.Storage/storageAccounts/asg000002\",\r\n
-        \         \"groupIds\": [\r\n            \"blob\"\r\n          ],\r\n          \"privateLinkServiceConnectionState\":
-        {\r\n            \"status\": \"Approved\",\r\n            \"description\":
-        \"Auto Approved\",\r\n            \"actionsRequired\": \"None\"\r\n          }\r\n
-        \       },\r\n        \"type\": \"Microsoft.Network/privateEndpoints/privateLinkServiceConnections\"\r\n
-        \     }\r\n    ],\r\n    \"manualPrivateLinkServiceConnections\": [],\r\n
-        \   \"customNetworkInterfaceName\": \"\",\r\n    \"subnet\": {\r\n      \"id\":
-        \"/subscriptions/00000000-0000-0000-0000-000000000000/resourceGroups/cli_test_network_private_endpoint_000001/providers/Microsoft.Network/virtualNetworks/vnet-000003/subnets/subnet-000004\"\r\n
-        \   },\r\n    \"ipConfigurations\": [],\r\n    \"networkInterfaces\": [\r\n
-<<<<<<< HEAD
-        \     {\r\n        \"id\": \"/subscriptions/00000000-0000-0000-0000-000000000000/resourceGroups/cli_test_network_private_endpoint_000001/providers/Microsoft.Network/networkInterfaces/pe-000005.nic.eaaf4af7-fff0-4788-a90d-48ba687d4bda\"\r\n
-=======
-        \     {\r\n        \"id\": \"/subscriptions/00000000-0000-0000-0000-000000000000/resourceGroups/cli_test_network_private_endpoint_000001/providers/Microsoft.Network/networkInterfaces/pe-000005.nic.eb1cdacf-ad38-4d2f-8934-39e68839e76c\"\r\n
-        \     }\r\n    ],\r\n    \"applicationSecurityGroups\": [\r\n      {\r\n        \"id\":
-        \"/subscriptions/00000000-0000-0000-0000-000000000000/resourceGroups/cli_test_network_private_endpoint_000001/providers/Microsoft.Network/applicationSecurityGroups/asg1\"\r\n
-        \     },\r\n      {\r\n        \"id\": \"/subscriptions/00000000-0000-0000-0000-000000000000/resourceGroups/cli_test_network_private_endpoint_000001/providers/Microsoft.Network/applicationSecurityGroups/asg2\"\r\n
->>>>>>> 92c50bc2
-        \     }\r\n    ],\r\n    \"customDnsConfigs\": [\r\n      {\r\n        \"fqdn\":
-        \"asg000002.blob.core.windows.net\",\r\n        \"ipAddresses\": [\r\n          \"10.0.0.4\"\r\n
-        \       ]\r\n      }\r\n    ]\r\n  }\r\n}"
-    headers:
-      azure-asyncnotification:
-      - Enabled
-      azure-asyncoperation:
-<<<<<<< HEAD
-      - https://management.azure.com/subscriptions/00000000-0000-0000-0000-000000000000/providers/Microsoft.Network/locations/eastus/operations/5e48de98-d1f2-4ccf-bad6-d4d52191f833?api-version=2021-05-01
-=======
-      - https://management.azure.com/subscriptions/00000000-0000-0000-0000-000000000000/providers/Microsoft.Network/locations/eastus/operations/5b766a6d-da49-465c-9eaa-e901eb3dff79?api-version=2021-05-01
->>>>>>> 92c50bc2
-      cache-control:
-      - no-cache
-      content-length:
-      - '2690'
-      content-type:
-      - application/json; charset=utf-8
-      date:
-<<<<<<< HEAD
-      - Wed, 23 Feb 2022 05:38:44 GMT
-=======
-      - Mon, 14 Feb 2022 05:38:17 GMT
->>>>>>> 92c50bc2
-      expires:
-      - '-1'
-      pragma:
-      - no-cache
-      server:
-      - Microsoft-HTTPAPI/2.0
-      - Microsoft-HTTPAPI/2.0
-      strict-transport-security:
-      - max-age=31536000; includeSubDomains
-      transfer-encoding:
-      - chunked
-      vary:
-      - Accept-Encoding
-      x-content-type-options:
-      - nosniff
-      x-ms-arm-service-request-id:
-<<<<<<< HEAD
-      - 9c451fb4-d719-41bc-b27c-a2cd8529370f
-      x-ms-ratelimit-remaining-subscription-writes:
-      - '1198'
-    status:
-      code: 200
-      message: OK
-- request:
-    body: null
-    headers:
-      Accept:
-      - '*/*'
-      Accept-Encoding:
-      - gzip, deflate
-      CommandName:
-      - network private-endpoint asg remove
-      Connection:
-      - keep-alive
-      ParameterSetName:
-      - -g --endpoint-name --asg-id
-      User-Agent:
-      - AZURECLI/2.33.1 azsdk-python-azure-mgmt-network/19.3.0 Python/3.7.9 (Windows-10-10.0.22000-SP0)
-    method: GET
-    uri: https://management.azure.com/subscriptions/00000000-0000-0000-0000-000000000000/providers/Microsoft.Network/locations/eastus/operations/5e48de98-d1f2-4ccf-bad6-d4d52191f833?api-version=2021-05-01
-  response:
-    body:
-      string: "{\r\n  \"status\": \"InProgress\"\r\n}"
-    headers:
-      cache-control:
-      - no-cache
-      content-length:
-      - '30'
-      content-type:
-      - application/json; charset=utf-8
-      date:
-      - Wed, 23 Feb 2022 05:38:54 GMT
-      expires:
-      - '-1'
-      pragma:
-      - no-cache
-      server:
-      - Microsoft-HTTPAPI/2.0
-      - Microsoft-HTTPAPI/2.0
-      strict-transport-security:
-      - max-age=31536000; includeSubDomains
-      transfer-encoding:
-      - chunked
-      vary:
-      - Accept-Encoding
-      x-content-type-options:
-      - nosniff
-      x-ms-arm-service-request-id:
-      - 9159a2d3-1ca3-44f4-9d5d-d175de174557
-=======
-      - c4c8274a-11d5-4bb4-9f79-479c59aeda0f
-      x-ms-ratelimit-remaining-subscription-writes:
-      - '1194'
->>>>>>> 92c50bc2
-    status:
-      code: 200
-      message: OK
-- request:
-    body: null
-    headers:
-      Accept:
-      - '*/*'
-      Accept-Encoding:
-      - gzip, deflate
-      CommandName:
-      - network private-endpoint asg add
-      Connection:
-      - keep-alive
-      ParameterSetName:
-      - -g --endpoint-name --asg-id
-      User-Agent:
-<<<<<<< HEAD
-      - AZURECLI/2.33.1 azsdk-python-azure-mgmt-network/19.3.0 Python/3.7.9 (Windows-10-10.0.22000-SP0)
-    method: GET
-    uri: https://management.azure.com/subscriptions/00000000-0000-0000-0000-000000000000/providers/Microsoft.Network/locations/eastus/operations/5e48de98-d1f2-4ccf-bad6-d4d52191f833?api-version=2021-05-01
-=======
-      - AZURECLI/2.33.0 azsdk-python-azure-mgmt-network/19.3.0 Python/3.8.10 (Windows-10-10.0.19044-SP0)
-    method: GET
-    uri: https://management.azure.com/subscriptions/00000000-0000-0000-0000-000000000000/providers/Microsoft.Network/locations/eastus/operations/5b766a6d-da49-465c-9eaa-e901eb3dff79?api-version=2021-05-01
->>>>>>> 92c50bc2
-  response:
-    body:
-      string: "{\r\n  \"status\": \"Succeeded\"\r\n}"
-    headers:
-      cache-control:
-      - no-cache
-      content-length:
-      - '29'
-      content-type:
-      - application/json; charset=utf-8
-      date:
-<<<<<<< HEAD
-      - Wed, 23 Feb 2022 05:39:04 GMT
-=======
-      - Mon, 14 Feb 2022 05:38:28 GMT
->>>>>>> 92c50bc2
-      expires:
-      - '-1'
-      pragma:
-      - no-cache
-      server:
-      - Microsoft-HTTPAPI/2.0
-      - Microsoft-HTTPAPI/2.0
-      strict-transport-security:
-      - max-age=31536000; includeSubDomains
-      transfer-encoding:
-      - chunked
-      vary:
-      - Accept-Encoding
-      x-content-type-options:
-      - nosniff
-      x-ms-arm-service-request-id:
-<<<<<<< HEAD
-      - 4198c07f-9df7-4bf9-aa18-86c30de9d85a
-=======
-      - ec613541-f4c0-4601-8d22-60113c0129d1
->>>>>>> 92c50bc2
-    status:
-      code: 200
-      message: OK
-- request:
-    body: null
-    headers:
-      Accept:
-      - '*/*'
-      Accept-Encoding:
-      - gzip, deflate
-      CommandName:
-      - network private-endpoint asg add
-      Connection:
-      - keep-alive
-      ParameterSetName:
-      - -g --endpoint-name --asg-id
-      User-Agent:
-<<<<<<< HEAD
-      - AZURECLI/2.33.1 azsdk-python-azure-mgmt-network/19.3.0 Python/3.7.9 (Windows-10-10.0.22000-SP0)
-=======
-      - AZURECLI/2.33.0 azsdk-python-azure-mgmt-network/19.3.0 Python/3.8.10 (Windows-10-10.0.19044-SP0)
->>>>>>> 92c50bc2
-    method: GET
-    uri: https://management.azure.com/subscriptions/00000000-0000-0000-0000-000000000000/resourceGroups/cli_test_network_private_endpoint_000001/providers/Microsoft.Network/privateEndpoints/pe-000005?api-version=2021-05-01
-  response:
-    body:
-      string: "{\r\n  \"name\": \"pe-000005\",\r\n  \"id\": \"/subscriptions/00000000-0000-0000-0000-000000000000/resourceGroups/cli_test_network_private_endpoint_000001/providers/Microsoft.Network/privateEndpoints/pe-000005\",\r\n
-<<<<<<< HEAD
-        \ \"etag\": \"W/\\\"459e935b-8e61-4223-acd0-dfe3dcf48f38\\\"\",\r\n  \"type\":
-        \"Microsoft.Network/privateEndpoints\",\r\n  \"location\": \"eastus\",\r\n
-        \ \"properties\": {\r\n    \"provisioningState\": \"Succeeded\",\r\n    \"resourceGuid\":
-        \"66dc09e8-960c-41c6-898c-c5c6b3a28461\",\r\n    \"privateLinkServiceConnections\":
-        [\r\n      {\r\n        \"name\": \"connection-000006\",\r\n        \"id\":
-        \"/subscriptions/00000000-0000-0000-0000-000000000000/resourceGroups/cli_test_network_private_endpoint_000001/providers/Microsoft.Network/privateEndpoints/pe-000005/privateLinkServiceConnections/connection-000006\",\r\n
-        \       \"etag\": \"W/\\\"459e935b-8e61-4223-acd0-dfe3dcf48f38\\\"\",\r\n
-=======
-        \ \"etag\": \"W/\\\"34b1db1e-f9e2-468d-adfd-e5d231ec3104\\\"\",\r\n  \"type\":
-        \"Microsoft.Network/privateEndpoints\",\r\n  \"location\": \"eastus\",\r\n
-        \ \"properties\": {\r\n    \"provisioningState\": \"Succeeded\",\r\n    \"resourceGuid\":
-        \"d8175e40-4d83-4265-bc6a-5b7c73ce3175\",\r\n    \"privateLinkServiceConnections\":
-        [\r\n      {\r\n        \"name\": \"connection-000006\",\r\n        \"id\":
-        \"/subscriptions/00000000-0000-0000-0000-000000000000/resourceGroups/cli_test_network_private_endpoint_000001/providers/Microsoft.Network/privateEndpoints/pe-000005/privateLinkServiceConnections/connection-000006\",\r\n
-        \       \"etag\": \"W/\\\"34b1db1e-f9e2-468d-adfd-e5d231ec3104\\\"\",\r\n
->>>>>>> 92c50bc2
-        \       \"properties\": {\r\n          \"provisioningState\": \"Succeeded\",\r\n
-        \         \"privateLinkServiceId\": \"/subscriptions/00000000-0000-0000-0000-000000000000/resourceGroups/cli_test_network_private_endpoint_000001/providers/Microsoft.Storage/storageAccounts/asg000002\",\r\n
-        \         \"groupIds\": [\r\n            \"blob\"\r\n          ],\r\n          \"privateLinkServiceConnectionState\":
-        {\r\n            \"status\": \"Approved\",\r\n            \"description\":
-        \"Auto-Approved\",\r\n            \"actionsRequired\": \"None\"\r\n          }\r\n
-        \       },\r\n        \"type\": \"Microsoft.Network/privateEndpoints/privateLinkServiceConnections\"\r\n
-        \     }\r\n    ],\r\n    \"manualPrivateLinkServiceConnections\": [],\r\n
-        \   \"customNetworkInterfaceName\": \"\",\r\n    \"subnet\": {\r\n      \"id\":
-        \"/subscriptions/00000000-0000-0000-0000-000000000000/resourceGroups/cli_test_network_private_endpoint_000001/providers/Microsoft.Network/virtualNetworks/vnet-000003/subnets/subnet-000004\"\r\n
-        \   },\r\n    \"ipConfigurations\": [],\r\n    \"networkInterfaces\": [\r\n
-<<<<<<< HEAD
-        \     {\r\n        \"id\": \"/subscriptions/00000000-0000-0000-0000-000000000000/resourceGroups/cli_test_network_private_endpoint_000001/providers/Microsoft.Network/networkInterfaces/pe-000005.nic.eaaf4af7-fff0-4788-a90d-48ba687d4bda\"\r\n
-=======
-        \     {\r\n        \"id\": \"/subscriptions/00000000-0000-0000-0000-000000000000/resourceGroups/cli_test_network_private_endpoint_000001/providers/Microsoft.Network/networkInterfaces/pe-000005.nic.eb1cdacf-ad38-4d2f-8934-39e68839e76c\"\r\n
-        \     }\r\n    ],\r\n    \"applicationSecurityGroups\": [\r\n      {\r\n        \"id\":
-        \"/subscriptions/00000000-0000-0000-0000-000000000000/resourceGroups/cli_test_network_private_endpoint_000001/providers/Microsoft.Network/applicationSecurityGroups/asg1\"\r\n
-        \     },\r\n      {\r\n        \"id\": \"/subscriptions/00000000-0000-0000-0000-000000000000/resourceGroups/cli_test_network_private_endpoint_000001/providers/Microsoft.Network/applicationSecurityGroups/asg2\"\r\n
->>>>>>> 92c50bc2
-        \     }\r\n    ],\r\n    \"customDnsConfigs\": [\r\n      {\r\n        \"fqdn\":
-        \"asg000002.blob.core.windows.net\",\r\n        \"ipAddresses\": [\r\n          \"10.0.0.4\"\r\n
-        \       ]\r\n      }\r\n    ]\r\n  }\r\n}"
-    headers:
-      cache-control:
-      - no-cache
-      content-length:
-      - '2691'
-      content-type:
-      - application/json; charset=utf-8
-      date:
-<<<<<<< HEAD
-      - Wed, 23 Feb 2022 05:39:05 GMT
-      etag:
-      - W/"459e935b-8e61-4223-acd0-dfe3dcf48f38"
-=======
-      - Mon, 14 Feb 2022 05:38:29 GMT
-      etag:
-      - W/"34b1db1e-f9e2-468d-adfd-e5d231ec3104"
->>>>>>> 92c50bc2
-      expires:
-      - '-1'
-      pragma:
-      - no-cache
-      server:
-      - Microsoft-HTTPAPI/2.0
-      - Microsoft-HTTPAPI/2.0
-      strict-transport-security:
-      - max-age=31536000; includeSubDomains
-      transfer-encoding:
-      - chunked
-      vary:
-      - Accept-Encoding
-      x-content-type-options:
-      - nosniff
-      x-ms-arm-service-request-id:
-<<<<<<< HEAD
-      - 55e4615f-f52c-48ba-b164-198e4bba9fd3
-=======
-      - 1ebbf5e0-26fc-4b0b-ba41-ad9e9e72f051
->>>>>>> 92c50bc2
-    status:
-      code: 200
-      message: OK
-- request:
-    body: null
-    headers:
-      Accept:
-      - application/json
-      Accept-Encoding:
-      - gzip, deflate
-      CommandName:
-      - network private-endpoint asg list
-      Connection:
-      - keep-alive
-      ParameterSetName:
-      - -g --endpoint-name
-      User-Agent:
-<<<<<<< HEAD
-      - AZURECLI/2.33.1 azsdk-python-azure-mgmt-network/19.3.0 Python/3.7.9 (Windows-10-10.0.22000-SP0)
-=======
-      - AZURECLI/2.33.0 azsdk-python-azure-mgmt-network/19.3.0 Python/3.8.10 (Windows-10-10.0.19044-SP0)
->>>>>>> 92c50bc2
-    method: GET
-    uri: https://management.azure.com/subscriptions/00000000-0000-0000-0000-000000000000/resourceGroups/cli_test_network_private_endpoint_000001/providers/Microsoft.Network/privateEndpoints/pe-000005?api-version=2021-05-01
-  response:
-    body:
-      string: "{\r\n  \"name\": \"pe-000005\",\r\n  \"id\": \"/subscriptions/00000000-0000-0000-0000-000000000000/resourceGroups/cli_test_network_private_endpoint_000001/providers/Microsoft.Network/privateEndpoints/pe-000005\",\r\n
-<<<<<<< HEAD
-        \ \"etag\": \"W/\\\"459e935b-8e61-4223-acd0-dfe3dcf48f38\\\"\",\r\n  \"type\":
-        \"Microsoft.Network/privateEndpoints\",\r\n  \"location\": \"eastus\",\r\n
-        \ \"properties\": {\r\n    \"provisioningState\": \"Succeeded\",\r\n    \"resourceGuid\":
-        \"66dc09e8-960c-41c6-898c-c5c6b3a28461\",\r\n    \"privateLinkServiceConnections\":
-        [\r\n      {\r\n        \"name\": \"connection-000006\",\r\n        \"id\":
-        \"/subscriptions/00000000-0000-0000-0000-000000000000/resourceGroups/cli_test_network_private_endpoint_000001/providers/Microsoft.Network/privateEndpoints/pe-000005/privateLinkServiceConnections/connection-000006\",\r\n
-        \       \"etag\": \"W/\\\"459e935b-8e61-4223-acd0-dfe3dcf48f38\\\"\",\r\n
-=======
-        \ \"etag\": \"W/\\\"34b1db1e-f9e2-468d-adfd-e5d231ec3104\\\"\",\r\n  \"type\":
-        \"Microsoft.Network/privateEndpoints\",\r\n  \"location\": \"eastus\",\r\n
-        \ \"properties\": {\r\n    \"provisioningState\": \"Succeeded\",\r\n    \"resourceGuid\":
-        \"d8175e40-4d83-4265-bc6a-5b7c73ce3175\",\r\n    \"privateLinkServiceConnections\":
-        [\r\n      {\r\n        \"name\": \"connection-000006\",\r\n        \"id\":
-        \"/subscriptions/00000000-0000-0000-0000-000000000000/resourceGroups/cli_test_network_private_endpoint_000001/providers/Microsoft.Network/privateEndpoints/pe-000005/privateLinkServiceConnections/connection-000006\",\r\n
-        \       \"etag\": \"W/\\\"34b1db1e-f9e2-468d-adfd-e5d231ec3104\\\"\",\r\n
->>>>>>> 92c50bc2
-        \       \"properties\": {\r\n          \"provisioningState\": \"Succeeded\",\r\n
-        \         \"privateLinkServiceId\": \"/subscriptions/00000000-0000-0000-0000-000000000000/resourceGroups/cli_test_network_private_endpoint_000001/providers/Microsoft.Storage/storageAccounts/asg000002\",\r\n
-        \         \"groupIds\": [\r\n            \"blob\"\r\n          ],\r\n          \"privateLinkServiceConnectionState\":
-        {\r\n            \"status\": \"Approved\",\r\n            \"description\":
-        \"Auto-Approved\",\r\n            \"actionsRequired\": \"None\"\r\n          }\r\n
-        \       },\r\n        \"type\": \"Microsoft.Network/privateEndpoints/privateLinkServiceConnections\"\r\n
-        \     }\r\n    ],\r\n    \"manualPrivateLinkServiceConnections\": [],\r\n
-        \   \"customNetworkInterfaceName\": \"\",\r\n    \"subnet\": {\r\n      \"id\":
-        \"/subscriptions/00000000-0000-0000-0000-000000000000/resourceGroups/cli_test_network_private_endpoint_000001/providers/Microsoft.Network/virtualNetworks/vnet-000003/subnets/subnet-000004\"\r\n
-        \   },\r\n    \"ipConfigurations\": [],\r\n    \"networkInterfaces\": [\r\n
-<<<<<<< HEAD
-        \     {\r\n        \"id\": \"/subscriptions/00000000-0000-0000-0000-000000000000/resourceGroups/cli_test_network_private_endpoint_000001/providers/Microsoft.Network/networkInterfaces/pe-000005.nic.eaaf4af7-fff0-4788-a90d-48ba687d4bda\"\r\n
-=======
-        \     {\r\n        \"id\": \"/subscriptions/00000000-0000-0000-0000-000000000000/resourceGroups/cli_test_network_private_endpoint_000001/providers/Microsoft.Network/networkInterfaces/pe-000005.nic.eb1cdacf-ad38-4d2f-8934-39e68839e76c\"\r\n
-        \     }\r\n    ],\r\n    \"applicationSecurityGroups\": [\r\n      {\r\n        \"id\":
-        \"/subscriptions/00000000-0000-0000-0000-000000000000/resourceGroups/cli_test_network_private_endpoint_000001/providers/Microsoft.Network/applicationSecurityGroups/asg1\"\r\n
-        \     },\r\n      {\r\n        \"id\": \"/subscriptions/00000000-0000-0000-0000-000000000000/resourceGroups/cli_test_network_private_endpoint_000001/providers/Microsoft.Network/applicationSecurityGroups/asg2\"\r\n
->>>>>>> 92c50bc2
-        \     }\r\n    ],\r\n    \"customDnsConfigs\": [\r\n      {\r\n        \"fqdn\":
-        \"asg000002.blob.core.windows.net\",\r\n        \"ipAddresses\": [\r\n          \"10.0.0.4\"\r\n
-        \       ]\r\n      }\r\n    ]\r\n  }\r\n}"
-    headers:
-      cache-control:
-      - no-cache
-      content-length:
-      - '2691'
-      content-type:
-      - application/json; charset=utf-8
-      date:
-<<<<<<< HEAD
-      - Wed, 23 Feb 2022 05:39:06 GMT
-      etag:
-      - W/"459e935b-8e61-4223-acd0-dfe3dcf48f38"
-=======
-      - Mon, 14 Feb 2022 05:38:30 GMT
-      etag:
-      - W/"34b1db1e-f9e2-468d-adfd-e5d231ec3104"
->>>>>>> 92c50bc2
-      expires:
-      - '-1'
-      pragma:
-      - no-cache
-      server:
-      - Microsoft-HTTPAPI/2.0
-      - Microsoft-HTTPAPI/2.0
-      strict-transport-security:
-      - max-age=31536000; includeSubDomains
-      transfer-encoding:
-      - chunked
-      vary:
-      - Accept-Encoding
-      x-content-type-options:
-      - nosniff
-      x-ms-arm-service-request-id:
-<<<<<<< HEAD
-      - faf29783-e68e-4339-bd01-5b55b89b8488
-=======
-      - 306f5453-adb6-454c-83be-3a52199f7fcd
->>>>>>> 92c50bc2
+      - W/"cd42e35a-68a3-4a4c-8e03-67945710b156"
+      expires:
+      - '-1'
+      pragma:
+      - no-cache
+      server:
+      - Microsoft-HTTPAPI/2.0
+      - Microsoft-HTTPAPI/2.0
+      strict-transport-security:
+      - max-age=31536000; includeSubDomains
+      transfer-encoding:
+      - chunked
+      vary:
+      - Accept-Encoding
+      x-content-type-options:
+      - nosniff
+      x-ms-arm-service-request-id:
+      - 88c5548c-3501-49de-b01f-e7865e7b2e46
     status:
       code: 200
       message: OK
