--- conflicted
+++ resolved
@@ -102,19 +102,11 @@
         edition = 'GeneralPurpose'
         family = 'Gen5'
         proxy = 'Proxy'
-<<<<<<< HEAD
         
         template = 'az sql mi create -g {} -n {} -l {} -u {} -p {} --subnet {} --license-type {} --collation {} --capacity {} --storage {} --edition {} --family {} --tags {} --proxy-override {}'
         if self.public:
             template += ' --public-data-endpoint-enabled'
         
-=======
-
-        template = 'az sql mi create -g {} -n {} -l {} -u {} -p {} --subnet {} --license-type {} --collation {} --capacity {} --storage {} --edition {} --family {} --tags {} --proxy-override {}'
-        if self.public:
-            template += ' --public-data-endpoint-enabled'
-
->>>>>>> b4b751a5
         if self.minimalTlsVersion:
             template += f" --minimal-tls-version {self.minimalTlsVersion}"
 
@@ -135,10 +127,6 @@
         if not self.skip_delete:
             execute(DummyCli(), 'az sql mi delete -g {} -n {} --yes --no-wait'.format(self.group, name))
 
-<<<<<<< HEAD
-=======
-
->>>>>>> b4b751a5
 class SqlServerMgmtScenarioTest(ScenarioTest):
     @ResourceGroupPreparer(parameter_name='resource_group_1', location='westeurope')
     @ResourceGroupPreparer(parameter_name='resource_group_2', location='westeurope')
@@ -4169,20 +4157,12 @@
                      JMESPathCheck('name', managed_instance_name_1),
                      JMESPathCheck('resourceGroup', resource_group_1),
                      JMESPathCheck('administratorLogin', user),
-<<<<<<< HEAD
-                     JMESPathCheck('vCores', 4),
-=======
                      JMESPathCheck('vCores', 8),
->>>>>>> b4b751a5
                      JMESPathCheck('storageSizeInGb', 32),
                      JMESPathCheck('licenseType', license_type),
                      JMESPathCheck('sku.tier', edition),
                      JMESPathCheck('sku.family', families[0]),
-<<<<<<< HEAD
-                     JMESPathCheck('sku.capacity', 4),
-=======
                      JMESPathCheck('sku.capacity', 8),
->>>>>>> b4b751a5
                      JMESPathCheck('collation', collation),
                      JMESPathCheck('identity', None),
                      JMESPathCheck('publicDataEndpointEnabled', 'True'),
@@ -4281,11 +4261,6 @@
 class SqlManagedInstanceMgmtScenarioIdentityTest(ScenarioTest):
     test_umi = '/subscriptions/e64f3e8e-ab91-4a65-8cdd-5cd2f47d00b4/resourceGroups/viparek/providers/Microsoft.ManagedIdentity/userAssignedIdentities/testumi'
 
-<<<<<<< HEAD
-    test_umi = '/subscriptions/e64f3e8e-ab91-4a65-8cdd-5cd2f47d00b4/resourceGroups/viparek/providers/Microsoft.ManagedIdentity/userAssignedIdentities/testumi'
-
-=======
->>>>>>> b4b751a5
     @AllowLargeResponse()
     @ManagedInstancePreparer(
         identity_type=ResourceIdType.system_assigned_user_assigned.value,
@@ -4303,10 +4278,6 @@
                      JMESPathCheck('resourceGroup', resource_group_1),
                      JMESPathCheck('identity.type', 'SystemAssigned, UserAssigned'),
                      JMESPathCheck('primaryUserAssignedIdentityId', self.test_umi)])
-<<<<<<< HEAD
-=======
-
->>>>>>> b4b751a5
 
 # Ji: not pass due to record only
 class SqlManagedInstancePoolScenarioTest(ScenarioTest):
@@ -4444,20 +4415,7 @@
             'rg': rg,
             'managed_instance_name': mi,
             'database_name': self.create_random_name(resource_prefix, 20),
-<<<<<<< HEAD
-            'vault_name': self.create_random_name(resource_prefix, 24),
-            'admin_login': 'admin123',
-            'admin_password': 'SecretPassword123',
-            'license_type': 'LicenseIncluded',
-            'v_cores': 8,
-            'storage_size_in_gb': '32',
-            'edition': 'GeneralPurpose',
-            'family': 'Gen5',
             'collation': ManagedInstancePreparer.collation,
-            'proxy_override': "Proxy"
-=======
-            'collation': ManagedInstancePreparer.collation,
->>>>>>> b4b751a5
         })
 
         # create sql managed_instance
@@ -4565,10 +4523,7 @@
             'database_name': self.create_random_name(resource_prefix, 50),
             'collation': ManagedInstancePreparer.collation,
             'retention_days_inc': 14,
-<<<<<<< HEAD
-=======
             'retention_days_dec': 7,
->>>>>>> b4b751a5
             'rg': rg
         })
 
@@ -4631,11 +4586,6 @@
     @ManagedInstancePreparer()
     def test_sql_managed_db_long_term_retention(self, mi, rg):
         resource_prefix = 'MIDBLongTermRetention'
-<<<<<<< HEAD
-        
-=======
-
->>>>>>> b4b751a5
         self.kwargs.update({
             'rg': rg,
             'loc': ManagedInstancePreparer.location,
@@ -4747,15 +4697,8 @@
 
 
 class SqlManagedInstanceRestoreDeletedDbScenarioTest(ScenarioTest):
-<<<<<<< HEAD
-    #@ResourceGroupPreparer(random_name_length=17, name_prefix='clitest')
     @ManagedInstancePreparer()
     def test_sql_managed_deleted_db_restore(self, mi, rg):
-        
-=======
-    @ManagedInstancePreparer()
-    def test_sql_managed_deleted_db_restore(self, mi, rg):
->>>>>>> b4b751a5
         resource_prefix = 'MIRestoreDeletedDB'
 
         self.kwargs.update({
@@ -4805,10 +4748,6 @@
 
     @ManagedInstancePreparer()
     def test_sql_managed_db_mgmt(self, mi, rg):
-<<<<<<< HEAD
-        
-=======
->>>>>>> b4b751a5
         database_name = "cliautomationdb01"
         database_name_restored = "restoredcliautomationdb01"
 
@@ -4874,11 +4813,7 @@
                  .format(resource_group_1, managed_instance_name_1, database_name),
                  expect_failure=True)
 
-<<<<<<< HEAD
-
-=======
 # need specific setting for the oid
->>>>>>> b4b751a5
 class SqlManagedInstanceAzureActiveDirectoryAdministratorScenarioTest(ScenarioTest):
 
     # Remove when issue #9393 is fixed.
