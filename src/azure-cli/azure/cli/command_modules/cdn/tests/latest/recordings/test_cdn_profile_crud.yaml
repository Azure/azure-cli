interactions:
- request:
    body: null
    headers:
      Accept:
      - application/json
      Accept-Encoding:
      - gzip, deflate
      CommandName:
      - cdn profile list
      Connection:
      - keep-alive
      ParameterSetName:
      - -g
      User-Agent:
<<<<<<< HEAD
      - python/3.6.5 (Windows-10-10.0.17134-SP0) msrest/0.6.10 msrest_azure/0.6.2
        azure-mgmt-cdn/3.1.0 Azure-SDK-For-Python AZURECLI/2.0.74
=======
      - python/3.7.4 (Windows-10-10.0.18362-SP0) msrest/0.6.10 msrest_azure/0.6.2
        azure-mgmt-cdn/3.1.0 Azure-SDK-For-Python AZURECLI/2.0.75
>>>>>>> 807faccc
      accept-language:
      - en-US
    method: GET
    uri: https://management.azure.com/subscriptions/00000000-0000-0000-0000-000000000000/resourceGroups/clitest.rg000001/providers/Microsoft.Cdn/profiles?api-version=2017-10-12
  response:
    body:
      string: '{"value":[]}'
    headers:
      cache-control:
      - no-cache
      content-length:
      - '12'
      content-type:
      - application/json; charset=utf-8
      date:
<<<<<<< HEAD
      - Mon, 14 Oct 2019 05:28:21 GMT
=======
      - Mon, 21 Oct 2019 11:00:51 GMT
>>>>>>> 807faccc
      expires:
      - '-1'
      pragma:
      - no-cache
      strict-transport-security:
      - max-age=31536000; includeSubDomains
      vary:
      - Accept-Encoding
      x-content-type-options:
      - nosniff
    status:
      code: 200
      message: OK
- request:
    body: null
    headers:
      Accept:
      - application/json
      Accept-Encoding:
      - gzip, deflate
      CommandName:
      - cdn profile create
      Connection:
      - keep-alive
      ParameterSetName:
      - -g -n
      User-Agent:
<<<<<<< HEAD
      - python/3.6.5 (Windows-10-10.0.17134-SP0) msrest/0.6.10 msrest_azure/0.6.2
        azure-mgmt-resource/4.0.0 Azure-SDK-For-Python AZURECLI/2.0.74
=======
      - python/3.7.4 (Windows-10-10.0.18362-SP0) msrest/0.6.10 msrest_azure/0.6.2
        azure-mgmt-resource/4.0.0 Azure-SDK-For-Python AZURECLI/2.0.75
>>>>>>> 807faccc
      accept-language:
      - en-US
    method: GET
    uri: https://management.azure.com/subscriptions/00000000-0000-0000-0000-000000000000/resourcegroups/clitest.rg000001?api-version=2019-07-01
  response:
    body:
<<<<<<< HEAD
      string: '{"id":"/subscriptions/00000000-0000-0000-0000-000000000000/resourceGroups/clitest.rg000001","name":"clitest.rg000001","type":"Microsoft.Resources/resourceGroups","location":"westus","tags":{"product":"azurecli","cause":"automation","date":"2019-10-14T05:28:19Z"},"properties":{"provisioningState":"Succeeded"}}'
=======
      string: '{"id":"/subscriptions/00000000-0000-0000-0000-000000000000/resourceGroups/clitest.rg000001","name":"clitest.rg000001","type":"Microsoft.Resources/resourceGroups","location":"westus","tags":{"product":"azurecli","cause":"automation","date":"2019-10-21T11:00:46Z"},"properties":{"provisioningState":"Succeeded"}}'
>>>>>>> 807faccc
    headers:
      cache-control:
      - no-cache
      content-length:
      - '428'
      content-type:
      - application/json; charset=utf-8
      date:
<<<<<<< HEAD
      - Mon, 14 Oct 2019 05:28:22 GMT
=======
      - Mon, 21 Oct 2019 11:00:52 GMT
>>>>>>> 807faccc
      expires:
      - '-1'
      pragma:
      - no-cache
      strict-transport-security:
      - max-age=31536000; includeSubDomains
      vary:
      - Accept-Encoding
      x-content-type-options:
      - nosniff
    status:
      code: 200
      message: OK
- request:
    body: '{"location": "westus", "sku": {"name": "Standard_Akamai"}}'
    headers:
      Accept:
      - application/json
      Accept-Encoding:
      - gzip, deflate
      CommandName:
      - cdn profile create
      Connection:
      - keep-alive
      Content-Length:
      - '58'
      Content-Type:
      - application/json; charset=utf-8
      ParameterSetName:
      - -g -n
      User-Agent:
<<<<<<< HEAD
      - python/3.6.5 (Windows-10-10.0.17134-SP0) msrest/0.6.10 msrest_azure/0.6.2
        azure-mgmt-cdn/3.1.0 Azure-SDK-For-Python AZURECLI/2.0.74
=======
      - python/3.7.4 (Windows-10-10.0.18362-SP0) msrest/0.6.10 msrest_azure/0.6.2
        azure-mgmt-cdn/3.1.0 Azure-SDK-For-Python AZURECLI/2.0.75
>>>>>>> 807faccc
      accept-language:
      - en-US
    method: PUT
    uri: https://management.azure.com/subscriptions/00000000-0000-0000-0000-000000000000/resourceGroups/clitest.rg000001/providers/Microsoft.Cdn/profiles/profile123?api-version=2017-10-12
  response:
    body:
      string: "{\r\n  \"name\":\"profile123\",\"id\":\"/subscriptions/00000000-0000-0000-0000-000000000000/resourcegroups/clitest.rg000001/providers/Microsoft.Cdn/profiles/profile123\",\"type\":\"Microsoft.Cdn/profiles\",\"tags\":{\r\n
        \   \r\n  },\"location\":\"WestUs\",\"sku\":{\r\n    \"name\":\"Standard_Akamai\"\r\n
        \ },\"properties\":{\r\n    \"provisioningState\":\"Creating\",\"resourceState\":\"Creating\"\r\n
        \ }\r\n}"
    headers:
      azure-asyncoperation:
<<<<<<< HEAD
      - https://management.azure.com/subscriptions/00000000-0000-0000-0000-000000000000/resourcegroups/clitest.rg000001/providers/Microsoft.Cdn/operationresults/2f3108d6-83c3-47b5-bc42-6f74478466df?api-version=2017-10-12
=======
      - https://management.azure.com/subscriptions/00000000-0000-0000-0000-000000000000/resourcegroups/clitest.rg000001/providers/Microsoft.Cdn/operationresults/39077450-f156-4055-bc1b-b712541823f5?api-version=2017-10-12
>>>>>>> 807faccc
      cache-control:
      - no-cache
      content-length:
      - '419'
      content-type:
      - application/json; odata.metadata=minimal
      date:
<<<<<<< HEAD
      - Mon, 14 Oct 2019 05:28:27 GMT
=======
      - Mon, 21 Oct 2019 11:01:06 GMT
>>>>>>> 807faccc
      expires:
      - '-1'
      odata-version:
      - '4.0'
      pragma:
      - no-cache
      server:
      - Microsoft-IIS/8.5
      strict-transport-security:
      - max-age=31536000; includeSubDomains
      x-aspnet-version:
      - 4.0.30319
      x-content-type-options:
      - nosniff
      x-ms-ratelimit-remaining-subscription-writes:
<<<<<<< HEAD
      - '1198'
=======
      - '1176'
>>>>>>> 807faccc
      x-powered-by:
      - ASP.NET
    status:
      code: 201
      message: Created
- request:
    body: null
    headers:
      Accept:
      - application/json
      Accept-Encoding:
      - gzip, deflate
      CommandName:
      - cdn profile create
      Connection:
      - keep-alive
      ParameterSetName:
      - -g -n
      User-Agent:
<<<<<<< HEAD
      - python/3.6.5 (Windows-10-10.0.17134-SP0) msrest/0.6.10 msrest_azure/0.6.2
        azure-mgmt-cdn/3.1.0 Azure-SDK-For-Python AZURECLI/2.0.74
    method: GET
    uri: https://management.azure.com/subscriptions/00000000-0000-0000-0000-000000000000/resourcegroups/clitest.rg000001/providers/Microsoft.Cdn/operationresults/2f3108d6-83c3-47b5-bc42-6f74478466df?api-version=2017-10-12
  response:
    body:
      string: "{\r\n  \"status\":\"Succeeded\",\"error\":{\r\n    \"code\":\"None\",\"message\":null\r\n
=======
      - python/3.7.4 (Windows-10-10.0.18362-SP0) msrest/0.6.10 msrest_azure/0.6.2
        azure-mgmt-cdn/3.1.0 Azure-SDK-For-Python AZURECLI/2.0.75
    method: GET
    uri: https://management.azure.com/subscriptions/00000000-0000-0000-0000-000000000000/resourcegroups/clitest.rg000001/providers/Microsoft.Cdn/operationresults/39077450-f156-4055-bc1b-b712541823f5?api-version=2017-10-12
  response:
    body:
      string: "{\r\n  \"status\":\"InProgress\",\"error\":{\r\n    \"code\":\"None\",\"message\":null\r\n
>>>>>>> 807faccc
        \ }\r\n}"
    headers:
      cache-control:
      - no-cache
      content-length:
<<<<<<< HEAD
      - '77'
      content-type:
      - application/json; odata.metadata=minimal
      date:
      - Mon, 14 Oct 2019 05:28:38 GMT
=======
      - '78'
      content-type:
      - application/json; odata.metadata=minimal
      date:
      - Mon, 21 Oct 2019 11:01:18 GMT
>>>>>>> 807faccc
      expires:
      - '-1'
      odata-version:
      - '4.0'
      pragma:
      - no-cache
      server:
      - Microsoft-IIS/8.5
      strict-transport-security:
      - max-age=31536000; includeSubDomains
      transfer-encoding:
      - chunked
      vary:
      - Accept-Encoding
      x-aspnet-version:
      - 4.0.30319
      x-content-type-options:
      - nosniff
      x-powered-by:
      - ASP.NET
    status:
      code: 200
      message: OK
- request:
    body: null
    headers:
      Accept:
      - application/json
      Accept-Encoding:
      - gzip, deflate
      CommandName:
      - cdn profile create
      Connection:
      - keep-alive
      ParameterSetName:
      - -g -n
      User-Agent:
<<<<<<< HEAD
      - python/3.6.5 (Windows-10-10.0.17134-SP0) msrest/0.6.10 msrest_azure/0.6.2
        azure-mgmt-cdn/3.1.0 Azure-SDK-For-Python AZURECLI/2.0.74
=======
      - python/3.7.4 (Windows-10-10.0.18362-SP0) msrest/0.6.10 msrest_azure/0.6.2
        azure-mgmt-cdn/3.1.0 Azure-SDK-For-Python AZURECLI/2.0.75
    method: GET
    uri: https://management.azure.com/subscriptions/00000000-0000-0000-0000-000000000000/resourcegroups/clitest.rg000001/providers/Microsoft.Cdn/operationresults/39077450-f156-4055-bc1b-b712541823f5?api-version=2017-10-12
  response:
    body:
      string: "{\r\n  \"status\":\"Succeeded\",\"error\":{\r\n    \"code\":\"None\",\"message\":null\r\n
        \ }\r\n}"
    headers:
      cache-control:
      - no-cache
      content-length:
      - '77'
      content-type:
      - application/json; odata.metadata=minimal
      date:
      - Mon, 21 Oct 2019 11:01:50 GMT
      expires:
      - '-1'
      odata-version:
      - '4.0'
      pragma:
      - no-cache
      server:
      - Microsoft-IIS/8.5
      strict-transport-security:
      - max-age=31536000; includeSubDomains
      transfer-encoding:
      - chunked
      vary:
      - Accept-Encoding
      x-aspnet-version:
      - 4.0.30319
      x-content-type-options:
      - nosniff
      x-powered-by:
      - ASP.NET
    status:
      code: 200
      message: OK
- request:
    body: null
    headers:
      Accept:
      - application/json
      Accept-Encoding:
      - gzip, deflate
      CommandName:
      - cdn profile create
      Connection:
      - keep-alive
      ParameterSetName:
      - -g -n
      User-Agent:
      - python/3.7.4 (Windows-10-10.0.18362-SP0) msrest/0.6.10 msrest_azure/0.6.2
        azure-mgmt-cdn/3.1.0 Azure-SDK-For-Python AZURECLI/2.0.75
>>>>>>> 807faccc
    method: GET
    uri: https://management.azure.com/subscriptions/00000000-0000-0000-0000-000000000000/resourceGroups/clitest.rg000001/providers/Microsoft.Cdn/profiles/profile123?api-version=2017-10-12
  response:
    body:
      string: "{\r\n  \"name\":\"profile123\",\"id\":\"/subscriptions/00000000-0000-0000-0000-000000000000/resourcegroups/clitest.rg000001/providers/Microsoft.Cdn/profiles/profile123\",\"type\":\"Microsoft.Cdn/profiles\",\"tags\":{\r\n
        \   \r\n  },\"location\":\"WestUs\",\"sku\":{\r\n    \"name\":\"Standard_Akamai\"\r\n
        \ },\"properties\":{\r\n    \"provisioningState\":\"Succeeded\",\"resourceState\":\"Active\"\r\n
        \ }\r\n}"
    headers:
      cache-control:
      - no-cache
      content-length:
      - '418'
      content-type:
      - application/json; odata.metadata=minimal
      date:
<<<<<<< HEAD
      - Mon, 14 Oct 2019 05:28:40 GMT
=======
      - Mon, 21 Oct 2019 11:01:52 GMT
>>>>>>> 807faccc
      expires:
      - '-1'
      odata-version:
      - '4.0'
      pragma:
      - no-cache
      server:
      - Microsoft-IIS/8.5
      strict-transport-security:
      - max-age=31536000; includeSubDomains
      transfer-encoding:
      - chunked
      vary:
      - Accept-Encoding
      x-aspnet-version:
      - 4.0.30319
      x-content-type-options:
      - nosniff
      x-powered-by:
      - ASP.NET
    status:
      code: 200
      message: OK
- request:
    body: null
    headers:
      Accept:
      - application/json
      Accept-Encoding:
      - gzip, deflate
      CommandName:
      - cdn profile list
      Connection:
      - keep-alive
      ParameterSetName:
      - -g
      User-Agent:
<<<<<<< HEAD
      - python/3.6.5 (Windows-10-10.0.17134-SP0) msrest/0.6.10 msrest_azure/0.6.2
        azure-mgmt-cdn/3.1.0 Azure-SDK-For-Python AZURECLI/2.0.74
=======
      - python/3.7.4 (Windows-10-10.0.18362-SP0) msrest/0.6.10 msrest_azure/0.6.2
        azure-mgmt-cdn/3.1.0 Azure-SDK-For-Python AZURECLI/2.0.75
>>>>>>> 807faccc
      accept-language:
      - en-US
    method: GET
    uri: https://management.azure.com/subscriptions/00000000-0000-0000-0000-000000000000/resourceGroups/clitest.rg000001/providers/Microsoft.Cdn/profiles?api-version=2017-10-12
  response:
    body:
      string: "{\r\n  \"value\":[\r\n    {\r\n      \"name\":\"profile123\",\"id\":\"/subscriptions/00000000-0000-0000-0000-000000000000/resourcegroups/clitest.rg000001/providers/Microsoft.Cdn/profiles/profile123\",\"type\":\"Microsoft.Cdn/profiles\",\"tags\":{\r\n
        \       \r\n      },\"location\":\"WestUs\",\"sku\":{\r\n        \"name\":\"Standard_Akamai\"\r\n
        \     },\"properties\":{\r\n        \"provisioningState\":\"Succeeded\",\"resourceState\":\"Active\"\r\n
        \     }\r\n    }\r\n  ]\r\n}"
    headers:
      cache-control:
      - no-cache
      content-length:
      - '478'
      content-type:
      - application/json; odata.metadata=minimal
      date:
<<<<<<< HEAD
      - Mon, 14 Oct 2019 05:28:43 GMT
=======
      - Mon, 21 Oct 2019 11:01:56 GMT
>>>>>>> 807faccc
      expires:
      - '-1'
      odata-version:
      - '4.0'
      pragma:
      - no-cache
      server:
      - Microsoft-IIS/8.5
      strict-transport-security:
      - max-age=31536000; includeSubDomains
      transfer-encoding:
      - chunked
      vary:
      - Accept-Encoding
      x-aspnet-version:
      - 4.0.30319
      x-content-type-options:
      - nosniff
      x-powered-by:
      - ASP.NET
    status:
      code: 200
      message: OK
- request:
    body: null
    headers:
      Accept:
      - application/json
      Accept-Encoding:
      - gzip, deflate
      CommandName:
      - cdn profile update
      Connection:
      - keep-alive
      ParameterSetName:
      - -g -n --tags
      User-Agent:
<<<<<<< HEAD
      - python/3.6.5 (Windows-10-10.0.17134-SP0) msrest/0.6.10 msrest_azure/0.6.2
        azure-mgmt-cdn/3.1.0 Azure-SDK-For-Python AZURECLI/2.0.74
=======
      - python/3.7.4 (Windows-10-10.0.18362-SP0) msrest/0.6.10 msrest_azure/0.6.2
        azure-mgmt-cdn/3.1.0 Azure-SDK-For-Python AZURECLI/2.0.75
>>>>>>> 807faccc
      accept-language:
      - en-US
    method: GET
    uri: https://management.azure.com/subscriptions/00000000-0000-0000-0000-000000000000/resourceGroups/clitest.rg000001/providers/Microsoft.Cdn/profiles/profile123?api-version=2017-10-12
  response:
    body:
      string: "{\r\n  \"name\":\"profile123\",\"id\":\"/subscriptions/00000000-0000-0000-0000-000000000000/resourcegroups/clitest.rg000001/providers/Microsoft.Cdn/profiles/profile123\",\"type\":\"Microsoft.Cdn/profiles\",\"tags\":{\r\n
        \   \r\n  },\"location\":\"WestUs\",\"sku\":{\r\n    \"name\":\"Standard_Akamai\"\r\n
        \ },\"properties\":{\r\n    \"provisioningState\":\"Succeeded\",\"resourceState\":\"Active\"\r\n
        \ }\r\n}"
    headers:
      cache-control:
      - no-cache
      content-length:
      - '418'
      content-type:
      - application/json; odata.metadata=minimal
      date:
<<<<<<< HEAD
      - Mon, 14 Oct 2019 05:28:45 GMT
=======
      - Mon, 21 Oct 2019 11:01:58 GMT
>>>>>>> 807faccc
      expires:
      - '-1'
      odata-version:
      - '4.0'
      pragma:
      - no-cache
      server:
      - Microsoft-IIS/8.5
      strict-transport-security:
      - max-age=31536000; includeSubDomains
      transfer-encoding:
      - chunked
      vary:
      - Accept-Encoding
      x-aspnet-version:
      - 4.0.30319
      x-content-type-options:
      - nosniff
      x-powered-by:
      - ASP.NET
    status:
      code: 200
      message: OK
- request:
    body: '{"tags": {"foo": "bar"}}'
    headers:
      Accept:
      - application/json
      Accept-Encoding:
      - gzip, deflate
      CommandName:
      - cdn profile update
      Connection:
      - keep-alive
      Content-Length:
      - '24'
      Content-Type:
      - application/json; charset=utf-8
      ParameterSetName:
      - -g -n --tags
      User-Agent:
<<<<<<< HEAD
      - python/3.6.5 (Windows-10-10.0.17134-SP0) msrest/0.6.10 msrest_azure/0.6.2
        azure-mgmt-cdn/3.1.0 Azure-SDK-For-Python AZURECLI/2.0.74
=======
      - python/3.7.4 (Windows-10-10.0.18362-SP0) msrest/0.6.10 msrest_azure/0.6.2
        azure-mgmt-cdn/3.1.0 Azure-SDK-For-Python AZURECLI/2.0.75
>>>>>>> 807faccc
      accept-language:
      - en-US
    method: PATCH
    uri: https://management.azure.com/subscriptions/00000000-0000-0000-0000-000000000000/resourceGroups/clitest.rg000001/providers/Microsoft.Cdn/profiles/profile123?api-version=2017-10-12
  response:
    body:
      string: "{\r\n  \"name\":\"profile123\",\"id\":\"/subscriptions/00000000-0000-0000-0000-000000000000/resourcegroups/clitest.rg000001/providers/Microsoft.Cdn/profiles/profile123\",\"type\":\"Microsoft.Cdn/profiles\",\"tags\":{\r\n
        \   \"foo\":\"bar\"\r\n  },\"location\":\"WestUs\",\"sku\":{\r\n    \"name\":\"Standard_Akamai\"\r\n
        \ },\"properties\":{\r\n    \"provisioningState\":\"Succeeded\",\"resourceState\":\"Active\"\r\n
        \ }\r\n}"
    headers:
      azure-asyncoperation:
<<<<<<< HEAD
      - https://management.azure.com/subscriptions/00000000-0000-0000-0000-000000000000/resourcegroups/clitest.rg000001/providers/Microsoft.Cdn/operationresults/1757d224-3b0c-4539-a7e6-3d21e85373f2?api-version=2017-10-12
=======
      - https://management.azure.com/subscriptions/00000000-0000-0000-0000-000000000000/resourcegroups/clitest.rg000001/providers/Microsoft.Cdn/operationresults/cbb20a2f-b18c-4ec7-bd10-fc9591661b19?api-version=2017-10-12
>>>>>>> 807faccc
      cache-control:
      - no-cache
      content-length:
      - '429'
      content-type:
      - application/json; odata.metadata=minimal
      date:
<<<<<<< HEAD
      - Mon, 14 Oct 2019 05:28:49 GMT
      expires:
      - '-1'
      location:
      - https://management.azure.com/subscriptions/00000000-0000-0000-0000-000000000000/resourcegroups/clitest.rg000001/providers/Microsoft.Cdn/operationresults/1757d224-3b0c-4539-a7e6-3d21e85373f2/profileresults/profile123?api-version=2017-10-12
=======
      - Mon, 21 Oct 2019 11:02:08 GMT
      expires:
      - '-1'
      location:
      - https://management.azure.com/subscriptions/00000000-0000-0000-0000-000000000000/resourcegroups/clitest.rg000001/providers/Microsoft.Cdn/operationresults/cbb20a2f-b18c-4ec7-bd10-fc9591661b19/profileresults/profile123?api-version=2017-10-12
>>>>>>> 807faccc
      odata-version:
      - '4.0'
      pragma:
      - no-cache
      server:
      - Microsoft-IIS/8.5
      strict-transport-security:
      - max-age=31536000; includeSubDomains
      x-aspnet-version:
      - 4.0.30319
      x-content-type-options:
      - nosniff
      x-ms-ratelimit-remaining-subscription-writes:
<<<<<<< HEAD
      - '1199'
=======
      - '1171'
>>>>>>> 807faccc
      x-powered-by:
      - ASP.NET
    status:
      code: 202
      message: Accepted
- request:
    body: null
    headers:
      Accept:
      - application/json
      Accept-Encoding:
      - gzip, deflate
      CommandName:
      - cdn profile update
      Connection:
      - keep-alive
      ParameterSetName:
      - -g -n --tags
      User-Agent:
<<<<<<< HEAD
      - python/3.6.5 (Windows-10-10.0.17134-SP0) msrest/0.6.10 msrest_azure/0.6.2
        azure-mgmt-cdn/3.1.0 Azure-SDK-For-Python AZURECLI/2.0.74
    method: GET
    uri: https://management.azure.com/subscriptions/00000000-0000-0000-0000-000000000000/resourcegroups/clitest.rg000001/providers/Microsoft.Cdn/operationresults/1757d224-3b0c-4539-a7e6-3d21e85373f2?api-version=2017-10-12
=======
      - python/3.7.4 (Windows-10-10.0.18362-SP0) msrest/0.6.10 msrest_azure/0.6.2
        azure-mgmt-cdn/3.1.0 Azure-SDK-For-Python AZURECLI/2.0.75
    method: GET
    uri: https://management.azure.com/subscriptions/00000000-0000-0000-0000-000000000000/resourcegroups/clitest.rg000001/providers/Microsoft.Cdn/operationresults/cbb20a2f-b18c-4ec7-bd10-fc9591661b19?api-version=2017-10-12
>>>>>>> 807faccc
  response:
    body:
      string: "{\r\n  \"status\":\"Succeeded\",\"error\":{\r\n    \"code\":\"None\",\"message\":null\r\n
        \ }\r\n}"
    headers:
      cache-control:
      - no-cache
      content-length:
      - '77'
      content-type:
      - application/json; odata.metadata=minimal
      date:
<<<<<<< HEAD
      - Mon, 14 Oct 2019 05:29:00 GMT
=======
      - Mon, 21 Oct 2019 11:02:19 GMT
>>>>>>> 807faccc
      expires:
      - '-1'
      odata-version:
      - '4.0'
      pragma:
      - no-cache
      server:
      - Microsoft-IIS/8.5
      strict-transport-security:
      - max-age=31536000; includeSubDomains
      transfer-encoding:
      - chunked
      vary:
      - Accept-Encoding
      x-aspnet-version:
      - 4.0.30319
      x-content-type-options:
      - nosniff
      x-powered-by:
      - ASP.NET
    status:
      code: 200
      message: OK
- request:
    body: null
    headers:
      Accept:
      - application/json
      Accept-Encoding:
      - gzip, deflate
      CommandName:
      - cdn profile update
      Connection:
      - keep-alive
      ParameterSetName:
      - -g -n --tags
      User-Agent:
<<<<<<< HEAD
      - python/3.6.5 (Windows-10-10.0.17134-SP0) msrest/0.6.10 msrest_azure/0.6.2
        azure-mgmt-cdn/3.1.0 Azure-SDK-For-Python AZURECLI/2.0.74
=======
      - python/3.7.4 (Windows-10-10.0.18362-SP0) msrest/0.6.10 msrest_azure/0.6.2
        azure-mgmt-cdn/3.1.0 Azure-SDK-For-Python AZURECLI/2.0.75
>>>>>>> 807faccc
    method: GET
    uri: https://management.azure.com/subscriptions/00000000-0000-0000-0000-000000000000/resourceGroups/clitest.rg000001/providers/Microsoft.Cdn/profiles/profile123?api-version=2017-10-12
  response:
    body:
      string: "{\r\n  \"name\":\"profile123\",\"id\":\"/subscriptions/00000000-0000-0000-0000-000000000000/resourcegroups/clitest.rg000001/providers/Microsoft.Cdn/profiles/profile123\",\"type\":\"Microsoft.Cdn/profiles\",\"tags\":{\r\n
        \   \"foo\":\"bar\"\r\n  },\"location\":\"WestUs\",\"sku\":{\r\n    \"name\":\"Standard_Akamai\"\r\n
        \ },\"properties\":{\r\n    \"provisioningState\":\"Succeeded\",\"resourceState\":\"Active\"\r\n
        \ }\r\n}"
    headers:
      cache-control:
      - no-cache
      content-length:
      - '429'
      content-type:
      - application/json; odata.metadata=minimal
      date:
<<<<<<< HEAD
      - Mon, 14 Oct 2019 05:29:02 GMT
=======
      - Mon, 21 Oct 2019 11:02:21 GMT
>>>>>>> 807faccc
      expires:
      - '-1'
      odata-version:
      - '4.0'
      pragma:
      - no-cache
      server:
      - Microsoft-IIS/8.5
      strict-transport-security:
      - max-age=31536000; includeSubDomains
      transfer-encoding:
      - chunked
      vary:
      - Accept-Encoding
      x-aspnet-version:
      - 4.0.30319
      x-content-type-options:
      - nosniff
      x-powered-by:
      - ASP.NET
    status:
      code: 200
      message: OK
- request:
    body: null
    headers:
      Accept:
      - application/json
      Accept-Encoding:
      - gzip, deflate
      CommandName:
      - cdn profile delete
      Connection:
      - keep-alive
      Content-Length:
      - '0'
      ParameterSetName:
      - -g -n
      User-Agent:
<<<<<<< HEAD
      - python/3.6.5 (Windows-10-10.0.17134-SP0) msrest/0.6.10 msrest_azure/0.6.2
        azure-mgmt-cdn/3.1.0 Azure-SDK-For-Python AZURECLI/2.0.74
=======
      - python/3.7.4 (Windows-10-10.0.18362-SP0) msrest/0.6.10 msrest_azure/0.6.2
        azure-mgmt-cdn/3.1.0 Azure-SDK-For-Python AZURECLI/2.0.75
>>>>>>> 807faccc
      accept-language:
      - en-US
    method: DELETE
    uri: https://management.azure.com/subscriptions/00000000-0000-0000-0000-000000000000/resourceGroups/clitest.rg000001/providers/Microsoft.Cdn/profiles/profile123?api-version=2017-10-12
  response:
    body:
      string: ''
    headers:
      azure-asyncoperation:
<<<<<<< HEAD
      - https://management.azure.com/subscriptions/00000000-0000-0000-0000-000000000000/resourcegroups/clitest.rg000001/providers/Microsoft.Cdn/operationresults/43a7f84f-1b45-4950-9453-4bb9989f6d33?api-version=2017-10-12
=======
      - https://management.azure.com/subscriptions/00000000-0000-0000-0000-000000000000/resourcegroups/clitest.rg000001/providers/Microsoft.Cdn/operationresults/b83796c9-7377-40af-97d9-500359fce44a?api-version=2017-10-12
>>>>>>> 807faccc
      cache-control:
      - no-cache
      content-length:
      - '0'
      date:
<<<<<<< HEAD
      - Mon, 14 Oct 2019 05:29:06 GMT
      expires:
      - '-1'
      location:
      - https://management.azure.com/subscriptions/00000000-0000-0000-0000-000000000000/resourcegroups/clitest.rg000001/providers/Microsoft.Cdn/operationresults/43a7f84f-1b45-4950-9453-4bb9989f6d33/profileresults/profile123?api-version=2017-10-12
=======
      - Mon, 21 Oct 2019 11:02:31 GMT
      expires:
      - '-1'
      location:
      - https://management.azure.com/subscriptions/00000000-0000-0000-0000-000000000000/resourcegroups/clitest.rg000001/providers/Microsoft.Cdn/operationresults/b83796c9-7377-40af-97d9-500359fce44a/profileresults/profile123?api-version=2017-10-12
>>>>>>> 807faccc
      pragma:
      - no-cache
      server:
      - Microsoft-IIS/8.5
      strict-transport-security:
      - max-age=31536000; includeSubDomains
      x-aspnet-version:
      - 4.0.30319
      x-content-type-options:
      - nosniff
      x-ms-ratelimit-remaining-subscription-deletes:
<<<<<<< HEAD
      - '14999'
=======
      - '14990'
>>>>>>> 807faccc
      x-powered-by:
      - ASP.NET
    status:
      code: 202
      message: Accepted
- request:
    body: null
    headers:
      Accept:
      - application/json
      Accept-Encoding:
      - gzip, deflate
      CommandName:
      - cdn profile delete
      Connection:
      - keep-alive
      ParameterSetName:
      - -g -n
      User-Agent:
<<<<<<< HEAD
      - python/3.6.5 (Windows-10-10.0.17134-SP0) msrest/0.6.10 msrest_azure/0.6.2
        azure-mgmt-cdn/3.1.0 Azure-SDK-For-Python AZURECLI/2.0.74
    method: GET
    uri: https://management.azure.com/subscriptions/00000000-0000-0000-0000-000000000000/resourcegroups/clitest.rg000001/providers/Microsoft.Cdn/operationresults/43a7f84f-1b45-4950-9453-4bb9989f6d33?api-version=2017-10-12
=======
      - python/3.7.4 (Windows-10-10.0.18362-SP0) msrest/0.6.10 msrest_azure/0.6.2
        azure-mgmt-cdn/3.1.0 Azure-SDK-For-Python AZURECLI/2.0.75
    method: GET
    uri: https://management.azure.com/subscriptions/00000000-0000-0000-0000-000000000000/resourcegroups/clitest.rg000001/providers/Microsoft.Cdn/operationresults/b83796c9-7377-40af-97d9-500359fce44a?api-version=2017-10-12
  response:
    body:
      string: "{\r\n  \"status\":\"InProgress\",\"error\":{\r\n    \"code\":\"None\",\"message\":null\r\n
        \ }\r\n}"
    headers:
      cache-control:
      - no-cache
      content-length:
      - '78'
      content-type:
      - application/json; odata.metadata=minimal
      date:
      - Mon, 21 Oct 2019 11:02:43 GMT
      expires:
      - '-1'
      odata-version:
      - '4.0'
      pragma:
      - no-cache
      server:
      - Microsoft-IIS/8.5
      strict-transport-security:
      - max-age=31536000; includeSubDomains
      transfer-encoding:
      - chunked
      vary:
      - Accept-Encoding
      x-aspnet-version:
      - 4.0.30319
      x-content-type-options:
      - nosniff
      x-powered-by:
      - ASP.NET
    status:
      code: 200
      message: OK
- request:
    body: null
    headers:
      Accept:
      - application/json
      Accept-Encoding:
      - gzip, deflate
      CommandName:
      - cdn profile delete
      Connection:
      - keep-alive
      ParameterSetName:
      - -g -n
      User-Agent:
      - python/3.7.4 (Windows-10-10.0.18362-SP0) msrest/0.6.10 msrest_azure/0.6.2
        azure-mgmt-cdn/3.1.0 Azure-SDK-For-Python AZURECLI/2.0.75
    method: GET
    uri: https://management.azure.com/subscriptions/00000000-0000-0000-0000-000000000000/resourcegroups/clitest.rg000001/providers/Microsoft.Cdn/operationresults/b83796c9-7377-40af-97d9-500359fce44a?api-version=2017-10-12
>>>>>>> 807faccc
  response:
    body:
      string: "{\r\n  \"status\":\"Succeeded\",\"error\":{\r\n    \"code\":\"None\",\"message\":null\r\n
        \ }\r\n}"
    headers:
      cache-control:
      - no-cache
      content-length:
      - '77'
      content-type:
      - application/json; odata.metadata=minimal
      date:
<<<<<<< HEAD
      - Mon, 14 Oct 2019 05:29:17 GMT
=======
      - Mon, 21 Oct 2019 11:03:16 GMT
>>>>>>> 807faccc
      expires:
      - '-1'
      odata-version:
      - '4.0'
      pragma:
      - no-cache
      server:
      - Microsoft-IIS/8.5
      strict-transport-security:
      - max-age=31536000; includeSubDomains
      transfer-encoding:
      - chunked
      vary:
      - Accept-Encoding
      x-aspnet-version:
      - 4.0.30319
      x-content-type-options:
      - nosniff
      x-powered-by:
      - ASP.NET
    status:
      code: 200
      message: OK
version: 1<|MERGE_RESOLUTION|>--- conflicted
+++ resolved
@@ -13,13 +13,8 @@
       ParameterSetName:
       - -g
       User-Agent:
-<<<<<<< HEAD
-      - python/3.6.5 (Windows-10-10.0.17134-SP0) msrest/0.6.10 msrest_azure/0.6.2
-        azure-mgmt-cdn/3.1.0 Azure-SDK-For-Python AZURECLI/2.0.74
-=======
-      - python/3.7.4 (Windows-10-10.0.18362-SP0) msrest/0.6.10 msrest_azure/0.6.2
-        azure-mgmt-cdn/3.1.0 Azure-SDK-For-Python AZURECLI/2.0.75
->>>>>>> 807faccc
+      - python/3.7.4 (Windows-10-10.0.18362-SP0) msrest/0.6.10 msrest_azure/0.6.2
+        azure-mgmt-cdn/3.1.0 Azure-SDK-For-Python AZURECLI/2.0.75
       accept-language:
       - en-US
     method: GET
@@ -35,11 +30,7 @@
       content-type:
       - application/json; charset=utf-8
       date:
-<<<<<<< HEAD
-      - Mon, 14 Oct 2019 05:28:21 GMT
-=======
       - Mon, 21 Oct 2019 11:00:51 GMT
->>>>>>> 807faccc
       expires:
       - '-1'
       pragma:
@@ -67,24 +58,15 @@
       ParameterSetName:
       - -g -n
       User-Agent:
-<<<<<<< HEAD
-      - python/3.6.5 (Windows-10-10.0.17134-SP0) msrest/0.6.10 msrest_azure/0.6.2
-        azure-mgmt-resource/4.0.0 Azure-SDK-For-Python AZURECLI/2.0.74
-=======
       - python/3.7.4 (Windows-10-10.0.18362-SP0) msrest/0.6.10 msrest_azure/0.6.2
         azure-mgmt-resource/4.0.0 Azure-SDK-For-Python AZURECLI/2.0.75
->>>>>>> 807faccc
       accept-language:
       - en-US
     method: GET
     uri: https://management.azure.com/subscriptions/00000000-0000-0000-0000-000000000000/resourcegroups/clitest.rg000001?api-version=2019-07-01
   response:
     body:
-<<<<<<< HEAD
-      string: '{"id":"/subscriptions/00000000-0000-0000-0000-000000000000/resourceGroups/clitest.rg000001","name":"clitest.rg000001","type":"Microsoft.Resources/resourceGroups","location":"westus","tags":{"product":"azurecli","cause":"automation","date":"2019-10-14T05:28:19Z"},"properties":{"provisioningState":"Succeeded"}}'
-=======
       string: '{"id":"/subscriptions/00000000-0000-0000-0000-000000000000/resourceGroups/clitest.rg000001","name":"clitest.rg000001","type":"Microsoft.Resources/resourceGroups","location":"westus","tags":{"product":"azurecli","cause":"automation","date":"2019-10-21T11:00:46Z"},"properties":{"provisioningState":"Succeeded"}}'
->>>>>>> 807faccc
     headers:
       cache-control:
       - no-cache
@@ -93,11 +75,7 @@
       content-type:
       - application/json; charset=utf-8
       date:
-<<<<<<< HEAD
-      - Mon, 14 Oct 2019 05:28:22 GMT
-=======
       - Mon, 21 Oct 2019 11:00:52 GMT
->>>>>>> 807faccc
       expires:
       - '-1'
       pragma:
@@ -129,13 +107,8 @@
       ParameterSetName:
       - -g -n
       User-Agent:
-<<<<<<< HEAD
-      - python/3.6.5 (Windows-10-10.0.17134-SP0) msrest/0.6.10 msrest_azure/0.6.2
-        azure-mgmt-cdn/3.1.0 Azure-SDK-For-Python AZURECLI/2.0.74
-=======
-      - python/3.7.4 (Windows-10-10.0.18362-SP0) msrest/0.6.10 msrest_azure/0.6.2
-        azure-mgmt-cdn/3.1.0 Azure-SDK-For-Python AZURECLI/2.0.75
->>>>>>> 807faccc
+      - python/3.7.4 (Windows-10-10.0.18362-SP0) msrest/0.6.10 msrest_azure/0.6.2
+        azure-mgmt-cdn/3.1.0 Azure-SDK-For-Python AZURECLI/2.0.75
       accept-language:
       - en-US
     method: PUT
@@ -148,11 +121,7 @@
         \ }\r\n}"
     headers:
       azure-asyncoperation:
-<<<<<<< HEAD
-      - https://management.azure.com/subscriptions/00000000-0000-0000-0000-000000000000/resourcegroups/clitest.rg000001/providers/Microsoft.Cdn/operationresults/2f3108d6-83c3-47b5-bc42-6f74478466df?api-version=2017-10-12
-=======
       - https://management.azure.com/subscriptions/00000000-0000-0000-0000-000000000000/resourcegroups/clitest.rg000001/providers/Microsoft.Cdn/operationresults/39077450-f156-4055-bc1b-b712541823f5?api-version=2017-10-12
->>>>>>> 807faccc
       cache-control:
       - no-cache
       content-length:
@@ -160,11 +129,7 @@
       content-type:
       - application/json; odata.metadata=minimal
       date:
-<<<<<<< HEAD
-      - Mon, 14 Oct 2019 05:28:27 GMT
-=======
       - Mon, 21 Oct 2019 11:01:06 GMT
->>>>>>> 807faccc
       expires:
       - '-1'
       odata-version:
@@ -180,11 +145,7 @@
       x-content-type-options:
       - nosniff
       x-ms-ratelimit-remaining-subscription-writes:
-<<<<<<< HEAD
-      - '1198'
-=======
       - '1176'
->>>>>>> 807faccc
       x-powered-by:
       - ASP.NET
     status:
@@ -204,41 +165,77 @@
       ParameterSetName:
       - -g -n
       User-Agent:
-<<<<<<< HEAD
-      - python/3.6.5 (Windows-10-10.0.17134-SP0) msrest/0.6.10 msrest_azure/0.6.2
-        azure-mgmt-cdn/3.1.0 Azure-SDK-For-Python AZURECLI/2.0.74
-    method: GET
-    uri: https://management.azure.com/subscriptions/00000000-0000-0000-0000-000000000000/resourcegroups/clitest.rg000001/providers/Microsoft.Cdn/operationresults/2f3108d6-83c3-47b5-bc42-6f74478466df?api-version=2017-10-12
+      - python/3.7.4 (Windows-10-10.0.18362-SP0) msrest/0.6.10 msrest_azure/0.6.2
+        azure-mgmt-cdn/3.1.0 Azure-SDK-For-Python AZURECLI/2.0.75
+    method: GET
+    uri: https://management.azure.com/subscriptions/00000000-0000-0000-0000-000000000000/resourcegroups/clitest.rg000001/providers/Microsoft.Cdn/operationresults/39077450-f156-4055-bc1b-b712541823f5?api-version=2017-10-12
+  response:
+    body:
+      string: "{\r\n  \"status\":\"InProgress\",\"error\":{\r\n    \"code\":\"None\",\"message\":null\r\n
+        \ }\r\n}"
+    headers:
+      cache-control:
+      - no-cache
+      content-length:
+      - '78'
+      content-type:
+      - application/json; odata.metadata=minimal
+      date:
+      - Mon, 21 Oct 2019 11:01:18 GMT
+      expires:
+      - '-1'
+      odata-version:
+      - '4.0'
+      pragma:
+      - no-cache
+      server:
+      - Microsoft-IIS/8.5
+      strict-transport-security:
+      - max-age=31536000; includeSubDomains
+      transfer-encoding:
+      - chunked
+      vary:
+      - Accept-Encoding
+      x-aspnet-version:
+      - 4.0.30319
+      x-content-type-options:
+      - nosniff
+      x-powered-by:
+      - ASP.NET
+    status:
+      code: 200
+      message: OK
+- request:
+    body: null
+    headers:
+      Accept:
+      - application/json
+      Accept-Encoding:
+      - gzip, deflate
+      CommandName:
+      - cdn profile create
+      Connection:
+      - keep-alive
+      ParameterSetName:
+      - -g -n
+      User-Agent:
+      - python/3.7.4 (Windows-10-10.0.18362-SP0) msrest/0.6.10 msrest_azure/0.6.2
+        azure-mgmt-cdn/3.1.0 Azure-SDK-For-Python AZURECLI/2.0.75
+    method: GET
+    uri: https://management.azure.com/subscriptions/00000000-0000-0000-0000-000000000000/resourcegroups/clitest.rg000001/providers/Microsoft.Cdn/operationresults/39077450-f156-4055-bc1b-b712541823f5?api-version=2017-10-12
   response:
     body:
       string: "{\r\n  \"status\":\"Succeeded\",\"error\":{\r\n    \"code\":\"None\",\"message\":null\r\n
-=======
-      - python/3.7.4 (Windows-10-10.0.18362-SP0) msrest/0.6.10 msrest_azure/0.6.2
-        azure-mgmt-cdn/3.1.0 Azure-SDK-For-Python AZURECLI/2.0.75
-    method: GET
-    uri: https://management.azure.com/subscriptions/00000000-0000-0000-0000-000000000000/resourcegroups/clitest.rg000001/providers/Microsoft.Cdn/operationresults/39077450-f156-4055-bc1b-b712541823f5?api-version=2017-10-12
-  response:
-    body:
-      string: "{\r\n  \"status\":\"InProgress\",\"error\":{\r\n    \"code\":\"None\",\"message\":null\r\n
->>>>>>> 807faccc
-        \ }\r\n}"
-    headers:
-      cache-control:
-      - no-cache
-      content-length:
-<<<<<<< HEAD
+        \ }\r\n}"
+    headers:
+      cache-control:
+      - no-cache
+      content-length:
       - '77'
       content-type:
       - application/json; odata.metadata=minimal
       date:
-      - Mon, 14 Oct 2019 05:28:38 GMT
-=======
-      - '78'
-      content-type:
-      - application/json; odata.metadata=minimal
-      date:
-      - Mon, 21 Oct 2019 11:01:18 GMT
->>>>>>> 807faccc
+      - Mon, 21 Oct 2019 11:01:50 GMT
       expires:
       - '-1'
       odata-version:
@@ -276,67 +273,8 @@
       ParameterSetName:
       - -g -n
       User-Agent:
-<<<<<<< HEAD
-      - python/3.6.5 (Windows-10-10.0.17134-SP0) msrest/0.6.10 msrest_azure/0.6.2
-        azure-mgmt-cdn/3.1.0 Azure-SDK-For-Python AZURECLI/2.0.74
-=======
-      - python/3.7.4 (Windows-10-10.0.18362-SP0) msrest/0.6.10 msrest_azure/0.6.2
-        azure-mgmt-cdn/3.1.0 Azure-SDK-For-Python AZURECLI/2.0.75
-    method: GET
-    uri: https://management.azure.com/subscriptions/00000000-0000-0000-0000-000000000000/resourcegroups/clitest.rg000001/providers/Microsoft.Cdn/operationresults/39077450-f156-4055-bc1b-b712541823f5?api-version=2017-10-12
-  response:
-    body:
-      string: "{\r\n  \"status\":\"Succeeded\",\"error\":{\r\n    \"code\":\"None\",\"message\":null\r\n
-        \ }\r\n}"
-    headers:
-      cache-control:
-      - no-cache
-      content-length:
-      - '77'
-      content-type:
-      - application/json; odata.metadata=minimal
-      date:
-      - Mon, 21 Oct 2019 11:01:50 GMT
-      expires:
-      - '-1'
-      odata-version:
-      - '4.0'
-      pragma:
-      - no-cache
-      server:
-      - Microsoft-IIS/8.5
-      strict-transport-security:
-      - max-age=31536000; includeSubDomains
-      transfer-encoding:
-      - chunked
-      vary:
-      - Accept-Encoding
-      x-aspnet-version:
-      - 4.0.30319
-      x-content-type-options:
-      - nosniff
-      x-powered-by:
-      - ASP.NET
-    status:
-      code: 200
-      message: OK
-- request:
-    body: null
-    headers:
-      Accept:
-      - application/json
-      Accept-Encoding:
-      - gzip, deflate
-      CommandName:
-      - cdn profile create
-      Connection:
-      - keep-alive
-      ParameterSetName:
-      - -g -n
-      User-Agent:
-      - python/3.7.4 (Windows-10-10.0.18362-SP0) msrest/0.6.10 msrest_azure/0.6.2
-        azure-mgmt-cdn/3.1.0 Azure-SDK-For-Python AZURECLI/2.0.75
->>>>>>> 807faccc
+      - python/3.7.4 (Windows-10-10.0.18362-SP0) msrest/0.6.10 msrest_azure/0.6.2
+        azure-mgmt-cdn/3.1.0 Azure-SDK-For-Python AZURECLI/2.0.75
     method: GET
     uri: https://management.azure.com/subscriptions/00000000-0000-0000-0000-000000000000/resourceGroups/clitest.rg000001/providers/Microsoft.Cdn/profiles/profile123?api-version=2017-10-12
   response:
@@ -353,11 +291,7 @@
       content-type:
       - application/json; odata.metadata=minimal
       date:
-<<<<<<< HEAD
-      - Mon, 14 Oct 2019 05:28:40 GMT
-=======
       - Mon, 21 Oct 2019 11:01:52 GMT
->>>>>>> 807faccc
       expires:
       - '-1'
       odata-version:
@@ -395,13 +329,8 @@
       ParameterSetName:
       - -g
       User-Agent:
-<<<<<<< HEAD
-      - python/3.6.5 (Windows-10-10.0.17134-SP0) msrest/0.6.10 msrest_azure/0.6.2
-        azure-mgmt-cdn/3.1.0 Azure-SDK-For-Python AZURECLI/2.0.74
-=======
-      - python/3.7.4 (Windows-10-10.0.18362-SP0) msrest/0.6.10 msrest_azure/0.6.2
-        azure-mgmt-cdn/3.1.0 Azure-SDK-For-Python AZURECLI/2.0.75
->>>>>>> 807faccc
+      - python/3.7.4 (Windows-10-10.0.18362-SP0) msrest/0.6.10 msrest_azure/0.6.2
+        azure-mgmt-cdn/3.1.0 Azure-SDK-For-Python AZURECLI/2.0.75
       accept-language:
       - en-US
     method: GET
@@ -420,11 +349,7 @@
       content-type:
       - application/json; odata.metadata=minimal
       date:
-<<<<<<< HEAD
-      - Mon, 14 Oct 2019 05:28:43 GMT
-=======
       - Mon, 21 Oct 2019 11:01:56 GMT
->>>>>>> 807faccc
       expires:
       - '-1'
       odata-version:
@@ -462,13 +387,8 @@
       ParameterSetName:
       - -g -n --tags
       User-Agent:
-<<<<<<< HEAD
-      - python/3.6.5 (Windows-10-10.0.17134-SP0) msrest/0.6.10 msrest_azure/0.6.2
-        azure-mgmt-cdn/3.1.0 Azure-SDK-For-Python AZURECLI/2.0.74
-=======
-      - python/3.7.4 (Windows-10-10.0.18362-SP0) msrest/0.6.10 msrest_azure/0.6.2
-        azure-mgmt-cdn/3.1.0 Azure-SDK-For-Python AZURECLI/2.0.75
->>>>>>> 807faccc
+      - python/3.7.4 (Windows-10-10.0.18362-SP0) msrest/0.6.10 msrest_azure/0.6.2
+        azure-mgmt-cdn/3.1.0 Azure-SDK-For-Python AZURECLI/2.0.75
       accept-language:
       - en-US
     method: GET
@@ -487,11 +407,7 @@
       content-type:
       - application/json; odata.metadata=minimal
       date:
-<<<<<<< HEAD
-      - Mon, 14 Oct 2019 05:28:45 GMT
-=======
       - Mon, 21 Oct 2019 11:01:58 GMT
->>>>>>> 807faccc
       expires:
       - '-1'
       odata-version:
@@ -533,13 +449,8 @@
       ParameterSetName:
       - -g -n --tags
       User-Agent:
-<<<<<<< HEAD
-      - python/3.6.5 (Windows-10-10.0.17134-SP0) msrest/0.6.10 msrest_azure/0.6.2
-        azure-mgmt-cdn/3.1.0 Azure-SDK-For-Python AZURECLI/2.0.74
-=======
-      - python/3.7.4 (Windows-10-10.0.18362-SP0) msrest/0.6.10 msrest_azure/0.6.2
-        azure-mgmt-cdn/3.1.0 Azure-SDK-For-Python AZURECLI/2.0.75
->>>>>>> 807faccc
+      - python/3.7.4 (Windows-10-10.0.18362-SP0) msrest/0.6.10 msrest_azure/0.6.2
+        azure-mgmt-cdn/3.1.0 Azure-SDK-For-Python AZURECLI/2.0.75
       accept-language:
       - en-US
     method: PATCH
@@ -552,11 +463,7 @@
         \ }\r\n}"
     headers:
       azure-asyncoperation:
-<<<<<<< HEAD
-      - https://management.azure.com/subscriptions/00000000-0000-0000-0000-000000000000/resourcegroups/clitest.rg000001/providers/Microsoft.Cdn/operationresults/1757d224-3b0c-4539-a7e6-3d21e85373f2?api-version=2017-10-12
-=======
       - https://management.azure.com/subscriptions/00000000-0000-0000-0000-000000000000/resourcegroups/clitest.rg000001/providers/Microsoft.Cdn/operationresults/cbb20a2f-b18c-4ec7-bd10-fc9591661b19?api-version=2017-10-12
->>>>>>> 807faccc
       cache-control:
       - no-cache
       content-length:
@@ -564,19 +471,11 @@
       content-type:
       - application/json; odata.metadata=minimal
       date:
-<<<<<<< HEAD
-      - Mon, 14 Oct 2019 05:28:49 GMT
-      expires:
-      - '-1'
-      location:
-      - https://management.azure.com/subscriptions/00000000-0000-0000-0000-000000000000/resourcegroups/clitest.rg000001/providers/Microsoft.Cdn/operationresults/1757d224-3b0c-4539-a7e6-3d21e85373f2/profileresults/profile123?api-version=2017-10-12
-=======
       - Mon, 21 Oct 2019 11:02:08 GMT
       expires:
       - '-1'
       location:
       - https://management.azure.com/subscriptions/00000000-0000-0000-0000-000000000000/resourcegroups/clitest.rg000001/providers/Microsoft.Cdn/operationresults/cbb20a2f-b18c-4ec7-bd10-fc9591661b19/profileresults/profile123?api-version=2017-10-12
->>>>>>> 807faccc
       odata-version:
       - '4.0'
       pragma:
@@ -590,11 +489,7 @@
       x-content-type-options:
       - nosniff
       x-ms-ratelimit-remaining-subscription-writes:
-<<<<<<< HEAD
-      - '1199'
-=======
       - '1171'
->>>>>>> 807faccc
       x-powered-by:
       - ASP.NET
     status:
@@ -614,17 +509,10 @@
       ParameterSetName:
       - -g -n --tags
       User-Agent:
-<<<<<<< HEAD
-      - python/3.6.5 (Windows-10-10.0.17134-SP0) msrest/0.6.10 msrest_azure/0.6.2
-        azure-mgmt-cdn/3.1.0 Azure-SDK-For-Python AZURECLI/2.0.74
-    method: GET
-    uri: https://management.azure.com/subscriptions/00000000-0000-0000-0000-000000000000/resourcegroups/clitest.rg000001/providers/Microsoft.Cdn/operationresults/1757d224-3b0c-4539-a7e6-3d21e85373f2?api-version=2017-10-12
-=======
       - python/3.7.4 (Windows-10-10.0.18362-SP0) msrest/0.6.10 msrest_azure/0.6.2
         azure-mgmt-cdn/3.1.0 Azure-SDK-For-Python AZURECLI/2.0.75
     method: GET
     uri: https://management.azure.com/subscriptions/00000000-0000-0000-0000-000000000000/resourcegroups/clitest.rg000001/providers/Microsoft.Cdn/operationresults/cbb20a2f-b18c-4ec7-bd10-fc9591661b19?api-version=2017-10-12
->>>>>>> 807faccc
   response:
     body:
       string: "{\r\n  \"status\":\"Succeeded\",\"error\":{\r\n    \"code\":\"None\",\"message\":null\r\n
@@ -637,11 +525,7 @@
       content-type:
       - application/json; odata.metadata=minimal
       date:
-<<<<<<< HEAD
-      - Mon, 14 Oct 2019 05:29:00 GMT
-=======
       - Mon, 21 Oct 2019 11:02:19 GMT
->>>>>>> 807faccc
       expires:
       - '-1'
       odata-version:
@@ -679,13 +563,8 @@
       ParameterSetName:
       - -g -n --tags
       User-Agent:
-<<<<<<< HEAD
-      - python/3.6.5 (Windows-10-10.0.17134-SP0) msrest/0.6.10 msrest_azure/0.6.2
-        azure-mgmt-cdn/3.1.0 Azure-SDK-For-Python AZURECLI/2.0.74
-=======
-      - python/3.7.4 (Windows-10-10.0.18362-SP0) msrest/0.6.10 msrest_azure/0.6.2
-        azure-mgmt-cdn/3.1.0 Azure-SDK-For-Python AZURECLI/2.0.75
->>>>>>> 807faccc
+      - python/3.7.4 (Windows-10-10.0.18362-SP0) msrest/0.6.10 msrest_azure/0.6.2
+        azure-mgmt-cdn/3.1.0 Azure-SDK-For-Python AZURECLI/2.0.75
     method: GET
     uri: https://management.azure.com/subscriptions/00000000-0000-0000-0000-000000000000/resourceGroups/clitest.rg000001/providers/Microsoft.Cdn/profiles/profile123?api-version=2017-10-12
   response:
@@ -702,11 +581,7 @@
       content-type:
       - application/json; odata.metadata=minimal
       date:
-<<<<<<< HEAD
-      - Mon, 14 Oct 2019 05:29:02 GMT
-=======
       - Mon, 21 Oct 2019 11:02:21 GMT
->>>>>>> 807faccc
       expires:
       - '-1'
       odata-version:
@@ -746,13 +621,8 @@
       ParameterSetName:
       - -g -n
       User-Agent:
-<<<<<<< HEAD
-      - python/3.6.5 (Windows-10-10.0.17134-SP0) msrest/0.6.10 msrest_azure/0.6.2
-        azure-mgmt-cdn/3.1.0 Azure-SDK-For-Python AZURECLI/2.0.74
-=======
-      - python/3.7.4 (Windows-10-10.0.18362-SP0) msrest/0.6.10 msrest_azure/0.6.2
-        azure-mgmt-cdn/3.1.0 Azure-SDK-For-Python AZURECLI/2.0.75
->>>>>>> 807faccc
+      - python/3.7.4 (Windows-10-10.0.18362-SP0) msrest/0.6.10 msrest_azure/0.6.2
+        azure-mgmt-cdn/3.1.0 Azure-SDK-For-Python AZURECLI/2.0.75
       accept-language:
       - en-US
     method: DELETE
@@ -762,29 +632,17 @@
       string: ''
     headers:
       azure-asyncoperation:
-<<<<<<< HEAD
-      - https://management.azure.com/subscriptions/00000000-0000-0000-0000-000000000000/resourcegroups/clitest.rg000001/providers/Microsoft.Cdn/operationresults/43a7f84f-1b45-4950-9453-4bb9989f6d33?api-version=2017-10-12
-=======
       - https://management.azure.com/subscriptions/00000000-0000-0000-0000-000000000000/resourcegroups/clitest.rg000001/providers/Microsoft.Cdn/operationresults/b83796c9-7377-40af-97d9-500359fce44a?api-version=2017-10-12
->>>>>>> 807faccc
       cache-control:
       - no-cache
       content-length:
       - '0'
       date:
-<<<<<<< HEAD
-      - Mon, 14 Oct 2019 05:29:06 GMT
-      expires:
-      - '-1'
-      location:
-      - https://management.azure.com/subscriptions/00000000-0000-0000-0000-000000000000/resourcegroups/clitest.rg000001/providers/Microsoft.Cdn/operationresults/43a7f84f-1b45-4950-9453-4bb9989f6d33/profileresults/profile123?api-version=2017-10-12
-=======
       - Mon, 21 Oct 2019 11:02:31 GMT
       expires:
       - '-1'
       location:
       - https://management.azure.com/subscriptions/00000000-0000-0000-0000-000000000000/resourcegroups/clitest.rg000001/providers/Microsoft.Cdn/operationresults/b83796c9-7377-40af-97d9-500359fce44a/profileresults/profile123?api-version=2017-10-12
->>>>>>> 807faccc
       pragma:
       - no-cache
       server:
@@ -796,11 +654,7 @@
       x-content-type-options:
       - nosniff
       x-ms-ratelimit-remaining-subscription-deletes:
-<<<<<<< HEAD
-      - '14999'
-=======
       - '14990'
->>>>>>> 807faccc
       x-powered-by:
       - ASP.NET
     status:
@@ -820,12 +674,6 @@
       ParameterSetName:
       - -g -n
       User-Agent:
-<<<<<<< HEAD
-      - python/3.6.5 (Windows-10-10.0.17134-SP0) msrest/0.6.10 msrest_azure/0.6.2
-        azure-mgmt-cdn/3.1.0 Azure-SDK-For-Python AZURECLI/2.0.74
-    method: GET
-    uri: https://management.azure.com/subscriptions/00000000-0000-0000-0000-000000000000/resourcegroups/clitest.rg000001/providers/Microsoft.Cdn/operationresults/43a7f84f-1b45-4950-9453-4bb9989f6d33?api-version=2017-10-12
-=======
       - python/3.7.4 (Windows-10-10.0.18362-SP0) msrest/0.6.10 msrest_azure/0.6.2
         azure-mgmt-cdn/3.1.0 Azure-SDK-For-Python AZURECLI/2.0.75
     method: GET
@@ -884,7 +732,6 @@
         azure-mgmt-cdn/3.1.0 Azure-SDK-For-Python AZURECLI/2.0.75
     method: GET
     uri: https://management.azure.com/subscriptions/00000000-0000-0000-0000-000000000000/resourcegroups/clitest.rg000001/providers/Microsoft.Cdn/operationresults/b83796c9-7377-40af-97d9-500359fce44a?api-version=2017-10-12
->>>>>>> 807faccc
   response:
     body:
       string: "{\r\n  \"status\":\"Succeeded\",\"error\":{\r\n    \"code\":\"None\",\"message\":null\r\n
@@ -897,11 +744,7 @@
       content-type:
       - application/json; odata.metadata=minimal
       date:
-<<<<<<< HEAD
-      - Mon, 14 Oct 2019 05:29:17 GMT
-=======
       - Mon, 21 Oct 2019 11:03:16 GMT
->>>>>>> 807faccc
       expires:
       - '-1'
       odata-version:
