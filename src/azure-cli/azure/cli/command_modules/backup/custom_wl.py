# --------------------------------------------------------------------------------------------
# Copyright (c) Microsoft Corporation. All rights reserved.
# Licensed under the MIT License. See License.txt in the project root for license information.
# --------------------------------------------------------------------------------------------

from uuid import uuid4
from datetime import datetime, timedelta, timezone

# pylint: disable=import-error
# pylint: disable=broad-except
# pylint: disable=too-many-locals
# pylint: disable=too-many-statements

from knack.log import get_logger

from azure.mgmt.recoveryservicesbackup.models import AzureVMAppContainerProtectionContainer, \
    AzureWorkloadBackupRequest, ProtectedItemResource, AzureRecoveryServiceVaultProtectionIntent, TargetRestoreInfo, \
    RestoreRequestResource, BackupRequestResource, ProtectionIntentResource, SQLDataDirectoryMapping, \
    ProtectionContainerResource, AzureWorkloadSAPHanaRestoreRequest, AzureWorkloadSQLRestoreRequest, \
    AzureWorkloadSAPHanaPointInTimeRestoreRequest, AzureWorkloadSQLPointInTimeRestoreRequest, \
    AzureVmWorkloadSAPHanaDatabaseProtectedItem, AzureVmWorkloadSQLDatabaseProtectedItem, MoveRPAcrossTiersRequest, \
    RecoveryPointRehydrationInfo, AzureWorkloadSAPHanaRestoreWithRehydrateRequest, \
    AzureWorkloadSQLRestoreWithRehydrateRequest

from azure.cli.core.util import CLIError
from azure.cli.command_modules.backup._validators import datetime_type
from azure.cli.command_modules.backup._client_factory import backup_workload_items_cf, \
    protectable_containers_cf, backup_protection_containers_cf, backup_protected_items_cf, recovery_points_crr_cf, \
    _backup_client_factory, recovery_points_cf

import azure.cli.command_modules.backup.custom_help as cust_help
import azure.cli.command_modules.backup.custom_common as common
from azure.cli.core.azclierror import InvalidArgumentValueError, RequiredArgumentMissingError, ValidationError, \
    ResourceNotFoundError


fabric_name = "Azure"
logger = get_logger(__name__)

# Mapping of workload type
workload_type_map = {'MSSQL': 'SQLDataBase',
                     'SAPHANA': 'SAPHanaDatabase',
                     'SQLDataBase': 'SQLDataBase',
                     'SAPHanaDatabase': 'SAPHanaDatabase',
                     'SAPASE': 'SAPAseDatabase'}

# Mapping of module name
module_map = {'sqldatabase': 'sql_database',
              'saphanadatabase': 'sap_hana_database',
              'sapasedatabase': 'sap_ase_database'}

# Mapping of attribute name
attr_map = {'sqldatabase': 'SQLDatabase',
            'saphanadatabase': 'SAPHanaDatabase',
            'sapasedatabase': 'SAPAseDatabase'}

protectable_item_type_map = {'SQLDatabase': 'SQLDataBase',
                             'HANADataBase': 'SAPHanaDatabase',
                             'SAPHanaDatabase': 'SAPHanaDatabase',
                             'HANAInstance': 'SAPHanaSystem',
                             'SAPHanaSystem': 'SAPHanaSystem',
                             'SQLInstance': 'SQLInstance',
                             'SQLAG': 'SQLAG'}


def show_wl_policy(client, resource_group_name, vault_name, name):
    return [client.get(vault_name, resource_group_name, name)]


def list_wl_policies(client, resource_group_name, vault_name, workload_type, backup_management_type):
    if workload_type is None:
        raise RequiredArgumentMissingError(
            """
            Workload type is required for Azure Workload. Use --workload-type.
            """)

    if backup_management_type is None:
        raise CLIError(
            """
            Backup Management Type needs to be specified for Azure Workload.
            """)

    workload_type = _check_map(workload_type, workload_type_map)

    filter_string = cust_help.get_filter_string({
        'backupManagementType': backup_management_type,
        'workloadType': workload_type})

    policies = client.list(vault_name, resource_group_name, filter_string)
    return cust_help.get_list_from_paged_response(policies)


def list_protectable_containers(cmd, resource_group_name, vault_name, container_type="AzureWorkload"):
    filter_string = cust_help.get_filter_string({
        'backupManagementType': container_type})
    client = protectable_containers_cf(cmd.cli_ctx)
    paged_containers = client.list(vault_name, resource_group_name, fabric_name, filter_string)
    return cust_help.get_list_from_paged_response(paged_containers)


def register_wl_container(cmd, client, vault_name, resource_group_name, workload_type, resource_id, container_type):
    if not cust_help.is_id(resource_id):
        raise CLIError(
            """
            Resource ID is not a valid one.
            """)

    workload_type = _check_map(workload_type, workload_type_map)
    container_name = _get_protectable_container_name(cmd, resource_group_name, vault_name, resource_id)

    if container_name is None or not cust_help.is_native_name(container_name):
        # refresh containers and try to get the protectable container object again
        client.refresh(vault_name, resource_group_name, fabric_name)
        container_name = _get_protectable_container_name(cmd, resource_group_name, vault_name, resource_id)

        if container_name is None or not cust_help.is_native_name(container_name):
            raise ResourceNotFoundError(
                """
                Container unavailable or already registered.
                """)

    properties = AzureVMAppContainerProtectionContainer(backup_management_type=container_type,
                                                        source_resource_id=resource_id,
                                                        workload_type=workload_type)
    param = ProtectionContainerResource(properties=properties)

    # Trigger register and wait for completion
    result = client.register(vault_name, resource_group_name, fabric_name, container_name, param, raw=True)
    return cust_help.track_register_operation(cmd.cli_ctx, result, vault_name, resource_group_name, container_name)


def re_register_wl_container(cmd, client, vault_name, resource_group_name, workload_type,
                             container_name, container_type):
    workload_type = _check_map(workload_type, workload_type_map)

    if not cust_help.is_native_name(container_name):
        raise CLIError(
            """
            Container name passed cannot be a friendly name.
            Please pass a native container name.
            """)

    backup_cf = backup_protection_containers_cf(cmd.cli_ctx)
    containers = common.list_containers(backup_cf, resource_group_name, vault_name, container_type)
    source_resource_id = None

    for container in containers:
        if container.name == container_name:
            source_resource_id = container.properties.source_resource_id
            break

    if not source_resource_id:
        raise CLIError(
            """
            No such registered container exists.
            """)
    properties = AzureVMAppContainerProtectionContainer(backup_management_type=container_type,
                                                        workload_type=workload_type,
                                                        operation_type='Reregister',
                                                        source_resource_id=source_resource_id)
    param = ProtectionContainerResource(properties=properties)
    # Trigger register and wait for completion
    result = client.register(vault_name, resource_group_name, fabric_name, container_name, param, raw=True)
    return cust_help.track_register_operation(cmd.cli_ctx, result, vault_name, resource_group_name, container_name)


def unregister_wl_container(cmd, client, vault_name, resource_group_name, container_name):
    if not cust_help.is_native_name(container_name):
        raise CLIError(
            """
            Container name passed cannot be a friendly name.
            Please pass a native container name.
            """)

    # Trigger unregister and wait for completion
    result = client.unregister(vault_name, resource_group_name, fabric_name, container_name, raw=True)
    return cust_help.track_register_operation(cmd.cli_ctx, result, vault_name, resource_group_name, container_name)


def update_policy_for_item(cmd, client, resource_group_name, vault_name, item, policy):
    if item.properties.backup_management_type != policy.properties.backup_management_type:
        raise CLIError(
            """
            The policy type should match with the workload being protected.
            Use the relevant get-default policy command and use it to update the policy for the workload.
            """)

    container_uri = cust_help.get_protection_container_uri_from_id(item.id)
    item_uri = cust_help.get_protected_item_uri_from_id(item.id)

    backup_item_type = item_uri.split(';')[0]
    if not cust_help.is_sql(backup_item_type) and not cust_help.is_hana(backup_item_type):
        raise InvalidArgumentValueError("Item must be either of type SQLDataBase or SAPHanaDatabase.")

    item_properties = _get_protected_item_instance(backup_item_type)
    item_properties.policy_id = policy.id

    param = ProtectedItemResource(properties=item_properties)

    # Update policy
    result = client.create_or_update(vault_name, resource_group_name, fabric_name,
                                     container_uri, item_uri, param, raw=True)
    return cust_help.track_backup_job(cmd.cli_ctx, result, vault_name, resource_group_name)


def resume_protection(cmd, client, resource_group_name, vault_name, item, policy):
    return update_policy_for_item(cmd, client, resource_group_name, vault_name, item, policy)


def initialize_protectable_items(client, resource_group_name, vault_name, container_name, workload_type):
    workload_type = _check_map(workload_type, workload_type_map)

    filter_string = cust_help.get_filter_string({
        'backupManagementType': 'AzureWorkload',
        'workloadType': workload_type})

    return client.inquire(vault_name, resource_group_name, fabric_name, container_name, filter_string)


def create_policy(client, resource_group_name, vault_name, policy_name, policy, workload_type):
    workload_type = _check_map(workload_type, workload_type_map)
    policy_object = cust_help.get_policy_from_json(client, policy)
    policy_object.properties.backup_management_type = "AzureWorkload"
    policy_object.properties.workload_type = workload_type
    policy_object.name = policy_name

    return client.create_or_update(vault_name, resource_group_name, policy_name, policy_object)


def set_policy(client, resource_group_name, vault_name, policy, policy_name, fix_for_inconsistent_items):
    if policy_name is None:
        raise CLIError(
            """
            Policy name is required for set policy.
            """)

    if policy is not None:
        policy_object = cust_help.get_policy_from_json(client, policy)
    else:
        if fix_for_inconsistent_items:
            policy_object = common.show_policy(client, resource_group_name, vault_name, policy_name)
            policy_object.properties.make_policy_consistent = True
        else:
            raise CLIError(
                """
                Please provide policy object.
                """)

    return client.create_or_update(vault_name, resource_group_name, policy_name, policy_object)


def show_protectable_item(items, name, server_name, protectable_item_type):
    protectable_item_type = _check_map(protectable_item_type, protectable_item_type_map)
    # Name filter
    if cust_help.is_native_name(name):
        filtered_items = [item for item in items if item.name.lower() == name.lower()]
    else:
        filtered_items = [item for item in items if item.properties.friendly_name.lower() == name.lower()]

    # Server Name filter
    filtered_items = [item for item in filtered_items if item.properties.server_name.lower() == server_name.lower()]

    # Protectable Item Type filter
    filtered_items = [item for item in filtered_items if
                      item.properties.protectable_item_type.lower() == protectable_item_type.lower()]

    return cust_help.get_none_one_or_many(filtered_items)


def show_protectable_instance(items, server_name, protectable_item_type):
    if server_name is None:
        raise RequiredArgumentMissingError("""
        Server name missing. Please provide a valid server name using --target-server-name.
        """)

    if protectable_item_type is None:
        az_error = RequiredArgumentMissingError("""
        Protectable item type missing. Please provide a valid protectable item type name using --target-server-type.
        """)
        recommendation_text = "{} are the allowed values.".format(str(list(protectable_item_type_map.keys())))
        az_error.set_recommendation(recommendation_text)
        raise az_error

    protectable_item_type = _check_map(protectable_item_type, protectable_item_type_map)
    # Protectable Item Type filter
    filtered_items = [item for item in items if
                      item.properties.protectable_item_type is not None and
                      item.properties.protectable_item_type.lower() == protectable_item_type.lower()]
    # Server Name filter
    filtered_items = [item for item in filtered_items if item.properties.server_name.lower() == server_name.lower()]

    return cust_help.get_none_one_or_many(filtered_items)


def list_protectable_items(client, resource_group_name, vault_name, workload_type,
                           backup_management_type="AzureWorkload", container_uri=None, protectable_item_type=None,
                           server_name=None):

    workload_type = _check_map(workload_type, workload_type_map)
    if protectable_item_type is not None:
        protectable_item_type = _check_map(protectable_item_type, protectable_item_type_map)

    filter_string = cust_help.get_filter_string({
        'backupManagementType': backup_management_type,
        'workloadType': workload_type})

    # Items list
    items = client.list(vault_name, resource_group_name, filter_string)
    paged_items = cust_help.get_list_from_paged_response(items)

    if protectable_item_type is not None:
        # Protectable Item Type filter
        paged_items = [item for item in paged_items if
                       item.properties.protectable_item_type.lower() == protectable_item_type.lower()]
    if server_name is not None:
        # Server Name filter
        paged_items = [item for item in paged_items if
                       item.properties.server_name.lower() == server_name.lower()]
    if container_uri:
        return [item for item in paged_items if
                cust_help.get_protection_container_uri_from_id(item.id).lower() == container_uri.lower()]

    return paged_items


def list_wl_recovery_points(cmd, client, resource_group_name, vault_name, item, start_date=None, end_date=None,
                            extended_info=None, is_ready_for_move=None, target_tier=None, use_secondary_region=None,
                            tier=None, recommended_for_archive=None):

    if recommended_for_archive is not None:
        raise InvalidArgumentValueError("""--recommended-for-archive is supported by AzureIaasVM backup management
        type only.""")

    # Get container and item URIs
    container_uri = cust_help.get_protection_container_uri_from_id(item.id)
    item_uri = cust_help.get_protected_item_uri_from_id(item.id)

    query_end_date, query_start_date = cust_help.get_query_dates(end_date, start_date)

    if query_end_date and query_start_date:
        cust_help.is_range_valid(query_start_date, query_end_date)

    filter_string = cust_help.get_filter_string({
        'startDate': query_start_date,
        'endDate': query_end_date})

    if cmd.name.split()[2] == 'show-log-chain' or extended_info is not None:
        filter_string = cust_help.get_filter_string({
            'restorePointQueryType': 'Log',
            'startDate': query_start_date,
            'endDate': query_end_date,
            'extendedInfo': extended_info})

    if use_secondary_region:
        client = recovery_points_crr_cf(cmd.cli_ctx)

    # Get recovery points
    recovery_points = client.list(vault_name, resource_group_name, fabric_name, container_uri, item_uri, filter_string)
    paged_recovery_points = cust_help.get_list_from_paged_response(recovery_points)

    common.fetch_tier(paged_recovery_points)

    if use_secondary_region:
        paged_recovery_points = [item for item in paged_recovery_points if item.properties.recovery_point_tier_details
                                 is not None and item.tier_type != 'VaultArchive']

    recovery_point_list = common.check_rp_move_readiness(paged_recovery_points, target_tier, is_ready_for_move)
    recovery_point_list = common.filter_rp_based_on_tier(recovery_point_list, tier)
    return recovery_point_list


def move_wl_recovery_points(cmd, resource_group_name, vault_name, item_name, rp_name, source_tier,
                            destination_tier):

    container_uri = cust_help.get_protection_container_uri_from_id(item_name.id)
    item_uri = cust_help.get_protected_item_uri_from_id(item_name.id)

    if source_tier not in common.tier_type_map.keys():
        raise InvalidArgumentValueError('This source tier-type is not accepted by move command at present.')

    parameters = MoveRPAcrossTiersRequest(source_tier_type=common.tier_type_map[source_tier],
                                          target_tier_type=common.tier_type_map[destination_tier])

    result = _backup_client_factory(cmd.cli_ctx).move_recovery_point(vault_name, resource_group_name, fabric_name,
                                                                     container_uri, item_uri, rp_name, parameters,
                                                                     raw=True, polling=False).result()

    return cust_help.track_backup_job(cmd.cli_ctx, result, vault_name, resource_group_name)


def enable_protection_for_azure_wl(cmd, client, resource_group_name, vault_name, policy_object, protectable_item):
    # Get protectable item.
    protectable_item_object = protectable_item
    protectable_item_type = protectable_item_object.properties.protectable_item_type
    if protectable_item_type.lower() not in ["sqldatabase", "sqlinstance", "saphanadatabase", "saphanasystem"]:
        raise CLIError(
            """
            Protectable Item must be either of type SQLDataBase, HANADatabase, HANAInstance or SQLInstance.
            """)

    item_name = protectable_item_object.name
    container_name = protectable_item_object.id.split('/')[12]
    cust_help.validate_policy(policy_object)
    policy_id = policy_object.id

    properties = _get_protected_item_instance(protectable_item_type)
    properties.backup_management_type = 'AzureWorkload'
    properties.policy_id = policy_id
    properties.workload_type = protectable_item_type
    param = ProtectionContainerResource(properties=properties)

    # Trigger enable protection and wait for completion
    result = client.create_or_update(vault_name, resource_group_name, fabric_name,
                                     container_name, item_name, param, raw=True)
    return cust_help.track_backup_job(cmd.cli_ctx, result, vault_name, resource_group_name)


def backup_now(cmd, client, resource_group_name, vault_name, item, retain_until, backup_type,
               enable_compression=False):
    if backup_type is None:
        raise RequiredArgumentMissingError("Backup type missing. Please provide a valid backup type using "
                                           "--backup-type argument.")

    message = "For SAPHANA and SQL workload, retain-until parameter value will be overridden by the underlying policy"

    if (retain_until is not None and backup_type != 'CopyOnlyFull'):
        logger.warning(message)
        retain_until = datetime.now(timezone.utc) + timedelta(days=30)

    if retain_until is None:
        retain_until = datetime.now(timezone.utc) + timedelta(days=30)

    container_uri = cust_help.get_protection_container_uri_from_id(item.id)
    item_uri = cust_help.get_protected_item_uri_from_id(item.id)

    backup_item_type = item_uri.split(';')[0]
    if not cust_help.is_sql(backup_item_type) and enable_compression:
        raise CLIError(
            """
            Enable compression is not applicable for SAPHanaDatabase item type.
            """)

    if cust_help.is_hana(backup_item_type) and backup_type in ['Log', 'CopyOnlyFull', 'Incremental']:
        raise CLIError(
            """
            Backup type cannot be Log, CopyOnlyFull, Incremental for SAPHanaDatabase Adhoc backup.
            """)

    properties = AzureWorkloadBackupRequest(backup_type=backup_type, enable_compression=enable_compression,
                                            recovery_point_expiry_time_in_utc=retain_until)
    param = BackupRequestResource(properties=properties)

    # Trigger backup and wait for completion
    result = client.trigger(vault_name, resource_group_name, fabric_name, container_uri,
                            item_uri, param, raw=True)
    return cust_help.track_backup_job(cmd.cli_ctx, result, vault_name, resource_group_name)


def disable_protection(cmd, client, resource_group_name, vault_name, item, delete_backup_data):

    container_uri = cust_help.get_protection_container_uri_from_id(item.id)
    item_uri = cust_help.get_protected_item_uri_from_id(item.id)

    backup_item_type = item_uri.split(';')[0]
    if not cust_help.is_sql(backup_item_type) and not cust_help.is_hana(backup_item_type):
        raise CLIError(
            """
            Item must be either of type SQLDataBase or SAPHanaDatabase.
            """)

    if delete_backup_data:
        result = client.delete(vault_name, resource_group_name, fabric_name, container_uri, item_uri, raw=True)
        return cust_help.track_backup_job(cmd.cli_ctx, result, vault_name, resource_group_name)

    properties = _get_protected_item_instance(backup_item_type)
    properties.protection_state = 'ProtectionStopped'
    properties.policy_id = ''
    param = ProtectedItemResource(properties=properties)

    # Trigger disable protection and wait for completion
    result = client.create_or_update(vault_name, resource_group_name, fabric_name,
                                     container_uri, item_uri, param, raw=True)
    return cust_help.track_backup_job(cmd.cli_ctx, result, vault_name, resource_group_name)


def undelete_protection(cmd, client, resource_group_name, vault_name, item):
    container_uri = cust_help.get_protection_container_uri_from_id(item.id)
    item_uri = cust_help.get_protected_item_uri_from_id(item.id)

    backup_item_type = item_uri.split(';')[0]
    if not cust_help.is_sql(backup_item_type) and not cust_help.is_hana(backup_item_type):
        raise ValidationError(
            """
            Item must be either of type SQLDataBase or SAPHanaDatabase.
            """)

    properties = _get_protected_item_instance(backup_item_type)
    properties.protection_state = 'ProtectionStopped'
    properties.policy_id = ''
    properties.is_rehydrate = True
    param = ProtectedItemResource(properties=properties)

    result = client.create_or_update(vault_name, resource_group_name, fabric_name,
                                     container_uri, item_uri, param, raw=True)
    return cust_help.track_backup_job(cmd.cli_ctx, result, vault_name, resource_group_name)


def auto_enable_for_azure_wl(client, resource_group_name, vault_name, policy_object, protectable_item):
    protectable_item_object = protectable_item
    item_id = protectable_item_object.id
    protectable_item_type = protectable_item_object.properties.protectable_item_type
    if protectable_item_type.lower() != 'sqlinstance':
        raise CLIError(
            """
            Protectable Item can only be of type SQLInstance.
            """)

    policy_id = policy_object.id

    properties = AzureRecoveryServiceVaultProtectionIntent(backup_management_type='AzureWorkload',
                                                           policy_id=policy_id, item_id=item_id)
    param = ProtectionIntentResource(properties=properties)

    intent_object_name = str(uuid4())

    try:
        client.create_or_update(vault_name, resource_group_name, fabric_name, intent_object_name, param)
        return {'status': True}
    except Exception:
        return {'status': False}


def disable_auto_for_azure_wl(client, resource_group_name, vault_name, item_name):
    if not cust_help.is_native_name(item_name):
        raise CLIError(
            """
            Protectable Item name must be native.
            """)

    protectable_item_type = item_name.split(';')[0]
    if protectable_item_type.lower() != 'sqlinstance':
        raise CLIError(
            """
            Protectable Item can only be of type SQLInstance.
            """)

    intent_object_name = str(uuid4())

    try:
        client.delete(vault_name, resource_group_name, fabric_name, intent_object_name)
        return {'status': True}
    except Exception:
        return {'status': False}


def list_workload_items(cmd, vault_name, resource_group_name, container_name,
                        container_type="AzureWorkload", workload_type="SQLInstance"):
    filter_string = cust_help.get_filter_string({
        'backupManagementType': container_type,
        'workloadItemType': workload_type})

    items = backup_workload_items_cf(cmd.cli_ctx).list(vault_name, resource_group_name,
                                                       fabric_name, container_name, filter_string)
    return cust_help.get_list_from_paged_response(items)


def restore_azure_wl(cmd, client, resource_group_name, vault_name, recovery_config, rehydration_duration=15,
                     rehydration_priority=None):

    recovery_config_object = cust_help.get_or_read_json(recovery_config)
    restore_mode = recovery_config_object['restore_mode']
    container_uri = recovery_config_object['container_uri']
    item_uri = recovery_config_object['item_uri']
    recovery_point_id = recovery_config_object['recovery_point_id']
    log_point_in_time = recovery_config_object['log_point_in_time']
    item_type = recovery_config_object['item_type']
    source_resource_id = recovery_config_object['source_resource_id']
    database_name = recovery_config_object['database_name']
    container_id = recovery_config_object['container_id']
    alternate_directory_paths = recovery_config_object['alternate_directory_paths']
    recovery_mode = recovery_config_object['recovery_mode']
    filepath = recovery_config_object['filepath']

    recovery_point = common.show_recovery_point(cmd, recovery_points_cf(cmd.cli_ctx), resource_group_name,
                                                vault_name, container_uri, item_uri, recovery_point_id, item_type,
                                                backup_management_type="AzureWorkload")

    rp_list = [recovery_point]
    common.fetch_tier(rp_list)

    if rp_list[0].tier_type == 'VaultArchive' and rehydration_priority is None:
        raise InvalidArgumentValueError("""The selected recovery point is in archive tier, provide additional
        parameters of rehydration duration and rehydration priority.""")

    if rp_list[0].tier_type == 'VaultArchive':
        # Construct trigger restore request object
        trigger_restore_properties = _get_restore_request_instance(item_type, log_point_in_time, rehydration_priority)

        rehyd_duration = 'P' + str(rehydration_duration) + 'D'
        rehydration_info = RecoveryPointRehydrationInfo(rehydration_retention_duration=rehyd_duration,
                                                        rehydration_priority=rehydration_priority)

        trigger_restore_properties.recovery_point_rehydration_info = rehydration_info

    else:
        trigger_restore_properties = _get_restore_request_instance(item_type, log_point_in_time, None)

    trigger_restore_properties.recovery_type = restore_mode

    # Get target vm id
    if container_id is not None:
        target_container_name = cust_help.get_protection_container_uri_from_id(container_id)
        target_resource_group = cust_help.get_resource_group_from_id(container_id)
        target_vault_name = cust_help.get_vault_from_arm_id(container_id)
        target_container = common.show_container(cmd, backup_protection_containers_cf(cmd.cli_ctx),
                                                 target_container_name, target_resource_group, target_vault_name,
                                                 'AzureWorkload')
        setattr(trigger_restore_properties, 'target_virtual_machine_id', target_container.properties.source_resource_id)

    if restore_mode == 'AlternateLocation':
        if recovery_mode != "FileRecovery":
            setattr(trigger_restore_properties, 'source_resource_id', source_resource_id)
            setattr(trigger_restore_properties, 'target_info', TargetRestoreInfo(overwrite_option='Overwrite',
                                                                                 database_name=database_name,
                                                                                 container_id=container_id))
            if 'sql' in item_type.lower():
                directory_map = []
                for i in alternate_directory_paths:
                    directory_map.append(SQLDataDirectoryMapping(mapping_type=i[0], source_path=i[1],
                                                                 source_logical_name=i[2], target_path=i[3]))
                setattr(trigger_restore_properties, 'alternate_directory_paths', directory_map)
        else:
            target_info = TargetRestoreInfo(overwrite_option='Overwrite', container_id=container_id,
                                            target_directory_for_file_restore=filepath)
            setattr(trigger_restore_properties, 'target_info', target_info)
            trigger_restore_properties.recovery_mode = recovery_mode

    if log_point_in_time is not None:
        setattr(trigger_restore_properties, 'point_in_time', datetime_type(log_point_in_time))

    if 'sql' in item_type.lower():
        setattr(trigger_restore_properties, 'should_use_alternate_target_location', True)
        setattr(trigger_restore_properties, 'is_non_recoverable', False)

    trigger_restore_request = RestoreRequestResource(properties=trigger_restore_properties)

    # Trigger restore and wait for completion
    result = client.trigger(vault_name, resource_group_name, fabric_name, container_uri,
                            item_uri, recovery_point_id, trigger_restore_request, raw=True, polling=False).result()
<<<<<<< HEAD

=======
>>>>>>> a30097e6
    return cust_help.track_backup_job(cmd.cli_ctx, result, vault_name, resource_group_name)


def show_recovery_config(cmd, client, resource_group_name, vault_name, restore_mode, container_name, item_name,
                         rp_name, target_item, target_item_name, log_point_in_time, from_full_rp_name,
                         filepath, target_container):
    if log_point_in_time is not None:
        datetime_type(log_point_in_time)

    if restore_mode == 'AlternateWorkloadRestore':
        _check_none_and_many(target_item, "Target Item")

        protectable_item_type = target_item.properties.protectable_item_type
        if protectable_item_type.lower() not in ["sqlinstance", "saphanasystem"]:
            raise CLIError(
                """
                Target Item must be either of type HANAInstance or SQLInstance.
                """)

    if restore_mode == 'RestoreAsFiles' and target_container is None:
        raise CLIError("Target Container must be provided.")

    if rp_name is None and log_point_in_time is None:
        raise CLIError(
            """
            Log point in time or recovery point name must be provided.
            """)

    item = common.show_item(cmd, backup_protected_items_cf(cmd.cli_ctx), resource_group_name, vault_name,
                            container_name, item_name, "AzureWorkload")
    cust_help.validate_item(item)
    item_type = item.properties.workload_type
    item_name = item.name

    if not cust_help.is_sql(item_type) and not cust_help.is_hana(item_type):
        raise CLIError(
            """
            Item must be either of type SQLDataBase or SAPHanaDatabase.
            """)

    # Mapping of restore mode
    restore_mode_map = {'OriginalWorkloadRestore': 'OriginalLocation',
                        'AlternateWorkloadRestore': 'AlternateLocation',
                        'RestoreAsFiles': 'AlternateLocation'}

    if rp_name is None and restore_mode == "RestoreAsFiles" and from_full_rp_name is not None:
        rp_name = from_full_rp_name
    rp_name = rp_name if rp_name is not None else 'DefaultRangeRecoveryPoint'

    if rp_name == 'DefaultRangeRecoveryPoint':
        recovery_points = list_wl_recovery_points(cmd, client, resource_group_name, vault_name, item,
                                                  None, None, True)
        recovery_points = [rp for rp in recovery_points if rp.name == rp_name]

        if recovery_points == []:
            raise CLIError(
                """
                Invalid input.
                """)

        recovery_point = recovery_points[0]
    else:
        recovery_point = common.show_recovery_point(cmd, client, resource_group_name, vault_name, container_name,
                                                    item_name, rp_name, item_type,
                                                    backup_management_type="AzureWorkload")

    alternate_directory_paths = []
    if 'sql' in item_type.lower() and restore_mode == 'AlternateWorkloadRestore':
        items = list_workload_items(cmd, vault_name, resource_group_name, container_name)
        for titem in items:
            if titem.properties.friendly_name == target_item.properties.friendly_name:
                if titem.properties.server_name == target_item.properties.server_name:
                    for path in recovery_point.properties.extended_info.data_directory_paths:
                        target_path = cust_help.get_target_path(path.type, path.path, path.logical_name,
                                                                titem.properties.data_directory_paths)
                        alternate_directory_paths.append((path.type, path.path, path.logical_name, target_path))
    db_name = None
    if restore_mode == 'AlternateWorkloadRestore':
        friendly_name = target_item.properties.friendly_name
        db_name = friendly_name + '/' + target_item_name

    container_id = None
    if restore_mode == 'AlternateWorkloadRestore':
        container_id = '/'.join(target_item.id.split('/')[:-2])

    if not ('sql' in item_type.lower() and restore_mode == 'AlternateWorkloadRestore'):
        alternate_directory_paths = None

    recovery_mode = None
    if restore_mode == 'RestoreAsFiles':
        recovery_mode = 'FileRecovery'
        container_id = target_container.id

    return {
        'restore_mode': restore_mode_map[restore_mode],
        'container_uri': item.properties.container_name,
        'item_uri': item_name,
        'recovery_point_id': recovery_point.name,
        'log_point_in_time': log_point_in_time,
        'item_type': 'SQL' if 'sql' in item_type.lower() else 'SAPHana',
        'source_resource_id': item.properties.source_resource_id,
        'database_name': db_name,
        'container_id': container_id,
        'recovery_mode': recovery_mode,
        'filepath': filepath,
        'alternate_directory_paths': alternate_directory_paths}


def _get_restore_request_instance(item_type, log_point_in_time, rehydration_priority):

    if rehydration_priority is None:
        if item_type.lower() == "saphana":
            if log_point_in_time is not None:
                return AzureWorkloadSAPHanaPointInTimeRestoreRequest()
            return AzureWorkloadSAPHanaRestoreRequest()

        if item_type.lower() == "sql":
            if log_point_in_time is not None:
                return AzureWorkloadSQLPointInTimeRestoreRequest()
            return AzureWorkloadSQLRestoreRequest()

    if item_type.lower() == "saphana":
        if log_point_in_time is not None:
            raise InvalidArgumentValueError('Integrated restore is not defined for log recovery point.')
        return AzureWorkloadSAPHanaRestoreWithRehydrateRequest()

    if item_type.lower() == "sql":
        if log_point_in_time is not None:
            raise InvalidArgumentValueError('Integrated restore is not defined for log recovery point.')
        return AzureWorkloadSQLRestoreWithRehydrateRequest()


def _get_protected_item_instance(item_type):
    if item_type.lower() == "saphanadatabase":
        return AzureVmWorkloadSAPHanaDatabaseProtectedItem()
    return AzureVmWorkloadSQLDatabaseProtectedItem()


def _check_map(item_type, item_type_map):
    if item_type is None:
        if item_type_map == workload_type_map:
            az_error = RequiredArgumentMissingError("""
            Workload type missing. Please enter a valid workload type using --workload-type.
            """)
            recommendation_text = "{} are the allowed values.".format(str(list(item_type_map.keys())))
            az_error.set_recommendation(recommendation_text)
            raise az_error
        if item_type_map == protectable_item_type_map:
            az_error = RequiredArgumentMissingError("""
            Protectable item type missing. Please enter a valid protectable item type using --protectable-item-type.
            """)
            recommendation_text = "{} are the allowed values.".format(str(list(item_type_map.keys())))
            az_error.set_recommendation(recommendation_text)
            raise az_error
        raise RequiredArgumentMissingError("Item type missing. Enter a valid item type.")
    if item_type_map.get(item_type) is not None:
        return item_type_map[item_type]
    error_text = "{} is an invalid argument.".format(item_type)
    recommendation_text = "{} are the allowed values.".format(str(list(item_type_map.keys())))
    az_error = InvalidArgumentValueError(error_text)
    az_error.set_recommendation(recommendation_text)
    raise az_error


def _get_protectable_container_name(cmd, resource_group_name, vault_name, resource_id):
    containers = list_protectable_containers(cmd, resource_group_name, vault_name)
    container_name = None
    for container in containers:
        container_resource_id = cust_help.get_resource_id(container.properties.container_id)
        if container_resource_id.lower() == cust_help.get_resource_id(resource_id).lower():
            container_name = container.name
            break
    return container_name


def _check_none_and_many(item, item_name):
    if item is None:
        error_text = "{} must be provided.".format(item_name)
        az_error = ResourceNotFoundError(error_text)
        raise az_error
    if isinstance(item, list):
        error_text = "Multiple {}s found. Please check if you have given correct target server type.".format(item_name)
        az_error = InvalidArgumentValueError(error_text)
        raise az_error<|MERGE_RESOLUTION|>--- conflicted
+++ resolved
@@ -647,10 +647,6 @@
     # Trigger restore and wait for completion
     result = client.trigger(vault_name, resource_group_name, fabric_name, container_uri,
                             item_uri, recovery_point_id, trigger_restore_request, raw=True, polling=False).result()
-<<<<<<< HEAD
-
-=======
->>>>>>> a30097e6
     return cust_help.track_backup_job(cmd.cli_ctx, result, vault_name, resource_group_name)
 
 
