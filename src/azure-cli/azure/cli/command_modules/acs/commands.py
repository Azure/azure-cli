--- conflicted
+++ resolved
@@ -48,11 +48,7 @@
     )
 
     openshift_managed_clusters_sdk = CliCommandType(
-<<<<<<< HEAD
-        operations_tmpl='azure.mgmt.containerservice.operations.'
-=======
         operations_tmpl='azure.mgmt.containerservice.v2018_09_30_preview.operations.'
->>>>>>> 98bd8c4a
                         '_open_shift_managed_clusters_operations#OpenShiftManagedClustersOperations.{}',
         operation_group='open_shift_managed_clusters',
         resource_type=ResourceType.MGMT_CONTAINERSERVICE,
