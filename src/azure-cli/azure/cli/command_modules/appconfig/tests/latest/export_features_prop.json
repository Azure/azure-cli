<<<<<<< HEAD
#Mon Jan 20 09:28:39 Pacific Standard Time 2020
=======
#Mon Jan 20 09:34:31 Pacific Standard Time 2020
>>>>>>> f4c94dca
Color=Red
Region=West US
feature-management.FalseFeature=false
feature-management.FeatureSample.enabled-for[0].Name=Filter1
feature-management.FeatureSample.enabled-for[0].Parameters.paramforfilter1=value1
feature-management.FeatureSample.enabled-for[1].Name=Filter2
feature-management.FeatureSample.enabled-for[2].Name=Filter@3
feature-management.FeatureSample.enabled-for[3].Name=filter.4
feature-management.FeatureSample.enabled-for[3].Parameters.EmptyValue=
feature-management.FeatureSample.enabled-for[3].Parameters.dotInFilter.Param=?
feature-management.TrueFeature=true<|MERGE_RESOLUTION|>--- conflicted
+++ resolved
@@ -1,8 +1,5 @@
-<<<<<<< HEAD
-#Mon Jan 20 09:28:39 Pacific Standard Time 2020
-=======
 #Mon Jan 20 09:34:31 Pacific Standard Time 2020
->>>>>>> f4c94dca
+
 Color=Red
 Region=West US
 feature-management.FalseFeature=false
