# --------------------------------------------------------------------------------------------
# Copyright (c) Microsoft Corporation. All rights reserved.
# Licensed under the MIT License. See License.txt in the project root for license information.
# --------------------------------------------------------------------------------------------

# pylint:disable=too-many-lines

import os
try:
    from urllib.parse import urlparse
except ImportError:
    from urlparse import urlparse  # pylint: disable=import-error

from knack.log import get_logger
from knack.util import CLIError

from azure.cli.core.commands.validators import (
    get_default_location_from_resource_group, validate_file_or_dict, validate_parameter_set, validate_tags)
from azure.cli.core.util import hash_string
from azure.cli.command_modules.vm._vm_utils import check_existence, get_target_network_api, get_storage_blob_uri
from azure.cli.command_modules.vm._template_builder import StorageProfile
import azure.cli.core.keys as keys

from ._client_factory import _compute_client_factory
from ._actions import _get_latest_image_version
logger = get_logger(__name__)


def validate_asg_names_or_ids(cmd, namespace):
    from msrestazure.tools import resource_id, is_valid_resource_id
    from azure.cli.core.profiles import ResourceType
    from azure.cli.core.commands.client_factory import get_subscription_id
    ApplicationSecurityGroup = cmd.get_models('ApplicationSecurityGroup',
                                              resource_type=ResourceType.MGMT_NETWORK)

    resource_group = namespace.resource_group_name
    subscription_id = get_subscription_id(cmd.cli_ctx)
    names_or_ids = getattr(namespace, 'application_security_groups')
    ids = []

    if names_or_ids == [""] or not names_or_ids:
        return

    for val in names_or_ids:
        if not is_valid_resource_id(val):
            val = resource_id(
                subscription=subscription_id,
                resource_group=resource_group,
                namespace='Microsoft.Network', type='applicationSecurityGroups',
                name=val
            )
        ids.append(ApplicationSecurityGroup(id=val))
    setattr(namespace, 'application_security_groups', ids)


def validate_nsg_name(cmd, namespace):
    from msrestazure.tools import resource_id
    from azure.cli.core.commands.client_factory import get_subscription_id
    vm_id = resource_id(name=namespace.vm_name, resource_group=namespace.resource_group_name,
                        namespace='Microsoft.Compute', type='virtualMachines',
                        subscription=get_subscription_id(cmd.cli_ctx))
    namespace.network_security_group_name = namespace.network_security_group_name \
        or '{}_NSG_{}'.format(namespace.vm_name, hash_string(vm_id, length=8))


def validate_keyvault(cmd, namespace):
    namespace.keyvault = _get_resource_id(cmd.cli_ctx, namespace.keyvault, namespace.resource_group_name,
                                          'vaults', 'Microsoft.KeyVault')


def validate_vm_name_for_monitor_metrics(cmd, namespace):
    if hasattr(namespace, 'resource'):
        namespace.resource = _get_resource_id(cmd.cli_ctx, namespace.resource, namespace.resource_group_name,
                                              'virtualMachines', 'Microsoft.Compute')
    elif hasattr(namespace, 'resource_uri'):
        namespace.resource_uri = _get_resource_id(cmd.cli_ctx, namespace.resource_uri, namespace.resource_group_name,
                                                  'virtualMachines', 'Microsoft.Compute')
    del namespace.resource_group_name


def _validate_proximity_placement_group(cmd, namespace):
    from msrestazure.tools import parse_resource_id

    if namespace.proximity_placement_group:
        namespace.proximity_placement_group = _get_resource_id(cmd.cli_ctx, namespace.proximity_placement_group,
                                                               namespace.resource_group_name,
                                                               'proximityPlacementGroups', 'Microsoft.Compute')

        parsed = parse_resource_id(namespace.proximity_placement_group)
        rg, name = parsed['resource_group'], parsed['name']

        if not check_existence(cmd.cli_ctx, name, rg, 'Microsoft.Compute', 'proximityPlacementGroups'):
            raise CLIError("Proximity Placement Group '{}' does not exist.".format(name))


def process_vm_secret_format(cmd, namespace):
    from msrestazure.tools import is_valid_resource_id
    from azure.cli.core._output import (get_output_format, set_output_format)

    keyvault_usage = CLIError('usage error: [--keyvault NAME --resource-group NAME | --keyvault ID]')
    kv = namespace.keyvault
    rg = namespace.resource_group_name

    if rg:
        if not kv or is_valid_resource_id(kv):
            raise keyvault_usage
        validate_keyvault(cmd, namespace)
    else:
        if kv and not is_valid_resource_id(kv):
            raise keyvault_usage

    warning_msg = "This command does not support the {} output format. Showing JSON format instead."
    desired_formats = ["json", "jsonc"]

    output_format = get_output_format(cmd.cli_ctx)
    if output_format not in desired_formats:
        warning_msg = warning_msg.format(output_format)
        logger.warning(warning_msg)
        set_output_format(cmd.cli_ctx, desired_formats[0])


def _get_resource_group_from_vault_name(cli_ctx, vault_name):
    """
    Fetch resource group from vault name
    :param str vault_name: name of the key vault
    :return: resource group name or None
    :rtype: str
    """
    from azure.cli.core.profiles import ResourceType
    from azure.cli.core.commands.client_factory import get_mgmt_service_client
    from msrestazure.tools import parse_resource_id
    client = get_mgmt_service_client(cli_ctx, ResourceType.MGMT_KEYVAULT).vaults
    for vault in client.list():
        id_comps = parse_resource_id(vault.id)
        if id_comps['name'] == vault_name:
            return id_comps['resource_group']
    return None


def _get_resource_id(cli_ctx, val, resource_group, resource_type, resource_namespace):
    from msrestazure.tools import resource_id, is_valid_resource_id
    from azure.cli.core.commands.client_factory import get_subscription_id
    if is_valid_resource_id(val):
        return val

    kwargs = {
        'name': val,
        'resource_group': resource_group,
        'namespace': resource_namespace,
        'type': resource_type,
        'subscription': get_subscription_id(cli_ctx)
    }
    missing_kwargs = {k: v for k, v in kwargs.items() if not v}

    return resource_id(**kwargs) if not missing_kwargs else None


def _get_nic_id(cli_ctx, val, resource_group):
    return _get_resource_id(cli_ctx, val, resource_group,
                            'networkInterfaces', 'Microsoft.Network')


def validate_vm_nic(cmd, namespace):
    namespace.nic = _get_nic_id(cmd.cli_ctx, namespace.nic, namespace.resource_group_name)


def validate_vm_nics(cmd, namespace):
    rg = namespace.resource_group_name
    nic_ids = []

    for n in namespace.nics:
        nic_ids.append(_get_nic_id(cmd.cli_ctx, n, rg))
    namespace.nics = nic_ids

    if hasattr(namespace, 'primary_nic') and namespace.primary_nic:
        namespace.primary_nic = _get_nic_id(cmd.cli_ctx, namespace.primary_nic, rg)


def _validate_secrets(secrets, os_type):
    """
    Validates a parsed JSON array containing secrets for use in VM Creation
    Secrets JSON structure
    [{
        "sourceVault": { "id": "value" },
        "vaultCertificates": [{
            "certificateUrl": "value",
            "certificateStore": "cert store name (only on windows)"
        }]
    }]
    :param dict secrets: Dict fitting the JSON description above
    :param string os_type: the type of OS (linux or windows)
    :return: errors if any were found
    :rtype: list
    """
    is_windows = os_type == 'windows'
    errors = []

    try:
        loaded_secret = [validate_file_or_dict(secret) for secret in secrets]
    except Exception as err:
        raise CLIError('Error decoding secrets: {0}'.format(err))

    for idx_arg, narg_secret in enumerate(loaded_secret):
        for idx, secret in enumerate(narg_secret):
            if 'sourceVault' not in secret:
                errors.append(
                    'Secret is missing sourceVault key at index {0} in arg {1}'.format(
                        idx, idx_arg))
            if 'sourceVault' in secret and 'id' not in secret['sourceVault']:
                errors.append(
                    'Secret is missing sourceVault.id key at index {0}  in arg {1}'.format(
                        idx, idx_arg))
            if 'vaultCertificates' not in secret or not secret['vaultCertificates']:
                err = 'Secret is missing vaultCertificates array or it is empty at index {0} in ' \
                      'arg {1} '
                errors.append(err.format(idx, idx_arg))
            else:
                for jdx, cert in enumerate(secret['vaultCertificates']):
                    message = 'Secret is missing {0} within vaultCertificates array at secret ' \
                              'index {1} and vaultCertificate index {2} in arg {3}'
                    if 'certificateUrl' not in cert:
                        errors.append(message.format('certificateUrl', idx, jdx, idx_arg))
                    if is_windows and 'certificateStore' not in cert:
                        errors.append(message.format('certificateStore', idx, jdx, idx_arg))

    if errors:
        raise CLIError('\n'.join(errors))


# region VM Create Validators


def _parse_image_argument(cmd, namespace):
    """ Systematically determines what type is supplied for the --image parameter. Updates the
        namespace and returns the type for subsequent processing. """
    from msrestazure.tools import is_valid_resource_id
    from msrestazure.azure_exceptions import CloudError
    import re

    # 1 - check if a fully-qualified ID (assumes it is an image ID)
    if is_valid_resource_id(namespace.image):
        return 'image_id'

    # 2 - attempt to match an URN pattern
    urn_match = re.match('([^:]*):([^:]*):([^:]*):([^:]*)', namespace.image)
    if urn_match:
        namespace.os_publisher = urn_match.group(1)
        namespace.os_offer = urn_match.group(2)
        namespace.os_sku = urn_match.group(3)
        namespace.os_version = urn_match.group(4)

        if not any([namespace.plan_name, namespace.plan_product, namespace.plan_publisher]):
            image_plan = _get_image_plan_info_if_exists(cmd, namespace)
            if image_plan:
                namespace.plan_name = image_plan.name
                namespace.plan_product = image_plan.product
                namespace.plan_publisher = image_plan.publisher

        return 'urn'

    # 3 - unmanaged vhd based images?
    if urlparse(namespace.image).scheme and "://" in namespace.image:
        return 'uri'

    # 4 - attempt to match an URN alias (most likely)
    from azure.cli.command_modules.vm._actions import load_images_from_aliases_doc
    import requests
    try:
        images = None
        images = load_images_from_aliases_doc(cmd.cli_ctx)
        matched = next((x for x in images if x['urnAlias'].lower() == namespace.image.lower()), None)
        if matched:
            namespace.os_publisher = matched['publisher']
            namespace.os_offer = matched['offer']
            namespace.os_sku = matched['sku']
            namespace.os_version = matched['version']
            return 'urn'
    except requests.exceptions.ConnectionError:
        pass

    # 5 - check if an existing managed disk image resource
    compute_client = _compute_client_factory(cmd.cli_ctx)
    try:
        compute_client.images.get(namespace.resource_group_name, namespace.image)
        namespace.image = _get_resource_id(cmd.cli_ctx, namespace.image, namespace.resource_group_name,
                                           'images', 'Microsoft.Compute')
        return 'image_id'
    except CloudError:
        if images is not None:
            err = 'Invalid image "{}". Use a valid image URN, custom image name, custom image id, ' \
                  'VHD blob URI, or pick an image from {}.\nSee vm create -h for more information ' \
                  'on specifying an image.'.format(namespace.image, [x['urnAlias'] for x in images])
        else:
            err = 'Failed to connect to remote source of image aliases or find a local copy. Invalid image "{}". ' \
                  'Use a valid image URN, custom image name, custom image id, or VHD blob URI.\nSee vm ' \
                  'create -h for more information on specifying an image.'.format(namespace.image)
        raise CLIError(err)


def _get_image_plan_info_if_exists(cmd, namespace):
    from msrestazure.azure_exceptions import CloudError
    try:
        compute_client = _compute_client_factory(cmd.cli_ctx)
        if namespace.os_version.lower() == 'latest':
            image_version = _get_latest_image_version(cmd.cli_ctx, namespace.location, namespace.os_publisher,
                                                      namespace.os_offer, namespace.os_sku)
        else:
            image_version = namespace.os_version

        image = compute_client.virtual_machine_images.get(namespace.location,
                                                          namespace.os_publisher,
                                                          namespace.os_offer,
                                                          namespace.os_sku,
                                                          image_version)

        # pylint: disable=no-member
        return image.plan
    except CloudError as ex:
        logger.warning("Querying the image of '%s' failed for an error '%s'. Configuring plan settings "
                       "will be skipped", namespace.image, ex.message)


# pylint: disable=inconsistent-return-statements
def _get_storage_profile_description(profile):
    if profile == StorageProfile.SACustomImage:
        return 'create unmanaged OS disk created from generalized VHD'
    if profile == StorageProfile.SAPirImage:
        return 'create unmanaged OS disk from Azure Marketplace image'
    if profile == StorageProfile.SASpecializedOSDisk:
        return 'attach to existing unmanaged OS disk'
    if profile == StorageProfile.ManagedCustomImage:
        return 'create managed OS disk from custom image'
    if profile == StorageProfile.ManagedPirImage:
        return 'create managed OS disk from Azure Marketplace image'
    if profile == StorageProfile.ManagedSpecializedOSDisk:
        return 'attach existing managed OS disk'


def _validate_location(cmd, namespace, zone_info, size_info):
    from ._vm_utils import list_sku_info
    if not namespace.location:
        get_default_location_from_resource_group(cmd, namespace)
        if zone_info:
            sku_infos = list_sku_info(cmd.cli_ctx, namespace.location)
            temp = next((x for x in sku_infos if x.name.lower() == size_info.lower()), None)
            # For Stack (compute - 2017-03-30), Resource_sku doesn't implement location_info property
            if not hasattr(temp, 'location_info'):
                return
            if not temp or not [x for x in (temp.location_info or []) if x.zones]:
                raise CLIError("{}'s location can't be used to create the VM/VMSS because availability zone is not yet "
                               "supported. Please use '--location' to specify a capable one. 'az vm list-skus' can be "
                               "used to find such locations".format(namespace.resource_group_name))


# pylint: disable=too-many-branches, too-many-statements
def _validate_vm_create_storage_profile(cmd, namespace, for_scale_set=False):
    from msrestazure.tools import parse_resource_id
    # use minimal parameters to resolve the expected storage profile
    if getattr(namespace, 'attach_os_disk', None) and not namespace.image:
        if namespace.use_unmanaged_disk:
            # STORAGE PROFILE #3
            namespace.storage_profile = StorageProfile.SASpecializedOSDisk
        else:
            # STORAGE PROFILE #6
            namespace.storage_profile = StorageProfile.ManagedSpecializedOSDisk
    elif namespace.image and not getattr(namespace, 'attach_os_disk', None):
        image_type = _parse_image_argument(cmd, namespace)
        if image_type == 'uri':
            # STORAGE PROFILE #2
            namespace.storage_profile = StorageProfile.SACustomImage
        elif image_type == 'image_id':
            # STORAGE PROFILE #5
            namespace.storage_profile = StorageProfile.ManagedCustomImage
        elif image_type == 'urn':
            if namespace.use_unmanaged_disk:
                # STORAGE PROFILE #1
                namespace.storage_profile = StorageProfile.SAPirImage
            else:
                # STORAGE PROFILE #4
                namespace.storage_profile = StorageProfile.ManagedPirImage
        else:
            raise CLIError('Unrecognized image type: {}'.format(image_type))
    else:
        # did not specify image XOR attach-os-disk
        raise CLIError('incorrect usage: --image IMAGE | --attach-os-disk DISK')

    auth_params = ['admin_password', 'admin_username', 'authentication_type',
                   'generate_ssh_keys', 'ssh_dest_key_path', 'ssh_key_value']

    # perform parameter validation for the specific storage profile
    # start with the required/forbidden parameters for VM
    if namespace.storage_profile == StorageProfile.ManagedPirImage:
        required = ['image']
        forbidden = ['os_type', 'attach_os_disk', 'storage_account',
                     'storage_container_name', 'use_unmanaged_disk']
        if for_scale_set:
            forbidden.append('os_disk_name')

    elif namespace.storage_profile == StorageProfile.ManagedCustomImage:
        required = ['image']
        forbidden = ['os_type', 'attach_os_disk', 'storage_account',
                     'storage_container_name', 'use_unmanaged_disk']
        if for_scale_set:
            forbidden.append('os_disk_name')

    elif namespace.storage_profile == StorageProfile.ManagedSpecializedOSDisk:
        required = ['os_type', 'attach_os_disk']
        forbidden = ['os_disk_name', 'os_caching', 'storage_account', 'ephemeral_os_disk',
                     'storage_container_name', 'use_unmanaged_disk', 'storage_sku'] + auth_params

    elif namespace.storage_profile == StorageProfile.SAPirImage:
        required = ['image', 'use_unmanaged_disk']
        forbidden = ['os_type', 'attach_os_disk', 'data_disk_sizes_gb', 'ephemeral_os_disk']

    elif namespace.storage_profile == StorageProfile.SACustomImage:
        required = ['image', 'os_type', 'use_unmanaged_disk']
        forbidden = ['attach_os_disk', 'data_disk_sizes_gb', 'ephemeral_os_disk']

    elif namespace.storage_profile == StorageProfile.SASpecializedOSDisk:
        required = ['os_type', 'attach_os_disk', 'use_unmanaged_disk']
        forbidden = ['os_disk_name', 'os_caching', 'image', 'storage_account', 'ephemeral_os_disk',
                     'storage_container_name', 'data_disk_sizes_gb', 'storage_sku'] + auth_params

    else:
        raise CLIError('Unrecognized storage profile: {}'.format(namespace.storage_profile))

    logger.debug("storage profile '%s'", namespace.storage_profile)

    if for_scale_set:
        # VMSS lacks some parameters, so scrub these out
        props_to_remove = ['attach_os_disk', 'storage_account']
        for prop in props_to_remove:
            if prop in required:
                required.remove(prop)
            if prop in forbidden:
                forbidden.remove(prop)

    # set default storage SKU if not provided and using an image based OS
    if not namespace.storage_sku and namespace.storage_profile in [StorageProfile.SAPirImage, StorageProfile.SACustomImage]:  # pylint: disable=line-too-long
        namespace.storage_sku = ['Standard_LRS'] if for_scale_set else ['Premium_LRS']

    if namespace.ultra_ssd_enabled is None and namespace.storage_sku:
        for sku in namespace.storage_sku:
            if 'ultrassd_lrs' in sku.lower():
                namespace.ultra_ssd_enabled = True

    # Now verify the presence of required and absence of forbidden parameters
    validate_parameter_set(
        namespace, required, forbidden,
        description='storage profile: {}:'.format(_get_storage_profile_description(namespace.storage_profile)))

    image_data_disks = []
    if namespace.storage_profile == StorageProfile.ManagedCustomImage:
        # extract additional information from a managed custom image
        res = parse_resource_id(namespace.image)
        namespace.aux_subscriptions = [res['subscription']]
        compute_client = _compute_client_factory(cmd.cli_ctx, subscription_id=res['subscription'])
        if res['type'].lower() == 'images':
            image_info = compute_client.images.get(res['resource_group'], res['name'])
            namespace.os_type = image_info.storage_profile.os_disk.os_type.value
            image_data_disks = image_info.storage_profile.data_disks or []
            image_data_disks = [{'lun': disk.lun} for disk in image_data_disks]

        elif res['type'].lower() == 'galleries':
            image_info = compute_client.gallery_images.get(resource_group_name=res['resource_group'],
                                                           gallery_name=res['name'],
                                                           gallery_image_name=res['child_name_1'])
            namespace.os_type = image_info.os_type.value
            gallery_image_version = res.get('child_name_2', '')
            if gallery_image_version.lower() in ['latest', '']:
                image_version_infos = compute_client.gallery_image_versions.list_by_gallery_image(
                    resource_group_name=res['resource_group'], gallery_name=res['name'],
                    gallery_image_name=res['child_name_1'])
                image_version_infos = [x for x in image_version_infos if not x.publishing_profile.exclude_from_latest]
                if not image_version_infos:
                    raise CLIError('There is no latest image version exists for "{}"'.format(namespace.image))
                image_version_info = sorted(image_version_infos, key=lambda x: x.publishing_profile.published_date)[-1]
            else:
                image_version_info = compute_client.gallery_image_versions.get(
                    resource_group_name=res['resource_group'], gallery_name=res['name'],
                    gallery_image_name=res['child_name_1'], gallery_image_version_name=res['child_name_2'])
            image_data_disks = image_version_info.storage_profile.data_disk_images or []
            image_data_disks = [{'lun': disk.lun} for disk in image_data_disks]

        else:
            raise CLIError('usage error: unrecognized image information "{}"'.format(namespace.image))

        # pylint: disable=no-member

    elif namespace.storage_profile == StorageProfile.ManagedSpecializedOSDisk:
        # accept disk name or ID
        namespace.attach_os_disk = _get_resource_id(
            cmd.cli_ctx, namespace.attach_os_disk, namespace.resource_group_name, 'disks', 'Microsoft.Compute')

    if getattr(namespace, 'attach_data_disks', None):
        if not namespace.use_unmanaged_disk:
            namespace.attach_data_disks = [_get_resource_id(cmd.cli_ctx, d, namespace.resource_group_name, 'disks',
                                                            'Microsoft.Compute') for d in namespace.attach_data_disks]

    if not namespace.os_type:
        namespace.os_type = 'windows' if 'windows' in namespace.os_offer.lower() else 'linux'

    from ._vm_utils import normalize_disk_info
    # attach_data_disks are not exposed yet for VMSS, so use 'getattr' to avoid crash
    vm_size = (getattr(namespace, 'size', None) or getattr(namespace, 'vm_sku', None))
    namespace.disk_info = normalize_disk_info(size=vm_size,
                                              image_data_disks=image_data_disks,
                                              data_disk_sizes_gb=namespace.data_disk_sizes_gb,
                                              attach_data_disks=getattr(namespace, 'attach_data_disks', []),
                                              storage_sku=namespace.storage_sku,
                                              os_disk_caching=namespace.os_caching,
                                              data_disk_cachings=namespace.data_caching,
                                              ephemeral_os_disk=getattr(namespace, 'ephemeral_os_disk', None))


def _validate_vm_create_storage_account(cmd, namespace):
    from msrestazure.tools import parse_resource_id
    if namespace.storage_account:
        storage_id = parse_resource_id(namespace.storage_account)
        rg = storage_id.get('resource_group', namespace.resource_group_name)
        if check_existence(cmd.cli_ctx, storage_id['name'], rg, 'Microsoft.Storage', 'storageAccounts'):
            # 1 - existing storage account specified
            namespace.storage_account_type = 'existing'
            logger.debug("using specified existing storage account '%s'", storage_id['name'])
        else:
            # 2 - params for new storage account specified
            namespace.storage_account_type = 'new'
            logger.debug("specified storage account '%s' not found and will be created", storage_id['name'])
    else:
        from azure.cli.core.profiles import ResourceType
        from azure.cli.core.commands.client_factory import get_mgmt_service_client
        storage_client = get_mgmt_service_client(cmd.cli_ctx, ResourceType.MGMT_STORAGE).storage_accounts

        # find storage account in target resource group that matches the VM's location
        sku_tier = 'Standard'
        for sku in namespace.storage_sku:
            if 'Premium' in sku:
                sku_tier = 'Premium'
                break

        account = next(
            (a for a in storage_client.list_by_resource_group(namespace.resource_group_name)
             if a.sku.tier.value == sku_tier and a.location == namespace.location), None)

        if account:
            # 3 - nothing specified - find viable storage account in target resource group
            namespace.storage_account = account.name
            namespace.storage_account_type = 'existing'
            logger.debug("suitable existing storage account '%s' will be used", account.name)
        else:
            # 4 - nothing specified - create a new storage account
            namespace.storage_account_type = 'new'
            logger.debug('no suitable storage account found. One will be created.')


def _validate_vm_create_availability_set(cmd, namespace):
    from msrestazure.tools import parse_resource_id, resource_id
    from azure.cli.core.commands.client_factory import get_subscription_id
    if namespace.availability_set:
        as_id = parse_resource_id(namespace.availability_set)
        name = as_id['name']
        rg = as_id.get('resource_group', namespace.resource_group_name)

        if not check_existence(cmd.cli_ctx, name, rg, 'Microsoft.Compute', 'availabilitySets'):
            raise CLIError("Availability set '{}' does not exist.".format(name))

        namespace.availability_set = resource_id(
            subscription=get_subscription_id(cmd.cli_ctx),
            resource_group=rg,
            namespace='Microsoft.Compute',
            type='availabilitySets',
            name=name)
        logger.debug("adding to specified availability set '%s'", namespace.availability_set)


def _validate_vm_create_vmss(cmd, namespace):
    from msrestazure.tools import parse_resource_id, resource_id
    from azure.cli.core.commands.client_factory import get_subscription_id
    if namespace.vmss:
        as_id = parse_resource_id(namespace.vmss)
        name = as_id['name']
        rg = as_id.get('resource_group', namespace.resource_group_name)

        if not check_existence(cmd.cli_ctx, name, rg, 'Microsoft.Compute', 'virtualMachineScaleSets'):
            raise CLIError("virtual machine scale set '{}' does not exist.".format(name))

        namespace.vmss = resource_id(
            subscription=get_subscription_id(cmd.cli_ctx),
            resource_group=rg,
            namespace='Microsoft.Compute',
            type='virtualMachineScaleSets',
            name=name)
        logger.debug("adding to specified virtual machine scale set '%s'", namespace.vmss)


def _validate_vm_create_dedicated_host(cmd, namespace):
    from msrestazure.tools import resource_id, is_valid_resource_id
    from azure.cli.core.commands.client_factory import get_subscription_id

    # handle incorrect usage
    if namespace.dedicated_host_group and namespace.dedicated_host is None:
        raise CLIError("incorrect usage: --host ID | --host-group  NAME --host NAME")

    # if this is a valid dedicated host resource id return
    if is_valid_resource_id(namespace.dedicated_host):
        if namespace.dedicated_host_group is not None:
            logger.warning("Ignoring `--host-group` as `--host` is a valid resource id.")
        return

    # otherwise this should just be a dedicated host name. If host group provided, build resource id
    if namespace.dedicated_host:
        if namespace.dedicated_host_group is None:
            raise CLIError("incorrect usage: --host ID | --host-group  NAME --host NAME")

        host_name = namespace.dedicated_host
        rg = namespace.resource_group_name
        host_group_name = namespace.dedicated_host_group

        if not check_existence(cmd.cli_ctx, host_name, rg, 'Microsoft.Compute', 'hosts',
                               parent_name=host_group_name, parent_type='hostGroups'):
            raise CLIError("The dedicated host '{}' in host group '{}' and resource group '{}' does not exist."
                           .format(host_name, host_group_name, rg))

        namespace.dedicated_host = resource_id(
            subscription=get_subscription_id(cmd.cli_ctx),
            resource_group=rg,
            namespace='Microsoft.Compute',
            type='hostGroups',
            name=host_group_name,
            child_type_1="hosts",
            child_name_1=host_name)

        logger.info("Built dedicated host ID '%s' from host name and host group.", namespace.dedicated_host)


def _validate_vm_vmss_create_vnet(cmd, namespace, for_scale_set=False):
    from msrestazure.tools import is_valid_resource_id
    vnet = namespace.vnet_name
    subnet = namespace.subnet
    rg = namespace.resource_group_name
    location = namespace.location
    nics = getattr(namespace, 'nics', None)

    if vnet and '/' in vnet:
        raise CLIError("incorrect usage: --subnet ID | --subnet NAME --vnet-name NAME")

    if not vnet and not subnet and not nics:
        logger.debug('no subnet specified. Attempting to find an existing Vnet and subnet...')

        # if nothing specified, try to find an existing vnet and subnet in the target resource group
        client = get_network_client(cmd.cli_ctx).virtual_networks

        # find VNET in target resource group that matches the VM's location with a matching subnet
        for vnet_match in (v for v in client.list(rg) if v.location == location and v.subnets):

            # 1 - find a suitable existing vnet/subnet
            result = None
            if not for_scale_set:
                result = next((s for s in vnet_match.subnets if s.name.lower() != 'gatewaysubnet'), None)
            else:
                def _check_subnet(s):
                    if s.name.lower() == 'gatewaysubnet':
                        return False
                    subnet_mask = s.address_prefix.split('/')[-1]
                    return _subnet_capacity_check(subnet_mask, namespace.instance_count,
                                                  not namespace.disable_overprovision)

                result = next((s for s in vnet_match.subnets if _check_subnet(s)), None)
            if not result:
                continue
            namespace.subnet = result.name
            namespace.vnet_name = vnet_match.name
            namespace.vnet_type = 'existing'
            logger.debug("existing vnet '%s' and subnet '%s' found", namespace.vnet_name, namespace.subnet)
            return

    if subnet:
        subnet_is_id = is_valid_resource_id(subnet)
        if (subnet_is_id and vnet) or (not subnet_is_id and not vnet):
            raise CLIError("incorrect usage: --subnet ID | --subnet NAME --vnet-name NAME")

        subnet_exists = \
            check_existence(cmd.cli_ctx, subnet, rg, 'Microsoft.Network', 'subnets', vnet, 'virtualNetworks')

        if subnet_is_id and not subnet_exists:
            raise CLIError("Subnet '{}' does not exist.".format(subnet))
        if subnet_exists:
            # 2 - user specified existing vnet/subnet
            namespace.vnet_type = 'existing'
            logger.debug("using specified vnet '%s' and subnet '%s'", namespace.vnet_name, namespace.subnet)
            return
    # 3 - create a new vnet/subnet
    namespace.vnet_type = 'new'
    logger.debug('no suitable subnet found. One will be created.')


def _subnet_capacity_check(subnet_mask, vmss_instance_count, over_provision):
    mask = int(subnet_mask)
    # '2' are the reserved broadcasting addresses
    # '*1.5' so we have enough leeway for over-provision
    factor = 1.5 if over_provision else 1
    return ((1 << (32 - mask)) - 2) > int(vmss_instance_count * factor)


def _validate_vm_vmss_accelerated_networking(cli_ctx, namespace):
    if namespace.accelerated_networking is None:
        size = getattr(namespace, 'size', None) or getattr(namespace, 'vm_sku', None)
        size = size.lower()

        # to refresh the list, run 'az vm create --accelerated-networking --size Standard_DS1_v2' and
        # get it from the error
        aval_sizes = ['Standard_D3_v2', 'Standard_D12_v2', 'Standard_D3_v2_Promo', 'Standard_D12_v2_Promo',
                      'Standard_DS3_v2', 'Standard_DS12_v2', 'Standard_DS13-4_v2', 'Standard_DS14-4_v2',
                      'Standard_DS3_v2_Promo', 'Standard_DS12_v2_Promo', 'Standard_DS13-4_v2_Promo',
                      'Standard_DS14-4_v2_Promo', 'Standard_F4', 'Standard_F4s', 'Standard_D8_v3', 'Standard_D8s_v3',
                      'Standard_D32-8s_v3', 'Standard_E8_v3', 'Standard_E8s_v3', 'Standard_D3_v2_ABC',
                      'Standard_D12_v2_ABC', 'Standard_F4_ABC', 'Standard_F8s_v2', 'Standard_D4_v2',
                      'Standard_D13_v2', 'Standard_D4_v2_Promo', 'Standard_D13_v2_Promo', 'Standard_DS4_v2',
                      'Standard_DS13_v2', 'Standard_DS14-8_v2', 'Standard_DS4_v2_Promo', 'Standard_DS13_v2_Promo',
                      'Standard_DS14-8_v2_Promo', 'Standard_F8', 'Standard_F8s', 'Standard_M64-16ms',
                      'Standard_D16_v3', 'Standard_D16s_v3', 'Standard_D32-16s_v3', 'Standard_D64-16s_v3',
                      'Standard_E16_v3', 'Standard_E16s_v3', 'Standard_E32-16s_v3', 'Standard_D4_v2_ABC',
                      'Standard_D13_v2_ABC', 'Standard_F8_ABC', 'Standard_F16s_v2', 'Standard_D5_v2',
                      'Standard_D14_v2', 'Standard_D5_v2_Promo', 'Standard_D14_v2_Promo', 'Standard_DS5_v2',
                      'Standard_DS14_v2', 'Standard_DS5_v2_Promo', 'Standard_DS14_v2_Promo', 'Standard_F16',
                      'Standard_F16s', 'Standard_M64-32ms', 'Standard_M128-32ms', 'Standard_D32_v3',
                      'Standard_D32s_v3', 'Standard_D64-32s_v3', 'Standard_E32_v3', 'Standard_E32s_v3',
                      'Standard_E32-8s_v3', 'Standard_E32-16_v3', 'Standard_D5_v2_ABC', 'Standard_D14_v2_ABC',
                      'Standard_F16_ABC', 'Standard_F32s_v2', 'Standard_D15_v2', 'Standard_D15_v2_Promo',
                      'Standard_D15_v2_Nested', 'Standard_DS15_v2', 'Standard_DS15_v2_Promo',
                      'Standard_DS15_v2_Nested', 'Standard_D40_v3', 'Standard_D40s_v3', 'Standard_D15_v2_ABC',
                      'Standard_M64ms', 'Standard_M64s', 'Standard_M128-64ms', 'Standard_D64_v3', 'Standard_D64s_v3',
                      'Standard_E64_v3', 'Standard_E64s_v3', 'Standard_E64-16s_v3', 'Standard_E64-32s_v3',
                      'Standard_F64s_v2', 'Standard_F72s_v2', 'Standard_M128s', 'Standard_M128ms', 'Standard_L8s_v2',
                      'Standard_L16s_v2', 'Standard_L32s_v2', 'Standard_L64s_v2', 'Standard_L96s_v2', 'SQLGL',
                      'SQLGLCore', 'Standard_D4_v3', 'Standard_D4s_v3', 'Standard_D2_v2', 'Standard_DS2_v2',
                      'Standard_E4_v3', 'Standard_E4s_v3', 'Standard_F2', 'Standard_F2s', 'Standard_F4s_v2',
                      'Standard_D11_v2', 'Standard_DS11_v2', 'AZAP_Performance_ComputeV17C',
                      'AZAP_Performance_ComputeV17C_DDA', 'Standard_PB6s', 'Standard_PB12s', 'Standard_PB24s',
                      'Standard_L80s_v2', 'Standard_M8ms', 'Standard_M8-4ms', 'Standard_M8-2ms', 'Standard_M16ms',
                      'Standard_M16-8ms', 'Standard_M16-4ms', 'Standard_M32ms', 'Standard_M32-8ms',
                      'Standard_M32-16ms', 'Standard_M32ls', 'Standard_M32ts', 'Standard_M64ls', 'Standard_E64i_v3',
                      'Standard_E64is_v3', 'Standard_E4-2s_v3', 'Standard_E8-4s_v3', 'Standard_E8-2s_v3',
                      'Standard_E16-4s_v3', 'Standard_E16-8s_v3', 'Standard_E20s_v3', 'Standard_E20_v3']
        aval_sizes = [x.lower() for x in aval_sizes]
        if size not in aval_sizes:
            return

        new_4core_sizes = ['Standard_D3_v2', 'Standard_D3_v2_Promo', 'Standard_D3_v2_ABC', 'Standard_DS3_v2',
                           'Standard_DS3_v2_Promo', 'Standard_D12_v2', 'Standard_D12_v2_Promo', 'Standard_D12_v2_ABC',
                           'Standard_DS12_v2', 'Standard_DS12_v2_Promo', 'Standard_F8s_v2', 'Standard_F4',
                           'Standard_F4_ABC', 'Standard_F4s', 'Standard_E8_v3', 'Standard_E8s_v3', 'Standard_D8_v3',
                           'Standard_D8s_v3']
        new_4core_sizes = [x.lower() for x in new_4core_sizes]
        if size not in new_4core_sizes:
            compute_client = _compute_client_factory(cli_ctx)
            sizes = compute_client.virtual_machine_sizes.list(namespace.location)
            size_info = next((s for s in sizes if s.name.lower() == size), None)
            if size_info is None or size_info.number_of_cores < 8:
                return

        # VMs need to be a supported image in the marketplace
        # Ubuntu 16.04 | 18.04, SLES 12 SP3, RHEL 7.4, CentOS 7.4, CoreOS Linux, Debian "Stretch" with backports kernel
        # Oracle Linux 7.4, Windows Server 2016, Windows Server 2012R2
        publisher, offer, sku = namespace.os_publisher, namespace.os_offer, namespace.os_sku
        if not publisher:
            return
        publisher, offer, sku = publisher.lower(), offer.lower(), sku.lower()
        distros = [('canonical', 'UbuntuServer', '^16.04|^18.04'),
                   ('suse', 'sles', '^12-sp3'), ('redhat', 'rhel', '^7.4'),
                   ('openlogic', 'centos', '^7.4'), ('coreos', 'coreos', None), ('credativ', 'debian', '-backports'),
                   ('oracle', 'oracle-linux', '^7.4'), ('MicrosoftWindowsServer', 'WindowsServer', '^2016'),
                   ('MicrosoftWindowsServer', 'WindowsServer', '^2012-R2')]
        import re
        for p, o, s in distros:
            if p.lower() == publisher and (o is None or o.lower() == offer) and (s is None or re.match(s, sku, re.I)):
                namespace.accelerated_networking = True


def _validate_vmss_create_subnet(namespace):
    if namespace.vnet_type == 'new':
        if namespace.subnet_address_prefix is None:
            cidr = namespace.vnet_address_prefix.split('/', 1)[0]
            i = 0
            for i in range(24, 16, -1):
                if _subnet_capacity_check(i, namespace.instance_count, not namespace.disable_overprovision):
                    break
            if i < 16:
                err = "instance count '{}' is out of range of 2^16 subnet size'"
                raise CLIError(err.format(namespace.instance_count))
            namespace.subnet_address_prefix = '{}/{}'.format(cidr, i)

        if namespace.app_gateway_type and namespace.app_gateway_subnet_address_prefix is None:
            namespace.app_gateway_subnet_address_prefix = _get_next_subnet_addr_suffix(
                namespace.vnet_address_prefix, namespace.subnet_address_prefix, 24)


def _get_next_subnet_addr_suffix(vnet_cidr, subnet_cidr, new_mask):
    def _convert_to_int(address, bit_mask_len):
        a, b, c, d = [int(x) for x in address.split('.')]
        result = '{0:08b}{1:08b}{2:08b}{3:08b}'.format(a, b, c, d)
        return int(result[:-bit_mask_len], 2)

    error_msg = "usage error: --subnet-address-prefix value should be a subrange of --vnet-address-prefix's"
    # extract vnet information needed to verify the defaults we are coming out
    vnet_ip_address, mask = vnet_cidr.split('/')
    vnet_bit_mask_len = 32 - int(mask)
    vnet_int = _convert_to_int(vnet_ip_address, vnet_bit_mask_len)

    subnet_ip_address, mask = subnet_cidr.split('/')
    subnet_bit_mask_len = 32 - int(mask)

    if vnet_bit_mask_len <= subnet_bit_mask_len:
        raise CLIError(error_msg)

    candidate_int = _convert_to_int(subnet_ip_address, subnet_bit_mask_len) + 1
    if (candidate_int >> (vnet_bit_mask_len - subnet_bit_mask_len)) > vnet_int:  # overflows?
        candidate_int = candidate_int - 2  # try the other way around
        if (candidate_int >> (vnet_bit_mask_len - subnet_bit_mask_len)) > vnet_int:
            raise CLIError(error_msg)

    # format back to the cidr
    candaidate_str = '{0:32b}'.format(candidate_int << subnet_bit_mask_len)
    return '{0}.{1}.{2}.{3}/{4}'.format(int(candaidate_str[0:8], 2), int(candaidate_str[8:16], 2),
                                        int(candaidate_str[16:24], 2), int(candaidate_str[24:32], 2),
                                        new_mask)


def _validate_vm_create_nsg(cmd, namespace):

    if namespace.nsg:
        if check_existence(cmd.cli_ctx, namespace.nsg, namespace.resource_group_name,
                           'Microsoft.Network', 'networkSecurityGroups'):
            namespace.nsg_type = 'existing'
            logger.debug("using specified NSG '%s'", namespace.nsg)
        else:
            namespace.nsg_type = 'new'
            logger.debug("specified NSG '%s' not found. It will be created.", namespace.nsg)
    elif namespace.nsg == '':
        namespace.nsg_type = None
        logger.debug('no NSG will be used')
    elif namespace.nsg is None:
        namespace.nsg_type = 'new'
        logger.debug('new NSG will be created')


def _validate_vmss_create_nsg(cmd, namespace):
    if namespace.nsg:
        namespace.nsg = _get_resource_id(cmd.cli_ctx, namespace.nsg, namespace.resource_group_name,
                                         'networkSecurityGroups', 'Microsoft.Network')


def _validate_vm_vmss_create_public_ip(cmd, namespace):
    if namespace.public_ip_address:
        if check_existence(cmd.cli_ctx, namespace.public_ip_address, namespace.resource_group_name,
                           'Microsoft.Network', 'publicIPAddresses'):
            namespace.public_ip_address_type = 'existing'
            logger.debug("using existing specified public IP '%s'", namespace.public_ip_address)
        else:
            namespace.public_ip_address_type = 'new'
            logger.debug("specified public IP '%s' not found. It will be created.", namespace.public_ip_address)
    elif namespace.public_ip_address == '':
        namespace.public_ip_address_type = None
        logger.debug('no public IP address will be used')
    elif namespace.public_ip_address is None:
        namespace.public_ip_address_type = 'new'
        logger.debug('new public IP address will be created')

    from azure.cli.core.profiles import ResourceType
    PublicIPAddressSkuName, IPAllocationMethod = cmd.get_models('PublicIPAddressSkuName', 'IPAllocationMethod',
                                                                resource_type=ResourceType.MGMT_NETWORK)
    # Use standard public IP address automatically when using zones.
    if hasattr(namespace, 'zone') and namespace.zone is not None:
        namespace.public_ip_sku = PublicIPAddressSkuName.standard.value

    # Public-IP SKU is only exposed for VM. VMSS has no such needs so far
    if getattr(namespace, 'public_ip_sku', None):
        if namespace.public_ip_sku == PublicIPAddressSkuName.standard.value:
            if not namespace.public_ip_address_allocation:
                namespace.public_ip_address_allocation = IPAllocationMethod.static.value


def _validate_vmss_create_public_ip(cmd, namespace):
    if namespace.load_balancer_type is None and namespace.app_gateway_type is None:
        if namespace.public_ip_address:
            raise CLIError('--public-ip-address can only be used when creating a new load '
                           'balancer or application gateway frontend.')
        namespace.public_ip_address = ''
    _validate_vm_vmss_create_public_ip(cmd, namespace)


def _validate_vm_create_nics(cmd, namespace):
    from msrestazure.tools import resource_id
    from azure.cli.core.commands.client_factory import get_subscription_id
    nics_value = namespace.nics
    nics = []

    if not nics_value:
        namespace.nic_type = 'new'
        logger.debug('new NIC will be created')
        return

    if not isinstance(nics_value, list):
        nics_value = [nics_value]

    for n in nics_value:
        nics.append({
            'id': n if '/' in n else resource_id(name=n,
                                                 resource_group=namespace.resource_group_name,
                                                 namespace='Microsoft.Network',
                                                 type='networkInterfaces',
                                                 subscription=get_subscription_id(cmd.cli_ctx)),
            'properties': {
                'primary': nics_value[0] == n
            }
        })

    namespace.nics = nics
    namespace.nic_type = 'existing'
    namespace.public_ip_address_type = None
    logger.debug('existing NIC(s) will be used')


def _validate_vm_vmss_create_auth(namespace):
    if namespace.storage_profile in [StorageProfile.ManagedSpecializedOSDisk,
                                     StorageProfile.SASpecializedOSDisk]:
        return

    namespace.admin_username = _validate_admin_username(namespace.admin_username, namespace.os_type)

    if not namespace.os_type:
        raise CLIError("Unable to resolve OS type. Specify '--os-type' argument.")

    if not namespace.authentication_type:
        # if both ssh key and password, infer that authentication_type is all.
        if namespace.ssh_key_value and namespace.admin_password:
            namespace.authentication_type = 'all'
        else:
            # apply default auth type (password for Windows, ssh for Linux) by examining the OS type
            namespace.authentication_type = 'password' \
                if (namespace.os_type.lower() == 'windows' or namespace.admin_password) else 'ssh'

    if namespace.os_type.lower() == 'windows' and namespace.authentication_type == 'ssh':
        raise CLIError('SSH not supported for Windows VMs.')

    # validate proper arguments supplied based on the authentication type
    if namespace.authentication_type == 'password':
        if namespace.ssh_key_value or namespace.ssh_dest_key_path:
            raise CLIError('SSH key cannot be used with password authentication type.')

        # if password not given, attempt to prompt user for password.
        if not namespace.admin_password:
            _prompt_for_password(namespace)

        # validate password
        _validate_admin_password(namespace.admin_password, namespace.os_type)

    elif namespace.authentication_type == 'ssh':

        if namespace.admin_password:
            raise CLIError('Admin password cannot be used with SSH authentication type.')

        validate_ssh_key(namespace)

        if not namespace.ssh_dest_key_path:
            namespace.ssh_dest_key_path = '/home/{}/.ssh/authorized_keys'.format(namespace.admin_username)

    elif namespace.authentication_type == 'all':
        if namespace.os_type.lower() == 'windows':
            raise CLIError('SSH not supported for Windows VMs. Use password authentication.')

        if not namespace.admin_password:
            _prompt_for_password(namespace)
        _validate_admin_password(namespace.admin_password, namespace.os_type)

        validate_ssh_key(namespace)
        if not namespace.ssh_dest_key_path:
            namespace.ssh_dest_key_path = '/home/{}/.ssh/authorized_keys'.format(namespace.admin_username)


def _prompt_for_password(namespace):
    from knack.prompting import prompt_pass, NoTTYException
    try:
        namespace.admin_password = prompt_pass('Admin Password: ', confirm=True)
    except NoTTYException:
        raise CLIError('Please specify password in non-interactive mode.')


def _validate_admin_username(username, os_type):
    import re
    if not username:
        raise CLIError("admin user name can not be empty")
    is_linux = (os_type.lower() == 'linux')
    # pylint: disable=line-too-long
    pattern = (r'[\\\/"\[\]:|<>+=;,?*@#()!A-Z]+' if is_linux else r'[\\\/"\[\]:|<>+=;,?*@]+')
    linux_err = r'admin user name cannot contain upper case character A-Z, special characters \/"[]:|<>+=;,?*@#()! or start with $ or -'
    win_err = r'admin user name cannot contain special characters \/"[]:|<>+=;,?*@# or ends with .'
    if re.findall(pattern, username):
        raise CLIError(linux_err if is_linux else win_err)
    if is_linux and re.findall(r'^[$-]+', username):
        raise CLIError(linux_err)
    if not is_linux and username.endswith('.'):
        raise CLIError(win_err)
    disallowed_user_names = [
        "administrator", "admin", "user", "user1", "test", "user2",
        "test1", "user3", "admin1", "1", "123", "a", "actuser", "adm",
        "admin2", "aspnet", "backup", "console", "guest",
        "owner", "root", "server", "sql", "support", "support_388945a0",
        "sys", "test2", "test3", "user4", "user5"]
    if username.lower() in disallowed_user_names:
        raise CLIError("This user name '{}' meets the general requirements, but is specifically disallowed for this image. Please try a different value.".format(username))
    return username


def _validate_admin_password(password, os_type):
    import re
    is_linux = (os_type.lower() == 'linux')
    max_length = 72 if is_linux else 123
    min_length = 12
    if len(password) not in range(min_length, max_length + 1):
        raise CLIError('The password length must be between {} and {}'.format(min_length,
                                                                              max_length))
    contains_lower = re.findall('[a-z]+', password)
    contains_upper = re.findall('[A-Z]+', password)
    contains_digit = re.findall('[0-9]+', password)
    contains_special_char = re.findall(r'[ `~!@#$%^&*()=+_\[\]{}\|;:.\/\'\",<>?]+', password)
    count = len([x for x in [contains_lower, contains_upper,
                             contains_digit, contains_special_char] if x])
    # pylint: disable=line-too-long
    if count < 3:
        raise CLIError('Password must have the 3 of the following: 1 lower case character, 1 upper case character, 1 number and 1 special character')


def validate_ssh_key(namespace):
    if namespace.ssh_key_value:
        if namespace.generate_ssh_keys and len(namespace.ssh_key_value) > 1:
            logger.warning("Ignoring --generate-ssh-keys as multiple ssh key values have been specified.")
            namespace.generate_ssh_keys = False

        processed_ssh_key_values = []
        for ssh_key_value in namespace.ssh_key_value:
            processed_ssh_key_values.append(_validate_ssh_key_helper(ssh_key_value, namespace.generate_ssh_keys))
        namespace.ssh_key_value = processed_ssh_key_values
    # if no ssh keys processed, try to generate new key / use existing at root.
    else:
        namespace.ssh_key_value = [_validate_ssh_key_helper("", namespace.generate_ssh_keys)]


def _validate_ssh_key_helper(ssh_key_value, should_generate_ssh_keys):
    string_or_file = (ssh_key_value or
                      os.path.join(os.path.expanduser('~'), '.ssh', 'id_rsa.pub'))
    content = string_or_file
    if os.path.exists(string_or_file):
        logger.info('Use existing SSH public key file: %s', string_or_file)
        with open(string_or_file, 'r') as f:
            content = f.read()
    elif not keys.is_valid_ssh_rsa_public_key(content):
        if should_generate_ssh_keys:
            # figure out appropriate file names:
            # 'base_name'(with private keys), and 'base_name.pub'(with public keys)
            public_key_filepath = string_or_file
            if public_key_filepath[-4:].lower() == '.pub':
                private_key_filepath = public_key_filepath[:-4]
            else:
                private_key_filepath = public_key_filepath + '.private'
            content = keys.generate_ssh_keys(private_key_filepath, public_key_filepath)
            logger.warning("SSH key files '%s' and '%s' have been generated under ~/.ssh to "
                           "allow SSH access to the VM. If using machines without "
                           "permanent storage, back up your keys to a safe location.",
                           private_key_filepath, public_key_filepath)
        else:
            raise CLIError('An RSA key file or key value must be supplied to SSH Key Value. '
                           'You can use --generate-ssh-keys to let CLI generate one for you')
    return content


def _validate_vm_vmss_msi(cmd, namespace, from_set_command=False):
    if from_set_command or namespace.assign_identity is not None:
        identities = namespace.assign_identity or []
        from ._vm_utils import MSI_LOCAL_ID
        for i, _ in enumerate(identities):
            if identities[i] != MSI_LOCAL_ID:
                identities[i] = _get_resource_id(cmd.cli_ctx, identities[i], namespace.resource_group_name,
                                                 'userAssignedIdentities', 'Microsoft.ManagedIdentity')
        if not namespace.identity_scope and getattr(namespace.identity_role, 'is_default', None) is None:
            raise CLIError("usage error: '--role {}' is not applicable as the '--scope' is not provided".format(
                namespace.identity_role))
        user_assigned_identities = [x for x in identities if x != MSI_LOCAL_ID]
        if user_assigned_identities and not cmd.supported_api_version(min_api='2017-12-01'):
            raise CLIError('usage error: user assigned identity is only available under profile '
                           'with minimum Compute API version of 2017-12-01')
        if namespace.identity_scope:
            if identities and MSI_LOCAL_ID not in identities:
                raise CLIError("usage error: '--scope'/'--role' is only applicable when assign system identity")
            # keep 'identity_role' for output as logical name is more readable
            setattr(namespace, 'identity_role_id', _resolve_role_id(cmd.cli_ctx, namespace.identity_role,
                                                                    namespace.identity_scope))
    elif namespace.identity_scope or getattr(namespace.identity_role, 'is_default', None) is None:
        raise CLIError('usage error: --assign-identity [--scope SCOPE] [--role ROLE]')


def _resolve_role_id(cli_ctx, role, scope):
    import re
    import uuid
    from azure.cli.core.commands.client_factory import get_mgmt_service_client
    from azure.cli.core.profiles import ResourceType
    client = get_mgmt_service_client(cli_ctx, ResourceType.MGMT_AUTHORIZATION).role_definitions

    role_id = None
    if re.match(r'/subscriptions/.+/providers/Microsoft.Authorization/roleDefinitions/',
                role, re.I):
        role_id = role
    else:
        try:
            uuid.UUID(role)
            role_id = '/subscriptions/{}/providers/Microsoft.Authorization/roleDefinitions/{}'.format(
                client.config.subscription_id, role)
        except ValueError:
            pass
        if not role_id:  # retrieve role id
            role_defs = list(client.list(scope, "roleName eq '{}'".format(role)))
            if not role_defs:
                raise CLIError("Role '{}' doesn't exist.".format(role))
            if len(role_defs) > 1:
                ids = [r.id for r in role_defs]
                err = "More than one role matches the given name '{}'. Please pick an id from '{}'"
                raise CLIError(err.format(role, ids))
            role_id = role_defs[0].id
    return role_id


def process_vm_create_namespace(cmd, namespace):
    validate_tags(namespace)
    _validate_location(cmd, namespace, namespace.zone, namespace.size)
    validate_asg_names_or_ids(cmd, namespace)
    _validate_vm_create_storage_profile(cmd, namespace)
    if namespace.storage_profile in [StorageProfile.SACustomImage,
                                     StorageProfile.SAPirImage]:
        _validate_vm_create_storage_account(cmd, namespace)

    _validate_vm_create_availability_set(cmd, namespace)
    _validate_vm_create_vmss(cmd, namespace)
    _validate_vm_vmss_create_vnet(cmd, namespace)
    _validate_vm_create_nsg(cmd, namespace)
    _validate_vm_vmss_create_public_ip(cmd, namespace)
    _validate_vm_create_nics(cmd, namespace)
    _validate_vm_vmss_accelerated_networking(cmd.cli_ctx, namespace)
    _validate_vm_vmss_create_auth(namespace)

    _validate_proximity_placement_group(cmd, namespace)
    _validate_vm_create_dedicated_host(cmd, namespace)

    if namespace.secrets:
        _validate_secrets(namespace.secrets, namespace.os_type)
    if namespace.license_type and namespace.os_type.lower() != 'windows':
        raise CLIError('usage error: --license-type is only applicable on Windows VM')
    _validate_vm_vmss_msi(cmd, namespace)
    if namespace.boot_diagnostics_storage:
        namespace.boot_diagnostics_storage = get_storage_blob_uri(cmd.cli_ctx, namespace.boot_diagnostics_storage)

# endregion


# region VMSS Create Validators
def _get_default_address_pool(cli_ctx, resource_group, balancer_name, balancer_type):
    option_name = '--backend-pool-name'
    client = getattr(get_network_client(cli_ctx), balancer_type, None)
    if not client:
        raise CLIError('unrecognized balancer type: {}'.format(balancer_type))

    balancer = client.get(resource_group, balancer_name)
    values = [x.name for x in balancer.backend_address_pools]
    if len(values) > 1:
        raise CLIError("Multiple possible values found for '{0}': {1}\nSpecify '{0}' "
                       "explicitly.".format(option_name, ', '.join(values)))
    if not values:
        raise CLIError("No existing values found for '{0}'. Create one first and try "
                       "again.".format(option_name))
    return values[0]


# Client end hack per: https://github.com/Azure/azure-cli/issues/9943
def _validate_vmss_single_placement_group(namespace):
    if namespace.zones or namespace.instance_count > 100:
        if namespace.single_placement_group is None:
            namespace.single_placement_group = False


def _validate_vmss_create_load_balancer_or_app_gateway(cmd, namespace):
    from msrestazure.azure_exceptions import CloudError
    from msrestazure.tools import parse_resource_id
    from azure.cli.core.profiles import ResourceType
    std_lb_is_available = cmd.supported_api_version(min_api='2017-08-01', resource_type=ResourceType.MGMT_NETWORK)

    if namespace.load_balancer and namespace.application_gateway:
        raise CLIError('incorrect usage: --load-balancer NAME_OR_ID | '
                       '--application-gateway NAME_OR_ID')

    # Resolve the type of balancer (if any) being used
    balancer_type = 'None'
    if namespace.load_balancer is None and namespace.application_gateway is None:
        if std_lb_is_available:
            balancer_type = 'loadBalancer'
        else:  # needed for Stack profile 2017_03_09
            balancer_type = 'loadBalancer' if namespace.single_placement_group is not False else 'applicationGateway'
            logger.debug("W/o STD LB, defaulting to '%s' under because single placement group is disabled",
                         balancer_type)

    elif namespace.load_balancer:
        balancer_type = 'loadBalancer'
    elif namespace.application_gateway:
        balancer_type = 'applicationGateway'

    if balancer_type == 'applicationGateway':

        if namespace.application_gateway:
            client = get_network_client(cmd.cli_ctx).application_gateways
            try:
                rg = parse_resource_id(namespace.application_gateway).get(
                    'resource_group', namespace.resource_group_name)
                ag_name = parse_resource_id(namespace.application_gateway)['name']
                client.get(rg, ag_name)
                namespace.app_gateway_type = 'existing'
                namespace.backend_pool_name = namespace.backend_pool_name or \
                    _get_default_address_pool(cmd.cli_ctx, rg, ag_name, 'application_gateways')
                logger.debug("using specified existing application gateway '%s'", namespace.application_gateway)
            except CloudError:
                namespace.app_gateway_type = 'new'
                logger.debug("application gateway '%s' not found. It will be created.", namespace.application_gateway)
        elif namespace.application_gateway == '':
            namespace.app_gateway_type = None
            logger.debug('no application gateway will be used')
        elif namespace.application_gateway is None:
            namespace.app_gateway_type = 'new'
            logger.debug('new application gateway will be created')

        # AppGateway frontend
        required = []
        if namespace.app_gateway_type == 'new':
            required.append('app_gateway_sku')
            required.append('app_gateway_capacity')
            if namespace.vnet_type != 'new':
                required.append('app_gateway_subnet_address_prefix')
        elif namespace.app_gateway_type == 'existing':
            required.append('backend_pool_name')
        forbidden = ['nat_pool_name', 'load_balancer', 'health_probe']
        validate_parameter_set(namespace, required, forbidden, description='network balancer: application gateway')

    elif balancer_type == 'loadBalancer':
        # LoadBalancer frontend
        required = []
        forbidden = ['app_gateway_subnet_address_prefix', 'application_gateway', 'app_gateway_sku',
                     'app_gateway_capacity']
        validate_parameter_set(namespace, required, forbidden, description='network balancer: load balancer')

        if namespace.load_balancer:
            rg = parse_resource_id(namespace.load_balancer).get('resource_group', namespace.resource_group_name)
            lb_name = parse_resource_id(namespace.load_balancer)['name']
            lb = get_network_lb(cmd.cli_ctx, namespace.resource_group_name, lb_name)
            if lb:
                namespace.load_balancer_type = 'existing'
                namespace.backend_pool_name = namespace.backend_pool_name or \
                    _get_default_address_pool(cmd.cli_ctx, rg, lb_name, 'load_balancers')
                if not namespace.nat_pool_name:
                    if len(lb.inbound_nat_pools) > 1:
                        raise CLIError("Multiple possible values found for '{0}': {1}\nSpecify '{0}' explicitly.".format(  # pylint: disable=line-too-long
                            '--nat-pool-name', ', '.join([n.name for n in lb.inbound_nat_pools])))
                    if not lb.inbound_nat_pools:  # Associated scaleset will be missing ssh/rdp, so warn here.
                        logger.warning("No inbound nat pool was configured on '%s'", namespace.load_balancer)
                    else:
                        namespace.nat_pool_name = lb.inbound_nat_pools[0].name
                logger.debug("using specified existing load balancer '%s'", namespace.load_balancer)
            else:
                namespace.load_balancer_type = 'new'
                logger.debug("load balancer '%s' not found. It will be created.", namespace.load_balancer)
        elif namespace.load_balancer == '':
            namespace.load_balancer_type = None
            logger.debug('no load balancer will be used')
        elif namespace.load_balancer is None:
            namespace.load_balancer_type = 'new'
            logger.debug('new load balancer will be created')

        if namespace.load_balancer_type == 'new' and namespace.single_placement_group is False and std_lb_is_available:
            LBSkuName = cmd.get_models('LoadBalancerSkuName', resource_type=ResourceType.MGMT_NETWORK)
            if namespace.load_balancer_sku is None:
                namespace.load_balancer_sku = LBSkuName.standard.value
                logger.debug("use Standard sku as single placement group is turned off")
            elif namespace.load_balancer_sku == LBSkuName.basic.value:
                if namespace.zones:
                    err = "'Standard' load balancer is required for zonal scale-sets"
                elif namespace.instance_count > 100:
                    err = "'Standard' load balancer is required for scale-sets with 100+ instances"
                else:
                    err = "'Standard' load balancer is required because 'single placement group' is turned off"

                raise CLIError('usage error:{}'.format(err))


def get_network_client(cli_ctx):
    from azure.cli.core.profiles import ResourceType
    from azure.cli.core.commands.client_factory import get_mgmt_service_client
    return get_mgmt_service_client(cli_ctx, ResourceType.MGMT_NETWORK, api_version=get_target_network_api(cli_ctx))


def get_network_lb(cli_ctx, resource_group_name, lb_name):
    from msrestazure.azure_exceptions import CloudError
    network_client = get_network_client(cli_ctx)
    try:
        return network_client.load_balancers.get(resource_group_name, lb_name)
    except CloudError:
        return None


def process_vmss_create_namespace(cmd, namespace):
    # scale_set_vm_str = 'ScaleSetVM'
    vm_str = 'VM'
    if namespace.orchestration_mode.lower() == vm_str.lower():
        validate_tags(namespace)
        if not namespace.location:
            get_default_location_from_resource_group(cmd, namespace)
        # The commentted parameters are also forbidden, but they have default values.
        # I don't know whether they are provided by user.
        banned_params = [
            namespace.accelerated_networking,
            namespace.admin_password,
            # namespace.admin_username,
            namespace.application_gateway,
            # namespace.app_gateway_capacity,
            # namespace.app_gateway_sku,
            namespace.app_gateway_subnet_address_prefix,
            namespace.application_security_groups,
            namespace.assign_identity,
            namespace.authentication_type,
            namespace.backend_pool_name,
            namespace.backend_port,
            namespace.computer_name_prefix,
            namespace.custom_data,
            namespace.data_caching,
            namespace.data_disk_sizes_gb,
            # namespace.disable_overprovision,
            namespace.dns_servers,
            namespace.ephemeral_os_disk,
            namespace.eviction_policy,
            # namespace.generate_ssh_keys,
            namespace.health_probe,
            namespace.image,
            # namespace.instance_count,
            namespace.load_balancer,
            namespace.nat_pool_name,
            namespace.load_balancer_sku,
            namespace.license_type,
            namespace.max_price,
            namespace.nsg,
            namespace.os_caching,
            namespace.os_disk_name,
            namespace.os_type,
            namespace.plan_name,
            namespace.plan_product,
            namespace.plan_promotion_code,
            namespace.plan_publisher,
            namespace.proximity_placement_group,
            namespace.priority,
            namespace.public_ip_address,
            namespace.public_ip_address_allocation,
            namespace.public_ip_address_dns_name,
            # namespace.public_ip_per_vm,
            # namespace.identity_role,
            namespace.identity_scope,
            namespace.secrets,
            namespace.single_placement_group,
            namespace.ssh_dest_key_path,
            namespace.ssh_key_value,
            # namespace.storage_container_name,
            namespace.storage_sku,
            namespace.subnet,
            namespace.subnet_address_prefix,
            namespace.terminate_notification_time,
            namespace.ultra_ssd_enabled,
            # namespace.upgrade_policy_mode,
            # namespace.use_unmanaged_disk,
            namespace.vm_domain_name,
            namespace.vm_sku,
            # namespace.vnet_address_prefix,
            namespace.vnet_name
        ]
        if any(param is not None for param in banned_params):
            raise CLIError('usage error: in VM mode, only name, resource-group, location, '
                           'tags, zones, platform-fault-domain-count are allowed')
        return
    validate_tags(namespace)
    if namespace.vm_sku is None:
        from azure.cli.core.cloud import AZURE_US_GOV_CLOUD
        if cmd.cli_ctx.cloud.name != AZURE_US_GOV_CLOUD.name:
            namespace.vm_sku = 'Standard_DS1_v2'
        else:
            namespace.vm_sku = 'Standard_D1_v2'
    _validate_location(cmd, namespace, namespace.zones, namespace.vm_sku)
    validate_asg_names_or_ids(cmd, namespace)
    _validate_vm_create_storage_profile(cmd, namespace, for_scale_set=True)
    _validate_vm_vmss_create_vnet(cmd, namespace, for_scale_set=True)

    _validate_vmss_single_placement_group(namespace)
    _validate_vmss_create_load_balancer_or_app_gateway(cmd, namespace)
    _validate_vmss_create_subnet(namespace)
    _validate_vmss_create_public_ip(cmd, namespace)
    _validate_vmss_create_nsg(cmd, namespace)
    _validate_vm_vmss_accelerated_networking(cmd.cli_ctx, namespace)
    _validate_vm_vmss_create_auth(namespace)
    _validate_vm_vmss_msi(cmd, namespace)
    _validate_proximity_placement_group(cmd, namespace)
    _validate_vmss_terminate_notification(cmd, namespace)
    _validate_vmss_create_automatic_repairs(cmd, namespace)

    if namespace.secrets:
        _validate_secrets(namespace.secrets, namespace.os_type)

    if namespace.license_type and namespace.os_type.lower() != 'windows':
        raise CLIError('usage error: --license-type is only applicable on Windows VM scaleset')

    if not namespace.public_ip_per_vm and namespace.vm_domain_name:
        raise CLIError('usage error: --vm-domain-name can only be used when --public-ip-per-vm is enabled')

    if namespace.eviction_policy and not namespace.priority:
        raise CLIError('usage error: --priority PRIORITY [--eviction-policy POLICY]')


def validate_vmss_update_namespace(cmd, namespace):  # pylint: disable=unused-argument
    if not namespace.instance_id:
        if namespace.protect_from_scale_in is not None or namespace.protect_from_scale_set_actions is not None:
            raise CLIError("usage error: protection policies can only be applied to VM instances within a VMSS."
                           " Please use --instance-id to specify a VM instance")
    _validate_vmss_update_terminate_notification_related(cmd, namespace)
    _validate_vmss_update_automatic_repairs(cmd, namespace)
# endregion


# region disk, snapshot, image validators
def validate_vm_disk(cmd, namespace):
    namespace.disk = _get_resource_id(cmd.cli_ctx, namespace.disk,
                                      namespace.resource_group_name, 'disks', 'Microsoft.Compute')


def validate_vmss_disk(cmd, namespace):
    if namespace.disk:
        namespace.disk = _get_resource_id(cmd.cli_ctx, namespace.disk,
                                          namespace.resource_group_name, 'disks', 'Microsoft.Compute')
    if bool(namespace.disk) == bool(namespace.size_gb):
        raise CLIError('usage error: --disk EXIST_DISK --instance-id ID | --size-gb GB')
    if bool(namespace.disk) != bool(namespace.instance_id):
        raise CLIError('usage error: --disk EXIST_DISK --instance-id ID')


def process_disk_or_snapshot_create_namespace(cmd, namespace):
    from msrestazure.azure_exceptions import CloudError
    validate_tags(namespace)
    if namespace.source:
        usage_error = 'usage error: --source {SNAPSHOT | DISK} | --source VHD_BLOB_URI [--source-storage-account-id ID]'
        try:
            namespace.source_blob_uri, namespace.source_disk, namespace.source_snapshot = _figure_out_storage_source(
                cmd.cli_ctx, namespace.resource_group_name, namespace.source)
            if not namespace.source_blob_uri and namespace.source_storage_account_id:
                raise CLIError(usage_error)
        except CloudError:
            raise CLIError(usage_error)


def process_image_create_namespace(cmd, namespace):
    from msrestazure.tools import parse_resource_id
    from msrestazure.azure_exceptions import CloudError
    validate_tags(namespace)
    source_from_vm = False
    try:
        # try capturing from VM, a most common scenario
        res_id = _get_resource_id(cmd.cli_ctx, namespace.source, namespace.resource_group_name,
                                  'virtualMachines', 'Microsoft.Compute')
        res = parse_resource_id(res_id)
        if res['type'] == 'virtualMachines':
            compute_client = _compute_client_factory(cmd.cli_ctx, subscription_id=res['subscription'])
            vm_info = compute_client.virtual_machines.get(res['resource_group'], res['name'])
            source_from_vm = True
    except CloudError:
        pass

    if source_from_vm:
        # pylint: disable=no-member
        namespace.os_type = vm_info.storage_profile.os_disk.os_type.value
        namespace.source_virtual_machine = res_id
        if namespace.data_disk_sources:
            raise CLIError("'--data-disk-sources' is not allowed when capturing "
                           "images from virtual machines")
    else:
        namespace.os_blob_uri, namespace.os_disk, namespace.os_snapshot = _figure_out_storage_source(cmd.cli_ctx, namespace.resource_group_name, namespace.source)  # pylint: disable=line-too-long
        namespace.data_blob_uris = []
        namespace.data_disks = []
        namespace.data_snapshots = []
        if namespace.data_disk_sources:
            for data_disk_source in namespace.data_disk_sources:
                source_blob_uri, source_disk, source_snapshot = _figure_out_storage_source(
                    cmd.cli_ctx, namespace.resource_group_name, data_disk_source)
                if source_blob_uri:
                    namespace.data_blob_uris.append(source_blob_uri)
                if source_disk:
                    namespace.data_disks.append(source_disk)
                if source_snapshot:
                    namespace.data_snapshots.append(source_snapshot)
        if not namespace.os_type:
            raise CLIError("usage error: os type is required to create the image, "
                           "please specify '--os-type OS_TYPE'")


def _figure_out_storage_source(cli_ctx, resource_group_name, source):
    from msrestazure.azure_exceptions import CloudError
    source_blob_uri = None
    source_disk = None
    source_snapshot = None
    if urlparse(source).scheme:  # a uri?
        source_blob_uri = source
    elif '/disks/' in source.lower():
        source_disk = source
    elif '/snapshots/' in source.lower():
        source_snapshot = source
    else:
        compute_client = _compute_client_factory(cli_ctx)
        # pylint: disable=no-member
        try:
            info = compute_client.snapshots.get(resource_group_name, source)
            source_snapshot = info.id
        except CloudError:
            info = compute_client.disks.get(resource_group_name, source)
            source_disk = info.id

    return (source_blob_uri, source_disk, source_snapshot)


def process_disk_encryption_namespace(cmd, namespace):
    namespace.disk_encryption_keyvault = _get_resource_id(cmd.cli_ctx, namespace.disk_encryption_keyvault,
                                                          namespace.resource_group_name,
                                                          'vaults', 'Microsoft.KeyVault')

    if namespace.key_encryption_keyvault:
        if not namespace.key_encryption_key:
            raise CLIError("Incorrect usage '--key-encryption-keyvault': "
                           "'--key-encryption-key' is required")
        namespace.key_encryption_keyvault = _get_resource_id(cmd.cli_ctx, namespace.key_encryption_keyvault,
                                                             namespace.resource_group_name,
                                                             'vaults', 'Microsoft.KeyVault')


def process_assign_identity_namespace(cmd, namespace):
    _validate_vm_vmss_msi(cmd, namespace, from_set_command=True)


def process_remove_identity_namespace(cmd, namespace):
    if namespace.identities:
        from ._vm_utils import MSI_LOCAL_ID
        for i in range(len(namespace.identities)):
            if namespace.identities[i] != MSI_LOCAL_ID:
                namespace.identities[i] = _get_resource_id(cmd.cli_ctx, namespace.identities[i],
                                                           namespace.resource_group_name,
                                                           'userAssignedIdentities',
                                                           'Microsoft.ManagedIdentity')


def process_gallery_image_version_namespace(cmd, namespace):
<<<<<<< HEAD
    TargetRegion, EncryptionImages, OSDiskImageEncryption, DataDiskImageEncryption = cmd.get_models(
        'TargetRegion', 'EncryptionImages', 'OSDiskImageEncryption', 'DataDiskImageEncryption')
    storage_account_types_list = [item.lower() for item in ['Standard_LRS', 'Standard_ZRS']]
=======
    TargetRegion = cmd.get_models('TargetRegion')
    storage_account_types_list = [item.lower() for item in ['Standard_LRS', 'Standard_ZRS', 'Premium_LRS']]
>>>>>>> ca0cc4a4
    storage_account_types_str = ", ".join(storage_account_types_list)

    if namespace.target_regions:
        if hasattr(namespace, 'target_region_encryption') and namespace.target_region_encryption:
            if len(namespace.target_regions) != len(namespace.target_region_encryption):
                raise CLIError(
                    'usage error: Length of --target-region-encryption should be same as number of target regions')
        regions_info = []
        for i, t in enumerate(namespace.target_regions):
            parts = t.split('=', 2)
            replica_count = None
            storage_account_type = None

            # Region specified, but also replica count or storage account type
            if len(parts) == 2:
                try:
                    replica_count = int(parts[1])
                except ValueError:
                    storage_account_type = parts[1]
                    if parts[1].lower() not in storage_account_types_list:
                        raise CLIError("usage error: {} is an invalid target region argument. The second part is "
                                       "neither an integer replica count or a valid storage account type. "
                                       "Storage account types must be one of {}."
                                       .format(t, storage_account_types_str))

            # Region specified, but also replica count and storage account type
            elif len(parts) == 3:
                try:
                    replica_count = int(parts[1])   # raises ValueError if this is not a replica count, try other order.
                    storage_account_type = parts[2]
                    if storage_account_type not in storage_account_types_list:
                        raise CLIError("usage error: {} is an invalid target region argument. The third part is "
                                       "not a valid storage account type. Storage account types must be one of {}."
                                       .format(t, storage_account_types_str))
                except ValueError:
                    raise CLIError("usage error: {} is an invalid target region argument. "
                                   "The second part must be a valid integer replica count.".format(t))

            # Parse target region encryption, example: ['des1,0,des2,1,des3', 'null', 'des4']
            encryption = None
            if hasattr(namespace, 'target_region_encryption') and namespace.target_region_encryption:
                terms = namespace.target_region_encryption[i].split(',')
                # OS disk
                os_disk_image = terms[0]
                if os_disk_image == 'null':
                    os_disk_image = None
                else:
                    des_id = _disk_encryption_set_format(cmd, namespace, os_disk_image)
                    os_disk_image = OSDiskImageEncryption(disk_encryption_set_id=des_id)
                # Data disk
                if len(terms) > 1:
                    data_disk_images = terms[1:]
                    data_disk_images_len = len(data_disk_images)
                    if data_disk_images_len % 2 != 0:
                        raise CLIError('usage error: LUN and disk encryption set for data disk should appear '
                                       'in pair in --target-region-encryption')
                    data_disk_image_encryption_list = []
                    for j in range(int(data_disk_images_len / 2)):
                        lun = data_disk_images[j * 2]
                        des_id = data_disk_images[j * 2 + 1]
                        des_id = _disk_encryption_set_format(cmd, namespace, des_id)
                        data_disk_image_encryption_list.append(DataDiskImageEncryption(
                            lun=lun, disk_encryption_set_id=des_id))
                    data_disk_images = data_disk_image_encryption_list
                else:
                    data_disk_images = None
                encryption = EncryptionImages(os_disk_image=os_disk_image, data_disk_images=data_disk_images)

            # At least the region is specified
            if len(parts) >= 1:
                regions_info.append(TargetRegion(name=parts[0], regional_replica_count=replica_count,
                                                 storage_account_type=storage_account_type,
                                                 encryption=encryption))

        namespace.target_regions = regions_info


def _disk_encryption_set_format(cmd, namespace, name):
    """
    Transform name to ID. If it's already a valid ID, do nothing.
    :param name: string
    :return: ID
    """
    from msrestazure.tools import resource_id, is_valid_resource_id
    from azure.cli.core.commands.client_factory import get_subscription_id
    if name is not None and not is_valid_resource_id(name):
        name = resource_id(
            subscription=get_subscription_id(cmd.cli_ctx), resource_group=namespace.resource_group_name,
            namespace='Microsoft.Compute', type='diskEncryptionSets', name=name)
    return name
# endregion


def process_vm_vmss_stop(cmd, namespace):  # pylint: disable=unused-argument
    if "vmss" in cmd.name:
        logger.warning("About to power off the VMSS instances...\nThey will continue to be billed. "
                       "To deallocate VMSS instances, run: az vmss deallocate.")
    else:
        logger.warning("About to power off the specified VM...\nIt will continue to be billed. "
                       "To deallocate a VM, run: az vm deallocate.")


def _validate_vmss_update_terminate_notification_related(cmd, namespace):  # pylint: disable=unused-argument
    """
    Validate vmss update enable_terminate_notification and terminate_notification_time.
    If terminate_notification_time is specified, enable_terminate_notification should not be false
    If enable_terminate_notification is true, must specify terminate_notification_time
    """
    if namespace.enable_terminate_notification is False and namespace.terminate_notification_time is not None:
        raise CLIError("usage error: please enable --enable-terminate-notification")
    if namespace.enable_terminate_notification is True and namespace.terminate_notification_time is None:
        raise CLIError("usage error: please set --terminate-notification-time")
    _validate_vmss_terminate_notification(cmd, namespace)


def _validate_vmss_terminate_notification(cmd, namespace):  # pylint: disable=unused-argument
    """
    Transform minutes to ISO 8601 formmat
    """
    if namespace.terminate_notification_time is not None:
        namespace.terminate_notification_time = 'PT' + namespace.terminate_notification_time + 'M'


def _validate_vmss_create_automatic_repairs(cmd, namespace):  # pylint: disable=unused-argument
    if namespace.automatic_repairs_grace_period is not None:
        if namespace.load_balancer is None or namespace.health_probe is None:
            raise CLIError("usage error: --load-balancer and --health-probe are required "
                           "when creating vmss with automatic repairs")
    _validate_vmss_automatic_repairs(cmd, namespace)


def _validate_vmss_update_automatic_repairs(cmd, namespace):  # pylint: disable=unused-argument
    if namespace.enable_automatic_repairs is False and namespace.automatic_repairs_grace_period is not None:
        raise CLIError("usage error: please enable --enable-automatic-repairs")
    if namespace.enable_automatic_repairs is True and namespace.automatic_repairs_grace_period is None:
        raise CLIError("usage error: please set --automatic-repairs-grace-period")
    _validate_vmss_automatic_repairs(cmd, namespace)


def _validate_vmss_automatic_repairs(cmd, namespace):  # pylint: disable=unused-argument
    """
        Transform minutes to ISO 8601 formmat
    """
    if namespace.automatic_repairs_grace_period is not None:
        namespace.automatic_repairs_grace_period = 'PT' + namespace.automatic_repairs_grace_period + 'M'<|MERGE_RESOLUTION|>--- conflicted
+++ resolved
@@ -1562,14 +1562,9 @@
 
 
 def process_gallery_image_version_namespace(cmd, namespace):
-<<<<<<< HEAD
     TargetRegion, EncryptionImages, OSDiskImageEncryption, DataDiskImageEncryption = cmd.get_models(
         'TargetRegion', 'EncryptionImages', 'OSDiskImageEncryption', 'DataDiskImageEncryption')
-    storage_account_types_list = [item.lower() for item in ['Standard_LRS', 'Standard_ZRS']]
-=======
-    TargetRegion = cmd.get_models('TargetRegion')
-    storage_account_types_list = [item.lower() for item in ['Standard_LRS', 'Standard_ZRS', 'Premium_LRS']]
->>>>>>> ca0cc4a4
+    storage_account_types_list = [item.lower() for item in ['Standard_LRS', 'Standard_ZRS' 'Premium_LRS']]
     storage_account_types_str = ", ".join(storage_account_types_list)
 
     if namespace.target_regions:
