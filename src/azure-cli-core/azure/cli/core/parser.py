# --------------------------------------------------------------------------------------------
# Copyright (c) Microsoft Corporation. All rights reserved.
# Licensed under the MIT License. See License.txt in the project root for license information.
# --------------------------------------------------------------------------------------------

from __future__ import print_function

import difflib

import argparse
import argcomplete

import azure.cli.core.telemetry as telemetry
from azure.cli.core.azlogging import CommandLoggerContext
from azure.cli.core.extension import get_extension
from azure.cli.core.commands import ExtensionCommandSource
from azure.cli.core.commands import AzCliCommandInvoker
from azure.cli.core.commands.events import EVENT_INVOKER_ON_TAB_COMPLETION
from azure.cli.core.command_recommender import CommandRecommender
from azure.cli.core.azclierror import UnrecognizedArgumentError
from azure.cli.core.azclierror import RequiredArgumentMissingError
from azure.cli.core.azclierror import InvalidArgumentValueError
from azure.cli.core.azclierror import ArgumentUsageError
from azure.cli.core.azclierror import CommandNotFoundError
from azure.cli.core.azclierror import ValidationError

from knack.log import get_logger
from knack.parser import CLICommandParser
from knack.util import CLIError

logger = get_logger(__name__)

EXTENSION_REFERENCE = ("If the command is from an extension, "
                       "please make sure the corresponding extension is installed. "
                       "To learn more about extensions, please visit "
                       "'https://docs.microsoft.com/cli/azure/azure-cli-extensions-overview'")

OVERVIEW_REFERENCE = ("https://aka.ms/cli_ref")


class IncorrectUsageError(CLIError):
    '''Raised when a command is incorrectly used and the usage should be
    displayed to the user.
    '''
    pass  # pylint: disable=unnecessary-pass


class AzCompletionFinder(argcomplete.CompletionFinder):

    def _get_completions(self, comp_words, cword_prefix, cword_prequote, last_wordbreak_pos):
        external_completions = []
        self._parser.cli_ctx.raise_event(EVENT_INVOKER_ON_TAB_COMPLETION,
                                         external_completions=external_completions,
                                         parser=self._parser,
                                         comp_words=comp_words,
                                         cword_prefix=cword_prefix,
                                         cword_prequote=cword_prequote,
                                         last_wordbreak_pos=last_wordbreak_pos)

        return external_completions + super(AzCompletionFinder, self)._get_completions(comp_words,
                                                                                       cword_prefix,
                                                                                       cword_prequote,
                                                                                       last_wordbreak_pos)


class AzCliCommandParser(CLICommandParser):
    """ArgumentParser implementation specialized for the Azure CLI utility."""

    def __init__(self, cli_ctx=None, cli_help=None, **kwargs):
        self.command_source = kwargs.pop('_command_source', None)
        self._raw_arguments = None
        self._namespace = None
        self._suggestion_msg = []
        self.subparser_map = {}
        self.specified_arguments = []
        super(AzCliCommandParser, self).__init__(cli_ctx, cli_help=cli_help, **kwargs)

    def load_command_table(self, command_loader):
        """Load a command table into our parser."""
        # If we haven't already added a subparser, we
        # better do it.
        cmd_tbl = command_loader.command_table
        grp_tbl = command_loader.command_group_table
        if not self.subparsers:
            sp = self.add_subparsers(dest='_command_package')
            sp.required = True
            self.subparsers = {(): sp}

        for command_name, metadata in cmd_tbl.items():
            subparser = self._get_subparser(command_name.split(), grp_tbl)
            deprecate_info = metadata.deprecate_info
            if not subparser or (deprecate_info and deprecate_info.expired()):
                continue

            command_verb = command_name.split()[-1]
            # To work around http://bugs.python.org/issue9253, we artificially add any new
            # parsers we add to the "choices" section of the subparser.
            subparser.choices[command_verb] = command_verb

            # inject command_module designer's help formatter -- default is HelpFormatter
            fc = metadata.formatter_class or argparse.HelpFormatter

            command_parser = subparser.add_parser(command_verb,
                                                  description=metadata.description,
                                                  parents=self.parents,
                                                  conflict_handler='error',
                                                  help_file=metadata.help,
                                                  formatter_class=fc,
                                                  cli_help=self.cli_help,
                                                  _command_source=metadata.command_source)
            self.subparser_map[command_name] = command_parser
            command_parser.cli_ctx = self.cli_ctx
            command_validator = metadata.validator
            argument_validators = []
            argument_groups = {}
            for _, arg in metadata.arguments.items():
                # don't add deprecated arguments to the parser
                deprecate_info = arg.type.settings.get('deprecate_info', None)
                if deprecate_info and deprecate_info.expired():
                    continue

                if arg.validator:
                    argument_validators.append(arg.validator)
                try:
                    if arg.arg_group:
                        try:
                            group = argument_groups[arg.arg_group]
                        except KeyError:
                            # group not found so create
                            group_name = '{} Arguments'.format(arg.arg_group)
                            group = command_parser.add_argument_group(arg.arg_group, group_name)
                            argument_groups[arg.arg_group] = group
                        param = AzCliCommandParser._add_argument(group, arg)
                    else:
                        param = AzCliCommandParser._add_argument(command_parser, arg)
                except argparse.ArgumentError as ex:
                    raise CLIError("command authoring error for '{}': '{}' {}".format(
                        command_name, ex.args[0].dest, ex.message))  # pylint: disable=no-member
                param.completer = arg.completer
                param.deprecate_info = arg.deprecate_info
                param.preview_info = arg.preview_info
                param.experimental_info = arg.experimental_info
                param.default_value_source = arg.default_value_source
            command_parser.set_defaults(
                func=metadata,
                command=command_name,
                _cmd=metadata,
                _command_validator=command_validator,
                _argument_validators=argument_validators,
                _parser=command_parser)

    def validation_error(self, message):
        az_error = ValidationError(message)
        az_error.print_error()
        az_error.send_telemetry()
        self.exit(2)

    def error(self, message):
        # Get a recommended command from the CommandRecommender
        command_arguments = self._get_failure_recovery_arguments()
        cli_ctx = self.cli_ctx or (self.cli_help.cli_ctx if self.cli_help else None)
        recommender = CommandRecommender(*command_arguments, message, cli_ctx)
        recommender.set_help_examples(self.get_examples(self.prog))
        recommendations = recommender.provide_recommendations()

        az_error = ArgumentUsageError(message)
        if 'unrecognized arguments' in message:
            az_error = UnrecognizedArgumentError(message)
        elif 'arguments are required' in message:
            az_error = RequiredArgumentMissingError(message)
        elif 'invalid' in message:
            az_error = InvalidArgumentValueError(message)

        if '--query' in message:
            from azure.cli.core.util import QUERY_REFERENCE
            az_error.set_recommendation(QUERY_REFERENCE)
        elif recommendations:
            az_error.set_aladdin_recommendation(recommendations)
        az_error.print_error()
        az_error.send_telemetry()
        self.exit(2)

    def format_help(self):
        extension_version = None
        extension_name = None
        try:
            if isinstance(self.command_source, ExtensionCommandSource):
                extension_name = self.command_source.extension_name
                extension_version = get_extension(self.command_source.extension_name).version
        except Exception:  # pylint: disable=broad-except
            pass

        telemetry.set_command_details(
            command=self.prog[3:],
            extension_name=extension_name,
            extension_version=extension_version)
        telemetry.set_success(summary='show help')
        super(AzCliCommandParser, self).format_help()

    def get_examples(self, command):
        if not self.cli_help:
            return []
        is_group = self.is_group()
        return self.cli_help.get_examples(command,
                                          self._actions[-1] if is_group else self,
                                          is_group)

    def enable_autocomplete(self):
        argcomplete.autocomplete = AzCompletionFinder()
        argcomplete.autocomplete(self, validator=lambda c, p: c.lower().startswith(p.lower()),
                                 default_completer=lambda *args, **kwargs: ())

    def _get_failure_recovery_arguments(self, action=None):
        # Strip the leading "az " and any extraneous whitespace.
        command = self.prog[3:].strip()
        parameters = []
        parameter_set = set()
        raw_arguments = None
        extension = None

        # Extract only parameter names to ensure GPDR compliance
        def extract_safe_params(parameters):
            return AzCliCommandInvoker._extract_parameter_names(parameters)  # pylint: disable=protected-access

        # Check for extension name attribute
        def has_extension_name(command_source):
            is_extension_command_source = isinstance(command_source, ExtensionCommandSource)
            has_extension_name = False

            if is_extension_command_source:
                has_extension_name = hasattr(command_source, 'extension_name')

            return is_extension_command_source and has_extension_name

        # If the arguments have been processed into a namespace...
        if self._namespace:
            # Select the parsed command.
            if hasattr(self._namespace, 'command'):
                command = self._namespace.command
        # Parse parameter names from user input.
        if self._raw_arguments:
            raw_arguments = self._raw_arguments
            parameters = extract_safe_params(self._raw_arguments)

        for parameter in parameters:
            parameter_set.add(parameter)

        # If we can retrieve the extension from the current parser's command source...
        if has_extension_name(self.command_source):
            extension = self.command_source.extension_name
        # Otherwise, the command may have not been in a command group. The command source will not be
        # set in this case.
        elif action and action.dest in ('_subcommand', '_command_package'):
            # Get all parsers in the set of possible actions.
            parsers = list(action.choices.values())
            parser = parsers[0] if parsers else None
            # If the first parser comes from an extension...
            if parser and has_extension_name(parser.command_source):
                # We're looking for a subcommand under an extension command group. Set the
                # extension to reflect this.
                extension = parser.command_source.extension_name
            # Extend the command if the first raw argument is not a parameter.
            if raw_arguments and raw_arguments[0] not in parameter_set:
                command = '{cmd} {arg}'.format(cmd=command, arg=raw_arguments[0])
        # Otherwise, only set the extension if every subparser comes from an extension. This occurs
        # when an unrecognized argument is passed to a command from an extension.
        elif isinstance(self.subparser_map, dict):
            for _, subparser in self.subparser_map.items():
                if isinstance(subparser.command_source, ExtensionCommandSource):
                    extension = subparser.command_source.extension_name
                else:
                    extension = None
                    break

        return command, self._raw_arguments, extension

    def _get_values(self, action, arg_strings):
        value = super(AzCliCommandParser, self)._get_values(action, arg_strings)
        if action.dest and isinstance(action.dest, str) and not action.dest.startswith('_'):
            self.specified_arguments.append(action.dest)
        return value

    def parse_known_args(self, args=None, namespace=None):
        # retrieve the raw argument list in case parsing known arguments fails.
        self._raw_arguments = args
        # if parsing known arguments succeeds, get the command namespace and the argument list
        self._namespace, self._raw_arguments = super().parse_known_args(args=args, namespace=namespace)
        return self._namespace, self._raw_arguments

    def _get_extension_command_tree(self):
        from azure.cli.core._session import EXT_CMD_TREE
        import os
        VALID_SECOND = 3600 * 24 * 10
        # self.cli_ctx is None when self.prog is beyond 'az', such as 'az iot'.
        # use cli_ctx from cli_help which is not lost.
        cli_ctx = self.cli_ctx or (self.cli_help.cli_ctx if self.cli_help else None)
        if not cli_ctx:
            return None
        EXT_CMD_TREE.load(os.path.join(cli_ctx.config.config_dir, 'extensionCommandTree.json'), VALID_SECOND)
        if not EXT_CMD_TREE.data:
            import posixpath
            import requests
            from azure.cli.core.util import should_disable_connection_verify
            try:
                ext_endpoint = cli_ctx.cloud.endpoints.extension_storage_account_resource_id if cli_ctx and \
                    cli_ctx.cloud.endpoints.has_endpoint_set('extension_storage_account_resource_id') else None
                url = posixpath.join(ext_endpoint, 'extensionCommandTree.json') if ext_endpoint else \
                    'https://azurecliextensionsync.blob.core.windows.net/cmd-index/extensionCommandTree.json'
                response = requests.get(
<<<<<<< HEAD
                    url,
=======
                    'https://aka.ms/azExtCmdTree',
>>>>>>> 0804c756
                    verify=(not should_disable_connection_verify()),
                    timeout=10)
            except Exception as ex:  # pylint: disable=broad-except
                logger.info("Request failed for extension command tree: %s", str(ex))
                return None
            if response.status_code == 200:
                EXT_CMD_TREE.data = response.json()
                EXT_CMD_TREE.save_with_retry()
            else:
                logger.info("Error when retrieving extension command tree. Response code: %s", response.status_code)
                return None
        return EXT_CMD_TREE

    def _get_all_extensions(self, cmd_chain, ext_set=None):
        """Find all the extension names in cmd_chain (dict of extension command subtree).
        An example of cmd_chain may look like (a command sub tree of the 'aks' command group):
        {
            "create": "aks-preview",
            "update": "aks-preview",
            "app": {
                "up": "deploy-to-azure"
            },
            "use-dev-spaces": "dev-spaces"
        }
        Then the resulting ext_set is {'aks-preview', 'deploy-to-azure', 'dev-spaces'}
        """
        ext_set = set() if ext_set is None else ext_set
        for key in cmd_chain:
            if isinstance(cmd_chain[key], str):
                ext_set.add(cmd_chain[key])
            else:
                self._get_all_extensions(cmd_chain[key], ext_set)
        return ext_set

    def _search_in_extension_commands(self, command_str):
        """Search the command in an extension commands dict which mimics a prefix tree.
        If the value of the dict item is a string, then the key represents the end of a complete command
        and the value is the name of the extension that the command belongs to.
        An example of the dict read from extensionCommandTree.json:
        {
            "aks": {
                "create": "aks-preview",
                "update": "aks-preview",
                "app": {
                    "up": "deploy-to-azure"
                },
                "use-dev-spaces": "dev-spaces"
            },
            ...
        }
        """

        cmd_chain = self._get_extension_command_tree()
        if not cmd_chain:
            return None
        for part in command_str.split():
            try:
                if isinstance(cmd_chain[part], str):
                    return cmd_chain[part]
                cmd_chain = cmd_chain[part]
            except KeyError:
                return None
        # command_str is prefix of one or more complete commands.
        all_exts = self._get_all_extensions(cmd_chain)
        return list(all_exts) if all_exts else None

    def _get_extension_use_dynamic_install_config(self):
        cli_ctx = self.cli_ctx or (self.cli_help.cli_ctx if self.cli_help else None)
        default_value = 'yes_prompt'
        use_dynamic_install = cli_ctx.config.get(
            'extension', 'use_dynamic_install', default_value).lower() if cli_ctx else default_value
        if use_dynamic_install not in ['no', 'yes_prompt', 'yes_without_prompt']:
            use_dynamic_install = default_value
        return use_dynamic_install

    def _get_extension_run_after_dynamic_install_config(self):
        cli_ctx = self.cli_ctx or (self.cli_help.cli_ctx if self.cli_help else None)
        default_value = True
        run_after_extension_installed = cli_ctx.config.getboolean('extension',
                                                                  'run_after_dynamic_install',
                                                                  default_value) if cli_ctx else default_value
        return run_after_extension_installed

    def _check_value(self, action, value):  # pylint: disable=too-many-statements, too-many-locals, too-many-branches
        # Override to customize the error message when a argument is not among the available choices
        # converted value must be one of the choices (if specified)
        if action.choices is not None and value not in action.choices:  # pylint: disable=too-many-nested-blocks
            # self.cli_ctx is None when self.prog is beyond 'az', such as 'az iot'.
            # use cli_ctx from cli_help which is not lost.
            cli_ctx = self.cli_ctx or (self.cli_help.cli_ctx if self.cli_help else None)

            caused_by_extension_not_installed = False
            command_name_inferred = self.prog
            error_msg = None
            if not self.command_source:
                candidates = []
                args = self.prog.split() + self._raw_arguments
                use_dynamic_install = self._get_extension_use_dynamic_install_config()
                if use_dynamic_install != 'no':
                    # Check if the command is from an extension
                    from azure.cli.core.util import roughly_parse_command
                    command_str = roughly_parse_command(args[1:])
                    ext_name = self._search_in_extension_commands(command_str)
                    # The input command matches the prefix of one or more extension commands
                    if isinstance(ext_name, list):
                        if len(ext_name) > 1:
                            from knack.prompting import prompt_choice_list, NoTTYException
                            try:
                                prompt_msg = "The command requires the latest version of one of the following " \
                                    "extensions. You need to pick one to install:"
                                choice_idx = prompt_choice_list(prompt_msg, ext_name)
                                ext_name = ext_name[choice_idx]
                                use_dynamic_install = 'yes_without_prompt'
                            except NoTTYException:
                                error_msg = "{}{}\nUnable to prompt for selection as no tty available. Please " \
                                    "update or install the extension with 'az extension add --upgrade -n " \
                                    "<extension-name>'.".format(prompt_msg, ext_name)
                                logger.error(error_msg)
                                telemetry.set_user_fault(error_msg)
                                self.exit(2)
                        else:
                            ext_name = ext_name[0]

                    if ext_name:
                        caused_by_extension_not_installed = True
                        telemetry.set_command_details(command_str,
                                                      parameters=AzCliCommandInvoker._extract_parameter_names(args),  # pylint: disable=protected-access
                                                      extension_name=ext_name)
                        run_after_extension_installed = self._get_extension_run_after_dynamic_install_config()
                        prompt_info = ""
                        if use_dynamic_install == 'yes_without_prompt':
                            logger.warning('The command requires the extension %s. '
                                           'It will be installed first.', ext_name)
                            go_on = True
                        else:
                            from knack.prompting import prompt_y_n, NoTTYException
                            prompt_msg = 'The command requires the extension {}. ' \
                                'Do you want to install it now?'.format(ext_name)
                            if run_after_extension_installed:
                                prompt_msg = '{} The command will continue to run after the extension is installed.' \
                                    .format(prompt_msg)
                            NO_PROMPT_CONFIG_MSG = "Run 'az config set extension.use_dynamic_install=" \
                                "yes_without_prompt' to allow installing extensions without prompt."
                            try:
                                go_on = prompt_y_n(prompt_msg, default='y')
                                if go_on:
                                    prompt_info = " with prompt"
                                    logger.warning(NO_PROMPT_CONFIG_MSG)
                            except NoTTYException:
                                error_msg = "The command requires the extension {}. " \
                                            "Unable to prompt for extension install confirmation as no tty " \
                                            "available. {}".format(ext_name, NO_PROMPT_CONFIG_MSG)
                                go_on = False
                        if go_on:
                            from azure.cli.core.extension.operations import add_extension
                            add_extension(cli_ctx=cli_ctx, extension_name=ext_name, upgrade=True)
                            if run_after_extension_installed:
                                import subprocess
                                import platform
                                exit_code = subprocess.call(args, shell=platform.system() == 'Windows')
                                error_msg = ("Extension {} dynamically installed{} and commands will be "
                                             "rerun automatically.").format(ext_name, prompt_info)
                                telemetry.set_user_fault(error_msg)
                                self.exit(exit_code)
                            else:
                                with CommandLoggerContext(logger):
                                    error_msg = 'Extension {} installed{}. Please rerun your command.' \
                                        .format(ext_name, prompt_info)
                                    logger.error(error_msg)
                                    telemetry.set_user_fault(error_msg)
                                self.exit(2)
                        else:
                            error_msg = "The command requires the latest version of extension {ext_name}. " \
                                "To install, run 'az extension add --upgrade -n {ext_name}'.".format(
                                    ext_name=ext_name) if not error_msg else error_msg
                if not error_msg:
                    # parser has no `command_source`, value is part of command itself
                    error_msg = "'{value}' is misspelled or not recognized by the system.".format(value=value)
                az_error = CommandNotFoundError(error_msg)
                if not caused_by_extension_not_installed:
                    candidates = difflib.get_close_matches(value, action.choices, cutoff=0.7)
                    if candidates:
                        # use the most likely candidate to replace the misspelled command
                        args_inferred = [item if item != value else candidates[0] for item in args]
                        command_name_inferred = ' '.join(args_inferred).split('-')[0]

            else:
                # `command_source` indicates command values have been parsed, value is an argument
                parameter = action.option_strings[0] if action.option_strings else action.dest
                error_msg = "{prog}: '{value}' is not a valid value for '{param}'.".format(
                    prog=self.prog, value=value, param=parameter)
                candidates = difflib.get_close_matches(value, action.choices, cutoff=0.7)
                az_error = InvalidArgumentValueError(error_msg)

            command_arguments = self._get_failure_recovery_arguments(action)
            if candidates:
                az_error.set_recommendation("Did you mean '{}' ?".format(candidates[0]))

            # recommend a command for user
            if not caused_by_extension_not_installed:
                recommender = CommandRecommender(*command_arguments, error_msg, cli_ctx)
                recommender.set_help_examples(self.get_examples(command_name_inferred))
                recommendations = recommender.provide_recommendations()
                if recommendations:
                    az_error.set_aladdin_recommendation(recommendations)

                # remind user to check extensions if we can not find a command to recommend
                if isinstance(az_error, CommandNotFoundError) \
                        and not az_error.recommendations and self.prog == 'az' \
                        and use_dynamic_install == 'no':
                    az_error.set_recommendation(EXTENSION_REFERENCE)

            az_error.print_error()
            az_error.send_telemetry()

            self.exit(2)<|MERGE_RESOLUTION|>--- conflicted
+++ resolved
@@ -305,13 +305,9 @@
                 ext_endpoint = cli_ctx.cloud.endpoints.extension_storage_account_resource_id if cli_ctx and \
                     cli_ctx.cloud.endpoints.has_endpoint_set('extension_storage_account_resource_id') else None
                 url = posixpath.join(ext_endpoint, 'extensionCommandTree.json') if ext_endpoint else \
-                    'https://azurecliextensionsync.blob.core.windows.net/cmd-index/extensionCommandTree.json'
+                    'https://aka.ms/azExtCmdTree'
                 response = requests.get(
-<<<<<<< HEAD
                     url,
-=======
-                    'https://aka.ms/azExtCmdTree',
->>>>>>> 0804c756
                     verify=(not should_disable_connection_verify()),
                     timeout=10)
             except Exception as ex:  # pylint: disable=broad-except
