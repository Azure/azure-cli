--- conflicted
+++ resolved
@@ -14,20 +14,12 @@
       - -n -g --kind --ip-range-filter --server-version --enable-analytical-storage
         --enable-free-tier
       User-Agent:
-<<<<<<< HEAD
-      - AZURECLI/2.45.0 azsdk-python-azure-mgmt-resource/21.1.0b1 Python/3.8.10 (Windows-10-10.0.22621-SP0)
-=======
       - AZURECLI/2.45.0 azsdk-python-azure-mgmt-resource/21.1.0b1 Python/3.10.10 (Windows-10-10.0.22621-SP0)
->>>>>>> 81f8e181
     method: GET
     uri: https://management.azure.com/subscriptions/00000000-0000-0000-0000-000000000000/resourcegroups/cli_test_cosmosdb_account000001?api-version=2021-04-01
   response:
     body:
-<<<<<<< HEAD
-      string: '{"id":"/subscriptions/00000000-0000-0000-0000-000000000000/resourceGroups/cli_test_cosmosdb_account000001","name":"cli_test_cosmosdb_account000001","type":"Microsoft.Resources/resourceGroups","location":"westus","tags":{"product":"azurecli","cause":"automation","date":"2023-02-23T08:05:04Z"},"properties":{"provisioningState":"Succeeded"}}'
-=======
       string: '{"id":"/subscriptions/00000000-0000-0000-0000-000000000000/resourceGroups/cli_test_cosmosdb_account000001","name":"cli_test_cosmosdb_account000001","type":"Microsoft.Resources/resourceGroups","location":"westus","tags":{"product":"azurecli","cause":"automation","date":"2023-02-28T20:44:59Z"},"properties":{"provisioningState":"Succeeded"}}'
->>>>>>> 81f8e181
     headers:
       cache-control:
       - no-cache
@@ -36,11 +28,7 @@
       content-type:
       - application/json; charset=utf-8
       date:
-<<<<<<< HEAD
-      - Thu, 23 Feb 2023 08:05:08 GMT
-=======
       - Tue, 28 Feb 2023 20:45:02 GMT
->>>>>>> 81f8e181
       expires:
       - '-1'
       pragma:
@@ -78,36 +66,12 @@
       - -n -g --kind --ip-range-filter --server-version --enable-analytical-storage
         --enable-free-tier
       User-Agent:
-<<<<<<< HEAD
-      - AZURECLI/2.45.0 azsdk-python-mgmt-cosmosdb/9.0.0 Python/3.8.10 (Windows-10-10.0.22621-SP0)
-=======
-      - AZURECLI/2.45.0 azsdk-python-mgmt-cosmosdb/9.0.0 Python/3.10.10 (Windows-10-10.0.22621-SP0)
->>>>>>> 81f8e181
+      - AZURECLI/2.45.0 azsdk-python-mgmt-cosmosdb/9.0.0 Python/3.10.10 (Windows-10-10.0.22621-SP0)
     method: PUT
     uri: https://management.azure.com/subscriptions/00000000-0000-0000-0000-000000000000/resourceGroups/cli_test_cosmosdb_account000001/providers/Microsoft.DocumentDB/databaseAccounts/cli000002?api-version=2022-11-15
   response:
     body:
       string: '{"id":"/subscriptions/00000000-0000-0000-0000-000000000000/resourceGroups/cli_test_cosmosdb_account000001/providers/Microsoft.DocumentDB/databaseAccounts/cli000002","name":"cli000002","location":"West
-<<<<<<< HEAD
-        US","type":"Microsoft.DocumentDB/databaseAccounts","kind":"MongoDB","tags":{},"systemData":{"createdAt":"2023-02-23T08:05:16.6344838Z"},"properties":{"provisioningState":"Creating","publicNetworkAccess":"Enabled","enableAutomaticFailover":false,"enableMultipleWriteLocations":false,"enablePartitionKeyMonitor":false,"isVirtualNetworkFilterEnabled":false,"virtualNetworkRules":[],"EnabledApiTypes":"MongoDB","disableKeyBasedMetadataWriteAccess":false,"enableFreeTier":false,"enableAnalyticalStorage":true,"analyticalStorageConfiguration":{"schemaType":"FullFidelity"},"instanceId":"c0318d12-14e7-4c04-905e-9c369e7e1646","databaseAccountOfferType":"Standard","enableFullFidelityChangeFeed":false,"defaultIdentity":"","networkAclBypass":"None","disableLocalAuth":false,"enablePartitionMerge":false,"minimalTlsVersion":"Tls12","consistencyPolicy":{"defaultConsistencyLevel":"Session","maxIntervalInSeconds":5,"maxStalenessPrefix":100},"apiProperties":{"serverVersion":"3.2"},"configurationOverrides":{},"writeLocations":[{"id":"cli000002-westus","locationName":"West
-        US","provisioningState":"Creating","failoverPriority":0,"isZoneRedundant":false}],"readLocations":[{"id":"cli000002-westus","locationName":"West
-        US","provisioningState":"Creating","failoverPriority":0,"isZoneRedundant":false}],"locations":[{"id":"cli000002-westus","locationName":"West
-        US","provisioningState":"Creating","failoverPriority":0,"isZoneRedundant":false}],"failoverPolicies":[{"id":"cli000002-westus","locationName":"West
-        US","failoverPriority":0}],"cors":[],"capabilities":[],"ipRules":[{"ipAddressOrRange":"20.10.10.10"},{"ipAddressOrRange":"12.12.122.122"},{"ipAddressOrRange":"12.22.11.11"}],"backupPolicy":{"type":"Periodic","periodicModeProperties":{"backupIntervalInMinutes":240,"backupRetentionIntervalInHours":8,"backupStorageRedundancy":"Invalid"}},"networkAclBypassResourceIds":[],"keysMetadata":{"primaryMasterKey":{"generationTime":"2023-02-23T08:05:16.6344838Z"},"secondaryMasterKey":{"generationTime":"2023-02-23T08:05:16.6344838Z"},"primaryReadonlyMasterKey":{"generationTime":"2023-02-23T08:05:16.6344838Z"},"secondaryReadonlyMasterKey":{"generationTime":"2023-02-23T08:05:16.6344838Z"}}},"identity":{"type":"None"}}'
-    headers:
-      azure-asyncoperation:
-      - https://management.azure.com/subscriptions/00000000-0000-0000-0000-000000000000/providers/Microsoft.DocumentDB/locations/westus/operationsStatus/b05dd261-159b-4036-aa5d-0b2341c7350d?api-version=2022-11-15
-      cache-control:
-      - no-store, no-cache
-      content-length:
-      - '2409'
-      content-type:
-      - application/json
-      date:
-      - Thu, 23 Feb 2023 08:05:20 GMT
-      location:
-      - https://management.azure.com/subscriptions/00000000-0000-0000-0000-000000000000/resourceGroups/cli_test_cosmosdb_account000001/providers/Microsoft.DocumentDB/databaseAccounts/cli000002/operationResults/b05dd261-159b-4036-aa5d-0b2341c7350d?api-version=2022-11-15
-=======
         US","type":"Microsoft.DocumentDB/databaseAccounts","kind":"MongoDB","tags":{},"systemData":{"createdAt":"2023-02-28T20:45:06.4431753Z"},"properties":{"provisioningState":"Creating","publicNetworkAccess":"Enabled","enableAutomaticFailover":false,"enableMultipleWriteLocations":false,"enablePartitionKeyMonitor":false,"isVirtualNetworkFilterEnabled":false,"virtualNetworkRules":[],"EnabledApiTypes":"MongoDB","disableKeyBasedMetadataWriteAccess":false,"enableFreeTier":false,"enableAnalyticalStorage":true,"analyticalStorageConfiguration":{"schemaType":"FullFidelity"},"instanceId":"483bdb02-12be-4a1e-888e-d48fd5f63949","databaseAccountOfferType":"Standard","defaultIdentity":"","networkAclBypass":"None","disableLocalAuth":false,"enablePartitionMerge":false,"minimalTlsVersion":"Tls12","consistencyPolicy":{"defaultConsistencyLevel":"Session","maxIntervalInSeconds":5,"maxStalenessPrefix":100},"apiProperties":{"serverVersion":"3.2"},"configurationOverrides":{},"writeLocations":[{"id":"cli000002-westus","locationName":"West
         US","provisioningState":"Creating","failoverPriority":0,"isZoneRedundant":false}],"readLocations":[{"id":"cli000002-westus","locationName":"West
         US","provisioningState":"Creating","failoverPriority":0,"isZoneRedundant":false}],"locations":[{"id":"cli000002-westus","locationName":"West
@@ -126,7 +90,6 @@
       - Tue, 28 Feb 2023 20:45:08 GMT
       location:
       - https://management.azure.com/subscriptions/00000000-0000-0000-0000-000000000000/resourceGroups/cli_test_cosmosdb_account000001/providers/Microsoft.DocumentDB/databaseAccounts/cli000002/operationResults/7a2b725d-50d8-40cb-a90e-c0392a813b42?api-version=2022-11-15
->>>>>>> 81f8e181
       pragma:
       - no-cache
       server:
@@ -142,8 +105,7 @@
       x-ms-gatewayversion:
       - version=2.14.0
       x-ms-ratelimit-remaining-subscription-writes:
-<<<<<<< HEAD
-      - '1197'
+      - '1199'
     status:
       code: 200
       message: Ok
@@ -162,38 +124,35 @@
       - -n -g --kind --ip-range-filter --server-version --enable-analytical-storage
         --enable-free-tier
       User-Agent:
-      - AZURECLI/2.45.0 azsdk-python-mgmt-cosmosdb/9.0.0 Python/3.8.10 (Windows-10-10.0.22621-SP0)
-    method: GET
-    uri: https://management.azure.com/subscriptions/00000000-0000-0000-0000-000000000000/providers/Microsoft.DocumentDB/locations/westus/operationsStatus/b05dd261-159b-4036-aa5d-0b2341c7350d?api-version=2022-11-15
-  response:
-    body:
-      string: '{"status":"Dequeued"}'
-    headers:
-      cache-control:
-      - no-store, no-cache
-      content-length:
-      - '21'
-      content-type:
-      - application/json
-      date:
-      - Thu, 23 Feb 2023 08:05:51 GMT
-      pragma:
-      - no-cache
-      server:
-      - Microsoft-HTTPAPI/2.0
-      strict-transport-security:
-      - max-age=31536000; includeSubDomains
-      transfer-encoding:
-      - chunked
-      vary:
-      - Accept-Encoding
-      x-content-type-options:
-      - nosniff
-      x-ms-gatewayversion:
-      - version=2.14.0
-=======
-      - '1199'
->>>>>>> 81f8e181
+      - AZURECLI/2.45.0 azsdk-python-mgmt-cosmosdb/9.0.0 Python/3.10.10 (Windows-10-10.0.22621-SP0)
+    method: GET
+    uri: https://management.azure.com/subscriptions/00000000-0000-0000-0000-000000000000/providers/Microsoft.DocumentDB/locations/westus/operationsStatus/7a2b725d-50d8-40cb-a90e-c0392a813b42?api-version=2022-11-15
+  response:
+    body:
+      string: '{"status":"Dequeued"}'
+    headers:
+      cache-control:
+      - no-store, no-cache
+      content-length:
+      - '21'
+      content-type:
+      - application/json
+      date:
+      - Tue, 28 Feb 2023 20:45:38 GMT
+      pragma:
+      - no-cache
+      server:
+      - Microsoft-HTTPAPI/2.0
+      strict-transport-security:
+      - max-age=31536000; includeSubDomains
+      transfer-encoding:
+      - chunked
+      vary:
+      - Accept-Encoding
+      x-content-type-options:
+      - nosniff
+      x-ms-gatewayversion:
+      - version=2.14.0
     status:
       code: 200
       message: Ok
@@ -212,31 +171,21 @@
       - -n -g --kind --ip-range-filter --server-version --enable-analytical-storage
         --enable-free-tier
       User-Agent:
-<<<<<<< HEAD
-      - AZURECLI/2.45.0 azsdk-python-mgmt-cosmosdb/9.0.0 Python/3.8.10 (Windows-10-10.0.22621-SP0)
-    method: GET
-    uri: https://management.azure.com/subscriptions/00000000-0000-0000-0000-000000000000/providers/Microsoft.DocumentDB/locations/westus/operationsStatus/b05dd261-159b-4036-aa5d-0b2341c7350d?api-version=2022-11-15
-=======
       - AZURECLI/2.45.0 azsdk-python-mgmt-cosmosdb/9.0.0 Python/3.10.10 (Windows-10-10.0.22621-SP0)
     method: GET
     uri: https://management.azure.com/subscriptions/00000000-0000-0000-0000-000000000000/providers/Microsoft.DocumentDB/locations/westus/operationsStatus/7a2b725d-50d8-40cb-a90e-c0392a813b42?api-version=2022-11-15
->>>>>>> 81f8e181
-  response:
-    body:
-      string: '{"status":"Dequeued"}'
-    headers:
-      cache-control:
-      - no-store, no-cache
-      content-length:
-      - '21'
-      content-type:
-      - application/json
-      date:
-<<<<<<< HEAD
-      - Thu, 23 Feb 2023 08:06:21 GMT
-=======
-      - Tue, 28 Feb 2023 20:45:38 GMT
->>>>>>> 81f8e181
+  response:
+    body:
+      string: '{"status":"Dequeued"}'
+    headers:
+      cache-control:
+      - no-store, no-cache
+      content-length:
+      - '21'
+      content-type:
+      - application/json
+      date:
+      - Tue, 28 Feb 2023 20:46:08 GMT
       pragma:
       - no-cache
       server:
@@ -269,31 +218,21 @@
       - -n -g --kind --ip-range-filter --server-version --enable-analytical-storage
         --enable-free-tier
       User-Agent:
-<<<<<<< HEAD
-      - AZURECLI/2.45.0 azsdk-python-mgmt-cosmosdb/9.0.0 Python/3.8.10 (Windows-10-10.0.22621-SP0)
-    method: GET
-    uri: https://management.azure.com/subscriptions/00000000-0000-0000-0000-000000000000/providers/Microsoft.DocumentDB/locations/westus/operationsStatus/b05dd261-159b-4036-aa5d-0b2341c7350d?api-version=2022-11-15
-=======
       - AZURECLI/2.45.0 azsdk-python-mgmt-cosmosdb/9.0.0 Python/3.10.10 (Windows-10-10.0.22621-SP0)
     method: GET
     uri: https://management.azure.com/subscriptions/00000000-0000-0000-0000-000000000000/providers/Microsoft.DocumentDB/locations/westus/operationsStatus/7a2b725d-50d8-40cb-a90e-c0392a813b42?api-version=2022-11-15
->>>>>>> 81f8e181
-  response:
-    body:
-      string: '{"status":"Dequeued"}'
-    headers:
-      cache-control:
-      - no-store, no-cache
-      content-length:
-      - '21'
-      content-type:
-      - application/json
-      date:
-<<<<<<< HEAD
-      - Thu, 23 Feb 2023 08:06:52 GMT
-=======
-      - Tue, 28 Feb 2023 20:46:08 GMT
->>>>>>> 81f8e181
+  response:
+    body:
+      string: '{"status":"Dequeued"}'
+    headers:
+      cache-control:
+      - no-store, no-cache
+      content-length:
+      - '21'
+      content-type:
+      - application/json
+      date:
+      - Tue, 28 Feb 2023 20:46:38 GMT
       pragma:
       - no-cache
       server:
@@ -326,11 +265,6 @@
       - -n -g --kind --ip-range-filter --server-version --enable-analytical-storage
         --enable-free-tier
       User-Agent:
-<<<<<<< HEAD
-      - AZURECLI/2.45.0 azsdk-python-mgmt-cosmosdb/9.0.0 Python/3.8.10 (Windows-10-10.0.22621-SP0)
-    method: GET
-    uri: https://management.azure.com/subscriptions/00000000-0000-0000-0000-000000000000/providers/Microsoft.DocumentDB/locations/westus/operationsStatus/b05dd261-159b-4036-aa5d-0b2341c7350d?api-version=2022-11-15
-=======
       - AZURECLI/2.45.0 azsdk-python-mgmt-cosmosdb/9.0.0 Python/3.10.10 (Windows-10-10.0.22621-SP0)
     method: GET
     uri: https://management.azure.com/subscriptions/00000000-0000-0000-0000-000000000000/providers/Microsoft.DocumentDB/locations/westus/operationsStatus/7a2b725d-50d8-40cb-a90e-c0392a813b42?api-version=2022-11-15
@@ -345,7 +279,7 @@
       content-type:
       - application/json
       date:
-      - Tue, 28 Feb 2023 20:46:38 GMT
+      - Tue, 28 Feb 2023 20:47:09 GMT
       pragma:
       - no-cache
       server:
@@ -383,16 +317,16 @@
     uri: https://management.azure.com/subscriptions/00000000-0000-0000-0000-000000000000/providers/Microsoft.DocumentDB/locations/westus/operationsStatus/7a2b725d-50d8-40cb-a90e-c0392a813b42?api-version=2022-11-15
   response:
     body:
-      string: '{"status":"Dequeued"}'
-    headers:
-      cache-control:
-      - no-store, no-cache
-      content-length:
-      - '21'
-      content-type:
-      - application/json
-      date:
-      - Tue, 28 Feb 2023 20:47:09 GMT
+      string: '{"status":"Succeeded"}'
+    headers:
+      cache-control:
+      - no-store, no-cache
+      content-length:
+      - '22'
+      content-type:
+      - application/json
+      date:
+      - Tue, 28 Feb 2023 20:47:39 GMT
       pragma:
       - no-cache
       server:
@@ -427,96 +361,24 @@
       User-Agent:
       - AZURECLI/2.45.0 azsdk-python-mgmt-cosmosdb/9.0.0 Python/3.10.10 (Windows-10-10.0.22621-SP0)
     method: GET
-    uri: https://management.azure.com/subscriptions/00000000-0000-0000-0000-000000000000/providers/Microsoft.DocumentDB/locations/westus/operationsStatus/7a2b725d-50d8-40cb-a90e-c0392a813b42?api-version=2022-11-15
->>>>>>> 81f8e181
-  response:
-    body:
-      string: '{"status":"Succeeded"}'
-    headers:
-      cache-control:
-      - no-store, no-cache
-      content-length:
-      - '22'
-      content-type:
-      - application/json
-      date:
-<<<<<<< HEAD
-      - Thu, 23 Feb 2023 08:07:22 GMT
-=======
-      - Tue, 28 Feb 2023 20:47:39 GMT
->>>>>>> 81f8e181
-      pragma:
-      - no-cache
-      server:
-      - Microsoft-HTTPAPI/2.0
-      strict-transport-security:
-      - max-age=31536000; includeSubDomains
-      transfer-encoding:
-      - chunked
-      vary:
-      - Accept-Encoding
-      x-content-type-options:
-      - nosniff
-      x-ms-gatewayversion:
-      - version=2.14.0
-    status:
-      code: 200
-      message: Ok
-- request:
-    body: null
-    headers:
-      Accept:
-      - '*/*'
-      Accept-Encoding:
-      - gzip, deflate
-      CommandName:
-      - cosmosdb create
-      Connection:
-      - keep-alive
-      ParameterSetName:
-      - -n -g --kind --ip-range-filter --server-version --enable-analytical-storage
-        --enable-free-tier
-      User-Agent:
-<<<<<<< HEAD
-      - AZURECLI/2.45.0 azsdk-python-mgmt-cosmosdb/9.0.0 Python/3.8.10 (Windows-10-10.0.22621-SP0)
-=======
-      - AZURECLI/2.45.0 azsdk-python-mgmt-cosmosdb/9.0.0 Python/3.10.10 (Windows-10-10.0.22621-SP0)
->>>>>>> 81f8e181
-    method: GET
     uri: https://management.azure.com/subscriptions/00000000-0000-0000-0000-000000000000/resourceGroups/cli_test_cosmosdb_account000001/providers/Microsoft.DocumentDB/databaseAccounts/cli000002?api-version=2022-11-15
   response:
     body:
       string: '{"id":"/subscriptions/00000000-0000-0000-0000-000000000000/resourceGroups/cli_test_cosmosdb_account000001/providers/Microsoft.DocumentDB/databaseAccounts/cli000002","name":"cli000002","location":"West
-<<<<<<< HEAD
-        US","type":"Microsoft.DocumentDB/databaseAccounts","kind":"MongoDB","tags":{},"systemData":{"createdAt":"2023-02-23T08:07:12.7713602Z"},"properties":{"provisioningState":"Succeeded","documentEndpoint":"https://cli000002.documents.azure.com:443/","sqlEndpoint":"https://cli000002.documents.azure.com:443/","publicNetworkAccess":"Enabled","enableAutomaticFailover":false,"enableMultipleWriteLocations":false,"enablePartitionKeyMonitor":false,"isVirtualNetworkFilterEnabled":false,"virtualNetworkRules":[],"EnabledApiTypes":"MongoDB","disableKeyBasedMetadataWriteAccess":false,"enableFreeTier":false,"enableAnalyticalStorage":true,"analyticalStorageConfiguration":{"schemaType":"FullFidelity"},"instanceId":"c0318d12-14e7-4c04-905e-9c369e7e1646","databaseAccountOfferType":"Standard","enableFullFidelityChangeFeed":false,"defaultIdentity":"FirstPartyIdentity","networkAclBypass":"None","disableLocalAuth":false,"enablePartitionMerge":false,"minimalTlsVersion":"Tls12","consistencyPolicy":{"defaultConsistencyLevel":"Session","maxIntervalInSeconds":5,"maxStalenessPrefix":100},"apiProperties":{"serverVersion":"3.2"},"configurationOverrides":{"EnableBsonSchema":"True"},"writeLocations":[{"id":"cli000002-westus","locationName":"West
-        US","documentEndpoint":"https://cli000002-westus.documents.azure.com:443/","provisioningState":"Succeeded","failoverPriority":0,"isZoneRedundant":false}],"readLocations":[{"id":"cli000002-westus","locationName":"West
-        US","documentEndpoint":"https://cli000002-westus.documents.azure.com:443/","provisioningState":"Succeeded","failoverPriority":0,"isZoneRedundant":false}],"locations":[{"id":"cli000002-westus","locationName":"West
-        US","documentEndpoint":"https://cli000002-westus.documents.azure.com:443/","provisioningState":"Succeeded","failoverPriority":0,"isZoneRedundant":false}],"failoverPolicies":[{"id":"cli000002-westus","locationName":"West
-        US","failoverPriority":0}],"cors":[],"capabilities":[],"ipRules":[{"ipAddressOrRange":"20.10.10.10"},{"ipAddressOrRange":"12.12.122.122"},{"ipAddressOrRange":"12.22.11.11"}],"backupPolicy":{"type":"Periodic","periodicModeProperties":{"backupIntervalInMinutes":240,"backupRetentionIntervalInHours":8,"backupStorageRedundancy":"Geo"}},"networkAclBypassResourceIds":[],"keysMetadata":{"primaryMasterKey":{"generationTime":"2023-02-23T08:07:12.7713602Z"},"secondaryMasterKey":{"generationTime":"2023-02-23T08:07:12.7713602Z"},"primaryReadonlyMasterKey":{"generationTime":"2023-02-23T08:07:12.7713602Z"},"secondaryReadonlyMasterKey":{"generationTime":"2023-02-23T08:07:12.7713602Z"}}},"identity":{"type":"None"}}'
-=======
         US","type":"Microsoft.DocumentDB/databaseAccounts","kind":"MongoDB","tags":{},"systemData":{"createdAt":"2023-02-28T20:46:57.3254224Z"},"properties":{"provisioningState":"Succeeded","documentEndpoint":"https://cli000002.documents.azure.com:443/","sqlEndpoint":"https://cli000002.documents.azure.com:443/","publicNetworkAccess":"Enabled","enableAutomaticFailover":false,"enableMultipleWriteLocations":false,"enablePartitionKeyMonitor":false,"isVirtualNetworkFilterEnabled":false,"virtualNetworkRules":[],"EnabledApiTypes":"MongoDB","disableKeyBasedMetadataWriteAccess":false,"enableFreeTier":false,"enableAnalyticalStorage":true,"analyticalStorageConfiguration":{"schemaType":"FullFidelity"},"instanceId":"483bdb02-12be-4a1e-888e-d48fd5f63949","databaseAccountOfferType":"Standard","defaultIdentity":"FirstPartyIdentity","networkAclBypass":"None","disableLocalAuth":false,"enablePartitionMerge":false,"minimalTlsVersion":"Tls12","consistencyPolicy":{"defaultConsistencyLevel":"Session","maxIntervalInSeconds":5,"maxStalenessPrefix":100},"apiProperties":{"serverVersion":"3.2"},"configurationOverrides":{"EnableBsonSchema":"True"},"writeLocations":[{"id":"cli000002-westus","locationName":"West
         US","documentEndpoint":"https://cli000002-westus.documents.azure.com:443/","provisioningState":"Succeeded","failoverPriority":0,"isZoneRedundant":false}],"readLocations":[{"id":"cli000002-westus","locationName":"West
         US","documentEndpoint":"https://cli000002-westus.documents.azure.com:443/","provisioningState":"Succeeded","failoverPriority":0,"isZoneRedundant":false}],"locations":[{"id":"cli000002-westus","locationName":"West
         US","documentEndpoint":"https://cli000002-westus.documents.azure.com:443/","provisioningState":"Succeeded","failoverPriority":0,"isZoneRedundant":false}],"failoverPolicies":[{"id":"cli000002-westus","locationName":"West
         US","failoverPriority":0}],"cors":[],"capabilities":[],"ipRules":[{"ipAddressOrRange":"20.10.10.10"},{"ipAddressOrRange":"12.12.122.122"},{"ipAddressOrRange":"12.22.11.11"}],"backupPolicy":{"type":"Periodic","periodicModeProperties":{"backupIntervalInMinutes":240,"backupRetentionIntervalInHours":8,"backupStorageRedundancy":"Geo"}},"networkAclBypassResourceIds":[],"keysMetadata":{"primaryMasterKey":{"generationTime":"2023-02-28T20:46:57.3254224Z"},"secondaryMasterKey":{"generationTime":"2023-02-28T20:46:57.3254224Z"},"primaryReadonlyMasterKey":{"generationTime":"2023-02-28T20:46:57.3254224Z"},"secondaryReadonlyMasterKey":{"generationTime":"2023-02-28T20:46:57.3254224Z"}}},"identity":{"type":"None"}}'
->>>>>>> 81f8e181
-    headers:
-      cache-control:
-      - no-store, no-cache
-      content-length:
-<<<<<<< HEAD
-      - '2788'
-      content-type:
-      - application/json
-      date:
-      - Thu, 23 Feb 2023 08:07:22 GMT
-=======
+    headers:
+      cache-control:
+      - no-store, no-cache
+      content-length:
       - '2751'
       content-type:
       - application/json
       date:
       - Tue, 28 Feb 2023 20:47:39 GMT
->>>>>>> 81f8e181
       pragma:
       - no-cache
       server:
@@ -549,46 +411,26 @@
       - -n -g --kind --ip-range-filter --server-version --enable-analytical-storage
         --enable-free-tier
       User-Agent:
-<<<<<<< HEAD
-      - AZURECLI/2.45.0 azsdk-python-mgmt-cosmosdb/9.0.0 Python/3.8.10 (Windows-10-10.0.22621-SP0)
-=======
-      - AZURECLI/2.45.0 azsdk-python-mgmt-cosmosdb/9.0.0 Python/3.10.10 (Windows-10-10.0.22621-SP0)
->>>>>>> 81f8e181
+      - AZURECLI/2.45.0 azsdk-python-mgmt-cosmosdb/9.0.0 Python/3.10.10 (Windows-10-10.0.22621-SP0)
     method: GET
     uri: https://management.azure.com/subscriptions/00000000-0000-0000-0000-000000000000/resourceGroups/cli_test_cosmosdb_account000001/providers/Microsoft.DocumentDB/databaseAccounts/cli000002?api-version=2022-11-15
   response:
     body:
       string: '{"id":"/subscriptions/00000000-0000-0000-0000-000000000000/resourceGroups/cli_test_cosmosdb_account000001/providers/Microsoft.DocumentDB/databaseAccounts/cli000002","name":"cli000002","location":"West
-<<<<<<< HEAD
-        US","type":"Microsoft.DocumentDB/databaseAccounts","kind":"MongoDB","tags":{},"systemData":{"createdAt":"2023-02-23T08:07:12.7713602Z"},"properties":{"provisioningState":"Succeeded","documentEndpoint":"https://cli000002.documents.azure.com:443/","sqlEndpoint":"https://cli000002.documents.azure.com:443/","publicNetworkAccess":"Enabled","enableAutomaticFailover":false,"enableMultipleWriteLocations":false,"enablePartitionKeyMonitor":false,"isVirtualNetworkFilterEnabled":false,"virtualNetworkRules":[],"EnabledApiTypes":"MongoDB","disableKeyBasedMetadataWriteAccess":false,"enableFreeTier":false,"enableAnalyticalStorage":true,"analyticalStorageConfiguration":{"schemaType":"FullFidelity"},"instanceId":"c0318d12-14e7-4c04-905e-9c369e7e1646","databaseAccountOfferType":"Standard","enableFullFidelityChangeFeed":false,"defaultIdentity":"FirstPartyIdentity","networkAclBypass":"None","disableLocalAuth":false,"enablePartitionMerge":false,"minimalTlsVersion":"Tls12","consistencyPolicy":{"defaultConsistencyLevel":"Session","maxIntervalInSeconds":5,"maxStalenessPrefix":100},"apiProperties":{"serverVersion":"3.2"},"configurationOverrides":{"EnableBsonSchema":"True"},"writeLocations":[{"id":"cli000002-westus","locationName":"West
-        US","documentEndpoint":"https://cli000002-westus.documents.azure.com:443/","provisioningState":"Succeeded","failoverPriority":0,"isZoneRedundant":false}],"readLocations":[{"id":"cli000002-westus","locationName":"West
-        US","documentEndpoint":"https://cli000002-westus.documents.azure.com:443/","provisioningState":"Succeeded","failoverPriority":0,"isZoneRedundant":false}],"locations":[{"id":"cli000002-westus","locationName":"West
-        US","documentEndpoint":"https://cli000002-westus.documents.azure.com:443/","provisioningState":"Succeeded","failoverPriority":0,"isZoneRedundant":false}],"failoverPolicies":[{"id":"cli000002-westus","locationName":"West
-        US","failoverPriority":0}],"cors":[],"capabilities":[],"ipRules":[{"ipAddressOrRange":"20.10.10.10"},{"ipAddressOrRange":"12.12.122.122"},{"ipAddressOrRange":"12.22.11.11"}],"backupPolicy":{"type":"Periodic","periodicModeProperties":{"backupIntervalInMinutes":240,"backupRetentionIntervalInHours":8,"backupStorageRedundancy":"Geo"}},"networkAclBypassResourceIds":[],"keysMetadata":{"primaryMasterKey":{"generationTime":"2023-02-23T08:07:12.7713602Z"},"secondaryMasterKey":{"generationTime":"2023-02-23T08:07:12.7713602Z"},"primaryReadonlyMasterKey":{"generationTime":"2023-02-23T08:07:12.7713602Z"},"secondaryReadonlyMasterKey":{"generationTime":"2023-02-23T08:07:12.7713602Z"}}},"identity":{"type":"None"}}'
-=======
         US","type":"Microsoft.DocumentDB/databaseAccounts","kind":"MongoDB","tags":{},"systemData":{"createdAt":"2023-02-28T20:46:57.3254224Z"},"properties":{"provisioningState":"Succeeded","documentEndpoint":"https://cli000002.documents.azure.com:443/","sqlEndpoint":"https://cli000002.documents.azure.com:443/","publicNetworkAccess":"Enabled","enableAutomaticFailover":false,"enableMultipleWriteLocations":false,"enablePartitionKeyMonitor":false,"isVirtualNetworkFilterEnabled":false,"virtualNetworkRules":[],"EnabledApiTypes":"MongoDB","disableKeyBasedMetadataWriteAccess":false,"enableFreeTier":false,"enableAnalyticalStorage":true,"analyticalStorageConfiguration":{"schemaType":"FullFidelity"},"instanceId":"483bdb02-12be-4a1e-888e-d48fd5f63949","databaseAccountOfferType":"Standard","defaultIdentity":"FirstPartyIdentity","networkAclBypass":"None","disableLocalAuth":false,"enablePartitionMerge":false,"minimalTlsVersion":"Tls12","consistencyPolicy":{"defaultConsistencyLevel":"Session","maxIntervalInSeconds":5,"maxStalenessPrefix":100},"apiProperties":{"serverVersion":"3.2"},"configurationOverrides":{"EnableBsonSchema":"True"},"writeLocations":[{"id":"cli000002-westus","locationName":"West
         US","documentEndpoint":"https://cli000002-westus.documents.azure.com:443/","provisioningState":"Succeeded","failoverPriority":0,"isZoneRedundant":false}],"readLocations":[{"id":"cli000002-westus","locationName":"West
         US","documentEndpoint":"https://cli000002-westus.documents.azure.com:443/","provisioningState":"Succeeded","failoverPriority":0,"isZoneRedundant":false}],"locations":[{"id":"cli000002-westus","locationName":"West
         US","documentEndpoint":"https://cli000002-westus.documents.azure.com:443/","provisioningState":"Succeeded","failoverPriority":0,"isZoneRedundant":false}],"failoverPolicies":[{"id":"cli000002-westus","locationName":"West
         US","failoverPriority":0}],"cors":[],"capabilities":[],"ipRules":[{"ipAddressOrRange":"20.10.10.10"},{"ipAddressOrRange":"12.12.122.122"},{"ipAddressOrRange":"12.22.11.11"}],"backupPolicy":{"type":"Periodic","periodicModeProperties":{"backupIntervalInMinutes":240,"backupRetentionIntervalInHours":8,"backupStorageRedundancy":"Geo"}},"networkAclBypassResourceIds":[],"keysMetadata":{"primaryMasterKey":{"generationTime":"2023-02-28T20:46:57.3254224Z"},"secondaryMasterKey":{"generationTime":"2023-02-28T20:46:57.3254224Z"},"primaryReadonlyMasterKey":{"generationTime":"2023-02-28T20:46:57.3254224Z"},"secondaryReadonlyMasterKey":{"generationTime":"2023-02-28T20:46:57.3254224Z"}}},"identity":{"type":"None"}}'
->>>>>>> 81f8e181
-    headers:
-      cache-control:
-      - no-store, no-cache
-      content-length:
-<<<<<<< HEAD
-      - '2788'
-      content-type:
-      - application/json
-      date:
-      - Thu, 23 Feb 2023 08:07:23 GMT
-=======
+    headers:
+      cache-control:
+      - no-store, no-cache
+      content-length:
       - '2751'
       content-type:
       - application/json
       date:
       - Tue, 28 Feb 2023 20:47:39 GMT
->>>>>>> 81f8e181
       pragma:
       - no-cache
       server:
@@ -620,46 +462,26 @@
       ParameterSetName:
       - -n -g
       User-Agent:
-<<<<<<< HEAD
-      - AZURECLI/2.45.0 azsdk-python-mgmt-cosmosdb/9.0.0 Python/3.8.10 (Windows-10-10.0.22621-SP0)
-=======
-      - AZURECLI/2.45.0 azsdk-python-mgmt-cosmosdb/9.0.0 Python/3.10.10 (Windows-10-10.0.22621-SP0)
->>>>>>> 81f8e181
+      - AZURECLI/2.45.0 azsdk-python-mgmt-cosmosdb/9.0.0 Python/3.10.10 (Windows-10-10.0.22621-SP0)
     method: GET
     uri: https://management.azure.com/subscriptions/00000000-0000-0000-0000-000000000000/resourceGroups/cli_test_cosmosdb_account000001/providers/Microsoft.DocumentDB/databaseAccounts/cli000002?api-version=2022-11-15
   response:
     body:
       string: '{"id":"/subscriptions/00000000-0000-0000-0000-000000000000/resourceGroups/cli_test_cosmosdb_account000001/providers/Microsoft.DocumentDB/databaseAccounts/cli000002","name":"cli000002","location":"West
-<<<<<<< HEAD
-        US","type":"Microsoft.DocumentDB/databaseAccounts","kind":"MongoDB","tags":{},"systemData":{"createdAt":"2023-02-23T08:07:12.7713602Z"},"properties":{"provisioningState":"Succeeded","documentEndpoint":"https://cli000002.documents.azure.com:443/","sqlEndpoint":"https://cli000002.documents.azure.com:443/","publicNetworkAccess":"Enabled","enableAutomaticFailover":false,"enableMultipleWriteLocations":false,"enablePartitionKeyMonitor":false,"isVirtualNetworkFilterEnabled":false,"virtualNetworkRules":[],"EnabledApiTypes":"MongoDB","disableKeyBasedMetadataWriteAccess":false,"enableFreeTier":false,"enableAnalyticalStorage":true,"analyticalStorageConfiguration":{"schemaType":"FullFidelity"},"instanceId":"c0318d12-14e7-4c04-905e-9c369e7e1646","databaseAccountOfferType":"Standard","enableFullFidelityChangeFeed":false,"defaultIdentity":"FirstPartyIdentity","networkAclBypass":"None","disableLocalAuth":false,"enablePartitionMerge":false,"minimalTlsVersion":"Tls12","consistencyPolicy":{"defaultConsistencyLevel":"Session","maxIntervalInSeconds":5,"maxStalenessPrefix":100},"apiProperties":{"serverVersion":"3.2"},"configurationOverrides":{"EnableBsonSchema":"True"},"writeLocations":[{"id":"cli000002-westus","locationName":"West
-        US","documentEndpoint":"https://cli000002-westus.documents.azure.com:443/","provisioningState":"Succeeded","failoverPriority":0,"isZoneRedundant":false}],"readLocations":[{"id":"cli000002-westus","locationName":"West
-        US","documentEndpoint":"https://cli000002-westus.documents.azure.com:443/","provisioningState":"Succeeded","failoverPriority":0,"isZoneRedundant":false}],"locations":[{"id":"cli000002-westus","locationName":"West
-        US","documentEndpoint":"https://cli000002-westus.documents.azure.com:443/","provisioningState":"Succeeded","failoverPriority":0,"isZoneRedundant":false}],"failoverPolicies":[{"id":"cli000002-westus","locationName":"West
-        US","failoverPriority":0}],"cors":[],"capabilities":[],"ipRules":[{"ipAddressOrRange":"20.10.10.10"},{"ipAddressOrRange":"12.12.122.122"},{"ipAddressOrRange":"12.22.11.11"}],"backupPolicy":{"type":"Periodic","periodicModeProperties":{"backupIntervalInMinutes":240,"backupRetentionIntervalInHours":8,"backupStorageRedundancy":"Geo"}},"networkAclBypassResourceIds":[],"keysMetadata":{"primaryMasterKey":{"generationTime":"2023-02-23T08:07:12.7713602Z"},"secondaryMasterKey":{"generationTime":"2023-02-23T08:07:12.7713602Z"},"primaryReadonlyMasterKey":{"generationTime":"2023-02-23T08:07:12.7713602Z"},"secondaryReadonlyMasterKey":{"generationTime":"2023-02-23T08:07:12.7713602Z"}}},"identity":{"type":"None"}}'
-=======
         US","type":"Microsoft.DocumentDB/databaseAccounts","kind":"MongoDB","tags":{},"systemData":{"createdAt":"2023-02-28T20:46:57.3254224Z"},"properties":{"provisioningState":"Succeeded","documentEndpoint":"https://cli000002.documents.azure.com:443/","sqlEndpoint":"https://cli000002.documents.azure.com:443/","publicNetworkAccess":"Enabled","enableAutomaticFailover":false,"enableMultipleWriteLocations":false,"enablePartitionKeyMonitor":false,"isVirtualNetworkFilterEnabled":false,"virtualNetworkRules":[],"EnabledApiTypes":"MongoDB","disableKeyBasedMetadataWriteAccess":false,"enableFreeTier":false,"enableAnalyticalStorage":true,"analyticalStorageConfiguration":{"schemaType":"FullFidelity"},"instanceId":"483bdb02-12be-4a1e-888e-d48fd5f63949","databaseAccountOfferType":"Standard","defaultIdentity":"FirstPartyIdentity","networkAclBypass":"None","disableLocalAuth":false,"enablePartitionMerge":false,"minimalTlsVersion":"Tls12","consistencyPolicy":{"defaultConsistencyLevel":"Session","maxIntervalInSeconds":5,"maxStalenessPrefix":100},"apiProperties":{"serverVersion":"3.2"},"configurationOverrides":{"EnableBsonSchema":"True"},"writeLocations":[{"id":"cli000002-westus","locationName":"West
         US","documentEndpoint":"https://cli000002-westus.documents.azure.com:443/","provisioningState":"Succeeded","failoverPriority":0,"isZoneRedundant":false}],"readLocations":[{"id":"cli000002-westus","locationName":"West
         US","documentEndpoint":"https://cli000002-westus.documents.azure.com:443/","provisioningState":"Succeeded","failoverPriority":0,"isZoneRedundant":false}],"locations":[{"id":"cli000002-westus","locationName":"West
         US","documentEndpoint":"https://cli000002-westus.documents.azure.com:443/","provisioningState":"Succeeded","failoverPriority":0,"isZoneRedundant":false}],"failoverPolicies":[{"id":"cli000002-westus","locationName":"West
         US","failoverPriority":0}],"cors":[],"capabilities":[],"ipRules":[{"ipAddressOrRange":"20.10.10.10"},{"ipAddressOrRange":"12.12.122.122"},{"ipAddressOrRange":"12.22.11.11"}],"backupPolicy":{"type":"Periodic","periodicModeProperties":{"backupIntervalInMinutes":240,"backupRetentionIntervalInHours":8,"backupStorageRedundancy":"Geo"}},"networkAclBypassResourceIds":[],"keysMetadata":{"primaryMasterKey":{"generationTime":"2023-02-28T20:46:57.3254224Z"},"secondaryMasterKey":{"generationTime":"2023-02-28T20:46:57.3254224Z"},"primaryReadonlyMasterKey":{"generationTime":"2023-02-28T20:46:57.3254224Z"},"secondaryReadonlyMasterKey":{"generationTime":"2023-02-28T20:46:57.3254224Z"}}},"identity":{"type":"None"}}'
->>>>>>> 81f8e181
-    headers:
-      cache-control:
-      - no-store, no-cache
-      content-length:
-<<<<<<< HEAD
-      - '2788'
-      content-type:
-      - application/json
-      date:
-      - Thu, 23 Feb 2023 08:07:25 GMT
-=======
+    headers:
+      cache-control:
+      - no-store, no-cache
+      content-length:
       - '2751'
       content-type:
       - application/json
       date:
       - Tue, 28 Feb 2023 20:47:39 GMT
->>>>>>> 81f8e181
       pragma:
       - no-cache
       server:
@@ -691,46 +513,26 @@
       ParameterSetName:
       - -n -g --capabilities --server-version
       User-Agent:
-<<<<<<< HEAD
-      - AZURECLI/2.45.0 azsdk-python-mgmt-cosmosdb/9.0.0 Python/3.8.10 (Windows-10-10.0.22621-SP0)
-=======
-      - AZURECLI/2.45.0 azsdk-python-mgmt-cosmosdb/9.0.0 Python/3.10.10 (Windows-10-10.0.22621-SP0)
->>>>>>> 81f8e181
+      - AZURECLI/2.45.0 azsdk-python-mgmt-cosmosdb/9.0.0 Python/3.10.10 (Windows-10-10.0.22621-SP0)
     method: GET
     uri: https://management.azure.com/subscriptions/00000000-0000-0000-0000-000000000000/resourceGroups/cli_test_cosmosdb_account000001/providers/Microsoft.DocumentDB/databaseAccounts/cli000002?api-version=2022-11-15
   response:
     body:
       string: '{"id":"/subscriptions/00000000-0000-0000-0000-000000000000/resourceGroups/cli_test_cosmosdb_account000001/providers/Microsoft.DocumentDB/databaseAccounts/cli000002","name":"cli000002","location":"West
-<<<<<<< HEAD
-        US","type":"Microsoft.DocumentDB/databaseAccounts","kind":"MongoDB","tags":{},"systemData":{"createdAt":"2023-02-23T08:07:12.7713602Z"},"properties":{"provisioningState":"Succeeded","documentEndpoint":"https://cli000002.documents.azure.com:443/","sqlEndpoint":"https://cli000002.documents.azure.com:443/","publicNetworkAccess":"Enabled","enableAutomaticFailover":false,"enableMultipleWriteLocations":false,"enablePartitionKeyMonitor":false,"isVirtualNetworkFilterEnabled":false,"virtualNetworkRules":[],"EnabledApiTypes":"MongoDB","disableKeyBasedMetadataWriteAccess":false,"enableFreeTier":false,"enableAnalyticalStorage":true,"analyticalStorageConfiguration":{"schemaType":"FullFidelity"},"instanceId":"c0318d12-14e7-4c04-905e-9c369e7e1646","databaseAccountOfferType":"Standard","enableFullFidelityChangeFeed":false,"defaultIdentity":"FirstPartyIdentity","networkAclBypass":"None","disableLocalAuth":false,"enablePartitionMerge":false,"minimalTlsVersion":"Tls12","consistencyPolicy":{"defaultConsistencyLevel":"Session","maxIntervalInSeconds":5,"maxStalenessPrefix":100},"apiProperties":{"serverVersion":"3.2"},"configurationOverrides":{"EnableBsonSchema":"True"},"writeLocations":[{"id":"cli000002-westus","locationName":"West
-        US","documentEndpoint":"https://cli000002-westus.documents.azure.com:443/","provisioningState":"Succeeded","failoverPriority":0,"isZoneRedundant":false}],"readLocations":[{"id":"cli000002-westus","locationName":"West
-        US","documentEndpoint":"https://cli000002-westus.documents.azure.com:443/","provisioningState":"Succeeded","failoverPriority":0,"isZoneRedundant":false}],"locations":[{"id":"cli000002-westus","locationName":"West
-        US","documentEndpoint":"https://cli000002-westus.documents.azure.com:443/","provisioningState":"Succeeded","failoverPriority":0,"isZoneRedundant":false}],"failoverPolicies":[{"id":"cli000002-westus","locationName":"West
-        US","failoverPriority":0}],"cors":[],"capabilities":[],"ipRules":[{"ipAddressOrRange":"20.10.10.10"},{"ipAddressOrRange":"12.12.122.122"},{"ipAddressOrRange":"12.22.11.11"}],"backupPolicy":{"type":"Periodic","periodicModeProperties":{"backupIntervalInMinutes":240,"backupRetentionIntervalInHours":8,"backupStorageRedundancy":"Geo"}},"networkAclBypassResourceIds":[],"keysMetadata":{"primaryMasterKey":{"generationTime":"2023-02-23T08:07:12.7713602Z"},"secondaryMasterKey":{"generationTime":"2023-02-23T08:07:12.7713602Z"},"primaryReadonlyMasterKey":{"generationTime":"2023-02-23T08:07:12.7713602Z"},"secondaryReadonlyMasterKey":{"generationTime":"2023-02-23T08:07:12.7713602Z"}}},"identity":{"type":"None"}}'
-=======
         US","type":"Microsoft.DocumentDB/databaseAccounts","kind":"MongoDB","tags":{},"systemData":{"createdAt":"2023-02-28T20:46:57.3254224Z"},"properties":{"provisioningState":"Succeeded","documentEndpoint":"https://cli000002.documents.azure.com:443/","sqlEndpoint":"https://cli000002.documents.azure.com:443/","publicNetworkAccess":"Enabled","enableAutomaticFailover":false,"enableMultipleWriteLocations":false,"enablePartitionKeyMonitor":false,"isVirtualNetworkFilterEnabled":false,"virtualNetworkRules":[],"EnabledApiTypes":"MongoDB","disableKeyBasedMetadataWriteAccess":false,"enableFreeTier":false,"enableAnalyticalStorage":true,"analyticalStorageConfiguration":{"schemaType":"FullFidelity"},"instanceId":"483bdb02-12be-4a1e-888e-d48fd5f63949","databaseAccountOfferType":"Standard","defaultIdentity":"FirstPartyIdentity","networkAclBypass":"None","disableLocalAuth":false,"enablePartitionMerge":false,"minimalTlsVersion":"Tls12","consistencyPolicy":{"defaultConsistencyLevel":"Session","maxIntervalInSeconds":5,"maxStalenessPrefix":100},"apiProperties":{"serverVersion":"3.2"},"configurationOverrides":{"EnableBsonSchema":"True"},"writeLocations":[{"id":"cli000002-westus","locationName":"West
         US","documentEndpoint":"https://cli000002-westus.documents.azure.com:443/","provisioningState":"Succeeded","failoverPriority":0,"isZoneRedundant":false}],"readLocations":[{"id":"cli000002-westus","locationName":"West
         US","documentEndpoint":"https://cli000002-westus.documents.azure.com:443/","provisioningState":"Succeeded","failoverPriority":0,"isZoneRedundant":false}],"locations":[{"id":"cli000002-westus","locationName":"West
         US","documentEndpoint":"https://cli000002-westus.documents.azure.com:443/","provisioningState":"Succeeded","failoverPriority":0,"isZoneRedundant":false}],"failoverPolicies":[{"id":"cli000002-westus","locationName":"West
         US","failoverPriority":0}],"cors":[],"capabilities":[],"ipRules":[{"ipAddressOrRange":"20.10.10.10"},{"ipAddressOrRange":"12.12.122.122"},{"ipAddressOrRange":"12.22.11.11"}],"backupPolicy":{"type":"Periodic","periodicModeProperties":{"backupIntervalInMinutes":240,"backupRetentionIntervalInHours":8,"backupStorageRedundancy":"Geo"}},"networkAclBypassResourceIds":[],"keysMetadata":{"primaryMasterKey":{"generationTime":"2023-02-28T20:46:57.3254224Z"},"secondaryMasterKey":{"generationTime":"2023-02-28T20:46:57.3254224Z"},"primaryReadonlyMasterKey":{"generationTime":"2023-02-28T20:46:57.3254224Z"},"secondaryReadonlyMasterKey":{"generationTime":"2023-02-28T20:46:57.3254224Z"}}},"identity":{"type":"None"}}'
->>>>>>> 81f8e181
-    headers:
-      cache-control:
-      - no-store, no-cache
-      content-length:
-<<<<<<< HEAD
-      - '2788'
-      content-type:
-      - application/json
-      date:
-      - Thu, 23 Feb 2023 08:07:26 GMT
-=======
+    headers:
+      cache-control:
+      - no-store, no-cache
+      content-length:
       - '2751'
       content-type:
       - application/json
       date:
       - Tue, 28 Feb 2023 20:47:39 GMT
->>>>>>> 81f8e181
       pragma:
       - no-cache
       server:
@@ -767,36 +569,12 @@
       ParameterSetName:
       - -n -g --capabilities --server-version
       User-Agent:
-<<<<<<< HEAD
-      - AZURECLI/2.45.0 azsdk-python-mgmt-cosmosdb/9.0.0 Python/3.8.10 (Windows-10-10.0.22621-SP0)
-=======
-      - AZURECLI/2.45.0 azsdk-python-mgmt-cosmosdb/9.0.0 Python/3.10.10 (Windows-10-10.0.22621-SP0)
->>>>>>> 81f8e181
+      - AZURECLI/2.45.0 azsdk-python-mgmt-cosmosdb/9.0.0 Python/3.10.10 (Windows-10-10.0.22621-SP0)
     method: PATCH
     uri: https://management.azure.com/subscriptions/00000000-0000-0000-0000-000000000000/resourceGroups/cli_test_cosmosdb_account000001/providers/Microsoft.DocumentDB/databaseAccounts/cli000002?api-version=2022-11-15
   response:
     body:
       string: '{"id":"/subscriptions/00000000-0000-0000-0000-000000000000/resourceGroups/cli_test_cosmosdb_account000001/providers/Microsoft.DocumentDB/databaseAccounts/cli000002","name":"cli000002","location":"West
-<<<<<<< HEAD
-        US","type":"Microsoft.DocumentDB/databaseAccounts","kind":"MongoDB","tags":{},"systemData":{"createdAt":"2023-02-23T08:07:12.7713602Z"},"properties":{"provisioningState":"Updating","documentEndpoint":"https://cli000002.documents.azure.com:443/","sqlEndpoint":"https://cli000002.documents.azure.com:443/","publicNetworkAccess":"Enabled","enableAutomaticFailover":false,"enableMultipleWriteLocations":false,"enablePartitionKeyMonitor":false,"isVirtualNetworkFilterEnabled":false,"virtualNetworkRules":[],"EnabledApiTypes":"MongoDB","disableKeyBasedMetadataWriteAccess":false,"enableFreeTier":false,"enableAnalyticalStorage":true,"analyticalStorageConfiguration":{"schemaType":"FullFidelity"},"instanceId":"c0318d12-14e7-4c04-905e-9c369e7e1646","databaseAccountOfferType":"Standard","enableFullFidelityChangeFeed":false,"defaultIdentity":"FirstPartyIdentity","networkAclBypass":"None","disableLocalAuth":false,"enablePartitionMerge":false,"minimalTlsVersion":"Tls12","consistencyPolicy":{"defaultConsistencyLevel":"Session","maxIntervalInSeconds":5,"maxStalenessPrefix":100},"apiProperties":{"serverVersion":"3.2"},"configurationOverrides":{"EnableBsonSchema":"True"},"writeLocations":[{"id":"cli000002-westus","locationName":"West
-        US","documentEndpoint":"https://cli000002-westus.documents.azure.com:443/","provisioningState":"Succeeded","failoverPriority":0,"isZoneRedundant":false}],"readLocations":[{"id":"cli000002-westus","locationName":"West
-        US","documentEndpoint":"https://cli000002-westus.documents.azure.com:443/","provisioningState":"Succeeded","failoverPriority":0,"isZoneRedundant":false}],"locations":[{"id":"cli000002-westus","locationName":"West
-        US","documentEndpoint":"https://cli000002-westus.documents.azure.com:443/","provisioningState":"Succeeded","failoverPriority":0,"isZoneRedundant":false}],"failoverPolicies":[{"id":"cli000002-westus","locationName":"West
-        US","failoverPriority":0}],"cors":[],"capabilities":[],"ipRules":[{"ipAddressOrRange":"20.10.10.10"},{"ipAddressOrRange":"12.12.122.122"},{"ipAddressOrRange":"12.22.11.11"}],"backupPolicy":{"type":"Periodic","periodicModeProperties":{"backupIntervalInMinutes":240,"backupRetentionIntervalInHours":8,"backupStorageRedundancy":"Geo"}},"networkAclBypassResourceIds":[],"keysMetadata":{"primaryMasterKey":{"generationTime":"2023-02-23T08:07:12.7713602Z"},"secondaryMasterKey":{"generationTime":"2023-02-23T08:07:12.7713602Z"},"primaryReadonlyMasterKey":{"generationTime":"2023-02-23T08:07:12.7713602Z"},"secondaryReadonlyMasterKey":{"generationTime":"2023-02-23T08:07:12.7713602Z"}}},"identity":{"type":"None"}}'
-    headers:
-      azure-asyncoperation:
-      - https://management.azure.com/subscriptions/00000000-0000-0000-0000-000000000000/providers/Microsoft.DocumentDB/locations/westus/operationsStatus/9f54bdec-363c-4b94-92a9-551416f39451?api-version=2022-11-15
-      cache-control:
-      - no-store, no-cache
-      content-length:
-      - '2787'
-      content-type:
-      - application/json
-      date:
-      - Thu, 23 Feb 2023 08:07:34 GMT
-      location:
-      - https://management.azure.com/subscriptions/00000000-0000-0000-0000-000000000000/resourceGroups/cli_test_cosmosdb_account000001/providers/Microsoft.DocumentDB/databaseAccounts/cli000002/operationResults/9f54bdec-363c-4b94-92a9-551416f39451?api-version=2022-11-15
-=======
         US","type":"Microsoft.DocumentDB/databaseAccounts","kind":"MongoDB","tags":{},"systemData":{"createdAt":"2023-02-28T20:46:57.3254224Z"},"properties":{"provisioningState":"Updating","documentEndpoint":"https://cli000002.documents.azure.com:443/","sqlEndpoint":"https://cli000002.documents.azure.com:443/","publicNetworkAccess":"Enabled","enableAutomaticFailover":false,"enableMultipleWriteLocations":false,"enablePartitionKeyMonitor":false,"isVirtualNetworkFilterEnabled":false,"virtualNetworkRules":[],"EnabledApiTypes":"MongoDB","disableKeyBasedMetadataWriteAccess":false,"enableFreeTier":false,"enableAnalyticalStorage":true,"analyticalStorageConfiguration":{"schemaType":"FullFidelity"},"instanceId":"483bdb02-12be-4a1e-888e-d48fd5f63949","databaseAccountOfferType":"Standard","defaultIdentity":"FirstPartyIdentity","networkAclBypass":"None","disableLocalAuth":false,"enablePartitionMerge":false,"minimalTlsVersion":"Tls12","consistencyPolicy":{"defaultConsistencyLevel":"Session","maxIntervalInSeconds":5,"maxStalenessPrefix":100},"apiProperties":{"serverVersion":"3.2"},"configurationOverrides":{"EnableBsonSchema":"True"},"writeLocations":[{"id":"cli000002-westus","locationName":"West
         US","documentEndpoint":"https://cli000002-westus.documents.azure.com:443/","provisioningState":"Succeeded","failoverPriority":0,"isZoneRedundant":false}],"readLocations":[{"id":"cli000002-westus","locationName":"West
         US","documentEndpoint":"https://cli000002-westus.documents.azure.com:443/","provisioningState":"Succeeded","failoverPriority":0,"isZoneRedundant":false}],"locations":[{"id":"cli000002-westus","locationName":"West
@@ -815,7 +593,6 @@
       - Tue, 28 Feb 2023 20:47:42 GMT
       location:
       - https://management.azure.com/subscriptions/00000000-0000-0000-0000-000000000000/resourceGroups/cli_test_cosmosdb_account000001/providers/Microsoft.DocumentDB/databaseAccounts/cli000002/operationResults/73eec71a-e8fa-4a1f-9b11-f126de33778e?api-version=2022-11-15
->>>>>>> 81f8e181
       pragma:
       - no-cache
       server:
@@ -831,11 +608,7 @@
       x-ms-gatewayversion:
       - version=2.14.0
       x-ms-ratelimit-remaining-subscription-writes:
-<<<<<<< HEAD
-      - '1197'
-=======
       - '1196'
->>>>>>> 81f8e181
     status:
       code: 200
       message: Ok
@@ -853,31 +626,21 @@
       ParameterSetName:
       - -n -g --capabilities --server-version
       User-Agent:
-<<<<<<< HEAD
-      - AZURECLI/2.45.0 azsdk-python-mgmt-cosmosdb/9.0.0 Python/3.8.10 (Windows-10-10.0.22621-SP0)
-    method: GET
-    uri: https://management.azure.com/subscriptions/00000000-0000-0000-0000-000000000000/providers/Microsoft.DocumentDB/locations/westus/operationsStatus/9f54bdec-363c-4b94-92a9-551416f39451?api-version=2022-11-15
-=======
       - AZURECLI/2.45.0 azsdk-python-mgmt-cosmosdb/9.0.0 Python/3.10.10 (Windows-10-10.0.22621-SP0)
     method: GET
     uri: https://management.azure.com/subscriptions/00000000-0000-0000-0000-000000000000/providers/Microsoft.DocumentDB/locations/westus/operationsStatus/73eec71a-e8fa-4a1f-9b11-f126de33778e?api-version=2022-11-15
->>>>>>> 81f8e181
-  response:
-    body:
-      string: '{"status":"Dequeued"}'
-    headers:
-      cache-control:
-      - no-store, no-cache
-      content-length:
-      - '21'
-      content-type:
-      - application/json
-      date:
-<<<<<<< HEAD
-      - Thu, 23 Feb 2023 08:08:05 GMT
-=======
+  response:
+    body:
+      string: '{"status":"Dequeued"}'
+    headers:
+      cache-control:
+      - no-store, no-cache
+      content-length:
+      - '21'
+      content-type:
+      - application/json
+      date:
       - Tue, 28 Feb 2023 20:48:13 GMT
->>>>>>> 81f8e181
       pragma:
       - no-cache
       server:
@@ -909,15 +672,9 @@
       ParameterSetName:
       - -n -g --capabilities --server-version
       User-Agent:
-<<<<<<< HEAD
-      - AZURECLI/2.45.0 azsdk-python-mgmt-cosmosdb/9.0.0 Python/3.8.10 (Windows-10-10.0.22621-SP0)
-    method: GET
-    uri: https://management.azure.com/subscriptions/00000000-0000-0000-0000-000000000000/providers/Microsoft.DocumentDB/locations/westus/operationsStatus/9f54bdec-363c-4b94-92a9-551416f39451?api-version=2022-11-15
-=======
       - AZURECLI/2.45.0 azsdk-python-mgmt-cosmosdb/9.0.0 Python/3.10.10 (Windows-10-10.0.22621-SP0)
     method: GET
     uri: https://management.azure.com/subscriptions/00000000-0000-0000-0000-000000000000/providers/Microsoft.DocumentDB/locations/westus/operationsStatus/73eec71a-e8fa-4a1f-9b11-f126de33778e?api-version=2022-11-15
->>>>>>> 81f8e181
   response:
     body:
       string: '{"status":"Succeeded"}'
@@ -929,11 +686,7 @@
       content-type:
       - application/json
       date:
-<<<<<<< HEAD
-      - Thu, 23 Feb 2023 08:08:35 GMT
-=======
       - Tue, 28 Feb 2023 20:48:42 GMT
->>>>>>> 81f8e181
       pragma:
       - no-cache
       server:
@@ -965,46 +718,26 @@
       ParameterSetName:
       - -n -g --capabilities --server-version
       User-Agent:
-<<<<<<< HEAD
-      - AZURECLI/2.45.0 azsdk-python-mgmt-cosmosdb/9.0.0 Python/3.8.10 (Windows-10-10.0.22621-SP0)
-=======
-      - AZURECLI/2.45.0 azsdk-python-mgmt-cosmosdb/9.0.0 Python/3.10.10 (Windows-10-10.0.22621-SP0)
->>>>>>> 81f8e181
+      - AZURECLI/2.45.0 azsdk-python-mgmt-cosmosdb/9.0.0 Python/3.10.10 (Windows-10-10.0.22621-SP0)
     method: GET
     uri: https://management.azure.com/subscriptions/00000000-0000-0000-0000-000000000000/resourceGroups/cli_test_cosmosdb_account000001/providers/Microsoft.DocumentDB/databaseAccounts/cli000002?api-version=2022-11-15
   response:
     body:
       string: '{"id":"/subscriptions/00000000-0000-0000-0000-000000000000/resourceGroups/cli_test_cosmosdb_account000001/providers/Microsoft.DocumentDB/databaseAccounts/cli000002","name":"cli000002","location":"West
-<<<<<<< HEAD
-        US","type":"Microsoft.DocumentDB/databaseAccounts","kind":"MongoDB","tags":{},"systemData":{"createdAt":"2023-02-23T08:07:12.7713602Z"},"properties":{"provisioningState":"Succeeded","documentEndpoint":"https://cli000002.documents.azure.com:443/","sqlEndpoint":"https://cli000002.documents.azure.com:443/","publicNetworkAccess":"Enabled","enableAutomaticFailover":false,"enableMultipleWriteLocations":false,"enablePartitionKeyMonitor":false,"isVirtualNetworkFilterEnabled":false,"virtualNetworkRules":[],"EnabledApiTypes":"MongoDB","disableKeyBasedMetadataWriteAccess":false,"enableFreeTier":false,"enableAnalyticalStorage":true,"analyticalStorageConfiguration":{"schemaType":"FullFidelity"},"instanceId":"c0318d12-14e7-4c04-905e-9c369e7e1646","databaseAccountOfferType":"Standard","enableFullFidelityChangeFeed":false,"defaultIdentity":"FirstPartyIdentity","networkAclBypass":"None","disableLocalAuth":false,"enablePartitionMerge":false,"minimalTlsVersion":"Tls12","consistencyPolicy":{"defaultConsistencyLevel":"Session","maxIntervalInSeconds":5,"maxStalenessPrefix":100},"apiProperties":{"serverVersion":"3.2"},"configurationOverrides":{"EnableBsonSchema":"True"},"writeLocations":[{"id":"cli000002-westus","locationName":"West
-        US","documentEndpoint":"https://cli000002-westus.documents.azure.com:443/","provisioningState":"Succeeded","failoverPriority":0,"isZoneRedundant":false}],"readLocations":[{"id":"cli000002-westus","locationName":"West
-        US","documentEndpoint":"https://cli000002-westus.documents.azure.com:443/","provisioningState":"Succeeded","failoverPriority":0,"isZoneRedundant":false}],"locations":[{"id":"cli000002-westus","locationName":"West
-        US","documentEndpoint":"https://cli000002-westus.documents.azure.com:443/","provisioningState":"Succeeded","failoverPriority":0,"isZoneRedundant":false}],"failoverPolicies":[{"id":"cli000002-westus","locationName":"West
-        US","failoverPriority":0}],"cors":[],"capabilities":[{"name":"EnableAggregationPipeline"}],"ipRules":[{"ipAddressOrRange":"20.10.10.10"},{"ipAddressOrRange":"12.12.122.122"},{"ipAddressOrRange":"12.22.11.11"}],"backupPolicy":{"type":"Periodic","periodicModeProperties":{"backupIntervalInMinutes":240,"backupRetentionIntervalInHours":8,"backupStorageRedundancy":"Geo"}},"networkAclBypassResourceIds":[],"keysMetadata":{"primaryMasterKey":{"generationTime":"2023-02-23T08:07:12.7713602Z"},"secondaryMasterKey":{"generationTime":"2023-02-23T08:07:12.7713602Z"},"primaryReadonlyMasterKey":{"generationTime":"2023-02-23T08:07:12.7713602Z"},"secondaryReadonlyMasterKey":{"generationTime":"2023-02-23T08:07:12.7713602Z"}}},"identity":{"type":"None"}}'
-=======
         US","type":"Microsoft.DocumentDB/databaseAccounts","kind":"MongoDB","tags":{},"systemData":{"createdAt":"2023-02-28T20:46:57.3254224Z"},"properties":{"provisioningState":"Succeeded","documentEndpoint":"https://cli000002.documents.azure.com:443/","sqlEndpoint":"https://cli000002.documents.azure.com:443/","publicNetworkAccess":"Enabled","enableAutomaticFailover":false,"enableMultipleWriteLocations":false,"enablePartitionKeyMonitor":false,"isVirtualNetworkFilterEnabled":false,"virtualNetworkRules":[],"EnabledApiTypes":"MongoDB","disableKeyBasedMetadataWriteAccess":false,"enableFreeTier":false,"enableAnalyticalStorage":true,"analyticalStorageConfiguration":{"schemaType":"FullFidelity"},"instanceId":"483bdb02-12be-4a1e-888e-d48fd5f63949","databaseAccountOfferType":"Standard","defaultIdentity":"FirstPartyIdentity","networkAclBypass":"None","disableLocalAuth":false,"enablePartitionMerge":false,"minimalTlsVersion":"Tls12","consistencyPolicy":{"defaultConsistencyLevel":"Session","maxIntervalInSeconds":5,"maxStalenessPrefix":100},"apiProperties":{"serverVersion":"3.2"},"configurationOverrides":{"EnableBsonSchema":"True"},"writeLocations":[{"id":"cli000002-westus","locationName":"West
         US","documentEndpoint":"https://cli000002-westus.documents.azure.com:443/","provisioningState":"Succeeded","failoverPriority":0,"isZoneRedundant":false}],"readLocations":[{"id":"cli000002-westus","locationName":"West
         US","documentEndpoint":"https://cli000002-westus.documents.azure.com:443/","provisioningState":"Succeeded","failoverPriority":0,"isZoneRedundant":false}],"locations":[{"id":"cli000002-westus","locationName":"West
         US","documentEndpoint":"https://cli000002-westus.documents.azure.com:443/","provisioningState":"Succeeded","failoverPriority":0,"isZoneRedundant":false}],"failoverPolicies":[{"id":"cli000002-westus","locationName":"West
         US","failoverPriority":0}],"cors":[],"capabilities":[{"name":"EnableAggregationPipeline"}],"ipRules":[{"ipAddressOrRange":"20.10.10.10"},{"ipAddressOrRange":"12.12.122.122"},{"ipAddressOrRange":"12.22.11.11"}],"backupPolicy":{"type":"Periodic","periodicModeProperties":{"backupIntervalInMinutes":240,"backupRetentionIntervalInHours":8,"backupStorageRedundancy":"Geo"}},"networkAclBypassResourceIds":[],"keysMetadata":{"primaryMasterKey":{"generationTime":"2023-02-28T20:46:57.3254224Z"},"secondaryMasterKey":{"generationTime":"2023-02-28T20:46:57.3254224Z"},"primaryReadonlyMasterKey":{"generationTime":"2023-02-28T20:46:57.3254224Z"},"secondaryReadonlyMasterKey":{"generationTime":"2023-02-28T20:46:57.3254224Z"}}},"identity":{"type":"None"}}'
->>>>>>> 81f8e181
-    headers:
-      cache-control:
-      - no-store, no-cache
-      content-length:
-<<<<<<< HEAD
-      - '2824'
-      content-type:
-      - application/json
-      date:
-      - Thu, 23 Feb 2023 08:08:36 GMT
-=======
+    headers:
+      cache-control:
+      - no-store, no-cache
+      content-length:
       - '2787'
       content-type:
       - application/json
       date:
       - Tue, 28 Feb 2023 20:48:42 GMT
->>>>>>> 81f8e181
       pragma:
       - no-cache
       server:
@@ -1036,46 +769,26 @@
       ParameterSetName:
       - -n -g --capabilities --server-version
       User-Agent:
-<<<<<<< HEAD
-      - AZURECLI/2.45.0 azsdk-python-mgmt-cosmosdb/9.0.0 Python/3.8.10 (Windows-10-10.0.22621-SP0)
-=======
-      - AZURECLI/2.45.0 azsdk-python-mgmt-cosmosdb/9.0.0 Python/3.10.10 (Windows-10-10.0.22621-SP0)
->>>>>>> 81f8e181
+      - AZURECLI/2.45.0 azsdk-python-mgmt-cosmosdb/9.0.0 Python/3.10.10 (Windows-10-10.0.22621-SP0)
     method: GET
     uri: https://management.azure.com/subscriptions/00000000-0000-0000-0000-000000000000/resourceGroups/cli_test_cosmosdb_account000001/providers/Microsoft.DocumentDB/databaseAccounts/cli000002?api-version=2022-11-15
   response:
     body:
       string: '{"id":"/subscriptions/00000000-0000-0000-0000-000000000000/resourceGroups/cli_test_cosmosdb_account000001/providers/Microsoft.DocumentDB/databaseAccounts/cli000002","name":"cli000002","location":"West
-<<<<<<< HEAD
-        US","type":"Microsoft.DocumentDB/databaseAccounts","kind":"MongoDB","tags":{},"systemData":{"createdAt":"2023-02-23T08:07:12.7713602Z"},"properties":{"provisioningState":"Succeeded","documentEndpoint":"https://cli000002.documents.azure.com:443/","sqlEndpoint":"https://cli000002.documents.azure.com:443/","publicNetworkAccess":"Enabled","enableAutomaticFailover":false,"enableMultipleWriteLocations":false,"enablePartitionKeyMonitor":false,"isVirtualNetworkFilterEnabled":false,"virtualNetworkRules":[],"EnabledApiTypes":"MongoDB","disableKeyBasedMetadataWriteAccess":false,"enableFreeTier":false,"enableAnalyticalStorage":true,"analyticalStorageConfiguration":{"schemaType":"FullFidelity"},"instanceId":"c0318d12-14e7-4c04-905e-9c369e7e1646","databaseAccountOfferType":"Standard","enableFullFidelityChangeFeed":false,"defaultIdentity":"FirstPartyIdentity","networkAclBypass":"None","disableLocalAuth":false,"enablePartitionMerge":false,"minimalTlsVersion":"Tls12","consistencyPolicy":{"defaultConsistencyLevel":"Session","maxIntervalInSeconds":5,"maxStalenessPrefix":100},"apiProperties":{"serverVersion":"3.2"},"configurationOverrides":{"EnableBsonSchema":"True"},"writeLocations":[{"id":"cli000002-westus","locationName":"West
-        US","documentEndpoint":"https://cli000002-westus.documents.azure.com:443/","provisioningState":"Succeeded","failoverPriority":0,"isZoneRedundant":false}],"readLocations":[{"id":"cli000002-westus","locationName":"West
-        US","documentEndpoint":"https://cli000002-westus.documents.azure.com:443/","provisioningState":"Succeeded","failoverPriority":0,"isZoneRedundant":false}],"locations":[{"id":"cli000002-westus","locationName":"West
-        US","documentEndpoint":"https://cli000002-westus.documents.azure.com:443/","provisioningState":"Succeeded","failoverPriority":0,"isZoneRedundant":false}],"failoverPolicies":[{"id":"cli000002-westus","locationName":"West
-        US","failoverPriority":0}],"cors":[],"capabilities":[{"name":"EnableAggregationPipeline"}],"ipRules":[{"ipAddressOrRange":"20.10.10.10"},{"ipAddressOrRange":"12.12.122.122"},{"ipAddressOrRange":"12.22.11.11"}],"backupPolicy":{"type":"Periodic","periodicModeProperties":{"backupIntervalInMinutes":240,"backupRetentionIntervalInHours":8,"backupStorageRedundancy":"Geo"}},"networkAclBypassResourceIds":[],"keysMetadata":{"primaryMasterKey":{"generationTime":"2023-02-23T08:07:12.7713602Z"},"secondaryMasterKey":{"generationTime":"2023-02-23T08:07:12.7713602Z"},"primaryReadonlyMasterKey":{"generationTime":"2023-02-23T08:07:12.7713602Z"},"secondaryReadonlyMasterKey":{"generationTime":"2023-02-23T08:07:12.7713602Z"}}},"identity":{"type":"None"}}'
-=======
         US","type":"Microsoft.DocumentDB/databaseAccounts","kind":"MongoDB","tags":{},"systemData":{"createdAt":"2023-02-28T20:46:57.3254224Z"},"properties":{"provisioningState":"Succeeded","documentEndpoint":"https://cli000002.documents.azure.com:443/","sqlEndpoint":"https://cli000002.documents.azure.com:443/","publicNetworkAccess":"Enabled","enableAutomaticFailover":false,"enableMultipleWriteLocations":false,"enablePartitionKeyMonitor":false,"isVirtualNetworkFilterEnabled":false,"virtualNetworkRules":[],"EnabledApiTypes":"MongoDB","disableKeyBasedMetadataWriteAccess":false,"enableFreeTier":false,"enableAnalyticalStorage":true,"analyticalStorageConfiguration":{"schemaType":"FullFidelity"},"instanceId":"483bdb02-12be-4a1e-888e-d48fd5f63949","databaseAccountOfferType":"Standard","defaultIdentity":"FirstPartyIdentity","networkAclBypass":"None","disableLocalAuth":false,"enablePartitionMerge":false,"minimalTlsVersion":"Tls12","consistencyPolicy":{"defaultConsistencyLevel":"Session","maxIntervalInSeconds":5,"maxStalenessPrefix":100},"apiProperties":{"serverVersion":"3.2"},"configurationOverrides":{"EnableBsonSchema":"True"},"writeLocations":[{"id":"cli000002-westus","locationName":"West
         US","documentEndpoint":"https://cli000002-westus.documents.azure.com:443/","provisioningState":"Succeeded","failoverPriority":0,"isZoneRedundant":false}],"readLocations":[{"id":"cli000002-westus","locationName":"West
         US","documentEndpoint":"https://cli000002-westus.documents.azure.com:443/","provisioningState":"Succeeded","failoverPriority":0,"isZoneRedundant":false}],"locations":[{"id":"cli000002-westus","locationName":"West
         US","documentEndpoint":"https://cli000002-westus.documents.azure.com:443/","provisioningState":"Succeeded","failoverPriority":0,"isZoneRedundant":false}],"failoverPolicies":[{"id":"cli000002-westus","locationName":"West
         US","failoverPriority":0}],"cors":[],"capabilities":[{"name":"EnableAggregationPipeline"}],"ipRules":[{"ipAddressOrRange":"20.10.10.10"},{"ipAddressOrRange":"12.12.122.122"},{"ipAddressOrRange":"12.22.11.11"}],"backupPolicy":{"type":"Periodic","periodicModeProperties":{"backupIntervalInMinutes":240,"backupRetentionIntervalInHours":8,"backupStorageRedundancy":"Geo"}},"networkAclBypassResourceIds":[],"keysMetadata":{"primaryMasterKey":{"generationTime":"2023-02-28T20:46:57.3254224Z"},"secondaryMasterKey":{"generationTime":"2023-02-28T20:46:57.3254224Z"},"primaryReadonlyMasterKey":{"generationTime":"2023-02-28T20:46:57.3254224Z"},"secondaryReadonlyMasterKey":{"generationTime":"2023-02-28T20:46:57.3254224Z"}}},"identity":{"type":"None"}}'
->>>>>>> 81f8e181
-    headers:
-      cache-control:
-      - no-store, no-cache
-      content-length:
-<<<<<<< HEAD
-      - '2824'
-      content-type:
-      - application/json
-      date:
-      - Thu, 23 Feb 2023 08:08:36 GMT
-=======
+    headers:
+      cache-control:
+      - no-store, no-cache
+      content-length:
       - '2787'
       content-type:
       - application/json
       date:
       - Tue, 28 Feb 2023 20:48:42 GMT
->>>>>>> 81f8e181
       pragma:
       - no-cache
       server:
@@ -1107,46 +820,26 @@
       ParameterSetName:
       - -n -g
       User-Agent:
-<<<<<<< HEAD
-      - AZURECLI/2.45.0 azsdk-python-mgmt-cosmosdb/9.0.0 Python/3.8.10 (Windows-10-10.0.22621-SP0)
-=======
-      - AZURECLI/2.45.0 azsdk-python-mgmt-cosmosdb/9.0.0 Python/3.10.10 (Windows-10-10.0.22621-SP0)
->>>>>>> 81f8e181
+      - AZURECLI/2.45.0 azsdk-python-mgmt-cosmosdb/9.0.0 Python/3.10.10 (Windows-10-10.0.22621-SP0)
     method: GET
     uri: https://management.azure.com/subscriptions/00000000-0000-0000-0000-000000000000/resourceGroups/cli_test_cosmosdb_account000001/providers/Microsoft.DocumentDB/databaseAccounts/cli000002?api-version=2022-11-15
   response:
     body:
       string: '{"id":"/subscriptions/00000000-0000-0000-0000-000000000000/resourceGroups/cli_test_cosmosdb_account000001/providers/Microsoft.DocumentDB/databaseAccounts/cli000002","name":"cli000002","location":"West
-<<<<<<< HEAD
-        US","type":"Microsoft.DocumentDB/databaseAccounts","kind":"MongoDB","tags":{},"systemData":{"createdAt":"2023-02-23T08:07:12.7713602Z"},"properties":{"provisioningState":"Succeeded","documentEndpoint":"https://cli000002.documents.azure.com:443/","sqlEndpoint":"https://cli000002.documents.azure.com:443/","publicNetworkAccess":"Enabled","enableAutomaticFailover":false,"enableMultipleWriteLocations":false,"enablePartitionKeyMonitor":false,"isVirtualNetworkFilterEnabled":false,"virtualNetworkRules":[],"EnabledApiTypes":"MongoDB","disableKeyBasedMetadataWriteAccess":false,"enableFreeTier":false,"enableAnalyticalStorage":true,"analyticalStorageConfiguration":{"schemaType":"FullFidelity"},"instanceId":"c0318d12-14e7-4c04-905e-9c369e7e1646","databaseAccountOfferType":"Standard","enableFullFidelityChangeFeed":false,"defaultIdentity":"FirstPartyIdentity","networkAclBypass":"None","disableLocalAuth":false,"enablePartitionMerge":false,"minimalTlsVersion":"Tls12","consistencyPolicy":{"defaultConsistencyLevel":"Session","maxIntervalInSeconds":5,"maxStalenessPrefix":100},"apiProperties":{"serverVersion":"3.2"},"configurationOverrides":{"EnableBsonSchema":"True"},"writeLocations":[{"id":"cli000002-westus","locationName":"West
-        US","documentEndpoint":"https://cli000002-westus.documents.azure.com:443/","provisioningState":"Succeeded","failoverPriority":0,"isZoneRedundant":false}],"readLocations":[{"id":"cli000002-westus","locationName":"West
-        US","documentEndpoint":"https://cli000002-westus.documents.azure.com:443/","provisioningState":"Succeeded","failoverPriority":0,"isZoneRedundant":false}],"locations":[{"id":"cli000002-westus","locationName":"West
-        US","documentEndpoint":"https://cli000002-westus.documents.azure.com:443/","provisioningState":"Succeeded","failoverPriority":0,"isZoneRedundant":false}],"failoverPolicies":[{"id":"cli000002-westus","locationName":"West
-        US","failoverPriority":0}],"cors":[],"capabilities":[{"name":"EnableAggregationPipeline"}],"ipRules":[{"ipAddressOrRange":"20.10.10.10"},{"ipAddressOrRange":"12.12.122.122"},{"ipAddressOrRange":"12.22.11.11"}],"backupPolicy":{"type":"Periodic","periodicModeProperties":{"backupIntervalInMinutes":240,"backupRetentionIntervalInHours":8,"backupStorageRedundancy":"Geo"}},"networkAclBypassResourceIds":[],"keysMetadata":{"primaryMasterKey":{"generationTime":"2023-02-23T08:07:12.7713602Z"},"secondaryMasterKey":{"generationTime":"2023-02-23T08:07:12.7713602Z"},"primaryReadonlyMasterKey":{"generationTime":"2023-02-23T08:07:12.7713602Z"},"secondaryReadonlyMasterKey":{"generationTime":"2023-02-23T08:07:12.7713602Z"}}},"identity":{"type":"None"}}'
-=======
         US","type":"Microsoft.DocumentDB/databaseAccounts","kind":"MongoDB","tags":{},"systemData":{"createdAt":"2023-02-28T20:46:57.3254224Z"},"properties":{"provisioningState":"Succeeded","documentEndpoint":"https://cli000002.documents.azure.com:443/","sqlEndpoint":"https://cli000002.documents.azure.com:443/","publicNetworkAccess":"Enabled","enableAutomaticFailover":false,"enableMultipleWriteLocations":false,"enablePartitionKeyMonitor":false,"isVirtualNetworkFilterEnabled":false,"virtualNetworkRules":[],"EnabledApiTypes":"MongoDB","disableKeyBasedMetadataWriteAccess":false,"enableFreeTier":false,"enableAnalyticalStorage":true,"analyticalStorageConfiguration":{"schemaType":"FullFidelity"},"instanceId":"483bdb02-12be-4a1e-888e-d48fd5f63949","databaseAccountOfferType":"Standard","defaultIdentity":"FirstPartyIdentity","networkAclBypass":"None","disableLocalAuth":false,"enablePartitionMerge":false,"minimalTlsVersion":"Tls12","consistencyPolicy":{"defaultConsistencyLevel":"Session","maxIntervalInSeconds":5,"maxStalenessPrefix":100},"apiProperties":{"serverVersion":"3.2"},"configurationOverrides":{"EnableBsonSchema":"True"},"writeLocations":[{"id":"cli000002-westus","locationName":"West
         US","documentEndpoint":"https://cli000002-westus.documents.azure.com:443/","provisioningState":"Succeeded","failoverPriority":0,"isZoneRedundant":false}],"readLocations":[{"id":"cli000002-westus","locationName":"West
         US","documentEndpoint":"https://cli000002-westus.documents.azure.com:443/","provisioningState":"Succeeded","failoverPriority":0,"isZoneRedundant":false}],"locations":[{"id":"cli000002-westus","locationName":"West
         US","documentEndpoint":"https://cli000002-westus.documents.azure.com:443/","provisioningState":"Succeeded","failoverPriority":0,"isZoneRedundant":false}],"failoverPolicies":[{"id":"cli000002-westus","locationName":"West
         US","failoverPriority":0}],"cors":[],"capabilities":[{"name":"EnableAggregationPipeline"}],"ipRules":[{"ipAddressOrRange":"20.10.10.10"},{"ipAddressOrRange":"12.12.122.122"},{"ipAddressOrRange":"12.22.11.11"}],"backupPolicy":{"type":"Periodic","periodicModeProperties":{"backupIntervalInMinutes":240,"backupRetentionIntervalInHours":8,"backupStorageRedundancy":"Geo"}},"networkAclBypassResourceIds":[],"keysMetadata":{"primaryMasterKey":{"generationTime":"2023-02-28T20:46:57.3254224Z"},"secondaryMasterKey":{"generationTime":"2023-02-28T20:46:57.3254224Z"},"primaryReadonlyMasterKey":{"generationTime":"2023-02-28T20:46:57.3254224Z"},"secondaryReadonlyMasterKey":{"generationTime":"2023-02-28T20:46:57.3254224Z"}}},"identity":{"type":"None"}}'
->>>>>>> 81f8e181
-    headers:
-      cache-control:
-      - no-store, no-cache
-      content-length:
-<<<<<<< HEAD
-      - '2824'
-      content-type:
-      - application/json
-      date:
-      - Thu, 23 Feb 2023 08:08:36 GMT
-=======
+    headers:
+      cache-control:
+      - no-store, no-cache
+      content-length:
       - '2787'
       content-type:
       - application/json
       date:
       - Tue, 28 Feb 2023 20:48:43 GMT
->>>>>>> 81f8e181
       pragma:
       - no-cache
       server:
@@ -1180,26 +873,15 @@
       ParameterSetName:
       - --type -n -g
       User-Agent:
-<<<<<<< HEAD
-      - AZURECLI/2.45.0 azsdk-python-mgmt-cosmosdb/9.0.0 Python/3.8.10 (Windows-10-10.0.22621-SP0)
-=======
-      - AZURECLI/2.45.0 azsdk-python-mgmt-cosmosdb/9.0.0 Python/3.10.10 (Windows-10-10.0.22621-SP0)
->>>>>>> 81f8e181
+      - AZURECLI/2.45.0 azsdk-python-mgmt-cosmosdb/9.0.0 Python/3.10.10 (Windows-10-10.0.22621-SP0)
     method: POST
     uri: https://management.azure.com/subscriptions/00000000-0000-0000-0000-000000000000/resourceGroups/cli_test_cosmosdb_account000001/providers/Microsoft.DocumentDB/databaseAccounts/cli000002/listConnectionStrings?api-version=2022-11-15
   response:
     body:
-<<<<<<< HEAD
-      string: '{"connectionStrings":[{"connectionString":"mongodb://cli000002:6QV3m05Y4tvN2ay0haZB4Wt8JOd8ErpPhrOsvmGPQ8BD15h4ZDV3mMJWvIOve3KQwc7uZbx5RB5mACDbSdWWWA==@cli000002.documents.azure.com:10255/?ssl=true&replicaSet=globaldb","description":"Primary
-        MongoDB Connection String"},{"connectionString":"mongodb://cli000002:iF4HbSCuM5wJJlxARd9VxPJv0uv4sSLq5BDgXia5Ol2RqIlNP5xfHlc6pdOjkUmDGj42GqRb2LYSACDb5dfVTw==@cli000002.documents.azure.com:10255/?ssl=true&replicaSet=globaldb","description":"Secondary
-        MongoDB Connection String"},{"connectionString":"mongodb://cli000002:TEMKctUNEB5D7y54yzk8n5NxQmm2u5B9vTOV4Vj7isLsifDjDRBk6I5cWRtVo3rXSeGqdKS6uPdOACDbwBqltA==@cli000002.documents.azure.com:10255/?ssl=true&replicaSet=globaldb","description":"Primary
-        Read-Only MongoDB Connection String"},{"connectionString":"mongodb://cli000002:nDeZEVLJFhNEx4uiIuNPLoixIZFWtubR8P0vLRZ6JsAwHAeN21rGh52F4xxw22cfusZ1JIOBmQkcACDbozondw==@cli000002.documents.azure.com:10255/?ssl=true&replicaSet=globaldb","description":"Secondary
-=======
       string: '{"connectionStrings":[{"connectionString":"mongodb://cli000002:4dohUF6qv9sLmNfMxD05GWHaAMHtvmZOwaL7L4Ae2tgNzrjYItJYHHEIMPedFIkWHHxmpVUBa35AACDb5cZ3HQ==@cli000002.documents.azure.com:10255/?ssl=true&replicaSet=globaldb","description":"Primary
         MongoDB Connection String"},{"connectionString":"mongodb://cli000002:5QCKwUdJ3GTMfHQgPjBSopBoCm6NXvD1Mv07suDwzfRZv0XfNQE14LRv6ouC7eg38NkJXrqKzAlcACDb3L0Vvw==@cli000002.documents.azure.com:10255/?ssl=true&replicaSet=globaldb","description":"Secondary
         MongoDB Connection String"},{"connectionString":"mongodb://cli000002:J74D3OEcU8oN3LRpTKynUWSFeLt6GcDvK6kueXummA9LsDEJgylYLOmCi71SNsKl3nEyz6JOtZ4QACDbmRgMaA==@cli000002.documents.azure.com:10255/?ssl=true&replicaSet=globaldb","description":"Primary
         Read-Only MongoDB Connection String"},{"connectionString":"mongodb://cli000002:j9yj4G46akh8JBk4k1Ij0mknnFlhqlQ2NJo43rWXp7YcKB0U76wtx1i991GX7qwmcXEhgVlJ6vB9ACDbaPeeDg==@cli000002.documents.azure.com:10255/?ssl=true&replicaSet=globaldb","description":"Secondary
->>>>>>> 81f8e181
         Read-Only MongoDB Connection String"}]}'
     headers:
       cache-control:
@@ -1209,11 +891,7 @@
       content-type:
       - application/json
       date:
-<<<<<<< HEAD
-      - Thu, 23 Feb 2023 08:08:39 GMT
-=======
       - Tue, 28 Feb 2023 20:48:44 GMT
->>>>>>> 81f8e181
       pragma:
       - no-cache
       server:
@@ -1247,46 +925,26 @@
       ParameterSetName:
       - -n -g --backup-interval --backup-retention
       User-Agent:
-<<<<<<< HEAD
-      - AZURECLI/2.45.0 azsdk-python-mgmt-cosmosdb/9.0.0 Python/3.8.10 (Windows-10-10.0.22621-SP0)
-=======
-      - AZURECLI/2.45.0 azsdk-python-mgmt-cosmosdb/9.0.0 Python/3.10.10 (Windows-10-10.0.22621-SP0)
->>>>>>> 81f8e181
+      - AZURECLI/2.45.0 azsdk-python-mgmt-cosmosdb/9.0.0 Python/3.10.10 (Windows-10-10.0.22621-SP0)
     method: GET
     uri: https://management.azure.com/subscriptions/00000000-0000-0000-0000-000000000000/resourceGroups/cli_test_cosmosdb_account000001/providers/Microsoft.DocumentDB/databaseAccounts/cli000002?api-version=2022-11-15
   response:
     body:
       string: '{"id":"/subscriptions/00000000-0000-0000-0000-000000000000/resourceGroups/cli_test_cosmosdb_account000001/providers/Microsoft.DocumentDB/databaseAccounts/cli000002","name":"cli000002","location":"West
-<<<<<<< HEAD
-        US","type":"Microsoft.DocumentDB/databaseAccounts","kind":"MongoDB","tags":{},"systemData":{"createdAt":"2023-02-23T08:07:12.7713602Z"},"properties":{"provisioningState":"Succeeded","documentEndpoint":"https://cli000002.documents.azure.com:443/","sqlEndpoint":"https://cli000002.documents.azure.com:443/","publicNetworkAccess":"Enabled","enableAutomaticFailover":false,"enableMultipleWriteLocations":false,"enablePartitionKeyMonitor":false,"isVirtualNetworkFilterEnabled":false,"virtualNetworkRules":[],"EnabledApiTypes":"MongoDB","disableKeyBasedMetadataWriteAccess":false,"enableFreeTier":false,"enableAnalyticalStorage":true,"analyticalStorageConfiguration":{"schemaType":"FullFidelity"},"instanceId":"c0318d12-14e7-4c04-905e-9c369e7e1646","databaseAccountOfferType":"Standard","enableFullFidelityChangeFeed":false,"defaultIdentity":"FirstPartyIdentity","networkAclBypass":"None","disableLocalAuth":false,"enablePartitionMerge":false,"minimalTlsVersion":"Tls12","consistencyPolicy":{"defaultConsistencyLevel":"Session","maxIntervalInSeconds":5,"maxStalenessPrefix":100},"apiProperties":{"serverVersion":"3.2"},"configurationOverrides":{"EnableBsonSchema":"True"},"writeLocations":[{"id":"cli000002-westus","locationName":"West
-        US","documentEndpoint":"https://cli000002-westus.documents.azure.com:443/","provisioningState":"Succeeded","failoverPriority":0,"isZoneRedundant":false}],"readLocations":[{"id":"cli000002-westus","locationName":"West
-        US","documentEndpoint":"https://cli000002-westus.documents.azure.com:443/","provisioningState":"Succeeded","failoverPriority":0,"isZoneRedundant":false}],"locations":[{"id":"cli000002-westus","locationName":"West
-        US","documentEndpoint":"https://cli000002-westus.documents.azure.com:443/","provisioningState":"Succeeded","failoverPriority":0,"isZoneRedundant":false}],"failoverPolicies":[{"id":"cli000002-westus","locationName":"West
-        US","failoverPriority":0}],"cors":[],"capabilities":[{"name":"EnableAggregationPipeline"}],"ipRules":[{"ipAddressOrRange":"20.10.10.10"},{"ipAddressOrRange":"12.12.122.122"},{"ipAddressOrRange":"12.22.11.11"}],"backupPolicy":{"type":"Periodic","periodicModeProperties":{"backupIntervalInMinutes":240,"backupRetentionIntervalInHours":8,"backupStorageRedundancy":"Geo"}},"networkAclBypassResourceIds":[],"keysMetadata":{"primaryMasterKey":{"generationTime":"2023-02-23T08:07:12.7713602Z"},"secondaryMasterKey":{"generationTime":"2023-02-23T08:07:12.7713602Z"},"primaryReadonlyMasterKey":{"generationTime":"2023-02-23T08:07:12.7713602Z"},"secondaryReadonlyMasterKey":{"generationTime":"2023-02-23T08:07:12.7713602Z"}}},"identity":{"type":"None"}}'
-=======
         US","type":"Microsoft.DocumentDB/databaseAccounts","kind":"MongoDB","tags":{},"systemData":{"createdAt":"2023-02-28T20:46:57.3254224Z"},"properties":{"provisioningState":"Succeeded","documentEndpoint":"https://cli000002.documents.azure.com:443/","sqlEndpoint":"https://cli000002.documents.azure.com:443/","publicNetworkAccess":"Enabled","enableAutomaticFailover":false,"enableMultipleWriteLocations":false,"enablePartitionKeyMonitor":false,"isVirtualNetworkFilterEnabled":false,"virtualNetworkRules":[],"EnabledApiTypes":"MongoDB","disableKeyBasedMetadataWriteAccess":false,"enableFreeTier":false,"enableAnalyticalStorage":true,"analyticalStorageConfiguration":{"schemaType":"FullFidelity"},"instanceId":"483bdb02-12be-4a1e-888e-d48fd5f63949","databaseAccountOfferType":"Standard","defaultIdentity":"FirstPartyIdentity","networkAclBypass":"None","disableLocalAuth":false,"enablePartitionMerge":false,"minimalTlsVersion":"Tls12","consistencyPolicy":{"defaultConsistencyLevel":"Session","maxIntervalInSeconds":5,"maxStalenessPrefix":100},"apiProperties":{"serverVersion":"3.2"},"configurationOverrides":{"EnableBsonSchema":"True"},"writeLocations":[{"id":"cli000002-westus","locationName":"West
         US","documentEndpoint":"https://cli000002-westus.documents.azure.com:443/","provisioningState":"Succeeded","failoverPriority":0,"isZoneRedundant":false}],"readLocations":[{"id":"cli000002-westus","locationName":"West
         US","documentEndpoint":"https://cli000002-westus.documents.azure.com:443/","provisioningState":"Succeeded","failoverPriority":0,"isZoneRedundant":false}],"locations":[{"id":"cli000002-westus","locationName":"West
         US","documentEndpoint":"https://cli000002-westus.documents.azure.com:443/","provisioningState":"Succeeded","failoverPriority":0,"isZoneRedundant":false}],"failoverPolicies":[{"id":"cli000002-westus","locationName":"West
         US","failoverPriority":0}],"cors":[],"capabilities":[{"name":"EnableAggregationPipeline"}],"ipRules":[{"ipAddressOrRange":"20.10.10.10"},{"ipAddressOrRange":"12.12.122.122"},{"ipAddressOrRange":"12.22.11.11"}],"backupPolicy":{"type":"Periodic","periodicModeProperties":{"backupIntervalInMinutes":240,"backupRetentionIntervalInHours":8,"backupStorageRedundancy":"Geo"}},"networkAclBypassResourceIds":[],"keysMetadata":{"primaryMasterKey":{"generationTime":"2023-02-28T20:46:57.3254224Z"},"secondaryMasterKey":{"generationTime":"2023-02-28T20:46:57.3254224Z"},"primaryReadonlyMasterKey":{"generationTime":"2023-02-28T20:46:57.3254224Z"},"secondaryReadonlyMasterKey":{"generationTime":"2023-02-28T20:46:57.3254224Z"}}},"identity":{"type":"None"}}'
->>>>>>> 81f8e181
-    headers:
-      cache-control:
-      - no-store, no-cache
-      content-length:
-<<<<<<< HEAD
-      - '2824'
-      content-type:
-      - application/json
-      date:
-      - Thu, 23 Feb 2023 08:08:40 GMT
-=======
+    headers:
+      cache-control:
+      - no-store, no-cache
+      content-length:
       - '2787'
       content-type:
       - application/json
       date:
       - Tue, 28 Feb 2023 20:48:44 GMT
->>>>>>> 81f8e181
       pragma:
       - no-cache
       server:
@@ -1324,36 +982,12 @@
       ParameterSetName:
       - -n -g --backup-interval --backup-retention
       User-Agent:
-<<<<<<< HEAD
-      - AZURECLI/2.45.0 azsdk-python-mgmt-cosmosdb/9.0.0 Python/3.8.10 (Windows-10-10.0.22621-SP0)
-=======
-      - AZURECLI/2.45.0 azsdk-python-mgmt-cosmosdb/9.0.0 Python/3.10.10 (Windows-10-10.0.22621-SP0)
->>>>>>> 81f8e181
+      - AZURECLI/2.45.0 azsdk-python-mgmt-cosmosdb/9.0.0 Python/3.10.10 (Windows-10-10.0.22621-SP0)
     method: PATCH
     uri: https://management.azure.com/subscriptions/00000000-0000-0000-0000-000000000000/resourceGroups/cli_test_cosmosdb_account000001/providers/Microsoft.DocumentDB/databaseAccounts/cli000002?api-version=2022-11-15
   response:
     body:
       string: '{"id":"/subscriptions/00000000-0000-0000-0000-000000000000/resourceGroups/cli_test_cosmosdb_account000001/providers/Microsoft.DocumentDB/databaseAccounts/cli000002","name":"cli000002","location":"West
-<<<<<<< HEAD
-        US","type":"Microsoft.DocumentDB/databaseAccounts","kind":"MongoDB","tags":{},"systemData":{"createdAt":"2023-02-23T08:07:12.7713602Z"},"properties":{"provisioningState":"Updating","documentEndpoint":"https://cli000002.documents.azure.com:443/","sqlEndpoint":"https://cli000002.documents.azure.com:443/","publicNetworkAccess":"Enabled","enableAutomaticFailover":false,"enableMultipleWriteLocations":false,"enablePartitionKeyMonitor":false,"isVirtualNetworkFilterEnabled":false,"virtualNetworkRules":[],"EnabledApiTypes":"MongoDB","disableKeyBasedMetadataWriteAccess":false,"enableFreeTier":false,"enableAnalyticalStorage":true,"analyticalStorageConfiguration":{"schemaType":"FullFidelity"},"instanceId":"c0318d12-14e7-4c04-905e-9c369e7e1646","databaseAccountOfferType":"Standard","enableFullFidelityChangeFeed":false,"defaultIdentity":"FirstPartyIdentity","networkAclBypass":"None","disableLocalAuth":false,"enablePartitionMerge":false,"minimalTlsVersion":"Tls12","consistencyPolicy":{"defaultConsistencyLevel":"Session","maxIntervalInSeconds":5,"maxStalenessPrefix":100},"apiProperties":{"serverVersion":"3.2"},"configurationOverrides":{"EnableBsonSchema":"True"},"writeLocations":[{"id":"cli000002-westus","locationName":"West
-        US","documentEndpoint":"https://cli000002-westus.documents.azure.com:443/","provisioningState":"Succeeded","failoverPriority":0,"isZoneRedundant":false}],"readLocations":[{"id":"cli000002-westus","locationName":"West
-        US","documentEndpoint":"https://cli000002-westus.documents.azure.com:443/","provisioningState":"Succeeded","failoverPriority":0,"isZoneRedundant":false}],"locations":[{"id":"cli000002-westus","locationName":"West
-        US","documentEndpoint":"https://cli000002-westus.documents.azure.com:443/","provisioningState":"Succeeded","failoverPriority":0,"isZoneRedundant":false}],"failoverPolicies":[{"id":"cli000002-westus","locationName":"West
-        US","failoverPriority":0}],"cors":[],"capabilities":[{"name":"EnableAggregationPipeline"}],"ipRules":[{"ipAddressOrRange":"20.10.10.10"},{"ipAddressOrRange":"12.12.122.122"},{"ipAddressOrRange":"12.22.11.11"}],"backupPolicy":{"type":"Periodic","periodicModeProperties":{"backupIntervalInMinutes":240,"backupRetentionIntervalInHours":8,"backupStorageRedundancy":"Geo"}},"networkAclBypassResourceIds":[],"keysMetadata":{"primaryMasterKey":{"generationTime":"2023-02-23T08:07:12.7713602Z"},"secondaryMasterKey":{"generationTime":"2023-02-23T08:07:12.7713602Z"},"primaryReadonlyMasterKey":{"generationTime":"2023-02-23T08:07:12.7713602Z"},"secondaryReadonlyMasterKey":{"generationTime":"2023-02-23T08:07:12.7713602Z"}}},"identity":{"type":"None"}}'
-    headers:
-      azure-asyncoperation:
-      - https://management.azure.com/subscriptions/00000000-0000-0000-0000-000000000000/providers/Microsoft.DocumentDB/locations/westus/operationsStatus/64862a05-c922-40df-91e8-167182299d59?api-version=2022-11-15
-      cache-control:
-      - no-store, no-cache
-      content-length:
-      - '2823'
-      content-type:
-      - application/json
-      date:
-      - Thu, 23 Feb 2023 08:08:47 GMT
-      location:
-      - https://management.azure.com/subscriptions/00000000-0000-0000-0000-000000000000/resourceGroups/cli_test_cosmosdb_account000001/providers/Microsoft.DocumentDB/databaseAccounts/cli000002/operationResults/64862a05-c922-40df-91e8-167182299d59?api-version=2022-11-15
-=======
         US","type":"Microsoft.DocumentDB/databaseAccounts","kind":"MongoDB","tags":{},"systemData":{"createdAt":"2023-02-28T20:46:57.3254224Z"},"properties":{"provisioningState":"Updating","documentEndpoint":"https://cli000002.documents.azure.com:443/","sqlEndpoint":"https://cli000002.documents.azure.com:443/","publicNetworkAccess":"Enabled","enableAutomaticFailover":false,"enableMultipleWriteLocations":false,"enablePartitionKeyMonitor":false,"isVirtualNetworkFilterEnabled":false,"virtualNetworkRules":[],"EnabledApiTypes":"MongoDB","disableKeyBasedMetadataWriteAccess":false,"enableFreeTier":false,"enableAnalyticalStorage":true,"analyticalStorageConfiguration":{"schemaType":"FullFidelity"},"instanceId":"483bdb02-12be-4a1e-888e-d48fd5f63949","databaseAccountOfferType":"Standard","defaultIdentity":"FirstPartyIdentity","networkAclBypass":"None","disableLocalAuth":false,"enablePartitionMerge":false,"minimalTlsVersion":"Tls12","consistencyPolicy":{"defaultConsistencyLevel":"Session","maxIntervalInSeconds":5,"maxStalenessPrefix":100},"apiProperties":{"serverVersion":"3.2"},"configurationOverrides":{"EnableBsonSchema":"True"},"writeLocations":[{"id":"cli000002-westus","locationName":"West
         US","documentEndpoint":"https://cli000002-westus.documents.azure.com:443/","provisioningState":"Succeeded","failoverPriority":0,"isZoneRedundant":false}],"readLocations":[{"id":"cli000002-westus","locationName":"West
         US","documentEndpoint":"https://cli000002-westus.documents.azure.com:443/","provisioningState":"Succeeded","failoverPriority":0,"isZoneRedundant":false}],"locations":[{"id":"cli000002-westus","locationName":"West
@@ -1372,7 +1006,6 @@
       - Tue, 28 Feb 2023 20:48:48 GMT
       location:
       - https://management.azure.com/subscriptions/00000000-0000-0000-0000-000000000000/resourceGroups/cli_test_cosmosdb_account000001/providers/Microsoft.DocumentDB/databaseAccounts/cli000002/operationResults/d3ed34da-2156-47ec-9ff6-2e9849ff548e?api-version=2022-11-15
->>>>>>> 81f8e181
       pragma:
       - no-cache
       server:
@@ -1388,11 +1021,7 @@
       x-ms-gatewayversion:
       - version=2.14.0
       x-ms-ratelimit-remaining-subscription-writes:
-<<<<<<< HEAD
-      - '1198'
-=======
       - '1196'
->>>>>>> 81f8e181
     status:
       code: 200
       message: Ok
@@ -1410,31 +1039,21 @@
       ParameterSetName:
       - -n -g --backup-interval --backup-retention
       User-Agent:
-<<<<<<< HEAD
-      - AZURECLI/2.45.0 azsdk-python-mgmt-cosmosdb/9.0.0 Python/3.8.10 (Windows-10-10.0.22621-SP0)
-    method: GET
-    uri: https://management.azure.com/subscriptions/00000000-0000-0000-0000-000000000000/providers/Microsoft.DocumentDB/locations/westus/operationsStatus/64862a05-c922-40df-91e8-167182299d59?api-version=2022-11-15
-=======
       - AZURECLI/2.45.0 azsdk-python-mgmt-cosmosdb/9.0.0 Python/3.10.10 (Windows-10-10.0.22621-SP0)
     method: GET
     uri: https://management.azure.com/subscriptions/00000000-0000-0000-0000-000000000000/providers/Microsoft.DocumentDB/locations/westus/operationsStatus/d3ed34da-2156-47ec-9ff6-2e9849ff548e?api-version=2022-11-15
->>>>>>> 81f8e181
-  response:
-    body:
-      string: '{"status":"Dequeued"}'
-    headers:
-      cache-control:
-      - no-store, no-cache
-      content-length:
-      - '21'
-      content-type:
-      - application/json
-      date:
-<<<<<<< HEAD
-      - Thu, 23 Feb 2023 08:09:16 GMT
-=======
+  response:
+    body:
+      string: '{"status":"Dequeued"}'
+    headers:
+      cache-control:
+      - no-store, no-cache
+      content-length:
+      - '21'
+      content-type:
+      - application/json
+      date:
       - Tue, 28 Feb 2023 20:49:18 GMT
->>>>>>> 81f8e181
       pragma:
       - no-cache
       server:
@@ -1466,15 +1085,9 @@
       ParameterSetName:
       - -n -g --backup-interval --backup-retention
       User-Agent:
-<<<<<<< HEAD
-      - AZURECLI/2.45.0 azsdk-python-mgmt-cosmosdb/9.0.0 Python/3.8.10 (Windows-10-10.0.22621-SP0)
-    method: GET
-    uri: https://management.azure.com/subscriptions/00000000-0000-0000-0000-000000000000/providers/Microsoft.DocumentDB/locations/westus/operationsStatus/64862a05-c922-40df-91e8-167182299d59?api-version=2022-11-15
-=======
       - AZURECLI/2.45.0 azsdk-python-mgmt-cosmosdb/9.0.0 Python/3.10.10 (Windows-10-10.0.22621-SP0)
     method: GET
     uri: https://management.azure.com/subscriptions/00000000-0000-0000-0000-000000000000/providers/Microsoft.DocumentDB/locations/westus/operationsStatus/d3ed34da-2156-47ec-9ff6-2e9849ff548e?api-version=2022-11-15
->>>>>>> 81f8e181
   response:
     body:
       string: '{"status":"Succeeded"}'
@@ -1486,11 +1099,7 @@
       content-type:
       - application/json
       date:
-<<<<<<< HEAD
-      - Thu, 23 Feb 2023 08:09:47 GMT
-=======
       - Tue, 28 Feb 2023 20:49:47 GMT
->>>>>>> 81f8e181
       pragma:
       - no-cache
       server:
@@ -1522,46 +1131,26 @@
       ParameterSetName:
       - -n -g --backup-interval --backup-retention
       User-Agent:
-<<<<<<< HEAD
-      - AZURECLI/2.45.0 azsdk-python-mgmt-cosmosdb/9.0.0 Python/3.8.10 (Windows-10-10.0.22621-SP0)
-=======
-      - AZURECLI/2.45.0 azsdk-python-mgmt-cosmosdb/9.0.0 Python/3.10.10 (Windows-10-10.0.22621-SP0)
->>>>>>> 81f8e181
+      - AZURECLI/2.45.0 azsdk-python-mgmt-cosmosdb/9.0.0 Python/3.10.10 (Windows-10-10.0.22621-SP0)
     method: GET
     uri: https://management.azure.com/subscriptions/00000000-0000-0000-0000-000000000000/resourceGroups/cli_test_cosmosdb_account000001/providers/Microsoft.DocumentDB/databaseAccounts/cli000002?api-version=2022-11-15
   response:
     body:
       string: '{"id":"/subscriptions/00000000-0000-0000-0000-000000000000/resourceGroups/cli_test_cosmosdb_account000001/providers/Microsoft.DocumentDB/databaseAccounts/cli000002","name":"cli000002","location":"West
-<<<<<<< HEAD
-        US","type":"Microsoft.DocumentDB/databaseAccounts","kind":"MongoDB","tags":{},"systemData":{"createdAt":"2023-02-23T08:07:12.7713602Z"},"properties":{"provisioningState":"Succeeded","documentEndpoint":"https://cli000002.documents.azure.com:443/","sqlEndpoint":"https://cli000002.documents.azure.com:443/","publicNetworkAccess":"Enabled","enableAutomaticFailover":false,"enableMultipleWriteLocations":false,"enablePartitionKeyMonitor":false,"isVirtualNetworkFilterEnabled":false,"virtualNetworkRules":[],"EnabledApiTypes":"MongoDB","disableKeyBasedMetadataWriteAccess":false,"enableFreeTier":false,"enableAnalyticalStorage":true,"analyticalStorageConfiguration":{"schemaType":"FullFidelity"},"instanceId":"c0318d12-14e7-4c04-905e-9c369e7e1646","databaseAccountOfferType":"Standard","enableFullFidelityChangeFeed":false,"defaultIdentity":"FirstPartyIdentity","networkAclBypass":"None","disableLocalAuth":false,"enablePartitionMerge":false,"minimalTlsVersion":"Tls12","consistencyPolicy":{"defaultConsistencyLevel":"Session","maxIntervalInSeconds":5,"maxStalenessPrefix":100},"apiProperties":{"serverVersion":"3.2"},"configurationOverrides":{"EnableBsonSchema":"True"},"writeLocations":[{"id":"cli000002-westus","locationName":"West
-        US","documentEndpoint":"https://cli000002-westus.documents.azure.com:443/","provisioningState":"Succeeded","failoverPriority":0,"isZoneRedundant":false}],"readLocations":[{"id":"cli000002-westus","locationName":"West
-        US","documentEndpoint":"https://cli000002-westus.documents.azure.com:443/","provisioningState":"Succeeded","failoverPriority":0,"isZoneRedundant":false}],"locations":[{"id":"cli000002-westus","locationName":"West
-        US","documentEndpoint":"https://cli000002-westus.documents.azure.com:443/","provisioningState":"Succeeded","failoverPriority":0,"isZoneRedundant":false}],"failoverPolicies":[{"id":"cli000002-westus","locationName":"West
-        US","failoverPriority":0}],"cors":[],"capabilities":[{"name":"EnableAggregationPipeline"}],"ipRules":[{"ipAddressOrRange":"20.10.10.10"},{"ipAddressOrRange":"12.12.122.122"},{"ipAddressOrRange":"12.22.11.11"}],"backupPolicy":{"type":"Periodic","periodicModeProperties":{"backupIntervalInMinutes":120,"backupRetentionIntervalInHours":8,"backupStorageRedundancy":"Geo"}},"networkAclBypassResourceIds":[],"keysMetadata":{"primaryMasterKey":{"generationTime":"2023-02-23T08:07:12.7713602Z"},"secondaryMasterKey":{"generationTime":"2023-02-23T08:07:12.7713602Z"},"primaryReadonlyMasterKey":{"generationTime":"2023-02-23T08:07:12.7713602Z"},"secondaryReadonlyMasterKey":{"generationTime":"2023-02-23T08:07:12.7713602Z"}}},"identity":{"type":"None"}}'
-=======
         US","type":"Microsoft.DocumentDB/databaseAccounts","kind":"MongoDB","tags":{},"systemData":{"createdAt":"2023-02-28T20:46:57.3254224Z"},"properties":{"provisioningState":"Succeeded","documentEndpoint":"https://cli000002.documents.azure.com:443/","sqlEndpoint":"https://cli000002.documents.azure.com:443/","publicNetworkAccess":"Enabled","enableAutomaticFailover":false,"enableMultipleWriteLocations":false,"enablePartitionKeyMonitor":false,"isVirtualNetworkFilterEnabled":false,"virtualNetworkRules":[],"EnabledApiTypes":"MongoDB","disableKeyBasedMetadataWriteAccess":false,"enableFreeTier":false,"enableAnalyticalStorage":true,"analyticalStorageConfiguration":{"schemaType":"FullFidelity"},"instanceId":"483bdb02-12be-4a1e-888e-d48fd5f63949","databaseAccountOfferType":"Standard","defaultIdentity":"FirstPartyIdentity","networkAclBypass":"None","disableLocalAuth":false,"enablePartitionMerge":false,"minimalTlsVersion":"Tls12","consistencyPolicy":{"defaultConsistencyLevel":"Session","maxIntervalInSeconds":5,"maxStalenessPrefix":100},"apiProperties":{"serverVersion":"3.2"},"configurationOverrides":{"EnableBsonSchema":"True"},"writeLocations":[{"id":"cli000002-westus","locationName":"West
         US","documentEndpoint":"https://cli000002-westus.documents.azure.com:443/","provisioningState":"Succeeded","failoverPriority":0,"isZoneRedundant":false}],"readLocations":[{"id":"cli000002-westus","locationName":"West
         US","documentEndpoint":"https://cli000002-westus.documents.azure.com:443/","provisioningState":"Succeeded","failoverPriority":0,"isZoneRedundant":false}],"locations":[{"id":"cli000002-westus","locationName":"West
         US","documentEndpoint":"https://cli000002-westus.documents.azure.com:443/","provisioningState":"Succeeded","failoverPriority":0,"isZoneRedundant":false}],"failoverPolicies":[{"id":"cli000002-westus","locationName":"West
         US","failoverPriority":0}],"cors":[],"capabilities":[{"name":"EnableAggregationPipeline"}],"ipRules":[{"ipAddressOrRange":"20.10.10.10"},{"ipAddressOrRange":"12.12.122.122"},{"ipAddressOrRange":"12.22.11.11"}],"backupPolicy":{"type":"Periodic","periodicModeProperties":{"backupIntervalInMinutes":120,"backupRetentionIntervalInHours":8,"backupStorageRedundancy":"Geo"}},"networkAclBypassResourceIds":[],"keysMetadata":{"primaryMasterKey":{"generationTime":"2023-02-28T20:46:57.3254224Z"},"secondaryMasterKey":{"generationTime":"2023-02-28T20:46:57.3254224Z"},"primaryReadonlyMasterKey":{"generationTime":"2023-02-28T20:46:57.3254224Z"},"secondaryReadonlyMasterKey":{"generationTime":"2023-02-28T20:46:57.3254224Z"}}},"identity":{"type":"None"}}'
->>>>>>> 81f8e181
-    headers:
-      cache-control:
-      - no-store, no-cache
-      content-length:
-<<<<<<< HEAD
-      - '2824'
-      content-type:
-      - application/json
-      date:
-      - Thu, 23 Feb 2023 08:09:47 GMT
-=======
+    headers:
+      cache-control:
+      - no-store, no-cache
+      content-length:
       - '2787'
       content-type:
       - application/json
       date:
       - Tue, 28 Feb 2023 20:49:48 GMT
->>>>>>> 81f8e181
       pragma:
       - no-cache
       server:
@@ -1593,117 +1182,77 @@
       ParameterSetName:
       - -n -g --backup-interval --backup-retention
       User-Agent:
-<<<<<<< HEAD
-      - AZURECLI/2.45.0 azsdk-python-mgmt-cosmosdb/9.0.0 Python/3.8.10 (Windows-10-10.0.22621-SP0)
-=======
-      - AZURECLI/2.45.0 azsdk-python-mgmt-cosmosdb/9.0.0 Python/3.10.10 (Windows-10-10.0.22621-SP0)
->>>>>>> 81f8e181
+      - AZURECLI/2.45.0 azsdk-python-mgmt-cosmosdb/9.0.0 Python/3.10.10 (Windows-10-10.0.22621-SP0)
     method: GET
     uri: https://management.azure.com/subscriptions/00000000-0000-0000-0000-000000000000/resourceGroups/cli_test_cosmosdb_account000001/providers/Microsoft.DocumentDB/databaseAccounts/cli000002?api-version=2022-11-15
   response:
     body:
       string: '{"id":"/subscriptions/00000000-0000-0000-0000-000000000000/resourceGroups/cli_test_cosmosdb_account000001/providers/Microsoft.DocumentDB/databaseAccounts/cli000002","name":"cli000002","location":"West
-<<<<<<< HEAD
-        US","type":"Microsoft.DocumentDB/databaseAccounts","kind":"MongoDB","tags":{},"systemData":{"createdAt":"2023-02-23T08:07:12.7713602Z"},"properties":{"provisioningState":"Succeeded","documentEndpoint":"https://cli000002.documents.azure.com:443/","sqlEndpoint":"https://cli000002.documents.azure.com:443/","publicNetworkAccess":"Enabled","enableAutomaticFailover":false,"enableMultipleWriteLocations":false,"enablePartitionKeyMonitor":false,"isVirtualNetworkFilterEnabled":false,"virtualNetworkRules":[],"EnabledApiTypes":"MongoDB","disableKeyBasedMetadataWriteAccess":false,"enableFreeTier":false,"enableAnalyticalStorage":true,"analyticalStorageConfiguration":{"schemaType":"FullFidelity"},"instanceId":"c0318d12-14e7-4c04-905e-9c369e7e1646","databaseAccountOfferType":"Standard","enableFullFidelityChangeFeed":false,"defaultIdentity":"FirstPartyIdentity","networkAclBypass":"None","disableLocalAuth":false,"enablePartitionMerge":false,"minimalTlsVersion":"Tls12","consistencyPolicy":{"defaultConsistencyLevel":"Session","maxIntervalInSeconds":5,"maxStalenessPrefix":100},"apiProperties":{"serverVersion":"3.2"},"configurationOverrides":{"EnableBsonSchema":"True"},"writeLocations":[{"id":"cli000002-westus","locationName":"West
-        US","documentEndpoint":"https://cli000002-westus.documents.azure.com:443/","provisioningState":"Succeeded","failoverPriority":0,"isZoneRedundant":false}],"readLocations":[{"id":"cli000002-westus","locationName":"West
-        US","documentEndpoint":"https://cli000002-westus.documents.azure.com:443/","provisioningState":"Succeeded","failoverPriority":0,"isZoneRedundant":false}],"locations":[{"id":"cli000002-westus","locationName":"West
-        US","documentEndpoint":"https://cli000002-westus.documents.azure.com:443/","provisioningState":"Succeeded","failoverPriority":0,"isZoneRedundant":false}],"failoverPolicies":[{"id":"cli000002-westus","locationName":"West
-        US","failoverPriority":0}],"cors":[],"capabilities":[{"name":"EnableAggregationPipeline"}],"ipRules":[{"ipAddressOrRange":"20.10.10.10"},{"ipAddressOrRange":"12.12.122.122"},{"ipAddressOrRange":"12.22.11.11"}],"backupPolicy":{"type":"Periodic","periodicModeProperties":{"backupIntervalInMinutes":120,"backupRetentionIntervalInHours":8,"backupStorageRedundancy":"Geo"}},"networkAclBypassResourceIds":[],"keysMetadata":{"primaryMasterKey":{"generationTime":"2023-02-23T08:07:12.7713602Z"},"secondaryMasterKey":{"generationTime":"2023-02-23T08:07:12.7713602Z"},"primaryReadonlyMasterKey":{"generationTime":"2023-02-23T08:07:12.7713602Z"},"secondaryReadonlyMasterKey":{"generationTime":"2023-02-23T08:07:12.7713602Z"}}},"identity":{"type":"None"}}'
-=======
         US","type":"Microsoft.DocumentDB/databaseAccounts","kind":"MongoDB","tags":{},"systemData":{"createdAt":"2023-02-28T20:46:57.3254224Z"},"properties":{"provisioningState":"Succeeded","documentEndpoint":"https://cli000002.documents.azure.com:443/","sqlEndpoint":"https://cli000002.documents.azure.com:443/","publicNetworkAccess":"Enabled","enableAutomaticFailover":false,"enableMultipleWriteLocations":false,"enablePartitionKeyMonitor":false,"isVirtualNetworkFilterEnabled":false,"virtualNetworkRules":[],"EnabledApiTypes":"MongoDB","disableKeyBasedMetadataWriteAccess":false,"enableFreeTier":false,"enableAnalyticalStorage":true,"analyticalStorageConfiguration":{"schemaType":"FullFidelity"},"instanceId":"483bdb02-12be-4a1e-888e-d48fd5f63949","databaseAccountOfferType":"Standard","defaultIdentity":"FirstPartyIdentity","networkAclBypass":"None","disableLocalAuth":false,"enablePartitionMerge":false,"minimalTlsVersion":"Tls12","consistencyPolicy":{"defaultConsistencyLevel":"Session","maxIntervalInSeconds":5,"maxStalenessPrefix":100},"apiProperties":{"serverVersion":"3.2"},"configurationOverrides":{"EnableBsonSchema":"True"},"writeLocations":[{"id":"cli000002-westus","locationName":"West
         US","documentEndpoint":"https://cli000002-westus.documents.azure.com:443/","provisioningState":"Succeeded","failoverPriority":0,"isZoneRedundant":false}],"readLocations":[{"id":"cli000002-westus","locationName":"West
         US","documentEndpoint":"https://cli000002-westus.documents.azure.com:443/","provisioningState":"Succeeded","failoverPriority":0,"isZoneRedundant":false}],"locations":[{"id":"cli000002-westus","locationName":"West
         US","documentEndpoint":"https://cli000002-westus.documents.azure.com:443/","provisioningState":"Succeeded","failoverPriority":0,"isZoneRedundant":false}],"failoverPolicies":[{"id":"cli000002-westus","locationName":"West
         US","failoverPriority":0}],"cors":[],"capabilities":[{"name":"EnableAggregationPipeline"}],"ipRules":[{"ipAddressOrRange":"20.10.10.10"},{"ipAddressOrRange":"12.12.122.122"},{"ipAddressOrRange":"12.22.11.11"}],"backupPolicy":{"type":"Periodic","periodicModeProperties":{"backupIntervalInMinutes":120,"backupRetentionIntervalInHours":8,"backupStorageRedundancy":"Geo"}},"networkAclBypassResourceIds":[],"keysMetadata":{"primaryMasterKey":{"generationTime":"2023-02-28T20:46:57.3254224Z"},"secondaryMasterKey":{"generationTime":"2023-02-28T20:46:57.3254224Z"},"primaryReadonlyMasterKey":{"generationTime":"2023-02-28T20:46:57.3254224Z"},"secondaryReadonlyMasterKey":{"generationTime":"2023-02-28T20:46:57.3254224Z"}}},"identity":{"type":"None"}}'
->>>>>>> 81f8e181
-    headers:
-      cache-control:
-      - no-store, no-cache
-      content-length:
-<<<<<<< HEAD
-      - '2824'
-      content-type:
-      - application/json
-      date:
-      - Thu, 23 Feb 2023 08:09:48 GMT
-=======
+    headers:
+      cache-control:
+      - no-store, no-cache
+      content-length:
       - '2787'
       content-type:
       - application/json
       date:
       - Tue, 28 Feb 2023 20:49:48 GMT
->>>>>>> 81f8e181
-      pragma:
-      - no-cache
-      server:
-      - Microsoft-HTTPAPI/2.0
-      strict-transport-security:
-      - max-age=31536000; includeSubDomains
-      transfer-encoding:
-      - chunked
-      vary:
-      - Accept-Encoding
-      x-content-type-options:
-      - nosniff
-      x-ms-gatewayversion:
-      - version=2.14.0
-    status:
-      code: 200
-      message: Ok
-- request:
-    body: null
-    headers:
-      Accept:
-      - application/json
-      Accept-Encoding:
-      - gzip, deflate
-      CommandName:
-      - cosmosdb update
-      Connection:
-      - keep-alive
-      ParameterSetName:
-      - -n -g --backup-interval --backup-retention --backup-redundancy
-      User-Agent:
-<<<<<<< HEAD
-      - AZURECLI/2.45.0 azsdk-python-mgmt-cosmosdb/9.0.0 Python/3.8.10 (Windows-10-10.0.22621-SP0)
-=======
-      - AZURECLI/2.45.0 azsdk-python-mgmt-cosmosdb/9.0.0 Python/3.10.10 (Windows-10-10.0.22621-SP0)
->>>>>>> 81f8e181
+      pragma:
+      - no-cache
+      server:
+      - Microsoft-HTTPAPI/2.0
+      strict-transport-security:
+      - max-age=31536000; includeSubDomains
+      transfer-encoding:
+      - chunked
+      vary:
+      - Accept-Encoding
+      x-content-type-options:
+      - nosniff
+      x-ms-gatewayversion:
+      - version=2.14.0
+    status:
+      code: 200
+      message: Ok
+- request:
+    body: null
+    headers:
+      Accept:
+      - application/json
+      Accept-Encoding:
+      - gzip, deflate
+      CommandName:
+      - cosmosdb update
+      Connection:
+      - keep-alive
+      ParameterSetName:
+      - -n -g --backup-interval --backup-retention --backup-redundancy
+      User-Agent:
+      - AZURECLI/2.45.0 azsdk-python-mgmt-cosmosdb/9.0.0 Python/3.10.10 (Windows-10-10.0.22621-SP0)
     method: GET
     uri: https://management.azure.com/subscriptions/00000000-0000-0000-0000-000000000000/resourceGroups/cli_test_cosmosdb_account000001/providers/Microsoft.DocumentDB/databaseAccounts/cli000002?api-version=2022-11-15
   response:
     body:
       string: '{"id":"/subscriptions/00000000-0000-0000-0000-000000000000/resourceGroups/cli_test_cosmosdb_account000001/providers/Microsoft.DocumentDB/databaseAccounts/cli000002","name":"cli000002","location":"West
-<<<<<<< HEAD
-        US","type":"Microsoft.DocumentDB/databaseAccounts","kind":"MongoDB","tags":{},"systemData":{"createdAt":"2023-02-23T08:07:12.7713602Z"},"properties":{"provisioningState":"Succeeded","documentEndpoint":"https://cli000002.documents.azure.com:443/","sqlEndpoint":"https://cli000002.documents.azure.com:443/","publicNetworkAccess":"Enabled","enableAutomaticFailover":false,"enableMultipleWriteLocations":false,"enablePartitionKeyMonitor":false,"isVirtualNetworkFilterEnabled":false,"virtualNetworkRules":[],"EnabledApiTypes":"MongoDB","disableKeyBasedMetadataWriteAccess":false,"enableFreeTier":false,"enableAnalyticalStorage":true,"analyticalStorageConfiguration":{"schemaType":"FullFidelity"},"instanceId":"c0318d12-14e7-4c04-905e-9c369e7e1646","databaseAccountOfferType":"Standard","enableFullFidelityChangeFeed":false,"defaultIdentity":"FirstPartyIdentity","networkAclBypass":"None","disableLocalAuth":false,"enablePartitionMerge":false,"minimalTlsVersion":"Tls12","consistencyPolicy":{"defaultConsistencyLevel":"Session","maxIntervalInSeconds":5,"maxStalenessPrefix":100},"apiProperties":{"serverVersion":"3.2"},"configurationOverrides":{"EnableBsonSchema":"True"},"writeLocations":[{"id":"cli000002-westus","locationName":"West
-        US","documentEndpoint":"https://cli000002-westus.documents.azure.com:443/","provisioningState":"Succeeded","failoverPriority":0,"isZoneRedundant":false}],"readLocations":[{"id":"cli000002-westus","locationName":"West
-        US","documentEndpoint":"https://cli000002-westus.documents.azure.com:443/","provisioningState":"Succeeded","failoverPriority":0,"isZoneRedundant":false}],"locations":[{"id":"cli000002-westus","locationName":"West
-        US","documentEndpoint":"https://cli000002-westus.documents.azure.com:443/","provisioningState":"Succeeded","failoverPriority":0,"isZoneRedundant":false}],"failoverPolicies":[{"id":"cli000002-westus","locationName":"West
-        US","failoverPriority":0}],"cors":[],"capabilities":[{"name":"EnableAggregationPipeline"}],"ipRules":[{"ipAddressOrRange":"20.10.10.10"},{"ipAddressOrRange":"12.12.122.122"},{"ipAddressOrRange":"12.22.11.11"}],"backupPolicy":{"type":"Periodic","periodicModeProperties":{"backupIntervalInMinutes":120,"backupRetentionIntervalInHours":8,"backupStorageRedundancy":"Geo"}},"networkAclBypassResourceIds":[],"keysMetadata":{"primaryMasterKey":{"generationTime":"2023-02-23T08:07:12.7713602Z"},"secondaryMasterKey":{"generationTime":"2023-02-23T08:07:12.7713602Z"},"primaryReadonlyMasterKey":{"generationTime":"2023-02-23T08:07:12.7713602Z"},"secondaryReadonlyMasterKey":{"generationTime":"2023-02-23T08:07:12.7713602Z"}}},"identity":{"type":"None"}}'
-=======
         US","type":"Microsoft.DocumentDB/databaseAccounts","kind":"MongoDB","tags":{},"systemData":{"createdAt":"2023-02-28T20:46:57.3254224Z"},"properties":{"provisioningState":"Succeeded","documentEndpoint":"https://cli000002.documents.azure.com:443/","sqlEndpoint":"https://cli000002.documents.azure.com:443/","publicNetworkAccess":"Enabled","enableAutomaticFailover":false,"enableMultipleWriteLocations":false,"enablePartitionKeyMonitor":false,"isVirtualNetworkFilterEnabled":false,"virtualNetworkRules":[],"EnabledApiTypes":"MongoDB","disableKeyBasedMetadataWriteAccess":false,"enableFreeTier":false,"enableAnalyticalStorage":true,"analyticalStorageConfiguration":{"schemaType":"FullFidelity"},"instanceId":"483bdb02-12be-4a1e-888e-d48fd5f63949","databaseAccountOfferType":"Standard","defaultIdentity":"FirstPartyIdentity","networkAclBypass":"None","disableLocalAuth":false,"enablePartitionMerge":false,"minimalTlsVersion":"Tls12","consistencyPolicy":{"defaultConsistencyLevel":"Session","maxIntervalInSeconds":5,"maxStalenessPrefix":100},"apiProperties":{"serverVersion":"3.2"},"configurationOverrides":{"EnableBsonSchema":"True"},"writeLocations":[{"id":"cli000002-westus","locationName":"West
         US","documentEndpoint":"https://cli000002-westus.documents.azure.com:443/","provisioningState":"Succeeded","failoverPriority":0,"isZoneRedundant":false}],"readLocations":[{"id":"cli000002-westus","locationName":"West
         US","documentEndpoint":"https://cli000002-westus.documents.azure.com:443/","provisioningState":"Succeeded","failoverPriority":0,"isZoneRedundant":false}],"locations":[{"id":"cli000002-westus","locationName":"West
         US","documentEndpoint":"https://cli000002-westus.documents.azure.com:443/","provisioningState":"Succeeded","failoverPriority":0,"isZoneRedundant":false}],"failoverPolicies":[{"id":"cli000002-westus","locationName":"West
         US","failoverPriority":0}],"cors":[],"capabilities":[{"name":"EnableAggregationPipeline"}],"ipRules":[{"ipAddressOrRange":"20.10.10.10"},{"ipAddressOrRange":"12.12.122.122"},{"ipAddressOrRange":"12.22.11.11"}],"backupPolicy":{"type":"Periodic","periodicModeProperties":{"backupIntervalInMinutes":120,"backupRetentionIntervalInHours":8,"backupStorageRedundancy":"Geo"}},"networkAclBypassResourceIds":[],"keysMetadata":{"primaryMasterKey":{"generationTime":"2023-02-28T20:46:57.3254224Z"},"secondaryMasterKey":{"generationTime":"2023-02-28T20:46:57.3254224Z"},"primaryReadonlyMasterKey":{"generationTime":"2023-02-28T20:46:57.3254224Z"},"secondaryReadonlyMasterKey":{"generationTime":"2023-02-28T20:46:57.3254224Z"}}},"identity":{"type":"None"}}'
->>>>>>> 81f8e181
-    headers:
-      cache-control:
-      - no-store, no-cache
-      content-length:
-<<<<<<< HEAD
-      - '2824'
-      content-type:
-      - application/json
-      date:
-      - Thu, 23 Feb 2023 08:09:49 GMT
-=======
+    headers:
+      cache-control:
+      - no-store, no-cache
+      content-length:
       - '2787'
       content-type:
       - application/json
       date:
       - Tue, 28 Feb 2023 20:49:48 GMT
->>>>>>> 81f8e181
       pragma:
       - no-cache
       server:
@@ -1741,36 +1290,12 @@
       ParameterSetName:
       - -n -g --backup-interval --backup-retention --backup-redundancy
       User-Agent:
-<<<<<<< HEAD
-      - AZURECLI/2.45.0 azsdk-python-mgmt-cosmosdb/9.0.0 Python/3.8.10 (Windows-10-10.0.22621-SP0)
-=======
-      - AZURECLI/2.45.0 azsdk-python-mgmt-cosmosdb/9.0.0 Python/3.10.10 (Windows-10-10.0.22621-SP0)
->>>>>>> 81f8e181
+      - AZURECLI/2.45.0 azsdk-python-mgmt-cosmosdb/9.0.0 Python/3.10.10 (Windows-10-10.0.22621-SP0)
     method: PATCH
     uri: https://management.azure.com/subscriptions/00000000-0000-0000-0000-000000000000/resourceGroups/cli_test_cosmosdb_account000001/providers/Microsoft.DocumentDB/databaseAccounts/cli000002?api-version=2022-11-15
   response:
     body:
       string: '{"id":"/subscriptions/00000000-0000-0000-0000-000000000000/resourceGroups/cli_test_cosmosdb_account000001/providers/Microsoft.DocumentDB/databaseAccounts/cli000002","name":"cli000002","location":"West
-<<<<<<< HEAD
-        US","type":"Microsoft.DocumentDB/databaseAccounts","kind":"MongoDB","tags":{},"systemData":{"createdAt":"2023-02-23T08:07:12.7713602Z"},"properties":{"provisioningState":"Updating","documentEndpoint":"https://cli000002.documents.azure.com:443/","sqlEndpoint":"https://cli000002.documents.azure.com:443/","publicNetworkAccess":"Enabled","enableAutomaticFailover":false,"enableMultipleWriteLocations":false,"enablePartitionKeyMonitor":false,"isVirtualNetworkFilterEnabled":false,"virtualNetworkRules":[],"EnabledApiTypes":"MongoDB","disableKeyBasedMetadataWriteAccess":false,"enableFreeTier":false,"enableAnalyticalStorage":true,"analyticalStorageConfiguration":{"schemaType":"FullFidelity"},"instanceId":"c0318d12-14e7-4c04-905e-9c369e7e1646","databaseAccountOfferType":"Standard","enableFullFidelityChangeFeed":false,"defaultIdentity":"FirstPartyIdentity","networkAclBypass":"None","disableLocalAuth":false,"enablePartitionMerge":false,"minimalTlsVersion":"Tls12","consistencyPolicy":{"defaultConsistencyLevel":"Session","maxIntervalInSeconds":5,"maxStalenessPrefix":100},"apiProperties":{"serverVersion":"3.2"},"configurationOverrides":{"EnableBsonSchema":"True"},"writeLocations":[{"id":"cli000002-westus","locationName":"West
-        US","documentEndpoint":"https://cli000002-westus.documents.azure.com:443/","provisioningState":"Succeeded","failoverPriority":0,"isZoneRedundant":false}],"readLocations":[{"id":"cli000002-westus","locationName":"West
-        US","documentEndpoint":"https://cli000002-westus.documents.azure.com:443/","provisioningState":"Succeeded","failoverPriority":0,"isZoneRedundant":false}],"locations":[{"id":"cli000002-westus","locationName":"West
-        US","documentEndpoint":"https://cli000002-westus.documents.azure.com:443/","provisioningState":"Succeeded","failoverPriority":0,"isZoneRedundant":false}],"failoverPolicies":[{"id":"cli000002-westus","locationName":"West
-        US","failoverPriority":0}],"cors":[],"capabilities":[{"name":"EnableAggregationPipeline"}],"ipRules":[{"ipAddressOrRange":"20.10.10.10"},{"ipAddressOrRange":"12.12.122.122"},{"ipAddressOrRange":"12.22.11.11"}],"backupPolicy":{"type":"Periodic","periodicModeProperties":{"backupIntervalInMinutes":120,"backupRetentionIntervalInHours":8,"backupStorageRedundancy":"Geo"}},"networkAclBypassResourceIds":[],"keysMetadata":{"primaryMasterKey":{"generationTime":"2023-02-23T08:07:12.7713602Z"},"secondaryMasterKey":{"generationTime":"2023-02-23T08:07:12.7713602Z"},"primaryReadonlyMasterKey":{"generationTime":"2023-02-23T08:07:12.7713602Z"},"secondaryReadonlyMasterKey":{"generationTime":"2023-02-23T08:07:12.7713602Z"}}},"identity":{"type":"None"}}'
-    headers:
-      azure-asyncoperation:
-      - https://management.azure.com/subscriptions/00000000-0000-0000-0000-000000000000/providers/Microsoft.DocumentDB/locations/westus/operationsStatus/02d6e212-4f95-43f9-8b52-a0c82272d498?api-version=2022-11-15
-      cache-control:
-      - no-store, no-cache
-      content-length:
-      - '2823'
-      content-type:
-      - application/json
-      date:
-      - Thu, 23 Feb 2023 08:09:57 GMT
-      location:
-      - https://management.azure.com/subscriptions/00000000-0000-0000-0000-000000000000/resourceGroups/cli_test_cosmosdb_account000001/providers/Microsoft.DocumentDB/databaseAccounts/cli000002/operationResults/02d6e212-4f95-43f9-8b52-a0c82272d498?api-version=2022-11-15
-=======
         US","type":"Microsoft.DocumentDB/databaseAccounts","kind":"MongoDB","tags":{},"systemData":{"createdAt":"2023-02-28T20:46:57.3254224Z"},"properties":{"provisioningState":"Updating","documentEndpoint":"https://cli000002.documents.azure.com:443/","sqlEndpoint":"https://cli000002.documents.azure.com:443/","publicNetworkAccess":"Enabled","enableAutomaticFailover":false,"enableMultipleWriteLocations":false,"enablePartitionKeyMonitor":false,"isVirtualNetworkFilterEnabled":false,"virtualNetworkRules":[],"EnabledApiTypes":"MongoDB","disableKeyBasedMetadataWriteAccess":false,"enableFreeTier":false,"enableAnalyticalStorage":true,"analyticalStorageConfiguration":{"schemaType":"FullFidelity"},"instanceId":"483bdb02-12be-4a1e-888e-d48fd5f63949","databaseAccountOfferType":"Standard","defaultIdentity":"FirstPartyIdentity","networkAclBypass":"None","disableLocalAuth":false,"enablePartitionMerge":false,"minimalTlsVersion":"Tls12","consistencyPolicy":{"defaultConsistencyLevel":"Session","maxIntervalInSeconds":5,"maxStalenessPrefix":100},"apiProperties":{"serverVersion":"3.2"},"configurationOverrides":{"EnableBsonSchema":"True"},"writeLocations":[{"id":"cli000002-westus","locationName":"West
         US","documentEndpoint":"https://cli000002-westus.documents.azure.com:443/","provisioningState":"Succeeded","failoverPriority":0,"isZoneRedundant":false}],"readLocations":[{"id":"cli000002-westus","locationName":"West
         US","documentEndpoint":"https://cli000002-westus.documents.azure.com:443/","provisioningState":"Succeeded","failoverPriority":0,"isZoneRedundant":false}],"locations":[{"id":"cli000002-westus","locationName":"West
@@ -1789,7 +1314,6 @@
       - Tue, 28 Feb 2023 20:49:51 GMT
       location:
       - https://management.azure.com/subscriptions/00000000-0000-0000-0000-000000000000/resourceGroups/cli_test_cosmosdb_account000001/providers/Microsoft.DocumentDB/databaseAccounts/cli000002/operationResults/51682bd9-697e-44e3-8a59-bbe7e0c295db?api-version=2022-11-15
->>>>>>> 81f8e181
       pragma:
       - no-cache
       server:
@@ -1805,33 +1329,27 @@
       x-ms-gatewayversion:
       - version=2.14.0
       x-ms-ratelimit-remaining-subscription-writes:
-      - '1193'
-    status:
-      code: 200
-      message: Ok
-- request:
-    body: null
-    headers:
-      Accept:
-      - '*/*'
-      Accept-Encoding:
-      - gzip, deflate
-      CommandName:
-      - cosmosdb update
-      Connection:
-      - keep-alive
-      ParameterSetName:
-      - -n -g --backup-interval --backup-retention --backup-redundancy
-      User-Agent:
-<<<<<<< HEAD
-      - AZURECLI/2.45.0 azsdk-python-mgmt-cosmosdb/9.0.0 Python/3.8.10 (Windows-10-10.0.22621-SP0)
-    method: GET
-    uri: https://management.azure.com/subscriptions/00000000-0000-0000-0000-000000000000/providers/Microsoft.DocumentDB/locations/westus/operationsStatus/02d6e212-4f95-43f9-8b52-a0c82272d498?api-version=2022-11-15
-=======
+      - '1199'
+    status:
+      code: 200
+      message: Ok
+- request:
+    body: null
+    headers:
+      Accept:
+      - '*/*'
+      Accept-Encoding:
+      - gzip, deflate
+      CommandName:
+      - cosmosdb update
+      Connection:
+      - keep-alive
+      ParameterSetName:
+      - -n -g --backup-interval --backup-retention --backup-redundancy
+      User-Agent:
       - AZURECLI/2.45.0 azsdk-python-mgmt-cosmosdb/9.0.0 Python/3.10.10 (Windows-10-10.0.22621-SP0)
     method: GET
     uri: https://management.azure.com/subscriptions/00000000-0000-0000-0000-000000000000/providers/Microsoft.DocumentDB/locations/westus/operationsStatus/51682bd9-697e-44e3-8a59-bbe7e0c295db?api-version=2022-11-15
->>>>>>> 81f8e181
   response:
     body:
       string: '{"status":"Succeeded"}'
@@ -1843,224 +1361,160 @@
       content-type:
       - application/json
       date:
-<<<<<<< HEAD
-      - Thu, 23 Feb 2023 08:10:28 GMT
-=======
       - Tue, 28 Feb 2023 20:50:22 GMT
->>>>>>> 81f8e181
-      pragma:
-      - no-cache
-      server:
-      - Microsoft-HTTPAPI/2.0
-      strict-transport-security:
-      - max-age=31536000; includeSubDomains
-      transfer-encoding:
-      - chunked
-      vary:
-      - Accept-Encoding
-      x-content-type-options:
-      - nosniff
-      x-ms-gatewayversion:
-      - version=2.14.0
-    status:
-      code: 200
-      message: Ok
-- request:
-    body: null
-    headers:
-      Accept:
-      - '*/*'
-      Accept-Encoding:
-      - gzip, deflate
-      CommandName:
-      - cosmosdb update
-      Connection:
-      - keep-alive
-      ParameterSetName:
-      - -n -g --backup-interval --backup-retention --backup-redundancy
-      User-Agent:
-<<<<<<< HEAD
-      - AZURECLI/2.45.0 azsdk-python-mgmt-cosmosdb/9.0.0 Python/3.8.10 (Windows-10-10.0.22621-SP0)
-=======
-      - AZURECLI/2.45.0 azsdk-python-mgmt-cosmosdb/9.0.0 Python/3.10.10 (Windows-10-10.0.22621-SP0)
->>>>>>> 81f8e181
+      pragma:
+      - no-cache
+      server:
+      - Microsoft-HTTPAPI/2.0
+      strict-transport-security:
+      - max-age=31536000; includeSubDomains
+      transfer-encoding:
+      - chunked
+      vary:
+      - Accept-Encoding
+      x-content-type-options:
+      - nosniff
+      x-ms-gatewayversion:
+      - version=2.14.0
+    status:
+      code: 200
+      message: Ok
+- request:
+    body: null
+    headers:
+      Accept:
+      - '*/*'
+      Accept-Encoding:
+      - gzip, deflate
+      CommandName:
+      - cosmosdb update
+      Connection:
+      - keep-alive
+      ParameterSetName:
+      - -n -g --backup-interval --backup-retention --backup-redundancy
+      User-Agent:
+      - AZURECLI/2.45.0 azsdk-python-mgmt-cosmosdb/9.0.0 Python/3.10.10 (Windows-10-10.0.22621-SP0)
     method: GET
     uri: https://management.azure.com/subscriptions/00000000-0000-0000-0000-000000000000/resourceGroups/cli_test_cosmosdb_account000001/providers/Microsoft.DocumentDB/databaseAccounts/cli000002?api-version=2022-11-15
   response:
     body:
       string: '{"id":"/subscriptions/00000000-0000-0000-0000-000000000000/resourceGroups/cli_test_cosmosdb_account000001/providers/Microsoft.DocumentDB/databaseAccounts/cli000002","name":"cli000002","location":"West
-<<<<<<< HEAD
-        US","type":"Microsoft.DocumentDB/databaseAccounts","kind":"MongoDB","tags":{},"systemData":{"createdAt":"2023-02-23T08:07:12.7713602Z"},"properties":{"provisioningState":"Succeeded","documentEndpoint":"https://cli000002.documents.azure.com:443/","sqlEndpoint":"https://cli000002.documents.azure.com:443/","publicNetworkAccess":"Enabled","enableAutomaticFailover":false,"enableMultipleWriteLocations":false,"enablePartitionKeyMonitor":false,"isVirtualNetworkFilterEnabled":false,"virtualNetworkRules":[],"EnabledApiTypes":"MongoDB","disableKeyBasedMetadataWriteAccess":false,"enableFreeTier":false,"enableAnalyticalStorage":true,"analyticalStorageConfiguration":{"schemaType":"FullFidelity"},"instanceId":"c0318d12-14e7-4c04-905e-9c369e7e1646","databaseAccountOfferType":"Standard","enableFullFidelityChangeFeed":false,"defaultIdentity":"FirstPartyIdentity","networkAclBypass":"None","disableLocalAuth":false,"enablePartitionMerge":false,"minimalTlsVersion":"Tls12","consistencyPolicy":{"defaultConsistencyLevel":"Session","maxIntervalInSeconds":5,"maxStalenessPrefix":100},"apiProperties":{"serverVersion":"3.2"},"configurationOverrides":{"EnableBsonSchema":"True"},"writeLocations":[{"id":"cli000002-westus","locationName":"West
-        US","documentEndpoint":"https://cli000002-westus.documents.azure.com:443/","provisioningState":"Succeeded","failoverPriority":0,"isZoneRedundant":false}],"readLocations":[{"id":"cli000002-westus","locationName":"West
-        US","documentEndpoint":"https://cli000002-westus.documents.azure.com:443/","provisioningState":"Succeeded","failoverPriority":0,"isZoneRedundant":false}],"locations":[{"id":"cli000002-westus","locationName":"West
-        US","documentEndpoint":"https://cli000002-westus.documents.azure.com:443/","provisioningState":"Succeeded","failoverPriority":0,"isZoneRedundant":false}],"failoverPolicies":[{"id":"cli000002-westus","locationName":"West
-        US","failoverPriority":0}],"cors":[],"capabilities":[{"name":"EnableAggregationPipeline"}],"ipRules":[{"ipAddressOrRange":"20.10.10.10"},{"ipAddressOrRange":"12.12.122.122"},{"ipAddressOrRange":"12.22.11.11"}],"backupPolicy":{"type":"Periodic","periodicModeProperties":{"backupIntervalInMinutes":120,"backupRetentionIntervalInHours":8,"backupStorageRedundancy":"Geo"}},"networkAclBypassResourceIds":[],"keysMetadata":{"primaryMasterKey":{"generationTime":"2023-02-23T08:07:12.7713602Z"},"secondaryMasterKey":{"generationTime":"2023-02-23T08:07:12.7713602Z"},"primaryReadonlyMasterKey":{"generationTime":"2023-02-23T08:07:12.7713602Z"},"secondaryReadonlyMasterKey":{"generationTime":"2023-02-23T08:07:12.7713602Z"}}},"identity":{"type":"None"}}'
-=======
         US","type":"Microsoft.DocumentDB/databaseAccounts","kind":"MongoDB","tags":{},"systemData":{"createdAt":"2023-02-28T20:46:57.3254224Z"},"properties":{"provisioningState":"Succeeded","documentEndpoint":"https://cli000002.documents.azure.com:443/","sqlEndpoint":"https://cli000002.documents.azure.com:443/","publicNetworkAccess":"Enabled","enableAutomaticFailover":false,"enableMultipleWriteLocations":false,"enablePartitionKeyMonitor":false,"isVirtualNetworkFilterEnabled":false,"virtualNetworkRules":[],"EnabledApiTypes":"MongoDB","disableKeyBasedMetadataWriteAccess":false,"enableFreeTier":false,"enableAnalyticalStorage":true,"analyticalStorageConfiguration":{"schemaType":"FullFidelity"},"instanceId":"483bdb02-12be-4a1e-888e-d48fd5f63949","databaseAccountOfferType":"Standard","defaultIdentity":"FirstPartyIdentity","networkAclBypass":"None","disableLocalAuth":false,"enablePartitionMerge":false,"minimalTlsVersion":"Tls12","consistencyPolicy":{"defaultConsistencyLevel":"Session","maxIntervalInSeconds":5,"maxStalenessPrefix":100},"apiProperties":{"serverVersion":"3.2"},"configurationOverrides":{"EnableBsonSchema":"True"},"writeLocations":[{"id":"cli000002-westus","locationName":"West
         US","documentEndpoint":"https://cli000002-westus.documents.azure.com:443/","provisioningState":"Succeeded","failoverPriority":0,"isZoneRedundant":false}],"readLocations":[{"id":"cli000002-westus","locationName":"West
         US","documentEndpoint":"https://cli000002-westus.documents.azure.com:443/","provisioningState":"Succeeded","failoverPriority":0,"isZoneRedundant":false}],"locations":[{"id":"cli000002-westus","locationName":"West
         US","documentEndpoint":"https://cli000002-westus.documents.azure.com:443/","provisioningState":"Succeeded","failoverPriority":0,"isZoneRedundant":false}],"failoverPolicies":[{"id":"cli000002-westus","locationName":"West
         US","failoverPriority":0}],"cors":[],"capabilities":[{"name":"EnableAggregationPipeline"}],"ipRules":[{"ipAddressOrRange":"20.10.10.10"},{"ipAddressOrRange":"12.12.122.122"},{"ipAddressOrRange":"12.22.11.11"}],"backupPolicy":{"type":"Periodic","periodicModeProperties":{"backupIntervalInMinutes":120,"backupRetentionIntervalInHours":8,"backupStorageRedundancy":"Geo"}},"networkAclBypassResourceIds":[],"keysMetadata":{"primaryMasterKey":{"generationTime":"2023-02-28T20:46:57.3254224Z"},"secondaryMasterKey":{"generationTime":"2023-02-28T20:46:57.3254224Z"},"primaryReadonlyMasterKey":{"generationTime":"2023-02-28T20:46:57.3254224Z"},"secondaryReadonlyMasterKey":{"generationTime":"2023-02-28T20:46:57.3254224Z"}}},"identity":{"type":"None"}}'
->>>>>>> 81f8e181
-    headers:
-      cache-control:
-      - no-store, no-cache
-      content-length:
-<<<<<<< HEAD
-      - '2824'
-      content-type:
-      - application/json
-      date:
-      - Thu, 23 Feb 2023 08:10:28 GMT
-=======
+    headers:
+      cache-control:
+      - no-store, no-cache
+      content-length:
       - '2787'
       content-type:
       - application/json
       date:
       - Tue, 28 Feb 2023 20:50:22 GMT
->>>>>>> 81f8e181
-      pragma:
-      - no-cache
-      server:
-      - Microsoft-HTTPAPI/2.0
-      strict-transport-security:
-      - max-age=31536000; includeSubDomains
-      transfer-encoding:
-      - chunked
-      vary:
-      - Accept-Encoding
-      x-content-type-options:
-      - nosniff
-      x-ms-gatewayversion:
-      - version=2.14.0
-    status:
-      code: 200
-      message: Ok
-- request:
-    body: null
-    headers:
-      Accept:
-      - application/json
-      Accept-Encoding:
-      - gzip, deflate
-      CommandName:
-      - cosmosdb update
-      Connection:
-      - keep-alive
-      ParameterSetName:
-      - -n -g --backup-interval --backup-retention --backup-redundancy
-      User-Agent:
-<<<<<<< HEAD
-      - AZURECLI/2.45.0 azsdk-python-mgmt-cosmosdb/9.0.0 Python/3.8.10 (Windows-10-10.0.22621-SP0)
-=======
-      - AZURECLI/2.45.0 azsdk-python-mgmt-cosmosdb/9.0.0 Python/3.10.10 (Windows-10-10.0.22621-SP0)
->>>>>>> 81f8e181
+      pragma:
+      - no-cache
+      server:
+      - Microsoft-HTTPAPI/2.0
+      strict-transport-security:
+      - max-age=31536000; includeSubDomains
+      transfer-encoding:
+      - chunked
+      vary:
+      - Accept-Encoding
+      x-content-type-options:
+      - nosniff
+      x-ms-gatewayversion:
+      - version=2.14.0
+    status:
+      code: 200
+      message: Ok
+- request:
+    body: null
+    headers:
+      Accept:
+      - application/json
+      Accept-Encoding:
+      - gzip, deflate
+      CommandName:
+      - cosmosdb update
+      Connection:
+      - keep-alive
+      ParameterSetName:
+      - -n -g --backup-interval --backup-retention --backup-redundancy
+      User-Agent:
+      - AZURECLI/2.45.0 azsdk-python-mgmt-cosmosdb/9.0.0 Python/3.10.10 (Windows-10-10.0.22621-SP0)
     method: GET
     uri: https://management.azure.com/subscriptions/00000000-0000-0000-0000-000000000000/resourceGroups/cli_test_cosmosdb_account000001/providers/Microsoft.DocumentDB/databaseAccounts/cli000002?api-version=2022-11-15
   response:
     body:
       string: '{"id":"/subscriptions/00000000-0000-0000-0000-000000000000/resourceGroups/cli_test_cosmosdb_account000001/providers/Microsoft.DocumentDB/databaseAccounts/cli000002","name":"cli000002","location":"West
-<<<<<<< HEAD
-        US","type":"Microsoft.DocumentDB/databaseAccounts","kind":"MongoDB","tags":{},"systemData":{"createdAt":"2023-02-23T08:07:12.7713602Z"},"properties":{"provisioningState":"Succeeded","documentEndpoint":"https://cli000002.documents.azure.com:443/","sqlEndpoint":"https://cli000002.documents.azure.com:443/","publicNetworkAccess":"Enabled","enableAutomaticFailover":false,"enableMultipleWriteLocations":false,"enablePartitionKeyMonitor":false,"isVirtualNetworkFilterEnabled":false,"virtualNetworkRules":[],"EnabledApiTypes":"MongoDB","disableKeyBasedMetadataWriteAccess":false,"enableFreeTier":false,"enableAnalyticalStorage":true,"analyticalStorageConfiguration":{"schemaType":"FullFidelity"},"instanceId":"c0318d12-14e7-4c04-905e-9c369e7e1646","databaseAccountOfferType":"Standard","enableFullFidelityChangeFeed":false,"defaultIdentity":"FirstPartyIdentity","networkAclBypass":"None","disableLocalAuth":false,"enablePartitionMerge":false,"minimalTlsVersion":"Tls12","consistencyPolicy":{"defaultConsistencyLevel":"Session","maxIntervalInSeconds":5,"maxStalenessPrefix":100},"apiProperties":{"serverVersion":"3.2"},"configurationOverrides":{"EnableBsonSchema":"True"},"writeLocations":[{"id":"cli000002-westus","locationName":"West
-        US","documentEndpoint":"https://cli000002-westus.documents.azure.com:443/","provisioningState":"Succeeded","failoverPriority":0,"isZoneRedundant":false}],"readLocations":[{"id":"cli000002-westus","locationName":"West
-        US","documentEndpoint":"https://cli000002-westus.documents.azure.com:443/","provisioningState":"Succeeded","failoverPriority":0,"isZoneRedundant":false}],"locations":[{"id":"cli000002-westus","locationName":"West
-        US","documentEndpoint":"https://cli000002-westus.documents.azure.com:443/","provisioningState":"Succeeded","failoverPriority":0,"isZoneRedundant":false}],"failoverPolicies":[{"id":"cli000002-westus","locationName":"West
-        US","failoverPriority":0}],"cors":[],"capabilities":[{"name":"EnableAggregationPipeline"}],"ipRules":[{"ipAddressOrRange":"20.10.10.10"},{"ipAddressOrRange":"12.12.122.122"},{"ipAddressOrRange":"12.22.11.11"}],"backupPolicy":{"type":"Periodic","periodicModeProperties":{"backupIntervalInMinutes":120,"backupRetentionIntervalInHours":8,"backupStorageRedundancy":"Geo"}},"networkAclBypassResourceIds":[],"keysMetadata":{"primaryMasterKey":{"generationTime":"2023-02-23T08:07:12.7713602Z"},"secondaryMasterKey":{"generationTime":"2023-02-23T08:07:12.7713602Z"},"primaryReadonlyMasterKey":{"generationTime":"2023-02-23T08:07:12.7713602Z"},"secondaryReadonlyMasterKey":{"generationTime":"2023-02-23T08:07:12.7713602Z"}}},"identity":{"type":"None"}}'
-=======
         US","type":"Microsoft.DocumentDB/databaseAccounts","kind":"MongoDB","tags":{},"systemData":{"createdAt":"2023-02-28T20:46:57.3254224Z"},"properties":{"provisioningState":"Succeeded","documentEndpoint":"https://cli000002.documents.azure.com:443/","sqlEndpoint":"https://cli000002.documents.azure.com:443/","publicNetworkAccess":"Enabled","enableAutomaticFailover":false,"enableMultipleWriteLocations":false,"enablePartitionKeyMonitor":false,"isVirtualNetworkFilterEnabled":false,"virtualNetworkRules":[],"EnabledApiTypes":"MongoDB","disableKeyBasedMetadataWriteAccess":false,"enableFreeTier":false,"enableAnalyticalStorage":true,"analyticalStorageConfiguration":{"schemaType":"FullFidelity"},"instanceId":"483bdb02-12be-4a1e-888e-d48fd5f63949","databaseAccountOfferType":"Standard","defaultIdentity":"FirstPartyIdentity","networkAclBypass":"None","disableLocalAuth":false,"enablePartitionMerge":false,"minimalTlsVersion":"Tls12","consistencyPolicy":{"defaultConsistencyLevel":"Session","maxIntervalInSeconds":5,"maxStalenessPrefix":100},"apiProperties":{"serverVersion":"3.2"},"configurationOverrides":{"EnableBsonSchema":"True"},"writeLocations":[{"id":"cli000002-westus","locationName":"West
         US","documentEndpoint":"https://cli000002-westus.documents.azure.com:443/","provisioningState":"Succeeded","failoverPriority":0,"isZoneRedundant":false}],"readLocations":[{"id":"cli000002-westus","locationName":"West
         US","documentEndpoint":"https://cli000002-westus.documents.azure.com:443/","provisioningState":"Succeeded","failoverPriority":0,"isZoneRedundant":false}],"locations":[{"id":"cli000002-westus","locationName":"West
         US","documentEndpoint":"https://cli000002-westus.documents.azure.com:443/","provisioningState":"Succeeded","failoverPriority":0,"isZoneRedundant":false}],"failoverPolicies":[{"id":"cli000002-westus","locationName":"West
         US","failoverPriority":0}],"cors":[],"capabilities":[{"name":"EnableAggregationPipeline"}],"ipRules":[{"ipAddressOrRange":"20.10.10.10"},{"ipAddressOrRange":"12.12.122.122"},{"ipAddressOrRange":"12.22.11.11"}],"backupPolicy":{"type":"Periodic","periodicModeProperties":{"backupIntervalInMinutes":120,"backupRetentionIntervalInHours":8,"backupStorageRedundancy":"Geo"}},"networkAclBypassResourceIds":[],"keysMetadata":{"primaryMasterKey":{"generationTime":"2023-02-28T20:46:57.3254224Z"},"secondaryMasterKey":{"generationTime":"2023-02-28T20:46:57.3254224Z"},"primaryReadonlyMasterKey":{"generationTime":"2023-02-28T20:46:57.3254224Z"},"secondaryReadonlyMasterKey":{"generationTime":"2023-02-28T20:46:57.3254224Z"}}},"identity":{"type":"None"}}'
->>>>>>> 81f8e181
-    headers:
-      cache-control:
-      - no-store, no-cache
-      content-length:
-<<<<<<< HEAD
-      - '2824'
-      content-type:
-      - application/json
-      date:
-      - Thu, 23 Feb 2023 08:10:29 GMT
-=======
+    headers:
+      cache-control:
+      - no-store, no-cache
+      content-length:
       - '2787'
       content-type:
       - application/json
       date:
       - Tue, 28 Feb 2023 20:50:22 GMT
->>>>>>> 81f8e181
-      pragma:
-      - no-cache
-      server:
-      - Microsoft-HTTPAPI/2.0
-      strict-transport-security:
-      - max-age=31536000; includeSubDomains
-      transfer-encoding:
-      - chunked
-      vary:
-      - Accept-Encoding
-      x-content-type-options:
-      - nosniff
-      x-ms-gatewayversion:
-      - version=2.14.0
-    status:
-      code: 200
-      message: Ok
-- request:
-    body: null
-    headers:
-      Accept:
-      - application/json
-      Accept-Encoding:
-      - gzip, deflate
-      CommandName:
-      - cosmosdb update
-      Connection:
-      - keep-alive
-      ParameterSetName:
-      - -n -g --backup-interval --backup-retention --backup-redundancy
-      User-Agent:
-<<<<<<< HEAD
-      - AZURECLI/2.45.0 azsdk-python-mgmt-cosmosdb/9.0.0 Python/3.8.10 (Windows-10-10.0.22621-SP0)
-=======
-      - AZURECLI/2.45.0 azsdk-python-mgmt-cosmosdb/9.0.0 Python/3.10.10 (Windows-10-10.0.22621-SP0)
->>>>>>> 81f8e181
+      pragma:
+      - no-cache
+      server:
+      - Microsoft-HTTPAPI/2.0
+      strict-transport-security:
+      - max-age=31536000; includeSubDomains
+      transfer-encoding:
+      - chunked
+      vary:
+      - Accept-Encoding
+      x-content-type-options:
+      - nosniff
+      x-ms-gatewayversion:
+      - version=2.14.0
+    status:
+      code: 200
+      message: Ok
+- request:
+    body: null
+    headers:
+      Accept:
+      - application/json
+      Accept-Encoding:
+      - gzip, deflate
+      CommandName:
+      - cosmosdb update
+      Connection:
+      - keep-alive
+      ParameterSetName:
+      - -n -g --backup-interval --backup-retention --backup-redundancy
+      User-Agent:
+      - AZURECLI/2.45.0 azsdk-python-mgmt-cosmosdb/9.0.0 Python/3.10.10 (Windows-10-10.0.22621-SP0)
     method: GET
     uri: https://management.azure.com/subscriptions/00000000-0000-0000-0000-000000000000/resourceGroups/cli_test_cosmosdb_account000001/providers/Microsoft.DocumentDB/databaseAccounts/cli000002?api-version=2022-11-15
   response:
     body:
       string: '{"id":"/subscriptions/00000000-0000-0000-0000-000000000000/resourceGroups/cli_test_cosmosdb_account000001/providers/Microsoft.DocumentDB/databaseAccounts/cli000002","name":"cli000002","location":"West
-<<<<<<< HEAD
-        US","type":"Microsoft.DocumentDB/databaseAccounts","kind":"MongoDB","tags":{},"systemData":{"createdAt":"2023-02-23T08:07:12.7713602Z"},"properties":{"provisioningState":"Succeeded","documentEndpoint":"https://cli000002.documents.azure.com:443/","sqlEndpoint":"https://cli000002.documents.azure.com:443/","publicNetworkAccess":"Enabled","enableAutomaticFailover":false,"enableMultipleWriteLocations":false,"enablePartitionKeyMonitor":false,"isVirtualNetworkFilterEnabled":false,"virtualNetworkRules":[],"EnabledApiTypes":"MongoDB","disableKeyBasedMetadataWriteAccess":false,"enableFreeTier":false,"enableAnalyticalStorage":true,"analyticalStorageConfiguration":{"schemaType":"FullFidelity"},"instanceId":"c0318d12-14e7-4c04-905e-9c369e7e1646","databaseAccountOfferType":"Standard","enableFullFidelityChangeFeed":false,"defaultIdentity":"FirstPartyIdentity","networkAclBypass":"None","disableLocalAuth":false,"enablePartitionMerge":false,"minimalTlsVersion":"Tls12","consistencyPolicy":{"defaultConsistencyLevel":"Session","maxIntervalInSeconds":5,"maxStalenessPrefix":100},"apiProperties":{"serverVersion":"3.2"},"configurationOverrides":{"EnableBsonSchema":"True"},"writeLocations":[{"id":"cli000002-westus","locationName":"West
-        US","documentEndpoint":"https://cli000002-westus.documents.azure.com:443/","provisioningState":"Succeeded","failoverPriority":0,"isZoneRedundant":false}],"readLocations":[{"id":"cli000002-westus","locationName":"West
-        US","documentEndpoint":"https://cli000002-westus.documents.azure.com:443/","provisioningState":"Succeeded","failoverPriority":0,"isZoneRedundant":false}],"locations":[{"id":"cli000002-westus","locationName":"West
-        US","documentEndpoint":"https://cli000002-westus.documents.azure.com:443/","provisioningState":"Succeeded","failoverPriority":0,"isZoneRedundant":false}],"failoverPolicies":[{"id":"cli000002-westus","locationName":"West
-        US","failoverPriority":0}],"cors":[],"capabilities":[{"name":"EnableAggregationPipeline"}],"ipRules":[{"ipAddressOrRange":"20.10.10.10"},{"ipAddressOrRange":"12.12.122.122"},{"ipAddressOrRange":"12.22.11.11"}],"backupPolicy":{"type":"Periodic","periodicModeProperties":{"backupIntervalInMinutes":120,"backupRetentionIntervalInHours":8,"backupStorageRedundancy":"Geo"}},"networkAclBypassResourceIds":[],"keysMetadata":{"primaryMasterKey":{"generationTime":"2023-02-23T08:07:12.7713602Z"},"secondaryMasterKey":{"generationTime":"2023-02-23T08:07:12.7713602Z"},"primaryReadonlyMasterKey":{"generationTime":"2023-02-23T08:07:12.7713602Z"},"secondaryReadonlyMasterKey":{"generationTime":"2023-02-23T08:07:12.7713602Z"}}},"identity":{"type":"None"}}'
-=======
         US","type":"Microsoft.DocumentDB/databaseAccounts","kind":"MongoDB","tags":{},"systemData":{"createdAt":"2023-02-28T20:46:57.3254224Z"},"properties":{"provisioningState":"Succeeded","documentEndpoint":"https://cli000002.documents.azure.com:443/","sqlEndpoint":"https://cli000002.documents.azure.com:443/","publicNetworkAccess":"Enabled","enableAutomaticFailover":false,"enableMultipleWriteLocations":false,"enablePartitionKeyMonitor":false,"isVirtualNetworkFilterEnabled":false,"virtualNetworkRules":[],"EnabledApiTypes":"MongoDB","disableKeyBasedMetadataWriteAccess":false,"enableFreeTier":false,"enableAnalyticalStorage":true,"analyticalStorageConfiguration":{"schemaType":"FullFidelity"},"instanceId":"483bdb02-12be-4a1e-888e-d48fd5f63949","databaseAccountOfferType":"Standard","defaultIdentity":"FirstPartyIdentity","networkAclBypass":"None","disableLocalAuth":false,"enablePartitionMerge":false,"minimalTlsVersion":"Tls12","consistencyPolicy":{"defaultConsistencyLevel":"Session","maxIntervalInSeconds":5,"maxStalenessPrefix":100},"apiProperties":{"serverVersion":"3.2"},"configurationOverrides":{"EnableBsonSchema":"True"},"writeLocations":[{"id":"cli000002-westus","locationName":"West
         US","documentEndpoint":"https://cli000002-westus.documents.azure.com:443/","provisioningState":"Succeeded","failoverPriority":0,"isZoneRedundant":false}],"readLocations":[{"id":"cli000002-westus","locationName":"West
         US","documentEndpoint":"https://cli000002-westus.documents.azure.com:443/","provisioningState":"Succeeded","failoverPriority":0,"isZoneRedundant":false}],"locations":[{"id":"cli000002-westus","locationName":"West
         US","documentEndpoint":"https://cli000002-westus.documents.azure.com:443/","provisioningState":"Succeeded","failoverPriority":0,"isZoneRedundant":false}],"failoverPolicies":[{"id":"cli000002-westus","locationName":"West
         US","failoverPriority":0}],"cors":[],"capabilities":[{"name":"EnableAggregationPipeline"}],"ipRules":[{"ipAddressOrRange":"20.10.10.10"},{"ipAddressOrRange":"12.12.122.122"},{"ipAddressOrRange":"12.22.11.11"}],"backupPolicy":{"type":"Periodic","periodicModeProperties":{"backupIntervalInMinutes":120,"backupRetentionIntervalInHours":8,"backupStorageRedundancy":"Geo"}},"networkAclBypassResourceIds":[],"keysMetadata":{"primaryMasterKey":{"generationTime":"2023-02-28T20:46:57.3254224Z"},"secondaryMasterKey":{"generationTime":"2023-02-28T20:46:57.3254224Z"},"primaryReadonlyMasterKey":{"generationTime":"2023-02-28T20:46:57.3254224Z"},"secondaryReadonlyMasterKey":{"generationTime":"2023-02-28T20:46:57.3254224Z"}}},"identity":{"type":"None"}}'
->>>>>>> 81f8e181
-    headers:
-      cache-control:
-      - no-store, no-cache
-      content-length:
-<<<<<<< HEAD
-      - '2824'
-      content-type:
-      - application/json
-      date:
-      - Thu, 23 Feb 2023 08:10:30 GMT
-=======
+    headers:
+      cache-control:
+      - no-store, no-cache
+      content-length:
       - '2787'
       content-type:
       - application/json
       date:
       - Tue, 28 Feb 2023 20:50:22 GMT
->>>>>>> 81f8e181
       pragma:
       - no-cache
       server:
@@ -2098,36 +1552,12 @@
       ParameterSetName:
       - -n -g --backup-interval --backup-retention --backup-redundancy
       User-Agent:
-<<<<<<< HEAD
-      - AZURECLI/2.45.0 azsdk-python-mgmt-cosmosdb/9.0.0 Python/3.8.10 (Windows-10-10.0.22621-SP0)
-=======
-      - AZURECLI/2.45.0 azsdk-python-mgmt-cosmosdb/9.0.0 Python/3.10.10 (Windows-10-10.0.22621-SP0)
->>>>>>> 81f8e181
+      - AZURECLI/2.45.0 azsdk-python-mgmt-cosmosdb/9.0.0 Python/3.10.10 (Windows-10-10.0.22621-SP0)
     method: PATCH
     uri: https://management.azure.com/subscriptions/00000000-0000-0000-0000-000000000000/resourceGroups/cli_test_cosmosdb_account000001/providers/Microsoft.DocumentDB/databaseAccounts/cli000002?api-version=2022-11-15
   response:
     body:
       string: '{"id":"/subscriptions/00000000-0000-0000-0000-000000000000/resourceGroups/cli_test_cosmosdb_account000001/providers/Microsoft.DocumentDB/databaseAccounts/cli000002","name":"cli000002","location":"West
-<<<<<<< HEAD
-        US","type":"Microsoft.DocumentDB/databaseAccounts","kind":"MongoDB","tags":{},"systemData":{"createdAt":"2023-02-23T08:07:12.7713602Z"},"properties":{"provisioningState":"Updating","documentEndpoint":"https://cli000002.documents.azure.com:443/","sqlEndpoint":"https://cli000002.documents.azure.com:443/","publicNetworkAccess":"Enabled","enableAutomaticFailover":false,"enableMultipleWriteLocations":false,"enablePartitionKeyMonitor":false,"isVirtualNetworkFilterEnabled":false,"virtualNetworkRules":[],"EnabledApiTypes":"MongoDB","disableKeyBasedMetadataWriteAccess":false,"enableFreeTier":false,"enableAnalyticalStorage":true,"analyticalStorageConfiguration":{"schemaType":"FullFidelity"},"instanceId":"c0318d12-14e7-4c04-905e-9c369e7e1646","databaseAccountOfferType":"Standard","enableFullFidelityChangeFeed":false,"defaultIdentity":"FirstPartyIdentity","networkAclBypass":"None","disableLocalAuth":false,"enablePartitionMerge":false,"minimalTlsVersion":"Tls12","consistencyPolicy":{"defaultConsistencyLevel":"Session","maxIntervalInSeconds":5,"maxStalenessPrefix":100},"apiProperties":{"serverVersion":"3.2"},"configurationOverrides":{"EnableBsonSchema":"True"},"writeLocations":[{"id":"cli000002-westus","locationName":"West
-        US","documentEndpoint":"https://cli000002-westus.documents.azure.com:443/","provisioningState":"Succeeded","failoverPriority":0,"isZoneRedundant":false}],"readLocations":[{"id":"cli000002-westus","locationName":"West
-        US","documentEndpoint":"https://cli000002-westus.documents.azure.com:443/","provisioningState":"Succeeded","failoverPriority":0,"isZoneRedundant":false}],"locations":[{"id":"cli000002-westus","locationName":"West
-        US","documentEndpoint":"https://cli000002-westus.documents.azure.com:443/","provisioningState":"Succeeded","failoverPriority":0,"isZoneRedundant":false}],"failoverPolicies":[{"id":"cli000002-westus","locationName":"West
-        US","failoverPriority":0}],"cors":[],"capabilities":[{"name":"EnableAggregationPipeline"}],"ipRules":[{"ipAddressOrRange":"20.10.10.10"},{"ipAddressOrRange":"12.12.122.122"},{"ipAddressOrRange":"12.22.11.11"}],"backupPolicy":{"type":"Periodic","periodicModeProperties":{"backupIntervalInMinutes":120,"backupRetentionIntervalInHours":8,"backupStorageRedundancy":"Geo"}},"networkAclBypassResourceIds":[],"keysMetadata":{"primaryMasterKey":{"generationTime":"2023-02-23T08:07:12.7713602Z"},"secondaryMasterKey":{"generationTime":"2023-02-23T08:07:12.7713602Z"},"primaryReadonlyMasterKey":{"generationTime":"2023-02-23T08:07:12.7713602Z"},"secondaryReadonlyMasterKey":{"generationTime":"2023-02-23T08:07:12.7713602Z"}}},"identity":{"type":"None"}}'
-    headers:
-      azure-asyncoperation:
-      - https://management.azure.com/subscriptions/00000000-0000-0000-0000-000000000000/providers/Microsoft.DocumentDB/locations/westus/operationsStatus/4950294b-4e6d-4b64-a286-430b718fd551?api-version=2022-11-15
-      cache-control:
-      - no-store, no-cache
-      content-length:
-      - '2823'
-      content-type:
-      - application/json
-      date:
-      - Thu, 23 Feb 2023 08:10:37 GMT
-      location:
-      - https://management.azure.com/subscriptions/00000000-0000-0000-0000-000000000000/resourceGroups/cli_test_cosmosdb_account000001/providers/Microsoft.DocumentDB/databaseAccounts/cli000002/operationResults/4950294b-4e6d-4b64-a286-430b718fd551?api-version=2022-11-15
-=======
         US","type":"Microsoft.DocumentDB/databaseAccounts","kind":"MongoDB","tags":{},"systemData":{"createdAt":"2023-02-28T20:46:57.3254224Z"},"properties":{"provisioningState":"Updating","documentEndpoint":"https://cli000002.documents.azure.com:443/","sqlEndpoint":"https://cli000002.documents.azure.com:443/","publicNetworkAccess":"Enabled","enableAutomaticFailover":false,"enableMultipleWriteLocations":false,"enablePartitionKeyMonitor":false,"isVirtualNetworkFilterEnabled":false,"virtualNetworkRules":[],"EnabledApiTypes":"MongoDB","disableKeyBasedMetadataWriteAccess":false,"enableFreeTier":false,"enableAnalyticalStorage":true,"analyticalStorageConfiguration":{"schemaType":"FullFidelity"},"instanceId":"483bdb02-12be-4a1e-888e-d48fd5f63949","databaseAccountOfferType":"Standard","defaultIdentity":"FirstPartyIdentity","networkAclBypass":"None","disableLocalAuth":false,"enablePartitionMerge":false,"minimalTlsVersion":"Tls12","consistencyPolicy":{"defaultConsistencyLevel":"Session","maxIntervalInSeconds":5,"maxStalenessPrefix":100},"apiProperties":{"serverVersion":"3.2"},"configurationOverrides":{"EnableBsonSchema":"True"},"writeLocations":[{"id":"cli000002-westus","locationName":"West
         US","documentEndpoint":"https://cli000002-westus.documents.azure.com:443/","provisioningState":"Succeeded","failoverPriority":0,"isZoneRedundant":false}],"readLocations":[{"id":"cli000002-westus","locationName":"West
         US","documentEndpoint":"https://cli000002-westus.documents.azure.com:443/","provisioningState":"Succeeded","failoverPriority":0,"isZoneRedundant":false}],"locations":[{"id":"cli000002-westus","locationName":"West
@@ -2146,7 +1576,6 @@
       - Tue, 28 Feb 2023 20:50:26 GMT
       location:
       - https://management.azure.com/subscriptions/00000000-0000-0000-0000-000000000000/resourceGroups/cli_test_cosmosdb_account000001/providers/Microsoft.DocumentDB/databaseAccounts/cli000002/operationResults/050a8f81-4d5d-4dc0-8c0e-9c3daf6fefdc?api-version=2022-11-15
->>>>>>> 81f8e181
       pragma:
       - no-cache
       server:
@@ -2162,107 +1591,84 @@
       x-ms-gatewayversion:
       - version=2.14.0
       x-ms-ratelimit-remaining-subscription-writes:
-<<<<<<< HEAD
-      - '1193'
-=======
       - '1196'
->>>>>>> 81f8e181
-    status:
-      code: 200
-      message: Ok
-- request:
-    body: null
-    headers:
-      Accept:
-      - '*/*'
-      Accept-Encoding:
-      - gzip, deflate
-      CommandName:
-      - cosmosdb update
-      Connection:
-      - keep-alive
-      ParameterSetName:
-      - -n -g --backup-interval --backup-retention --backup-redundancy
-      User-Agent:
-<<<<<<< HEAD
-      - AZURECLI/2.45.0 azsdk-python-mgmt-cosmosdb/9.0.0 Python/3.8.10 (Windows-10-10.0.22621-SP0)
-    method: GET
-    uri: https://management.azure.com/subscriptions/00000000-0000-0000-0000-000000000000/providers/Microsoft.DocumentDB/locations/westus/operationsStatus/4950294b-4e6d-4b64-a286-430b718fd551?api-version=2022-11-15
-=======
+    status:
+      code: 200
+      message: Ok
+- request:
+    body: null
+    headers:
+      Accept:
+      - '*/*'
+      Accept-Encoding:
+      - gzip, deflate
+      CommandName:
+      - cosmosdb update
+      Connection:
+      - keep-alive
+      ParameterSetName:
+      - -n -g --backup-interval --backup-retention --backup-redundancy
+      User-Agent:
       - AZURECLI/2.45.0 azsdk-python-mgmt-cosmosdb/9.0.0 Python/3.10.10 (Windows-10-10.0.22621-SP0)
     method: GET
     uri: https://management.azure.com/subscriptions/00000000-0000-0000-0000-000000000000/providers/Microsoft.DocumentDB/locations/westus/operationsStatus/050a8f81-4d5d-4dc0-8c0e-9c3daf6fefdc?api-version=2022-11-15
->>>>>>> 81f8e181
-  response:
-    body:
-      string: '{"status":"Dequeued"}'
-    headers:
-      cache-control:
-      - no-store, no-cache
-      content-length:
-      - '21'
-      content-type:
-      - application/json
-      date:
-<<<<<<< HEAD
-      - Thu, 23 Feb 2023 08:11:08 GMT
-=======
+  response:
+    body:
+      string: '{"status":"Dequeued"}'
+    headers:
+      cache-control:
+      - no-store, no-cache
+      content-length:
+      - '21'
+      content-type:
+      - application/json
+      date:
       - Tue, 28 Feb 2023 20:50:56 GMT
->>>>>>> 81f8e181
-      pragma:
-      - no-cache
-      server:
-      - Microsoft-HTTPAPI/2.0
-      strict-transport-security:
-      - max-age=31536000; includeSubDomains
-      transfer-encoding:
-      - chunked
-      vary:
-      - Accept-Encoding
-      x-content-type-options:
-      - nosniff
-      x-ms-gatewayversion:
-      - version=2.14.0
-    status:
-      code: 200
-      message: Ok
-- request:
-    body: null
-    headers:
-      Accept:
-      - '*/*'
-      Accept-Encoding:
-      - gzip, deflate
-      CommandName:
-      - cosmosdb update
-      Connection:
-      - keep-alive
-      ParameterSetName:
-      - -n -g --backup-interval --backup-retention --backup-redundancy
-      User-Agent:
-<<<<<<< HEAD
-      - AZURECLI/2.45.0 azsdk-python-mgmt-cosmosdb/9.0.0 Python/3.8.10 (Windows-10-10.0.22621-SP0)
-    method: GET
-    uri: https://management.azure.com/subscriptions/00000000-0000-0000-0000-000000000000/providers/Microsoft.DocumentDB/locations/westus/operationsStatus/4950294b-4e6d-4b64-a286-430b718fd551?api-version=2022-11-15
-=======
+      pragma:
+      - no-cache
+      server:
+      - Microsoft-HTTPAPI/2.0
+      strict-transport-security:
+      - max-age=31536000; includeSubDomains
+      transfer-encoding:
+      - chunked
+      vary:
+      - Accept-Encoding
+      x-content-type-options:
+      - nosniff
+      x-ms-gatewayversion:
+      - version=2.14.0
+    status:
+      code: 200
+      message: Ok
+- request:
+    body: null
+    headers:
+      Accept:
+      - '*/*'
+      Accept-Encoding:
+      - gzip, deflate
+      CommandName:
+      - cosmosdb update
+      Connection:
+      - keep-alive
+      ParameterSetName:
+      - -n -g --backup-interval --backup-retention --backup-redundancy
+      User-Agent:
       - AZURECLI/2.45.0 azsdk-python-mgmt-cosmosdb/9.0.0 Python/3.10.10 (Windows-10-10.0.22621-SP0)
     method: GET
     uri: https://management.azure.com/subscriptions/00000000-0000-0000-0000-000000000000/providers/Microsoft.DocumentDB/locations/westus/operationsStatus/050a8f81-4d5d-4dc0-8c0e-9c3daf6fefdc?api-version=2022-11-15
->>>>>>> 81f8e181
-  response:
-    body:
-      string: '{"status":"Dequeued"}'
-    headers:
-      cache-control:
-      - no-store, no-cache
-      content-length:
-      - '21'
-      content-type:
-      - application/json
-      date:
-<<<<<<< HEAD
-      - Thu, 23 Feb 2023 08:11:38 GMT
-=======
+  response:
+    body:
+      string: '{"status":"Dequeued"}'
+    headers:
+      cache-control:
+      - no-store, no-cache
+      content-length:
+      - '21'
+      content-type:
+      - application/json
+      date:
       - Tue, 28 Feb 2023 20:51:27 GMT
       pragma:
       - no-cache
@@ -2724,775 +2130,638 @@
       - application/json
       date:
       - Tue, 28 Feb 2023 20:56:28 GMT
->>>>>>> 81f8e181
-      pragma:
-      - no-cache
-      server:
-      - Microsoft-HTTPAPI/2.0
-      strict-transport-security:
-      - max-age=31536000; includeSubDomains
-      transfer-encoding:
-      - chunked
-      vary:
-      - Accept-Encoding
-      x-content-type-options:
-      - nosniff
-      x-ms-gatewayversion:
-      - version=2.14.0
-    status:
-      code: 200
-      message: Ok
-- request:
-    body: null
-    headers:
-      Accept:
-      - '*/*'
-      Accept-Encoding:
-      - gzip, deflate
-      CommandName:
-      - cosmosdb update
-      Connection:
-      - keep-alive
-      ParameterSetName:
-      - -n -g --backup-interval --backup-retention --backup-redundancy
-      User-Agent:
-<<<<<<< HEAD
-      - AZURECLI/2.45.0 azsdk-python-mgmt-cosmosdb/9.0.0 Python/3.8.10 (Windows-10-10.0.22621-SP0)
-    method: GET
-    uri: https://management.azure.com/subscriptions/00000000-0000-0000-0000-000000000000/providers/Microsoft.DocumentDB/locations/westus/operationsStatus/4950294b-4e6d-4b64-a286-430b718fd551?api-version=2022-11-15
-=======
+      pragma:
+      - no-cache
+      server:
+      - Microsoft-HTTPAPI/2.0
+      strict-transport-security:
+      - max-age=31536000; includeSubDomains
+      transfer-encoding:
+      - chunked
+      vary:
+      - Accept-Encoding
+      x-content-type-options:
+      - nosniff
+      x-ms-gatewayversion:
+      - version=2.14.0
+    status:
+      code: 200
+      message: Ok
+- request:
+    body: null
+    headers:
+      Accept:
+      - '*/*'
+      Accept-Encoding:
+      - gzip, deflate
+      CommandName:
+      - cosmosdb update
+      Connection:
+      - keep-alive
+      ParameterSetName:
+      - -n -g --backup-interval --backup-retention --backup-redundancy
+      User-Agent:
       - AZURECLI/2.45.0 azsdk-python-mgmt-cosmosdb/9.0.0 Python/3.10.10 (Windows-10-10.0.22621-SP0)
     method: GET
     uri: https://management.azure.com/subscriptions/00000000-0000-0000-0000-000000000000/providers/Microsoft.DocumentDB/locations/westus/operationsStatus/050a8f81-4d5d-4dc0-8c0e-9c3daf6fefdc?api-version=2022-11-15
->>>>>>> 81f8e181
-  response:
-    body:
-      string: '{"status":"Dequeued"}'
-    headers:
-      cache-control:
-      - no-store, no-cache
-      content-length:
-      - '21'
-      content-type:
-      - application/json
-      date:
-<<<<<<< HEAD
-      - Thu, 23 Feb 2023 08:12:08 GMT
-=======
+  response:
+    body:
+      string: '{"status":"Dequeued"}'
+    headers:
+      cache-control:
+      - no-store, no-cache
+      content-length:
+      - '21'
+      content-type:
+      - application/json
+      date:
       - Tue, 28 Feb 2023 20:56:59 GMT
->>>>>>> 81f8e181
-      pragma:
-      - no-cache
-      server:
-      - Microsoft-HTTPAPI/2.0
-      strict-transport-security:
-      - max-age=31536000; includeSubDomains
-      transfer-encoding:
-      - chunked
-      vary:
-      - Accept-Encoding
-      x-content-type-options:
-      - nosniff
-      x-ms-gatewayversion:
-      - version=2.14.0
-    status:
-      code: 200
-      message: Ok
-- request:
-    body: null
-    headers:
-      Accept:
-      - '*/*'
-      Accept-Encoding:
-      - gzip, deflate
-      CommandName:
-      - cosmosdb update
-      Connection:
-      - keep-alive
-      ParameterSetName:
-      - -n -g --backup-interval --backup-retention --backup-redundancy
-      User-Agent:
-<<<<<<< HEAD
-      - AZURECLI/2.45.0 azsdk-python-mgmt-cosmosdb/9.0.0 Python/3.8.10 (Windows-10-10.0.22621-SP0)
-    method: GET
-    uri: https://management.azure.com/subscriptions/00000000-0000-0000-0000-000000000000/providers/Microsoft.DocumentDB/locations/westus/operationsStatus/4950294b-4e6d-4b64-a286-430b718fd551?api-version=2022-11-15
-=======
+      pragma:
+      - no-cache
+      server:
+      - Microsoft-HTTPAPI/2.0
+      strict-transport-security:
+      - max-age=31536000; includeSubDomains
+      transfer-encoding:
+      - chunked
+      vary:
+      - Accept-Encoding
+      x-content-type-options:
+      - nosniff
+      x-ms-gatewayversion:
+      - version=2.14.0
+    status:
+      code: 200
+      message: Ok
+- request:
+    body: null
+    headers:
+      Accept:
+      - '*/*'
+      Accept-Encoding:
+      - gzip, deflate
+      CommandName:
+      - cosmosdb update
+      Connection:
+      - keep-alive
+      ParameterSetName:
+      - -n -g --backup-interval --backup-retention --backup-redundancy
+      User-Agent:
       - AZURECLI/2.45.0 azsdk-python-mgmt-cosmosdb/9.0.0 Python/3.10.10 (Windows-10-10.0.22621-SP0)
     method: GET
     uri: https://management.azure.com/subscriptions/00000000-0000-0000-0000-000000000000/providers/Microsoft.DocumentDB/locations/westus/operationsStatus/050a8f81-4d5d-4dc0-8c0e-9c3daf6fefdc?api-version=2022-11-15
->>>>>>> 81f8e181
-  response:
-    body:
-      string: '{"status":"Dequeued"}'
-    headers:
-      cache-control:
-      - no-store, no-cache
-      content-length:
-      - '21'
-      content-type:
-      - application/json
-      date:
-<<<<<<< HEAD
-      - Thu, 23 Feb 2023 08:12:39 GMT
-=======
+  response:
+    body:
+      string: '{"status":"Dequeued"}'
+    headers:
+      cache-control:
+      - no-store, no-cache
+      content-length:
+      - '21'
+      content-type:
+      - application/json
+      date:
       - Tue, 28 Feb 2023 20:57:29 GMT
->>>>>>> 81f8e181
-      pragma:
-      - no-cache
-      server:
-      - Microsoft-HTTPAPI/2.0
-      strict-transport-security:
-      - max-age=31536000; includeSubDomains
-      transfer-encoding:
-      - chunked
-      vary:
-      - Accept-Encoding
-      x-content-type-options:
-      - nosniff
-      x-ms-gatewayversion:
-      - version=2.14.0
-    status:
-      code: 200
-      message: Ok
-- request:
-    body: null
-    headers:
-      Accept:
-      - '*/*'
-      Accept-Encoding:
-      - gzip, deflate
-      CommandName:
-      - cosmosdb update
-      Connection:
-      - keep-alive
-      ParameterSetName:
-      - -n -g --backup-interval --backup-retention --backup-redundancy
-      User-Agent:
-<<<<<<< HEAD
-      - AZURECLI/2.45.0 azsdk-python-mgmt-cosmosdb/9.0.0 Python/3.8.10 (Windows-10-10.0.22621-SP0)
-    method: GET
-    uri: https://management.azure.com/subscriptions/00000000-0000-0000-0000-000000000000/providers/Microsoft.DocumentDB/locations/westus/operationsStatus/4950294b-4e6d-4b64-a286-430b718fd551?api-version=2022-11-15
-=======
+      pragma:
+      - no-cache
+      server:
+      - Microsoft-HTTPAPI/2.0
+      strict-transport-security:
+      - max-age=31536000; includeSubDomains
+      transfer-encoding:
+      - chunked
+      vary:
+      - Accept-Encoding
+      x-content-type-options:
+      - nosniff
+      x-ms-gatewayversion:
+      - version=2.14.0
+    status:
+      code: 200
+      message: Ok
+- request:
+    body: null
+    headers:
+      Accept:
+      - '*/*'
+      Accept-Encoding:
+      - gzip, deflate
+      CommandName:
+      - cosmosdb update
+      Connection:
+      - keep-alive
+      ParameterSetName:
+      - -n -g --backup-interval --backup-retention --backup-redundancy
+      User-Agent:
       - AZURECLI/2.45.0 azsdk-python-mgmt-cosmosdb/9.0.0 Python/3.10.10 (Windows-10-10.0.22621-SP0)
     method: GET
     uri: https://management.azure.com/subscriptions/00000000-0000-0000-0000-000000000000/providers/Microsoft.DocumentDB/locations/westus/operationsStatus/050a8f81-4d5d-4dc0-8c0e-9c3daf6fefdc?api-version=2022-11-15
->>>>>>> 81f8e181
-  response:
-    body:
-      string: '{"status":"Dequeued"}'
-    headers:
-      cache-control:
-      - no-store, no-cache
-      content-length:
-      - '21'
-      content-type:
-      - application/json
-      date:
-<<<<<<< HEAD
-      - Thu, 23 Feb 2023 08:13:09 GMT
-=======
+  response:
+    body:
+      string: '{"status":"Dequeued"}'
+    headers:
+      cache-control:
+      - no-store, no-cache
+      content-length:
+      - '21'
+      content-type:
+      - application/json
+      date:
       - Tue, 28 Feb 2023 20:57:59 GMT
->>>>>>> 81f8e181
-      pragma:
-      - no-cache
-      server:
-      - Microsoft-HTTPAPI/2.0
-      strict-transport-security:
-      - max-age=31536000; includeSubDomains
-      transfer-encoding:
-      - chunked
-      vary:
-      - Accept-Encoding
-      x-content-type-options:
-      - nosniff
-      x-ms-gatewayversion:
-      - version=2.14.0
-    status:
-      code: 200
-      message: Ok
-- request:
-    body: null
-    headers:
-      Accept:
-      - '*/*'
-      Accept-Encoding:
-      - gzip, deflate
-      CommandName:
-      - cosmosdb update
-      Connection:
-      - keep-alive
-      ParameterSetName:
-      - -n -g --backup-interval --backup-retention --backup-redundancy
-      User-Agent:
-<<<<<<< HEAD
-      - AZURECLI/2.45.0 azsdk-python-mgmt-cosmosdb/9.0.0 Python/3.8.10 (Windows-10-10.0.22621-SP0)
-    method: GET
-    uri: https://management.azure.com/subscriptions/00000000-0000-0000-0000-000000000000/providers/Microsoft.DocumentDB/locations/westus/operationsStatus/4950294b-4e6d-4b64-a286-430b718fd551?api-version=2022-11-15
-=======
+      pragma:
+      - no-cache
+      server:
+      - Microsoft-HTTPAPI/2.0
+      strict-transport-security:
+      - max-age=31536000; includeSubDomains
+      transfer-encoding:
+      - chunked
+      vary:
+      - Accept-Encoding
+      x-content-type-options:
+      - nosniff
+      x-ms-gatewayversion:
+      - version=2.14.0
+    status:
+      code: 200
+      message: Ok
+- request:
+    body: null
+    headers:
+      Accept:
+      - '*/*'
+      Accept-Encoding:
+      - gzip, deflate
+      CommandName:
+      - cosmosdb update
+      Connection:
+      - keep-alive
+      ParameterSetName:
+      - -n -g --backup-interval --backup-retention --backup-redundancy
+      User-Agent:
       - AZURECLI/2.45.0 azsdk-python-mgmt-cosmosdb/9.0.0 Python/3.10.10 (Windows-10-10.0.22621-SP0)
     method: GET
     uri: https://management.azure.com/subscriptions/00000000-0000-0000-0000-000000000000/providers/Microsoft.DocumentDB/locations/westus/operationsStatus/050a8f81-4d5d-4dc0-8c0e-9c3daf6fefdc?api-version=2022-11-15
->>>>>>> 81f8e181
-  response:
-    body:
-      string: '{"status":"Dequeued"}'
-    headers:
-      cache-control:
-      - no-store, no-cache
-      content-length:
-      - '21'
-      content-type:
-      - application/json
-      date:
-<<<<<<< HEAD
-      - Thu, 23 Feb 2023 08:13:39 GMT
-=======
+  response:
+    body:
+      string: '{"status":"Dequeued"}'
+    headers:
+      cache-control:
+      - no-store, no-cache
+      content-length:
+      - '21'
+      content-type:
+      - application/json
+      date:
       - Tue, 28 Feb 2023 20:58:29 GMT
->>>>>>> 81f8e181
-      pragma:
-      - no-cache
-      server:
-      - Microsoft-HTTPAPI/2.0
-      strict-transport-security:
-      - max-age=31536000; includeSubDomains
-      transfer-encoding:
-      - chunked
-      vary:
-      - Accept-Encoding
-      x-content-type-options:
-      - nosniff
-      x-ms-gatewayversion:
-      - version=2.14.0
-    status:
-      code: 200
-      message: Ok
-- request:
-    body: null
-    headers:
-      Accept:
-      - '*/*'
-      Accept-Encoding:
-      - gzip, deflate
-      CommandName:
-      - cosmosdb update
-      Connection:
-      - keep-alive
-      ParameterSetName:
-      - -n -g --backup-interval --backup-retention --backup-redundancy
-      User-Agent:
-<<<<<<< HEAD
-      - AZURECLI/2.45.0 azsdk-python-mgmt-cosmosdb/9.0.0 Python/3.8.10 (Windows-10-10.0.22621-SP0)
-    method: GET
-    uri: https://management.azure.com/subscriptions/00000000-0000-0000-0000-000000000000/providers/Microsoft.DocumentDB/locations/westus/operationsStatus/4950294b-4e6d-4b64-a286-430b718fd551?api-version=2022-11-15
-=======
+      pragma:
+      - no-cache
+      server:
+      - Microsoft-HTTPAPI/2.0
+      strict-transport-security:
+      - max-age=31536000; includeSubDomains
+      transfer-encoding:
+      - chunked
+      vary:
+      - Accept-Encoding
+      x-content-type-options:
+      - nosniff
+      x-ms-gatewayversion:
+      - version=2.14.0
+    status:
+      code: 200
+      message: Ok
+- request:
+    body: null
+    headers:
+      Accept:
+      - '*/*'
+      Accept-Encoding:
+      - gzip, deflate
+      CommandName:
+      - cosmosdb update
+      Connection:
+      - keep-alive
+      ParameterSetName:
+      - -n -g --backup-interval --backup-retention --backup-redundancy
+      User-Agent:
       - AZURECLI/2.45.0 azsdk-python-mgmt-cosmosdb/9.0.0 Python/3.10.10 (Windows-10-10.0.22621-SP0)
     method: GET
     uri: https://management.azure.com/subscriptions/00000000-0000-0000-0000-000000000000/providers/Microsoft.DocumentDB/locations/westus/operationsStatus/050a8f81-4d5d-4dc0-8c0e-9c3daf6fefdc?api-version=2022-11-15
->>>>>>> 81f8e181
-  response:
-    body:
-      string: '{"status":"Dequeued"}'
-    headers:
-      cache-control:
-      - no-store, no-cache
-      content-length:
-      - '21'
-      content-type:
-      - application/json
-      date:
-<<<<<<< HEAD
-      - Thu, 23 Feb 2023 08:14:10 GMT
-=======
+  response:
+    body:
+      string: '{"status":"Dequeued"}'
+    headers:
+      cache-control:
+      - no-store, no-cache
+      content-length:
+      - '21'
+      content-type:
+      - application/json
+      date:
       - Tue, 28 Feb 2023 20:58:59 GMT
->>>>>>> 81f8e181
-      pragma:
-      - no-cache
-      server:
-      - Microsoft-HTTPAPI/2.0
-      strict-transport-security:
-      - max-age=31536000; includeSubDomains
-      transfer-encoding:
-      - chunked
-      vary:
-      - Accept-Encoding
-      x-content-type-options:
-      - nosniff
-      x-ms-gatewayversion:
-      - version=2.14.0
-    status:
-      code: 200
-      message: Ok
-- request:
-    body: null
-    headers:
-      Accept:
-      - '*/*'
-      Accept-Encoding:
-      - gzip, deflate
-      CommandName:
-      - cosmosdb update
-      Connection:
-      - keep-alive
-      ParameterSetName:
-      - -n -g --backup-interval --backup-retention --backup-redundancy
-      User-Agent:
-<<<<<<< HEAD
-      - AZURECLI/2.45.0 azsdk-python-mgmt-cosmosdb/9.0.0 Python/3.8.10 (Windows-10-10.0.22621-SP0)
-    method: GET
-    uri: https://management.azure.com/subscriptions/00000000-0000-0000-0000-000000000000/providers/Microsoft.DocumentDB/locations/westus/operationsStatus/4950294b-4e6d-4b64-a286-430b718fd551?api-version=2022-11-15
-=======
+      pragma:
+      - no-cache
+      server:
+      - Microsoft-HTTPAPI/2.0
+      strict-transport-security:
+      - max-age=31536000; includeSubDomains
+      transfer-encoding:
+      - chunked
+      vary:
+      - Accept-Encoding
+      x-content-type-options:
+      - nosniff
+      x-ms-gatewayversion:
+      - version=2.14.0
+    status:
+      code: 200
+      message: Ok
+- request:
+    body: null
+    headers:
+      Accept:
+      - '*/*'
+      Accept-Encoding:
+      - gzip, deflate
+      CommandName:
+      - cosmosdb update
+      Connection:
+      - keep-alive
+      ParameterSetName:
+      - -n -g --backup-interval --backup-retention --backup-redundancy
+      User-Agent:
       - AZURECLI/2.45.0 azsdk-python-mgmt-cosmosdb/9.0.0 Python/3.10.10 (Windows-10-10.0.22621-SP0)
     method: GET
     uri: https://management.azure.com/subscriptions/00000000-0000-0000-0000-000000000000/providers/Microsoft.DocumentDB/locations/westus/operationsStatus/050a8f81-4d5d-4dc0-8c0e-9c3daf6fefdc?api-version=2022-11-15
->>>>>>> 81f8e181
-  response:
-    body:
-      string: '{"status":"Dequeued"}'
-    headers:
-      cache-control:
-      - no-store, no-cache
-      content-length:
-      - '21'
-      content-type:
-      - application/json
-      date:
-<<<<<<< HEAD
-      - Thu, 23 Feb 2023 08:14:41 GMT
-=======
+  response:
+    body:
+      string: '{"status":"Dequeued"}'
+    headers:
+      cache-control:
+      - no-store, no-cache
+      content-length:
+      - '21'
+      content-type:
+      - application/json
+      date:
       - Tue, 28 Feb 2023 20:59:29 GMT
->>>>>>> 81f8e181
-      pragma:
-      - no-cache
-      server:
-      - Microsoft-HTTPAPI/2.0
-      strict-transport-security:
-      - max-age=31536000; includeSubDomains
-      transfer-encoding:
-      - chunked
-      vary:
-      - Accept-Encoding
-      x-content-type-options:
-      - nosniff
-      x-ms-gatewayversion:
-      - version=2.14.0
-    status:
-      code: 200
-      message: Ok
-- request:
-    body: null
-    headers:
-      Accept:
-      - '*/*'
-      Accept-Encoding:
-      - gzip, deflate
-      CommandName:
-      - cosmosdb update
-      Connection:
-      - keep-alive
-      ParameterSetName:
-      - -n -g --backup-interval --backup-retention --backup-redundancy
-      User-Agent:
-<<<<<<< HEAD
-      - AZURECLI/2.45.0 azsdk-python-mgmt-cosmosdb/9.0.0 Python/3.8.10 (Windows-10-10.0.22621-SP0)
-    method: GET
-    uri: https://management.azure.com/subscriptions/00000000-0000-0000-0000-000000000000/providers/Microsoft.DocumentDB/locations/westus/operationsStatus/4950294b-4e6d-4b64-a286-430b718fd551?api-version=2022-11-15
-=======
+      pragma:
+      - no-cache
+      server:
+      - Microsoft-HTTPAPI/2.0
+      strict-transport-security:
+      - max-age=31536000; includeSubDomains
+      transfer-encoding:
+      - chunked
+      vary:
+      - Accept-Encoding
+      x-content-type-options:
+      - nosniff
+      x-ms-gatewayversion:
+      - version=2.14.0
+    status:
+      code: 200
+      message: Ok
+- request:
+    body: null
+    headers:
+      Accept:
+      - '*/*'
+      Accept-Encoding:
+      - gzip, deflate
+      CommandName:
+      - cosmosdb update
+      Connection:
+      - keep-alive
+      ParameterSetName:
+      - -n -g --backup-interval --backup-retention --backup-redundancy
+      User-Agent:
       - AZURECLI/2.45.0 azsdk-python-mgmt-cosmosdb/9.0.0 Python/3.10.10 (Windows-10-10.0.22621-SP0)
     method: GET
     uri: https://management.azure.com/subscriptions/00000000-0000-0000-0000-000000000000/providers/Microsoft.DocumentDB/locations/westus/operationsStatus/050a8f81-4d5d-4dc0-8c0e-9c3daf6fefdc?api-version=2022-11-15
->>>>>>> 81f8e181
-  response:
-    body:
-      string: '{"status":"Dequeued"}'
-    headers:
-      cache-control:
-      - no-store, no-cache
-      content-length:
-      - '21'
-      content-type:
-      - application/json
-      date:
-<<<<<<< HEAD
-      - Thu, 23 Feb 2023 08:15:10 GMT
-=======
+  response:
+    body:
+      string: '{"status":"Dequeued"}'
+    headers:
+      cache-control:
+      - no-store, no-cache
+      content-length:
+      - '21'
+      content-type:
+      - application/json
+      date:
       - Tue, 28 Feb 2023 21:00:00 GMT
->>>>>>> 81f8e181
-      pragma:
-      - no-cache
-      server:
-      - Microsoft-HTTPAPI/2.0
-      strict-transport-security:
-      - max-age=31536000; includeSubDomains
-      transfer-encoding:
-      - chunked
-      vary:
-      - Accept-Encoding
-      x-content-type-options:
-      - nosniff
-      x-ms-gatewayversion:
-      - version=2.14.0
-    status:
-      code: 200
-      message: Ok
-- request:
-    body: null
-    headers:
-      Accept:
-      - '*/*'
-      Accept-Encoding:
-      - gzip, deflate
-      CommandName:
-      - cosmosdb update
-      Connection:
-      - keep-alive
-      ParameterSetName:
-      - -n -g --backup-interval --backup-retention --backup-redundancy
-      User-Agent:
-<<<<<<< HEAD
-      - AZURECLI/2.45.0 azsdk-python-mgmt-cosmosdb/9.0.0 Python/3.8.10 (Windows-10-10.0.22621-SP0)
-    method: GET
-    uri: https://management.azure.com/subscriptions/00000000-0000-0000-0000-000000000000/providers/Microsoft.DocumentDB/locations/westus/operationsStatus/4950294b-4e6d-4b64-a286-430b718fd551?api-version=2022-11-15
-=======
+      pragma:
+      - no-cache
+      server:
+      - Microsoft-HTTPAPI/2.0
+      strict-transport-security:
+      - max-age=31536000; includeSubDomains
+      transfer-encoding:
+      - chunked
+      vary:
+      - Accept-Encoding
+      x-content-type-options:
+      - nosniff
+      x-ms-gatewayversion:
+      - version=2.14.0
+    status:
+      code: 200
+      message: Ok
+- request:
+    body: null
+    headers:
+      Accept:
+      - '*/*'
+      Accept-Encoding:
+      - gzip, deflate
+      CommandName:
+      - cosmosdb update
+      Connection:
+      - keep-alive
+      ParameterSetName:
+      - -n -g --backup-interval --backup-retention --backup-redundancy
+      User-Agent:
       - AZURECLI/2.45.0 azsdk-python-mgmt-cosmosdb/9.0.0 Python/3.10.10 (Windows-10-10.0.22621-SP0)
     method: GET
     uri: https://management.azure.com/subscriptions/00000000-0000-0000-0000-000000000000/providers/Microsoft.DocumentDB/locations/westus/operationsStatus/050a8f81-4d5d-4dc0-8c0e-9c3daf6fefdc?api-version=2022-11-15
->>>>>>> 81f8e181
-  response:
-    body:
-      string: '{"status":"Dequeued"}'
-    headers:
-      cache-control:
-      - no-store, no-cache
-      content-length:
-      - '21'
-      content-type:
-      - application/json
-      date:
-<<<<<<< HEAD
-      - Thu, 23 Feb 2023 08:15:42 GMT
-=======
+  response:
+    body:
+      string: '{"status":"Dequeued"}'
+    headers:
+      cache-control:
+      - no-store, no-cache
+      content-length:
+      - '21'
+      content-type:
+      - application/json
+      date:
       - Tue, 28 Feb 2023 21:00:30 GMT
->>>>>>> 81f8e181
-      pragma:
-      - no-cache
-      server:
-      - Microsoft-HTTPAPI/2.0
-      strict-transport-security:
-      - max-age=31536000; includeSubDomains
-      transfer-encoding:
-      - chunked
-      vary:
-      - Accept-Encoding
-      x-content-type-options:
-      - nosniff
-      x-ms-gatewayversion:
-      - version=2.14.0
-    status:
-      code: 200
-      message: Ok
-- request:
-    body: null
-    headers:
-      Accept:
-      - '*/*'
-      Accept-Encoding:
-      - gzip, deflate
-      CommandName:
-      - cosmosdb update
-      Connection:
-      - keep-alive
-      ParameterSetName:
-      - -n -g --backup-interval --backup-retention --backup-redundancy
-      User-Agent:
-<<<<<<< HEAD
-      - AZURECLI/2.45.0 azsdk-python-mgmt-cosmosdb/9.0.0 Python/3.8.10 (Windows-10-10.0.22621-SP0)
-    method: GET
-    uri: https://management.azure.com/subscriptions/00000000-0000-0000-0000-000000000000/providers/Microsoft.DocumentDB/locations/westus/operationsStatus/4950294b-4e6d-4b64-a286-430b718fd551?api-version=2022-11-15
-=======
+      pragma:
+      - no-cache
+      server:
+      - Microsoft-HTTPAPI/2.0
+      strict-transport-security:
+      - max-age=31536000; includeSubDomains
+      transfer-encoding:
+      - chunked
+      vary:
+      - Accept-Encoding
+      x-content-type-options:
+      - nosniff
+      x-ms-gatewayversion:
+      - version=2.14.0
+    status:
+      code: 200
+      message: Ok
+- request:
+    body: null
+    headers:
+      Accept:
+      - '*/*'
+      Accept-Encoding:
+      - gzip, deflate
+      CommandName:
+      - cosmosdb update
+      Connection:
+      - keep-alive
+      ParameterSetName:
+      - -n -g --backup-interval --backup-retention --backup-redundancy
+      User-Agent:
       - AZURECLI/2.45.0 azsdk-python-mgmt-cosmosdb/9.0.0 Python/3.10.10 (Windows-10-10.0.22621-SP0)
     method: GET
     uri: https://management.azure.com/subscriptions/00000000-0000-0000-0000-000000000000/providers/Microsoft.DocumentDB/locations/westus/operationsStatus/050a8f81-4d5d-4dc0-8c0e-9c3daf6fefdc?api-version=2022-11-15
->>>>>>> 81f8e181
-  response:
-    body:
-      string: '{"status":"Dequeued"}'
-    headers:
-      cache-control:
-      - no-store, no-cache
-      content-length:
-      - '21'
-      content-type:
-      - application/json
-      date:
-<<<<<<< HEAD
-      - Thu, 23 Feb 2023 08:16:11 GMT
-=======
+  response:
+    body:
+      string: '{"status":"Dequeued"}'
+    headers:
+      cache-control:
+      - no-store, no-cache
+      content-length:
+      - '21'
+      content-type:
+      - application/json
+      date:
       - Tue, 28 Feb 2023 21:01:00 GMT
->>>>>>> 81f8e181
-      pragma:
-      - no-cache
-      server:
-      - Microsoft-HTTPAPI/2.0
-      strict-transport-security:
-      - max-age=31536000; includeSubDomains
-      transfer-encoding:
-      - chunked
-      vary:
-      - Accept-Encoding
-      x-content-type-options:
-      - nosniff
-      x-ms-gatewayversion:
-      - version=2.14.0
-    status:
-      code: 200
-      message: Ok
-- request:
-    body: null
-    headers:
-      Accept:
-      - '*/*'
-      Accept-Encoding:
-      - gzip, deflate
-      CommandName:
-      - cosmosdb update
-      Connection:
-      - keep-alive
-      ParameterSetName:
-      - -n -g --backup-interval --backup-retention --backup-redundancy
-      User-Agent:
-<<<<<<< HEAD
-      - AZURECLI/2.45.0 azsdk-python-mgmt-cosmosdb/9.0.0 Python/3.8.10 (Windows-10-10.0.22621-SP0)
-    method: GET
-    uri: https://management.azure.com/subscriptions/00000000-0000-0000-0000-000000000000/providers/Microsoft.DocumentDB/locations/westus/operationsStatus/4950294b-4e6d-4b64-a286-430b718fd551?api-version=2022-11-15
-=======
+      pragma:
+      - no-cache
+      server:
+      - Microsoft-HTTPAPI/2.0
+      strict-transport-security:
+      - max-age=31536000; includeSubDomains
+      transfer-encoding:
+      - chunked
+      vary:
+      - Accept-Encoding
+      x-content-type-options:
+      - nosniff
+      x-ms-gatewayversion:
+      - version=2.14.0
+    status:
+      code: 200
+      message: Ok
+- request:
+    body: null
+    headers:
+      Accept:
+      - '*/*'
+      Accept-Encoding:
+      - gzip, deflate
+      CommandName:
+      - cosmosdb update
+      Connection:
+      - keep-alive
+      ParameterSetName:
+      - -n -g --backup-interval --backup-retention --backup-redundancy
+      User-Agent:
       - AZURECLI/2.45.0 azsdk-python-mgmt-cosmosdb/9.0.0 Python/3.10.10 (Windows-10-10.0.22621-SP0)
     method: GET
     uri: https://management.azure.com/subscriptions/00000000-0000-0000-0000-000000000000/providers/Microsoft.DocumentDB/locations/westus/operationsStatus/050a8f81-4d5d-4dc0-8c0e-9c3daf6fefdc?api-version=2022-11-15
->>>>>>> 81f8e181
-  response:
-    body:
-      string: '{"status":"Dequeued"}'
-    headers:
-      cache-control:
-      - no-store, no-cache
-      content-length:
-      - '21'
-      content-type:
-      - application/json
-      date:
-<<<<<<< HEAD
-      - Thu, 23 Feb 2023 08:16:42 GMT
-=======
+  response:
+    body:
+      string: '{"status":"Dequeued"}'
+    headers:
+      cache-control:
+      - no-store, no-cache
+      content-length:
+      - '21'
+      content-type:
+      - application/json
+      date:
       - Tue, 28 Feb 2023 21:01:30 GMT
->>>>>>> 81f8e181
-      pragma:
-      - no-cache
-      server:
-      - Microsoft-HTTPAPI/2.0
-      strict-transport-security:
-      - max-age=31536000; includeSubDomains
-      transfer-encoding:
-      - chunked
-      vary:
-      - Accept-Encoding
-      x-content-type-options:
-      - nosniff
-      x-ms-gatewayversion:
-      - version=2.14.0
-    status:
-      code: 200
-      message: Ok
-- request:
-    body: null
-    headers:
-      Accept:
-      - '*/*'
-      Accept-Encoding:
-      - gzip, deflate
-      CommandName:
-      - cosmosdb update
-      Connection:
-      - keep-alive
-      ParameterSetName:
-      - -n -g --backup-interval --backup-retention --backup-redundancy
-      User-Agent:
-<<<<<<< HEAD
-      - AZURECLI/2.45.0 azsdk-python-mgmt-cosmosdb/9.0.0 Python/3.8.10 (Windows-10-10.0.22621-SP0)
-    method: GET
-    uri: https://management.azure.com/subscriptions/00000000-0000-0000-0000-000000000000/providers/Microsoft.DocumentDB/locations/westus/operationsStatus/4950294b-4e6d-4b64-a286-430b718fd551?api-version=2022-11-15
-=======
+      pragma:
+      - no-cache
+      server:
+      - Microsoft-HTTPAPI/2.0
+      strict-transport-security:
+      - max-age=31536000; includeSubDomains
+      transfer-encoding:
+      - chunked
+      vary:
+      - Accept-Encoding
+      x-content-type-options:
+      - nosniff
+      x-ms-gatewayversion:
+      - version=2.14.0
+    status:
+      code: 200
+      message: Ok
+- request:
+    body: null
+    headers:
+      Accept:
+      - '*/*'
+      Accept-Encoding:
+      - gzip, deflate
+      CommandName:
+      - cosmosdb update
+      Connection:
+      - keep-alive
+      ParameterSetName:
+      - -n -g --backup-interval --backup-retention --backup-redundancy
+      User-Agent:
       - AZURECLI/2.45.0 azsdk-python-mgmt-cosmosdb/9.0.0 Python/3.10.10 (Windows-10-10.0.22621-SP0)
     method: GET
     uri: https://management.azure.com/subscriptions/00000000-0000-0000-0000-000000000000/providers/Microsoft.DocumentDB/locations/westus/operationsStatus/050a8f81-4d5d-4dc0-8c0e-9c3daf6fefdc?api-version=2022-11-15
->>>>>>> 81f8e181
-  response:
-    body:
-      string: '{"status":"Dequeued"}'
-    headers:
-      cache-control:
-      - no-store, no-cache
-      content-length:
-      - '21'
-      content-type:
-      - application/json
-      date:
-<<<<<<< HEAD
-      - Thu, 23 Feb 2023 08:17:12 GMT
-=======
+  response:
+    body:
+      string: '{"status":"Dequeued"}'
+    headers:
+      cache-control:
+      - no-store, no-cache
+      content-length:
+      - '21'
+      content-type:
+      - application/json
+      date:
       - Tue, 28 Feb 2023 21:02:00 GMT
->>>>>>> 81f8e181
-      pragma:
-      - no-cache
-      server:
-      - Microsoft-HTTPAPI/2.0
-      strict-transport-security:
-      - max-age=31536000; includeSubDomains
-      transfer-encoding:
-      - chunked
-      vary:
-      - Accept-Encoding
-      x-content-type-options:
-      - nosniff
-      x-ms-gatewayversion:
-      - version=2.14.0
-    status:
-      code: 200
-      message: Ok
-- request:
-    body: null
-    headers:
-      Accept:
-      - '*/*'
-      Accept-Encoding:
-      - gzip, deflate
-      CommandName:
-      - cosmosdb update
-      Connection:
-      - keep-alive
-      ParameterSetName:
-      - -n -g --backup-interval --backup-retention --backup-redundancy
-      User-Agent:
-<<<<<<< HEAD
-      - AZURECLI/2.45.0 azsdk-python-mgmt-cosmosdb/9.0.0 Python/3.8.10 (Windows-10-10.0.22621-SP0)
-    method: GET
-    uri: https://management.azure.com/subscriptions/00000000-0000-0000-0000-000000000000/providers/Microsoft.DocumentDB/locations/westus/operationsStatus/4950294b-4e6d-4b64-a286-430b718fd551?api-version=2022-11-15
-=======
+      pragma:
+      - no-cache
+      server:
+      - Microsoft-HTTPAPI/2.0
+      strict-transport-security:
+      - max-age=31536000; includeSubDomains
+      transfer-encoding:
+      - chunked
+      vary:
+      - Accept-Encoding
+      x-content-type-options:
+      - nosniff
+      x-ms-gatewayversion:
+      - version=2.14.0
+    status:
+      code: 200
+      message: Ok
+- request:
+    body: null
+    headers:
+      Accept:
+      - '*/*'
+      Accept-Encoding:
+      - gzip, deflate
+      CommandName:
+      - cosmosdb update
+      Connection:
+      - keep-alive
+      ParameterSetName:
+      - -n -g --backup-interval --backup-retention --backup-redundancy
+      User-Agent:
       - AZURECLI/2.45.0 azsdk-python-mgmt-cosmosdb/9.0.0 Python/3.10.10 (Windows-10-10.0.22621-SP0)
     method: GET
     uri: https://management.azure.com/subscriptions/00000000-0000-0000-0000-000000000000/providers/Microsoft.DocumentDB/locations/westus/operationsStatus/050a8f81-4d5d-4dc0-8c0e-9c3daf6fefdc?api-version=2022-11-15
->>>>>>> 81f8e181
-  response:
-    body:
-      string: '{"status":"Dequeued"}'
-    headers:
-      cache-control:
-      - no-store, no-cache
-      content-length:
-      - '21'
-      content-type:
-      - application/json
-      date:
-<<<<<<< HEAD
-      - Thu, 23 Feb 2023 08:17:43 GMT
-=======
+  response:
+    body:
+      string: '{"status":"Dequeued"}'
+    headers:
+      cache-control:
+      - no-store, no-cache
+      content-length:
+      - '21'
+      content-type:
+      - application/json
+      date:
       - Tue, 28 Feb 2023 21:02:30 GMT
->>>>>>> 81f8e181
-      pragma:
-      - no-cache
-      server:
-      - Microsoft-HTTPAPI/2.0
-      strict-transport-security:
-      - max-age=31536000; includeSubDomains
-      transfer-encoding:
-      - chunked
-      vary:
-      - Accept-Encoding
-      x-content-type-options:
-      - nosniff
-      x-ms-gatewayversion:
-      - version=2.14.0
-    status:
-      code: 200
-      message: Ok
-- request:
-    body: null
-    headers:
-      Accept:
-      - '*/*'
-      Accept-Encoding:
-      - gzip, deflate
-      CommandName:
-      - cosmosdb update
-      Connection:
-      - keep-alive
-      ParameterSetName:
-      - -n -g --backup-interval --backup-retention --backup-redundancy
-      User-Agent:
-<<<<<<< HEAD
-      - AZURECLI/2.45.0 azsdk-python-mgmt-cosmosdb/9.0.0 Python/3.8.10 (Windows-10-10.0.22621-SP0)
-    method: GET
-    uri: https://management.azure.com/subscriptions/00000000-0000-0000-0000-000000000000/providers/Microsoft.DocumentDB/locations/westus/operationsStatus/4950294b-4e6d-4b64-a286-430b718fd551?api-version=2022-11-15
-=======
+      pragma:
+      - no-cache
+      server:
+      - Microsoft-HTTPAPI/2.0
+      strict-transport-security:
+      - max-age=31536000; includeSubDomains
+      transfer-encoding:
+      - chunked
+      vary:
+      - Accept-Encoding
+      x-content-type-options:
+      - nosniff
+      x-ms-gatewayversion:
+      - version=2.14.0
+    status:
+      code: 200
+      message: Ok
+- request:
+    body: null
+    headers:
+      Accept:
+      - '*/*'
+      Accept-Encoding:
+      - gzip, deflate
+      CommandName:
+      - cosmosdb update
+      Connection:
+      - keep-alive
+      ParameterSetName:
+      - -n -g --backup-interval --backup-retention --backup-redundancy
+      User-Agent:
       - AZURECLI/2.45.0 azsdk-python-mgmt-cosmosdb/9.0.0 Python/3.10.10 (Windows-10-10.0.22621-SP0)
     method: GET
     uri: https://management.azure.com/subscriptions/00000000-0000-0000-0000-000000000000/providers/Microsoft.DocumentDB/locations/westus/operationsStatus/050a8f81-4d5d-4dc0-8c0e-9c3daf6fefdc?api-version=2022-11-15
->>>>>>> 81f8e181
-  response:
-    body:
-      string: '{"status":"Dequeued"}'
-    headers:
-      cache-control:
-      - no-store, no-cache
-      content-length:
-      - '21'
-      content-type:
-      - application/json
-      date:
-<<<<<<< HEAD
-      - Thu, 23 Feb 2023 08:18:13 GMT
-=======
+  response:
+    body:
+      string: '{"status":"Dequeued"}'
+    headers:
+      cache-control:
+      - no-store, no-cache
+      content-length:
+      - '21'
+      content-type:
+      - application/json
+      date:
       - Tue, 28 Feb 2023 21:03:00 GMT
->>>>>>> 81f8e181
-      pragma:
-      - no-cache
-      server:
-      - Microsoft-HTTPAPI/2.0
-      strict-transport-security:
-      - max-age=31536000; includeSubDomains
-      transfer-encoding:
-      - chunked
-      vary:
-      - Accept-Encoding
-      x-content-type-options:
-      - nosniff
-      x-ms-gatewayversion:
-      - version=2.14.0
-    status:
-      code: 200
-      message: Ok
-- request:
-    body: null
-    headers:
-      Accept:
-      - '*/*'
-      Accept-Encoding:
-      - gzip, deflate
-      CommandName:
-      - cosmosdb update
-      Connection:
-      - keep-alive
-      ParameterSetName:
-      - -n -g --backup-interval --backup-retention --backup-redundancy
-      User-Agent:
-<<<<<<< HEAD
-      - AZURECLI/2.45.0 azsdk-python-mgmt-cosmosdb/9.0.0 Python/3.8.10 (Windows-10-10.0.22621-SP0)
-    method: GET
-    uri: https://management.azure.com/subscriptions/00000000-0000-0000-0000-000000000000/providers/Microsoft.DocumentDB/locations/westus/operationsStatus/4950294b-4e6d-4b64-a286-430b718fd551?api-version=2022-11-15
-=======
+      pragma:
+      - no-cache
+      server:
+      - Microsoft-HTTPAPI/2.0
+      strict-transport-security:
+      - max-age=31536000; includeSubDomains
+      transfer-encoding:
+      - chunked
+      vary:
+      - Accept-Encoding
+      x-content-type-options:
+      - nosniff
+      x-ms-gatewayversion:
+      - version=2.14.0
+    status:
+      code: 200
+      message: Ok
+- request:
+    body: null
+    headers:
+      Accept:
+      - '*/*'
+      Accept-Encoding:
+      - gzip, deflate
+      CommandName:
+      - cosmosdb update
+      Connection:
+      - keep-alive
+      ParameterSetName:
+      - -n -g --backup-interval --backup-retention --backup-redundancy
+      User-Agent:
       - AZURECLI/2.45.0 azsdk-python-mgmt-cosmosdb/9.0.0 Python/3.10.10 (Windows-10-10.0.22621-SP0)
     method: GET
     uri: https://management.azure.com/subscriptions/00000000-0000-0000-0000-000000000000/providers/Microsoft.DocumentDB/locations/westus/operationsStatus/050a8f81-4d5d-4dc0-8c0e-9c3daf6fefdc?api-version=2022-11-15
->>>>>>> 81f8e181
   response:
     body:
       string: '{"status":"Succeeded"}'
@@ -3504,153 +2773,109 @@
       content-type:
       - application/json
       date:
-<<<<<<< HEAD
-      - Thu, 23 Feb 2023 08:18:43 GMT
-=======
       - Tue, 28 Feb 2023 21:03:30 GMT
->>>>>>> 81f8e181
-      pragma:
-      - no-cache
-      server:
-      - Microsoft-HTTPAPI/2.0
-      strict-transport-security:
-      - max-age=31536000; includeSubDomains
-      transfer-encoding:
-      - chunked
-      vary:
-      - Accept-Encoding
-      x-content-type-options:
-      - nosniff
-      x-ms-gatewayversion:
-      - version=2.14.0
-    status:
-      code: 200
-      message: Ok
-- request:
-    body: null
-    headers:
-      Accept:
-      - '*/*'
-      Accept-Encoding:
-      - gzip, deflate
-      CommandName:
-      - cosmosdb update
-      Connection:
-      - keep-alive
-      ParameterSetName:
-      - -n -g --backup-interval --backup-retention --backup-redundancy
-      User-Agent:
-<<<<<<< HEAD
-      - AZURECLI/2.45.0 azsdk-python-mgmt-cosmosdb/9.0.0 Python/3.8.10 (Windows-10-10.0.22621-SP0)
-=======
-      - AZURECLI/2.45.0 azsdk-python-mgmt-cosmosdb/9.0.0 Python/3.10.10 (Windows-10-10.0.22621-SP0)
->>>>>>> 81f8e181
+      pragma:
+      - no-cache
+      server:
+      - Microsoft-HTTPAPI/2.0
+      strict-transport-security:
+      - max-age=31536000; includeSubDomains
+      transfer-encoding:
+      - chunked
+      vary:
+      - Accept-Encoding
+      x-content-type-options:
+      - nosniff
+      x-ms-gatewayversion:
+      - version=2.14.0
+    status:
+      code: 200
+      message: Ok
+- request:
+    body: null
+    headers:
+      Accept:
+      - '*/*'
+      Accept-Encoding:
+      - gzip, deflate
+      CommandName:
+      - cosmosdb update
+      Connection:
+      - keep-alive
+      ParameterSetName:
+      - -n -g --backup-interval --backup-retention --backup-redundancy
+      User-Agent:
+      - AZURECLI/2.45.0 azsdk-python-mgmt-cosmosdb/9.0.0 Python/3.10.10 (Windows-10-10.0.22621-SP0)
     method: GET
     uri: https://management.azure.com/subscriptions/00000000-0000-0000-0000-000000000000/resourceGroups/cli_test_cosmosdb_account000001/providers/Microsoft.DocumentDB/databaseAccounts/cli000002?api-version=2022-11-15
   response:
     body:
       string: '{"id":"/subscriptions/00000000-0000-0000-0000-000000000000/resourceGroups/cli_test_cosmosdb_account000001/providers/Microsoft.DocumentDB/databaseAccounts/cli000002","name":"cli000002","location":"West
-<<<<<<< HEAD
-        US","type":"Microsoft.DocumentDB/databaseAccounts","kind":"MongoDB","tags":{},"systemData":{"createdAt":"2023-02-23T08:07:12.7713602Z"},"properties":{"provisioningState":"Succeeded","documentEndpoint":"https://cli000002.documents.azure.com:443/","sqlEndpoint":"https://cli000002.documents.azure.com:443/","publicNetworkAccess":"Enabled","enableAutomaticFailover":false,"enableMultipleWriteLocations":false,"enablePartitionKeyMonitor":false,"isVirtualNetworkFilterEnabled":false,"virtualNetworkRules":[],"EnabledApiTypes":"MongoDB","disableKeyBasedMetadataWriteAccess":false,"enableFreeTier":false,"enableAnalyticalStorage":true,"analyticalStorageConfiguration":{"schemaType":"FullFidelity"},"instanceId":"c0318d12-14e7-4c04-905e-9c369e7e1646","databaseAccountOfferType":"Standard","enableFullFidelityChangeFeed":false,"defaultIdentity":"FirstPartyIdentity","networkAclBypass":"None","disableLocalAuth":false,"enablePartitionMerge":false,"minimalTlsVersion":"Tls12","consistencyPolicy":{"defaultConsistencyLevel":"Session","maxIntervalInSeconds":5,"maxStalenessPrefix":100},"apiProperties":{"serverVersion":"3.2"},"configurationOverrides":{"EnableBsonSchema":"True"},"writeLocations":[{"id":"cli000002-westus","locationName":"West
-        US","documentEndpoint":"https://cli000002-westus.documents.azure.com:443/","provisioningState":"Succeeded","failoverPriority":0,"isZoneRedundant":false}],"readLocations":[{"id":"cli000002-westus","locationName":"West
-        US","documentEndpoint":"https://cli000002-westus.documents.azure.com:443/","provisioningState":"Succeeded","failoverPriority":0,"isZoneRedundant":false}],"locations":[{"id":"cli000002-westus","locationName":"West
-        US","documentEndpoint":"https://cli000002-westus.documents.azure.com:443/","provisioningState":"Succeeded","failoverPriority":0,"isZoneRedundant":false}],"failoverPolicies":[{"id":"cli000002-westus","locationName":"West
-        US","failoverPriority":0}],"cors":[],"capabilities":[{"name":"EnableAggregationPipeline"}],"ipRules":[{"ipAddressOrRange":"20.10.10.10"},{"ipAddressOrRange":"12.12.122.122"},{"ipAddressOrRange":"12.22.11.11"}],"backupPolicy":{"type":"Periodic","periodicModeProperties":{"backupIntervalInMinutes":120,"backupRetentionIntervalInHours":8,"backupStorageRedundancy":"Local"}},"networkAclBypassResourceIds":[],"keysMetadata":{"primaryMasterKey":{"generationTime":"2023-02-23T08:07:12.7713602Z"},"secondaryMasterKey":{"generationTime":"2023-02-23T08:07:12.7713602Z"},"primaryReadonlyMasterKey":{"generationTime":"2023-02-23T08:07:12.7713602Z"},"secondaryReadonlyMasterKey":{"generationTime":"2023-02-23T08:07:12.7713602Z"}}},"identity":{"type":"None"}}'
-=======
         US","type":"Microsoft.DocumentDB/databaseAccounts","kind":"MongoDB","tags":{},"systemData":{"createdAt":"2023-02-28T20:46:57.3254224Z"},"properties":{"provisioningState":"Succeeded","documentEndpoint":"https://cli000002.documents.azure.com:443/","sqlEndpoint":"https://cli000002.documents.azure.com:443/","publicNetworkAccess":"Enabled","enableAutomaticFailover":false,"enableMultipleWriteLocations":false,"enablePartitionKeyMonitor":false,"isVirtualNetworkFilterEnabled":false,"virtualNetworkRules":[],"EnabledApiTypes":"MongoDB","disableKeyBasedMetadataWriteAccess":false,"enableFreeTier":false,"enableAnalyticalStorage":true,"analyticalStorageConfiguration":{"schemaType":"FullFidelity"},"instanceId":"483bdb02-12be-4a1e-888e-d48fd5f63949","databaseAccountOfferType":"Standard","defaultIdentity":"FirstPartyIdentity","networkAclBypass":"None","disableLocalAuth":false,"enablePartitionMerge":false,"minimalTlsVersion":"Tls12","consistencyPolicy":{"defaultConsistencyLevel":"Session","maxIntervalInSeconds":5,"maxStalenessPrefix":100},"apiProperties":{"serverVersion":"3.2"},"configurationOverrides":{"EnableBsonSchema":"True"},"writeLocations":[{"id":"cli000002-westus","locationName":"West
         US","documentEndpoint":"https://cli000002-westus.documents.azure.com:443/","provisioningState":"Succeeded","failoverPriority":0,"isZoneRedundant":false}],"readLocations":[{"id":"cli000002-westus","locationName":"West
         US","documentEndpoint":"https://cli000002-westus.documents.azure.com:443/","provisioningState":"Succeeded","failoverPriority":0,"isZoneRedundant":false}],"locations":[{"id":"cli000002-westus","locationName":"West
         US","documentEndpoint":"https://cli000002-westus.documents.azure.com:443/","provisioningState":"Succeeded","failoverPriority":0,"isZoneRedundant":false}],"failoverPolicies":[{"id":"cli000002-westus","locationName":"West
         US","failoverPriority":0}],"cors":[],"capabilities":[{"name":"EnableAggregationPipeline"}],"ipRules":[{"ipAddressOrRange":"20.10.10.10"},{"ipAddressOrRange":"12.12.122.122"},{"ipAddressOrRange":"12.22.11.11"}],"backupPolicy":{"type":"Periodic","periodicModeProperties":{"backupIntervalInMinutes":120,"backupRetentionIntervalInHours":8,"backupStorageRedundancy":"Local"}},"networkAclBypassResourceIds":[],"keysMetadata":{"primaryMasterKey":{"generationTime":"2023-02-28T20:46:57.3254224Z"},"secondaryMasterKey":{"generationTime":"2023-02-28T20:46:57.3254224Z"},"primaryReadonlyMasterKey":{"generationTime":"2023-02-28T20:46:57.3254224Z"},"secondaryReadonlyMasterKey":{"generationTime":"2023-02-28T20:46:57.3254224Z"}}},"identity":{"type":"None"}}'
->>>>>>> 81f8e181
-    headers:
-      cache-control:
-      - no-store, no-cache
-      content-length:
-<<<<<<< HEAD
-      - '2826'
-      content-type:
-      - application/json
-      date:
-      - Thu, 23 Feb 2023 08:18:43 GMT
-=======
+    headers:
+      cache-control:
+      - no-store, no-cache
+      content-length:
       - '2789'
       content-type:
       - application/json
       date:
       - Tue, 28 Feb 2023 21:03:30 GMT
->>>>>>> 81f8e181
-      pragma:
-      - no-cache
-      server:
-      - Microsoft-HTTPAPI/2.0
-      strict-transport-security:
-      - max-age=31536000; includeSubDomains
-      transfer-encoding:
-      - chunked
-      vary:
-      - Accept-Encoding
-      x-content-type-options:
-      - nosniff
-      x-ms-gatewayversion:
-      - version=2.14.0
-    status:
-      code: 200
-      message: Ok
-- request:
-    body: null
-    headers:
-      Accept:
-      - application/json
-      Accept-Encoding:
-      - gzip, deflate
-      CommandName:
-      - cosmosdb update
-      Connection:
-      - keep-alive
-      ParameterSetName:
-      - -n -g --backup-interval --backup-retention --backup-redundancy
-      User-Agent:
-<<<<<<< HEAD
-      - AZURECLI/2.45.0 azsdk-python-mgmt-cosmosdb/9.0.0 Python/3.8.10 (Windows-10-10.0.22621-SP0)
-=======
-      - AZURECLI/2.45.0 azsdk-python-mgmt-cosmosdb/9.0.0 Python/3.10.10 (Windows-10-10.0.22621-SP0)
->>>>>>> 81f8e181
+      pragma:
+      - no-cache
+      server:
+      - Microsoft-HTTPAPI/2.0
+      strict-transport-security:
+      - max-age=31536000; includeSubDomains
+      transfer-encoding:
+      - chunked
+      vary:
+      - Accept-Encoding
+      x-content-type-options:
+      - nosniff
+      x-ms-gatewayversion:
+      - version=2.14.0
+    status:
+      code: 200
+      message: Ok
+- request:
+    body: null
+    headers:
+      Accept:
+      - application/json
+      Accept-Encoding:
+      - gzip, deflate
+      CommandName:
+      - cosmosdb update
+      Connection:
+      - keep-alive
+      ParameterSetName:
+      - -n -g --backup-interval --backup-retention --backup-redundancy
+      User-Agent:
+      - AZURECLI/2.45.0 azsdk-python-mgmt-cosmosdb/9.0.0 Python/3.10.10 (Windows-10-10.0.22621-SP0)
     method: GET
     uri: https://management.azure.com/subscriptions/00000000-0000-0000-0000-000000000000/resourceGroups/cli_test_cosmosdb_account000001/providers/Microsoft.DocumentDB/databaseAccounts/cli000002?api-version=2022-11-15
   response:
     body:
       string: '{"id":"/subscriptions/00000000-0000-0000-0000-000000000000/resourceGroups/cli_test_cosmosdb_account000001/providers/Microsoft.DocumentDB/databaseAccounts/cli000002","name":"cli000002","location":"West
-<<<<<<< HEAD
-        US","type":"Microsoft.DocumentDB/databaseAccounts","kind":"MongoDB","tags":{},"systemData":{"createdAt":"2023-02-23T08:07:12.7713602Z"},"properties":{"provisioningState":"Succeeded","documentEndpoint":"https://cli000002.documents.azure.com:443/","sqlEndpoint":"https://cli000002.documents.azure.com:443/","publicNetworkAccess":"Enabled","enableAutomaticFailover":false,"enableMultipleWriteLocations":false,"enablePartitionKeyMonitor":false,"isVirtualNetworkFilterEnabled":false,"virtualNetworkRules":[],"EnabledApiTypes":"MongoDB","disableKeyBasedMetadataWriteAccess":false,"enableFreeTier":false,"enableAnalyticalStorage":true,"analyticalStorageConfiguration":{"schemaType":"FullFidelity"},"instanceId":"c0318d12-14e7-4c04-905e-9c369e7e1646","databaseAccountOfferType":"Standard","enableFullFidelityChangeFeed":false,"defaultIdentity":"FirstPartyIdentity","networkAclBypass":"None","disableLocalAuth":false,"enablePartitionMerge":false,"minimalTlsVersion":"Tls12","consistencyPolicy":{"defaultConsistencyLevel":"Session","maxIntervalInSeconds":5,"maxStalenessPrefix":100},"apiProperties":{"serverVersion":"3.2"},"configurationOverrides":{"EnableBsonSchema":"True"},"writeLocations":[{"id":"cli000002-westus","locationName":"West
-        US","documentEndpoint":"https://cli000002-westus.documents.azure.com:443/","provisioningState":"Succeeded","failoverPriority":0,"isZoneRedundant":false}],"readLocations":[{"id":"cli000002-westus","locationName":"West
-        US","documentEndpoint":"https://cli000002-westus.documents.azure.com:443/","provisioningState":"Succeeded","failoverPriority":0,"isZoneRedundant":false}],"locations":[{"id":"cli000002-westus","locationName":"West
-        US","documentEndpoint":"https://cli000002-westus.documents.azure.com:443/","provisioningState":"Succeeded","failoverPriority":0,"isZoneRedundant":false}],"failoverPolicies":[{"id":"cli000002-westus","locationName":"West
-        US","failoverPriority":0}],"cors":[],"capabilities":[{"name":"EnableAggregationPipeline"}],"ipRules":[{"ipAddressOrRange":"20.10.10.10"},{"ipAddressOrRange":"12.12.122.122"},{"ipAddressOrRange":"12.22.11.11"}],"backupPolicy":{"type":"Periodic","periodicModeProperties":{"backupIntervalInMinutes":120,"backupRetentionIntervalInHours":8,"backupStorageRedundancy":"Local"}},"networkAclBypassResourceIds":[],"keysMetadata":{"primaryMasterKey":{"generationTime":"2023-02-23T08:07:12.7713602Z"},"secondaryMasterKey":{"generationTime":"2023-02-23T08:07:12.7713602Z"},"primaryReadonlyMasterKey":{"generationTime":"2023-02-23T08:07:12.7713602Z"},"secondaryReadonlyMasterKey":{"generationTime":"2023-02-23T08:07:12.7713602Z"}}},"identity":{"type":"None"}}'
-=======
         US","type":"Microsoft.DocumentDB/databaseAccounts","kind":"MongoDB","tags":{},"systemData":{"createdAt":"2023-02-28T20:46:57.3254224Z"},"properties":{"provisioningState":"Succeeded","documentEndpoint":"https://cli000002.documents.azure.com:443/","sqlEndpoint":"https://cli000002.documents.azure.com:443/","publicNetworkAccess":"Enabled","enableAutomaticFailover":false,"enableMultipleWriteLocations":false,"enablePartitionKeyMonitor":false,"isVirtualNetworkFilterEnabled":false,"virtualNetworkRules":[],"EnabledApiTypes":"MongoDB","disableKeyBasedMetadataWriteAccess":false,"enableFreeTier":false,"enableAnalyticalStorage":true,"analyticalStorageConfiguration":{"schemaType":"FullFidelity"},"instanceId":"483bdb02-12be-4a1e-888e-d48fd5f63949","databaseAccountOfferType":"Standard","defaultIdentity":"FirstPartyIdentity","networkAclBypass":"None","disableLocalAuth":false,"enablePartitionMerge":false,"minimalTlsVersion":"Tls12","consistencyPolicy":{"defaultConsistencyLevel":"Session","maxIntervalInSeconds":5,"maxStalenessPrefix":100},"apiProperties":{"serverVersion":"3.2"},"configurationOverrides":{"EnableBsonSchema":"True"},"writeLocations":[{"id":"cli000002-westus","locationName":"West
         US","documentEndpoint":"https://cli000002-westus.documents.azure.com:443/","provisioningState":"Succeeded","failoverPriority":0,"isZoneRedundant":false}],"readLocations":[{"id":"cli000002-westus","locationName":"West
         US","documentEndpoint":"https://cli000002-westus.documents.azure.com:443/","provisioningState":"Succeeded","failoverPriority":0,"isZoneRedundant":false}],"locations":[{"id":"cli000002-westus","locationName":"West
         US","documentEndpoint":"https://cli000002-westus.documents.azure.com:443/","provisioningState":"Succeeded","failoverPriority":0,"isZoneRedundant":false}],"failoverPolicies":[{"id":"cli000002-westus","locationName":"West
         US","failoverPriority":0}],"cors":[],"capabilities":[{"name":"EnableAggregationPipeline"}],"ipRules":[{"ipAddressOrRange":"20.10.10.10"},{"ipAddressOrRange":"12.12.122.122"},{"ipAddressOrRange":"12.22.11.11"}],"backupPolicy":{"type":"Periodic","periodicModeProperties":{"backupIntervalInMinutes":120,"backupRetentionIntervalInHours":8,"backupStorageRedundancy":"Local"}},"networkAclBypassResourceIds":[],"keysMetadata":{"primaryMasterKey":{"generationTime":"2023-02-28T20:46:57.3254224Z"},"secondaryMasterKey":{"generationTime":"2023-02-28T20:46:57.3254224Z"},"primaryReadonlyMasterKey":{"generationTime":"2023-02-28T20:46:57.3254224Z"},"secondaryReadonlyMasterKey":{"generationTime":"2023-02-28T20:46:57.3254224Z"}}},"identity":{"type":"None"}}'
->>>>>>> 81f8e181
-    headers:
-      cache-control:
-      - no-store, no-cache
-      content-length:
-<<<<<<< HEAD
-      - '2826'
-      content-type:
-      - application/json
-      date:
-      - Thu, 23 Feb 2023 08:18:44 GMT
-=======
+    headers:
+      cache-control:
+      - no-store, no-cache
+      content-length:
       - '2789'
       content-type:
       - application/json
       date:
       - Tue, 28 Feb 2023 21:03:30 GMT
->>>>>>> 81f8e181
       pragma:
       - no-cache
       server:
