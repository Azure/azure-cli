--- conflicted
+++ resolved
@@ -973,6 +973,9 @@
         c.argument('retention', type=int, help='Number of days to retain logs')
         c.argument('storage_account', help='Name or ID of the storage account in which to save the flow logs. '
                                            'Must be in the same region of flow log.')
+        c.argument('vnet', options_list=['--vnet'], help='Name or ID of the Virtual Network Resource.')
+        c.argument('subnet', options_list=['--subnet'], help='Name or ID of Subnet')
+        c.argument('nic', options_list=['--nic'], help='Name or ID of the Network Interface (NIC) Resource.')
 
     # temporary solution for compatible with old show command's parameter
     # after old show command's parameter is deprecated and removed,
@@ -993,19 +996,9 @@
                    help='Name or ID of a Log Analytics workspace. Must be in the same region of flow log')
         c.argument('traffic_analytics_enabled', options_list='--traffic-analytics', arg_type=get_three_state_flag(), help='Enable traffic analytics. Defaults to true if `--workspace` is provided.')
 
-<<<<<<< HEAD
-    for item in ['list', 'stop', 'delete', 'show', 'show-status']:
-        with self.argument_context('network watcher packet-capture {}'.format(item)) as c:
-            c.extra('location')
-            c.argument('location', get_location_type(self.cli_ctx), required=True)
-            c.argument('packet_capture_name', name_arg_type)
-            c.argument('network_watcher_name', ignore_type, options_list=['--network-watcher-name'], validator=get_network_watcher_from_location(remove=True, rg_name='resource_group_name', watcher_name='network_watcher_name'))
-            c.ignore('resource_group_name')
-=======
     with self.argument_context('network watcher troubleshooting') as c:
         c.argument('resource', help='Name or ID of the resource to troubleshoot.')
         c.argument('resource_type', help='The resource type', options_list=['--resource-type', '-t'], id_part='resource_type', arg_type=get_enum_type(['vnetGateway', 'vpnConnection']))
->>>>>>> a4c0816d
     # endregion
 
     # region PublicIPAddresses
