--- conflicted
+++ resolved
@@ -4488,7 +4488,6 @@
     @live_only()
     @AllowLargeResponse()
     @AKSCustomResourceGroupPreparer(random_name_length=17, name_prefix='clitest', location='westus2')
-<<<<<<< HEAD
     def test_aks_custom_kubelet_identity(self, resource_group, resource_group_location):
         aks_name = self.create_random_name('cliakstest', 16)
         control_plane_identity_name = self.create_random_name('cliakstest', 16)
@@ -4531,7 +4530,15 @@
             self.exists('identityProfile'),
             self.check('provisioningState', 'Succeeded'),
             self.check('identityProfile.kubeletidentity.resourceId', kubelet_identity_resource_id),
-=======
+        ])
+
+        # delete
+        self.cmd(
+            'aks delete -g {resource_group} -n {name} --yes --no-wait', checks=[self.is_empty()])
+
+    @live_only()
+    @AllowLargeResponse()
+    @AKSCustomResourceGroupPreparer(random_name_length=17, name_prefix='clitest', location='westus2')
     def test_aks_enable_utlra_ssd(self, resource_group, resource_group_location):
         aks_name = self.create_random_name('cliakstest', 16)
         self.kwargs.update({
@@ -4542,13 +4549,8 @@
         create_cmd = 'aks create --resource-group={resource_group} --name={name} --node-vm-size Standard_D2s_v3 --zones 1 2 3 --enable-ultra-ssd'
         self.cmd(create_cmd, checks=[
             self.check('provisioningState', 'Succeeded')
->>>>>>> aaffbc5c
         ])
 
         # delete
         self.cmd(
-<<<<<<< HEAD
-            'aks delete -g {resource_group} -n {name} --yes --no-wait', checks=[self.is_empty()])
-=======
-            'aks delete -g {resource_group} -n {name} --yes --no-wait', checks=[self.is_empty()])
->>>>>>> aaffbc5c
+            'aks delete -g {resource_group} -n {name} --yes --no-wait', checks=[self.is_empty()])