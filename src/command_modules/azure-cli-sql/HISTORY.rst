--- conflicted
+++ resolved
@@ -1,19 +1,16 @@
 .. :changelog:
 
 Release History
-===============
 
-<<<<<<< HEAD
 unreleased
 ++++++++++++++++++
 
 * Added az sql db list-editions and az sql elastic-pool list-editions commands.
-=======
+
 2.0.4 (2017-05-30)
 ++++++++++++++++++
 
 * Minor fixes.
->>>>>>> a21ba982
 
 2.0.3 (2017-05-09)
 ++++++++++++++++++
