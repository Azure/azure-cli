interactions:
- request:
    body: '{}'
    headers:
      Accept:
      - application/json
      Accept-Encoding:
      - gzip, deflate
      CommandName:
      - storage share-rm create
      Connection:
      - keep-alive
      Content-Length:
      - '2'
      Content-Type:
      - application/json
      ParameterSetName:
      - --storage-account -g -n
      User-Agent:
<<<<<<< HEAD
      - AZURECLI/2.50.0 (PIP) azsdk-python-azure-mgmt-storage/0.1.0 Python/3.9.6 (Windows-10-10.0.19045-SP0)
=======
      - AZURECLI/2.53.0 azsdk-python-azure-mgmt-storage/21.1.0 Python/3.10.13 (Linux-5.15.0-1047-azure-x86_64-with-glibc2.31)
        VSTS_7b238909-6802-4b65-b90d-184bca47f458_build_220_0
>>>>>>> da1007ab
    method: PUT
    uri: https://management.azure.com/subscriptions/00000000-0000-0000-0000-000000000000/resourceGroups/cli_snapshot000001/providers/Microsoft.Storage/storageAccounts/snapshot000002/fileServices/default/shares/share000003?api-version=2023-01-01
  response:
    body:
      string: '{"id":"/subscriptions/00000000-0000-0000-0000-000000000000/resourceGroups/cli_snapshot000001/providers/Microsoft.Storage/storageAccounts/snapshot000002/fileServices/default/shares/share000003","name":"share000003","type":"Microsoft.Storage/storageAccounts/fileServices/shares"}'
    headers:
      cache-control:
      - no-cache
      content-length:
      - '277'
      content-type:
      - application/json
      date:
<<<<<<< HEAD
      - Thu, 06 Jul 2023 03:49:57 GMT
      etag:
      - '"0x8DB7DD411585AFD"'
=======
      - Thu, 19 Oct 2023 09:46:27 GMT
      etag:
      - '"0x8DBD088442C1394"'
>>>>>>> da1007ab
      expires:
      - '-1'
      pragma:
      - no-cache
      server:
      - Microsoft-Azure-Storage-Resource-Provider/1.0,Microsoft-HTTPAPI/2.0 Microsoft-HTTPAPI/2.0
      strict-transport-security:
      - max-age=31536000; includeSubDomains
      x-content-type-options:
      - nosniff
      x-ms-ratelimit-remaining-subscription-writes:
<<<<<<< HEAD
      - '1120'
=======
      - '1189'
>>>>>>> da1007ab
    status:
      code: 201
      message: Created
- request:
    body: '{"properties": {"metadata": {"k1": "v1"}, "shareQuota": 10, "enabledProtocols":
      "SMB", "rootSquash": "AllSquash", "accessTier": "Hot"}}'
    headers:
      Accept:
      - application/json
      Accept-Encoding:
      - gzip, deflate
      CommandName:
      - storage share-rm snapshot
      Connection:
      - keep-alive
      Content-Length:
      - '135'
      Content-Type:
      - application/json
      ParameterSetName:
      - --storage-account -g -n -q --metadata --access-tier --enabled-protocols --root-squash
      User-Agent:
<<<<<<< HEAD
      - AZURECLI/2.50.0 (PIP) azsdk-python-azure-mgmt-storage/0.1.0 Python/3.9.6 (Windows-10-10.0.19045-SP0)
=======
      - AZURECLI/2.53.0 azsdk-python-azure-mgmt-storage/21.1.0 Python/3.10.13 (Linux-5.15.0-1047-azure-x86_64-with-glibc2.31)
        VSTS_7b238909-6802-4b65-b90d-184bca47f458_build_220_0
>>>>>>> da1007ab
    method: PUT
    uri: https://management.azure.com/subscriptions/00000000-0000-0000-0000-000000000000/resourceGroups/cli_snapshot000001/providers/Microsoft.Storage/storageAccounts/snapshot000002/fileServices/default/shares/share000003?$expand=snapshots&api-version=2023-01-01
  response:
    body:
<<<<<<< HEAD
      string: '{"id":"/subscriptions/00000000-0000-0000-0000-000000000000/resourceGroups/cli_snapshot000001/providers/Microsoft.Storage/storageAccounts/snapshot000002/fileServices/default/shares/share000003","name":"share000003","type":"Microsoft.Storage/storageAccounts/fileServices/shares","properties":{"accessTier":"Hot","snapshotTime":"2023-07-06T03:49:59.0000000Z","metadata":{"k1":"v1"},"shareQuota":10,"enabledProtocols":"SMB","rootSquash":"AllSquash"}}'
=======
      string: '{"id":"/subscriptions/00000000-0000-0000-0000-000000000000/resourceGroups/cli_snapshot000001/providers/Microsoft.Storage/storageAccounts/snapshot000002/fileServices/default/shares/share000003","name":"share000003","type":"Microsoft.Storage/storageAccounts/fileServices/shares","properties":{"accessTier":"Hot","snapshotTime":"2023-10-19T09:46:28.0000000Z","metadata":{"k1":"v1"},"shareQuota":10,"enabledProtocols":"SMB","rootSquash":"AllSquash"}}'
>>>>>>> da1007ab
    headers:
      cache-control:
      - no-cache
      content-length:
      - '446'
      content-type:
      - application/json
      date:
<<<<<<< HEAD
      - Thu, 06 Jul 2023 03:49:59 GMT
=======
      - Thu, 19 Oct 2023 09:46:28 GMT
>>>>>>> da1007ab
      expires:
      - '-1'
      pragma:
      - no-cache
      server:
      - Microsoft-Azure-Storage-Resource-Provider/1.0,Microsoft-HTTPAPI/2.0 Microsoft-HTTPAPI/2.0
      strict-transport-security:
      - max-age=31536000; includeSubDomains
      x-content-type-options:
      - nosniff
      x-ms-ratelimit-remaining-subscription-writes:
<<<<<<< HEAD
      - '1126'
=======
      - '1193'
>>>>>>> da1007ab
    status:
      code: 201
      message: Created
- request:
    body: null
    headers:
      Accept:
      - application/json
      Accept-Encoding:
      - gzip, deflate
      CommandName:
      - storage share-rm show
      Connection:
      - keep-alive
      ParameterSetName:
      - --storage-account -g -n --snapshot
      User-Agent:
<<<<<<< HEAD
      - AZURECLI/2.50.0 (PIP) azsdk-python-azure-mgmt-storage/0.1.0 Python/3.9.6 (Windows-10-10.0.19045-SP0)
      x-ms-snapshot:
      - '2023-07-06T03:49:59.0000000Z'
=======
      - AZURECLI/2.53.0 azsdk-python-azure-mgmt-storage/21.1.0 Python/3.10.13 (Linux-5.15.0-1047-azure-x86_64-with-glibc2.31)
        VSTS_7b238909-6802-4b65-b90d-184bca47f458_build_220_0
      x-ms-snapshot:
      - '2023-10-19T09:46:28.0000000Z'
>>>>>>> da1007ab
    method: GET
    uri: https://management.azure.com/subscriptions/00000000-0000-0000-0000-000000000000/resourceGroups/cli_snapshot000001/providers/Microsoft.Storage/storageAccounts/snapshot000002/fileServices/default/shares/share000003?api-version=2023-01-01
  response:
    body:
<<<<<<< HEAD
      string: '{"id":"/subscriptions/00000000-0000-0000-0000-000000000000/resourceGroups/cli_snapshot000001/providers/Microsoft.Storage/storageAccounts/snapshot000002/fileServices/default/shares/share000003","name":"share000003","type":"Microsoft.Storage/storageAccounts/fileServices/shares","etag":"\"0x8DB7DD411E7CD80\"","properties":{"leaseStatus":"unlocked","leaseState":"available","signedIdentifiers":[],"accessTier":"TransactionOptimized","accessTierChangeTime":"2023-07-06T03:49:58.0000000Z","snapshotTime":"2023-07-06T03:49:59.0000000Z","metadata":{"k1":"v1"},"lastModifiedTime":"2023-07-06T03:49:59.0000000Z","shareQuota":5120}}'
=======
      string: '{"id":"/subscriptions/00000000-0000-0000-0000-000000000000/resourceGroups/cli_snapshot000001/providers/Microsoft.Storage/storageAccounts/snapshot000002/fileServices/default/shares/share000003","name":"share000003","type":"Microsoft.Storage/storageAccounts/fileServices/shares","etag":"\"0x8DBD088441DF200\"","properties":{"leaseStatus":"unlocked","leaseState":"available","signedIdentifiers":[],"accessTier":"TransactionOptimized","accessTierChangeTime":"2023-10-19T09:46:27.0000000Z","snapshotTime":"2023-10-19T09:46:28.0000000Z","metadata":{"k1":"v1"},"lastModifiedTime":"2023-10-19T09:46:28.0000000Z","shareQuota":5120}}'
>>>>>>> da1007ab
    headers:
      cache-control:
      - no-cache
      content-length:
      - '623'
      content-type:
      - application/json
      date:
<<<<<<< HEAD
      - Thu, 06 Jul 2023 03:50:00 GMT
      etag:
      - '"0x8DB7DD411E7CD80"'
=======
      - Thu, 19 Oct 2023 09:46:28 GMT
      etag:
      - '"0x8DBD088441DF200"'
>>>>>>> da1007ab
      expires:
      - '-1'
      pragma:
      - no-cache
      server:
      - Microsoft-Azure-Storage-Resource-Provider/1.0,Microsoft-HTTPAPI/2.0 Microsoft-HTTPAPI/2.0
      strict-transport-security:
      - max-age=31536000; includeSubDomains
      x-content-type-options:
      - nosniff
    status:
      code: 200
      message: OK
- request:
    body: null
    headers:
      Accept:
      - application/json
      Accept-Encoding:
      - gzip, deflate
      CommandName:
      - storage share-rm list
      Connection:
      - keep-alive
      ParameterSetName:
      - --storage-account -g --include-snapshot
      User-Agent:
<<<<<<< HEAD
      - AZURECLI/2.50.0 (PIP) azsdk-python-azure-mgmt-storage/0.1.0 Python/3.9.6 (Windows-10-10.0.19045-SP0)
=======
      - AZURECLI/2.53.0 azsdk-python-azure-mgmt-storage/21.1.0 Python/3.10.13 (Linux-5.15.0-1047-azure-x86_64-with-glibc2.31)
        VSTS_7b238909-6802-4b65-b90d-184bca47f458_build_220_0
>>>>>>> da1007ab
    method: GET
    uri: https://management.azure.com/subscriptions/00000000-0000-0000-0000-000000000000/resourceGroups/cli_snapshot000001/providers/Microsoft.Storage/storageAccounts/snapshot000002/fileServices/default/shares?api-version=2023-01-01&$expand=snapshots
  response:
    body:
<<<<<<< HEAD
      string: '{"value":[{"id":"/subscriptions/00000000-0000-0000-0000-000000000000/resourceGroups/cli_snapshot000001/providers/Microsoft.Storage/storageAccounts/snapshot000002/fileServices/default/shares/share000003","name":"share000003","type":"Microsoft.Storage/storageAccounts/fileServices/shares","etag":"\"0x8DB7DD411E7CD80\"","properties":{"leaseStatus":"unlocked","leaseState":"available","accessTier":"TransactionOptimized","snapshotTime":"2023-07-06T03:49:59.0000000Z","lastModifiedTime":"2023-07-06T03:49:59.0000000Z","shareQuota":5120,"enabledProtocols":"SMB"}},{"id":"/subscriptions/00000000-0000-0000-0000-000000000000/resourceGroups/cli_snapshot000001/providers/Microsoft.Storage/storageAccounts/snapshot000002/fileServices/default/shares/share000003","name":"share000003","type":"Microsoft.Storage/storageAccounts/fileServices/shares","etag":"\"0x8DB7DD411585AFD\"","properties":{"leaseStatus":"unlocked","leaseState":"available","accessTier":"TransactionOptimized","accessTierChangeTime":"2023-07-06T03:49:58.0000000Z","lastModifiedTime":"2023-07-06T03:49:58.0000000Z","shareQuota":5120,"enabledProtocols":"SMB"}}]}'
=======
      string: '{"value":[{"id":"/subscriptions/00000000-0000-0000-0000-000000000000/resourceGroups/cli_snapshot000001/providers/Microsoft.Storage/storageAccounts/snapshot000002/fileServices/default/shares/share000003","name":"share000003","type":"Microsoft.Storage/storageAccounts/fileServices/shares","etag":"\"0x8DBD088441DF200\"","properties":{"leaseStatus":"unlocked","leaseState":"available","accessTier":"TransactionOptimized","snapshotTime":"2023-10-19T09:46:28.0000000Z","lastModifiedTime":"2023-10-19T09:46:28.0000000Z","shareQuota":5120,"enabledProtocols":"SMB"}},{"id":"/subscriptions/00000000-0000-0000-0000-000000000000/resourceGroups/cli_snapshot000001/providers/Microsoft.Storage/storageAccounts/snapshot000002/fileServices/default/shares/share000003","name":"share000003","type":"Microsoft.Storage/storageAccounts/fileServices/shares","etag":"\"0x8DBD088442C1394\"","properties":{"leaseStatus":"unlocked","leaseState":"available","accessTier":"TransactionOptimized","accessTierChangeTime":"2023-10-19T09:46:27.0000000Z","lastModifiedTime":"2023-10-19T09:46:28.0000000Z","shareQuota":5120,"enabledProtocols":"SMB"}}]}'
>>>>>>> da1007ab
    headers:
      cache-control:
      - no-cache
      content-length:
      - '1117'
      content-type:
      - application/json
      date:
<<<<<<< HEAD
      - Thu, 06 Jul 2023 03:50:02 GMT
=======
      - Thu, 19 Oct 2023 09:46:28 GMT
>>>>>>> da1007ab
      expires:
      - '-1'
      pragma:
      - no-cache
      server:
      - Microsoft-Azure-Storage-Resource-Provider/1.0,Microsoft-HTTPAPI/2.0 Microsoft-HTTPAPI/2.0
      strict-transport-security:
      - max-age=31536000; includeSubDomains
      transfer-encoding:
      - chunked
      vary:
      - Accept-Encoding
      x-content-type-options:
      - nosniff
    status:
      code: 200
      message: OK
- request:
    body: null
    headers:
      Accept:
      - application/json
      Accept-Encoding:
      - gzip, deflate
      CommandName:
      - storage share-rm delete
      Connection:
      - keep-alive
      Content-Length:
      - '0'
      ParameterSetName:
      - --storage-account -g -n -y
      User-Agent:
<<<<<<< HEAD
      - AZURECLI/2.50.0 (PIP) azsdk-python-azure-mgmt-storage/0.1.0 Python/3.9.6 (Windows-10-10.0.19045-SP0)
=======
      - AZURECLI/2.53.0 azsdk-python-azure-mgmt-storage/21.1.0 Python/3.10.13 (Linux-5.15.0-1047-azure-x86_64-with-glibc2.31)
        VSTS_7b238909-6802-4b65-b90d-184bca47f458_build_220_0
>>>>>>> da1007ab
    method: DELETE
    uri: https://management.azure.com/subscriptions/00000000-0000-0000-0000-000000000000/resourceGroups/cli_snapshot000001/providers/Microsoft.Storage/storageAccounts/snapshot000002/fileServices/default/shares/share000003?api-version=2023-01-01&$include=none
  response:
    body:
      string: '{"error":{"code":"ShareHasSnapshots","message":"The share has snapshots
<<<<<<< HEAD
        and the operation requires no snapshots.\nRequestId:304a6ad4-901a-0087-75bc-affdc3000000\nTime:2023-07-06T03:50:03.7969577Z"}}'
=======
        and the operation requires no snapshots.\nRequestId:5ae853d7-701a-0032-0171-029029000000\nTime:2023-10-19T09:46:29.3532317Z"}}'
>>>>>>> da1007ab
    headers:
      cache-control:
      - no-cache
      content-length:
      - '198'
      content-type:
      - application/json
      date:
<<<<<<< HEAD
      - Thu, 06 Jul 2023 03:50:03 GMT
=======
      - Thu, 19 Oct 2023 09:46:29 GMT
>>>>>>> da1007ab
      expires:
      - '-1'
      pragma:
      - no-cache
      server:
      - Microsoft-Azure-Storage-Resource-Provider/1.0,Microsoft-HTTPAPI/2.0 Microsoft-HTTPAPI/2.0
      strict-transport-security:
      - max-age=31536000; includeSubDomains
      x-content-type-options:
      - nosniff
      x-ms-ratelimit-remaining-subscription-deletes:
<<<<<<< HEAD
      - '14992'
=======
      - '14996'
>>>>>>> da1007ab
    status:
      code: 409
      message: Conflict
- request:
    body: null
    headers:
      Accept:
      - application/json
      Accept-Encoding:
      - gzip, deflate
      CommandName:
      - storage share-rm delete
      Connection:
      - keep-alive
      Content-Length:
      - '0'
      ParameterSetName:
      - --storage-account -g -n --snapshot -y
      User-Agent:
<<<<<<< HEAD
      - AZURECLI/2.50.0 (PIP) azsdk-python-azure-mgmt-storage/0.1.0 Python/3.9.6 (Windows-10-10.0.19045-SP0)
      x-ms-snapshot:
      - '2023-07-06T03:49:59.0000000Z'
=======
      - AZURECLI/2.53.0 azsdk-python-azure-mgmt-storage/21.1.0 Python/3.10.13 (Linux-5.15.0-1047-azure-x86_64-with-glibc2.31)
        VSTS_7b238909-6802-4b65-b90d-184bca47f458_build_220_0
      x-ms-snapshot:
      - '2023-10-19T09:46:28.0000000Z'
>>>>>>> da1007ab
    method: DELETE
    uri: https://management.azure.com/subscriptions/00000000-0000-0000-0000-000000000000/resourceGroups/cli_snapshot000001/providers/Microsoft.Storage/storageAccounts/snapshot000002/fileServices/default/shares/share000003?api-version=2023-01-01&$include=none
  response:
    body:
      string: ''
    headers:
      cache-control:
      - no-cache
      content-length:
      - '0'
      content-type:
      - text/plain; charset=utf-8
      date:
<<<<<<< HEAD
      - Thu, 06 Jul 2023 03:50:05 GMT
=======
      - Thu, 19 Oct 2023 09:46:28 GMT
>>>>>>> da1007ab
      expires:
      - '-1'
      pragma:
      - no-cache
      server:
      - Microsoft-Azure-Storage-Resource-Provider/1.0,Microsoft-HTTPAPI/2.0 Microsoft-HTTPAPI/2.0
      strict-transport-security:
      - max-age=31536000; includeSubDomains
      x-content-type-options:
      - nosniff
      x-ms-ratelimit-remaining-subscription-deletes:
<<<<<<< HEAD
      - '14974'
=======
      - '14993'
>>>>>>> da1007ab
    status:
      code: 200
      message: OK
- request:
    body: null
    headers:
      Accept:
      - application/json
      Accept-Encoding:
      - gzip, deflate
      CommandName:
      - storage share-rm list
      Connection:
      - keep-alive
      ParameterSetName:
      - --storage-account -g --include-deleted --include-snapshot
      User-Agent:
<<<<<<< HEAD
      - AZURECLI/2.50.0 (PIP) azsdk-python-azure-mgmt-storage/0.1.0 Python/3.9.6 (Windows-10-10.0.19045-SP0)
=======
      - AZURECLI/2.53.0 azsdk-python-azure-mgmt-storage/21.1.0 Python/3.10.13 (Linux-5.15.0-1047-azure-x86_64-with-glibc2.31)
        VSTS_7b238909-6802-4b65-b90d-184bca47f458_build_220_0
>>>>>>> da1007ab
    method: GET
    uri: https://management.azure.com/subscriptions/00000000-0000-0000-0000-000000000000/resourceGroups/cli_snapshot000001/providers/Microsoft.Storage/storageAccounts/snapshot000002/fileServices/default/shares?api-version=2023-01-01&$expand=deleted%2Csnapshots
  response:
    body:
<<<<<<< HEAD
      string: '{"value":[{"id":"/subscriptions/00000000-0000-0000-0000-000000000000/resourceGroups/cli_snapshot000001/providers/Microsoft.Storage/storageAccounts/snapshot000002/fileServices/default/shares/share000003","name":"share000003","type":"Microsoft.Storage/storageAccounts/fileServices/shares","etag":"\"0x8DB7DD411585AFD\"","properties":{"leaseStatus":"unlocked","leaseState":"available","accessTier":"TransactionOptimized","accessTierChangeTime":"2023-07-06T03:49:58.0000000Z","lastModifiedTime":"2023-07-06T03:49:58.0000000Z","shareQuota":5120,"enabledProtocols":"SMB"}}]}'
=======
      string: '{"value":[{"id":"/subscriptions/00000000-0000-0000-0000-000000000000/resourceGroups/cli_snapshot000001/providers/Microsoft.Storage/storageAccounts/snapshot000002/fileServices/default/shares/share000003","name":"share000003","type":"Microsoft.Storage/storageAccounts/fileServices/shares","etag":"\"0x8DBD088442C1394\"","properties":{"leaseStatus":"unlocked","leaseState":"available","accessTier":"TransactionOptimized","accessTierChangeTime":"2023-10-19T09:46:27.0000000Z","lastModifiedTime":"2023-10-19T09:46:28.0000000Z","shareQuota":5120,"enabledProtocols":"SMB"}}]}'
>>>>>>> da1007ab
    headers:
      cache-control:
      - no-cache
      content-length:
      - '568'
      content-type:
      - application/json
      date:
<<<<<<< HEAD
      - Thu, 06 Jul 2023 03:50:06 GMT
=======
      - Thu, 19 Oct 2023 09:46:29 GMT
>>>>>>> da1007ab
      expires:
      - '-1'
      pragma:
      - no-cache
      server:
      - Microsoft-Azure-Storage-Resource-Provider/1.0,Microsoft-HTTPAPI/2.0 Microsoft-HTTPAPI/2.0
      strict-transport-security:
      - max-age=31536000; includeSubDomains
      transfer-encoding:
      - chunked
      vary:
      - Accept-Encoding
      x-content-type-options:
      - nosniff
    status:
      code: 200
      message: OK
- request:
    body: null
    headers:
      Accept:
      - application/json
      Accept-Encoding:
      - gzip, deflate
      CommandName:
      - storage share-rm show
      Connection:
      - keep-alive
      ParameterSetName:
      - --storage-account -g -n --snapshot
      User-Agent:
<<<<<<< HEAD
      - AZURECLI/2.50.0 (PIP) azsdk-python-azure-mgmt-storage/0.1.0 Python/3.9.6 (Windows-10-10.0.19045-SP0)
      x-ms-snapshot:
      - '2023-07-06T03:49:59.0000000Z'
=======
      - AZURECLI/2.53.0 azsdk-python-azure-mgmt-storage/21.1.0 Python/3.10.13 (Linux-5.15.0-1047-azure-x86_64-with-glibc2.31)
        VSTS_7b238909-6802-4b65-b90d-184bca47f458_build_220_0
      x-ms-snapshot:
      - '2023-10-19T09:46:28.0000000Z'
>>>>>>> da1007ab
    method: GET
    uri: https://management.azure.com/subscriptions/00000000-0000-0000-0000-000000000000/resourceGroups/cli_snapshot000001/providers/Microsoft.Storage/storageAccounts/snapshot000002/fileServices/default/shares/share000003?api-version=2023-01-01
  response:
    body:
      string: '{"error":{"code":"ShareNotFound","message":"The specified share does
<<<<<<< HEAD
        not exist.\nRequestId:304a6af1-901a-0087-0cbc-affdc3000000\nTime:2023-07-06T03:50:08.0974943Z"}}'
=======
        not exist.\nRequestId:5ae853db-701a-0032-0471-029029000000\nTime:2023-10-19T09:46:29.9618864Z"}}'
>>>>>>> da1007ab
    headers:
      cache-control:
      - no-cache
      content-length:
      - '165'
      content-type:
      - application/json
      date:
<<<<<<< HEAD
      - Thu, 06 Jul 2023 03:50:07 GMT
=======
      - Thu, 19 Oct 2023 09:46:29 GMT
>>>>>>> da1007ab
      expires:
      - '-1'
      pragma:
      - no-cache
      server:
      - Microsoft-Azure-Storage-Resource-Provider/1.0,Microsoft-HTTPAPI/2.0 Microsoft-HTTPAPI/2.0
      strict-transport-security:
      - max-age=31536000; includeSubDomains
      x-content-type-options:
      - nosniff
    status:
      code: 404
      message: Not Found
- request:
    body: null
    headers:
      Accept:
      - application/json
      Accept-Encoding:
      - gzip, deflate
      CommandName:
      - storage share-rm delete
      Connection:
      - keep-alive
      Content-Length:
      - '0'
      ParameterSetName:
      - --storage-account -g -n -y
      User-Agent:
<<<<<<< HEAD
      - AZURECLI/2.50.0 (PIP) azsdk-python-azure-mgmt-storage/0.1.0 Python/3.9.6 (Windows-10-10.0.19045-SP0)
=======
      - AZURECLI/2.53.0 azsdk-python-azure-mgmt-storage/21.1.0 Python/3.10.13 (Linux-5.15.0-1047-azure-x86_64-with-glibc2.31)
        VSTS_7b238909-6802-4b65-b90d-184bca47f458_build_220_0
>>>>>>> da1007ab
    method: DELETE
    uri: https://management.azure.com/subscriptions/00000000-0000-0000-0000-000000000000/resourceGroups/cli_snapshot000001/providers/Microsoft.Storage/storageAccounts/snapshot000002/fileServices/default/shares/share000003?api-version=2023-01-01&$include=none
  response:
    body:
      string: ''
    headers:
      cache-control:
      - no-cache
      content-length:
      - '0'
      content-type:
      - text/plain; charset=utf-8
      date:
<<<<<<< HEAD
      - Thu, 06 Jul 2023 03:50:09 GMT
=======
      - Thu, 19 Oct 2023 09:46:29 GMT
>>>>>>> da1007ab
      expires:
      - '-1'
      pragma:
      - no-cache
      server:
      - Microsoft-Azure-Storage-Resource-Provider/1.0,Microsoft-HTTPAPI/2.0 Microsoft-HTTPAPI/2.0
      strict-transport-security:
      - max-age=31536000; includeSubDomains
      x-content-type-options:
      - nosniff
      x-ms-ratelimit-remaining-subscription-deletes:
<<<<<<< HEAD
      - '14977'
=======
      - '14998'
>>>>>>> da1007ab
    status:
      code: 200
      message: OK
- request:
    body: null
    headers:
      Accept:
      - application/json
      Accept-Encoding:
      - gzip, deflate
      CommandName:
      - storage share-rm list
      Connection:
      - keep-alive
      ParameterSetName:
      - --storage-account -g --include-deleted --include-snapshot
      User-Agent:
<<<<<<< HEAD
      - AZURECLI/2.50.0 (PIP) azsdk-python-azure-mgmt-storage/0.1.0 Python/3.9.6 (Windows-10-10.0.19045-SP0)
=======
      - AZURECLI/2.53.0 azsdk-python-azure-mgmt-storage/21.1.0 Python/3.10.13 (Linux-5.15.0-1047-azure-x86_64-with-glibc2.31)
        VSTS_7b238909-6802-4b65-b90d-184bca47f458_build_220_0
>>>>>>> da1007ab
    method: GET
    uri: https://management.azure.com/subscriptions/00000000-0000-0000-0000-000000000000/resourceGroups/cli_snapshot000001/providers/Microsoft.Storage/storageAccounts/snapshot000002/fileServices/default/shares?api-version=2023-01-01&$expand=deleted%2Csnapshots
  response:
    body:
<<<<<<< HEAD
      string: '{"value":[{"id":"/subscriptions/00000000-0000-0000-0000-000000000000/resourceGroups/cli_snapshot000001/providers/Microsoft.Storage/storageAccounts/snapshot000002/fileServices/default/shares/share000003_01D9AFBCEEDE7537","name":"share000003","type":"Microsoft.Storage/storageAccounts/fileServices/shares","etag":"\"0x8DB7DD411585AFD\"","properties":{"leaseStatus":"unlocked","leaseState":"broken","version":"01D9AFBCEEDE7537","deleted":true,"deletedTime":"2023-07-06T03:50:09.0000000Z","remainingRetentionDays":7,"accessTier":"TransactionOptimized","accessTierChangeTime":"2023-07-06T03:49:58.0000000Z","lastModifiedTime":"2023-07-06T03:49:58.0000000Z","shareQuota":5120,"enabledProtocols":"SMB"}}]}'
=======
      string: '{"value":[{"id":"/subscriptions/00000000-0000-0000-0000-000000000000/resourceGroups/cli_snapshot000001/providers/Microsoft.Storage/storageAccounts/snapshot000002/fileServices/default/shares/share000003_01DA027121A780FA","name":"share000003","type":"Microsoft.Storage/storageAccounts/fileServices/shares","etag":"\"0x8DBD088442C1394\"","properties":{"leaseStatus":"unlocked","leaseState":"broken","version":"01DA027121A780FA","deleted":true,"deletedTime":"2023-10-19T09:46:30.0000000Z","remainingRetentionDays":7,"accessTier":"TransactionOptimized","accessTierChangeTime":"2023-10-19T09:46:27.0000000Z","lastModifiedTime":"2023-10-19T09:46:28.0000000Z","shareQuota":5120,"enabledProtocols":"SMB"}}]}'
>>>>>>> da1007ab
    headers:
      cache-control:
      - no-cache
      content-length:
      - '698'
      content-type:
      - application/json
      date:
<<<<<<< HEAD
      - Thu, 06 Jul 2023 03:50:10 GMT
=======
      - Thu, 19 Oct 2023 09:46:29 GMT
>>>>>>> da1007ab
      expires:
      - '-1'
      pragma:
      - no-cache
      server:
      - Microsoft-Azure-Storage-Resource-Provider/1.0,Microsoft-HTTPAPI/2.0 Microsoft-HTTPAPI/2.0
      strict-transport-security:
      - max-age=31536000; includeSubDomains
      transfer-encoding:
      - chunked
      vary:
      - Accept-Encoding
      x-content-type-options:
      - nosniff
    status:
      code: 200
      message: OK
version: 1<|MERGE_RESOLUTION|>--- conflicted
+++ resolved
@@ -17,12 +17,8 @@
       ParameterSetName:
       - --storage-account -g -n
       User-Agent:
-<<<<<<< HEAD
-      - AZURECLI/2.50.0 (PIP) azsdk-python-azure-mgmt-storage/0.1.0 Python/3.9.6 (Windows-10-10.0.19045-SP0)
-=======
-      - AZURECLI/2.53.0 azsdk-python-azure-mgmt-storage/21.1.0 Python/3.10.13 (Linux-5.15.0-1047-azure-x86_64-with-glibc2.31)
-        VSTS_7b238909-6802-4b65-b90d-184bca47f458_build_220_0
->>>>>>> da1007ab
+      - AZURECLI/2.53.0 azsdk-python-azure-mgmt-storage/21.1.0 Python/3.10.13 (Linux-5.15.0-1047-azure-x86_64-with-glibc2.31)
+        VSTS_7b238909-6802-4b65-b90d-184bca47f458_build_220_0
     method: PUT
     uri: https://management.azure.com/subscriptions/00000000-0000-0000-0000-000000000000/resourceGroups/cli_snapshot000001/providers/Microsoft.Storage/storageAccounts/snapshot000002/fileServices/default/shares/share000003?api-version=2023-01-01
   response:
@@ -36,15 +32,9 @@
       content-type:
       - application/json
       date:
-<<<<<<< HEAD
-      - Thu, 06 Jul 2023 03:49:57 GMT
-      etag:
-      - '"0x8DB7DD411585AFD"'
-=======
       - Thu, 19 Oct 2023 09:46:27 GMT
       etag:
       - '"0x8DBD088442C1394"'
->>>>>>> da1007ab
       expires:
       - '-1'
       pragma:
@@ -56,11 +46,7 @@
       x-content-type-options:
       - nosniff
       x-ms-ratelimit-remaining-subscription-writes:
-<<<<<<< HEAD
-      - '1120'
-=======
       - '1189'
->>>>>>> da1007ab
     status:
       code: 201
       message: Created
@@ -83,21 +69,13 @@
       ParameterSetName:
       - --storage-account -g -n -q --metadata --access-tier --enabled-protocols --root-squash
       User-Agent:
-<<<<<<< HEAD
-      - AZURECLI/2.50.0 (PIP) azsdk-python-azure-mgmt-storage/0.1.0 Python/3.9.6 (Windows-10-10.0.19045-SP0)
-=======
-      - AZURECLI/2.53.0 azsdk-python-azure-mgmt-storage/21.1.0 Python/3.10.13 (Linux-5.15.0-1047-azure-x86_64-with-glibc2.31)
-        VSTS_7b238909-6802-4b65-b90d-184bca47f458_build_220_0
->>>>>>> da1007ab
+      - AZURECLI/2.53.0 azsdk-python-azure-mgmt-storage/21.1.0 Python/3.10.13 (Linux-5.15.0-1047-azure-x86_64-with-glibc2.31)
+        VSTS_7b238909-6802-4b65-b90d-184bca47f458_build_220_0
     method: PUT
     uri: https://management.azure.com/subscriptions/00000000-0000-0000-0000-000000000000/resourceGroups/cli_snapshot000001/providers/Microsoft.Storage/storageAccounts/snapshot000002/fileServices/default/shares/share000003?$expand=snapshots&api-version=2023-01-01
   response:
     body:
-<<<<<<< HEAD
-      string: '{"id":"/subscriptions/00000000-0000-0000-0000-000000000000/resourceGroups/cli_snapshot000001/providers/Microsoft.Storage/storageAccounts/snapshot000002/fileServices/default/shares/share000003","name":"share000003","type":"Microsoft.Storage/storageAccounts/fileServices/shares","properties":{"accessTier":"Hot","snapshotTime":"2023-07-06T03:49:59.0000000Z","metadata":{"k1":"v1"},"shareQuota":10,"enabledProtocols":"SMB","rootSquash":"AllSquash"}}'
-=======
       string: '{"id":"/subscriptions/00000000-0000-0000-0000-000000000000/resourceGroups/cli_snapshot000001/providers/Microsoft.Storage/storageAccounts/snapshot000002/fileServices/default/shares/share000003","name":"share000003","type":"Microsoft.Storage/storageAccounts/fileServices/shares","properties":{"accessTier":"Hot","snapshotTime":"2023-10-19T09:46:28.0000000Z","metadata":{"k1":"v1"},"shareQuota":10,"enabledProtocols":"SMB","rootSquash":"AllSquash"}}'
->>>>>>> da1007ab
     headers:
       cache-control:
       - no-cache
@@ -106,11 +84,7 @@
       content-type:
       - application/json
       date:
-<<<<<<< HEAD
-      - Thu, 06 Jul 2023 03:49:59 GMT
-=======
       - Thu, 19 Oct 2023 09:46:28 GMT
->>>>>>> da1007ab
       expires:
       - '-1'
       pragma:
@@ -122,11 +96,7 @@
       x-content-type-options:
       - nosniff
       x-ms-ratelimit-remaining-subscription-writes:
-<<<<<<< HEAD
-      - '1126'
-=======
       - '1193'
->>>>>>> da1007ab
     status:
       code: 201
       message: Created
@@ -144,25 +114,15 @@
       ParameterSetName:
       - --storage-account -g -n --snapshot
       User-Agent:
-<<<<<<< HEAD
-      - AZURECLI/2.50.0 (PIP) azsdk-python-azure-mgmt-storage/0.1.0 Python/3.9.6 (Windows-10-10.0.19045-SP0)
-      x-ms-snapshot:
-      - '2023-07-06T03:49:59.0000000Z'
-=======
       - AZURECLI/2.53.0 azsdk-python-azure-mgmt-storage/21.1.0 Python/3.10.13 (Linux-5.15.0-1047-azure-x86_64-with-glibc2.31)
         VSTS_7b238909-6802-4b65-b90d-184bca47f458_build_220_0
       x-ms-snapshot:
       - '2023-10-19T09:46:28.0000000Z'
->>>>>>> da1007ab
     method: GET
     uri: https://management.azure.com/subscriptions/00000000-0000-0000-0000-000000000000/resourceGroups/cli_snapshot000001/providers/Microsoft.Storage/storageAccounts/snapshot000002/fileServices/default/shares/share000003?api-version=2023-01-01
   response:
     body:
-<<<<<<< HEAD
-      string: '{"id":"/subscriptions/00000000-0000-0000-0000-000000000000/resourceGroups/cli_snapshot000001/providers/Microsoft.Storage/storageAccounts/snapshot000002/fileServices/default/shares/share000003","name":"share000003","type":"Microsoft.Storage/storageAccounts/fileServices/shares","etag":"\"0x8DB7DD411E7CD80\"","properties":{"leaseStatus":"unlocked","leaseState":"available","signedIdentifiers":[],"accessTier":"TransactionOptimized","accessTierChangeTime":"2023-07-06T03:49:58.0000000Z","snapshotTime":"2023-07-06T03:49:59.0000000Z","metadata":{"k1":"v1"},"lastModifiedTime":"2023-07-06T03:49:59.0000000Z","shareQuota":5120}}'
-=======
       string: '{"id":"/subscriptions/00000000-0000-0000-0000-000000000000/resourceGroups/cli_snapshot000001/providers/Microsoft.Storage/storageAccounts/snapshot000002/fileServices/default/shares/share000003","name":"share000003","type":"Microsoft.Storage/storageAccounts/fileServices/shares","etag":"\"0x8DBD088441DF200\"","properties":{"leaseStatus":"unlocked","leaseState":"available","signedIdentifiers":[],"accessTier":"TransactionOptimized","accessTierChangeTime":"2023-10-19T09:46:27.0000000Z","snapshotTime":"2023-10-19T09:46:28.0000000Z","metadata":{"k1":"v1"},"lastModifiedTime":"2023-10-19T09:46:28.0000000Z","shareQuota":5120}}'
->>>>>>> da1007ab
     headers:
       cache-control:
       - no-cache
@@ -171,15 +131,9 @@
       content-type:
       - application/json
       date:
-<<<<<<< HEAD
-      - Thu, 06 Jul 2023 03:50:00 GMT
-      etag:
-      - '"0x8DB7DD411E7CD80"'
-=======
       - Thu, 19 Oct 2023 09:46:28 GMT
       etag:
       - '"0x8DBD088441DF200"'
->>>>>>> da1007ab
       expires:
       - '-1'
       pragma:
@@ -207,21 +161,13 @@
       ParameterSetName:
       - --storage-account -g --include-snapshot
       User-Agent:
-<<<<<<< HEAD
-      - AZURECLI/2.50.0 (PIP) azsdk-python-azure-mgmt-storage/0.1.0 Python/3.9.6 (Windows-10-10.0.19045-SP0)
-=======
-      - AZURECLI/2.53.0 azsdk-python-azure-mgmt-storage/21.1.0 Python/3.10.13 (Linux-5.15.0-1047-azure-x86_64-with-glibc2.31)
-        VSTS_7b238909-6802-4b65-b90d-184bca47f458_build_220_0
->>>>>>> da1007ab
+      - AZURECLI/2.53.0 azsdk-python-azure-mgmt-storage/21.1.0 Python/3.10.13 (Linux-5.15.0-1047-azure-x86_64-with-glibc2.31)
+        VSTS_7b238909-6802-4b65-b90d-184bca47f458_build_220_0
     method: GET
     uri: https://management.azure.com/subscriptions/00000000-0000-0000-0000-000000000000/resourceGroups/cli_snapshot000001/providers/Microsoft.Storage/storageAccounts/snapshot000002/fileServices/default/shares?api-version=2023-01-01&$expand=snapshots
   response:
     body:
-<<<<<<< HEAD
-      string: '{"value":[{"id":"/subscriptions/00000000-0000-0000-0000-000000000000/resourceGroups/cli_snapshot000001/providers/Microsoft.Storage/storageAccounts/snapshot000002/fileServices/default/shares/share000003","name":"share000003","type":"Microsoft.Storage/storageAccounts/fileServices/shares","etag":"\"0x8DB7DD411E7CD80\"","properties":{"leaseStatus":"unlocked","leaseState":"available","accessTier":"TransactionOptimized","snapshotTime":"2023-07-06T03:49:59.0000000Z","lastModifiedTime":"2023-07-06T03:49:59.0000000Z","shareQuota":5120,"enabledProtocols":"SMB"}},{"id":"/subscriptions/00000000-0000-0000-0000-000000000000/resourceGroups/cli_snapshot000001/providers/Microsoft.Storage/storageAccounts/snapshot000002/fileServices/default/shares/share000003","name":"share000003","type":"Microsoft.Storage/storageAccounts/fileServices/shares","etag":"\"0x8DB7DD411585AFD\"","properties":{"leaseStatus":"unlocked","leaseState":"available","accessTier":"TransactionOptimized","accessTierChangeTime":"2023-07-06T03:49:58.0000000Z","lastModifiedTime":"2023-07-06T03:49:58.0000000Z","shareQuota":5120,"enabledProtocols":"SMB"}}]}'
-=======
       string: '{"value":[{"id":"/subscriptions/00000000-0000-0000-0000-000000000000/resourceGroups/cli_snapshot000001/providers/Microsoft.Storage/storageAccounts/snapshot000002/fileServices/default/shares/share000003","name":"share000003","type":"Microsoft.Storage/storageAccounts/fileServices/shares","etag":"\"0x8DBD088441DF200\"","properties":{"leaseStatus":"unlocked","leaseState":"available","accessTier":"TransactionOptimized","snapshotTime":"2023-10-19T09:46:28.0000000Z","lastModifiedTime":"2023-10-19T09:46:28.0000000Z","shareQuota":5120,"enabledProtocols":"SMB"}},{"id":"/subscriptions/00000000-0000-0000-0000-000000000000/resourceGroups/cli_snapshot000001/providers/Microsoft.Storage/storageAccounts/snapshot000002/fileServices/default/shares/share000003","name":"share000003","type":"Microsoft.Storage/storageAccounts/fileServices/shares","etag":"\"0x8DBD088442C1394\"","properties":{"leaseStatus":"unlocked","leaseState":"available","accessTier":"TransactionOptimized","accessTierChangeTime":"2023-10-19T09:46:27.0000000Z","lastModifiedTime":"2023-10-19T09:46:28.0000000Z","shareQuota":5120,"enabledProtocols":"SMB"}}]}'
->>>>>>> da1007ab
     headers:
       cache-control:
       - no-cache
@@ -230,11 +176,7 @@
       content-type:
       - application/json
       date:
-<<<<<<< HEAD
-      - Thu, 06 Jul 2023 03:50:02 GMT
-=======
       - Thu, 19 Oct 2023 09:46:28 GMT
->>>>>>> da1007ab
       expires:
       - '-1'
       pragma:
@@ -268,22 +210,14 @@
       ParameterSetName:
       - --storage-account -g -n -y
       User-Agent:
-<<<<<<< HEAD
-      - AZURECLI/2.50.0 (PIP) azsdk-python-azure-mgmt-storage/0.1.0 Python/3.9.6 (Windows-10-10.0.19045-SP0)
-=======
-      - AZURECLI/2.53.0 azsdk-python-azure-mgmt-storage/21.1.0 Python/3.10.13 (Linux-5.15.0-1047-azure-x86_64-with-glibc2.31)
-        VSTS_7b238909-6802-4b65-b90d-184bca47f458_build_220_0
->>>>>>> da1007ab
+      - AZURECLI/2.53.0 azsdk-python-azure-mgmt-storage/21.1.0 Python/3.10.13 (Linux-5.15.0-1047-azure-x86_64-with-glibc2.31)
+        VSTS_7b238909-6802-4b65-b90d-184bca47f458_build_220_0
     method: DELETE
     uri: https://management.azure.com/subscriptions/00000000-0000-0000-0000-000000000000/resourceGroups/cli_snapshot000001/providers/Microsoft.Storage/storageAccounts/snapshot000002/fileServices/default/shares/share000003?api-version=2023-01-01&$include=none
   response:
     body:
       string: '{"error":{"code":"ShareHasSnapshots","message":"The share has snapshots
-<<<<<<< HEAD
-        and the operation requires no snapshots.\nRequestId:304a6ad4-901a-0087-75bc-affdc3000000\nTime:2023-07-06T03:50:03.7969577Z"}}'
-=======
         and the operation requires no snapshots.\nRequestId:5ae853d7-701a-0032-0171-029029000000\nTime:2023-10-19T09:46:29.3532317Z"}}'
->>>>>>> da1007ab
     headers:
       cache-control:
       - no-cache
@@ -292,11 +226,7 @@
       content-type:
       - application/json
       date:
-<<<<<<< HEAD
-      - Thu, 06 Jul 2023 03:50:03 GMT
-=======
       - Thu, 19 Oct 2023 09:46:29 GMT
->>>>>>> da1007ab
       expires:
       - '-1'
       pragma:
@@ -308,11 +238,7 @@
       x-content-type-options:
       - nosniff
       x-ms-ratelimit-remaining-subscription-deletes:
-<<<<<<< HEAD
-      - '14992'
-=======
       - '14996'
->>>>>>> da1007ab
     status:
       code: 409
       message: Conflict
@@ -332,16 +258,10 @@
       ParameterSetName:
       - --storage-account -g -n --snapshot -y
       User-Agent:
-<<<<<<< HEAD
-      - AZURECLI/2.50.0 (PIP) azsdk-python-azure-mgmt-storage/0.1.0 Python/3.9.6 (Windows-10-10.0.19045-SP0)
-      x-ms-snapshot:
-      - '2023-07-06T03:49:59.0000000Z'
-=======
       - AZURECLI/2.53.0 azsdk-python-azure-mgmt-storage/21.1.0 Python/3.10.13 (Linux-5.15.0-1047-azure-x86_64-with-glibc2.31)
         VSTS_7b238909-6802-4b65-b90d-184bca47f458_build_220_0
       x-ms-snapshot:
       - '2023-10-19T09:46:28.0000000Z'
->>>>>>> da1007ab
     method: DELETE
     uri: https://management.azure.com/subscriptions/00000000-0000-0000-0000-000000000000/resourceGroups/cli_snapshot000001/providers/Microsoft.Storage/storageAccounts/snapshot000002/fileServices/default/shares/share000003?api-version=2023-01-01&$include=none
   response:
@@ -355,11 +275,7 @@
       content-type:
       - text/plain; charset=utf-8
       date:
-<<<<<<< HEAD
-      - Thu, 06 Jul 2023 03:50:05 GMT
-=======
       - Thu, 19 Oct 2023 09:46:28 GMT
->>>>>>> da1007ab
       expires:
       - '-1'
       pragma:
@@ -371,11 +287,7 @@
       x-content-type-options:
       - nosniff
       x-ms-ratelimit-remaining-subscription-deletes:
-<<<<<<< HEAD
-      - '14974'
-=======
       - '14993'
->>>>>>> da1007ab
     status:
       code: 200
       message: OK
@@ -393,21 +305,13 @@
       ParameterSetName:
       - --storage-account -g --include-deleted --include-snapshot
       User-Agent:
-<<<<<<< HEAD
-      - AZURECLI/2.50.0 (PIP) azsdk-python-azure-mgmt-storage/0.1.0 Python/3.9.6 (Windows-10-10.0.19045-SP0)
-=======
-      - AZURECLI/2.53.0 azsdk-python-azure-mgmt-storage/21.1.0 Python/3.10.13 (Linux-5.15.0-1047-azure-x86_64-with-glibc2.31)
-        VSTS_7b238909-6802-4b65-b90d-184bca47f458_build_220_0
->>>>>>> da1007ab
+      - AZURECLI/2.53.0 azsdk-python-azure-mgmt-storage/21.1.0 Python/3.10.13 (Linux-5.15.0-1047-azure-x86_64-with-glibc2.31)
+        VSTS_7b238909-6802-4b65-b90d-184bca47f458_build_220_0
     method: GET
     uri: https://management.azure.com/subscriptions/00000000-0000-0000-0000-000000000000/resourceGroups/cli_snapshot000001/providers/Microsoft.Storage/storageAccounts/snapshot000002/fileServices/default/shares?api-version=2023-01-01&$expand=deleted%2Csnapshots
   response:
     body:
-<<<<<<< HEAD
-      string: '{"value":[{"id":"/subscriptions/00000000-0000-0000-0000-000000000000/resourceGroups/cli_snapshot000001/providers/Microsoft.Storage/storageAccounts/snapshot000002/fileServices/default/shares/share000003","name":"share000003","type":"Microsoft.Storage/storageAccounts/fileServices/shares","etag":"\"0x8DB7DD411585AFD\"","properties":{"leaseStatus":"unlocked","leaseState":"available","accessTier":"TransactionOptimized","accessTierChangeTime":"2023-07-06T03:49:58.0000000Z","lastModifiedTime":"2023-07-06T03:49:58.0000000Z","shareQuota":5120,"enabledProtocols":"SMB"}}]}'
-=======
       string: '{"value":[{"id":"/subscriptions/00000000-0000-0000-0000-000000000000/resourceGroups/cli_snapshot000001/providers/Microsoft.Storage/storageAccounts/snapshot000002/fileServices/default/shares/share000003","name":"share000003","type":"Microsoft.Storage/storageAccounts/fileServices/shares","etag":"\"0x8DBD088442C1394\"","properties":{"leaseStatus":"unlocked","leaseState":"available","accessTier":"TransactionOptimized","accessTierChangeTime":"2023-10-19T09:46:27.0000000Z","lastModifiedTime":"2023-10-19T09:46:28.0000000Z","shareQuota":5120,"enabledProtocols":"SMB"}}]}'
->>>>>>> da1007ab
     headers:
       cache-control:
       - no-cache
@@ -416,11 +320,7 @@
       content-type:
       - application/json
       date:
-<<<<<<< HEAD
-      - Thu, 06 Jul 2023 03:50:06 GMT
-=======
       - Thu, 19 Oct 2023 09:46:29 GMT
->>>>>>> da1007ab
       expires:
       - '-1'
       pragma:
@@ -452,26 +352,16 @@
       ParameterSetName:
       - --storage-account -g -n --snapshot
       User-Agent:
-<<<<<<< HEAD
-      - AZURECLI/2.50.0 (PIP) azsdk-python-azure-mgmt-storage/0.1.0 Python/3.9.6 (Windows-10-10.0.19045-SP0)
-      x-ms-snapshot:
-      - '2023-07-06T03:49:59.0000000Z'
-=======
       - AZURECLI/2.53.0 azsdk-python-azure-mgmt-storage/21.1.0 Python/3.10.13 (Linux-5.15.0-1047-azure-x86_64-with-glibc2.31)
         VSTS_7b238909-6802-4b65-b90d-184bca47f458_build_220_0
       x-ms-snapshot:
       - '2023-10-19T09:46:28.0000000Z'
->>>>>>> da1007ab
     method: GET
     uri: https://management.azure.com/subscriptions/00000000-0000-0000-0000-000000000000/resourceGroups/cli_snapshot000001/providers/Microsoft.Storage/storageAccounts/snapshot000002/fileServices/default/shares/share000003?api-version=2023-01-01
   response:
     body:
       string: '{"error":{"code":"ShareNotFound","message":"The specified share does
-<<<<<<< HEAD
-        not exist.\nRequestId:304a6af1-901a-0087-0cbc-affdc3000000\nTime:2023-07-06T03:50:08.0974943Z"}}'
-=======
         not exist.\nRequestId:5ae853db-701a-0032-0471-029029000000\nTime:2023-10-19T09:46:29.9618864Z"}}'
->>>>>>> da1007ab
     headers:
       cache-control:
       - no-cache
@@ -480,11 +370,7 @@
       content-type:
       - application/json
       date:
-<<<<<<< HEAD
-      - Thu, 06 Jul 2023 03:50:07 GMT
-=======
       - Thu, 19 Oct 2023 09:46:29 GMT
->>>>>>> da1007ab
       expires:
       - '-1'
       pragma:
@@ -514,12 +400,8 @@
       ParameterSetName:
       - --storage-account -g -n -y
       User-Agent:
-<<<<<<< HEAD
-      - AZURECLI/2.50.0 (PIP) azsdk-python-azure-mgmt-storage/0.1.0 Python/3.9.6 (Windows-10-10.0.19045-SP0)
-=======
-      - AZURECLI/2.53.0 azsdk-python-azure-mgmt-storage/21.1.0 Python/3.10.13 (Linux-5.15.0-1047-azure-x86_64-with-glibc2.31)
-        VSTS_7b238909-6802-4b65-b90d-184bca47f458_build_220_0
->>>>>>> da1007ab
+      - AZURECLI/2.53.0 azsdk-python-azure-mgmt-storage/21.1.0 Python/3.10.13 (Linux-5.15.0-1047-azure-x86_64-with-glibc2.31)
+        VSTS_7b238909-6802-4b65-b90d-184bca47f458_build_220_0
     method: DELETE
     uri: https://management.azure.com/subscriptions/00000000-0000-0000-0000-000000000000/resourceGroups/cli_snapshot000001/providers/Microsoft.Storage/storageAccounts/snapshot000002/fileServices/default/shares/share000003?api-version=2023-01-01&$include=none
   response:
@@ -533,11 +415,7 @@
       content-type:
       - text/plain; charset=utf-8
       date:
-<<<<<<< HEAD
-      - Thu, 06 Jul 2023 03:50:09 GMT
-=======
       - Thu, 19 Oct 2023 09:46:29 GMT
->>>>>>> da1007ab
       expires:
       - '-1'
       pragma:
@@ -549,11 +427,7 @@
       x-content-type-options:
       - nosniff
       x-ms-ratelimit-remaining-subscription-deletes:
-<<<<<<< HEAD
-      - '14977'
-=======
       - '14998'
->>>>>>> da1007ab
     status:
       code: 200
       message: OK
@@ -571,21 +445,13 @@
       ParameterSetName:
       - --storage-account -g --include-deleted --include-snapshot
       User-Agent:
-<<<<<<< HEAD
-      - AZURECLI/2.50.0 (PIP) azsdk-python-azure-mgmt-storage/0.1.0 Python/3.9.6 (Windows-10-10.0.19045-SP0)
-=======
-      - AZURECLI/2.53.0 azsdk-python-azure-mgmt-storage/21.1.0 Python/3.10.13 (Linux-5.15.0-1047-azure-x86_64-with-glibc2.31)
-        VSTS_7b238909-6802-4b65-b90d-184bca47f458_build_220_0
->>>>>>> da1007ab
+      - AZURECLI/2.53.0 azsdk-python-azure-mgmt-storage/21.1.0 Python/3.10.13 (Linux-5.15.0-1047-azure-x86_64-with-glibc2.31)
+        VSTS_7b238909-6802-4b65-b90d-184bca47f458_build_220_0
     method: GET
     uri: https://management.azure.com/subscriptions/00000000-0000-0000-0000-000000000000/resourceGroups/cli_snapshot000001/providers/Microsoft.Storage/storageAccounts/snapshot000002/fileServices/default/shares?api-version=2023-01-01&$expand=deleted%2Csnapshots
   response:
     body:
-<<<<<<< HEAD
-      string: '{"value":[{"id":"/subscriptions/00000000-0000-0000-0000-000000000000/resourceGroups/cli_snapshot000001/providers/Microsoft.Storage/storageAccounts/snapshot000002/fileServices/default/shares/share000003_01D9AFBCEEDE7537","name":"share000003","type":"Microsoft.Storage/storageAccounts/fileServices/shares","etag":"\"0x8DB7DD411585AFD\"","properties":{"leaseStatus":"unlocked","leaseState":"broken","version":"01D9AFBCEEDE7537","deleted":true,"deletedTime":"2023-07-06T03:50:09.0000000Z","remainingRetentionDays":7,"accessTier":"TransactionOptimized","accessTierChangeTime":"2023-07-06T03:49:58.0000000Z","lastModifiedTime":"2023-07-06T03:49:58.0000000Z","shareQuota":5120,"enabledProtocols":"SMB"}}]}'
-=======
       string: '{"value":[{"id":"/subscriptions/00000000-0000-0000-0000-000000000000/resourceGroups/cli_snapshot000001/providers/Microsoft.Storage/storageAccounts/snapshot000002/fileServices/default/shares/share000003_01DA027121A780FA","name":"share000003","type":"Microsoft.Storage/storageAccounts/fileServices/shares","etag":"\"0x8DBD088442C1394\"","properties":{"leaseStatus":"unlocked","leaseState":"broken","version":"01DA027121A780FA","deleted":true,"deletedTime":"2023-10-19T09:46:30.0000000Z","remainingRetentionDays":7,"accessTier":"TransactionOptimized","accessTierChangeTime":"2023-10-19T09:46:27.0000000Z","lastModifiedTime":"2023-10-19T09:46:28.0000000Z","shareQuota":5120,"enabledProtocols":"SMB"}}]}'
->>>>>>> da1007ab
     headers:
       cache-control:
       - no-cache
@@ -594,11 +460,7 @@
       content-type:
       - application/json
       date:
-<<<<<<< HEAD
-      - Thu, 06 Jul 2023 03:50:10 GMT
-=======
       - Thu, 19 Oct 2023 09:46:29 GMT
->>>>>>> da1007ab
       expires:
       - '-1'
       pragma:
