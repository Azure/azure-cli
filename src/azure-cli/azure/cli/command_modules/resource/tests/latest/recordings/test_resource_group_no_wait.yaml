interactions:
- request:
    body: null
    headers:
      Accept:
      - application/json
      Accept-Encoding:
      - gzip, deflate
      CommandName:
      - group delete
      Connection:
      - keep-alive
      Content-Length:
      - '0'
      ParameterSetName:
      - -n --no-wait --yes
      User-Agent:
      - python/3.8.3 (Windows-10-10.0.19041-SP0) msrest/0.6.9 msrest_azure/0.6.3 azure-mgmt-resource/10.1.0
        Azure-SDK-For-Python AZURECLI/2.9.1
      accept-language:
      - en-US
    method: DELETE
    uri: https://management.azure.com/subscriptions/00000000-0000-0000-0000-000000000000/resourcegroups/cli_rg_nowait_test000001?api-version=2020-06-01
  response:
    body:
      string: ''
    headers:
      cache-control:
      - no-cache
      content-length:
      - '0'
      date:
<<<<<<< HEAD
      - Tue, 21 Jul 2020 15:39:53 GMT
      expires:
      - '-1'
      location:
      - https://management.azure.com/subscriptions/00000000-0000-0000-0000-000000000000/operationresults/eyJqb2JJZCI6IlJFU09VUkNFR1JPVVBERUxFVElPTkpPQi1DTEk6NUZSRzo1Rk5PV0FJVDo1RlRFU1RJVk9NQlRQRENDWU5KUTJMTUdOT1Y2Nnw3NkVFN0IxODJBRDY4MUZGLVdFU1RVUyIsImpvYkxvY2F0aW9uIjoid2VzdHVzIn0?api-version=2020-06-01
=======
      - Tue, 28 Jul 2020 20:12:45 GMT
      expires:
      - '-1'
      location:
      - https://management.azure.com/subscriptions/00000000-0000-0000-0000-000000000000/operationresults/eyJqb2JJZCI6IlJFU09VUkNFR1JPVVBERUxFVElPTkpPQi1DTEk6NUZSRzo1Rk5PV0FJVDo1RlRFU1RTRllVR1VGVEs3VVdLNTRDNTNHTkdIUnxENjdDRDg1NUMyMjhERDlELVdFU1RVUyIsImpvYkxvY2F0aW9uIjoid2VzdHVzIn0?api-version=2020-06-01
>>>>>>> 3c2ff2b5
      pragma:
      - no-cache
      strict-transport-security:
      - max-age=31536000; includeSubDomains
      x-content-type-options:
      - nosniff
      x-ms-ratelimit-remaining-subscription-deletes:
      - '14999'
    status:
      code: 202
      message: Accepted
- request:
    body: null
    headers:
      Accept:
      - application/json
      Accept-Encoding:
      - gzip, deflate
      CommandName:
      - group wait
      Connection:
      - keep-alive
      ParameterSetName:
      - --deleted -n
      User-Agent:
      - python/3.8.3 (Windows-10-10.0.19041-SP0) msrest/0.6.9 msrest_azure/0.6.3 azure-mgmt-resource/10.1.0
        Azure-SDK-For-Python AZURECLI/2.9.1
      accept-language:
      - en-US
    method: GET
    uri: https://management.azure.com/subscriptions/00000000-0000-0000-0000-000000000000/resourcegroups/cli_rg_nowait_test000001?api-version=2020-06-01
  response:
    body:
<<<<<<< HEAD
      string: '{"id":"/subscriptions/00000000-0000-0000-0000-000000000000/resourceGroups/cli_rg_nowait_test000001","name":"cli_rg_nowait_test000001","type":"Microsoft.Resources/resourceGroups","location":"westus","tags":{"product":"azurecli","cause":"automation","date":"2020-07-21T15:39:50Z"},"properties":{"provisioningState":"Deleting"}}'
=======
      string: '{"id":"/subscriptions/00000000-0000-0000-0000-000000000000/resourceGroups/cli_rg_nowait_test000001","name":"cli_rg_nowait_test000001","type":"Microsoft.Resources/resourceGroups","location":"westus","tags":{"product":"azurecli","cause":"automation","date":"2020-07-28T20:12:44Z"},"properties":{"provisioningState":"Deleting"}}'
>>>>>>> 3c2ff2b5
    headers:
      cache-control:
      - no-cache
      content-length:
      - '427'
      content-type:
      - application/json; charset=utf-8
      date:
<<<<<<< HEAD
      - Tue, 21 Jul 2020 15:39:53 GMT
=======
      - Tue, 28 Jul 2020 20:12:45 GMT
>>>>>>> 3c2ff2b5
      expires:
      - '-1'
      pragma:
      - no-cache
      strict-transport-security:
      - max-age=31536000; includeSubDomains
      vary:
      - Accept-Encoding
      x-content-type-options:
      - nosniff
    status:
      code: 200
      message: OK
<<<<<<< HEAD
=======
- request:
    body: null
    headers:
      Accept:
      - application/json
      Accept-Encoding:
      - gzip, deflate
      CommandName:
      - group wait
      Connection:
      - keep-alive
      ParameterSetName:
      - --deleted -n
      User-Agent:
      - python/3.8.3 (Windows-10-10.0.19041-SP0) msrest/0.6.9 msrest_azure/0.6.3 azure-mgmt-resource/10.1.0
        Azure-SDK-For-Python AZURECLI/2.9.1
      accept-language:
      - en-US
    method: GET
    uri: https://management.azure.com/subscriptions/00000000-0000-0000-0000-000000000000/resourcegroups/cli_rg_nowait_test000001?api-version=2020-06-01
  response:
    body:
      string: '{"error":{"code":"ResourceGroupNotFound","message":"Resource group
        ''cli_rg_nowait_test000001'' could not be found."}}'
    headers:
      cache-control:
      - no-cache
      content-length:
      - '167'
      content-type:
      - application/json; charset=utf-8
      date:
      - Tue, 28 Jul 2020 20:13:15 GMT
      expires:
      - '-1'
      pragma:
      - no-cache
      strict-transport-security:
      - max-age=31536000; includeSubDomains
      x-content-type-options:
      - nosniff
      x-ms-failure-cause:
      - gateway
    status:
      code: 404
      message: Not Found
- request:
    body: null
    headers:
      Accept:
      - application/json
      Accept-Encoding:
      - gzip, deflate
      CommandName:
      - group exists
      Connection:
      - keep-alive
      ParameterSetName:
      - -n
      User-Agent:
      - python/3.8.3 (Windows-10-10.0.19041-SP0) msrest/0.6.9 msrest_azure/0.6.3 azure-mgmt-resource/10.1.0
        Azure-SDK-For-Python AZURECLI/2.9.1
      accept-language:
      - en-US
    method: HEAD
    uri: https://management.azure.com/subscriptions/00000000-0000-0000-0000-000000000000/resourcegroups/cli_rg_nowait_test000001?api-version=2020-06-01
  response:
    body:
      string: ''
    headers:
      cache-control:
      - no-cache
      content-length:
      - '167'
      content-type:
      - application/json; charset=utf-8
      date:
      - Tue, 28 Jul 2020 20:13:15 GMT
      expires:
      - '-1'
      pragma:
      - no-cache
      strict-transport-security:
      - max-age=31536000; includeSubDomains
      x-content-type-options:
      - nosniff
      x-ms-failure-cause:
      - gateway
    status:
      code: 404
      message: Not Found
>>>>>>> 3c2ff2b5
version: 1<|MERGE_RESOLUTION|>--- conflicted
+++ resolved
@@ -30,19 +30,11 @@
       content-length:
       - '0'
       date:
-<<<<<<< HEAD
-      - Tue, 21 Jul 2020 15:39:53 GMT
-      expires:
-      - '-1'
-      location:
-      - https://management.azure.com/subscriptions/00000000-0000-0000-0000-000000000000/operationresults/eyJqb2JJZCI6IlJFU09VUkNFR1JPVVBERUxFVElPTkpPQi1DTEk6NUZSRzo1Rk5PV0FJVDo1RlRFU1RJVk9NQlRQRENDWU5KUTJMTUdOT1Y2Nnw3NkVFN0IxODJBRDY4MUZGLVdFU1RVUyIsImpvYkxvY2F0aW9uIjoid2VzdHVzIn0?api-version=2020-06-01
-=======
       - Tue, 28 Jul 2020 20:12:45 GMT
       expires:
       - '-1'
       location:
       - https://management.azure.com/subscriptions/00000000-0000-0000-0000-000000000000/operationresults/eyJqb2JJZCI6IlJFU09VUkNFR1JPVVBERUxFVElPTkpPQi1DTEk6NUZSRzo1Rk5PV0FJVDo1RlRFU1RTRllVR1VGVEs3VVdLNTRDNTNHTkdIUnxENjdDRDg1NUMyMjhERDlELVdFU1RVUyIsImpvYkxvY2F0aW9uIjoid2VzdHVzIn0?api-version=2020-06-01
->>>>>>> 3c2ff2b5
       pragma:
       - no-cache
       strict-transport-security:
@@ -76,11 +68,7 @@
     uri: https://management.azure.com/subscriptions/00000000-0000-0000-0000-000000000000/resourcegroups/cli_rg_nowait_test000001?api-version=2020-06-01
   response:
     body:
-<<<<<<< HEAD
-      string: '{"id":"/subscriptions/00000000-0000-0000-0000-000000000000/resourceGroups/cli_rg_nowait_test000001","name":"cli_rg_nowait_test000001","type":"Microsoft.Resources/resourceGroups","location":"westus","tags":{"product":"azurecli","cause":"automation","date":"2020-07-21T15:39:50Z"},"properties":{"provisioningState":"Deleting"}}'
-=======
       string: '{"id":"/subscriptions/00000000-0000-0000-0000-000000000000/resourceGroups/cli_rg_nowait_test000001","name":"cli_rg_nowait_test000001","type":"Microsoft.Resources/resourceGroups","location":"westus","tags":{"product":"azurecli","cause":"automation","date":"2020-07-28T20:12:44Z"},"properties":{"provisioningState":"Deleting"}}'
->>>>>>> 3c2ff2b5
     headers:
       cache-control:
       - no-cache
@@ -89,11 +77,7 @@
       content-type:
       - application/json; charset=utf-8
       date:
-<<<<<<< HEAD
-      - Tue, 21 Jul 2020 15:39:53 GMT
-=======
       - Tue, 28 Jul 2020 20:12:45 GMT
->>>>>>> 3c2ff2b5
       expires:
       - '-1'
       pragma:
@@ -107,8 +91,6 @@
     status:
       code: 200
       message: OK
-<<<<<<< HEAD
-=======
 - request:
     body: null
     headers:
@@ -200,5 +182,4 @@
     status:
       code: 404
       message: Not Found
->>>>>>> 3c2ff2b5
 version: 1