--- conflicted
+++ resolved
@@ -14,13 +14,8 @@
       - --resource-group --name --location --dns-name-prefix --node-count --ssh-key-value
         --load-balancer-sku --vm-set-type --no-wait
       User-Agent:
-<<<<<<< HEAD
-      - AZURECLI/2.48.1 azsdk-python-azure-mgmt-containerservice/22.1.0 Python/3.8.10
-        (Linux-5.15.0-1033-azure-x86_64-with-glibc2.29)
-=======
-      - AZURECLI/2.49.0 azsdk-python-azure-mgmt-containerservice/23.0.0 Python/3.8.16
-        (macOS-13.4-arm64-arm-64bit)
->>>>>>> 27d920ec
+      - AZURECLI/2.49.0 azsdk-python-azure-mgmt-containerservice/23.0.0 Python/3.8.16
+        (macOS-13.4-arm64-arm-64bit)
     method: GET
     uri: https://management.azure.com/subscriptions/00000000-0000-0000-0000-000000000000/resourceGroups/clitest000001/providers/Microsoft.ContainerService/managedClusters/cliakstest000001?api-version=2023-05-01
   response:
@@ -36,11 +31,7 @@
       content-type:
       - application/json; charset=utf-8
       date:
-<<<<<<< HEAD
-      - Sat, 29 Apr 2023 08:57:40 GMT
-=======
       - Wed, 14 Jun 2023 19:50:12 GMT
->>>>>>> 27d920ec
       expires:
       - '-1'
       pragma:
@@ -63,20 +54,11 @@
       "Regular", "scaleSetEvictionPolicy": "Delete", "spotMaxPrice": -1.0, "nodeTaints":
       [], "enableEncryptionAtHost": false, "enableUltraSSD": false, "enableFIPS":
       false, "name": "nodepool1"}], "linuxProfile": {"adminUsername": "azureuser",
-<<<<<<< HEAD
-      "ssh": {"publicKeys": [{"keyData": "ssh-rsa AAAAB3NzaC1yc2EAAAADAQABAAABAQCvBk9v4/Qo7XJWIY7AItmm8ohKhV9Y2z/SA5RKWk4BUCpK4ElHu8ia+QREfb7nmO5LtydRi7glVKNjUWUeaSC1PTmk2Z421whqvLRgF6XquFUcEC+VZG54EiS7j6hc2G3Af76vCZQQIQ7fKB8gngJXVb4QjbKVkoORamBKaSQ5MoAPF9GeSPfDesETM/jcE60BguHKjSTXhfsvgs6/iuUSPQ7duXwFtlpQy8WwA6ymGj4ehF0y8NXP6fjEajHDhPjPDkyuKBFTScflrLRryURmRyyICLt40vd+gaiyYCmREJxZNT/7J1pKmlpLNJejqDgXJ97xeyv4flTL7XRSgWV5
-      azcli_aks_live_test@example.com\n"}]}}, "addonProfiles": {}, "enableRBAC": true,
-      "networkProfile": {"networkPlugin": "kubenet", "podCidr": "10.244.0.0/16", "serviceCidr":
-      "10.0.0.0/16", "dnsServiceIP": "10.0.0.10", "dockerBridgeCidr": "172.17.0.1/16",
-      "outboundType": "loadBalancer", "loadBalancerSku": "basic"}, "disableLocalAccounts":
-      false, "storageProfile": {}}}'
-=======
       "ssh": {"publicKeys": [{"keyData": "ssh-rsa AAAAB3NzaC1yc2EAAAADAQABAAACAQCbIg1guRHbI0lV11wWDt1r2cUdcNd27CJsg+SfgC7miZeubtwUhbsPdhMQsfDyhOWHq1+ZL0M+nJZV63d/1dhmhtgyOqejUwrPlzKhydsbrsdUor+JmNJDdW01v7BXHyuymT8G4s09jCasNOwiufbP/qp72ruu0bIA1nySsvlf9pCQAuFkAnVnf/rFhUlOkhtRpwcq8SUNY2zRHR/EKb/4NWY1JzR4sa3q2fWIJdrrX0DvLoa5g9bIEd4Df79ba7v+yiUBOS0zT2ll+z4g9izHK3EO5d8hL4jYxcjKs+wcslSYRWrascfscLgMlMGh0CdKeNTDjHpGPncaf3Z+FwwwjWeuiNBxv7bJo13/8B/098KlVDl4GZqsoBCEjPyJfV6hO0y/LkRGkk7oHWKgeWAfKtfLItRp00eZ4fcJNK9kCaSMmEugoZWcI7NGbZXzqFWqbpRI7NcDP9+WIQ+i9U5vqWsqd/zng4kbuAJ6UuKqIzB0upYrLShfQE3SAck8oaLhJqqq56VfDuASNpJKidV+zq27HfSBmbXnkR/5AK337dc3MXKJypoK/QPMLKUAP5XLPbs+NddJQV7EZXd29DLgp+fRIg3edpKdO7ZErWhv7d+3Kws+e1Y+ypmR2WIVSwVyBEUfgv2C8Ts9gnTF4pNcEY/S2aBicz5Ew2+jdyGNQQ==
       test@example.com\n"}]}}, "addonProfiles": {}, "enableRBAC": true, "networkProfile":
       {"networkPlugin": "kubenet", "podCidr": "10.244.0.0/16", "serviceCidr": "10.0.0.0/16",
       "dnsServiceIP": "10.0.0.10", "outboundType": "loadBalancer", "loadBalancerSku":
       "basic"}, "disableLocalAccounts": false, "storageProfile": {}}}'
->>>>>>> 27d920ec
     headers:
       Accept:
       - application/json
@@ -94,66 +76,12 @@
       - --resource-group --name --location --dns-name-prefix --node-count --ssh-key-value
         --load-balancer-sku --vm-set-type --no-wait
       User-Agent:
-<<<<<<< HEAD
-      - AZURECLI/2.48.1 azsdk-python-azure-mgmt-containerservice/22.1.0 Python/3.8.10
-        (Linux-5.15.0-1033-azure-x86_64-with-glibc2.29)
-=======
-      - AZURECLI/2.49.0 azsdk-python-azure-mgmt-containerservice/23.0.0 Python/3.8.16
-        (macOS-13.4-arm64-arm-64bit)
->>>>>>> 27d920ec
+      - AZURECLI/2.49.0 azsdk-python-azure-mgmt-containerservice/23.0.0 Python/3.8.16
+        (macOS-13.4-arm64-arm-64bit)
     method: PUT
     uri: https://management.azure.com/subscriptions/00000000-0000-0000-0000-000000000000/resourceGroups/clitest000001/providers/Microsoft.ContainerService/managedClusters/cliakstest000001?api-version=2023-05-01
   response:
     body:
-<<<<<<< HEAD
-      string: "{\n  \"id\": \"/subscriptions/00000000-0000-0000-0000-000000000000/resourcegroups/clitest000001/providers/Microsoft.ContainerService/managedClusters/cliakstest000001\",\n
-        \ \"location\": \"westus2\",\n  \"name\": \"cliakstest000001\",\n  \"type\":
-        \"Microsoft.ContainerService/ManagedClusters\",\n  \"properties\": {\n   \"provisioningState\":
-        \"Creating\",\n   \"powerState\": {\n    \"code\": \"Running\"\n   },\n   \"kubernetesVersion\":
-        \"1.25.6\",\n   \"currentKubernetesVersion\": \"1.25.6\",\n   \"dnsPrefix\":
-        \"cliaksdns000002\",\n   \"fqdn\": \"cliaksdns000002-gj39lpqb.hcp.westus2.azmk8s.io\",\n
-        \  \"azurePortalFQDN\": \"cliaksdns000002-gj39lpqb.portal.hcp.westus2.azmk8s.io\",\n
-        \  \"agentPoolProfiles\": [\n    {\n     \"name\": \"nodepool1\",\n     \"count\":
-        1,\n     \"vmSize\": \"Standard_DS2_v2\",\n     \"osDiskSizeGB\": 128,\n     \"osDiskType\":
-        \"Managed\",\n     \"kubeletDiskType\": \"OS\",\n     \"maxPods\": 110,\n
-        \    \"type\": \"AvailabilitySet\",\n     \"enableAutoScaling\": false,\n
-        \    \"provisioningState\": \"Creating\",\n     \"powerState\": {\n      \"code\":
-        \"Running\"\n     },\n     \"orchestratorVersion\": \"1.25.6\",\n     \"currentOrchestratorVersion\":
-        \"1.25.6\",\n     \"enableNodePublicIP\": false,\n     \"mode\": \"System\",\n
-        \    \"enableEncryptionAtHost\": false,\n     \"enableUltraSSD\": false,\n
-        \    \"osType\": \"Linux\",\n     \"osSKU\": \"Ubuntu\",\n     \"upgradeSettings\":
-        {},\n     \"enableFIPS\": false\n    }\n   ],\n   \"linuxProfile\": {\n    \"adminUsername\":
-        \"azureuser\",\n    \"ssh\": {\n     \"publicKeys\": [\n      {\n       \"keyData\":
-        \"ssh-rsa AAAAB3NzaC1yc2EAAAADAQABAAABAQCvBk9v4/Qo7XJWIY7AItmm8ohKhV9Y2z/SA5RKWk4BUCpK4ElHu8ia+QREfb7nmO5LtydRi7glVKNjUWUeaSC1PTmk2Z421whqvLRgF6XquFUcEC+VZG54EiS7j6hc2G3Af76vCZQQIQ7fKB8gngJXVb4QjbKVkoORamBKaSQ5MoAPF9GeSPfDesETM/jcE60BguHKjSTXhfsvgs6/iuUSPQ7duXwFtlpQy8WwA6ymGj4ehF0y8NXP6fjEajHDhPjPDkyuKBFTScflrLRryURmRyyICLt40vd+gaiyYCmREJxZNT/7J1pKmlpLNJejqDgXJ97xeyv4flTL7XRSgWV5
-        azcli_aks_live_test@example.com\\n\"\n      }\n     ]\n    }\n   },\n   \"servicePrincipalProfile\":
-        {\n    \"clientId\":\"00000000-0000-0000-0000-000000000001\"\n   },\n   \"nodeResourceGroup\":
-        \"MC_clitest000001_cliakstest000001_westus2\",\n   \"enableRBAC\": true,\n
-        \  \"enableLTS\": \"KubernetesOfficial\",\n   \"networkProfile\": {\n    \"networkPlugin\":
-        \"kubenet\",\n    \"loadBalancerSku\": \"basic\",\n    \"podCidr\": \"10.244.0.0/16\",\n
-        \   \"serviceCidr\": \"10.0.0.0/16\",\n    \"dnsServiceIP\": \"10.0.0.10\",\n
-        \   \"dockerBridgeCidr\": \"172.17.0.1/16\",\n    \"outboundType\": \"loadBalancer\",\n
-        \   \"podCidrs\": [\n     \"10.244.0.0/16\"\n    ],\n    \"serviceCidrs\":
-        [\n     \"10.0.0.0/16\"\n    ],\n    \"ipFamilies\": [\n     \"IPv4\"\n    ]\n
-        \  },\n   \"maxAgentPools\": 1,\n   \"disableLocalAccounts\": false,\n   \"securityProfile\":
-        {},\n   \"storageProfile\": {\n    \"diskCSIDriver\": {\n     \"enabled\":
-        true\n    },\n    \"fileCSIDriver\": {\n     \"enabled\": true\n    },\n    \"snapshotController\":
-        {\n     \"enabled\": true\n    }\n   },\n   \"oidcIssuerProfile\": {\n    \"enabled\":
-        false\n   },\n   \"workloadAutoScalerProfile\": {}\n  },\n  \"identity\":
-        {\n   \"type\": \"SystemAssigned\",\n   \"principalId\":\"00000000-0000-0000-0000-000000000001\",\n
-        \  \"tenantId\": \"72f988bf-86f1-41af-91ab-2d7cd011db47\"\n  },\n  \"sku\":
-        {\n   \"name\": \"Base\",\n   \"tier\": \"Free\"\n  }\n }"
-    headers:
-      azure-asyncoperation:
-      - https://management.azure.com/subscriptions/00000000-0000-0000-0000-000000000000/providers/Microsoft.ContainerService/locations/westus2/operations/8ce74828-6d04-4392-a152-7ee69d8cda08?api-version=2016-03-30
-      cache-control:
-      - no-cache
-      content-length:
-      - '3078'
-      content-type:
-      - application/json
-      date:
-      - Sat, 29 Apr 2023 08:57:45 GMT
-=======
       string: "{\n  \"id\": \"/subscriptions/00000000-0000-0000-0000-000000000000/resourcegroups/clitest000001/providers/Microsoft.ContainerService/managedClusters/cliakstest000001\"\
         ,\n  \"location\": \"westus2\",\n  \"name\": \"cliakstest000001\",\n  \"type\"\
         : \"Microsoft.ContainerService/ManagedClusters\",\n  \"properties\": {\n \
@@ -203,7 +131,6 @@
       - application/json
       date:
       - Wed, 14 Jun 2023 19:50:18 GMT
->>>>>>> 27d920ec
       expires:
       - '-1'
       pragma:
@@ -233,304 +160,12 @@
       ParameterSetName:
       - -g -n --created
       User-Agent:
-<<<<<<< HEAD
-      - AZURECLI/2.48.1 azsdk-python-azure-mgmt-containerservice/22.1.0 Python/3.8.10
-        (Linux-5.15.0-1033-azure-x86_64-with-glibc2.29)
-    method: GET
-    uri: https://management.azure.com/subscriptions/00000000-0000-0000-0000-000000000000/resourceGroups/clitest000001/providers/Microsoft.ContainerService/managedClusters/cliakstest000001?api-version=2023-03-01
-  response:
-    body:
-      string: "{\n  \"id\": \"/subscriptions/00000000-0000-0000-0000-000000000000/resourcegroups/clitest000001/providers/Microsoft.ContainerService/managedClusters/cliakstest000001\",\n
-        \ \"location\": \"westus2\",\n  \"name\": \"cliakstest000001\",\n  \"type\":
-        \"Microsoft.ContainerService/ManagedClusters\",\n  \"properties\": {\n   \"provisioningState\":
-        \"Creating\",\n   \"powerState\": {\n    \"code\": \"Running\"\n   },\n   \"kubernetesVersion\":
-        \"1.25.6\",\n   \"currentKubernetesVersion\": \"1.25.6\",\n   \"dnsPrefix\":
-        \"cliaksdns000002\",\n   \"fqdn\": \"cliaksdns000002-gj39lpqb.hcp.westus2.azmk8s.io\",\n
-        \  \"azurePortalFQDN\": \"cliaksdns000002-gj39lpqb.portal.hcp.westus2.azmk8s.io\",\n
-        \  \"agentPoolProfiles\": [\n    {\n     \"name\": \"nodepool1\",\n     \"count\":
-        1,\n     \"vmSize\": \"Standard_DS2_v2\",\n     \"osDiskSizeGB\": 128,\n     \"osDiskType\":
-        \"Managed\",\n     \"kubeletDiskType\": \"OS\",\n     \"maxPods\": 110,\n
-        \    \"type\": \"AvailabilitySet\",\n     \"enableAutoScaling\": false,\n
-        \    \"provisioningState\": \"Creating\",\n     \"powerState\": {\n      \"code\":
-        \"Running\"\n     },\n     \"orchestratorVersion\": \"1.25.6\",\n     \"currentOrchestratorVersion\":
-        \"1.25.6\",\n     \"enableNodePublicIP\": false,\n     \"mode\": \"System\",\n
-        \    \"enableEncryptionAtHost\": false,\n     \"enableUltraSSD\": false,\n
-        \    \"osType\": \"Linux\",\n     \"osSKU\": \"Ubuntu\",\n     \"upgradeSettings\":
-        {},\n     \"enableFIPS\": false\n    }\n   ],\n   \"linuxProfile\": {\n    \"adminUsername\":
-        \"azureuser\",\n    \"ssh\": {\n     \"publicKeys\": [\n      {\n       \"keyData\":
-        \"ssh-rsa AAAAB3NzaC1yc2EAAAADAQABAAABAQCvBk9v4/Qo7XJWIY7AItmm8ohKhV9Y2z/SA5RKWk4BUCpK4ElHu8ia+QREfb7nmO5LtydRi7glVKNjUWUeaSC1PTmk2Z421whqvLRgF6XquFUcEC+VZG54EiS7j6hc2G3Af76vCZQQIQ7fKB8gngJXVb4QjbKVkoORamBKaSQ5MoAPF9GeSPfDesETM/jcE60BguHKjSTXhfsvgs6/iuUSPQ7duXwFtlpQy8WwA6ymGj4ehF0y8NXP6fjEajHDhPjPDkyuKBFTScflrLRryURmRyyICLt40vd+gaiyYCmREJxZNT/7J1pKmlpLNJejqDgXJ97xeyv4flTL7XRSgWV5
-        azcli_aks_live_test@example.com\\n\"\n      }\n     ]\n    }\n   },\n   \"servicePrincipalProfile\":
-        {\n    \"clientId\":\"00000000-0000-0000-0000-000000000001\"\n   },\n   \"nodeResourceGroup\":
-        \"MC_clitest000001_cliakstest000001_westus2\",\n   \"enableRBAC\": true,\n
-        \  \"enableLTS\": \"KubernetesOfficial\",\n   \"networkProfile\": {\n    \"networkPlugin\":
-        \"kubenet\",\n    \"loadBalancerSku\": \"basic\",\n    \"podCidr\": \"10.244.0.0/16\",\n
-        \   \"serviceCidr\": \"10.0.0.0/16\",\n    \"dnsServiceIP\": \"10.0.0.10\",\n
-        \   \"dockerBridgeCidr\": \"172.17.0.1/16\",\n    \"outboundType\": \"loadBalancer\",\n
-        \   \"podCidrs\": [\n     \"10.244.0.0/16\"\n    ],\n    \"serviceCidrs\":
-        [\n     \"10.0.0.0/16\"\n    ],\n    \"ipFamilies\": [\n     \"IPv4\"\n    ]\n
-        \  },\n   \"maxAgentPools\": 1,\n   \"disableLocalAccounts\": false,\n   \"securityProfile\":
-        {},\n   \"storageProfile\": {\n    \"diskCSIDriver\": {\n     \"enabled\":
-        true\n    },\n    \"fileCSIDriver\": {\n     \"enabled\": true\n    },\n    \"snapshotController\":
-        {\n     \"enabled\": true\n    }\n   },\n   \"oidcIssuerProfile\": {\n    \"enabled\":
-        false\n   },\n   \"workloadAutoScalerProfile\": {}\n  },\n  \"identity\":
-        {\n   \"type\": \"SystemAssigned\",\n   \"principalId\":\"00000000-0000-0000-0000-000000000001\",\n
-        \  \"tenantId\": \"72f988bf-86f1-41af-91ab-2d7cd011db47\"\n  },\n  \"sku\":
-        {\n   \"name\": \"Base\",\n   \"tier\": \"Free\"\n  }\n }"
-    headers:
-      cache-control:
-      - no-cache
-      content-length:
-      - '3078'
-      content-type:
-      - application/json
-      date:
-      - Sat, 29 Apr 2023 08:57:45 GMT
-      expires:
-      - '-1'
-      pragma:
-      - no-cache
-      server:
-      - nginx
-      strict-transport-security:
-      - max-age=31536000; includeSubDomains
-      transfer-encoding:
-      - chunked
-      vary:
-      - Accept-Encoding
-      x-content-type-options:
-      - nosniff
-    status:
-      code: 200
-      message: OK
-- request:
-    body: null
-    headers:
-      Accept:
-      - application/json
-      Accept-Encoding:
-      - gzip, deflate
-      CommandName:
-      - aks wait
-      Connection:
-      - keep-alive
-      ParameterSetName:
-      - -g -n --created
-      User-Agent:
-      - AZURECLI/2.48.1 azsdk-python-azure-mgmt-containerservice/22.1.0 Python/3.8.10
-        (Linux-5.15.0-1033-azure-x86_64-with-glibc2.29)
-    method: GET
-    uri: https://management.azure.com/subscriptions/00000000-0000-0000-0000-000000000000/resourceGroups/clitest000001/providers/Microsoft.ContainerService/managedClusters/cliakstest000001?api-version=2023-03-01
-  response:
-    body:
-      string: "{\n  \"id\": \"/subscriptions/00000000-0000-0000-0000-000000000000/resourcegroups/clitest000001/providers/Microsoft.ContainerService/managedClusters/cliakstest000001\",\n
-        \ \"location\": \"westus2\",\n  \"name\": \"cliakstest000001\",\n  \"type\":
-        \"Microsoft.ContainerService/ManagedClusters\",\n  \"properties\": {\n   \"provisioningState\":
-        \"Creating\",\n   \"powerState\": {\n    \"code\": \"Running\"\n   },\n   \"kubernetesVersion\":
-        \"1.25.6\",\n   \"currentKubernetesVersion\": \"1.25.6\",\n   \"dnsPrefix\":
-        \"cliaksdns000002\",\n   \"fqdn\": \"cliaksdns000002-gj39lpqb.hcp.westus2.azmk8s.io\",\n
-        \  \"azurePortalFQDN\": \"cliaksdns000002-gj39lpqb.portal.hcp.westus2.azmk8s.io\",\n
-        \  \"agentPoolProfiles\": [\n    {\n     \"name\": \"nodepool1\",\n     \"count\":
-        1,\n     \"vmSize\": \"Standard_DS2_v2\",\n     \"osDiskSizeGB\": 128,\n     \"osDiskType\":
-        \"Managed\",\n     \"kubeletDiskType\": \"OS\",\n     \"maxPods\": 110,\n
-        \    \"type\": \"AvailabilitySet\",\n     \"enableAutoScaling\": false,\n
-        \    \"provisioningState\": \"Creating\",\n     \"powerState\": {\n      \"code\":
-        \"Running\"\n     },\n     \"orchestratorVersion\": \"1.25.6\",\n     \"currentOrchestratorVersion\":
-        \"1.25.6\",\n     \"enableNodePublicIP\": false,\n     \"mode\": \"System\",\n
-        \    \"enableEncryptionAtHost\": false,\n     \"enableUltraSSD\": false,\n
-        \    \"osType\": \"Linux\",\n     \"osSKU\": \"Ubuntu\",\n     \"upgradeSettings\":
-        {},\n     \"enableFIPS\": false\n    }\n   ],\n   \"linuxProfile\": {\n    \"adminUsername\":
-        \"azureuser\",\n    \"ssh\": {\n     \"publicKeys\": [\n      {\n       \"keyData\":
-        \"ssh-rsa AAAAB3NzaC1yc2EAAAADAQABAAABAQCvBk9v4/Qo7XJWIY7AItmm8ohKhV9Y2z/SA5RKWk4BUCpK4ElHu8ia+QREfb7nmO5LtydRi7glVKNjUWUeaSC1PTmk2Z421whqvLRgF6XquFUcEC+VZG54EiS7j6hc2G3Af76vCZQQIQ7fKB8gngJXVb4QjbKVkoORamBKaSQ5MoAPF9GeSPfDesETM/jcE60BguHKjSTXhfsvgs6/iuUSPQ7duXwFtlpQy8WwA6ymGj4ehF0y8NXP6fjEajHDhPjPDkyuKBFTScflrLRryURmRyyICLt40vd+gaiyYCmREJxZNT/7J1pKmlpLNJejqDgXJ97xeyv4flTL7XRSgWV5
-        azcli_aks_live_test@example.com\\n\"\n      }\n     ]\n    }\n   },\n   \"servicePrincipalProfile\":
-        {\n    \"clientId\":\"00000000-0000-0000-0000-000000000001\"\n   },\n   \"nodeResourceGroup\":
-        \"MC_clitest000001_cliakstest000001_westus2\",\n   \"enableRBAC\": true,\n
-        \  \"enableLTS\": \"KubernetesOfficial\",\n   \"networkProfile\": {\n    \"networkPlugin\":
-        \"kubenet\",\n    \"loadBalancerSku\": \"basic\",\n    \"podCidr\": \"10.244.0.0/16\",\n
-        \   \"serviceCidr\": \"10.0.0.0/16\",\n    \"dnsServiceIP\": \"10.0.0.10\",\n
-        \   \"dockerBridgeCidr\": \"172.17.0.1/16\",\n    \"outboundType\": \"loadBalancer\",\n
-        \   \"podCidrs\": [\n     \"10.244.0.0/16\"\n    ],\n    \"serviceCidrs\":
-        [\n     \"10.0.0.0/16\"\n    ],\n    \"ipFamilies\": [\n     \"IPv4\"\n    ]\n
-        \  },\n   \"maxAgentPools\": 1,\n   \"disableLocalAccounts\": false,\n   \"securityProfile\":
-        {},\n   \"storageProfile\": {\n    \"diskCSIDriver\": {\n     \"enabled\":
-        true\n    },\n    \"fileCSIDriver\": {\n     \"enabled\": true\n    },\n    \"snapshotController\":
-        {\n     \"enabled\": true\n    }\n   },\n   \"oidcIssuerProfile\": {\n    \"enabled\":
-        false\n   },\n   \"workloadAutoScalerProfile\": {}\n  },\n  \"identity\":
-        {\n   \"type\": \"SystemAssigned\",\n   \"principalId\":\"00000000-0000-0000-0000-000000000001\",\n
-        \  \"tenantId\": \"72f988bf-86f1-41af-91ab-2d7cd011db47\"\n  },\n  \"sku\":
-        {\n   \"name\": \"Base\",\n   \"tier\": \"Free\"\n  }\n }"
-    headers:
-      cache-control:
-      - no-cache
-      content-length:
-      - '3078'
-      content-type:
-      - application/json
-      date:
-      - Sat, 29 Apr 2023 08:58:15 GMT
-      expires:
-      - '-1'
-      pragma:
-      - no-cache
-      server:
-      - nginx
-      strict-transport-security:
-      - max-age=31536000; includeSubDomains
-      transfer-encoding:
-      - chunked
-      vary:
-      - Accept-Encoding
-      x-content-type-options:
-      - nosniff
-    status:
-      code: 200
-      message: OK
-- request:
-    body: null
-    headers:
-      Accept:
-      - application/json
-      Accept-Encoding:
-      - gzip, deflate
-      CommandName:
-      - aks wait
-      Connection:
-      - keep-alive
-      ParameterSetName:
-      - -g -n --created
-      User-Agent:
-      - AZURECLI/2.48.1 azsdk-python-azure-mgmt-containerservice/22.1.0 Python/3.8.10
-        (Linux-5.15.0-1033-azure-x86_64-with-glibc2.29)
-    method: GET
-    uri: https://management.azure.com/subscriptions/00000000-0000-0000-0000-000000000000/resourceGroups/clitest000001/providers/Microsoft.ContainerService/managedClusters/cliakstest000001?api-version=2023-03-01
-  response:
-    body:
-      string: "{\n  \"id\": \"/subscriptions/00000000-0000-0000-0000-000000000000/resourcegroups/clitest000001/providers/Microsoft.ContainerService/managedClusters/cliakstest000001\",\n
-        \ \"location\": \"westus2\",\n  \"name\": \"cliakstest000001\",\n  \"type\":
-        \"Microsoft.ContainerService/ManagedClusters\",\n  \"properties\": {\n   \"provisioningState\":
-        \"Creating\",\n   \"powerState\": {\n    \"code\": \"Running\"\n   },\n   \"kubernetesVersion\":
-        \"1.25.6\",\n   \"currentKubernetesVersion\": \"1.25.6\",\n   \"dnsPrefix\":
-        \"cliaksdns000002\",\n   \"fqdn\": \"cliaksdns000002-gj39lpqb.hcp.westus2.azmk8s.io\",\n
-        \  \"azurePortalFQDN\": \"cliaksdns000002-gj39lpqb.portal.hcp.westus2.azmk8s.io\",\n
-        \  \"agentPoolProfiles\": [\n    {\n     \"name\": \"nodepool1\",\n     \"count\":
-        1,\n     \"vmSize\": \"Standard_DS2_v2\",\n     \"osDiskSizeGB\": 128,\n     \"osDiskType\":
-        \"Managed\",\n     \"kubeletDiskType\": \"OS\",\n     \"maxPods\": 110,\n
-        \    \"type\": \"AvailabilitySet\",\n     \"enableAutoScaling\": false,\n
-        \    \"provisioningState\": \"Creating\",\n     \"powerState\": {\n      \"code\":
-        \"Running\"\n     },\n     \"orchestratorVersion\": \"1.25.6\",\n     \"currentOrchestratorVersion\":
-        \"1.25.6\",\n     \"enableNodePublicIP\": false,\n     \"mode\": \"System\",\n
-        \    \"enableEncryptionAtHost\": false,\n     \"enableUltraSSD\": false,\n
-        \    \"osType\": \"Linux\",\n     \"osSKU\": \"Ubuntu\",\n     \"upgradeSettings\":
-        {},\n     \"enableFIPS\": false\n    }\n   ],\n   \"linuxProfile\": {\n    \"adminUsername\":
-        \"azureuser\",\n    \"ssh\": {\n     \"publicKeys\": [\n      {\n       \"keyData\":
-        \"ssh-rsa AAAAB3NzaC1yc2EAAAADAQABAAABAQCvBk9v4/Qo7XJWIY7AItmm8ohKhV9Y2z/SA5RKWk4BUCpK4ElHu8ia+QREfb7nmO5LtydRi7glVKNjUWUeaSC1PTmk2Z421whqvLRgF6XquFUcEC+VZG54EiS7j6hc2G3Af76vCZQQIQ7fKB8gngJXVb4QjbKVkoORamBKaSQ5MoAPF9GeSPfDesETM/jcE60BguHKjSTXhfsvgs6/iuUSPQ7duXwFtlpQy8WwA6ymGj4ehF0y8NXP6fjEajHDhPjPDkyuKBFTScflrLRryURmRyyICLt40vd+gaiyYCmREJxZNT/7J1pKmlpLNJejqDgXJ97xeyv4flTL7XRSgWV5
-        azcli_aks_live_test@example.com\\n\"\n      }\n     ]\n    }\n   },\n   \"servicePrincipalProfile\":
-        {\n    \"clientId\":\"00000000-0000-0000-0000-000000000001\"\n   },\n   \"nodeResourceGroup\":
-        \"MC_clitest000001_cliakstest000001_westus2\",\n   \"enableRBAC\": true,\n
-        \  \"enableLTS\": \"KubernetesOfficial\",\n   \"networkProfile\": {\n    \"networkPlugin\":
-        \"kubenet\",\n    \"loadBalancerSku\": \"basic\",\n    \"podCidr\": \"10.244.0.0/16\",\n
-        \   \"serviceCidr\": \"10.0.0.0/16\",\n    \"dnsServiceIP\": \"10.0.0.10\",\n
-        \   \"dockerBridgeCidr\": \"172.17.0.1/16\",\n    \"outboundType\": \"loadBalancer\",\n
-        \   \"podCidrs\": [\n     \"10.244.0.0/16\"\n    ],\n    \"serviceCidrs\":
-        [\n     \"10.0.0.0/16\"\n    ],\n    \"ipFamilies\": [\n     \"IPv4\"\n    ]\n
-        \  },\n   \"maxAgentPools\": 1,\n   \"disableLocalAccounts\": false,\n   \"securityProfile\":
-        {},\n   \"storageProfile\": {\n    \"diskCSIDriver\": {\n     \"enabled\":
-        true\n    },\n    \"fileCSIDriver\": {\n     \"enabled\": true\n    },\n    \"snapshotController\":
-        {\n     \"enabled\": true\n    }\n   },\n   \"oidcIssuerProfile\": {\n    \"enabled\":
-        false\n   },\n   \"workloadAutoScalerProfile\": {}\n  },\n  \"identity\":
-        {\n   \"type\": \"SystemAssigned\",\n   \"principalId\":\"00000000-0000-0000-0000-000000000001\",\n
-        \  \"tenantId\": \"72f988bf-86f1-41af-91ab-2d7cd011db47\"\n  },\n  \"sku\":
-        {\n   \"name\": \"Base\",\n   \"tier\": \"Free\"\n  }\n }"
-    headers:
-      cache-control:
-      - no-cache
-      content-length:
-      - '3078'
-      content-type:
-      - application/json
-      date:
-      - Sat, 29 Apr 2023 08:58:45 GMT
-      expires:
-      - '-1'
-      pragma:
-      - no-cache
-      server:
-      - nginx
-      strict-transport-security:
-      - max-age=31536000; includeSubDomains
-      transfer-encoding:
-      - chunked
-      vary:
-      - Accept-Encoding
-      x-content-type-options:
-      - nosniff
-    status:
-      code: 200
-      message: OK
-- request:
-    body: null
-    headers:
-      Accept:
-      - application/json
-      Accept-Encoding:
-      - gzip, deflate
-      CommandName:
-      - aks wait
-      Connection:
-      - keep-alive
-      ParameterSetName:
-      - -g -n --created
-      User-Agent:
-      - AZURECLI/2.48.1 azsdk-python-azure-mgmt-containerservice/22.1.0 Python/3.8.10
-        (Linux-5.15.0-1033-azure-x86_64-with-glibc2.29)
-=======
-      - AZURECLI/2.49.0 azsdk-python-azure-mgmt-containerservice/23.0.0 Python/3.8.16
-        (macOS-13.4-arm64-arm-64bit)
->>>>>>> 27d920ec
+      - AZURECLI/2.49.0 azsdk-python-azure-mgmt-containerservice/23.0.0 Python/3.8.16
+        (macOS-13.4-arm64-arm-64bit)
     method: GET
     uri: https://management.azure.com/subscriptions/00000000-0000-0000-0000-000000000000/resourceGroups/clitest000001/providers/Microsoft.ContainerService/managedClusters/cliakstest000001?api-version=2023-05-01
   response:
     body:
-<<<<<<< HEAD
-      string: "{\n  \"id\": \"/subscriptions/00000000-0000-0000-0000-000000000000/resourcegroups/clitest000001/providers/Microsoft.ContainerService/managedClusters/cliakstest000001\",\n
-        \ \"location\": \"westus2\",\n  \"name\": \"cliakstest000001\",\n  \"type\":
-        \"Microsoft.ContainerService/ManagedClusters\",\n  \"properties\": {\n   \"provisioningState\":
-        \"Creating\",\n   \"powerState\": {\n    \"code\": \"Running\"\n   },\n   \"kubernetesVersion\":
-        \"1.25.6\",\n   \"currentKubernetesVersion\": \"1.25.6\",\n   \"dnsPrefix\":
-        \"cliaksdns000002\",\n   \"fqdn\": \"cliaksdns000002-gj39lpqb.hcp.westus2.azmk8s.io\",\n
-        \  \"azurePortalFQDN\": \"cliaksdns000002-gj39lpqb.portal.hcp.westus2.azmk8s.io\",\n
-        \  \"agentPoolProfiles\": [\n    {\n     \"name\": \"nodepool1\",\n     \"count\":
-        1,\n     \"vmSize\": \"Standard_DS2_v2\",\n     \"osDiskSizeGB\": 128,\n     \"osDiskType\":
-        \"Managed\",\n     \"kubeletDiskType\": \"OS\",\n     \"maxPods\": 110,\n
-        \    \"type\": \"AvailabilitySet\",\n     \"enableAutoScaling\": false,\n
-        \    \"provisioningState\": \"Creating\",\n     \"powerState\": {\n      \"code\":
-        \"Running\"\n     },\n     \"orchestratorVersion\": \"1.25.6\",\n     \"currentOrchestratorVersion\":
-        \"1.25.6\",\n     \"enableNodePublicIP\": false,\n     \"mode\": \"System\",\n
-        \    \"enableEncryptionAtHost\": false,\n     \"enableUltraSSD\": false,\n
-        \    \"osType\": \"Linux\",\n     \"osSKU\": \"Ubuntu\",\n     \"upgradeSettings\":
-        {},\n     \"enableFIPS\": false\n    }\n   ],\n   \"linuxProfile\": {\n    \"adminUsername\":
-        \"azureuser\",\n    \"ssh\": {\n     \"publicKeys\": [\n      {\n       \"keyData\":
-        \"ssh-rsa AAAAB3NzaC1yc2EAAAADAQABAAABAQCvBk9v4/Qo7XJWIY7AItmm8ohKhV9Y2z/SA5RKWk4BUCpK4ElHu8ia+QREfb7nmO5LtydRi7glVKNjUWUeaSC1PTmk2Z421whqvLRgF6XquFUcEC+VZG54EiS7j6hc2G3Af76vCZQQIQ7fKB8gngJXVb4QjbKVkoORamBKaSQ5MoAPF9GeSPfDesETM/jcE60BguHKjSTXhfsvgs6/iuUSPQ7duXwFtlpQy8WwA6ymGj4ehF0y8NXP6fjEajHDhPjPDkyuKBFTScflrLRryURmRyyICLt40vd+gaiyYCmREJxZNT/7J1pKmlpLNJejqDgXJ97xeyv4flTL7XRSgWV5
-        azcli_aks_live_test@example.com\\n\"\n      }\n     ]\n    }\n   },\n   \"servicePrincipalProfile\":
-        {\n    \"clientId\":\"00000000-0000-0000-0000-000000000001\"\n   },\n   \"nodeResourceGroup\":
-        \"MC_clitest000001_cliakstest000001_westus2\",\n   \"enableRBAC\": true,\n
-        \  \"enableLTS\": \"KubernetesOfficial\",\n   \"networkProfile\": {\n    \"networkPlugin\":
-        \"kubenet\",\n    \"loadBalancerSku\": \"basic\",\n    \"podCidr\": \"10.244.0.0/16\",\n
-        \   \"serviceCidr\": \"10.0.0.0/16\",\n    \"dnsServiceIP\": \"10.0.0.10\",\n
-        \   \"dockerBridgeCidr\": \"172.17.0.1/16\",\n    \"outboundType\": \"loadBalancer\",\n
-        \   \"podCidrs\": [\n     \"10.244.0.0/16\"\n    ],\n    \"serviceCidrs\":
-        [\n     \"10.0.0.0/16\"\n    ],\n    \"ipFamilies\": [\n     \"IPv4\"\n    ]\n
-        \  },\n   \"maxAgentPools\": 1,\n   \"identityProfile\": {\n    \"kubeletidentity\":
-        {\n     \"resourceId\": \"/subscriptions/00000000-0000-0000-0000-000000000000/resourcegroups/MC_clitest000001_cliakstest000001_westus2/providers/Microsoft.ManagedIdentity/userAssignedIdentities/cliakstest000001-agentpool\",\n
-        \    \"clientId\":\"00000000-0000-0000-0000-000000000001\",\n     \"objectId\":\"00000000-0000-0000-0000-000000000001\"\n
-        \   }\n   },\n   \"disableLocalAccounts\": false,\n   \"securityProfile\":
-        {},\n   \"storageProfile\": {\n    \"diskCSIDriver\": {\n     \"enabled\":
-        true\n    },\n    \"fileCSIDriver\": {\n     \"enabled\": true\n    },\n    \"snapshotController\":
-        {\n     \"enabled\": true\n    }\n   },\n   \"oidcIssuerProfile\": {\n    \"enabled\":
-        false\n   },\n   \"workloadAutoScalerProfile\": {}\n  },\n  \"identity\":
-        {\n   \"type\": \"SystemAssigned\",\n   \"principalId\":\"00000000-0000-0000-0000-000000000001\",\n
-        \  \"tenantId\": \"72f988bf-86f1-41af-91ab-2d7cd011db47\"\n  },\n  \"sku\":
-        {\n   \"name\": \"Base\",\n   \"tier\": \"Free\"\n  }\n }"
-=======
       string: "{\n  \"id\": \"/subscriptions/00000000-0000-0000-0000-000000000000/resourcegroups/clitest000001/providers/Microsoft.ContainerService/managedClusters/cliakstest000001\"\
         ,\n  \"location\": \"westus2\",\n  \"name\": \"cliakstest000001\",\n  \"type\"\
         : \"Microsoft.ContainerService/ManagedClusters\",\n  \"properties\": {\n \
@@ -569,24 +204,15 @@
         : \"SystemAssigned\",\n   \"principalId\":\"00000000-0000-0000-0000-000000000001\"\
         ,\n   \"tenantId\": \"72f988bf-86f1-41af-91ab-2d7cd011db47\"\n  },\n  \"sku\"\
         : {\n   \"name\": \"Base\",\n   \"tier\": \"Free\"\n  }\n }"
->>>>>>> 27d920ec
-    headers:
-      cache-control:
-      - no-cache
-      content-length:
-<<<<<<< HEAD
-      - '3467'
-      content-type:
-      - application/json
-      date:
-      - Sat, 29 Apr 2023 08:59:16 GMT
-=======
+    headers:
+      cache-control:
+      - no-cache
+      content-length:
       - '3368'
       content-type:
       - application/json
       date:
       - Wed, 14 Jun 2023 19:50:18 GMT
->>>>>>> 27d920ec
       expires:
       - '-1'
       pragma:
@@ -618,58 +244,12 @@
       ParameterSetName:
       - -g -n --created
       User-Agent:
-<<<<<<< HEAD
-      - AZURECLI/2.48.1 azsdk-python-azure-mgmt-containerservice/22.1.0 Python/3.8.10
-        (Linux-5.15.0-1033-azure-x86_64-with-glibc2.29)
-=======
-      - AZURECLI/2.49.0 azsdk-python-azure-mgmt-containerservice/23.0.0 Python/3.8.16
-        (macOS-13.4-arm64-arm-64bit)
->>>>>>> 27d920ec
+      - AZURECLI/2.49.0 azsdk-python-azure-mgmt-containerservice/23.0.0 Python/3.8.16
+        (macOS-13.4-arm64-arm-64bit)
     method: GET
     uri: https://management.azure.com/subscriptions/00000000-0000-0000-0000-000000000000/resourceGroups/clitest000001/providers/Microsoft.ContainerService/managedClusters/cliakstest000001?api-version=2023-05-01
   response:
     body:
-<<<<<<< HEAD
-      string: "{\n  \"id\": \"/subscriptions/00000000-0000-0000-0000-000000000000/resourcegroups/clitest000001/providers/Microsoft.ContainerService/managedClusters/cliakstest000001\",\n
-        \ \"location\": \"westus2\",\n  \"name\": \"cliakstest000001\",\n  \"type\":
-        \"Microsoft.ContainerService/ManagedClusters\",\n  \"properties\": {\n   \"provisioningState\":
-        \"Creating\",\n   \"powerState\": {\n    \"code\": \"Running\"\n   },\n   \"kubernetesVersion\":
-        \"1.25.6\",\n   \"currentKubernetesVersion\": \"1.25.6\",\n   \"dnsPrefix\":
-        \"cliaksdns000002\",\n   \"fqdn\": \"cliaksdns000002-gj39lpqb.hcp.westus2.azmk8s.io\",\n
-        \  \"azurePortalFQDN\": \"cliaksdns000002-gj39lpqb.portal.hcp.westus2.azmk8s.io\",\n
-        \  \"agentPoolProfiles\": [\n    {\n     \"name\": \"nodepool1\",\n     \"count\":
-        1,\n     \"vmSize\": \"Standard_DS2_v2\",\n     \"osDiskSizeGB\": 128,\n     \"osDiskType\":
-        \"Managed\",\n     \"kubeletDiskType\": \"OS\",\n     \"maxPods\": 110,\n
-        \    \"type\": \"AvailabilitySet\",\n     \"enableAutoScaling\": false,\n
-        \    \"provisioningState\": \"Creating\",\n     \"powerState\": {\n      \"code\":
-        \"Running\"\n     },\n     \"orchestratorVersion\": \"1.25.6\",\n     \"currentOrchestratorVersion\":
-        \"1.25.6\",\n     \"enableNodePublicIP\": false,\n     \"mode\": \"System\",\n
-        \    \"enableEncryptionAtHost\": false,\n     \"enableUltraSSD\": false,\n
-        \    \"osType\": \"Linux\",\n     \"osSKU\": \"Ubuntu\",\n     \"upgradeSettings\":
-        {},\n     \"enableFIPS\": false\n    }\n   ],\n   \"linuxProfile\": {\n    \"adminUsername\":
-        \"azureuser\",\n    \"ssh\": {\n     \"publicKeys\": [\n      {\n       \"keyData\":
-        \"ssh-rsa AAAAB3NzaC1yc2EAAAADAQABAAABAQCvBk9v4/Qo7XJWIY7AItmm8ohKhV9Y2z/SA5RKWk4BUCpK4ElHu8ia+QREfb7nmO5LtydRi7glVKNjUWUeaSC1PTmk2Z421whqvLRgF6XquFUcEC+VZG54EiS7j6hc2G3Af76vCZQQIQ7fKB8gngJXVb4QjbKVkoORamBKaSQ5MoAPF9GeSPfDesETM/jcE60BguHKjSTXhfsvgs6/iuUSPQ7duXwFtlpQy8WwA6ymGj4ehF0y8NXP6fjEajHDhPjPDkyuKBFTScflrLRryURmRyyICLt40vd+gaiyYCmREJxZNT/7J1pKmlpLNJejqDgXJ97xeyv4flTL7XRSgWV5
-        azcli_aks_live_test@example.com\\n\"\n      }\n     ]\n    }\n   },\n   \"servicePrincipalProfile\":
-        {\n    \"clientId\":\"00000000-0000-0000-0000-000000000001\"\n   },\n   \"nodeResourceGroup\":
-        \"MC_clitest000001_cliakstest000001_westus2\",\n   \"enableRBAC\": true,\n
-        \  \"enableLTS\": \"KubernetesOfficial\",\n   \"networkProfile\": {\n    \"networkPlugin\":
-        \"kubenet\",\n    \"loadBalancerSku\": \"basic\",\n    \"podCidr\": \"10.244.0.0/16\",\n
-        \   \"serviceCidr\": \"10.0.0.0/16\",\n    \"dnsServiceIP\": \"10.0.0.10\",\n
-        \   \"dockerBridgeCidr\": \"172.17.0.1/16\",\n    \"outboundType\": \"loadBalancer\",\n
-        \   \"podCidrs\": [\n     \"10.244.0.0/16\"\n    ],\n    \"serviceCidrs\":
-        [\n     \"10.0.0.0/16\"\n    ],\n    \"ipFamilies\": [\n     \"IPv4\"\n    ]\n
-        \  },\n   \"maxAgentPools\": 1,\n   \"identityProfile\": {\n    \"kubeletidentity\":
-        {\n     \"resourceId\": \"/subscriptions/00000000-0000-0000-0000-000000000000/resourcegroups/MC_clitest000001_cliakstest000001_westus2/providers/Microsoft.ManagedIdentity/userAssignedIdentities/cliakstest000001-agentpool\",\n
-        \    \"clientId\":\"00000000-0000-0000-0000-000000000001\",\n     \"objectId\":\"00000000-0000-0000-0000-000000000001\"\n
-        \   }\n   },\n   \"disableLocalAccounts\": false,\n   \"securityProfile\":
-        {},\n   \"storageProfile\": {\n    \"diskCSIDriver\": {\n     \"enabled\":
-        true\n    },\n    \"fileCSIDriver\": {\n     \"enabled\": true\n    },\n    \"snapshotController\":
-        {\n     \"enabled\": true\n    }\n   },\n   \"oidcIssuerProfile\": {\n    \"enabled\":
-        false\n   },\n   \"workloadAutoScalerProfile\": {}\n  },\n  \"identity\":
-        {\n   \"type\": \"SystemAssigned\",\n   \"principalId\":\"00000000-0000-0000-0000-000000000001\",\n
-        \  \"tenantId\": \"72f988bf-86f1-41af-91ab-2d7cd011db47\"\n  },\n  \"sku\":
-        {\n   \"name\": \"Base\",\n   \"tier\": \"Free\"\n  }\n }"
-=======
       string: "{\n  \"id\": \"/subscriptions/00000000-0000-0000-0000-000000000000/resourcegroups/clitest000001/providers/Microsoft.ContainerService/managedClusters/cliakstest000001\"\
         ,\n  \"location\": \"westus2\",\n  \"name\": \"cliakstest000001\",\n  \"type\"\
         : \"Microsoft.ContainerService/ManagedClusters\",\n  \"properties\": {\n \
@@ -708,24 +288,15 @@
         : \"SystemAssigned\",\n   \"principalId\":\"00000000-0000-0000-0000-000000000001\"\
         ,\n   \"tenantId\": \"72f988bf-86f1-41af-91ab-2d7cd011db47\"\n  },\n  \"sku\"\
         : {\n   \"name\": \"Base\",\n   \"tier\": \"Free\"\n  }\n }"
->>>>>>> 27d920ec
-    headers:
-      cache-control:
-      - no-cache
-      content-length:
-<<<<<<< HEAD
-      - '3467'
-      content-type:
-      - application/json
-      date:
-      - Sat, 29 Apr 2023 08:59:46 GMT
-=======
+    headers:
+      cache-control:
+      - no-cache
+      content-length:
       - '3368'
       content-type:
       - application/json
       date:
       - Wed, 14 Jun 2023 19:50:50 GMT
->>>>>>> 27d920ec
       expires:
       - '-1'
       pragma:
@@ -757,58 +328,12 @@
       ParameterSetName:
       - -g -n --created
       User-Agent:
-<<<<<<< HEAD
-      - AZURECLI/2.48.1 azsdk-python-azure-mgmt-containerservice/22.1.0 Python/3.8.10
-        (Linux-5.15.0-1033-azure-x86_64-with-glibc2.29)
-=======
-      - AZURECLI/2.49.0 azsdk-python-azure-mgmt-containerservice/23.0.0 Python/3.8.16
-        (macOS-13.4-arm64-arm-64bit)
->>>>>>> 27d920ec
+      - AZURECLI/2.49.0 azsdk-python-azure-mgmt-containerservice/23.0.0 Python/3.8.16
+        (macOS-13.4-arm64-arm-64bit)
     method: GET
     uri: https://management.azure.com/subscriptions/00000000-0000-0000-0000-000000000000/resourceGroups/clitest000001/providers/Microsoft.ContainerService/managedClusters/cliakstest000001?api-version=2023-05-01
   response:
     body:
-<<<<<<< HEAD
-      string: "{\n  \"id\": \"/subscriptions/00000000-0000-0000-0000-000000000000/resourcegroups/clitest000001/providers/Microsoft.ContainerService/managedClusters/cliakstest000001\",\n
-        \ \"location\": \"westus2\",\n  \"name\": \"cliakstest000001\",\n  \"type\":
-        \"Microsoft.ContainerService/ManagedClusters\",\n  \"properties\": {\n   \"provisioningState\":
-        \"Creating\",\n   \"powerState\": {\n    \"code\": \"Running\"\n   },\n   \"kubernetesVersion\":
-        \"1.25.6\",\n   \"currentKubernetesVersion\": \"1.25.6\",\n   \"dnsPrefix\":
-        \"cliaksdns000002\",\n   \"fqdn\": \"cliaksdns000002-gj39lpqb.hcp.westus2.azmk8s.io\",\n
-        \  \"azurePortalFQDN\": \"cliaksdns000002-gj39lpqb.portal.hcp.westus2.azmk8s.io\",\n
-        \  \"agentPoolProfiles\": [\n    {\n     \"name\": \"nodepool1\",\n     \"count\":
-        1,\n     \"vmSize\": \"Standard_DS2_v2\",\n     \"osDiskSizeGB\": 128,\n     \"osDiskType\":
-        \"Managed\",\n     \"kubeletDiskType\": \"OS\",\n     \"maxPods\": 110,\n
-        \    \"type\": \"AvailabilitySet\",\n     \"enableAutoScaling\": false,\n
-        \    \"provisioningState\": \"Creating\",\n     \"powerState\": {\n      \"code\":
-        \"Running\"\n     },\n     \"orchestratorVersion\": \"1.25.6\",\n     \"currentOrchestratorVersion\":
-        \"1.25.6\",\n     \"enableNodePublicIP\": false,\n     \"mode\": \"System\",\n
-        \    \"enableEncryptionAtHost\": false,\n     \"enableUltraSSD\": false,\n
-        \    \"osType\": \"Linux\",\n     \"osSKU\": \"Ubuntu\",\n     \"upgradeSettings\":
-        {},\n     \"enableFIPS\": false\n    }\n   ],\n   \"linuxProfile\": {\n    \"adminUsername\":
-        \"azureuser\",\n    \"ssh\": {\n     \"publicKeys\": [\n      {\n       \"keyData\":
-        \"ssh-rsa AAAAB3NzaC1yc2EAAAADAQABAAABAQCvBk9v4/Qo7XJWIY7AItmm8ohKhV9Y2z/SA5RKWk4BUCpK4ElHu8ia+QREfb7nmO5LtydRi7glVKNjUWUeaSC1PTmk2Z421whqvLRgF6XquFUcEC+VZG54EiS7j6hc2G3Af76vCZQQIQ7fKB8gngJXVb4QjbKVkoORamBKaSQ5MoAPF9GeSPfDesETM/jcE60BguHKjSTXhfsvgs6/iuUSPQ7duXwFtlpQy8WwA6ymGj4ehF0y8NXP6fjEajHDhPjPDkyuKBFTScflrLRryURmRyyICLt40vd+gaiyYCmREJxZNT/7J1pKmlpLNJejqDgXJ97xeyv4flTL7XRSgWV5
-        azcli_aks_live_test@example.com\\n\"\n      }\n     ]\n    }\n   },\n   \"servicePrincipalProfile\":
-        {\n    \"clientId\":\"00000000-0000-0000-0000-000000000001\"\n   },\n   \"nodeResourceGroup\":
-        \"MC_clitest000001_cliakstest000001_westus2\",\n   \"enableRBAC\": true,\n
-        \  \"enableLTS\": \"KubernetesOfficial\",\n   \"networkProfile\": {\n    \"networkPlugin\":
-        \"kubenet\",\n    \"loadBalancerSku\": \"basic\",\n    \"podCidr\": \"10.244.0.0/16\",\n
-        \   \"serviceCidr\": \"10.0.0.0/16\",\n    \"dnsServiceIP\": \"10.0.0.10\",\n
-        \   \"dockerBridgeCidr\": \"172.17.0.1/16\",\n    \"outboundType\": \"loadBalancer\",\n
-        \   \"podCidrs\": [\n     \"10.244.0.0/16\"\n    ],\n    \"serviceCidrs\":
-        [\n     \"10.0.0.0/16\"\n    ],\n    \"ipFamilies\": [\n     \"IPv4\"\n    ]\n
-        \  },\n   \"maxAgentPools\": 1,\n   \"identityProfile\": {\n    \"kubeletidentity\":
-        {\n     \"resourceId\": \"/subscriptions/00000000-0000-0000-0000-000000000000/resourcegroups/MC_clitest000001_cliakstest000001_westus2/providers/Microsoft.ManagedIdentity/userAssignedIdentities/cliakstest000001-agentpool\",\n
-        \    \"clientId\":\"00000000-0000-0000-0000-000000000001\",\n     \"objectId\":\"00000000-0000-0000-0000-000000000001\"\n
-        \   }\n   },\n   \"disableLocalAccounts\": false,\n   \"securityProfile\":
-        {},\n   \"storageProfile\": {\n    \"diskCSIDriver\": {\n     \"enabled\":
-        true\n    },\n    \"fileCSIDriver\": {\n     \"enabled\": true\n    },\n    \"snapshotController\":
-        {\n     \"enabled\": true\n    }\n   },\n   \"oidcIssuerProfile\": {\n    \"enabled\":
-        false\n   },\n   \"workloadAutoScalerProfile\": {}\n  },\n  \"identity\":
-        {\n   \"type\": \"SystemAssigned\",\n   \"principalId\":\"00000000-0000-0000-0000-000000000001\",\n
-        \  \"tenantId\": \"72f988bf-86f1-41af-91ab-2d7cd011db47\"\n  },\n  \"sku\":
-        {\n   \"name\": \"Base\",\n   \"tier\": \"Free\"\n  }\n }"
-=======
       string: "{\n  \"id\": \"/subscriptions/00000000-0000-0000-0000-000000000000/resourcegroups/clitest000001/providers/Microsoft.ContainerService/managedClusters/cliakstest000001\"\
         ,\n  \"location\": \"westus2\",\n  \"name\": \"cliakstest000001\",\n  \"type\"\
         : \"Microsoft.ContainerService/ManagedClusters\",\n  \"properties\": {\n \
@@ -847,24 +372,15 @@
         : \"SystemAssigned\",\n   \"principalId\":\"00000000-0000-0000-0000-000000000001\"\
         ,\n   \"tenantId\": \"72f988bf-86f1-41af-91ab-2d7cd011db47\"\n  },\n  \"sku\"\
         : {\n   \"name\": \"Base\",\n   \"tier\": \"Free\"\n  }\n }"
->>>>>>> 27d920ec
-    headers:
-      cache-control:
-      - no-cache
-      content-length:
-<<<<<<< HEAD
-      - '3467'
-      content-type:
-      - application/json
-      date:
-      - Sat, 29 Apr 2023 09:00:16 GMT
-=======
+    headers:
+      cache-control:
+      - no-cache
+      content-length:
       - '3368'
       content-type:
       - application/json
       date:
       - Wed, 14 Jun 2023 19:51:20 GMT
->>>>>>> 27d920ec
       expires:
       - '-1'
       pragma:
@@ -896,58 +412,12 @@
       ParameterSetName:
       - -g -n --created
       User-Agent:
-<<<<<<< HEAD
-      - AZURECLI/2.48.1 azsdk-python-azure-mgmt-containerservice/22.1.0 Python/3.8.10
-        (Linux-5.15.0-1033-azure-x86_64-with-glibc2.29)
-=======
-      - AZURECLI/2.49.0 azsdk-python-azure-mgmt-containerservice/23.0.0 Python/3.8.16
-        (macOS-13.4-arm64-arm-64bit)
->>>>>>> 27d920ec
+      - AZURECLI/2.49.0 azsdk-python-azure-mgmt-containerservice/23.0.0 Python/3.8.16
+        (macOS-13.4-arm64-arm-64bit)
     method: GET
     uri: https://management.azure.com/subscriptions/00000000-0000-0000-0000-000000000000/resourceGroups/clitest000001/providers/Microsoft.ContainerService/managedClusters/cliakstest000001?api-version=2023-05-01
   response:
     body:
-<<<<<<< HEAD
-      string: "{\n  \"id\": \"/subscriptions/00000000-0000-0000-0000-000000000000/resourcegroups/clitest000001/providers/Microsoft.ContainerService/managedClusters/cliakstest000001\",\n
-        \ \"location\": \"westus2\",\n  \"name\": \"cliakstest000001\",\n  \"type\":
-        \"Microsoft.ContainerService/ManagedClusters\",\n  \"properties\": {\n   \"provisioningState\":
-        \"Creating\",\n   \"powerState\": {\n    \"code\": \"Running\"\n   },\n   \"kubernetesVersion\":
-        \"1.25.6\",\n   \"currentKubernetesVersion\": \"1.25.6\",\n   \"dnsPrefix\":
-        \"cliaksdns000002\",\n   \"fqdn\": \"cliaksdns000002-gj39lpqb.hcp.westus2.azmk8s.io\",\n
-        \  \"azurePortalFQDN\": \"cliaksdns000002-gj39lpqb.portal.hcp.westus2.azmk8s.io\",\n
-        \  \"agentPoolProfiles\": [\n    {\n     \"name\": \"nodepool1\",\n     \"count\":
-        1,\n     \"vmSize\": \"Standard_DS2_v2\",\n     \"osDiskSizeGB\": 128,\n     \"osDiskType\":
-        \"Managed\",\n     \"kubeletDiskType\": \"OS\",\n     \"maxPods\": 110,\n
-        \    \"type\": \"AvailabilitySet\",\n     \"enableAutoScaling\": false,\n
-        \    \"provisioningState\": \"Creating\",\n     \"powerState\": {\n      \"code\":
-        \"Running\"\n     },\n     \"orchestratorVersion\": \"1.25.6\",\n     \"currentOrchestratorVersion\":
-        \"1.25.6\",\n     \"enableNodePublicIP\": false,\n     \"mode\": \"System\",\n
-        \    \"enableEncryptionAtHost\": false,\n     \"enableUltraSSD\": false,\n
-        \    \"osType\": \"Linux\",\n     \"osSKU\": \"Ubuntu\",\n     \"upgradeSettings\":
-        {},\n     \"enableFIPS\": false\n    }\n   ],\n   \"linuxProfile\": {\n    \"adminUsername\":
-        \"azureuser\",\n    \"ssh\": {\n     \"publicKeys\": [\n      {\n       \"keyData\":
-        \"ssh-rsa AAAAB3NzaC1yc2EAAAADAQABAAABAQCvBk9v4/Qo7XJWIY7AItmm8ohKhV9Y2z/SA5RKWk4BUCpK4ElHu8ia+QREfb7nmO5LtydRi7glVKNjUWUeaSC1PTmk2Z421whqvLRgF6XquFUcEC+VZG54EiS7j6hc2G3Af76vCZQQIQ7fKB8gngJXVb4QjbKVkoORamBKaSQ5MoAPF9GeSPfDesETM/jcE60BguHKjSTXhfsvgs6/iuUSPQ7duXwFtlpQy8WwA6ymGj4ehF0y8NXP6fjEajHDhPjPDkyuKBFTScflrLRryURmRyyICLt40vd+gaiyYCmREJxZNT/7J1pKmlpLNJejqDgXJ97xeyv4flTL7XRSgWV5
-        azcli_aks_live_test@example.com\\n\"\n      }\n     ]\n    }\n   },\n   \"servicePrincipalProfile\":
-        {\n    \"clientId\":\"00000000-0000-0000-0000-000000000001\"\n   },\n   \"nodeResourceGroup\":
-        \"MC_clitest000001_cliakstest000001_westus2\",\n   \"enableRBAC\": true,\n
-        \  \"enableLTS\": \"KubernetesOfficial\",\n   \"networkProfile\": {\n    \"networkPlugin\":
-        \"kubenet\",\n    \"loadBalancerSku\": \"basic\",\n    \"podCidr\": \"10.244.0.0/16\",\n
-        \   \"serviceCidr\": \"10.0.0.0/16\",\n    \"dnsServiceIP\": \"10.0.0.10\",\n
-        \   \"dockerBridgeCidr\": \"172.17.0.1/16\",\n    \"outboundType\": \"loadBalancer\",\n
-        \   \"podCidrs\": [\n     \"10.244.0.0/16\"\n    ],\n    \"serviceCidrs\":
-        [\n     \"10.0.0.0/16\"\n    ],\n    \"ipFamilies\": [\n     \"IPv4\"\n    ]\n
-        \  },\n   \"maxAgentPools\": 1,\n   \"identityProfile\": {\n    \"kubeletidentity\":
-        {\n     \"resourceId\": \"/subscriptions/00000000-0000-0000-0000-000000000000/resourcegroups/MC_clitest000001_cliakstest000001_westus2/providers/Microsoft.ManagedIdentity/userAssignedIdentities/cliakstest000001-agentpool\",\n
-        \    \"clientId\":\"00000000-0000-0000-0000-000000000001\",\n     \"objectId\":\"00000000-0000-0000-0000-000000000001\"\n
-        \   }\n   },\n   \"disableLocalAccounts\": false,\n   \"securityProfile\":
-        {},\n   \"storageProfile\": {\n    \"diskCSIDriver\": {\n     \"enabled\":
-        true\n    },\n    \"fileCSIDriver\": {\n     \"enabled\": true\n    },\n    \"snapshotController\":
-        {\n     \"enabled\": true\n    }\n   },\n   \"oidcIssuerProfile\": {\n    \"enabled\":
-        false\n   },\n   \"workloadAutoScalerProfile\": {}\n  },\n  \"identity\":
-        {\n   \"type\": \"SystemAssigned\",\n   \"principalId\":\"00000000-0000-0000-0000-000000000001\",\n
-        \  \"tenantId\": \"72f988bf-86f1-41af-91ab-2d7cd011db47\"\n  },\n  \"sku\":
-        {\n   \"name\": \"Base\",\n   \"tier\": \"Free\"\n  }\n }"
-=======
       string: "{\n  \"id\": \"/subscriptions/00000000-0000-0000-0000-000000000000/resourcegroups/clitest000001/providers/Microsoft.ContainerService/managedClusters/cliakstest000001\"\
         ,\n  \"location\": \"westus2\",\n  \"name\": \"cliakstest000001\",\n  \"type\"\
         : \"Microsoft.ContainerService/ManagedClusters\",\n  \"properties\": {\n \
@@ -989,24 +459,15 @@
         : \"SystemAssigned\",\n   \"principalId\":\"00000000-0000-0000-0000-000000000001\"\
         ,\n   \"tenantId\": \"72f988bf-86f1-41af-91ab-2d7cd011db47\"\n  },\n  \"sku\"\
         : {\n   \"name\": \"Base\",\n   \"tier\": \"Free\"\n  }\n }"
->>>>>>> 27d920ec
-    headers:
-      cache-control:
-      - no-cache
-      content-length:
-<<<<<<< HEAD
-      - '3467'
-      content-type:
-      - application/json
-      date:
-      - Sat, 29 Apr 2023 09:00:46 GMT
-=======
+    headers:
+      cache-control:
+      - no-cache
+      content-length:
       - '3757'
       content-type:
       - application/json
       date:
       - Wed, 14 Jun 2023 19:51:50 GMT
->>>>>>> 27d920ec
       expires:
       - '-1'
       pragma:
@@ -1038,58 +499,12 @@
       ParameterSetName:
       - -g -n --created
       User-Agent:
-<<<<<<< HEAD
-      - AZURECLI/2.48.1 azsdk-python-azure-mgmt-containerservice/22.1.0 Python/3.8.10
-        (Linux-5.15.0-1033-azure-x86_64-with-glibc2.29)
-=======
-      - AZURECLI/2.49.0 azsdk-python-azure-mgmt-containerservice/23.0.0 Python/3.8.16
-        (macOS-13.4-arm64-arm-64bit)
->>>>>>> 27d920ec
+      - AZURECLI/2.49.0 azsdk-python-azure-mgmt-containerservice/23.0.0 Python/3.8.16
+        (macOS-13.4-arm64-arm-64bit)
     method: GET
     uri: https://management.azure.com/subscriptions/00000000-0000-0000-0000-000000000000/resourceGroups/clitest000001/providers/Microsoft.ContainerService/managedClusters/cliakstest000001?api-version=2023-05-01
   response:
     body:
-<<<<<<< HEAD
-      string: "{\n  \"id\": \"/subscriptions/00000000-0000-0000-0000-000000000000/resourcegroups/clitest000001/providers/Microsoft.ContainerService/managedClusters/cliakstest000001\",\n
-        \ \"location\": \"westus2\",\n  \"name\": \"cliakstest000001\",\n  \"type\":
-        \"Microsoft.ContainerService/ManagedClusters\",\n  \"properties\": {\n   \"provisioningState\":
-        \"Creating\",\n   \"powerState\": {\n    \"code\": \"Running\"\n   },\n   \"kubernetesVersion\":
-        \"1.25.6\",\n   \"currentKubernetesVersion\": \"1.25.6\",\n   \"dnsPrefix\":
-        \"cliaksdns000002\",\n   \"fqdn\": \"cliaksdns000002-gj39lpqb.hcp.westus2.azmk8s.io\",\n
-        \  \"azurePortalFQDN\": \"cliaksdns000002-gj39lpqb.portal.hcp.westus2.azmk8s.io\",\n
-        \  \"agentPoolProfiles\": [\n    {\n     \"name\": \"nodepool1\",\n     \"count\":
-        1,\n     \"vmSize\": \"Standard_DS2_v2\",\n     \"osDiskSizeGB\": 128,\n     \"osDiskType\":
-        \"Managed\",\n     \"kubeletDiskType\": \"OS\",\n     \"maxPods\": 110,\n
-        \    \"type\": \"AvailabilitySet\",\n     \"enableAutoScaling\": false,\n
-        \    \"provisioningState\": \"Creating\",\n     \"powerState\": {\n      \"code\":
-        \"Running\"\n     },\n     \"orchestratorVersion\": \"1.25.6\",\n     \"currentOrchestratorVersion\":
-        \"1.25.6\",\n     \"enableNodePublicIP\": false,\n     \"mode\": \"System\",\n
-        \    \"enableEncryptionAtHost\": false,\n     \"enableUltraSSD\": false,\n
-        \    \"osType\": \"Linux\",\n     \"osSKU\": \"Ubuntu\",\n     \"upgradeSettings\":
-        {},\n     \"enableFIPS\": false\n    }\n   ],\n   \"linuxProfile\": {\n    \"adminUsername\":
-        \"azureuser\",\n    \"ssh\": {\n     \"publicKeys\": [\n      {\n       \"keyData\":
-        \"ssh-rsa AAAAB3NzaC1yc2EAAAADAQABAAABAQCvBk9v4/Qo7XJWIY7AItmm8ohKhV9Y2z/SA5RKWk4BUCpK4ElHu8ia+QREfb7nmO5LtydRi7glVKNjUWUeaSC1PTmk2Z421whqvLRgF6XquFUcEC+VZG54EiS7j6hc2G3Af76vCZQQIQ7fKB8gngJXVb4QjbKVkoORamBKaSQ5MoAPF9GeSPfDesETM/jcE60BguHKjSTXhfsvgs6/iuUSPQ7duXwFtlpQy8WwA6ymGj4ehF0y8NXP6fjEajHDhPjPDkyuKBFTScflrLRryURmRyyICLt40vd+gaiyYCmREJxZNT/7J1pKmlpLNJejqDgXJ97xeyv4flTL7XRSgWV5
-        azcli_aks_live_test@example.com\\n\"\n      }\n     ]\n    }\n   },\n   \"servicePrincipalProfile\":
-        {\n    \"clientId\":\"00000000-0000-0000-0000-000000000001\"\n   },\n   \"nodeResourceGroup\":
-        \"MC_clitest000001_cliakstest000001_westus2\",\n   \"enableRBAC\": true,\n
-        \  \"enableLTS\": \"KubernetesOfficial\",\n   \"networkProfile\": {\n    \"networkPlugin\":
-        \"kubenet\",\n    \"loadBalancerSku\": \"basic\",\n    \"podCidr\": \"10.244.0.0/16\",\n
-        \   \"serviceCidr\": \"10.0.0.0/16\",\n    \"dnsServiceIP\": \"10.0.0.10\",\n
-        \   \"dockerBridgeCidr\": \"172.17.0.1/16\",\n    \"outboundType\": \"loadBalancer\",\n
-        \   \"podCidrs\": [\n     \"10.244.0.0/16\"\n    ],\n    \"serviceCidrs\":
-        [\n     \"10.0.0.0/16\"\n    ],\n    \"ipFamilies\": [\n     \"IPv4\"\n    ]\n
-        \  },\n   \"maxAgentPools\": 1,\n   \"identityProfile\": {\n    \"kubeletidentity\":
-        {\n     \"resourceId\": \"/subscriptions/00000000-0000-0000-0000-000000000000/resourcegroups/MC_clitest000001_cliakstest000001_westus2/providers/Microsoft.ManagedIdentity/userAssignedIdentities/cliakstest000001-agentpool\",\n
-        \    \"clientId\":\"00000000-0000-0000-0000-000000000001\",\n     \"objectId\":\"00000000-0000-0000-0000-000000000001\"\n
-        \   }\n   },\n   \"disableLocalAccounts\": false,\n   \"securityProfile\":
-        {},\n   \"storageProfile\": {\n    \"diskCSIDriver\": {\n     \"enabled\":
-        true\n    },\n    \"fileCSIDriver\": {\n     \"enabled\": true\n    },\n    \"snapshotController\":
-        {\n     \"enabled\": true\n    }\n   },\n   \"oidcIssuerProfile\": {\n    \"enabled\":
-        false\n   },\n   \"workloadAutoScalerProfile\": {}\n  },\n  \"identity\":
-        {\n   \"type\": \"SystemAssigned\",\n   \"principalId\":\"00000000-0000-0000-0000-000000000001\",\n
-        \  \"tenantId\": \"72f988bf-86f1-41af-91ab-2d7cd011db47\"\n  },\n  \"sku\":
-        {\n   \"name\": \"Base\",\n   \"tier\": \"Free\"\n  }\n }"
-=======
       string: "{\n  \"id\": \"/subscriptions/00000000-0000-0000-0000-000000000000/resourcegroups/clitest000001/providers/Microsoft.ContainerService/managedClusters/cliakstest000001\"\
         ,\n  \"location\": \"westus2\",\n  \"name\": \"cliakstest000001\",\n  \"type\"\
         : \"Microsoft.ContainerService/ManagedClusters\",\n  \"properties\": {\n \
@@ -1131,24 +546,15 @@
         : \"SystemAssigned\",\n   \"principalId\":\"00000000-0000-0000-0000-000000000001\"\
         ,\n   \"tenantId\": \"72f988bf-86f1-41af-91ab-2d7cd011db47\"\n  },\n  \"sku\"\
         : {\n   \"name\": \"Base\",\n   \"tier\": \"Free\"\n  }\n }"
->>>>>>> 27d920ec
-    headers:
-      cache-control:
-      - no-cache
-      content-length:
-<<<<<<< HEAD
-      - '3467'
-      content-type:
-      - application/json
-      date:
-      - Sat, 29 Apr 2023 09:01:16 GMT
-=======
+    headers:
+      cache-control:
+      - no-cache
+      content-length:
       - '3757'
       content-type:
       - application/json
       date:
       - Wed, 14 Jun 2023 19:52:20 GMT
->>>>>>> 27d920ec
       expires:
       - '-1'
       pragma:
@@ -1180,58 +586,12 @@
       ParameterSetName:
       - -g -n --created
       User-Agent:
-<<<<<<< HEAD
-      - AZURECLI/2.48.1 azsdk-python-azure-mgmt-containerservice/22.1.0 Python/3.8.10
-        (Linux-5.15.0-1033-azure-x86_64-with-glibc2.29)
-=======
-      - AZURECLI/2.49.0 azsdk-python-azure-mgmt-containerservice/23.0.0 Python/3.8.16
-        (macOS-13.4-arm64-arm-64bit)
->>>>>>> 27d920ec
+      - AZURECLI/2.49.0 azsdk-python-azure-mgmt-containerservice/23.0.0 Python/3.8.16
+        (macOS-13.4-arm64-arm-64bit)
     method: GET
     uri: https://management.azure.com/subscriptions/00000000-0000-0000-0000-000000000000/resourceGroups/clitest000001/providers/Microsoft.ContainerService/managedClusters/cliakstest000001?api-version=2023-05-01
   response:
     body:
-<<<<<<< HEAD
-      string: "{\n  \"id\": \"/subscriptions/00000000-0000-0000-0000-000000000000/resourcegroups/clitest000001/providers/Microsoft.ContainerService/managedClusters/cliakstest000001\",\n
-        \ \"location\": \"westus2\",\n  \"name\": \"cliakstest000001\",\n  \"type\":
-        \"Microsoft.ContainerService/ManagedClusters\",\n  \"properties\": {\n   \"provisioningState\":
-        \"Creating\",\n   \"powerState\": {\n    \"code\": \"Running\"\n   },\n   \"kubernetesVersion\":
-        \"1.25.6\",\n   \"currentKubernetesVersion\": \"1.25.6\",\n   \"dnsPrefix\":
-        \"cliaksdns000002\",\n   \"fqdn\": \"cliaksdns000002-gj39lpqb.hcp.westus2.azmk8s.io\",\n
-        \  \"azurePortalFQDN\": \"cliaksdns000002-gj39lpqb.portal.hcp.westus2.azmk8s.io\",\n
-        \  \"agentPoolProfiles\": [\n    {\n     \"name\": \"nodepool1\",\n     \"count\":
-        1,\n     \"vmSize\": \"Standard_DS2_v2\",\n     \"osDiskSizeGB\": 128,\n     \"osDiskType\":
-        \"Managed\",\n     \"kubeletDiskType\": \"OS\",\n     \"maxPods\": 110,\n
-        \    \"type\": \"AvailabilitySet\",\n     \"enableAutoScaling\": false,\n
-        \    \"provisioningState\": \"Creating\",\n     \"powerState\": {\n      \"code\":
-        \"Running\"\n     },\n     \"orchestratorVersion\": \"1.25.6\",\n     \"currentOrchestratorVersion\":
-        \"1.25.6\",\n     \"enableNodePublicIP\": false,\n     \"mode\": \"System\",\n
-        \    \"enableEncryptionAtHost\": false,\n     \"enableUltraSSD\": false,\n
-        \    \"osType\": \"Linux\",\n     \"osSKU\": \"Ubuntu\",\n     \"upgradeSettings\":
-        {},\n     \"enableFIPS\": false\n    }\n   ],\n   \"linuxProfile\": {\n    \"adminUsername\":
-        \"azureuser\",\n    \"ssh\": {\n     \"publicKeys\": [\n      {\n       \"keyData\":
-        \"ssh-rsa AAAAB3NzaC1yc2EAAAADAQABAAABAQCvBk9v4/Qo7XJWIY7AItmm8ohKhV9Y2z/SA5RKWk4BUCpK4ElHu8ia+QREfb7nmO5LtydRi7glVKNjUWUeaSC1PTmk2Z421whqvLRgF6XquFUcEC+VZG54EiS7j6hc2G3Af76vCZQQIQ7fKB8gngJXVb4QjbKVkoORamBKaSQ5MoAPF9GeSPfDesETM/jcE60BguHKjSTXhfsvgs6/iuUSPQ7duXwFtlpQy8WwA6ymGj4ehF0y8NXP6fjEajHDhPjPDkyuKBFTScflrLRryURmRyyICLt40vd+gaiyYCmREJxZNT/7J1pKmlpLNJejqDgXJ97xeyv4flTL7XRSgWV5
-        azcli_aks_live_test@example.com\\n\"\n      }\n     ]\n    }\n   },\n   \"servicePrincipalProfile\":
-        {\n    \"clientId\":\"00000000-0000-0000-0000-000000000001\"\n   },\n   \"nodeResourceGroup\":
-        \"MC_clitest000001_cliakstest000001_westus2\",\n   \"enableRBAC\": true,\n
-        \  \"enableLTS\": \"KubernetesOfficial\",\n   \"networkProfile\": {\n    \"networkPlugin\":
-        \"kubenet\",\n    \"loadBalancerSku\": \"basic\",\n    \"podCidr\": \"10.244.0.0/16\",\n
-        \   \"serviceCidr\": \"10.0.0.0/16\",\n    \"dnsServiceIP\": \"10.0.0.10\",\n
-        \   \"dockerBridgeCidr\": \"172.17.0.1/16\",\n    \"outboundType\": \"loadBalancer\",\n
-        \   \"podCidrs\": [\n     \"10.244.0.0/16\"\n    ],\n    \"serviceCidrs\":
-        [\n     \"10.0.0.0/16\"\n    ],\n    \"ipFamilies\": [\n     \"IPv4\"\n    ]\n
-        \  },\n   \"maxAgentPools\": 1,\n   \"identityProfile\": {\n    \"kubeletidentity\":
-        {\n     \"resourceId\": \"/subscriptions/00000000-0000-0000-0000-000000000000/resourcegroups/MC_clitest000001_cliakstest000001_westus2/providers/Microsoft.ManagedIdentity/userAssignedIdentities/cliakstest000001-agentpool\",\n
-        \    \"clientId\":\"00000000-0000-0000-0000-000000000001\",\n     \"objectId\":\"00000000-0000-0000-0000-000000000001\"\n
-        \   }\n   },\n   \"disableLocalAccounts\": false,\n   \"securityProfile\":
-        {},\n   \"storageProfile\": {\n    \"diskCSIDriver\": {\n     \"enabled\":
-        true\n    },\n    \"fileCSIDriver\": {\n     \"enabled\": true\n    },\n    \"snapshotController\":
-        {\n     \"enabled\": true\n    }\n   },\n   \"oidcIssuerProfile\": {\n    \"enabled\":
-        false\n   },\n   \"workloadAutoScalerProfile\": {}\n  },\n  \"identity\":
-        {\n   \"type\": \"SystemAssigned\",\n   \"principalId\":\"00000000-0000-0000-0000-000000000001\",\n
-        \  \"tenantId\": \"72f988bf-86f1-41af-91ab-2d7cd011db47\"\n  },\n  \"sku\":
-        {\n   \"name\": \"Base\",\n   \"tier\": \"Free\"\n  }\n }"
-=======
       string: "{\n  \"id\": \"/subscriptions/00000000-0000-0000-0000-000000000000/resourcegroups/clitest000001/providers/Microsoft.ContainerService/managedClusters/cliakstest000001\"\
         ,\n  \"location\": \"westus2\",\n  \"name\": \"cliakstest000001\",\n  \"type\"\
         : \"Microsoft.ContainerService/ManagedClusters\",\n  \"properties\": {\n \
@@ -1273,24 +633,15 @@
         : \"SystemAssigned\",\n   \"principalId\":\"00000000-0000-0000-0000-000000000001\"\
         ,\n   \"tenantId\": \"72f988bf-86f1-41af-91ab-2d7cd011db47\"\n  },\n  \"sku\"\
         : {\n   \"name\": \"Base\",\n   \"tier\": \"Free\"\n  }\n }"
->>>>>>> 27d920ec
-    headers:
-      cache-control:
-      - no-cache
-      content-length:
-<<<<<<< HEAD
-      - '3467'
-      content-type:
-      - application/json
-      date:
-      - Sat, 29 Apr 2023 09:01:46 GMT
-=======
+    headers:
+      cache-control:
+      - no-cache
+      content-length:
       - '3757'
       content-type:
       - application/json
       date:
       - Wed, 14 Jun 2023 19:52:50 GMT
->>>>>>> 27d920ec
       expires:
       - '-1'
       pragma:
@@ -1322,58 +673,12 @@
       ParameterSetName:
       - -g -n --created
       User-Agent:
-<<<<<<< HEAD
-      - AZURECLI/2.48.1 azsdk-python-azure-mgmt-containerservice/22.1.0 Python/3.8.10
-        (Linux-5.15.0-1033-azure-x86_64-with-glibc2.29)
-=======
-      - AZURECLI/2.49.0 azsdk-python-azure-mgmt-containerservice/23.0.0 Python/3.8.16
-        (macOS-13.4-arm64-arm-64bit)
->>>>>>> 27d920ec
+      - AZURECLI/2.49.0 azsdk-python-azure-mgmt-containerservice/23.0.0 Python/3.8.16
+        (macOS-13.4-arm64-arm-64bit)
     method: GET
     uri: https://management.azure.com/subscriptions/00000000-0000-0000-0000-000000000000/resourceGroups/clitest000001/providers/Microsoft.ContainerService/managedClusters/cliakstest000001?api-version=2023-05-01
   response:
     body:
-<<<<<<< HEAD
-      string: "{\n  \"id\": \"/subscriptions/00000000-0000-0000-0000-000000000000/resourcegroups/clitest000001/providers/Microsoft.ContainerService/managedClusters/cliakstest000001\",\n
-        \ \"location\": \"westus2\",\n  \"name\": \"cliakstest000001\",\n  \"type\":
-        \"Microsoft.ContainerService/ManagedClusters\",\n  \"properties\": {\n   \"provisioningState\":
-        \"Creating\",\n   \"powerState\": {\n    \"code\": \"Running\"\n   },\n   \"kubernetesVersion\":
-        \"1.25.6\",\n   \"currentKubernetesVersion\": \"1.25.6\",\n   \"dnsPrefix\":
-        \"cliaksdns000002\",\n   \"fqdn\": \"cliaksdns000002-gj39lpqb.hcp.westus2.azmk8s.io\",\n
-        \  \"azurePortalFQDN\": \"cliaksdns000002-gj39lpqb.portal.hcp.westus2.azmk8s.io\",\n
-        \  \"agentPoolProfiles\": [\n    {\n     \"name\": \"nodepool1\",\n     \"count\":
-        1,\n     \"vmSize\": \"Standard_DS2_v2\",\n     \"osDiskSizeGB\": 128,\n     \"osDiskType\":
-        \"Managed\",\n     \"kubeletDiskType\": \"OS\",\n     \"maxPods\": 110,\n
-        \    \"type\": \"AvailabilitySet\",\n     \"enableAutoScaling\": false,\n
-        \    \"provisioningState\": \"Creating\",\n     \"powerState\": {\n      \"code\":
-        \"Running\"\n     },\n     \"orchestratorVersion\": \"1.25.6\",\n     \"currentOrchestratorVersion\":
-        \"1.25.6\",\n     \"enableNodePublicIP\": false,\n     \"mode\": \"System\",\n
-        \    \"enableEncryptionAtHost\": false,\n     \"enableUltraSSD\": false,\n
-        \    \"osType\": \"Linux\",\n     \"osSKU\": \"Ubuntu\",\n     \"upgradeSettings\":
-        {},\n     \"enableFIPS\": false\n    }\n   ],\n   \"linuxProfile\": {\n    \"adminUsername\":
-        \"azureuser\",\n    \"ssh\": {\n     \"publicKeys\": [\n      {\n       \"keyData\":
-        \"ssh-rsa AAAAB3NzaC1yc2EAAAADAQABAAABAQCvBk9v4/Qo7XJWIY7AItmm8ohKhV9Y2z/SA5RKWk4BUCpK4ElHu8ia+QREfb7nmO5LtydRi7glVKNjUWUeaSC1PTmk2Z421whqvLRgF6XquFUcEC+VZG54EiS7j6hc2G3Af76vCZQQIQ7fKB8gngJXVb4QjbKVkoORamBKaSQ5MoAPF9GeSPfDesETM/jcE60BguHKjSTXhfsvgs6/iuUSPQ7duXwFtlpQy8WwA6ymGj4ehF0y8NXP6fjEajHDhPjPDkyuKBFTScflrLRryURmRyyICLt40vd+gaiyYCmREJxZNT/7J1pKmlpLNJejqDgXJ97xeyv4flTL7XRSgWV5
-        azcli_aks_live_test@example.com\\n\"\n      }\n     ]\n    }\n   },\n   \"servicePrincipalProfile\":
-        {\n    \"clientId\":\"00000000-0000-0000-0000-000000000001\"\n   },\n   \"nodeResourceGroup\":
-        \"MC_clitest000001_cliakstest000001_westus2\",\n   \"enableRBAC\": true,\n
-        \  \"enableLTS\": \"KubernetesOfficial\",\n   \"networkProfile\": {\n    \"networkPlugin\":
-        \"kubenet\",\n    \"loadBalancerSku\": \"basic\",\n    \"podCidr\": \"10.244.0.0/16\",\n
-        \   \"serviceCidr\": \"10.0.0.0/16\",\n    \"dnsServiceIP\": \"10.0.0.10\",\n
-        \   \"dockerBridgeCidr\": \"172.17.0.1/16\",\n    \"outboundType\": \"loadBalancer\",\n
-        \   \"podCidrs\": [\n     \"10.244.0.0/16\"\n    ],\n    \"serviceCidrs\":
-        [\n     \"10.0.0.0/16\"\n    ],\n    \"ipFamilies\": [\n     \"IPv4\"\n    ]\n
-        \  },\n   \"maxAgentPools\": 1,\n   \"identityProfile\": {\n    \"kubeletidentity\":
-        {\n     \"resourceId\": \"/subscriptions/00000000-0000-0000-0000-000000000000/resourcegroups/MC_clitest000001_cliakstest000001_westus2/providers/Microsoft.ManagedIdentity/userAssignedIdentities/cliakstest000001-agentpool\",\n
-        \    \"clientId\":\"00000000-0000-0000-0000-000000000001\",\n     \"objectId\":\"00000000-0000-0000-0000-000000000001\"\n
-        \   }\n   },\n   \"disableLocalAccounts\": false,\n   \"securityProfile\":
-        {},\n   \"storageProfile\": {\n    \"diskCSIDriver\": {\n     \"enabled\":
-        true\n    },\n    \"fileCSIDriver\": {\n     \"enabled\": true\n    },\n    \"snapshotController\":
-        {\n     \"enabled\": true\n    }\n   },\n   \"oidcIssuerProfile\": {\n    \"enabled\":
-        false\n   },\n   \"workloadAutoScalerProfile\": {}\n  },\n  \"identity\":
-        {\n   \"type\": \"SystemAssigned\",\n   \"principalId\":\"00000000-0000-0000-0000-000000000001\",\n
-        \  \"tenantId\": \"72f988bf-86f1-41af-91ab-2d7cd011db47\"\n  },\n  \"sku\":
-        {\n   \"name\": \"Base\",\n   \"tier\": \"Free\"\n  }\n }"
-=======
       string: "{\n  \"id\": \"/subscriptions/00000000-0000-0000-0000-000000000000/resourcegroups/clitest000001/providers/Microsoft.ContainerService/managedClusters/cliakstest000001\"\
         ,\n  \"location\": \"westus2\",\n  \"name\": \"cliakstest000001\",\n  \"type\"\
         : \"Microsoft.ContainerService/ManagedClusters\",\n  \"properties\": {\n \
@@ -1415,24 +720,15 @@
         : \"SystemAssigned\",\n   \"principalId\":\"00000000-0000-0000-0000-000000000001\"\
         ,\n   \"tenantId\": \"72f988bf-86f1-41af-91ab-2d7cd011db47\"\n  },\n  \"sku\"\
         : {\n   \"name\": \"Base\",\n   \"tier\": \"Free\"\n  }\n }"
->>>>>>> 27d920ec
-    headers:
-      cache-control:
-      - no-cache
-      content-length:
-<<<<<<< HEAD
-      - '3467'
-      content-type:
-      - application/json
-      date:
-      - Sat, 29 Apr 2023 09:02:16 GMT
-=======
+    headers:
+      cache-control:
+      - no-cache
+      content-length:
       - '3757'
       content-type:
       - application/json
       date:
       - Wed, 14 Jun 2023 19:53:21 GMT
->>>>>>> 27d920ec
       expires:
       - '-1'
       pragma:
@@ -1464,58 +760,12 @@
       ParameterSetName:
       - -g -n --created
       User-Agent:
-<<<<<<< HEAD
-      - AZURECLI/2.48.1 azsdk-python-azure-mgmt-containerservice/22.1.0 Python/3.8.10
-        (Linux-5.15.0-1033-azure-x86_64-with-glibc2.29)
-=======
-      - AZURECLI/2.49.0 azsdk-python-azure-mgmt-containerservice/23.0.0 Python/3.8.16
-        (macOS-13.4-arm64-arm-64bit)
->>>>>>> 27d920ec
+      - AZURECLI/2.49.0 azsdk-python-azure-mgmt-containerservice/23.0.0 Python/3.8.16
+        (macOS-13.4-arm64-arm-64bit)
     method: GET
     uri: https://management.azure.com/subscriptions/00000000-0000-0000-0000-000000000000/resourceGroups/clitest000001/providers/Microsoft.ContainerService/managedClusters/cliakstest000001?api-version=2023-05-01
   response:
     body:
-<<<<<<< HEAD
-      string: "{\n  \"id\": \"/subscriptions/00000000-0000-0000-0000-000000000000/resourcegroups/clitest000001/providers/Microsoft.ContainerService/managedClusters/cliakstest000001\",\n
-        \ \"location\": \"westus2\",\n  \"name\": \"cliakstest000001\",\n  \"type\":
-        \"Microsoft.ContainerService/ManagedClusters\",\n  \"properties\": {\n   \"provisioningState\":
-        \"Creating\",\n   \"powerState\": {\n    \"code\": \"Running\"\n   },\n   \"kubernetesVersion\":
-        \"1.25.6\",\n   \"currentKubernetesVersion\": \"1.25.6\",\n   \"dnsPrefix\":
-        \"cliaksdns000002\",\n   \"fqdn\": \"cliaksdns000002-gj39lpqb.hcp.westus2.azmk8s.io\",\n
-        \  \"azurePortalFQDN\": \"cliaksdns000002-gj39lpqb.portal.hcp.westus2.azmk8s.io\",\n
-        \  \"agentPoolProfiles\": [\n    {\n     \"name\": \"nodepool1\",\n     \"count\":
-        1,\n     \"vmSize\": \"Standard_DS2_v2\",\n     \"osDiskSizeGB\": 128,\n     \"osDiskType\":
-        \"Managed\",\n     \"kubeletDiskType\": \"OS\",\n     \"maxPods\": 110,\n
-        \    \"type\": \"AvailabilitySet\",\n     \"enableAutoScaling\": false,\n
-        \    \"provisioningState\": \"Creating\",\n     \"powerState\": {\n      \"code\":
-        \"Running\"\n     },\n     \"orchestratorVersion\": \"1.25.6\",\n     \"currentOrchestratorVersion\":
-        \"1.25.6\",\n     \"enableNodePublicIP\": false,\n     \"mode\": \"System\",\n
-        \    \"enableEncryptionAtHost\": false,\n     \"enableUltraSSD\": false,\n
-        \    \"osType\": \"Linux\",\n     \"osSKU\": \"Ubuntu\",\n     \"upgradeSettings\":
-        {},\n     \"enableFIPS\": false\n    }\n   ],\n   \"linuxProfile\": {\n    \"adminUsername\":
-        \"azureuser\",\n    \"ssh\": {\n     \"publicKeys\": [\n      {\n       \"keyData\":
-        \"ssh-rsa AAAAB3NzaC1yc2EAAAADAQABAAABAQCvBk9v4/Qo7XJWIY7AItmm8ohKhV9Y2z/SA5RKWk4BUCpK4ElHu8ia+QREfb7nmO5LtydRi7glVKNjUWUeaSC1PTmk2Z421whqvLRgF6XquFUcEC+VZG54EiS7j6hc2G3Af76vCZQQIQ7fKB8gngJXVb4QjbKVkoORamBKaSQ5MoAPF9GeSPfDesETM/jcE60BguHKjSTXhfsvgs6/iuUSPQ7duXwFtlpQy8WwA6ymGj4ehF0y8NXP6fjEajHDhPjPDkyuKBFTScflrLRryURmRyyICLt40vd+gaiyYCmREJxZNT/7J1pKmlpLNJejqDgXJ97xeyv4flTL7XRSgWV5
-        azcli_aks_live_test@example.com\\n\"\n      }\n     ]\n    }\n   },\n   \"servicePrincipalProfile\":
-        {\n    \"clientId\":\"00000000-0000-0000-0000-000000000001\"\n   },\n   \"nodeResourceGroup\":
-        \"MC_clitest000001_cliakstest000001_westus2\",\n   \"enableRBAC\": true,\n
-        \  \"enableLTS\": \"KubernetesOfficial\",\n   \"networkProfile\": {\n    \"networkPlugin\":
-        \"kubenet\",\n    \"loadBalancerSku\": \"basic\",\n    \"podCidr\": \"10.244.0.0/16\",\n
-        \   \"serviceCidr\": \"10.0.0.0/16\",\n    \"dnsServiceIP\": \"10.0.0.10\",\n
-        \   \"dockerBridgeCidr\": \"172.17.0.1/16\",\n    \"outboundType\": \"loadBalancer\",\n
-        \   \"podCidrs\": [\n     \"10.244.0.0/16\"\n    ],\n    \"serviceCidrs\":
-        [\n     \"10.0.0.0/16\"\n    ],\n    \"ipFamilies\": [\n     \"IPv4\"\n    ]\n
-        \  },\n   \"maxAgentPools\": 1,\n   \"identityProfile\": {\n    \"kubeletidentity\":
-        {\n     \"resourceId\": \"/subscriptions/00000000-0000-0000-0000-000000000000/resourcegroups/MC_clitest000001_cliakstest000001_westus2/providers/Microsoft.ManagedIdentity/userAssignedIdentities/cliakstest000001-agentpool\",\n
-        \    \"clientId\":\"00000000-0000-0000-0000-000000000001\",\n     \"objectId\":\"00000000-0000-0000-0000-000000000001\"\n
-        \   }\n   },\n   \"disableLocalAccounts\": false,\n   \"securityProfile\":
-        {},\n   \"storageProfile\": {\n    \"diskCSIDriver\": {\n     \"enabled\":
-        true\n    },\n    \"fileCSIDriver\": {\n     \"enabled\": true\n    },\n    \"snapshotController\":
-        {\n     \"enabled\": true\n    }\n   },\n   \"oidcIssuerProfile\": {\n    \"enabled\":
-        false\n   },\n   \"workloadAutoScalerProfile\": {}\n  },\n  \"identity\":
-        {\n   \"type\": \"SystemAssigned\",\n   \"principalId\":\"00000000-0000-0000-0000-000000000001\",\n
-        \  \"tenantId\": \"72f988bf-86f1-41af-91ab-2d7cd011db47\"\n  },\n  \"sku\":
-        {\n   \"name\": \"Base\",\n   \"tier\": \"Free\"\n  }\n }"
-=======
       string: "{\n  \"id\": \"/subscriptions/00000000-0000-0000-0000-000000000000/resourcegroups/clitest000001/providers/Microsoft.ContainerService/managedClusters/cliakstest000001\"\
         ,\n  \"location\": \"westus2\",\n  \"name\": \"cliakstest000001\",\n  \"type\"\
         : \"Microsoft.ContainerService/ManagedClusters\",\n  \"properties\": {\n \
@@ -1557,24 +807,15 @@
         : \"SystemAssigned\",\n   \"principalId\":\"00000000-0000-0000-0000-000000000001\"\
         ,\n   \"tenantId\": \"72f988bf-86f1-41af-91ab-2d7cd011db47\"\n  },\n  \"sku\"\
         : {\n   \"name\": \"Base\",\n   \"tier\": \"Free\"\n  }\n }"
->>>>>>> 27d920ec
-    headers:
-      cache-control:
-      - no-cache
-      content-length:
-<<<<<<< HEAD
-      - '3467'
-      content-type:
-      - application/json
-      date:
-      - Sat, 29 Apr 2023 09:02:47 GMT
-=======
+    headers:
+      cache-control:
+      - no-cache
+      content-length:
       - '3757'
       content-type:
       - application/json
       date:
       - Wed, 14 Jun 2023 19:53:51 GMT
->>>>>>> 27d920ec
       expires:
       - '-1'
       pragma:
@@ -1606,58 +847,12 @@
       ParameterSetName:
       - -g -n --created
       User-Agent:
-<<<<<<< HEAD
-      - AZURECLI/2.48.1 azsdk-python-azure-mgmt-containerservice/22.1.0 Python/3.8.10
-        (Linux-5.15.0-1033-azure-x86_64-with-glibc2.29)
-=======
-      - AZURECLI/2.49.0 azsdk-python-azure-mgmt-containerservice/23.0.0 Python/3.8.16
-        (macOS-13.4-arm64-arm-64bit)
->>>>>>> 27d920ec
+      - AZURECLI/2.49.0 azsdk-python-azure-mgmt-containerservice/23.0.0 Python/3.8.16
+        (macOS-13.4-arm64-arm-64bit)
     method: GET
     uri: https://management.azure.com/subscriptions/00000000-0000-0000-0000-000000000000/resourceGroups/clitest000001/providers/Microsoft.ContainerService/managedClusters/cliakstest000001?api-version=2023-05-01
   response:
     body:
-<<<<<<< HEAD
-      string: "{\n  \"id\": \"/subscriptions/00000000-0000-0000-0000-000000000000/resourcegroups/clitest000001/providers/Microsoft.ContainerService/managedClusters/cliakstest000001\",\n
-        \ \"location\": \"westus2\",\n  \"name\": \"cliakstest000001\",\n  \"type\":
-        \"Microsoft.ContainerService/ManagedClusters\",\n  \"properties\": {\n   \"provisioningState\":
-        \"Creating\",\n   \"powerState\": {\n    \"code\": \"Running\"\n   },\n   \"kubernetesVersion\":
-        \"1.25.6\",\n   \"currentKubernetesVersion\": \"1.25.6\",\n   \"dnsPrefix\":
-        \"cliaksdns000002\",\n   \"fqdn\": \"cliaksdns000002-gj39lpqb.hcp.westus2.azmk8s.io\",\n
-        \  \"azurePortalFQDN\": \"cliaksdns000002-gj39lpqb.portal.hcp.westus2.azmk8s.io\",\n
-        \  \"agentPoolProfiles\": [\n    {\n     \"name\": \"nodepool1\",\n     \"count\":
-        1,\n     \"vmSize\": \"Standard_DS2_v2\",\n     \"osDiskSizeGB\": 128,\n     \"osDiskType\":
-        \"Managed\",\n     \"kubeletDiskType\": \"OS\",\n     \"maxPods\": 110,\n
-        \    \"type\": \"AvailabilitySet\",\n     \"enableAutoScaling\": false,\n
-        \    \"provisioningState\": \"Creating\",\n     \"powerState\": {\n      \"code\":
-        \"Running\"\n     },\n     \"orchestratorVersion\": \"1.25.6\",\n     \"currentOrchestratorVersion\":
-        \"1.25.6\",\n     \"enableNodePublicIP\": false,\n     \"mode\": \"System\",\n
-        \    \"enableEncryptionAtHost\": false,\n     \"enableUltraSSD\": false,\n
-        \    \"osType\": \"Linux\",\n     \"osSKU\": \"Ubuntu\",\n     \"upgradeSettings\":
-        {},\n     \"enableFIPS\": false\n    }\n   ],\n   \"linuxProfile\": {\n    \"adminUsername\":
-        \"azureuser\",\n    \"ssh\": {\n     \"publicKeys\": [\n      {\n       \"keyData\":
-        \"ssh-rsa AAAAB3NzaC1yc2EAAAADAQABAAABAQCvBk9v4/Qo7XJWIY7AItmm8ohKhV9Y2z/SA5RKWk4BUCpK4ElHu8ia+QREfb7nmO5LtydRi7glVKNjUWUeaSC1PTmk2Z421whqvLRgF6XquFUcEC+VZG54EiS7j6hc2G3Af76vCZQQIQ7fKB8gngJXVb4QjbKVkoORamBKaSQ5MoAPF9GeSPfDesETM/jcE60BguHKjSTXhfsvgs6/iuUSPQ7duXwFtlpQy8WwA6ymGj4ehF0y8NXP6fjEajHDhPjPDkyuKBFTScflrLRryURmRyyICLt40vd+gaiyYCmREJxZNT/7J1pKmlpLNJejqDgXJ97xeyv4flTL7XRSgWV5
-        azcli_aks_live_test@example.com\\n\"\n      }\n     ]\n    }\n   },\n   \"servicePrincipalProfile\":
-        {\n    \"clientId\":\"00000000-0000-0000-0000-000000000001\"\n   },\n   \"nodeResourceGroup\":
-        \"MC_clitest000001_cliakstest000001_westus2\",\n   \"enableRBAC\": true,\n
-        \  \"enableLTS\": \"KubernetesOfficial\",\n   \"networkProfile\": {\n    \"networkPlugin\":
-        \"kubenet\",\n    \"loadBalancerSku\": \"basic\",\n    \"podCidr\": \"10.244.0.0/16\",\n
-        \   \"serviceCidr\": \"10.0.0.0/16\",\n    \"dnsServiceIP\": \"10.0.0.10\",\n
-        \   \"dockerBridgeCidr\": \"172.17.0.1/16\",\n    \"outboundType\": \"loadBalancer\",\n
-        \   \"podCidrs\": [\n     \"10.244.0.0/16\"\n    ],\n    \"serviceCidrs\":
-        [\n     \"10.0.0.0/16\"\n    ],\n    \"ipFamilies\": [\n     \"IPv4\"\n    ]\n
-        \  },\n   \"maxAgentPools\": 1,\n   \"identityProfile\": {\n    \"kubeletidentity\":
-        {\n     \"resourceId\": \"/subscriptions/00000000-0000-0000-0000-000000000000/resourcegroups/MC_clitest000001_cliakstest000001_westus2/providers/Microsoft.ManagedIdentity/userAssignedIdentities/cliakstest000001-agentpool\",\n
-        \    \"clientId\":\"00000000-0000-0000-0000-000000000001\",\n     \"objectId\":\"00000000-0000-0000-0000-000000000001\"\n
-        \   }\n   },\n   \"disableLocalAccounts\": false,\n   \"securityProfile\":
-        {},\n   \"storageProfile\": {\n    \"diskCSIDriver\": {\n     \"enabled\":
-        true\n    },\n    \"fileCSIDriver\": {\n     \"enabled\": true\n    },\n    \"snapshotController\":
-        {\n     \"enabled\": true\n    }\n   },\n   \"oidcIssuerProfile\": {\n    \"enabled\":
-        false\n   },\n   \"workloadAutoScalerProfile\": {}\n  },\n  \"identity\":
-        {\n   \"type\": \"SystemAssigned\",\n   \"principalId\":\"00000000-0000-0000-0000-000000000001\",\n
-        \  \"tenantId\": \"72f988bf-86f1-41af-91ab-2d7cd011db47\"\n  },\n  \"sku\":
-        {\n   \"name\": \"Base\",\n   \"tier\": \"Free\"\n  }\n }"
-=======
       string: "{\n  \"id\": \"/subscriptions/00000000-0000-0000-0000-000000000000/resourcegroups/clitest000001/providers/Microsoft.ContainerService/managedClusters/cliakstest000001\"\
         ,\n  \"location\": \"westus2\",\n  \"name\": \"cliakstest000001\",\n  \"type\"\
         : \"Microsoft.ContainerService/ManagedClusters\",\n  \"properties\": {\n \
@@ -1699,24 +894,15 @@
         : \"SystemAssigned\",\n   \"principalId\":\"00000000-0000-0000-0000-000000000001\"\
         ,\n   \"tenantId\": \"72f988bf-86f1-41af-91ab-2d7cd011db47\"\n  },\n  \"sku\"\
         : {\n   \"name\": \"Base\",\n   \"tier\": \"Free\"\n  }\n }"
->>>>>>> 27d920ec
-    headers:
-      cache-control:
-      - no-cache
-      content-length:
-<<<<<<< HEAD
-      - '3467'
-      content-type:
-      - application/json
-      date:
-      - Sat, 29 Apr 2023 09:03:17 GMT
-=======
+    headers:
+      cache-control:
+      - no-cache
+      content-length:
       - '3757'
       content-type:
       - application/json
       date:
       - Wed, 14 Jun 2023 19:54:21 GMT
->>>>>>> 27d920ec
       expires:
       - '-1'
       pragma:
@@ -1748,58 +934,12 @@
       ParameterSetName:
       - -g -n --created
       User-Agent:
-<<<<<<< HEAD
-      - AZURECLI/2.48.1 azsdk-python-azure-mgmt-containerservice/22.1.0 Python/3.8.10
-        (Linux-5.15.0-1033-azure-x86_64-with-glibc2.29)
-=======
-      - AZURECLI/2.49.0 azsdk-python-azure-mgmt-containerservice/23.0.0 Python/3.8.16
-        (macOS-13.4-arm64-arm-64bit)
->>>>>>> 27d920ec
+      - AZURECLI/2.49.0 azsdk-python-azure-mgmt-containerservice/23.0.0 Python/3.8.16
+        (macOS-13.4-arm64-arm-64bit)
     method: GET
     uri: https://management.azure.com/subscriptions/00000000-0000-0000-0000-000000000000/resourceGroups/clitest000001/providers/Microsoft.ContainerService/managedClusters/cliakstest000001?api-version=2023-05-01
   response:
     body:
-<<<<<<< HEAD
-      string: "{\n  \"id\": \"/subscriptions/00000000-0000-0000-0000-000000000000/resourcegroups/clitest000001/providers/Microsoft.ContainerService/managedClusters/cliakstest000001\",\n
-        \ \"location\": \"westus2\",\n  \"name\": \"cliakstest000001\",\n  \"type\":
-        \"Microsoft.ContainerService/ManagedClusters\",\n  \"properties\": {\n   \"provisioningState\":
-        \"Succeeded\",\n   \"powerState\": {\n    \"code\": \"Running\"\n   },\n   \"kubernetesVersion\":
-        \"1.25.6\",\n   \"currentKubernetesVersion\": \"1.25.6\",\n   \"dnsPrefix\":
-        \"cliaksdns000002\",\n   \"fqdn\": \"cliaksdns000002-gj39lpqb.hcp.westus2.azmk8s.io\",\n
-        \  \"azurePortalFQDN\": \"cliaksdns000002-gj39lpqb.portal.hcp.westus2.azmk8s.io\",\n
-        \  \"agentPoolProfiles\": [\n    {\n     \"name\": \"nodepool1\",\n     \"count\":
-        1,\n     \"vmSize\": \"Standard_DS2_v2\",\n     \"osDiskSizeGB\": 128,\n     \"osDiskType\":
-        \"Managed\",\n     \"kubeletDiskType\": \"OS\",\n     \"maxPods\": 110,\n
-        \    \"type\": \"AvailabilitySet\",\n     \"enableAutoScaling\": false,\n
-        \    \"provisioningState\": \"Succeeded\",\n     \"powerState\": {\n      \"code\":
-        \"Running\"\n     },\n     \"orchestratorVersion\": \"1.25.6\",\n     \"currentOrchestratorVersion\":
-        \"1.25.6\",\n     \"enableNodePublicIP\": false,\n     \"mode\": \"System\",\n
-        \    \"enableEncryptionAtHost\": false,\n     \"enableUltraSSD\": false,\n
-        \    \"osType\": \"Linux\",\n     \"osSKU\": \"Ubuntu\",\n     \"upgradeSettings\":
-        {},\n     \"enableFIPS\": false\n    }\n   ],\n   \"linuxProfile\": {\n    \"adminUsername\":
-        \"azureuser\",\n    \"ssh\": {\n     \"publicKeys\": [\n      {\n       \"keyData\":
-        \"ssh-rsa AAAAB3NzaC1yc2EAAAADAQABAAABAQCvBk9v4/Qo7XJWIY7AItmm8ohKhV9Y2z/SA5RKWk4BUCpK4ElHu8ia+QREfb7nmO5LtydRi7glVKNjUWUeaSC1PTmk2Z421whqvLRgF6XquFUcEC+VZG54EiS7j6hc2G3Af76vCZQQIQ7fKB8gngJXVb4QjbKVkoORamBKaSQ5MoAPF9GeSPfDesETM/jcE60BguHKjSTXhfsvgs6/iuUSPQ7duXwFtlpQy8WwA6ymGj4ehF0y8NXP6fjEajHDhPjPDkyuKBFTScflrLRryURmRyyICLt40vd+gaiyYCmREJxZNT/7J1pKmlpLNJejqDgXJ97xeyv4flTL7XRSgWV5
-        azcli_aks_live_test@example.com\\n\"\n      }\n     ]\n    }\n   },\n   \"servicePrincipalProfile\":
-        {\n    \"clientId\":\"00000000-0000-0000-0000-000000000001\"\n   },\n   \"nodeResourceGroup\":
-        \"MC_clitest000001_cliakstest000001_westus2\",\n   \"enableRBAC\": true,\n
-        \  \"enableLTS\": \"KubernetesOfficial\",\n   \"networkProfile\": {\n    \"networkPlugin\":
-        \"kubenet\",\n    \"loadBalancerSku\": \"Basic\",\n    \"podCidr\": \"10.244.0.0/16\",\n
-        \   \"serviceCidr\": \"10.0.0.0/16\",\n    \"dnsServiceIP\": \"10.0.0.10\",\n
-        \   \"dockerBridgeCidr\": \"172.17.0.1/16\",\n    \"outboundType\": \"loadBalancer\",\n
-        \   \"podCidrs\": [\n     \"10.244.0.0/16\"\n    ],\n    \"serviceCidrs\":
-        [\n     \"10.0.0.0/16\"\n    ],\n    \"ipFamilies\": [\n     \"IPv4\"\n    ]\n
-        \  },\n   \"maxAgentPools\": 1,\n   \"identityProfile\": {\n    \"kubeletidentity\":
-        {\n     \"resourceId\": \"/subscriptions/00000000-0000-0000-0000-000000000000/resourcegroups/MC_clitest000001_cliakstest000001_westus2/providers/Microsoft.ManagedIdentity/userAssignedIdentities/cliakstest000001-agentpool\",\n
-        \    \"clientId\":\"00000000-0000-0000-0000-000000000001\",\n     \"objectId\":\"00000000-0000-0000-0000-000000000001\"\n
-        \   }\n   },\n   \"disableLocalAccounts\": false,\n   \"securityProfile\":
-        {},\n   \"storageProfile\": {\n    \"diskCSIDriver\": {\n     \"enabled\":
-        true\n    },\n    \"fileCSIDriver\": {\n     \"enabled\": true\n    },\n    \"snapshotController\":
-        {\n     \"enabled\": true\n    }\n   },\n   \"oidcIssuerProfile\": {\n    \"enabled\":
-        false\n   },\n   \"workloadAutoScalerProfile\": {}\n  },\n  \"identity\":
-        {\n   \"type\": \"SystemAssigned\",\n   \"principalId\":\"00000000-0000-0000-0000-000000000001\",\n
-        \  \"tenantId\": \"72f988bf-86f1-41af-91ab-2d7cd011db47\"\n  },\n  \"sku\":
-        {\n   \"name\": \"Base\",\n   \"tier\": \"Free\"\n  }\n }"
-=======
       string: "{\n  \"id\": \"/subscriptions/00000000-0000-0000-0000-000000000000/resourcegroups/clitest000001/providers/Microsoft.ContainerService/managedClusters/cliakstest000001\"\
         ,\n  \"location\": \"westus2\",\n  \"name\": \"cliakstest000001\",\n  \"type\"\
         : \"Microsoft.ContainerService/ManagedClusters\",\n  \"properties\": {\n \
@@ -1841,24 +981,15 @@
         : \"SystemAssigned\",\n   \"principalId\":\"00000000-0000-0000-0000-000000000001\"\
         ,\n   \"tenantId\": \"72f988bf-86f1-41af-91ab-2d7cd011db47\"\n  },\n  \"sku\"\
         : {\n   \"name\": \"Base\",\n   \"tier\": \"Free\"\n  }\n }"
->>>>>>> 27d920ec
-    headers:
-      cache-control:
-      - no-cache
-      content-length:
-<<<<<<< HEAD
-      - '3469'
-      content-type:
-      - application/json
-      date:
-      - Sat, 29 Apr 2023 09:03:47 GMT
-=======
+    headers:
+      cache-control:
+      - no-cache
+      content-length:
       - '3759'
       content-type:
       - application/json
       date:
       - Wed, 14 Jun 2023 19:54:51 GMT
->>>>>>> 27d920ec
       expires:
       - '-1'
       pragma:
@@ -1890,60 +1021,12 @@
       ParameterSetName:
       - -g
       User-Agent:
-<<<<<<< HEAD
-      - AZURECLI/2.48.1 azsdk-python-azure-mgmt-containerservice/22.1.0 Python/3.8.10
-        (Linux-5.15.0-1033-azure-x86_64-with-glibc2.29)
-=======
-      - AZURECLI/2.49.0 azsdk-python-azure-mgmt-containerservice/23.0.0 Python/3.8.16
-        (macOS-13.4-arm64-arm-64bit)
->>>>>>> 27d920ec
+      - AZURECLI/2.49.0 azsdk-python-azure-mgmt-containerservice/23.0.0 Python/3.8.16
+        (macOS-13.4-arm64-arm-64bit)
     method: GET
     uri: https://management.azure.com/subscriptions/00000000-0000-0000-0000-000000000000/resourceGroups/clitest000001/providers/Microsoft.ContainerService/managedClusters?api-version=2023-05-01
   response:
     body:
-<<<<<<< HEAD
-      string: "{\n  \"value\": [\n   {\n    \"id\": \"/subscriptions/00000000-0000-0000-0000-000000000000/resourcegroups/clitest000001/providers/Microsoft.ContainerService/managedClusters/cliakstest000001\",\n
-        \   \"location\": \"westus2\",\n    \"name\": \"cliakstest000001\",\n    \"type\":
-        \"Microsoft.ContainerService/ManagedClusters\",\n    \"properties\": {\n     \"provisioningState\":
-        \"Succeeded\",\n     \"powerState\": {\n      \"code\": \"Running\"\n     },\n
-        \    \"kubernetesVersion\": \"1.25.6\",\n     \"currentKubernetesVersion\":
-        \"1.25.6\",\n     \"dnsPrefix\": \"cliaksdns000002\",\n     \"fqdn\": \"cliaksdns000002-gj39lpqb.hcp.westus2.azmk8s.io\",\n
-        \    \"azurePortalFQDN\": \"cliaksdns000002-gj39lpqb.portal.hcp.westus2.azmk8s.io\",\n
-        \    \"agentPoolProfiles\": [\n      {\n       \"name\": \"nodepool1\",\n
-        \      \"count\": 1,\n       \"vmSize\": \"Standard_DS2_v2\",\n       \"osDiskSizeGB\":
-        128,\n       \"osDiskType\": \"Managed\",\n       \"kubeletDiskType\": \"OS\",\n
-        \      \"maxPods\": 110,\n       \"type\": \"AvailabilitySet\",\n       \"enableAutoScaling\":
-        false,\n       \"provisioningState\": \"Succeeded\",\n       \"powerState\":
-        {\n        \"code\": \"Running\"\n       },\n       \"orchestratorVersion\":
-        \"1.25.6\",\n       \"currentOrchestratorVersion\": \"1.25.6\",\n       \"enableNodePublicIP\":
-        false,\n       \"mode\": \"System\",\n       \"enableEncryptionAtHost\": false,\n
-        \      \"enableUltraSSD\": false,\n       \"osType\": \"Linux\",\n       \"osSKU\":
-        \"Ubuntu\",\n       \"upgradeSettings\": {},\n       \"enableFIPS\": false\n
-        \     }\n     ],\n     \"linuxProfile\": {\n      \"adminUsername\": \"azureuser\",\n
-        \     \"ssh\": {\n       \"publicKeys\": [\n        {\n         \"keyData\":
-        \"ssh-rsa AAAAB3NzaC1yc2EAAAADAQABAAABAQCvBk9v4/Qo7XJWIY7AItmm8ohKhV9Y2z/SA5RKWk4BUCpK4ElHu8ia+QREfb7nmO5LtydRi7glVKNjUWUeaSC1PTmk2Z421whqvLRgF6XquFUcEC+VZG54EiS7j6hc2G3Af76vCZQQIQ7fKB8gngJXVb4QjbKVkoORamBKaSQ5MoAPF9GeSPfDesETM/jcE60BguHKjSTXhfsvgs6/iuUSPQ7duXwFtlpQy8WwA6ymGj4ehF0y8NXP6fjEajHDhPjPDkyuKBFTScflrLRryURmRyyICLt40vd+gaiyYCmREJxZNT/7J1pKmlpLNJejqDgXJ97xeyv4flTL7XRSgWV5
-        azcli_aks_live_test@example.com\\n\"\n        }\n       ]\n      }\n     },\n
-        \    \"servicePrincipalProfile\": {\n      \"clientId\":\"00000000-0000-0000-0000-000000000001\"\n
-        \    },\n     \"nodeResourceGroup\": \"MC_clitest000001_cliakstest000001_westus2\",\n
-        \    \"enableRBAC\": true,\n     \"enableLTS\": \"KubernetesOfficial\",\n
-        \    \"networkProfile\": {\n      \"networkPlugin\": \"kubenet\",\n      \"loadBalancerSku\":
-        \"Basic\",\n      \"podCidr\": \"10.244.0.0/16\",\n      \"serviceCidr\":
-        \"10.0.0.0/16\",\n      \"dnsServiceIP\": \"10.0.0.10\",\n      \"dockerBridgeCidr\":
-        \"172.17.0.1/16\",\n      \"outboundType\": \"loadBalancer\",\n      \"podCidrs\":
-        [\n       \"10.244.0.0/16\"\n      ],\n      \"serviceCidrs\": [\n       \"10.0.0.0/16\"\n
-        \     ],\n      \"ipFamilies\": [\n       \"IPv4\"\n      ]\n     },\n     \"maxAgentPools\":
-        1,\n     \"identityProfile\": {\n      \"kubeletidentity\": {\n       \"resourceId\":
-        \"/subscriptions/00000000-0000-0000-0000-000000000000/resourcegroups/MC_clitest000001_cliakstest000001_westus2/providers/Microsoft.ManagedIdentity/userAssignedIdentities/cliakstest000001-agentpool\",\n
-        \      \"clientId\":\"00000000-0000-0000-0000-000000000001\",\n       \"objectId\":\"00000000-0000-0000-0000-000000000001\"\n
-        \     }\n     },\n     \"disableLocalAccounts\": false,\n     \"securityProfile\":
-        {},\n     \"storageProfile\": {\n      \"diskCSIDriver\": {\n       \"enabled\":
-        true\n      },\n      \"fileCSIDriver\": {\n       \"enabled\": true\n      },\n
-        \     \"snapshotController\": {\n       \"enabled\": true\n      }\n     },\n
-        \    \"oidcIssuerProfile\": {\n      \"enabled\": false\n     },\n     \"workloadAutoScalerProfile\":
-        {}\n    },\n    \"identity\": {\n     \"type\": \"SystemAssigned\",\n     \"principalId\":\"00000000-0000-0000-0000-000000000001\",\n
-        \    \"tenantId\": \"72f988bf-86f1-41af-91ab-2d7cd011db47\"\n    },\n    \"sku\":
-        {\n     \"name\": \"Base\",\n     \"tier\": \"Free\"\n    }\n   }\n  ]\n }"
-=======
       string: "{\n  \"value\": [\n   {\n    \"id\": \"/subscriptions/00000000-0000-0000-0000-000000000000/resourcegroups/clitest000001/providers/Microsoft.ContainerService/managedClusters/cliakstest000001\"\
         ,\n    \"location\": \"westus2\",\n    \"name\": \"cliakstest000001\",\n \
         \   \"type\": \"Microsoft.ContainerService/ManagedClusters\",\n    \"properties\"\
@@ -1990,24 +1073,15 @@
         ,\n     \"tenantId\": \"72f988bf-86f1-41af-91ab-2d7cd011db47\"\n    },\n \
         \   \"sku\": {\n     \"name\": \"Base\",\n     \"tier\": \"Free\"\n    }\n\
         \   }\n  ]\n }"
->>>>>>> 27d920ec
-    headers:
-      cache-control:
-      - no-cache
-      content-length:
-<<<<<<< HEAD
-      - '3716'
-      content-type:
-      - application/json
-      date:
-      - Sat, 29 Apr 2023 09:03:47 GMT
-=======
+    headers:
+      cache-control:
+      - no-cache
+      content-length:
       - '4004'
       content-type:
       - application/json
       date:
       - Wed, 14 Jun 2023 19:54:52 GMT
->>>>>>> 27d920ec
       expires:
       - '-1'
       pragma:
@@ -2039,60 +1113,12 @@
       ParameterSetName:
       - -g -o
       User-Agent:
-<<<<<<< HEAD
-      - AZURECLI/2.48.1 azsdk-python-azure-mgmt-containerservice/22.1.0 Python/3.8.10
-        (Linux-5.15.0-1033-azure-x86_64-with-glibc2.29)
-=======
-      - AZURECLI/2.49.0 azsdk-python-azure-mgmt-containerservice/23.0.0 Python/3.8.16
-        (macOS-13.4-arm64-arm-64bit)
->>>>>>> 27d920ec
+      - AZURECLI/2.49.0 azsdk-python-azure-mgmt-containerservice/23.0.0 Python/3.8.16
+        (macOS-13.4-arm64-arm-64bit)
     method: GET
     uri: https://management.azure.com/subscriptions/00000000-0000-0000-0000-000000000000/resourceGroups/clitest000001/providers/Microsoft.ContainerService/managedClusters?api-version=2023-05-01
   response:
     body:
-<<<<<<< HEAD
-      string: "{\n  \"value\": [\n   {\n    \"id\": \"/subscriptions/00000000-0000-0000-0000-000000000000/resourcegroups/clitest000001/providers/Microsoft.ContainerService/managedClusters/cliakstest000001\",\n
-        \   \"location\": \"westus2\",\n    \"name\": \"cliakstest000001\",\n    \"type\":
-        \"Microsoft.ContainerService/ManagedClusters\",\n    \"properties\": {\n     \"provisioningState\":
-        \"Succeeded\",\n     \"powerState\": {\n      \"code\": \"Running\"\n     },\n
-        \    \"kubernetesVersion\": \"1.25.6\",\n     \"currentKubernetesVersion\":
-        \"1.25.6\",\n     \"dnsPrefix\": \"cliaksdns000002\",\n     \"fqdn\": \"cliaksdns000002-gj39lpqb.hcp.westus2.azmk8s.io\",\n
-        \    \"azurePortalFQDN\": \"cliaksdns000002-gj39lpqb.portal.hcp.westus2.azmk8s.io\",\n
-        \    \"agentPoolProfiles\": [\n      {\n       \"name\": \"nodepool1\",\n
-        \      \"count\": 1,\n       \"vmSize\": \"Standard_DS2_v2\",\n       \"osDiskSizeGB\":
-        128,\n       \"osDiskType\": \"Managed\",\n       \"kubeletDiskType\": \"OS\",\n
-        \      \"maxPods\": 110,\n       \"type\": \"AvailabilitySet\",\n       \"enableAutoScaling\":
-        false,\n       \"provisioningState\": \"Succeeded\",\n       \"powerState\":
-        {\n        \"code\": \"Running\"\n       },\n       \"orchestratorVersion\":
-        \"1.25.6\",\n       \"currentOrchestratorVersion\": \"1.25.6\",\n       \"enableNodePublicIP\":
-        false,\n       \"mode\": \"System\",\n       \"enableEncryptionAtHost\": false,\n
-        \      \"enableUltraSSD\": false,\n       \"osType\": \"Linux\",\n       \"osSKU\":
-        \"Ubuntu\",\n       \"upgradeSettings\": {},\n       \"enableFIPS\": false\n
-        \     }\n     ],\n     \"linuxProfile\": {\n      \"adminUsername\": \"azureuser\",\n
-        \     \"ssh\": {\n       \"publicKeys\": [\n        {\n         \"keyData\":
-        \"ssh-rsa AAAAB3NzaC1yc2EAAAADAQABAAABAQCvBk9v4/Qo7XJWIY7AItmm8ohKhV9Y2z/SA5RKWk4BUCpK4ElHu8ia+QREfb7nmO5LtydRi7glVKNjUWUeaSC1PTmk2Z421whqvLRgF6XquFUcEC+VZG54EiS7j6hc2G3Af76vCZQQIQ7fKB8gngJXVb4QjbKVkoORamBKaSQ5MoAPF9GeSPfDesETM/jcE60BguHKjSTXhfsvgs6/iuUSPQ7duXwFtlpQy8WwA6ymGj4ehF0y8NXP6fjEajHDhPjPDkyuKBFTScflrLRryURmRyyICLt40vd+gaiyYCmREJxZNT/7J1pKmlpLNJejqDgXJ97xeyv4flTL7XRSgWV5
-        azcli_aks_live_test@example.com\\n\"\n        }\n       ]\n      }\n     },\n
-        \    \"servicePrincipalProfile\": {\n      \"clientId\":\"00000000-0000-0000-0000-000000000001\"\n
-        \    },\n     \"nodeResourceGroup\": \"MC_clitest000001_cliakstest000001_westus2\",\n
-        \    \"enableRBAC\": true,\n     \"enableLTS\": \"KubernetesOfficial\",\n
-        \    \"networkProfile\": {\n      \"networkPlugin\": \"kubenet\",\n      \"loadBalancerSku\":
-        \"Basic\",\n      \"podCidr\": \"10.244.0.0/16\",\n      \"serviceCidr\":
-        \"10.0.0.0/16\",\n      \"dnsServiceIP\": \"10.0.0.10\",\n      \"dockerBridgeCidr\":
-        \"172.17.0.1/16\",\n      \"outboundType\": \"loadBalancer\",\n      \"podCidrs\":
-        [\n       \"10.244.0.0/16\"\n      ],\n      \"serviceCidrs\": [\n       \"10.0.0.0/16\"\n
-        \     ],\n      \"ipFamilies\": [\n       \"IPv4\"\n      ]\n     },\n     \"maxAgentPools\":
-        1,\n     \"identityProfile\": {\n      \"kubeletidentity\": {\n       \"resourceId\":
-        \"/subscriptions/00000000-0000-0000-0000-000000000000/resourcegroups/MC_clitest000001_cliakstest000001_westus2/providers/Microsoft.ManagedIdentity/userAssignedIdentities/cliakstest000001-agentpool\",\n
-        \      \"clientId\":\"00000000-0000-0000-0000-000000000001\",\n       \"objectId\":\"00000000-0000-0000-0000-000000000001\"\n
-        \     }\n     },\n     \"disableLocalAccounts\": false,\n     \"securityProfile\":
-        {},\n     \"storageProfile\": {\n      \"diskCSIDriver\": {\n       \"enabled\":
-        true\n      },\n      \"fileCSIDriver\": {\n       \"enabled\": true\n      },\n
-        \     \"snapshotController\": {\n       \"enabled\": true\n      }\n     },\n
-        \    \"oidcIssuerProfile\": {\n      \"enabled\": false\n     },\n     \"workloadAutoScalerProfile\":
-        {}\n    },\n    \"identity\": {\n     \"type\": \"SystemAssigned\",\n     \"principalId\":\"00000000-0000-0000-0000-000000000001\",\n
-        \    \"tenantId\": \"72f988bf-86f1-41af-91ab-2d7cd011db47\"\n    },\n    \"sku\":
-        {\n     \"name\": \"Base\",\n     \"tier\": \"Free\"\n    }\n   }\n  ]\n }"
-=======
       string: "{\n  \"value\": [\n   {\n    \"id\": \"/subscriptions/00000000-0000-0000-0000-000000000000/resourcegroups/clitest000001/providers/Microsoft.ContainerService/managedClusters/cliakstest000001\"\
         ,\n    \"location\": \"westus2\",\n    \"name\": \"cliakstest000001\",\n \
         \   \"type\": \"Microsoft.ContainerService/ManagedClusters\",\n    \"properties\"\
@@ -2139,24 +1165,15 @@
         ,\n     \"tenantId\": \"72f988bf-86f1-41af-91ab-2d7cd011db47\"\n    },\n \
         \   \"sku\": {\n     \"name\": \"Base\",\n     \"tier\": \"Free\"\n    }\n\
         \   }\n  ]\n }"
->>>>>>> 27d920ec
-    headers:
-      cache-control:
-      - no-cache
-      content-length:
-<<<<<<< HEAD
-      - '3716'
-      content-type:
-      - application/json
-      date:
-      - Sat, 29 Apr 2023 09:03:47 GMT
-=======
+    headers:
+      cache-control:
+      - no-cache
+      content-length:
       - '4004'
       content-type:
       - application/json
       date:
       - Wed, 14 Jun 2023 19:54:52 GMT
->>>>>>> 27d920ec
       expires:
       - '-1'
       pragma:
@@ -2188,58 +1205,12 @@
       ParameterSetName:
       - -g -n
       User-Agent:
-<<<<<<< HEAD
-      - AZURECLI/2.48.1 azsdk-python-azure-mgmt-containerservice/22.1.0 Python/3.8.10
-        (Linux-5.15.0-1033-azure-x86_64-with-glibc2.29)
-=======
-      - AZURECLI/2.49.0 azsdk-python-azure-mgmt-containerservice/23.0.0 Python/3.8.16
-        (macOS-13.4-arm64-arm-64bit)
->>>>>>> 27d920ec
+      - AZURECLI/2.49.0 azsdk-python-azure-mgmt-containerservice/23.0.0 Python/3.8.16
+        (macOS-13.4-arm64-arm-64bit)
     method: GET
     uri: https://management.azure.com/subscriptions/00000000-0000-0000-0000-000000000000/resourceGroups/clitest000001/providers/Microsoft.ContainerService/managedClusters/cliakstest000001?api-version=2023-05-01
   response:
     body:
-<<<<<<< HEAD
-      string: "{\n  \"id\": \"/subscriptions/00000000-0000-0000-0000-000000000000/resourcegroups/clitest000001/providers/Microsoft.ContainerService/managedClusters/cliakstest000001\",\n
-        \ \"location\": \"westus2\",\n  \"name\": \"cliakstest000001\",\n  \"type\":
-        \"Microsoft.ContainerService/ManagedClusters\",\n  \"properties\": {\n   \"provisioningState\":
-        \"Succeeded\",\n   \"powerState\": {\n    \"code\": \"Running\"\n   },\n   \"kubernetesVersion\":
-        \"1.25.6\",\n   \"currentKubernetesVersion\": \"1.25.6\",\n   \"dnsPrefix\":
-        \"cliaksdns000002\",\n   \"fqdn\": \"cliaksdns000002-gj39lpqb.hcp.westus2.azmk8s.io\",\n
-        \  \"azurePortalFQDN\": \"cliaksdns000002-gj39lpqb.portal.hcp.westus2.azmk8s.io\",\n
-        \  \"agentPoolProfiles\": [\n    {\n     \"name\": \"nodepool1\",\n     \"count\":
-        1,\n     \"vmSize\": \"Standard_DS2_v2\",\n     \"osDiskSizeGB\": 128,\n     \"osDiskType\":
-        \"Managed\",\n     \"kubeletDiskType\": \"OS\",\n     \"maxPods\": 110,\n
-        \    \"type\": \"AvailabilitySet\",\n     \"enableAutoScaling\": false,\n
-        \    \"provisioningState\": \"Succeeded\",\n     \"powerState\": {\n      \"code\":
-        \"Running\"\n     },\n     \"orchestratorVersion\": \"1.25.6\",\n     \"currentOrchestratorVersion\":
-        \"1.25.6\",\n     \"enableNodePublicIP\": false,\n     \"mode\": \"System\",\n
-        \    \"enableEncryptionAtHost\": false,\n     \"enableUltraSSD\": false,\n
-        \    \"osType\": \"Linux\",\n     \"osSKU\": \"Ubuntu\",\n     \"upgradeSettings\":
-        {},\n     \"enableFIPS\": false\n    }\n   ],\n   \"linuxProfile\": {\n    \"adminUsername\":
-        \"azureuser\",\n    \"ssh\": {\n     \"publicKeys\": [\n      {\n       \"keyData\":
-        \"ssh-rsa AAAAB3NzaC1yc2EAAAADAQABAAABAQCvBk9v4/Qo7XJWIY7AItmm8ohKhV9Y2z/SA5RKWk4BUCpK4ElHu8ia+QREfb7nmO5LtydRi7glVKNjUWUeaSC1PTmk2Z421whqvLRgF6XquFUcEC+VZG54EiS7j6hc2G3Af76vCZQQIQ7fKB8gngJXVb4QjbKVkoORamBKaSQ5MoAPF9GeSPfDesETM/jcE60BguHKjSTXhfsvgs6/iuUSPQ7duXwFtlpQy8WwA6ymGj4ehF0y8NXP6fjEajHDhPjPDkyuKBFTScflrLRryURmRyyICLt40vd+gaiyYCmREJxZNT/7J1pKmlpLNJejqDgXJ97xeyv4flTL7XRSgWV5
-        azcli_aks_live_test@example.com\\n\"\n      }\n     ]\n    }\n   },\n   \"servicePrincipalProfile\":
-        {\n    \"clientId\":\"00000000-0000-0000-0000-000000000001\"\n   },\n   \"nodeResourceGroup\":
-        \"MC_clitest000001_cliakstest000001_westus2\",\n   \"enableRBAC\": true,\n
-        \  \"enableLTS\": \"KubernetesOfficial\",\n   \"networkProfile\": {\n    \"networkPlugin\":
-        \"kubenet\",\n    \"loadBalancerSku\": \"Basic\",\n    \"podCidr\": \"10.244.0.0/16\",\n
-        \   \"serviceCidr\": \"10.0.0.0/16\",\n    \"dnsServiceIP\": \"10.0.0.10\",\n
-        \   \"dockerBridgeCidr\": \"172.17.0.1/16\",\n    \"outboundType\": \"loadBalancer\",\n
-        \   \"podCidrs\": [\n     \"10.244.0.0/16\"\n    ],\n    \"serviceCidrs\":
-        [\n     \"10.0.0.0/16\"\n    ],\n    \"ipFamilies\": [\n     \"IPv4\"\n    ]\n
-        \  },\n   \"maxAgentPools\": 1,\n   \"identityProfile\": {\n    \"kubeletidentity\":
-        {\n     \"resourceId\": \"/subscriptions/00000000-0000-0000-0000-000000000000/resourcegroups/MC_clitest000001_cliakstest000001_westus2/providers/Microsoft.ManagedIdentity/userAssignedIdentities/cliakstest000001-agentpool\",\n
-        \    \"clientId\":\"00000000-0000-0000-0000-000000000001\",\n     \"objectId\":\"00000000-0000-0000-0000-000000000001\"\n
-        \   }\n   },\n   \"disableLocalAccounts\": false,\n   \"securityProfile\":
-        {},\n   \"storageProfile\": {\n    \"diskCSIDriver\": {\n     \"enabled\":
-        true\n    },\n    \"fileCSIDriver\": {\n     \"enabled\": true\n    },\n    \"snapshotController\":
-        {\n     \"enabled\": true\n    }\n   },\n   \"oidcIssuerProfile\": {\n    \"enabled\":
-        false\n   },\n   \"workloadAutoScalerProfile\": {}\n  },\n  \"identity\":
-        {\n   \"type\": \"SystemAssigned\",\n   \"principalId\":\"00000000-0000-0000-0000-000000000001\",\n
-        \  \"tenantId\": \"72f988bf-86f1-41af-91ab-2d7cd011db47\"\n  },\n  \"sku\":
-        {\n   \"name\": \"Base\",\n   \"tier\": \"Free\"\n  }\n }"
-=======
       string: "{\n  \"id\": \"/subscriptions/00000000-0000-0000-0000-000000000000/resourcegroups/clitest000001/providers/Microsoft.ContainerService/managedClusters/cliakstest000001\"\
         ,\n  \"location\": \"westus2\",\n  \"name\": \"cliakstest000001\",\n  \"type\"\
         : \"Microsoft.ContainerService/ManagedClusters\",\n  \"properties\": {\n \
@@ -2281,24 +1252,15 @@
         : \"SystemAssigned\",\n   \"principalId\":\"00000000-0000-0000-0000-000000000001\"\
         ,\n   \"tenantId\": \"72f988bf-86f1-41af-91ab-2d7cd011db47\"\n  },\n  \"sku\"\
         : {\n   \"name\": \"Base\",\n   \"tier\": \"Free\"\n  }\n }"
->>>>>>> 27d920ec
-    headers:
-      cache-control:
-      - no-cache
-      content-length:
-<<<<<<< HEAD
-      - '3469'
-      content-type:
-      - application/json
-      date:
-      - Sat, 29 Apr 2023 09:03:48 GMT
-=======
+    headers:
+      cache-control:
+      - no-cache
+      content-length:
       - '3759'
       content-type:
       - application/json
       date:
       - Wed, 14 Jun 2023 19:54:53 GMT
->>>>>>> 27d920ec
       expires:
       - '-1'
       pragma:
@@ -2332,26 +1294,15 @@
       ParameterSetName:
       - -g -n --file
       User-Agent:
-<<<<<<< HEAD
-      - AZURECLI/2.48.1 azsdk-python-azure-mgmt-containerservice/22.1.0 Python/3.8.10
-        (Linux-5.15.0-1033-azure-x86_64-with-glibc2.29)
-=======
-      - AZURECLI/2.49.0 azsdk-python-azure-mgmt-containerservice/23.0.0 Python/3.8.16
-        (macOS-13.4-arm64-arm-64bit)
->>>>>>> 27d920ec
+      - AZURECLI/2.49.0 azsdk-python-azure-mgmt-containerservice/23.0.0 Python/3.8.16
+        (macOS-13.4-arm64-arm-64bit)
     method: POST
     uri: https://management.azure.com/subscriptions/00000000-0000-0000-0000-000000000000/resourceGroups/clitest000001/providers/Microsoft.ContainerService/managedClusters/cliakstest000001/listClusterUserCredential?api-version=2023-05-01
   response:
     body:
-<<<<<<< HEAD
-      string: "{\n  \"kubeconfigs\": [\n   {\n    \"name\": \"clusterUser\",\n    \"value\":
-        \"YXBpVmVyc2lvbjogdjEKY2x1c3RlcnM6Ci0gY2x1c3RlcjoKICAgIGNlcnRpZmljYXRlLWF1dGhvcml0eS1kYXRhOiBMUzB0TFMxQ1JVZEpUaUJEUlZKVVNVWkpRMEZVUlMwdExTMHRDazFKU1VVMlJFTkRRWFJEWjBGM1NVSkJaMGxSWVZkc2JHZG1SMWh2YVhaeEwxcGxXVVZtYTI5TGFrRk9RbWRyY1docmFVYzVkekJDUVZGelJrRkVRVTRLVFZGemQwTlJXVVJXVVZGRVJYZEthbGxVUVdkR2R6QjVUWHBCTUUxcWEzZFBSRkUwVFdwa1lVZEJPSGxOUkZWNlRVUlJlVTlVUVRST1ZHZDVUakZ2ZHdwRVZFVk1UVUZyUjBFeFZVVkJlRTFEV1RKRmQyZG5TV2xOUVRCSFExTnhSMU5KWWpORVVVVkNRVkZWUVVFMFNVTkVkMEYzWjJkSlMwRnZTVU5CVVVOM0NrWmxNRlZuVGk5bE9VdHlVbVJsV1Roa0wyTkVZVVIyTVdGc0szaE9VbFI0YUVneGJ6Wk1XamhsV2pkQ2ExUTBVa1YyZG5WdVlXSndUV2hXWVhBd1Ntc0tTRGs1VmxaVlJsaG1UVXgwVURWNU1FdERRMWR0Ykd0dU9XbHVSRFF5Y0hsQlZuTmpiQ3RuUW5sMlpTc3JRV2x6TTJsd1oyaExVelpJVkVWc2RWVTJUd28yVW5VelIxY3ZZMjVGUkdkcmNFbERkMWRNTTJsUk5VazBVMWxrUW5kMmJsVk1jVzF0WVVWbFFqZGFhWEYzV1M5TlVtTklTbTh4V1M4MmRFTnNSMGRDQ2xWQmVYRnliazlIYms1WFYzSXlNV3RHYTB4U0wwMVFVVUp3YldGcGEyaHFTRTlsY0dsaU0xSlJhV2hvVnpRM1dXZEtSM1pSZFVaUVFsSnJaVUZOUVdzS05XRk9OMkZwUTI1aGNHeGlTMWQwVFV0RlFYQnNTMFpaVkRsNE9HTXhjbE5VUVhwbU1qUjVjbVJyWkZORVRqRnNSbTE0VEM5dlYwNWtka2RzUVZwSmJncExkVmd3WTNCcVJrbHdVa3BvTWxSTU9HWnZUVFpTVUVjNU5FcHBWMEpJUjI5QlpGbE5iV3hvUWpGeGF5OU9hSEJJVVhJclYwZHVhMDFVUm04NE5WRnFDbWhYWlVNeWNDdFBhRU0xUVM5VlpXbFZRazVwY1ZvME1XWTRUemRWYTBsbVR6aDBhamxzTjB0elQzRnZaV1Z0ZUZJemFteHpWMDUyVjJsclJERk5hVWNLUlRKcUwwVjFSMDVGTTBOd1ZWZHpaazVDZVc5WmQyWk1iak5DYldsMWRrVTNhMVVyVDFGS0szVm9Sa2s1UlN0NmNXdE1ZV3RRVFhsc1JuTmtjVmhxYlFwRldHUnViMmhHWjFWVlFWaFlUSEJHZEU5R1dsQm9kakJQWmtRMGRrVkhXRnBCTjA1U01XNXBTeXRuTjBsdFJpdGxVV3BuUVdwSE5tOVNVR1Z2VjNSV0NrWktha1E1TldGeGJrMVFaMXB4WnpZNWNUaFFRekZ0ZFhkWmMyNDNTMnAwTm5GVmFYaDVXa041YUUxNmJuVlZNVEV4U2t4U1ZuUjZjRXN3YVVrMGFqWUtkakF5YnpFMWJ6WndVVzU1Tm5GclJFTklTM3BQUTNwdlNscFpkVlJQZW5kNmFpdHdUbTFHU25wM1NVUkJVVUZDYnpCSmQxRkVRVTlDWjA1V1NGRTRRZ3BCWmpoRlFrRk5RMEZ4VVhkRWQxbEVWbEl3VkVGUlNDOUNRVlYzUVhkRlFpOTZRV1JDWjA1V1NGRTBSVVpuVVZWbk1FbHpSVEExWjBoVVRISTRVM2t5Q21RM1RrMWtZVU5XWjFadmQwUlJXVXBMYjFwSmFIWmpUa0ZSUlV4Q1VVRkVaMmRKUWtGR01FcFhaekZWZFhGSlpqWnBhakVyUTBrd1lUVlZlVnBGWkVRS1pVZEdOVE5IV0RadldubEpTa2RhTWxaeWRrRXplVVp5VG5GMlNWbFRaRGxYWjNGNmVrMTRXV1ZXVldKNVJWWm9NbnB3YTFWd1ZWVjViMGh2VFdSUFVBbzFTekl6ZGtvNVJ5OWlUalp1VjBoRU1teDBlRkpXTjA5bk9VNXNjbWN3UTBwbVRYVnpTRGhJZUZoclIzUmFVVmRaT1RKSVp6VTRjbFpTYzBac1UwVkhDbnBIWjNseWJIcFVabVpaVW10cU5GQjBORFExU0hGSVNDOTZaR1IzYXpOWFowOXlZbXBaT0VGaVkyaDFZa3hUWTJOTFNuTXlWV1Z0YWpnNFJVVlhWWFlLU25WMmEzWkRZVFF2YW1wcmExVmxjM2RsUkZaNk5GaFRORlZYVWxGb2FESlRRalZYWVhNNWJuZEtiRVp4TjFRelpWWkhLekF5ZVZkRlJIVjNlRXRUVmdwQlQyMUZkR2w2ZWtNMGJtNUlRbGRUTnpodWF5dGhhRTh4TTJ4cGJHdHNlRlpSTkZvdk5rcFJaRUZtWjBoU2VFTTFTRkZFYkV0RVduUnJXRWxDYnpKR0NsTnZkSE5YTTNsNlN6aFJTMGx4YkdRd2MyZGpSbkZPYldaeGJFdFpXRE5STVVZellWQlJUMGMzVjFkRVZUSXhRbEVyUzBkM04yTklWa3RrYWpSWmJXNEtPRTlCVjNSS1MxaEJjVlV5VEZCR2JUZEdXVUo2TjNoamRtY3phRmtyVUhoUGJtZHhSRzFuU0hWbWVuRllVbkV5TlRScFkyMVlZblV3WXk5R01ISTFOd294ZG5kMFoyc3ZjVmhQTVV0cll5OXBka3hETVVwWGJHazNNVkJoYkdnMGFtTlJOSE56TlUxSFl6WmpjbFZPZW1oVlZYVklOWFJ4YWpCNWIzcEVjVkZNQ2xGa2JHazRTekUwVVhNdmEyaFRZVGx6Wkc1eFlXSlZRMlJyVFhoMFFrcFhReXRLTms1V1VWTlpjMFJzVXk5b2QxaEdTMWxZTld4bFIzZGxWRmR0U0c4S2JGVjRSbUpVWkdsaFFuRlBXalZ6YlRaWFowTmtjRTlMY0ZKTFZTOUhZVEJzZG1STmIweFlXRGM1VERaNlZVMVRhU3MwYTFCYVVYcEpRbU5xY25sQ1NncFdLMGR1TWxrMGJYQnhiMGc1WTBkWENpMHRMUzB0UlU1RUlFTkZVbFJKUmtsRFFWUkZMUzB0TFMwSwogICAgc2VydmVyOiBodHRwczovL2NsaWFrc2Ruc29ka3g2cDYtZ2ozOWxwcWIuaGNwLndlc3R1czIuYXptazhzLmlvOjQ0MwogIG5hbWU6IGNsaWFrc3Rlc3Rnenk3NTcKY29udGV4dHM6Ci0gY29udGV4dDoKICAgIGNsdXN0ZXI6IGNsaWFrc3Rlc3Rnenk3NTcKICAgIHVzZXI6IGNsdXN0ZXJVc2VyX2NsaXRlc3RhM3FkaXNod3ZlX2NsaWFrc3Rlc3Rnenk3NTcKICBuYW1lOiBjbGlha3N0ZXN0Z3p5NzU3CmN1cnJlbnQtY29udGV4dDogY2xpYWtzdGVzdGd6eTc1NwpraW5kOiBDb25maWcKcHJlZmVyZW5jZXM6IHt9CnVzZXJzOgotIG5hbWU6IGNsdXN0ZXJVc2VyX2NsaXRlc3RhM3FkaXNod3ZlX2NsaWFrc3Rlc3Rnenk3NTcKICB1c2VyOgogICAgY2xpZW50LWNlcnRpZmljYXRlLWRhdGE6IExTMHRMUzFDUlVkSlRpQkRSVkpVU1VaSlEwRlVSUzB0TFMwdENrMUpTVVpJVkVORFFYZFhaMEYzU1VKQlowbFJRbEZOYnk5dmRFUldXbGg1Wnk4NGRrSXlPVGRCVkVGT1FtZHJjV2hyYVVjNWR6QkNRVkZ6UmtGRVFVNEtUVkZ6ZDBOUldVUldVVkZFUlhkS2FsbFVRV1ZHZHpCNVRYcEJNRTFxYTNkUFJGRTBUV3BrWVVaM01IbE9WRUV3VFdwcmQwOUVWVFJOYW1SaFRVUkJlQXBHZWtGV1FtZE9Wa0pCYjFSRWJrNDFZek5TYkdKVWNIUlpXRTR3V2xoS2VrMVNWWGRGZDFsRVZsRlJSRVYzZUhSWldFNHdXbGhLYW1KSGJHeGlibEYzQ21kblNXbE5RVEJIUTFOeFIxTkpZak5FVVVWQ1FWRlZRVUUwU1VORWQwRjNaMmRKUzBGdlNVTkJVVVJLV2pVdlVWWk1Rbkl6WW5NME5tWlhSRnBKUTBFS2RFVkNVSFZ1YlNzclVqQmlhVXh6VldkV2NqaEJjVlJ5YW1Kbk1Dc3ZibWxRVGtnd05XUTRZbXcyYURWRVdESjVVbE5yU1ZoNVltcEZkMlUwUnpWdmN3cHljWGRTU21reVdXWjZkMWgyZUZnemFrYzBkRmszT0hOMVJHdG5kbEp6UVZCR2JEbHJNekJHV2tabmFtdENjRWc1YzJaWmNXeDFXV2hsVXpVclpIY3lDbU5LZW10QmJXNUJaamRaTldSM05DdHdhMWRoTjBseU9HOXJXRFZRTlVnMGIzUmpRVzFzVmtSVWEyaFlhbEY1WlZsbWJteExMMlZ6UTFwelFqQllXQ3NLV2pjdkx5dHBSRFVyUTNvMVpGUnllREZaV1hWaGNFd3pUWFJTVWtaT1IybHFjbVZaWjJOdU4ybEJjRlZLYm5sUE9GWjViVU5tY0VaS05VbFZhamM1TkFwMGJGSktiMlpFTDBoVk1FUkdZMVU1T1RKNWJGa3piazVGZG01MVVFVkJNeXRpTWpWUVExZ3dRaTlET1VVeVdYRllPV2xWTUhWNVdVSlhSRU41UmtkeENrYzBOeXMwWWpoQ1IzQnZhWEJTTlZSV2RXeENkQzlOVmpOWWJ6ZGhTREU1VkdoT2RVbzVkWFJsVjBSMVVrOXFkMEpMSzB4QmNXcFNXbGg1TjJreFFtb0tMMkZpVnpSd2IzRk5SMGRHUWxSYVNUWm1kMlEwWmxoM1dVaEdkWGc0YWtaT1dHbHdZMWhQZVhCNFZGVjFaaTlCUldwdFZHUnpjMmRIUWt3Mk9TdFhRZ3AwYnpRdmJrTnhZbE0yVm5WNmRXVjZhMlkzVXpjMWFUQmhSVzFDTkROM1IwcFFNbW80YVRkWGRXdDZibGhXVFVaR2MxSlZNalppVTJkd1pXbFBiaXM0Q25SaU4zbERUbGhrUmpack15OVFaMjF2WW1oSFV6UjNNRGhUZFRNelZrMDRiak16TTJONmFWZG5SVk55VDBVMlltMXFNV1pFUjNoblNuZzJRVW93YnpZS2VEbHJZWGwyZG1zMFRHdFlkMDB3VURoMVNFeG1URWRCVDFsck5uaHlPSEl3UVdoaU0xa3hhbVZVTkROQ1F6aEJjMU01UkZGTmFGTktNRVZrTlVvd1pBcFhSakY2ZWk5RWJGWmlWMVUzV0RsWVdsQTVWRlpSU1VSQlVVRkNiekZaZDFaRVFVOUNaMDVXU0ZFNFFrRm1PRVZDUVUxRFFtRkJkMFYzV1VSV1VqQnNDa0pCZDNkRFoxbEpTM2RaUWtKUlZVaEJkMGwzUkVGWlJGWlNNRlJCVVVndlFrRkpkMEZFUVdaQ1owNVdTRk5OUlVkRVFWZG5RbE5FVVdsM1ZGUnRRV1FLVFhWMmVFeE1Xak56TUhneGIwcFhRbGRxUVU1Q1oydHhhR3RwUnpsM01FSkJVWE5HUVVGUFEwRm5SVUZEY3pjd2JFRjRZbmhYVUdGd1IyeERPVzVETkFwc2RYbDRRM015Wkd3MldVTlZLMDlCWVVONWMzZEpWV3d5YzFkeVNFd3pkaTlyTWpORGNXOHZXRGhJVDJaeWJDOUpWekk1UjJ4WFRrZ3JlRXAyVXl0c0NqWkhSMHhFZDFsQ2VsbEJNbFJuVm04eVIwUk1hVGROY3pka1VETkxkMHB6V21OQ1dHUjVkVXcxVFNzd1ZrOUVPRXN6VFdwMk9HY3dWMDR6WTFOd1VrRUtOalZ5ZEd3M1JEVm1MemRxY21Oc2RXWjVRbWxhY0dwWWNXWjBLMk41YnpsMVVUQlJhRGRvYVU1NVNUUkRaVVpGZDJscFNIUjBaVzFxTlV0cGNXRTRMd3AwWlhJNE9ISnNPRmR2TkdKRGJYUXJUa1ZZWlhsTGNIWnFUa2xvYW1RcmMySkRiVU12Y3pCd1JFNHZialZFU0ZvdmJHVjVaRlJhVVVoV1prMVlTWFJPQ25wTloyTklXRWxxVEVkUVRWZDVSRUpGT0dsVE4yeEhkMFUwVlZRd1dtcFlNa1JWZEhkT1NEbEtUbWxYYkV0bFUzRkhiM0l5UW5wV2NWRjRVMWxNZG5NS1JUbGpNRGhSTkhSaVNIWXJlbVF5TVRKYVIydG9SR0ZrVjFsR2EyeEhha2xZU2xSNGRGbFdTSEpsTWtsTWJtMUNkbVF6VUdVclpqZEZVRTAxY21KMVV3cHZlVUY2TjA1clFWcHZLMHhPVlRVMWVrVnljakZOZGk4MVpWbFBUMlpzZVZoQlRsZDRPR0l5TDJGb04xVnNRbVpSVFZZeEswaFdRVkEwVVZsMWNHdE1DbVp2Uld0M1pXeHNLMjlRUWpCa1VtcGFkV0paV0hkMWJXWTFTMEpVWmt4b05GUnBOMVJyZDJkcVQzSkhkRXhqV0dKc04wMDJjR1JLWmpZMmJWZEpZMDhLUzJaS2RVdHRja3NyWTI1eE4zUktOblIyUm14SVNURk1NMWxrYkRCS1FsUm1Oa1o1VmtSc1pGTjFPVVZKZVZNNVkzcEtUR1pMY1VVNUsxVmtRVm8wWXdwVk5tRjFaSGRyVXk4M1VERkpNVzFtYm5kMmJFNUVjWEJtY1ROQ2FHeGpjSFk0YjFKcVZDdEtOMWxLT1Zkc2NUUTViMXBIVlVWVFQwZEZZV1JFVVZWd0NtVjBlWE54SzA1ck4wVnpTWE5PYmxrMFVrVktNMDlaUFFvdExTMHRMVVZPUkNCRFJWSlVTVVpKUTBGVVJTMHRMUzB0Q2c9PQogICAgY2xpZW50LWtleS1kYXRhOiBMUzB0TFMxQ1JVZEpUaUJTVTBFZ1VGSkpWa0ZVUlNCTFJWa3RMUzB0TFFwTlNVbEtTMUZKUWtGQlMwTkJaMFZCZVZkbFpqQkdVM2RoT1RJM1QwOXVNV2N5VTBGblRGSkJWRGR3TlhaMmEyUkhOR2szUmtsR1lTOUJTMnMyTkRJMENrNVFkalUwYW5wU09VOVlaa2MxWlc5bFVURTVjMnRWY0VOR09HMDBlRTFJZFVKMVlVeExObk5GVTFsMGJVZzRPRVkzT0ZZNU5IaDFURmRQTDB4TVp6VUtTVXd3WWtGRWVGcG1XazQ1UWxkU1dVazFRV0ZTTDJKSU1rdHdZbTFKV0d0MVptNWpUbTVEWXpWQlNuQjNTQ3N5VDFoalQxQnhXa1p0ZFhsTEwwdEtSZ29yVkN0U0swdE1XRUZLY0ZaUk1EVkpWalF3VFc1dFNEVTFVM1l6Y2tGdFlrRmtSakV2YldVdkx5OXZaeXRtWjNNcldGVTJPR1JYUjB4dGNWTTVla3hWQ2xWU1ZGSnZiell6YlVsSVNpczBaMHRXUTFvNGFuWkdZM0JuYmpaU1UyVlRSa2tyTDJWTVdsVlRZVWgzTDNneFRrRjRXRVpRWm1SemNGZE9OWHBTVERVS04ycDRRVTR2YlRsMVZIZHNPVUZtZDNaU1RtMUxiQzlaYkU1TWMyMUJWbWQzYzJoU2NXaDFUeTkxUnk5QlVuRmhTWEZWWlZVeFluQlJZbVo2Um1ReE5ncFBNbWc1WmxVMFZHSnBabUp5V0d4bk4ydFViemhCVTNacGQwdHZNRmRXT0hVMGRGRlpMekp0TVhWTFlVdHFRbWhvVVZVeVUwOXVPRWhsU0RFNFIwSjRDbUp6WmtsNFZGWTBjVmhHZW5OeFkxVXhURzR2ZDBKSk5Xc3pZa3hKUW1kVEszWm1iR2RpWVU5UU5YZHhiVEIxYkdKek4yNXpOVWdyTUhVcldYUkhhRW9LWjJWT09FSnBWRGx2TDBsMU1YSndUVFV4TVZSQ1VtSkZWazUxYlRCdlMxaHZhbkF2ZGt4WEt6aG5hbFl6VW1Wd1RpOTZORXB4UnpSU2EzVk5UbEJGY2dwME9URlVVRW81T1RrelRUUnNiMEpGY1hwb1QyMDFiemxZZDNoeldVTmpaV2REWkV0UGMyWmFSM055TnpWUFF6VkdPRVJPUkM5TWFIa3plWGhuUkcxS0NrOXpZUzlMT1VGSlZ6a3lUbGt6YXl0T2QxRjJRVXhGZGxFd1JFbFZhV1JDU0dWVFpFaFdhR1JqT0M5M05WWlhNV3hQTVM5V01sUXZWVEZWUTBGM1JVRUtRVkZMUTBGblFtNHpVRmRSYkZOM1NqVkhXRFZ0YzFkUGVHUlNla04zUjJwWVFrbFBlSGc0V1hCUVJqbFRTbmR2U0VORU5tcE1TWHBQVFV0TWVHcDFjd3BLUzA1cE9HeHVhVmN5S3pNNFIzbFNjMkZuTTAxQlozRkVTMjQ0V1haUEwxRkZXVUpRTlZFME1YTlZORlJSV2tGcFFrUTVkV1E1VlVnNVJqa3hTMFk1Q2pOblNqWk9iRFI0YzAweWN6QlFiMDF3VVZod1lWSnphMUZXVFhOREwxVk5ja3RZYlhKTVdFaGxjbk4zTW1OU1NtVmlWRkJTWTNZMlJuRjBjbGx0WVc4S1J5czNaV0k0T1d0MmQzVkVNMmhxYkRoNksyUlROMHhTVWtScGNWRnpla1E0UkZSNlZTdFhNVzAxZDFSUVREaGxlbkl3VG13dmRtWXJTRWRJWlVSMk53b3ZUM0Y0ZFZZeFEwOXFjUzgyU0RaVU4yTTVVSFpJUm1OQmVXMUdNR1JyZW5jM2VYQm5Nak5GY1c5U01sTldUMUpGZGxOelMyZzBWRzF4VTNabFV6UTNDa05YWVRGTGVXTmxRM0JSUlZKRWRFaDJSMHBuYmpFeFpqbGlaMDl4ZG5oYVdWbzFkRWRIUkhKSk5FMWhVVE0zZVhoMWF6Y3daWHBKYlV3M2VUTm9hVWNLT1hGT2MwTTVlV1V6Tm5oRlFWa3dRV3N3WkVRcllWY3haR0pMZEhJM2JqaElkMHBDTW1OblVGTkxSVVpWTm1GYVJucEZRV1JHZFd3MlJrVmthMnR3WlFweGJrbDZLMFpQWWpKSlQzbzRVamRQZEhkaGRuWk1ZVmxUZFRKR00yTnpaRGRrUkZWb1lYbHNXVzUwYW0wMWFISXdSa05EV0ZSa1JuUXZXVzFCU2xSU0NuWlRUbmxGYm1kWVFWRk9hV3g2VG1rek1YVjVhMWcxWTNGcGRWVnlhR3QwUldVNWFFNXZjV3hWVjJreVMzbHpiREJGY0daNVJYaERaMnhJT1Vvd01IZ0taWGhxUlRGaE1tMUJhRFpLVUdkaUx6Sk9lbFZVVUN0WE5EZDFjV1U0Y0ZoS2EyNXdNbXRNTkdNeE1EWXhVek5KTVZoTlVIWllVbmcwTUhSM1NGaHlVUXBXZUdaMFMyWlNWM2hwV2tkblNIZHNRV3c1TnpkYVl6bERkbkpuTmpoT1F6WnJkRmhoTmxoVVJtOW5lakZYWW1kWlVVdERRVkZGUVM5RVNqZE5RbE01Q25aT1ZreGFPWFJZZG10VWJUWlpVbmxhU1hoVk5qTXJWMmg0WW5BMFRESnNZMDlGVGxGdmEwb3lWVE5uWnpWUlRWTkJPVmx2ZDFKblFsVTViV2hDUkdNS2JUSlNkamxFUld4dWRYRnZNMHR5YWxaTFRsWnhVbEFyVTBGdFRqQTFSVUpRVldkV0sxazBVSGhhWkU5WlVUZzNSVGxLUlZaMlJVNHhZbUZhZVRkbGRncGlVMVYwWmtWT1RGQXpVMFo2YkUxaGJWbFZNRWx1TXk5eksxTmxWbWN4ZUhKMk1FcFVSbU5JTlhWVk1uTk5kRWhzU3pkU1MxWjVhbXd6Ym1aeFVtdFpDbFkzYUdVd1puUm5ka2x4U1NzNVlXVktibEozY2xCNGJXNW1lakJOUlhCbldVaE5TMUJFTDFaMVlVdDVVVkZzTUd4bFlVMXJSVXR3ZWpCQ01uTnNaMk1LZWtFMEszUmFRa05JVURRdlVVaHlhMk53TkVOaWNITjBVMEY2YldkR1FrSjJSbE12VUZBMVdDOVRSekJqWjNaS1kzTmhPVmh4YVVjd0x6bE5jWGRxV0Fwa1l6QTVTREpuVkVKT1ZtVmhVVXREUVZGRlFYcElSVlJ4UjFWeVdYVTVTUzlsSzFWb1p6Rm1MM1kwTjNCVloyb3ZNMUZHT1dwUmF6bDNUVFpLVWxSSENtcEpSWFpQYlhrellVeGliRkpTYzB0eGRHMHlSMWxySzFONGVYazRRbkpIVUZaYVJFNTRiMlEySzJwemJXVnNPR0Z2WTNodFVtUkVORXBwY0hSeFVHUUtSSEJMUkdkU2EwTXlTa1JVZEc4MmJVWjBOMnB2T0VSSlRVUTVSMWxrYmpjemNtcEJiSFozUlVwdU1FVTRRbU5xT1VsMldXRmhjMkZ0TW5KRE1EUXJOUXAzY1ZRNVdIcGhWVFZQY1hCb05HWTNUbnA0Vld0MlJuRnFTM0YwTXk4eE56TjFXbWwwY2pWdFlWZDRLMUpKV0RVMmJVa3phMHRQYkZJNU5FZFpjazFDQ25sR2RGQXlhMm81ZEZSSU1ucFVLMWRpVms4d1pFY3lRUzgwYkRGaFQyNTNZa3A1YXl0Wk1tSkhhbTlLTUhwUldERkJPRzVSVFdZNVpYbDJNMDlQT1hVS1dXTkJTM1pJUkZaMVdtVkliRlpvVkVGcGJ6TnNhbmR1U0dkTU5FVjVNblUxZWtSdWFYcDRTVVJSUzBOQlVVVkJNR1JyWm1JNE5sTlpiMGxKYTBrMlR3bzBRamwwUmtodVJYaGhNbEJMTjFkeGFIaFhiRE5tT1hadWFFWnNaWGwxVlV0dFJVZHZMMWRaYTI4eFUySTNURUZSZVhKcFdIQnROVTUzVUVoMFExVkJDamROTjA1WE0wSkhXVXhNV1VsRGQyMTBZMHBrV2s5SFVHRnVTMFU1YmxscE5GbE5Xa1ZQU1dabmEzRXZNbkZuVW01MllXd3lhMFZ3YXpKUlVVTlJibXdLYm5oT1UwVXpRa3N2WkhNNGJXdGlSbU5sWVZaaFdEQmxWREJFTVdJM1VYSlBlRVZZUWs1Nlp6TjJURzU2T0dKd2VVdDZPRlZxVVhwalUzQlZiVGw2VkFwcVdUWnZiRkZVY2pZMGRWRkNhVU4yVFd3Mk9IZFZTR2xHT1Rob1kxTnBZM0ZwTm1GeVJYTXhNakZXVUU5UGNDOWhXbWd5U3pobWRHcHJNVGhIU1M5RkNuTXlUa3hPYkdkTWNIVlBZbTF1VlRod1IzTXphMU5WTW5wWlMyMDNhRmRzUjFabWJWVmpPVVV2UjBGeFUyOHhiMUY0V2pOelVXeFhXSGR6T0VKT2IxRUtiVlZGUW05UlMwTkJVVUZxVTJGR1N5ODJkSFJsUkM5NFJrNXNaVU5vUkROM2IyOXdSRlJ4Y0dKVE1XRlJZMWhtYmxBM09GSTBiVGt4Y3paQlJubFFVZ3BRTUVKNmJsTmtTMDVwYm05WWJtZFRTSFpKUkRNMWN6UkhlSFZsT1hwTlV6bFVSbWh1TlhWTFFqWjJXRGhPZDFkbFJVNVRPSGhZUlROcFZUQnpNSGcyQ21SUlZWZEVZV3M1WVZaMVFtVkdWVlptZEZvelRGWnFPRXRKWlZacFFYQjJWMnRVZGpkQk5sbDBNSEY2WTI5Vk1VeHJhRk51UVhoRlVFcFpMMU5RZVVzS1VuSmlZMWhsZUU5eVIzTnpjMlEzYVZOT1QyRlNabUZNYTNScFdFVnRXVFkzUXpobVVrMUVUMXBCVjFSUllYWldjVGd3VDFoRVpVTnFZMEpMZGxNMlRncHBRVXBDYVhsbk56RnhZbVpOWTJWRFZrRmxaMEpGUlhKbWFEUTNkRTlYUVhOWFVHZDNTekJqVUZWR1dsQlRkbFJvZEUweFZVbzJUVFJOYWpWdVkwSkhDazlLUml0b1lrSlBVREZ6TkRRd2EyUk9VVmc0ZVZoWVdFVmxibXhpY0VwQ1FXOUpRa0ZSUTJ0ak9XbEpTMDFETkdSbVV6Qk1lalpLVGpSb1pISTFNVmtLSzNKclN6UlVaMDV3UmpJcmNFZExNa1ZxU1VwWE1DdHNhRTgzUlZGd1kxWnVSRFZUYUVNekwyZEhZblpsUVhWSlkyMU9kMjlDUlhOTWJVeFdVVFI0TWdwdlYxVk5jSFV5YjFRdk1IVjVZblpQZEZNM2FHSlVXa0V6V2taVVNGUXlORTE2Y2l0MksyRXpWblJPWlhCTlptMXZjak15VFRFM1RHRXdjRWxUVUhwekNtWnhMemxRU0hBME1YbFhUbXhXTldaWVZsaExRVGc1YXpFdmQyVlFiRXBJYkV0VmVVSmxXRGx0UVRFeFRtMVdOM05ZZW5WWWJVVllWVTh4ZVRnNVJrc0tRV2x1V1hWUVoyOVVRMjlTYkROMVEycFZTRkZhUlhVeFEyUnJaVzE0WjBGR2QwSm5SbXhYVEZkS01VdHlNbkJOYlRsc2NYZFNVazVZWlZGblJFbDBVQW93VDJoWU1FbHVSbmR0Vm1GR01VVlBWMFI1SzB0YWRUUTVVakJhTVVFM2JIcE5iMFZtYUd4WlExZHlOVmsyUTNWT1VuVjBabUpIWm1kaU0xWUtMUzB0TFMxRlRrUWdVbE5CSUZCU1NWWkJWRVVnUzBWWkxTMHRMUzBLCiAgICB0b2tlbjogeGVlYTM2ZWE4cnZoNWV6ZGVudDY4ZmxobTc5Y2prMmNwOXV3NnE2dWZxcmJmYzJ1Y3I3MnFjMHhoOGJxaTQ0NHptdXZ3OWY4NWF1Z3N0ZXRmODVjd2tvcWN1dHlyYXYxZ2Uxb2Rxd2JrY3JzZmc3ZmU2bzRkZ3JveGkwZWNyNDkK\"\n
-        \  }\n  ]\n }"
-=======
       string: "{\n  \"kubeconfigs\": [\n   {\n    \"name\": \"clusterUser\",\n   \
         \ \"value\": \"YXBpVmVyc2lvbjogdjEKY2x1c3RlcnM6Ci0gY2x1c3RlcjoKICAgIGNlcnRpZmljYXRlLWF1dGhvcml0eS1kYXRhOiBMUzB0TFMxQ1JVZEpUaUJEUlZKVVNVWkpRMEZVUlMwdExTMHRDazFKU1VVMlJFTkRRWFJEWjBGM1NVSkJaMGxSVFVzMGRETkZjMGxYY2xSb1EyUnpOMUkzVDJkUWVrRk9RbWRyY1docmFVYzVkekJDUVZGelJrRkVRVTRLVFZGemQwTlJXVVJXVVZGRVJYZEthbGxVUVdkR2R6QjVUWHBCTWsxVVVYaFBWRkY0VFZSV1lVZEJPSGxOUkZWNlRVUlplRTVFUlRWT1ZFVjRUbFp2ZHdwRVZFVk1UVUZyUjBFeFZVVkJlRTFEV1RKRmQyZG5TV2xOUVRCSFExTnhSMU5KWWpORVVVVkNRVkZWUVVFMFNVTkVkMEYzWjJkSlMwRnZTVU5CVVVNeENrODNhbkJDWkZwWVRXRXlSV1pSTmxCTVl6aFFkR1JTVUUxR2RVZFpOMWxKVjNoNVIxaE5XVlk1UzBOWVVqUmFOVmR5UzJWUU1FMVVXVUYyZEM5dGExWUtjR3B2WVZoVlIwNUtLemx5T0hZd1VUaEpSM2gyUzJSbFlpOW1jMDFTVUdadGVVOXJhVGszT0hSUmNsZElWVWRJUW14bllrWmtUemhzYVV0NVZuRkhSUXBoTlhOaE0xTlNjVFY0UldkVGQyVnRjbk4xUlU1T1JEQjZha040VUVodEswVm1Va0Z2YmxGMWVFdDJlRlJ6TVVWRlIxSmFibmd6UlVwTlkzTmtWMmhqQ25CME9YVlZZek51VUZCcVZqUmpVRTlUTmxac2RXUTNSazlUYkdWMVVVSkdSRWxLVmt4M2VsSlNiM2hqWlZsc2JFUlpWM1JyS3pWbGVIQk1WSHBQTHpFS2JGbFlZazVHYkdkVUwzcE5OelZUUTBObk4yOUJNME5rVkdocFprRlBSVFpwUWtkYWEyWmlVRTk0Vkd4U1ZURlhNbTFYYXpkU1JYVXphVE5xVVZCb1ZBbzNWa2hXVG5wR2FtTXhaMVpKVlhob2VWUjZUMmhNUlVwTlIzaDFXVkUwSzIxRVUxSnhTU3RaVFhSRk0xUk5aSGR6TDBwc1ZIb3JhekJJYUcxRU4xTkxDa2xCUTBRMVdFbHRRMmRNYzNkSUwySnFiR2g0Y0VGdlkycDBWbkpTUm5CcFIyOUZSMnM0UXpCcGNFdGhTWFYyU3paQ05WUnpWV1p2Y1U4M01FbE9aVThLZEdkbldrMTRTMGxRWjFOa2NtazBVVGh2TjFCellXNVNiWHB6ZUVORU4wRTNNa3hpWWswclkxSnNUVGwwT0ZKeFpFSm1SR0ZQY0hOR1VVdHdTMVJ1T1FwREwwOVlRWHBFVFVKaVNtTXpOakUwYnpsRWMxSlVSVmhQWlN0cVVFdGtTRGx6VFVRd1QxSnBNbTFxUVZsd05FWjRRMUJGYVVkcVJDOXJUbXhWV2s5dkNuWnBOVVJ6YW01bVpEWlRSSEI2VVN0NGN6VXZWRlIzVWxJMmFHSjBNMWx3VXpkSFRuSndMMll4V1hnemVITlFSMlZpY0ZRd1JYbDFWbTFrYjNJNWNIWUtORlowYWtKREsyeENRVTlxUzI1SlkzWXJPRVpUVm10WlJVbGpTVU5EUjBWMGNHTkJVMUF4VEROM1NVUkJVVUZDYnpCSmQxRkVRVTlDWjA1V1NGRTRRZ3BCWmpoRlFrRk5RMEZ4VVhkRWQxbEVWbEl3VkVGUlNDOUNRVlYzUVhkRlFpOTZRV1JDWjA1V1NGRTBSVVpuVVZWbVRXeDRRV0ZVV1hGWlprVm9RU3QwQ214b01XUnVlVTAxVFRWUmQwUlJXVXBMYjFwSmFIWmpUa0ZSUlV4Q1VVRkVaMmRKUWtGSWFHdDBXa2RQUm1SR1lrNTJiM2hWVjB0a04zZGhhR0YxY25FS1JscHRVbXB0YzBNM1FuQXpUVU55TkVkcGIwUm9jMmxpWjBwdVJrSk1OamhXTjBRNFdsbGpTbVF6TnpGVWFGSlZXSEJuUTJKUk1ETkZjRVJHV0drcmFncFJXR3d2U0hGUFFrZENRMG93WTNZemFubGljMnhzYzBOalNIbHdOVnBQTjJSdVRsTkRkSEV6T0UxR01sSkpkMFppZUVOME1tTmpVa2hZWWtwd01TdE1DbW93ZG5aM2RVcFpiekpQWnpoWGJGTmxSV3hzU3pWQmFrcHRjbGxOY0ZoT1dWbHhjRzFvVkZab1QwOVRXRU5CZGxOU1lWWkVWVEZNYjNObk9GRjRWM0VLVm5OeFNtUndhVXd2VHpGVlpXUlNPSEl6UjJ4M0wzTXdVVzFvZDFBd1FVbzVkRGg0YlhWTVIydHVZbFI0U0N0NVRsTkhOUzgwY2pRMVpGaGxaMnRCY3dwWFNHSlJUR1ZRU2s1UlEybzFPSFY0ZVVGSmQwMXljbEJwT1c5YVVYVlpTbVEwU1VWelZrOUlNMGhHYjJaeWRIUlhVM0J0TVZGdVNEWnVTRWRXZUhCbUNqbDJjRVJXWVVObGVXWkthRmQyZG5WWWNrbDJkMWgxYkdoWFlqQm9ZV1o0WlROak1sQXZkalZVZUc1aVpFUm5UVm81ZHlzNFoyaERiR0U1VFZoMVdEVUtja0pqYlV0dlNETjJXVGRFZW5Wb2VFWjVhakpoWkd4NU1FNVZRemd5WmxSeFRrVkxZa2M1VVdsVWNWSlpkamN6VjNKa2NXWkhZMjlzTVVkTVNVWm9SQXB3WjNkd1NFRm5Ra2t5TXpWaU5HWTFOSHBhY25vM2MwVk5WMUUzUjFFcmVsVlBORmRYTnpoVE1ITjNia1p2ZGxvclZtazJNR0pSUlZKalZrTkNjelZQQ20wNFVXSlFiRWxaY0VaWVRWcFRNRGREUkdaSVJFNW9WV05zTVhreUsycHFXVWR4TDNCc2FHVkdablk0VUZwSEwyOVpkMW9yY1ZwRGRIaGFOalpHUzBjS2NrMVNhWGg2Tm1aMGJYYzRTSEptY1VSbVlqbERUWGhaZFdZNGEzRTNUVkZ3UTB3M1IwbHlaRzlPUmpsclduaG9NRkpvVEZWRFprdzFZazFRTHpWQ1VncEZZVkJJUWpCeGVuZDJRbmczVDNOdENpMHRMUzB0UlU1RUlFTkZVbFJKUmtsRFFWUkZMUzB0TFMwSwogICAgc2VydmVyOiBodHRwczovL2NsaWFrc2Ruc2J0Z202eGotMHZodThuc2kuaGNwLndlc3R1czIuYXptazhzLmlvOjQ0MwogIG5hbWU6IGNsaWFrc3Rlc3RkemRldXUKY29udGV4dHM6Ci0gY29udGV4dDoKICAgIGNsdXN0ZXI6IGNsaWFrc3Rlc3RkemRldXUKICAgIHVzZXI6IGNsdXN0ZXJVc2VyX2NsaXRlc3RmdWtvenh1NWVoX2NsaWFrc3Rlc3RkemRldXUKICBuYW1lOiBjbGlha3N0ZXN0ZHpkZXV1CmN1cnJlbnQtY29udGV4dDogY2xpYWtzdGVzdGR6ZGV1dQpraW5kOiBDb25maWcKcHJlZmVyZW5jZXM6IHt9CnVzZXJzOgotIG5hbWU6IGNsdXN0ZXJVc2VyX2NsaXRlc3RmdWtvenh1NWVoX2NsaWFrc3Rlc3RkemRldXUKICB1c2VyOgogICAgY2xpZW50LWNlcnRpZmljYXRlLWRhdGE6IExTMHRMUzFDUlVkSlRpQkRSVkpVU1VaSlEwRlVSUzB0TFMwdENrMUpTVVpJVkVORFFYZFhaMEYzU1VKQlowbFJXblZ2YUZFM1lUTjZTR2xxYldkTlVGRkhlWFl3VkVGT1FtZHJjV2hyYVVjNWR6QkNRVkZ6UmtGRVFVNEtUVkZ6ZDBOUldVUldVVkZFUlhkS2FsbFVRV1ZHZHpCNVRYcEJNazFVVVhoUFZGRjRUVlJXWVVaM01IbE9WRUV5VFZSUmVFOVVWWGhOVkZaaFRVUkJlQXBHZWtGV1FtZE9Wa0pCYjFSRWJrNDFZek5TYkdKVWNIUlpXRTR3V2xoS2VrMVNWWGRGZDFsRVZsRlJSRVYzZUhSWldFNHdXbGhLYW1KSGJHeGlibEYzQ21kblNXbE5RVEJIUTFOeFIxTkpZak5FVVVWQ1FWRlZRVUUwU1VORWQwRjNaMmRKUzBGdlNVTkJVVU4xV2pSNmMweElRbU5KUmtGdlRGVjVUbTFyV1drS2MwTTRTVGc0UTJKNVVXeEJkbTgzYW0xbmVVUm1iR3gxWVdwdFZrMU5OMGc1ZFZOS2IzVjVlRXhvUW1nM1ZUSlBOR2hVUWs1VVVUSllZMUpzYlRnME5ncHhRazl5TTFOdmQzUlpVa1pwU3pkcFIxaDZSRVpZVm1sbVVuaE5UM1pxTW5CSlp6TXlkVEV4TkV4aGFrSXliMUJNVDI5d1pVWjZielpEYTA5V1ZWRmhDa1JVTmpSclpuTlhiWFJVVGs1V01VcHBWa3hqUzNsSlVIcEJPVEpPWm5ScFZsTkVhbHB0Y1dNMGNVTk1VVkJoVTFoRE1XTjZNRTU1ZFROdldrbEhiM2dLV1ZGbFF6aEZRMVJKYjJJcmRVMTRVMW8zVEVWdE1sUk1ObFY2VkU0MGQzTTJZWHBOTlM4d1R6ZEZVV3BxU21Sck5reENaSEJNTTJGbFluSjVTVGRwY1FwRVpqRmlkVTVpZWlzd2JWcDZWbGxVUW1oVFNVbEtTMWRwZVhaa2VYUldUa1JKVFZCd1FYSnlMM0I0ZVZSUE5tNTVVbTB5YW5aelZYbDFVR05TTkdGc0NtVXpTSFpGU21oV1oyeFBaV05zU0d4a1FtWTJObFZ4TWxoT2FsbHlMMHBSUVVaNllUTk9lSGMzV1hOVFpFWmFSR0psWWtKNVZDOXFRMWQxY25aMmRFb0tiMlpZTkZCUVoyTnBkREZwVG1sSlMxbzVWUzgzT0ZWcVJXOUNkamhNSzFGbVZIRnpWekl6ZDNCcFNqUnNUblU1T0RoRWFrRkRTMjV5ZFV4QlREbGhXZ3BQTVhwM1JGZEtORU42VjNwVFZqZHdLMVZtY0dveFJsbHZNblZKUjJjeloyZHBNMHBpVEdGVFYwWndjMFk0TUZZclFTc3ZaVFoxY0dWSVRVd3JNaTlyQ25WbFlqaHJVM0J6Y1hobWQzSnlXRXRTZEZnclZWWnZObWN2ZFdRNFNWWklRVFpNTURaTUswbDJTMGxETkVkMU5FVkZkeTkyTDFsNWFHWlVkakU0U1dZS1VHSlJjVmRKVFZSVmRHb3pOUzluZWpkSk5YaE9ka1paUzBka1Rtc3pOM05hY2t0dVJXUkdWMFZWVFRsa1NDOTJTR1kyU25ad05UWnRUa1ZvYkd0d1dncFVURUkyT0cxMU5FTlRlVEZFTURWbE9HWlpTVUozU1VSQlVVRkNiekZaZDFaRVFVOUNaMDVXU0ZFNFFrRm1PRVZDUVUxRFFtRkJkMFYzV1VSV1VqQnNDa0pCZDNkRFoxbEpTM2RaUWtKUlZVaEJkMGwzUkVGWlJGWlNNRlJCVVVndlFrRkpkMEZFUVdaQ1owNVdTRk5OUlVkRVFWZG5RbEk0ZVZoRlFuQk9hWEFLYURoVFJVUTJNbGRJVmpKbVNYcHJlbXhFUVU1Q1oydHhhR3RwUnpsM01FSkJVWE5HUVVGUFEwRm5SVUZGWWtKUmRVVlRkazlRY0RGMFlqVk5aa0pFWWdwcFZuTXlWMGRoT1VkWVUycExUa05CVTBoRGRtWkpaSGQwU210dlpUYzJOblZvUVRKSFMxYzBSMjlRTmtWbWJIVnFSbTh4Wml0aVVXMXZjbUp5VEZCMENqaGpWRmR0TkZWa1F6bFZjbUUxZEc4dk4zWnNXV3BuVHpWdVdISk1NMFk0V1ZFMFVXWjNaSEpFYkZaclFVRndPVWRSTTAxcmEzbGlXVVEzV1RKWE0zSUtRMjR4WVV0a09WSnVVR3AxUTFGVWRsWmpORlZyUlZWcmFrRlBja2xSTmtWQmFuVXdNbUprVVZKcE5GUXdSbmhIUlhkak9FMVFTV0ZFTjFOV2JpOTZWQXBzUkcxbE1HeHBNVE5JWnpSNmJVVkpXbEIwVHpOTFUyazBTekF4Ym1OWVp6VnVia1ZvTVVWWFlqa3ZlalUwVm5sbVZHMVJaMjlWVEVka1pGRnViV0pNQ21WcE1XWnlPSEpuVm1aRVNtMUhNMnhPT1RGQlJtcFVhUzg1TlU1UFdqVm1ZbGRzUjNRd2JVMUZaMjlLWjJWamNUaDJlVVV5WkU5YVVubGFVbEV6WTBJS2VISnNhM1JpUXpGUVUwTndSVkprTURaUlZGZEdRbEJCTjJOdmRFRjBaakIyV0ZJM2VYSTRObmR6VVdGTmIxbGhRbEU1TjIxV2QyVkhjM1o0VGpFclV3cE9abGhzYTIxQmNHMW9VVmRUTW5KcFNYVnNNMlEyVW1SWVQwMUhOM2d5WjJsalZubFZjVUp4V1VwR2VYQlFZVTFPUkdzNWRVTXlSRkV3T1VGR09YRm9DbkpwTjJsQ1RVbzNkMjByZVRoelJrc3lObXN2WlRaQlptbDJkVXhFUkU4NVRrOUJUbnBzZEZKYWNVeERTVmh1SzJ0R1NFVTJURlpGY0dwaWMyaDJVWFlLTmtvelkxSmxWMkZFYUdGUVlsazVOV2xYYkdadU9YRndjVGczZVZaWGVYWndaVWhOVTJVelpuaHVWVWd3V1hOb2RsSnZVMUpFUVZaT01YbHVWRkJKWmdwUWFuVmhOVGxZYW5aaldGTjVWMmxuTkRsdWJUSnNTWEpSVlhOVVZWUTNXRmxPYldoblVHcGpVemRyZEV3cmMwRkRVRmx5V2k5SGFHdFVMM1JFZVVrM0NtcG1RVlpvUlVrMWRUbHpZMGx5YUhoRWFGcE1ha1kwUFFvdExTMHRMVVZPUkNCRFJWSlVTVVpKUTBGVVJTMHRMUzB0Q2c9PQogICAgY2xpZW50LWtleS1kYXRhOiBMUzB0TFMxQ1JVZEpUaUJTVTBFZ1VGSkpWa0ZVUlNCTFJWa3RMUzB0TFFwTlNVbEtTMUZKUWtGQlMwTkJaMFZCY20xbFRUZERlSGRZUTBKUlMwTXhUV3BhY0VkSmNrRjJRMUJRUVcwNGEwcFJURFpQTkRWdlRXY3pOVnBpYlc4MUNteFVSRTk0TDJKcmFXRk1jM05UTkZGWlpURk9hblZKVlhkVVZUQk9iRE5GV2xwMlQwOXhaMVJ4T1RCeFRVeFhSVkpaYVhVMGFHdzRkM2hXTVZsdU1HTUtWRVJ5TkRseFUwbE9PWEowWkdWRE1tOTNaSEZFZVhweFMxaG9ZelpQWjNCRWJGWkZSMmN3SzNWS1NEZEdjSEpWZWxSV1pGTlpiRk16UTNOcFJEaDNVQXBrYWxnM1dXeFZaelF5V25GdVQwdG5hVEJFTW10c2QzUllUVGxFWTNKME5rZFRRbkZOVjBWSVozWkNRV3Q1UzBjdmNtcE5WVzFsZVhoS2RHdDVLMnhOQ2pCNlpVMU1UMjF6ZWs5bU9VUjFlRVZKTkhsWVdrOXBkMWhoVXpreWJtMDJPR2xQTkhGbk16bFhOMnBYT0M5MFNtMWpNVmRGZDFsVmFVTkRVMnh2YzNJS00yTnlWbFJSZVVSRU5sRkxOaTgyWTJOcmVuVndPR3RhZEc4M04wWk5jbW96UldWSGNGaDBlRGQ0UTFsV1dVcFVibTVLVWpWWVVWZ3JkV3hMZEd4NldRb3lTeTk1VlVGQ1l6SjBlbU5qVHpKTVJXNVNWMUV5TTIxM1kyc3ZOSGRzY25FM056ZFRZVWd4SzBSNk5FaEpjbVJaYWxscFEyMW1WbEFyTDBaSmVFdEJDbUl2UXk5clNEQTJja1owZERoTFdXbGxTbFJpZG1aUVFUUjNRV2x3TmpkcGQwTXZWMjFVZEdNNFFURnBaVUZ6TVhNd2JHVTJabXhJTmxrNVVsZExUbklLYVVKdlRqUkpTWFI1VjNreWEyeG9ZV0pDWms1R1ptZFFkak4xY25GWWFIcERMM1IyTlV4dWJTOUtSWEZpUzNOWU9FczJNWGxyWWxZdmJFWmhUMjlRTndwdVprTkdVbmRQYVRsUGFTOXBUSGxwUVhWQ2NuVkNRazFRTnk4eVRXOVlNRGM1WmtOSWVqSXdTMnhwUkVVeFRGazVLMlkwVFN0NVQyTlVZbmhYUTJodUNsUmFUaXMzUjJGNWNIaElVbFpvUmtSUVdGSXZOM2d6SzJsaU5tVmxjR3BTU1ZwYVMxZFZlWGRsZGtweWRVRnJjM1JST1U5WWRrZ3lRMEZqUTBGM1JVRUtRVkZMUTBGblJVRnFaRGgxWnk5RGFXUnJOMU0xWkhaNmNXb3dWbFZMUzBKdlNXRnZOa0pHYUhSWmJFOU5NV1prVm1odmVVcGtMMFJrT1d3NFdFczBOZ3AxY25kUFZIaE9jSGRFSzB0R0wwWlNZMDV2VnpONVRHNDBUVUZrZDNoc01qVjRaa05sYkRCMVprZEllalJZYkdGU1JtWjNXbGN6WnpGNVNXZzFTVVo2Q2xSbWVVcHljSEJrT1RoRVVWSm5aMFJrUkdreFZ6aEdMM0JIYXpSUVVHdEtWRXAwZWpWaEswNDNSME00ZDJ4VmVsVnRZa1ZFY0ZkM0wycG9jbWhzU1RVS2NuTkthR1EzTTJwWE1sRTVUVVpLVEd4SVVVZExaemRaUWtKcFlWTm9SR3RUTVN0c1MwRjFkVkpSWlZCTWJtMXpjM05MTVM5RGNVMXNSVlppWjJreVZRcHdRbk5VWjBaQmVVaGlhMEZpZEZoaGIyeExhRWhzYUc0cmVFZFVOWE5JTm13clMwVXJXRkY0UzNsM1pVZE9kVnBYUTAxdVJ6Z3JZVzQxUjJkamEzbzNDbFZJTTJoYVNtZzJTelJFY0c5NFR6QkdkekkwYzJaR1dqWndaRVZ5TkVKQlZETTVlazVJVkRjMloxTjVjMjh2SzNOQmNrcERZbEZ3VDJwaFJVRTFabEVLVm5wM2RqWlRhbWxpVUc5WU0ybFBPWGh5VDFSaFMzTjVNMjB3U0dod1NqUjVWakpGTDBwWFQwcHdhWFY2ZFRWSU4yZFljMVpDYkRGNE1IQndRbGMzT1FwWU4yaHZPR0ZGVG5SdWVsSlVhQ3RSZDBsTk5VWjZhazVHWkVWWmFqaHVNSE5XYUZCaGJFWmpVemRJVjBaNWFXMW1iR1J6VUhWM2VtWmlPSEJJV1V0U0NuZENlWFpFWVUwdlpIaEpObXBaTDNRMmNFaGhkemRtV0c1cGVISkhZbVZhZFdVNE5HOUZkU3RIWVhCMk5GaFFObkZ3WVRoMlJITmhOa0pvTW1VeFpWTUtTblZ5Y2xOQ2JtdDFXbEkxTlM5RU5rSnRjbWxvYTIxR2FFOVZjRVpIV2sxamR6WjRhSFpMUVdGQ1dFbEpUV1l4VFRGU2Vtb3dNelZFZFd4dVNIRk1kd3BSYVVvNFJrZzFTV3hTTm1WRGVFSkNWVkozY1hONldHOUpjR05vY1RKNE0ydFBjVko2U1ZKMGFqWkRTR1ZTYTNGdlFVVkRaMmRGUWtGTlVWb3pNSEZZQ25rMlFuQm9MMjF1VUZsMmFEVnFaMmRYVUZwb01tUTBNbko1YjI0MkwwMVhLMVI2VTBKdmVtZHRZMjE1TWpSUFdsSnZSVXRaTmxVM0x6aEViWEF5Y1hNS2MzTk9aVU5EU1VkdU5GYzFaM0JFYzNkTUswWjFiR0ZsU0dsUFIwVjBlVVpKUnpsQ2NVcFJWakE0TUUxMGQwOXBRbmgzY2xGcVRuTjVWazFzTTIxTlRRbzROSHBZY0VGcGN6bDZTSFk1VGpsa01qRkZMMFZSYUhaQmNIbG1ORVp0ZFdaVlpVUXpXakpoVkRoVE9Ua3pVWGxuVTJFeFpVWkNiak5VZUZkSmREVXhDbEptZEVWdGJ6RTBNRlY0U3pGWllsVjRWWE5aVW5kTFZWbHBkRlppTTJkQ1lscHlSbk52TW5CdVprTTBSVGh6TUM4NFpWQTFWek5aT1VsMmVrVnJjRE1LY2xoUmNXZG9OV2hYU1dKUWFsUlZPRmR0TUVwVWFtUlplV3B0VTBKWWRVTkNiMDV2WVRscmJTOVdWRWhLVG14NFpITkJNRzVwSzAwNVFXVjRjbFZaUVFwMFJuRXlRVFF2YzNWM1Rqa3ZPRVZEWjJkRlFrRlBUM1JJVlhZM1dEQmtiamhRYldGME5VWlFVaTluZDNWSFIyTlNRamgyTUhoeGF6UldVM1prSzBSeENuVnNUMlJOVDBvd2FXNVFkVmsyT1VoSVQzZFZlVXN5T1dKNVQzRnFkR0ZDVG5SME1EbDZRM05YYkdsVFpuazVTVlJuYVVrNFJIcE9kWEo0VmtkTVNGQUtabFZvV0dsSU4wSXlUMjVLVm1aWlpHUkJSelE0V1hZdlMwdGlla3RXTldaM05WWmhiMEl4Ym5ZNVdqUktWVGh4WVROU2ExWnVZaTl0TW1aMUwwZFNaQW81WVdOcE9ISmFRM1kzZFVvNVQyZDVhalprVFdsSFdrWkJkRmxrVVd4TmN6VlRXRTVYTTFWSWVWTkdUMFJJWW1KTWFESTRhbU0wV1hFd1JsUXhZV05IQ2tKRFVFMVJjM0ZaVGxVMVRETjZPWEEwTTNoMmVtZ3pSMDFzY1hwR05rMUhhVXgzYTJ4QlZubHpibk0wVjI5ck4zWjJZa2gyZVhWRk9IRkdhSGw1UVVFS1QwSkNMM2hxYzNObGExRnZiek01WWxCclNGaE5jM28wY1RKWFVrdHJkMjFHUWxOb1NXaFhhV1ZqWTBOblowVkNRVTFQVG5OV1oyNWhORFExTjNKclRncENOV3RaTW05WFdqZEdNREpWZUdJdmJsVnZRM0ZaTm5WdFJHdEphMFJQYjFCdVVXWkJhbmxJWlhkR2RuQk9TeTkwUm14bVMyaENPSGt6T1Rkdk9IbGhDbTlxVjNWUGRpOWxkVWt2UmtGWU9HcERjR05QVDI1NmFETlBhRlp3TlVOVkt6ZE9PVkJJZUVrNVlVbHViVlZ5UXpkNmExWnBSMFp4U25VeVMyeFRPVFVLYmsxRFZuTTNSMVJZVVZBeVUycDNTWGcyWmpnemNrNVJRaXR3Y2tjelRIY3dVamd5SzFNNVRYUm1TWFZCVWpka2JFbGtOSFJwYWpBNVlXRlBWVlJzU0FwQ1EwSTJaRGxwVUVWWVprUmhMM2x6YTBGRU5tNDRRV2xZU0ZJNVRsbFBSRms1WTB4SFpVbEpjR2hGVWpsQk4wbDZXVlpMUkdwR2IybDJXazg1V21KeENrdEhaVE5VWlN0TGEyWnZkSG95ZG5WQ1UzWklOaXRQZDFaSFNubHVVMjVrWTJJNE4wbEJiMlV4Wm1KNVFXUlZWbFZNZW1wbFFrWlpNMjlIWmtKSmNHWUtNMnhoY2t4WlJVTm5aMFZCV1UwNWMzQk1SbTVwZW5CclYyYzFlWFpsVVVSVE1FdFZUa1pWTlVacVdFVjNlRU5ZUXl0YWMzbEJUMjVhVVZKNlJTdG1VUXBOTkcxTVl6WXhLMWM1YUdWdFNtNTZWbmwzWmk5d1FVWkliak15TW1kb0wyaHBaMDB3Y2sxb1JYcHVMMUpUZFVwdGNXeHZhbUp6V0c0MWIzY3pVVEZoQ2xOa1lXeHhZbWhQWVhGclZXUktNM293UlVkWVRuQjZjakJ0WTNSeVJFNUJaa1poYzB4eFVuWXJjR0p5ZFZRdmJ5dGxTRU5EYmpreGFFUk5NVVl4UkRnS2NrTmlNa3cwU0VsWFlrRlBWVGhhUjJSWWMwNW9PR0ZSVkZkdGNqSlFRMDVyYnpkWlpDOVhjeTh4U0RoNmExUndSbE5qY25ONFF6UXdLM1l6TDNGUFNRcEVlRzUwTDAwemRYZERkbVZpWjFOdWVIRTVaV1p4UXpWd1dqWTRTR3BFZFU5aWVqRnhiVXgzVTFscldDOWpOVlJUVmtsSVEwUXhkbTFZZUhKamVDOTJDbWRYYm5sVk5sbGtjU3QwZDIwek1teHBPVTlXVFRkdlFsVmxRazlYVUhFd1dYZExRMEZSUVZjelozQnhWMDVXTlRGd1VsbGxZMUJFV25oSWFHOXVORk1LYjNoMlJUZGpaSEExWldrMFVrcDVTVzFZTVhKSGJsSk1hazFZU0VoTGRXTjBaVVJsVjBOTVl6SllMME13TkhrNUx6VllNM1ZOYUN0aWRGcEhZa1pSWXdwVGR6YzNhRkpIVFZKRFEzUm5UR0ZhU0hKc1NWcFhSV0kxVjNkcGVtaHpXWHBKY2t0M2VFSmFZMk5UWmtaNlJFdEpTR1JITUcwMlUzRk1hbEJMZGk5SUNuVkVVMnBNTnpkaldDOUhSWGhqUVhRNEszbGhURWhxVDJOa05sZDVWSEJFV2poUFJURklabUZETWtOaFNHWXlSVXcxZWtOT00ydFdWbmszTldGQkwyZ0tObk5TUkVSM1F6Vm1ibkZETUVGRmIxa3ZWVnB3VVdkdFpVWXlUbWxsYTJsT01FcDVabGcyV1RrME4ySmlWRlZPYXpkcFRXdDJhelZ0TlZwelJVazFPUW80UmpCdVRpdElhQ3RDTjJsWFIyUjVVV2RQVjBOVVRqQTVhVmN6SzJkV09UTm5SakJQT1RRclQxUkZXWEkzZFVKQmNrVXljbkowV2xZM1YyWUtMUzB0TFMxRlRrUWdVbE5CSUZCU1NWWkJWRVVnUzBWWkxTMHRMUzBLCiAgICB0b2tlbjogOGs2bG9qZGl1ZjN3NTEyZzNqMzQ5M2tqb3dya3EwOTZ5MnF5b2V5cTNhYXM2ZGNkdTVhZDJiMTdsNDRsbXdvemxieTdranZicjBtMmdkMTdud3RkeDBobzB0aWJ4YXB5dWRjeng5eWpuZG0wMnRyeHoxMHN2anJvbjc2anc2NHQK\"\
         \n   }\n  ]\n }"
->>>>>>> 27d920ec
     headers:
       cache-control:
       - no-cache
@@ -2360,11 +1311,7 @@
       content-type:
       - application/json
       date:
-<<<<<<< HEAD
-      - Sat, 29 Apr 2023 09:03:48 GMT
-=======
       - Wed, 14 Jun 2023 19:54:54 GMT
->>>>>>> 27d920ec
       expires:
       - '-1'
       pragma:
@@ -2400,13 +1347,8 @@
       ParameterSetName:
       - -g -n --yes --no-wait
       User-Agent:
-<<<<<<< HEAD
-      - AZURECLI/2.48.1 azsdk-python-azure-mgmt-containerservice/22.1.0 Python/3.8.10
-        (Linux-5.15.0-1033-azure-x86_64-with-glibc2.29)
-=======
-      - AZURECLI/2.49.0 azsdk-python-azure-mgmt-containerservice/23.0.0 Python/3.8.16
-        (macOS-13.4-arm64-arm-64bit)
->>>>>>> 27d920ec
+      - AZURECLI/2.49.0 azsdk-python-azure-mgmt-containerservice/23.0.0 Python/3.8.16
+        (macOS-13.4-arm64-arm-64bit)
     method: DELETE
     uri: https://management.azure.com/subscriptions/00000000-0000-0000-0000-000000000000/resourceGroups/clitest000001/providers/Microsoft.ContainerService/managedClusters/cliakstest000001?api-version=2023-05-01
   response:
@@ -2414,29 +1356,17 @@
       string: ''
     headers:
       azure-asyncoperation:
-<<<<<<< HEAD
-      - https://management.azure.com/subscriptions/00000000-0000-0000-0000-000000000000/providers/Microsoft.ContainerService/locations/westus2/operations/c5bf6d49-2cb0-4aea-b401-511706de2612?api-version=2016-03-30
-=======
       - https://management.azure.com/subscriptions/00000000-0000-0000-0000-000000000000/providers/Microsoft.ContainerService/locations/westus2/operations/60650d82-f252-44f8-b057-2ef45f2f92d7?api-version=2016-03-30
->>>>>>> 27d920ec
       cache-control:
       - no-cache
       content-length:
       - '0'
       date:
-<<<<<<< HEAD
-      - Sat, 29 Apr 2023 09:03:49 GMT
-      expires:
-      - '-1'
-      location:
-      - https://management.azure.com/subscriptions/00000000-0000-0000-0000-000000000000/providers/Microsoft.ContainerService/locations/westus2/operationresults/c5bf6d49-2cb0-4aea-b401-511706de2612?api-version=2016-03-30
-=======
       - Wed, 14 Jun 2023 19:54:55 GMT
       expires:
       - '-1'
       location:
       - https://management.azure.com/subscriptions/00000000-0000-0000-0000-000000000000/providers/Microsoft.ContainerService/locations/westus2/operationresults/60650d82-f252-44f8-b057-2ef45f2f92d7?api-version=2016-03-30
->>>>>>> 27d920ec
       pragma:
       - no-cache
       server:
