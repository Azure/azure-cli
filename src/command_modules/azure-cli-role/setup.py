#!/usr/bin/env python

# --------------------------------------------------------------------------------------------
# Copyright (c) Microsoft Corporation. All rights reserved.
# Licensed under the MIT License. See License.txt in the project root for license information.
# --------------------------------------------------------------------------------------------

from codecs import open
from setuptools import setup
try:
    from azure_bdist_wheel import cmdclass
except ImportError:
    from distutils import log as logger
    logger.warn("Wheel is not available, disabling bdist_wheel hook")
    cmdclass = {}

VERSION = "2.0.28"
CLASSIFIERS = [
    'Development Status :: 5 - Production/Stable',
    'Intended Audience :: Developers',
    'Intended Audience :: System Administrators',
    'Programming Language :: Python',
    'Programming Language :: Python :: 2',
    'Programming Language :: Python :: 2.7',
    'Programming Language :: Python :: 3',
    'Programming Language :: Python :: 3.4',
    'Programming Language :: Python :: 3.5',
    'Programming Language :: Python :: 3.6',
    'License :: OSI Approved :: MIT License',
]

DEPENDENCIES = [
    'azure-cli-core',
    'azure-mgmt-authorization==0.40.0',
    'azure-mgmt-monitor==0.5.0',
    'azure-graphrbac==0.40.0',
<<<<<<< HEAD
    'azure-keyvault==1.0.0'
=======
    'azure-keyvault==1.1.0',
    'pytz'
>>>>>>> f9360251
]

with open('README.rst', 'r', encoding='utf-8') as f:
    README = f.read()
with open('HISTORY.rst', 'r', encoding='utf-8') as f:
    HISTORY = f.read()

setup(
    name='azure-cli-role',
    version=VERSION,
    description='Microsoft Azure Command-Line Tools Role Command Module',
    long_description=README + '\n\n' + HISTORY,
    license='MIT',
    author='Microsoft Corporation',
    author_email='azpycli@microsoft.com',
    url='https://github.com/Azure/azure-cli',
    classifiers=CLASSIFIERS,
    packages=[
        'azure',
        'azure.cli',
        'azure.cli.command_modules',
        'azure.cli.command_modules.role',
    ],
    install_requires=DEPENDENCIES,
    cmdclass=cmdclass
)<|MERGE_RESOLUTION|>--- conflicted
+++ resolved
@@ -34,12 +34,8 @@
     'azure-mgmt-authorization==0.40.0',
     'azure-mgmt-monitor==0.5.0',
     'azure-graphrbac==0.40.0',
-<<<<<<< HEAD
-    'azure-keyvault==1.0.0'
-=======
     'azure-keyvault==1.1.0',
     'pytz'
->>>>>>> f9360251
 ]
 
 with open('README.rst', 'r', encoding='utf-8') as f:
