--- conflicted
+++ resolved
@@ -14,11 +14,4 @@
 
 
 def action_rules_mgmt_client_factory(cli_ctx, kwargs):
-<<<<<<< HEAD
-    client = cf_alertsmanagement(cli_ctx, **kwargs).action_rules
-=======
-    print("Client factory start")
-    client = cf_alertsmanagement(cli_ctx, **kwargs).action_rules
-    print("Client factory return")
->>>>>>> 12d55c7d
-    return client+    return cf_alertsmanagement(cli_ctx, **kwargs).action_rules