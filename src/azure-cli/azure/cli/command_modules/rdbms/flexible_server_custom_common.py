--- conflicted
+++ resolved
@@ -11,38 +11,21 @@
 logger = get_logger(__name__)
 
 
-<<<<<<< HEAD
-## Common functions used by other providers
+# Common functions used by other providers
 def flexible_server_update_get(client, resource_group_name, server_name):
     return client.get(resource_group_name, server_name)
+
 
 def flexible_server_update_set(client, resource_group_name, server_name, parameters):
     return client.update(resource_group_name, server_name, parameters)
 
+
 def server_list_custom_func(client, resource_group_name=None):
-=======
-# Common functions used by other providers
-def _flexible_server_update_get(client, resource_group_name, server_name):
-    return client.get(resource_group_name, server_name)
-
-
-def _flexible_server_update_set(client, resource_group_name, server_name, parameters):
-    return client.update(resource_group_name, server_name, parameters)
-
-
-def _server_list_custom_func(client, resource_group_name=None):
->>>>>>> 2ef0243c
     if resource_group_name:
         return client.list_by_resource_group(resource_group_name)
     return client.list()
 
-<<<<<<< HEAD
 def firewall_rule_delete_func(client, resource_group_name=None, server_name=None, firewall_rule_name=None, prompt=None):
-=======
-
-def _firewall_rule_delete_func(client, resource_group_name=None, server_name=None, firewall_rule_name=None,
-                               prompt=None):
->>>>>>> 2ef0243c
     confirm = True
     result = None
     if not prompt or prompt == ' yes':
@@ -55,7 +38,6 @@
         except Exception as ex:  # pylint: disable=broad-except
             logger.error(ex)
     return result
-
 
 
 def database_delete_func(client, resource_group_name=None, server_name=None, database_name=None, force=None):
@@ -89,12 +71,8 @@
         parameters.start_ip_address,
         parameters.end_ip_address)
 
-<<<<<<< HEAD
+
 def flexible_firewall_rule_update_custom_func(instance, start_ip_address=None, end_ip_address=None):
-=======
-
-def _flexible_firewall_rule_update_custom_func(instance, start_ip_address=None, end_ip_address=None):
->>>>>>> 2ef0243c
     if start_ip_address is not None:
         instance.start_ip_address = start_ip_address
     if end_ip_address is not None:
