--- conflicted
+++ resolved
@@ -23,7 +23,7 @@
       cache-control:
       - no-cache
       content-length:
-      - '310'
+      - '428'
       content-type:
       - application/json; charset=utf-8
       date:
@@ -71,7 +71,7 @@
       cache-control:
       - no-cache
       content-length:
-      - '1502'
+      - '1691'
       content-type:
       - application/json
       date:
@@ -127,7 +127,7 @@
       cache-control:
       - no-cache
       content-length:
-      - '1428'
+      - '1617'
       content-type:
       - application/json
       date:
@@ -177,7 +177,7 @@
       cache-control:
       - no-cache
       content-length:
-      - '1269'
+      - '1394'
       content-type:
       - application/json
       date:
@@ -225,7 +225,7 @@
       cache-control:
       - no-cache
       content-length:
-      - '260'
+      - '380'
       content-type:
       - application/json
       date:
@@ -288,11 +288,7 @@
       cache-control:
       - no-cache
       content-length:
-<<<<<<< HEAD
-      - '5906'
-=======
       - '6224'
->>>>>>> 8f28e981
       content-type:
       - application/json
       date:
@@ -354,7 +350,7 @@
       cache-control:
       - no-cache
       content-length:
-      - '1041'
+      - '1104'
       content-type:
       - application/json; charset=utf-8
       date:
@@ -409,7 +405,7 @@
       cache-control:
       - no-cache
       content-length:
-      - '630'
+      - '761'
       content-type:
       - application/json
       date:
@@ -469,7 +465,7 @@
       cache-control:
       - no-cache
       content-length:
-      - '702'
+      - '833'
       content-type:
       - application/json
       date:
@@ -524,11 +520,7 @@
       cache-control:
       - no-cache
       content-length:
-<<<<<<< HEAD
-      - '5763'
-=======
       - '6081'
->>>>>>> 8f28e981
       content-type:
       - application/json
       date:
@@ -581,7 +573,7 @@
       cache-control:
       - no-cache
       content-length:
-      - '702'
+      - '833'
       content-type:
       - application/json
       date:
@@ -634,7 +626,7 @@
       cache-control:
       - no-cache
       content-length:
-      - '192'
+      - '193'
       content-type:
       - application/json
       date:
@@ -687,7 +679,7 @@
       cache-control:
       - no-cache
       content-length:
-      - '3700'
+      - '3762'
       content-type:
       - application/json
       date:
