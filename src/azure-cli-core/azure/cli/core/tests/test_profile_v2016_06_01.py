# --------------------------------------------------------------------------------------------
# Copyright (c) Microsoft Corporation. All rights reserved.
# Licensed under the MIT License. See License.txt in the project root for license information.
# --------------------------------------------------------------------------------------------

# pylint: disable=protected-access
import json
import os
import sys
import unittest
import mock
import re
import datetime

from copy import deepcopy

<<<<<<< HEAD
from azure.mgmt.resource.subscriptions.v2016_06_01.models import \
    (SubscriptionState, Subscription, SubscriptionPolicies, SpendingLimit)

from azure.cli.core._profile import (Profile, SubscriptionFinder)
=======
from adal import AdalError

from azure.cli.core._profile import (Profile, CredsCache, SubscriptionFinder,
                                     ServicePrincipalAuth, _AUTH_CTX_FACTORY, _USE_VENDORED_SUBSCRIPTION_SDK)

if _USE_VENDORED_SUBSCRIPTION_SDK:
    from azure.cli.core.vendored_sdks.subscriptions.v2016_06_01.models import \
        (SubscriptionState, Subscription, SubscriptionPolicies, SpendingLimit)
else:
    from azure.mgmt.resource.subscriptions.v2016_06_01.models import \
        (SubscriptionState, Subscription, SubscriptionPolicies, SpendingLimit)
>>>>>>> 9730dec9

from azure.cli.core.mock import DummyCli

from knack.util import CLIError

from azure.identity import AuthenticationRecord


@unittest.skip
class TestProfile(unittest.TestCase):

    @classmethod
    def setUpClass(cls):
        cls.tenant_id = 'microsoft.com'
        cls.user1 = 'foo@foo.com'
        cls.id1 = 'subscriptions/1'
        cls.display_name1 = 'foo account'
        cls.home_account_id = "00000003-0000-0000-0000-000000000000.00000003-0000-0000-0000-000000000000"
        cls.client_id = "00000003-0000-0000-0000-000000000000"
        cls.authentication_record = AuthenticationRecord(cls.tenant_id, cls.client_id,
                                                         "https://login.microsoftonline.com", cls.home_account_id,
                                                         cls.user1)
        cls.state1 = SubscriptionState.enabled

        # Dummy Subscription from SDK azure.mgmt.resource.subscriptions.v2019_06_01.operations._subscriptions_operations.SubscriptionsOperations.list
        # tenant_id denotes home tenant
        # Must be deepcopied before used as mock_arm_client.subscriptions.list.return_value
        cls.subscription1_raw = SubscriptionStub(cls.id1,
                                                 cls.display_name1,
                                                 cls.state1,
                                                 tenant_id=cls.tenant_id)

        cls.subscription1_output = [{'environmentName': 'AzureCloud',
                                     'homeTenantId': 'microsoft.com',
                                     'id': '1',
                                     'isDefault': True,
                                     'name': 'foo account',
                                     'state': 'Enabled',
                                     'tenantId': 'microsoft.com',
                                     'user': {
                                         'homeAccountId': '00000003-0000-0000-0000-000000000000.00000003-0000-0000-0000-000000000000',
                                         'name': 'foo@foo.com',
                                         'type': 'user'}}]

        # Dummy result of azure.cli.core._profile.SubscriptionFinder._find_using_specific_tenant
        # home_tenant_id is mapped from tenant_id
        # tenant_id denotes token tenant
        cls.subscription1 = SubscriptionStub(cls.id1,
                                             cls.display_name1,
                                             cls.state1,
                                             tenant_id=cls.tenant_id,
                                             home_tenant_id=cls.tenant_id)
        # Dummy result of azure.cli.core._profile.Profile._normalize_properties
        cls.subscription1_normalized = {
            'environmentName': 'AzureCloud',
            'id': '1',
            'name': cls.display_name1,
            'state': cls.state1.value,
            'user': {
                'name': cls.user1,
                'type': 'user'
            },
            'isDefault': False,
            'tenantId': cls.tenant_id,
            'homeTenantId': cls.tenant_id
        }

        cls.raw_token1 = 'some...secrets'
        cls.token_entry1 = {
            "_clientId": "04b07795-8ddb-461a-bbee-02f9e1bf7b46",
            "resource": "https://management.core.windows.net/",
            "tokenType": "Bearer",
            "expiresOn": "2016-03-31T04:26:56.610Z",
            "expiresIn": 3599,
            "identityProvider": "live.com",
            "_authority": "https://login.microsoftonline.com/common",
            "isMRRT": True,
            "refreshToken": "faked123",
            "accessToken": cls.raw_token1,
            "userId": cls.user1
        }
        from azure.core.credentials import AccessToken
        import time
        cls.access_token = AccessToken(cls.raw_token1, int(cls.token_entry1['expiresIn'] + time.time()))
        cls.user2 = 'bar@bar.com'
        cls.id2 = 'subscriptions/2'
        cls.display_name2 = 'bar account'
        cls.state2 = SubscriptionState.past_due
        cls.subscription2_raw = SubscriptionStub(cls.id2,
                                                 cls.display_name2,
                                                 cls.state2,
                                                 tenant_id=cls.tenant_id)
        cls.subscription2 = SubscriptionStub(cls.id2,
                                             cls.display_name2,
                                             cls.state2,
                                             tenant_id=cls.tenant_id,
                                             home_tenant_id=cls.tenant_id)
        cls.subscription2_normalized = {
            'environmentName': 'AzureCloud',
            'id': '2',
            'name': cls.display_name2,
            'state': cls.state2.value,
            'user': {
                'name': cls.user2,
                'type': 'user'
            },
            'isDefault': False,
            'tenantId': cls.tenant_id,
            'homeTenantId': cls.tenant_id
        }
        cls.test_msi_tenant = '54826b22-38d6-4fb2-bad9-b7b93a3e9c5a'
        cls.test_msi_access_token = ('eyJ0eXAiOiJKV1QiLCJhbGciOiJSUzI1NiIsIng1dCI6IlZXVkljMVdEMVRrc2JiMzAxc2FzTTVrT3E1'
                                     'USIsImtpZCI6IlZXVkljMVdEMVRrc2JiMzAxc2FzTTVrT3E1USJ9.eyJhdWQiOiJodHRwczovL21hbmF'
                                     'nZW1lbnQuY29yZS53aW5kb3dzLm5ldC8iLCJpc3MiOiJodHRwczovL3N0cy53aW5kb3dzLm5ldC81NDg'
                                     'yNmIyMi0zOGQ2LTRmYjItYmFkOS1iN2I5M2EzZTljNWEvIiwiaWF0IjoxNTAzMzU0ODc2LCJuYmYiOjE'
                                     '1MDMzNTQ4NzYsImV4cCI6MTUwMzM1ODc3NiwiYWNyIjoiMSIsImFpbyI6IkFTUUEyLzhFQUFBQTFGL1k'
                                     '0VVR3bFI1Y091QXJxc1J0OU5UVVc2MGlsUHZna0daUC8xczVtdzg9IiwiYW1yIjpbInB3ZCJdLCJhcHB'
                                     'pZCI6IjA0YjA3Nzk1LThkZGItNDYxYS1iYmVlLTAyZjllMWJmN2I0NiIsImFwcGlkYWNyIjoiMCIsImV'
                                     'fZXhwIjoyNjI4MDAsImZhbWlseV9uYW1lIjoic2RrIiwiZ2l2ZW5fbmFtZSI6ImFkbWluMyIsImdyb3V'
                                     'wcyI6WyJlNGJiMGI1Ni0xMDE0LTQwZjgtODhhYi0zZDhhOGNiMGUwODYiLCI4YTliMTYxNy1mYzhkLTR'
                                     'hYTktYTQyZi05OTg2OGQzMTQ2OTkiLCI1NDgwMzkxNy00YzcxLTRkNmMtOGJkZi1iYmQ5MzEwMTBmOGM'
                                     'iXSwiaXBhZGRyIjoiMTY3LjIyMC4xLjIzNCIsIm5hbWUiOiJhZG1pbjMiLCJvaWQiOiJlN2UxNThkMy0'
                                     '3Y2RjLTQ3Y2QtODgyNS01ODU5ZDdhYjJiNTUiLCJwdWlkIjoiMTAwMzNGRkY5NUQ0NEU4NCIsInNjcCI'
                                     '6InVzZXJfaW1wZXJzb25hdGlvbiIsInN1YiI6ImhRenl3b3FTLUEtRzAySTl6ZE5TRmtGd3R2MGVwZ2l'
                                     'WY1Vsdm1PZEZHaFEiLCJ0aWQiOiI1NDgyNmIyMi0zOGQ2LTRmYjItYmFkOS1iN2I5M2EzZTljNWEiLCJ'
                                     '1bmlxdWVfbmFtZSI6ImFkbWluM0BBenVyZVNES1RlYW0ub25taWNyb3NvZnQuY29tIiwidXBuIjoiYWR'
                                     'taW4zQEF6dXJlU0RLVGVhbS5vbm1pY3Jvc29mdC5jb20iLCJ1dGkiOiJuUEROYm04UFkwYUdELWhNeWx'
                                     'rVEFBIiwidmVyIjoiMS4wIiwid2lkcyI6WyI2MmU5MDM5NC02OWY1LTQyMzctOTE5MC0wMTIxNzcxNDV'
                                     'lMTAiXX0.Pg4cq0MuP1uGhY_h51ZZdyUYjGDUFgTW2EfIV4DaWT9RU7GIK_Fq9VGBTTbFZA0pZrrmP-z'
                                     '7DlN9-U0A0nEYDoXzXvo-ACTkm9_TakfADd36YlYB5aLna-yO0B7rk5W9ANelkzUQgRfidSHtCmV6i4V'
                                     'e-lOym1sH5iOcxfIjXF0Tp2y0f3zM7qCq8Cp1ZxEwz6xYIgByoxjErNXrOME5Ld1WizcsaWxTXpwxJn_'
                                     'Q8U2g9kXHrbYFeY2gJxF_hnfLvNKxUKUBnftmyYxZwKi0GDS0BvdJnJnsqSRSpxUx__Ra9QJkG1IaDzj'
                                     'ZcSZPHK45T6ohK9Hk9ktZo0crVl7Tmw')
        cls.test_user_msi_access_token = ('eyJ0eXAiOiJKV1QiLCJhbGciOiJSUzI1NiIsIng1dCI6IlNzWnNCTmhaY0YzUTlTNHRycFFCVE'
                                          'J5TlJSSSIsImtpZCI6IlNzWnNCTmhaY0YzUTlTNHRycFFCVEJ5TlJSSSJ9.eyJhdWQiOiJodHR'
                                          'wczovL21hbmFnZW1lbnQuY29yZS53aW5kb3dzLm5ldCIsImlzcyI6Imh0dHBzOi8vc3RzLndpbm'
                                          'Rvd3MubmV0LzU0ODI2YjIyLTM4ZDYtNGZiMi1iYWQ5LWI3YjkzYTNlOWM1YS8iLCJpYXQiOjE1O'
                                          'TE3ODM5MDQsIm5iZiI6MTU5MTc4MzkwNCwiZXhwIjoxNTkxODcwNjA0LCJhaW8iOiI0MmRnWUZE'
                                          'd2JsZmR0WmYxck8zeGlMcVdtOU5MQVE9PSIsImFwcGlkIjoiNjJhYzQ5ZTYtMDQzOC00MTJjLWJ'
                                          'kZjUtNDg0ZTdkNDUyOTM2IiwiYXBwaWRhY3IiOiIyIiwiaWRwIjoiaHR0cHM6Ly9zdHMud2luZG'
                                          '93cy5uZXQvNTQ4MjZiMjItMzhkNi00ZmIyLWJhZDktYjdiOTNhM2U5YzVhLyIsIm9pZCI6ImQ4M'
                                          'zRjNjZmLTNhZjgtNDBiNy1iNDYzLWViZGNlN2YzYTgyNyIsInN1YiI6ImQ4MzRjNjZmLTNhZjgt'
                                          'NDBiNy1iNDYzLWViZGNlN2YzYTgyNyIsInRpZCI6IjU0ODI2YjIyLTM4ZDYtNGZiMi1iYWQ5LWI'
                                          '3YjkzYTNlOWM1YSIsInV0aSI6Ild2YjFyVlBQT1V5VjJDYmNyeHpBQUEiLCJ2ZXIiOiIxLjAiLC'
                                          'J4bXNfbWlyaWQiOiIvc3Vic2NyaXB0aW9ucy8wYjFmNjQ3MS0xYmYwLTRkZGEtYWVjMy1jYjkyNz'
                                          'JmMDk1OTAvcmVzb3VyY2Vncm91cHMvcWlhbndlbnMvcHJvdmlkZXJzL01pY3Jvc29mdC5NYW5hZ2'
                                          'VkSWRlbnRpdHkvdXNlckFzc2lnbmVkSWRlbnRpdGllcy9xaWFud2VuaWRlbnRpdHkifQ.nAxWA5_'
                                          'qTs_uwGoziKtDFAqxlmYSlyPGqAKZ8YFqFfm68r5Ouo2x2PztAv2D71L-j8B3GykNgW-2yhbB-z2'
                                          'h53dgjG2TVoeZjhV9DOpSJ06kLAeH-nskGxpBFf7se1qohlU7uyctsUMQWjXVUQbTEanJzj_IH-Y'
                                          '47O3lvM4Yrliz5QUApm63VF4EhqNpNvb5w0HkuB72SJ0MKJt5VdQqNcG077NQNoiTJ34XVXkyNDp'
                                          'I15y0Cj504P_xw-Dpvg-hmEbykjFMIaB8RoSrp3BzYjNtJh2CHIuWhXF0ngza2SwN2CXK0Vpn5Za'
                                          'EvZdD57j3h8iGE0Tw5IzG86uNS2AQ0A')

        cls.msal_accounts = [
            {
                'home_account_id': '182c0000-0000-0000-0000-000000000000.54820000-0000-0000-0000-000000000000',
                'environment': 'login.microsoftonline.com',
                'realm': 'organizations',
                'local_account_id': '182c0000-0000-0000-0000-000000000000',
                'username': cls.user1,
                'authority_type': 'MSSTS'
            }, {
                'home_account_id': '182c0000-0000-0000-0000-000000000000.54820000-0000-0000-0000-000000000000',
                'environment': 'login.microsoftonline.com',
                'realm': '54820000-0000-0000-0000-000000000000',
                'local_account_id': '182c0000-0000-0000-0000-000000000000',
                'username': cls.user1,
                'authority_type': 'MSSTS'
            }]

        cls.msal_accounts_all = [
            {
                'home_account_id': 'c7970000-0000-0000-0000-000000000000.54820000-0000-0000-0000-000000000000',
                'environment': 'login.microsoftonline.com',
                'realm': 'organizations',
                'local_account_id': 'c7970000-0000-0000-0000-000000000000',
                'username': cls.user2,
                'authority_type': 'MSSTS'
            }, {
                'home_account_id': 'c7970000-0000-0000-0000-000000000000.54820000-0000-0000-0000-000000000000',
                'environment': 'login.microsoftonline.com',
                'realm': '54820000-0000-0000-0000-000000000000',
                'local_account_id': 'c7970000-0000-0000-0000-000000000000',
                'username': cls.user2,
                'authority_type': 'MSSTS'
            }] + cls.msal_accounts

    def test_normalize(self):
        cli = DummyCli()
        storage_mock = {'subscriptions': None}
        profile = Profile(cli_ctx=cli, storage=storage_mock, use_global_creds_cache=False, async_persist=False)
        consolidated = profile._normalize_properties(self.user1,
                                                     [self.subscription1],
                                                     False)
        expected = self.subscription1_normalized
        self.assertEqual(expected, consolidated[0])
        # verify serialization works
        self.assertIsNotNone(json.dumps(consolidated[0]))

    def test_normalize_with_unicode_in_subscription_name(self):
        cli = DummyCli()
        storage_mock = {'subscriptions': None}
        test_display_name = 'sub' + chr(255)
        polished_display_name = 'sub?'
        test_subscription = SubscriptionStub('subscriptions/sub1',
                                             test_display_name,
                                             SubscriptionState.enabled,
                                             'tenant1')
        profile = Profile(cli_ctx=cli, storage=storage_mock, use_global_creds_cache=False, async_persist=False)
        consolidated = profile._normalize_properties(self.user1,
                                                     [test_subscription],
                                                     False)
        self.assertTrue(consolidated[0]['name'] in [polished_display_name, test_display_name])

    def test_normalize_with_none_subscription_name(self):
        cli = DummyCli()
        storage_mock = {'subscriptions': None}
        test_display_name = None
        polished_display_name = ''
        test_subscription = SubscriptionStub('subscriptions/sub1',
                                             test_display_name,
                                             SubscriptionState.enabled,
                                             'tenant1')
        profile = Profile(cli_ctx=cli, storage=storage_mock, use_global_creds_cache=False, async_persist=False)
        consolidated = profile._normalize_properties(self.user1,
                                                     [test_subscription],
                                                     False)
        self.assertTrue(consolidated[0]['name'] == polished_display_name)

    def test_update_add_two_different_subscriptions(self):
        cli = DummyCli()
        storage_mock = {'subscriptions': None}
        profile = Profile(cli_ctx=cli, storage=storage_mock, use_global_creds_cache=False, async_persist=False)

        # add the first and verify
        consolidated = profile._normalize_properties(self.user1,
                                                     [self.subscription1],
                                                     False)
        profile._set_subscriptions(consolidated)

        self.assertEqual(len(storage_mock['subscriptions']), 1)
        subscription1 = storage_mock['subscriptions'][0]
        subscription1_is_default = deepcopy(self.subscription1_normalized)
        subscription1_is_default['isDefault'] = True
        self.assertEqual(subscription1, subscription1_is_default)

        # add the second and verify
        consolidated = profile._normalize_properties(self.user2,
                                                     [self.subscription2],
                                                     False)
        profile._set_subscriptions(consolidated)

        self.assertEqual(len(storage_mock['subscriptions']), 2)
        subscription2 = storage_mock['subscriptions'][1]
        subscription2_is_default = deepcopy(self.subscription2_normalized)
        subscription2_is_default['isDefault'] = True
        self.assertEqual(subscription2, subscription2_is_default)

        # verify the old one stays, but no longer active
        self.assertEqual(storage_mock['subscriptions'][0]['name'],
                         subscription1['name'])
        self.assertFalse(storage_mock['subscriptions'][0]['isDefault'])

    def test_update_with_same_subscription_added_twice(self):
        cli = DummyCli()
        storage_mock = {'subscriptions': None}
        profile = Profile(cli_ctx=cli, storage=storage_mock, use_global_creds_cache=False, async_persist=False)

        # add one twice and verify we will have one but with new token
        consolidated = profile._normalize_properties(self.user1,
                                                     [self.subscription1],
                                                     False)
        profile._set_subscriptions(consolidated)

        new_subscription1 = SubscriptionStub(self.id1,
                                             self.display_name1,
                                             self.state1,
                                             self.tenant_id)
        consolidated = profile._normalize_properties(self.user1,
                                                     [new_subscription1],
                                                     False)
        profile._set_subscriptions(consolidated)

        self.assertEqual(len(storage_mock['subscriptions']), 1)
        self.assertTrue(storage_mock['subscriptions'][0]['isDefault'])

    def test_set_active_subscription(self):
        cli = DummyCli()
        storage_mock = {'subscriptions': None}
        profile = Profile(cli_ctx=cli, storage=storage_mock, use_global_creds_cache=False, async_persist=False)

        consolidated = profile._normalize_properties(self.user1,
                                                     [self.subscription1],
                                                     False)
        profile._set_subscriptions(consolidated)

        consolidated = profile._normalize_properties(self.user2,
                                                     [self.subscription2],
                                                     False)
        profile._set_subscriptions(consolidated)

        self.assertTrue(storage_mock['subscriptions'][1]['isDefault'])

        profile.set_active_subscription(storage_mock['subscriptions'][0]['id'])
        self.assertFalse(storage_mock['subscriptions'][1]['isDefault'])
        self.assertTrue(storage_mock['subscriptions'][0]['isDefault'])

    def test_default_active_subscription_to_non_disabled_one(self):
        cli = DummyCli()
        storage_mock = {'subscriptions': None}
        profile = Profile(cli_ctx=cli, storage=storage_mock, use_global_creds_cache=False, async_persist=False)

        subscriptions = profile._normalize_properties(
            self.user2, [self.subscription2, self.subscription1], False)

        profile._set_subscriptions(subscriptions)

        # verify we skip the overdued subscription and default to the 2nd one in the list
        self.assertEqual(storage_mock['subscriptions'][1]['name'], self.subscription1.display_name)
        self.assertTrue(storage_mock['subscriptions'][1]['isDefault'])

    def test_get_subscription(self):
        cli = DummyCli()
        storage_mock = {'subscriptions': None}
        profile = Profile(cli_ctx=cli, storage=storage_mock, use_global_creds_cache=False, async_persist=False)

        consolidated = profile._normalize_properties(self.user1,
                                                     [self.subscription1],
                                                     False)
        profile._set_subscriptions(consolidated)

        self.assertEqual(self.display_name1, profile.get_subscription()['name'])
        self.assertEqual(self.display_name1,
                         profile.get_subscription(subscription=self.display_name1)['name'])

        sub_id = self.id1.split('/')[-1]
        self.assertEqual(sub_id, profile.get_subscription()['id'])
        self.assertEqual(sub_id, profile.get_subscription(subscription=sub_id)['id'])
        self.assertRaises(CLIError, profile.get_subscription, "random_id")

    def test_get_auth_info_fail_on_user_account(self):
        cli = DummyCli()
        storage_mock = {'subscriptions': None}
        profile = Profile(cli_ctx=cli, storage=storage_mock, use_global_creds_cache=False, async_persist=False)

        consolidated = profile._normalize_properties(self.user1,
                                                     [self.subscription1],
                                                     False)
        profile._set_subscriptions(consolidated)

        # testing dump of existing logged in account
        self.assertRaises(CLIError, profile.get_sp_auth_info)

    @mock.patch('azure.cli.core.profiles.get_api_version', autospec=True)
    def test_subscription_finder_constructor(self, get_api_mock):
        cli = DummyCli()
        get_api_mock.return_value = '2016-06-01'
        cli.cloud.endpoints.resource_manager = 'http://foo_arm'
        finder = SubscriptionFinder(cli)
        result = finder._arm_client_factory(mock.MagicMock())
        self.assertEqual(result._client._base_url, 'http://foo_arm')

    @mock.patch('adal.AuthenticationContext', autospec=True)
    def test_get_auth_info_for_logged_in_service_principal(self, mock_auth_context):
        cli = DummyCli()
        mock_auth_context.acquire_token_with_client_credentials.return_value = self.token_entry1
        mock_arm_client = mock.MagicMock()
        mock_arm_client.subscriptions.list.return_value = [deepcopy(self.subscription1_raw)]
        finder = SubscriptionFinder(cli, lambda _: mock_arm_client)

        storage_mock = {'subscriptions': []}
        profile = Profile(cli_ctx=cli, storage=storage_mock, use_global_creds_cache=False, async_persist=False)
        profile._management_resource_uri = 'https://management.core.windows.net/'
        profile.login(False, '1234', 'my-secret', True, self.tenant_id, use_device_code=False,
                      allow_no_subscriptions=False, subscription_finder=finder)
        # action
        extended_info = profile.get_sp_auth_info()
        # assert
        self.assertEqual(self.id1.split('/')[-1], extended_info['subscriptionId'])
        self.assertEqual('1234', extended_info['clientId'])
        self.assertEqual('my-secret', extended_info['clientSecret'])
        self.assertEqual('https://login.microsoftonline.com', extended_info['activeDirectoryEndpointUrl'])
        self.assertEqual('https://management.azure.com/', extended_info['resourceManagerEndpointUrl'])

    def test_get_auth_info_for_newly_created_service_principal(self):
        cli = DummyCli()
        storage_mock = {'subscriptions': []}
        profile = Profile(cli_ctx=cli, storage=storage_mock, use_global_creds_cache=False, async_persist=False)
        consolidated = profile._normalize_properties(self.user1, [self.subscription1], False)
        profile._set_subscriptions(consolidated)
        # action
        extended_info = profile.get_sp_auth_info(name='1234', cert_file='/tmp/123.pem')
        # assert
        self.assertEqual(self.id1.split('/')[-1], extended_info['subscriptionId'])
        self.assertEqual(self.tenant_id, extended_info['tenantId'])
        self.assertEqual('1234', extended_info['clientId'])
        self.assertEqual('/tmp/123.pem', extended_info['clientCertificate'])
        self.assertIsNone(extended_info.get('clientSecret', None))
        self.assertEqual('https://login.microsoftonline.com', extended_info['activeDirectoryEndpointUrl'])
        self.assertEqual('https://management.azure.com/', extended_info['resourceManagerEndpointUrl'])

    def test_create_account_without_subscriptions_thru_service_principal(self):
        cli = DummyCli()
        mock_arm_client = mock.MagicMock()
        mock_arm_client.subscriptions.list.return_value = []
        finder = SubscriptionFinder(cli, lambda _: mock_arm_client)

        storage_mock = {'subscriptions': []}
        profile = Profile(cli_ctx=cli, storage=storage_mock, use_global_creds_cache=False, async_persist=False)
        profile._management_resource_uri = 'https://management.core.windows.net/'

        # action
        result = profile.login(False,
                               '1234',
                               'my-secret',
                               True,
                               self.tenant_id,
                               use_device_code=False,
                               allow_no_subscriptions=True,
                               subscription_finder=finder)
        # assert
        self.assertEqual(1, len(result))
        self.assertEqual(result[0]['id'], self.tenant_id)
        self.assertEqual(result[0]['state'], 'Enabled')
        self.assertEqual(result[0]['tenantId'], self.tenant_id)
        self.assertEqual(result[0]['name'], 'N/A(tenant level account)')
        self.assertTrue(profile.is_tenant_level_account())

    def test_create_account_with_subscriptions_allow_no_subscriptions_thru_service_principal(self):
        """test subscription is returned even with --allow-no-subscriptions. """
        cli = DummyCli()
        mock_arm_client = mock.MagicMock()
        mock_arm_client.subscriptions.list.return_value = [deepcopy(self.subscription1_raw)]
        finder = SubscriptionFinder(cli, lambda _: mock_arm_client)

        storage_mock = {'subscriptions': []}
        profile = Profile(cli_ctx=cli, storage=storage_mock, use_global_creds_cache=False, async_persist=False)
        profile._management_resource_uri = 'https://management.core.windows.net/'

        # action
        result = profile.login(False,
                               '1234',
                               'my-secret',
                               True,
                               self.tenant_id,
                               use_device_code=False,
                               allow_no_subscriptions=True,
                               subscription_finder=finder)
        # assert
        self.assertEqual(1, len(result))
        self.assertEqual(result[0]['id'], self.id1.split('/')[-1])
        self.assertEqual(result[0]['state'], 'Enabled')
        self.assertEqual(result[0]['tenantId'], self.tenant_id)
        self.assertEqual(result[0]['name'], self.display_name1)
        self.assertFalse(profile.is_tenant_level_account())

    @mock.patch('azure.cli.core._identity.Identity.login_with_username_password', autospec=True)
    def test_create_account_without_subscriptions_thru_common_tenant(self, login_with_username_password):
        from azure.identity import UsernamePasswordCredential
        auth_profile = self.authentication_record
        credential = UsernamePasswordCredential(self.client_id, '1234', 'my-secret')
        login_with_username_password.return_value = [credential, auth_profile]
        cli = DummyCli()
        tenant_object = mock.MagicMock()
        tenant_object.id = "foo-bar"
        tenant_object.tenant_id = self.tenant_id
        mock_arm_client = mock.MagicMock()
        mock_arm_client.subscriptions.list.return_value = []
        mock_arm_client.tenants.list.return_value = (x for x in [tenant_object])

        finder = SubscriptionFinder(cli, lambda _: mock_arm_client)

        storage_mock = {'subscriptions': []}
        profile = Profile(cli_ctx=cli, storage=storage_mock, use_global_creds_cache=False, async_persist=False)
        profile._management_resource_uri = 'https://management.core.windows.net/'

        # action
        result = profile.login(False,
                               '1234',
                               'my-secret',
                               False,
                               None,
                               use_device_code=False,
                               allow_no_subscriptions=True,
                               subscription_finder=finder)

        # assert
        self.assertEqual(1, len(result))
        self.assertEqual(result[0]['id'], self.tenant_id)
        self.assertEqual(result[0]['state'], 'Enabled')
        self.assertEqual(result[0]['tenantId'], self.tenant_id)
        self.assertEqual(result[0]['name'], 'N/A(tenant level account)')

    @mock.patch('azure.cli.core._identity.Identity.login_with_username_password', autospec=True)
    def test_create_account_without_subscriptions_without_tenant(self, login_with_username_password):
        cli = DummyCli()
        from azure.identity import UsernamePasswordCredential
        auth_profile = self.authentication_record
        credential = UsernamePasswordCredential(self.client_id, '1234', 'my-secret')
        login_with_username_password.return_value = [credential, auth_profile]

        mock_arm_client = mock.MagicMock()
        mock_arm_client.subscriptions.list.return_value = []
        mock_arm_client.tenants.list.return_value = []
        finder = SubscriptionFinder(cli, lambda _: mock_arm_client)
        storage_mock = {'subscriptions': []}
        profile = Profile(cli_ctx=cli, storage=storage_mock, use_global_creds_cache=False, async_persist=False)

        # action
        result = profile.login(False,
                               '1234',
                               'my-secret',
                               False,
                               None,
                               use_device_code=False,
                               allow_no_subscriptions=True,
                               subscription_finder=finder)

        # assert
        self.assertTrue(0 == len(result))

    def test_get_current_account_user(self):
        cli = DummyCli()

        storage_mock = {'subscriptions': None}
        profile = Profile(cli_ctx=cli, storage=storage_mock, use_global_creds_cache=False, async_persist=False)
        consolidated = profile._normalize_properties(self.user1,
                                                     [self.subscription1],
                                                     False)
        profile._set_subscriptions(consolidated)
        # action
        user = profile.get_current_account_user()

        # verify
        self.assertEqual(user, self.user1)

    @mock.patch('azure.identity.InteractiveBrowserCredential.get_token', autospec=True)
    def test_get_login_credentials(self, get_token):
        cli = DummyCli()
        get_token.return_value = TestProfile.raw_token1
        # setup
        storage_mock = {'subscriptions': None}
        profile = Profile(cli_ctx=cli, storage=storage_mock, use_global_creds_cache=False, async_persist=False)
        test_subscription_id = '12345678-1bf0-4dda-aec3-cb9272f09590'
        test_subscription = SubscriptionStub('/subscriptions/{}'.format(test_subscription_id),
                                             'MSI-DEV-INC', self.state1, '12345678-38d6-4fb2-bad9-b7b93a3e1234')
        consolidated = profile._normalize_properties(self.user1,
                                                     [test_subscription],
                                                     False, None, None, self.home_account_id)
        profile._set_subscriptions(consolidated)
        # action
        cred, subscription_id, _ = profile.get_login_credentials()

        # verify
        self.assertEqual(subscription_id, test_subscription_id)

        # verify the cred.get_token()
        token = cred.get_token()
        self.assertEqual(token, self.raw_token1)

    @mock.patch('azure.identity.InteractiveBrowserCredential.get_token', autospec=True)
    def test_get_login_credentials_aux_subscriptions(self, get_token):
        cli = DummyCli()
        get_token.return_value = TestProfile.raw_token1
        # setup
        storage_mock = {'subscriptions': None}
        profile = Profile(cli_ctx=cli, storage=storage_mock, use_global_creds_cache=False, async_persist=False)
        test_subscription_id = '12345678-1bf0-4dda-aec3-cb9272f09590'
        test_subscription_id2 = '12345678-1bf0-4dda-aec3-cb9272f09591'
        test_tenant_id = '12345678-38d6-4fb2-bad9-b7b93a3e1234'
        test_tenant_id2 = '12345678-38d6-4fb2-bad9-b7b93a3e4321'
        test_subscription = SubscriptionStub('/subscriptions/{}'.format(test_subscription_id),
                                             'MSI-DEV-INC', self.state1, test_tenant_id)
        test_subscription2 = SubscriptionStub('/subscriptions/{}'.format(test_subscription_id2),
                                              'MSI-DEV-INC2', self.state1, test_tenant_id2)
        consolidated = profile._normalize_properties(self.user1,
                                                     [test_subscription, test_subscription2],
                                                     False, None, None, self.home_account_id)
        profile._set_subscriptions(consolidated)
        # action
        cred, subscription_id, _ = profile.get_login_credentials(subscription_id=test_subscription_id,
                                                                 aux_subscriptions=[test_subscription_id2])

        # verify
        self.assertEqual(subscription_id, test_subscription_id)

        # verify the cred._get_token
        token, external_tokens = cred._get_token()
        self.assertEqual(token, self.raw_token1)
        self.assertEqual(external_tokens[0], self.raw_token1)

    @mock.patch('azure.identity.InteractiveBrowserCredential.get_token', autospec=True)
    def test_get_login_credentials_aux_tenants(self, get_token):
        cli = DummyCli()
        get_token.return_value = TestProfile.raw_token1
        # setup
        storage_mock = {'subscriptions': None}
        profile = Profile(cli_ctx=cli, storage=storage_mock, use_global_creds_cache=False, async_persist=False)
        test_subscription_id = '12345678-1bf0-4dda-aec3-cb9272f09590'
        test_subscription_id2 = '12345678-1bf0-4dda-aec3-cb9272f09591'
        test_tenant_id = '12345678-38d6-4fb2-bad9-b7b93a3e1234'
        test_tenant_id2 = '12345678-38d6-4fb2-bad9-b7b93a3e4321'
        test_subscription = SubscriptionStub('/subscriptions/{}'.format(test_subscription_id),
                                             'MSI-DEV-INC', self.state1, test_tenant_id)
        test_subscription2 = SubscriptionStub('/subscriptions/{}'.format(test_subscription_id2),
                                              'MSI-DEV-INC2', self.state1, test_tenant_id2)
        consolidated = profile._normalize_properties(self.user1,
                                                     [test_subscription, test_subscription2],
                                                     False, None, None, self.home_account_id)
        profile._set_subscriptions(consolidated)
        # test only input aux_tenants
        cred, subscription_id, _ = profile.get_login_credentials(subscription_id=test_subscription_id,
                                                                 aux_tenants=[test_tenant_id2])

        # verify
        self.assertEqual(subscription_id, test_subscription_id)

        # verify the cred._get_token
        token, external_tokens = cred._get_token()
        self.assertEqual(token, self.raw_token1)
        self.assertEqual(external_tokens[0], self.raw_token1)

        # test input aux_tenants and aux_subscriptions
        with self.assertRaisesRegexp(CLIError,
                                     "Please specify only one of aux_subscriptions and aux_tenants, not both"):
            cred, subscription_id, _ = profile.get_login_credentials(subscription_id=test_subscription_id,
                                                                     aux_subscriptions=[test_subscription_id2],
                                                                     aux_tenants=[test_tenant_id2])

    @mock.patch('azure.identity.ManagedIdentityCredential.get_token', autospec=True)
    def test_get_login_credentials_msi_system_assigned(self, get_token):
        get_token.return_value = TestProfile.raw_token1

        # setup an existing msi subscription
        profile = Profile(cli_ctx=DummyCli(), storage={'subscriptions': None}, use_global_creds_cache=False,
                          async_persist=False)
        test_subscription_id = '12345678-1bf0-4dda-aec3-cb9272f09590'
        test_tenant_id = '12345678-38d6-4fb2-bad9-b7b93a3e1234'
        test_user = 'systemAssignedIdentity'
        msi_subscription = SubscriptionStub('/subscriptions/' + test_subscription_id, 'MSI', self.state1,
                                            test_tenant_id)
        consolidated = profile._normalize_properties(test_user,
                                                     [msi_subscription],
                                                     True)
        profile._set_subscriptions(consolidated)

        # action
        cred, subscription_id, _ = profile.get_login_credentials()

        # assert
        self.assertEqual(subscription_id, test_subscription_id)

        token = cred.get_token()
        self.assertEqual(token, self.raw_token1)

    @mock.patch('azure.identity.ManagedIdentityCredential.get_token', autospec=True)
    def test_get_login_credentials_msi_user_assigned_with_client_id(self, get_token):
        get_token.return_value = TestProfile.raw_token1

        # setup an existing msi subscription
        profile = Profile(cli_ctx=DummyCli(), storage={'subscriptions': None}, use_global_creds_cache=False,
                          async_persist=False)
        test_subscription_id = '12345678-1bf0-4dda-aec3-cb9272f09590'
        test_tenant_id = '12345678-38d6-4fb2-bad9-b7b93a3e1234'
        test_user = 'userAssignedIdentity'
        test_client_id = '12345678-38d6-4fb2-bad9-b7b93a3e8888'
        msi_subscription = SubscriptionStub('/subscriptions/' + test_subscription_id,
                                            'MSIClient-{}'.format(test_client_id), self.state1, test_tenant_id)
        consolidated = profile._normalize_properties(test_user, [msi_subscription], True)
        profile._set_subscriptions(consolidated, secondary_key_name='name')

        # action
        cred, subscription_id, _ = profile.get_login_credentials()

        # assert
        self.assertEqual(subscription_id, test_subscription_id)

        token = cred.get_token()
        self.assertEqual(token, self.raw_token1)

    @mock.patch('azure.identity.ManagedIdentityCredential.get_token', autospec=True)
    def test_get_login_credentials_msi_user_assigned_with_object_id(self, get_token):
        get_token.return_value = TestProfile.raw_token1

        # setup an existing msi subscription
        profile = Profile(cli_ctx=DummyCli(), storage={'subscriptions': None}, use_global_creds_cache=False,
                          async_persist=False)
        test_subscription_id = '12345678-1bf0-4dda-aec3-cb9272f09590'
        test_object_id = '12345678-38d6-4fb2-bad9-b7b93a3e9999'
        msi_subscription = SubscriptionStub('/subscriptions/12345678-1bf0-4dda-aec3-cb9272f09590',
                                            'MSIObject-{}'.format(test_object_id),
                                            self.state1, '12345678-38d6-4fb2-bad9-b7b93a3e1234')
        consolidated = profile._normalize_properties('userAssignedIdentity', [msi_subscription], True)
        profile._set_subscriptions(consolidated, secondary_key_name='name')

        # action
        cred, subscription_id, _ = profile.get_login_credentials()

        # assert
        self.assertEqual(subscription_id, test_subscription_id)

        token = cred.get_token()
        self.assertEqual(token, self.raw_token1)

    @mock.patch('azure.identity.ManagedIdentityCredential.get_token', autospec=True)
    def test_get_login_credentials_msi_user_assigned_with_res_id(self, get_token):
        get_token.return_value = self.access_token

        # setup an existing msi subscription
        profile = Profile(cli_ctx=DummyCli(), storage={'subscriptions': None}, use_global_creds_cache=False,
                          async_persist=False)
        test_subscription_id = '12345678-1bf0-4dda-aec3-cb9272f09590'
        test_res_id = ('/subscriptions/{}/resourceGroups/r1/providers/Microsoft.ManagedIdentity/'
                       'userAssignedIdentities/id1').format(test_subscription_id)
        msi_subscription = SubscriptionStub('/subscriptions/{}'.format(test_subscription_id),
                                            'MSIResource-{}'.format(test_res_id),
                                            self.state1, '12345678-38d6-4fb2-bad9-b7b93a3e1234')
        consolidated = profile._normalize_properties('userAssignedIdentity', [msi_subscription], True)
        profile._set_subscriptions(consolidated, secondary_key_name='name')

        # action
        cred, subscription_id, _ = profile.get_login_credentials()

        # assert
        self.assertEqual(subscription_id, test_subscription_id)

        token = cred.get_token()
        self.assertEqual(token, self.access_token)

    @mock.patch('azure.identity.InteractiveBrowserCredential.get_token', autospec=True)
    def test_get_raw_token(self, get_token):
        cli = DummyCli()
        get_token.return_value = self.access_token
        # setup
        storage_mock = {'subscriptions': None}
        profile = Profile(cli_ctx=cli, storage=storage_mock, use_global_creds_cache=False, async_persist=False)
        consolidated = profile._normalize_properties(self.user1,
                                                     [self.subscription1],
                                                     False, None, None, self.home_account_id)
        profile._set_subscriptions(consolidated)
        # action
        creds, sub, tenant = profile.get_raw_token(resource='https://foo')

        # verify
        self.assertEqual(creds[0], self.token_entry1['tokenType'])
        self.assertEqual(creds[1], self.raw_token1)
        import datetime
        # the last in the tuple is the whole token entry which has several fields
        self.assertEqual(creds[2]['expiresOn'],
                         datetime.datetime.fromtimestamp(self.access_token.expires_on).strftime("%Y-%m-%d %H:%M:%S.%f"))

        # Test get_raw_token with tenant
        creds, sub, tenant = profile.get_raw_token(resource='https://foo', tenant=self.tenant_id)

        self.assertEqual(creds[0], self.token_entry1['tokenType'])
        self.assertEqual(creds[1], self.raw_token1)
        self.assertEqual(creds[2]['expiresOn'],
                         datetime.datetime.fromtimestamp(self.access_token.expires_on).strftime("%Y-%m-%d %H:%M:%S.%f"))
        self.assertIsNone(sub)
        self.assertEqual(tenant, self.tenant_id)

    @mock.patch('azure.identity.ClientSecretCredential.get_token', autospec=True)
    @mock.patch('azure.cli.core._identity.MSALSecretStore.retrieve_secret_of_service_principal', autospec=True)
    def test_get_raw_token_for_sp(self, retrieve_secret_of_service_principal, get_token):
        cli = DummyCli()
        retrieve_secret_of_service_principal.return_value = 'fake', 'fake'
        get_token.return_value = self.access_token
        # setup
        storage_mock = {'subscriptions': None}
        profile = Profile(cli_ctx=cli, storage=storage_mock, use_global_creds_cache=False, async_persist=False)
        consolidated = profile._normalize_properties('sp1',
                                                     [self.subscription1],
                                                     True, None, None, self.home_account_id)
        profile._set_subscriptions(consolidated)
        # action
        creds, sub, tenant = profile.get_raw_token(resource='https://foo')

        # verify
        self.assertEqual(creds[0], self.token_entry1['tokenType'])
        self.assertEqual(creds[1], self.raw_token1)
        # the last in the tuple is the whole token entry which has several fields
        self.assertEqual(creds[2]['expiresOn'],
                         datetime.datetime.fromtimestamp(self.access_token.expires_on).strftime("%Y-%m-%d %H:%M:%S.%f"))
        self.assertEqual(sub, '1')
        self.assertEqual(tenant, self.tenant_id)

        # Test get_raw_token with tenant
        creds, sub, tenant = profile.get_raw_token(resource='https://foo', tenant=self.tenant_id)

        self.assertEqual(creds[0], self.token_entry1['tokenType'])
        self.assertEqual(creds[1], self.raw_token1)
        self.assertEqual(creds[2]['expiresOn'],
                         datetime.datetime.fromtimestamp(self.access_token.expires_on).strftime("%Y-%m-%d %H:%M:%S.%f"))
        self.assertIsNone(sub)
        self.assertEqual(tenant, self.tenant_id)

    @mock.patch('azure.identity.ManagedIdentityCredential.get_token', autospec=True)
    def test_get_raw_token_msi_system_assigned(self, get_token):
        get_token.return_value = self.access_token

        # setup an existing msi subscription
        profile = Profile(cli_ctx=DummyCli(), storage={'subscriptions': None}, use_global_creds_cache=False,
                          async_persist=False)
        test_subscription_id = '12345678-1bf0-4dda-aec3-cb9272f09590'
        test_tenant_id = '12345678-38d6-4fb2-bad9-b7b93a3e1234'
        test_user = 'systemAssignedIdentity'
        msi_subscription = SubscriptionStub('/subscriptions/' + test_subscription_id,
                                            'MSI', self.state1, test_tenant_id)
        consolidated = profile._normalize_properties(test_user,
                                                     [msi_subscription],
                                                     True)
        profile._set_subscriptions(consolidated)

        # action
        cred, subscription_id, tenant_id = profile.get_raw_token(resource='http://test_resource')

        # assert
        self.assertEqual(subscription_id, test_subscription_id)
        self.assertEqual(cred[0], 'Bearer')
        self.assertEqual(cred[1], self.raw_token1)
        self.assertEqual(subscription_id, test_subscription_id)
        self.assertEqual(tenant_id, test_tenant_id)

        # verify tenant shouldn't be specified for MSI account
        with self.assertRaisesRegexp(CLIError, "MSI"):
            cred, subscription_id, _ = profile.get_raw_token(resource='http://test_resource', tenant=self.tenant_id)

    @mock.patch('azure.cli.core._profile.in_cloud_console', autospec=True)
    @mock.patch('azure.identity.ManagedIdentityCredential.get_token', autospec=True)
    def test_get_raw_token_in_cloud_console(self, get_token, mock_in_cloud_console):
        get_token.return_value = self.access_token
        mock_in_cloud_console.return_value = True

        # setup an existing msi subscription
        profile = Profile(cli_ctx=DummyCli(), storage={'subscriptions': None}, use_global_creds_cache=False,
                          async_persist=False)
        test_subscription_id = '12345678-1bf0-4dda-aec3-cb9272f09590'
        test_tenant_id = '12345678-38d6-4fb2-bad9-b7b93a3e1234'
        msi_subscription = SubscriptionStub('/subscriptions/' + test_subscription_id,
                                            self.display_name1, self.state1, test_tenant_id)
        consolidated = profile._normalize_properties(self.user1,
                                                     [msi_subscription],
                                                     True)
        consolidated[0]['user']['cloudShellID'] = True
        profile._set_subscriptions(consolidated)

        # action
        cred, subscription_id, tenant_id = profile.get_raw_token(resource='http://test_resource')

        # assert
        self.assertEqual(subscription_id, test_subscription_id)
        self.assertEqual(cred[0], 'Bearer')
        self.assertEqual(cred[1], self.raw_token1)
        self.assertEqual(subscription_id, test_subscription_id)
        self.assertEqual(tenant_id, test_tenant_id)

        # verify tenant shouldn't be specified for Cloud Shell account
        with self.assertRaisesRegexp(CLIError, 'Cloud Shell'):
            cred, subscription_id, _ = profile.get_raw_token(resource='http://test_resource', tenant=self.tenant_id)

    @mock.patch('azure.identity.InteractiveBrowserCredential.get_token', autospec=True)
    def test_get_login_credentials_for_graph_client(self, get_token):
        cli = DummyCli()
        get_token.return_value = self.access_token
        # setup
        storage_mock = {'subscriptions': None}
        profile = Profile(cli_ctx=cli, storage=storage_mock, use_global_creds_cache=False, async_persist=False)
        consolidated = profile._normalize_properties(self.user1, [self.subscription1],
                                                     False, None, None, self.home_account_id)
        profile._set_subscriptions(consolidated)
        # action
        cred, _, tenant_id = profile.get_login_credentials(
            resource=cli.cloud.endpoints.active_directory_graph_resource_id)
        _, _ = cred._get_token()
        # verify
        get_token.assert_called_once_with(mock.ANY, 'https://graph.windows.net/.default')
        self.assertEqual(tenant_id, self.tenant_id)

    @mock.patch('azure.identity.InteractiveBrowserCredential.get_token', autospec=True)
    def test_get_login_credentials_for_data_lake_client(self, get_token):
        cli = DummyCli()
        get_token.return_value = self.access_token
        # setup
        storage_mock = {'subscriptions': None}
        profile = Profile(cli_ctx=cli, storage=storage_mock, use_global_creds_cache=False, async_persist=False)
        consolidated = profile._normalize_properties(self.user1, [self.subscription1],
                                                     False, None, None, self.home_account_id)
        profile._set_subscriptions(consolidated)
        # action
        cred, _, tenant_id = profile.get_login_credentials(
            resource=cli.cloud.endpoints.active_directory_data_lake_resource_id)
        _, _ = cred._get_token()
        # verify
        get_token.assert_called_once_with(mock.ANY, 'https://datalake.azure.net//.default')
        self.assertEqual(tenant_id, self.tenant_id)

    @mock.patch('msal.PublicClientApplication.remove_account', autospec=True)
    @mock.patch('msal.PublicClientApplication.get_accounts', autospec=True)
    def test_logout(self, mock_get_accounts, mock_remove_account):
        cli = DummyCli()

        storage_mock = {'subscriptions': []}
        profile = Profile(cli_ctx=cli, storage=storage_mock, use_global_creds_cache=False, async_persist=False)
        consolidated = profile._normalize_properties(self.user1,
                                                     [self.subscription1],
                                                     False)

        # 1. Log out from CLI, but not from MSAL
        profile._set_subscriptions(consolidated)
        self.assertEqual(1, len(storage_mock['subscriptions']))

        profile.logout(self.user1, clear_credential=False)

        self.assertEqual(0, len(storage_mock['subscriptions']))
        mock_get_accounts.assert_called_with(mock.ANY, self.user1)
        mock_remove_account.assert_not_called()

        # 2. Log out from both CLI and MSAL
        profile._set_subscriptions(consolidated)
        mock_get_accounts.reset_mock()
        mock_remove_account.reset_mock()
        mock_get_accounts.return_value = self.msal_accounts

        profile.logout(self.user1, True)

        self.assertEqual(0, len(storage_mock['subscriptions']))
        mock_get_accounts.assert_called_with(mock.ANY, self.user1)
        mock_remove_account.assert_has_calls([mock.call(mock.ANY, self.msal_accounts[0]),
                                             mock.call(mock.ANY, self.msal_accounts[1])])

        # 3. When already logged out from CLI, log out from MSAL
        profile._set_subscriptions([])
        mock_get_accounts.reset_mock()
        mock_remove_account.reset_mock()
        profile.logout(self.user1, True)
        mock_get_accounts.assert_called_with(mock.ANY, self.user1)
        mock_remove_account.assert_has_calls([mock.call(mock.ANY, self.msal_accounts[0]),
                                              mock.call(mock.ANY, self.msal_accounts[1])])

        # 4. Log out from CLI, when already logged out from MSAL
        profile._set_subscriptions(consolidated)
        mock_get_accounts.reset_mock()
        mock_remove_account.reset_mock()
        mock_get_accounts.return_value = []
        profile.logout(self.user1, True)
        self.assertEqual(0, len(storage_mock['subscriptions']))
        mock_get_accounts.assert_called_with(mock.ANY, self.user1)
        mock_remove_account.assert_not_called()

        # 5. Not logged in to CLI or MSAL
        profile._set_subscriptions([])
        mock_get_accounts.reset_mock()
        mock_remove_account.reset_mock()
        mock_get_accounts.return_value = []
        profile.logout(self.user1, True)
        self.assertEqual(0, len(storage_mock['subscriptions']))
        mock_get_accounts.assert_called_with(mock.ANY, self.user1)
        mock_remove_account.assert_not_called()

    @mock.patch('msal.PublicClientApplication.remove_account', autospec=True)
    @mock.patch('msal.PublicClientApplication.get_accounts', autospec=True)
    def test_logout_all(self, mock_get_accounts, mock_remove_account):
        cli = DummyCli()
        # setup
        storage_mock = {'subscriptions': []}
        profile = Profile(cli_ctx=cli, storage=storage_mock, use_global_creds_cache=False, async_persist=False)
        consolidated = profile._normalize_properties(self.user1,
                                                     [self.subscription1],
                                                     False)
        consolidated2 = profile._normalize_properties(self.user2,
                                                      [self.subscription2],
                                                      False)
        # 1. Log out from CLI, but not from MSAL
        profile._set_subscriptions(consolidated + consolidated2)
        self.assertEqual(2, len(storage_mock['subscriptions']))

        profile.logout_all(clear_credential=False)
        self.assertEqual([], storage_mock['subscriptions'])
        mock_get_accounts.assert_called_with(mock.ANY)
        mock_remove_account.assert_not_called()

        # 2. Log out from both CLI and MSAL
        profile._set_subscriptions(consolidated + consolidated2)
        mock_get_accounts.reset_mock()
        mock_remove_account.reset_mock()
        mock_get_accounts.return_value = self.msal_accounts_all
        profile.logout_all(clear_credential=True)
        self.assertEqual([], storage_mock['subscriptions'])
        mock_get_accounts.assert_called_with(mock.ANY)
        self.assertEqual(mock_remove_account.call_count, 4)

        # 3. When already logged out from CLI, log out from MSAL
        profile._set_subscriptions([])
        mock_get_accounts.reset_mock()
        mock_remove_account.reset_mock()
        mock_get_accounts.return_value = self.msal_accounts_all
        profile.logout_all(clear_credential=True)
        self.assertEqual([], storage_mock['subscriptions'])
        mock_get_accounts.assert_called_with(mock.ANY)
        self.assertEqual(mock_remove_account.call_count, 4)

        # 4. Log out from CLI, when already logged out from MSAL
        profile._set_subscriptions(consolidated + consolidated2)
        mock_get_accounts.reset_mock()
        mock_remove_account.reset_mock()
        mock_get_accounts.return_value = []
        profile.logout_all(clear_credential=True)
        self.assertEqual([], storage_mock['subscriptions'])
        mock_get_accounts.assert_called_with(mock.ANY)
        mock_remove_account.assert_not_called()

        # 5. Not logged in to CLI or MSAL
        profile._set_subscriptions([])
        mock_get_accounts.reset_mock()
        mock_remove_account.reset_mock()
        mock_get_accounts.return_value = []
        profile.logout_all(clear_credential=True)
        self.assertEqual([], storage_mock['subscriptions'])
        mock_get_accounts.assert_called_with(mock.ANY)
        mock_remove_account.assert_not_called()

    @mock.patch('azure.identity.ManagedIdentityCredential.get_token', autospec=True)
    @mock.patch('azure.cli.core._profile.SubscriptionFinder', autospec=True)
    def test_find_subscriptions_in_cloud_console(self, mock_subscription_finder, get_token):
        class SubscriptionFinderStub:
            def find_using_specific_tenant(self, tenant, credential):
                # make sure the tenant and token args match 'TestProfile.test_msi_access_token'
                if tenant != '54826b22-38d6-4fb2-bad9-b7b93a3e9c5a':
                    raise AssertionError('find_using_specific_tenant was not invoked with expected tenant or token')
                return [TestProfile.subscription1]

        mock_subscription_finder.return_value = SubscriptionFinderStub()

        from azure.core.credentials import AccessToken
        import time
        get_token.return_value = AccessToken(TestProfile.test_msi_access_token,
                                             int(self.token_entry1['expiresIn'] + time.time()))
        profile = Profile(cli_ctx=DummyCli(), storage={'subscriptions': None}, use_global_creds_cache=False,
                          async_persist=False)

        # action
        subscriptions = profile.login_in_cloud_shell()

        # assert
        self.assertEqual(len(subscriptions), 1)
        s = subscriptions[0]
        self.assertEqual(s['user']['name'], 'admin3@AzureSDKTeam.onmicrosoft.com')
        self.assertEqual(s['user']['cloudShellID'], True)
        self.assertEqual(s['user']['type'], 'user')
        self.assertEqual(s['name'], self.display_name1)
        self.assertEqual(s['id'], self.id1.split('/')[-1])

<<<<<<< HEAD
    @mock.patch('azure.identity.ManagedIdentityCredential.get_token', autospec=True)
    @mock.patch('azure.cli.core._profile.SubscriptionFinder', autospec=True)
    def test_find_subscriptions_in_vm_with_msi_system_assigned(self, mock_subscription_finder, get_token):
        class SubscriptionFinderStub:
            def find_using_specific_tenant(self, tenant, credential):
                # make sure the tenant and token args match 'TestProfile.test_msi_access_token'
                if tenant != '54826b22-38d6-4fb2-bad9-b7b93a3e9c5a':
                    raise AssertionError('find_using_specific_tenant was not invoked with expected tenant or token')
                return [TestProfile.subscription1]
=======
    @mock.patch('requests.get', autospec=True)
    @mock.patch('azure.cli.core._profile.SubscriptionFinder._get_subscription_client_class', autospec=True)
    def test_find_subscriptions_in_vm_with_msi_system_assigned(self, mock_get_client_class, mock_get):

        class ClientStub:
            def __init__(self, *args, **kwargs):
                self.subscriptions = mock.MagicMock()
                self.subscriptions.list.return_value = [deepcopy(TestProfile.subscription1_raw)]
                self.config = mock.MagicMock()
                self._client = mock.MagicMock()
>>>>>>> 9730dec9

        mock_subscription_finder.return_value = SubscriptionFinderStub()

        from azure.core.credentials import AccessToken
        import time
        get_token.return_value = AccessToken(TestProfile.test_msi_access_token,
                                             int(self.token_entry1['expiresIn'] + time.time()))
        profile = Profile(cli_ctx=DummyCli(), storage={'subscriptions': None}, use_global_creds_cache=False, async_persist=False)

        subscriptions = profile.login_with_managed_identity()

        # assert
        self.assertEqual(len(subscriptions), 1)
        s = subscriptions[0]
        self.assertEqual(s['user']['name'], 'systemAssignedIdentity')
        self.assertEqual(s['user']['type'], 'servicePrincipal')
        self.assertEqual(s['user']['assignedIdentityInfo'], 'MSI')
        self.assertEqual(s['name'], self.display_name1)
        self.assertEqual(s['id'], self.id1.split('/')[-1])
<<<<<<< HEAD
        self.assertEqual(s['tenantId'], 'microsoft.com')
=======
        self.assertEqual(s['tenantId'], '54826b22-38d6-4fb2-bad9-b7b93a3e9c5a')

    @mock.patch('requests.get', autospec=True)
    @mock.patch('azure.cli.core._profile.SubscriptionFinder._get_subscription_client_class', autospec=True)
    def test_find_subscriptions_in_vm_with_msi_no_subscriptions(self, mock_get_client_class, mock_get):
>>>>>>> 9730dec9

    @mock.patch('azure.identity.ManagedIdentityCredential.get_token', autospec=True)
    @mock.patch('azure.cli.core._profile.SubscriptionFinder', autospec=True)
    def test_find_subscriptions_in_vm_with_msi_no_subscriptions(self, mock_subscription_finder, get_token):
        class SubscriptionFinderStub:
            def find_using_specific_tenant(self, tenant, credential):
                # make sure the tenant and token args match 'TestProfile.test_msi_access_token'
                if tenant != '54826b22-38d6-4fb2-bad9-b7b93a3e9c5a':
                    raise AssertionError('find_using_specific_tenant was not invoked with expected tenant or token')
                return []

        mock_subscription_finder.return_value = SubscriptionFinderStub()

        from azure.core.credentials import AccessToken
        import time
        get_token.return_value = AccessToken(TestProfile.test_msi_access_token,
                                             int(self.token_entry1['expiresIn'] + time.time()))
        profile = Profile(cli_ctx=DummyCli(), storage={'subscriptions': None}, use_global_creds_cache=False, async_persist=False)

        subscriptions = profile.login_with_managed_identity(allow_no_subscriptions=True)

        # assert
        self.assertEqual(len(subscriptions), 1)
        s = subscriptions[0]
        self.assertEqual(s['user']['name'], 'systemAssignedIdentity')
        self.assertEqual(s['user']['type'], 'servicePrincipal')
        self.assertEqual(s['user']['assignedIdentityInfo'], 'MSI')
        self.assertEqual(s['name'], 'N/A(tenant level account)')
        self.assertEqual(s['id'], self.test_msi_tenant)
        self.assertEqual(s['tenantId'], self.test_msi_tenant)

<<<<<<< HEAD
    @mock.patch('azure.identity.ManagedIdentityCredential.get_token', autospec=True)
    @mock.patch('azure.cli.core._profile.SubscriptionFinder', autospec=True)
    def test_find_subscriptions_in_vm_with_msi_user_assigned_with_client_id(self, mock_subscription_finder, get_token):
        class SubscriptionFinderStub:
            def find_using_specific_tenant(self, tenant, credential):
                # make sure the tenant and token args match 'TestProfile.test_msi_access_token'
                if tenant != '54826b22-38d6-4fb2-bad9-b7b93a3e9c5a':
                    raise AssertionError('find_using_specific_tenant was not invoked with expected tenant or token')
                return [TestProfile.subscription1]
=======
    @mock.patch('requests.get', autospec=True)
    @mock.patch('azure.cli.core._profile.SubscriptionFinder._get_subscription_client_class', autospec=True)
    def test_find_subscriptions_in_vm_with_msi_user_assigned_with_client_id(self, mock_get_client_class, mock_get):
>>>>>>> 9730dec9

        mock_subscription_finder.return_value = SubscriptionFinderStub()

        from azure.core.credentials import AccessToken
        import time

        get_token.return_value = AccessToken(TestProfile.test_user_msi_access_token,
                                             int(self.token_entry1['expiresIn'] + time.time()))
        profile = Profile(cli_ctx=DummyCli(), storage={'subscriptions': None},
                          use_global_creds_cache=False, async_persist=False)

        test_client_id = '62ac49e6-0438-412c-bdf5-484e7d452936'

        subscriptions = profile.login_with_managed_identity(identity_id=test_client_id)

        # assert
        self.assertEqual(len(subscriptions), 1)
        s = subscriptions[0]
        self.assertEqual(s['user']['name'], 'userAssignedIdentity')
        self.assertEqual(s['user']['type'], 'servicePrincipal')
        self.assertEqual(s['user']['clientId'], test_client_id)
        self.assertEqual(s['name'], self.display_name1)
        self.assertEqual(s['id'], self.id1.split('/')[-1])
        self.assertEqual(s['tenantId'], 'microsoft.com')

    @mock.patch('azure.identity.ManagedIdentityCredential.get_token', autospec=True)
    @mock.patch('azure.cli.core._profile.SubscriptionFinder', autospec=True)
    def test_find_subscriptions_in_vm_with_msi_user_assigned_with_object_id(self, mock_subscription_finder, get_token):
        class SubscriptionFinderStub:
            def find_using_specific_tenant(self, tenant, credential):
                # make sure the tenant and token args match 'TestProfile.test_msi_access_token'
                if tenant != '54826b22-38d6-4fb2-bad9-b7b93a3e9c5a':
                    raise AssertionError('find_using_specific_tenant was not invoked with expected tenant or token')
                return [TestProfile.subscription1]

        mock_subscription_finder.return_value = SubscriptionFinderStub()

        from azure.core.credentials import AccessToken
        import time

        get_token.return_value = AccessToken(TestProfile.test_user_msi_access_token,
                                             int(self.token_entry1['expiresIn'] + time.time()))
        profile = Profile(cli_ctx=DummyCli(), storage={'subscriptions': None},
                          use_global_creds_cache=False, async_persist=False)

        test_object_id = 'd834c66f-3af8-40b7-b463-ebdce7f3a827'

        subscriptions = profile.login_with_managed_identity(identity_id=test_object_id)

        # assert
        self.assertEqual(len(subscriptions), 1)
        s = subscriptions[0]
        self.assertEqual(s['user']['name'], 'userAssignedIdentity')
        self.assertEqual(s['user']['type'], 'servicePrincipal')
        self.assertEqual(s['user']['objectId'], test_object_id)
        self.assertEqual(s['name'], self.display_name1)
        self.assertEqual(s['id'], self.id1.split('/')[-1])
        self.assertEqual(s['tenantId'], 'microsoft.com')

<<<<<<< HEAD
    @mock.patch('azure.identity.ManagedIdentityCredential.get_token', autospec=True)
    @mock.patch('azure.cli.core._profile.SubscriptionFinder', autospec=True)
    def test_find_subscriptions_in_vm_with_msi_user_assigned_with_res_id(self, mock_subscription_finder, get_token):
        class SubscriptionFinderStub:
            def find_using_specific_tenant(self, tenant, credential):
                # make sure the tenant and token args match 'TestProfile.test_msi_access_token'
                if tenant != '54826b22-38d6-4fb2-bad9-b7b93a3e9c5a':
                    raise AssertionError('find_using_specific_tenant was not invoked with expected tenant or token')
                return [TestProfile.subscription1]
=======
    @mock.patch('requests.get', autospec=True)
    @mock.patch('azure.cli.core._profile.SubscriptionFinder._get_subscription_client_class', autospec=True)
    def test_find_subscriptions_in_vm_with_msi_user_assigned_with_res_id(self, mock_get_client_class, mock_get):
>>>>>>> 9730dec9

        mock_subscription_finder.return_value = SubscriptionFinderStub()

        from azure.core.credentials import AccessToken
        import time

        get_token.return_value = AccessToken(TestProfile.test_user_msi_access_token,
                                             int(self.token_entry1['expiresIn'] + time.time()))
        profile = Profile(cli_ctx=DummyCli(), storage={'subscriptions': None},
                          use_global_creds_cache=False, async_persist=False)

        test_resource_id = ('/subscriptions/0b1f6471-1bf0-4dda-aec3-cb9272f09590/resourcegroups/qianwens/providers/'
                            'Microsoft.ManagedIdentity/userAssignedIdentities/qianwenidentity')

        subscriptions = profile.login_with_managed_identity(identity_id=test_resource_id)

        # assert
        self.assertEqual(len(subscriptions), 1)
        s = subscriptions[0]
        self.assertEqual(s['user']['name'], 'userAssignedIdentity')
        self.assertEqual(s['user']['type'], 'servicePrincipal')
        self.assertEqual(s['user']['resourceId'], test_resource_id)
        self.assertEqual(s['name'], self.display_name1)
        self.assertEqual(s['id'], self.id1.split('/')[-1])
        self.assertEqual(s['tenantId'], 'microsoft.com')

    @unittest.skip("todo: wait for identity support")
    @mock.patch('azure.identity.UsernamePasswordCredential.get_token', autospec=True)
    def test_find_subscriptions_thru_username_password_adfs(self, get_token):
        cli = DummyCli()
        TEST_ADFS_AUTH_URL = 'https://adfs.local.azurestack.external/adfs'
        get_token.return_value = self.access_token

        # todo: adfs test should be covered in azure.identity
        def test_acquire_token(self, resource, username, password, client_id):
            global acquire_token_invoked
            acquire_token_invoked = True
            if (self.authority.url == TEST_ADFS_AUTH_URL and self.authority.is_adfs_authority):
                return TestProfile.token_entry1
            else:
                raise ValueError('AuthContext was not initialized correctly for ADFS')

        get_token.return_value = self.access_token
        mock_arm_client = mock.MagicMock()
        mock_arm_client.tenants.list.return_value = [TenantStub(self.tenant_id)]
        mock_arm_client.subscriptions.list.return_value = [deepcopy(self.subscription1_raw)]
        cli.cloud.endpoints.active_directory = TEST_ADFS_AUTH_URL
        finder = SubscriptionFinder(cli)
        finder._arm_client_factory = mock_arm_client
        mgmt_resource = 'https://management.core.windows.net/'
        storage_mock = {'subscriptions': None}
        profile = Profile(cli_ctx=cli, storage=storage_mock, use_global_creds_cache=False, async_persist=False)
        profile.login(False, '1234', 'my-secret', True, self.tenant_id, use_device_code=False,
                      allow_no_subscriptions=False, subscription_finder=finder)

        # action
        subs = finder.find_from_user_account(self.user1, 'bar', None, mgmt_resource)

        # assert
        self.assertEqual([self.subscription1], subs)

    @mock.patch('azure.identity.UsernamePasswordCredential.get_token', autospec=True)
    @mock.patch('azure.identity.UsernamePasswordCredential.authenticate', autospec=True)
    def test_find_subscriptions_from_particular_tenent(self, authenticate, get_token):
        def just_raise(ex):
            raise ex

        get_token.return_value = self.access_token
        authenticate.return_value = self.authentication_record
        cli = DummyCli()
        mock_arm_client = mock.MagicMock()
        mock_arm_client.tenants.list.side_effect = lambda: just_raise(
            ValueError("'tenants.list' should not occur"))
        mock_arm_client.subscriptions.list.return_value = [deepcopy(self.subscription1_raw)]
        finder = SubscriptionFinder(cli, lambda _: mock_arm_client)

        storage_mock = {'subscriptions': None}
        profile = Profile(cli_ctx=cli, storage=storage_mock, use_global_creds_cache=False, async_persist=False)
        subs = profile.login(False, '1234', 'my-secret', False, self.tenant_id, use_device_code=False,
                             allow_no_subscriptions=False, subscription_finder=finder)

        # assert
        self.assertEqual(self.subscription1_output, subs)

    @mock.patch('azure.identity.DeviceCodeCredential.get_token', autospec=True)
    @mock.patch('azure.identity.DeviceCodeCredential.authenticate', autospec=True)
    def test_Login_through_device_code_flow(self, authenticate, get_token):
        get_token.return_value = self.access_token
        authenticate.return_value = self.authentication_record
        cli = DummyCli()
        mock_arm_client = mock.MagicMock()
        mock_arm_client.tenants.list.return_value = [TenantStub(self.tenant_id)]
        mock_arm_client.subscriptions.list.return_value = [deepcopy(self.subscription1_raw)]
        finder = SubscriptionFinder(cli, lambda _: mock_arm_client)

        storage_mock = {'subscriptions': None}
        profile = Profile(cli_ctx=cli, storage=storage_mock, use_global_creds_cache=False, async_persist=False)
        subs = profile.login(True, None, None, False, None, use_device_code=True,
                             allow_no_subscriptions=False, subscription_finder=finder)

        # assert
        self.assertEqual(self.subscription1_output, subs)

    @mock.patch('azure.identity.InteractiveBrowserCredential.get_token', autospec=True)
    @mock.patch('azure.identity.DeviceCodeCredential.get_token', autospec=True)
    @mock.patch('azure.identity.InteractiveBrowserCredential.authenticate', autospec=True)
    @mock.patch('azure.identity.DeviceCodeCredential.authenticate', autospec=True)
    def test_login_through_authorization_code_flow(self, authenticate, authenticate2, get_token, get_token2):
        get_token.return_value = self.access_token
        authenticate.return_value = self.authentication_record
        get_token2.return_value = self.access_token
        authenticate2.return_value = self.authentication_record
        cli = DummyCli()
        mock_arm_client = mock.MagicMock()
        mock_arm_client.tenants.list.return_value = [TenantStub(self.tenant_id)]
        mock_arm_client.subscriptions.list.return_value = [deepcopy(self.subscription1_raw)]
        finder = SubscriptionFinder(cli, lambda _: mock_arm_client)

        storage_mock = {'subscriptions': None}
        profile = Profile(cli_ctx=cli, storage=storage_mock, use_global_creds_cache=False, async_persist=False)
        subs = profile.login(True, None, None, False, None, use_device_code=False,
                             allow_no_subscriptions=False, subscription_finder=finder)

        # assert
        self.assertEqual(self.subscription1_output, subs)

    @mock.patch('azure.identity.DeviceCodeCredential.get_token', autospec=True)
    @mock.patch('azure.identity.DeviceCodeCredential.authenticate', autospec=True)
    def test_login_interactive_from_particular_tenent(self, authenticate, get_token):
        def just_raise(ex):
            raise ex

        get_token.return_value = self.access_token
        authenticate.return_value = self.authentication_record
        cli = DummyCli()
        mock_arm_client = mock.MagicMock()
        mock_arm_client.tenants.list.side_effect = lambda: just_raise(
            ValueError("'tenants.list' should not occur"))
        mock_arm_client.subscriptions.list.return_value = [deepcopy(self.subscription1_raw)]
        finder = SubscriptionFinder(cli, lambda _: mock_arm_client)

        storage_mock = {'subscriptions': None}
        profile = Profile(cli_ctx=cli, storage=storage_mock, use_global_creds_cache=False, async_persist=False)
        subs = profile.login(True, None, None, False, self.tenant_id, use_device_code=True,
                             allow_no_subscriptions=False, subscription_finder=finder)

        # assert
        self.assertEqual(self.subscription1_output, subs)

    @mock.patch('azure.identity.ClientSecretCredential.get_token', autospec=True)
    def test_login_from_service_principal_id(self, get_token):
        cli = DummyCli()
        get_token.return_value = self.access_token
        mock_arm_client = mock.MagicMock()
        mock_arm_client.subscriptions.list.return_value = [deepcopy(self.subscription1_raw)]
        finder = SubscriptionFinder(cli, lambda _: mock_arm_client)

        storage_mock = {'subscriptions': None}
        profile = Profile(cli_ctx=cli, storage=storage_mock, use_global_creds_cache=False, async_persist=False)
        subs = profile.login(False, 'my app', 'my secret', True, self.tenant_id, use_device_code=True,
                             allow_no_subscriptions=False, subscription_finder=finder)
        output = [{'environmentName': 'AzureCloud',
                   'homeTenantId': 'microsoft.com',
                   'id': '1',
                   'isDefault': True,
                   'name': 'foo account',
                   'state': 'Enabled',
                   'tenantId': 'microsoft.com',
                   'user': {'name': 'my app', 'type': 'servicePrincipal'}}]
        # assert
        self.assertEqual(output, subs)

    @mock.patch('azure.identity.ClientSecretCredential.get_token', autospec=True)
    def test_login_from_service_principal_using_cert(self, get_token):
        cli = DummyCli()
        get_token.return_value = self.access_token
        mock_arm_client = mock.MagicMock()
        mock_arm_client.subscriptions.list.return_value = [deepcopy(self.subscription1_raw)]
        finder = SubscriptionFinder(cli, lambda _: mock_arm_client)
        curr_dir = os.path.dirname(os.path.realpath(__file__))
        test_cert_file = os.path.join(curr_dir, 'sp_cert.pem')
        storage_mock = {'subscriptions': None}
        profile = Profile(cli_ctx=cli, storage=storage_mock, use_global_creds_cache=False, async_persist=False)
        subs = profile.login(False, 'my app', test_cert_file, True, self.tenant_id, use_device_code=True,
                             allow_no_subscriptions=False, subscription_finder=finder)
        output = [{'environmentName': 'AzureCloud',
                   'homeTenantId': 'microsoft.com',
                   'id': '1',
                   'isDefault': True,
                   'name': 'foo account',
                   'state': 'Enabled',
                   'tenantId': 'microsoft.com',
                   'user': {'name': 'my app', 'type': 'servicePrincipal'}}]
        # assert
        self.assertEqual(output, subs)

    @unittest.skip("todo: wait for identity support")
    @mock.patch('azure.identity.ClientSecretCredential.get_token', autospec=True)
    def test_login_from_service_principal_using_cert_sn_issuer(self, get_token):
        cli = DummyCli()
        get_token.return_value = self.access_token
        mock_arm_client = mock.MagicMock()
        mock_arm_client.subscriptions.list.return_value = [deepcopy(self.subscription1_raw)]
        finder = SubscriptionFinder(cli, lambda _: mock_arm_client)
        curr_dir = os.path.dirname(os.path.realpath(__file__))
        test_cert_file = os.path.join(curr_dir, 'sp_cert.pem')
        storage_mock = {'subscriptions': None}
        profile = Profile(cli_ctx=cli, storage=storage_mock, use_global_creds_cache=False, async_persist=False)
        subs = profile.login(False, 'my app', test_cert_file, True, self.tenant_id, use_device_code=True,
                             allow_no_subscriptions=False, subscription_finder=finder, use_cert_sn_issuer=True)
        output = [{'environmentName': 'AzureCloud',
                   'homeTenantId': 'microsoft.com',
                   'id': '1',
                   'isDefault': True,
                   'managedByTenants': [{'tenantId': '00000003-0000-0000-0000-000000000000'},
                                        {'tenantId': '00000004-0000-0000-0000-000000000000'}],
                   'name': 'foo account',
                   'state': 'Enabled',
                   'tenantId': 'microsoft.com',
                   'user': {'name': 'my app', 'type': 'servicePrincipal',
                            'useCertSNIssuerAuth': True}}]
        # assert
        self.assertEqual(output, subs)

    @mock.patch('azure.identity.UsernamePasswordCredential.get_token', autospec=True)
    def test_refresh_accounts_one_user_account(self, get_token):
        cli = DummyCli()
        storage_mock = {'subscriptions': None}
        profile = Profile(cli_ctx=cli, storage=storage_mock, use_global_creds_cache=False, async_persist=False)
        consolidated = profile._normalize_properties(self.user1, deepcopy([self.subscription1]), False, None, None,
                                                     self.home_account_id)
        profile._set_subscriptions(consolidated)
        get_token.return_value = self.access_token
        mock_arm_client = mock.MagicMock()
        mock_arm_client.tenants.list.return_value = [TenantStub(self.tenant_id)]
        mock_arm_client.subscriptions.list.return_value = deepcopy([self.subscription1_raw, self.subscription2_raw])
        finder = SubscriptionFinder(cli, lambda _: mock_arm_client)
        # action
        profile.refresh_accounts(finder)

        # assert
        result = storage_mock['subscriptions']
        self.assertEqual(2, len(result))
        self.assertEqual(self.id1.split('/')[-1], result[0]['id'])
        self.assertEqual(self.id2.split('/')[-1], result[1]['id'])
        self.assertTrue(result[0]['isDefault'])

    @mock.patch('azure.identity.UsernamePasswordCredential.get_token', autospec=True)
    @mock.patch('azure.identity.ClientSecretCredential.get_token', autospec=True)
    @mock.patch('azure.cli.core._identity.MSALSecretStore.retrieve_secret_of_service_principal', autospec=True)
    def test_refresh_accounts_one_user_account_one_sp_account(self, retrieve_secret_of_service_principal, get_token1, get_token2):
        cli = DummyCli()
        storage_mock = {'subscriptions': None}
        profile = Profile(cli_ctx=cli, storage=storage_mock, use_global_creds_cache=False, async_persist=False)
        sp_subscription1 = SubscriptionStub('sp-sub/3', 'foo-subname', self.state1, 'foo_tenant.onmicrosoft.com')
        consolidated = profile._normalize_properties(self.user1, deepcopy([self.subscription1]), False, None, None,
                                                     self.home_account_id)
        consolidated += profile._normalize_properties('http://foo', [sp_subscription1], True)
        profile._set_subscriptions(consolidated)
        retrieve_secret_of_service_principal.return_value = 'fake', 'fake'
        get_token1.return_value = self.access_token
        get_token2.return_value = self.access_token
        mock_arm_client = mock.MagicMock()
        mock_arm_client.tenants.list.return_value = [TenantStub(self.tenant_id)]
        mock_arm_client.subscriptions.list.side_effect = deepcopy(
            [[self.subscription1], [self.subscription2, sp_subscription1]])
        finder = SubscriptionFinder(cli, lambda _: mock_arm_client)

        # action
        profile.refresh_accounts(finder)

        # assert
        result = storage_mock['subscriptions']
        self.assertEqual(3, len(result))
        self.assertEqual(self.id1.split('/')[-1], result[0]['id'])
        self.assertEqual(self.id2.split('/')[-1], result[1]['id'])
        self.assertEqual('3', result[2]['id'])
        self.assertTrue(result[0]['isDefault'])

    @mock.patch('azure.identity.UsernamePasswordCredential.get_token', autospec=True)
    def test_refresh_accounts_with_nothing(self, get_token):
        cli = DummyCli()
        get_token.return_value = self.access_token
        storage_mock = {'subscriptions': None}
        profile = Profile(cli_ctx=cli, storage=storage_mock, use_global_creds_cache=False, async_persist=False)
        consolidated = profile._normalize_properties(self.user1, deepcopy([self.subscription1]), False, None, None,
                                                     self.home_account_id)
        profile._set_subscriptions(consolidated)
        mock_arm_client = mock.MagicMock()
        mock_arm_client.tenants.list.return_value = [TenantStub(self.tenant_id)]
        mock_arm_client.subscriptions.list.return_value = []
        finder = SubscriptionFinder(cli, lambda _: mock_arm_client)
        # action
        profile.refresh_accounts(finder)

        # assert
        result = storage_mock['subscriptions']
        self.assertEqual(0, len(result))

    @mock.patch('msal_extensions.FilePersistenceWithDataProtection.load', autospec=True)
    @mock.patch('msal_extensions.LibsecretPersistence.load', autospec=True)
    @mock.patch('msal_extensions.FilePersistence.load', autospec=True)
    def test_credscache_load_tokens_and_sp_creds_with_secret(self, mock_read_file, mock_read_file2, mock_read_file3):
        test_sp = [{
            'servicePrincipalId': 'myapp',
            'servicePrincipalTenant': 'mytenant',
            'accessToken': 'Secret'
        }]
        mock_read_file.return_value = json.dumps(test_sp)
        mock_read_file2.return_value = json.dumps(test_sp)
        mock_read_file3.return_value = json.dumps(test_sp)
        from azure.cli.core._identity import MsalSecretStore
        # action
        creds_cache = MsalSecretStore()
        token, file = creds_cache.retrieve_secret_of_service_principal("myapp", "mytenant")

        self.assertEqual(token, "Secret")

    @mock.patch('msal_extensions.FilePersistenceWithDataProtection.load', autospec=True)
    @mock.patch('msal_extensions.LibsecretPersistence.load', autospec=True)
    @mock.patch('msal_extensions.FilePersistence.load', autospec=True)
    def test_credscache_load_tokens_and_sp_creds_with_cert(self, mock_read_file, mock_read_file2, mock_read_file3):
        test_sp = [{
            "servicePrincipalId": "myapp",
            "servicePrincipalTenant": "mytenant",
            "certificateFile": 'junkcert.pem'
        }]
        mock_read_file.return_value = json.dumps(test_sp)
        mock_read_file2.return_value = json.dumps(test_sp)
        mock_read_file3.return_value = json.dumps(test_sp)
        from azure.cli.core._identity import MsalSecretStore
        # action
        creds_cache = MsalSecretStore()
        token, file = creds_cache.retrieve_secret_of_service_principal("myapp", "mytenant")

        # assert
        self.assertEqual(file, 'junkcert.pem')

    @mock.patch('msal_extensions.FilePersistenceWithDataProtection.load', autospec=True)
    @mock.patch('msal_extensions.LibsecretPersistence.load', autospec=True)
    @mock.patch('msal_extensions.FilePersistence.load', autospec=True)
    @mock.patch('msal_extensions.FilePersistenceWithDataProtection.save', autospec=True)
    @mock.patch('msal_extensions.LibsecretPersistence.save', autospec=True)
    @mock.patch('msal_extensions.FilePersistence.save', autospec=True)
    def test_credscache_add_new_sp_creds(self, mock_open_for_write1, mock_open_for_write2, mock_open_for_write3,
                                         mock_read_file1, mock_read_file2, mock_read_file3):
        test_sp = {
            "servicePrincipalId": "myapp",
            "servicePrincipalTenant": "mytenant",
            "accessToken": "Secret"
        }
        test_sp2 = {
            "servicePrincipalId": "myapp2",
            "servicePrincipalTenant": "mytenant2",
            "accessToken": "Secret2"
        }
        mock_open_for_write1.return_value = None
        mock_open_for_write2.return_value = None
        mock_open_for_write3.return_value = None
        mock_read_file1.return_value = json.dumps([test_sp])
        mock_read_file2.return_value = json.dumps([test_sp])
        mock_read_file3.return_value = json.dumps([test_sp])
        from azure.cli.core._identity import MsalSecretStore
        creds_cache = MsalSecretStore()

        # action
        creds_cache.save_service_principal_cred(test_sp2)

        # assert
        self.assertEqual(creds_cache._service_principal_creds, [test_sp, test_sp2])

    @mock.patch('msal_extensions.FilePersistenceWithDataProtection.load', autospec=True)
    @mock.patch('msal_extensions.LibsecretPersistence.load', autospec=True)
    @mock.patch('msal_extensions.FilePersistence.load', autospec=True)
    @mock.patch('msal_extensions.FilePersistenceWithDataProtection.save', autospec=True)
    @mock.patch('msal_extensions.LibsecretPersistence.save', autospec=True)
    @mock.patch('msal_extensions.FilePersistence.save', autospec=True)
    def test_credscache_add_preexisting_sp_creds(self, mock_open_for_write1, mock_open_for_write2, mock_open_for_write3,
                                                 mock_read_file1, mock_read_file2, mock_read_file3):
        test_sp = {
            "servicePrincipalId": "myapp",
            "servicePrincipalTenant": "mytenant",
            "accessToken": "Secret"
        }
        mock_open_for_write1.return_value = None
        mock_open_for_write2.return_value = None
        mock_open_for_write3.return_value = None
        mock_read_file1.return_value = json.dumps([test_sp])
        mock_read_file2.return_value = json.dumps([test_sp])
        mock_read_file3.return_value = json.dumps([test_sp])
        from azure.cli.core._identity import MsalSecretStore
        creds_cache = MsalSecretStore()

        # action
        creds_cache.save_service_principal_cred(test_sp)

        # assert
        self.assertEqual(creds_cache._service_principal_creds, [test_sp])

    @mock.patch('msal_extensions.FilePersistenceWithDataProtection.load', autospec=True)
    @mock.patch('msal_extensions.LibsecretPersistence.load', autospec=True)
    @mock.patch('msal_extensions.FilePersistence.load', autospec=True)
    @mock.patch('msal_extensions.FilePersistenceWithDataProtection.save', autospec=True)
    @mock.patch('msal_extensions.LibsecretPersistence.save', autospec=True)
    @mock.patch('msal_extensions.FilePersistence.save', autospec=True)
    def test_credscache_add_preexisting_sp_new_secret(self, mock_open_for_write1, mock_open_for_write2,
                                                      mock_open_for_write3,
                                                      mock_read_file1, mock_read_file2, mock_read_file3):
        test_sp = {
            "servicePrincipalId": "myapp",
            "servicePrincipalTenant": "mytenant",
            "accessToken": "Secret"
        }
        mock_open_for_write1.return_value = None
        mock_open_for_write2.return_value = None
        mock_open_for_write3.return_value = None
        mock_read_file1.return_value = json.dumps([test_sp])
        mock_read_file2.return_value = json.dumps([test_sp])
        mock_read_file3.return_value = json.dumps([test_sp])
        from azure.cli.core._identity import MsalSecretStore
        creds_cache = MsalSecretStore()
        new_creds = test_sp.copy()
        new_creds['accessToken'] = 'Secret2'
        # action
        creds_cache.save_service_principal_cred(new_creds)

        # assert
        self.assertEqual(creds_cache._service_principal_creds, [new_creds])

    @mock.patch('msal_extensions.FilePersistenceWithDataProtection.load', autospec=True)
    @mock.patch('msal_extensions.LibsecretPersistence.load', autospec=True)
    @mock.patch('msal_extensions.FilePersistence.load', autospec=True)
    @mock.patch('msal_extensions.FilePersistenceWithDataProtection.save', autospec=True)
    @mock.patch('msal_extensions.LibsecretPersistence.save', autospec=True)
    @mock.patch('msal_extensions.FilePersistence.save', autospec=True)
    def test_credscache_remove_creds(self, mock_open_for_write1, mock_open_for_write2, mock_open_for_write3,
                                     mock_read_file1, mock_read_file2, mock_read_file3):
        test_sp = {
            "servicePrincipalId": "myapp",
            "servicePrincipalTenant": "mytenant",
            "accessToken": "Secret"
        }
        mock_open_for_write1.return_value = None
        mock_open_for_write2.return_value = None
        mock_open_for_write3.return_value = None
        mock_read_file1.return_value = json.dumps([test_sp])
        mock_read_file2.return_value = json.dumps([test_sp])
        mock_read_file3.return_value = json.dumps([test_sp])
        from azure.cli.core._identity import MsalSecretStore
        creds_cache = MsalSecretStore()

        # action logout a service principal
        creds_cache.remove_cached_creds('myapp')

        # assert
        self.assertEqual(creds_cache._service_principal_creds, [])

    @mock.patch('msal_extensions.FilePersistenceWithDataProtection.load', autospec=True)
    @mock.patch('msal_extensions.LibsecretPersistence.load', autospec=True)
    @mock.patch('msal_extensions.FilePersistence.load', autospec=True)
    def test_credscache_good_error_on_file_corruption(self, mock_read_file1, mock_read_file2, mock_read_file3):
        mock_read_file1.side_effect = ValueError('a bad error for you')
        mock_read_file2.side_effect = ValueError('a bad error for you')
        mock_read_file3.side_effect = ValueError('a bad error for you')

        from azure.cli.core._identity import MsalSecretStore
        creds_cache = MsalSecretStore()

        # assert
        with self.assertRaises(CLIError) as context:
            creds_cache._load_cached_creds()

        self.assertTrue(re.findall(r'bad error for you', str(context.exception)))

    def test_service_principal_auth_client_secret(self):
        from azure.cli.core._identity import ServicePrincipalAuth
        sp_auth = ServicePrincipalAuth('sp_id1', 'tenant1', 'verySecret!')
        result = sp_auth.get_entry_to_persist()
        self.assertEqual(result, {
            'servicePrincipalId': 'sp_id1',
            'servicePrincipalTenant': 'tenant1',
            'accessToken': 'verySecret!'
        })

    def test_service_principal_auth_client_cert(self):
        from azure.cli.core._identity import ServicePrincipalAuth
        curr_dir = os.path.dirname(os.path.realpath(__file__))
        test_cert_file = os.path.join(curr_dir, 'sp_cert.pem')
        sp_auth = ServicePrincipalAuth('sp_id1', 'tenant1', None, test_cert_file)

        result = sp_auth.get_entry_to_persist()
        self.assertEqual(result, {
            'servicePrincipalId': 'sp_id1',
            'servicePrincipalTenant': 'tenant1',
            'certificateFile': test_cert_file,
            'thumbprint': 'F0:6A:53:84:8B:BE:71:4A:42:90:D6:9D:33:52:79:C1:D0:10:73:FD'
        })

    @unittest.skip("todo: wait for identity support")
    def test_detect_adfs_authority_url(self):
        # todo: msal
        cli = DummyCli()
        adfs_url_1 = 'https://adfs.redmond.ext-u15f2402.masd.stbtest.microsoft.com/adfs/'
        cli.cloud.endpoints.active_directory = adfs_url_1
        storage_mock = {'subscriptions': None}
        profile = Profile(cli_ctx=cli, storage=storage_mock, use_global_creds_cache=False, async_persist=False)

        # test w/ trailing slash
        r = profile.auth_ctx_factory(cli, 'common', None)
        self.assertEqual(r.authority.url, adfs_url_1.rstrip('/'))

        # test w/o trailing slash
        adfs_url_2 = 'https://adfs.redmond.ext-u15f2402.masd.stbtest.microsoft.com/adfs'
        cli.cloud.endpoints.active_directory = adfs_url_2
        r = profile.auth_ctx_factory(cli, 'common', None)
        self.assertEqual(r.authority.url, adfs_url_2)

        # test w/ regular aad
        aad_url = 'https://login.microsoftonline.com'
        cli.cloud.endpoints.active_directory = aad_url
        r = profile.auth_ctx_factory(cli, 'common', None)
        self.assertEqual(r.authority.url, aad_url + '/common')

    @unittest.skip("todo: wait for identity support")
    @mock.patch('adal.AuthenticationContext', autospec=True)
    @mock.patch('azure.cli.core._profile._get_authorization_code', autospec=True)
    def test_find_using_common_tenant_mfa_warning(self, _get_authorization_code_mock, mock_auth_context):
        # Assume 2 tenants. Home tenant tenant1 doesn't require MFA, but tenant2 does
        # todo: @jiashuo
        import adal
        cli = DummyCli()
        mock_arm_client = mock.MagicMock()
        tenant2_mfa_id = 'tenant2-0000-0000-0000-000000000000'
        mock_arm_client.tenants.list.return_value = [TenantStub(self.tenant_id), TenantStub(tenant2_mfa_id)]
        mock_arm_client.subscriptions.list.return_value = [deepcopy(self.subscription1_raw)]
        token_cache = adal.TokenCache()
        finder = SubscriptionFinder(cli, lambda _, _1, _2: mock_auth_context, token_cache, lambda _: mock_arm_client)

        adal_error_mfa = adal.AdalError(error_msg="", error_response={
            'error': 'interaction_required',
            'error_description': "AADSTS50076: Due to a configuration change made by your administrator, "
                                 "or because you moved to a new location, you must use multi-factor "
                                 "authentication to access '797f4846-ba00-4fd7-ba43-dac1f8f63013'.\n"
                                 "Trace ID: 00000000-0000-0000-0000-000000000000\n"
                                 "Correlation ID: 00000000-0000-0000-0000-000000000000\n"
                                 "Timestamp: 2020-03-10 04:42:59Z",
            'error_codes': [50076],
            'timestamp': '2020-03-10 04:42:59Z',
            'trace_id': '00000000-0000-0000-0000-000000000000',
            'correlation_id': '00000000-0000-0000-0000-000000000000',
            'error_uri': 'https://login.microsoftonline.com/error?code=50076',
            'suberror': 'basic_action'})

        # adal_error_mfa are raised on the second call
        mock_auth_context.acquire_token.side_effect = [self.token_entry1, adal_error_mfa]

        # action
        all_subscriptions = finder.find_using_common_tenant(access_token="token1",
                                                            resource='https://management.core.windows.net/')

        # assert
        # subscriptions are correctly returned
        self.assertEqual(all_subscriptions, [self.subscription1])
        self.assertEqual(mock_auth_context.acquire_token.call_count, 2)

        # With pytest, use -o log_cli=True to manually check the log


class FileHandleStub(object):  # pylint: disable=too-few-public-methods

    def write(self, content):
        pass

    def __enter__(self):
        return self

    def __exit__(self, _2, _3, _4):
        pass


class SubscriptionStub(Subscription):  # pylint: disable=too-few-public-methods

    def __init__(self, id, display_name, state, tenant_id,
                 home_tenant_id=None):  # pylint: disable=redefined-builtin
        policies = SubscriptionPolicies()
        policies.spending_limit = SpendingLimit.current_period_off
        policies.quota_id = 'some quota'
        super(SubscriptionStub, self).__init__(subscription_policies=policies,
                                               authorization_source='some_authorization_source')
        self.id = id
        self.subscription_id = id.split('/')[1]
        self.display_name = display_name
        self.state = state
        # for a SDK Subscription, tenant_id means home tenant id
        # for a _find_using_specific_tenant Subscription, tenant_id means token tenant id
        self.tenant_id = tenant_id
        # if home_tenant_id is None, this denotes a Subscription from SDK
        if home_tenant_id:
            self.home_tenant_id = home_tenant_id


class TenantStub(object):  # pylint: disable=too-few-public-methods

    def __init__(self, tenant_id, display_name="DISPLAY_NAME"):
        self.tenant_id = tenant_id
        self.display_name = display_name
        self.additional_properties = {'displayName': display_name}


class MSRestAzureAuthStub:
    def __init__(self, *args, **kwargs):
        self._token = {
            'token_type': 'Bearer',
            'access_token': TestProfile.test_msi_access_token
        }
        self.set_token_invoked_count = 0
        self.token_read_count = 0
        self.client_id = kwargs.get('client_id')
        self.object_id = kwargs.get('object_id')
        self.msi_res_id = kwargs.get('msi_res_id')

    def set_token(self):
        self.set_token_invoked_count += 1

    @property
    def token(self):
        self.token_read_count += 1
        return self._token

    @token.setter
    def token(self, value):
        self._token = value


if __name__ == '__main__':
    unittest.main()<|MERGE_RESOLUTION|>--- conflicted
+++ resolved
@@ -14,12 +14,6 @@
 
 from copy import deepcopy
 
-<<<<<<< HEAD
-from azure.mgmt.resource.subscriptions.v2016_06_01.models import \
-    (SubscriptionState, Subscription, SubscriptionPolicies, SpendingLimit)
-
-from azure.cli.core._profile import (Profile, SubscriptionFinder)
-=======
 from adal import AdalError
 
 from azure.cli.core._profile import (Profile, CredsCache, SubscriptionFinder,
@@ -31,8 +25,9 @@
 else:
     from azure.mgmt.resource.subscriptions.v2016_06_01.models import \
         (SubscriptionState, Subscription, SubscriptionPolicies, SpendingLimit)
->>>>>>> 9730dec9
-
+
+from azure.cli.core._profile import (Profile, CredsCache, SubscriptionFinder,
+                                     ServicePrincipalAuth, _AUTH_CTX_FACTORY)
 from azure.cli.core.mock import DummyCli
 
 from knack.util import CLIError
@@ -1084,28 +1079,15 @@
         self.assertEqual(s['name'], self.display_name1)
         self.assertEqual(s['id'], self.id1.split('/')[-1])
 
-<<<<<<< HEAD
     @mock.patch('azure.identity.ManagedIdentityCredential.get_token', autospec=True)
-    @mock.patch('azure.cli.core._profile.SubscriptionFinder', autospec=True)
-    def test_find_subscriptions_in_vm_with_msi_system_assigned(self, mock_subscription_finder, get_token):
+    @mock.patch('azure.cli.core._profile.SubscriptionFinder._get_subscription_client_class', autospec=True)
+    def test_find_subscriptions_in_vm_with_msi_system_assigned(self, mock_get_client_class, get_token):
         class SubscriptionFinderStub:
             def find_using_specific_tenant(self, tenant, credential):
                 # make sure the tenant and token args match 'TestProfile.test_msi_access_token'
                 if tenant != '54826b22-38d6-4fb2-bad9-b7b93a3e9c5a':
                     raise AssertionError('find_using_specific_tenant was not invoked with expected tenant or token')
                 return [TestProfile.subscription1]
-=======
-    @mock.patch('requests.get', autospec=True)
-    @mock.patch('azure.cli.core._profile.SubscriptionFinder._get_subscription_client_class', autospec=True)
-    def test_find_subscriptions_in_vm_with_msi_system_assigned(self, mock_get_client_class, mock_get):
-
-        class ClientStub:
-            def __init__(self, *args, **kwargs):
-                self.subscriptions = mock.MagicMock()
-                self.subscriptions.list.return_value = [deepcopy(TestProfile.subscription1_raw)]
-                self.config = mock.MagicMock()
-                self._client = mock.MagicMock()
->>>>>>> 9730dec9
 
         mock_subscription_finder.return_value = SubscriptionFinderStub()
 
@@ -1125,19 +1107,11 @@
         self.assertEqual(s['user']['assignedIdentityInfo'], 'MSI')
         self.assertEqual(s['name'], self.display_name1)
         self.assertEqual(s['id'], self.id1.split('/')[-1])
-<<<<<<< HEAD
         self.assertEqual(s['tenantId'], 'microsoft.com')
-=======
-        self.assertEqual(s['tenantId'], '54826b22-38d6-4fb2-bad9-b7b93a3e9c5a')
-
-    @mock.patch('requests.get', autospec=True)
+
+    @mock.patch('azure.identity.ManagedIdentityCredential.get_token', autospec=True)
     @mock.patch('azure.cli.core._profile.SubscriptionFinder._get_subscription_client_class', autospec=True)
-    def test_find_subscriptions_in_vm_with_msi_no_subscriptions(self, mock_get_client_class, mock_get):
->>>>>>> 9730dec9
-
-    @mock.patch('azure.identity.ManagedIdentityCredential.get_token', autospec=True)
-    @mock.patch('azure.cli.core._profile.SubscriptionFinder', autospec=True)
-    def test_find_subscriptions_in_vm_with_msi_no_subscriptions(self, mock_subscription_finder, get_token):
+    def test_find_subscriptions_in_vm_with_msi_no_subscriptions(self, mock_get_client_class, get_token):
         class SubscriptionFinderStub:
             def find_using_specific_tenant(self, tenant, credential):
                 # make sure the tenant and token args match 'TestProfile.test_msi_access_token'
@@ -1165,21 +1139,15 @@
         self.assertEqual(s['id'], self.test_msi_tenant)
         self.assertEqual(s['tenantId'], self.test_msi_tenant)
 
-<<<<<<< HEAD
     @mock.patch('azure.identity.ManagedIdentityCredential.get_token', autospec=True)
-    @mock.patch('azure.cli.core._profile.SubscriptionFinder', autospec=True)
-    def test_find_subscriptions_in_vm_with_msi_user_assigned_with_client_id(self, mock_subscription_finder, get_token):
+    @mock.patch('azure.cli.core._profile.SubscriptionFinder._get_subscription_client_class', autospec=True)
+    def test_find_subscriptions_in_vm_with_msi_user_assigned_with_client_id(self, mock_get_client_class, get_token):
         class SubscriptionFinderStub:
             def find_using_specific_tenant(self, tenant, credential):
                 # make sure the tenant and token args match 'TestProfile.test_msi_access_token'
                 if tenant != '54826b22-38d6-4fb2-bad9-b7b93a3e9c5a':
                     raise AssertionError('find_using_specific_tenant was not invoked with expected tenant or token')
                 return [TestProfile.subscription1]
-=======
-    @mock.patch('requests.get', autospec=True)
-    @mock.patch('azure.cli.core._profile.SubscriptionFinder._get_subscription_client_class', autospec=True)
-    def test_find_subscriptions_in_vm_with_msi_user_assigned_with_client_id(self, mock_get_client_class, mock_get):
->>>>>>> 9730dec9
 
         mock_subscription_finder.return_value = SubscriptionFinderStub()
 
@@ -1239,21 +1207,15 @@
         self.assertEqual(s['id'], self.id1.split('/')[-1])
         self.assertEqual(s['tenantId'], 'microsoft.com')
 
-<<<<<<< HEAD
     @mock.patch('azure.identity.ManagedIdentityCredential.get_token', autospec=True)
-    @mock.patch('azure.cli.core._profile.SubscriptionFinder', autospec=True)
-    def test_find_subscriptions_in_vm_with_msi_user_assigned_with_res_id(self, mock_subscription_finder, get_token):
+    @mock.patch('azure.cli.core._profile.SubscriptionFinder._get_subscription_client_class', autospec=True)
+    def test_find_subscriptions_in_vm_with_msi_user_assigned_with_res_id(self, mock_get_client_class, get_token):
         class SubscriptionFinderStub:
             def find_using_specific_tenant(self, tenant, credential):
                 # make sure the tenant and token args match 'TestProfile.test_msi_access_token'
                 if tenant != '54826b22-38d6-4fb2-bad9-b7b93a3e9c5a':
                     raise AssertionError('find_using_specific_tenant was not invoked with expected tenant or token')
                 return [TestProfile.subscription1]
-=======
-    @mock.patch('requests.get', autospec=True)
-    @mock.patch('azure.cli.core._profile.SubscriptionFinder._get_subscription_client_class', autospec=True)
-    def test_find_subscriptions_in_vm_with_msi_user_assigned_with_res_id(self, mock_get_client_class, mock_get):
->>>>>>> 9730dec9
 
         mock_subscription_finder.return_value = SubscriptionFinderStub()
 
