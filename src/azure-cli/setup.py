--- conflicted
+++ resolved
@@ -67,17 +67,10 @@
     'azure-mgmt-appconfiguration~=2.0.0',
     'azure-mgmt-applicationinsights~=1.0.0',
     'azure-mgmt-authorization~=0.61.0',
-<<<<<<< HEAD
-    'azure-mgmt-batchai~=2.0',
-    'azure-mgmt-batch~=15.0.0',
-    'azure-mgmt-billing==1.0.0',
-    'azure-mgmt-botservice~=1.0.0',
-=======
     'azure-mgmt-batchai~=7.0.0b1',
     'azure-mgmt-batch~=16.0.0',
     'azure-mgmt-billing==6.0.0',
-    'azure-mgmt-botservice~=0.3.0',
->>>>>>> 21399791
+    'azure-mgmt-botservice~=1.0.0',
     'azure-mgmt-cdn==11.0.0',
     'azure-mgmt-cognitiveservices~=12.0.0',
     'azure-mgmt-compute~=22.1.0',
