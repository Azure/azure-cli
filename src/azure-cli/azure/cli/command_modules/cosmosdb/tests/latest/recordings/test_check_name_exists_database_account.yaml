interactions:
- request:
    body: null
    headers:
      Accept:
      - '*/*'
      Accept-Encoding:
      - gzip, deflate
      CommandName:
      - cosmosdb check-name-exists
      Connection:
      - keep-alive
      ParameterSetName:
      - -n
      User-Agent:
<<<<<<< HEAD
      - AZURECLI/2.37.0 azsdk-python-mgmt-cosmosdb/7.0.0b6 Python/3.8.10 (Windows-10-10.0.22000-SP0)
    method: HEAD
    uri: https://management.azure.com/providers/Microsoft.DocumentDB/databaseAccountNames/cli000002?api-version=2022-02-15-preview
=======
      - AZURECLI/2.40.0 azsdk-python-mgmt-cosmosdb/8.0.0 Python/3.10.6 (Linux-5.15.0-1019-azure-x86_64-with-glibc2.31)
        VSTS_0fb41ef4-5012-48a9-bf39-4ee3de03ee35_build_4949_0
    method: HEAD
    uri: https://management.azure.com/providers/Microsoft.DocumentDB/databaseAccountNames/cli000002?api-version=2022-08-15
>>>>>>> 1be1db21
  response:
    body:
      string: ''
    headers:
      cache-control:
      - no-store, no-cache
      content-length:
      - '148'
      date:
<<<<<<< HEAD
      - Tue, 28 Jun 2022 13:02:54 GMT
=======
      - Mon, 19 Sep 2022 03:14:41 GMT
>>>>>>> 1be1db21
      pragma:
      - no-cache
      server:
      - Microsoft-HTTPAPI/2.0
      strict-transport-security:
      - max-age=31536000; includeSubDomains
      x-content-type-options:
      - nosniff
    status:
      code: 404
      message: NotFound
- request:
    body: null
    headers:
      Accept:
      - application/json
      Accept-Encoding:
      - gzip, deflate
      CommandName:
      - cosmosdb create
      Connection:
      - keep-alive
      ParameterSetName:
      - -n -g
      User-Agent:
<<<<<<< HEAD
      - AZURECLI/2.37.0 azsdk-python-azure-mgmt-resource/21.1.0b1 Python/3.8.10 (Windows-10-10.0.22000-SP0)
=======
      - AZURECLI/2.40.0 azsdk-python-azure-mgmt-resource/21.1.0b1 Python/3.10.6 (Linux-5.15.0-1019-azure-x86_64-with-glibc2.31)
        VSTS_0fb41ef4-5012-48a9-bf39-4ee3de03ee35_build_4949_0
>>>>>>> 1be1db21
    method: GET
    uri: https://management.azure.com/subscriptions/00000000-0000-0000-0000-000000000000/resourcegroups/cli_test_cosmosdb_account000001?api-version=2021-04-01
  response:
    body:
<<<<<<< HEAD
      string: '{"id":"/subscriptions/00000000-0000-0000-0000-000000000000/resourceGroups/cli_test_cosmosdb_account000001","name":"cli_test_cosmosdb_account000001","type":"Microsoft.Resources/resourceGroups","location":"westus","tags":{"product":"azurecli","cause":"automation","date":"2022-06-28T13:02:46Z"},"properties":{"provisioningState":"Succeeded"}}'
=======
      string: '{"id":"/subscriptions/00000000-0000-0000-0000-000000000000/resourceGroups/cli_test_cosmosdb_account000001","name":"cli_test_cosmosdb_account000001","type":"Microsoft.Resources/resourceGroups","location":"westus","tags":{"product":"azurecli","cause":"automation","date":"2022-09-19T03:14:41Z"},"properties":{"provisioningState":"Succeeded"}}'
>>>>>>> 1be1db21
    headers:
      cache-control:
      - no-cache
      content-length:
      - '340'
      content-type:
      - application/json; charset=utf-8
      date:
<<<<<<< HEAD
      - Tue, 28 Jun 2022 13:02:54 GMT
=======
      - Mon, 19 Sep 2022 03:14:42 GMT
>>>>>>> 1be1db21
      expires:
      - '-1'
      pragma:
      - no-cache
      strict-transport-security:
      - max-age=31536000; includeSubDomains
      vary:
      - Accept-Encoding
      x-content-type-options:
      - nosniff
    status:
      code: 200
      message: OK
- request:
    body: '{"location": "westus", "kind": "GlobalDocumentDB", "properties": {"locations":
      [{"locationName": "westus", "failoverPriority": 0, "isZoneRedundant": false}],
      "databaseAccountOfferType": "Standard", "apiProperties": {}, "createMode": "Default"}}'
    headers:
      Accept:
      - application/json
      Accept-Encoding:
      - gzip, deflate
      CommandName:
      - cosmosdb create
      Connection:
      - keep-alive
      Content-Length:
      - '244'
      Content-Type:
      - application/json
      ParameterSetName:
      - -n -g
      User-Agent:
<<<<<<< HEAD
      - AZURECLI/2.37.0 azsdk-python-mgmt-cosmosdb/7.0.0b6 Python/3.8.10 (Windows-10-10.0.22000-SP0)
    method: PUT
    uri: https://management.azure.com/subscriptions/00000000-0000-0000-0000-000000000000/resourceGroups/cli_test_cosmosdb_account000001/providers/Microsoft.DocumentDB/databaseAccounts/cli000002?api-version=2022-02-15-preview
  response:
    body:
      string: '{"id":"/subscriptions/00000000-0000-0000-0000-000000000000/resourceGroups/cli_test_cosmosdb_account000001/providers/Microsoft.DocumentDB/databaseAccounts/cli000002","name":"cli000002","location":"West
        US","type":"Microsoft.DocumentDB/databaseAccounts","kind":"GlobalDocumentDB","tags":{},"systemData":{"createdAt":"2022-06-28T13:03:05.3411255Z"},"properties":{"provisioningState":"Creating","publicNetworkAccess":"Enabled","enableAutomaticFailover":false,"enableMultipleWriteLocations":false,"enablePartitionKeyMonitor":false,"isVirtualNetworkFilterEnabled":false,"virtualNetworkRules":[],"EnabledApiTypes":"Sql","disableKeyBasedMetadataWriteAccess":false,"enableFreeTier":false,"enableAnalyticalStorage":false,"analyticalStorageConfiguration":{"schemaType":"WellDefined"},"instanceId":"890c23a8-2991-4b86-ba34-4edc5cc13ddb","databaseAccountOfferType":"Standard","enableCassandraConnector":false,"connectorOffer":"","enableMaterializedViews":false,"defaultIdentity":"","networkAclBypass":"None","disableLocalAuth":false,"consistencyPolicy":{"defaultConsistencyLevel":"Session","maxIntervalInSeconds":5,"maxStalenessPrefix":100},"configurationOverrides":{},"writeLocations":[{"id":"cli000002-westus","locationName":"West
        US","provisioningState":"Creating","failoverPriority":0,"isZoneRedundant":false}],"readLocations":[{"id":"cli000002-westus","locationName":"West
        US","provisioningState":"Creating","failoverPriority":0,"isZoneRedundant":false}],"locations":[{"id":"cli000002-westus","locationName":"West
        US","provisioningState":"Creating","failoverPriority":0,"isZoneRedundant":false}],"failoverPolicies":[{"id":"cli000002-westus","locationName":"West
        US","failoverPriority":0}],"cors":[],"capabilities":[],"ipRules":[],"backupPolicy":{"type":"Periodic","periodicModeProperties":{"backupIntervalInMinutes":240,"backupRetentionIntervalInHours":8,"backupStorageRedundancy":"Invalid"}},"networkAclBypassResourceIds":[],"diagnosticLogSettings":{"enableFullTextQuery":"None"}},"identity":{"type":"None"}}'
    headers:
      azure-asyncoperation:
      - https://management.azure.com/subscriptions/00000000-0000-0000-0000-000000000000/providers/Microsoft.DocumentDB/locations/westus/operationsStatus/95edc757-d6a2-423a-a4fc-fdb5ebc67051?api-version=2022-02-15-preview
      cache-control:
      - no-store, no-cache
      content-length:
      - '2001'
      content-type:
      - application/json
      date:
      - Tue, 28 Jun 2022 13:03:08 GMT
      location:
      - https://management.azure.com/subscriptions/00000000-0000-0000-0000-000000000000/resourceGroups/cli_test_cosmosdb_account000001/providers/Microsoft.DocumentDB/databaseAccounts/cli000002/operationResults/95edc757-d6a2-423a-a4fc-fdb5ebc67051?api-version=2022-02-15-preview
=======
      - AZURECLI/2.40.0 azsdk-python-mgmt-cosmosdb/8.0.0 Python/3.10.6 (Linux-5.15.0-1019-azure-x86_64-with-glibc2.31)
        VSTS_0fb41ef4-5012-48a9-bf39-4ee3de03ee35_build_4949_0
    method: PUT
    uri: https://management.azure.com/subscriptions/00000000-0000-0000-0000-000000000000/resourceGroups/cli_test_cosmosdb_account000001/providers/Microsoft.DocumentDB/databaseAccounts/cli000002?api-version=2022-08-15
  response:
    body:
      string: '{"id":"/subscriptions/00000000-0000-0000-0000-000000000000/resourceGroups/cli_test_cosmosdb_account000001/providers/Microsoft.DocumentDB/databaseAccounts/cli000002","name":"cli000002","location":"West
        US","type":"Microsoft.DocumentDB/databaseAccounts","kind":"GlobalDocumentDB","tags":{},"systemData":{"createdAt":"2022-09-19T03:14:46.9695124Z"},"properties":{"provisioningState":"Creating","publicNetworkAccess":"Enabled","enableAutomaticFailover":false,"enableMultipleWriteLocations":false,"enablePartitionKeyMonitor":false,"isVirtualNetworkFilterEnabled":false,"virtualNetworkRules":[],"EnabledApiTypes":"Sql","disableKeyBasedMetadataWriteAccess":false,"enableFreeTier":false,"enableAnalyticalStorage":false,"analyticalStorageConfiguration":{"schemaType":"WellDefined"},"instanceId":"e1b23cd4-8d3c-4ae2-9c23-9dc42c7963f0","databaseAccountOfferType":"Standard","defaultIdentity":"","networkAclBypass":"None","disableLocalAuth":false,"enablePartitionMerge":false,"consistencyPolicy":{"defaultConsistencyLevel":"Session","maxIntervalInSeconds":5,"maxStalenessPrefix":100},"configurationOverrides":{},"writeLocations":[{"id":"cli000002-westus","locationName":"West
        US","provisioningState":"Creating","failoverPriority":0,"isZoneRedundant":false}],"readLocations":[{"id":"cli000002-westus","locationName":"West
        US","provisioningState":"Creating","failoverPriority":0,"isZoneRedundant":false}],"locations":[{"id":"cli000002-westus","locationName":"West
        US","provisioningState":"Creating","failoverPriority":0,"isZoneRedundant":false}],"failoverPolicies":[{"id":"cli000002-westus","locationName":"West
        US","failoverPriority":0}],"cors":[],"capabilities":[],"ipRules":[],"backupPolicy":{"type":"Periodic","periodicModeProperties":{"backupIntervalInMinutes":240,"backupRetentionIntervalInHours":8,"backupStorageRedundancy":"Invalid"}},"networkAclBypassResourceIds":[],"keysMetadata":{"primaryMasterKey":{"generationTime":"2022-09-19T03:14:46.9695124Z"},"secondaryMasterKey":{"generationTime":"2022-09-19T03:14:46.9695124Z"},"primaryReadonlyMasterKey":{"generationTime":"2022-09-19T03:14:46.9695124Z"},"secondaryReadonlyMasterKey":{"generationTime":"2022-09-19T03:14:46.9695124Z"}}},"identity":{"type":"None"}}'
    headers:
      azure-asyncoperation:
      - https://management.azure.com/subscriptions/00000000-0000-0000-0000-000000000000/providers/Microsoft.DocumentDB/locations/westus/operationsStatus/3a0c9207-016e-420a-8833-bd8233a2ca74?api-version=2022-08-15
      cache-control:
      - no-store, no-cache
      content-length:
      - '2203'
      content-type:
      - application/json
      date:
      - Mon, 19 Sep 2022 03:14:49 GMT
      location:
      - https://management.azure.com/subscriptions/00000000-0000-0000-0000-000000000000/resourceGroups/cli_test_cosmosdb_account000001/providers/Microsoft.DocumentDB/databaseAccounts/cli000002/operationResults/3a0c9207-016e-420a-8833-bd8233a2ca74?api-version=2022-08-15
>>>>>>> 1be1db21
      pragma:
      - no-cache
      server:
      - Microsoft-HTTPAPI/2.0
      strict-transport-security:
      - max-age=31536000; includeSubDomains
      transfer-encoding:
      - chunked
      vary:
      - Accept-Encoding
      x-content-type-options:
      - nosniff
      x-ms-gatewayversion:
      - version=2.14.0
      x-ms-ratelimit-remaining-subscription-writes:
      - '1198'
    status:
      code: 200
      message: Ok
- request:
    body: null
    headers:
      Accept:
      - '*/*'
      Accept-Encoding:
      - gzip, deflate
      CommandName:
      - cosmosdb create
      Connection:
      - keep-alive
      ParameterSetName:
      - -n -g
      User-Agent:
<<<<<<< HEAD
      - AZURECLI/2.37.0 azsdk-python-mgmt-cosmosdb/7.0.0b6 Python/3.8.10 (Windows-10-10.0.22000-SP0)
    method: GET
    uri: https://management.azure.com/subscriptions/00000000-0000-0000-0000-000000000000/providers/Microsoft.DocumentDB/locations/westus/operationsStatus/95edc757-d6a2-423a-a4fc-fdb5ebc67051?api-version=2022-02-15-preview
=======
      - AZURECLI/2.40.0 azsdk-python-mgmt-cosmosdb/8.0.0 Python/3.10.6 (Linux-5.15.0-1019-azure-x86_64-with-glibc2.31)
        VSTS_0fb41ef4-5012-48a9-bf39-4ee3de03ee35_build_4949_0
    method: GET
    uri: https://management.azure.com/subscriptions/00000000-0000-0000-0000-000000000000/providers/Microsoft.DocumentDB/locations/westus/operationsStatus/3a0c9207-016e-420a-8833-bd8233a2ca74?api-version=2022-08-15
>>>>>>> 1be1db21
  response:
    body:
      string: '{"status":"Dequeued"}'
    headers:
      cache-control:
      - no-store, no-cache
      content-length:
      - '21'
      content-type:
      - application/json
      date:
<<<<<<< HEAD
      - Tue, 28 Jun 2022 13:03:39 GMT
=======
      - Mon, 19 Sep 2022 03:15:18 GMT
>>>>>>> 1be1db21
      pragma:
      - no-cache
      server:
      - Microsoft-HTTPAPI/2.0
      strict-transport-security:
      - max-age=31536000; includeSubDomains
      transfer-encoding:
      - chunked
      vary:
      - Accept-Encoding
      x-content-type-options:
      - nosniff
      x-ms-gatewayversion:
      - version=2.14.0
    status:
      code: 200
      message: Ok
- request:
    body: null
    headers:
      Accept:
      - '*/*'
      Accept-Encoding:
      - gzip, deflate
      CommandName:
      - cosmosdb create
      Connection:
      - keep-alive
      ParameterSetName:
      - -n -g
      User-Agent:
<<<<<<< HEAD
      - AZURECLI/2.37.0 azsdk-python-mgmt-cosmosdb/7.0.0b6 Python/3.8.10 (Windows-10-10.0.22000-SP0)
    method: GET
    uri: https://management.azure.com/subscriptions/00000000-0000-0000-0000-000000000000/providers/Microsoft.DocumentDB/locations/westus/operationsStatus/95edc757-d6a2-423a-a4fc-fdb5ebc67051?api-version=2022-02-15-preview
=======
      - AZURECLI/2.40.0 azsdk-python-mgmt-cosmosdb/8.0.0 Python/3.10.6 (Linux-5.15.0-1019-azure-x86_64-with-glibc2.31)
        VSTS_0fb41ef4-5012-48a9-bf39-4ee3de03ee35_build_4949_0
    method: GET
    uri: https://management.azure.com/subscriptions/00000000-0000-0000-0000-000000000000/providers/Microsoft.DocumentDB/locations/westus/operationsStatus/3a0c9207-016e-420a-8833-bd8233a2ca74?api-version=2022-08-15
>>>>>>> 1be1db21
  response:
    body:
      string: '{"status":"Dequeued"}'
    headers:
      cache-control:
      - no-store, no-cache
      content-length:
      - '21'
      content-type:
      - application/json
      date:
<<<<<<< HEAD
      - Tue, 28 Jun 2022 13:04:10 GMT
=======
      - Mon, 19 Sep 2022 03:15:48 GMT
>>>>>>> 1be1db21
      pragma:
      - no-cache
      server:
      - Microsoft-HTTPAPI/2.0
      strict-transport-security:
      - max-age=31536000; includeSubDomains
      transfer-encoding:
      - chunked
      vary:
      - Accept-Encoding
      x-content-type-options:
      - nosniff
      x-ms-gatewayversion:
      - version=2.14.0
    status:
      code: 200
      message: Ok
- request:
    body: null
    headers:
      Accept:
      - '*/*'
      Accept-Encoding:
      - gzip, deflate
      CommandName:
      - cosmosdb create
      Connection:
      - keep-alive
      ParameterSetName:
      - -n -g
      User-Agent:
<<<<<<< HEAD
      - AZURECLI/2.37.0 azsdk-python-mgmt-cosmosdb/7.0.0b6 Python/3.8.10 (Windows-10-10.0.22000-SP0)
    method: GET
    uri: https://management.azure.com/subscriptions/00000000-0000-0000-0000-000000000000/providers/Microsoft.DocumentDB/locations/westus/operationsStatus/95edc757-d6a2-423a-a4fc-fdb5ebc67051?api-version=2022-02-15-preview
=======
      - AZURECLI/2.40.0 azsdk-python-mgmt-cosmosdb/8.0.0 Python/3.10.6 (Linux-5.15.0-1019-azure-x86_64-with-glibc2.31)
        VSTS_0fb41ef4-5012-48a9-bf39-4ee3de03ee35_build_4949_0
    method: GET
    uri: https://management.azure.com/subscriptions/00000000-0000-0000-0000-000000000000/providers/Microsoft.DocumentDB/locations/westus/operationsStatus/3a0c9207-016e-420a-8833-bd8233a2ca74?api-version=2022-08-15
>>>>>>> 1be1db21
  response:
    body:
      string: '{"status":"Dequeued"}'
    headers:
      cache-control:
      - no-store, no-cache
      content-length:
      - '21'
      content-type:
      - application/json
      date:
<<<<<<< HEAD
      - Tue, 28 Jun 2022 13:04:40 GMT
=======
      - Mon, 19 Sep 2022 03:16:18 GMT
>>>>>>> 1be1db21
      pragma:
      - no-cache
      server:
      - Microsoft-HTTPAPI/2.0
      strict-transport-security:
      - max-age=31536000; includeSubDomains
      transfer-encoding:
      - chunked
      vary:
      - Accept-Encoding
      x-content-type-options:
      - nosniff
      x-ms-gatewayversion:
      - version=2.14.0
    status:
      code: 200
      message: Ok
- request:
    body: null
    headers:
      Accept:
      - '*/*'
      Accept-Encoding:
      - gzip, deflate
      CommandName:
      - cosmosdb create
      Connection:
      - keep-alive
      ParameterSetName:
      - -n -g
      User-Agent:
<<<<<<< HEAD
      - AZURECLI/2.37.0 azsdk-python-mgmt-cosmosdb/7.0.0b6 Python/3.8.10 (Windows-10-10.0.22000-SP0)
    method: GET
    uri: https://management.azure.com/subscriptions/00000000-0000-0000-0000-000000000000/providers/Microsoft.DocumentDB/locations/westus/operationsStatus/95edc757-d6a2-423a-a4fc-fdb5ebc67051?api-version=2022-02-15-preview
  response:
    body:
      string: '{"status":"Dequeued"}'
    headers:
      cache-control:
      - no-store, no-cache
      content-length:
      - '21'
      content-type:
      - application/json
      date:
      - Tue, 28 Jun 2022 13:05:11 GMT
      pragma:
      - no-cache
      server:
      - Microsoft-HTTPAPI/2.0
      strict-transport-security:
      - max-age=31536000; includeSubDomains
      transfer-encoding:
      - chunked
      vary:
      - Accept-Encoding
      x-content-type-options:
      - nosniff
      x-ms-gatewayversion:
      - version=2.14.0
    status:
      code: 200
      message: Ok
- request:
    body: null
    headers:
      Accept:
      - '*/*'
      Accept-Encoding:
      - gzip, deflate
      CommandName:
      - cosmosdb create
      Connection:
      - keep-alive
      ParameterSetName:
      - -n -g
      User-Agent:
      - AZURECLI/2.37.0 azsdk-python-mgmt-cosmosdb/7.0.0b6 Python/3.8.10 (Windows-10-10.0.22000-SP0)
    method: GET
    uri: https://management.azure.com/subscriptions/00000000-0000-0000-0000-000000000000/providers/Microsoft.DocumentDB/locations/westus/operationsStatus/95edc757-d6a2-423a-a4fc-fdb5ebc67051?api-version=2022-02-15-preview
=======
      - AZURECLI/2.40.0 azsdk-python-mgmt-cosmosdb/8.0.0 Python/3.10.6 (Linux-5.15.0-1019-azure-x86_64-with-glibc2.31)
        VSTS_0fb41ef4-5012-48a9-bf39-4ee3de03ee35_build_4949_0
    method: GET
    uri: https://management.azure.com/subscriptions/00000000-0000-0000-0000-000000000000/providers/Microsoft.DocumentDB/locations/westus/operationsStatus/3a0c9207-016e-420a-8833-bd8233a2ca74?api-version=2022-08-15
>>>>>>> 1be1db21
  response:
    body:
      string: '{"status":"Succeeded"}'
    headers:
      cache-control:
      - no-store, no-cache
      content-length:
      - '22'
      content-type:
      - application/json
      date:
<<<<<<< HEAD
      - Tue, 28 Jun 2022 13:05:43 GMT
=======
      - Mon, 19 Sep 2022 03:16:49 GMT
>>>>>>> 1be1db21
      pragma:
      - no-cache
      server:
      - Microsoft-HTTPAPI/2.0
      strict-transport-security:
      - max-age=31536000; includeSubDomains
      transfer-encoding:
      - chunked
      vary:
      - Accept-Encoding
      x-content-type-options:
      - nosniff
      x-ms-gatewayversion:
      - version=2.14.0
    status:
      code: 200
      message: Ok
- request:
    body: null
    headers:
      Accept:
      - '*/*'
      Accept-Encoding:
      - gzip, deflate
      CommandName:
      - cosmosdb create
      Connection:
      - keep-alive
      ParameterSetName:
      - -n -g
      User-Agent:
<<<<<<< HEAD
      - AZURECLI/2.37.0 azsdk-python-mgmt-cosmosdb/7.0.0b6 Python/3.8.10 (Windows-10-10.0.22000-SP0)
    method: GET
    uri: https://management.azure.com/subscriptions/00000000-0000-0000-0000-000000000000/resourceGroups/cli_test_cosmosdb_account000001/providers/Microsoft.DocumentDB/databaseAccounts/cli000002?api-version=2022-02-15-preview
  response:
    body:
      string: '{"id":"/subscriptions/00000000-0000-0000-0000-000000000000/resourceGroups/cli_test_cosmosdb_account000001/providers/Microsoft.DocumentDB/databaseAccounts/cli000002","name":"cli000002","location":"West
        US","type":"Microsoft.DocumentDB/databaseAccounts","kind":"GlobalDocumentDB","tags":{},"systemData":{"createdAt":"2022-06-28T13:04:42.7359429Z"},"properties":{"provisioningState":"Succeeded","documentEndpoint":"https://cli000002.documents.azure.com:443/","publicNetworkAccess":"Enabled","enableAutomaticFailover":false,"enableMultipleWriteLocations":false,"enablePartitionKeyMonitor":false,"isVirtualNetworkFilterEnabled":false,"virtualNetworkRules":[],"EnabledApiTypes":"Sql","disableKeyBasedMetadataWriteAccess":false,"enableFreeTier":false,"enableAnalyticalStorage":false,"analyticalStorageConfiguration":{"schemaType":"WellDefined"},"instanceId":"890c23a8-2991-4b86-ba34-4edc5cc13ddb","databaseAccountOfferType":"Standard","enableCassandraConnector":false,"connectorOffer":"","enableMaterializedViews":false,"defaultIdentity":"FirstPartyIdentity","networkAclBypass":"None","disableLocalAuth":false,"consistencyPolicy":{"defaultConsistencyLevel":"Session","maxIntervalInSeconds":5,"maxStalenessPrefix":100},"configurationOverrides":{},"writeLocations":[{"id":"cli000002-westus","locationName":"West
        US","documentEndpoint":"https://cli000002-westus.documents.azure.com:443/","provisioningState":"Succeeded","failoverPriority":0,"isZoneRedundant":false}],"readLocations":[{"id":"cli000002-westus","locationName":"West
        US","documentEndpoint":"https://cli000002-westus.documents.azure.com:443/","provisioningState":"Succeeded","failoverPriority":0,"isZoneRedundant":false}],"locations":[{"id":"cli000002-westus","locationName":"West
        US","documentEndpoint":"https://cli000002-westus.documents.azure.com:443/","provisioningState":"Succeeded","failoverPriority":0,"isZoneRedundant":false}],"failoverPolicies":[{"id":"cli000002-westus","locationName":"West
        US","failoverPriority":0}],"cors":[],"capabilities":[],"ipRules":[],"backupPolicy":{"type":"Periodic","periodicModeProperties":{"backupIntervalInMinutes":240,"backupRetentionIntervalInHours":8,"backupStorageRedundancy":"Geo"}},"networkAclBypassResourceIds":[],"diagnosticLogSettings":{"enableFullTextQuery":"None"}},"identity":{"type":"None"}}'
=======
      - AZURECLI/2.40.0 azsdk-python-mgmt-cosmosdb/8.0.0 Python/3.10.6 (Linux-5.15.0-1019-azure-x86_64-with-glibc2.31)
        VSTS_0fb41ef4-5012-48a9-bf39-4ee3de03ee35_build_4949_0
    method: GET
    uri: https://management.azure.com/subscriptions/00000000-0000-0000-0000-000000000000/resourceGroups/cli_test_cosmosdb_account000001/providers/Microsoft.DocumentDB/databaseAccounts/cli000002?api-version=2022-08-15
  response:
    body:
      string: '{"id":"/subscriptions/00000000-0000-0000-0000-000000000000/resourceGroups/cli_test_cosmosdb_account000001/providers/Microsoft.DocumentDB/databaseAccounts/cli000002","name":"cli000002","location":"West
        US","type":"Microsoft.DocumentDB/databaseAccounts","kind":"GlobalDocumentDB","tags":{},"systemData":{"createdAt":"2022-09-19T03:16:14.4258596Z"},"properties":{"provisioningState":"Succeeded","documentEndpoint":"https://cli000002.documents.azure.com:443/","publicNetworkAccess":"Enabled","enableAutomaticFailover":false,"enableMultipleWriteLocations":false,"enablePartitionKeyMonitor":false,"isVirtualNetworkFilterEnabled":false,"virtualNetworkRules":[],"EnabledApiTypes":"Sql","disableKeyBasedMetadataWriteAccess":false,"enableFreeTier":false,"enableAnalyticalStorage":false,"analyticalStorageConfiguration":{"schemaType":"WellDefined"},"instanceId":"e1b23cd4-8d3c-4ae2-9c23-9dc42c7963f0","databaseAccountOfferType":"Standard","defaultIdentity":"FirstPartyIdentity","networkAclBypass":"None","disableLocalAuth":false,"enablePartitionMerge":false,"consistencyPolicy":{"defaultConsistencyLevel":"Session","maxIntervalInSeconds":5,"maxStalenessPrefix":100},"configurationOverrides":{},"writeLocations":[{"id":"cli000002-westus","locationName":"West
        US","documentEndpoint":"https://cli000002-westus.documents.azure.com:443/","provisioningState":"Succeeded","failoverPriority":0,"isZoneRedundant":false}],"readLocations":[{"id":"cli000002-westus","locationName":"West
        US","documentEndpoint":"https://cli000002-westus.documents.azure.com:443/","provisioningState":"Succeeded","failoverPriority":0,"isZoneRedundant":false}],"locations":[{"id":"cli000002-westus","locationName":"West
        US","documentEndpoint":"https://cli000002-westus.documents.azure.com:443/","provisioningState":"Succeeded","failoverPriority":0,"isZoneRedundant":false}],"failoverPolicies":[{"id":"cli000002-westus","locationName":"West
        US","failoverPriority":0}],"cors":[],"capabilities":[],"ipRules":[],"backupPolicy":{"type":"Periodic","periodicModeProperties":{"backupIntervalInMinutes":240,"backupRetentionIntervalInHours":8,"backupStorageRedundancy":"Geo"}},"networkAclBypassResourceIds":[],"keysMetadata":{"primaryMasterKey":{"generationTime":"2022-09-19T03:16:14.4258596Z"},"secondaryMasterKey":{"generationTime":"2022-09-19T03:16:14.4258596Z"},"primaryReadonlyMasterKey":{"generationTime":"2022-09-19T03:16:14.4258596Z"},"secondaryReadonlyMasterKey":{"generationTime":"2022-09-19T03:16:14.4258596Z"}}},"identity":{"type":"None"}}'
>>>>>>> 1be1db21
    headers:
      cache-control:
      - no-store, no-cache
      content-length:
<<<<<<< HEAD
      - '2296'
      content-type:
      - application/json
      date:
      - Tue, 28 Jun 2022 13:05:43 GMT
=======
      - '2498'
      content-type:
      - application/json
      date:
      - Mon, 19 Sep 2022 03:16:49 GMT
>>>>>>> 1be1db21
      pragma:
      - no-cache
      server:
      - Microsoft-HTTPAPI/2.0
      strict-transport-security:
      - max-age=31536000; includeSubDomains
      transfer-encoding:
      - chunked
      vary:
      - Accept-Encoding
      x-content-type-options:
      - nosniff
      x-ms-gatewayversion:
      - version=2.14.0
    status:
      code: 200
      message: Ok
- request:
    body: null
    headers:
      Accept:
      - application/json
      Accept-Encoding:
      - gzip, deflate
      CommandName:
      - cosmosdb create
      Connection:
      - keep-alive
      ParameterSetName:
      - -n -g
      User-Agent:
<<<<<<< HEAD
      - AZURECLI/2.37.0 azsdk-python-mgmt-cosmosdb/7.0.0b6 Python/3.8.10 (Windows-10-10.0.22000-SP0)
    method: GET
    uri: https://management.azure.com/subscriptions/00000000-0000-0000-0000-000000000000/resourceGroups/cli_test_cosmosdb_account000001/providers/Microsoft.DocumentDB/databaseAccounts/cli000002?api-version=2022-02-15-preview
  response:
    body:
      string: '{"id":"/subscriptions/00000000-0000-0000-0000-000000000000/resourceGroups/cli_test_cosmosdb_account000001/providers/Microsoft.DocumentDB/databaseAccounts/cli000002","name":"cli000002","location":"West
        US","type":"Microsoft.DocumentDB/databaseAccounts","kind":"GlobalDocumentDB","tags":{},"systemData":{"createdAt":"2022-06-28T13:04:42.7359429Z"},"properties":{"provisioningState":"Succeeded","documentEndpoint":"https://cli000002.documents.azure.com:443/","publicNetworkAccess":"Enabled","enableAutomaticFailover":false,"enableMultipleWriteLocations":false,"enablePartitionKeyMonitor":false,"isVirtualNetworkFilterEnabled":false,"virtualNetworkRules":[],"EnabledApiTypes":"Sql","disableKeyBasedMetadataWriteAccess":false,"enableFreeTier":false,"enableAnalyticalStorage":false,"analyticalStorageConfiguration":{"schemaType":"WellDefined"},"instanceId":"890c23a8-2991-4b86-ba34-4edc5cc13ddb","databaseAccountOfferType":"Standard","enableCassandraConnector":false,"connectorOffer":"","enableMaterializedViews":false,"defaultIdentity":"FirstPartyIdentity","networkAclBypass":"None","disableLocalAuth":false,"consistencyPolicy":{"defaultConsistencyLevel":"Session","maxIntervalInSeconds":5,"maxStalenessPrefix":100},"configurationOverrides":{},"writeLocations":[{"id":"cli000002-westus","locationName":"West
        US","documentEndpoint":"https://cli000002-westus.documents.azure.com:443/","provisioningState":"Succeeded","failoverPriority":0,"isZoneRedundant":false}],"readLocations":[{"id":"cli000002-westus","locationName":"West
        US","documentEndpoint":"https://cli000002-westus.documents.azure.com:443/","provisioningState":"Succeeded","failoverPriority":0,"isZoneRedundant":false}],"locations":[{"id":"cli000002-westus","locationName":"West
        US","documentEndpoint":"https://cli000002-westus.documents.azure.com:443/","provisioningState":"Succeeded","failoverPriority":0,"isZoneRedundant":false}],"failoverPolicies":[{"id":"cli000002-westus","locationName":"West
        US","failoverPriority":0}],"cors":[],"capabilities":[],"ipRules":[],"backupPolicy":{"type":"Periodic","periodicModeProperties":{"backupIntervalInMinutes":240,"backupRetentionIntervalInHours":8,"backupStorageRedundancy":"Geo"}},"networkAclBypassResourceIds":[],"diagnosticLogSettings":{"enableFullTextQuery":"None"}},"identity":{"type":"None"}}'
=======
      - AZURECLI/2.40.0 azsdk-python-mgmt-cosmosdb/8.0.0 Python/3.10.6 (Linux-5.15.0-1019-azure-x86_64-with-glibc2.31)
        VSTS_0fb41ef4-5012-48a9-bf39-4ee3de03ee35_build_4949_0
    method: GET
    uri: https://management.azure.com/subscriptions/00000000-0000-0000-0000-000000000000/resourceGroups/cli_test_cosmosdb_account000001/providers/Microsoft.DocumentDB/databaseAccounts/cli000002?api-version=2022-08-15
  response:
    body:
      string: '{"id":"/subscriptions/00000000-0000-0000-0000-000000000000/resourceGroups/cli_test_cosmosdb_account000001/providers/Microsoft.DocumentDB/databaseAccounts/cli000002","name":"cli000002","location":"West
        US","type":"Microsoft.DocumentDB/databaseAccounts","kind":"GlobalDocumentDB","tags":{},"systemData":{"createdAt":"2022-09-19T03:16:14.4258596Z"},"properties":{"provisioningState":"Succeeded","documentEndpoint":"https://cli000002.documents.azure.com:443/","publicNetworkAccess":"Enabled","enableAutomaticFailover":false,"enableMultipleWriteLocations":false,"enablePartitionKeyMonitor":false,"isVirtualNetworkFilterEnabled":false,"virtualNetworkRules":[],"EnabledApiTypes":"Sql","disableKeyBasedMetadataWriteAccess":false,"enableFreeTier":false,"enableAnalyticalStorage":false,"analyticalStorageConfiguration":{"schemaType":"WellDefined"},"instanceId":"e1b23cd4-8d3c-4ae2-9c23-9dc42c7963f0","databaseAccountOfferType":"Standard","defaultIdentity":"FirstPartyIdentity","networkAclBypass":"None","disableLocalAuth":false,"enablePartitionMerge":false,"consistencyPolicy":{"defaultConsistencyLevel":"Session","maxIntervalInSeconds":5,"maxStalenessPrefix":100},"configurationOverrides":{},"writeLocations":[{"id":"cli000002-westus","locationName":"West
        US","documentEndpoint":"https://cli000002-westus.documents.azure.com:443/","provisioningState":"Succeeded","failoverPriority":0,"isZoneRedundant":false}],"readLocations":[{"id":"cli000002-westus","locationName":"West
        US","documentEndpoint":"https://cli000002-westus.documents.azure.com:443/","provisioningState":"Succeeded","failoverPriority":0,"isZoneRedundant":false}],"locations":[{"id":"cli000002-westus","locationName":"West
        US","documentEndpoint":"https://cli000002-westus.documents.azure.com:443/","provisioningState":"Succeeded","failoverPriority":0,"isZoneRedundant":false}],"failoverPolicies":[{"id":"cli000002-westus","locationName":"West
        US","failoverPriority":0}],"cors":[],"capabilities":[],"ipRules":[],"backupPolicy":{"type":"Periodic","periodicModeProperties":{"backupIntervalInMinutes":240,"backupRetentionIntervalInHours":8,"backupStorageRedundancy":"Geo"}},"networkAclBypassResourceIds":[],"keysMetadata":{"primaryMasterKey":{"generationTime":"2022-09-19T03:16:14.4258596Z"},"secondaryMasterKey":{"generationTime":"2022-09-19T03:16:14.4258596Z"},"primaryReadonlyMasterKey":{"generationTime":"2022-09-19T03:16:14.4258596Z"},"secondaryReadonlyMasterKey":{"generationTime":"2022-09-19T03:16:14.4258596Z"}}},"identity":{"type":"None"}}'
>>>>>>> 1be1db21
    headers:
      cache-control:
      - no-store, no-cache
      content-length:
<<<<<<< HEAD
      - '2296'
      content-type:
      - application/json
      date:
      - Tue, 28 Jun 2022 13:05:44 GMT
=======
      - '2498'
      content-type:
      - application/json
      date:
      - Mon, 19 Sep 2022 03:16:49 GMT
>>>>>>> 1be1db21
      pragma:
      - no-cache
      server:
      - Microsoft-HTTPAPI/2.0
      strict-transport-security:
      - max-age=31536000; includeSubDomains
      transfer-encoding:
      - chunked
      vary:
      - Accept-Encoding
      x-content-type-options:
      - nosniff
      x-ms-gatewayversion:
      - version=2.14.0
    status:
      code: 200
      message: Ok
- request:
    body: null
    headers:
      Accept:
      - '*/*'
      Accept-Encoding:
      - gzip, deflate
      CommandName:
      - cosmosdb check-name-exists
      Connection:
      - keep-alive
      ParameterSetName:
      - -n
      User-Agent:
<<<<<<< HEAD
      - AZURECLI/2.37.0 azsdk-python-mgmt-cosmosdb/7.0.0b6 Python/3.8.10 (Windows-10-10.0.22000-SP0)
    method: HEAD
    uri: https://management.azure.com/providers/Microsoft.DocumentDB/databaseAccountNames/cli000002?api-version=2022-02-15-preview
=======
      - AZURECLI/2.40.0 azsdk-python-mgmt-cosmosdb/8.0.0 Python/3.10.6 (Linux-5.15.0-1019-azure-x86_64-with-glibc2.31)
        VSTS_0fb41ef4-5012-48a9-bf39-4ee3de03ee35_build_4949_0
    method: HEAD
    uri: https://management.azure.com/providers/Microsoft.DocumentDB/databaseAccountNames/cli000002?api-version=2022-08-15
>>>>>>> 1be1db21
  response:
    body:
      string: ''
    headers:
      cache-control:
      - no-store, no-cache
      content-length:
      - '0'
      date:
<<<<<<< HEAD
      - Tue, 28 Jun 2022 13:05:45 GMT
=======
      - Mon, 19 Sep 2022 03:16:50 GMT
>>>>>>> 1be1db21
      pragma:
      - no-cache
      server:
      - Microsoft-HTTPAPI/2.0
      strict-transport-security:
      - max-age=31536000; includeSubDomains
      x-content-type-options:
      - nosniff
      x-ms-activity-id:
<<<<<<< HEAD
      - 053f09b9-f6e3-11ec-aa65-84a93e8d2c6d
=======
      - 803b50ea-37c9-11ed-8bce-d765df81fe6a
>>>>>>> 1be1db21
    status:
      code: 200
      message: Ok
version: 1<|MERGE_RESOLUTION|>--- conflicted
+++ resolved
@@ -13,16 +13,10 @@
       ParameterSetName:
       - -n
       User-Agent:
-<<<<<<< HEAD
-      - AZURECLI/2.37.0 azsdk-python-mgmt-cosmosdb/7.0.0b6 Python/3.8.10 (Windows-10-10.0.22000-SP0)
-    method: HEAD
-    uri: https://management.azure.com/providers/Microsoft.DocumentDB/databaseAccountNames/cli000002?api-version=2022-02-15-preview
-=======
       - AZURECLI/2.40.0 azsdk-python-mgmt-cosmosdb/8.0.0 Python/3.10.6 (Linux-5.15.0-1019-azure-x86_64-with-glibc2.31)
         VSTS_0fb41ef4-5012-48a9-bf39-4ee3de03ee35_build_4949_0
     method: HEAD
     uri: https://management.azure.com/providers/Microsoft.DocumentDB/databaseAccountNames/cli000002?api-version=2022-08-15
->>>>>>> 1be1db21
   response:
     body:
       string: ''
@@ -32,11 +26,7 @@
       content-length:
       - '148'
       date:
-<<<<<<< HEAD
-      - Tue, 28 Jun 2022 13:02:54 GMT
-=======
       - Mon, 19 Sep 2022 03:14:41 GMT
->>>>>>> 1be1db21
       pragma:
       - no-cache
       server:
@@ -62,21 +52,13 @@
       ParameterSetName:
       - -n -g
       User-Agent:
-<<<<<<< HEAD
-      - AZURECLI/2.37.0 azsdk-python-azure-mgmt-resource/21.1.0b1 Python/3.8.10 (Windows-10-10.0.22000-SP0)
-=======
       - AZURECLI/2.40.0 azsdk-python-azure-mgmt-resource/21.1.0b1 Python/3.10.6 (Linux-5.15.0-1019-azure-x86_64-with-glibc2.31)
         VSTS_0fb41ef4-5012-48a9-bf39-4ee3de03ee35_build_4949_0
->>>>>>> 1be1db21
     method: GET
     uri: https://management.azure.com/subscriptions/00000000-0000-0000-0000-000000000000/resourcegroups/cli_test_cosmosdb_account000001?api-version=2021-04-01
   response:
     body:
-<<<<<<< HEAD
-      string: '{"id":"/subscriptions/00000000-0000-0000-0000-000000000000/resourceGroups/cli_test_cosmosdb_account000001","name":"cli_test_cosmosdb_account000001","type":"Microsoft.Resources/resourceGroups","location":"westus","tags":{"product":"azurecli","cause":"automation","date":"2022-06-28T13:02:46Z"},"properties":{"provisioningState":"Succeeded"}}'
-=======
       string: '{"id":"/subscriptions/00000000-0000-0000-0000-000000000000/resourceGroups/cli_test_cosmosdb_account000001","name":"cli_test_cosmosdb_account000001","type":"Microsoft.Resources/resourceGroups","location":"westus","tags":{"product":"azurecli","cause":"automation","date":"2022-09-19T03:14:41Z"},"properties":{"provisioningState":"Succeeded"}}'
->>>>>>> 1be1db21
     headers:
       cache-control:
       - no-cache
@@ -85,11 +67,7 @@
       content-type:
       - application/json; charset=utf-8
       date:
-<<<<<<< HEAD
-      - Tue, 28 Jun 2022 13:02:54 GMT
-=======
       - Mon, 19 Sep 2022 03:14:42 GMT
->>>>>>> 1be1db21
       expires:
       - '-1'
       pragma:
@@ -123,32 +101,6 @@
       ParameterSetName:
       - -n -g
       User-Agent:
-<<<<<<< HEAD
-      - AZURECLI/2.37.0 azsdk-python-mgmt-cosmosdb/7.0.0b6 Python/3.8.10 (Windows-10-10.0.22000-SP0)
-    method: PUT
-    uri: https://management.azure.com/subscriptions/00000000-0000-0000-0000-000000000000/resourceGroups/cli_test_cosmosdb_account000001/providers/Microsoft.DocumentDB/databaseAccounts/cli000002?api-version=2022-02-15-preview
-  response:
-    body:
-      string: '{"id":"/subscriptions/00000000-0000-0000-0000-000000000000/resourceGroups/cli_test_cosmosdb_account000001/providers/Microsoft.DocumentDB/databaseAccounts/cli000002","name":"cli000002","location":"West
-        US","type":"Microsoft.DocumentDB/databaseAccounts","kind":"GlobalDocumentDB","tags":{},"systemData":{"createdAt":"2022-06-28T13:03:05.3411255Z"},"properties":{"provisioningState":"Creating","publicNetworkAccess":"Enabled","enableAutomaticFailover":false,"enableMultipleWriteLocations":false,"enablePartitionKeyMonitor":false,"isVirtualNetworkFilterEnabled":false,"virtualNetworkRules":[],"EnabledApiTypes":"Sql","disableKeyBasedMetadataWriteAccess":false,"enableFreeTier":false,"enableAnalyticalStorage":false,"analyticalStorageConfiguration":{"schemaType":"WellDefined"},"instanceId":"890c23a8-2991-4b86-ba34-4edc5cc13ddb","databaseAccountOfferType":"Standard","enableCassandraConnector":false,"connectorOffer":"","enableMaterializedViews":false,"defaultIdentity":"","networkAclBypass":"None","disableLocalAuth":false,"consistencyPolicy":{"defaultConsistencyLevel":"Session","maxIntervalInSeconds":5,"maxStalenessPrefix":100},"configurationOverrides":{},"writeLocations":[{"id":"cli000002-westus","locationName":"West
-        US","provisioningState":"Creating","failoverPriority":0,"isZoneRedundant":false}],"readLocations":[{"id":"cli000002-westus","locationName":"West
-        US","provisioningState":"Creating","failoverPriority":0,"isZoneRedundant":false}],"locations":[{"id":"cli000002-westus","locationName":"West
-        US","provisioningState":"Creating","failoverPriority":0,"isZoneRedundant":false}],"failoverPolicies":[{"id":"cli000002-westus","locationName":"West
-        US","failoverPriority":0}],"cors":[],"capabilities":[],"ipRules":[],"backupPolicy":{"type":"Periodic","periodicModeProperties":{"backupIntervalInMinutes":240,"backupRetentionIntervalInHours":8,"backupStorageRedundancy":"Invalid"}},"networkAclBypassResourceIds":[],"diagnosticLogSettings":{"enableFullTextQuery":"None"}},"identity":{"type":"None"}}'
-    headers:
-      azure-asyncoperation:
-      - https://management.azure.com/subscriptions/00000000-0000-0000-0000-000000000000/providers/Microsoft.DocumentDB/locations/westus/operationsStatus/95edc757-d6a2-423a-a4fc-fdb5ebc67051?api-version=2022-02-15-preview
-      cache-control:
-      - no-store, no-cache
-      content-length:
-      - '2001'
-      content-type:
-      - application/json
-      date:
-      - Tue, 28 Jun 2022 13:03:08 GMT
-      location:
-      - https://management.azure.com/subscriptions/00000000-0000-0000-0000-000000000000/resourceGroups/cli_test_cosmosdb_account000001/providers/Microsoft.DocumentDB/databaseAccounts/cli000002/operationResults/95edc757-d6a2-423a-a4fc-fdb5ebc67051?api-version=2022-02-15-preview
-=======
       - AZURECLI/2.40.0 azsdk-python-mgmt-cosmosdb/8.0.0 Python/3.10.6 (Linux-5.15.0-1019-azure-x86_64-with-glibc2.31)
         VSTS_0fb41ef4-5012-48a9-bf39-4ee3de03ee35_build_4949_0
     method: PUT
@@ -174,7 +126,6 @@
       - Mon, 19 Sep 2022 03:14:49 GMT
       location:
       - https://management.azure.com/subscriptions/00000000-0000-0000-0000-000000000000/resourceGroups/cli_test_cosmosdb_account000001/providers/Microsoft.DocumentDB/databaseAccounts/cli000002/operationResults/3a0c9207-016e-420a-8833-bd8233a2ca74?api-version=2022-08-15
->>>>>>> 1be1db21
       pragma:
       - no-cache
       server:
@@ -190,34 +141,28 @@
       x-ms-gatewayversion:
       - version=2.14.0
       x-ms-ratelimit-remaining-subscription-writes:
-      - '1198'
-    status:
-      code: 200
-      message: Ok
-- request:
-    body: null
-    headers:
-      Accept:
-      - '*/*'
-      Accept-Encoding:
-      - gzip, deflate
-      CommandName:
-      - cosmosdb create
-      Connection:
-      - keep-alive
-      ParameterSetName:
-      - -n -g
-      User-Agent:
-<<<<<<< HEAD
-      - AZURECLI/2.37.0 azsdk-python-mgmt-cosmosdb/7.0.0b6 Python/3.8.10 (Windows-10-10.0.22000-SP0)
-    method: GET
-    uri: https://management.azure.com/subscriptions/00000000-0000-0000-0000-000000000000/providers/Microsoft.DocumentDB/locations/westus/operationsStatus/95edc757-d6a2-423a-a4fc-fdb5ebc67051?api-version=2022-02-15-preview
-=======
+      - '1199'
+    status:
+      code: 200
+      message: Ok
+- request:
+    body: null
+    headers:
+      Accept:
+      - '*/*'
+      Accept-Encoding:
+      - gzip, deflate
+      CommandName:
+      - cosmosdb create
+      Connection:
+      - keep-alive
+      ParameterSetName:
+      - -n -g
+      User-Agent:
       - AZURECLI/2.40.0 azsdk-python-mgmt-cosmosdb/8.0.0 Python/3.10.6 (Linux-5.15.0-1019-azure-x86_64-with-glibc2.31)
         VSTS_0fb41ef4-5012-48a9-bf39-4ee3de03ee35_build_4949_0
     method: GET
     uri: https://management.azure.com/subscriptions/00000000-0000-0000-0000-000000000000/providers/Microsoft.DocumentDB/locations/westus/operationsStatus/3a0c9207-016e-420a-8833-bd8233a2ca74?api-version=2022-08-15
->>>>>>> 1be1db21
   response:
     body:
       string: '{"status":"Dequeued"}'
@@ -229,52 +174,42 @@
       content-type:
       - application/json
       date:
-<<<<<<< HEAD
-      - Tue, 28 Jun 2022 13:03:39 GMT
-=======
       - Mon, 19 Sep 2022 03:15:18 GMT
->>>>>>> 1be1db21
-      pragma:
-      - no-cache
-      server:
-      - Microsoft-HTTPAPI/2.0
-      strict-transport-security:
-      - max-age=31536000; includeSubDomains
-      transfer-encoding:
-      - chunked
-      vary:
-      - Accept-Encoding
-      x-content-type-options:
-      - nosniff
-      x-ms-gatewayversion:
-      - version=2.14.0
-    status:
-      code: 200
-      message: Ok
-- request:
-    body: null
-    headers:
-      Accept:
-      - '*/*'
-      Accept-Encoding:
-      - gzip, deflate
-      CommandName:
-      - cosmosdb create
-      Connection:
-      - keep-alive
-      ParameterSetName:
-      - -n -g
-      User-Agent:
-<<<<<<< HEAD
-      - AZURECLI/2.37.0 azsdk-python-mgmt-cosmosdb/7.0.0b6 Python/3.8.10 (Windows-10-10.0.22000-SP0)
-    method: GET
-    uri: https://management.azure.com/subscriptions/00000000-0000-0000-0000-000000000000/providers/Microsoft.DocumentDB/locations/westus/operationsStatus/95edc757-d6a2-423a-a4fc-fdb5ebc67051?api-version=2022-02-15-preview
-=======
+      pragma:
+      - no-cache
+      server:
+      - Microsoft-HTTPAPI/2.0
+      strict-transport-security:
+      - max-age=31536000; includeSubDomains
+      transfer-encoding:
+      - chunked
+      vary:
+      - Accept-Encoding
+      x-content-type-options:
+      - nosniff
+      x-ms-gatewayversion:
+      - version=2.14.0
+    status:
+      code: 200
+      message: Ok
+- request:
+    body: null
+    headers:
+      Accept:
+      - '*/*'
+      Accept-Encoding:
+      - gzip, deflate
+      CommandName:
+      - cosmosdb create
+      Connection:
+      - keep-alive
+      ParameterSetName:
+      - -n -g
+      User-Agent:
       - AZURECLI/2.40.0 azsdk-python-mgmt-cosmosdb/8.0.0 Python/3.10.6 (Linux-5.15.0-1019-azure-x86_64-with-glibc2.31)
         VSTS_0fb41ef4-5012-48a9-bf39-4ee3de03ee35_build_4949_0
     method: GET
     uri: https://management.azure.com/subscriptions/00000000-0000-0000-0000-000000000000/providers/Microsoft.DocumentDB/locations/westus/operationsStatus/3a0c9207-016e-420a-8833-bd8233a2ca74?api-version=2022-08-15
->>>>>>> 1be1db21
   response:
     body:
       string: '{"status":"Dequeued"}'
@@ -286,52 +221,42 @@
       content-type:
       - application/json
       date:
-<<<<<<< HEAD
-      - Tue, 28 Jun 2022 13:04:10 GMT
-=======
       - Mon, 19 Sep 2022 03:15:48 GMT
->>>>>>> 1be1db21
-      pragma:
-      - no-cache
-      server:
-      - Microsoft-HTTPAPI/2.0
-      strict-transport-security:
-      - max-age=31536000; includeSubDomains
-      transfer-encoding:
-      - chunked
-      vary:
-      - Accept-Encoding
-      x-content-type-options:
-      - nosniff
-      x-ms-gatewayversion:
-      - version=2.14.0
-    status:
-      code: 200
-      message: Ok
-- request:
-    body: null
-    headers:
-      Accept:
-      - '*/*'
-      Accept-Encoding:
-      - gzip, deflate
-      CommandName:
-      - cosmosdb create
-      Connection:
-      - keep-alive
-      ParameterSetName:
-      - -n -g
-      User-Agent:
-<<<<<<< HEAD
-      - AZURECLI/2.37.0 azsdk-python-mgmt-cosmosdb/7.0.0b6 Python/3.8.10 (Windows-10-10.0.22000-SP0)
-    method: GET
-    uri: https://management.azure.com/subscriptions/00000000-0000-0000-0000-000000000000/providers/Microsoft.DocumentDB/locations/westus/operationsStatus/95edc757-d6a2-423a-a4fc-fdb5ebc67051?api-version=2022-02-15-preview
-=======
+      pragma:
+      - no-cache
+      server:
+      - Microsoft-HTTPAPI/2.0
+      strict-transport-security:
+      - max-age=31536000; includeSubDomains
+      transfer-encoding:
+      - chunked
+      vary:
+      - Accept-Encoding
+      x-content-type-options:
+      - nosniff
+      x-ms-gatewayversion:
+      - version=2.14.0
+    status:
+      code: 200
+      message: Ok
+- request:
+    body: null
+    headers:
+      Accept:
+      - '*/*'
+      Accept-Encoding:
+      - gzip, deflate
+      CommandName:
+      - cosmosdb create
+      Connection:
+      - keep-alive
+      ParameterSetName:
+      - -n -g
+      User-Agent:
       - AZURECLI/2.40.0 azsdk-python-mgmt-cosmosdb/8.0.0 Python/3.10.6 (Linux-5.15.0-1019-azure-x86_64-with-glibc2.31)
         VSTS_0fb41ef4-5012-48a9-bf39-4ee3de03ee35_build_4949_0
     method: GET
     uri: https://management.azure.com/subscriptions/00000000-0000-0000-0000-000000000000/providers/Microsoft.DocumentDB/locations/westus/operationsStatus/3a0c9207-016e-420a-8833-bd8233a2ca74?api-version=2022-08-15
->>>>>>> 1be1db21
   response:
     body:
       string: '{"status":"Dequeued"}'
@@ -343,98 +268,42 @@
       content-type:
       - application/json
       date:
-<<<<<<< HEAD
-      - Tue, 28 Jun 2022 13:04:40 GMT
-=======
       - Mon, 19 Sep 2022 03:16:18 GMT
->>>>>>> 1be1db21
-      pragma:
-      - no-cache
-      server:
-      - Microsoft-HTTPAPI/2.0
-      strict-transport-security:
-      - max-age=31536000; includeSubDomains
-      transfer-encoding:
-      - chunked
-      vary:
-      - Accept-Encoding
-      x-content-type-options:
-      - nosniff
-      x-ms-gatewayversion:
-      - version=2.14.0
-    status:
-      code: 200
-      message: Ok
-- request:
-    body: null
-    headers:
-      Accept:
-      - '*/*'
-      Accept-Encoding:
-      - gzip, deflate
-      CommandName:
-      - cosmosdb create
-      Connection:
-      - keep-alive
-      ParameterSetName:
-      - -n -g
-      User-Agent:
-<<<<<<< HEAD
-      - AZURECLI/2.37.0 azsdk-python-mgmt-cosmosdb/7.0.0b6 Python/3.8.10 (Windows-10-10.0.22000-SP0)
-    method: GET
-    uri: https://management.azure.com/subscriptions/00000000-0000-0000-0000-000000000000/providers/Microsoft.DocumentDB/locations/westus/operationsStatus/95edc757-d6a2-423a-a4fc-fdb5ebc67051?api-version=2022-02-15-preview
-  response:
-    body:
-      string: '{"status":"Dequeued"}'
-    headers:
-      cache-control:
-      - no-store, no-cache
-      content-length:
-      - '21'
-      content-type:
-      - application/json
-      date:
-      - Tue, 28 Jun 2022 13:05:11 GMT
-      pragma:
-      - no-cache
-      server:
-      - Microsoft-HTTPAPI/2.0
-      strict-transport-security:
-      - max-age=31536000; includeSubDomains
-      transfer-encoding:
-      - chunked
-      vary:
-      - Accept-Encoding
-      x-content-type-options:
-      - nosniff
-      x-ms-gatewayversion:
-      - version=2.14.0
-    status:
-      code: 200
-      message: Ok
-- request:
-    body: null
-    headers:
-      Accept:
-      - '*/*'
-      Accept-Encoding:
-      - gzip, deflate
-      CommandName:
-      - cosmosdb create
-      Connection:
-      - keep-alive
-      ParameterSetName:
-      - -n -g
-      User-Agent:
-      - AZURECLI/2.37.0 azsdk-python-mgmt-cosmosdb/7.0.0b6 Python/3.8.10 (Windows-10-10.0.22000-SP0)
-    method: GET
-    uri: https://management.azure.com/subscriptions/00000000-0000-0000-0000-000000000000/providers/Microsoft.DocumentDB/locations/westus/operationsStatus/95edc757-d6a2-423a-a4fc-fdb5ebc67051?api-version=2022-02-15-preview
-=======
+      pragma:
+      - no-cache
+      server:
+      - Microsoft-HTTPAPI/2.0
+      strict-transport-security:
+      - max-age=31536000; includeSubDomains
+      transfer-encoding:
+      - chunked
+      vary:
+      - Accept-Encoding
+      x-content-type-options:
+      - nosniff
+      x-ms-gatewayversion:
+      - version=2.14.0
+    status:
+      code: 200
+      message: Ok
+- request:
+    body: null
+    headers:
+      Accept:
+      - '*/*'
+      Accept-Encoding:
+      - gzip, deflate
+      CommandName:
+      - cosmosdb create
+      Connection:
+      - keep-alive
+      ParameterSetName:
+      - -n -g
+      User-Agent:
       - AZURECLI/2.40.0 azsdk-python-mgmt-cosmosdb/8.0.0 Python/3.10.6 (Linux-5.15.0-1019-azure-x86_64-with-glibc2.31)
         VSTS_0fb41ef4-5012-48a9-bf39-4ee3de03ee35_build_4949_0
     method: GET
     uri: https://management.azure.com/subscriptions/00000000-0000-0000-0000-000000000000/providers/Microsoft.DocumentDB/locations/westus/operationsStatus/3a0c9207-016e-420a-8833-bd8233a2ca74?api-version=2022-08-15
->>>>>>> 1be1db21
   response:
     body:
       string: '{"status":"Succeeded"}'
@@ -446,55 +315,38 @@
       content-type:
       - application/json
       date:
-<<<<<<< HEAD
-      - Tue, 28 Jun 2022 13:05:43 GMT
-=======
       - Mon, 19 Sep 2022 03:16:49 GMT
->>>>>>> 1be1db21
-      pragma:
-      - no-cache
-      server:
-      - Microsoft-HTTPAPI/2.0
-      strict-transport-security:
-      - max-age=31536000; includeSubDomains
-      transfer-encoding:
-      - chunked
-      vary:
-      - Accept-Encoding
-      x-content-type-options:
-      - nosniff
-      x-ms-gatewayversion:
-      - version=2.14.0
-    status:
-      code: 200
-      message: Ok
-- request:
-    body: null
-    headers:
-      Accept:
-      - '*/*'
-      Accept-Encoding:
-      - gzip, deflate
-      CommandName:
-      - cosmosdb create
-      Connection:
-      - keep-alive
-      ParameterSetName:
-      - -n -g
-      User-Agent:
-<<<<<<< HEAD
-      - AZURECLI/2.37.0 azsdk-python-mgmt-cosmosdb/7.0.0b6 Python/3.8.10 (Windows-10-10.0.22000-SP0)
-    method: GET
-    uri: https://management.azure.com/subscriptions/00000000-0000-0000-0000-000000000000/resourceGroups/cli_test_cosmosdb_account000001/providers/Microsoft.DocumentDB/databaseAccounts/cli000002?api-version=2022-02-15-preview
-  response:
-    body:
-      string: '{"id":"/subscriptions/00000000-0000-0000-0000-000000000000/resourceGroups/cli_test_cosmosdb_account000001/providers/Microsoft.DocumentDB/databaseAccounts/cli000002","name":"cli000002","location":"West
-        US","type":"Microsoft.DocumentDB/databaseAccounts","kind":"GlobalDocumentDB","tags":{},"systemData":{"createdAt":"2022-06-28T13:04:42.7359429Z"},"properties":{"provisioningState":"Succeeded","documentEndpoint":"https://cli000002.documents.azure.com:443/","publicNetworkAccess":"Enabled","enableAutomaticFailover":false,"enableMultipleWriteLocations":false,"enablePartitionKeyMonitor":false,"isVirtualNetworkFilterEnabled":false,"virtualNetworkRules":[],"EnabledApiTypes":"Sql","disableKeyBasedMetadataWriteAccess":false,"enableFreeTier":false,"enableAnalyticalStorage":false,"analyticalStorageConfiguration":{"schemaType":"WellDefined"},"instanceId":"890c23a8-2991-4b86-ba34-4edc5cc13ddb","databaseAccountOfferType":"Standard","enableCassandraConnector":false,"connectorOffer":"","enableMaterializedViews":false,"defaultIdentity":"FirstPartyIdentity","networkAclBypass":"None","disableLocalAuth":false,"consistencyPolicy":{"defaultConsistencyLevel":"Session","maxIntervalInSeconds":5,"maxStalenessPrefix":100},"configurationOverrides":{},"writeLocations":[{"id":"cli000002-westus","locationName":"West
-        US","documentEndpoint":"https://cli000002-westus.documents.azure.com:443/","provisioningState":"Succeeded","failoverPriority":0,"isZoneRedundant":false}],"readLocations":[{"id":"cli000002-westus","locationName":"West
-        US","documentEndpoint":"https://cli000002-westus.documents.azure.com:443/","provisioningState":"Succeeded","failoverPriority":0,"isZoneRedundant":false}],"locations":[{"id":"cli000002-westus","locationName":"West
-        US","documentEndpoint":"https://cli000002-westus.documents.azure.com:443/","provisioningState":"Succeeded","failoverPriority":0,"isZoneRedundant":false}],"failoverPolicies":[{"id":"cli000002-westus","locationName":"West
-        US","failoverPriority":0}],"cors":[],"capabilities":[],"ipRules":[],"backupPolicy":{"type":"Periodic","periodicModeProperties":{"backupIntervalInMinutes":240,"backupRetentionIntervalInHours":8,"backupStorageRedundancy":"Geo"}},"networkAclBypassResourceIds":[],"diagnosticLogSettings":{"enableFullTextQuery":"None"}},"identity":{"type":"None"}}'
-=======
+      pragma:
+      - no-cache
+      server:
+      - Microsoft-HTTPAPI/2.0
+      strict-transport-security:
+      - max-age=31536000; includeSubDomains
+      transfer-encoding:
+      - chunked
+      vary:
+      - Accept-Encoding
+      x-content-type-options:
+      - nosniff
+      x-ms-gatewayversion:
+      - version=2.14.0
+    status:
+      code: 200
+      message: Ok
+- request:
+    body: null
+    headers:
+      Accept:
+      - '*/*'
+      Accept-Encoding:
+      - gzip, deflate
+      CommandName:
+      - cosmosdb create
+      Connection:
+      - keep-alive
+      ParameterSetName:
+      - -n -g
+      User-Agent:
       - AZURECLI/2.40.0 azsdk-python-mgmt-cosmosdb/8.0.0 Python/3.10.6 (Linux-5.15.0-1019-azure-x86_64-with-glibc2.31)
         VSTS_0fb41ef4-5012-48a9-bf39-4ee3de03ee35_build_4949_0
     method: GET
@@ -507,68 +359,46 @@
         US","documentEndpoint":"https://cli000002-westus.documents.azure.com:443/","provisioningState":"Succeeded","failoverPriority":0,"isZoneRedundant":false}],"locations":[{"id":"cli000002-westus","locationName":"West
         US","documentEndpoint":"https://cli000002-westus.documents.azure.com:443/","provisioningState":"Succeeded","failoverPriority":0,"isZoneRedundant":false}],"failoverPolicies":[{"id":"cli000002-westus","locationName":"West
         US","failoverPriority":0}],"cors":[],"capabilities":[],"ipRules":[],"backupPolicy":{"type":"Periodic","periodicModeProperties":{"backupIntervalInMinutes":240,"backupRetentionIntervalInHours":8,"backupStorageRedundancy":"Geo"}},"networkAclBypassResourceIds":[],"keysMetadata":{"primaryMasterKey":{"generationTime":"2022-09-19T03:16:14.4258596Z"},"secondaryMasterKey":{"generationTime":"2022-09-19T03:16:14.4258596Z"},"primaryReadonlyMasterKey":{"generationTime":"2022-09-19T03:16:14.4258596Z"},"secondaryReadonlyMasterKey":{"generationTime":"2022-09-19T03:16:14.4258596Z"}}},"identity":{"type":"None"}}'
->>>>>>> 1be1db21
-    headers:
-      cache-control:
-      - no-store, no-cache
-      content-length:
-<<<<<<< HEAD
-      - '2296'
-      content-type:
-      - application/json
-      date:
-      - Tue, 28 Jun 2022 13:05:43 GMT
-=======
+    headers:
+      cache-control:
+      - no-store, no-cache
+      content-length:
       - '2498'
       content-type:
       - application/json
       date:
       - Mon, 19 Sep 2022 03:16:49 GMT
->>>>>>> 1be1db21
-      pragma:
-      - no-cache
-      server:
-      - Microsoft-HTTPAPI/2.0
-      strict-transport-security:
-      - max-age=31536000; includeSubDomains
-      transfer-encoding:
-      - chunked
-      vary:
-      - Accept-Encoding
-      x-content-type-options:
-      - nosniff
-      x-ms-gatewayversion:
-      - version=2.14.0
-    status:
-      code: 200
-      message: Ok
-- request:
-    body: null
-    headers:
-      Accept:
-      - application/json
-      Accept-Encoding:
-      - gzip, deflate
-      CommandName:
-      - cosmosdb create
-      Connection:
-      - keep-alive
-      ParameterSetName:
-      - -n -g
-      User-Agent:
-<<<<<<< HEAD
-      - AZURECLI/2.37.0 azsdk-python-mgmt-cosmosdb/7.0.0b6 Python/3.8.10 (Windows-10-10.0.22000-SP0)
-    method: GET
-    uri: https://management.azure.com/subscriptions/00000000-0000-0000-0000-000000000000/resourceGroups/cli_test_cosmosdb_account000001/providers/Microsoft.DocumentDB/databaseAccounts/cli000002?api-version=2022-02-15-preview
-  response:
-    body:
-      string: '{"id":"/subscriptions/00000000-0000-0000-0000-000000000000/resourceGroups/cli_test_cosmosdb_account000001/providers/Microsoft.DocumentDB/databaseAccounts/cli000002","name":"cli000002","location":"West
-        US","type":"Microsoft.DocumentDB/databaseAccounts","kind":"GlobalDocumentDB","tags":{},"systemData":{"createdAt":"2022-06-28T13:04:42.7359429Z"},"properties":{"provisioningState":"Succeeded","documentEndpoint":"https://cli000002.documents.azure.com:443/","publicNetworkAccess":"Enabled","enableAutomaticFailover":false,"enableMultipleWriteLocations":false,"enablePartitionKeyMonitor":false,"isVirtualNetworkFilterEnabled":false,"virtualNetworkRules":[],"EnabledApiTypes":"Sql","disableKeyBasedMetadataWriteAccess":false,"enableFreeTier":false,"enableAnalyticalStorage":false,"analyticalStorageConfiguration":{"schemaType":"WellDefined"},"instanceId":"890c23a8-2991-4b86-ba34-4edc5cc13ddb","databaseAccountOfferType":"Standard","enableCassandraConnector":false,"connectorOffer":"","enableMaterializedViews":false,"defaultIdentity":"FirstPartyIdentity","networkAclBypass":"None","disableLocalAuth":false,"consistencyPolicy":{"defaultConsistencyLevel":"Session","maxIntervalInSeconds":5,"maxStalenessPrefix":100},"configurationOverrides":{},"writeLocations":[{"id":"cli000002-westus","locationName":"West
-        US","documentEndpoint":"https://cli000002-westus.documents.azure.com:443/","provisioningState":"Succeeded","failoverPriority":0,"isZoneRedundant":false}],"readLocations":[{"id":"cli000002-westus","locationName":"West
-        US","documentEndpoint":"https://cli000002-westus.documents.azure.com:443/","provisioningState":"Succeeded","failoverPriority":0,"isZoneRedundant":false}],"locations":[{"id":"cli000002-westus","locationName":"West
-        US","documentEndpoint":"https://cli000002-westus.documents.azure.com:443/","provisioningState":"Succeeded","failoverPriority":0,"isZoneRedundant":false}],"failoverPolicies":[{"id":"cli000002-westus","locationName":"West
-        US","failoverPriority":0}],"cors":[],"capabilities":[],"ipRules":[],"backupPolicy":{"type":"Periodic","periodicModeProperties":{"backupIntervalInMinutes":240,"backupRetentionIntervalInHours":8,"backupStorageRedundancy":"Geo"}},"networkAclBypassResourceIds":[],"diagnosticLogSettings":{"enableFullTextQuery":"None"}},"identity":{"type":"None"}}'
-=======
+      pragma:
+      - no-cache
+      server:
+      - Microsoft-HTTPAPI/2.0
+      strict-transport-security:
+      - max-age=31536000; includeSubDomains
+      transfer-encoding:
+      - chunked
+      vary:
+      - Accept-Encoding
+      x-content-type-options:
+      - nosniff
+      x-ms-gatewayversion:
+      - version=2.14.0
+    status:
+      code: 200
+      message: Ok
+- request:
+    body: null
+    headers:
+      Accept:
+      - application/json
+      Accept-Encoding:
+      - gzip, deflate
+      CommandName:
+      - cosmosdb create
+      Connection:
+      - keep-alive
+      ParameterSetName:
+      - -n -g
+      User-Agent:
       - AZURECLI/2.40.0 azsdk-python-mgmt-cosmosdb/8.0.0 Python/3.10.6 (Linux-5.15.0-1019-azure-x86_64-with-glibc2.31)
         VSTS_0fb41ef4-5012-48a9-bf39-4ee3de03ee35_build_4949_0
     method: GET
@@ -581,24 +411,15 @@
         US","documentEndpoint":"https://cli000002-westus.documents.azure.com:443/","provisioningState":"Succeeded","failoverPriority":0,"isZoneRedundant":false}],"locations":[{"id":"cli000002-westus","locationName":"West
         US","documentEndpoint":"https://cli000002-westus.documents.azure.com:443/","provisioningState":"Succeeded","failoverPriority":0,"isZoneRedundant":false}],"failoverPolicies":[{"id":"cli000002-westus","locationName":"West
         US","failoverPriority":0}],"cors":[],"capabilities":[],"ipRules":[],"backupPolicy":{"type":"Periodic","periodicModeProperties":{"backupIntervalInMinutes":240,"backupRetentionIntervalInHours":8,"backupStorageRedundancy":"Geo"}},"networkAclBypassResourceIds":[],"keysMetadata":{"primaryMasterKey":{"generationTime":"2022-09-19T03:16:14.4258596Z"},"secondaryMasterKey":{"generationTime":"2022-09-19T03:16:14.4258596Z"},"primaryReadonlyMasterKey":{"generationTime":"2022-09-19T03:16:14.4258596Z"},"secondaryReadonlyMasterKey":{"generationTime":"2022-09-19T03:16:14.4258596Z"}}},"identity":{"type":"None"}}'
->>>>>>> 1be1db21
-    headers:
-      cache-control:
-      - no-store, no-cache
-      content-length:
-<<<<<<< HEAD
-      - '2296'
-      content-type:
-      - application/json
-      date:
-      - Tue, 28 Jun 2022 13:05:44 GMT
-=======
+    headers:
+      cache-control:
+      - no-store, no-cache
+      content-length:
       - '2498'
       content-type:
       - application/json
       date:
       - Mon, 19 Sep 2022 03:16:49 GMT
->>>>>>> 1be1db21
       pragma:
       - no-cache
       server:
@@ -630,16 +451,10 @@
       ParameterSetName:
       - -n
       User-Agent:
-<<<<<<< HEAD
-      - AZURECLI/2.37.0 azsdk-python-mgmt-cosmosdb/7.0.0b6 Python/3.8.10 (Windows-10-10.0.22000-SP0)
-    method: HEAD
-    uri: https://management.azure.com/providers/Microsoft.DocumentDB/databaseAccountNames/cli000002?api-version=2022-02-15-preview
-=======
       - AZURECLI/2.40.0 azsdk-python-mgmt-cosmosdb/8.0.0 Python/3.10.6 (Linux-5.15.0-1019-azure-x86_64-with-glibc2.31)
         VSTS_0fb41ef4-5012-48a9-bf39-4ee3de03ee35_build_4949_0
     method: HEAD
     uri: https://management.azure.com/providers/Microsoft.DocumentDB/databaseAccountNames/cli000002?api-version=2022-08-15
->>>>>>> 1be1db21
   response:
     body:
       string: ''
@@ -649,11 +464,7 @@
       content-length:
       - '0'
       date:
-<<<<<<< HEAD
-      - Tue, 28 Jun 2022 13:05:45 GMT
-=======
       - Mon, 19 Sep 2022 03:16:50 GMT
->>>>>>> 1be1db21
       pragma:
       - no-cache
       server:
@@ -663,11 +474,7 @@
       x-content-type-options:
       - nosniff
       x-ms-activity-id:
-<<<<<<< HEAD
-      - 053f09b9-f6e3-11ec-aa65-84a93e8d2c6d
-=======
       - 803b50ea-37c9-11ed-8bce-d765df81fe6a
->>>>>>> 1be1db21
     status:
       code: 200
       message: Ok
