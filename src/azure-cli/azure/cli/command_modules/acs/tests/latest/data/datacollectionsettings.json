{
  "interval": "1m",
  "namespaceFilteringMode": "Include",
  "namespaces": [
    "kube-system"
  ],
<<<<<<< HEAD
  "enableContainerLogV2": "true",
=======
  "enableContainerLogV2": true,
>>>>>>> 5307e359
  "streams": [
    "Microsoft-ContainerLogV2"
  ]
}<|MERGE_RESOLUTION|>--- conflicted
+++ resolved
@@ -4,11 +4,7 @@
   "namespaces": [
     "kube-system"
   ],
-<<<<<<< HEAD
-  "enableContainerLogV2": "true",
-=======
   "enableContainerLogV2": true,
->>>>>>> 5307e359
   "streams": [
     "Microsoft-ContainerLogV2"
   ]
