--- conflicted
+++ resolved
@@ -68,7 +68,6 @@
         with self.assertRaisesRegex(CLIInternalError, "Invalid styled text."):
             format_styled_text(["dummy text"])
 
-<<<<<<< HEAD
     def test_highlight_command(self):
         from azure.cli.core.style import Style, highlight_command, format_styled_text
 
@@ -104,7 +103,7 @@
                 expected_tuple = expected_style[tpl_index]
                 self.assertEqual(style_tuple[0], expected_tuple[0])
                 self.assertEqual(style_tuple[1], expected_tuple[1])
-=======
+
     def test_format_styled_text_theme(self):
         from azure.cli.core.style import Style, format_styled_text
         styled_text = [
@@ -167,7 +166,6 @@
             self.assertEqual(_is_modern_terminal(), True)
         with mock.patch.dict("os.environ", TERM_PROGRAM='vscode'):
             self.assertEqual(_is_modern_terminal(), True)
->>>>>>> 74ea23bc
 
 
 if __name__ == '__main__':
