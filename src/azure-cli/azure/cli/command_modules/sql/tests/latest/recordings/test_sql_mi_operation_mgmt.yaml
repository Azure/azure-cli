--- conflicted
+++ resolved
@@ -30,11 +30,7 @@
       content-type:
       - application/json; charset=utf-8
       date:
-<<<<<<< HEAD
       - Wed, 14 Jul 2021 12:36:06 GMT
-=======
-      - Wed, 14 Jul 2021 07:33:05 GMT
->>>>>>> b4b751a5
       expires:
       - '-1'
       pragma:
@@ -90,11 +86,7 @@
       content-type:
       - application/json; charset=utf-8
       date:
-<<<<<<< HEAD
       - Wed, 14 Jul 2021 12:36:14 GMT
-=======
-      - Wed, 14 Jul 2021 07:33:13 GMT
->>>>>>> b4b751a5
       expires:
       - '-1'
       pragma:
@@ -139,11 +131,7 @@
       content-type:
       - application/json; charset=utf-8
       date:
-<<<<<<< HEAD
       - Wed, 14 Jul 2021 12:37:15 GMT
-=======
-      - Wed, 14 Jul 2021 07:34:14 GMT
->>>>>>> b4b751a5
       expires:
       - '-1'
       pragma:
@@ -190,11 +178,7 @@
       content-type:
       - application/json; charset=utf-8
       date:
-<<<<<<< HEAD
       - Wed, 14 Jul 2021 12:37:45 GMT
-=======
-      - Wed, 14 Jul 2021 07:34:44 GMT
->>>>>>> b4b751a5
       expires:
       - '-1'
       pragma:
@@ -241,11 +225,7 @@
       content-type:
       - application/json; charset=utf-8
       date:
-<<<<<<< HEAD
       - Wed, 14 Jul 2021 12:38:15 GMT
-=======
-      - Wed, 14 Jul 2021 07:35:14 GMT
->>>>>>> b4b751a5
       expires:
       - '-1'
       pragma:
@@ -283,16 +263,11 @@
     uri: https://management.azure.com/subscriptions/00000000-0000-0000-0000-000000000000/resourceGroups/Committer-SwaggerAndGeneratedSDKs-MI-CLI/providers/Microsoft.Sql/managedInstances/clitestmi000001?api-version=2020-11-01-preview
   response:
     body:
-<<<<<<< HEAD
       string: '{"sku":{"name":"GP_Gen5","tier":"GeneralPurpose","family":"Gen5","capacity":8},"properties":{"provisioningState":"Creating","fullyQualifiedDomainName":"clitestmi000001.af68df860586.database.windows.net","administratorLogin":"admin123","subnetId":"/subscriptions/00000000-0000-0000-0000-000000000000/resourceGroups/Committer-SwaggerAndGeneratedSDKs-MI-CLI/providers/Microsoft.Network/virtualNetworks/vnet-powershell-cli-testing/subnets/ManagedInstance","state":"Creating","licenseType":"LicenseIncluded","vCores":8,"storageSizeInGB":32,"collation":"Serbian_Cyrillic_100_CS_AS","dnsZone":"af68df860586","publicDataEndpointEnabled":true,"proxyOverride":"Proxy","timezoneId":"UTC","maintenanceConfigurationId":"/subscriptions/00000000-0000-0000-0000-000000000000/providers/Microsoft.Maintenance/publicMaintenanceConfigurations/SQL_Default","privateEndpointConnections":[],"storageAccountType":"GRS","zoneRedundant":false},"location":"westeurope","tags":{},"id":"/subscriptions/00000000-0000-0000-0000-000000000000/resourceGroups/Committer-SwaggerAndGeneratedSDKs-MI-CLI/providers/Microsoft.Sql/managedInstances/clitestmi000001","name":"clitestmi000001","type":"Microsoft.Sql/managedInstances"}'
-=======
-      string: '{"sku":{"name":"GP_Gen5","tier":"GeneralPurpose","family":"Gen5","capacity":8},"properties":{"provisioningState":"Succeeded","fullyQualifiedDomainName":"clitestmi000001.af68df860586.database.windows.net","administratorLogin":"admin123","subnetId":"/subscriptions/00000000-0000-0000-0000-000000000000/resourceGroups/Committer-SwaggerAndGeneratedSDKs-MI-CLI/providers/Microsoft.Network/virtualNetworks/vnet-powershell-cli-testing/subnets/ManagedInstance","state":"Ready","licenseType":"LicenseIncluded","vCores":8,"storageSizeInGB":32,"collation":"Serbian_Cyrillic_100_CS_AS","dnsZone":"af68df860586","publicDataEndpointEnabled":true,"proxyOverride":"Proxy","timezoneId":"UTC","maintenanceConfigurationId":"/subscriptions/00000000-0000-0000-0000-000000000000/providers/Microsoft.Maintenance/publicMaintenanceConfigurations/SQL_Default","privateEndpointConnections":[],"storageAccountType":"GRS","zoneRedundant":false},"location":"westeurope","tags":{},"id":"/subscriptions/00000000-0000-0000-0000-000000000000/resourceGroups/Committer-SwaggerAndGeneratedSDKs-MI-CLI/providers/Microsoft.Sql/managedInstances/clitestmi000001","name":"clitestmi000001","type":"Microsoft.Sql/managedInstances"}'
->>>>>>> b4b751a5
-    headers:
-      cache-control:
-      - no-cache
-      content-length:
-<<<<<<< HEAD
+    headers:
+      cache-control:
+      - no-cache
+      content-length:
       - '1330'
       content-type:
       - application/json; charset=utf-8
@@ -345,63 +320,52 @@
       - application/json; charset=utf-8
       date:
       - Wed, 14 Jul 2021 12:39:15 GMT
-=======
+      expires:
+      - '-1'
+      pragma:
+      - no-cache
+      server:
+      - Microsoft-HTTPAPI/2.0
+      strict-transport-security:
+      - max-age=31536000; includeSubDomains
+      transfer-encoding:
+      - chunked
+      vary:
+      - Accept-Encoding
+      x-content-type-options:
+      - nosniff
+    status:
+      code: 200
+      message: OK
+- request:
+    body: null
+    headers:
+      Accept:
+      - application/json
+      Accept-Encoding:
+      - gzip, deflate
+      CommandName:
+      - sql mi update
+      Connection:
+      - keep-alive
+      ParameterSetName:
+      - -g -n --edition --capacity --no-wait
+      User-Agent:
+      - AZURECLI/2.25.0 azsdk-python-mgmt-sql/3.0.0 Python/3.8.10 (macOS-10.16-x86_64-i386-64bit)
+    method: GET
+    uri: https://management.azure.com/subscriptions/00000000-0000-0000-0000-000000000000/resourceGroups/Committer-SwaggerAndGeneratedSDKs-MI-CLI/providers/Microsoft.Sql/managedInstances/clitestmi000001?api-version=2020-11-01-preview
+  response:
+    body:
+      string: '{"sku":{"name":"GP_Gen5","tier":"GeneralPurpose","family":"Gen5","capacity":8},"properties":{"provisioningState":"Succeeded","fullyQualifiedDomainName":"clitestmi000001.af68df860586.database.windows.net","administratorLogin":"admin123","subnetId":"/subscriptions/00000000-0000-0000-0000-000000000000/resourceGroups/Committer-SwaggerAndGeneratedSDKs-MI-CLI/providers/Microsoft.Network/virtualNetworks/vnet-powershell-cli-testing/subnets/ManagedInstance","state":"Ready","licenseType":"LicenseIncluded","vCores":8,"storageSizeInGB":32,"collation":"Serbian_Cyrillic_100_CS_AS","dnsZone":"af68df860586","publicDataEndpointEnabled":true,"proxyOverride":"Proxy","timezoneId":"UTC","maintenanceConfigurationId":"/subscriptions/00000000-0000-0000-0000-000000000000/providers/Microsoft.Maintenance/publicMaintenanceConfigurations/SQL_Default","privateEndpointConnections":[],"storageAccountType":"GRS","zoneRedundant":false},"location":"westeurope","tags":{},"id":"/subscriptions/00000000-0000-0000-0000-000000000000/resourceGroups/Committer-SwaggerAndGeneratedSDKs-MI-CLI/providers/Microsoft.Sql/managedInstances/clitestmi000001","name":"clitestmi000001","type":"Microsoft.Sql/managedInstances"}'
+    headers:
+      cache-control:
+      - no-cache
+      content-length:
       - '1328'
       content-type:
       - application/json; charset=utf-8
       date:
-      - Wed, 14 Jul 2021 07:35:45 GMT
->>>>>>> b4b751a5
-      expires:
-      - '-1'
-      pragma:
-      - no-cache
-      server:
-      - Microsoft-HTTPAPI/2.0
-      strict-transport-security:
-      - max-age=31536000; includeSubDomains
-      transfer-encoding:
-      - chunked
-      vary:
-      - Accept-Encoding
-      x-content-type-options:
-      - nosniff
-    status:
-      code: 200
-      message: OK
-- request:
-    body: null
-    headers:
-      Accept:
-      - application/json
-      Accept-Encoding:
-      - gzip, deflate
-      CommandName:
-      - sql mi update
-      Connection:
-      - keep-alive
-      ParameterSetName:
-      - -g -n --edition --capacity --no-wait
-      User-Agent:
-      - AZURECLI/2.25.0 azsdk-python-mgmt-sql/3.0.0 Python/3.8.10 (macOS-10.16-x86_64-i386-64bit)
-    method: GET
-    uri: https://management.azure.com/subscriptions/00000000-0000-0000-0000-000000000000/resourceGroups/Committer-SwaggerAndGeneratedSDKs-MI-CLI/providers/Microsoft.Sql/managedInstances/clitestmi000001?api-version=2020-11-01-preview
-  response:
-    body:
-      string: '{"sku":{"name":"GP_Gen5","tier":"GeneralPurpose","family":"Gen5","capacity":8},"properties":{"provisioningState":"Succeeded","fullyQualifiedDomainName":"clitestmi000001.af68df860586.database.windows.net","administratorLogin":"admin123","subnetId":"/subscriptions/00000000-0000-0000-0000-000000000000/resourceGroups/Committer-SwaggerAndGeneratedSDKs-MI-CLI/providers/Microsoft.Network/virtualNetworks/vnet-powershell-cli-testing/subnets/ManagedInstance","state":"Ready","licenseType":"LicenseIncluded","vCores":8,"storageSizeInGB":32,"collation":"Serbian_Cyrillic_100_CS_AS","dnsZone":"af68df860586","publicDataEndpointEnabled":true,"proxyOverride":"Proxy","timezoneId":"UTC","maintenanceConfigurationId":"/subscriptions/00000000-0000-0000-0000-000000000000/providers/Microsoft.Maintenance/publicMaintenanceConfigurations/SQL_Default","privateEndpointConnections":[],"storageAccountType":"GRS","zoneRedundant":false},"location":"westeurope","tags":{},"id":"/subscriptions/00000000-0000-0000-0000-000000000000/resourceGroups/Committer-SwaggerAndGeneratedSDKs-MI-CLI/providers/Microsoft.Sql/managedInstances/clitestmi000001","name":"clitestmi000001","type":"Microsoft.Sql/managedInstances"}'
-    headers:
-      cache-control:
-      - no-cache
-      content-length:
-      - '1328'
-      content-type:
-      - application/json; charset=utf-8
-      date:
-<<<<<<< HEAD
       - Wed, 14 Jul 2021 12:40:16 GMT
-=======
-      - Wed, 14 Jul 2021 07:35:46 GMT
->>>>>>> b4b751a5
       expires:
       - '-1'
       pragma:
@@ -449,11 +413,7 @@
       content-type:
       - application/json; charset=utf-8
       date:
-<<<<<<< HEAD
       - Wed, 14 Jul 2021 12:40:16 GMT
-=======
-      - Wed, 14 Jul 2021 07:35:47 GMT
->>>>>>> b4b751a5
       expires:
       - '-1'
       pragma:
@@ -502,11 +462,7 @@
       string: '{"identity":{"type":"None"},"sku":{"name":"BC_Gen5","capacity":4},"properties":{"provisioningState":"Updating","administratorLogin":"admin123","licenseType":"LicenseIncluded","vCores":4,"storageSizeInGB":32,"collation":"Serbian_Cyrillic_100_CS_AS","publicDataEndpointEnabled":true,"proxyOverride":"Proxy","timezoneId":"UTC","privateEndpointConnections":[],"storageAccountType":"GRS","zoneRedundant":false},"location":"westeurope","tags":{},"id":"/subscriptions/00000000-0000-0000-0000-000000000000/resourceGroups/Committer-SwaggerAndGeneratedSDKs-MI-CLI/providers/Microsoft.Sql/managedInstances/clitestmi000001","name":"clitestmi000001","type":"Microsoft.Sql/managedInstances"}'
     headers:
       azure-asyncoperation:
-<<<<<<< HEAD
       - https://management.azure.com/subscriptions/00000000-0000-0000-0000-000000000000/resourceGroups/Committer-SwaggerAndGeneratedSDKs-MI-CLI/providers/Microsoft.Sql/locations/westeurope/managedInstanceAzureAsyncOperation/aa3d1d16-fcb3-455e-b0c4-e665d34a217f?api-version=2020-11-01-preview
-=======
-      - https://management.azure.com/subscriptions/00000000-0000-0000-0000-000000000000/resourceGroups/Committer-SwaggerAndGeneratedSDKs-MI-CLI/providers/Microsoft.Sql/locations/westeurope/managedInstanceAzureAsyncOperation/28dca96c-f79d-4222-8f39-2d022fabde04?api-version=2020-11-01-preview
->>>>>>> b4b751a5
       cache-control:
       - no-cache
       content-length:
@@ -514,11 +470,7 @@
       content-type:
       - application/json; charset=utf-8
       date:
-<<<<<<< HEAD
       - Wed, 14 Jul 2021 12:40:20 GMT
-=======
-      - Wed, 14 Jul 2021 07:35:50 GMT
->>>>>>> b4b751a5
       expires:
       - '-1'
       pragma:
@@ -558,7 +510,6 @@
   response:
     body:
       string: '{"value":[{"properties":{"managedInstanceName":"clitestmi000001","operation":"UpsertManagedServer","operationFriendlyName":"CREATE
-<<<<<<< HEAD
         MANAGED SERVER","percentComplete":100,"startTime":"2021-07-14T12:36:10.28Z","state":"Succeeded","isCancellable":false,"operationSteps":{"totalSteps":"3","currentStep":3,"stepsList":[{"order":1,"name":"Request
         validation","status":"Completed"},{"order":2,"name":"Virtual Cluster resize/creation","status":"Completed"},{"order":3,"name":"New
         SQL Instance Startup","status":"Completed"}]}},"id":"/subscriptions/00000000-0000-0000-0000-000000000000/resourceGroups/Committer-SwaggerAndGeneratedSDKs-MI-CLI/providers/Microsoft.Sql/managedInstances/clitestmi000001/operations/22b020ee-6f38-411f-969c-8934048e02d3","name":"22b020ee-6f38-411f-969c-8934048e02d3","type":"Microsoft.Sql/managedInstances/operations"},{"properties":{"managedInstanceName":"clitestmi000001","operation":"UpsertManagedServer","operationFriendlyName":"UPDATE
@@ -567,32 +518,15 @@
         SQL Instance Startup","status":"InProgress"},{"order":4,"name":"Seeding database
         files","status":"NotStarted"},{"order":5,"name":"Preparing Failover and Failover","status":"NotStarted"},{"order":6,"name":"Old
         SQL Instance cleanup","status":"NotStarted"}]}},"id":"/subscriptions/00000000-0000-0000-0000-000000000000/resourceGroups/Committer-SwaggerAndGeneratedSDKs-MI-CLI/providers/Microsoft.Sql/managedInstances/clitestmi000001/operations/aa3d1d16-fcb3-455e-b0c4-e665d34a217f","name":"aa3d1d16-fcb3-455e-b0c4-e665d34a217f","type":"Microsoft.Sql/managedInstances/operations"}]}'
-=======
-        MANAGED SERVER","percentComplete":0,"startTime":"2021-07-14T07:33:10.557Z","state":"InProgress","isCancellable":true,"operationParameters":{"requestedParameters":{"family":"Gen5","tier":"GeneralPurpose","vCores":8,"storageSizeInGB":32}},"operationSteps":{"totalSteps":"3","currentStep":3,"stepsList":[{"order":1,"name":"Request
-        validation","status":"Completed"},{"order":2,"name":"Virtual Cluster resize/creation","status":"Completed"},{"order":3,"name":"New
-        SQL Instance Startup","status":"InProgress"}]}},"id":"/subscriptions/00000000-0000-0000-0000-000000000000/resourceGroups/Committer-SwaggerAndGeneratedSDKs-MI-CLI/providers/Microsoft.Sql/managedInstances/clitestmi000001/operations/bba19542-7ca2-4865-92ca-7e0f48e84cb8","name":"bba19542-7ca2-4865-92ca-7e0f48e84cb8","type":"Microsoft.Sql/managedInstances/operations"},{"properties":{"managedInstanceName":"clitestmi000001","operation":"UpsertManagedServer","operationFriendlyName":"UPDATE
-        MANAGED SERVER","percentComplete":100,"startTime":"2021-07-14T07:35:49.853Z","state":"Failed","errorCode":45157,"errorDescription":"Server
-        ''clitestmi000001'' is busy with another operation. Please try your operation
-        later.","errorSeverity":16,"isUserError":true,"isCancellable":false,"operationSteps":{"totalSteps":"1","currentStep":1,"stepsList":[{"order":1,"name":"Request
-        validation","status":"Failed"}]}},"id":"/subscriptions/00000000-0000-0000-0000-000000000000/resourceGroups/Committer-SwaggerAndGeneratedSDKs-MI-CLI/providers/Microsoft.Sql/managedInstances/clitestmi000001/operations/28dca96c-f79d-4222-8f39-2d022fabde04","name":"28dca96c-f79d-4222-8f39-2d022fabde04","type":"Microsoft.Sql/managedInstances/operations"}]}'
->>>>>>> b4b751a5
-    headers:
-      cache-control:
-      - no-cache
-      content-length:
-<<<<<<< HEAD
+    headers:
+      cache-control:
+      - no-cache
+      content-length:
       - '2275'
       content-type:
       - application/json; charset=utf-8
       date:
       - Wed, 14 Jul 2021 12:40:21 GMT
-=======
-      - '2039'
-      content-type:
-      - application/json; charset=utf-8
-      date:
-      - Wed, 14 Jul 2021 07:35:51 GMT
->>>>>>> b4b751a5
       expires:
       - '-1'
       pragma:
@@ -628,11 +562,7 @@
       User-Agent:
       - AZURECLI/2.25.0 azsdk-python-mgmt-sql/3.0.0 Python/3.8.10 (macOS-10.16-x86_64-i386-64bit)
     method: POST
-<<<<<<< HEAD
     uri: https://management.azure.com/subscriptions/00000000-0000-0000-0000-000000000000/resourceGroups/Committer-SwaggerAndGeneratedSDKs-MI-CLI/providers/Microsoft.Sql/managedInstances/clitestmi000001/operations/aa3d1d16-fcb3-455e-b0c4-e665d34a217f/cancel?api-version=2020-11-01-preview
-=======
-    uri: https://management.azure.com/subscriptions/00000000-0000-0000-0000-000000000000/resourceGroups/Committer-SwaggerAndGeneratedSDKs-MI-CLI/providers/Microsoft.Sql/managedInstances/clitestmi000001/operations/28dca96c-f79d-4222-8f39-2d022fabde04/cancel?api-version=2020-11-01-preview
->>>>>>> b4b751a5
   response:
     body:
       string: '{"error":{"code":"CannotCancelOperation","message":"Cannot cancel management
@@ -645,11 +575,7 @@
       content-type:
       - application/json; charset=utf-8
       date:
-<<<<<<< HEAD
       - Wed, 14 Jul 2021 12:40:23 GMT
-=======
-      - Wed, 14 Jul 2021 07:35:52 GMT
->>>>>>> b4b751a5
       expires:
       - '-1'
       pragma:
@@ -663,13 +589,8 @@
       x-ms-ratelimit-remaining-subscription-writes:
       - '1199'
     status:
-<<<<<<< HEAD
-      code: 200
-      message: OK
-=======
-      code: 405
-      message: Method Not Allowed
->>>>>>> b4b751a5
+      code: 200
+      message: OK
 - request:
     body: null
     headers:
@@ -686,26 +607,15 @@
       ParameterSetName:
       - -g -n --yes --no-wait
       User-Agent:
-<<<<<<< HEAD
       - AZURECLI/2.25.0 azsdk-python-mgmt-sql/3.0.0 Python/3.8.3 (Windows-10-10.0.17763-SP0)
-=======
-      - AZURECLI/2.25.0 azsdk-python-mgmt-sql/3.0.0 Python/3.8.10 (macOS-10.16-x86_64-i386-64bit)
->>>>>>> b4b751a5
     method: DELETE
     uri: https://management.azure.com/subscriptions/00000000-0000-0000-0000-000000000000/resourceGroups/Committer-SwaggerAndGeneratedSDKs-MI-CLI/providers/Microsoft.Sql/managedInstances/clitestmi000001?api-version=2020-11-01-preview
   response:
     body:
-<<<<<<< HEAD
       string: '{"operation":"DropManagedServer","startTime":"2021-07-14T12:40:25.547Z"}'
     headers:
       azure-asyncoperation:
       - https://management.azure.com/subscriptions/00000000-0000-0000-0000-000000000000/resourceGroups/Committer-SwaggerAndGeneratedSDKs-MI-CLI/providers/Microsoft.Sql/locations/westeurope/managedInstanceAzureAsyncOperation/71609a50-7a26-464f-aca3-fb25b80f8ae4?api-version=2020-11-01-preview
-=======
-      string: '{"operation":"DropManagedServer","startTime":"2021-07-14T07:35:53.963Z"}'
-    headers:
-      azure-asyncoperation:
-      - https://management.azure.com/subscriptions/00000000-0000-0000-0000-000000000000/resourceGroups/Committer-SwaggerAndGeneratedSDKs-MI-CLI/providers/Microsoft.Sql/locations/westeurope/managedInstanceAzureAsyncOperation/f127b16c-1017-4d39-b0d5-7f24f9ced895?api-version=2020-11-01-preview
->>>>>>> b4b751a5
       cache-control:
       - no-cache
       content-length:
@@ -713,19 +623,11 @@
       content-type:
       - application/json; charset=utf-8
       date:
-<<<<<<< HEAD
       - Wed, 14 Jul 2021 12:40:25 GMT
       expires:
       - '-1'
       location:
       - https://management.azure.com/subscriptions/00000000-0000-0000-0000-000000000000/resourceGroups/Committer-SwaggerAndGeneratedSDKs-MI-CLI/providers/Microsoft.Sql/locations/westeurope/managedInstanceOperationResults/71609a50-7a26-464f-aca3-fb25b80f8ae4?api-version=2020-11-01-preview
-=======
-      - Wed, 14 Jul 2021 07:35:53 GMT
-      expires:
-      - '-1'
-      location:
-      - https://management.azure.com/subscriptions/00000000-0000-0000-0000-000000000000/resourceGroups/Committer-SwaggerAndGeneratedSDKs-MI-CLI/providers/Microsoft.Sql/locations/westeurope/managedInstanceOperationResults/f127b16c-1017-4d39-b0d5-7f24f9ced895?api-version=2020-11-01-preview
->>>>>>> b4b751a5
       pragma:
       - no-cache
       server:
