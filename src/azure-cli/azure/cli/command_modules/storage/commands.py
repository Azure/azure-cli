--- conflicted
+++ resolved
@@ -648,7 +648,6 @@
                                  table_transformer=transform_share_list)
         g.storage_custom_command('url', 'create_share_url', transform=transform_url_without_encode)
 
-<<<<<<< HEAD
     with self.command_group('storage share policy',
                             custom_command_type=get_custom_sdk('access_policy', cf_share_client,
                                                                ResourceType.DATA_STORAGE_FILESHARE),
@@ -657,17 +656,6 @@
             transform_acl_datetime
         g.storage_custom_command('create', 'create_acl_policy', transform=transform_acl_edit)
         g.storage_custom_command('delete', 'delete_acl_policy', transform=transform_acl_edit)
-=======
-    with self.command_group('storage share', command_type=file_sdk,
-                            custom_command_type=get_custom_sdk('file', file_data_service_factory)) as g:
-        g.storage_command('snapshot', 'snapshot_share', min_api='2017-04-17')
-        g.storage_custom_command('url', 'create_share_url', transform=transform_url)
-
-    with self.command_group('storage share policy', command_type=file_sdk,
-                            custom_command_type=get_custom_sdk('acl', file_data_service_factory)) as g:
-        g.storage_custom_command('create', 'create_acl_policy')
-        g.storage_custom_command('delete', 'delete_acl_policy')
->>>>>>> 6be96de4
         g.storage_custom_command(
             'show', 'get_acl_policy', exception_handler=show_exception_handler, transform=transform_acl_datetime)
         g.storage_custom_command(
