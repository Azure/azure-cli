--- conflicted
+++ resolved
@@ -105,15 +105,9 @@
     'azure-mgmt-netapp~=10.1.0',
     'azure-mgmt-policyinsights==1.1.0b4',
     'azure-mgmt-privatedns~=1.0.0',
-<<<<<<< HEAD
-    'azure-mgmt-rdbms~=10.2.0b14',
-    'azure-mgmt-recoveryservicesbackup~=9.0.0',
-    'azure-mgmt-recoveryservices~=2.5.0',
-=======
     'azure-mgmt-rdbms~=10.2.0b16',
     'azure-mgmt-recoveryservicesbackup~=9.1.0',
     'azure-mgmt-recoveryservices~=3.0.0',
->>>>>>> a4723a12
     'azure-mgmt-redis~=14.3.0',
     'azure-mgmt-redhatopenshift~=1.4.0',
     'azure-mgmt-resource==23.1.1',
