--- conflicted
+++ resolved
@@ -194,12 +194,8 @@
     # pylint: disable=too-many-branches
     def gen_dynamic_completions(self, text):
         """ generates the dynamic values, like the names of resource groups """
-<<<<<<< HEAD
-
         try:  # pylint: disable=too-many-nested-blocks
-=======
-        try:
->>>>>>> c4050408
+
             is_param, started_param, prefix, param = dynamic_param_logic(text)
 
             # command table specific name
