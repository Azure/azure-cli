#!/usr/bin/env python

# --------------------------------------------------------------------------------------------
# Copyright (c) Microsoft Corporation. All rights reserved.
# Licensed under the MIT License. See License.txt in the project root for license information.
# --------------------------------------------------------------------------------------------

from codecs import open
from setuptools import setup
try:
    from azure_bdist_wheel import cmdclass
except ImportError:
    from distutils import log as logger
    logger.warn("Wheel is not available, disabling bdist_wheel hook")
    cmdclass = {}
<<<<<<< HEAD

=======
>>>>>>> 12c90e8e


VERSION = '0.2.0+dev'

CLASSIFIERS = [
    'Development Status :: 4 - Beta',
    'Intended Audience :: Developers',
    'Intended Audience :: System Administrators',
    'Programming Language :: Python',
    'Programming Language :: Python :: 2',
    'Programming Language :: Python :: 2.7',
    'Programming Language :: Python :: 3',
    'Programming Language :: Python :: 3.4',
    'Programming Language :: Python :: 3.5',
    'Programming Language :: Python :: 3.6',
    'License :: OSI Approved :: MIT License',
]

DEPENDENCIES = [
    'azure-cli-core',
    'whoosh'
]

with open('README.rst', 'r', encoding='utf-8') as f:
    README = f.read()
with open('HISTORY.rst', 'r', encoding='utf-8') as f:
    HISTORY = f.read()

setup(
    name='azure-cli-find',
    version=VERSION,
    description='Microsoft Azure Command-Line Tools Find Command Module',
    long_description=README + '\n\n' + HISTORY,
    license='MIT',
    author='Microsoft Corporation',
    author_email='azpycli@microsoft.com',
    url='https://github.com/Azure/azure-cli',
    classifiers=CLASSIFIERS,
    packages=[
        'azure',
        'azure.cli',
        'azure.cli.command_modules',
        'azure.cli.command_modules.find',
    ],
    install_requires=DEPENDENCIES,
    cmdclass=cmdclass,
)<|MERGE_RESOLUTION|>--- conflicted
+++ resolved
@@ -13,10 +13,6 @@
     from distutils import log as logger
     logger.warn("Wheel is not available, disabling bdist_wheel hook")
     cmdclass = {}
-<<<<<<< HEAD
-
-=======
->>>>>>> 12c90e8e
 
 
 VERSION = '0.2.0+dev'
