interactions:
- request:
    body: null
    headers:
      Accept:
      - application/json
      Accept-Encoding:
      - gzip, deflate
      CommandName:
      - snapshot create
      Connection:
      - keep-alive
      ParameterSetName:
      - -n -g --size-gb
      User-Agent:
<<<<<<< HEAD
      - AZURECLI/2.47.0 azsdk-python-azure-mgmt-resource/22.0.0 Python/3.10.11 (Linux-5.15.0-1036-azure-x86_64-with-glibc2.31)
        VSTS_7b238909-6802-4b65-b90d-184bca47f458_build_220_0
=======
      - AZURECLI/2.50.0 azsdk-python-azure-mgmt-resource/23.1.0b2 Python/3.9.13 (Windows-10-10.0.22621-SP0)
>>>>>>> 13d0ab0a
    method: GET
    uri: https://management.azure.com/subscriptions/00000000-0000-0000-0000-000000000000/resourcegroups/test_snapshot_access_000001?api-version=2022-09-01
  response:
    body:
<<<<<<< HEAD
      string: '{"id":"/subscriptions/00000000-0000-0000-0000-000000000000/resourceGroups/test_snapshot_access_000001","name":"test_snapshot_access_000001","type":"Microsoft.Resources/resourceGroups","location":"westus","tags":{"product":"azurecli","cause":"automation","date":"2023-05-25T09:39:32Z"},"properties":{"provisioningState":"Succeeded"}}'
=======
      string: '{"id":"/subscriptions/00000000-0000-0000-0000-000000000000/resourceGroups/test_snapshot_access_000001","name":"test_snapshot_access_000001","type":"Microsoft.Resources/resourceGroups","location":"westus","tags":{"product":"azurecli","cause":"automation","test":"test_snapshot_access","date":"2023-07-26T08:13:02Z","module":"vm"},"properties":{"provisioningState":"Succeeded"}}'
>>>>>>> 13d0ab0a
    headers:
      cache-control:
      - no-cache
      content-length:
<<<<<<< HEAD
      - '332'
      content-type:
      - application/json; charset=utf-8
      date:
      - Thu, 25 May 2023 09:39:32 GMT
=======
      - '376'
      content-type:
      - application/json; charset=utf-8
      date:
      - Wed, 26 Jul 2023 08:13:09 GMT
>>>>>>> 13d0ab0a
      expires:
      - '-1'
      pragma:
      - no-cache
      strict-transport-security:
      - max-age=31536000; includeSubDomains
      vary:
      - Accept-Encoding
      x-content-type-options:
      - nosniff
    status:
      code: 200
      message: OK
- request:
    body: '{"location": "westus", "tags": {}, "sku": {"name": "Standard_LRS"}, "properties":
      {"hyperVGeneration": "V1", "creationData": {"createOption": "Empty"}, "diskSizeGB":
      1}}'
    headers:
      Accept:
      - application/json
      Accept-Encoding:
      - gzip, deflate
      CommandName:
      - snapshot create
      Connection:
      - keep-alive
      Content-Length:
      - '169'
      Content-Type:
      - application/json
      ParameterSetName:
      - -n -g --size-gb
      User-Agent:
<<<<<<< HEAD
      - AZURECLI/2.47.0 azsdk-python-azure-mgmt-compute/29.1.0 Python/3.10.11 (Linux-5.15.0-1036-azure-x86_64-with-glibc2.31)
        VSTS_7b238909-6802-4b65-b90d-184bca47f458_build_220_0
=======
      - AZURECLI/2.50.0 azsdk-python-azure-mgmt-compute/30.0.0 Python/3.9.13 (Windows-10-10.0.22621-SP0)
>>>>>>> 13d0ab0a
    method: PUT
    uri: https://management.azure.com/subscriptions/00000000-0000-0000-0000-000000000000/resourceGroups/test_snapshot_access_000001/providers/Microsoft.Compute/snapshots/snapshot?api-version=2022-03-02
  response:
    body:
      string: "{\r\n  \"name\": \"snapshot\",\r\n  \"id\": \"/subscriptions/00000000-0000-0000-0000-000000000000/resourceGroups/test_snapshot_access_000001/providers/Microsoft.Compute/snapshots/snapshot\",\r\n
        \ \"type\": \"Microsoft.Compute/snapshots\",\r\n  \"location\": \"westus\",\r\n
        \ \"tags\": {},\r\n  \"sku\": {\r\n    \"name\": \"Standard_LRS\"\r\n  },\r\n
        \ \"properties\": {\r\n    \"hyperVGeneration\": \"V1\",\r\n    \"creationData\":
        {\r\n      \"createOption\": \"Empty\"\r\n    },\r\n    \"diskSizeGB\": 1,\r\n
        \   \"provisioningState\": \"Updating\"\r\n  }\r\n}"
    headers:
      azure-asyncoperation:
<<<<<<< HEAD
      - https://management.azure.com/subscriptions/00000000-0000-0000-0000-000000000000/providers/Microsoft.Compute/locations/westus/DiskOperations/e2e9767e-1f29-4407-8415-112f5bce3e72?p=42128af7-4c72-4222-9761-fb0d8e6cebdc&api-version=2022-03-02
=======
      - https://management.azure.com/subscriptions/00000000-0000-0000-0000-000000000000/providers/Microsoft.Compute/locations/westus/DiskOperations/bb4c1048-34e0-4c74-b72e-bec543188552?p=42128af7-4c72-4222-9761-fb0d8e6cebdc&api-version=2022-03-02
>>>>>>> 13d0ab0a
      cache-control:
      - no-cache
      content-length:
      - '485'
      content-type:
      - application/json; charset=utf-8
      date:
<<<<<<< HEAD
      - Thu, 25 May 2023 09:39:34 GMT
      expires:
      - '-1'
      location:
      - https://management.azure.com/subscriptions/00000000-0000-0000-0000-000000000000/providers/Microsoft.Compute/locations/westus/DiskOperations/e2e9767e-1f29-4407-8415-112f5bce3e72?p=42128af7-4c72-4222-9761-fb0d8e6cebdc&monitor=true&api-version=2022-03-02
=======
      - Wed, 26 Jul 2023 08:13:12 GMT
      expires:
      - '-1'
      location:
      - https://management.azure.com/subscriptions/00000000-0000-0000-0000-000000000000/providers/Microsoft.Compute/locations/westus/DiskOperations/bb4c1048-34e0-4c74-b72e-bec543188552?p=42128af7-4c72-4222-9761-fb0d8e6cebdc&monitor=true&api-version=2022-03-02
>>>>>>> 13d0ab0a
      pragma:
      - no-cache
      server:
      - Microsoft-HTTPAPI/2.0
      - Microsoft-HTTPAPI/2.0
      strict-transport-security:
      - max-age=31536000; includeSubDomains
      x-content-type-options:
      - nosniff
      x-ms-ratelimit-remaining-resource:
      - Microsoft.Compute/HighCostSnapshotCreateHydrate3Min;999,Microsoft.Compute/HighCostSnapshotCreateHydrate30Min;7999
      x-ms-ratelimit-remaining-subscription-writes:
<<<<<<< HEAD
      - '1198'
=======
      - '1196'
>>>>>>> 13d0ab0a
    status:
      code: 202
      message: Accepted
- request:
    body: null
    headers:
      Accept:
      - '*/*'
      Accept-Encoding:
      - gzip, deflate
      CommandName:
      - snapshot create
      Connection:
      - keep-alive
      ParameterSetName:
      - -n -g --size-gb
      User-Agent:
<<<<<<< HEAD
      - AZURECLI/2.47.0 azsdk-python-azure-mgmt-compute/29.1.0 Python/3.10.11 (Linux-5.15.0-1036-azure-x86_64-with-glibc2.31)
        VSTS_7b238909-6802-4b65-b90d-184bca47f458_build_220_0
    method: GET
    uri: https://management.azure.com/subscriptions/00000000-0000-0000-0000-000000000000/providers/Microsoft.Compute/locations/westus/DiskOperations/e2e9767e-1f29-4407-8415-112f5bce3e72?p=42128af7-4c72-4222-9761-fb0d8e6cebdc&api-version=2022-03-02
  response:
    body:
      string: "{\r\n  \"startTime\": \"2023-05-25T09:39:35.0706855+00:00\",\r\n  \"endTime\":
        \"2023-05-25T09:39:35.2894629+00:00\",\r\n  \"status\": \"Succeeded\",\r\n
=======
      - AZURECLI/2.50.0 azsdk-python-azure-mgmt-compute/30.0.0 Python/3.9.13 (Windows-10-10.0.22621-SP0)
    method: GET
    uri: https://management.azure.com/subscriptions/00000000-0000-0000-0000-000000000000/providers/Microsoft.Compute/locations/westus/DiskOperations/bb4c1048-34e0-4c74-b72e-bec543188552?p=42128af7-4c72-4222-9761-fb0d8e6cebdc&api-version=2022-03-02
  response:
    body:
      string: "{\r\n  \"startTime\": \"2023-07-26T08:13:12.6532804+00:00\",\r\n  \"endTime\":
        \"2023-07-26T08:13:12.9345485+00:00\",\r\n  \"status\": \"Succeeded\",\r\n
>>>>>>> 13d0ab0a
        \ \"properties\": {\r\n    \"output\": {\r\n  \"name\": \"snapshot\",\r\n
        \ \"id\": \"/subscriptions/00000000-0000-0000-0000-000000000000/resourceGroups/test_snapshot_access_000001/providers/Microsoft.Compute/snapshots/snapshot\",\r\n
        \ \"type\": \"Microsoft.Compute/snapshots\",\r\n  \"location\": \"westus\",\r\n
        \ \"tags\": {},\r\n  \"sku\": {\r\n    \"name\": \"Standard_LRS\",\r\n    \"tier\":
        \"Standard\"\r\n  },\r\n  \"properties\": {\r\n    \"hyperVGeneration\": \"V1\",\r\n
        \   \"creationData\": {\r\n      \"createOption\": \"Empty\"\r\n    },\r\n
        \   \"diskSizeGB\": 1,\r\n    \"encryption\": {\r\n      \"type\": \"EncryptionAtRestWithPlatformKey\"\r\n
        \   },\r\n    \"incremental\": false,\r\n    \"networkAccessPolicy\": \"AllowAll\",\r\n
<<<<<<< HEAD
        \   \"publicNetworkAccess\": \"Enabled\",\r\n    \"timeCreated\": \"2023-05-25T09:39:35.0706855+00:00\",\r\n
        \   \"provisioningState\": \"Succeeded\",\r\n    \"diskState\": \"Unattached\",\r\n
        \   \"diskSizeBytes\": 1073741824,\r\n    \"uniqueId\": \"d48a551f-5e4f-4fc1-bb70-0b7d493c8c43\"\r\n
        \ }\r\n}\r\n  },\r\n  \"name\": \"e2e9767e-1f29-4407-8415-112f5bce3e72\"\r\n}"
=======
        \   \"publicNetworkAccess\": \"Enabled\",\r\n    \"timeCreated\": \"2023-07-26T08:13:12.6532804+00:00\",\r\n
        \   \"provisioningState\": \"Succeeded\",\r\n    \"diskState\": \"Unattached\",\r\n
        \   \"diskSizeBytes\": 1073741824,\r\n    \"uniqueId\": \"75b525d5-5e54-4eed-92ec-111070c57ba9\"\r\n
        \ }\r\n}\r\n  },\r\n  \"name\": \"bb4c1048-34e0-4c74-b72e-bec543188552\"\r\n}"
>>>>>>> 13d0ab0a
    headers:
      cache-control:
      - no-cache
      content-length:
      - '1100'
      content-type:
      - application/json; charset=utf-8
      date:
<<<<<<< HEAD
      - Thu, 25 May 2023 09:39:36 GMT
=======
      - Wed, 26 Jul 2023 08:13:12 GMT
>>>>>>> 13d0ab0a
      expires:
      - '-1'
      pragma:
      - no-cache
      server:
      - Microsoft-HTTPAPI/2.0
      - Microsoft-HTTPAPI/2.0
      strict-transport-security:
      - max-age=31536000; includeSubDomains
      transfer-encoding:
      - chunked
      vary:
      - Accept-Encoding
      x-content-type-options:
      - nosniff
      x-ms-ratelimit-remaining-resource:
<<<<<<< HEAD
      - Microsoft.Compute/GetOperation3Min;49997,Microsoft.Compute/GetOperation30Min;399951
=======
      - Microsoft.Compute/GetOperation3Min;49999,Microsoft.Compute/GetOperation30Min;399999
>>>>>>> 13d0ab0a
    status:
      code: 200
      message: OK
- request:
    body: null
    headers:
      Accept:
      - '*/*'
      Accept-Encoding:
      - gzip, deflate
      CommandName:
      - snapshot create
      Connection:
      - keep-alive
      ParameterSetName:
      - -n -g --size-gb
      User-Agent:
<<<<<<< HEAD
      - AZURECLI/2.47.0 azsdk-python-azure-mgmt-compute/29.1.0 Python/3.10.11 (Linux-5.15.0-1036-azure-x86_64-with-glibc2.31)
        VSTS_7b238909-6802-4b65-b90d-184bca47f458_build_220_0
=======
      - AZURECLI/2.50.0 azsdk-python-azure-mgmt-compute/30.0.0 Python/3.9.13 (Windows-10-10.0.22621-SP0)
>>>>>>> 13d0ab0a
    method: GET
    uri: https://management.azure.com/subscriptions/00000000-0000-0000-0000-000000000000/resourceGroups/test_snapshot_access_000001/providers/Microsoft.Compute/snapshots/snapshot?api-version=2022-03-02
  response:
    body:
      string: "{\r\n  \"name\": \"snapshot\",\r\n  \"id\": \"/subscriptions/00000000-0000-0000-0000-000000000000/resourceGroups/test_snapshot_access_000001/providers/Microsoft.Compute/snapshots/snapshot\",\r\n
        \ \"type\": \"Microsoft.Compute/snapshots\",\r\n  \"location\": \"westus\",\r\n
        \ \"tags\": {},\r\n  \"sku\": {\r\n    \"name\": \"Standard_LRS\",\r\n    \"tier\":
        \"Standard\"\r\n  },\r\n  \"properties\": {\r\n    \"hyperVGeneration\": \"V1\",\r\n
        \   \"creationData\": {\r\n      \"createOption\": \"Empty\"\r\n    },\r\n
        \   \"diskSizeGB\": 1,\r\n    \"encryption\": {\r\n      \"type\": \"EncryptionAtRestWithPlatformKey\"\r\n
        \   },\r\n    \"incremental\": false,\r\n    \"networkAccessPolicy\": \"AllowAll\",\r\n
<<<<<<< HEAD
        \   \"publicNetworkAccess\": \"Enabled\",\r\n    \"timeCreated\": \"2023-05-25T09:39:35.0706855+00:00\",\r\n
        \   \"provisioningState\": \"Succeeded\",\r\n    \"diskState\": \"Unattached\",\r\n
        \   \"diskSizeBytes\": 1073741824,\r\n    \"uniqueId\": \"d48a551f-5e4f-4fc1-bb70-0b7d493c8c43\"\r\n
=======
        \   \"publicNetworkAccess\": \"Enabled\",\r\n    \"timeCreated\": \"2023-07-26T08:13:12.6532804+00:00\",\r\n
        \   \"provisioningState\": \"Succeeded\",\r\n    \"diskState\": \"Unattached\",\r\n
        \   \"diskSizeBytes\": 1073741824,\r\n    \"uniqueId\": \"75b525d5-5e54-4eed-92ec-111070c57ba9\"\r\n
>>>>>>> 13d0ab0a
        \ }\r\n}"
    headers:
      cache-control:
      - no-cache
      content-length:
      - '875'
      content-type:
      - application/json; charset=utf-8
      date:
<<<<<<< HEAD
      - Thu, 25 May 2023 09:39:36 GMT
=======
      - Wed, 26 Jul 2023 08:13:13 GMT
>>>>>>> 13d0ab0a
      expires:
      - '-1'
      pragma:
      - no-cache
      server:
      - Microsoft-HTTPAPI/2.0
      - Microsoft-HTTPAPI/2.0
      strict-transport-security:
      - max-age=31536000; includeSubDomains
      transfer-encoding:
      - chunked
      vary:
      - Accept-Encoding
      x-content-type-options:
      - nosniff
      x-ms-ratelimit-remaining-resource:
<<<<<<< HEAD
      - Microsoft.Compute/LowCostGet3Min;14997,Microsoft.Compute/LowCostGet30Min;119922
=======
      - Microsoft.Compute/LowCostGet3Min;14999,Microsoft.Compute/LowCostGet30Min;119998
>>>>>>> 13d0ab0a
    status:
      code: 200
      message: OK
- request:
    body: '{"access": "Read", "durationInSeconds": 600}'
    headers:
      Accept:
      - application/json
      Accept-Encoding:
      - gzip, deflate
      CommandName:
      - snapshot grant-access
      Connection:
      - keep-alive
      Content-Length:
      - '44'
      Content-Type:
      - application/json
      ParameterSetName:
      - --duration-in-seconds -n -g
      User-Agent:
<<<<<<< HEAD
      - AZURECLI/2.47.0 azsdk-python-azure-mgmt-compute/29.1.0 Python/3.10.11 (Linux-5.15.0-1036-azure-x86_64-with-glibc2.31)
        VSTS_7b238909-6802-4b65-b90d-184bca47f458_build_220_0
=======
      - AZURECLI/2.50.0 azsdk-python-azure-mgmt-compute/30.0.0 Python/3.9.13 (Windows-10-10.0.22621-SP0)
>>>>>>> 13d0ab0a
    method: POST
    uri: https://management.azure.com/subscriptions/00000000-0000-0000-0000-000000000000/resourceGroups/test_snapshot_access_000001/providers/Microsoft.Compute/snapshots/snapshot/beginGetAccess?api-version=2022-03-02
  response:
    body:
      string: ''
    headers:
      azure-asyncoperation:
<<<<<<< HEAD
      - https://management.azure.com/subscriptions/00000000-0000-0000-0000-000000000000/providers/Microsoft.Compute/locations/westus/DiskOperations/69b7d807-5fce-450b-ba41-16bc61af2114?p=42128af7-4c72-4222-9761-fb0d8e6cebdc&api-version=2022-03-02
=======
      - https://management.azure.com/subscriptions/00000000-0000-0000-0000-000000000000/providers/Microsoft.Compute/locations/westus/DiskOperations/d92468a6-520d-4350-9d77-76fcab7d1785?p=42128af7-4c72-4222-9761-fb0d8e6cebdc&api-version=2022-03-02
>>>>>>> 13d0ab0a
      cache-control:
      - no-cache
      content-length:
      - '0'
      date:
<<<<<<< HEAD
      - Thu, 25 May 2023 09:39:37 GMT
      expires:
      - '-1'
      location:
      - https://management.azure.com/subscriptions/00000000-0000-0000-0000-000000000000/providers/Microsoft.Compute/locations/westus/DiskOperations/69b7d807-5fce-450b-ba41-16bc61af2114?p=42128af7-4c72-4222-9761-fb0d8e6cebdc&monitor=true&api-version=2022-03-02
=======
      - Wed, 26 Jul 2023 08:13:14 GMT
      expires:
      - '-1'
      location:
      - https://management.azure.com/subscriptions/00000000-0000-0000-0000-000000000000/providers/Microsoft.Compute/locations/westus/DiskOperations/d92468a6-520d-4350-9d77-76fcab7d1785?p=42128af7-4c72-4222-9761-fb0d8e6cebdc&monitor=true&api-version=2022-03-02
>>>>>>> 13d0ab0a
      pragma:
      - no-cache
      server:
      - Microsoft-HTTPAPI/2.0
      - Microsoft-HTTPAPI/2.0
      strict-transport-security:
      - max-age=31536000; includeSubDomains
      x-content-type-options:
      - nosniff
      x-ms-ratelimit-remaining-resource:
      - Microsoft.Compute/HighCostSnapshotCreateHydrate3Min;998,Microsoft.Compute/HighCostSnapshotCreateHydrate30Min;7998
      x-ms-ratelimit-remaining-subscription-writes:
      - '1198'
    status:
      code: 202
      message: Accepted
- request:
    body: null
    headers:
      Accept:
      - '*/*'
      Accept-Encoding:
      - gzip, deflate
      CommandName:
      - snapshot grant-access
      Connection:
      - keep-alive
      ParameterSetName:
      - --duration-in-seconds -n -g
      User-Agent:
<<<<<<< HEAD
      - AZURECLI/2.47.0 azsdk-python-azure-mgmt-compute/29.1.0 Python/3.10.11 (Linux-5.15.0-1036-azure-x86_64-with-glibc2.31)
        VSTS_7b238909-6802-4b65-b90d-184bca47f458_build_220_0
    method: GET
    uri: https://management.azure.com/subscriptions/00000000-0000-0000-0000-000000000000/providers/Microsoft.Compute/locations/westus/DiskOperations/69b7d807-5fce-450b-ba41-16bc61af2114?p=42128af7-4c72-4222-9761-fb0d8e6cebdc&api-version=2022-03-02
  response:
    body:
      string: "{\r\n  \"startTime\": \"2023-05-25T09:39:37.9614934+00:00\",\r\n  \"endTime\":
        \"2023-05-25T09:39:38.1490284+00:00\",\r\n  \"status\": \"Succeeded\",\r\n
        \ \"properties\": {\r\n    \"output\": {\r\n  \"accessSAS\": \"https://md-hjznbdn2wmf1.z28.blob.storage.azure.net/zznz5m40w0cm/abcd?sv=2018-03-28&sr=b&si=7e6dc05b-21a5-498e-9b20-781fa7c7b09a&sig=DwJkD01Q4u6dXNMqC7qDnBCpKNam1C7vaC4aIWPmaPY%3D\"\r\n}\r\n
        \ },\r\n  \"name\": \"69b7d807-5fce-450b-ba41-16bc61af2114\"\r\n}"
=======
      - AZURECLI/2.50.0 azsdk-python-azure-mgmt-compute/30.0.0 Python/3.9.13 (Windows-10-10.0.22621-SP0)
    method: GET
    uri: https://management.azure.com/subscriptions/00000000-0000-0000-0000-000000000000/providers/Microsoft.Compute/locations/westus/DiskOperations/d92468a6-520d-4350-9d77-76fcab7d1785?p=42128af7-4c72-4222-9761-fb0d8e6cebdc&api-version=2022-03-02
  response:
    body:
      string: "{\r\n  \"startTime\": \"2023-07-26T08:13:15.2939893+00:00\",\r\n  \"endTime\":
        \"2023-07-26T08:13:15.4502589+00:00\",\r\n  \"status\": \"Succeeded\",\r\n
        \ \"properties\": {\r\n    \"output\": {\r\n  \"accessSAS\": \"https://md-hrffv1ql0hqm.z35.blob.storage.azure.net/wl5ll0fdf35f/abcd?sv=2018-03-28&sr=b&si=c4781ab8-29e5-4aa8-a84d-46ac41a17b65&sig=KsdUj0ctku7WOf5U40taQmzH56qg2j9BXErReDCIgwc%3D\"\r\n}\r\n
        \ },\r\n  \"name\": \"d92468a6-520d-4350-9d77-76fcab7d1785\"\r\n}"
>>>>>>> 13d0ab0a
    headers:
      cache-control:
      - no-cache
      content-length:
      - '426'
      content-type:
      - application/json; charset=utf-8
      date:
<<<<<<< HEAD
      - Thu, 25 May 2023 09:40:07 GMT
=======
      - Wed, 26 Jul 2023 08:13:15 GMT
>>>>>>> 13d0ab0a
      expires:
      - '-1'
      pragma:
      - no-cache
      server:
      - Microsoft-HTTPAPI/2.0
      - Microsoft-HTTPAPI/2.0
      strict-transport-security:
      - max-age=31536000; includeSubDomains
      transfer-encoding:
      - chunked
      vary:
      - Accept-Encoding
      x-content-type-options:
      - nosniff
      x-ms-ratelimit-remaining-resource:
<<<<<<< HEAD
      - Microsoft.Compute/GetOperation3Min;49994,Microsoft.Compute/GetOperation30Min;399948
=======
      - Microsoft.Compute/GetOperation3Min;49998,Microsoft.Compute/GetOperation30Min;399998
>>>>>>> 13d0ab0a
    status:
      code: 200
      message: OK
- request:
    body: null
    headers:
      Accept:
      - '*/*'
      Accept-Encoding:
      - gzip, deflate
      CommandName:
      - snapshot grant-access
      Connection:
      - keep-alive
      ParameterSetName:
      - --duration-in-seconds -n -g
      User-Agent:
<<<<<<< HEAD
      - AZURECLI/2.47.0 azsdk-python-azure-mgmt-compute/29.1.0 Python/3.10.11 (Linux-5.15.0-1036-azure-x86_64-with-glibc2.31)
        VSTS_7b238909-6802-4b65-b90d-184bca47f458_build_220_0
    method: GET
    uri: https://management.azure.com/subscriptions/00000000-0000-0000-0000-000000000000/providers/Microsoft.Compute/locations/westus/DiskOperations/69b7d807-5fce-450b-ba41-16bc61af2114?p=42128af7-4c72-4222-9761-fb0d8e6cebdc&monitor=true&api-version=2022-03-02
  response:
    body:
      string: "{\r\n  \"accessSAS\": \"https://md-hjznbdn2wmf1.z28.blob.storage.azure.net/zznz5m40w0cm/abcd?sv=2018-03-28&sr=b&si=7e6dc05b-21a5-498e-9b20-781fa7c7b09a&sig=DwJkD01Q4u6dXNMqC7qDnBCpKNam1C7vaC4aIWPmaPY%3D\"\r\n}"
=======
      - AZURECLI/2.50.0 azsdk-python-azure-mgmt-compute/30.0.0 Python/3.9.13 (Windows-10-10.0.22621-SP0)
    method: GET
    uri: https://management.azure.com/subscriptions/00000000-0000-0000-0000-000000000000/providers/Microsoft.Compute/locations/westus/DiskOperations/d92468a6-520d-4350-9d77-76fcab7d1785?p=42128af7-4c72-4222-9761-fb0d8e6cebdc&monitor=true&api-version=2022-03-02
  response:
    body:
      string: "{\r\n  \"accessSAS\": \"https://md-hrffv1ql0hqm.z35.blob.storage.azure.net/wl5ll0fdf35f/abcd?sv=2018-03-28&sr=b&si=c4781ab8-29e5-4aa8-a84d-46ac41a17b65&sig=KsdUj0ctku7WOf5U40taQmzH56qg2j9BXErReDCIgwc%3D\"\r\n}"
>>>>>>> 13d0ab0a
    headers:
      cache-control:
      - no-cache
      content-length:
      - '201'
      content-type:
      - application/json; charset=utf-8
      date:
<<<<<<< HEAD
      - Thu, 25 May 2023 09:40:07 GMT
=======
      - Wed, 26 Jul 2023 08:13:15 GMT
>>>>>>> 13d0ab0a
      expires:
      - '-1'
      pragma:
      - no-cache
      server:
      - Microsoft-HTTPAPI/2.0
      - Microsoft-HTTPAPI/2.0
      strict-transport-security:
      - max-age=31536000; includeSubDomains
      transfer-encoding:
      - chunked
      vary:
      - Accept-Encoding
      x-content-type-options:
      - nosniff
      x-ms-ratelimit-remaining-resource:
<<<<<<< HEAD
      - Microsoft.Compute/GetOperation3Min;49993,Microsoft.Compute/GetOperation30Min;399947
=======
      - Microsoft.Compute/GetOperation3Min;49997,Microsoft.Compute/GetOperation30Min;399997
>>>>>>> 13d0ab0a
    status:
      code: 200
      message: OK
- request:
    body: null
    headers:
      Accept:
      - application/json
      Accept-Encoding:
      - gzip, deflate
      CommandName:
      - snapshot show
      Connection:
      - keep-alive
      ParameterSetName:
      - -n -g
      User-Agent:
<<<<<<< HEAD
      - AZURECLI/2.47.0 azsdk-python-azure-mgmt-compute/29.1.0 Python/3.10.11 (Linux-5.15.0-1036-azure-x86_64-with-glibc2.31)
        VSTS_7b238909-6802-4b65-b90d-184bca47f458_build_220_0
=======
      - AZURECLI/2.50.0 (AAZ) azsdk-python-core/1.26.0 Python/3.9.13 (Windows-10-10.0.22621-SP0)
>>>>>>> 13d0ab0a
    method: GET
    uri: https://management.azure.com/subscriptions/00000000-0000-0000-0000-000000000000/resourceGroups/test_snapshot_access_000001/providers/Microsoft.Compute/snapshots/snapshot?api-version=2022-03-02
  response:
    body:
      string: "{\r\n  \"name\": \"snapshot\",\r\n  \"id\": \"/subscriptions/00000000-0000-0000-0000-000000000000/resourceGroups/test_snapshot_access_000001/providers/Microsoft.Compute/snapshots/snapshot\",\r\n
        \ \"type\": \"Microsoft.Compute/snapshots\",\r\n  \"location\": \"westus\",\r\n
        \ \"tags\": {},\r\n  \"sku\": {\r\n    \"name\": \"Standard_LRS\",\r\n    \"tier\":
        \"Standard\"\r\n  },\r\n  \"properties\": {\r\n    \"hyperVGeneration\": \"V1\",\r\n
        \   \"creationData\": {\r\n      \"createOption\": \"Empty\"\r\n    },\r\n
        \   \"diskSizeGB\": 1,\r\n    \"encryption\": {\r\n      \"type\": \"EncryptionAtRestWithPlatformKey\"\r\n
        \   },\r\n    \"incremental\": false,\r\n    \"networkAccessPolicy\": \"AllowAll\",\r\n
<<<<<<< HEAD
        \   \"publicNetworkAccess\": \"Enabled\",\r\n    \"timeCreated\": \"2023-05-25T09:39:35.0706855+00:00\",\r\n
        \   \"provisioningState\": \"Succeeded\",\r\n    \"diskState\": \"ActiveSAS\",\r\n
        \   \"diskSizeBytes\": 1073741824,\r\n    \"uniqueId\": \"d48a551f-5e4f-4fc1-bb70-0b7d493c8c43\"\r\n
=======
        \   \"publicNetworkAccess\": \"Enabled\",\r\n    \"timeCreated\": \"2023-07-26T08:13:12.6532804+00:00\",\r\n
        \   \"provisioningState\": \"Succeeded\",\r\n    \"diskState\": \"ActiveSAS\",\r\n
        \   \"diskSizeBytes\": 1073741824,\r\n    \"uniqueId\": \"75b525d5-5e54-4eed-92ec-111070c57ba9\"\r\n
>>>>>>> 13d0ab0a
        \ }\r\n}"
    headers:
      cache-control:
      - no-cache
      content-length:
      - '874'
      content-type:
      - application/json; charset=utf-8
      date:
<<<<<<< HEAD
      - Thu, 25 May 2023 09:40:08 GMT
=======
      - Wed, 26 Jul 2023 08:13:17 GMT
>>>>>>> 13d0ab0a
      expires:
      - '-1'
      pragma:
      - no-cache
      server:
      - Microsoft-HTTPAPI/2.0
      - Microsoft-HTTPAPI/2.0
      strict-transport-security:
      - max-age=31536000; includeSubDomains
      transfer-encoding:
      - chunked
      vary:
      - Accept-Encoding
      x-content-type-options:
      - nosniff
      x-ms-ratelimit-remaining-resource:
<<<<<<< HEAD
      - Microsoft.Compute/LowCostGet3Min;14994,Microsoft.Compute/LowCostGet30Min;119934
=======
      - Microsoft.Compute/LowCostGet3Min;14998,Microsoft.Compute/LowCostGet30Min;119997
    status:
      code: 200
      message: OK
- request:
    body: null
    headers:
      Accept:
      - application/json
      Accept-Encoding:
      - gzip, deflate
      CommandName:
      - snapshot list
      Connection:
      - keep-alive
      ParameterSetName:
      - -g
      User-Agent:
      - AZURECLI/2.50.0 (AAZ) azsdk-python-core/1.26.0 Python/3.9.13 (Windows-10-10.0.22621-SP0)
    method: GET
    uri: https://management.azure.com/subscriptions/00000000-0000-0000-0000-000000000000/resourceGroups/test_snapshot_access_000001/providers/Microsoft.Compute/snapshots?api-version=2022-03-02
  response:
    body:
      string: "{\r\n  \"value\": [\r\n    {\r\n      \"name\": \"snapshot\",\r\n      \"id\":
        \"/subscriptions/00000000-0000-0000-0000-000000000000/resourceGroups/test_snapshot_access_000001/providers/Microsoft.Compute/snapshots/snapshot\",\r\n
        \     \"type\": \"Microsoft.Compute/snapshots\",\r\n      \"location\": \"westus\",\r\n
        \     \"tags\": {},\r\n      \"sku\": {\r\n        \"name\": \"Standard_LRS\",\r\n
        \       \"tier\": \"Standard\"\r\n      },\r\n      \"properties\": {\r\n
        \       \"hyperVGeneration\": \"V1\",\r\n        \"creationData\": {\r\n          \"createOption\":
        \"Empty\"\r\n        },\r\n        \"diskSizeGB\": 1,\r\n        \"encryption\":
        {\r\n          \"type\": \"EncryptionAtRestWithPlatformKey\"\r\n        },\r\n
        \       \"incremental\": false,\r\n        \"networkAccessPolicy\": \"AllowAll\",\r\n
        \       \"publicNetworkAccess\": \"Enabled\",\r\n        \"timeCreated\":
        \"2023-07-26T08:13:12.6532804+00:00\",\r\n        \"provisioningState\": \"Succeeded\",\r\n
        \       \"diskState\": \"ActiveSAS\",\r\n        \"diskSizeBytes\": 1073741824,\r\n
        \       \"uniqueId\": \"75b525d5-5e54-4eed-92ec-111070c57ba9\"\r\n      }\r\n
        \   }\r\n  ]\r\n}"
    headers:
      cache-control:
      - no-cache
      content-length:
      - '1015'
      content-type:
      - application/json; charset=utf-8
      date:
      - Wed, 26 Jul 2023 08:13:18 GMT
      expires:
      - '-1'
      pragma:
      - no-cache
      server:
      - Microsoft-HTTPAPI/2.0
      - Microsoft-HTTPAPI/2.0
      strict-transport-security:
      - max-age=31536000; includeSubDomains
      transfer-encoding:
      - chunked
      vary:
      - Accept-Encoding
      x-content-type-options:
      - nosniff
      x-ms-ratelimit-remaining-resource:
      - Microsoft.Compute/HighCostGet3Min;239,Microsoft.Compute/HighCostGet30Min;1919
>>>>>>> 13d0ab0a
    status:
      code: 200
      message: OK
- request:
    body: null
    headers:
      Accept:
      - '*/*'
      Accept-Encoding:
      - gzip, deflate
      CommandName:
      - snapshot revoke-access
      Connection:
      - keep-alive
      Content-Length:
      - '0'
      ParameterSetName:
      - -n -g
      User-Agent:
<<<<<<< HEAD
      - AZURECLI/2.47.0 azsdk-python-azure-mgmt-compute/29.1.0 Python/3.10.11 (Linux-5.15.0-1036-azure-x86_64-with-glibc2.31)
        VSTS_7b238909-6802-4b65-b90d-184bca47f458_build_220_0
=======
      - AZURECLI/2.50.0 (AAZ) azsdk-python-core/1.26.0 Python/3.9.13 (Windows-10-10.0.22621-SP0)
>>>>>>> 13d0ab0a
    method: POST
    uri: https://management.azure.com/subscriptions/00000000-0000-0000-0000-000000000000/resourceGroups/test_snapshot_access_000001/providers/Microsoft.Compute/snapshots/snapshot/endGetAccess?api-version=2022-03-02
  response:
    body:
      string: ''
    headers:
      azure-asyncoperation:
<<<<<<< HEAD
      - https://management.azure.com/subscriptions/00000000-0000-0000-0000-000000000000/providers/Microsoft.Compute/locations/westus/DiskOperations/075fa230-2be8-4a24-815b-277c488d38e7?p=42128af7-4c72-4222-9761-fb0d8e6cebdc&api-version=2022-03-02
=======
      - https://management.azure.com/subscriptions/00000000-0000-0000-0000-000000000000/providers/Microsoft.Compute/locations/westus/DiskOperations/456afd2f-e9aa-4b0d-b0c1-0e74c70bc48c?p=42128af7-4c72-4222-9761-fb0d8e6cebdc&api-version=2022-03-02
>>>>>>> 13d0ab0a
      cache-control:
      - no-cache
      content-length:
      - '0'
      date:
<<<<<<< HEAD
      - Thu, 25 May 2023 09:40:08 GMT
      expires:
      - '-1'
      location:
      - https://management.azure.com/subscriptions/00000000-0000-0000-0000-000000000000/providers/Microsoft.Compute/locations/westus/DiskOperations/075fa230-2be8-4a24-815b-277c488d38e7?p=42128af7-4c72-4222-9761-fb0d8e6cebdc&monitor=true&api-version=2022-03-02
=======
      - Wed, 26 Jul 2023 08:13:20 GMT
      expires:
      - '-1'
      location:
      - https://management.azure.com/subscriptions/00000000-0000-0000-0000-000000000000/providers/Microsoft.Compute/locations/westus/DiskOperations/456afd2f-e9aa-4b0d-b0c1-0e74c70bc48c?p=42128af7-4c72-4222-9761-fb0d8e6cebdc&monitor=true&api-version=2022-03-02
>>>>>>> 13d0ab0a
      pragma:
      - no-cache
      server:
      - Microsoft-HTTPAPI/2.0
      - Microsoft-HTTPAPI/2.0
      strict-transport-security:
      - max-age=31536000; includeSubDomains
      x-content-type-options:
      - nosniff
      x-ms-ratelimit-remaining-resource:
      - Microsoft.Compute/HighCostSnapshotCreateHydrate3Min;997,Microsoft.Compute/HighCostSnapshotCreateHydrate30Min;7997
      x-ms-ratelimit-remaining-subscription-writes:
      - '1199'
    status:
      code: 202
      message: Accepted
- request:
    body: null
    headers:
      Accept:
      - '*/*'
      Accept-Encoding:
      - gzip, deflate
      CommandName:
      - snapshot revoke-access
      Connection:
      - keep-alive
      ParameterSetName:
      - -n -g
      User-Agent:
<<<<<<< HEAD
      - AZURECLI/2.47.0 azsdk-python-azure-mgmt-compute/29.1.0 Python/3.10.11 (Linux-5.15.0-1036-azure-x86_64-with-glibc2.31)
        VSTS_7b238909-6802-4b65-b90d-184bca47f458_build_220_0
    method: GET
    uri: https://management.azure.com/subscriptions/00000000-0000-0000-0000-000000000000/providers/Microsoft.Compute/locations/westus/DiskOperations/075fa230-2be8-4a24-815b-277c488d38e7?p=42128af7-4c72-4222-9761-fb0d8e6cebdc&api-version=2022-03-02
  response:
    body:
      string: "{\r\n  \"startTime\": \"2023-05-25T09:40:09.3697631+00:00\",\r\n  \"endTime\":
        \"2023-05-25T09:40:09.5259674+00:00\",\r\n  \"status\": \"Succeeded\",\r\n
        \ \"name\": \"075fa230-2be8-4a24-815b-277c488d38e7\"\r\n}"
=======
      - AZURECLI/2.50.0 (AAZ) azsdk-python-core/1.26.0 Python/3.9.13 (Windows-10-10.0.22621-SP0)
    method: GET
    uri: https://management.azure.com/subscriptions/00000000-0000-0000-0000-000000000000/providers/Microsoft.Compute/locations/westus/DiskOperations/456afd2f-e9aa-4b0d-b0c1-0e74c70bc48c?p=42128af7-4c72-4222-9761-fb0d8e6cebdc&api-version=2022-03-02
  response:
    body:
      string: "{\r\n  \"startTime\": \"2023-07-26T08:13:20.8097727+00:00\",\r\n  \"endTime\":
        \"2023-07-26T08:13:20.9660272+00:00\",\r\n  \"status\": \"Succeeded\",\r\n
        \ \"name\": \"456afd2f-e9aa-4b0d-b0c1-0e74c70bc48c\"\r\n}"
>>>>>>> 13d0ab0a
    headers:
      cache-control:
      - no-cache
      content-length:
      - '184'
      content-type:
      - application/json; charset=utf-8
      date:
<<<<<<< HEAD
      - Thu, 25 May 2023 09:40:39 GMT
=======
      - Wed, 26 Jul 2023 08:13:20 GMT
>>>>>>> 13d0ab0a
      expires:
      - '-1'
      pragma:
      - no-cache
      server:
      - Microsoft-HTTPAPI/2.0
      - Microsoft-HTTPAPI/2.0
      strict-transport-security:
      - max-age=31536000; includeSubDomains
      transfer-encoding:
      - chunked
      vary:
      - Accept-Encoding
      x-content-type-options:
      - nosniff
      x-ms-ratelimit-remaining-resource:
<<<<<<< HEAD
      - Microsoft.Compute/GetOperation3Min;49991,Microsoft.Compute/GetOperation30Min;399945
=======
      - Microsoft.Compute/GetOperation3Min;49995,Microsoft.Compute/GetOperation30Min;399995
>>>>>>> 13d0ab0a
    status:
      code: 200
      message: OK
- request:
    body: null
    headers:
      Accept:
      - '*/*'
      Accept-Encoding:
      - gzip, deflate
      CommandName:
      - snapshot revoke-access
      Connection:
      - keep-alive
      ParameterSetName:
      - -n -g
      User-Agent:
<<<<<<< HEAD
      - AZURECLI/2.47.0 azsdk-python-azure-mgmt-compute/29.1.0 Python/3.10.11 (Linux-5.15.0-1036-azure-x86_64-with-glibc2.31)
        VSTS_7b238909-6802-4b65-b90d-184bca47f458_build_220_0
    method: GET
    uri: https://management.azure.com/subscriptions/00000000-0000-0000-0000-000000000000/providers/Microsoft.Compute/locations/westus/DiskOperations/075fa230-2be8-4a24-815b-277c488d38e7?p=42128af7-4c72-4222-9761-fb0d8e6cebdc&monitor=true&api-version=2022-03-02
=======
      - AZURECLI/2.50.0 (AAZ) azsdk-python-core/1.26.0 Python/3.9.13 (Windows-10-10.0.22621-SP0)
    method: GET
    uri: https://management.azure.com/subscriptions/00000000-0000-0000-0000-000000000000/providers/Microsoft.Compute/locations/westus/DiskOperations/456afd2f-e9aa-4b0d-b0c1-0e74c70bc48c?p=42128af7-4c72-4222-9761-fb0d8e6cebdc&monitor=true&api-version=2022-03-02
>>>>>>> 13d0ab0a
  response:
    body:
      string: ''
    headers:
      cache-control:
      - no-cache
      content-length:
      - '0'
      date:
<<<<<<< HEAD
      - Thu, 25 May 2023 09:40:39 GMT
=======
      - Wed, 26 Jul 2023 08:13:20 GMT
>>>>>>> 13d0ab0a
      expires:
      - '-1'
      pragma:
      - no-cache
      server:
      - Microsoft-HTTPAPI/2.0
      - Microsoft-HTTPAPI/2.0
      strict-transport-security:
      - max-age=31536000; includeSubDomains
      x-content-type-options:
      - nosniff
      x-ms-ratelimit-remaining-resource:
<<<<<<< HEAD
      - Microsoft.Compute/GetOperation3Min;49990,Microsoft.Compute/GetOperation30Min;399944
=======
      - Microsoft.Compute/GetOperation3Min;49994,Microsoft.Compute/GetOperation30Min;399994
>>>>>>> 13d0ab0a
    status:
      code: 200
      message: OK
- request:
    body: null
    headers:
      Accept:
      - application/json
      Accept-Encoding:
      - gzip, deflate
      CommandName:
      - snapshot show
      Connection:
      - keep-alive
      ParameterSetName:
      - -n -g
      User-Agent:
<<<<<<< HEAD
      - AZURECLI/2.47.0 azsdk-python-azure-mgmt-compute/29.1.0 Python/3.10.11 (Linux-5.15.0-1036-azure-x86_64-with-glibc2.31)
        VSTS_7b238909-6802-4b65-b90d-184bca47f458_build_220_0
=======
      - AZURECLI/2.50.0 (AAZ) azsdk-python-core/1.26.0 Python/3.9.13 (Windows-10-10.0.22621-SP0)
>>>>>>> 13d0ab0a
    method: GET
    uri: https://management.azure.com/subscriptions/00000000-0000-0000-0000-000000000000/resourceGroups/test_snapshot_access_000001/providers/Microsoft.Compute/snapshots/snapshot?api-version=2022-03-02
  response:
    body:
      string: "{\r\n  \"name\": \"snapshot\",\r\n  \"id\": \"/subscriptions/00000000-0000-0000-0000-000000000000/resourceGroups/test_snapshot_access_000001/providers/Microsoft.Compute/snapshots/snapshot\",\r\n
        \ \"type\": \"Microsoft.Compute/snapshots\",\r\n  \"location\": \"westus\",\r\n
        \ \"tags\": {},\r\n  \"sku\": {\r\n    \"name\": \"Standard_LRS\",\r\n    \"tier\":
        \"Standard\"\r\n  },\r\n  \"properties\": {\r\n    \"hyperVGeneration\": \"V1\",\r\n
        \   \"creationData\": {\r\n      \"createOption\": \"Empty\"\r\n    },\r\n
        \   \"diskSizeGB\": 1,\r\n    \"encryption\": {\r\n      \"type\": \"EncryptionAtRestWithPlatformKey\"\r\n
        \   },\r\n    \"incremental\": false,\r\n    \"networkAccessPolicy\": \"AllowAll\",\r\n
<<<<<<< HEAD
        \   \"publicNetworkAccess\": \"Enabled\",\r\n    \"timeCreated\": \"2023-05-25T09:39:35.0706855+00:00\",\r\n
        \   \"provisioningState\": \"Succeeded\",\r\n    \"diskState\": \"Unattached\",\r\n
        \   \"diskSizeBytes\": 1073741824,\r\n    \"uniqueId\": \"d48a551f-5e4f-4fc1-bb70-0b7d493c8c43\"\r\n
=======
        \   \"publicNetworkAccess\": \"Enabled\",\r\n    \"timeCreated\": \"2023-07-26T08:13:12.6532804+00:00\",\r\n
        \   \"provisioningState\": \"Succeeded\",\r\n    \"diskState\": \"Unattached\",\r\n
        \   \"diskSizeBytes\": 1073741824,\r\n    \"uniqueId\": \"75b525d5-5e54-4eed-92ec-111070c57ba9\"\r\n
>>>>>>> 13d0ab0a
        \ }\r\n}"
    headers:
      cache-control:
      - no-cache
      content-length:
      - '875'
      content-type:
      - application/json; charset=utf-8
      date:
<<<<<<< HEAD
      - Thu, 25 May 2023 09:40:39 GMT
=======
      - Wed, 26 Jul 2023 08:13:22 GMT
>>>>>>> 13d0ab0a
      expires:
      - '-1'
      pragma:
      - no-cache
      server:
      - Microsoft-HTTPAPI/2.0
      - Microsoft-HTTPAPI/2.0
      strict-transport-security:
      - max-age=31536000; includeSubDomains
      transfer-encoding:
      - chunked
      vary:
      - Accept-Encoding
      x-content-type-options:
      - nosniff
      x-ms-ratelimit-remaining-resource:
<<<<<<< HEAD
      - Microsoft.Compute/LowCostGet3Min;14993,Microsoft.Compute/LowCostGet30Min;119933
=======
      - Microsoft.Compute/LowCostGet3Min;14995,Microsoft.Compute/LowCostGet30Min;119994
>>>>>>> 13d0ab0a
    status:
      code: 200
      message: OK
version: 1<|MERGE_RESOLUTION|>--- conflicted
+++ resolved
@@ -13,38 +13,21 @@
       ParameterSetName:
       - -n -g --size-gb
       User-Agent:
-<<<<<<< HEAD
-      - AZURECLI/2.47.0 azsdk-python-azure-mgmt-resource/22.0.0 Python/3.10.11 (Linux-5.15.0-1036-azure-x86_64-with-glibc2.31)
-        VSTS_7b238909-6802-4b65-b90d-184bca47f458_build_220_0
-=======
       - AZURECLI/2.50.0 azsdk-python-azure-mgmt-resource/23.1.0b2 Python/3.9.13 (Windows-10-10.0.22621-SP0)
->>>>>>> 13d0ab0a
     method: GET
     uri: https://management.azure.com/subscriptions/00000000-0000-0000-0000-000000000000/resourcegroups/test_snapshot_access_000001?api-version=2022-09-01
   response:
     body:
-<<<<<<< HEAD
-      string: '{"id":"/subscriptions/00000000-0000-0000-0000-000000000000/resourceGroups/test_snapshot_access_000001","name":"test_snapshot_access_000001","type":"Microsoft.Resources/resourceGroups","location":"westus","tags":{"product":"azurecli","cause":"automation","date":"2023-05-25T09:39:32Z"},"properties":{"provisioningState":"Succeeded"}}'
-=======
       string: '{"id":"/subscriptions/00000000-0000-0000-0000-000000000000/resourceGroups/test_snapshot_access_000001","name":"test_snapshot_access_000001","type":"Microsoft.Resources/resourceGroups","location":"westus","tags":{"product":"azurecli","cause":"automation","test":"test_snapshot_access","date":"2023-07-26T08:13:02Z","module":"vm"},"properties":{"provisioningState":"Succeeded"}}'
->>>>>>> 13d0ab0a
-    headers:
-      cache-control:
-      - no-cache
-      content-length:
-<<<<<<< HEAD
-      - '332'
-      content-type:
-      - application/json; charset=utf-8
-      date:
-      - Thu, 25 May 2023 09:39:32 GMT
-=======
+    headers:
+      cache-control:
+      - no-cache
+      content-length:
       - '376'
       content-type:
       - application/json; charset=utf-8
       date:
       - Wed, 26 Jul 2023 08:13:09 GMT
->>>>>>> 13d0ab0a
       expires:
       - '-1'
       pragma:
@@ -78,12 +61,7 @@
       ParameterSetName:
       - -n -g --size-gb
       User-Agent:
-<<<<<<< HEAD
-      - AZURECLI/2.47.0 azsdk-python-azure-mgmt-compute/29.1.0 Python/3.10.11 (Linux-5.15.0-1036-azure-x86_64-with-glibc2.31)
-        VSTS_7b238909-6802-4b65-b90d-184bca47f458_build_220_0
-=======
       - AZURECLI/2.50.0 azsdk-python-azure-mgmt-compute/30.0.0 Python/3.9.13 (Windows-10-10.0.22621-SP0)
->>>>>>> 13d0ab0a
     method: PUT
     uri: https://management.azure.com/subscriptions/00000000-0000-0000-0000-000000000000/resourceGroups/test_snapshot_access_000001/providers/Microsoft.Compute/snapshots/snapshot?api-version=2022-03-02
   response:
@@ -96,11 +74,7 @@
         \   \"provisioningState\": \"Updating\"\r\n  }\r\n}"
     headers:
       azure-asyncoperation:
-<<<<<<< HEAD
-      - https://management.azure.com/subscriptions/00000000-0000-0000-0000-000000000000/providers/Microsoft.Compute/locations/westus/DiskOperations/e2e9767e-1f29-4407-8415-112f5bce3e72?p=42128af7-4c72-4222-9761-fb0d8e6cebdc&api-version=2022-03-02
-=======
       - https://management.azure.com/subscriptions/00000000-0000-0000-0000-000000000000/providers/Microsoft.Compute/locations/westus/DiskOperations/bb4c1048-34e0-4c74-b72e-bec543188552?p=42128af7-4c72-4222-9761-fb0d8e6cebdc&api-version=2022-03-02
->>>>>>> 13d0ab0a
       cache-control:
       - no-cache
       content-length:
@@ -108,19 +82,11 @@
       content-type:
       - application/json; charset=utf-8
       date:
-<<<<<<< HEAD
-      - Thu, 25 May 2023 09:39:34 GMT
-      expires:
-      - '-1'
-      location:
-      - https://management.azure.com/subscriptions/00000000-0000-0000-0000-000000000000/providers/Microsoft.Compute/locations/westus/DiskOperations/e2e9767e-1f29-4407-8415-112f5bce3e72?p=42128af7-4c72-4222-9761-fb0d8e6cebdc&monitor=true&api-version=2022-03-02
-=======
       - Wed, 26 Jul 2023 08:13:12 GMT
       expires:
       - '-1'
       location:
       - https://management.azure.com/subscriptions/00000000-0000-0000-0000-000000000000/providers/Microsoft.Compute/locations/westus/DiskOperations/bb4c1048-34e0-4c74-b72e-bec543188552?p=42128af7-4c72-4222-9761-fb0d8e6cebdc&monitor=true&api-version=2022-03-02
->>>>>>> 13d0ab0a
       pragma:
       - no-cache
       server:
@@ -133,11 +99,7 @@
       x-ms-ratelimit-remaining-resource:
       - Microsoft.Compute/HighCostSnapshotCreateHydrate3Min;999,Microsoft.Compute/HighCostSnapshotCreateHydrate30Min;7999
       x-ms-ratelimit-remaining-subscription-writes:
-<<<<<<< HEAD
-      - '1198'
-=======
       - '1196'
->>>>>>> 13d0ab0a
     status:
       code: 202
       message: Accepted
@@ -155,16 +117,6 @@
       ParameterSetName:
       - -n -g --size-gb
       User-Agent:
-<<<<<<< HEAD
-      - AZURECLI/2.47.0 azsdk-python-azure-mgmt-compute/29.1.0 Python/3.10.11 (Linux-5.15.0-1036-azure-x86_64-with-glibc2.31)
-        VSTS_7b238909-6802-4b65-b90d-184bca47f458_build_220_0
-    method: GET
-    uri: https://management.azure.com/subscriptions/00000000-0000-0000-0000-000000000000/providers/Microsoft.Compute/locations/westus/DiskOperations/e2e9767e-1f29-4407-8415-112f5bce3e72?p=42128af7-4c72-4222-9761-fb0d8e6cebdc&api-version=2022-03-02
-  response:
-    body:
-      string: "{\r\n  \"startTime\": \"2023-05-25T09:39:35.0706855+00:00\",\r\n  \"endTime\":
-        \"2023-05-25T09:39:35.2894629+00:00\",\r\n  \"status\": \"Succeeded\",\r\n
-=======
       - AZURECLI/2.50.0 azsdk-python-azure-mgmt-compute/30.0.0 Python/3.9.13 (Windows-10-10.0.22621-SP0)
     method: GET
     uri: https://management.azure.com/subscriptions/00000000-0000-0000-0000-000000000000/providers/Microsoft.Compute/locations/westus/DiskOperations/bb4c1048-34e0-4c74-b72e-bec543188552?p=42128af7-4c72-4222-9761-fb0d8e6cebdc&api-version=2022-03-02
@@ -172,7 +124,6 @@
     body:
       string: "{\r\n  \"startTime\": \"2023-07-26T08:13:12.6532804+00:00\",\r\n  \"endTime\":
         \"2023-07-26T08:13:12.9345485+00:00\",\r\n  \"status\": \"Succeeded\",\r\n
->>>>>>> 13d0ab0a
         \ \"properties\": {\r\n    \"output\": {\r\n  \"name\": \"snapshot\",\r\n
         \ \"id\": \"/subscriptions/00000000-0000-0000-0000-000000000000/resourceGroups/test_snapshot_access_000001/providers/Microsoft.Compute/snapshots/snapshot\",\r\n
         \ \"type\": \"Microsoft.Compute/snapshots\",\r\n  \"location\": \"westus\",\r\n
@@ -181,17 +132,10 @@
         \   \"creationData\": {\r\n      \"createOption\": \"Empty\"\r\n    },\r\n
         \   \"diskSizeGB\": 1,\r\n    \"encryption\": {\r\n      \"type\": \"EncryptionAtRestWithPlatformKey\"\r\n
         \   },\r\n    \"incremental\": false,\r\n    \"networkAccessPolicy\": \"AllowAll\",\r\n
-<<<<<<< HEAD
-        \   \"publicNetworkAccess\": \"Enabled\",\r\n    \"timeCreated\": \"2023-05-25T09:39:35.0706855+00:00\",\r\n
-        \   \"provisioningState\": \"Succeeded\",\r\n    \"diskState\": \"Unattached\",\r\n
-        \   \"diskSizeBytes\": 1073741824,\r\n    \"uniqueId\": \"d48a551f-5e4f-4fc1-bb70-0b7d493c8c43\"\r\n
-        \ }\r\n}\r\n  },\r\n  \"name\": \"e2e9767e-1f29-4407-8415-112f5bce3e72\"\r\n}"
-=======
         \   \"publicNetworkAccess\": \"Enabled\",\r\n    \"timeCreated\": \"2023-07-26T08:13:12.6532804+00:00\",\r\n
         \   \"provisioningState\": \"Succeeded\",\r\n    \"diskState\": \"Unattached\",\r\n
         \   \"diskSizeBytes\": 1073741824,\r\n    \"uniqueId\": \"75b525d5-5e54-4eed-92ec-111070c57ba9\"\r\n
         \ }\r\n}\r\n  },\r\n  \"name\": \"bb4c1048-34e0-4c74-b72e-bec543188552\"\r\n}"
->>>>>>> 13d0ab0a
     headers:
       cache-control:
       - no-cache
@@ -200,11 +144,7 @@
       content-type:
       - application/json; charset=utf-8
       date:
-<<<<<<< HEAD
-      - Thu, 25 May 2023 09:39:36 GMT
-=======
       - Wed, 26 Jul 2023 08:13:12 GMT
->>>>>>> 13d0ab0a
       expires:
       - '-1'
       pragma:
@@ -221,11 +161,7 @@
       x-content-type-options:
       - nosniff
       x-ms-ratelimit-remaining-resource:
-<<<<<<< HEAD
-      - Microsoft.Compute/GetOperation3Min;49997,Microsoft.Compute/GetOperation30Min;399951
-=======
       - Microsoft.Compute/GetOperation3Min;49999,Microsoft.Compute/GetOperation30Min;399999
->>>>>>> 13d0ab0a
     status:
       code: 200
       message: OK
@@ -243,12 +179,7 @@
       ParameterSetName:
       - -n -g --size-gb
       User-Agent:
-<<<<<<< HEAD
-      - AZURECLI/2.47.0 azsdk-python-azure-mgmt-compute/29.1.0 Python/3.10.11 (Linux-5.15.0-1036-azure-x86_64-with-glibc2.31)
-        VSTS_7b238909-6802-4b65-b90d-184bca47f458_build_220_0
-=======
       - AZURECLI/2.50.0 azsdk-python-azure-mgmt-compute/30.0.0 Python/3.9.13 (Windows-10-10.0.22621-SP0)
->>>>>>> 13d0ab0a
     method: GET
     uri: https://management.azure.com/subscriptions/00000000-0000-0000-0000-000000000000/resourceGroups/test_snapshot_access_000001/providers/Microsoft.Compute/snapshots/snapshot?api-version=2022-03-02
   response:
@@ -260,15 +191,9 @@
         \   \"creationData\": {\r\n      \"createOption\": \"Empty\"\r\n    },\r\n
         \   \"diskSizeGB\": 1,\r\n    \"encryption\": {\r\n      \"type\": \"EncryptionAtRestWithPlatformKey\"\r\n
         \   },\r\n    \"incremental\": false,\r\n    \"networkAccessPolicy\": \"AllowAll\",\r\n
-<<<<<<< HEAD
-        \   \"publicNetworkAccess\": \"Enabled\",\r\n    \"timeCreated\": \"2023-05-25T09:39:35.0706855+00:00\",\r\n
-        \   \"provisioningState\": \"Succeeded\",\r\n    \"diskState\": \"Unattached\",\r\n
-        \   \"diskSizeBytes\": 1073741824,\r\n    \"uniqueId\": \"d48a551f-5e4f-4fc1-bb70-0b7d493c8c43\"\r\n
-=======
         \   \"publicNetworkAccess\": \"Enabled\",\r\n    \"timeCreated\": \"2023-07-26T08:13:12.6532804+00:00\",\r\n
         \   \"provisioningState\": \"Succeeded\",\r\n    \"diskState\": \"Unattached\",\r\n
         \   \"diskSizeBytes\": 1073741824,\r\n    \"uniqueId\": \"75b525d5-5e54-4eed-92ec-111070c57ba9\"\r\n
->>>>>>> 13d0ab0a
         \ }\r\n}"
     headers:
       cache-control:
@@ -278,11 +203,7 @@
       content-type:
       - application/json; charset=utf-8
       date:
-<<<<<<< HEAD
-      - Thu, 25 May 2023 09:39:36 GMT
-=======
       - Wed, 26 Jul 2023 08:13:13 GMT
->>>>>>> 13d0ab0a
       expires:
       - '-1'
       pragma:
@@ -299,11 +220,7 @@
       x-content-type-options:
       - nosniff
       x-ms-ratelimit-remaining-resource:
-<<<<<<< HEAD
-      - Microsoft.Compute/LowCostGet3Min;14997,Microsoft.Compute/LowCostGet30Min;119922
-=======
       - Microsoft.Compute/LowCostGet3Min;14999,Microsoft.Compute/LowCostGet30Min;119998
->>>>>>> 13d0ab0a
     status:
       code: 200
       message: OK
@@ -325,12 +242,7 @@
       ParameterSetName:
       - --duration-in-seconds -n -g
       User-Agent:
-<<<<<<< HEAD
-      - AZURECLI/2.47.0 azsdk-python-azure-mgmt-compute/29.1.0 Python/3.10.11 (Linux-5.15.0-1036-azure-x86_64-with-glibc2.31)
-        VSTS_7b238909-6802-4b65-b90d-184bca47f458_build_220_0
-=======
       - AZURECLI/2.50.0 azsdk-python-azure-mgmt-compute/30.0.0 Python/3.9.13 (Windows-10-10.0.22621-SP0)
->>>>>>> 13d0ab0a
     method: POST
     uri: https://management.azure.com/subscriptions/00000000-0000-0000-0000-000000000000/resourceGroups/test_snapshot_access_000001/providers/Microsoft.Compute/snapshots/snapshot/beginGetAccess?api-version=2022-03-02
   response:
@@ -338,29 +250,17 @@
       string: ''
     headers:
       azure-asyncoperation:
-<<<<<<< HEAD
-      - https://management.azure.com/subscriptions/00000000-0000-0000-0000-000000000000/providers/Microsoft.Compute/locations/westus/DiskOperations/69b7d807-5fce-450b-ba41-16bc61af2114?p=42128af7-4c72-4222-9761-fb0d8e6cebdc&api-version=2022-03-02
-=======
       - https://management.azure.com/subscriptions/00000000-0000-0000-0000-000000000000/providers/Microsoft.Compute/locations/westus/DiskOperations/d92468a6-520d-4350-9d77-76fcab7d1785?p=42128af7-4c72-4222-9761-fb0d8e6cebdc&api-version=2022-03-02
->>>>>>> 13d0ab0a
       cache-control:
       - no-cache
       content-length:
       - '0'
       date:
-<<<<<<< HEAD
-      - Thu, 25 May 2023 09:39:37 GMT
-      expires:
-      - '-1'
-      location:
-      - https://management.azure.com/subscriptions/00000000-0000-0000-0000-000000000000/providers/Microsoft.Compute/locations/westus/DiskOperations/69b7d807-5fce-450b-ba41-16bc61af2114?p=42128af7-4c72-4222-9761-fb0d8e6cebdc&monitor=true&api-version=2022-03-02
-=======
       - Wed, 26 Jul 2023 08:13:14 GMT
       expires:
       - '-1'
       location:
       - https://management.azure.com/subscriptions/00000000-0000-0000-0000-000000000000/providers/Microsoft.Compute/locations/westus/DiskOperations/d92468a6-520d-4350-9d77-76fcab7d1785?p=42128af7-4c72-4222-9761-fb0d8e6cebdc&monitor=true&api-version=2022-03-02
->>>>>>> 13d0ab0a
       pragma:
       - no-cache
       server:
@@ -373,7 +273,7 @@
       x-ms-ratelimit-remaining-resource:
       - Microsoft.Compute/HighCostSnapshotCreateHydrate3Min;998,Microsoft.Compute/HighCostSnapshotCreateHydrate30Min;7998
       x-ms-ratelimit-remaining-subscription-writes:
-      - '1198'
+      - '1199'
     status:
       code: 202
       message: Accepted
@@ -391,18 +291,6 @@
       ParameterSetName:
       - --duration-in-seconds -n -g
       User-Agent:
-<<<<<<< HEAD
-      - AZURECLI/2.47.0 azsdk-python-azure-mgmt-compute/29.1.0 Python/3.10.11 (Linux-5.15.0-1036-azure-x86_64-with-glibc2.31)
-        VSTS_7b238909-6802-4b65-b90d-184bca47f458_build_220_0
-    method: GET
-    uri: https://management.azure.com/subscriptions/00000000-0000-0000-0000-000000000000/providers/Microsoft.Compute/locations/westus/DiskOperations/69b7d807-5fce-450b-ba41-16bc61af2114?p=42128af7-4c72-4222-9761-fb0d8e6cebdc&api-version=2022-03-02
-  response:
-    body:
-      string: "{\r\n  \"startTime\": \"2023-05-25T09:39:37.9614934+00:00\",\r\n  \"endTime\":
-        \"2023-05-25T09:39:38.1490284+00:00\",\r\n  \"status\": \"Succeeded\",\r\n
-        \ \"properties\": {\r\n    \"output\": {\r\n  \"accessSAS\": \"https://md-hjznbdn2wmf1.z28.blob.storage.azure.net/zznz5m40w0cm/abcd?sv=2018-03-28&sr=b&si=7e6dc05b-21a5-498e-9b20-781fa7c7b09a&sig=DwJkD01Q4u6dXNMqC7qDnBCpKNam1C7vaC4aIWPmaPY%3D\"\r\n}\r\n
-        \ },\r\n  \"name\": \"69b7d807-5fce-450b-ba41-16bc61af2114\"\r\n}"
-=======
       - AZURECLI/2.50.0 azsdk-python-azure-mgmt-compute/30.0.0 Python/3.9.13 (Windows-10-10.0.22621-SP0)
     method: GET
     uri: https://management.azure.com/subscriptions/00000000-0000-0000-0000-000000000000/providers/Microsoft.Compute/locations/westus/DiskOperations/d92468a6-520d-4350-9d77-76fcab7d1785?p=42128af7-4c72-4222-9761-fb0d8e6cebdc&api-version=2022-03-02
@@ -412,7 +300,6 @@
         \"2023-07-26T08:13:15.4502589+00:00\",\r\n  \"status\": \"Succeeded\",\r\n
         \ \"properties\": {\r\n    \"output\": {\r\n  \"accessSAS\": \"https://md-hrffv1ql0hqm.z35.blob.storage.azure.net/wl5ll0fdf35f/abcd?sv=2018-03-28&sr=b&si=c4781ab8-29e5-4aa8-a84d-46ac41a17b65&sig=KsdUj0ctku7WOf5U40taQmzH56qg2j9BXErReDCIgwc%3D\"\r\n}\r\n
         \ },\r\n  \"name\": \"d92468a6-520d-4350-9d77-76fcab7d1785\"\r\n}"
->>>>>>> 13d0ab0a
     headers:
       cache-control:
       - no-cache
@@ -421,11 +308,7 @@
       content-type:
       - application/json; charset=utf-8
       date:
-<<<<<<< HEAD
-      - Thu, 25 May 2023 09:40:07 GMT
-=======
       - Wed, 26 Jul 2023 08:13:15 GMT
->>>>>>> 13d0ab0a
       expires:
       - '-1'
       pragma:
@@ -442,11 +325,7 @@
       x-content-type-options:
       - nosniff
       x-ms-ratelimit-remaining-resource:
-<<<<<<< HEAD
-      - Microsoft.Compute/GetOperation3Min;49994,Microsoft.Compute/GetOperation30Min;399948
-=======
       - Microsoft.Compute/GetOperation3Min;49998,Microsoft.Compute/GetOperation30Min;399998
->>>>>>> 13d0ab0a
     status:
       code: 200
       message: OK
@@ -464,22 +343,12 @@
       ParameterSetName:
       - --duration-in-seconds -n -g
       User-Agent:
-<<<<<<< HEAD
-      - AZURECLI/2.47.0 azsdk-python-azure-mgmt-compute/29.1.0 Python/3.10.11 (Linux-5.15.0-1036-azure-x86_64-with-glibc2.31)
-        VSTS_7b238909-6802-4b65-b90d-184bca47f458_build_220_0
-    method: GET
-    uri: https://management.azure.com/subscriptions/00000000-0000-0000-0000-000000000000/providers/Microsoft.Compute/locations/westus/DiskOperations/69b7d807-5fce-450b-ba41-16bc61af2114?p=42128af7-4c72-4222-9761-fb0d8e6cebdc&monitor=true&api-version=2022-03-02
-  response:
-    body:
-      string: "{\r\n  \"accessSAS\": \"https://md-hjznbdn2wmf1.z28.blob.storage.azure.net/zznz5m40w0cm/abcd?sv=2018-03-28&sr=b&si=7e6dc05b-21a5-498e-9b20-781fa7c7b09a&sig=DwJkD01Q4u6dXNMqC7qDnBCpKNam1C7vaC4aIWPmaPY%3D\"\r\n}"
-=======
       - AZURECLI/2.50.0 azsdk-python-azure-mgmt-compute/30.0.0 Python/3.9.13 (Windows-10-10.0.22621-SP0)
     method: GET
     uri: https://management.azure.com/subscriptions/00000000-0000-0000-0000-000000000000/providers/Microsoft.Compute/locations/westus/DiskOperations/d92468a6-520d-4350-9d77-76fcab7d1785?p=42128af7-4c72-4222-9761-fb0d8e6cebdc&monitor=true&api-version=2022-03-02
   response:
     body:
       string: "{\r\n  \"accessSAS\": \"https://md-hrffv1ql0hqm.z35.blob.storage.azure.net/wl5ll0fdf35f/abcd?sv=2018-03-28&sr=b&si=c4781ab8-29e5-4aa8-a84d-46ac41a17b65&sig=KsdUj0ctku7WOf5U40taQmzH56qg2j9BXErReDCIgwc%3D\"\r\n}"
->>>>>>> 13d0ab0a
     headers:
       cache-control:
       - no-cache
@@ -488,11 +357,7 @@
       content-type:
       - application/json; charset=utf-8
       date:
-<<<<<<< HEAD
-      - Thu, 25 May 2023 09:40:07 GMT
-=======
       - Wed, 26 Jul 2023 08:13:15 GMT
->>>>>>> 13d0ab0a
       expires:
       - '-1'
       pragma:
@@ -509,11 +374,7 @@
       x-content-type-options:
       - nosniff
       x-ms-ratelimit-remaining-resource:
-<<<<<<< HEAD
-      - Microsoft.Compute/GetOperation3Min;49993,Microsoft.Compute/GetOperation30Min;399947
-=======
       - Microsoft.Compute/GetOperation3Min;49997,Microsoft.Compute/GetOperation30Min;399997
->>>>>>> 13d0ab0a
     status:
       code: 200
       message: OK
@@ -531,12 +392,7 @@
       ParameterSetName:
       - -n -g
       User-Agent:
-<<<<<<< HEAD
-      - AZURECLI/2.47.0 azsdk-python-azure-mgmt-compute/29.1.0 Python/3.10.11 (Linux-5.15.0-1036-azure-x86_64-with-glibc2.31)
-        VSTS_7b238909-6802-4b65-b90d-184bca47f458_build_220_0
-=======
       - AZURECLI/2.50.0 (AAZ) azsdk-python-core/1.26.0 Python/3.9.13 (Windows-10-10.0.22621-SP0)
->>>>>>> 13d0ab0a
     method: GET
     uri: https://management.azure.com/subscriptions/00000000-0000-0000-0000-000000000000/resourceGroups/test_snapshot_access_000001/providers/Microsoft.Compute/snapshots/snapshot?api-version=2022-03-02
   response:
@@ -548,15 +404,9 @@
         \   \"creationData\": {\r\n      \"createOption\": \"Empty\"\r\n    },\r\n
         \   \"diskSizeGB\": 1,\r\n    \"encryption\": {\r\n      \"type\": \"EncryptionAtRestWithPlatformKey\"\r\n
         \   },\r\n    \"incremental\": false,\r\n    \"networkAccessPolicy\": \"AllowAll\",\r\n
-<<<<<<< HEAD
-        \   \"publicNetworkAccess\": \"Enabled\",\r\n    \"timeCreated\": \"2023-05-25T09:39:35.0706855+00:00\",\r\n
-        \   \"provisioningState\": \"Succeeded\",\r\n    \"diskState\": \"ActiveSAS\",\r\n
-        \   \"diskSizeBytes\": 1073741824,\r\n    \"uniqueId\": \"d48a551f-5e4f-4fc1-bb70-0b7d493c8c43\"\r\n
-=======
         \   \"publicNetworkAccess\": \"Enabled\",\r\n    \"timeCreated\": \"2023-07-26T08:13:12.6532804+00:00\",\r\n
         \   \"provisioningState\": \"Succeeded\",\r\n    \"diskState\": \"ActiveSAS\",\r\n
         \   \"diskSizeBytes\": 1073741824,\r\n    \"uniqueId\": \"75b525d5-5e54-4eed-92ec-111070c57ba9\"\r\n
->>>>>>> 13d0ab0a
         \ }\r\n}"
     headers:
       cache-control:
@@ -566,11 +416,7 @@
       content-type:
       - application/json; charset=utf-8
       date:
-<<<<<<< HEAD
-      - Thu, 25 May 2023 09:40:08 GMT
-=======
       - Wed, 26 Jul 2023 08:13:17 GMT
->>>>>>> 13d0ab0a
       expires:
       - '-1'
       pragma:
@@ -587,9 +433,6 @@
       x-content-type-options:
       - nosniff
       x-ms-ratelimit-remaining-resource:
-<<<<<<< HEAD
-      - Microsoft.Compute/LowCostGet3Min;14994,Microsoft.Compute/LowCostGet30Min;119934
-=======
       - Microsoft.Compute/LowCostGet3Min;14998,Microsoft.Compute/LowCostGet30Min;119997
     status:
       code: 200
@@ -653,7 +496,6 @@
       - nosniff
       x-ms-ratelimit-remaining-resource:
       - Microsoft.Compute/HighCostGet3Min;239,Microsoft.Compute/HighCostGet30Min;1919
->>>>>>> 13d0ab0a
     status:
       code: 200
       message: OK
@@ -673,12 +515,7 @@
       ParameterSetName:
       - -n -g
       User-Agent:
-<<<<<<< HEAD
-      - AZURECLI/2.47.0 azsdk-python-azure-mgmt-compute/29.1.0 Python/3.10.11 (Linux-5.15.0-1036-azure-x86_64-with-glibc2.31)
-        VSTS_7b238909-6802-4b65-b90d-184bca47f458_build_220_0
-=======
       - AZURECLI/2.50.0 (AAZ) azsdk-python-core/1.26.0 Python/3.9.13 (Windows-10-10.0.22621-SP0)
->>>>>>> 13d0ab0a
     method: POST
     uri: https://management.azure.com/subscriptions/00000000-0000-0000-0000-000000000000/resourceGroups/test_snapshot_access_000001/providers/Microsoft.Compute/snapshots/snapshot/endGetAccess?api-version=2022-03-02
   response:
@@ -686,29 +523,17 @@
       string: ''
     headers:
       azure-asyncoperation:
-<<<<<<< HEAD
-      - https://management.azure.com/subscriptions/00000000-0000-0000-0000-000000000000/providers/Microsoft.Compute/locations/westus/DiskOperations/075fa230-2be8-4a24-815b-277c488d38e7?p=42128af7-4c72-4222-9761-fb0d8e6cebdc&api-version=2022-03-02
-=======
       - https://management.azure.com/subscriptions/00000000-0000-0000-0000-000000000000/providers/Microsoft.Compute/locations/westus/DiskOperations/456afd2f-e9aa-4b0d-b0c1-0e74c70bc48c?p=42128af7-4c72-4222-9761-fb0d8e6cebdc&api-version=2022-03-02
->>>>>>> 13d0ab0a
       cache-control:
       - no-cache
       content-length:
       - '0'
       date:
-<<<<<<< HEAD
-      - Thu, 25 May 2023 09:40:08 GMT
-      expires:
-      - '-1'
-      location:
-      - https://management.azure.com/subscriptions/00000000-0000-0000-0000-000000000000/providers/Microsoft.Compute/locations/westus/DiskOperations/075fa230-2be8-4a24-815b-277c488d38e7?p=42128af7-4c72-4222-9761-fb0d8e6cebdc&monitor=true&api-version=2022-03-02
-=======
       - Wed, 26 Jul 2023 08:13:20 GMT
       expires:
       - '-1'
       location:
       - https://management.azure.com/subscriptions/00000000-0000-0000-0000-000000000000/providers/Microsoft.Compute/locations/westus/DiskOperations/456afd2f-e9aa-4b0d-b0c1-0e74c70bc48c?p=42128af7-4c72-4222-9761-fb0d8e6cebdc&monitor=true&api-version=2022-03-02
->>>>>>> 13d0ab0a
       pragma:
       - no-cache
       server:
@@ -739,17 +564,6 @@
       ParameterSetName:
       - -n -g
       User-Agent:
-<<<<<<< HEAD
-      - AZURECLI/2.47.0 azsdk-python-azure-mgmt-compute/29.1.0 Python/3.10.11 (Linux-5.15.0-1036-azure-x86_64-with-glibc2.31)
-        VSTS_7b238909-6802-4b65-b90d-184bca47f458_build_220_0
-    method: GET
-    uri: https://management.azure.com/subscriptions/00000000-0000-0000-0000-000000000000/providers/Microsoft.Compute/locations/westus/DiskOperations/075fa230-2be8-4a24-815b-277c488d38e7?p=42128af7-4c72-4222-9761-fb0d8e6cebdc&api-version=2022-03-02
-  response:
-    body:
-      string: "{\r\n  \"startTime\": \"2023-05-25T09:40:09.3697631+00:00\",\r\n  \"endTime\":
-        \"2023-05-25T09:40:09.5259674+00:00\",\r\n  \"status\": \"Succeeded\",\r\n
-        \ \"name\": \"075fa230-2be8-4a24-815b-277c488d38e7\"\r\n}"
-=======
       - AZURECLI/2.50.0 (AAZ) azsdk-python-core/1.26.0 Python/3.9.13 (Windows-10-10.0.22621-SP0)
     method: GET
     uri: https://management.azure.com/subscriptions/00000000-0000-0000-0000-000000000000/providers/Microsoft.Compute/locations/westus/DiskOperations/456afd2f-e9aa-4b0d-b0c1-0e74c70bc48c?p=42128af7-4c72-4222-9761-fb0d8e6cebdc&api-version=2022-03-02
@@ -758,7 +572,6 @@
       string: "{\r\n  \"startTime\": \"2023-07-26T08:13:20.8097727+00:00\",\r\n  \"endTime\":
         \"2023-07-26T08:13:20.9660272+00:00\",\r\n  \"status\": \"Succeeded\",\r\n
         \ \"name\": \"456afd2f-e9aa-4b0d-b0c1-0e74c70bc48c\"\r\n}"
->>>>>>> 13d0ab0a
     headers:
       cache-control:
       - no-cache
@@ -767,11 +580,7 @@
       content-type:
       - application/json; charset=utf-8
       date:
-<<<<<<< HEAD
-      - Thu, 25 May 2023 09:40:39 GMT
-=======
       - Wed, 26 Jul 2023 08:13:20 GMT
->>>>>>> 13d0ab0a
       expires:
       - '-1'
       pragma:
@@ -788,11 +597,7 @@
       x-content-type-options:
       - nosniff
       x-ms-ratelimit-remaining-resource:
-<<<<<<< HEAD
-      - Microsoft.Compute/GetOperation3Min;49991,Microsoft.Compute/GetOperation30Min;399945
-=======
       - Microsoft.Compute/GetOperation3Min;49995,Microsoft.Compute/GetOperation30Min;399995
->>>>>>> 13d0ab0a
     status:
       code: 200
       message: OK
@@ -810,16 +615,9 @@
       ParameterSetName:
       - -n -g
       User-Agent:
-<<<<<<< HEAD
-      - AZURECLI/2.47.0 azsdk-python-azure-mgmt-compute/29.1.0 Python/3.10.11 (Linux-5.15.0-1036-azure-x86_64-with-glibc2.31)
-        VSTS_7b238909-6802-4b65-b90d-184bca47f458_build_220_0
-    method: GET
-    uri: https://management.azure.com/subscriptions/00000000-0000-0000-0000-000000000000/providers/Microsoft.Compute/locations/westus/DiskOperations/075fa230-2be8-4a24-815b-277c488d38e7?p=42128af7-4c72-4222-9761-fb0d8e6cebdc&monitor=true&api-version=2022-03-02
-=======
       - AZURECLI/2.50.0 (AAZ) azsdk-python-core/1.26.0 Python/3.9.13 (Windows-10-10.0.22621-SP0)
     method: GET
     uri: https://management.azure.com/subscriptions/00000000-0000-0000-0000-000000000000/providers/Microsoft.Compute/locations/westus/DiskOperations/456afd2f-e9aa-4b0d-b0c1-0e74c70bc48c?p=42128af7-4c72-4222-9761-fb0d8e6cebdc&monitor=true&api-version=2022-03-02
->>>>>>> 13d0ab0a
   response:
     body:
       string: ''
@@ -829,28 +627,20 @@
       content-length:
       - '0'
       date:
-<<<<<<< HEAD
-      - Thu, 25 May 2023 09:40:39 GMT
-=======
       - Wed, 26 Jul 2023 08:13:20 GMT
->>>>>>> 13d0ab0a
-      expires:
-      - '-1'
-      pragma:
-      - no-cache
-      server:
-      - Microsoft-HTTPAPI/2.0
-      - Microsoft-HTTPAPI/2.0
-      strict-transport-security:
-      - max-age=31536000; includeSubDomains
-      x-content-type-options:
-      - nosniff
-      x-ms-ratelimit-remaining-resource:
-<<<<<<< HEAD
-      - Microsoft.Compute/GetOperation3Min;49990,Microsoft.Compute/GetOperation30Min;399944
-=======
+      expires:
+      - '-1'
+      pragma:
+      - no-cache
+      server:
+      - Microsoft-HTTPAPI/2.0
+      - Microsoft-HTTPAPI/2.0
+      strict-transport-security:
+      - max-age=31536000; includeSubDomains
+      x-content-type-options:
+      - nosniff
+      x-ms-ratelimit-remaining-resource:
       - Microsoft.Compute/GetOperation3Min;49994,Microsoft.Compute/GetOperation30Min;399994
->>>>>>> 13d0ab0a
     status:
       code: 200
       message: OK
@@ -868,12 +658,7 @@
       ParameterSetName:
       - -n -g
       User-Agent:
-<<<<<<< HEAD
-      - AZURECLI/2.47.0 azsdk-python-azure-mgmt-compute/29.1.0 Python/3.10.11 (Linux-5.15.0-1036-azure-x86_64-with-glibc2.31)
-        VSTS_7b238909-6802-4b65-b90d-184bca47f458_build_220_0
-=======
       - AZURECLI/2.50.0 (AAZ) azsdk-python-core/1.26.0 Python/3.9.13 (Windows-10-10.0.22621-SP0)
->>>>>>> 13d0ab0a
     method: GET
     uri: https://management.azure.com/subscriptions/00000000-0000-0000-0000-000000000000/resourceGroups/test_snapshot_access_000001/providers/Microsoft.Compute/snapshots/snapshot?api-version=2022-03-02
   response:
@@ -885,15 +670,9 @@
         \   \"creationData\": {\r\n      \"createOption\": \"Empty\"\r\n    },\r\n
         \   \"diskSizeGB\": 1,\r\n    \"encryption\": {\r\n      \"type\": \"EncryptionAtRestWithPlatformKey\"\r\n
         \   },\r\n    \"incremental\": false,\r\n    \"networkAccessPolicy\": \"AllowAll\",\r\n
-<<<<<<< HEAD
-        \   \"publicNetworkAccess\": \"Enabled\",\r\n    \"timeCreated\": \"2023-05-25T09:39:35.0706855+00:00\",\r\n
-        \   \"provisioningState\": \"Succeeded\",\r\n    \"diskState\": \"Unattached\",\r\n
-        \   \"diskSizeBytes\": 1073741824,\r\n    \"uniqueId\": \"d48a551f-5e4f-4fc1-bb70-0b7d493c8c43\"\r\n
-=======
         \   \"publicNetworkAccess\": \"Enabled\",\r\n    \"timeCreated\": \"2023-07-26T08:13:12.6532804+00:00\",\r\n
         \   \"provisioningState\": \"Succeeded\",\r\n    \"diskState\": \"Unattached\",\r\n
         \   \"diskSizeBytes\": 1073741824,\r\n    \"uniqueId\": \"75b525d5-5e54-4eed-92ec-111070c57ba9\"\r\n
->>>>>>> 13d0ab0a
         \ }\r\n}"
     headers:
       cache-control:
@@ -903,11 +682,7 @@
       content-type:
       - application/json; charset=utf-8
       date:
-<<<<<<< HEAD
-      - Thu, 25 May 2023 09:40:39 GMT
-=======
       - Wed, 26 Jul 2023 08:13:22 GMT
->>>>>>> 13d0ab0a
       expires:
       - '-1'
       pragma:
@@ -924,11 +699,7 @@
       x-content-type-options:
       - nosniff
       x-ms-ratelimit-remaining-resource:
-<<<<<<< HEAD
-      - Microsoft.Compute/LowCostGet3Min;14993,Microsoft.Compute/LowCostGet30Min;119933
-=======
       - Microsoft.Compute/LowCostGet3Min;14995,Microsoft.Compute/LowCostGet30Min;119994
->>>>>>> 13d0ab0a
     status:
       code: 200
       message: OK
