--- conflicted
+++ resolved
@@ -13,24 +13,15 @@
       ParameterSetName:
       - -n -g --capabilities
       User-Agent:
-<<<<<<< HEAD
-      - python/3.6.5 (Windows-10-10.0.17134-SP0) msrest/0.6.10 msrest_azure/0.6.1
-        azure-mgmt-resource/4.0.0 Azure-SDK-For-Python AZURECLI/2.0.74
-=======
       - python/3.7.4 (Windows-10-10.0.18362-SP0) msrest/0.6.10 msrest_azure/0.6.2
         azure-mgmt-resource/4.0.0 Azure-SDK-For-Python AZURECLI/2.0.75
->>>>>>> 807faccc
       accept-language:
       - en-US
     method: GET
     uri: https://management.azure.com/subscriptions/00000000-0000-0000-0000-000000000000/resourcegroups/cli_test_cosmosdb_table_resource_throughput000001?api-version=2019-07-01
   response:
     body:
-<<<<<<< HEAD
-      string: '{"id":"/subscriptions/00000000-0000-0000-0000-000000000000/resourceGroups/cli_test_cosmosdb_table_resource_throughput000001","name":"cli_test_cosmosdb_table_resource_throughput000001","type":"Microsoft.Resources/resourceGroups","location":"westus","tags":{"product":"azurecli","cause":"automation","date":"2019-10-08T19:44:54Z"},"properties":{"provisioningState":"Succeeded"}}'
-=======
       string: '{"id":"/subscriptions/00000000-0000-0000-0000-000000000000/resourceGroups/cli_test_cosmosdb_table_resource_throughput000001","name":"cli_test_cosmosdb_table_resource_throughput000001","type":"Microsoft.Resources/resourceGroups","location":"westus","tags":{"product":"azurecli","cause":"automation","date":"2019-10-21T14:38:19Z"},"properties":{"provisioningState":"Succeeded"}}'
->>>>>>> 807faccc
     headers:
       cache-control:
       - no-cache
@@ -39,11 +30,7 @@
       content-type:
       - application/json; charset=utf-8
       date:
-<<<<<<< HEAD
-      - Tue, 08 Oct 2019 19:44:57 GMT
-=======
       - Mon, 21 Oct 2019 14:38:26 GMT
->>>>>>> 807faccc
       expires:
       - '-1'
       pragma:
@@ -77,13 +64,8 @@
       ParameterSetName:
       - -n -g --capabilities
       User-Agent:
-<<<<<<< HEAD
-      - python/3.6.5 (Windows-10-10.0.17134-SP0) msrest/0.6.10 msrest_azure/0.6.1
-        azure-mgmt-cosmosdb/0.8.0 Azure-SDK-For-Python AZURECLI/2.0.74
-=======
-      - python/3.7.4 (Windows-10-10.0.18362-SP0) msrest/0.6.10 msrest_azure/0.6.2
-        azure-mgmt-cosmosdb/0.8.0 Azure-SDK-For-Python AZURECLI/2.0.75
->>>>>>> 807faccc
+      - python/3.7.4 (Windows-10-10.0.18362-SP0) msrest/0.6.10 msrest_azure/0.6.2
+        azure-mgmt-cosmosdb/0.8.0 Azure-SDK-For-Python AZURECLI/2.0.75
       accept-language:
       - en-US
     method: PUT
@@ -99,25 +81,12 @@
         US","failoverPriority":0}],"cors":[],"capabilities":[{"name":"EnableTable"}]}}'
     headers:
       azure-asyncoperation:
-<<<<<<< HEAD
-      - https://management.azure.com/subscriptions/00000000-0000-0000-0000-000000000000/providers/Microsoft.DocumentDB/locations/westus/operationsStatus/90df1cf3-50ed-48d9-8609-99d25a84e36d?api-version=2015-04-08
-=======
       - https://management.azure.com/subscriptions/00000000-0000-0000-0000-000000000000/providers/Microsoft.DocumentDB/locations/westus/operationsStatus/491e965e-5374-48bf-949b-5fcdfce7a3a5?api-version=2015-04-08
->>>>>>> 807faccc
       cache-control:
       - no-store, no-cache
       content-length:
       - '1455'
       content-location:
-<<<<<<< HEAD
-      - https://management.documents.azure.com:450/subscriptions/fb3a3d6b-44c8-44f5-88c9-b20917c9b96b/resourceGroups/cli_test_cosmosdb_table_resource_throughput242w22a2xr4y5ec6megdj2njpjriqifb/providers/Microsoft.DocumentDB/databaseAccounts/cliqw6cnpszvwnl?api-version=2015-04-08
-      content-type:
-      - application/json
-      date:
-      - Tue, 08 Oct 2019 19:44:59 GMT
-      location:
-      - https://management.azure.com/subscriptions/00000000-0000-0000-0000-000000000000/resourceGroups/cli_test_cosmosdb_table_resource_throughput000001/providers/Microsoft.DocumentDB/databaseAccounts/cli000002/operationResults/90df1cf3-50ed-48d9-8609-99d25a84e36d?api-version=2015-04-08
-=======
       - https://management.documents.azure.com:450/subscriptions/0b1f6471-1bf0-4dda-aec3-cb9272f09590/resourceGroups/cli_test_cosmosdb_table_resource_throughput4q2kzesvjcx34mimdt6lktafw4xwklda/providers/Microsoft.DocumentDB/databaseAccounts/cliwybivezd24mg?api-version=2015-04-08
       content-type:
       - application/json
@@ -125,7 +94,6 @@
       - Mon, 21 Oct 2019 14:38:31 GMT
       location:
       - https://management.azure.com/subscriptions/00000000-0000-0000-0000-000000000000/resourceGroups/cli_test_cosmosdb_table_resource_throughput000001/providers/Microsoft.DocumentDB/databaseAccounts/cli000002/operationResults/491e965e-5374-48bf-949b-5fcdfce7a3a5?api-version=2015-04-08
->>>>>>> 807faccc
       pragma:
       - no-cache
       server:
@@ -141,1127 +109,861 @@
       x-ms-gatewayversion:
       - version=2.7.0
       x-ms-ratelimit-remaining-subscription-writes:
-<<<<<<< HEAD
-      - '1199'
-=======
       - '1182'
->>>>>>> 807faccc
-    status:
-      code: 200
-      message: Ok
-- request:
-    body: null
-    headers:
-      Accept:
-      - application/json
-      Accept-Encoding:
-      - gzip, deflate
-      CommandName:
-      - cosmosdb create
-      Connection:
-      - keep-alive
-      ParameterSetName:
-      - -n -g --capabilities
-      User-Agent:
-<<<<<<< HEAD
-      - python/3.6.5 (Windows-10-10.0.17134-SP0) msrest/0.6.10 msrest_azure/0.6.1
-        azure-mgmt-cosmosdb/0.8.0 Azure-SDK-For-Python AZURECLI/2.0.74
-    method: GET
-    uri: https://management.azure.com/subscriptions/00000000-0000-0000-0000-000000000000/providers/Microsoft.DocumentDB/locations/westus/operationsStatus/90df1cf3-50ed-48d9-8609-99d25a84e36d?api-version=2015-04-08
-=======
-      - python/3.7.4 (Windows-10-10.0.18362-SP0) msrest/0.6.10 msrest_azure/0.6.2
-        azure-mgmt-cosmosdb/0.8.0 Azure-SDK-For-Python AZURECLI/2.0.75
-    method: GET
-    uri: https://management.azure.com/subscriptions/00000000-0000-0000-0000-000000000000/providers/Microsoft.DocumentDB/locations/westus/operationsStatus/491e965e-5374-48bf-949b-5fcdfce7a3a5?api-version=2015-04-08
->>>>>>> 807faccc
-  response:
-    body:
-      string: '{"status":"Dequeued","error":{}}'
-    headers:
-      cache-control:
-      - no-store, no-cache
-      content-length:
-      - '32'
-      content-location:
-<<<<<<< HEAD
-      - https://management.documents.azure.com:450/subscriptions/fb3a3d6b-44c8-44f5-88c9-b20917c9b96b/providers/Microsoft.DocumentDB/locations/westus/operationsStatus/90df1cf3-50ed-48d9-8609-99d25a84e36d?api-version=2015-04-08
-      content-type:
-      - application/json
-      date:
-      - Tue, 08 Oct 2019 19:45:31 GMT
-=======
+    status:
+      code: 200
+      message: Ok
+- request:
+    body: null
+    headers:
+      Accept:
+      - application/json
+      Accept-Encoding:
+      - gzip, deflate
+      CommandName:
+      - cosmosdb create
+      Connection:
+      - keep-alive
+      ParameterSetName:
+      - -n -g --capabilities
+      User-Agent:
+      - python/3.7.4 (Windows-10-10.0.18362-SP0) msrest/0.6.10 msrest_azure/0.6.2
+        azure-mgmt-cosmosdb/0.8.0 Azure-SDK-For-Python AZURECLI/2.0.75
+    method: GET
+    uri: https://management.azure.com/subscriptions/00000000-0000-0000-0000-000000000000/providers/Microsoft.DocumentDB/locations/westus/operationsStatus/491e965e-5374-48bf-949b-5fcdfce7a3a5?api-version=2015-04-08
+  response:
+    body:
+      string: '{"status":"Dequeued","error":{}}'
+    headers:
+      cache-control:
+      - no-store, no-cache
+      content-length:
+      - '32'
+      content-location:
       - https://management.documents.azure.com:450/subscriptions/0b1f6471-1bf0-4dda-aec3-cb9272f09590/providers/Microsoft.DocumentDB/locations/westus/operationsStatus/491e965e-5374-48bf-949b-5fcdfce7a3a5?api-version=2015-04-08
       content-type:
       - application/json
       date:
       - Mon, 21 Oct 2019 14:39:03 GMT
->>>>>>> 807faccc
-      pragma:
-      - no-cache
-      server:
-      - Microsoft-HTTPAPI/2.0
-      strict-transport-security:
-      - max-age=31536000; includeSubDomains
-      transfer-encoding:
-      - chunked
-      vary:
-      - Accept-Encoding
-      x-content-type-options:
-      - nosniff
-      x-ms-gatewayversion:
-      - version=2.7.0
-    status:
-      code: 200
-      message: Ok
-- request:
-    body: null
-    headers:
-      Accept:
-      - application/json
-      Accept-Encoding:
-      - gzip, deflate
-      CommandName:
-      - cosmosdb create
-      Connection:
-      - keep-alive
-      ParameterSetName:
-      - -n -g --capabilities
-      User-Agent:
-<<<<<<< HEAD
-      - python/3.6.5 (Windows-10-10.0.17134-SP0) msrest/0.6.10 msrest_azure/0.6.1
-        azure-mgmt-cosmosdb/0.8.0 Azure-SDK-For-Python AZURECLI/2.0.74
-    method: GET
-    uri: https://management.azure.com/subscriptions/00000000-0000-0000-0000-000000000000/providers/Microsoft.DocumentDB/locations/westus/operationsStatus/90df1cf3-50ed-48d9-8609-99d25a84e36d?api-version=2015-04-08
-=======
-      - python/3.7.4 (Windows-10-10.0.18362-SP0) msrest/0.6.10 msrest_azure/0.6.2
-        azure-mgmt-cosmosdb/0.8.0 Azure-SDK-For-Python AZURECLI/2.0.75
-    method: GET
-    uri: https://management.azure.com/subscriptions/00000000-0000-0000-0000-000000000000/providers/Microsoft.DocumentDB/locations/westus/operationsStatus/491e965e-5374-48bf-949b-5fcdfce7a3a5?api-version=2015-04-08
->>>>>>> 807faccc
-  response:
-    body:
-      string: '{"status":"Dequeued","error":{}}'
-    headers:
-      cache-control:
-      - no-store, no-cache
-      content-length:
-      - '32'
-      content-location:
-<<<<<<< HEAD
-      - https://management.documents.azure.com:450/subscriptions/fb3a3d6b-44c8-44f5-88c9-b20917c9b96b/providers/Microsoft.DocumentDB/locations/westus/operationsStatus/90df1cf3-50ed-48d9-8609-99d25a84e36d?api-version=2015-04-08
-      content-type:
-      - application/json
-      date:
-      - Tue, 08 Oct 2019 19:46:01 GMT
-=======
+      pragma:
+      - no-cache
+      server:
+      - Microsoft-HTTPAPI/2.0
+      strict-transport-security:
+      - max-age=31536000; includeSubDomains
+      transfer-encoding:
+      - chunked
+      vary:
+      - Accept-Encoding
+      x-content-type-options:
+      - nosniff
+      x-ms-gatewayversion:
+      - version=2.7.0
+    status:
+      code: 200
+      message: Ok
+- request:
+    body: null
+    headers:
+      Accept:
+      - application/json
+      Accept-Encoding:
+      - gzip, deflate
+      CommandName:
+      - cosmosdb create
+      Connection:
+      - keep-alive
+      ParameterSetName:
+      - -n -g --capabilities
+      User-Agent:
+      - python/3.7.4 (Windows-10-10.0.18362-SP0) msrest/0.6.10 msrest_azure/0.6.2
+        azure-mgmt-cosmosdb/0.8.0 Azure-SDK-For-Python AZURECLI/2.0.75
+    method: GET
+    uri: https://management.azure.com/subscriptions/00000000-0000-0000-0000-000000000000/providers/Microsoft.DocumentDB/locations/westus/operationsStatus/491e965e-5374-48bf-949b-5fcdfce7a3a5?api-version=2015-04-08
+  response:
+    body:
+      string: '{"status":"Dequeued","error":{}}'
+    headers:
+      cache-control:
+      - no-store, no-cache
+      content-length:
+      - '32'
+      content-location:
       - https://management.documents.azure.com:450/subscriptions/0b1f6471-1bf0-4dda-aec3-cb9272f09590/providers/Microsoft.DocumentDB/locations/westus/operationsStatus/491e965e-5374-48bf-949b-5fcdfce7a3a5?api-version=2015-04-08
       content-type:
       - application/json
       date:
       - Mon, 21 Oct 2019 14:39:33 GMT
->>>>>>> 807faccc
-      pragma:
-      - no-cache
-      server:
-      - Microsoft-HTTPAPI/2.0
-      strict-transport-security:
-      - max-age=31536000; includeSubDomains
-      transfer-encoding:
-      - chunked
-      vary:
-      - Accept-Encoding
-      x-content-type-options:
-      - nosniff
-      x-ms-gatewayversion:
-      - version=2.7.0
-    status:
-      code: 200
-      message: Ok
-- request:
-    body: null
-    headers:
-      Accept:
-      - application/json
-      Accept-Encoding:
-      - gzip, deflate
-      CommandName:
-      - cosmosdb create
-      Connection:
-      - keep-alive
-      ParameterSetName:
-      - -n -g --capabilities
-      User-Agent:
-<<<<<<< HEAD
-      - python/3.6.5 (Windows-10-10.0.17134-SP0) msrest/0.6.10 msrest_azure/0.6.1
-        azure-mgmt-cosmosdb/0.8.0 Azure-SDK-For-Python AZURECLI/2.0.74
-    method: GET
-    uri: https://management.azure.com/subscriptions/00000000-0000-0000-0000-000000000000/providers/Microsoft.DocumentDB/locations/westus/operationsStatus/90df1cf3-50ed-48d9-8609-99d25a84e36d?api-version=2015-04-08
-=======
-      - python/3.7.4 (Windows-10-10.0.18362-SP0) msrest/0.6.10 msrest_azure/0.6.2
-        azure-mgmt-cosmosdb/0.8.0 Azure-SDK-For-Python AZURECLI/2.0.75
-    method: GET
-    uri: https://management.azure.com/subscriptions/00000000-0000-0000-0000-000000000000/providers/Microsoft.DocumentDB/locations/westus/operationsStatus/491e965e-5374-48bf-949b-5fcdfce7a3a5?api-version=2015-04-08
->>>>>>> 807faccc
-  response:
-    body:
-      string: '{"status":"Dequeued","error":{}}'
-    headers:
-      cache-control:
-      - no-store, no-cache
-      content-length:
-      - '32'
-      content-location:
-<<<<<<< HEAD
-      - https://management.documents.azure.com:450/subscriptions/fb3a3d6b-44c8-44f5-88c9-b20917c9b96b/providers/Microsoft.DocumentDB/locations/westus/operationsStatus/90df1cf3-50ed-48d9-8609-99d25a84e36d?api-version=2015-04-08
-      content-type:
-      - application/json
-      date:
-      - Tue, 08 Oct 2019 19:46:32 GMT
-=======
+      pragma:
+      - no-cache
+      server:
+      - Microsoft-HTTPAPI/2.0
+      strict-transport-security:
+      - max-age=31536000; includeSubDomains
+      transfer-encoding:
+      - chunked
+      vary:
+      - Accept-Encoding
+      x-content-type-options:
+      - nosniff
+      x-ms-gatewayversion:
+      - version=2.7.0
+    status:
+      code: 200
+      message: Ok
+- request:
+    body: null
+    headers:
+      Accept:
+      - application/json
+      Accept-Encoding:
+      - gzip, deflate
+      CommandName:
+      - cosmosdb create
+      Connection:
+      - keep-alive
+      ParameterSetName:
+      - -n -g --capabilities
+      User-Agent:
+      - python/3.7.4 (Windows-10-10.0.18362-SP0) msrest/0.6.10 msrest_azure/0.6.2
+        azure-mgmt-cosmosdb/0.8.0 Azure-SDK-For-Python AZURECLI/2.0.75
+    method: GET
+    uri: https://management.azure.com/subscriptions/00000000-0000-0000-0000-000000000000/providers/Microsoft.DocumentDB/locations/westus/operationsStatus/491e965e-5374-48bf-949b-5fcdfce7a3a5?api-version=2015-04-08
+  response:
+    body:
+      string: '{"status":"Dequeued","error":{}}'
+    headers:
+      cache-control:
+      - no-store, no-cache
+      content-length:
+      - '32'
+      content-location:
       - https://management.documents.azure.com:450/subscriptions/0b1f6471-1bf0-4dda-aec3-cb9272f09590/providers/Microsoft.DocumentDB/locations/westus/operationsStatus/491e965e-5374-48bf-949b-5fcdfce7a3a5?api-version=2015-04-08
       content-type:
       - application/json
       date:
       - Mon, 21 Oct 2019 14:40:04 GMT
->>>>>>> 807faccc
-      pragma:
-      - no-cache
-      server:
-      - Microsoft-HTTPAPI/2.0
-      strict-transport-security:
-      - max-age=31536000; includeSubDomains
-      transfer-encoding:
-      - chunked
-      vary:
-      - Accept-Encoding
-      x-content-type-options:
-      - nosniff
-      x-ms-gatewayversion:
-      - version=2.7.0
-    status:
-      code: 200
-      message: Ok
-- request:
-    body: null
-    headers:
-      Accept:
-      - application/json
-      Accept-Encoding:
-      - gzip, deflate
-      CommandName:
-      - cosmosdb create
-      Connection:
-      - keep-alive
-      ParameterSetName:
-      - -n -g --capabilities
-      User-Agent:
-<<<<<<< HEAD
-      - python/3.6.5 (Windows-10-10.0.17134-SP0) msrest/0.6.10 msrest_azure/0.6.1
-        azure-mgmt-cosmosdb/0.8.0 Azure-SDK-For-Python AZURECLI/2.0.74
-    method: GET
-    uri: https://management.azure.com/subscriptions/00000000-0000-0000-0000-000000000000/providers/Microsoft.DocumentDB/locations/westus/operationsStatus/90df1cf3-50ed-48d9-8609-99d25a84e36d?api-version=2015-04-08
-=======
-      - python/3.7.4 (Windows-10-10.0.18362-SP0) msrest/0.6.10 msrest_azure/0.6.2
-        azure-mgmt-cosmosdb/0.8.0 Azure-SDK-For-Python AZURECLI/2.0.75
-    method: GET
-    uri: https://management.azure.com/subscriptions/00000000-0000-0000-0000-000000000000/providers/Microsoft.DocumentDB/locations/westus/operationsStatus/491e965e-5374-48bf-949b-5fcdfce7a3a5?api-version=2015-04-08
->>>>>>> 807faccc
-  response:
-    body:
-      string: '{"status":"Dequeued","error":{}}'
-    headers:
-      cache-control:
-      - no-store, no-cache
-      content-length:
-      - '32'
-      content-location:
-<<<<<<< HEAD
-      - https://management.documents.azure.com:450/subscriptions/fb3a3d6b-44c8-44f5-88c9-b20917c9b96b/providers/Microsoft.DocumentDB/locations/westus/operationsStatus/90df1cf3-50ed-48d9-8609-99d25a84e36d?api-version=2015-04-08
-      content-type:
-      - application/json
-      date:
-      - Tue, 08 Oct 2019 19:47:02 GMT
-=======
+      pragma:
+      - no-cache
+      server:
+      - Microsoft-HTTPAPI/2.0
+      strict-transport-security:
+      - max-age=31536000; includeSubDomains
+      transfer-encoding:
+      - chunked
+      vary:
+      - Accept-Encoding
+      x-content-type-options:
+      - nosniff
+      x-ms-gatewayversion:
+      - version=2.7.0
+    status:
+      code: 200
+      message: Ok
+- request:
+    body: null
+    headers:
+      Accept:
+      - application/json
+      Accept-Encoding:
+      - gzip, deflate
+      CommandName:
+      - cosmosdb create
+      Connection:
+      - keep-alive
+      ParameterSetName:
+      - -n -g --capabilities
+      User-Agent:
+      - python/3.7.4 (Windows-10-10.0.18362-SP0) msrest/0.6.10 msrest_azure/0.6.2
+        azure-mgmt-cosmosdb/0.8.0 Azure-SDK-For-Python AZURECLI/2.0.75
+    method: GET
+    uri: https://management.azure.com/subscriptions/00000000-0000-0000-0000-000000000000/providers/Microsoft.DocumentDB/locations/westus/operationsStatus/491e965e-5374-48bf-949b-5fcdfce7a3a5?api-version=2015-04-08
+  response:
+    body:
+      string: '{"status":"Dequeued","error":{}}'
+    headers:
+      cache-control:
+      - no-store, no-cache
+      content-length:
+      - '32'
+      content-location:
       - https://management.documents.azure.com:450/subscriptions/0b1f6471-1bf0-4dda-aec3-cb9272f09590/providers/Microsoft.DocumentDB/locations/westus/operationsStatus/491e965e-5374-48bf-949b-5fcdfce7a3a5?api-version=2015-04-08
       content-type:
       - application/json
       date:
       - Mon, 21 Oct 2019 14:40:36 GMT
->>>>>>> 807faccc
-      pragma:
-      - no-cache
-      server:
-      - Microsoft-HTTPAPI/2.0
-      strict-transport-security:
-      - max-age=31536000; includeSubDomains
-      transfer-encoding:
-      - chunked
-      vary:
-      - Accept-Encoding
-      x-content-type-options:
-      - nosniff
-      x-ms-gatewayversion:
-      - version=2.7.0
-    status:
-      code: 200
-      message: Ok
-- request:
-    body: null
-    headers:
-      Accept:
-      - application/json
-      Accept-Encoding:
-      - gzip, deflate
-      CommandName:
-      - cosmosdb create
-      Connection:
-      - keep-alive
-      ParameterSetName:
-      - -n -g --capabilities
-      User-Agent:
-<<<<<<< HEAD
-      - python/3.6.5 (Windows-10-10.0.17134-SP0) msrest/0.6.10 msrest_azure/0.6.1
-        azure-mgmt-cosmosdb/0.8.0 Azure-SDK-For-Python AZURECLI/2.0.74
-    method: GET
-    uri: https://management.azure.com/subscriptions/00000000-0000-0000-0000-000000000000/providers/Microsoft.DocumentDB/locations/westus/operationsStatus/90df1cf3-50ed-48d9-8609-99d25a84e36d?api-version=2015-04-08
-=======
-      - python/3.7.4 (Windows-10-10.0.18362-SP0) msrest/0.6.10 msrest_azure/0.6.2
-        azure-mgmt-cosmosdb/0.8.0 Azure-SDK-For-Python AZURECLI/2.0.75
-    method: GET
-    uri: https://management.azure.com/subscriptions/00000000-0000-0000-0000-000000000000/providers/Microsoft.DocumentDB/locations/westus/operationsStatus/491e965e-5374-48bf-949b-5fcdfce7a3a5?api-version=2015-04-08
->>>>>>> 807faccc
-  response:
-    body:
-      string: '{"status":"Dequeued","error":{}}'
-    headers:
-      cache-control:
-      - no-store, no-cache
-      content-length:
-      - '32'
-      content-location:
-<<<<<<< HEAD
-      - https://management.documents.azure.com:450/subscriptions/fb3a3d6b-44c8-44f5-88c9-b20917c9b96b/providers/Microsoft.DocumentDB/locations/westus/operationsStatus/90df1cf3-50ed-48d9-8609-99d25a84e36d?api-version=2015-04-08
-      content-type:
-      - application/json
-      date:
-      - Tue, 08 Oct 2019 19:47:33 GMT
-=======
+      pragma:
+      - no-cache
+      server:
+      - Microsoft-HTTPAPI/2.0
+      strict-transport-security:
+      - max-age=31536000; includeSubDomains
+      transfer-encoding:
+      - chunked
+      vary:
+      - Accept-Encoding
+      x-content-type-options:
+      - nosniff
+      x-ms-gatewayversion:
+      - version=2.7.0
+    status:
+      code: 200
+      message: Ok
+- request:
+    body: null
+    headers:
+      Accept:
+      - application/json
+      Accept-Encoding:
+      - gzip, deflate
+      CommandName:
+      - cosmosdb create
+      Connection:
+      - keep-alive
+      ParameterSetName:
+      - -n -g --capabilities
+      User-Agent:
+      - python/3.7.4 (Windows-10-10.0.18362-SP0) msrest/0.6.10 msrest_azure/0.6.2
+        azure-mgmt-cosmosdb/0.8.0 Azure-SDK-For-Python AZURECLI/2.0.75
+    method: GET
+    uri: https://management.azure.com/subscriptions/00000000-0000-0000-0000-000000000000/providers/Microsoft.DocumentDB/locations/westus/operationsStatus/491e965e-5374-48bf-949b-5fcdfce7a3a5?api-version=2015-04-08
+  response:
+    body:
+      string: '{"status":"Dequeued","error":{}}'
+    headers:
+      cache-control:
+      - no-store, no-cache
+      content-length:
+      - '32'
+      content-location:
       - https://management.documents.azure.com:450/subscriptions/0b1f6471-1bf0-4dda-aec3-cb9272f09590/providers/Microsoft.DocumentDB/locations/westus/operationsStatus/491e965e-5374-48bf-949b-5fcdfce7a3a5?api-version=2015-04-08
       content-type:
       - application/json
       date:
       - Mon, 21 Oct 2019 14:41:06 GMT
->>>>>>> 807faccc
-      pragma:
-      - no-cache
-      server:
-      - Microsoft-HTTPAPI/2.0
-      strict-transport-security:
-      - max-age=31536000; includeSubDomains
-      transfer-encoding:
-      - chunked
-      vary:
-      - Accept-Encoding
-      x-content-type-options:
-      - nosniff
-      x-ms-gatewayversion:
-      - version=2.7.0
-    status:
-      code: 200
-      message: Ok
-- request:
-    body: null
-    headers:
-      Accept:
-      - application/json
-      Accept-Encoding:
-      - gzip, deflate
-      CommandName:
-      - cosmosdb create
-      Connection:
-      - keep-alive
-      ParameterSetName:
-      - -n -g --capabilities
-      User-Agent:
-<<<<<<< HEAD
-      - python/3.6.5 (Windows-10-10.0.17134-SP0) msrest/0.6.10 msrest_azure/0.6.1
-        azure-mgmt-cosmosdb/0.8.0 Azure-SDK-For-Python AZURECLI/2.0.74
-    method: GET
-    uri: https://management.azure.com/subscriptions/00000000-0000-0000-0000-000000000000/providers/Microsoft.DocumentDB/locations/westus/operationsStatus/90df1cf3-50ed-48d9-8609-99d25a84e36d?api-version=2015-04-08
-=======
-      - python/3.7.4 (Windows-10-10.0.18362-SP0) msrest/0.6.10 msrest_azure/0.6.2
-        azure-mgmt-cosmosdb/0.8.0 Azure-SDK-For-Python AZURECLI/2.0.75
-    method: GET
-    uri: https://management.azure.com/subscriptions/00000000-0000-0000-0000-000000000000/providers/Microsoft.DocumentDB/locations/westus/operationsStatus/491e965e-5374-48bf-949b-5fcdfce7a3a5?api-version=2015-04-08
->>>>>>> 807faccc
-  response:
-    body:
-      string: '{"status":"Dequeued","error":{}}'
-    headers:
-      cache-control:
-      - no-store, no-cache
-      content-length:
-      - '32'
-      content-location:
-<<<<<<< HEAD
-      - https://management.documents.azure.com:450/subscriptions/fb3a3d6b-44c8-44f5-88c9-b20917c9b96b/providers/Microsoft.DocumentDB/locations/westus/operationsStatus/90df1cf3-50ed-48d9-8609-99d25a84e36d?api-version=2015-04-08
-      content-type:
-      - application/json
-      date:
-      - Tue, 08 Oct 2019 19:48:03 GMT
-=======
+      pragma:
+      - no-cache
+      server:
+      - Microsoft-HTTPAPI/2.0
+      strict-transport-security:
+      - max-age=31536000; includeSubDomains
+      transfer-encoding:
+      - chunked
+      vary:
+      - Accept-Encoding
+      x-content-type-options:
+      - nosniff
+      x-ms-gatewayversion:
+      - version=2.7.0
+    status:
+      code: 200
+      message: Ok
+- request:
+    body: null
+    headers:
+      Accept:
+      - application/json
+      Accept-Encoding:
+      - gzip, deflate
+      CommandName:
+      - cosmosdb create
+      Connection:
+      - keep-alive
+      ParameterSetName:
+      - -n -g --capabilities
+      User-Agent:
+      - python/3.7.4 (Windows-10-10.0.18362-SP0) msrest/0.6.10 msrest_azure/0.6.2
+        azure-mgmt-cosmosdb/0.8.0 Azure-SDK-For-Python AZURECLI/2.0.75
+    method: GET
+    uri: https://management.azure.com/subscriptions/00000000-0000-0000-0000-000000000000/providers/Microsoft.DocumentDB/locations/westus/operationsStatus/491e965e-5374-48bf-949b-5fcdfce7a3a5?api-version=2015-04-08
+  response:
+    body:
+      string: '{"status":"Dequeued","error":{}}'
+    headers:
+      cache-control:
+      - no-store, no-cache
+      content-length:
+      - '32'
+      content-location:
       - https://management.documents.azure.com:450/subscriptions/0b1f6471-1bf0-4dda-aec3-cb9272f09590/providers/Microsoft.DocumentDB/locations/westus/operationsStatus/491e965e-5374-48bf-949b-5fcdfce7a3a5?api-version=2015-04-08
       content-type:
       - application/json
       date:
       - Mon, 21 Oct 2019 14:41:37 GMT
->>>>>>> 807faccc
-      pragma:
-      - no-cache
-      server:
-      - Microsoft-HTTPAPI/2.0
-      strict-transport-security:
-      - max-age=31536000; includeSubDomains
-      transfer-encoding:
-      - chunked
-      vary:
-      - Accept-Encoding
-      x-content-type-options:
-      - nosniff
-      x-ms-gatewayversion:
-      - version=2.7.0
-    status:
-      code: 200
-      message: Ok
-- request:
-    body: null
-    headers:
-      Accept:
-      - application/json
-      Accept-Encoding:
-      - gzip, deflate
-      CommandName:
-      - cosmosdb create
-      Connection:
-      - keep-alive
-      ParameterSetName:
-      - -n -g --capabilities
-      User-Agent:
-<<<<<<< HEAD
-      - python/3.6.5 (Windows-10-10.0.17134-SP0) msrest/0.6.10 msrest_azure/0.6.1
-        azure-mgmt-cosmosdb/0.8.0 Azure-SDK-For-Python AZURECLI/2.0.74
-    method: GET
-    uri: https://management.azure.com/subscriptions/00000000-0000-0000-0000-000000000000/providers/Microsoft.DocumentDB/locations/westus/operationsStatus/90df1cf3-50ed-48d9-8609-99d25a84e36d?api-version=2015-04-08
-=======
-      - python/3.7.4 (Windows-10-10.0.18362-SP0) msrest/0.6.10 msrest_azure/0.6.2
-        azure-mgmt-cosmosdb/0.8.0 Azure-SDK-For-Python AZURECLI/2.0.75
-    method: GET
-    uri: https://management.azure.com/subscriptions/00000000-0000-0000-0000-000000000000/providers/Microsoft.DocumentDB/locations/westus/operationsStatus/491e965e-5374-48bf-949b-5fcdfce7a3a5?api-version=2015-04-08
->>>>>>> 807faccc
-  response:
-    body:
-      string: '{"status":"Dequeued","error":{}}'
-    headers:
-      cache-control:
-      - no-store, no-cache
-      content-length:
-      - '32'
-      content-location:
-<<<<<<< HEAD
-      - https://management.documents.azure.com:450/subscriptions/fb3a3d6b-44c8-44f5-88c9-b20917c9b96b/providers/Microsoft.DocumentDB/locations/westus/operationsStatus/90df1cf3-50ed-48d9-8609-99d25a84e36d?api-version=2015-04-08
-      content-type:
-      - application/json
-      date:
-      - Tue, 08 Oct 2019 19:48:34 GMT
-=======
+      pragma:
+      - no-cache
+      server:
+      - Microsoft-HTTPAPI/2.0
+      strict-transport-security:
+      - max-age=31536000; includeSubDomains
+      transfer-encoding:
+      - chunked
+      vary:
+      - Accept-Encoding
+      x-content-type-options:
+      - nosniff
+      x-ms-gatewayversion:
+      - version=2.7.0
+    status:
+      code: 200
+      message: Ok
+- request:
+    body: null
+    headers:
+      Accept:
+      - application/json
+      Accept-Encoding:
+      - gzip, deflate
+      CommandName:
+      - cosmosdb create
+      Connection:
+      - keep-alive
+      ParameterSetName:
+      - -n -g --capabilities
+      User-Agent:
+      - python/3.7.4 (Windows-10-10.0.18362-SP0) msrest/0.6.10 msrest_azure/0.6.2
+        azure-mgmt-cosmosdb/0.8.0 Azure-SDK-For-Python AZURECLI/2.0.75
+    method: GET
+    uri: https://management.azure.com/subscriptions/00000000-0000-0000-0000-000000000000/providers/Microsoft.DocumentDB/locations/westus/operationsStatus/491e965e-5374-48bf-949b-5fcdfce7a3a5?api-version=2015-04-08
+  response:
+    body:
+      string: '{"status":"Dequeued","error":{}}'
+    headers:
+      cache-control:
+      - no-store, no-cache
+      content-length:
+      - '32'
+      content-location:
       - https://management.documents.azure.com:450/subscriptions/0b1f6471-1bf0-4dda-aec3-cb9272f09590/providers/Microsoft.DocumentDB/locations/westus/operationsStatus/491e965e-5374-48bf-949b-5fcdfce7a3a5?api-version=2015-04-08
       content-type:
       - application/json
       date:
       - Mon, 21 Oct 2019 14:42:08 GMT
->>>>>>> 807faccc
-      pragma:
-      - no-cache
-      server:
-      - Microsoft-HTTPAPI/2.0
-      strict-transport-security:
-      - max-age=31536000; includeSubDomains
-      transfer-encoding:
-      - chunked
-      vary:
-      - Accept-Encoding
-      x-content-type-options:
-      - nosniff
-      x-ms-gatewayversion:
-      - version=2.7.0
-    status:
-      code: 200
-      message: Ok
-- request:
-    body: null
-    headers:
-      Accept:
-      - application/json
-      Accept-Encoding:
-      - gzip, deflate
-      CommandName:
-      - cosmosdb create
-      Connection:
-      - keep-alive
-      ParameterSetName:
-      - -n -g --capabilities
-      User-Agent:
-<<<<<<< HEAD
-      - python/3.6.5 (Windows-10-10.0.17134-SP0) msrest/0.6.10 msrest_azure/0.6.1
-        azure-mgmt-cosmosdb/0.8.0 Azure-SDK-For-Python AZURECLI/2.0.74
-    method: GET
-    uri: https://management.azure.com/subscriptions/00000000-0000-0000-0000-000000000000/providers/Microsoft.DocumentDB/locations/westus/operationsStatus/90df1cf3-50ed-48d9-8609-99d25a84e36d?api-version=2015-04-08
-=======
-      - python/3.7.4 (Windows-10-10.0.18362-SP0) msrest/0.6.10 msrest_azure/0.6.2
-        azure-mgmt-cosmosdb/0.8.0 Azure-SDK-For-Python AZURECLI/2.0.75
-    method: GET
-    uri: https://management.azure.com/subscriptions/00000000-0000-0000-0000-000000000000/providers/Microsoft.DocumentDB/locations/westus/operationsStatus/491e965e-5374-48bf-949b-5fcdfce7a3a5?api-version=2015-04-08
->>>>>>> 807faccc
-  response:
-    body:
-      string: '{"status":"Dequeued","error":{}}'
-    headers:
-      cache-control:
-      - no-store, no-cache
-      content-length:
-      - '32'
-      content-location:
-<<<<<<< HEAD
-      - https://management.documents.azure.com:450/subscriptions/fb3a3d6b-44c8-44f5-88c9-b20917c9b96b/providers/Microsoft.DocumentDB/locations/westus/operationsStatus/90df1cf3-50ed-48d9-8609-99d25a84e36d?api-version=2015-04-08
-      content-type:
-      - application/json
-      date:
-      - Tue, 08 Oct 2019 19:49:03 GMT
-=======
+      pragma:
+      - no-cache
+      server:
+      - Microsoft-HTTPAPI/2.0
+      strict-transport-security:
+      - max-age=31536000; includeSubDomains
+      transfer-encoding:
+      - chunked
+      vary:
+      - Accept-Encoding
+      x-content-type-options:
+      - nosniff
+      x-ms-gatewayversion:
+      - version=2.7.0
+    status:
+      code: 200
+      message: Ok
+- request:
+    body: null
+    headers:
+      Accept:
+      - application/json
+      Accept-Encoding:
+      - gzip, deflate
+      CommandName:
+      - cosmosdb create
+      Connection:
+      - keep-alive
+      ParameterSetName:
+      - -n -g --capabilities
+      User-Agent:
+      - python/3.7.4 (Windows-10-10.0.18362-SP0) msrest/0.6.10 msrest_azure/0.6.2
+        azure-mgmt-cosmosdb/0.8.0 Azure-SDK-For-Python AZURECLI/2.0.75
+    method: GET
+    uri: https://management.azure.com/subscriptions/00000000-0000-0000-0000-000000000000/providers/Microsoft.DocumentDB/locations/westus/operationsStatus/491e965e-5374-48bf-949b-5fcdfce7a3a5?api-version=2015-04-08
+  response:
+    body:
+      string: '{"status":"Dequeued","error":{}}'
+    headers:
+      cache-control:
+      - no-store, no-cache
+      content-length:
+      - '32'
+      content-location:
       - https://management.documents.azure.com:450/subscriptions/0b1f6471-1bf0-4dda-aec3-cb9272f09590/providers/Microsoft.DocumentDB/locations/westus/operationsStatus/491e965e-5374-48bf-949b-5fcdfce7a3a5?api-version=2015-04-08
       content-type:
       - application/json
       date:
       - Mon, 21 Oct 2019 14:42:38 GMT
->>>>>>> 807faccc
-      pragma:
-      - no-cache
-      server:
-      - Microsoft-HTTPAPI/2.0
-      strict-transport-security:
-      - max-age=31536000; includeSubDomains
-      transfer-encoding:
-      - chunked
-      vary:
-      - Accept-Encoding
-      x-content-type-options:
-      - nosniff
-      x-ms-gatewayversion:
-      - version=2.7.0
-    status:
-      code: 200
-      message: Ok
-- request:
-    body: null
-    headers:
-      Accept:
-      - application/json
-      Accept-Encoding:
-      - gzip, deflate
-      CommandName:
-      - cosmosdb create
-      Connection:
-      - keep-alive
-      ParameterSetName:
-      - -n -g --capabilities
-      User-Agent:
-<<<<<<< HEAD
-      - python/3.6.5 (Windows-10-10.0.17134-SP0) msrest/0.6.10 msrest_azure/0.6.1
-        azure-mgmt-cosmosdb/0.8.0 Azure-SDK-For-Python AZURECLI/2.0.74
-    method: GET
-    uri: https://management.azure.com/subscriptions/00000000-0000-0000-0000-000000000000/providers/Microsoft.DocumentDB/locations/westus/operationsStatus/90df1cf3-50ed-48d9-8609-99d25a84e36d?api-version=2015-04-08
-=======
-      - python/3.7.4 (Windows-10-10.0.18362-SP0) msrest/0.6.10 msrest_azure/0.6.2
-        azure-mgmt-cosmosdb/0.8.0 Azure-SDK-For-Python AZURECLI/2.0.75
-    method: GET
-    uri: https://management.azure.com/subscriptions/00000000-0000-0000-0000-000000000000/providers/Microsoft.DocumentDB/locations/westus/operationsStatus/491e965e-5374-48bf-949b-5fcdfce7a3a5?api-version=2015-04-08
->>>>>>> 807faccc
-  response:
-    body:
-      string: '{"status":"Dequeued","error":{}}'
-    headers:
-      cache-control:
-      - no-store, no-cache
-      content-length:
-      - '32'
-      content-location:
-<<<<<<< HEAD
-      - https://management.documents.azure.com:450/subscriptions/fb3a3d6b-44c8-44f5-88c9-b20917c9b96b/providers/Microsoft.DocumentDB/locations/westus/operationsStatus/90df1cf3-50ed-48d9-8609-99d25a84e36d?api-version=2015-04-08
-      content-type:
-      - application/json
-      date:
-      - Tue, 08 Oct 2019 19:49:33 GMT
-=======
+      pragma:
+      - no-cache
+      server:
+      - Microsoft-HTTPAPI/2.0
+      strict-transport-security:
+      - max-age=31536000; includeSubDomains
+      transfer-encoding:
+      - chunked
+      vary:
+      - Accept-Encoding
+      x-content-type-options:
+      - nosniff
+      x-ms-gatewayversion:
+      - version=2.7.0
+    status:
+      code: 200
+      message: Ok
+- request:
+    body: null
+    headers:
+      Accept:
+      - application/json
+      Accept-Encoding:
+      - gzip, deflate
+      CommandName:
+      - cosmosdb create
+      Connection:
+      - keep-alive
+      ParameterSetName:
+      - -n -g --capabilities
+      User-Agent:
+      - python/3.7.4 (Windows-10-10.0.18362-SP0) msrest/0.6.10 msrest_azure/0.6.2
+        azure-mgmt-cosmosdb/0.8.0 Azure-SDK-For-Python AZURECLI/2.0.75
+    method: GET
+    uri: https://management.azure.com/subscriptions/00000000-0000-0000-0000-000000000000/providers/Microsoft.DocumentDB/locations/westus/operationsStatus/491e965e-5374-48bf-949b-5fcdfce7a3a5?api-version=2015-04-08
+  response:
+    body:
+      string: '{"status":"Dequeued","error":{}}'
+    headers:
+      cache-control:
+      - no-store, no-cache
+      content-length:
+      - '32'
+      content-location:
       - https://management.documents.azure.com:450/subscriptions/0b1f6471-1bf0-4dda-aec3-cb9272f09590/providers/Microsoft.DocumentDB/locations/westus/operationsStatus/491e965e-5374-48bf-949b-5fcdfce7a3a5?api-version=2015-04-08
       content-type:
       - application/json
       date:
       - Mon, 21 Oct 2019 14:43:09 GMT
->>>>>>> 807faccc
-      pragma:
-      - no-cache
-      server:
-      - Microsoft-HTTPAPI/2.0
-      strict-transport-security:
-      - max-age=31536000; includeSubDomains
-      transfer-encoding:
-      - chunked
-      vary:
-      - Accept-Encoding
-      x-content-type-options:
-      - nosniff
-      x-ms-gatewayversion:
-      - version=2.7.0
-    status:
-      code: 200
-      message: Ok
-- request:
-    body: null
-    headers:
-      Accept:
-      - application/json
-      Accept-Encoding:
-      - gzip, deflate
-      CommandName:
-      - cosmosdb create
-      Connection:
-      - keep-alive
-      ParameterSetName:
-      - -n -g --capabilities
-      User-Agent:
-<<<<<<< HEAD
-      - python/3.6.5 (Windows-10-10.0.17134-SP0) msrest/0.6.10 msrest_azure/0.6.1
-        azure-mgmt-cosmosdb/0.8.0 Azure-SDK-For-Python AZURECLI/2.0.74
-    method: GET
-    uri: https://management.azure.com/subscriptions/00000000-0000-0000-0000-000000000000/providers/Microsoft.DocumentDB/locations/westus/operationsStatus/90df1cf3-50ed-48d9-8609-99d25a84e36d?api-version=2015-04-08
-=======
-      - python/3.7.4 (Windows-10-10.0.18362-SP0) msrest/0.6.10 msrest_azure/0.6.2
-        azure-mgmt-cosmosdb/0.8.0 Azure-SDK-For-Python AZURECLI/2.0.75
-    method: GET
-    uri: https://management.azure.com/subscriptions/00000000-0000-0000-0000-000000000000/providers/Microsoft.DocumentDB/locations/westus/operationsStatus/491e965e-5374-48bf-949b-5fcdfce7a3a5?api-version=2015-04-08
->>>>>>> 807faccc
-  response:
-    body:
-      string: '{"status":"Dequeued","error":{}}'
-    headers:
-      cache-control:
-      - no-store, no-cache
-      content-length:
-      - '32'
-      content-location:
-<<<<<<< HEAD
-      - https://management.documents.azure.com:450/subscriptions/fb3a3d6b-44c8-44f5-88c9-b20917c9b96b/providers/Microsoft.DocumentDB/locations/westus/operationsStatus/90df1cf3-50ed-48d9-8609-99d25a84e36d?api-version=2015-04-08
-      content-type:
-      - application/json
-      date:
-      - Tue, 08 Oct 2019 19:50:04 GMT
-=======
+      pragma:
+      - no-cache
+      server:
+      - Microsoft-HTTPAPI/2.0
+      strict-transport-security:
+      - max-age=31536000; includeSubDomains
+      transfer-encoding:
+      - chunked
+      vary:
+      - Accept-Encoding
+      x-content-type-options:
+      - nosniff
+      x-ms-gatewayversion:
+      - version=2.7.0
+    status:
+      code: 200
+      message: Ok
+- request:
+    body: null
+    headers:
+      Accept:
+      - application/json
+      Accept-Encoding:
+      - gzip, deflate
+      CommandName:
+      - cosmosdb create
+      Connection:
+      - keep-alive
+      ParameterSetName:
+      - -n -g --capabilities
+      User-Agent:
+      - python/3.7.4 (Windows-10-10.0.18362-SP0) msrest/0.6.10 msrest_azure/0.6.2
+        azure-mgmt-cosmosdb/0.8.0 Azure-SDK-For-Python AZURECLI/2.0.75
+    method: GET
+    uri: https://management.azure.com/subscriptions/00000000-0000-0000-0000-000000000000/providers/Microsoft.DocumentDB/locations/westus/operationsStatus/491e965e-5374-48bf-949b-5fcdfce7a3a5?api-version=2015-04-08
+  response:
+    body:
+      string: '{"status":"Dequeued","error":{}}'
+    headers:
+      cache-control:
+      - no-store, no-cache
+      content-length:
+      - '32'
+      content-location:
       - https://management.documents.azure.com:450/subscriptions/0b1f6471-1bf0-4dda-aec3-cb9272f09590/providers/Microsoft.DocumentDB/locations/westus/operationsStatus/491e965e-5374-48bf-949b-5fcdfce7a3a5?api-version=2015-04-08
       content-type:
       - application/json
       date:
       - Mon, 21 Oct 2019 14:43:40 GMT
->>>>>>> 807faccc
-      pragma:
-      - no-cache
-      server:
-      - Microsoft-HTTPAPI/2.0
-      strict-transport-security:
-      - max-age=31536000; includeSubDomains
-      transfer-encoding:
-      - chunked
-      vary:
-      - Accept-Encoding
-      x-content-type-options:
-      - nosniff
-      x-ms-gatewayversion:
-      - version=2.7.0
-    status:
-      code: 200
-      message: Ok
-- request:
-    body: null
-    headers:
-      Accept:
-      - application/json
-      Accept-Encoding:
-      - gzip, deflate
-      CommandName:
-      - cosmosdb create
-      Connection:
-      - keep-alive
-      ParameterSetName:
-      - -n -g --capabilities
-      User-Agent:
-<<<<<<< HEAD
-      - python/3.6.5 (Windows-10-10.0.17134-SP0) msrest/0.6.10 msrest_azure/0.6.1
-        azure-mgmt-cosmosdb/0.8.0 Azure-SDK-For-Python AZURECLI/2.0.74
-    method: GET
-    uri: https://management.azure.com/subscriptions/00000000-0000-0000-0000-000000000000/providers/Microsoft.DocumentDB/locations/westus/operationsStatus/90df1cf3-50ed-48d9-8609-99d25a84e36d?api-version=2015-04-08
-=======
-      - python/3.7.4 (Windows-10-10.0.18362-SP0) msrest/0.6.10 msrest_azure/0.6.2
-        azure-mgmt-cosmosdb/0.8.0 Azure-SDK-For-Python AZURECLI/2.0.75
-    method: GET
-    uri: https://management.azure.com/subscriptions/00000000-0000-0000-0000-000000000000/providers/Microsoft.DocumentDB/locations/westus/operationsStatus/491e965e-5374-48bf-949b-5fcdfce7a3a5?api-version=2015-04-08
->>>>>>> 807faccc
-  response:
-    body:
-      string: '{"status":"Dequeued","error":{}}'
-    headers:
-      cache-control:
-      - no-store, no-cache
-      content-length:
-      - '32'
-      content-location:
-<<<<<<< HEAD
-      - https://management.documents.azure.com:450/subscriptions/fb3a3d6b-44c8-44f5-88c9-b20917c9b96b/providers/Microsoft.DocumentDB/locations/westus/operationsStatus/90df1cf3-50ed-48d9-8609-99d25a84e36d?api-version=2015-04-08
-      content-type:
-      - application/json
-      date:
-      - Tue, 08 Oct 2019 19:50:34 GMT
-=======
+      pragma:
+      - no-cache
+      server:
+      - Microsoft-HTTPAPI/2.0
+      strict-transport-security:
+      - max-age=31536000; includeSubDomains
+      transfer-encoding:
+      - chunked
+      vary:
+      - Accept-Encoding
+      x-content-type-options:
+      - nosniff
+      x-ms-gatewayversion:
+      - version=2.7.0
+    status:
+      code: 200
+      message: Ok
+- request:
+    body: null
+    headers:
+      Accept:
+      - application/json
+      Accept-Encoding:
+      - gzip, deflate
+      CommandName:
+      - cosmosdb create
+      Connection:
+      - keep-alive
+      ParameterSetName:
+      - -n -g --capabilities
+      User-Agent:
+      - python/3.7.4 (Windows-10-10.0.18362-SP0) msrest/0.6.10 msrest_azure/0.6.2
+        azure-mgmt-cosmosdb/0.8.0 Azure-SDK-For-Python AZURECLI/2.0.75
+    method: GET
+    uri: https://management.azure.com/subscriptions/00000000-0000-0000-0000-000000000000/providers/Microsoft.DocumentDB/locations/westus/operationsStatus/491e965e-5374-48bf-949b-5fcdfce7a3a5?api-version=2015-04-08
+  response:
+    body:
+      string: '{"status":"Dequeued","error":{}}'
+    headers:
+      cache-control:
+      - no-store, no-cache
+      content-length:
+      - '32'
+      content-location:
       - https://management.documents.azure.com:450/subscriptions/0b1f6471-1bf0-4dda-aec3-cb9272f09590/providers/Microsoft.DocumentDB/locations/westus/operationsStatus/491e965e-5374-48bf-949b-5fcdfce7a3a5?api-version=2015-04-08
       content-type:
       - application/json
       date:
       - Mon, 21 Oct 2019 14:44:11 GMT
->>>>>>> 807faccc
-      pragma:
-      - no-cache
-      server:
-      - Microsoft-HTTPAPI/2.0
-      strict-transport-security:
-      - max-age=31536000; includeSubDomains
-      transfer-encoding:
-      - chunked
-      vary:
-      - Accept-Encoding
-      x-content-type-options:
-      - nosniff
-      x-ms-gatewayversion:
-      - version=2.7.0
-    status:
-      code: 200
-      message: Ok
-- request:
-    body: null
-    headers:
-      Accept:
-      - application/json
-      Accept-Encoding:
-      - gzip, deflate
-      CommandName:
-      - cosmosdb create
-      Connection:
-      - keep-alive
-      ParameterSetName:
-      - -n -g --capabilities
-      User-Agent:
-<<<<<<< HEAD
-      - python/3.6.5 (Windows-10-10.0.17134-SP0) msrest/0.6.10 msrest_azure/0.6.1
-        azure-mgmt-cosmosdb/0.8.0 Azure-SDK-For-Python AZURECLI/2.0.74
-    method: GET
-    uri: https://management.azure.com/subscriptions/00000000-0000-0000-0000-000000000000/providers/Microsoft.DocumentDB/locations/westus/operationsStatus/90df1cf3-50ed-48d9-8609-99d25a84e36d?api-version=2015-04-08
-=======
-      - python/3.7.4 (Windows-10-10.0.18362-SP0) msrest/0.6.10 msrest_azure/0.6.2
-        azure-mgmt-cosmosdb/0.8.0 Azure-SDK-For-Python AZURECLI/2.0.75
-    method: GET
-    uri: https://management.azure.com/subscriptions/00000000-0000-0000-0000-000000000000/providers/Microsoft.DocumentDB/locations/westus/operationsStatus/491e965e-5374-48bf-949b-5fcdfce7a3a5?api-version=2015-04-08
->>>>>>> 807faccc
-  response:
-    body:
-      string: '{"status":"Dequeued","error":{}}'
-    headers:
-      cache-control:
-      - no-store, no-cache
-      content-length:
-      - '32'
-      content-location:
-<<<<<<< HEAD
-      - https://management.documents.azure.com:450/subscriptions/fb3a3d6b-44c8-44f5-88c9-b20917c9b96b/providers/Microsoft.DocumentDB/locations/westus/operationsStatus/90df1cf3-50ed-48d9-8609-99d25a84e36d?api-version=2015-04-08
-      content-type:
-      - application/json
-      date:
-      - Tue, 08 Oct 2019 19:51:05 GMT
-=======
+      pragma:
+      - no-cache
+      server:
+      - Microsoft-HTTPAPI/2.0
+      strict-transport-security:
+      - max-age=31536000; includeSubDomains
+      transfer-encoding:
+      - chunked
+      vary:
+      - Accept-Encoding
+      x-content-type-options:
+      - nosniff
+      x-ms-gatewayversion:
+      - version=2.7.0
+    status:
+      code: 200
+      message: Ok
+- request:
+    body: null
+    headers:
+      Accept:
+      - application/json
+      Accept-Encoding:
+      - gzip, deflate
+      CommandName:
+      - cosmosdb create
+      Connection:
+      - keep-alive
+      ParameterSetName:
+      - -n -g --capabilities
+      User-Agent:
+      - python/3.7.4 (Windows-10-10.0.18362-SP0) msrest/0.6.10 msrest_azure/0.6.2
+        azure-mgmt-cosmosdb/0.8.0 Azure-SDK-For-Python AZURECLI/2.0.75
+    method: GET
+    uri: https://management.azure.com/subscriptions/00000000-0000-0000-0000-000000000000/providers/Microsoft.DocumentDB/locations/westus/operationsStatus/491e965e-5374-48bf-949b-5fcdfce7a3a5?api-version=2015-04-08
+  response:
+    body:
+      string: '{"status":"Dequeued","error":{}}'
+    headers:
+      cache-control:
+      - no-store, no-cache
+      content-length:
+      - '32'
+      content-location:
       - https://management.documents.azure.com:450/subscriptions/0b1f6471-1bf0-4dda-aec3-cb9272f09590/providers/Microsoft.DocumentDB/locations/westus/operationsStatus/491e965e-5374-48bf-949b-5fcdfce7a3a5?api-version=2015-04-08
       content-type:
       - application/json
       date:
       - Mon, 21 Oct 2019 14:44:42 GMT
->>>>>>> 807faccc
-      pragma:
-      - no-cache
-      server:
-      - Microsoft-HTTPAPI/2.0
-      strict-transport-security:
-      - max-age=31536000; includeSubDomains
-      transfer-encoding:
-      - chunked
-      vary:
-      - Accept-Encoding
-      x-content-type-options:
-      - nosniff
-      x-ms-gatewayversion:
-      - version=2.7.0
-    status:
-      code: 200
-      message: Ok
-- request:
-    body: null
-    headers:
-      Accept:
-      - application/json
-      Accept-Encoding:
-      - gzip, deflate
-      CommandName:
-      - cosmosdb create
-      Connection:
-      - keep-alive
-      ParameterSetName:
-      - -n -g --capabilities
-      User-Agent:
-<<<<<<< HEAD
-      - python/3.6.5 (Windows-10-10.0.17134-SP0) msrest/0.6.10 msrest_azure/0.6.1
-        azure-mgmt-cosmosdb/0.8.0 Azure-SDK-For-Python AZURECLI/2.0.74
-    method: GET
-    uri: https://management.azure.com/subscriptions/00000000-0000-0000-0000-000000000000/providers/Microsoft.DocumentDB/locations/westus/operationsStatus/90df1cf3-50ed-48d9-8609-99d25a84e36d?api-version=2015-04-08
-=======
-      - python/3.7.4 (Windows-10-10.0.18362-SP0) msrest/0.6.10 msrest_azure/0.6.2
-        azure-mgmt-cosmosdb/0.8.0 Azure-SDK-For-Python AZURECLI/2.0.75
-    method: GET
-    uri: https://management.azure.com/subscriptions/00000000-0000-0000-0000-000000000000/providers/Microsoft.DocumentDB/locations/westus/operationsStatus/491e965e-5374-48bf-949b-5fcdfce7a3a5?api-version=2015-04-08
->>>>>>> 807faccc
-  response:
-    body:
-      string: '{"status":"Dequeued","error":{}}'
-    headers:
-      cache-control:
-      - no-store, no-cache
-      content-length:
-      - '32'
-      content-location:
-<<<<<<< HEAD
-      - https://management.documents.azure.com:450/subscriptions/fb3a3d6b-44c8-44f5-88c9-b20917c9b96b/providers/Microsoft.DocumentDB/locations/westus/operationsStatus/90df1cf3-50ed-48d9-8609-99d25a84e36d?api-version=2015-04-08
-      content-type:
-      - application/json
-      date:
-      - Tue, 08 Oct 2019 19:51:35 GMT
-=======
+      pragma:
+      - no-cache
+      server:
+      - Microsoft-HTTPAPI/2.0
+      strict-transport-security:
+      - max-age=31536000; includeSubDomains
+      transfer-encoding:
+      - chunked
+      vary:
+      - Accept-Encoding
+      x-content-type-options:
+      - nosniff
+      x-ms-gatewayversion:
+      - version=2.7.0
+    status:
+      code: 200
+      message: Ok
+- request:
+    body: null
+    headers:
+      Accept:
+      - application/json
+      Accept-Encoding:
+      - gzip, deflate
+      CommandName:
+      - cosmosdb create
+      Connection:
+      - keep-alive
+      ParameterSetName:
+      - -n -g --capabilities
+      User-Agent:
+      - python/3.7.4 (Windows-10-10.0.18362-SP0) msrest/0.6.10 msrest_azure/0.6.2
+        azure-mgmt-cosmosdb/0.8.0 Azure-SDK-For-Python AZURECLI/2.0.75
+    method: GET
+    uri: https://management.azure.com/subscriptions/00000000-0000-0000-0000-000000000000/providers/Microsoft.DocumentDB/locations/westus/operationsStatus/491e965e-5374-48bf-949b-5fcdfce7a3a5?api-version=2015-04-08
+  response:
+    body:
+      string: '{"status":"Dequeued","error":{}}'
+    headers:
+      cache-control:
+      - no-store, no-cache
+      content-length:
+      - '32'
+      content-location:
       - https://management.documents.azure.com:450/subscriptions/0b1f6471-1bf0-4dda-aec3-cb9272f09590/providers/Microsoft.DocumentDB/locations/westus/operationsStatus/491e965e-5374-48bf-949b-5fcdfce7a3a5?api-version=2015-04-08
       content-type:
       - application/json
       date:
       - Mon, 21 Oct 2019 14:45:13 GMT
->>>>>>> 807faccc
-      pragma:
-      - no-cache
-      server:
-      - Microsoft-HTTPAPI/2.0
-      strict-transport-security:
-      - max-age=31536000; includeSubDomains
-      transfer-encoding:
-      - chunked
-      vary:
-      - Accept-Encoding
-      x-content-type-options:
-      - nosniff
-      x-ms-gatewayversion:
-      - version=2.7.0
-    status:
-      code: 200
-      message: Ok
-- request:
-    body: null
-    headers:
-      Accept:
-      - application/json
-      Accept-Encoding:
-      - gzip, deflate
-      CommandName:
-      - cosmosdb create
-      Connection:
-      - keep-alive
-      ParameterSetName:
-      - -n -g --capabilities
-      User-Agent:
-<<<<<<< HEAD
-      - python/3.6.5 (Windows-10-10.0.17134-SP0) msrest/0.6.10 msrest_azure/0.6.1
-        azure-mgmt-cosmosdb/0.8.0 Azure-SDK-For-Python AZURECLI/2.0.74
-    method: GET
-    uri: https://management.azure.com/subscriptions/00000000-0000-0000-0000-000000000000/providers/Microsoft.DocumentDB/locations/westus/operationsStatus/90df1cf3-50ed-48d9-8609-99d25a84e36d?api-version=2015-04-08
-=======
-      - python/3.7.4 (Windows-10-10.0.18362-SP0) msrest/0.6.10 msrest_azure/0.6.2
-        azure-mgmt-cosmosdb/0.8.0 Azure-SDK-For-Python AZURECLI/2.0.75
-    method: GET
-    uri: https://management.azure.com/subscriptions/00000000-0000-0000-0000-000000000000/providers/Microsoft.DocumentDB/locations/westus/operationsStatus/491e965e-5374-48bf-949b-5fcdfce7a3a5?api-version=2015-04-08
->>>>>>> 807faccc
-  response:
-    body:
-      string: '{"status":"Dequeued","error":{}}'
-    headers:
-      cache-control:
-      - no-store, no-cache
-      content-length:
-      - '32'
-      content-location:
-<<<<<<< HEAD
-      - https://management.documents.azure.com:450/subscriptions/fb3a3d6b-44c8-44f5-88c9-b20917c9b96b/providers/Microsoft.DocumentDB/locations/westus/operationsStatus/90df1cf3-50ed-48d9-8609-99d25a84e36d?api-version=2015-04-08
-      content-type:
-      - application/json
-      date:
-      - Tue, 08 Oct 2019 19:52:06 GMT
-=======
+      pragma:
+      - no-cache
+      server:
+      - Microsoft-HTTPAPI/2.0
+      strict-transport-security:
+      - max-age=31536000; includeSubDomains
+      transfer-encoding:
+      - chunked
+      vary:
+      - Accept-Encoding
+      x-content-type-options:
+      - nosniff
+      x-ms-gatewayversion:
+      - version=2.7.0
+    status:
+      code: 200
+      message: Ok
+- request:
+    body: null
+    headers:
+      Accept:
+      - application/json
+      Accept-Encoding:
+      - gzip, deflate
+      CommandName:
+      - cosmosdb create
+      Connection:
+      - keep-alive
+      ParameterSetName:
+      - -n -g --capabilities
+      User-Agent:
+      - python/3.7.4 (Windows-10-10.0.18362-SP0) msrest/0.6.10 msrest_azure/0.6.2
+        azure-mgmt-cosmosdb/0.8.0 Azure-SDK-For-Python AZURECLI/2.0.75
+    method: GET
+    uri: https://management.azure.com/subscriptions/00000000-0000-0000-0000-000000000000/providers/Microsoft.DocumentDB/locations/westus/operationsStatus/491e965e-5374-48bf-949b-5fcdfce7a3a5?api-version=2015-04-08
+  response:
+    body:
+      string: '{"status":"Dequeued","error":{}}'
+    headers:
+      cache-control:
+      - no-store, no-cache
+      content-length:
+      - '32'
+      content-location:
       - https://management.documents.azure.com:450/subscriptions/0b1f6471-1bf0-4dda-aec3-cb9272f09590/providers/Microsoft.DocumentDB/locations/westus/operationsStatus/491e965e-5374-48bf-949b-5fcdfce7a3a5?api-version=2015-04-08
       content-type:
       - application/json
       date:
       - Mon, 21 Oct 2019 14:45:45 GMT
->>>>>>> 807faccc
-      pragma:
-      - no-cache
-      server:
-      - Microsoft-HTTPAPI/2.0
-      strict-transport-security:
-      - max-age=31536000; includeSubDomains
-      transfer-encoding:
-      - chunked
-      vary:
-      - Accept-Encoding
-      x-content-type-options:
-      - nosniff
-      x-ms-gatewayversion:
-      - version=2.7.0
-    status:
-      code: 200
-      message: Ok
-- request:
-    body: null
-    headers:
-      Accept:
-      - application/json
-      Accept-Encoding:
-      - gzip, deflate
-      CommandName:
-      - cosmosdb create
-      Connection:
-      - keep-alive
-      ParameterSetName:
-      - -n -g --capabilities
-      User-Agent:
-<<<<<<< HEAD
-      - python/3.6.5 (Windows-10-10.0.17134-SP0) msrest/0.6.10 msrest_azure/0.6.1
-        azure-mgmt-cosmosdb/0.8.0 Azure-SDK-For-Python AZURECLI/2.0.74
-    method: GET
-    uri: https://management.azure.com/subscriptions/00000000-0000-0000-0000-000000000000/providers/Microsoft.DocumentDB/locations/westus/operationsStatus/90df1cf3-50ed-48d9-8609-99d25a84e36d?api-version=2015-04-08
-=======
-      - python/3.7.4 (Windows-10-10.0.18362-SP0) msrest/0.6.10 msrest_azure/0.6.2
-        azure-mgmt-cosmosdb/0.8.0 Azure-SDK-For-Python AZURECLI/2.0.75
-    method: GET
-    uri: https://management.azure.com/subscriptions/00000000-0000-0000-0000-000000000000/providers/Microsoft.DocumentDB/locations/westus/operationsStatus/491e965e-5374-48bf-949b-5fcdfce7a3a5?api-version=2015-04-08
->>>>>>> 807faccc
-  response:
-    body:
-      string: '{"status":"Dequeued","error":{}}'
-    headers:
-      cache-control:
-      - no-store, no-cache
-      content-length:
-      - '32'
-      content-location:
-<<<<<<< HEAD
-      - https://management.documents.azure.com:450/subscriptions/fb3a3d6b-44c8-44f5-88c9-b20917c9b96b/providers/Microsoft.DocumentDB/locations/westus/operationsStatus/90df1cf3-50ed-48d9-8609-99d25a84e36d?api-version=2015-04-08
-      content-type:
-      - application/json
-      date:
-      - Tue, 08 Oct 2019 19:52:36 GMT
-=======
+      pragma:
+      - no-cache
+      server:
+      - Microsoft-HTTPAPI/2.0
+      strict-transport-security:
+      - max-age=31536000; includeSubDomains
+      transfer-encoding:
+      - chunked
+      vary:
+      - Accept-Encoding
+      x-content-type-options:
+      - nosniff
+      x-ms-gatewayversion:
+      - version=2.7.0
+    status:
+      code: 200
+      message: Ok
+- request:
+    body: null
+    headers:
+      Accept:
+      - application/json
+      Accept-Encoding:
+      - gzip, deflate
+      CommandName:
+      - cosmosdb create
+      Connection:
+      - keep-alive
+      ParameterSetName:
+      - -n -g --capabilities
+      User-Agent:
+      - python/3.7.4 (Windows-10-10.0.18362-SP0) msrest/0.6.10 msrest_azure/0.6.2
+        azure-mgmt-cosmosdb/0.8.0 Azure-SDK-For-Python AZURECLI/2.0.75
+    method: GET
+    uri: https://management.azure.com/subscriptions/00000000-0000-0000-0000-000000000000/providers/Microsoft.DocumentDB/locations/westus/operationsStatus/491e965e-5374-48bf-949b-5fcdfce7a3a5?api-version=2015-04-08
+  response:
+    body:
+      string: '{"status":"Dequeued","error":{}}'
+    headers:
+      cache-control:
+      - no-store, no-cache
+      content-length:
+      - '32'
+      content-location:
       - https://management.documents.azure.com:450/subscriptions/0b1f6471-1bf0-4dda-aec3-cb9272f09590/providers/Microsoft.DocumentDB/locations/westus/operationsStatus/491e965e-5374-48bf-949b-5fcdfce7a3a5?api-version=2015-04-08
       content-type:
       - application/json
       date:
       - Mon, 21 Oct 2019 14:46:15 GMT
->>>>>>> 807faccc
-      pragma:
-      - no-cache
-      server:
-      - Microsoft-HTTPAPI/2.0
-      strict-transport-security:
-      - max-age=31536000; includeSubDomains
-      transfer-encoding:
-      - chunked
-      vary:
-      - Accept-Encoding
-      x-content-type-options:
-      - nosniff
-      x-ms-gatewayversion:
-      - version=2.7.0
-    status:
-      code: 200
-      message: Ok
-- request:
-    body: null
-    headers:
-      Accept:
-      - application/json
-      Accept-Encoding:
-      - gzip, deflate
-      CommandName:
-      - cosmosdb create
-      Connection:
-      - keep-alive
-      ParameterSetName:
-      - -n -g --capabilities
-      User-Agent:
-<<<<<<< HEAD
-      - python/3.6.5 (Windows-10-10.0.17134-SP0) msrest/0.6.10 msrest_azure/0.6.1
-        azure-mgmt-cosmosdb/0.8.0 Azure-SDK-For-Python AZURECLI/2.0.74
-    method: GET
-    uri: https://management.azure.com/subscriptions/00000000-0000-0000-0000-000000000000/providers/Microsoft.DocumentDB/locations/westus/operationsStatus/90df1cf3-50ed-48d9-8609-99d25a84e36d?api-version=2015-04-08
-=======
-      - python/3.7.4 (Windows-10-10.0.18362-SP0) msrest/0.6.10 msrest_azure/0.6.2
-        azure-mgmt-cosmosdb/0.8.0 Azure-SDK-For-Python AZURECLI/2.0.75
-    method: GET
-    uri: https://management.azure.com/subscriptions/00000000-0000-0000-0000-000000000000/providers/Microsoft.DocumentDB/locations/westus/operationsStatus/491e965e-5374-48bf-949b-5fcdfce7a3a5?api-version=2015-04-08
->>>>>>> 807faccc
-  response:
-    body:
-      string: '{"status":"Dequeued","error":{}}'
-    headers:
-      cache-control:
-      - no-store, no-cache
-      content-length:
-      - '32'
-      content-location:
-<<<<<<< HEAD
-      - https://management.documents.azure.com:450/subscriptions/fb3a3d6b-44c8-44f5-88c9-b20917c9b96b/providers/Microsoft.DocumentDB/locations/westus/operationsStatus/90df1cf3-50ed-48d9-8609-99d25a84e36d?api-version=2015-04-08
-      content-type:
-      - application/json
-      date:
-      - Tue, 08 Oct 2019 19:53:05 GMT
-=======
+      pragma:
+      - no-cache
+      server:
+      - Microsoft-HTTPAPI/2.0
+      strict-transport-security:
+      - max-age=31536000; includeSubDomains
+      transfer-encoding:
+      - chunked
+      vary:
+      - Accept-Encoding
+      x-content-type-options:
+      - nosniff
+      x-ms-gatewayversion:
+      - version=2.7.0
+    status:
+      code: 200
+      message: Ok
+- request:
+    body: null
+    headers:
+      Accept:
+      - application/json
+      Accept-Encoding:
+      - gzip, deflate
+      CommandName:
+      - cosmosdb create
+      Connection:
+      - keep-alive
+      ParameterSetName:
+      - -n -g --capabilities
+      User-Agent:
+      - python/3.7.4 (Windows-10-10.0.18362-SP0) msrest/0.6.10 msrest_azure/0.6.2
+        azure-mgmt-cosmosdb/0.8.0 Azure-SDK-For-Python AZURECLI/2.0.75
+    method: GET
+    uri: https://management.azure.com/subscriptions/00000000-0000-0000-0000-000000000000/providers/Microsoft.DocumentDB/locations/westus/operationsStatus/491e965e-5374-48bf-949b-5fcdfce7a3a5?api-version=2015-04-08
+  response:
+    body:
+      string: '{"status":"Dequeued","error":{}}'
+    headers:
+      cache-control:
+      - no-store, no-cache
+      content-length:
+      - '32'
+      content-location:
       - https://management.documents.azure.com:450/subscriptions/0b1f6471-1bf0-4dda-aec3-cb9272f09590/providers/Microsoft.DocumentDB/locations/westus/operationsStatus/491e965e-5374-48bf-949b-5fcdfce7a3a5?api-version=2015-04-08
       content-type:
       - application/json
       date:
       - Mon, 21 Oct 2019 14:46:47 GMT
->>>>>>> 807faccc
-      pragma:
-      - no-cache
-      server:
-      - Microsoft-HTTPAPI/2.0
-      strict-transport-security:
-      - max-age=31536000; includeSubDomains
-      transfer-encoding:
-      - chunked
-      vary:
-      - Accept-Encoding
-      x-content-type-options:
-      - nosniff
-      x-ms-gatewayversion:
-      - version=2.7.0
-    status:
-      code: 200
-      message: Ok
-- request:
-    body: null
-    headers:
-      Accept:
-      - application/json
-      Accept-Encoding:
-      - gzip, deflate
-      CommandName:
-      - cosmosdb create
-      Connection:
-      - keep-alive
-      ParameterSetName:
-      - -n -g --capabilities
-      User-Agent:
-<<<<<<< HEAD
-      - python/3.6.5 (Windows-10-10.0.17134-SP0) msrest/0.6.10 msrest_azure/0.6.1
-        azure-mgmt-cosmosdb/0.8.0 Azure-SDK-For-Python AZURECLI/2.0.74
-    method: GET
-    uri: https://management.azure.com/subscriptions/00000000-0000-0000-0000-000000000000/providers/Microsoft.DocumentDB/locations/westus/operationsStatus/90df1cf3-50ed-48d9-8609-99d25a84e36d?api-version=2015-04-08
-=======
-      - python/3.7.4 (Windows-10-10.0.18362-SP0) msrest/0.6.10 msrest_azure/0.6.2
-        azure-mgmt-cosmosdb/0.8.0 Azure-SDK-For-Python AZURECLI/2.0.75
-    method: GET
-    uri: https://management.azure.com/subscriptions/00000000-0000-0000-0000-000000000000/providers/Microsoft.DocumentDB/locations/westus/operationsStatus/491e965e-5374-48bf-949b-5fcdfce7a3a5?api-version=2015-04-08
->>>>>>> 807faccc
-  response:
-    body:
-      string: '{"status":"Dequeued","error":{}}'
-    headers:
-      cache-control:
-      - no-store, no-cache
-      content-length:
-      - '32'
-      content-location:
-<<<<<<< HEAD
-      - https://management.documents.azure.com:450/subscriptions/fb3a3d6b-44c8-44f5-88c9-b20917c9b96b/providers/Microsoft.DocumentDB/locations/westus/operationsStatus/90df1cf3-50ed-48d9-8609-99d25a84e36d?api-version=2015-04-08
-      content-type:
-      - application/json
-      date:
-      - Tue, 08 Oct 2019 19:53:36 GMT
-=======
+      pragma:
+      - no-cache
+      server:
+      - Microsoft-HTTPAPI/2.0
+      strict-transport-security:
+      - max-age=31536000; includeSubDomains
+      transfer-encoding:
+      - chunked
+      vary:
+      - Accept-Encoding
+      x-content-type-options:
+      - nosniff
+      x-ms-gatewayversion:
+      - version=2.7.0
+    status:
+      code: 200
+      message: Ok
+- request:
+    body: null
+    headers:
+      Accept:
+      - application/json
+      Accept-Encoding:
+      - gzip, deflate
+      CommandName:
+      - cosmosdb create
+      Connection:
+      - keep-alive
+      ParameterSetName:
+      - -n -g --capabilities
+      User-Agent:
+      - python/3.7.4 (Windows-10-10.0.18362-SP0) msrest/0.6.10 msrest_azure/0.6.2
+        azure-mgmt-cosmosdb/0.8.0 Azure-SDK-For-Python AZURECLI/2.0.75
+    method: GET
+    uri: https://management.azure.com/subscriptions/00000000-0000-0000-0000-000000000000/providers/Microsoft.DocumentDB/locations/westus/operationsStatus/491e965e-5374-48bf-949b-5fcdfce7a3a5?api-version=2015-04-08
+  response:
+    body:
+      string: '{"status":"Dequeued","error":{}}'
+    headers:
+      cache-control:
+      - no-store, no-cache
+      content-length:
+      - '32'
+      content-location:
       - https://management.documents.azure.com:450/subscriptions/0b1f6471-1bf0-4dda-aec3-cb9272f09590/providers/Microsoft.DocumentDB/locations/westus/operationsStatus/491e965e-5374-48bf-949b-5fcdfce7a3a5?api-version=2015-04-08
       content-type:
       - application/json
       date:
       - Mon, 21 Oct 2019 14:47:17 GMT
->>>>>>> 807faccc
-      pragma:
-      - no-cache
-      server:
-      - Microsoft-HTTPAPI/2.0
-      strict-transport-security:
-      - max-age=31536000; includeSubDomains
-      transfer-encoding:
-      - chunked
-      vary:
-      - Accept-Encoding
-      x-content-type-options:
-      - nosniff
-      x-ms-gatewayversion:
-      - version=2.7.0
-    status:
-      code: 200
-      message: Ok
-- request:
-    body: null
-    headers:
-      Accept:
-      - application/json
-      Accept-Encoding:
-      - gzip, deflate
-      CommandName:
-      - cosmosdb create
-      Connection:
-      - keep-alive
-      ParameterSetName:
-      - -n -g --capabilities
-      User-Agent:
-<<<<<<< HEAD
-      - python/3.6.5 (Windows-10-10.0.17134-SP0) msrest/0.6.10 msrest_azure/0.6.1
-        azure-mgmt-cosmosdb/0.8.0 Azure-SDK-For-Python AZURECLI/2.0.74
-    method: GET
-    uri: https://management.azure.com/subscriptions/00000000-0000-0000-0000-000000000000/providers/Microsoft.DocumentDB/locations/westus/operationsStatus/90df1cf3-50ed-48d9-8609-99d25a84e36d?api-version=2015-04-08
-=======
-      - python/3.7.4 (Windows-10-10.0.18362-SP0) msrest/0.6.10 msrest_azure/0.6.2
-        azure-mgmt-cosmosdb/0.8.0 Azure-SDK-For-Python AZURECLI/2.0.75
-    method: GET
-    uri: https://management.azure.com/subscriptions/00000000-0000-0000-0000-000000000000/providers/Microsoft.DocumentDB/locations/westus/operationsStatus/491e965e-5374-48bf-949b-5fcdfce7a3a5?api-version=2015-04-08
->>>>>>> 807faccc
+      pragma:
+      - no-cache
+      server:
+      - Microsoft-HTTPAPI/2.0
+      strict-transport-security:
+      - max-age=31536000; includeSubDomains
+      transfer-encoding:
+      - chunked
+      vary:
+      - Accept-Encoding
+      x-content-type-options:
+      - nosniff
+      x-ms-gatewayversion:
+      - version=2.7.0
+    status:
+      code: 200
+      message: Ok
+- request:
+    body: null
+    headers:
+      Accept:
+      - application/json
+      Accept-Encoding:
+      - gzip, deflate
+      CommandName:
+      - cosmosdb create
+      Connection:
+      - keep-alive
+      ParameterSetName:
+      - -n -g --capabilities
+      User-Agent:
+      - python/3.7.4 (Windows-10-10.0.18362-SP0) msrest/0.6.10 msrest_azure/0.6.2
+        azure-mgmt-cosmosdb/0.8.0 Azure-SDK-For-Python AZURECLI/2.0.75
+    method: GET
+    uri: https://management.azure.com/subscriptions/00000000-0000-0000-0000-000000000000/providers/Microsoft.DocumentDB/locations/westus/operationsStatus/491e965e-5374-48bf-949b-5fcdfce7a3a5?api-version=2015-04-08
   response:
     body:
       string: '{"status":"Succeeded","error":{}}'
@@ -1271,57 +973,44 @@
       content-length:
       - '33'
       content-location:
-<<<<<<< HEAD
-      - https://management.documents.azure.com:450/subscriptions/fb3a3d6b-44c8-44f5-88c9-b20917c9b96b/providers/Microsoft.DocumentDB/locations/westus/operationsStatus/90df1cf3-50ed-48d9-8609-99d25a84e36d?api-version=2015-04-08
-      content-type:
-      - application/json
-      date:
-      - Tue, 08 Oct 2019 19:54:06 GMT
-=======
       - https://management.documents.azure.com:450/subscriptions/0b1f6471-1bf0-4dda-aec3-cb9272f09590/providers/Microsoft.DocumentDB/locations/westus/operationsStatus/491e965e-5374-48bf-949b-5fcdfce7a3a5?api-version=2015-04-08
       content-type:
       - application/json
       date:
       - Mon, 21 Oct 2019 14:47:48 GMT
->>>>>>> 807faccc
-      pragma:
-      - no-cache
-      server:
-      - Microsoft-HTTPAPI/2.0
-      strict-transport-security:
-      - max-age=31536000; includeSubDomains
-      transfer-encoding:
-      - chunked
-      vary:
-      - Accept-Encoding
-      x-content-type-options:
-      - nosniff
-      x-ms-gatewayversion:
-      - version=2.7.0
-    status:
-      code: 200
-      message: Ok
-- request:
-    body: null
-    headers:
-      Accept:
-      - application/json
-      Accept-Encoding:
-      - gzip, deflate
-      CommandName:
-      - cosmosdb create
-      Connection:
-      - keep-alive
-      ParameterSetName:
-      - -n -g --capabilities
-      User-Agent:
-<<<<<<< HEAD
-      - python/3.6.5 (Windows-10-10.0.17134-SP0) msrest/0.6.10 msrest_azure/0.6.1
-        azure-mgmt-cosmosdb/0.8.0 Azure-SDK-For-Python AZURECLI/2.0.74
-=======
-      - python/3.7.4 (Windows-10-10.0.18362-SP0) msrest/0.6.10 msrest_azure/0.6.2
-        azure-mgmt-cosmosdb/0.8.0 Azure-SDK-For-Python AZURECLI/2.0.75
->>>>>>> 807faccc
+      pragma:
+      - no-cache
+      server:
+      - Microsoft-HTTPAPI/2.0
+      strict-transport-security:
+      - max-age=31536000; includeSubDomains
+      transfer-encoding:
+      - chunked
+      vary:
+      - Accept-Encoding
+      x-content-type-options:
+      - nosniff
+      x-ms-gatewayversion:
+      - version=2.7.0
+    status:
+      code: 200
+      message: Ok
+- request:
+    body: null
+    headers:
+      Accept:
+      - application/json
+      Accept-Encoding:
+      - gzip, deflate
+      CommandName:
+      - cosmosdb create
+      Connection:
+      - keep-alive
+      ParameterSetName:
+      - -n -g --capabilities
+      User-Agent:
+      - python/3.7.4 (Windows-10-10.0.18362-SP0) msrest/0.6.10 msrest_azure/0.6.2
+        azure-mgmt-cosmosdb/0.8.0 Azure-SDK-For-Python AZURECLI/2.0.75
     method: GET
     uri: https://management.azure.com/subscriptions/00000000-0000-0000-0000-000000000000/resourceGroups/cli_test_cosmosdb_table_resource_throughput000001/providers/Microsoft.DocumentDB/databaseAccounts/cli000002?api-version=2015-04-08
   response:
@@ -1339,57 +1028,44 @@
       content-length:
       - '1814'
       content-location:
-<<<<<<< HEAD
-      - https://management.documents.azure.com:450/subscriptions/fb3a3d6b-44c8-44f5-88c9-b20917c9b96b/resourceGroups/cli_test_cosmosdb_table_resource_throughput242w22a2xr4y5ec6megdj2njpjriqifb/providers/Microsoft.DocumentDB/databaseAccounts/cliqw6cnpszvwnl?api-version=2015-04-08
-      content-type:
-      - application/json
-      date:
-      - Tue, 08 Oct 2019 19:54:06 GMT
-=======
       - https://management.documents.azure.com:450/subscriptions/0b1f6471-1bf0-4dda-aec3-cb9272f09590/resourceGroups/cli_test_cosmosdb_table_resource_throughput4q2kzesvjcx34mimdt6lktafw4xwklda/providers/Microsoft.DocumentDB/databaseAccounts/cliwybivezd24mg?api-version=2015-04-08
       content-type:
       - application/json
       date:
       - Mon, 21 Oct 2019 14:47:49 GMT
->>>>>>> 807faccc
-      pragma:
-      - no-cache
-      server:
-      - Microsoft-HTTPAPI/2.0
-      strict-transport-security:
-      - max-age=31536000; includeSubDomains
-      transfer-encoding:
-      - chunked
-      vary:
-      - Accept-Encoding
-      x-content-type-options:
-      - nosniff
-      x-ms-gatewayversion:
-      - version=2.7.0
-    status:
-      code: 200
-      message: Ok
-- request:
-    body: null
-    headers:
-      Accept:
-      - application/json
-      Accept-Encoding:
-      - gzip, deflate
-      CommandName:
-      - cosmosdb create
-      Connection:
-      - keep-alive
-      ParameterSetName:
-      - -n -g --capabilities
-      User-Agent:
-<<<<<<< HEAD
-      - python/3.6.5 (Windows-10-10.0.17134-SP0) msrest/0.6.10 msrest_azure/0.6.1
-        azure-mgmt-cosmosdb/0.8.0 Azure-SDK-For-Python AZURECLI/2.0.74
-=======
-      - python/3.7.4 (Windows-10-10.0.18362-SP0) msrest/0.6.10 msrest_azure/0.6.2
-        azure-mgmt-cosmosdb/0.8.0 Azure-SDK-For-Python AZURECLI/2.0.75
->>>>>>> 807faccc
+      pragma:
+      - no-cache
+      server:
+      - Microsoft-HTTPAPI/2.0
+      strict-transport-security:
+      - max-age=31536000; includeSubDomains
+      transfer-encoding:
+      - chunked
+      vary:
+      - Accept-Encoding
+      x-content-type-options:
+      - nosniff
+      x-ms-gatewayversion:
+      - version=2.7.0
+    status:
+      code: 200
+      message: Ok
+- request:
+    body: null
+    headers:
+      Accept:
+      - application/json
+      Accept-Encoding:
+      - gzip, deflate
+      CommandName:
+      - cosmosdb create
+      Connection:
+      - keep-alive
+      ParameterSetName:
+      - -n -g --capabilities
+      User-Agent:
+      - python/3.7.4 (Windows-10-10.0.18362-SP0) msrest/0.6.10 msrest_azure/0.6.2
+        azure-mgmt-cosmosdb/0.8.0 Azure-SDK-For-Python AZURECLI/2.0.75
       accept-language:
       - en-US
     method: GET
@@ -1409,19 +1085,11 @@
       content-length:
       - '1814'
       content-location:
-<<<<<<< HEAD
-      - https://management.documents.azure.com:450/subscriptions/fb3a3d6b-44c8-44f5-88c9-b20917c9b96b/resourceGroups/cli_test_cosmosdb_table_resource_throughput242w22a2xr4y5ec6megdj2njpjriqifb/providers/Microsoft.DocumentDB/databaseAccounts/cliqw6cnpszvwnl?api-version=2015-04-08
-      content-type:
-      - application/json
-      date:
-      - Tue, 08 Oct 2019 19:54:08 GMT
-=======
       - https://management.documents.azure.com:450/subscriptions/0b1f6471-1bf0-4dda-aec3-cb9272f09590/resourceGroups/cli_test_cosmosdb_table_resource_throughput4q2kzesvjcx34mimdt6lktafw4xwklda/providers/Microsoft.DocumentDB/databaseAccounts/cliwybivezd24mg?api-version=2015-04-08
       content-type:
       - application/json
       date:
       - Mon, 21 Oct 2019 14:47:51 GMT
->>>>>>> 807faccc
       pragma:
       - no-cache
       server:
@@ -1458,13 +1126,8 @@
       ParameterSetName:
       - -g -a -n --throughput
       User-Agent:
-<<<<<<< HEAD
-      - python/3.6.5 (Windows-10-10.0.17134-SP0) msrest/0.6.10 msrest_azure/0.6.1
-        azure-mgmt-cosmosdb/0.8.0 Azure-SDK-For-Python AZURECLI/2.0.74
-=======
-      - python/3.7.4 (Windows-10-10.0.18362-SP0) msrest/0.6.10 msrest_azure/0.6.2
-        azure-mgmt-cosmosdb/0.8.0 Azure-SDK-For-Python AZURECLI/2.0.75
->>>>>>> 807faccc
+      - python/3.7.4 (Windows-10-10.0.18362-SP0) msrest/0.6.10 msrest_azure/0.6.2
+        azure-mgmt-cosmosdb/0.8.0 Azure-SDK-For-Python AZURECLI/2.0.75
       accept-language:
       - en-US
     method: PUT
@@ -1474,25 +1137,12 @@
       string: '{"status":"Enqueued","error":{}}'
     headers:
       azure-asyncoperation:
-<<<<<<< HEAD
-      - https://management.azure.com/subscriptions/00000000-0000-0000-0000-000000000000/providers/Microsoft.DocumentDB/locations/westus/operationsStatus/1ed1be9f-17c6-46fc-b8e1-4fd4903f983b?api-version=2015-04-08
-=======
       - https://management.azure.com/subscriptions/00000000-0000-0000-0000-000000000000/providers/Microsoft.DocumentDB/locations/westus/operationsStatus/bae0cb2d-ce87-435a-b3db-1fa6684e74dc?api-version=2015-04-08
->>>>>>> 807faccc
-      cache-control:
-      - no-store, no-cache
-      content-length:
-      - '32'
-      content-location:
-<<<<<<< HEAD
-      - https://management.documents.azure.com:450/subscriptions/fb3a3d6b-44c8-44f5-88c9-b20917c9b96b/resourceGroups/cli_test_cosmosdb_table_resource_throughput242w22a2xr4y5ec6megdj2njpjriqifb/providers/Microsoft.DocumentDB/databaseAccounts/cliqw6cnpszvwnl/apis/table/tables/cliel5agy6anjkn?api-version=2015-04-08
-      content-type:
-      - application/json
-      date:
-      - Tue, 08 Oct 2019 19:54:08 GMT
-      location:
-      - https://management.azure.com/subscriptions/00000000-0000-0000-0000-000000000000/resourceGroups/cli_test_cosmosdb_table_resource_throughput000001/providers/Microsoft.DocumentDB/databaseAccounts/cli000002/apis/table/tables/cli000003/operationResults/1ed1be9f-17c6-46fc-b8e1-4fd4903f983b?api-version=2015-04-08
-=======
+      cache-control:
+      - no-store, no-cache
+      content-length:
+      - '32'
+      content-location:
       - https://management.documents.azure.com:450/subscriptions/0b1f6471-1bf0-4dda-aec3-cb9272f09590/resourceGroups/cli_test_cosmosdb_table_resource_throughput4q2kzesvjcx34mimdt6lktafw4xwklda/providers/Microsoft.DocumentDB/databaseAccounts/cliwybivezd24mg/apis/table/tables/clij2x6q4vhgqoc?api-version=2015-04-08
       content-type:
       - application/json
@@ -1500,7 +1150,6 @@
       - Mon, 21 Oct 2019 14:47:54 GMT
       location:
       - https://management.azure.com/subscriptions/00000000-0000-0000-0000-000000000000/resourceGroups/cli_test_cosmosdb_table_resource_throughput000001/providers/Microsoft.DocumentDB/databaseAccounts/cli000002/apis/table/tables/cli000003/operationResults/bae0cb2d-ce87-435a-b3db-1fa6684e74dc?api-version=2015-04-08
->>>>>>> 807faccc
       pragma:
       - no-cache
       server:
@@ -1512,11 +1161,7 @@
       x-ms-gatewayversion:
       - version=2.7.0
       x-ms-ratelimit-remaining-subscription-writes:
-<<<<<<< HEAD
-      - '1199'
-=======
       - '1174'
->>>>>>> 807faccc
     status:
       code: 202
       message: Accepted
@@ -1534,17 +1179,10 @@
       ParameterSetName:
       - -g -a -n --throughput
       User-Agent:
-<<<<<<< HEAD
-      - python/3.6.5 (Windows-10-10.0.17134-SP0) msrest/0.6.10 msrest_azure/0.6.1
-        azure-mgmt-cosmosdb/0.8.0 Azure-SDK-For-Python AZURECLI/2.0.74
-    method: GET
-    uri: https://management.azure.com/subscriptions/00000000-0000-0000-0000-000000000000/providers/Microsoft.DocumentDB/locations/westus/operationsStatus/1ed1be9f-17c6-46fc-b8e1-4fd4903f983b?api-version=2015-04-08
-=======
       - python/3.7.4 (Windows-10-10.0.18362-SP0) msrest/0.6.10 msrest_azure/0.6.2
         azure-mgmt-cosmosdb/0.8.0 Azure-SDK-For-Python AZURECLI/2.0.75
     method: GET
     uri: https://management.azure.com/subscriptions/00000000-0000-0000-0000-000000000000/providers/Microsoft.DocumentDB/locations/westus/operationsStatus/bae0cb2d-ce87-435a-b3db-1fa6684e74dc?api-version=2015-04-08
->>>>>>> 807faccc
   response:
     body:
       string: '{"status":"Succeeded","error":{}}'
@@ -1554,19 +1192,11 @@
       content-length:
       - '33'
       content-location:
-<<<<<<< HEAD
-      - https://management.documents.azure.com:450/subscriptions/fb3a3d6b-44c8-44f5-88c9-b20917c9b96b/providers/Microsoft.DocumentDB/locations/westus/operationsStatus/1ed1be9f-17c6-46fc-b8e1-4fd4903f983b?api-version=2015-04-08
-      content-type:
-      - application/json
-      date:
-      - Tue, 08 Oct 2019 19:54:39 GMT
-=======
       - https://management.documents.azure.com:450/subscriptions/0b1f6471-1bf0-4dda-aec3-cb9272f09590/providers/Microsoft.DocumentDB/locations/westus/operationsStatus/bae0cb2d-ce87-435a-b3db-1fa6684e74dc?api-version=2015-04-08
       content-type:
       - application/json
       date:
       - Mon, 21 Oct 2019 14:48:26 GMT
->>>>>>> 807faccc
       pragma:
       - no-cache
       server:
@@ -1598,41 +1228,24 @@
       ParameterSetName:
       - -g -a -n --throughput
       User-Agent:
-<<<<<<< HEAD
-      - python/3.6.5 (Windows-10-10.0.17134-SP0) msrest/0.6.10 msrest_azure/0.6.1
-        azure-mgmt-cosmosdb/0.8.0 Azure-SDK-For-Python AZURECLI/2.0.74
-=======
-      - python/3.7.4 (Windows-10-10.0.18362-SP0) msrest/0.6.10 msrest_azure/0.6.2
-        azure-mgmt-cosmosdb/0.8.0 Azure-SDK-For-Python AZURECLI/2.0.75
->>>>>>> 807faccc
+      - python/3.7.4 (Windows-10-10.0.18362-SP0) msrest/0.6.10 msrest_azure/0.6.2
+        azure-mgmt-cosmosdb/0.8.0 Azure-SDK-For-Python AZURECLI/2.0.75
     method: GET
     uri: https://management.azure.com/subscriptions/00000000-0000-0000-0000-000000000000/resourceGroups/cli_test_cosmosdb_table_resource_throughput000001/providers/Microsoft.DocumentDB/databaseAccounts/cli000002/apis/table/tables/cli000003?api-version=2015-04-08
   response:
     body:
-<<<<<<< HEAD
-      string: '{"properties":{"id":"cli000003","_rid":"1MklAOOfKdA=","_etag":"\"00000000-0000-0000-7e12-288ec80701d5\"","_ts":1570564453}}'
-=======
       string: '{"properties":{"id":"cli000003","_rid":"uopQANuCxBs=","_etag":"\"00000000-0000-0000-881e-87a1f40701d5\"","_ts":1571669278}}'
->>>>>>> 807faccc
     headers:
       cache-control:
       - no-store, no-cache
       content-length:
       - '129'
       content-location:
-<<<<<<< HEAD
-      - https://management.documents.azure.com:450/subscriptions/fb3a3d6b-44c8-44f5-88c9-b20917c9b96b/resourceGroups/cli_test_cosmosdb_table_resource_throughput242w22a2xr4y5ec6megdj2njpjriqifb/providers/Microsoft.DocumentDB/databaseAccounts/cliqw6cnpszvwnl/apis/table/tables/cliel5agy6anjkn?api-version=2015-04-08
-      content-type:
-      - application/json
-      date:
-      - Tue, 08 Oct 2019 19:54:40 GMT
-=======
       - https://management.documents.azure.com:450/subscriptions/0b1f6471-1bf0-4dda-aec3-cb9272f09590/resourceGroups/cli_test_cosmosdb_table_resource_throughput4q2kzesvjcx34mimdt6lktafw4xwklda/providers/Microsoft.DocumentDB/databaseAccounts/cliwybivezd24mg/apis/table/tables/clij2x6q4vhgqoc?api-version=2015-04-08
       content-type:
       - application/json
       date:
       - Mon, 21 Oct 2019 14:48:28 GMT
->>>>>>> 807faccc
       pragma:
       - no-cache
       server:
@@ -1664,13 +1277,8 @@
       ParameterSetName:
       - -g -a -n
       User-Agent:
-<<<<<<< HEAD
-      - python/3.6.5 (Windows-10-10.0.17134-SP0) msrest/0.6.10 msrest_azure/0.6.1
-        azure-mgmt-cosmosdb/0.8.0 Azure-SDK-For-Python AZURECLI/2.0.74
-=======
-      - python/3.7.4 (Windows-10-10.0.18362-SP0) msrest/0.6.10 msrest_azure/0.6.2
-        azure-mgmt-cosmosdb/0.8.0 Azure-SDK-For-Python AZURECLI/2.0.75
->>>>>>> 807faccc
+      - python/3.7.4 (Windows-10-10.0.18362-SP0) msrest/0.6.10 msrest_azure/0.6.2
+        azure-mgmt-cosmosdb/0.8.0 Azure-SDK-For-Python AZURECLI/2.0.75
       accept-language:
       - en-US
     method: GET
@@ -1684,19 +1292,11 @@
       content-length:
       - '85'
       content-location:
-<<<<<<< HEAD
-      - https://management.documents.azure.com:450/subscriptions/fb3a3d6b-44c8-44f5-88c9-b20917c9b96b/resourceGroups/cli_test_cosmosdb_table_resource_throughput242w22a2xr4y5ec6megdj2njpjriqifb/providers/Microsoft.DocumentDB/databaseAccounts/cliqw6cnpszvwnl/apis/table/tables/cliel5agy6anjkn/settings/throughput?api-version=2015-04-08
-      content-type:
-      - application/json
-      date:
-      - Tue, 08 Oct 2019 19:54:42 GMT
-=======
       - https://management.documents.azure.com:450/subscriptions/0b1f6471-1bf0-4dda-aec3-cb9272f09590/resourceGroups/cli_test_cosmosdb_table_resource_throughput4q2kzesvjcx34mimdt6lktafw4xwklda/providers/Microsoft.DocumentDB/databaseAccounts/cliwybivezd24mg/apis/table/tables/clij2x6q4vhgqoc/settings/throughput?api-version=2015-04-08
       content-type:
       - application/json
       date:
       - Mon, 21 Oct 2019 14:48:32 GMT
->>>>>>> 807faccc
       pragma:
       - no-cache
       server:
@@ -1732,13 +1332,8 @@
       ParameterSetName:
       - -g -a -n --throughput
       User-Agent:
-<<<<<<< HEAD
-      - python/3.6.5 (Windows-10-10.0.17134-SP0) msrest/0.6.10 msrest_azure/0.6.1
-        azure-mgmt-cosmosdb/0.8.0 Azure-SDK-For-Python AZURECLI/2.0.74
-=======
-      - python/3.7.4 (Windows-10-10.0.18362-SP0) msrest/0.6.10 msrest_azure/0.6.2
-        azure-mgmt-cosmosdb/0.8.0 Azure-SDK-For-Python AZURECLI/2.0.75
->>>>>>> 807faccc
+      - python/3.7.4 (Windows-10-10.0.18362-SP0) msrest/0.6.10 msrest_azure/0.6.2
+        azure-mgmt-cosmosdb/0.8.0 Azure-SDK-For-Python AZURECLI/2.0.75
       accept-language:
       - en-US
     method: PUT
@@ -1748,25 +1343,12 @@
       string: '{"status":"Enqueued","error":{}}'
     headers:
       azure-asyncoperation:
-<<<<<<< HEAD
-      - https://management.azure.com/subscriptions/00000000-0000-0000-0000-000000000000/providers/Microsoft.DocumentDB/locations/westus/operationsStatus/a6abdfb7-d383-4664-9e83-de17b0ba4824?api-version=2015-04-08
-=======
       - https://management.azure.com/subscriptions/00000000-0000-0000-0000-000000000000/providers/Microsoft.DocumentDB/locations/westus/operationsStatus/66f1523d-dde6-4754-ba4d-2476b0b65d16?api-version=2015-04-08
->>>>>>> 807faccc
-      cache-control:
-      - no-store, no-cache
-      content-length:
-      - '32'
-      content-location:
-<<<<<<< HEAD
-      - https://management.documents.azure.com:450/subscriptions/fb3a3d6b-44c8-44f5-88c9-b20917c9b96b/resourceGroups/cli_test_cosmosdb_table_resource_throughput242w22a2xr4y5ec6megdj2njpjriqifb/providers/Microsoft.DocumentDB/databaseAccounts/cliqw6cnpszvwnl/apis/table/tables/cliel5agy6anjkn/settings/throughput?api-version=2015-04-08
-      content-type:
-      - application/json
-      date:
-      - Tue, 08 Oct 2019 19:54:43 GMT
-      location:
-      - https://management.azure.com/subscriptions/00000000-0000-0000-0000-000000000000/resourceGroups/cli_test_cosmosdb_table_resource_throughput000001/providers/Microsoft.DocumentDB/databaseAccounts/cli000002/apis/table/tables/cli000003/settings/throughput/operationResults/a6abdfb7-d383-4664-9e83-de17b0ba4824?api-version=2015-04-08
-=======
+      cache-control:
+      - no-store, no-cache
+      content-length:
+      - '32'
+      content-location:
       - https://management.documents.azure.com:450/subscriptions/0b1f6471-1bf0-4dda-aec3-cb9272f09590/resourceGroups/cli_test_cosmosdb_table_resource_throughput4q2kzesvjcx34mimdt6lktafw4xwklda/providers/Microsoft.DocumentDB/databaseAccounts/cliwybivezd24mg/apis/table/tables/clij2x6q4vhgqoc/settings/throughput?api-version=2015-04-08
       content-type:
       - application/json
@@ -1774,7 +1356,6 @@
       - Mon, 21 Oct 2019 14:48:35 GMT
       location:
       - https://management.azure.com/subscriptions/00000000-0000-0000-0000-000000000000/resourceGroups/cli_test_cosmosdb_table_resource_throughput000001/providers/Microsoft.DocumentDB/databaseAccounts/cli000002/apis/table/tables/cli000003/settings/throughput/operationResults/66f1523d-dde6-4754-ba4d-2476b0b65d16?api-version=2015-04-08
->>>>>>> 807faccc
       pragma:
       - no-cache
       server:
@@ -1786,11 +1367,7 @@
       x-ms-gatewayversion:
       - version=2.7.0
       x-ms-ratelimit-remaining-subscription-writes:
-<<<<<<< HEAD
-      - '1199'
-=======
       - '1181'
->>>>>>> 807faccc
     status:
       code: 202
       message: Accepted
@@ -1808,17 +1385,10 @@
       ParameterSetName:
       - -g -a -n --throughput
       User-Agent:
-<<<<<<< HEAD
-      - python/3.6.5 (Windows-10-10.0.17134-SP0) msrest/0.6.10 msrest_azure/0.6.1
-        azure-mgmt-cosmosdb/0.8.0 Azure-SDK-For-Python AZURECLI/2.0.74
-    method: GET
-    uri: https://management.azure.com/subscriptions/00000000-0000-0000-0000-000000000000/providers/Microsoft.DocumentDB/locations/westus/operationsStatus/a6abdfb7-d383-4664-9e83-de17b0ba4824?api-version=2015-04-08
-=======
       - python/3.7.4 (Windows-10-10.0.18362-SP0) msrest/0.6.10 msrest_azure/0.6.2
         azure-mgmt-cosmosdb/0.8.0 Azure-SDK-For-Python AZURECLI/2.0.75
     method: GET
     uri: https://management.azure.com/subscriptions/00000000-0000-0000-0000-000000000000/providers/Microsoft.DocumentDB/locations/westus/operationsStatus/66f1523d-dde6-4754-ba4d-2476b0b65d16?api-version=2015-04-08
->>>>>>> 807faccc
   response:
     body:
       string: '{"status":"Succeeded","error":{}}'
@@ -1828,19 +1398,11 @@
       content-length:
       - '33'
       content-location:
-<<<<<<< HEAD
-      - https://management.documents.azure.com:450/subscriptions/fb3a3d6b-44c8-44f5-88c9-b20917c9b96b/providers/Microsoft.DocumentDB/locations/westus/operationsStatus/a6abdfb7-d383-4664-9e83-de17b0ba4824?api-version=2015-04-08
-      content-type:
-      - application/json
-      date:
-      - Tue, 08 Oct 2019 19:55:14 GMT
-=======
       - https://management.documents.azure.com:450/subscriptions/0b1f6471-1bf0-4dda-aec3-cb9272f09590/providers/Microsoft.DocumentDB/locations/westus/operationsStatus/66f1523d-dde6-4754-ba4d-2476b0b65d16?api-version=2015-04-08
       content-type:
       - application/json
       date:
       - Mon, 21 Oct 2019 14:49:07 GMT
->>>>>>> 807faccc
       pragma:
       - no-cache
       server:
@@ -1872,13 +1434,8 @@
       ParameterSetName:
       - -g -a -n --throughput
       User-Agent:
-<<<<<<< HEAD
-      - python/3.6.5 (Windows-10-10.0.17134-SP0) msrest/0.6.10 msrest_azure/0.6.1
-        azure-mgmt-cosmosdb/0.8.0 Azure-SDK-For-Python AZURECLI/2.0.74
-=======
-      - python/3.7.4 (Windows-10-10.0.18362-SP0) msrest/0.6.10 msrest_azure/0.6.2
-        azure-mgmt-cosmosdb/0.8.0 Azure-SDK-For-Python AZURECLI/2.0.75
->>>>>>> 807faccc
+      - python/3.7.4 (Windows-10-10.0.18362-SP0) msrest/0.6.10 msrest_azure/0.6.2
+        azure-mgmt-cosmosdb/0.8.0 Azure-SDK-For-Python AZURECLI/2.0.75
     method: GET
     uri: https://management.azure.com/subscriptions/00000000-0000-0000-0000-000000000000/resourceGroups/cli_test_cosmosdb_table_resource_throughput000001/providers/Microsoft.DocumentDB/databaseAccounts/cli000002/apis/table/tables/cli000003/settings/throughput?api-version=2015-04-08
   response:
@@ -1890,19 +1447,11 @@
       content-length:
       - '85'
       content-location:
-<<<<<<< HEAD
-      - https://management.documents.azure.com:450/subscriptions/fb3a3d6b-44c8-44f5-88c9-b20917c9b96b/resourceGroups/cli_test_cosmosdb_table_resource_throughput242w22a2xr4y5ec6megdj2njpjriqifb/providers/Microsoft.DocumentDB/databaseAccounts/cliqw6cnpszvwnl/apis/table/tables/cliel5agy6anjkn/settings/throughput?api-version=2015-04-08
-      content-type:
-      - application/json
-      date:
-      - Tue, 08 Oct 2019 19:55:15 GMT
-=======
       - https://management.documents.azure.com:450/subscriptions/0b1f6471-1bf0-4dda-aec3-cb9272f09590/resourceGroups/cli_test_cosmosdb_table_resource_throughput4q2kzesvjcx34mimdt6lktafw4xwklda/providers/Microsoft.DocumentDB/databaseAccounts/cliwybivezd24mg/apis/table/tables/clij2x6q4vhgqoc/settings/throughput?api-version=2015-04-08
       content-type:
       - application/json
       date:
       - Mon, 21 Oct 2019 14:49:09 GMT
->>>>>>> 807faccc
       pragma:
       - no-cache
       server:
