# --------------------------------------------------------------------------------------------
# Copyright (c) Microsoft Corporation. All rights reserved.
# Licensed under the MIT License. See License.txt in the project root for license information.
# --------------------------------------------------------------------------------------------

import time
import os

from azure_devtools.scenario_tests import AllowLargeResponse, live_only

from azure.cli.core.util import CLIError
from azure.cli.core.mock import DummyCli
from azure.cli.testsdk.base import execute
from azure.cli.testsdk.exceptions import CliTestError
from azure.cli.testsdk import (
    JMESPathCheck,
    JMESPathCheckExists,
    JMESPathCheckGreaterThan,
    NoneCheck,
    ResourceGroupPreparer,
    ScenarioTest,
    StorageAccountPreparer,
    KeyVaultPreparer,
    LiveScenarioTest,
    record_only)
from azure.cli.testsdk.preparers import (
    AbstractPreparer,
    SingleValueReplacer)
from azure.cli.command_modules.sql.custom import (
    ClientAuthenticationType,
    ClientType,
    ComputeModelType,
    ResourceIdType)
from datetime import datetime, timedelta
from time import sleep

# Constants
server_name_prefix = 'clitestserver'
server_name_max_length = 62
managed_instance_name_prefix = 'clitestmi'
instance_pool_name_prefix = 'clitestip'
managed_instance_name_max_length = 20


class SqlServerPreparer(AbstractPreparer, SingleValueReplacer):
    def __init__(self, name_prefix=server_name_prefix, parameter_name='server', location='westus',
                 admin_user='admin123', admin_password='SecretPassword123',
                 resource_group_parameter_name='resource_group', skip_delete=True):
        super(SqlServerPreparer, self).__init__(name_prefix, server_name_max_length)
        self.location = location
        self.parameter_name = parameter_name
        self.admin_user = admin_user
        self.admin_password = admin_password
        self.resource_group_parameter_name = resource_group_parameter_name
        self.skip_delete = skip_delete

    def create_resource(self, name, **kwargs):
        group = self._get_resource_group(**kwargs)
        template = 'az sql server create -l {} -g {} -n {} -u {} -p {}'
        execute(DummyCli(), template.format(self.location, group, name, self.admin_user, self.admin_password))
        return {self.parameter_name: name}

    def remove_resource(self, name, **kwargs):
        if not self.skip_delete:
            group = self._get_resource_group(**kwargs)
            execute(DummyCli(), 'az sql server delete -g {} -n {} --yes --no-wait'.format(group, name))

    def _get_resource_group(self, **kwargs):
        try:
            return kwargs.get(self.resource_group_parameter_name)
        except KeyError:
            template = 'To create a sql server account a resource group is required. Please add ' \
                       'decorator @{} in front of this storage account preparer.'
            raise CliTestError(template.format(ResourceGroupPreparer.__name__,
                                               self.resource_group_parameter_name))


class ManagedInstancePreparer(AbstractPreparer, SingleValueReplacer):
<<<<<<< HEAD
    location = 'westeurope'
    subnet = '/subscriptions/4cac86b0-1e56-48c2-9df2-669a6d2d87c5/resourceGroups/Committer-SwaggerAndGeneratedSDKs-MI-CLI/providers/Microsoft.Network/virtualNetworks/vnet-powershell-cli-testing/subnets/ManagedInstance'
    target_subnet_name = 'ManagedInstance2'
    target_vnet_name = 'vnet-powershell-cli-testing'
    target_subnet = '/subscriptions/4cac86b0-1e56-48c2-9df2-669a6d2d87c5/resourceGroups/Committer-SwaggerAndGeneratedSDKs-MI-CLI/providers/Microsoft.Network/virtualNetworks/{}/subnets/{}'.format(target_vnet_name, target_subnet_name)
    group = 'Committer-SwaggerAndGeneratedSDKs-MI-CLI'
    collation = "Serbian_Cyrillic_100_CS_AS"

    def __init__(self, name_prefix=managed_instance_name_prefix, parameter_name='mi', admin_user='admin123',
                 minimalTlsVersion='', user_assigned_identity_id='', identity_type='', pid='', otherParams='',
                 admin_password='SecretPassword123SecretPassword', public=True, tags='', skip_delete=False):
=======
    subscription_id = '4cac86b0-1e56-48c2-9df2-669a6d2d87c5'
    location = 'westeurope'
    subnet = '/subscriptions/4cac86b0-1e56-48c2-9df2-669a6d2d87c5/resourceGroups/Committer-SwaggerAndGeneratedSDKs-MI-CLI/providers/Microsoft.Network/virtualNetworks/vnet-powershell-cli-testing/subnets/ManagedInstance'
    group = 'Committer-SwaggerAndGeneratedSDKs-MI-CLI'
    collation = "Serbian_Cyrillic_100_CS_AS"

    licence = 'LicenseIncluded'
    v_core = 8
    storage = 32
    edition = 'GeneralPurpose'
    family = 'Gen5'
    proxy = 'Proxy'

    sec_location = 'westus'
    sec_subnet = '/subscriptions/4cac86b0-1e56-48c2-9df2-669a6d2d87c5/resourceGroups/Committer-SwaggerAndGeneratedSDKs-MI-CLI/providers/Microsoft.Network/virtualNetworks/secondary-vnet/subnets/ManagedInstance'

    def __init__(self, name_prefix=managed_instance_name_prefix, parameter_name='mi', admin_user='admin123',
                 minimalTlsVersion='', user_assigned_identity_id='', identity_type='', pid='', otherParams='',
                 admin_password='SecretPassword123SecretPassword', public=True, tags='', is_geo_secondary=False,
                 skip_delete=False):
>>>>>>> a12f5762
        super(ManagedInstancePreparer, self).__init__(name_prefix, server_name_max_length)
        self.parameter_name = parameter_name
        self.admin_user = admin_user
        self.admin_password = admin_password
        self.public = public
        self.skip_delete = skip_delete
        self.tags = tags
        self.minimalTlsVersion = minimalTlsVersion
        self.identityType = identity_type
        self.userAssignedIdentityId = user_assigned_identity_id
        self.pid = pid
        self.otherParams = otherParams
<<<<<<< HEAD

    def create_resource(self, name, **kwargs):
        licence = 'LicenseIncluded'
        v_core = 8
        storage = 32
        edition = 'GeneralPurpose'
        family = 'Gen5'
        proxy = 'Proxy'

        template = 'az sql mi create -g {} -n {} -l {} -u {} -p {} --subnet {} --license-type {} --collation {} --capacity {} --storage {} --edition {} --family {} --tags {} --proxy-override {}'
=======
        self.is_geo_secondary = is_geo_secondary

    def create_resource(self, name, **kwargs):
        location = self.location
        subnet = self.subnet
        v_core = self.v_core

        template = 'az sql mi create -g {} -n {} -l {} -u {} -p {} --subnet {} --license-type {}' \
                   ' --collation {} --capacity {} --storage {} --edition {} --family {} --tags {}' \
                   ' --proxy-override {}'

>>>>>>> a12f5762
        if self.public:
            template += ' --public-data-endpoint-enabled'

        if self.minimalTlsVersion:
            template += f" --minimal-tls-version {self.minimalTlsVersion}"

        if self.identityType == ResourceIdType.system_assigned_user_assigned.value or self.identityType == ResourceIdType.user_assigned.value:
            template += f" --assign-identity --user-assigned-identity-id {self.userAssignedIdentityId} --identity-type {self.identityType} --pid {self.pid}"

        if self.identityType == ResourceIdType.system_assigned.value:
            template += f" --assign-identity"

        if self.otherParams:
            template += f" {self.otherParams}"

<<<<<<< HEAD
        print(template)
        print(self.identityType)

        execute(DummyCli(), template.format(
            self.group, name, self.location,
            self.admin_user, self.admin_password,
            self.subnet, licence, self.collation,
            v_core, storage, edition, family, self.tags, proxy))
=======
        if self.is_geo_secondary:
            location = self.sec_location
            subnet = self.sec_subnet
            v_core = 4

        execute(DummyCli(), template.format(
            self.group, name, location,
            self.admin_user, self.admin_password,
            subnet, self.licence, self.collation,
            v_core, self.storage, self.edition,
            self.family, self.tags, self.proxy))
>>>>>>> a12f5762
        return {self.parameter_name: name, 'rg': self.group}

    def remove_resource(self, name, **kwargs):
        if not self.skip_delete:
            execute(DummyCli(), 'az sql mi delete -g {} -n {} --yes --no-wait'.format(self.group, name))


class SqlServerMgmtScenarioTest(ScenarioTest):
    @ResourceGroupPreparer(parameter_name='resource_group_1', location='westeurope')
    @ResourceGroupPreparer(parameter_name='resource_group_2', location='westeurope')
    def test_sql_server_mgmt(self, resource_group_1, resource_group_2, resource_group_location):
        server_name_1 = self.create_random_name(server_name_prefix, server_name_max_length)
        server_name_2 = self.create_random_name(server_name_prefix, server_name_max_length)
        admin_login = 'admin123'
        admin_passwords = ['SecretPassword123', 'SecretPassword456']

        # test create sql server with minimal required parameters
        server_1 = self.cmd('sql server create -g {} --name {} '
                            '--admin-user {} --admin-password {}'
                            .format(resource_group_1, server_name_1, admin_login, admin_passwords[0]),
                            checks=[
                                JMESPathCheck('name', server_name_1),
                                JMESPathCheck('location', resource_group_location),
                                JMESPathCheck('resourceGroup', resource_group_1),
                                JMESPathCheck('administratorLogin', admin_login),
                                JMESPathCheck('identity', None)]).get_output_in_json()

        # test list sql server should be 1
        self.cmd('sql server list -g {}'.format(resource_group_1), checks=[JMESPathCheck('length(@)', 1)])

        # test update sql server
        self.cmd('sql server update -g {} --name {} --admin-password {} -i'
                 .format(resource_group_1, server_name_1, admin_passwords[1]),
                 checks=[
                     JMESPathCheck('name', server_name_1),
                     JMESPathCheck('resourceGroup', resource_group_1),
                     JMESPathCheck('administratorLogin', admin_login),
                     JMESPathCheck('identity.type', 'SystemAssigned')])

        # test update without identity parameter, validate identity still exists
        # also use --id instead of -g/-n
        self.cmd('sql server update --ids {} --admin-password {}'
                 .format(server_1['id'], admin_passwords[0]),
                 checks=[
                     JMESPathCheck('name', server_name_1),
                     JMESPathCheck('resourceGroup', resource_group_1),
                     JMESPathCheck('administratorLogin', admin_login),
                     JMESPathCheck('identity.type', 'SystemAssigned')])

        # test create another sql server, with identity this time
        self.cmd('sql server create -g {} --name {} -l {} -i '
                 '--admin-user {} --admin-password {}'
                 .format(resource_group_2, server_name_2, resource_group_location, admin_login, admin_passwords[0]),
                 checks=[
                     JMESPathCheck('name', server_name_2),
                     JMESPathCheck('location', resource_group_location),
                     JMESPathCheck('resourceGroup', resource_group_2),
                     JMESPathCheck('administratorLogin', admin_login),
                     JMESPathCheck('identity.type', 'SystemAssigned')])

        # test list sql server in that group should be 1
        self.cmd('sql server list -g {}'.format(resource_group_2), checks=[JMESPathCheck('length(@)', 1)])

        # test list sql server in the subscription should be at least 2
        self.cmd('sql server list', checks=[JMESPathCheckGreaterThan('length(@)', 1)])

        # test show sql server
        self.cmd('sql server show -g {} --name {}'
                 .format(resource_group_1, server_name_1),
                 checks=[
                     JMESPathCheck('name', server_name_1),
                     JMESPathCheck('resourceGroup', resource_group_1),
                     JMESPathCheck('administratorLogin', admin_login)])

        self.cmd('sql server show --id {}'
                 .format(server_1['id']),
                 checks=[
                     JMESPathCheck('name', server_name_1),
                     JMESPathCheck('resourceGroup', resource_group_1),
                     JMESPathCheck('administratorLogin', admin_login)])

        self.cmd('sql server list-usages -g {} -n {}'
                 .format(resource_group_1, server_name_1),
                 checks=[JMESPathCheck('[0].resourceName', server_name_1)])

        # test delete sql server
        self.cmd('sql server delete --id {} --yes'
                 .format(server_1['id']), checks=NoneCheck())
        self.cmd('sql server delete -g {} --name {} --yes'
                 .format(resource_group_2, server_name_2), checks=NoneCheck())

        # test list sql server should be 0
        self.cmd('sql server list -g {}'.format(resource_group_1), checks=[NoneCheck()])

    @ResourceGroupPreparer(parameter_name='resource_group_1', location='westeurope')
    def test_sql_server_public_network_access_create_mgmt(self, resource_group_1, resource_group_location):
        server_name_1 = self.create_random_name(server_name_prefix, server_name_max_length)
        server_name_2 = self.create_random_name(server_name_prefix, server_name_max_length)
        server_name_3 = self.create_random_name(server_name_prefix, server_name_max_length)
        admin_login = 'admin123'
        admin_passwords = ['SecretPassword123', 'SecretPassword456']

        # test create sql server with no enable-public-network passed in, verify publicNetworkAccess == Enabled
        self.cmd('sql server create -g {} --name {} '
                 '--admin-user {} --admin-password {}'
                 .format(resource_group_1, server_name_1, admin_login, admin_passwords[0]),
                 checks=[
                     JMESPathCheck('name', server_name_1),
                     JMESPathCheck('location', resource_group_location),
                     JMESPathCheck('resourceGroup', resource_group_1),
                     JMESPathCheck('administratorLogin', admin_login),
                     JMESPathCheck('publicNetworkAccess', 'Enabled')])

        # test create sql server with enable-public-network == true passed in, verify publicNetworkAccess == Enabled
        self.cmd('sql server create -g {} --name {} '
                 '--admin-user {} --admin-password {} --enable-public-network {}'
                 .format(resource_group_1, server_name_2, admin_login, admin_passwords[0], 'true'),
                 checks=[
                     JMESPathCheck('name', server_name_2),
                     JMESPathCheck('location', resource_group_location),
                     JMESPathCheck('resourceGroup', resource_group_1),
                     JMESPathCheck('administratorLogin', admin_login),
                     JMESPathCheck('publicNetworkAccess', 'Enabled')])

        # test create sql server with enable-public-network == false passed in, verify publicNetworkAccess == Disabled
        #   note: although server does not have private links, creating server with disabled public network is allowed
        self.cmd('sql server create -g {} --name {} '
                 '--admin-user {} --admin-password {} -e {}'
                 .format(resource_group_1, server_name_3, admin_login, admin_passwords[0], 'false'),
                 checks=[
                     JMESPathCheck('name', server_name_3),
                     JMESPathCheck('location', resource_group_location),
                     JMESPathCheck('resourceGroup', resource_group_1),
                     JMESPathCheck('administratorLogin', admin_login),
                     JMESPathCheck('publicNetworkAccess', 'Disabled')])

        # test get sql server to verify publicNetworkAccess == 'Disabled' for the above server as expected
        #   note: although server does not have private links, creating server with disabled public network is allowed
        self.cmd('sql server show -g {} --name {}'
                 .format(resource_group_1, server_name_3),
                 checks=[
                     JMESPathCheck('name', server_name_3),
                     JMESPathCheck('resourceGroup', resource_group_1),
                     JMESPathCheck('administratorLogin', admin_login),
                     JMESPathCheck('publicNetworkAccess', 'Disabled')])

    @ResourceGroupPreparer(parameter_name='resource_group', location='westeurope')
    def test_sql_server_public_network_access_update_mgmt(self, resource_group, resource_group_location):
        server_name = self.create_random_name(server_name_prefix, server_name_max_length)
        server_name_2 = self.create_random_name(server_name_prefix, server_name_max_length)
        admin_login = 'admin123'
        admin_passwords = ['SecretPassword123', 'SecretPassword456']

        # test create sql server with no enable-public-network passed in, verify publicNetworkAccess == Enabled
        self.cmd('sql server create -g {} --name {} --admin-user {} --admin-password {}'
                 .format(resource_group, server_name, admin_login, admin_passwords[0]),
                 checks=[
                     JMESPathCheck('name', server_name),
                     JMESPathCheck('location', resource_group_location),
                     JMESPathCheck('resourceGroup', resource_group),
                     JMESPathCheck('administratorLogin', admin_login),
                     JMESPathCheck('publicNetworkAccess', 'Enabled')])

        # test update sql server with enable-public-network == false passed in, verify publicNetworkAccess == Disabled
        #   note: we test for exception thrown here since this server does not have private links so updating server
        #         to disable public network access will throw an error
        try:
            self.cmd('sql server update -g {} -n {} --enable-public-network {}'
                     .format(resource_group, server_name, 'false'))
        except Exception as e:
            expectedmessage = "Unable to set Deny Public Network Access to Yes since there is no private endpoint enabled to access the server"
            if expectedmessage in str(e):
                pass

        # test create sql server with enable-public-network == false passed in, verify publicNetworkAccess == Disabled
        #   note: although server does not have private links, creating server with disabled public network is allowed
        self.cmd('sql server create -g {} --name {} '
                 '--admin-user {} --admin-password {} -e {}'
                 .format(resource_group, server_name_2, admin_login, admin_passwords[0], 'false'),
                 checks=[
                     JMESPathCheck('name', server_name_2),
                     JMESPathCheck('location', resource_group_location),
                     JMESPathCheck('resourceGroup', resource_group),
                     JMESPathCheck('administratorLogin', admin_login),
                     JMESPathCheck('publicNetworkAccess', 'Disabled')])

        # test update sql server with no enable-public-network passed in, verify publicNetworkAccess == Disabled
        #   note: we test for exception thrown here since this server does not have private links so updating server
        #         to disable public network access will throw an error
        try:
            self.cmd('sql server update -g {} -n {} -i'
                     .format(resource_group, server_name_2))
        except Exception as e:
            expectedmessage = "Unable to set Deny Public Network Access to Yes since there is no private endpoint enabled to access the server"
            if expectedmessage in str(e):
                pass

        # test update sql server with enable-public-network == true passed in, verify publicNetworkAccess == Enabled
        self.cmd('sql server update -g {} -n {} -e {}'
                 .format(resource_group, server_name_2, 'true'),
                 checks=[
                     JMESPathCheck('name', server_name_2),
                     JMESPathCheck('publicNetworkAccess', 'Enabled')])


class SqlServerFirewallMgmtScenarioTest(ScenarioTest):
    @ResourceGroupPreparer()
    @SqlServerPreparer(location='eastus')
    def test_sql_firewall_mgmt(self, resource_group, resource_group_location, server):
        firewall_rule_1 = 'rule1'
        start_ip_address_1 = '0.0.0.0'
        end_ip_address_1 = '255.255.255.255'
        firewall_rule_2 = 'rule2'
        start_ip_address_2 = '123.123.123.123'
        end_ip_address_2 = '123.123.123.124'
        # allow_all_azure_ips_rule = 'AllowAllAzureIPs'
        # allow_all_azure_ips_address = '0.0.0.0'

        # test sql server firewall-rule create
        fw_rule_1 = self.cmd('sql server firewall-rule create --name {} -g {} --server {} '
                             '--start-ip-address {} --end-ip-address {}'
                             .format(firewall_rule_1, resource_group, server,
                                     start_ip_address_1, end_ip_address_1),
                             checks=[
                                 JMESPathCheck('name', firewall_rule_1),
                                 JMESPathCheck('resourceGroup', resource_group),
                                 JMESPathCheck('startIpAddress', start_ip_address_1),
                                 JMESPathCheck('endIpAddress', end_ip_address_1)]).get_output_in_json()

        # test sql server firewall-rule show by group/server/name
        self.cmd('sql server firewall-rule show --name {} -g {} --server {}'
                 .format(firewall_rule_1, resource_group, server),
                 checks=[
                     JMESPathCheck('name', firewall_rule_1),
                     JMESPathCheck('resourceGroup', resource_group),
                     JMESPathCheck('startIpAddress', start_ip_address_1),
                     JMESPathCheck('endIpAddress', end_ip_address_1)])

        # test sql server firewall-rule show by id
        self.cmd('sql server firewall-rule show --id {}'
                 .format(fw_rule_1['id']),
                 checks=[
                     JMESPathCheck('name', firewall_rule_1),
                     JMESPathCheck('resourceGroup', resource_group),
                     JMESPathCheck('startIpAddress', start_ip_address_1),
                     JMESPathCheck('endIpAddress', end_ip_address_1)])

        # test sql server firewall-rule update by group/server/name
        self.cmd('sql server firewall-rule update --name {} -g {} --server {} '
                 '--start-ip-address {} --end-ip-address {}'
                 .format(firewall_rule_1, resource_group, server,
                         start_ip_address_2, end_ip_address_2),
                 checks=[
                     JMESPathCheck('name', firewall_rule_1),
                     JMESPathCheck('resourceGroup', resource_group),
                     JMESPathCheck('startIpAddress', start_ip_address_2),
                     JMESPathCheck('endIpAddress', end_ip_address_2)])

        # test sql server firewall-rule update by id
        self.cmd('sql server firewall-rule update --id {} '
                 '--start-ip-address {}'
                 .format(fw_rule_1['id'], start_ip_address_1),
                 checks=[
                     JMESPathCheck('name', firewall_rule_1),
                     JMESPathCheck('resourceGroup', resource_group),
                     JMESPathCheck('startIpAddress', start_ip_address_1),
                     JMESPathCheck('endIpAddress', end_ip_address_2)])

        self.cmd('sql server firewall-rule update --name {} -g {} --server {} '
                 '--end-ip-address {}'
                 .format(firewall_rule_1, resource_group, server,
                         end_ip_address_1),
                 checks=[
                     JMESPathCheck('name', firewall_rule_1),
                     JMESPathCheck('resourceGroup', resource_group),
                     JMESPathCheck('startIpAddress', start_ip_address_1),
                     JMESPathCheck('endIpAddress', end_ip_address_1)])

        # test sql server firewall-rule create another rule
        self.cmd('sql server firewall-rule create --name {} -g {} --server {} '
                 '--start-ip-address {} --end-ip-address {}'
                 .format(firewall_rule_2, resource_group, server,
                         start_ip_address_2, end_ip_address_2),
                 checks=[
                     JMESPathCheck('name', firewall_rule_2),
                     JMESPathCheck('resourceGroup', resource_group),
                     JMESPathCheck('startIpAddress', start_ip_address_2),
                     JMESPathCheck('endIpAddress', end_ip_address_2)])

        # test sql server firewall-rule list
        self.cmd('sql server firewall-rule list -g {} --server {}'
                 .format(resource_group, server), checks=[JMESPathCheck('length(@)', 2)])

        # # test sql server firewall-rule create azure ip rule
        # self.cmd('sql server firewall-rule allow-all-azure-ips -g {} --server {} '
        #          .format(resource_group, server), checks=[
        #                      JMESPathCheck('name', allow_all_azure_ips_rule),
        #                      JMESPathCheck('resourceGroup', resource_group),
        #                      JMESPathCheck('startIpAddress', allow_all_azure_ips_address),
        #                      JMESPathCheck('endIpAddress', allow_all_azure_ips_address)])

        # # test sql server firewall-rule list
        # self.cmd('sql server firewall-rule list -g {} --server {}'
        #          .format(resource_group, server), checks=[JMESPathCheck('length(@)', 3)])

        # test sql server firewall-rule delete
        self.cmd('sql server firewall-rule delete --id {}'
                 .format(fw_rule_1['id']), checks=NoneCheck())
        self.cmd('sql server firewall-rule list -g {} --server {}'
                 .format(resource_group, server), checks=[JMESPathCheck('length(@)', 1)])

        self.cmd('sql server firewall-rule delete --name {} -g {} --server {}'
                 .format(firewall_rule_2, resource_group, server), checks=NoneCheck())
        self.cmd('sql server firewall-rule list -g {} --server {}'
                 .format(resource_group, server), checks=[NoneCheck()])


class SqlServerOutboundFirewallMgmtScenarioTest(ScenarioTest):
    @ResourceGroupPreparer(location='eastus')
    @SqlServerPreparer(location='eastus')
    def test_sql_outbound_firewall_mgmt(self, resource_group, resource_group_location, server):
        outbound_firewall_rule_allowed_fqdn_1 = 'testOBFR1'
        outbound_firewall_rule_allowed_fqdn_2 = 'testOBFR2'

        # test sql server outbound-firewall-rule create
        self.cmd('sql server outbound-firewall-rule create -g {} --server {} --outbound-rule-fqdn {}'
                 .format(resource_group, server, outbound_firewall_rule_allowed_fqdn_1),
                 checks=[
                     JMESPathCheck('resourceGroup', resource_group),
                     JMESPathCheck('name', outbound_firewall_rule_allowed_fqdn_1)])

        # test sql server outbound-firewall-rule show by group/server/name
        self.cmd('sql server outbound-firewall-rule show -g {} --server {} --outbound-rule-fqdn {}'
                 .format(resource_group, server, outbound_firewall_rule_allowed_fqdn_1),
                 checks=[
                     JMESPathCheck('resourceGroup', resource_group),
                     JMESPathCheck('name', outbound_firewall_rule_allowed_fqdn_1)])

        # test sql server outbound-firewall-rule create another rule
        self.cmd('sql server outbound-firewall-rule create -g {} --server {} --outbound-rule-fqdn {}'
                 .format(resource_group, server, outbound_firewall_rule_allowed_fqdn_2),
                 checks=[
                     JMESPathCheck('resourceGroup', resource_group),
                     JMESPathCheck('name', outbound_firewall_rule_allowed_fqdn_2)])

        # test sql server outbound-firewall-rule list
        self.cmd('sql server outbound-firewall-rule list -g {} --server {}'
                 .format(resource_group, server), checks=[JMESPathCheck('length(@)', 2)])

        # test sql server outbound-firewall-rule delete
        self.cmd('sql server outbound-firewall-rule delete -g {} --server {} --outbound-rule-fqdn {}'
                 .format(resource_group, server, outbound_firewall_rule_allowed_fqdn_2), checks=NoneCheck())
        self.cmd('sql server outbound-firewall-rule list -g {} --server {}'
                 .format(resource_group, server), checks=[JMESPathCheck('length(@)', 1)])


class SqlServerDbMgmtScenarioTest(ScenarioTest):
    @ResourceGroupPreparer(location='eastus2')
    @SqlServerPreparer(location='eastus2')
    def test_sql_db_mgmt(self, resource_group, resource_group_location, server):
        database_name = "cliautomationdb01"
        database_name_2 = "cliautomationdb02"
        database_name_3 = "cliautomationdb03"
        update_service_objective = 'P1'
        update_storage = '10GB'
        update_storage_bytes = str(10 * 1024 * 1024 * 1024)
        read_scale_disabled = 'Disabled'
        read_scale_enabled = 'Enabled'
        backup_storage_redundancy_local = 'local'
        backup_storage_redundancy_zone = 'zone'

        # test sql db commands
        db1 = self.cmd('sql db create -g {} --server {} --name {} --read-scale {} --backup-storage-redundancy {} --yes'
                       .format(resource_group, server, database_name, read_scale_disabled,
                               backup_storage_redundancy_local),
                       checks=[
                           JMESPathCheck('resourceGroup', resource_group),
                           JMESPathCheck('name', database_name),
                           JMESPathCheck('location', resource_group_location),
                           JMESPathCheck('elasticPoolId', None),
                           JMESPathCheck('status', 'Online'),
                           JMESPathCheck('zoneRedundant', False),
                           JMESPathCheck('readScale', 'Disabled'),
                           JMESPathCheck('highAvailabilityReplicaCount', None),
                           JMESPathCheck('requestedBackupStorageRedundancy', 'Local')]).get_output_in_json()

        self.cmd('sql db list -g {} --server {}'
                 .format(resource_group, server),
                 checks=[
                     JMESPathCheck('length(@)', 2),
                     JMESPathCheck('sort([].name)', sorted([database_name, 'master'])),
                     JMESPathCheck('[0].resourceGroup', resource_group),
                     JMESPathCheck('[1].resourceGroup', resource_group)])

        self.cmd('sql db list-usages -g {} --server {} --name {}'
                 .format(resource_group, server, database_name),
                 checks=[JMESPathCheck('[0].resourceGroup', resource_group)])

        # Show by group/server/name
        self.cmd('sql db show -g {} --server {} --name {}'
                 .format(resource_group, server, database_name),
                 checks=[
                     JMESPathCheck('name', database_name),
                     JMESPathCheck('resourceGroup', resource_group)])

        # Show by id
        self.cmd('sql db show --id {}'
                 .format(db1['id']),
                 checks=[
                     JMESPathCheck('name', database_name),
                     JMESPathCheck('resourceGroup', resource_group)])

        # Update by group/server/name
        self.cmd('sql db update -g {} -s {} -n {} --service-objective {} --max-size {} --read-scale {}'
                 ' --set tags.key1=value1 --backup-storage-redundancy {}'
                 .format(resource_group, server, database_name,
                         update_service_objective, update_storage,
                         read_scale_enabled, backup_storage_redundancy_zone),
                 checks=[
                     JMESPathCheck('resourceGroup', resource_group),
                     JMESPathCheck('name', database_name),
                     JMESPathCheck('requestedServiceObjectiveName', update_service_objective),
                     JMESPathCheck('maxSizeBytes', update_storage_bytes),
                     JMESPathCheck('tags.key1', 'value1'),
                     JMESPathCheck('readScale', 'Enabled'),
                     JMESPathCheck('highAvailabilityReplicaCount', None)])

        # Update by id
        self.cmd('sql db update --id {} --set tags.key2=value2'
                 .format(db1['id']),
                 checks=[
                     JMESPathCheck('resourceGroup', resource_group),
                     JMESPathCheck('name', database_name),
                     JMESPathCheck('requestedServiceObjectiveName', update_service_objective),
                     JMESPathCheck('maxSizeBytes', update_storage_bytes),
                     JMESPathCheck('tags.key2', 'value2')])

        # Rename by group/server/name
        db2 = self.cmd('sql db rename -g {} -s {} -n {} --new-name {}'
                       .format(resource_group, server, database_name, database_name_2),
                       checks=[
                           JMESPathCheck('resourceGroup', resource_group),
                           JMESPathCheck('name', database_name_2)]).get_output_in_json()

        # Rename by id
        db3 = self.cmd('sql db rename --id {} --new-name {}'
                       .format(db2['id'], database_name_3),
                       checks=[
                           JMESPathCheck('resourceGroup', resource_group),
                           JMESPathCheck('name', database_name_3)]).get_output_in_json()

        # Delete by group/server/name
        self.cmd('sql db delete -g {} --server {} --name {} --yes'
                 .format(resource_group, server, database_name_3),
                 checks=[NoneCheck()])

        # Delete by id
        self.cmd('sql db delete --id {} --yes'
                 .format(db3['id']),
                 checks=[NoneCheck()])

    @ResourceGroupPreparer(location='westus2')
    @SqlServerPreparer(location='westus2')
    @AllowLargeResponse()
    def test_sql_db_vcore_mgmt(self, resource_group, resource_group_location, server):
        database_name = "cliautomationdb01"

        # Create database with vcore edition
        vcore_edition = 'GeneralPurpose'
        self.cmd('sql db create -g {} --server {} --name {} --edition {}'
                 .format(resource_group, server, database_name, vcore_edition),
                 checks=[
                     JMESPathCheck('resourceGroup', resource_group),
                     JMESPathCheck('name', database_name),
                     JMESPathCheck('edition', vcore_edition),
                     JMESPathCheck('sku.tier', vcore_edition)])

        # Update database to dtu edition
        dtu_edition = 'Standard'
        dtu_capacity = 10
        self.cmd('sql db update -g {} --server {} --name {} --edition {} --capacity {} --max-size 250GB'
                 .format(resource_group, server, database_name, dtu_edition, dtu_capacity),
                 checks=[
                     JMESPathCheck('resourceGroup', resource_group),
                     JMESPathCheck('name', database_name),
                     JMESPathCheck('edition', dtu_edition),
                     JMESPathCheck('sku.tier', dtu_edition),
                     JMESPathCheck('sku.capacity', dtu_capacity)])

        # Update database back to vcore edition
        vcore_family = 'Gen5'
        vcore_capacity = 4
        self.cmd('sql db update -g {} --server {} --name {} -e {} -c {} -f {}'
                 .format(resource_group, server, database_name, vcore_edition,
                         vcore_capacity, vcore_family),
                 checks=[
                     JMESPathCheck('resourceGroup', resource_group),
                     JMESPathCheck('name', database_name),
                     JMESPathCheck('edition', vcore_edition),
                     JMESPathCheck('sku.tier', vcore_edition),
                     JMESPathCheck('sku.capacity', vcore_capacity),
                     JMESPathCheck('sku.family', vcore_family)])

        # Update only family
        vcore_family_updated = 'Gen5'

        # Update only capacity
        vcore_capacity_updated = 8
        self.cmd('sql db update -g {} -s {} -n {} --capacity {}'
                 .format(resource_group, server, database_name, vcore_capacity_updated),
                 checks=[
                     JMESPathCheck('resourceGroup', resource_group),
                     JMESPathCheck('name', database_name),
                     JMESPathCheck('edition', vcore_edition),
                     JMESPathCheck('sku.tier', vcore_edition),
                     JMESPathCheck('sku.capacity', vcore_capacity_updated),
                     JMESPathCheck('sku.family', vcore_family_updated)])

        # Update only edition
        vcore_edition_updated = 'BusinessCritical'
        self.cmd('sql db update -g {} -s {} -n {} --tier {}'
                 .format(resource_group, server, database_name, vcore_edition_updated),
                 checks=[
                     JMESPathCheck('resourceGroup', resource_group),
                     JMESPathCheck('name', database_name),
                     JMESPathCheck('edition', vcore_edition_updated),
                     JMESPathCheck('sku.tier', vcore_edition_updated),
                     JMESPathCheck('sku.capacity', vcore_capacity_updated),
                     JMESPathCheck('sku.family', vcore_family_updated)])

        # Create database with vcore edition and all sku properties specified
        database_name_2 = 'cliautomationdb02'
        vcore_edition = 'GeneralPurpose'
        self.cmd('sql db create -g {} --server {} --name {} -e {} -c {} -f {}'
                 .format(resource_group, server, database_name_2,
                         vcore_edition_updated, vcore_capacity_updated,
                         vcore_family_updated),
                 checks=[
                     JMESPathCheck('resourceGroup', resource_group),
                     JMESPathCheck('name', database_name_2),
                     JMESPathCheck('edition', vcore_edition_updated),
                     JMESPathCheck('sku.tier', vcore_edition_updated),
                     JMESPathCheck('sku.capacity', vcore_capacity_updated),
                     JMESPathCheck('sku.family', vcore_family_updated)])

    @ResourceGroupPreparer(name_prefix='clitest-sql', location='eastus2')
    @SqlServerPreparer(name_prefix='clitest-sql', location='eastus2')
    @AllowLargeResponse()
    def test_sql_db_read_replica_mgmt(self, resource_group, resource_group_location, server):
        database_name = "cliautomationdb01"

        # Create database with Hyperscale edition
        edition = 'Hyperscale'
        family = 'Gen5'
        capacity = 2
        self.cmd('sql db create -g {} --server {} --name {} --edition {} --family {} --capacity {} --ha-replicas {}'
                 .format(resource_group, server, database_name, edition, family, capacity, 4),
                 checks=[
                     JMESPathCheck('resourceGroup', resource_group),
                     JMESPathCheck('name', database_name),
                     JMESPathCheck('edition', edition),
                     JMESPathCheck('sku.tier', edition),
                     JMESPathCheck('readScale', 'Enabled'),
                     JMESPathCheck('highAvailabilityReplicaCount', '4')])

        # Increase read replicas
        self.cmd('sql db update -g {} --server {} --name {} --read-replicas {}'
                 .format(resource_group, server, database_name, 3),
                 checks=[
                     JMESPathCheck('readScale', 'Enabled'),
                     JMESPathCheck('highAvailabilityReplicaCount', '3')])

        # Decrease read replicas
        self.cmd('sql db update -g {} --server {} --name {} --read-replicas {}'
                 .format(resource_group, server, database_name, 0),
                 checks=[
                     JMESPathCheck('readScale', 'Disabled'),
                     JMESPathCheck('highAvailabilityReplicaCount', '0')])

        # Alternate syntax
        self.cmd('sql db update -g {} --server {} --name {} --ha-replicas {}'
                 .format(resource_group, server, database_name, 2),
                 checks=[
                     JMESPathCheck('readScale', 'Enabled'),
                     JMESPathCheck('highAvailabilityReplicaCount', '2')])

    @ResourceGroupPreparer(location='westcentralus')
    @SqlServerPreparer(location='westcentralus')
    def test_sql_db_ledger(self, resource_group, resource_group_location, server):
        database_name_one = "cliautomationdb01"
        database_name_two = "cliautomationdb02"

        # test sql db is created with ledger off by default
        self.cmd('sql db create -g {} --server {} --name {} --yes'
                 .format(resource_group, server, database_name_one),
                 checks=[
                     JMESPathCheck('resourceGroup', resource_group),
                     JMESPathCheck('name', database_name_one),
                     JMESPathCheck('location', resource_group_location),
                     JMESPathCheck('ledgerOn', False)])

        self.cmd('sql db show -g {} -s {} --name {}'
                 .format(resource_group, server, database_name_one),
                 checks=[
                     JMESPathCheck('resourceGroup', resource_group),
                     JMESPathCheck('name', database_name_one),
                     JMESPathCheck('location', resource_group_location),
                     JMESPathCheck('ledgerOn', False)])

        # test sql db with ledger on
        self.cmd('sql db create -g {} --server {} --name {} --ledger-on --yes'
                 .format(resource_group, server, database_name_two),
                 checks=[
                     JMESPathCheck('resourceGroup', resource_group),
                     JMESPathCheck('name', database_name_two),
                     JMESPathCheck('location', resource_group_location),
                     JMESPathCheck('ledgerOn', True)])

        self.cmd('sql db show -g {} -s {} --name {}'
                 .format(resource_group, server, database_name_two),
                 checks=[
                     JMESPathCheck('resourceGroup', resource_group),
                     JMESPathCheck('name', database_name_two),
                     JMESPathCheck('location', resource_group_location),
                     JMESPathCheck('ledgerOn', True)])


class SqlServerServerlessDbMgmtScenarioTest(ScenarioTest):
    @ResourceGroupPreparer(location='westus2')
    @SqlServerPreparer(location='westus2')
    @AllowLargeResponse()
    def test_sql_db_serverless_mgmt(self, resource_group, resource_group_location, server):
        database_name = "cliautomationdb01"
        compute_model_serverless = ComputeModelType.serverless
        compute_model_provisioned = ComputeModelType.provisioned

        # Create database with vcore edition
        vcore_edition = 'GeneralPurpose'
        self.cmd('sql db create -g {} --server {} --name {} --edition {}'
                 .format(resource_group, server, database_name, vcore_edition),
                 checks=[
                     JMESPathCheck('resourceGroup', resource_group),
                     JMESPathCheck('name', database_name),
                     JMESPathCheck('edition', vcore_edition),
                     JMESPathCheck('sku.tier', vcore_edition)])

        # Update database to serverless offering
        self.cmd('sql db update -g {} --server {} --name {} --compute-model {}'
                 .format(resource_group, server, database_name, compute_model_serverless),
                 checks=[
                     JMESPathCheck('resourceGroup', resource_group),
                     JMESPathCheck('name', database_name),
                     JMESPathCheck('edition', vcore_edition),
                     JMESPathCheck('sku.tier', vcore_edition),
                     JMESPathCheck('sku.name', 'GP_S_Gen5')])

        # Update auto pause delay and min capacity
        auto_pause_delay = 120
        min_capacity = 1.0
        self.cmd('sql db update -g {} -s {} -n {} --auto-pause-delay {} --min-capacity {}'
                 .format(resource_group, server, database_name, auto_pause_delay, min_capacity),
                 checks=[
                     JMESPathCheck('resourceGroup', resource_group),
                     JMESPathCheck('name', database_name),
                     JMESPathCheck('edition', vcore_edition),
                     JMESPathCheck('sku.tier', vcore_edition),
                     JMESPathCheck('autoPauseDelay', auto_pause_delay),
                     JMESPathCheck('minCapacity', min_capacity)])

        # Update only vCores
        vCores = 8
        self.cmd('sql db update -g {} -s {} -n {} -c {}'
                 .format(resource_group, server, database_name, vCores),
                 checks=[
                     JMESPathCheck('resourceGroup', resource_group),
                     JMESPathCheck('name', database_name),
                     JMESPathCheck('edition', vcore_edition),
                     JMESPathCheck('sku.tier', vcore_edition),
                     JMESPathCheck('sku.capacity', vCores)])

        # Update back to provisioned database offering
        self.cmd('sql db update -g {} --server {} --name {} --compute-model {}'
                 .format(resource_group, server, database_name, compute_model_provisioned),
                 checks=[
                     JMESPathCheck('resourceGroup', resource_group),
                     JMESPathCheck('name', database_name),
                     JMESPathCheck('edition', vcore_edition),
                     JMESPathCheck('sku.tier', vcore_edition),
                     JMESPathCheck('sku.name', 'GP_Gen5')])

        # Create database with vcore edition with everything specified for Serverless
        database_name_2 = 'cliautomationdb02'
        vcore_edition = 'GeneralPurpose'
        vcore_family = 'Gen5'
        vcore_capacity = 4
        auto_pause_delay = 120
        min_capacity = 1.0

        self.cmd(
            'sql db create -g {} --server {} --name {} -e {} -c {} -f {} --compute-model {} --auto-pause-delay {} --min-capacity {}'
                .format(resource_group, server, database_name_2,
                        vcore_edition, vcore_capacity,
                        vcore_family, compute_model_serverless, auto_pause_delay, min_capacity),
            checks=[
                JMESPathCheck('resourceGroup', resource_group),
                JMESPathCheck('name', database_name_2),
                JMESPathCheck('edition', vcore_edition),
                JMESPathCheck('sku.tier', vcore_edition),
                JMESPathCheck('sku.capacity', vcore_capacity),
                JMESPathCheck('sku.family', vcore_family),
                JMESPathCheck('sku.name', 'GP_S_Gen5'),
                JMESPathCheck('autoPauseDelay', auto_pause_delay),
                JMESPathCheck('minCapacity', min_capacity)])


class SqlServerDbOperationMgmtScenarioTest(ScenarioTest):
    @ResourceGroupPreparer(location='westeurope')
    @SqlServerPreparer(location='westeurope')
    def test_sql_db_operation_mgmt(self, resource_group, resource_group_location, server):
        database_name = "cliautomationdb01"
        update_service_objective = 'GP_Gen5_8'

        # Create db
        self.cmd('sql db create -g {} -s {} -n {} --yes'
                 .format(resource_group, server, database_name),
                 checks=[
                     JMESPathCheck('resourceGroup', resource_group),
                     JMESPathCheck('name', database_name),
                     JMESPathCheck('status', 'Online')])

        # Update DB with --no-wait
        self.cmd('sql db update -g {} -s {} -n {} --service-objective {} --no-wait'
                 .format(resource_group, server, database_name, update_service_objective))

        # List operations
        ops = list(
            self.cmd('sql db op list -g {} -s {} -d {}'
                     .format(resource_group, server, database_name),
                     checks=[
                         JMESPathCheck('length(@)', 1),
                         JMESPathCheck('[0].resourceGroup', resource_group),
                         JMESPathCheck('[0].databaseName', database_name)
                     ])
                .get_output_in_json())

        # Cancel operation
        self.cmd('sql db op cancel -g {} -s {} -d {} -n {}'
                 .format(resource_group, server, database_name, ops[0]['name']))


class SqlServerDbShortTermRetentionScenarioTest(ScenarioTest):
    def test_sql_db_short_term_retention(self):
        # Initial parameters. default_diffbackup_hours will be changed to 24 soon.
        self.kwargs.update({
            'resource_group': 'WestUS2ResourceGroup',
            'server_name': 'lillian-westus2-server',
            'database_name': 'ps5691',
            'retention_days_v1': 7,
            'diffbackup_hours_v1': 24,
            'retention_days_v2': 6,
            'diffbackup_hours_v2': 12
        })

        # Test UPDATE short term retention policy on live database, value updated to v1.
        self.cmd(
            'sql db str-policy set -g {resource_group} -s {server_name} -n {database_name} --retention-days {retention_days_v1} --diffbackup-hours {diffbackup_hours_v1}',
            checks=[
                self.check('resourceGroup', '{resource_group}'),
                self.check('retentionDays', '{retention_days_v1}'),
                self.check('diffBackupIntervalInHours', '{diffbackup_hours_v1}')])

        # Test GET short term retention policy on live database, value equals to v1.
        self.cmd(
            'sql db str-policy show -g {resource_group} -s {server_name} -n {database_name}',
            checks=[
                self.check('resourceGroup', '{resource_group}'),
                self.check('retentionDays', '{retention_days_v1}'),
                self.check('diffBackupIntervalInHours', '{diffbackup_hours_v1}')])

        # Test UPDATE short term retention policy on live database, value updated to v2.
        self.cmd(
            'sql db str-policy set -g {resource_group} -s {server_name} -n {database_name} --retention-days {retention_days_v2} --diffbackup-hours {diffbackup_hours_v2}',
            checks=[
                self.check('resourceGroup', '{resource_group}'),
                self.check('retentionDays', '{retention_days_v2}'),
                self.check('diffBackupIntervalInHours', '{diffbackup_hours_v2}')])


class SqlServerDbLongTermRetentionScenarioTest(ScenarioTest):
    def test_sql_db_long_term_retention(
            self):
        self.kwargs.update({
            'rg': 'ayang',
            'loc': 'southeastasia',
            'server_name': 'ayang-seas',
            'database_name': 'db1',
            'weekly_retention': 'P1W',
            'monthly_retention': 'P1M',
            'yearly_retention': 'P2M',
            'week_of_year': 12
        })

        # test update long term retention on live database
        self.cmd(
            'sql db ltr-policy set -g {rg} -s {server_name} -n {database_name}'
            ' --weekly-retention {weekly_retention} --monthly-retention {monthly_retention}'
            ' --yearly-retention {yearly_retention} --week-of-year {week_of_year}',
            checks=[
                self.check('resourceGroup', '{rg}'),
                self.check('weeklyRetention', '{weekly_retention}'),
                self.check('monthlyRetention', '{monthly_retention}'),
                self.check('yearlyRetention', '{yearly_retention}')])

        # test get long term retention policy on live database
        self.cmd(
            'sql db ltr-policy show -g {rg} -s {server_name} -n {database_name}',
            checks=[
                self.check('resourceGroup', '{rg}'),
                self.check('weeklyRetention', '{weekly_retention}'),
                self.check('monthlyRetention', '{monthly_retention}'),
                self.check('yearlyRetention', '{yearly_retention}')])

        # test list long term retention backups for location
        # with resource group
        self.cmd(
            'sql db ltr-backup list -l {loc} -g {rg}',
            checks=[
                self.greater_than('length(@)', 0)])
        # without resource group
        self.cmd(
            'sql db ltr-backup list -l {loc}',
            checks=[
                self.greater_than('length(@)', 0)])

        # test list long term retention backups for instance
        # with resource group
        self.cmd(
            'sql db ltr-backup list -l {loc} -s {server_name} -g {rg}',
            checks=[
                self.greater_than('length(@)', 0)])

        # without resource group
        self.cmd(
            'sql db ltr-backup list -l {loc} -s {server_name}',
            checks=[
                self.greater_than('length(@)', 0)])

        # test list long term retention backups for database
        # with resource group
        self.cmd(
            'sql db ltr-backup list -l {loc} -s {server_name} -d {database_name} -g {rg}',
            checks=[
                self.greater_than('length(@)', 0)])

        # without resource group
        self.cmd(
            'sql db ltr-backup list -l {loc} -s {server_name} -d {database_name}',
            checks=[
                self.greater_than('length(@)', 0)])

        # setup for test show long term retention backup
        backup = self.cmd(
            'sql db ltr-backup list -l {loc} -s {server_name} -d {database_name} --latest True').get_output_in_json()

        self.kwargs.update({
            'backup_name': backup[0]['name'],
            'backup_id': backup[0]['id']
        })

        # test show long term retention backup
        self.cmd(
            'sql db ltr-backup show -l {loc} -s {server_name} -d {database_name} -n {backup_name}',
            checks=[
                self.check('resourceGroup', '{rg}'),
                self.check('serverName', '{server_name}'),
                self.check('databaseName', '{database_name}'),
                self.check('name', '{backup_name}')])

        # test restore managed database from LTR backup
        self.kwargs.update({
            'dest_database_name': 'cli-restore-ltr'
        })

        self.cmd(
            'sql db ltr-backup restore --backup-id \'{backup_id}\' --dest-database {dest_database_name}'
            ' --dest-server {server_name} --dest-resource-group {rg}',
            checks=[
                self.check('name', '{dest_database_name}')])

        # test delete long term retention backup
        self.cmd(
            'sql db ltr-backup delete -l {loc} -s {server_name} -d {database_name} -n \'{backup_name}\' --yes',
            checks=[NoneCheck()])


class SqlManagedInstanceOperationMgmtScenarioTest(ScenarioTest):

    @ManagedInstancePreparer()
    def test_sql_mi_operation_mgmt(self, mi, rg):
        managed_instance_name = mi
        resource_group = rg
        edition_updated = 'BusinessCritical'
        v_core_update = 4

        if self.is_live:
            sleep(60)

        print('Updating MI...\n')

        # Update sql managed_instance
        self.cmd('sql mi update -g {} -n {} --edition {} --capacity {} --no-wait'
                 .format(resource_group, managed_instance_name, edition_updated, v_core_update))

        print('Listing all operations...\n')

        # List operations
        ops = list(
            self.cmd('sql mi op list -g {} --mi {}'
                     .format(resource_group, managed_instance_name),
                     checks=[
                         JMESPathCheck('length(@)', 2),
                         JMESPathCheck('[0].resourceGroup', resource_group),
                         JMESPathCheck('[0].managedInstanceName', managed_instance_name)
                     ])
                .get_output_in_json())

        print('Canceling operation...\n')

        # Cancel operation
        self.cmd('sql mi op cancel -g {} --mi {} -n {}'
                 .format(resource_group, managed_instance_name, ops[1]['name']))


class SqlServerConnectionPolicyScenarioTest(ScenarioTest):
    @ResourceGroupPreparer()
    @SqlServerPreparer(location='eastus')
    def test_sql_server_connection_policy(self, resource_group, resource_group_location, server):
        # Show
        self.cmd('sql server conn-policy show -g {} -s {}'
                 .format(resource_group, server),
                 checks=[JMESPathCheck('connectionType', 'Default')])

        # Update
        for type in ('Proxy', 'Default', 'Redirect'):
            self.cmd('sql server conn-policy update -g {} -s {} -t {}'
                     .format(resource_group, server, type),
                     checks=[JMESPathCheck('connectionType', type)])


class AzureActiveDirectoryAdministratorScenarioTest(ScenarioTest):
    @ResourceGroupPreparer(location='westeurope')
    @SqlServerPreparer(location='westeurope')
    def test_aad_admin(self, resource_group, server):
        self.kwargs.update({
            'rg': resource_group,
            'sn': server,
            'administrator_name': "ActiveDirectory",
            'oid': '5e90ef3b-9b42-4777-819b-25c36961ea4d',
            'oid2': 'e4d43337-d52c-4a0c-b581-09055e0359a0',
            'user': 'DSEngAll',
            'user2': 'TestUser'
        })

        print('Arguments are updated with login and sid data')

        self.cmd('sql server ad-admin create -s {sn} -g {rg} -i {oid} -u {user}',
                 checks=[
                     self.check('login', '{user}'),
                     self.check('sid', '{oid}')])

        self.cmd('sql server ad-admin list -s {sn} -g {rg}',
                 checks=[
                     self.check('[0].login', '{user}'),
                     self.check('[0].sid', '{oid}')])

        self.cmd('sql server ad-admin update -s {sn} -g {rg} --administrator-name {administrator_name}'
                 ' -u {user2} -i {oid2}',
                 checks=[
                     self.check('login', '{user2}'),
                     self.check('sid', '{oid2}')])

        self.cmd('sql server ad-admin delete -s {sn} -g {rg} --administrator-name {administrator_name}')

        self.cmd('sql server ad-admin list -s {sn} -g {rg}',
                 checks=[
                     self.check('[0].login', None),
                     self.check('[0].sid', None)])


class SqlServerADOnlyAuthScenarioTest(ScenarioTest):
    @ResourceGroupPreparer(location='westeurope')
    @SqlServerPreparer(location='westeurope')
    def test_aadonly(self, resource_group, server):
        print('\n********************')
        print("Server: {}".format(server))
        print('********************\n')

        user = 'DSEngAll'
        oid = '5e90ef3b-9b42-4777-819b-25c36961ea4d'

        self.cmd('sql server ad-admin create -s {} -g {} -u {} -i {}'.format(server, resource_group, user, oid),
                 checks=[])

        self.cmd('sql server ad-only-auth enable -n {} -g {}'.format(server, resource_group), checks=[])
        self.cmd('sql server ad-only-auth disable -n {} -g {}'.format(server, resource_group), checks=[])
        self.cmd('sql server ad-only-auth get -n {} -g {}'.format(server, resource_group), checks=[])


<<<<<<< HEAD
class SqlManagedInstanceAzureActiveDirectoryAdministratorScenarioTest(ScenarioTest):

    def test_sql_mi_aad_admin(self):
        print('Test is started...\n')

        self.kwargs.update({
            'oid': '0ef94dba-c9bc-40d3-9ec2-6db192f3ce0c',
            'user': 'OneboxAuthUser1@cltestaad.ccsctp.net',
            'managed_instance_name': 't48-gp-neu',
            'rg': 'clperftesting_sneu_rg'
        })

        print('Arguments are updated with login and sid data')

        self.cmd('sql mi ad-admin create --mi {managed_instance_name} -g {rg} -i {oid} -u {user}',
                 checks=[
                     self.check('login', '{user}'),
                     self.check('sid', '{oid}')])

        self.cmd('sql mi ad-only-auth enable -n {managed_instance_name} -g {rg}', checks=[])
        self.cmd('sql mi ad-only-auth disable -n {managed_instance_name} -g {rg}', checks=[])
        self.cmd('sql mi ad-only-auth get -n {managed_instance_name} -g {rg}', checks=[])


=======
>>>>>>> a12f5762
class SqlServerDbCopyScenarioTest(ScenarioTest):
    @ResourceGroupPreparer(parameter_name='resource_group_1', location='westeurope')
    @ResourceGroupPreparer(parameter_name='resource_group_2', location='westeurope')
    @SqlServerPreparer(parameter_name='server1', resource_group_parameter_name='resource_group_1',
                       location='westeurope')
    @SqlServerPreparer(parameter_name='server2', resource_group_parameter_name='resource_group_2',
                       location='westeurope')
    @AllowLargeResponse()
    def test_sql_db_copy(self, resource_group_1, resource_group_2,
                         resource_group_location,
                         server1, server2):
        database_name = "cliautomationdb01"
        database_copy_name = "cliautomationdb02"
        service_objective = 'GP_Gen5_8'

        # create database
        self.cmd('sql db create -g {} --server {} --name {} --yes'
                 .format(resource_group_1, server1, database_name),
                 checks=[
                     JMESPathCheck('resourceGroup', resource_group_1),
                     JMESPathCheck('name', database_name),
                     JMESPathCheck('location', resource_group_location),
                     JMESPathCheck('elasticPoolId', None),
                     JMESPathCheck('status', 'Online')])

        # copy database to same server (min parameters)
        self.cmd('sql db copy -g {} --server {} --name {} '
                 '--dest-name {}'
                 .format(resource_group_1, server1, database_name, database_copy_name),
                 checks=[
                     JMESPathCheck('resourceGroup', resource_group_1),
                     JMESPathCheck('name', database_copy_name)
                 ])

        # copy database to same server (min parameters, plus service_objective)
        self.cmd('sql db copy -g {} --server {} --name {} '
                 '--dest-name {} --service-objective {}'
                 .format(resource_group_1, server1, database_name, database_copy_name, service_objective),
                 checks=[
                     JMESPathCheck('resourceGroup', resource_group_1),
                     JMESPathCheck('name', database_copy_name),
                     JMESPathCheck('requestedServiceObjectiveName', service_objective),
                 ])

        # copy database to same server specify backup storage redundancy
        bsr_database = "bsr_database"
        backup_storage_redundancy = 'local'
        self.cmd('sql db copy -g {} --server {} --name {} '
                 '--dest-name {} --backup-storage-redundancy {}'
                 .format(resource_group_1, server1, database_name, bsr_database, backup_storage_redundancy),
                 checks=[
                     JMESPathCheck('resourceGroup', resource_group_1),
                     JMESPathCheck('name', bsr_database),
                     JMESPathCheck('requestedBackupStorageRedundancy', 'Local')
                 ])

        # copy database to elastic pool in other server (max parameters, other than
        # service_objective)
        pool_name = 'pool1'
        pool_edition = 'GeneralPurpose'
        self.cmd('sql elastic-pool create -g {} --server {} --name {} '
                 ' --edition {}'
                 .format(resource_group_2, server2, pool_name, pool_edition))

        self.cmd('sql db copy -g {} --server {} --name {} '
                 '--dest-name {} --dest-resource-group {} --dest-server {} '
                 '--elastic-pool {}'
                 .format(resource_group_1, server1, database_name, database_copy_name,
                         resource_group_2, server2, pool_name),
                 checks=[
                     JMESPathCheck('resourceGroup', resource_group_2),
                     JMESPathCheck('name', database_copy_name),
                     JMESPathCheck('elasticPoolName', pool_name)
                 ])


def _get_earliest_restore_date(db):
    return datetime.strptime(db['earliestRestoreDate'], "%Y-%m-%dT%H:%M:%S+00:00")


def _get_earliest_restore_date_for_deleted_db(deleted_db):
    return datetime.strptime(deleted_db['earliestRestoreDate'], "%Y-%m-%dT%H:%M:%S+00:00")


def _get_deleted_date(deleted_db):
    return datetime.strptime(deleted_db['deletionDate'], "%Y-%m-%dT%H:%M:%S.%f+00:00")


def _create_db_wait_for_first_backup(test, resource_group, server, database_name):
    # create db
    db = test.cmd('sql db create -g {} --server {} --name {} -y'
                  .format(resource_group, server, database_name),
                  checks=[
                      JMESPathCheck('resourceGroup', resource_group),
                      JMESPathCheck('name', database_name),
                      JMESPathCheck('status', 'Online')]).get_output_in_json()

    # Wait until earliestRestoreDate is in the past. When run live, this will take at least
    # 10 minutes. Unforunately there's no way to speed this up
    while db['earliestRestoreDate'] is None:
        sleep(60)
        db = test.cmd('sql db show -g {} -s {} -n {}'
                      .format(resource_group, server, database_name)).get_output_in_json()

    earliest_restore_date = _get_earliest_restore_date(db)

    if datetime.utcnow() <= earliest_restore_date:
        print('Waiting until earliest restore date', earliest_restore_date)

    while datetime.utcnow() <= earliest_restore_date:
        sleep(10)  # seconds

    return db


def _wait_until_first_backup_midb(self):
    earliest_restore_date_string = None

    while earliest_restore_date_string is None:
        db = self.cmd('sql midb show -g {rg} --mi {managed_instance_name} -n {database_name}',
                      checks=[self.greater_than('length(@)', 0)])

        earliest_restore_date_string = db.json_value['earliestRestorePoint']


class SqlServerDbRestoreScenarioTest(ScenarioTest):
    @ResourceGroupPreparer(location='westeurope')
    @SqlServerPreparer(location='westeurope')
    @AllowLargeResponse()
    def test_sql_db_restore(self, resource_group, resource_group_location, server):
        database_name = 'cliautomationdb01'

        # Standalone db
        restore_service_objective = 'S1'
        restore_edition = 'Standard'
        restore_standalone_database_name = 'cliautomationdb01restore1'

        restore_pool_database_name = 'cliautomationdb01restore2'
        elastic_pool = 'cliautomationpool1'

        # create elastic pool
        self.cmd('sql elastic-pool create -g {} -s {} -n {}'
                 .format(resource_group, server, elastic_pool))

        # Create database and wait for first backup to exist
        _create_db_wait_for_first_backup(self, resource_group, server, database_name)

        # Restore to standalone db
        self.cmd('sql db restore -g {} -s {} -n {} -t {} --dest-name {}'
                 ' --service-objective {} --edition {}'
                 .format(resource_group, server, database_name, datetime.utcnow().isoformat(),
                         restore_standalone_database_name, restore_service_objective,
                         restore_edition),
                 checks=[
                     JMESPathCheck('resourceGroup', resource_group),
                     JMESPathCheck('name', restore_standalone_database_name),
                     JMESPathCheck('requestedServiceObjectiveName',
                                   restore_service_objective),
                     JMESPathCheck('status', 'Online')])

        # Restore to db into pool. Note that 'elasticPoolName' is populated
        # in transform func which only runs after `show`/`list` commands.
        self.cmd('sql db restore -g {} -s {} -n {} -t {} --dest-name {}'
                 ' --elastic-pool {}'
                 .format(resource_group, server, database_name, datetime.utcnow().isoformat(),
                         restore_pool_database_name, elastic_pool),
                 checks=[
                     JMESPathCheck('resourceGroup', resource_group),
                     JMESPathCheck('name', restore_pool_database_name),
                     JMESPathCheck('status', 'Online')])

        self.cmd('sql db show -g {} -s {} -n {}'
                 .format(resource_group, server, restore_pool_database_name),
                 checks=[
                     JMESPathCheck('resourceGroup', resource_group),
                     JMESPathCheck('name', restore_pool_database_name),
                     JMESPathCheck('status', 'Online'),
                     JMESPathCheck('elasticPoolName', elastic_pool)])

        # restore db with backup storage redundancy parameter
        bsr_database = 'bsr_database'
        backup_storage_redundancy = 'geo'
        self.cmd('sql db restore -g {} -s {} -n {} -t {} --dest-name {} --backup-storage-redundancy {}'
                 .format(resource_group, server, database_name, datetime.utcnow().isoformat(),
                         bsr_database, backup_storage_redundancy),
                 checks=[
                     JMESPathCheck('resourceGroup', resource_group),
                     JMESPathCheck('name', bsr_database),
                     JMESPathCheck('requestedBackupStorageRedundancy', 'Geo')])


class SqlServerDbRestoreDeletedScenarioTest(ScenarioTest):
    @ResourceGroupPreparer(location='westeurope')
    @SqlServerPreparer(location='westeurope')
    @AllowLargeResponse()
    def test_sql_db_restore_deleted(self, resource_group, resource_group_location, server):
        database_name = 'cliautomationdb01'

        # Standalone db
        restore_service_objective = 'S1'
        restore_edition = 'Standard'
        restore_database_name1 = 'cliautomationdb01restore1'
        restore_database_name2 = 'cliautomationdb01restore2'

        # Create database and wait for first backup to exist
        _create_db_wait_for_first_backup(self, resource_group, server, database_name)

        # Delete database
        self.cmd('sql db delete -g {} -s {} -n {} --yes'.format(resource_group, server, database_name))

        # Wait for deleted database to become visible. When run live, this will take around
        # 5-10 minutes. Unforunately there's no way to speed this up. Use timeout to ensure
        # test doesn't loop forever if there's a bug.
        start_time = datetime.now()
        timeout = timedelta(0, 15 * 60)  # 15 minutes timeout

        while True:
            deleted_dbs = list(
                self.cmd('sql db list-deleted -g {} -s {}'.format(resource_group, server)).get_output_in_json())

            if deleted_dbs:
                # Deleted db found, stop polling
                break

            # Deleted db not found, sleep (if running live) and then poll again.
            if self.is_live:
                self.assertTrue(datetime.now() < start_time + timeout, 'Deleted db not found before timeout expired.')
                sleep(10)  # seconds

        deleted_db = deleted_dbs[0]

        # Restore deleted to latest point in time
        self.cmd('sql db restore -g {} -s {} -n {} --deleted-time {} --dest-name {}'
                 ' --service-objective {} --edition {}'
                 .format(resource_group, server, database_name, _get_deleted_date(deleted_db).isoformat(),
                         restore_database_name1, restore_service_objective,
                         restore_edition),
                 checks=[
                     JMESPathCheck('resourceGroup', resource_group),
                     JMESPathCheck('name', restore_database_name1),
                     JMESPathCheck('requestedServiceObjectiveName',
                                   restore_service_objective),
                     JMESPathCheck('status', 'Online')])

        # Restore deleted to earlier point in time
        self.cmd('sql db restore -g {} -s {} -n {} -t {} --deleted-time {} --dest-name {}'
                 .format(resource_group, server, database_name,
                         _get_earliest_restore_date_for_deleted_db(deleted_db).isoformat(),
                         _get_deleted_date(deleted_db).isoformat(), restore_database_name2),
                 checks=[
                     JMESPathCheck('resourceGroup', resource_group),
                     JMESPathCheck('name', restore_database_name2),
                     JMESPathCheck('status', 'Online')])


class SqlServerDbSecurityScenarioTest(ScenarioTest):
    def _get_storage_endpoint(self, storage_account, resource_group):
        return self.cmd('storage account show -g {} -n {}'
                        ' --query primaryEndpoints.blob'
                        .format(resource_group, storage_account)).get_output_in_json()

    def _get_storage_key(self, storage_account, resource_group):
        return self.cmd('storage account keys list -g {} -n {} --query [0].value'
                        .format(resource_group, storage_account)).get_output_in_json()

    @ResourceGroupPreparer(location='westeurope')
    @ResourceGroupPreparer(parameter_name='resource_group_2')
    @SqlServerPreparer(location='westeurope')
    @StorageAccountPreparer(location='westus')
    @StorageAccountPreparer(parameter_name='storage_account_2',
                            resource_group_parameter_name='resource_group_2')
    def test_sql_db_security_mgmt(self, resource_group, resource_group_2,
                                  resource_group_location, server,
                                  storage_account, storage_account_2):
        database_name = "cliautomationdb01"
        state_enabled = 'Enabled'
        state_disabled = 'Disabled'

        # get storage account endpoint and key
        storage_endpoint = self._get_storage_endpoint(storage_account, resource_group)
        key = self._get_storage_key(storage_account, resource_group)

        # create db
        self.cmd('sql db create -g {} -s {} -n {}'
                 .format(resource_group, server, database_name),
                 checks=[
                     JMESPathCheck('resourceGroup', resource_group),
                     JMESPathCheck('name', database_name),
                     JMESPathCheck('status', 'Online')])

        # get audit policy
        self.cmd('sql db audit-policy show -g {} -s {} -n {}'
                 .format(resource_group, server, database_name),
                 checks=[
                     JMESPathCheck('resourceGroup', resource_group),
                     JMESPathCheck('blobStorageTargetState', state_disabled),
                     JMESPathCheck('logAnalyticsTargetState', state_disabled),
                     JMESPathCheck('eventHubTargetState', state_disabled),
                     JMESPathCheck('isAzureMonitorTargetEnabled', False)])

        # update audit policy - enable
        retention_days = 30
        audit_actions_input = 'DATABASE_LOGOUT_GROUP DATABASE_ROLE_MEMBER_CHANGE_GROUP'
        audit_actions_expected = ['DATABASE_LOGOUT_GROUP',
                                  'DATABASE_ROLE_MEMBER_CHANGE_GROUP']

        self.cmd('sql db audit-policy update -g {} -s {} -n {}'
                 ' --state {} --blob-storage-target-state {} --storage-key {} --storage-endpoint={}'
                 ' --retention-days={} --actions {}'
                 .format(resource_group, server, database_name, state_enabled, state_enabled, key,
                         storage_endpoint, retention_days, audit_actions_input),
                 checks=[
                     JMESPathCheck('resourceGroup', resource_group),
                     JMESPathCheck('state', state_enabled),
                     JMESPathCheck('storageEndpoint', storage_endpoint),
                     JMESPathCheck('retentionDays', retention_days),
                     JMESPathCheck('auditActionsAndGroups', audit_actions_expected)])

        # get audit policy
        self.cmd('sql db audit-policy show -g {} -s {} -n {}'
                 .format(resource_group, server, database_name),
                 checks=[
                     JMESPathCheck('resourceGroup', resource_group),
                     JMESPathCheck('state', state_enabled),
                     JMESPathCheck('blobStorageTargetState', state_enabled),
                     JMESPathCheck('logAnalyticsTargetState', state_disabled),
                     JMESPathCheck('eventHubTargetState', state_disabled),
                     JMESPathCheck('isAzureMonitorTargetEnabled', False)])

        # update audit policy - specify storage account and resource group. use secondary key
        storage_endpoint_2 = self._get_storage_endpoint(storage_account_2, resource_group_2)
        self.cmd('sql db audit-policy update -g {} -s {} -n {} --blob-storage-target-state {} --storage-account {}'
                 .format(resource_group, server, database_name, state_enabled, storage_account_2),
                 checks=[
                     JMESPathCheck('resourceGroup', resource_group),
                     JMESPathCheck('state', state_enabled),
                     JMESPathCheck('storageEndpoint', storage_endpoint_2),
                     JMESPathCheck('retentionDays', retention_days),
                     JMESPathCheck('auditActionsAndGroups', audit_actions_expected)])

        # update audit policy - disable
        self.cmd('sql db audit-policy update -g {} -s {} -n {} --state {}'
                 .format(resource_group, server, database_name, state_disabled),
                 checks=[
                     JMESPathCheck('resourceGroup', resource_group),
                     JMESPathCheck('state', state_disabled),
                     JMESPathCheck('storageEndpoint', storage_endpoint_2),
                     JMESPathCheck('retentionDays', retention_days),
                     JMESPathCheck('auditActionsAndGroups', audit_actions_expected)])

        # get threat detection policy
        self.cmd('sql db threat-policy show -g {} -s {} -n {}'
                 .format(resource_group, server, database_name),
                 checks=[JMESPathCheck('resourceGroup', resource_group)])

        # update threat detection policy - enable
        disabled_alerts_input = 'Sql_Injection_Vulnerability Access_Anomaly'
        disabled_alerts_expected = ['Sql_Injection_Vulnerability', 'Access_Anomaly']
        email_addresses_input = 'test1@example.com test2@example.com'
        email_addresses_expected = ['test1@example.com', 'test2@example.com']
        email_account_admins = True

        self.cmd('sql db threat-policy update -g {} -s {} -n {} --security-alert-policy-name default'
                 ' --state {} --storage-key {} --storage-endpoint {}'
                 ' --retention-days {} --email-addresses {} --disabled-alerts {}'
                 ' --email-account-admins {}'
                 .format(resource_group, server, database_name, state_enabled, key,
                         storage_endpoint, retention_days, email_addresses_input,
                         disabled_alerts_input, email_account_admins),
                 checks=[
                     JMESPathCheck('resourceGroup', resource_group),
                     JMESPathCheck('state', state_enabled),
                     JMESPathCheck('storageAccountAccessKey', ''),
                     JMESPathCheck('storageEndpoint', storage_endpoint),
                     JMESPathCheck('retentionDays', retention_days),
                     JMESPathCheck('emailAddresses', email_addresses_expected),
                     JMESPathCheck('disabledAlerts', disabled_alerts_expected),
                     JMESPathCheck('emailAccountAdmins', email_account_admins)])

        # update threat policy - specify storage account and resource group. use secondary key
        key_2 = self._get_storage_key(storage_account_2, resource_group_2)
<<<<<<< HEAD
        self.cmd('sql db threat-policy update -g {} -s {} -n {} --security-alert-policy-name default'
=======
        self.cmd('sql db threat-policy update -g {} -s {} -n {}'
>>>>>>> a12f5762
                 ' --storage-account {}'
                 .format(resource_group, server, database_name, storage_account_2),
                 checks=[
                     JMESPathCheck('resourceGroup', resource_group),
                     JMESPathCheck('state', state_enabled),
                     JMESPathCheck('storageAccountAccessKey', ''),
                     JMESPathCheck('storageEndpoint', storage_endpoint_2),
                     JMESPathCheck('retentionDays', retention_days),
                     JMESPathCheck('emailAddresses', email_addresses_expected),
                     JMESPathCheck('disabledAlerts', disabled_alerts_expected),
                     JMESPathCheck('emailAccountAdmins', email_account_admins)])

        # create log analytics workspace
        log_analytics_workspace_name = self.create_random_name("laws", 20)

        log_analytics_workspace_id = self.cmd('monitor log-analytics workspace create -g {} -n {}'
                                              .format(resource_group, log_analytics_workspace_name),
                                              checks=[
                                                  JMESPathCheck('resourceGroup', resource_group),
                                                  JMESPathCheck('name', log_analytics_workspace_name),
                                                  JMESPathCheck('provisioningState',
                                                                'Succeeded')]).get_output_in_json()['id']

        # update audit policy - enable log analytics target
        self.cmd('sql db audit-policy update -g {} -s {} -n {} --state {}'
                 ' --log-analytics-target-state {} --log-analytics-workspace-resource-id {}'
                 .format(resource_group, server, database_name, state_enabled,
                         state_enabled, log_analytics_workspace_id),
                 checks=[
                     JMESPathCheck('resourceGroup', resource_group),
                     JMESPathCheck('state', state_enabled),
                     JMESPathCheck('retentionDays', retention_days),
                     JMESPathCheck('auditActionsAndGroups', audit_actions_expected)])

        # get audit policy - verify logAnalyticsTargetState is enabled and isAzureMonitorTargetEnabled is true
        self.cmd('sql db audit-policy show -g {} -s {} -n {}'
                 .format(resource_group, server, database_name),
                 checks=[
                     JMESPathCheck('resourceGroup', resource_group),
                     JMESPathCheck('state', state_enabled),
                     JMESPathCheck('blobStorageTargetState', state_enabled),
                     JMESPathCheck('logAnalyticsTargetState', state_enabled),
                     JMESPathCheck('eventHubTargetState', state_disabled),
                     JMESPathCheck('isAzureMonitorTargetEnabled', True)])

        # update audit policy - disable log analytics target
        self.cmd('sql db audit-policy update -g {} -s {} -n {} --state {} --log-analytics-target-state {}'
                 .format(resource_group, server, database_name, state_enabled, state_disabled),
                 checks=[
                     JMESPathCheck('resourceGroup', resource_group),
                     JMESPathCheck('state', state_enabled),
                     JMESPathCheck('retentionDays', retention_days),
                     JMESPathCheck('auditActionsAndGroups', audit_actions_expected)])

        # get audit policy - verify logAnalyticsTargetState is disabled and isAzureMonitorTargetEnabled is false
        self.cmd('sql db audit-policy show -g {} -s {} -n {}'
                 .format(resource_group, server, database_name),
                 checks=[
                     JMESPathCheck('resourceGroup', resource_group),
                     JMESPathCheck('state', state_enabled),
                     JMESPathCheck('blobStorageTargetState', state_enabled),
                     JMESPathCheck('logAnalyticsTargetState', state_disabled),
                     JMESPathCheck('eventHubTargetState', state_disabled),
                     JMESPathCheck('isAzureMonitorTargetEnabled', False)])

        # create event hub namespace
        eventhub_namespace = 'cliehnamespacedb01'

        self.cmd('eventhubs namespace create -g {} -n {}'
                 .format(resource_group, eventhub_namespace),
                 checks=[
                     JMESPathCheck('provisioningState', 'Succeeded')])

        # create event hub
        eventhub_name = 'cliehdb01'

        self.cmd('eventhubs eventhub create -g {} -n {} --namespace-name {}'
                 .format(resource_group, eventhub_name, eventhub_namespace),
                 checks=[
                     JMESPathCheck('status', 'Active')])

        # create event hub autorization rule
        eventhub_auth_rule = 'cliehauthruledb01'

        eventhub_auth_rule_id = self.cmd(
            'eventhubs namespace authorization-rule create -g {} -n {} --namespace-name {} --rights Listen Manage Send'
                .format(resource_group, eventhub_auth_rule, eventhub_namespace)).get_output_in_json()['id']

        # update audit policy - enable event hub target
        self.cmd('sql db audit-policy update -g {} -s {} -n {} --state {} --event-hub-target-state {}'
                 ' --event-hub-authorization-rule-id {} --event-hub {}'
                 .format(resource_group, server, database_name, state_enabled, state_enabled,
                         eventhub_auth_rule_id, eventhub_name),
                 checks=[
                     JMESPathCheck('resourceGroup', resource_group),
                     JMESPathCheck('state', state_enabled),
                     JMESPathCheck('retentionDays', retention_days),
                     JMESPathCheck('auditActionsAndGroups', audit_actions_expected)])

        # get audit policy - verify eventHubTargetState is enabled and isAzureMonitorTargetEnabled is true
        self.cmd('sql db audit-policy show -g {} -s {} -n {}'
                 .format(resource_group, server, database_name),
                 checks=[
                     JMESPathCheck('resourceGroup', resource_group),
                     JMESPathCheck('state', state_enabled),
                     JMESPathCheck('blobStorageTargetState', state_enabled),
                     JMESPathCheck('logAnalyticsTargetState', state_disabled),
                     JMESPathCheck('eventHubTargetState', state_enabled),
                     JMESPathCheck('isAzureMonitorTargetEnabled', True)])

        # update audit policy - disable event hub target
        self.cmd('sql db audit-policy update -g {} -s {} -n {} --state {} --event-hub-target-state {}'
                 .format(resource_group, server, database_name, state_enabled, state_disabled),
                 checks=[
                     JMESPathCheck('resourceGroup', resource_group),
                     JMESPathCheck('state', state_enabled),
                     JMESPathCheck('retentionDays', retention_days),
                     JMESPathCheck('auditActionsAndGroups', audit_actions_expected)])

        # get audit policy - verify eventHubTargetState is disabled and isAzureMonitorTargetEnabled is false
        self.cmd('sql db audit-policy show -g {} -s {} -n {}'
                 .format(resource_group, server, database_name),
                 checks=[
                     JMESPathCheck('resourceGroup', resource_group),
                     JMESPathCheck('state', state_enabled),
                     JMESPathCheck('blobStorageTargetState', state_enabled),
                     JMESPathCheck('logAnalyticsTargetState', state_disabled),
                     JMESPathCheck('eventHubTargetState', state_disabled),
                     JMESPathCheck('isAzureMonitorTargetEnabled', False)])


class SqlServerSecurityScenarioTest(ScenarioTest):
    def _get_storage_endpoint(self, storage_account, resource_group):
        return self.cmd('storage account show -g {} -n {}'
                        ' --query primaryEndpoints.blob'
                        .format(resource_group, storage_account)).get_output_in_json()

    def _get_storage_key(self, storage_account, resource_group):
        return self.cmd('storage account keys list -g {} -n {} --query [0].value'
                        .format(resource_group, storage_account)).get_output_in_json()

    @ResourceGroupPreparer(location='westeurope')
    @ResourceGroupPreparer(parameter_name='resource_group_2')
    @SqlServerPreparer(location='westeurope')
    @StorageAccountPreparer(location='westus')
    @StorageAccountPreparer(parameter_name='storage_account_2',
                            resource_group_parameter_name='resource_group_2')
    def test_sql_server_security_mgmt(self, resource_group, resource_group_2,
                                      resource_group_location, server,
                                      storage_account, storage_account_2):
        state_enabled = 'Enabled'
        state_disabled = 'Disabled'

        # get storage account endpoint and key
        storage_endpoint = self._get_storage_endpoint(storage_account, resource_group)
        key = self._get_storage_key(storage_account, resource_group)

        # get audit policy
        self.cmd('sql server audit-policy show -g {} -n {}'
                 .format(resource_group, server),
                 checks=[
                     JMESPathCheck('resourceGroup', resource_group),
                     JMESPathCheck('blobStorageTargetState', state_disabled),
                     JMESPathCheck('logAnalyticsTargetState', state_disabled),
                     JMESPathCheck('eventHubTargetState', state_disabled),
                     JMESPathCheck('isAzureMonitorTargetEnabled', False)])

        # update audit policy - enable
        retention_days = 30
        audit_actions_input = 'DATABASE_LOGOUT_GROUP DATABASE_ROLE_MEMBER_CHANGE_GROUP'
        audit_actions_expected = ['DATABASE_LOGOUT_GROUP',
                                  'DATABASE_ROLE_MEMBER_CHANGE_GROUP']

        self.cmd('sql server audit-policy update -g {} -n {} --blob-auditing-policy-name default'
                 ' --state {} --blob-storage-target-state {} --storage-key {} --storage-endpoint={}'
                 ' --retention-days={} --actions {}'
                 .format(resource_group, server, state_enabled, state_enabled, key,
                         storage_endpoint, retention_days, audit_actions_input),
                 checks=[
                     JMESPathCheck('resourceGroup', resource_group),
                     JMESPathCheck('state', state_enabled),
                     JMESPathCheck('storageEndpoint', storage_endpoint),
                     JMESPathCheck('retentionDays', retention_days),
                     JMESPathCheck('auditActionsAndGroups', audit_actions_expected)])

        # get audit policy
        self.cmd('sql server audit-policy show -g {} -n {}'
                 .format(resource_group, server),
                 checks=[
                     JMESPathCheck('resourceGroup', resource_group),
                     JMESPathCheck('state', state_enabled),
                     JMESPathCheck('blobStorageTargetState', state_enabled),
                     JMESPathCheck('logAnalyticsTargetState', state_disabled),
                     JMESPathCheck('eventHubTargetState', state_disabled),
                     JMESPathCheck('isAzureMonitorTargetEnabled', False)])

        # update audit policy - specify storage account and resource group. use secondary key
        storage_endpoint_2 = self._get_storage_endpoint(storage_account_2, resource_group_2)
<<<<<<< HEAD
        self.cmd('sql server audit-policy update -g {} -n {} --blob-auditing-policy-name default'
=======
        self.cmd('sql server audit-policy update -g {} -n {}'
>>>>>>> a12f5762
                 ' --blob-storage-target-state {} --storage-account {}'
                 .format(resource_group, server, state_enabled, storage_account_2),
                 checks=[
                     JMESPathCheck('resourceGroup', resource_group),
                     JMESPathCheck('state', state_enabled),
                     JMESPathCheck('storageEndpoint', storage_endpoint_2),
                     JMESPathCheck('retentionDays', retention_days),
                     JMESPathCheck('auditActionsAndGroups', audit_actions_expected)])

        # update audit policy - disable
<<<<<<< HEAD
        self.cmd('sql server audit-policy update -g {} -n {} --blob-auditing-policy-name default'
=======
        self.cmd('sql server audit-policy update -g {} -n {}'
>>>>>>> a12f5762
                 ' --state {}'
                 .format(resource_group, server, state_disabled),
                 checks=[
                     JMESPathCheck('resourceGroup', resource_group),
                     JMESPathCheck('state', state_disabled),
                     JMESPathCheck('retentionDays', retention_days),
                     JMESPathCheck('auditActionsAndGroups', audit_actions_expected)])

        # create log analytics workspace
        log_analytics_workspace_name = self.create_random_name("laws", 20)

        log_analytics_workspace_id = self.cmd('monitor log-analytics workspace create -g {} -n {}'
                                              .format(resource_group, log_analytics_workspace_name),
                                              checks=[
                                                  JMESPathCheck('resourceGroup', resource_group),
                                                  JMESPathCheck('name', log_analytics_workspace_name),
                                                  JMESPathCheck('provisioningState',
                                                                'Succeeded')]).get_output_in_json()['id']

        # update audit policy - enable log analytics target
<<<<<<< HEAD
        self.cmd('sql server audit-policy update -g {} -n {} --blob-auditing-policy-name default'
=======
        self.cmd('sql server audit-policy update -g {} -n {}'
>>>>>>> a12f5762
                 ' --state {}'
                 ' --log-analytics-target-state {} --log-analytics-workspace-resource-id {}'
                 .format(resource_group, server, state_enabled, state_enabled, log_analytics_workspace_id),
                 checks=[
                     JMESPathCheck('resourceGroup', resource_group),
                     JMESPathCheck('state', state_enabled),
                     JMESPathCheck('retentionDays', retention_days),
                     JMESPathCheck('auditActionsAndGroups', audit_actions_expected)])

        # get audit policy - verify logAnalyticsTargetState is enabled and isAzureMonitorTargetEnabled is true
        self.cmd('sql server audit-policy show -g {} -n {}'
                 .format(resource_group, server),
                 checks=[
                     JMESPathCheck('resourceGroup', resource_group),
                     JMESPathCheck('state', state_enabled),
                     JMESPathCheck('blobStorageTargetState', state_enabled),
                     JMESPathCheck('logAnalyticsTargetState', state_enabled),
                     JMESPathCheck('eventHubTargetState', state_disabled),
                     JMESPathCheck('isAzureMonitorTargetEnabled', True)])

        # update audit policy - disable log analytics target
<<<<<<< HEAD
        self.cmd('sql server audit-policy update -g {} -n {} --blob-auditing-policy-name default'
=======
        self.cmd('sql server audit-policy update -g {} -n {}'
>>>>>>> a12f5762
                 ' --state {} --log-analytics-target-state {}'
                 .format(resource_group, server, state_enabled, state_disabled),
                 checks=[
                     JMESPathCheck('resourceGroup', resource_group),
                     JMESPathCheck('state', state_enabled),
                     JMESPathCheck('retentionDays', retention_days),
                     JMESPathCheck('auditActionsAndGroups', audit_actions_expected)])

        # get audit policy - verify logAnalyticsTargetState is disabled and isAzureMonitorTargetEnabled is false
        self.cmd('sql server audit-policy show -g {} -n {}'
                 .format(resource_group, server),
                 checks=[
                     JMESPathCheck('resourceGroup', resource_group),
                     JMESPathCheck('state', state_enabled),
                     JMESPathCheck('blobStorageTargetState', state_enabled),
                     JMESPathCheck('logAnalyticsTargetState', state_disabled),
                     JMESPathCheck('eventHubTargetState', state_disabled),
                     JMESPathCheck('isAzureMonitorTargetEnabled', False)])

        # create event hub namespace
        eventhub_namespace = 'cliehnamespacedb01'

        self.cmd('eventhubs namespace create -g {} -n {}'
                 .format(resource_group, eventhub_namespace),
                 checks=[
                     JMESPathCheck('provisioningState', 'Succeeded')])

        # create event hub
        eventhub_name = 'cliehsrv01'

        self.cmd('eventhubs eventhub create -g {} -n {} --namespace-name {}'
                 .format(resource_group, eventhub_name, eventhub_namespace),
                 checks=[
                     JMESPathCheck('status', 'Active')])

        # create event hub autorization rule
        eventhub_auth_rule = 'cliehauthruledb01'

        eventhub_auth_rule_id = self.cmd(
            'eventhubs namespace authorization-rule create -g {} -n {} --namespace-name {} --rights Listen Manage Send'
                .format(resource_group, eventhub_auth_rule, eventhub_namespace)).get_output_in_json()['id']

        # update audit policy - enable event hub target
<<<<<<< HEAD
        self.cmd('sql server audit-policy update -g {} -n {} --blob-auditing-policy-name default'
=======
        self.cmd('sql server audit-policy update -g {} -n {}'
>>>>>>> a12f5762
                 ' --state {} --event-hub-target-state {}'
                 ' --event-hub-authorization-rule-id {} --event-hub {}'
                 .format(resource_group, server, state_enabled, state_enabled,
                         eventhub_auth_rule_id, eventhub_name),
                 checks=[
                     JMESPathCheck('resourceGroup', resource_group),
                     JMESPathCheck('state', state_enabled),
                     JMESPathCheck('retentionDays', retention_days),
                     JMESPathCheck('auditActionsAndGroups', audit_actions_expected)])

        # get audit policy - verify eventHubTargetState is enabled and isAzureMonitorTargetEnabled is true
        self.cmd('sql server audit-policy show -g {} -n {}'
                 .format(resource_group, server),
                 checks=[
                     JMESPathCheck('resourceGroup', resource_group),
                     JMESPathCheck('state', state_enabled),
                     JMESPathCheck('blobStorageTargetState', state_enabled),
                     JMESPathCheck('logAnalyticsTargetState', state_disabled),
                     JMESPathCheck('eventHubTargetState', state_enabled),
                     JMESPathCheck('isAzureMonitorTargetEnabled', True)])

        # update audit policy - disable event hub target
<<<<<<< HEAD
        self.cmd('sql server audit-policy update -g {} -n {} --blob-auditing-policy-name default'
=======
        self.cmd('sql server audit-policy update -g {} -n {}'
>>>>>>> a12f5762
                 ' --state {} --event-hub-target-state {}'
                 .format(resource_group, server, state_enabled, state_disabled),
                 checks=[
                     JMESPathCheck('resourceGroup', resource_group),
                     JMESPathCheck('state', state_enabled),
                     JMESPathCheck('retentionDays', retention_days),
                     JMESPathCheck('auditActionsAndGroups', audit_actions_expected)])

        # get audit policy - verify eventHubTargetState is disabled and isAzureMonitorTargetEnabled is false
        self.cmd('sql server audit-policy show -g {} -n {}'
                 .format(resource_group, server),
                 checks=[
                     JMESPathCheck('resourceGroup', resource_group),
                     JMESPathCheck('state', state_enabled),
                     JMESPathCheck('blobStorageTargetState', state_enabled),
                     JMESPathCheck('logAnalyticsTargetState', state_disabled),
                     JMESPathCheck('eventHubTargetState', state_disabled),
                     JMESPathCheck('isAzureMonitorTargetEnabled', False)])


class SqlServerMSSupportScenarioTest(ScenarioTest):
    def _get_storage_endpoint(self, storage_account, resource_group):
        return self.cmd('storage account show -g {} -n {}'
                        ' --query primaryEndpoints.blob'
                        .format(resource_group, storage_account)).get_output_in_json()

    def _get_storage_key(self, storage_account, resource_group):
        return self.cmd('storage account keys list -g {} -n {} --query [0].value'
                        .format(resource_group, storage_account)).get_output_in_json()

    @ResourceGroupPreparer(location='westeurope')
    @ResourceGroupPreparer(parameter_name='resource_group_2')
    @SqlServerPreparer(location='westeurope')
    @StorageAccountPreparer(location='westus')
    @StorageAccountPreparer(parameter_name='storage_account_2',
                            resource_group_parameter_name='resource_group_2')
    def test_sql_server_ms_support_mgmt(self, resource_group, resource_group_2,
                                        resource_group_location, server,
                                        storage_account, storage_account_2):
        state_enabled = 'Enabled'
        state_disabled = 'Disabled'

        # get storage account endpoint and key
        storage_endpoint = self._get_storage_endpoint(storage_account, resource_group)
        key = self._get_storage_key(storage_account, resource_group)

        # get MS support audit policy
        self.cmd('sql server ms-support audit-policy show -g {} -n {}'
                 .format(resource_group, server),
                 checks=[
                     JMESPathCheck('resourceGroup', resource_group),
                     JMESPathCheck('blobStorageTargetState', state_disabled),
                     JMESPathCheck('logAnalyticsTargetState', state_disabled),
                     JMESPathCheck('eventHubTargetState', state_disabled),
                     JMESPathCheck('isAzureMonitorTargetEnabled', False)])

        # update MS support audit policy - enable
        self.cmd('sql server ms-support audit-policy update -g {} -n {}'
                 ' --state {} --blob-storage-target-state {} --storage-key {} --storage-endpoint={}'
                 .format(resource_group, server, state_enabled, state_enabled, key, storage_endpoint),
                 checks=[
                     JMESPathCheck('resourceGroup', resource_group),
                     JMESPathCheck('state', state_enabled),
                     JMESPathCheck('storageEndpoint', storage_endpoint)])

        # get MS support audit policy
        self.cmd('sql server ms-support audit-policy show -g {} -n {}'
                 .format(resource_group, server),
                 checks=[
                     JMESPathCheck('resourceGroup', resource_group),
                     JMESPathCheck('state', state_enabled),
                     JMESPathCheck('blobStorageTargetState', state_enabled),
                     JMESPathCheck('logAnalyticsTargetState', state_disabled),
                     JMESPathCheck('eventHubTargetState', state_disabled),
                     JMESPathCheck('isAzureMonitorTargetEnabled', False)])

        # update MS support audit policy - specify storage account and resource group. use secondary key
        storage_endpoint_2 = self._get_storage_endpoint(storage_account_2, resource_group_2)
        self.cmd(
            'sql server ms-support audit-policy update -g {} -n {} --blob-storage-target-state {} --storage-account {}'
                .format(resource_group, server, state_enabled, storage_account_2),
            checks=[
                JMESPathCheck('resourceGroup', resource_group),
                JMESPathCheck('state', state_enabled),
                JMESPathCheck('storageEndpoint', storage_endpoint_2)])

        # update MS support audit policy - disable
        self.cmd('sql server ms-support audit-policy update -g {} -n {} --state {}'
                 .format(resource_group, server, state_disabled),
                 checks=[
                     JMESPathCheck('resourceGroup', resource_group),
                     JMESPathCheck('state', state_disabled)])

        # create log analytics workspace
        log_analytics_workspace_name = "clilaworkspacems04"

        log_analytics_workspace_id = self.cmd('monitor log-analytics workspace create -g {} -n {}'
                                              .format(resource_group, log_analytics_workspace_name),
                                              checks=[
                                                  JMESPathCheck('resourceGroup', resource_group),
                                                  JMESPathCheck('name', log_analytics_workspace_name),
                                                  JMESPathCheck('provisioningState',
                                                                'Succeeded')]).get_output_in_json()['id']

        # update MS support audit policy - enable log analytics target
        self.cmd('sql server ms-support audit-policy update -g {} -n {} --state {}'
                 ' --log-analytics-target-state {} --log-analytics-workspace-resource-id {}'
                 .format(resource_group, server, state_enabled, state_enabled, log_analytics_workspace_id),
                 checks=[
                     JMESPathCheck('resourceGroup', resource_group),
                     JMESPathCheck('state', state_enabled)])

        # get MS support audit policy - verify logAnalyticsTargetState is enabled and isAzureMonitorTargetEnabled is true
        self.cmd('sql server ms-support audit-policy show -g {} -n {}'
                 .format(resource_group, server),
                 checks=[
                     JMESPathCheck('resourceGroup', resource_group),
                     JMESPathCheck('state', state_enabled),
                     JMESPathCheck('blobStorageTargetState', state_enabled),
                     JMESPathCheck('logAnalyticsTargetState', state_enabled),
                     JMESPathCheck('eventHubTargetState', state_disabled),
                     JMESPathCheck('isAzureMonitorTargetEnabled', True)])

        # update MS support audit policy - disable log analytics target
        self.cmd('sql server ms-support audit-policy update -g {} -n {} --state {} --log-analytics-target-state {}'
                 .format(resource_group, server, state_enabled, state_disabled),
                 checks=[
                     JMESPathCheck('resourceGroup', resource_group),
                     JMESPathCheck('state', state_enabled)])

        # get MS support audit policy - verify logAnalyticsTargetState is disabled and isAzureMonitorTargetEnabled is false
        self.cmd('sql server ms-support audit-policy show -g {} -n {}'
                 .format(resource_group, server),
                 checks=[
                     JMESPathCheck('resourceGroup', resource_group),
                     JMESPathCheck('state', state_enabled),
                     JMESPathCheck('blobStorageTargetState', state_enabled),
                     JMESPathCheck('logAnalyticsTargetState', state_disabled),
                     JMESPathCheck('eventHubTargetState', state_disabled),
                     JMESPathCheck('isAzureMonitorTargetEnabled', False)])

        # create event hub namespace
        eventhub_namespace = 'cliehnamespacems02'

        self.cmd('eventhubs namespace create -g {} -n {}'
                 .format(resource_group, eventhub_namespace),
                 checks=[
                     JMESPathCheck('provisioningState', 'Succeeded')])

        # create event hub
        eventhub_name = 'cliehms02'

        self.cmd('eventhubs eventhub create -g {} -n {} --namespace-name {}'
                 .format(resource_group, eventhub_name, eventhub_namespace),
                 checks=[
                     JMESPathCheck('status', 'Active')])

        # create event hub autorization rule
        eventhub_auth_rule = 'cliehauthrulems02'

        eventhub_auth_rule_id = self.cmd(
            'eventhubs namespace authorization-rule create -g {} -n {} --namespace-name {} --rights Listen Manage Send'
                .format(resource_group, eventhub_auth_rule, eventhub_namespace)).get_output_in_json()['id']

        # update MS support audit policy - enable event hub target
        self.cmd('sql server ms-support audit-policy update -g {} -n {} --state {} --event-hub-target-state {}'
                 ' --event-hub-authorization-rule-id {} --event-hub {}'
                 .format(resource_group, server, state_enabled, state_enabled,
                         eventhub_auth_rule_id, eventhub_name),
                 checks=[
                     JMESPathCheck('resourceGroup', resource_group),
                     JMESPathCheck('state', state_enabled)])

        # get MS support audit policy - verify eventHubTargetState is enabled and isAzureMonitorTargetEnabled is true
        self.cmd('sql server ms-support audit-policy show -g {} -n {}'
                 .format(resource_group, server),
                 checks=[
                     JMESPathCheck('resourceGroup', resource_group),
                     JMESPathCheck('state', state_enabled),
                     JMESPathCheck('blobStorageTargetState', state_enabled),
                     JMESPathCheck('logAnalyticsTargetState', state_disabled),
                     JMESPathCheck('eventHubTargetState', state_enabled),
                     JMESPathCheck('isAzureMonitorTargetEnabled', True)])

        # update MS support audit policy - disable event hub target
        self.cmd('sql server ms-support audit-policy update -g {} -n {} --state {} --event-hub-target-state {}'
                 .format(resource_group, server, state_enabled, state_disabled),
                 checks=[
                     JMESPathCheck('resourceGroup', resource_group),
                     JMESPathCheck('state', state_enabled)])

        # get MS support audit policy - verify eventHubTargetState is disabled and isAzureMonitorTargetEnabled is false
        self.cmd('sql server ms-support audit-policy show -g {} -n {}'
                 .format(resource_group, server),
                 checks=[
                     JMESPathCheck('resourceGroup', resource_group),
                     JMESPathCheck('state', state_enabled),
                     JMESPathCheck('blobStorageTargetState', state_enabled),
                     JMESPathCheck('logAnalyticsTargetState', state_disabled),
                     JMESPathCheck('eventHubTargetState', state_disabled),
                     JMESPathCheck('isAzureMonitorTargetEnabled', False)])


class SqlServerDwMgmtScenarioTest(ScenarioTest):
    # pylint: disable=too-many-instance-attributes
    @ResourceGroupPreparer(location='westeurope')
    @SqlServerPreparer(location='westeurope')
    @AllowLargeResponse()
    def test_sql_dw_mgmt(self, resource_group, resource_group_location, server):
        database_name = "cliautomationdb01"

        update_service_objective = 'DW200c'
        update_storage = '20TB'
        update_storage_bytes = str(20 * 1024 * 1024 * 1024 * 1024)

        # test sql db commands
        dw = self.cmd('sql dw create -g {} --server {} --name {}'
                      .format(resource_group, server, database_name),
                      checks=[
                          JMESPathCheck('resourceGroup', resource_group),
                          JMESPathCheck('name', database_name),
                          JMESPathCheck('location', resource_group_location),
                          JMESPathCheck('edition', 'DataWarehouse'),
                          JMESPathCheck('sku.tier', 'DataWarehouse'),
                          JMESPathCheck('status', 'Online')]).get_output_in_json()

        # Sanity check that the default max size is not equal to the size that we will update to
        # later. That way we know that update is actually updating the size.
        self.assertNotEqual(dw['maxSizeBytes'], update_storage_bytes,
                            'Initial max size in bytes is equal to the value we want to update to later,'
                            ' so we will not be able to verify that update max size is actually updating.')

        # DataWarehouse is a little quirky and is considered to be both a database and its
        # separate own type of thing. (Why? Because it has the same REST endpoint as regular
        # database, so it must be a database. However it has only a subset of supported operations,
        # so to clarify which operations are supported by dw we group them under `sql dw`.) So the
        # dw shows up under both `db list` and `dw list`.
        self.cmd('sql db list -g {} --server {}'
                 .format(resource_group, server),
                 checks=[
                     JMESPathCheck('length(@)', 2),  # includes dw and master
                     JMESPathCheck('sort([].name)', sorted([database_name, 'master'])),
                     JMESPathCheck('[0].resourceGroup', resource_group),
                     JMESPathCheck('[1].resourceGroup', resource_group)])

        self.cmd('sql dw list -g {} --server {}'
                 .format(resource_group, server),
                 checks=[
                     JMESPathCheck('length(@)', 1),
                     JMESPathCheck('[0].name', database_name),
                     JMESPathCheck('[0].resourceGroup', resource_group)])

        self.cmd('sql db show -g {} --server {} --name {}'
                 .format(resource_group, server, database_name),
                 checks=[
                     JMESPathCheck('name', database_name),
                     JMESPathCheck('resourceGroup', resource_group)])

        # pause/resume
        self.cmd('sql dw pause -g {} --server {} --name {}'
                 .format(resource_group, server, database_name),
                 checks=[NoneCheck()])

        self.cmd('sql dw show --id {}'
                 .format(dw['id']),
                 checks=[
                     JMESPathCheck('name', database_name),
                     JMESPathCheck('resourceGroup', resource_group),
                     JMESPathCheck('status', 'Paused')])

        self.cmd('sql dw resume -g {} --server {} --name {}'
                 .format(resource_group, server, database_name),
                 checks=[NoneCheck()])

        self.cmd('sql dw show --id {}'
                 .format(dw['id']),
                 checks=[
                     JMESPathCheck('name', database_name),
                     JMESPathCheck('resourceGroup', resource_group),
                     JMESPathCheck('status', 'Online')])

        # Update DW storage
        self.cmd('sql dw update -g {} -s {} -n {} --max-size {}'
                 ' --set tags.key1=value1'
                 .format(resource_group, server, database_name, update_storage),
                 checks=[
                     JMESPathCheck('resourceGroup', resource_group),
                     JMESPathCheck('name', database_name),
                     JMESPathCheck('maxSizeBytes', update_storage_bytes),
                     JMESPathCheck('tags.key1', 'value1')])

        # Update DW service objective
        self.cmd('sql dw update --id {} --service-objective {}'
                 .format(dw['id'], update_service_objective),
                 checks=[
                     JMESPathCheck('resourceGroup', resource_group),
                     JMESPathCheck('name', database_name),
                     JMESPathCheck('requestedServiceObjectiveName', update_service_objective),
                     JMESPathCheck('maxSizeBytes', update_storage_bytes),
                     JMESPathCheck('tags.key1', 'value1')])

        # Delete DW
        self.cmd('sql dw delete -g {} --server {} --name {} --yes'
                 .format(resource_group, server, database_name),
                 checks=[NoneCheck()])

        self.cmd('sql dw delete --id {} --yes'
                 .format(dw['id']),
                 checks=[NoneCheck()])


class SqlServerDnsAliasMgmtScenarioTest(ScenarioTest):

    # create 2 servers in the same resource group, and 1 server in a different resource group
    @ResourceGroupPreparer(parameter_name="resource_group_1",
                           parameter_name_for_location="resource_group_location_1",
                           location='eastus')
    @ResourceGroupPreparer(parameter_name="resource_group_2",
                           parameter_name_for_location="resource_group_location_2",
                           location='eastus')
    @SqlServerPreparer(parameter_name="server_name_1",
                       resource_group_parameter_name="resource_group_1",
                       location='eastus')
    @SqlServerPreparer(parameter_name="server_name_2",
                       resource_group_parameter_name="resource_group_1",
                       location='eastus')
    @SqlServerPreparer(parameter_name="server_name_3",
                       resource_group_parameter_name="resource_group_2",
                       location='eastus')
    def test_sql_server_dns_alias_mgmt(self,
                                       resource_group_1, resource_group_location_1,
                                       resource_group_2, resource_group_location_2,
                                       server_name_1, server_name_2, server_name_3):
        # helper class so that it's clear which servers are in which groups
        class ServerInfo(object):  # pylint: disable=too-few-public-methods
            def __init__(self, name, group, location):
                self.name = name
                self.group = group
                self.location = location

        s1 = ServerInfo(server_name_1, resource_group_1, resource_group_location_1)
        s2 = ServerInfo(server_name_2, resource_group_1, resource_group_location_1)
        s3 = ServerInfo(server_name_3, resource_group_2, resource_group_location_2)

        alias_name = 'alias1'

        # verify setup
        for s in (s1, s2, s3):
            self.cmd('sql server show -g {} -n {}'
                     .format(s.group, s.name),
                     checks=[
                         JMESPathCheck('name', s.name),
                         JMESPathCheck('resourceGroup', s.group)])

        # Create server dns alias
        self.cmd('sql server dns-alias create -n {} -s {} -g {}'
                 .format(alias_name, s1.name, s1.group),
                 checks=[
                     JMESPathCheck('name', alias_name),
                     JMESPathCheck('resourceGroup', s1.group)
                 ])

        # Check that alias is created on a right server
        self.cmd('sql server dns-alias list -s {} -g {}'
                 .format(s1.name, s1.group),
                 checks=[
                     JMESPathCheck('length(@)', 1),
                     JMESPathCheck('[0].name', alias_name)
                 ])

        # Repoint alias to the server within the same resource group
        self.cmd('sql server dns-alias set -n {} --original-server {} -s {} -g {}'
                 .format(alias_name, s1.name, s2.name, s2.group),
                 checks=[])

        # List the aliases on old server to check if alias is not pointing there
        self.cmd('sql server dns-alias list -s {} -g {}'
                 .format(s1.name, s1.group),
                 checks=[
                     JMESPathCheck('length(@)', 0)
                 ])

        # Check if alias is pointing to new server
        self.cmd('sql server dns-alias list -s {} -g {}'
                 .format(s2.name, s2.group),
                 checks=[
                     JMESPathCheck('length(@)', 1),
                     JMESPathCheck('[0].name', alias_name)
                 ])

        # Repoint alias to the same server (to check that operation is idempotent)
        self.cmd('sql server dns-alias set -n {} --original-server {} -s {} -g {}'
                 .format(alias_name, s1.name, s2.name, s2.group),
                 checks=[])

        # Check if alias is pointing to the right server
        self.cmd('sql server dns-alias list -s {} -g {}'
                 .format(s2.name, s2.group),
                 checks=[
                     JMESPathCheck('length(@)', 1),
                     JMESPathCheck('[0].name', alias_name)
                 ])

        # Repoint alias to the server within the same resource group
        self.cmd('sql server dns-alias set -n {} --original-server {} --original-resource-group {} -s {} -g {}'
                 .format(alias_name, s2.name, s2.group, s3.name, s3.group),
                 checks=[])

        # List the aliases on old server to check if alias is not pointing there
        self.cmd('sql server dns-alias list -s {} -g {}'
                 .format(s2.name, s2.group),
                 checks=[
                     JMESPathCheck('length(@)', 0)
                 ])

        # Check if alias is pointing to new server
        self.cmd('sql server dns-alias list -s {} -g {}'
                 .format(s3.name, s3.group),
                 checks=[
                     JMESPathCheck('length(@)', 1),
                     JMESPathCheck('[0].name', alias_name)
                 ])

        # Drop alias
        self.cmd('sql server dns-alias delete -n {} -s {} -g {}'
                 .format(alias_name, s3.name, s3.group),
                 checks=[])

        # Verify that alias got dropped correctly
        self.cmd('sql server dns-alias list -s {} -g {}'
                 .format(s3.name, s3.group),
                 checks=[
                     JMESPathCheck('length(@)', 0)
                 ])


class SqlServerDbReplicaMgmtScenarioTest(ScenarioTest):
    # create 2 servers in the same resource group, and 1 server in a different resource group
    @ResourceGroupPreparer(parameter_name="resource_group_1",
                           parameter_name_for_location="resource_group_location_1",
                           location='westeurope')
    @ResourceGroupPreparer(parameter_name="resource_group_2",
                           parameter_name_for_location="resource_group_location_2",
                           location='westeurope')
    @SqlServerPreparer(parameter_name="server_name_1",
                       resource_group_parameter_name="resource_group_1",
                       location='westeurope')
    @SqlServerPreparer(parameter_name="server_name_2",
                       resource_group_parameter_name="resource_group_1",
                       location='westeurope')
    @SqlServerPreparer(parameter_name="server_name_3",
                       resource_group_parameter_name="resource_group_2",
                       location='westeurope')
    @AllowLargeResponse()
    def test_sql_db_replica_mgmt(self,
                                 resource_group_1, resource_group_location_1,
                                 resource_group_2, resource_group_location_2,
                                 server_name_1, server_name_2, server_name_3):

        database_name = "cliautomationdb01"
        target_database_name = "cliautomationdb02"
        hs_database_name = "cliautomationhs03"
        hs_target_database_name = "cliautomationnr04"
        service_objective = 'GP_Gen5_8'
        hs_service_objective = 'HS_Gen5_8'

        # helper class so that it's clear which servers are in which groups
        class ServerInfo(object):  # pylint: disable=too-few-public-methods
            def __init__(self, name, group, location):
                self.name = name
                self.group = group
                self.location = location

        s1 = ServerInfo(server_name_1, resource_group_1, resource_group_location_1)
        s2 = ServerInfo(server_name_2, resource_group_1, resource_group_location_1)
        s3 = ServerInfo(server_name_3, resource_group_2, resource_group_location_2)

        # verify setup
        for s in (s1, s2, s3):
            self.cmd('sql server show -g {} -n {}'
                     .format(s.group, s.name),
                     checks=[
                         JMESPathCheck('name', s.name),
                         JMESPathCheck('resourceGroup', s.group)])

        # create db in first server
        self.cmd('sql db create -g {} -s {} -n {} --yes'
                 .format(s1.group, s1.name, database_name),
                 checks=[
                     JMESPathCheck('name', database_name),
                     JMESPathCheck('resourceGroup', s1.group)])

        # create hs db in first server
        self.cmd('sql db create -g {} -s {} -n {} --service-objective {} --yes'
                 .format(s1.group, s1.name, hs_database_name, hs_service_objective),
                 checks=[
                     JMESPathCheck('name', hs_database_name),
                     JMESPathCheck('resourceGroup', s1.group)])

        # create replica in second server with min params
        # partner resource group unspecified because s1.group == s2.group
        self.cmd('sql db replica create -g {} -s {} -n {} --partner-server {}'
                 .format(s1.group, s1.name, database_name,
                         s2.name),
                 checks=[
                     JMESPathCheck('name', database_name),
                     JMESPathCheck('resourceGroup', s2.group)])

        # create replica in second server with backup storage redundancy
        backup_storage_redundancy = "zone"
        self.cmd('sql db replica create -g {} -s {} -n {} --partner-server {} --backup-storage-redundancy {}'
                 .format(s1.group, s1.name, database_name,
                         s2.name, backup_storage_redundancy),
                 checks=[
                     JMESPathCheck('name', database_name),
                     JMESPathCheck('resourceGroup', s2.group),
                     JMESPathCheck('requestedBackupStorageRedundancy', 'Zone')])

        # check that the replica was created in the correct server
        self.cmd('sql db show -g {} -s {} -n {}'
                 .format(s2.group, s2.name, database_name),
                 checks=[
                     JMESPathCheck('name', database_name),
                     JMESPathCheck('resourceGroup', s2.group)])

        # Delete replica in second server and recreate with explicit service objective and name
        self.cmd('sql db delete -g {} -s {} -n {} --yes'
                 .format(s2.group, s2.name, database_name))

        secondary_type = "Geo"
        self.cmd('sql db replica create -g {} -s {} -n {} --partner-server {} '
                 ' --service-objective {} --partner-database {} --secondary-type {}'
                 .format(s1.group, s1.name, database_name,
                         s2.name, service_objective, target_database_name, secondary_type),
                 checks=[
                     JMESPathCheck('name', target_database_name),
                     JMESPathCheck('resourceGroup', s2.group),
                     JMESPathCheck('requestedServiceObjectiveName', service_objective),
                     JMESPathCheck('secondaryType', secondary_type)])

        # Create a named replica
        secondary_type = "Named"
        self.cmd('sql db replica create -g {} -s {} -n {} --partner-server {} '
                 ' --service-objective {} --partner-resource-group {} --partner-database {} --secondary-type {} --ha-replicas {}'
                 .format(s1.group, s1.name, hs_database_name,
                         s1.name, hs_service_objective, s1.group, hs_target_database_name, secondary_type, 2),
                 checks=[
                     JMESPathCheck('name', hs_target_database_name),
                     JMESPathCheck('resourceGroup', s1.group),
                     JMESPathCheck('requestedServiceObjectiveName', hs_service_objective),
                     JMESPathCheck('secondaryType', secondary_type),
                     JMESPathCheck('highAvailabilityReplicaCount', 2)])

        # Create replica in pool in third server with max params (except service objective)
        pool_name = 'pool1'
        pool_edition = 'GeneralPurpose'
        self.cmd('sql elastic-pool create -g {} --server {} --name {} '
                 ' --edition {}'
                 .format(s3.group, s3.name, pool_name, pool_edition))

        self.cmd('sql db replica create -g {} -s {} -n {} --partner-server {}'
                 ' --partner-resource-group {} --elastic-pool {}'
                 .format(s1.group, s1.name, database_name,
                         s3.name, s3.group, pool_name),
                 checks=[
                     JMESPathCheck('name', database_name),
                     JMESPathCheck('resourceGroup', s3.group),
                     JMESPathCheck('elasticPoolName', pool_name)])

        # check that the replica was created in the correct server
        self.cmd('sql db show -g {} -s {} -n {}'
                 .format(s3.group, s3.name, database_name),
                 checks=[
                     JMESPathCheck('name', database_name),
                     JMESPathCheck('resourceGroup', s3.group)])

        # list replica links on s1 - it should link to s2 and s3
        self.cmd('sql db replica list-links -g {} -s {} -n {}'
                 .format(s1.group, s1.name, database_name),
                 checks=[JMESPathCheck('length(@)', 2)])

        # list replica links on s3 - it should link only to s1
        self.cmd('sql db replica list-links -g {} -s {} -n {}'
                 .format(s3.group, s3.name, database_name),
                 checks=[
                     JMESPathCheck('length(@)', 1),
                     JMESPathCheck('[0].role', 'Secondary'),
                     JMESPathCheck('[0].partnerRole', 'Primary')])

        # Failover to s3.
        self.cmd('sql db replica set-primary -g {} -s {} -n {}'
                 .format(s3.group, s3.name, database_name),
                 checks=[NoneCheck()])

        # list replica links on s3 - it should link to s1 and s2
        self.cmd('sql db replica list-links -g {} -s {} -n {}'
                 .format(s3.group, s3.name, database_name),
                 checks=[JMESPathCheck('length(@)', 2)])

        # Stop replication from s3 to s2 twice. Second time should be no-op.
        for _ in range(2):
            # Delete link
            self.cmd('sql db replica delete-link -g {} -s {} -n {} --partner-resource-group {}'
                     ' --partner-server {} --yes'
                     .format(s3.group, s3.name, database_name, s2.group, s2.name),
                     checks=[NoneCheck()])

            # Verify link was deleted. s3 should still be the primary.
            self.cmd('sql db replica list-links -g {} -s {} -n {}'
                     .format(s3.group, s3.name, database_name),
                     checks=[
                         JMESPathCheck('length(@)', 1),
                         JMESPathCheck('[0].role', 'Primary'),
                         JMESPathCheck('[0].partnerRole', 'Secondary')])

        # Failover to s3 again (should be no-op, it's already primary)
        self.cmd('sql db replica set-primary -g {} -s {} -n {} --allow-data-loss'
                 .format(s3.group, s3.name, database_name),
                 checks=[NoneCheck()])

        # s3 should still be the primary.
        self.cmd('sql db replica list-links -g {} -s {} -n {}'
                 .format(s3.group, s3.name, database_name),
                 checks=[
                     JMESPathCheck('length(@)', 1),
                     JMESPathCheck('[0].role', 'Primary'),
                     JMESPathCheck('[0].partnerRole', 'Secondary')])

        # Force failover back to s1
        self.cmd('sql db replica set-primary -g {} -s {} -n {} --allow-data-loss'
                 .format(s1.group, s1.name, database_name),
                 checks=[NoneCheck()])


class SqlElasticPoolsMgmtScenarioTest(ScenarioTest):
    def __init__(self, method_name):
        super(SqlElasticPoolsMgmtScenarioTest, self).__init__(method_name)
        self.pool_name = "cliautomationpool01"

    def verify_activities(self, activities, resource_group, server):
        if isinstance(activities, list.__class__):
            raise AssertionError("Actual value '{}' expected to be list class."
                                 .format(activities))

        for activity in activities:
            if isinstance(activity, dict.__class__):
                raise AssertionError("Actual value '{}' expected to be dict class"
                                     .format(activities))
            if activity['resourceGroup'] != resource_group:
                raise AssertionError("Actual value '{}' != Expected value {}"
                                     .format(activity['resourceGroup'], resource_group))
            elif activity['serverName'] != server:
                raise AssertionError("Actual value '{}' != Expected value {}"
                                     .format(activity['serverName'], server))
            elif activity['currentElasticPoolName'] != self.pool_name:
                raise AssertionError("Actual value '{}' != Expected value {}"
                                     .format(activity['currentElasticPoolName'], self.pool_name))
        return True

    @ResourceGroupPreparer(location='eastus2')
    @SqlServerPreparer(location='eastus2')
    @AllowLargeResponse()
    def test_sql_elastic_pools_mgmt(self, resource_group, resource_group_location, server):
        database_name = "cliautomationdb02"
        pool_name2 = "cliautomationpool02"
        edition = 'Standard'

        dtu = 1200
        db_dtu_min = 10
        db_dtu_max = 50
        storage = '1200GB'
        storage_mb = 1228800

        updated_dtu = 50
        updated_db_dtu_min = 10
        updated_db_dtu_max = 50
        updated_storage = '50GB'
        updated_storage_mb = 51200

        db_service_objective = 'S1'

        # test sql elastic-pool commands
        elastic_pool_1 = self.cmd('sql elastic-pool create -g {} --server {} --name {} '
                                  '--dtu {} --edition {} --db-dtu-min {} --db-dtu-max {} '
                                  '--storage {}'
                                  .format(resource_group, server, self.pool_name, dtu,
                                          edition, db_dtu_min, db_dtu_max, storage),
                                  checks=[
                                      JMESPathCheck('resourceGroup', resource_group),
                                      JMESPathCheck('name', self.pool_name),
                                      JMESPathCheck('location', resource_group_location),
                                      JMESPathCheck('state', 'Ready'),
                                      JMESPathCheck('dtu', dtu),
                                      JMESPathCheck('sku.capacity', dtu),
                                      JMESPathCheck('databaseDtuMin', db_dtu_min),
                                      JMESPathCheck('databaseDtuMax', db_dtu_max),
                                      JMESPathCheck('perDatabaseSettings.minCapacity', db_dtu_min),
                                      JMESPathCheck('perDatabaseSettings.maxCapacity', db_dtu_max),
                                      JMESPathCheck('edition', edition),
                                      JMESPathCheck('sku.tier', edition)]).get_output_in_json()

        self.cmd('sql elastic-pool show -g {} --server {} --name {}'
                 .format(resource_group, server, self.pool_name),
                 checks=[
                     JMESPathCheck('resourceGroup', resource_group),
                     JMESPathCheck('name', self.pool_name),
                     JMESPathCheck('state', 'Ready'),
                     JMESPathCheck('databaseDtuMin', db_dtu_min),
                     JMESPathCheck('databaseDtuMax', db_dtu_max),
                     JMESPathCheck('edition', edition),
                     JMESPathCheck('storageMb', storage_mb),
                     JMESPathCheck('zoneRedundant', False)])

        self.cmd('sql elastic-pool show --id {}'
                 .format(elastic_pool_1['id']),
                 checks=[
                     JMESPathCheck('resourceGroup', resource_group),
                     JMESPathCheck('name', self.pool_name),
                     JMESPathCheck('state', 'Ready'),
                     JMESPathCheck('databaseDtuMin', db_dtu_min),
                     JMESPathCheck('databaseDtuMax', db_dtu_max),
                     JMESPathCheck('edition', edition),
                     JMESPathCheck('storageMb', storage_mb)])

        self.cmd('sql elastic-pool list -g {} --server {}'
                 .format(resource_group, server),
                 checks=[
                     JMESPathCheck('[0].resourceGroup', resource_group),
                     JMESPathCheck('[0].name', self.pool_name),
                     JMESPathCheck('[0].state', 'Ready'),
                     JMESPathCheck('[0].databaseDtuMin', db_dtu_min),
                     JMESPathCheck('[0].databaseDtuMax', db_dtu_max),
                     JMESPathCheck('[0].edition', edition),
                     JMESPathCheck('[0].storageMb', storage_mb)])

        self.cmd('sql elastic-pool update -g {} --server {} --name {} '
                 '--dtu {} --storage {} --set tags.key1=value1'
                 .format(resource_group, server, self.pool_name,
                         updated_dtu, updated_storage),
                 checks=[
                     JMESPathCheck('resourceGroup', resource_group),
                     JMESPathCheck('name', self.pool_name),
                     JMESPathCheck('state', 'Ready'),
                     JMESPathCheck('dtu', updated_dtu),
                     JMESPathCheck('sku.capacity', updated_dtu),
                     JMESPathCheck('edition', edition),
                     JMESPathCheck('sku.tier', edition),
                     JMESPathCheck('databaseDtuMin', db_dtu_min),
                     JMESPathCheck('databaseDtuMax', db_dtu_max),
                     JMESPathCheck('perDatabaseSettings.minCapacity', db_dtu_min),
                     JMESPathCheck('perDatabaseSettings.maxCapacity', db_dtu_max),
                     JMESPathCheck('storageMb', updated_storage_mb),
                     JMESPathCheck('maxSizeBytes', updated_storage_mb * 1024 * 1024),
                     JMESPathCheck('tags.key1', 'value1')])

        self.cmd('sql elastic-pool update --id {} '
                 '--dtu {} --db-dtu-min {} --db-dtu-max {} --storage {}'
                 .format(elastic_pool_1['id'], dtu,
                         updated_db_dtu_min, updated_db_dtu_max,
                         storage),
                 checks=[
                     JMESPathCheck('resourceGroup', resource_group),
                     JMESPathCheck('name', self.pool_name),
                     JMESPathCheck('state', 'Ready'),
                     JMESPathCheck('dtu', dtu),
                     JMESPathCheck('sku.capacity', dtu),
                     JMESPathCheck('databaseDtuMin', updated_db_dtu_min),
                     JMESPathCheck('databaseDtuMax', updated_db_dtu_max),
                     JMESPathCheck('perDatabaseSettings.minCapacity', updated_db_dtu_min),
                     JMESPathCheck('perDatabaseSettings.maxCapacity', updated_db_dtu_max),
                     JMESPathCheck('storageMb', storage_mb),
                     JMESPathCheck('maxSizeBytes', storage_mb * 1024 * 1024),
                     JMESPathCheck('tags.key1', 'value1')])

        self.cmd('sql elastic-pool update -g {} --server {} --name {} '
                 '--remove tags.key1'
                 .format(resource_group, server, self.pool_name),
                 checks=[
                     JMESPathCheck('resourceGroup', resource_group),
                     JMESPathCheck('name', self.pool_name),
                     JMESPathCheck('state', 'Ready'),
                     JMESPathCheck('tags', {})])

        # create a second pool with minimal params
        elastic_pool_2 = self.cmd('sql elastic-pool create -g {} --server {} --name {} '
                                  .format(resource_group, server, pool_name2),
                                  checks=[
                                      JMESPathCheck('resourceGroup', resource_group),
                                      JMESPathCheck('name', pool_name2),
                                      JMESPathCheck('location', resource_group_location),
                                      JMESPathCheck('state', 'Ready')]).get_output_in_json()

        self.cmd('sql elastic-pool list -g {} -s {}'.format(resource_group, server),
                 checks=[JMESPathCheck('length(@)', 2)])

        # Create a database directly in an Azure sql elastic pool.
        # Note that 'elasticPoolName' is populated in transform
        # func which only runs after `show`/`list` commands.
        self.cmd('sql db create -g {} --server {} --name {} '
                 '--elastic-pool {}'
                 .format(resource_group, server, database_name, self.pool_name),
                 checks=[
                     JMESPathCheck('resourceGroup', resource_group),
                     JMESPathCheck('name', database_name),
                     JMESPathCheck('elasticPoolId', elastic_pool_1['id']),
                     JMESPathCheck('requestedServiceObjectiveName', 'ElasticPool'),
                     JMESPathCheck('status', 'Online')])

        self.cmd('sql db show -g {} --server {} --name {}'
                 .format(resource_group, server, database_name),
                 checks=[JMESPathCheck('elasticPoolName', self.pool_name)])

        # Move database to second pool by specifying pool name.
        # Also specify service objective just for fun.
        # Note that 'elasticPoolName' is populated in transform
        # func which only runs after `show`/`list` commands.
        self.cmd('sql db update -g {} -s {} -n {} --elastic-pool {}'
                 ' --service-objective ElasticPool'
                 .format(resource_group, server, database_name, pool_name2),
                 checks=[
                     JMESPathCheck('resourceGroup', resource_group),
                     JMESPathCheck('name', database_name),
                     JMESPathCheck('elasticPoolId', elastic_pool_2['id']),
                     JMESPathCheck('requestedServiceObjectiveName', 'ElasticPool'),
                     JMESPathCheck('status', 'Online')])

        self.cmd('sql db show -g {} --server {} --name {}'
                 .format(resource_group, server, database_name),
                 checks=[JMESPathCheck('elasticPoolName', pool_name2)])

        # Remove database from pool
        self.cmd('sql db update -g {} -s {} -n {} --service-objective {}'
                 .format(resource_group, server, database_name, db_service_objective),
                 checks=[
                     JMESPathCheck('resourceGroup', resource_group),
                     JMESPathCheck('name', database_name),
                     JMESPathCheck('elasticPoolId', None),
                     JMESPathCheck('requestedServiceObjectiveName', db_service_objective),
                     JMESPathCheck('status', 'Online')])

        # Move database back into pool by specifying pool id.
        # Note that 'elasticPoolName' is populated in transform
        # func which only runs after `show`/`list` commands.
        self.cmd('sql db update -g {} -s {} -n {} --elastic-pool {}'
                 ' --service-objective ElasticPool'
                 .format(resource_group, server, database_name, elastic_pool_1['id']),
                 checks=[
                     JMESPathCheck('resourceGroup', resource_group),
                     JMESPathCheck('name', database_name),
                     JMESPathCheck('elasticPoolId', elastic_pool_1['id']),
                     JMESPathCheck('requestedServiceObjectiveName', 'ElasticPool'),
                     JMESPathCheck('status', 'Online')])

        self.cmd('sql db show -g {} -s {} -n {}'
                 .format(resource_group, server, database_name),
                 checks=[
                     JMESPathCheck('resourceGroup', resource_group),
                     JMESPathCheck('name', database_name),
                     JMESPathCheck('elasticPoolId', elastic_pool_1['id']),
                     JMESPathCheck('elasticPoolName', self.pool_name),
                     JMESPathCheck('requestedServiceObjectiveName', 'ElasticPool'),
                     JMESPathCheck('status', 'Online')])

        # List databases in a pool
        self.cmd('sql elastic-pool list-dbs -g {} -s {} -n {}'
                 .format(resource_group, server, self.pool_name),
                 checks=[
                     JMESPathCheck('length(@)', 1),
                     JMESPathCheck('[0].resourceGroup', resource_group),
                     JMESPathCheck('[0].name', database_name),
                     JMESPathCheck('[0].elasticPoolName', self.pool_name)])

        # List databases in a pool - alternative command
        self.cmd('sql db list -g {} -s {} --elastic-pool {}'
                 .format(resource_group, server, self.pool_name),
                 checks=[
                     JMESPathCheck('length(@)', 1),
                     JMESPathCheck('[0].resourceGroup', resource_group),
                     JMESPathCheck('[0].name', database_name),
                     JMESPathCheck('[0].elasticPoolName', self.pool_name)])

        # delete sql server database
        self.cmd('sql db delete -g {} --server {} --name {} --yes'
                 .format(resource_group, server, database_name),
                 checks=[NoneCheck()])

        # delete sql elastic pool
        self.cmd('sql elastic-pool delete -g {} --server {} --name {}'
                 .format(resource_group, server, self.pool_name),
                 checks=[NoneCheck()])

        # delete sql elastic pool by id
        self.cmd('sql elastic-pool delete --id {}'
                 .format(elastic_pool_1['id']),
                 checks=[NoneCheck()])

    @ResourceGroupPreparer(location='westus2')
    @SqlServerPreparer(location='westus2')
    @AllowLargeResponse()
    def test_sql_elastic_pools_vcore_mgmt(self, resource_group, resource_group_location, server):
        pool_name = "cliautomationpool1"

        # Create pool with vcore edition
        vcore_edition = 'GeneralPurpose'
        self.cmd('sql elastic-pool create -g {} --server {} --name {} --edition {}'
                 .format(resource_group, server, pool_name, vcore_edition),
                 checks=[
                     JMESPathCheck('resourceGroup', resource_group),
                     JMESPathCheck('name', pool_name),
                     JMESPathCheck('edition', vcore_edition),
                     JMESPathCheck('sku.tier', vcore_edition)])

        # Update pool to dtu edition
        dtu_edition = 'Standard'
        dtu_capacity = 100
        db_dtu_max = 10
        self.cmd('sql elastic-pool update -g {} --server {} --name {} --edition {} --capacity {} --max-size 250GB '
                 '--db-max-dtu {}'
                 .format(resource_group, server, pool_name, dtu_edition, dtu_capacity, db_dtu_max),
                 checks=[
                     JMESPathCheck('resourceGroup', resource_group),
                     JMESPathCheck('name', pool_name),
                     JMESPathCheck('edition', dtu_edition),
                     JMESPathCheck('sku.tier', dtu_edition),
                     JMESPathCheck('dtu', dtu_capacity),
                     JMESPathCheck('sku.capacity', dtu_capacity),
                     JMESPathCheck('databaseDtuMax', db_dtu_max),
                     JMESPathCheck('perDatabaseSettings.maxCapacity', db_dtu_max)])

        # Update pool back to vcore edition
        vcore_family = 'Gen5'
        vcore_family_updated = 'Gen5'
        vcore_capacity = 4
        self.cmd('sql elastic-pool update -g {} --server {} --name {} -e {} -c {} -f {} '
                 '--db-max-capacity 2'
                 .format(resource_group, server, pool_name, vcore_edition,
                         vcore_capacity, vcore_family),
                 checks=[
                     JMESPathCheck('resourceGroup', resource_group),
                     JMESPathCheck('name', pool_name),
                     JMESPathCheck('edition', vcore_edition),
                     JMESPathCheck('sku.tier', vcore_edition),
                     JMESPathCheck('dtu', None),
                     JMESPathCheck('sku.capacity', vcore_capacity),
                     JMESPathCheck('sku.family', vcore_family),
                     JMESPathCheck('databaseDtuMin', None),
                     JMESPathCheck('databaseDtuMax', None),
                     JMESPathCheck('perDatabaseSettings.maxCapacity', 2)])

        # Update only capacity
        vcore_capacity_updated = 8
        self.cmd('sql elastic-pool update -g {} -s {} -n {} --capacity {}'
                 .format(resource_group, server, pool_name, vcore_capacity_updated),
                 checks=[
                     JMESPathCheck('resourceGroup', resource_group),
                     JMESPathCheck('name', pool_name),
                     JMESPathCheck('edition', vcore_edition),
                     JMESPathCheck('sku.tier', vcore_edition),
                     JMESPathCheck('dtu', None),
                     JMESPathCheck('sku.capacity', vcore_capacity_updated),
                     JMESPathCheck('sku.family', vcore_family_updated),
                     JMESPathCheck('databaseDtuMin', None),
                     JMESPathCheck('databaseDtuMax', None),
                     JMESPathCheck('perDatabaseSettings.maxCapacity', 2)])

        # Update only edition
        vcore_edition_updated = 'BusinessCritical'
        self.cmd('sql elastic-pool update -g {} -s {} -n {} --tier {}'
                 .format(resource_group, server, pool_name, vcore_edition_updated),
                 checks=[
                     JMESPathCheck('resourceGroup', resource_group),
                     JMESPathCheck('name', pool_name),
                     JMESPathCheck('edition', vcore_edition_updated),
                     JMESPathCheck('sku.tier', vcore_edition_updated),
                     JMESPathCheck('dtu', None),
                     JMESPathCheck('sku.capacity', vcore_capacity_updated),
                     JMESPathCheck('sku.family', vcore_family_updated),
                     JMESPathCheck('databaseDtuMin', None),
                     JMESPathCheck('databaseDtuMax', None),
                     JMESPathCheck('perDatabaseSettings.maxCapacity', 2)])

        # Update only db min & max cap
        db_min_capacity_updated = 0.5
        db_max_capacity_updated = 1
        self.cmd('sql elastic-pool update -g {} -s {} -n {} --db-max-capacity {} --db-min-capacity {}'
                 .format(resource_group, server, pool_name, db_max_capacity_updated, db_min_capacity_updated),
                 checks=[
                     JMESPathCheck('resourceGroup', resource_group),
                     JMESPathCheck('name', pool_name),
                     JMESPathCheck('edition', vcore_edition_updated),
                     JMESPathCheck('sku.tier', vcore_edition_updated),
                     JMESPathCheck('dtu', None),
                     JMESPathCheck('sku.capacity', vcore_capacity_updated),
                     JMESPathCheck('sku.family', vcore_family_updated),
                     JMESPathCheck('databaseDtuMin', None),
                     JMESPathCheck('databaseDtuMax', None),
                     JMESPathCheck('perDatabaseSettings.minCapacity', db_min_capacity_updated),
                     JMESPathCheck('perDatabaseSettings.maxCapacity', db_max_capacity_updated)])

        # Create pool with vcore edition and all sku properties specified
        pool_name_2 = 'cliautomationpool2'
        vcore_edition = 'GeneralPurpose'
        self.cmd('sql elastic-pool create -g {} --server {} --name {} -e {} -c {} -f {}'
                 .format(resource_group, server, pool_name_2,
                         vcore_edition_updated, vcore_capacity_updated,
                         vcore_family_updated),
                 checks=[
                     JMESPathCheck('resourceGroup', resource_group),
                     JMESPathCheck('name', pool_name_2),
                     JMESPathCheck('edition', vcore_edition_updated),
                     JMESPathCheck('sku.tier', vcore_edition_updated),
                     JMESPathCheck('dtu', None),
                     JMESPathCheck('sku.capacity', vcore_capacity_updated),
                     JMESPathCheck('sku.family', vcore_family_updated),
                     JMESPathCheck('databaseDtuMin', None),
                     JMESPathCheck('databaseDtuMax', None)])


class SqlElasticPoolOperationMgmtScenarioTest(ScenarioTest):
    def __init__(self, method_name):
        super(SqlElasticPoolOperationMgmtScenarioTest, self).__init__(method_name)
        self.pool_name = "operationtestep1"

    @ResourceGroupPreparer(location='westeurope')
    @SqlServerPreparer(location='westeurope')
    @AllowLargeResponse()
    def test_sql_elastic_pool_operation_mgmt(self, resource_group, resource_group_location, server):
        edition = 'Premium'
        dtu = 125
        db_dtu_min = 0
        db_dtu_max = 50
        storage = '50GB'
        storage_mb = 51200

        update_dtu = 250
        update_db_dtu_min = 50
        update_db_dtu_max = 250

        # Create elastic pool
        self.cmd('sql elastic-pool create -g {} --server {} --name {} '
                 '--dtu {} --edition {} --db-dtu-min {} --db-dtu-max {} --storage {}'
                 .format(resource_group, server, self.pool_name, dtu, edition, db_dtu_min, db_dtu_max, storage),
                 checks=[
                     JMESPathCheck('resourceGroup', resource_group),
                     JMESPathCheck('name', self.pool_name),
                     JMESPathCheck('edition', edition),
                     JMESPathCheck('sku.tier', edition),
                     JMESPathCheck('state', 'Ready'),
                     JMESPathCheck('dtu', dtu),
                     JMESPathCheck('sku.capacity', dtu),
                     JMESPathCheck('databaseDtuMin', db_dtu_min),
                     JMESPathCheck('databaseDtuMax', db_dtu_max),
                     JMESPathCheck('perDatabaseSettings.minCapacity', db_dtu_min),
                     JMESPathCheck('perDatabaseSettings.maxCapacity', db_dtu_max),
                     JMESPathCheck('storageMb', storage_mb),
                     JMESPathCheck('maxSizeBytes', storage_mb * 1024 * 1024)])

        # Update elastic pool
        self.cmd('sql elastic-pool update -g {} --server {} --name {} '
                 '--dtu {} --db-dtu-min {} --db-dtu-max {}'
                 .format(resource_group, server, self.pool_name, update_dtu, update_db_dtu_min, update_db_dtu_max))

        # List operations on the elastic pool
        ops = list(self.cmd('sql elastic-pool op list -g {} --server {} --elastic-pool {}'
                            .format(resource_group, server, self.pool_name)).get_output_in_json())

        # Cancel operation
        try:
            self.cmd('sql elastic-pool op cancel -g {} --server {} --elastic-pool {} --name {}'
                     .format(resource_group, server, self.pool_name, ops[0]['name']))
        except Exception as e:
            expectedmessage = "Cannot cancel management operation {} in current state.".format(ops[0]['name'])
            if expectedmessage in str(e):
                pass


class SqlServerCapabilityScenarioTest(ScenarioTest):
    @AllowLargeResponse()
    def test_sql_capabilities(self):
        location = 'westeurope'
        # New capabilities are added quite frequently and the state of each capability depends
        # on your subscription. So it's not a good idea to make strict checks against exactly
        # which capabilities are returned. The idea is to just check the overall structure.

        db_max_size_length_jmespath = 'length([].supportedServiceLevelObjectives[].supportedMaxSizes[])'

        # Get all db capabilities
        self.cmd('sql db list-editions -l {}'.format(location),
                 checks=[
                     # At least system, standard, and premium edition exist
                     JMESPathCheckExists("[?name == 'System']"),
                     JMESPathCheckExists("[?name == 'Standard']"),
                     JMESPathCheckExists("[?name == 'Premium']"),
                     # At least s0 and p1 service objectives exist
                     JMESPathCheckExists("[].supportedServiceLevelObjectives[] | [?name == 'S0']"),
                     JMESPathCheckExists("[].supportedServiceLevelObjectives[] | [?name == 'P1']"),
                     # Max size data is omitted
                     JMESPathCheck(db_max_size_length_jmespath, 0)])

        # Get all available db capabilities
        self.cmd('sql db list-editions -l {} --available'.format(location),
                 checks=[
                     # System edition is not available
                     JMESPathCheck("length([?name == 'System'])", 0),
                     # At least standard and premium edition exist
                     JMESPathCheckExists("[?name == 'Standard']"),
                     JMESPathCheckExists("[?name == 'Premium']"),
                     # At least s0 and p1 service objectives exist
                     JMESPathCheckExists("[].supportedServiceLevelObjectives[] | [?name == 'S0']"),
                     JMESPathCheckExists("[].supportedServiceLevelObjectives[] | [?name == 'P1']"),
                     # Max size data is omitted
                     JMESPathCheck(db_max_size_length_jmespath, 0)])

        # Get all db capabilities with size data
        self.cmd('sql db list-editions -l {} --show-details max-size'.format(location),
                 checks=[
                     # Max size data is included
                     JMESPathCheckGreaterThan(db_max_size_length_jmespath, 0)])

        # Search for db edition - note that it's case insensitive
        self.cmd('sql db list-editions -l {} --edition standard'.format(location),
                 checks=[
                     # Standard edition exists, other editions don't
                     JMESPathCheckExists("[?name == 'Standard']"),
                     JMESPathCheck("length([?name != 'Standard'])", 0)])

        # Search for dtus
        self.cmd('sql db list-editions -l {} --dtu 100'.format(location),
                 checks=[
                     # All results have 100 dtu
                     JMESPathCheckGreaterThan(
                         'length([].supportedServiceLevelObjectives[?performanceLevel.value == `100`][])', 0),
                     JMESPathCheck('length([].supportedServiceLevelObjectives[?performanceLevel.value != `100`][])', 0),
                     JMESPathCheck('length([].supportedServiceLevelObjectives[?performanceLevel.unit != `DTU`][])', 0)])

        # Search for vcores
        self.cmd('sql db list-editions -l {} --vcore 2'.format(location),
                 checks=[
                     # All results have 2 vcores
                     JMESPathCheckGreaterThan(
                         'length([].supportedServiceLevelObjectives[?performanceLevel.value == `2`][])', 0),
                     JMESPathCheck('length([].supportedServiceLevelObjectives[?performanceLevel.value != `2`][])', 0),
                     JMESPathCheck('length([].supportedServiceLevelObjectives[?performanceLevel.unit != `VCores`][])',
                                   0)])

        # Search for db service objective - note that it's case insensitive
        # Checked items:
        #   * Standard edition exists, other editions don't
        #   * S0 service objective exists, others don't exist
        self.cmd('sql db list-editions -l {} --edition standard --service-objective s0'.format(location),
                 checks=[JMESPathCheckExists("[?name == 'Standard']"),
                         JMESPathCheck("length([?name != 'Standard'])", 0),
                         JMESPathCheckExists("[].supportedServiceLevelObjectives[] | [?name == 'S0']"),
                         JMESPathCheck("length([].supportedServiceLevelObjectives[] | [?name != 'S0'])", 0)])

        pool_max_size_length_jmespath = 'length([].supportedElasticPoolPerformanceLevels[].supportedMaxSizes[])'
        pool_db_max_dtu_length_jmespath = 'length([].supportedElasticPoolPerformanceLevels[].supportedPerDatabaseMaxPerformanceLevels[])'
        pool_db_min_dtu_length_jmespath = (
            'length([].supportedElasticPoolPerformanceLevels[].supportedPerDatabaseMaxPerformanceLevels[]'
            '.supportedPerDatabaseMinPerformanceLevels[])')
        pool_db_max_size_length_jmespath = 'length([].supportedElasticPoolPerformanceLevels[].supportedPerDatabaseMaxSizes[])'

        # Get all elastic pool capabilities
        self.cmd('sql elastic-pool list-editions -l {}'.format(location),
                 checks=[JMESPathCheckExists("[?name == 'Standard']"),  # At least standard and premium edition exist
                         JMESPathCheckExists("[?name == 'Premium']"),
                         JMESPathCheck(pool_max_size_length_jmespath, 0),  # Optional details are omitted
                         JMESPathCheck(pool_db_max_dtu_length_jmespath, 0),
                         JMESPathCheck(pool_db_min_dtu_length_jmespath, 0),
                         JMESPathCheck(pool_db_max_size_length_jmespath, 0)])

        # Search for elastic pool edition - note that it's case insensitive
        self.cmd('sql elastic-pool list-editions -l {} --edition standard'.format(location),
                 checks=[JMESPathCheckExists("[?name == 'Standard']"),  # Standard edition exists, other editions don't
                         JMESPathCheck("length([?name != 'Standard'])", 0)])

        # Search for dtus
        self.cmd('sql elastic-pool list-editions -l {} --dtu 100'.format(location),
                 checks=[
                     # All results have 100 dtu
                     JMESPathCheckGreaterThan(
                         'length([].supportedElasticPoolPerformanceLevels[?performanceLevel.value == `100`][])', 0),
                     JMESPathCheck(
                         'length([].supportedElasticPoolPerformanceLevels[?performanceLevel.value != `100`][])', 0),
                     JMESPathCheck('length([].supportedServiceLevelObjectives[?performanceLevel.unit != `DTU`][])', 0)])

        # Search for vcores
        self.cmd('sql elastic-pool list-editions -l {} --vcore 2'.format(location),
                 checks=[
                     # All results have 2 vcores
                     JMESPathCheckGreaterThan(
                         'length([].supportedElasticPoolPerformanceLevels[?performanceLevel.value == `2`][])', 0),
                     JMESPathCheck('length([].supportedElasticPoolPerformanceLevels[?performanceLevel.value != `2`][])',
                                   0),
                     JMESPathCheck('length([].supportedServiceLevelObjectives[?performanceLevel.unit != `VCores`][])',
                                   0)])

        # Get all db capabilities with pool max size
        self.cmd('sql elastic-pool list-editions -l {} --show-details max-size'.format(location),
                 checks=[JMESPathCheckGreaterThan(pool_max_size_length_jmespath, 0),
                         JMESPathCheck(pool_db_max_dtu_length_jmespath, 0),
                         JMESPathCheck(pool_db_min_dtu_length_jmespath, 0),
                         JMESPathCheck(pool_db_max_size_length_jmespath, 0)])

        # Get all db capabilities with per db max size
        self.cmd('sql elastic-pool list-editions -l {} --show-details db-max-size'.format(location),
                 checks=[JMESPathCheck(pool_max_size_length_jmespath, 0),
                         JMESPathCheck(pool_db_max_dtu_length_jmespath, 0),
                         JMESPathCheck(pool_db_min_dtu_length_jmespath, 0),
                         JMESPathCheckGreaterThan(pool_db_max_size_length_jmespath, 0)])

        # Get all db capabilities with per db max dtu
        self.cmd('sql elastic-pool list-editions -l {} --edition standard --show-details db-max-dtu'.format(location),
                 checks=[JMESPathCheck(pool_max_size_length_jmespath, 0),
                         JMESPathCheckGreaterThan(pool_db_max_dtu_length_jmespath, 0),
                         JMESPathCheck(pool_db_min_dtu_length_jmespath, 0),
                         JMESPathCheck(pool_db_max_size_length_jmespath, 0)])

        # Get all db capabilities with per db min dtu (which is nested under per db max dtu)
        self.cmd('sql elastic-pool list-editions -l {} --edition standard --show-details db-min-dtu'.format(location),
                 checks=[JMESPathCheck(pool_max_size_length_jmespath, 0),
                         JMESPathCheckGreaterThan(pool_db_max_dtu_length_jmespath, 0),
                         JMESPathCheckGreaterThan(pool_db_min_dtu_length_jmespath, 0),
                         JMESPathCheck(pool_db_max_size_length_jmespath, 0)])

        # Get all db capabilities with everything
        self.cmd('sql elastic-pool list-editions -l {} --edition standard --show-details db-min-dtu db-max-dtu '
                 'db-max-size max-size'.format(location),
                 checks=[JMESPathCheckGreaterThan(pool_max_size_length_jmespath, 0),
                         JMESPathCheckGreaterThan(pool_db_max_dtu_length_jmespath, 0),
                         JMESPathCheckGreaterThan(pool_db_min_dtu_length_jmespath, 0),
                         JMESPathCheckGreaterThan(pool_db_max_size_length_jmespath, 0)])


class SqlServerImportExportMgmtScenarioTest(ScenarioTest):
    @ResourceGroupPreparer(location='eastus')
    @SqlServerPreparer(location='eastus')
    @StorageAccountPreparer(location='eastus')
    @AllowLargeResponse()
    def test_sql_db_import_export_mgmt(self, resource_group, resource_group_location, server, storage_account):
        location_long_name = 'eastus'
        admin_login = 'admin123'
        admin_password = 'SecretPassword123'
        db_name = 'cliautomationdb01'
        db_name2 = 'cliautomationdb02'
        db_name3 = 'cliautomationdb03'
        blob = 'testbacpac.bacpac'
        blob2 = 'testbacpac2.bacpac'

        container = 'bacpacs'

        firewall_rule_1 = 'allowAllIps'
        start_ip_address_1 = '0.0.0.0'
        end_ip_address_1 = '0.0.0.0'

        # create server firewall rule
        self.cmd('sql server firewall-rule create --name {} -g {} --server {} '
                 '--start-ip-address {} --end-ip-address {}'
                 .format(firewall_rule_1, resource_group, server,
                         start_ip_address_1, end_ip_address_1),
                 checks=[JMESPathCheck('name', firewall_rule_1),
                         JMESPathCheck('resourceGroup', resource_group),
                         JMESPathCheck('startIpAddress', start_ip_address_1),
                         JMESPathCheck('endIpAddress', end_ip_address_1)])

        # create dbs
        self.cmd('sql db create -g {} --server {} --name {}'
                 .format(resource_group, server, db_name),
                 checks=[JMESPathCheck('resourceGroup', resource_group),
                         JMESPathCheck('name', db_name),
                         JMESPathCheck('location', location_long_name),
                         JMESPathCheck('elasticPoolId', None),
                         JMESPathCheck('status', 'Online')])

        self.cmd('sql db create -g {} --server {} --name {}'
                 .format(resource_group, server, db_name2),
                 checks=[JMESPathCheck('resourceGroup', resource_group),
                         JMESPathCheck('name', db_name2),
                         JMESPathCheck('location', location_long_name),
                         JMESPathCheck('elasticPoolId', None),
                         JMESPathCheck('status', 'Online')])

        self.cmd('sql db create -g {} --server {} --name {}'
                 .format(resource_group, server, db_name3),
                 checks=[JMESPathCheck('resourceGroup', resource_group),
                         JMESPathCheck('name', db_name3),
                         JMESPathCheck('location', location_long_name),
                         JMESPathCheck('elasticPoolId', None),
                         JMESPathCheck('status', 'Online')])

        # get storage account endpoint
        storage_endpoint = self.cmd('storage account show -g {} -n {}'
                                    ' --query primaryEndpoints.blob'
                                    .format(resource_group, storage_account)).get_output_in_json()
        bacpacUri = '{}{}/{}'.format(storage_endpoint, container, blob)
        bacpacUri2 = '{}{}/{}'.format(storage_endpoint, container, blob2)

        # get storage account key
        storageKey = self.cmd('storage account keys list -g {} -n {} --query [0].value'
                              .format(resource_group, storage_account)).get_output_in_json()

        # Set Expiry
        expiryString = '9999-12-25T00:00:00Z'

        # Get sas key
        sasKey = self.cmd('storage blob generate-sas --account-name {} -c {} -n {} --permissions rw --expiry {}'.format(
            storage_account, container, blob2, expiryString)).get_output_in_json()

        # create storage account blob container
        self.cmd('storage container create -n {} --account-name {} --account-key {} '
                 .format(container, storage_account, storageKey),
                 checks=[JMESPathCheck('created', True)])

        # export database to blob container using both keys
        self.cmd('sql db export -s {} -n {} -g {} -p {} -u {}'
                 ' --storage-key {} --storage-key-type StorageAccessKey'
                 ' --storage-uri {}'
                 .format(server, db_name, resource_group, admin_password, admin_login, storageKey, bacpacUri),
                 checks=[
                     JMESPathCheck('blobUri', bacpacUri),
                     JMESPathCheck('databaseName', db_name),
                     JMESPathCheck('requestType', 'ExportDatabase'),
                     JMESPathCheck('serverName', server),
                     JMESPathCheck('status', 'Completed')])

        self.cmd('sql db export -s {} -n {} -g {} -p {} -u {}'
                 ' --storage-key {} --storage-key-type SharedAccessKey'
                 ' --storage-uri {}'
                 .format(server, db_name, resource_group, admin_password, admin_login, sasKey, bacpacUri2),
                 checks=[
                     JMESPathCheck('blobUri', bacpacUri2),
                     JMESPathCheck('databaseName', db_name),
                     JMESPathCheck('requestType', 'ExportDatabase'),
                     JMESPathCheck('serverName', server),
                     JMESPathCheck('status', 'Completed')])

        # import bacpac to second database using Storage Key
        self.cmd('sql db import -s {} -n {} -g {} -p {} -u {}'
                 ' --storage-key {} --storage-key-type StorageAccessKey'
                 ' --storage-uri {}'
                 .format(server, db_name2, resource_group, admin_password, admin_login, storageKey, bacpacUri),
                 checks=[
                     JMESPathCheck('blobUri', bacpacUri),
                     JMESPathCheck('databaseName', db_name2),
                     JMESPathCheck('requestType', 'ImportToExistingDatabase'),
                     JMESPathCheck('serverName', server),
                     JMESPathCheck('status', 'Completed')])

        # import bacpac to third database using SAS key
        self.cmd('sql db import -s {} -n {} -g {} -p {} -u {}'
                 ' --storage-key {} --storage-key-type SharedAccessKey'
                 ' --storage-uri {}'
                 .format(server, db_name3, resource_group, admin_password, admin_login, sasKey, bacpacUri2),
                 checks=[
                     JMESPathCheck('blobUri', bacpacUri2),
                     JMESPathCheck('databaseName', db_name3),
                     JMESPathCheck('requestType', 'ImportToExistingDatabase'),
                     JMESPathCheck('serverName', server),
                     JMESPathCheck('status', 'Completed')])


class SqlServerConnectionStringScenarioTest(ScenarioTest):
    def test_sql_db_conn_str(self):
        # ADO.NET, username/password
        conn_str = self.cmd('sql db show-connection-string -s myserver -n mydb -c ado.net').get_output_in_json()
        self.assertEqual(conn_str,
                         'Server=tcp:myserver.database.windows.net,1433;Database=mydb;User ID=<username>;Password=<password>;Encrypt=true;Connection Timeout=30;')

        # ADO.NET, ADPassword
        conn_str = self.cmd(
            'sql db show-connection-string -s myserver -n mydb -c ado.net -a ADPassword').get_output_in_json()
        self.assertEqual(conn_str,
                         'Server=tcp:myserver.database.windows.net,1433;Database=mydb;User ID=<username>;Password=<password>;Encrypt=true;Connection Timeout=30;Authentication="Active Directory Password"')

        # ADO.NET, ADIntegrated
        conn_str = self.cmd(
            'sql db show-connection-string -s myserver -n mydb -c ado.net -a ADIntegrated').get_output_in_json()
        self.assertEqual(conn_str,
                         'Server=tcp:myserver.database.windows.net,1433;Database=mydb;Encrypt=true;Connection Timeout=30;Authentication="Active Directory Integrated"')

        # SqlCmd, username/password
        conn_str = self.cmd('sql db show-connection-string -s myserver -n mydb -c sqlcmd').get_output_in_json()
        self.assertEqual(conn_str,
                         'sqlcmd -S tcp:myserver.database.windows.net,1433 -d mydb -U <username> -P <password> -N -l 30')

        # SqlCmd, ADPassword
        conn_str = self.cmd(
            'sql db show-connection-string -s myserver -n mydb -c sqlcmd -a ADPassword').get_output_in_json()
        self.assertEqual(conn_str,
                         'sqlcmd -S tcp:myserver.database.windows.net,1433 -d mydb -U <username> -P <password> -G -N -l 30')

        # SqlCmd, ADIntegrated
        conn_str = self.cmd(
            'sql db show-connection-string -s myserver -n mydb -c sqlcmd -a ADIntegrated').get_output_in_json()
        self.assertEqual(conn_str, 'sqlcmd -S tcp:myserver.database.windows.net,1433 -d mydb -G -N -l 30')

        # JDBC, user name/password
        conn_str = self.cmd('sql db show-connection-string -s myserver -n mydb -c jdbc').get_output_in_json()
        self.assertEqual(conn_str,
                         'jdbc:sqlserver://myserver.database.windows.net:1433;database=mydb;user=<username>@myserver;password=<password>;encrypt=true;trustServerCertificate=false;hostNameInCertificate=*.database.windows.net;loginTimeout=30')

        # JDBC, ADPassword
        conn_str = self.cmd(
            'sql db show-connection-string -s myserver -n mydb -c jdbc -a ADPassword').get_output_in_json()
        self.assertEqual(conn_str,
                         'jdbc:sqlserver://myserver.database.windows.net:1433;database=mydb;user=<username>;password=<password>;encrypt=true;trustServerCertificate=false;hostNameInCertificate=*.database.windows.net;loginTimeout=30;authentication=ActiveDirectoryPassword')

        # JDBC, ADIntegrated
        conn_str = self.cmd(
            'sql db show-connection-string -s myserver -n mydb -c jdbc -a ADIntegrated').get_output_in_json()
        self.assertEqual(conn_str,
                         'jdbc:sqlserver://myserver.database.windows.net:1433;database=mydb;encrypt=true;trustServerCertificate=false;hostNameInCertificate=*.database.windows.net;loginTimeout=30;authentication=ActiveDirectoryIntegrated')

        # PHP PDO, user name/password
        conn_str = self.cmd('sql db show-connection-string -s myserver -n mydb -c php_pdo').get_output_in_json()
        self.assertEqual(conn_str,
                         '$conn = new PDO("sqlsrv:server = tcp:myserver.database.windows.net,1433; Database = mydb; LoginTimeout = 30; Encrypt = 1; TrustServerCertificate = 0;", "<username>", "<password>");')

        # PHP PDO, ADPassword
        self.cmd('sql db show-connection-string -s myserver -n mydb -c php_pdo -a ADPassword', expect_failure=True)

        # PHP PDO, ADIntegrated
        self.cmd('sql db show-connection-string -s myserver -n mydb -c php_pdo -a ADIntegrated', expect_failure=True)

        # PHP, user name/password
        conn_str = self.cmd('sql db show-connection-string -s myserver -n mydb -c php').get_output_in_json()
        self.assertEqual(conn_str,
                         '$connectionOptions = array("UID"=>"<username>@myserver", "PWD"=>"<password>", "Database"=>mydb, "LoginTimeout" => 30, "Encrypt" => 1, "TrustServerCertificate" => 0); $serverName = "tcp:myserver.database.windows.net,1433"; $conn = sqlsrv_connect($serverName, $connectionOptions);')

        # PHP, ADPassword
        self.cmd('sql db show-connection-string -s myserver -n mydb -c php -a ADPassword', expect_failure=True)

        # PHP, ADIntegrated
        self.cmd('sql db show-connection-string -s myserver -n mydb -c php -a ADIntegrated', expect_failure=True)

        # ODBC, user name/password
        conn_str = self.cmd('sql db show-connection-string -s myserver -n mydb -c odbc').get_output_in_json()
        self.assertEqual(conn_str,
                         'Driver={ODBC Driver 13 for SQL Server};Server=tcp:myserver.database.windows.net,1433;Database=mydb;Uid=<username>@myserver;Pwd=<password>;Encrypt=yes;TrustServerCertificate=no;')

        # ODBC, ADPassword
        conn_str = self.cmd(
            'sql db show-connection-string -s myserver -n mydb -c odbc -a ADPassword').get_output_in_json()
        self.assertEqual(conn_str,
                         'Driver={ODBC Driver 13 for SQL Server};Server=tcp:myserver.database.windows.net,1433;Database=mydb;Uid=<username>@myserver;Pwd=<password>;Encrypt=yes;TrustServerCertificate=no;Authentication=ActiveDirectoryPassword')

        # ODBC, ADIntegrated
        conn_str = self.cmd(
            'sql db show-connection-string -s myserver -n mydb -c odbc -a ADIntegrated').get_output_in_json()
        self.assertEqual(conn_str,
                         'Driver={ODBC Driver 13 for SQL Server};Server=tcp:myserver.database.windows.net,1433;Database=mydb;Encrypt=yes;TrustServerCertificate=no;Authentication=ActiveDirectoryIntegrated')


class SqlTransparentDataEncryptionScenarioTest(ScenarioTest):
    def wait_for_encryption_scan(self, resource_group, sn, db_name):
        active_scan = True
        retry_attempts = 5
        while active_scan:
            tdeactivity = self.cmd('sql db tde list-activity -g {} -s {} -d {}'
                                   .format(resource_group, sn, db_name)).get_output_in_json()

            # if tdeactivity is an empty array, there is no ongoing encryption scan
            active_scan = (len(tdeactivity) > 0)
            time.sleep(10)
            retry_attempts -= 1
            if retry_attempts <= 0:
                raise CliTestError("Encryption scan still ongoing: {}.".format(tdeactivity))

    @ResourceGroupPreparer()
    @SqlServerPreparer(location='eastus')
    def test_sql_tde(self, resource_group, server):
        sn = server
        db_name = self.create_random_name("sqltdedb", 20)

        # create database
        self.cmd('sql db create -g {} --server {} --name {}'
                 .format(resource_group, sn, db_name))

        # validate encryption is on by default
        self.cmd('sql db tde show -g {} -s {} -d {}'
                 .format(resource_group, sn, db_name),
                 checks=[JMESPathCheck('status', 'Enabled')])

        self.wait_for_encryption_scan(resource_group, sn, db_name)

        # disable encryption
        self.cmd('sql db tde set -g {} -s {} -d {} --status Disabled'
                 .format(resource_group, sn, db_name),
                 checks=[JMESPathCheck('status', 'Disabled')])

        self.wait_for_encryption_scan(resource_group, sn, db_name)

        # validate encryption is disabled
        self.cmd('sql db tde show -g {} -s {} -d {}'
                 .format(resource_group, sn, db_name),
                 checks=[JMESPathCheck('status', 'Disabled')])

        # enable encryption
        self.cmd('sql db tde set -g {} -s {} -d {} --status Enabled'
                 .format(resource_group, sn, db_name),
                 checks=[JMESPathCheck('status', 'Enabled')])

        self.wait_for_encryption_scan(resource_group, sn, db_name)

        # validate encryption is enabled
        self.cmd('sql db tde show -g {} -s {} -d {}'
                 .format(resource_group, sn, db_name),
                 checks=[JMESPathCheck('status', 'Enabled')])

    @ResourceGroupPreparer(location='eastus')
    @SqlServerPreparer(location='eastus')
    @KeyVaultPreparer(location='eastus', name_prefix='sqltdebyok')
    def test_sql_tdebyok(self, resource_group, server, key_vault):
        resource_prefix = 'sqltdebyok'

        # add identity to server
        server_resp = self.cmd('sql server update -g {} -n {} -i'
                               .format(resource_group, server)).get_output_in_json()
        server_identity = server_resp['identity']['principalId']

        # create db
        db_name = self.create_random_name(resource_prefix, 20)
        self.cmd('sql db create -g {} --server {} --name {}'
                 .format(resource_group, server, db_name))

        # create vault and acl server identity
        self.cmd('keyvault set-policy -g {} -n {} --object-id {} --key-permissions wrapKey unwrapKey get list'
                 .format(resource_group, key_vault, server_identity))

        # create key
        key_name = self.create_random_name(resource_prefix, 32)
        key_resp = self.cmd('keyvault key create -n {} -p software --vault-name {}'
                            .format(key_name, key_vault)).get_output_in_json()
        kid = key_resp['key']['kid']

        # add server key
        server_key_resp = self.cmd('sql server key create -g {} -s {} -k {}'
                                   .format(resource_group, server, kid),
                                   checks=[
                                       JMESPathCheck('uri', kid),
                                       JMESPathCheck('serverKeyType', 'AzureKeyVault')])
        server_key_name = server_key_resp.get_output_in_json()['name']

        # validate show key
        self.cmd('sql server key show -g {} -s {} -k {}'
                 .format(resource_group, server, kid),
                 checks=[
                     JMESPathCheck('uri', kid),
                     JMESPathCheck('serverKeyType', 'AzureKeyVault'),
                     JMESPathCheck('name', server_key_name)])

        # validate list key (should return 2 items)
        self.cmd('sql server key list -g {} -s {}'
                 .format(resource_group, server),
                 checks=[JMESPathCheck('length(@)', 2)])

        # validate encryption protector is service managed via show
        self.cmd('sql server tde-key show -g {} -s {}'
                 .format(resource_group, server),
                 checks=[
                     JMESPathCheck('serverKeyType', 'ServiceManaged'),
                     JMESPathCheck('serverKeyName', 'ServiceManaged')])

        # update encryption protector to akv key
        self.cmd('sql server tde-key set -g {} -s {} -t AzureKeyVault -k {} --auto-rotation-enabled'
                 .format(resource_group, server, kid),
                 checks=[
                     JMESPathCheck('serverKeyType', 'AzureKeyVault'),
                     JMESPathCheck('serverKeyName', server_key_name),
                     JMESPathCheck('uri', kid),
                     JMESPathCheck('autoRotationEnabled', True)])

        # validate encryption protector is akv via show
        self.cmd('sql server tde-key show -g {} -s {}'
                 .format(resource_group, server),
                 checks=[
                     JMESPathCheck('serverKeyType', 'AzureKeyVault'),
                     JMESPathCheck('serverKeyName', server_key_name),
                     JMESPathCheck('uri', kid)])

        # update encryption protector to service managed
        self.cmd('sql server tde-key set -g {} -s {} -t ServiceManaged'
                 .format(resource_group, server),
                 checks=[
                     JMESPathCheck('serverKeyType', 'ServiceManaged'),
                     JMESPathCheck('serverKeyName', 'ServiceManaged')])

        # validate encryption protector is service managed via show
        self.cmd('sql server tde-key show -g {} -s {}'
                 .format(resource_group, server),
                 checks=[
                     JMESPathCheck('serverKeyType', 'ServiceManaged'),
                     JMESPathCheck('serverKeyName', 'ServiceManaged')])

        # delete server key
        self.cmd('sql server key delete -g {} -s {} -k {}'
                 .format(resource_group, server, kid))

        # wait for key to be deleted
        time.sleep(10)

        # validate deleted server key via list (should return 1 item)
        self.cmd('sql server key list -g {} -s {}'
                 .format(resource_group, server),
                 checks=[JMESPathCheck('length(@)', 1)])


class SqlServerIdentityTest(ScenarioTest):

    @AllowLargeResponse()
    def test_sql_server_identity(self):
        server_name_test = 'umitest'
        server_name = self.create_random_name(server_name_test, managed_instance_name_max_length)
        admin_login = 'admin123'
        admin_passwords = ['SecretPassword123', 'SecretPassword456']
        families = ['Gen5']

        subnet = '/subscriptions/e64f3e8e-ab91-4a65-8cdd-5cd2f47d00b4/resourceGroups/alswansotest3-rg/providers/Microsoft.Network/virtualNetworks/vnet-alswansotestmi/subnets/ManagedInstance'

        license_type = 'LicenseIncluded'
        loc = 'eastus2euap'
        v_cores = 4
        storage_size_in_gb = '32'
        edition = 'GeneralPurpose'
        resource_group_1 = "alswansotest3-rg"
        collation = "SQL_Latin1_General_CP1_CI_AS"
        proxy_override = "Proxy"

        test_umi = '/subscriptions/e64f3e8e-ab91-4a65-8cdd-5cd2f47d00b4/resourceGroups/viparek/providers/Microsoft.ManagedIdentity/userAssignedIdentities/testumi'
        umi_list = '/subscriptions/e64f3e8e-ab91-4a65-8cdd-5cd2f47d00b4/resourceGroups/viparek/providers/Microsoft.ManagedIdentity/userAssignedIdentities/testumi'

        identity_type = ResourceIdType.system_assigned_user_assigned.value
        user = admin_login

        self.cmd('sql server create -g {} -n {} -l {} -i '
                 '--admin-user {} --admin-password {} --user-assigned-identity-id {} --identity-type {} --pid {}'
                 .format(resource_group_1, server_name, loc, user, admin_passwords[0], umi_list, identity_type,
                         test_umi),
                 checks=[
                     JMESPathCheck('name', server_name),
                     JMESPathCheck('resourceGroup', resource_group_1),
                     JMESPathCheck('administratorLogin', user),
                     JMESPathCheck('identity.type', 'SystemAssigned, UserAssigned')])

        # test show sql server
        self.cmd('sql server show -g {} --name {}'
                 .format(resource_group_1, server_name),
                 checks=[
                     JMESPathCheck('name', server_name),
                     JMESPathCheck('resourceGroup', resource_group_1),
                     JMESPathCheck('administratorLogin', admin_login)])

        self.cmd('sql server delete -g {} -n {} --yes'
                 .format(resource_group_1, server_name), checks=NoneCheck())

        # test show sql server doesn't return anything
        self.cmd('sql server show -g {} -n {}'
                 .format(resource_group_1, server_name),
                 expect_failure=True)


class SqlServerVnetMgmtScenarioTest(ScenarioTest):
    @ResourceGroupPreparer(location='eastus')
    @SqlServerPreparer(location='eastus')
    def test_sql_vnet_mgmt(self, resource_group, resource_group_location, server):
        vnet_rule_1 = 'rule1'
        vnet_rule_2 = 'rule2'

        # Create vnet's - vnet1 and vnet2

        vnetName1 = 'vnet1'
        vnetName2 = 'vnet2'
        subnetName = 'subnet1'
        addressPrefix = '10.0.1.0/24'
        endpoint = 'Microsoft.Sql'

        # Vnet 1 without service endpoints to test ignore-missing-vnet-service-endpoint feature
        self.cmd('network vnet create -g {} -n {}'.format(resource_group, vnetName1))
        self.cmd('network vnet subnet create -g {} --vnet-name {} -n {} --address-prefix {}'
                 .format(resource_group, vnetName1, subnetName, addressPrefix))

        vnet1 = self.cmd('network vnet subnet show -n {} --vnet-name {} -g {}'
                         .format(subnetName, vnetName1, resource_group)).get_output_in_json()
        vnet_id_1 = vnet1['id']

        # Vnet 2
        self.cmd('network vnet create -g {} -n {}'.format(resource_group, vnetName2))
        self.cmd('network vnet subnet create -g {} --vnet-name {} -n {} --address-prefix {} --service-endpoints {}'
                 .format(resource_group, vnetName2, subnetName, addressPrefix, endpoint),
                 checks=JMESPathCheck('serviceEndpoints[0].service', 'Microsoft.Sql'))

        vnet2 = self.cmd('network vnet subnet show -n {} --vnet-name {} -g {}'
                         .format(subnetName, vnetName2, resource_group)).get_output_in_json()
        vnet_id_2 = vnet2['id']

        # test sql server vnet-rule create using subnet name and vnet name and ignore-missing-vnet-service-endpoint flag
        self.cmd('sql server vnet-rule create --name {} -g {} --server {} --subnet {} --vnet-name {} -i'
                 .format(vnet_rule_1, resource_group, server, subnetName, vnetName1))

        # test sql server vnet-rule show rule 1
        self.cmd('sql server vnet-rule show --name {} -g {} --server {}'
                 .format(vnet_rule_1, resource_group, server),
                 checks=[
                     JMESPathCheck('name', vnet_rule_1),
                     JMESPathCheck('resourceGroup', resource_group),
                     JMESPathCheck('ignoreMissingVnetServiceEndpoint', True)])

        # test sql server vnet-rule create using subnet id
        self.cmd('sql server vnet-rule create --name {} -g {} --server {} --subnet {}'
                 .format(vnet_rule_2, resource_group, server, vnet_id_2),
                 checks=[
                     JMESPathCheck('name', vnet_rule_2),
                     JMESPathCheck('resourceGroup', resource_group),
                     JMESPathCheck('virtualNetworkSubnetId', vnet_id_2),
                     JMESPathCheck('ignoreMissingVnetServiceEndpoint', False)])

        # test sql server vnet-rule update rule 1 with vnet 2
        self.cmd('sql server vnet-rule update --name {} -g {} --server {} --subnet {}'
                 .format(vnet_rule_1, resource_group, server, vnet_id_2),
                 checks=[
                     JMESPathCheck('name', vnet_rule_1),
                     JMESPathCheck('resourceGroup', resource_group),
                     JMESPathCheck('virtualNetworkSubnetId', vnet_id_2),
                     JMESPathCheck('ignoreMissingVnetServiceEndpoint', False)])

        # test sql server vnet-rule update rule 2 with vnet 1 and ignore-missing-vnet-service-endpoint flag
        self.cmd('sql server vnet-rule update --name {} -g {} --server {} --subnet {} -i'
                 .format(vnet_rule_2, resource_group, server, vnet_id_1),
                 checks=[JMESPathCheck('name', vnet_rule_2),
                         JMESPathCheck('resourceGroup', resource_group),
                         JMESPathCheck('virtualNetworkSubnetId', vnet_id_1),
                         JMESPathCheck('ignoreMissingVnetServiceEndpoint', True)])

        # test sql server vnet-rule list
        self.cmd('sql server vnet-rule list -g {} --server {}'.format(resource_group, server),
                 checks=[JMESPathCheck('length(@)', 2)])

        # test sql server vnet-rule delete rule 1
        self.cmd('sql server vnet-rule delete --name {} -g {} --server {}'.format(vnet_rule_1, resource_group, server),
                 checks=NoneCheck())

        # test sql server vnet-rule delete rule 2
        self.cmd('sql server vnet-rule delete --name {} -g {} --server {}'.format(vnet_rule_2, resource_group, server),
                 checks=NoneCheck())


class SqlSubscriptionUsagesScenarioTest(ScenarioTest):
    def test_sql_subscription_usages(self):
        self.cmd('sql list-usages -l westus',
                 checks=[JMESPathCheckGreaterThan('length(@)', 0)])

        self.cmd('sql show-usage -l westus -u ServerQuota',
                 checks=[
                     JMESPathCheck('name', 'ServerQuota'),
                     JMESPathCheckGreaterThan('limit', 0)])


class SqlZoneResilienceScenarioTest(ScenarioTest):
    @ResourceGroupPreparer(location='eastus')
    @SqlServerPreparer(location='eastus')
    @AllowLargeResponse()
    def test_sql_zone_resilient_database(self, resource_group, resource_group_location, server):
        database_name = "createUnzonedUpdateToZonedDb"
        database_name_2 = "createZonedUpdateToUnzonedDb"
        database_name_3 = "updateNoParamForUnzonedDb"
        database_name_4 = "updateNoParamForZonedDb"

        # Test creating database with zone resilience set to false.  Expect regular database created.
        self.cmd('sql db create -g {} --server {} --name {} --edition {} --zone-redundant {}'
                 .format(resource_group, server, database_name, "Premium", False),
                 checks=[
                     JMESPathCheck('resourceGroup', resource_group),
                     JMESPathCheck('name', database_name),
                     JMESPathCheck('location', resource_group_location),
                     JMESPathCheck('elasticPoolId', None),
                     JMESPathCheck('edition', 'Premium'),
                     JMESPathCheck('sku.tier', 'Premium'),
                     JMESPathCheck('zoneRedundant', False)])

        # Test running update on regular database with zone resilience set to true.  Expect zone resilience to update to true.
        self.cmd('sql db update -g {} -s {} -n {} --service-objective {} --zone-redundant'
                 .format(resource_group, server, database_name, 'P1'),
                 checks=[
                     JMESPathCheck('resourceGroup', resource_group),
                     JMESPathCheck('name', database_name),
                     JMESPathCheck('elasticPoolId', None),
                     JMESPathCheck('status', 'Online'),
                     JMESPathCheck('requestedServiceObjectiveName', 'P1'),
                     JMESPathCheck('zoneRedundant', True)])

        # Test creating database with zone resilience set to true.  Expect zone resilient database created.
        self.cmd('sql db create -g {} --server {} --name {} --edition {} --z'
                 .format(resource_group, server, database_name_2, "Premium"),
                 checks=[
                     JMESPathCheck('resourceGroup', resource_group),
                     JMESPathCheck('name', database_name_2),
                     JMESPathCheck('location', resource_group_location),
                     JMESPathCheck('elasticPoolId', None),
                     JMESPathCheck('edition', 'Premium'),
                     JMESPathCheck('sku.tier', 'Premium'),
                     JMESPathCheck('zoneRedundant', True)])

        # Test running update on zoned database with zone resilience set to false.  Expect zone resilience to update to false
        self.cmd('sql db update -g {} -s {} -n {} --service-objective {} --z {}'
                 .format(resource_group, server, database_name_2, 'P1', False),
                 checks=[
                     JMESPathCheck('resourceGroup', resource_group),
                     JMESPathCheck('name', database_name_2),
                     JMESPathCheck('elasticPoolId', None),
                     JMESPathCheck('status', 'Online'),
                     JMESPathCheck('requestedServiceObjectiveName', 'P1'),
                     JMESPathCheck('zoneRedundant', False)])

        # Create database with no zone resilience set.  Expect regular database created.
        self.cmd('sql db create -g {} --server {} --name {} --edition {}'
                 .format(resource_group, server, database_name_3, "Premium"),
                 checks=[
                     JMESPathCheck('resourceGroup', resource_group),
                     JMESPathCheck('name', database_name_3),
                     JMESPathCheck('location', resource_group_location),
                     JMESPathCheck('elasticPoolId', None),
                     JMESPathCheck('edition', 'Premium'),
                     JMESPathCheck('sku.tier', 'Premium'),
                     JMESPathCheck('zoneRedundant', False)])

        # Test running update on regular database with no zone resilience set.  Expect zone resilience to stay false.
        self.cmd('sql db update -g {} -s {} -n {} --service-objective {}'
                 .format(resource_group, server, database_name_3, 'P2'),
                 checks=[
                     JMESPathCheck('resourceGroup', resource_group),
                     JMESPathCheck('name', database_name_3),
                     JMESPathCheck('elasticPoolId', None),
                     JMESPathCheck('status', 'Online'),
                     JMESPathCheck('requestedServiceObjectiveName', 'P2'),
                     JMESPathCheck('zoneRedundant', False)])

        # Create database with zone resilience set.  Expect zone resilient database created.
        self.cmd('sql db create -g {} --server {} --name {} --edition {} --zone-redundant'
                 .format(resource_group, server, database_name_4, "Premium"),
                 checks=[
                     JMESPathCheck('resourceGroup', resource_group),
                     JMESPathCheck('name', database_name_4),
                     JMESPathCheck('location', resource_group_location),
                     JMESPathCheck('elasticPoolId', None),
                     JMESPathCheck('edition', 'Premium'),
                     JMESPathCheck('sku.tier', 'Premium'),
                     JMESPathCheck('zoneRedundant', True)])

        # Test running update on zoned database with no zone resilience set.  Expect zone resilience to stay true.
        self.cmd('sql db update -g {} -s {} -n {} --service-objective {}'
                 .format(resource_group, server, database_name_4, 'P2'),
                 checks=[
                     JMESPathCheck('resourceGroup', resource_group),
                     JMESPathCheck('name', database_name_4),
                     JMESPathCheck('elasticPoolId', None),
                     JMESPathCheck('status', 'Online'),
                     JMESPathCheck('requestedServiceObjectiveName', 'P2'),
                     JMESPathCheck('zoneRedundant', True)])

    @ResourceGroupPreparer(location='eastus')
    @SqlServerPreparer(location='eastus')
    @AllowLargeResponse()
    def test_sql_zone_resilient_pool(self, resource_group, resource_group_location, server):
        pool_name = "createUnzonedUpdateToZonedPool"
        pool_name_2 = "createZonedUpdateToUnzonedPool"
        pool_name_3 = "updateNoParamForUnzonedPool"
        pool_name_4 = "updateNoParamForZonedPool"

        # Test creating pool with zone resilience set to false.  Expect regular pool created.
        self.cmd('sql elastic-pool create -g {} --server {} --name {} --edition {} --z {}'
                 .format(resource_group, server, pool_name, "Premium", False))

        self.cmd('sql elastic-pool show -g {} --server {} --name {}'
                 .format(resource_group, server, pool_name),
                 checks=[
                     JMESPathCheck('resourceGroup', resource_group),
                     JMESPathCheck('name', pool_name),
                     JMESPathCheck('state', 'Ready'),
                     JMESPathCheck('edition', 'Premium'),
                     JMESPathCheck('zoneRedundant', False)])

        # Test running update on regular pool with zone resilience set to true.  Expect zone resilience to update to true
        self.cmd('sql elastic-pool update -g {} -s {} -n {} --z'
                 .format(resource_group, server, pool_name))

        self.cmd('sql elastic-pool show -g {} --server {} --name {}'
                 .format(resource_group, server, pool_name),
                 checks=[
                     JMESPathCheck('resourceGroup', resource_group),
                     JMESPathCheck('name', pool_name),
                     JMESPathCheck('zoneRedundant', True)])

        # Test creating pool with zone resilience set to true.  Expect zone resilient pool created.
        self.cmd('sql elastic-pool create -g {} --server {} --name {} --edition {} --zone-redundant'
                 .format(resource_group, server, pool_name_2, "Premium"))

        self.cmd('sql elastic-pool show -g {} --server {} --name {}'
                 .format(resource_group, server, pool_name_2),
                 checks=[
                     JMESPathCheck('resourceGroup', resource_group),
                     JMESPathCheck('name', pool_name_2),
                     JMESPathCheck('state', 'Ready'),
                     JMESPathCheck('edition', 'Premium'),
                     JMESPathCheck('zoneRedundant', True)])

        # Test running update on zoned pool with zone resilience set to false.  Expect zone resilience to update to false
        self.cmd('sql elastic-pool update -g {} -s {} -n {} --zone-redundant {}'
                 .format(resource_group, server, pool_name_2, False))

        self.cmd('sql elastic-pool show -g {} --server {} --name {}'
                 .format(resource_group, server, pool_name_2),
                 checks=[
                     JMESPathCheck('resourceGroup', resource_group),
                     JMESPathCheck('name', pool_name_2),
                     JMESPathCheck('zoneRedundant', False)])

        # Create pool with no zone resilience set.  Expect regular pool created.
        self.cmd('sql elastic-pool create -g {} --server {} --name {} --edition {}'
                 .format(resource_group, server, pool_name_3, "Premium"))

        self.cmd('sql elastic-pool show -g {} --server {} --name {}'
                 .format(resource_group, server, pool_name_3),
                 checks=[
                     JMESPathCheck('resourceGroup', resource_group),
                     JMESPathCheck('name', pool_name_3),
                     JMESPathCheck('state', 'Ready'),
                     JMESPathCheck('edition', 'Premium'),
                     JMESPathCheck('zoneRedundant', False)])

        # Test running update on regular pool with no zone resilience set.  Expect zone resilience to stay false
        self.cmd('sql elastic-pool update -g {} -s {} -n {} --dtu {}'
                 .format(resource_group, server, pool_name_3, 250))

        self.cmd('sql elastic-pool show -g {} --server {} --name {}'
                 .format(resource_group, server, pool_name_3),
                 checks=[
                     JMESPathCheck('resourceGroup', resource_group),
                     JMESPathCheck('name', pool_name_3),
                     JMESPathCheck('dtu', 250),
                     JMESPathCheck('zoneRedundant', False)])

        # Create pool with zone resilience set.  Expect zone resilient pool created.
        self.cmd('sql elastic-pool create -g {} --server {} --name {} --edition {} --zone-redundant'
                 .format(resource_group, server, pool_name_4, "Premium"))

        self.cmd('sql elastic-pool show -g {} --server {} --name {}'
                 .format(resource_group, server, pool_name_4),
                 checks=[
                     JMESPathCheck('resourceGroup', resource_group),
                     JMESPathCheck('name', pool_name_4),
                     JMESPathCheck('state', 'Ready'),
                     JMESPathCheck('edition', 'Premium'),
                     JMESPathCheck('zoneRedundant', True)])

        # Test running update on zoned pool with no zone resilience set.  Expect zone resilience to stay true
        self.cmd('sql elastic-pool update -g {} -s {} -n {} --dtu {}'
                 .format(resource_group, server, pool_name_4, 250))

        self.cmd('sql elastic-pool show -g {} --server {} --name {}'
                 .format(resource_group, server, pool_name_4),
                 checks=[
                     JMESPathCheck('resourceGroup', resource_group),
                     JMESPathCheck('name', pool_name_4),
                     JMESPathCheck('dtu', 250),
                     JMESPathCheck('zoneRedundant', True)])


class SqlDBMaintenanceScenarioTest(ScenarioTest):
    DEFAULT_MC = "SQL_Default"
    MDB1 = "SQL_EastUS2_DB_1"
    MDB2 = "SQL_EastUS2_DB_2"

    def _get_full_maintenance_id(self, name):
        return "/subscriptions/{}/providers/Microsoft.Maintenance/publicMaintenanceConfigurations/{}".format(
            self.get_subscription_id(), name)

    @ResourceGroupPreparer(location='eastus2')
    @SqlServerPreparer(location='eastus2')
    @AllowLargeResponse()
    def test_sql_db_maintenance(self, resource_group, resource_group_location, server):
        database_name_1 = "createDb1maintenance"
        database_name_2 = "createDb2maintenance"
        database_name_3 = "updateEnrollAndSwitchDb1maintenance"

        # Test creating database with maintenance set to DB_1
        self.cmd('sql db create -g {} --server {} --name {} --edition {} --maint-config-id {}'
                 .format(resource_group, server, database_name_1, "Premium", self.MDB1),
                 checks=[
                     JMESPathCheck('resourceGroup', resource_group),
                     JMESPathCheck('name', database_name_1),
                     JMESPathCheck('location', resource_group_location),
                     JMESPathCheck('elasticPoolId', None),
                     JMESPathCheck('edition', 'Premium'),
                     JMESPathCheck('sku.tier', 'Premium'),
                     JMESPathCheck('zoneRedundant', False),
                     JMESPathCheck('maintenanceConfigurationId', self._get_full_maintenance_id(self.MDB1))])

        # Test creating database with maintenance set to DB_2 (full id)
        self.cmd('sql db create -g {} --server {} --name {} --edition {} --capacity {} --maint-config-id {}'
                 .format(resource_group, server, database_name_2, "Standard", 50,
                         self._get_full_maintenance_id(self.MDB2)),
                 checks=[
                     JMESPathCheck('resourceGroup', resource_group),
                     JMESPathCheck('name', database_name_2),
                     JMESPathCheck('location', resource_group_location),
                     JMESPathCheck('elasticPoolId', None),
                     JMESPathCheck('edition', 'Standard'),
                     JMESPathCheck('sku.tier', 'Standard'),
                     JMESPathCheck('sku.capacity', 50),
                     JMESPathCheck('zoneRedundant', False),
                     JMESPathCheck('maintenanceConfigurationId', self._get_full_maintenance_id(self.MDB2))])

        # Test creating database with no maintenance specified
        self.cmd('sql db create -g {} --server {} --name {} --edition {}'
                 .format(resource_group, server, database_name_3, "Standard"),
                 checks=[
                     JMESPathCheck('resourceGroup', resource_group),
                     JMESPathCheck('name', database_name_3),
                     JMESPathCheck('location', resource_group_location),
                     JMESPathCheck('elasticPoolId', None),
                     JMESPathCheck('edition', 'Standard'),
                     JMESPathCheck('sku.tier', 'Standard'),
                     JMESPathCheck('zoneRedundant', False),
                     JMESPathCheck('maintenanceConfigurationId', self._get_full_maintenance_id(self.DEFAULT_MC))])

        # Test enrolling into maintenance
        self.cmd('sql db update -g {} --server {} --name {} --edition {} --capacity {} -m {}'
                 .format(resource_group, server, database_name_3, "Premium", 125, self.MDB2),
                 checks=[
                     JMESPathCheck('resourceGroup', resource_group),
                     JMESPathCheck('name', database_name_3),
                     JMESPathCheck('location', resource_group_location),
                     JMESPathCheck('elasticPoolId', None),
                     JMESPathCheck('edition', 'Premium'),
                     JMESPathCheck('sku.tier', 'Premium'),
                     JMESPathCheck('sku.capacity', 125),
                     JMESPathCheck('zoneRedundant', False),
                     JMESPathCheck('maintenanceConfigurationId', self._get_full_maintenance_id(self.MDB2))])

        # Test switching maintenance and enrolling into zone redundancy
        self.cmd('sql db update -g {} --server {} --name {} -m {} --zone-redundant'
                 .format(resource_group, server, database_name_3, self._get_full_maintenance_id(self.MDB1)),
                 checks=[
                     JMESPathCheck('resourceGroup', resource_group),
                     JMESPathCheck('name', database_name_3),
                     JMESPathCheck('location', resource_group_location),
                     JMESPathCheck('elasticPoolId', None),
                     JMESPathCheck('edition', 'Premium'),
                     JMESPathCheck('sku.tier', 'Premium'),
                     JMESPathCheck('zoneRedundant', True),
                     JMESPathCheck('maintenanceConfigurationId', self._get_full_maintenance_id(self.MDB1))])

    @ResourceGroupPreparer(location='eastus2')
    @SqlServerPreparer(location='eastus2')
    @AllowLargeResponse()
    def test_sql_elastic_pool_maintenance(self, resource_group, resource_group_location, server):
        pool_name_1 = "createDb1maintenance"
        pool_name_2 = "createDb2maintenance"
        pool_name_3 = "updateEnrollAndSwitchDb1maintenance"

        # Test creating elastic pool with maintenance set to DB_1
        self.cmd('sql elastic-pool create -g {} --server {} --name {} --edition {} --maint-config-id {}'
                 .format(resource_group, server, pool_name_1, "Premium", self.MDB1),
                 checks=[
                     JMESPathCheck('resourceGroup', resource_group),
                     JMESPathCheck('name', pool_name_1),
                     JMESPathCheck('location', resource_group_location),
                     JMESPathCheck('sku.tier', 'Premium'),
                     JMESPathCheck('zoneRedundant', False),
                     JMESPathCheck('maintenanceConfigurationId', self._get_full_maintenance_id(self.MDB1))])

        # Test creating elastic pool with maintenance set to DB_2 (full id)
        self.cmd('sql elastic-pool create -g {} --server {} --name {} --edition {} --capacity {} --maint-config-id {}'
                 .format(resource_group, server, pool_name_2, "Standard", 100,
                         self._get_full_maintenance_id(self.MDB2)),
                 checks=[
                     JMESPathCheck('resourceGroup', resource_group),
                     JMESPathCheck('name', pool_name_2),
                     JMESPathCheck('location', resource_group_location),
                     JMESPathCheck('sku.tier', 'Standard'),
                     JMESPathCheck('sku.capacity', 100),
                     JMESPathCheck('zoneRedundant', False),
                     JMESPathCheck('maintenanceConfigurationId', self._get_full_maintenance_id(self.MDB2))])

        # Test creating elastic pool with no maintenance specified
        self.cmd('sql elastic-pool create -g {} --server {} --name {} --edition {}'
                 .format(resource_group, server, pool_name_3, "Premium"),
                 checks=[
                     JMESPathCheck('resourceGroup', resource_group),
                     JMESPathCheck('name', pool_name_3),
                     JMESPathCheck('location', resource_group_location),
                     JMESPathCheck('sku.tier', 'Premium'),
                     JMESPathCheck('zoneRedundant', False),
                     JMESPathCheck('maintenanceConfigurationId', self._get_full_maintenance_id(self.DEFAULT_MC))])

        # Test enrolling into maintenance
        self.cmd('sql elastic-pool update -g {} --server {} --name {} --edition {} -m {}'
                 .format(resource_group, server, pool_name_3, "Premium", self.MDB2),
                 checks=[
                     JMESPathCheck('resourceGroup', resource_group),
                     JMESPathCheck('name', pool_name_3),
                     JMESPathCheck('location', resource_group_location),
                     JMESPathCheck('sku.tier', 'Premium'),
                     JMESPathCheck('sku.capacity', 125),
                     JMESPathCheck('zoneRedundant', False),
                     JMESPathCheck('maintenanceConfigurationId', self._get_full_maintenance_id(self.MDB2))])

        # Test switching maintenance and enrolling into zone redundancy
        self.cmd('sql elastic-pool update -g {} --server {} --name {} --maint-config-id {} --zone-redundant'
                 .format(resource_group, server, pool_name_3, self._get_full_maintenance_id(self.MDB1)),
                 checks=[
                     JMESPathCheck('resourceGroup', resource_group),
                     JMESPathCheck('name', pool_name_3),
                     JMESPathCheck('location', resource_group_location),
                     JMESPathCheck('sku.tier', 'Premium'),
                     JMESPathCheck('zoneRedundant', True),
                     JMESPathCheck('maintenanceConfigurationId', self._get_full_maintenance_id(self.MDB1))])


class SqlServerTrustGroupsScenarioTest(ScenarioTest):

    @AllowLargeResponse()
    @ManagedInstancePreparer(parameter_name="mi1")
    @ManagedInstancePreparer(parameter_name="mi2")
    def test_sql_server_trust_groups(self, mi1, rg, mi2):
        self.kwargs.update({
            'loc': ManagedInstancePreparer.location,
            'rg': rg,
            'managed_instance_name_1': mi1,
            'managed_instance_name_2': mi2
        })

        # Create sql managed_instance
        managed_instance_1 = self.cmd('sql mi show -g {rg} -n {managed_instance_name_1}').get_output_in_json()

        managed_instance_2 = self.cmd('sql mi show -g {rg} -n {managed_instance_name_2}').get_output_in_json()

        self.kwargs.update({
            'stg_name': 'stg-test',
            'trust_scope': 'GlobalTransactions',
            'mi1': managed_instance_1['id'],
            'mi2': managed_instance_2['id'],
        })

        stg = self.cmd(
            'az sql stg create -g {rg} -l {loc} --trust-scope {trust_scope} -n {stg_name} -m {mi1} {mi2}').get_output_in_json()
        assert stg['name'] == 'stg-test'

        self.cmd('az sql stg show -g {rg} -l {loc} -n {stg_name}').get_output_in_json()

        stg_list = self.cmd('az sql stg list -g {rg} --instance-name {managed_instance_name_1}').get_output_in_json()
        assert len(stg_list) == 1

        stg_list = self.cmd('az sql stg list -g {rg} -l {loc}').get_output_in_json()
        assert len(stg_list) == 1

        self.cmd('az sql stg delete -g {rg} -l {loc} -n {stg_name} --yes')


<<<<<<< HEAD
# Ji: not try
# This test check creation of MI with maintenance configuration that is not default one
=======
>>>>>>> a12f5762
class SqlManagedInstanceCustomMaintenanceWindow(ScenarioTest):
    MMI1 = "SQL_NorthEurope_MI_1"

    def _get_full_maintenance_id(self, name):
        return "/subscriptions/{}/providers/Microsoft.Maintenance/publicMaintenanceConfigurations/{}".format(
            self.get_subscription_id(), name)

    def test_sql_managed_instance_cmw(self):
        # Values of existing resources in order to test this feature
        loc = 'northeurope'
        resource_group = 'northeutest'
        subnet = '/subscriptions/a295933f-f7f5-4994-a109-8fa51241a5d6/resourceGroups/northeutest/providers/Microsoft.Network/virtualNetworks/vnet-ivkulezi/subnets/ManagedInstance'
        ####

        self.kwargs.update({
            'loc': loc,
            'rg': resource_group,
            'subnet': subnet,
            'managed_instance_name': self.create_random_name(managed_instance_name_prefix,
                                                             managed_instance_name_max_length),
            'username': 'admin123',
            'admin_password': 'SecretPassword123',
            'timezone_id': 'Central European Standard Time',
            'license_type': 'LicenseIncluded',
            'v_cores': 8,
            'storage_size_in_gb': '128',
            'edition': 'GeneralPurpose',
            'family': 'Gen5',
            'collation': ManagedInstancePreparer.collation,
            'proxy_override': "Proxy",
            'maintenance_id': self._get_full_maintenance_id(self.MMI1)
        })

        # test create sql managed_instance with FMW
        managed_instance = self.cmd('sql mi create -g {rg} -n {managed_instance_name} -l {loc} '
                                    '-u {username} -p {admin_password} --subnet {subnet} --license-type {license_type} --capacity {v_cores} '
                                    '--storage {storage_size_in_gb} --edition {edition} --family {family} --collation {collation} '
                                    '--proxy-override {proxy_override} --public-data-endpoint-enabled --timezone-id "{timezone_id}" --maint-config-id "{maintenance_id}"',
                                    checks=[
                                        self.check('name', '{managed_instance_name}'),
                                        self.check('resourceGroup', '{rg}'),
                                        self.check('administratorLogin', '{username}'),
                                        self.check('vCores', '{v_cores}'),
                                        self.check('storageSizeInGb', '{storage_size_in_gb}'),
                                        self.check('licenseType', '{license_type}'),
                                        self.check('sku.tier', '{edition}'),
                                        self.check('sku.family', '{family}'),
                                        self.check('sku.capacity', '{v_cores}'),
                                        self.check('identity', None),
                                        self.check('collation', '{collation}'),
                                        self.check('proxyOverride', '{proxy_override}'),
                                        self.check('publicDataEndpointEnabled', 'True'),
                                        self.check('maintenanceConfigurationId',
                                                   self._get_full_maintenance_id(self.MMI1))]).get_output_in_json()
<<<<<<< HEAD

        # test delete sql managed instance 2
        self.cmd('sql mi delete --ids {} --yes'
                 .format(managed_instance['id']), checks=NoneCheck())

=======

        # test delete sql managed instance 2
        self.cmd('sql mi delete --ids {} --yes'
                 .format(managed_instance['id']), checks=NoneCheck())

>>>>>>> a12f5762

class SqlManagedInstanceMgmtScenarioTest(ScenarioTest):
    DEFAULT_MC = "SQL_Default"
    MMI1 = "SQL_WestEurope_MI_1"
    tag1 = "tagName1=tagValue1"
    tag2 = "tagName2=tagValue2"
    backup_storage_redundancy = "Local"

    def _get_full_maintenance_id(self, name):
        return "/subscriptions/{}/providers/Microsoft.Maintenance/publicMaintenanceConfigurations/{}".format(
            self.get_subscription_id(), name)

    @AllowLargeResponse()
    @ManagedInstancePreparer(
        tags=f"{tag1} {tag2}",
        minimalTlsVersion="1.2",
        otherParams=f"--bsr {backup_storage_redundancy}")
    def test_sql_managed_instance_mgmt(self, mi, rg):
        managed_instance_name_1 = mi
        resource_group_1 = rg
        admin_login = 'admin123'
        admin_passwords = ['SecretPassword123', 'SecretPassword456']
        families = ['Gen5']
        license_type = 'LicenseIncluded'
        edition = 'GeneralPurpose'
        collation = ManagedInstancePreparer.collation
        tls1_2 = "1.2"
        tls1_1 = "1.1"
        user = admin_login

        # test show sql managed instance 1
        managed_instance_1 = self.cmd('sql mi show -g {} -n {}'
                                      .format(resource_group_1, managed_instance_name_1),
                                      checks=[
                                          JMESPathCheck('name', managed_instance_name_1),
                                          JMESPathCheck('resourceGroup', resource_group_1),
                                          JMESPathCheck('administratorLogin', user),
                                          JMESPathCheck('vCores', 8),
                                          JMESPathCheck('storageSizeInGb', 32),
                                          JMESPathCheck('licenseType', license_type),
                                          JMESPathCheck('sku.tier', edition),
                                          JMESPathCheck('sku.family', families[0]),
                                          JMESPathCheck('sku.capacity', 8),
                                          JMESPathCheck('collation', collation),
                                          JMESPathCheck('identity', None),
                                          JMESPathCheck('publicDataEndpointEnabled', 'True'),
                                          JMESPathCheck('minimalTlsVersion', tls1_2),
                                          JMESPathCheck('tags', "{'tagName1': 'tagValue1', 'tagName2': 'tagValue2'}"),
                                          JMESPathCheck('backupStorageRedundancy', self.backup_storage_redundancy),
                                          JMESPathCheck('maintenanceConfigurationId', self._get_full_maintenance_id(
                                              self.DEFAULT_MC))]).get_output_in_json()

        # test show sql managed instance 1 using id
        self.cmd('sql mi show --ids {}'
                 .format(managed_instance_1['id']),
                 checks=[
                     JMESPathCheck('name', managed_instance_name_1),
                     JMESPathCheck('resourceGroup', resource_group_1),
                     JMESPathCheck('administratorLogin', user)])

        if self.is_live:
            sleep(60)

        # test update sql managed_instance 1
        self.cmd('sql mi update -g {} -n {} --admin-password {} -i'
                 .format(resource_group_1, managed_instance_name_1, admin_passwords[1]),
                 checks=[
                     JMESPathCheck('name', managed_instance_name_1),
                     JMESPathCheck('resourceGroup', resource_group_1),
                     # remove this check since there is an issue and the fix is being deployed currently
                     # JMESPathCheck('identity.type', 'SystemAssigned')
                     JMESPathCheck('administratorLogin', user)])

        # test update without identity parameter, validate identity still exists
        # also use --ids instead of -g/-n
        self.cmd('sql mi update --ids {} --admin-password {}'
                 .format(managed_instance_1['id'], admin_passwords[0]),
                 checks=[
                     JMESPathCheck('name', managed_instance_name_1),
                     JMESPathCheck('resourceGroup', resource_group_1),
                     # remove this check since there is an issue and the fix is being deployed currently
                     # JMESPathCheck('identity.type', 'SystemAssigned')
                     JMESPathCheck('administratorLogin', user)])

        # test update proxyOverride and publicDataEndpointEnabled
        # test is currently removed due to long execution time due to waiting for SqlAliasStateMachine completion to complete
        # self.cmd('sql mi update -g {} -n {} --proxy-override {} --public-data-endpoint-enabled {}'
        #         .format(resource_group_1, managed_instance_name_1, proxy_override_update, public_data_endpoint_enabled_update),
        #         checks=[
        #             JMESPathCheck('name', managed_instance_name_1),
        #             JMESPathCheck('resourceGroup', resource_group_1),
        #             JMESPathCheck('proxyOverride', proxy_override_update),
        #             JMESPathCheck('publicDataEndpointEnabled', public_data_endpoint_enabled_update)])

        # test update minimalTlsVersion
        self.cmd('sql mi update -g {} -n {} --minimal-tls-version {}'
                 .format(resource_group_1, managed_instance_name_1, tls1_1),
                 checks=[
                     JMESPathCheck('name', managed_instance_name_1),
                     JMESPathCheck('resourceGroup', resource_group_1),
                     JMESPathCheck('minimalTlsVersion', tls1_1)])

        # test update managed instance tags
        tag3 = "tagName3=tagValue3"
        self.cmd('sql mi update -g {} -n {} --set tags.{}'
                 .format(resource_group_1, managed_instance_name_1, tag3),
                 checks=[
                     JMESPathCheck('name', managed_instance_name_1),
                     JMESPathCheck('resourceGroup', resource_group_1),
                     JMESPathCheck('tags',
                                   "{'tagName1': 'tagValue1', 'tagName2': 'tagValue2', 'tagName3': 'tagValue3'}")])

        # test remove managed instance tags
        self.cmd('sql mi update -g {} -n {} --remove tags.tagName1'
                 .format(resource_group_1, managed_instance_name_1),
                 checks=[
                     JMESPathCheck('name', managed_instance_name_1),
                     JMESPathCheck('resourceGroup', resource_group_1),
                     JMESPathCheck('tags', "{'tagName2': 'tagValue2', 'tagName3': 'tagValue3'}")])

        # test override managed instance tags
        self.cmd('sql mi update -g {} -n {} --tags {}'
                 .format(resource_group_1, managed_instance_name_1, self.tag1),
                 checks=[
                     JMESPathCheck('name', managed_instance_name_1),
                     JMESPathCheck('resourceGroup', resource_group_1),
                     JMESPathCheck('tags', "{'tagName1': 'tagValue1'}")])

        # test clear managed instance tags by passing ""
        self.cmd('sql mi update -g {} -n {} --tags ""'
                 .format(resource_group_1, managed_instance_name_1),
                 checks=[
                     JMESPathCheck('name', managed_instance_name_1),
                     JMESPathCheck('resourceGroup', resource_group_1),
                     JMESPathCheck('tags', {})])

<<<<<<< HEAD
        # test cross-subnet update SLO. Since the feature isn't rolled out, we expect the operation to fail.
        try:
            self.cmd('sql mi update -g {} -n {} --subnet {}'
                 .format(resource_group_1, managed_instance_name_1, ManagedInstancePreparer.target_subnet))
        except Exception as e:
            expectedmessage = "Subnet resource ID '{}' is invalid. Please provide a correct resource Id for the target subnet.".format(ManagedInstancePreparer.target_subnet)
            if expectedmessage in str(e):
                pass

        # test cross-subnet update SLO. Since the feature isn't rolled out, we expect the operation to fail.
        try:
            self.cmd('sql mi update -g {} -n {} --subnet {} --vnet-name {}'
                 .format(resource_group_1, managed_instance_name_1, ManagedInstancePreparer.target_subnet_name, ManagedInstancePreparer.target_vnet_name))
        except Exception as e:
            expectedmessage = "Subnet resource ID '{}' is invalid. Please provide a correct resource Id for the target subnet.".format(ManagedInstancePreparer.target_subnet)
            if expectedmessage in str(e):
                pass

=======
>>>>>>> a12f5762
        # test list sql managed_instance in the subscription should be at least 1
        self.cmd('sql mi list', checks=[JMESPathCheckGreaterThan('length(@)', 0)])


class SqlManagedInstanceMgmtScenarioIdentityTest(ScenarioTest):
    test_umi = '/subscriptions/e64f3e8e-ab91-4a65-8cdd-5cd2f47d00b4/resourcegroups/viparek/providers/Microsoft.ManagedIdentity/userAssignedIdentities/testumi'
<<<<<<< HEAD
=======
    verify_umi_with_empty_uuid = '/subscriptions/00000000-0000-0000-0000-000000000000/resourcegroups/viparek/providers/Microsoft.ManagedIdentity/userAssignedIdentities/testumi'
>>>>>>> a12f5762

    @AllowLargeResponse()
    @ManagedInstancePreparer(
        identity_type=ResourceIdType.system_assigned_user_assigned.value,
        user_assigned_identity_id=test_umi,
        pid=test_umi)
    def test_sql_managed_instance_create_identity_mgmt(self, mi, rg):
        managed_instance_name = mi
        resource_group_1 = rg

<<<<<<< HEAD
        # test show sql managed instance 2
=======
        # test show sql managed instance
>>>>>>> a12f5762
        self.cmd('sql mi show -g {} -n {}'
                 .format(resource_group_1, managed_instance_name),
                 checks=[
                     JMESPathCheck('name', managed_instance_name),
                     JMESPathCheck('resourceGroup', resource_group_1),
<<<<<<< HEAD
                     JMESPathCheck('primaryUserAssignedIdentityId', self.test_umi),
=======
                     JMESPathCheck(
                         'primaryUserAssignedIdentityId',
                         self.test_umi if self.in_recording or self.is_live else self.verify_umi_with_empty_uuid
                     ),
>>>>>>> a12f5762
                     JMESPathCheck('identity.type', 'SystemAssigned, UserAssigned')]
                 )


# Ji: not pass due to record only
class SqlManagedInstancePoolScenarioTest(ScenarioTest):
<<<<<<< HEAD
    # @record_only()
=======
>>>>>>> a12f5762
    @ManagedInstancePreparer()
    def test_sql_instance_pool(self, mi, rg):
        print("Starting instance pool tests")
        instance_pool_name_1 = self.create_random_name(instance_pool_name_prefix, managed_instance_name_max_length)
        instance_pool_name_2 = self.create_random_name(instance_pool_name_prefix, managed_instance_name_max_length)
<<<<<<< HEAD
        license_type = 'LicenseIncluded'
        location = ManagedInstancePreparer.location
        v_cores = 8
        edition = 'GeneralPurpose'
        family = 'Gen5'
=======
        license_type = ManagedInstancePreparer.licence
        location = ManagedInstancePreparer.location
        v_cores = ManagedInstancePreparer.v_core
        edition = ManagedInstancePreparer.edition
        family = ManagedInstancePreparer.family
>>>>>>> a12f5762
        resource_group = rg

        subnet = ManagedInstancePreparer.subnet
        num_pools = len(self.cmd('sql instance-pool list -g {}'.format(resource_group)).get_output_in_json())

        # test create sql managed_instance
        self.cmd(
            'sql instance-pool create -g {} -n {} -l {} '
            '--subnet {} --license-type {} --capacity {} -e {} -f {}'.format(
                resource_group, instance_pool_name_1, location, subnet, license_type, v_cores, edition, family),
            checks=[
                JMESPathCheck('name', instance_pool_name_1),
                JMESPathCheck('resourceGroup', resource_group),
                JMESPathCheck('vCores', v_cores),
                JMESPathCheck('licenseType', license_type),
                JMESPathCheck('sku.tier', edition),
                JMESPathCheck('sku.family', family)])

        # test show sql instance pool
        self.cmd('sql instance-pool show -g {} -n {}'
                 .format(resource_group, instance_pool_name_1),
                 checks=[
                     JMESPathCheck('name', instance_pool_name_1),
                     JMESPathCheck('resourceGroup', resource_group)])

        # test updating tags of an instance pool
        tag1 = "bar=foo"
        tag2 = "foo=bar"
        self.cmd('sql instance-pool update -g {} -n {} --tags {} {}'
                 .format(resource_group, instance_pool_name_1, tag1, tag2),
                 checks=[
                     JMESPathCheck('name', instance_pool_name_1),
                     JMESPathCheck('resourceGroup', resource_group),
                     JMESPathCheck('tags', "{'bar': 'foo', 'foo': 'bar'}")])

        # test updating instance pool to clear tags by passing ""
        self.cmd('sql instance-pool update -g {} -n {} --tags ""'
                 .format(resource_group, instance_pool_name_1),
                 checks=[
                     JMESPathCheck('name', instance_pool_name_1),
                     JMESPathCheck('resourceGroup', resource_group),
                     JMESPathCheck('tags', {})])

        # Instance Pool 2
        self.cmd(
            'sql instance-pool create -g {} -n {} -l {} '
            '--subnet {} --license-type {} --capacity {} -e {} -f {}'.format(
                resource_group, instance_pool_name_2, location, subnet, license_type, v_cores, edition, family),
            checks=[
                JMESPathCheck('name', instance_pool_name_2),
                JMESPathCheck('resourceGroup', resource_group),
                JMESPathCheck('vCores', v_cores),
                JMESPathCheck('licenseType', license_type),
                JMESPathCheck('sku.tier', edition),
                JMESPathCheck('sku.family', family)])

        # test show sql instance pool
        self.cmd('sql instance-pool show -g {} -n {}'
                 .format(resource_group, instance_pool_name_2),
                 checks=[
                     JMESPathCheck('name', instance_pool_name_2),
                     JMESPathCheck('resourceGroup', resource_group)])

        # test updating tags of an instance pool
        tag1 = "bar=foo"
        tag2 = "foo=bar"
        self.cmd('sql instance-pool update -g {} -n {} --tags {} {}'
                 .format(resource_group, instance_pool_name_2, tag1, tag2),
                 checks=[
                     JMESPathCheck('name', instance_pool_name_2),
                     JMESPathCheck('resourceGroup', resource_group),
                     JMESPathCheck('tags', "{'bar': 'foo', 'foo': 'bar'}")])

        # test updating instance pool to clear tags by passing ""
        self.cmd('sql instance-pool update -g {} -n {} --tags ""'
                 .format(resource_group, instance_pool_name_2),
                 checks=[
                     JMESPathCheck('name', instance_pool_name_2),
                     JMESPathCheck('resourceGroup', resource_group),
                     JMESPathCheck('tags', {})])

        self.cmd('sql instance-pool list -g {}'
                 .format(resource_group),
                 checks=[
                     JMESPathCheck('length(@)', num_pools + 2)])

        # test delete sql managed instance
        self.cmd('sql instance-pool delete -g {} -n {} --yes'
                 .format(resource_group, instance_pool_name_1), checks=NoneCheck())

        # test show sql managed instance doesn't return anything
        self.cmd('sql instance-pool show -g {} -n {}'
                 .format(resource_group, instance_pool_name_1),
                 expect_failure=True)

        # test delete sql managed instance
        self.cmd('sql instance-pool delete -g {} -n {} --yes --no-wait'
                 .format(resource_group, instance_pool_name_2), checks=NoneCheck())

        # verify all created instance pool above have been deleted
        self.cmd('sql instance-pool list -g {}'
                 .format(resource_group),
                 checks=[
                     JMESPathCheck('length(@)', num_pools)])

<<<<<<< HEAD
class SqlManagedInstanceTransparentDataEncryptionScenarioTest(ScenarioTest):
    @ManagedInstancePreparer(
        identity_type=ResourceIdType.system_assigned.value
    )
    def test_sql_mi_tdebyok(self, mi, rg):
        resource_prefix = 'sqltdebyok'

        self.kwargs.update({
            'loc': ManagedInstancePreparer.location,
            'rg': rg,
            'managed_instance_name': mi,
            'database_name': self.create_random_name(resource_prefix, 20),
            'collation': ManagedInstancePreparer.collation,
        })

        # get sql managed_instance
        managed_instance = self.cmd('sql mi show -g {rg} -n {managed_instance_name}').get_output_in_json()

        self.kwargs.update({
            'mi_identity': managed_instance['identity']['principalId'],
            'vault_name': self.create_random_name(resource_prefix, 24),
            'key_name': self.create_random_name(resource_prefix, 32),
        })

=======

class SqlManagedInstanceTransparentDataEncryptionScenarioTest(ScenarioTest):
    @ManagedInstancePreparer(
        identity_type=ResourceIdType.system_assigned.value
    )
    def test_sql_mi_tdebyok(self, mi, rg):
        resource_prefix = 'sqltdebyok'

        self.kwargs.update({
            'loc': ManagedInstancePreparer.location,
            'rg': rg,
            'managed_instance_name': mi,
            'database_name': self.create_random_name(resource_prefix, 20),
            'collation': ManagedInstancePreparer.collation,
        })

        # get sql managed_instance
        managed_instance = self.cmd('sql mi show -g {rg} -n {managed_instance_name}').get_output_in_json()

        self.kwargs.update({
            'mi_identity': managed_instance['identity']['principalId'],
            'vault_name': self.create_random_name(resource_prefix, 24),
            'key_name': self.create_random_name(resource_prefix, 32),
        })

>>>>>>> a12f5762
        # create database
        self.cmd('sql midb create -g {rg} --mi {managed_instance_name} -n {database_name} --collation {collation}',
                 checks=[
                     self.check('resourceGroup', '{rg}'),
                     self.check('name', '{database_name}'),
                     self.check('location', '{loc}'),
                     self.check('collation', '{collation}'),
                     self.check('status', 'Online')])

        # create vault and acl server identity

        self.cmd('keyvault create -g {rg} -n {vault_name} --enable-soft-delete true')
        self.cmd(
            'keyvault set-policy -g {rg} -n {vault_name} --object-id {mi_identity} --key-permissions wrapKey unwrapKey get list')

        # create key
        key_resp = self.cmd(
            'keyvault key create -n {key_name} -p software --vault-name {vault_name}').get_output_in_json()

        self.kwargs.update({
            'kid': key_resp['key']['kid'],
        })

        # add server key
        server_key_resp = self.cmd('sql mi key create -g {rg} --mi {managed_instance_name} -k {kid}',
                                   checks=[
                                       self.check('uri', '{kid}'),
                                       self.check('serverKeyType', 'AzureKeyVault')])

        self.kwargs.update({
            'server_key_name': server_key_resp.get_output_in_json()['name'],
        })

        # validate show key
        self.cmd('sql mi key show -g {rg} --mi {managed_instance_name} -k {kid}',
                 checks=[
                     self.check('uri', '{kid}'),
                     self.check('serverKeyType', 'AzureKeyVault'),
                     self.check('name', '{server_key_name}')])

        # validate list key (should return 2 items)
        self.cmd('sql mi key list -g {rg} --mi {managed_instance_name}',
                 checks=[JMESPathCheck('length(@)', 2)])

        # validate encryption protector is service managed via show
        self.cmd('sql mi tde-key show -g {rg} --mi {managed_instance_name}',
                 checks=[
                     self.check('serverKeyType', 'ServiceManaged'),
                     self.check('serverKeyName', 'ServiceManaged')])

        # update encryption protector to akv key
        self.cmd(
            'sql mi tde-key set -g {rg} --mi {managed_instance_name} -t AzureKeyVault -k {kid} --auto-rotation-enabled',
            checks=[
                self.check('serverKeyType', 'AzureKeyVault'),
                self.check('serverKeyName', '{server_key_name}'),
                self.check('uri', '{kid}'),
                self.check('autoRotationEnabled', True)])

        # validate encryption protector is akv via show
        self.cmd('sql mi tde-key show -g {rg} --mi {managed_instance_name}',
                 checks=[
                     self.check('serverKeyType', 'AzureKeyVault'),
                     self.check('serverKeyName', '{server_key_name}'),
                     self.check('uri', '{kid}')])

        # update encryption protector to service managed
        self.cmd('sql mi tde-key set -g {rg} --mi {managed_instance_name} -t ServiceManaged',
                 checks=[
                     self.check('serverKeyType', 'ServiceManaged'),
                     self.check('serverKeyName', 'ServiceManaged')])

        # validate encryption protector is service managed via show
        self.cmd('sql mi tde-key show -g {rg} --mi {managed_instance_name}',
                 checks=[
                     self.check('serverKeyType', 'ServiceManaged'),
                     self.check('serverKeyName', 'ServiceManaged')])


class SqlManagedInstanceDbShortTermRetentionScenarioTest(ScenarioTest):
    @ResourceGroupPreparer(random_name_length=17, name_prefix='clitest')
    @ManagedInstancePreparer()
    def test_sql_managed_db_short_retention(self, mi, rg):
        resource_prefix = 'MIDBShortTermRetention'

        loc = 'westcentralus'
        resource_group = 'autobot-managed-instance-v12'
        subnet = '/subscriptions/4b9746e4-d324-4e1d-be53-ec3c8f3a0c18/resourceGroups/autobot-managed-instance-v12/providers/Microsoft.Network/virtualNetworks/autobot-managed-instance-vnet/subnets/clsubnet'

        self.kwargs.update({
            'loc': ManagedInstancePreparer.location,
            'managed_instance_name': mi,
            'database_name': self.create_random_name(resource_prefix, 50),
            'collation': ManagedInstancePreparer.collation,
            'retention_days_inc': 14,
            'retention_days_dec': 7,
            'rg': rg
        })

        # create database
        self.cmd('sql midb create -g {rg} --mi {managed_instance_name} -n {database_name} --collation {collation}',
                 checks=[
                     self.check('resourceGroup', '{rg}'),
                     self.check('name', '{database_name}'),
                     self.check('location', '{loc}'),
                     self.check('collation', '{collation}'),
                     self.check('status', 'Online')])

        # test update short term retention on live database
        self.cmd(
            'sql midb short-term-retention-policy set -g {rg} --mi {managed_instance_name} -n {database_name} --retention-days {retention_days_inc}',
            checks=[
                self.check('resourceGroup', '{rg}'),
                self.check('retentionDays', '{retention_days_inc}')])

        # test get short term retention on live database
        self.cmd('sql midb short-term-retention-policy show -g {rg} --mi {managed_instance_name} -n {database_name}',
                 checks=[
                     self.check('resourceGroup', '{rg}'),
                     self.check('retentionDays', '{retention_days_inc}')])

        # Wait for first backup before dropping
        _wait_until_first_backup_midb(self)

        # Delete by group/server/name
        self.cmd('sql midb delete -g {rg} --managed-instance {managed_instance_name} -n {database_name} --yes',
                 checks=[NoneCheck()])

        # Get deleted database
        deleted_databases = self.cmd('sql midb list-deleted -g {rg} --managed-instance {managed_instance_name}',
                                     checks=[
                                         self.greater_than('length(@)', 0)])

        self.kwargs.update({
            'deleted_time': _get_deleted_date(deleted_databases.json_value[0]).isoformat()
        })

        # test update short term retention on deleted database
        self.cmd(
            'sql midb short-term-retention-policy set -g {rg} --mi {managed_instance_name} -n {database_name} --retention-days {retention_days_dec} --deleted-time {deleted_time}',
            checks=[
                self.check('resourceGroup', '{rg}'),
                self.check('retentionDays', '{retention_days_dec}')])

        # test get short term retention on deleted database
        self.cmd(
            'sql midb short-term-retention-policy show -g {rg} --mi {managed_instance_name} -n {database_name} --deleted-time {deleted_time}',
            checks=[
                self.check('resourceGroup', '{rg}'),
                self.check('retentionDays', '{retention_days_dec}')])


class SqlManagedInstanceDbLongTermRetentionScenarioTest(ScenarioTest):
    @ManagedInstancePreparer()
    def test_sql_managed_db_long_term_retention(self, mi, rg):
        resource_prefix = 'MIDBLongTermRetention'
        self.kwargs.update({
            'rg': rg,
            'loc': ManagedInstancePreparer.location,
            'managed_instance_name': mi,
            'database_name': self.create_random_name(resource_prefix, 50),
            'weekly_retention': 'P1W',
            'monthly_retention': 'P1M',
            'yearly_retention': 'P2M',
            'week_of_year': 12,
            'collation': ManagedInstancePreparer.collation
        })

        # create database
        self.cmd('sql midb create -g {rg} --mi {managed_instance_name} -n {database_name} --collation {collation}',
                 checks=[
                     self.check('resourceGroup', '{rg}'),
                     self.check('name', '{database_name}'),
                     self.check('location', '{loc}'),
                     self.check('collation', '{collation}'),
                     self.check('status', 'Online')])

        # test update long term retention on live database
        self.cmd(
            'sql midb ltr-policy set -g {rg} --mi {managed_instance_name} -n {database_name} --weekly-retention {weekly_retention} --monthly-retention {monthly_retention} --yearly-retention {yearly_retention} --week-of-year {week_of_year}',
            checks=[
                self.check('resourceGroup', '{rg}'),
                self.check('weeklyRetention', '{weekly_retention}'),
                self.check('monthlyRetention', '{monthly_retention}'),
                self.check('yearlyRetention', '{yearly_retention}')])

        # test get long term retention policy on live database
        self.cmd(
            'sql midb ltr-policy show -g {rg} --mi {managed_instance_name} -n {database_name}',
            checks=[
                self.check('resourceGroup', '{rg}'),
                self.check('weeklyRetention', '{weekly_retention}'),
                self.check('monthlyRetention', '{monthly_retention}'),
                self.check('yearlyRetention', '{yearly_retention}')])

        # test list long term retention backups for location
        # with resource group
        self.cmd(
            'sql midb ltr-backup list -l {loc} -g {rg}',
            checks=[
                self.check('length(@)', 0)])

        # without resource group
        self.cmd(
            'sql midb ltr-backup list -l {loc}',
            checks=[
                self.check('length(@)', 0)])

        # test list long term retention backups for instance
        # with resource group
        self.cmd(
            'sql midb ltr-backup list -l {loc} --mi {managed_instance_name} -g {rg}',
            checks=[
                self.check('length(@)', 0)])

        # without resource group
        self.cmd(
            'sql midb ltr-backup list -l {loc} --mi {managed_instance_name}',
            checks=[
                self.check('length(@)', 0)])

        # test list long term retention backups for database
        # with resource group
        self.cmd(
            'sql midb ltr-backup list -l {loc} --mi {managed_instance_name} -d {database_name} -g {rg}',
            checks=[
                self.check('length(@)', 0)])

        # without resource group
        self.cmd(
            'sql midb ltr-backup list -l {loc} --mi {managed_instance_name} -d {database_name}',
            checks=[
                self.check('length(@)', 0)])


# Milan: we need to think a way to test restore with ltr as in live mode this is not possible
# because after setting LTR it needs to pass some time before backup to show up
#

# # setup for test show long term retention backup
# backup = self.cmd(
#     'sql midb ltr-backup list -l {loc} --mi {managed_instance_name} -d {database_name} --latest').get_output_in_json()

# self.kwargs.update({
#     'backup_name': backup[0]['name'],
#     'backup_id': backup[0]['id']
# })

# # test show long term retention backup
# self.cmd(
#     'sql midb ltr-backup show -l {loc} --mi {managed_instance_name} -d {database_name} -n {backup_name}',
#     checks=[
#         self.check('resourceGroup', '{rg}'),
#         self.check('managedInstanceName', '{managed_instance_name}'),
#         self.check('databaseName', '{database_name}'),
#         self.check('name', '{backup_name}')])

# self.cmd(
#     'sql midb ltr-backup show --id {backup_id}',
#     checks=[
#         self.check('resourceGroup', '{rg}'),
#         self.check('managedInstanceName', '{managed_instance_name}'),
#         self.check('databaseName', '{database_name}'),
#         self.check('name', '{backup_name}')])

# # test restore managed database from LTR backup
# self.kwargs.update({
#     'dest_database_name': 'cli-restore-ltr-backup-test2'
# })

# self.cmd(
#     'sql midb ltr-backup restore --backup-id \'{backup_id}\' --dest-database {dest_database_name} --dest-mi {managed_instance_name} --dest-resource-group {rg}',
#     checks=[
#         self.check('name', '{dest_database_name}')])

# # test delete long term retention backup
# self.cmd(
#     'sql midb ltr-backup delete -l {loc} --mi {managed_instance_name} -d {database_name} -n \'{backup_name}\' --yes',
#     checks=[NoneCheck()])


class SqlManagedInstanceRestoreDeletedDbScenarioTest(ScenarioTest):
    @ManagedInstancePreparer()
    def test_sql_managed_deleted_db_restore(self, mi, rg):
        resource_prefix = 'MIRestoreDeletedDB'

        self.kwargs.update({
            'loc': ManagedInstancePreparer.location,
            'rg': rg,
            'managed_instance_name': mi,
            'database_name': self.create_random_name(resource_prefix, 50),
            'restored_database_name': self.create_random_name(resource_prefix, 50),
            'collation': ManagedInstancePreparer.collation
        })

        # create database
        self.cmd('sql midb create -g {rg} --mi {managed_instance_name} -n {database_name} --collation {collation}',
                 checks=[
                     self.check('resourceGroup', '{rg}'),
                     self.check('name', '{database_name}'),
                     self.check('location', '{loc}'),
                     self.check('collation', '{collation}'),
                     self.check('status', 'Online')])

        # Wait for first backup before dropping
        _wait_until_first_backup_midb(self)

        # Delete by group/server/name
        self.cmd('sql midb delete -g {rg} --managed-instance {managed_instance_name} -n {database_name} --yes',
                 checks=[NoneCheck()])

        # Get deleted database
        deleted_databases = self.cmd('sql midb list-deleted -g {rg} --managed-instance {managed_instance_name}',
                                     checks=[
                                         self.greater_than('length(@)', 0)])

        self.kwargs.update({
            'deleted_time': _get_deleted_date(deleted_databases.json_value[0]).isoformat()
        })

        # test restore deleted database
        self.cmd(
            'sql midb restore -g {rg} --mi {managed_instance_name} -n {database_name} --dest-name {restored_database_name} --deleted-time {deleted_time} --time {deleted_time}',
            checks=[
                self.check('resourceGroup', '{rg}'),
                self.check('name', '{restored_database_name}'),
                self.check('status', 'Online')])


class SqlManagedInstanceDbMgmtScenarioTest(ScenarioTest):
<<<<<<< HEAD

=======
>>>>>>> a12f5762
    @ManagedInstancePreparer()
    def test_sql_managed_db_mgmt(self, mi, rg):
        database_name = "cliautomationdb01"
        database_name_restored = "restoredcliautomationdb01"

        managed_instance_name_1 = mi
        resource_group_1 = rg

        loc = ManagedInstancePreparer.location
        collation = ManagedInstancePreparer.collation

        # test sql db commands
        db1 = self.cmd('sql midb create -g {} --mi {} -n {} --collation {}'
                       .format(resource_group_1, managed_instance_name_1, database_name, collation),
                       checks=[
                           JMESPathCheck('resourceGroup', resource_group_1),
                           JMESPathCheck('name', database_name),
                           JMESPathCheck('location', loc),
                           JMESPathCheck('collation', collation),
                           JMESPathCheck('status', 'Online')]).get_output_in_json()

        time.sleep(
            300)  # Sleeping 5 minutes should be enough for the restore to be possible (Skipped under playback mode)

        # test sql db restore command
        db1 = self.cmd('sql midb restore -g {} --mi {} -n {} --dest-name {} --time {}'
                       .format(resource_group_1, managed_instance_name_1, database_name, database_name_restored,
                               datetime.utcnow().isoformat()),
                       checks=[
                           JMESPathCheck('resourceGroup', resource_group_1),
                           JMESPathCheck('name', database_name_restored),
                           JMESPathCheck('location', loc),
                           JMESPathCheck('status', 'Online')]).get_output_in_json()

        self.cmd('sql midb list -g {} --managed-instance {}'
                 .format(resource_group_1, managed_instance_name_1),
                 checks=[JMESPathCheck('length(@)', 2)])

        # Show by group/managed_instance/database-name
        self.cmd('sql midb show -g {} --managed-instance {} -n {}'
                 .format(resource_group_1, managed_instance_name_1, database_name),
                 checks=[
                     JMESPathCheck('name', database_name),
                     JMESPathCheck('resourceGroup', resource_group_1),
                     JMESPathCheck('location', loc),
                     JMESPathCheck('collation', collation),
                     JMESPathCheck('status', 'Online')])

        # Show by id
        self.cmd('sql midb show --ids {}'
                 .format(db1['id']),
                 checks=[
                     JMESPathCheck('name', database_name_restored),
                     JMESPathCheck('resourceGroup', resource_group_1),
                     JMESPathCheck('location', loc),
                     JMESPathCheck('collation', collation),
                     JMESPathCheck('status', 'Online')])

        # Delete by group/server/name
        self.cmd('sql midb delete -g {} --managed-instance {} -n {} --yes'
                 .format(resource_group_1, managed_instance_name_1, database_name),
                 checks=[NoneCheck()])

        # test show sql managed db doesn't return anything
        self.cmd('sql midb show -g {} --managed-instance {} -n {}'
                 .format(resource_group_1, managed_instance_name_1, database_name),
                 expect_failure=True)


# need specific setting for the oid
class SqlManagedInstanceAzureActiveDirectoryAdministratorScenarioTest(ScenarioTest):
<<<<<<< HEAD

    # Remove when issue #9393 is fixed.
    @ManagedInstancePreparer()
=======
    # This MI AAD test needs special AD setup, please contact MI AAD team for new recording.
>>>>>>> a12f5762
    def test_sql_mi_aad_admin(self):
        print('Test is started...\n')

        self.kwargs.update({
<<<<<<< HEAD
            'oid': '0ef94dba-c9bc-40d3-9ec2-6db192f3ce0c',
            'oid2': 'b599ec4b-9e8e-4649-906f-d2685a6105fa',
            'user': 'OneboxAuthUser1@cltestaad.ccsctp.net',
            'user2': 'OneboxAuthUser2@cltestaad.ccsctp.net',
            'managed_instance_name': 't48-gp-neu',
            'rg': 'clperftesting_sneu_rg'
=======
            'oid': '03db4d3a-a1d3-42d1-8055-2452646dbc2a',
            'oid2': '23716ccd-3bf5-4934-9773-20ce34909e2e',
            'user': 'dmitar@aadsqlmi.net',
            'user2': 'srdan@aadsqlmi.onmicrosoft.com',
            'managed_instance_name': "migrantpermissionstest",
            'rg': "srbozovi_test"
>>>>>>> a12f5762
        })

        print('Arguments are updated with login and sid data')

        self.cmd('sql mi ad-admin create --mi {managed_instance_name} -g {rg} -i {oid} -u {user}',
                 checks=[
                     self.check('login', '{user}'),
                     self.check('sid', '{oid}')])

        print('Aad admin is set...\n')

        self.cmd('sql mi ad-admin list --mi {managed_instance_name} -g {rg}',
                 checks=[
                     self.check('[0].login', '{user}'),
                     self.check('[0].sid', '{oid}')])

        print('Get aad admin...\n')

        self.cmd('sql mi ad-admin update --mi {managed_instance_name} -g {rg} -u {user2} -i {oid2}',
                 checks=[
                     self.check('login', '{user2}'),
                     self.check('sid', '{oid2}')])

        print('Aad admin is updated...\n')

        self.cmd('sql mi ad-admin delete --mi {managed_instance_name} -g {rg}')

        print('Aad admin is deleted...\n')

        self.cmd('sql mi ad-admin list --mi {managed_instance_name} -g {rg}',
                 checks=[
                     self.check('login', None)])

        print('Test is finished...\n')


class SqlManagedInstanceAzureADOnlyAuthenticationsScenarioTest(ScenarioTest):
    # This MI AAD test needs special AD setup, please contact MI AAD team for new recording.
    def test_sql_mi_ad_only_auth(self):
        print('Test is started...\n')

        self.kwargs.update({
            'oid': '03db4d3a-a1d3-42d1-8055-2452646dbc2a',
            'user': 'dmitar@aadsqlmi.net',
            'managed_instance_name': "migrantpermissionstest",
            'rg': "srbozovi_test"
        })

        print('Arguments are updated with login and sid data')

        self.cmd('sql mi ad-admin create --mi {managed_instance_name} -g {rg} -i {oid} -u {user}',
                 checks=[
                     self.check('login', '{user}'),
                     self.check('sid', '{oid}')])

        self.cmd('sql mi ad-only-auth enable -n {managed_instance_name} -g {rg}', checks=[])
        self.cmd('sql mi ad-only-auth disable -n {managed_instance_name} -g {rg}', checks=[])
        self.cmd('sql mi ad-only-auth get -n {managed_instance_name} -g {rg}', checks=[])


class SqlFailoverGroupMgmtScenarioTest(ScenarioTest):
    # create 2 servers in the same resource group, and 1 server in a different resource group
    @ResourceGroupPreparer(parameter_name="resource_group_1",
                           parameter_name_for_location="resource_group_location_1")
    @ResourceGroupPreparer(parameter_name="resource_group_2",
                           parameter_name_for_location="resource_group_location_2")
    @SqlServerPreparer(parameter_name="server_name_1",
                       resource_group_parameter_name="resource_group_1",
                       location='westeurope')
    @SqlServerPreparer(parameter_name="server_name_2",
                       resource_group_parameter_name="resource_group_2", location='eastus')
    def test_sql_failover_group_mgmt(self,
                                     resource_group_1, resource_group_location_1,
                                     resource_group_2, resource_group_location_2,
                                     server_name_1, server_name_2):
        # helper class so that it's clear which servers are in which groups
        class ServerInfo(object):  # pylint disable=too-few-public-methods
            def __init__(self, name, group, location):
                self.name = name
                self.group = group
                self.location = location

        from azure.cli.core.commands.client_factory import get_subscription_id

        s1 = ServerInfo(server_name_1, resource_group_1, resource_group_location_1)
        s2 = ServerInfo(server_name_2, resource_group_2, resource_group_location_2)

        failover_group_name = "fgclitest16578-lulu"

        database_name = "db1"

        server2_id = "/subscriptions/{}/resourceGroups/{}/providers/Microsoft.Sql/servers/{}".format(
            get_subscription_id(self.cli_ctx),
            resource_group_2,
            server_name_2)

        # Create database on primary server
        self.cmd('sql db create -g {} --server {} --name {}'
                 .format(s1.group, s1.name, database_name),
                 checks=[
                     JMESPathCheck('resourceGroup', s1.group),
                     JMESPathCheck('name', database_name)
                 ])

        # Create Failover Group
        self.cmd(
            'sql failover-group create -n {} -g {} -s {} --partner-resource-group {} --partner-server {} --failover-policy Automatic --grace-period 2'
                .format(failover_group_name, s1.group, s1.name, s2.group, s2.name),
            checks=[
                JMESPathCheck('name', failover_group_name),
                JMESPathCheck('resourceGroup', s1.group),
                JMESPathCheck('partnerServers[0].id', server2_id),
                JMESPathCheck('readWriteEndpoint.failoverPolicy', 'Automatic'),
                JMESPathCheck('readWriteEndpoint.failoverWithDataLossGracePeriodMinutes', 120),
                JMESPathCheck('readOnlyEndpoint.failoverPolicy', 'Disabled'),
                JMESPathCheck('length(databases)', 0)
            ])

        # List of all failover groups on the primary server
        self.cmd('sql failover-group list -g {} -s {}'
                 .format(s1.group, s1.name),
                 checks=[
                     JMESPathCheck('length(@)', 1),
                     JMESPathCheck('[0].name', failover_group_name),
                     JMESPathCheck('[0].replicationRole', 'Primary')
                 ])

        # Get Failover Group on a partner server and check if role is secondary
        self.cmd('sql failover-group show -g {} -s {} -n {}'
                 .format(s2.group, s2.name, failover_group_name),
                 checks=[
                     JMESPathCheck('name', failover_group_name),
                     JMESPathCheck('readWriteEndpoint.failoverPolicy', 'Automatic'),
                     JMESPathCheck('readWriteEndpoint.failoverWithDataLossGracePeriodMinutes', 120),
                     JMESPathCheck('readOnlyEndpoint.failoverPolicy', 'Disabled'),
                     JMESPathCheck('replicationRole', 'Secondary'),
                     JMESPathCheck('length(databases)', 0)
                 ])

        if self.in_recording:
            time.sleep(60)

        # Update Failover Group
        self.cmd('sql failover-group update -g {} -s {} -n {} --grace-period 3 --add-db {}'
                 .format(s1.group, s1.name, failover_group_name, database_name),
                 checks=[
                     JMESPathCheck('readWriteEndpoint.failoverPolicy', 'Automatic'),
                     JMESPathCheck('readWriteEndpoint.failoverWithDataLossGracePeriodMinutes', 180),
                     JMESPathCheck('readOnlyEndpoint.failoverPolicy', 'Disabled'),
                     JMESPathCheck('length(databases)', 1)
                 ])

        # Check if properties got propagated to secondary server
        self.cmd('sql failover-group show -g {} -s {} -n {}'
                 .format(s2.group, s2.name, failover_group_name),
                 checks=[
                     JMESPathCheck('name', failover_group_name),
                     JMESPathCheck('readWriteEndpoint.failoverPolicy', 'Automatic'),
                     JMESPathCheck('readWriteEndpoint.failoverWithDataLossGracePeriodMinutes', 180),
                     JMESPathCheck('readOnlyEndpoint.failoverPolicy', 'Disabled'),
                     JMESPathCheck('replicationRole', 'Secondary'),
                     JMESPathCheck('length(databases)', 1)
                 ])

        # Check if database is created on partner side
        self.cmd('sql db list -g {} -s {}'
                 .format(s2.group, s2.name),
                 checks=[
                     JMESPathCheck('length(@)', 2)
                 ])

        if self.in_recording:
            time.sleep(60)

        # Update Failover Group failover policy to Manual
        self.cmd('sql failover-group update -g {} -s {} -n {} --failover-policy Manual'
                 .format(s1.group, s1.name, failover_group_name),
                 checks=[
                     JMESPathCheck('readWriteEndpoint.failoverPolicy', 'Manual'),
                     JMESPathCheck('readOnlyEndpoint.failoverPolicy', 'Disabled'),
                     JMESPathCheck('length(databases)', 1)
                 ])

        # Failover Failover Group
        self.cmd('sql failover-group set-primary -g {} -s {} -n {}'
                 .format(s2.group, s2.name, failover_group_name))

        # The failover operation is completed when new primary is promoted to primary role
        # But there is a async part to make old primary a new secondary
        # And we have to wait for this to complete if we are recording the test
        if self.in_recording:
            time.sleep(60)

        # Check the roles of failover groups to confirm failover happened
        self.cmd('sql failover-group show -g {} -s {} -n {}'
                 .format(s2.group, s2.name, failover_group_name),
                 checks=[
                     JMESPathCheck('replicationRole', 'Primary')
                 ])

        self.cmd('sql failover-group show -g {} -s {} -n {}'
                 .format(s1.group, s1.name, failover_group_name),
                 checks=[
                     JMESPathCheck('replicationRole', 'Secondary')
                 ])

        # Fail back to original server
        self.cmd('sql failover-group set-primary -g {} -s {} -n {}'
                 .format(s1.group, s1.name, failover_group_name))

        # The failover operation is completed when new primary is promoted to primary role
        # But there is a async part to make old primary a new secondary
        # And we have to wait for this to complete if we are recording the test
        if self.in_recording:
            time.sleep(60)

        # Check the roles of failover groups to confirm failover happened
        self.cmd('sql failover-group show -g {} -s {} -n {}'
                 .format(s2.group, s2.name, failover_group_name),
                 checks=[
                     JMESPathCheck('replicationRole', 'Secondary')
                 ])

        self.cmd('sql failover-group show -g {} -s {} -n {}'
                 .format(s1.group, s1.name, failover_group_name),
                 checks=[
                     JMESPathCheck('replicationRole', 'Primary')
                 ])

        # Do no-op failover to the same server
        self.cmd('sql failover-group set-primary -g {} -s {} -n {}'
                 .format(s1.group, s1.name, failover_group_name))

        # Check the roles of failover groups to confirm failover didn't happen
        self.cmd('sql failover-group show -g {} -s {} -n {}'
                 .format(s2.group, s2.name, failover_group_name),
                 checks=[
                     JMESPathCheck('replicationRole', 'Secondary')
                 ])

        self.cmd('sql failover-group show -g {} -s {} -n {}'
                 .format(s1.group, s1.name, failover_group_name),
                 checks=[
                     JMESPathCheck('replicationRole', 'Primary')
                 ])

        # Remove database from failover group
        self.cmd('sql failover-group update -g {} -s {} -n {} --remove-db {}'
                 .format(s1.group, s1.name, failover_group_name, database_name),
                 checks=[
                     JMESPathCheck('readWriteEndpoint.failoverPolicy', 'Manual'),
                     JMESPathCheck('readOnlyEndpoint.failoverPolicy', 'Disabled'),
                     JMESPathCheck('length(databases)', 0)
                 ])

        # Check if database got removed
        self.cmd('sql db show -g {} -s {} -n {}'
                 .format(s2.group, s2.name, database_name),
                 checks=[
                     JMESPathCheck('[0].failoverGroupId', 'None')
                 ])

        # Drop failover group
        self.cmd('sql failover-group delete -g {} -s {} -n {}'
                 .format(s1.group, s1.name, failover_group_name))

        # Check if failover group  really got dropped
        self.cmd('sql failover-group list -g {} -s {}'
                 .format(s1.group, s1.name),
                 checks=[
                     JMESPathCheck('length(@)', 0)
                 ])

        self.cmd('sql failover-group list -g {} -s {}'
                 .format(s2.group, s2.name),
                 checks=[
                     JMESPathCheck('length(@)', 0)
                 ])


# need to delete the MI, thus have to walkaround to test
class SqlVirtualClusterMgmtScenarioTest(ScenarioTest):
<<<<<<< HEAD

    def test_sql_virtual_cluster_mgmt(self):
        loc = 'westcentralus'
        resource_group = 'autobot-managed-instance-v12'
        subnet = '/subscriptions/4b9746e4-d324-4e1d-be53-ec3c8f3a0c18/resourceGroups/autobot-managed-instance-v12/providers/Microsoft.Network/virtualNetworks/autobot-managed-instance-vnet/subnets/clsubnet'

        self.kwargs.update({
            'rg': resource_group,
            'loc': loc,
            'vnet_name': 'vcCliTestVnet7',
            'subnet_name': 'vcCliTestSubnet7',
            'route_table_name': 'vcCliTestRouteTable7',
            'route_name_internet': 'vcCliTestRouteInternet',
            'route_name_vnetlocal': 'vcCliTestRouteVnetLoc',
            'managed_instance_name': self.create_random_name(managed_instance_name_prefix,
                                                             managed_instance_name_max_length),
            'admin_login': 'admin123',
            'admin_password': 'SecretPassword123',
            'license_type': 'LicenseIncluded',
            'v_cores': 8,
            'storage_size_in_gb': '32',
            'edition': 'GeneralPurpose',
            'family': 'Gen5',
            'collation': ManagedInstancePreparer.collation,
            'proxy_override': "Proxy",
            'delegations': "Microsoft.Sql/managedInstances"
        })

        self.kwargs.update({
            'subnet_id': subnet
=======
    @ManagedInstancePreparer()
    def test_sql_virtual_cluster_mgmt(self, mi, rg):
        subnet = ManagedInstancePreparer.subnet

        self.kwargs.update({
            'loc': ManagedInstancePreparer.location,
            'subnet_id': subnet,
            'rg': rg
>>>>>>> a12f5762
        })

        if not (self.in_recording or self.is_live):
            self.kwargs.update({
                'subnet_id': subnet.replace(ManagedInstancePreparer.subscription_id,
                                            "00000000-0000-0000-0000-000000000000")
            })

        if not (self.in_recording or self.is_live):
            self.kwargs.update({
                'subnet_id': subnet.replace("4b9746e4-d324-4e1d-be53-ec3c8f3a0c18",
                                            "00000000-0000-0000-0000-000000000000")
            })

        # test list sql virtual cluster in the subscription, should be at least 1
        virtual_clusters = self.cmd('sql virtual-cluster list',
                                    checks=[
                                        self.greater_than('length(@)', 0),
                                        self.greater_than('length([?subnetId == \'{subnet_id}\'])', 1),
                                        self.check('[?subnetId == \'{subnet_id}\'].location | [0]', '{loc}'),
                                        self.check('[?subnetId == \'{subnet_id}\'].resourceGroup | [0]', '{rg}')])

        # test list sql virtual cluster in the resource group, should be at least 1
        virtual_clusters = self.cmd('sql virtual-cluster list -g {rg}',
                                    checks=[
                                        self.greater_than('length(@)', 0),
                                        self.greater_than('length([?subnetId == \'{subnet_id}\'])', 1),
                                        self.check('[?subnetId == \'{subnet_id}\'].location | [0]', '{loc}'),
                                        self.check('[?subnetId == \'{subnet_id}\'].resourceGroup | [0]',
                                                   '{rg}')]).get_output_in_json()

        virtual_cluster = next(vc for vc in virtual_clusters if vc['subnetId'] == self._apply_kwargs('{subnet_id}'))

        self.kwargs.update({
            'vc_name': virtual_cluster['name']
        })

        # test show sql virtual cluster
        self.cmd('sql virtual-cluster show -g {rg} -n {vc_name}',
                 checks=[
                     self.check('location', '{loc}'),
                     self.check('name', '{vc_name}'),
                     self.check('resourceGroup', '{rg}'),
                     self.check('subnetId', '{subnet_id}')])

<<<<<<< HEAD
        # delete sql managed instance
        self.cmd('sql mi delete -g {rg} -n {managed_instance_name} --yes', checks=NoneCheck())

=======
>>>>>>> a12f5762

# need another instance in different region in order to create Failover group
class SqlInstanceFailoverGroupMgmtScenarioTest(ScenarioTest):
    @ManagedInstancePreparer(parameter_name="mi1")
<<<<<<< HEAD
    @ManagedInstancePreparer(parameter_name="mi2")
=======
    @ManagedInstancePreparer(parameter_name="mi2", is_geo_secondary=True)
>>>>>>> a12f5762
    def test_sql_instance_failover_group_mgmt(self, mi1, rg, mi2):
        managed_instance_name_1 = mi1
        managed_instance_name_2 = mi2
        resource_group_name = rg
<<<<<<< HEAD
        failover_group_name = "fgtest2020a"
        mi1_location = ManagedInstancePreparer.location
        mi2_location = "eastus"
=======
        failover_group_name = "fgtest2021a"
        mi1_location = ManagedInstancePreparer.location
        mi2_location = ManagedInstancePreparer.sec_location
>>>>>>> a12f5762

        # Create Failover Group
        self.cmd(
            'sql instance-failover-group create -n {} -g {} --mi {} --partner-resource-group {} --partner-mi {} --failover-policy Automatic --grace-period 2'
                .format(failover_group_name, resource_group_name, managed_instance_name_1, resource_group_name,
                        managed_instance_name_2),
            checks=[
                JMESPathCheck('name', failover_group_name),
                JMESPathCheck('resourceGroup', resource_group_name),
                JMESPathCheck('readWriteEndpoint.failoverPolicy', 'Automatic'),
                JMESPathCheck('readWriteEndpoint.failoverWithDataLossGracePeriodMinutes', 120)
            ])

        # Get Instance Failover Group on a partner managed instance and check if role is secondary
        self.cmd('sql instance-failover-group show -g {} -l {} -n {}'
                 .format(resource_group_name, mi2_location, failover_group_name),
                 checks=[
                     JMESPathCheck('name', failover_group_name),
                     JMESPathCheck('readWriteEndpoint.failoverPolicy', 'Automatic'),
                     JMESPathCheck('readWriteEndpoint.failoverWithDataLossGracePeriodMinutes', 120),
                     JMESPathCheck('readOnlyEndpoint.failoverPolicy', 'Disabled'),
                     JMESPathCheck('replicationRole', 'Secondary')
                 ])

        # Update Failover Group
        self.cmd('sql instance-failover-group update -g {} -n {} -l {} --grace-period 3 '
                 .format(resource_group_name, failover_group_name, mi1_location),
                 checks=[
                     JMESPathCheck('readWriteEndpoint.failoverPolicy', 'Automatic'),
                     JMESPathCheck('readWriteEndpoint.failoverWithDataLossGracePeriodMinutes', 180),
                     JMESPathCheck('readOnlyEndpoint.failoverPolicy', 'Disabled')
                 ])

        # Check if properties got propagated to secondary server
        self.cmd('sql instance-failover-group show -g {} -l {} -n {}'
                 .format(resource_group_name, mi2_location, failover_group_name),
                 checks=[
                     JMESPathCheck('name', failover_group_name),
                     JMESPathCheck('readWriteEndpoint.failoverPolicy', 'Automatic'),
                     JMESPathCheck('readWriteEndpoint.failoverWithDataLossGracePeriodMinutes', 180),
                     JMESPathCheck('readOnlyEndpoint.failoverPolicy', 'Disabled'),
                     JMESPathCheck('replicationRole', 'Secondary')
                 ])

        # Update Failover Group failover policy to Manual
        self.cmd('sql instance-failover-group update -g {} -n {} -l {} --failover-policy Manual'
                 .format(resource_group_name, failover_group_name, mi1_location),
                 checks=[
                     JMESPathCheck('readWriteEndpoint.failoverPolicy', 'Manual'),
                     JMESPathCheck('readOnlyEndpoint.failoverPolicy', 'Disabled')
                 ])

        # Failover Failover Group
        self.cmd('sql instance-failover-group set-primary -g {} -n {} -l {} '
                 .format(resource_group_name, failover_group_name, mi2_location))

        # The failover operation is completed when new primary is promoted to primary role
        # But there is a async part to make old primary a new secondary
        # And we have to wait for this to complete if we are recording the test
        if self.in_recording:
            time.sleep(30)

        # Check the roles of failover groups to confirm failover happened
        self.cmd('sql instance-failover-group show -g {} -l {} -n {}'
                 .format(resource_group_name, mi2_location, failover_group_name),
                 checks=[
                     JMESPathCheck('replicationRole', 'Primary')
                 ])

        self.cmd('sql instance-failover-group show -g {} -l {} -n {}'
                 .format(resource_group_name, mi1_location, failover_group_name),
                 checks=[
                     JMESPathCheck('replicationRole', 'Secondary')
                 ])

        # Fail back to original server
        self.cmd('sql instance-failover-group set-primary --allow-data-loss -g {} -n {} -l {}'
                 .format(resource_group_name, failover_group_name, mi1_location))

        # The failover operation is completed when new primary is promoted to primary role
        # But there is a async part to make old primary a new secondary
        # And we have to wait for this to complete if we are recording the test
        if self.in_recording:
            time.sleep(30)

        # Check the roles of failover groups to confirm failover happened
        self.cmd('sql instance-failover-group show -g {} -l {} -n {}'
                 .format(resource_group_name, mi2_location, failover_group_name),
                 checks=[
                     JMESPathCheck('replicationRole', 'Secondary')
                 ])

        self.cmd('sql instance-failover-group show -g {} -l {} -n {}'
                 .format(resource_group_name, mi1_location, failover_group_name),
                 checks=[
                     JMESPathCheck('replicationRole', 'Primary')
                 ])

        # Do no-op failover to the same server
        self.cmd('sql instance-failover-group set-primary -g {} -n {} -l {}'
                 .format(resource_group_name, failover_group_name, mi1_location))

        # Check the roles of failover groups to confirm failover didn't happen
        self.cmd('sql instance-failover-group show -g {} -l {} -n {}'
                 .format(resource_group_name, mi2_location, failover_group_name),
                 checks=[
                     JMESPathCheck('replicationRole', 'Secondary')
                 ])

        self.cmd('sql instance-failover-group show -g {} -l {} -n {}'
                 .format(resource_group_name, mi1_location, failover_group_name),
                 checks=[
                     JMESPathCheck('replicationRole', 'Primary')
                 ])

        # Drop failover group
        self.cmd('sql instance-failover-group delete -g {} -l {} -n {}'
                 .format(resource_group_name, mi1_location, failover_group_name),
                 checks=NoneCheck())


class SqlDbSensitivityClassificationsScenarioTest(ScenarioTest):
    def _get_storage_endpoint(self, storage_account, resource_group):
        return self.cmd('storage account show -g {} -n {}'
                        ' --query primaryEndpoints.blob'
                        .format(resource_group, storage_account)).get_output_in_json()

    def _get_storage_key(self, storage_account, resource_group):
        return self.cmd('storage account keys list -g {} -n {} --query [0].value'
                        .format(resource_group, storage_account)).get_output_in_json()

    @ResourceGroupPreparer(location='eastus2')
    @SqlServerPreparer(location='eastus2')
    @StorageAccountPreparer(location='eastus2')
    def test_sql_db_sensitivity_classifications(self, resource_group, resource_group_location, server, storage_account):
        from azure.mgmt.sql.models import SampleName
<<<<<<< HEAD
        # self.skipTest("Skipping based on discussion with owning team - ranisha")
=======
>>>>>>> a12f5762
        database_name = "sensitivityclassificationsdb01"

        # create db
        self.cmd('sql db create -g {} -s {} -n {} --sample-name {}'
                 .format(resource_group, server, database_name, SampleName.adventure_works_lt),
                 checks=[
                     JMESPathCheck('resourceGroup', resource_group),
                     JMESPathCheck('name', database_name),
                     JMESPathCheck('status', 'Online')])

        # list current sensitivity classifications
        self.cmd('sql db classification list -g {} -s {} -n {}'
                 .format(resource_group, server, database_name),
                 checks=[
                     JMESPathCheck('length(@)', 0)])  # No classifications are set at the beginning

        # get storage account endpoint and key
        storage_endpoint = self._get_storage_endpoint(storage_account, resource_group)
        key = self._get_storage_key(storage_account, resource_group)

        # enable ADS - (required to use data classification)
        disabled_alerts_input = 'Sql_Injection_Vulnerability Access_Anomaly'
        disabled_alerts_expected = ['Sql_Injection_Vulnerability', 'Access_Anomaly']
        email_addresses_input = 'test1@example.com test2@example.com'
        email_addresses_expected = ['test1@example.com', 'test2@example.com']
        email_account_admins = True
        state_enabled = 'Enabled'
        retention_days = 30

        self.cmd('sql db threat-policy update -g {} -s {} -n {} --security-alert-policy-name default'
                 ' --state {} --storage-key {} --storage-endpoint {}'
                 ' --retention-days {} --email-addresses {} --disabled-alerts {}'
                 ' --email-account-admins {}'
                 .format(resource_group, server, database_name, state_enabled, key,
                         storage_endpoint, retention_days, email_addresses_input,
                         disabled_alerts_input, email_account_admins),
                 checks=[
                     JMESPathCheck('resourceGroup', resource_group),
                     JMESPathCheck('state', state_enabled),
                     JMESPathCheck('storageAccountAccessKey', ''),
                     JMESPathCheck('storageEndpoint', storage_endpoint),
                     JMESPathCheck('retentionDays', retention_days),
                     JMESPathCheck('emailAddresses', email_addresses_expected),
                     JMESPathCheck('disabledAlerts', disabled_alerts_expected),
                     JMESPathCheck('emailAccountAdmins', email_account_admins)])

        # list recommended sensitivity classifications
        expected_recommended_sensitivityclassifications_count = 15
        self.cmd('sql db classification recommendation list -g {} -s {} -n {}'
                 .format(resource_group, server, database_name),
                 checks=[
                     JMESPathCheck('length(@)', expected_recommended_sensitivityclassifications_count)])

        schema_name = 'SalesLT'
        table_name = 'Customer'
        column_name = 'FirstName'

        # disable the recommendation for SalesLT/Customer/FirstName
        self.cmd('sql db classification recommendation disable -g {} -s {} -n {} --schema {} --table {} --column {}'
                 .format(resource_group, server, database_name, schema_name, table_name, column_name))

        # list recommended sensitivity classifications
        self.cmd('sql db classification recommendation list -g {} -s {} -n {}'
                 .format(resource_group, server, database_name),
                 checks=[
                     JMESPathCheck('length(@)', expected_recommended_sensitivityclassifications_count - 1)])

        # re-enable the disabled recommendation
        self.cmd('sql db classification recommendation enable -g {} -s {} -n {} --schema {} --table {} --column {}'
                 .format(resource_group, server, database_name, schema_name, table_name, column_name))

        # lits recommended sensitivity classifications
        self.cmd('sql db classification recommendation list -g {} -s {} -n {}'
                 .format(resource_group, server, database_name),
                 checks=[
                     JMESPathCheck('length(@)', expected_recommended_sensitivityclassifications_count)])

        # update the sensitivity classification
        information_type = 'Name'
        label_name = 'Confidential - GDPR'

        response = self.cmd(
            'sql db classification update -g {} -s {} -n {} --schema {} --table {} --column {} --information-type {} --label "{}"'
                .format(resource_group, server, database_name, schema_name, table_name, column_name, information_type,
                        label_name),
            checks=[
                JMESPathCheck('informationType', information_type),
                JMESPathCheck('labelName', label_name)]).get_output_in_json()

        information_type_id = response['informationTypeId']
        label_id = response['labelId']

        # get the classified column
        self.cmd('sql db classification show -g {} -s {} -n {} --schema {} --table {} --column {}'
                 .format(resource_group, server, database_name, schema_name, table_name, column_name),
                 checks=[
                     JMESPathCheck('informationType', information_type),
                     JMESPathCheck('labelName', label_name),
                     JMESPathCheck('informationTypeId', information_type_id),
                     JMESPathCheck('labelId', label_id)])

        # list recommended classifications
        self.cmd('sql db classification recommendation list -g {} -s {} -n {}'
                 .format(resource_group, server, database_name),
                 checks=[
                     JMESPathCheck('length(@)', expected_recommended_sensitivityclassifications_count - 1)])

        # list current classifications
        self.cmd('sql db classification list -g {} -s {} -n {}'
                 .format(resource_group, server, database_name),
                 checks=[
                     JMESPathCheck('length(@)', 1)])

        # delete the label
        self.cmd('sql db classification delete -g {} -s {} -n {} --schema {} --table {} --column {}'
                 .format(resource_group, server, database_name, schema_name, table_name, column_name))

        # list current labels
        self.cmd('sql db classification list -g {} -s {} -n {}'
                 .format(resource_group, server, database_name),
                 checks=[
                     JMESPathCheck('length(@)', 0)])


class SqlServerMinimalTlsVersionScenarioTest(ScenarioTest):
    @ResourceGroupPreparer(location='eastus')
    def test_sql_server_minimal_tls_version(self, resource_group):
        server_name_1 = self.create_random_name(server_name_prefix, server_name_max_length)
        admin_login = 'admin123'
        admin_passwords = ['SecretPassword123', 'SecretPassword456']
        resource_group_location = "eastus"
        tls1_2 = "1.2"
        tls1_1 = "1.1"

        # test create sql server with minimal required parameters
        self.cmd('sql server create -g {} --name {} '
                 '--admin-user {} --admin-password {} --minimal-tls-version {}'
                 .format(resource_group, server_name_1, admin_login, admin_passwords[0], tls1_2),
                 checks=[
                     JMESPathCheck('name', server_name_1),
                     JMESPathCheck('location', resource_group_location),
                     JMESPathCheck('resourceGroup', resource_group),
                     JMESPathCheck('minimalTlsVersion', tls1_2)]).get_output_in_json()

        # test update sql server
        self.cmd('sql server update -g {} --name {} --minimal-tls-version {} -i'
                 .format(resource_group, server_name_1, tls1_1),
                 checks=[
                     JMESPathCheck('name', server_name_1),
                     JMESPathCheck('resourceGroup', resource_group),
                     JMESPathCheck('minimalTlsVersion', tls1_1)])


# need rewrite the test
class SqlManagedInstanceFailoverScenarionTest(ScenarioTest):
<<<<<<< HEAD

=======
>>>>>>> a12f5762
    @ManagedInstancePreparer()
    def test_sql_mi_failover_mgmt(self, mi, rg):
        self.kwargs.update({
            'resource_group': rg,
            'managed_instance_name': mi
        })

        # Wait for 5 minutes so that first full backup is created
        if self.in_recording or self.is_live:
            sleep(5 * 60)

        # Failover managed instance primary replica
        self.cmd('sql mi failover -g {resource_group} -n {managed_instance_name}', checks=NoneCheck())

        self.cmd('sql mi delete -g {resource_group} -n {managed_instance_name} --yes', checks=NoneCheck())


# not pass due to http reponse error
class SqlManagedDatabaseLogReplayScenarionTest(ScenarioTest):
    @live_only()
    @AllowLargeResponse()
    @ManagedInstancePreparer()
    def test_sql_midb_logreplay_mgmt(self, mi, rg):

        managed_database_name = 'logReplayTestDb'
        managed_database_name1 = 'logReplayTestDb1'
        # Uploading bak file to blob is restricted by testing framework, so only mitigation for now is to use hard-coded values
        self.kwargs.update({
<<<<<<< HEAD
=======
            'storage_account': 'toolingsa',
            'container_name': 'tools',
>>>>>>> a12f5762
            'resource_group': rg,
            'managed_instance_name': mi,
            'managed_database_name': managed_database_name,
            'managed_database_name1': managed_database_name1,
<<<<<<< HEAD
            'storage_sas': 'sp=rl&st=2021-06-30T13:25:17Z&se=2021-06-30T21:25:17Z&spr=https&sv=2020-08-04&sr=c&sig=f9QOpBZ3sPoMew1nPbZOn9DdI%2FTWDtxqXayxBgF9Ubw%3D',
            'storage_uri': 'https://tempmi.blob.core.windows.net/mibrkic',
=======
            'storage_uri': 'https://toolingsa.blob.core.windows.net/tools',
>>>>>>> a12f5762
            'last_backup_name': 'full.bak'
        })

        from datetime import datetime, timedelta
        self.kwargs['expiry'] = (datetime.utcnow() + timedelta(hours=12)).strftime('%Y-%m-%dT%H:%MZ')

        self.kwargs['storage_key'] = str(self.cmd(
            'az storage account keys list -n {storage_account} -g {resource_group} --query "[0].value"').output)
        self.kwargs['sas_token'] = self.cmd(
            'storage container generate-sas --account-name {storage_account} --account-key {storage_key} --name {container_name} --permissions rl --expiry {expiry}  -otsv').output.strip()

        # Start Log Replay Service
        self.cmd(
<<<<<<< HEAD
            'sql midb log-replay start -g {resource_group} --mi {managed_instance_name} -n {managed_database_name} --ss {storage_sas} --su {storage_uri} --no-wait',
=======
            'sql midb log-replay start -g {resource_group} --mi {managed_instance_name} -n {managed_database_name} --ss {sas_token} --su {storage_uri} --no-wait',
>>>>>>> a12f5762
            checks=NoneCheck())

        if self.in_recording or self.is_live:
            sleep(10)

        self.cmd(
            'sql midb log-replay wait -g {resource_group} --mi {managed_instance_name} -n {managed_database_name} --exists')

        # Complete log replay service
        self.cmd(
            'sql midb log-replay complete -g {resource_group} --mi {managed_instance_name} -n {managed_database_name} --last-bn {last_backup_name}',
            checks=NoneCheck())

        if self.in_recording or self.is_live:
            sleep(60)

        # Verify status is Online
        self.cmd('sql midb show -g {resource_group} --mi {managed_instance_name} -n {managed_database_name}',
                 checks=[
                     JMESPathCheck('status', 'Online')])

        # Cancel test for Log replay

        # Start Log Replay Service
        self.cmd(
<<<<<<< HEAD
            'sql midb log-replay start -g {resource_group} --mi {managed_instance_name} -n {managed_database_name1} --ss {storage_sas} --su {storage_uri} --no-wait',
            checks=NoneCheck())
=======
            'sql midb log-replay start -g {resource_group} --mi {managed_instance_name} -n {managed_database_name1} --ss {sas_token} --su {storage_uri} --no-wait',
            checks=NoneCheck())

        self.cmd(
            'sql midb log-replay show -g {resource_group} --mi {managed_instance_name} -n {managed_database_name1}',
            checks=[
                JMESPathCheck('type', 'Microsoft.Sql/managedInstances/databases/restoreDetails'),
                JMESPathCheck('resourceGroup', rg)])
>>>>>>> a12f5762

        # Wait a minute to start restoring
        if self.in_recording or self.is_live:
            sleep(60)

        # Cancel log replay service
        self.cmd(
            'sql midb log-replay stop -g {resource_group} --mi {managed_instance_name} -n {managed_database_name1} --yes',
            checks=NoneCheck())

<<<<<<< HEAD
        self.cmd('sql mi delete -g {resource_group} -n {managed_instance_name} --yes', checks=NoneCheck())

=======
>>>>>>> a12f5762

class SqlLedgerDigestUploadsScenarioTest(ScenarioTest):
    def _get_storage_endpoint(self, storage_account, resource_group):
        return self.cmd('storage account show -g {} -n {}'
                        ' --query primaryEndpoints.blob'
                        .format(resource_group, storage_account)).get_output_in_json()

    @ResourceGroupPreparer()
    @SqlServerPreparer(location='westcentralus')
    def test_sql_ledger(self, resource_group, server):
        db_name = self.create_random_name("sqlledgerdb", 20)
        endpoint = "https://test.confidential-ledger.azure.com"

        # create database
        self.cmd('sql db create -g {} --server {} --name {}'
                 .format(resource_group, server, db_name))

        # validate ledger digest uploads is disabled by default
        self.cmd('sql db ledger-digest-uploads show -g {} -s {} --name {}'
                 .format(resource_group, server, db_name),
                 checks=[JMESPathCheck('state', 'Disabled')])

        # enable uploads to ACL dummy instance
        self.cmd('sql db ledger-digest-uploads enable -g {} -s {} --name {} --endpoint {}'
                 .format(resource_group, server, db_name, endpoint))

        sleep(2)

        # validate setting through show command
        self.cmd('sql db ledger-digest-uploads show -g {} -s {} --name {}'
                 .format(resource_group, server, db_name),
                 checks=[JMESPathCheck('state', 'Enabled'),
                         JMESPathCheck('digestStorageEndpoint', endpoint)])

        # disable ledger digest uploads
        self.cmd('sql db ledger-digest-uploads disable -g {} -s {} --name {}'
                 .format(resource_group, server, db_name))

        sleep(2)

        # validate setting through show command
        self.cmd('sql db ledger-digest-uploads show -g {} -s {} --name {}'
                 .format(resource_group, server, db_name),
                 checks=[JMESPathCheck('state', 'Disabled')])<|MERGE_RESOLUTION|>--- conflicted
+++ resolved
@@ -76,19 +76,6 @@
 
 
 class ManagedInstancePreparer(AbstractPreparer, SingleValueReplacer):
-<<<<<<< HEAD
-    location = 'westeurope'
-    subnet = '/subscriptions/4cac86b0-1e56-48c2-9df2-669a6d2d87c5/resourceGroups/Committer-SwaggerAndGeneratedSDKs-MI-CLI/providers/Microsoft.Network/virtualNetworks/vnet-powershell-cli-testing/subnets/ManagedInstance'
-    target_subnet_name = 'ManagedInstance2'
-    target_vnet_name = 'vnet-powershell-cli-testing'
-    target_subnet = '/subscriptions/4cac86b0-1e56-48c2-9df2-669a6d2d87c5/resourceGroups/Committer-SwaggerAndGeneratedSDKs-MI-CLI/providers/Microsoft.Network/virtualNetworks/{}/subnets/{}'.format(target_vnet_name, target_subnet_name)
-    group = 'Committer-SwaggerAndGeneratedSDKs-MI-CLI'
-    collation = "Serbian_Cyrillic_100_CS_AS"
-
-    def __init__(self, name_prefix=managed_instance_name_prefix, parameter_name='mi', admin_user='admin123',
-                 minimalTlsVersion='', user_assigned_identity_id='', identity_type='', pid='', otherParams='',
-                 admin_password='SecretPassword123SecretPassword', public=True, tags='', skip_delete=False):
-=======
     subscription_id = '4cac86b0-1e56-48c2-9df2-669a6d2d87c5'
     location = 'westeurope'
     subnet = '/subscriptions/4cac86b0-1e56-48c2-9df2-669a6d2d87c5/resourceGroups/Committer-SwaggerAndGeneratedSDKs-MI-CLI/providers/Microsoft.Network/virtualNetworks/vnet-powershell-cli-testing/subnets/ManagedInstance'
@@ -109,7 +96,6 @@
                  minimalTlsVersion='', user_assigned_identity_id='', identity_type='', pid='', otherParams='',
                  admin_password='SecretPassword123SecretPassword', public=True, tags='', is_geo_secondary=False,
                  skip_delete=False):
->>>>>>> a12f5762
         super(ManagedInstancePreparer, self).__init__(name_prefix, server_name_max_length)
         self.parameter_name = parameter_name
         self.admin_user = admin_user
@@ -122,18 +108,6 @@
         self.userAssignedIdentityId = user_assigned_identity_id
         self.pid = pid
         self.otherParams = otherParams
-<<<<<<< HEAD
-
-    def create_resource(self, name, **kwargs):
-        licence = 'LicenseIncluded'
-        v_core = 8
-        storage = 32
-        edition = 'GeneralPurpose'
-        family = 'Gen5'
-        proxy = 'Proxy'
-
-        template = 'az sql mi create -g {} -n {} -l {} -u {} -p {} --subnet {} --license-type {} --collation {} --capacity {} --storage {} --edition {} --family {} --tags {} --proxy-override {}'
-=======
         self.is_geo_secondary = is_geo_secondary
 
     def create_resource(self, name, **kwargs):
@@ -145,7 +119,6 @@
                    ' --collation {} --capacity {} --storage {} --edition {} --family {} --tags {}' \
                    ' --proxy-override {}'
 
->>>>>>> a12f5762
         if self.public:
             template += ' --public-data-endpoint-enabled'
 
@@ -161,16 +134,6 @@
         if self.otherParams:
             template += f" {self.otherParams}"
 
-<<<<<<< HEAD
-        print(template)
-        print(self.identityType)
-
-        execute(DummyCli(), template.format(
-            self.group, name, self.location,
-            self.admin_user, self.admin_password,
-            self.subnet, licence, self.collation,
-            v_core, storage, edition, family, self.tags, proxy))
-=======
         if self.is_geo_secondary:
             location = self.sec_location
             subnet = self.sec_subnet
@@ -182,7 +145,6 @@
             subnet, self.licence, self.collation,
             v_core, self.storage, self.edition,
             self.family, self.tags, self.proxy))
->>>>>>> a12f5762
         return {self.parameter_name: name, 'rg': self.group}
 
     def remove_resource(self, name, **kwargs):
@@ -1191,33 +1153,6 @@
         self.cmd('sql server ad-only-auth get -n {} -g {}'.format(server, resource_group), checks=[])
 
 
-<<<<<<< HEAD
-class SqlManagedInstanceAzureActiveDirectoryAdministratorScenarioTest(ScenarioTest):
-
-    def test_sql_mi_aad_admin(self):
-        print('Test is started...\n')
-
-        self.kwargs.update({
-            'oid': '0ef94dba-c9bc-40d3-9ec2-6db192f3ce0c',
-            'user': 'OneboxAuthUser1@cltestaad.ccsctp.net',
-            'managed_instance_name': 't48-gp-neu',
-            'rg': 'clperftesting_sneu_rg'
-        })
-
-        print('Arguments are updated with login and sid data')
-
-        self.cmd('sql mi ad-admin create --mi {managed_instance_name} -g {rg} -i {oid} -u {user}',
-                 checks=[
-                     self.check('login', '{user}'),
-                     self.check('sid', '{oid}')])
-
-        self.cmd('sql mi ad-only-auth enable -n {managed_instance_name} -g {rg}', checks=[])
-        self.cmd('sql mi ad-only-auth disable -n {managed_instance_name} -g {rg}', checks=[])
-        self.cmd('sql mi ad-only-auth get -n {managed_instance_name} -g {rg}', checks=[])
-
-
-=======
->>>>>>> a12f5762
 class SqlServerDbCopyScenarioTest(ScenarioTest):
     @ResourceGroupPreparer(parameter_name='resource_group_1', location='westeurope')
     @ResourceGroupPreparer(parameter_name='resource_group_2', location='westeurope')
@@ -1599,11 +1534,7 @@
 
         # update threat policy - specify storage account and resource group. use secondary key
         key_2 = self._get_storage_key(storage_account_2, resource_group_2)
-<<<<<<< HEAD
-        self.cmd('sql db threat-policy update -g {} -s {} -n {} --security-alert-policy-name default'
-=======
         self.cmd('sql db threat-policy update -g {} -s {} -n {}'
->>>>>>> a12f5762
                  ' --storage-account {}'
                  .format(resource_group, server, database_name, storage_account_2),
                  checks=[
@@ -1802,11 +1733,7 @@
 
         # update audit policy - specify storage account and resource group. use secondary key
         storage_endpoint_2 = self._get_storage_endpoint(storage_account_2, resource_group_2)
-<<<<<<< HEAD
-        self.cmd('sql server audit-policy update -g {} -n {} --blob-auditing-policy-name default'
-=======
         self.cmd('sql server audit-policy update -g {} -n {}'
->>>>>>> a12f5762
                  ' --blob-storage-target-state {} --storage-account {}'
                  .format(resource_group, server, state_enabled, storage_account_2),
                  checks=[
@@ -1817,11 +1744,7 @@
                      JMESPathCheck('auditActionsAndGroups', audit_actions_expected)])
 
         # update audit policy - disable
-<<<<<<< HEAD
-        self.cmd('sql server audit-policy update -g {} -n {} --blob-auditing-policy-name default'
-=======
         self.cmd('sql server audit-policy update -g {} -n {}'
->>>>>>> a12f5762
                  ' --state {}'
                  .format(resource_group, server, state_disabled),
                  checks=[
@@ -1842,11 +1765,7 @@
                                                                 'Succeeded')]).get_output_in_json()['id']
 
         # update audit policy - enable log analytics target
-<<<<<<< HEAD
-        self.cmd('sql server audit-policy update -g {} -n {} --blob-auditing-policy-name default'
-=======
         self.cmd('sql server audit-policy update -g {} -n {}'
->>>>>>> a12f5762
                  ' --state {}'
                  ' --log-analytics-target-state {} --log-analytics-workspace-resource-id {}'
                  .format(resource_group, server, state_enabled, state_enabled, log_analytics_workspace_id),
@@ -1868,11 +1787,7 @@
                      JMESPathCheck('isAzureMonitorTargetEnabled', True)])
 
         # update audit policy - disable log analytics target
-<<<<<<< HEAD
-        self.cmd('sql server audit-policy update -g {} -n {} --blob-auditing-policy-name default'
-=======
         self.cmd('sql server audit-policy update -g {} -n {}'
->>>>>>> a12f5762
                  ' --state {} --log-analytics-target-state {}'
                  .format(resource_group, server, state_enabled, state_disabled),
                  checks=[
@@ -1916,11 +1831,7 @@
                 .format(resource_group, eventhub_auth_rule, eventhub_namespace)).get_output_in_json()['id']
 
         # update audit policy - enable event hub target
-<<<<<<< HEAD
-        self.cmd('sql server audit-policy update -g {} -n {} --blob-auditing-policy-name default'
-=======
         self.cmd('sql server audit-policy update -g {} -n {}'
->>>>>>> a12f5762
                  ' --state {} --event-hub-target-state {}'
                  ' --event-hub-authorization-rule-id {} --event-hub {}'
                  .format(resource_group, server, state_enabled, state_enabled,
@@ -1943,11 +1854,7 @@
                      JMESPathCheck('isAzureMonitorTargetEnabled', True)])
 
         # update audit policy - disable event hub target
-<<<<<<< HEAD
-        self.cmd('sql server audit-policy update -g {} -n {} --blob-auditing-policy-name default'
-=======
         self.cmd('sql server audit-policy update -g {} -n {}'
->>>>>>> a12f5762
                  ' --state {} --event-hub-target-state {}'
                  .format(resource_group, server, state_enabled, state_disabled),
                  checks=[
@@ -4107,11 +4014,6 @@
         self.cmd('az sql stg delete -g {rg} -l {loc} -n {stg_name} --yes')
 
 
-<<<<<<< HEAD
-# Ji: not try
-# This test check creation of MI with maintenance configuration that is not default one
-=======
->>>>>>> a12f5762
 class SqlManagedInstanceCustomMaintenanceWindow(ScenarioTest):
     MMI1 = "SQL_NorthEurope_MI_1"
 
@@ -4166,19 +4068,11 @@
                                         self.check('publicDataEndpointEnabled', 'True'),
                                         self.check('maintenanceConfigurationId',
                                                    self._get_full_maintenance_id(self.MMI1))]).get_output_in_json()
-<<<<<<< HEAD
 
         # test delete sql managed instance 2
         self.cmd('sql mi delete --ids {} --yes'
                  .format(managed_instance['id']), checks=NoneCheck())
 
-=======
-
-        # test delete sql managed instance 2
-        self.cmd('sql mi delete --ids {} --yes'
-                 .format(managed_instance['id']), checks=NoneCheck())
-
->>>>>>> a12f5762
 
 class SqlManagedInstanceMgmtScenarioTest(ScenarioTest):
     DEFAULT_MC = "SQL_Default"
@@ -4315,7 +4209,6 @@
                      JMESPathCheck('resourceGroup', resource_group_1),
                      JMESPathCheck('tags', {})])
 
-<<<<<<< HEAD
         # test cross-subnet update SLO. Since the feature isn't rolled out, we expect the operation to fail.
         try:
             self.cmd('sql mi update -g {} -n {} --subnet {}'
@@ -4334,18 +4227,13 @@
             if expectedmessage in str(e):
                 pass
 
-=======
->>>>>>> a12f5762
         # test list sql managed_instance in the subscription should be at least 1
         self.cmd('sql mi list', checks=[JMESPathCheckGreaterThan('length(@)', 0)])
 
 
 class SqlManagedInstanceMgmtScenarioIdentityTest(ScenarioTest):
     test_umi = '/subscriptions/e64f3e8e-ab91-4a65-8cdd-5cd2f47d00b4/resourcegroups/viparek/providers/Microsoft.ManagedIdentity/userAssignedIdentities/testumi'
-<<<<<<< HEAD
-=======
     verify_umi_with_empty_uuid = '/subscriptions/00000000-0000-0000-0000-000000000000/resourcegroups/viparek/providers/Microsoft.ManagedIdentity/userAssignedIdentities/testumi'
->>>>>>> a12f5762
 
     @AllowLargeResponse()
     @ManagedInstancePreparer(
@@ -4356,52 +4244,31 @@
         managed_instance_name = mi
         resource_group_1 = rg
 
-<<<<<<< HEAD
-        # test show sql managed instance 2
-=======
         # test show sql managed instance
->>>>>>> a12f5762
         self.cmd('sql mi show -g {} -n {}'
                  .format(resource_group_1, managed_instance_name),
                  checks=[
                      JMESPathCheck('name', managed_instance_name),
                      JMESPathCheck('resourceGroup', resource_group_1),
-<<<<<<< HEAD
-                     JMESPathCheck('primaryUserAssignedIdentityId', self.test_umi),
-=======
                      JMESPathCheck(
                          'primaryUserAssignedIdentityId',
                          self.test_umi if self.in_recording or self.is_live else self.verify_umi_with_empty_uuid
                      ),
->>>>>>> a12f5762
                      JMESPathCheck('identity.type', 'SystemAssigned, UserAssigned')]
                  )
 
 
-# Ji: not pass due to record only
 class SqlManagedInstancePoolScenarioTest(ScenarioTest):
-<<<<<<< HEAD
-    # @record_only()
-=======
->>>>>>> a12f5762
     @ManagedInstancePreparer()
     def test_sql_instance_pool(self, mi, rg):
         print("Starting instance pool tests")
         instance_pool_name_1 = self.create_random_name(instance_pool_name_prefix, managed_instance_name_max_length)
         instance_pool_name_2 = self.create_random_name(instance_pool_name_prefix, managed_instance_name_max_length)
-<<<<<<< HEAD
-        license_type = 'LicenseIncluded'
-        location = ManagedInstancePreparer.location
-        v_cores = 8
-        edition = 'GeneralPurpose'
-        family = 'Gen5'
-=======
         license_type = ManagedInstancePreparer.licence
         location = ManagedInstancePreparer.location
         v_cores = ManagedInstancePreparer.v_core
         edition = ManagedInstancePreparer.edition
         family = ManagedInstancePreparer.family
->>>>>>> a12f5762
         resource_group = rg
 
         subnet = ManagedInstancePreparer.subnet
@@ -4507,7 +4374,7 @@
                  checks=[
                      JMESPathCheck('length(@)', num_pools)])
 
-<<<<<<< HEAD
+
 class SqlManagedInstanceTransparentDataEncryptionScenarioTest(ScenarioTest):
     @ManagedInstancePreparer(
         identity_type=ResourceIdType.system_assigned.value
@@ -4532,33 +4399,6 @@
             'key_name': self.create_random_name(resource_prefix, 32),
         })
 
-=======
-
-class SqlManagedInstanceTransparentDataEncryptionScenarioTest(ScenarioTest):
-    @ManagedInstancePreparer(
-        identity_type=ResourceIdType.system_assigned.value
-    )
-    def test_sql_mi_tdebyok(self, mi, rg):
-        resource_prefix = 'sqltdebyok'
-
-        self.kwargs.update({
-            'loc': ManagedInstancePreparer.location,
-            'rg': rg,
-            'managed_instance_name': mi,
-            'database_name': self.create_random_name(resource_prefix, 20),
-            'collation': ManagedInstancePreparer.collation,
-        })
-
-        # get sql managed_instance
-        managed_instance = self.cmd('sql mi show -g {rg} -n {managed_instance_name}').get_output_in_json()
-
-        self.kwargs.update({
-            'mi_identity': managed_instance['identity']['principalId'],
-            'vault_name': self.create_random_name(resource_prefix, 24),
-            'key_name': self.create_random_name(resource_prefix, 32),
-        })
-
->>>>>>> a12f5762
         # create database
         self.cmd('sql midb create -g {rg} --mi {managed_instance_name} -n {database_name} --collation {collation}',
                  checks=[
@@ -4839,6 +4679,16 @@
 #     'sql midb ltr-backup delete -l {loc} --mi {managed_instance_name} -d {database_name} -n \'{backup_name}\' --yes',
 #     checks=[NoneCheck()])
 
+# self.cmd(
+#     'sql midb ltr-backup restore --backup-id \'{backup_id}\' --dest-database {dest_database_name} --dest-mi {managed_instance_name} --dest-resource-group {rg}',
+#     checks=[
+#         self.check('name', '{dest_database_name}')])
+
+# # test delete long term retention backup
+# self.cmd(
+#     'sql midb ltr-backup delete -l {loc} --mi {managed_instance_name} -d {database_name} -n \'{backup_name}\' --yes',
+#     checks=[NoneCheck()])
+
 
 class SqlManagedInstanceRestoreDeletedDbScenarioTest(ScenarioTest):
     @ManagedInstancePreparer()
@@ -4889,10 +4739,6 @@
 
 
 class SqlManagedInstanceDbMgmtScenarioTest(ScenarioTest):
-<<<<<<< HEAD
-
-=======
->>>>>>> a12f5762
     @ManagedInstancePreparer()
     def test_sql_managed_db_mgmt(self, mi, rg):
         database_name = "cliautomationdb01"
@@ -4964,32 +4810,17 @@
 
 # need specific setting for the oid
 class SqlManagedInstanceAzureActiveDirectoryAdministratorScenarioTest(ScenarioTest):
-<<<<<<< HEAD
-
-    # Remove when issue #9393 is fixed.
-    @ManagedInstancePreparer()
-=======
     # This MI AAD test needs special AD setup, please contact MI AAD team for new recording.
->>>>>>> a12f5762
     def test_sql_mi_aad_admin(self):
         print('Test is started...\n')
 
         self.kwargs.update({
-<<<<<<< HEAD
-            'oid': '0ef94dba-c9bc-40d3-9ec2-6db192f3ce0c',
-            'oid2': 'b599ec4b-9e8e-4649-906f-d2685a6105fa',
-            'user': 'OneboxAuthUser1@cltestaad.ccsctp.net',
-            'user2': 'OneboxAuthUser2@cltestaad.ccsctp.net',
-            'managed_instance_name': 't48-gp-neu',
-            'rg': 'clperftesting_sneu_rg'
-=======
             'oid': '03db4d3a-a1d3-42d1-8055-2452646dbc2a',
             'oid2': '23716ccd-3bf5-4934-9773-20ce34909e2e',
             'user': 'dmitar@aadsqlmi.net',
             'user2': 'srdan@aadsqlmi.onmicrosoft.com',
             'managed_instance_name': "migrantpermissionstest",
             'rg': "srbozovi_test"
->>>>>>> a12f5762
         })
 
         print('Arguments are updated with login and sid data')
@@ -5272,38 +5103,6 @@
 
 # need to delete the MI, thus have to walkaround to test
 class SqlVirtualClusterMgmtScenarioTest(ScenarioTest):
-<<<<<<< HEAD
-
-    def test_sql_virtual_cluster_mgmt(self):
-        loc = 'westcentralus'
-        resource_group = 'autobot-managed-instance-v12'
-        subnet = '/subscriptions/4b9746e4-d324-4e1d-be53-ec3c8f3a0c18/resourceGroups/autobot-managed-instance-v12/providers/Microsoft.Network/virtualNetworks/autobot-managed-instance-vnet/subnets/clsubnet'
-
-        self.kwargs.update({
-            'rg': resource_group,
-            'loc': loc,
-            'vnet_name': 'vcCliTestVnet7',
-            'subnet_name': 'vcCliTestSubnet7',
-            'route_table_name': 'vcCliTestRouteTable7',
-            'route_name_internet': 'vcCliTestRouteInternet',
-            'route_name_vnetlocal': 'vcCliTestRouteVnetLoc',
-            'managed_instance_name': self.create_random_name(managed_instance_name_prefix,
-                                                             managed_instance_name_max_length),
-            'admin_login': 'admin123',
-            'admin_password': 'SecretPassword123',
-            'license_type': 'LicenseIncluded',
-            'v_cores': 8,
-            'storage_size_in_gb': '32',
-            'edition': 'GeneralPurpose',
-            'family': 'Gen5',
-            'collation': ManagedInstancePreparer.collation,
-            'proxy_override': "Proxy",
-            'delegations': "Microsoft.Sql/managedInstances"
-        })
-
-        self.kwargs.update({
-            'subnet_id': subnet
-=======
     @ManagedInstancePreparer()
     def test_sql_virtual_cluster_mgmt(self, mi, rg):
         subnet = ManagedInstancePreparer.subnet
@@ -5312,18 +5111,11 @@
             'loc': ManagedInstancePreparer.location,
             'subnet_id': subnet,
             'rg': rg
->>>>>>> a12f5762
         })
 
         if not (self.in_recording or self.is_live):
             self.kwargs.update({
                 'subnet_id': subnet.replace(ManagedInstancePreparer.subscription_id,
-                                            "00000000-0000-0000-0000-000000000000")
-            })
-
-        if not (self.in_recording or self.is_live):
-            self.kwargs.update({
-                'subnet_id': subnet.replace("4b9746e4-d324-4e1d-be53-ec3c8f3a0c18",
                                             "00000000-0000-0000-0000-000000000000")
             })
 
@@ -5358,34 +5150,18 @@
                      self.check('resourceGroup', '{rg}'),
                      self.check('subnetId', '{subnet_id}')])
 
-<<<<<<< HEAD
-        # delete sql managed instance
-        self.cmd('sql mi delete -g {rg} -n {managed_instance_name} --yes', checks=NoneCheck())
-
-=======
->>>>>>> a12f5762
 
 # need another instance in different region in order to create Failover group
 class SqlInstanceFailoverGroupMgmtScenarioTest(ScenarioTest):
     @ManagedInstancePreparer(parameter_name="mi1")
-<<<<<<< HEAD
-    @ManagedInstancePreparer(parameter_name="mi2")
-=======
     @ManagedInstancePreparer(parameter_name="mi2", is_geo_secondary=True)
->>>>>>> a12f5762
     def test_sql_instance_failover_group_mgmt(self, mi1, rg, mi2):
         managed_instance_name_1 = mi1
         managed_instance_name_2 = mi2
         resource_group_name = rg
-<<<<<<< HEAD
-        failover_group_name = "fgtest2020a"
-        mi1_location = ManagedInstancePreparer.location
-        mi2_location = "eastus"
-=======
         failover_group_name = "fgtest2021a"
         mi1_location = ManagedInstancePreparer.location
         mi2_location = ManagedInstancePreparer.sec_location
->>>>>>> a12f5762
 
         # Create Failover Group
         self.cmd(
@@ -5522,10 +5298,6 @@
     @StorageAccountPreparer(location='eastus2')
     def test_sql_db_sensitivity_classifications(self, resource_group, resource_group_location, server, storage_account):
         from azure.mgmt.sql.models import SampleName
-<<<<<<< HEAD
-        # self.skipTest("Skipping based on discussion with owning team - ranisha")
-=======
->>>>>>> a12f5762
         database_name = "sensitivityclassificationsdb01"
 
         # create db
@@ -5681,10 +5453,6 @@
 
 # need rewrite the test
 class SqlManagedInstanceFailoverScenarionTest(ScenarioTest):
-<<<<<<< HEAD
-
-=======
->>>>>>> a12f5762
     @ManagedInstancePreparer()
     def test_sql_mi_failover_mgmt(self, mi, rg):
         self.kwargs.update({
@@ -5713,21 +5481,13 @@
         managed_database_name1 = 'logReplayTestDb1'
         # Uploading bak file to blob is restricted by testing framework, so only mitigation for now is to use hard-coded values
         self.kwargs.update({
-<<<<<<< HEAD
-=======
             'storage_account': 'toolingsa',
             'container_name': 'tools',
->>>>>>> a12f5762
             'resource_group': rg,
             'managed_instance_name': mi,
             'managed_database_name': managed_database_name,
             'managed_database_name1': managed_database_name1,
-<<<<<<< HEAD
-            'storage_sas': 'sp=rl&st=2021-06-30T13:25:17Z&se=2021-06-30T21:25:17Z&spr=https&sv=2020-08-04&sr=c&sig=f9QOpBZ3sPoMew1nPbZOn9DdI%2FTWDtxqXayxBgF9Ubw%3D',
-            'storage_uri': 'https://tempmi.blob.core.windows.net/mibrkic',
-=======
             'storage_uri': 'https://toolingsa.blob.core.windows.net/tools',
->>>>>>> a12f5762
             'last_backup_name': 'full.bak'
         })
 
@@ -5741,11 +5501,7 @@
 
         # Start Log Replay Service
         self.cmd(
-<<<<<<< HEAD
-            'sql midb log-replay start -g {resource_group} --mi {managed_instance_name} -n {managed_database_name} --ss {storage_sas} --su {storage_uri} --no-wait',
-=======
             'sql midb log-replay start -g {resource_group} --mi {managed_instance_name} -n {managed_database_name} --ss {sas_token} --su {storage_uri} --no-wait',
->>>>>>> a12f5762
             checks=NoneCheck())
 
         if self.in_recording or self.is_live:
@@ -5771,10 +5527,6 @@
 
         # Start Log Replay Service
         self.cmd(
-<<<<<<< HEAD
-            'sql midb log-replay start -g {resource_group} --mi {managed_instance_name} -n {managed_database_name1} --ss {storage_sas} --su {storage_uri} --no-wait',
-            checks=NoneCheck())
-=======
             'sql midb log-replay start -g {resource_group} --mi {managed_instance_name} -n {managed_database_name1} --ss {sas_token} --su {storage_uri} --no-wait',
             checks=NoneCheck())
 
@@ -5783,7 +5535,6 @@
             checks=[
                 JMESPathCheck('type', 'Microsoft.Sql/managedInstances/databases/restoreDetails'),
                 JMESPathCheck('resourceGroup', rg)])
->>>>>>> a12f5762
 
         # Wait a minute to start restoring
         if self.in_recording or self.is_live:
@@ -5794,11 +5545,6 @@
             'sql midb log-replay stop -g {resource_group} --mi {managed_instance_name} -n {managed_database_name1} --yes',
             checks=NoneCheck())
 
-<<<<<<< HEAD
-        self.cmd('sql mi delete -g {resource_group} -n {managed_instance_name} --yes', checks=NoneCheck())
-
-=======
->>>>>>> a12f5762
 
 class SqlLedgerDigestUploadsScenarioTest(ScenarioTest):
     def _get_storage_endpoint(self, storage_account, resource_group):
