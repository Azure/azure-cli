interactions:
- request:
    body: null
    headers:
      Accept:
      - application/json
      Accept-Encoding:
      - gzip, deflate
      CommandName:
      - aks create
      Connection:
      - keep-alive
      ParameterSetName:
      - --resource-group --name --service-principal --client-secret --ssh-key-value
      User-Agent:
      - AZURECLI/2.32.0 azsdk-python-azure-mgmt-resource/20.0.0 Python/3.8.10 (Linux-5.11.0-1027-azure-x86_64-with-glibc2.29)
    method: GET
    uri: https://management.azure.com/subscriptions/00000000-0000-0000-0000-000000000000/resourcegroups/clitest000001?api-version=2021-04-01
  response:
    body:
      string: '{"id":"/subscriptions/00000000-0000-0000-0000-000000000000/resourceGroups/clitest000001","name":"clitest000001","type":"Microsoft.Resources/resourceGroups","location":"westus2","tags":{"product":"azurecli","cause":"automation","date":"2022-01-25T04:46:57Z"},"properties":{"provisioningState":"Succeeded"}}'
    headers:
      cache-control:
      - no-cache
      content-length:
      - '305'
      content-type:
      - application/json; charset=utf-8
      date:
      - Tue, 25 Jan 2022 04:46:57 GMT
      expires:
      - '-1'
      pragma:
      - no-cache
      strict-transport-security:
      - max-age=31536000; includeSubDomains
      vary:
      - Accept-Encoding
      x-content-type-options:
      - nosniff
    status:
      code: 200
      message: OK
- request:
    body: '{"location": "westus2", "properties": {"kubernetesVersion": "", "dnsPrefix":
      "cliakstest-clitest2jtldobi4-8ecadf", "agentPoolProfiles": [{"count": 3, "vmSize":
      "Standard_DS2_v2", "osType": "Linux", "enableAutoScaling": false, "type": "VirtualMachineScaleSets",
      "mode": "System", "enableNodePublicIP": false, "scaleSetPriority": "Regular",
      "scaleSetEvictionPolicy": "Delete", "spotMaxPrice": -1.0, "enableEncryptionAtHost":
      false, "enableUltraSSD": false, "enableFIPS": false, "name": "nodepool1"}],
      "linuxProfile": {"adminUsername": "azureuser", "ssh": {"publicKeys": [{"keyData":
      "ssh-rsa AAAAB3NzaC1yc2EAAAADAQABAAABAQDJZKKi/Smi4GoBIAJ6trVE0X9tR6eaDItEwb/EuPrtXyJMl9TVWH5TfAjUV29pwFh1w29P0ttywlD21je8juMc+7yfal3aPfTSoLIA7wKbZAfSDovuSVBnuaoK+HeKAb2EfpQae/Dd4Pmj38pyQlPFCG8bxM3hJ5Y5BiwDYMnjC6pYyY1ceBYQ3FnITumUFd3FXxB5ozj/ooNvOmKDRcPr3xDRf5gE2Xc/Pr3lsk7/N2NNfFFsICY3a9KnMD4H1wgYOCX8XuIGK5ANwGUQu2wEODapsnivns8BhvXtePnzUEpzOtk2LF11gHZWrykBzm4lvphQghWugtbTqyY5SBur
      azcli_aks_live_test@example.com\n"}]}}, "servicePrincipalProfile": {"clientId":"00000000-0000-0000-0000-000000000001",
      "secret":"fake-secret"}, "addonProfiles": {}, "enableRBAC": true, "networkProfile":
      {"networkPlugin": "kubenet", "podCidr": "10.244.0.0/16", "serviceCidr": "10.0.0.0/16",
      "dnsServiceIP": "10.0.0.10", "dockerBridgeCidr": "172.17.0.1/16", "outboundType":
      "loadBalancer", "loadBalancerSku": "standard"}, "disableLocalAccounts": false}}'
    headers:
      Accept:
      - application/json
      Accept-Encoding:
      - gzip, deflate
      CommandName:
      - aks create
      Connection:
      - keep-alive
      Content-Length:
      - '1414'
      Content-Type:
      - application/json
      ParameterSetName:
      - --resource-group --name --service-principal --client-secret --ssh-key-value
      User-Agent:
      - AZURECLI/2.32.0 azsdk-python-azure-mgmt-containerservice/16.4.0 Python/3.8.10
        (Linux-5.11.0-1027-azure-x86_64-with-glibc2.29)
    method: PUT
    uri: https://management.azure.com/subscriptions/00000000-0000-0000-0000-000000000000/resourceGroups/clitest000001/providers/Microsoft.ContainerService/managedClusters/cliakstest000001?api-version=2021-10-01
  response:
    body:
      string: "{\n  \"id\": \"/subscriptions/00000000-0000-0000-0000-000000000000/resourcegroups/clitest000001/providers/Microsoft.ContainerService/managedClusters/cliakstest000001\",\n
        \ \"location\": \"westus2\",\n  \"name\": \"cliakstest000001\",\n  \"type\":
        \"Microsoft.ContainerService/ManagedClusters\",\n  \"properties\": {\n   \"provisioningState\":
        \"Creating\",\n   \"powerState\": {\n    \"code\": \"Running\"\n   },\n   \"kubernetesVersion\":
        \"1.21.7\",\n   \"dnsPrefix\": \"cliakstest-clitest2jtldobi4-8ecadf\",\n   \"fqdn\":
        \"cliakstest-clitest2jtldobi4-8ecadf-e3bd446b.hcp.westus2.azmk8s.io\",\n   \"azurePortalFQDN\":
        \"cliakstest-clitest2jtldobi4-8ecadf-e3bd446b.portal.hcp.westus2.azmk8s.io\",\n
        \  \"agentPoolProfiles\": [\n    {\n     \"name\": \"nodepool1\",\n     \"count\":
        3,\n     \"vmSize\": \"Standard_DS2_v2\",\n     \"osDiskSizeGB\": 128,\n     \"osDiskType\":
        \"Managed\",\n     \"kubeletDiskType\": \"OS\",\n     \"maxPods\": 110,\n
        \    \"type\": \"VirtualMachineScaleSets\",\n     \"enableAutoScaling\": false,\n
        \    \"provisioningState\": \"Creating\",\n     \"powerState\": {\n      \"code\":
        \"Running\"\n     },\n     \"orchestratorVersion\": \"1.21.7\",\n     \"enableNodePublicIP\":
        false,\n     \"mode\": \"System\",\n     \"enableEncryptionAtHost\": false,\n
        \    \"enableUltraSSD\": false,\n     \"osType\": \"Linux\",\n     \"osSKU\":
        \"Ubuntu\",\n     \"nodeImageVersion\": \"AKSUbuntu-1804gen2containerd-2022.01.07\",\n
        \    \"enableFIPS\": false\n    }\n   ],\n   \"linuxProfile\": {\n    \"adminUsername\":
        \"azureuser\",\n    \"ssh\": {\n     \"publicKeys\": [\n      {\n       \"keyData\":
        \"ssh-rsa AAAAB3NzaC1yc2EAAAADAQABAAABAQDJZKKi/Smi4GoBIAJ6trVE0X9tR6eaDItEwb/EuPrtXyJMl9TVWH5TfAjUV29pwFh1w29P0ttywlD21je8juMc+7yfal3aPfTSoLIA7wKbZAfSDovuSVBnuaoK+HeKAb2EfpQae/Dd4Pmj38pyQlPFCG8bxM3hJ5Y5BiwDYMnjC6pYyY1ceBYQ3FnITumUFd3FXxB5ozj/ooNvOmKDRcPr3xDRf5gE2Xc/Pr3lsk7/N2NNfFFsICY3a9KnMD4H1wgYOCX8XuIGK5ANwGUQu2wEODapsnivns8BhvXtePnzUEpzOtk2LF11gHZWrykBzm4lvphQghWugtbTqyY5SBur
        azcli_aks_live_test@example.com\\n\"\n      }\n     ]\n    }\n   },\n   \"servicePrincipalProfile\":
        {\n    \"clientId\":\"00000000-0000-0000-0000-000000000001\"\n   },\n   \"nodeResourceGroup\":
        \"MC_clitest000001_cliakstest000001_westus2\",\n   \"enableRBAC\": true,\n
        \  \"networkProfile\": {\n    \"networkPlugin\": \"kubenet\",\n    \"loadBalancerSku\":
        \"standard\",\n    \"loadBalancerProfile\": {\n     \"managedOutboundIPs\":
        {\n      \"count\": 1\n     }\n    },\n    \"podCidr\": \"10.244.0.0/16\",\n
        \   \"serviceCidr\": \"10.0.0.0/16\",\n    \"dnsServiceIP\": \"10.0.0.10\",\n
        \   \"dockerBridgeCidr\": \"172.17.0.1/16\",\n    \"outboundType\": \"loadBalancer\",\n
        \   \"podCidrs\": [\n     \"10.244.0.0/16\"\n    ],\n    \"serviceCidrs\":
        [\n     \"10.0.0.0/16\"\n    ],\n    \"ipFamilies\": [\n     \"IPv4\"\n    ]\n
        \  },\n   \"maxAgentPools\": 100,\n   \"disableLocalAccounts\": false\n  },\n
        \ \"sku\": {\n   \"name\": \"Basic\",\n   \"tier\": \"Free\"\n  }\n }"
    headers:
      azure-asyncoperation:
      - https://management.azure.com/subscriptions/00000000-0000-0000-0000-000000000000/providers/Microsoft.ContainerService/locations/westus2/operations/aa29b486-941b-40d4-9261-4586722e3e47?api-version=2016-03-30
      cache-control:
      - no-cache
      content-length:
      - '2692'
      content-type:
      - application/json
      date:
      - Tue, 25 Jan 2022 04:47:00 GMT
      expires:
      - '-1'
      pragma:
      - no-cache
      server:
      - nginx
      strict-transport-security:
      - max-age=31536000; includeSubDomains
      x-content-type-options:
      - nosniff
      x-ms-ratelimit-remaining-subscription-writes:
      - '1198'
    status:
      code: 201
      message: Created
- request:
    body: null
    headers:
      Accept:
      - '*/*'
      Accept-Encoding:
      - gzip, deflate
      CommandName:
      - aks create
      Connection:
      - keep-alive
      ParameterSetName:
      - --resource-group --name --service-principal --client-secret --ssh-key-value
      User-Agent:
      - AZURECLI/2.32.0 azsdk-python-azure-mgmt-containerservice/16.4.0 Python/3.8.10
        (Linux-5.11.0-1027-azure-x86_64-with-glibc2.29)
    method: GET
    uri: https://management.azure.com/subscriptions/00000000-0000-0000-0000-000000000000/providers/Microsoft.ContainerService/locations/westus2/operations/aa29b486-941b-40d4-9261-4586722e3e47?api-version=2016-03-30
  response:
    body:
      string: "{\n  \"name\": \"86b429aa-1b94-d440-9261-4586722e3e47\",\n  \"status\":
        \"InProgress\",\n  \"startTime\": \"2022-01-25T04:47:00.4533333Z\"\n }"
    headers:
      cache-control:
      - no-cache
      content-length:
      - '126'
      content-type:
      - application/json
      date:
      - Tue, 25 Jan 2022 04:47:30 GMT
      expires:
      - '-1'
      pragma:
      - no-cache
      server:
      - nginx
      strict-transport-security:
      - max-age=31536000; includeSubDomains
      transfer-encoding:
      - chunked
      vary:
      - Accept-Encoding
      x-content-type-options:
      - nosniff
    status:
      code: 200
      message: OK
- request:
    body: null
    headers:
      Accept:
      - '*/*'
      Accept-Encoding:
      - gzip, deflate
      CommandName:
      - aks create
      Connection:
      - keep-alive
      ParameterSetName:
      - --resource-group --name --service-principal --client-secret --ssh-key-value
      User-Agent:
      - AZURECLI/2.32.0 azsdk-python-azure-mgmt-containerservice/16.4.0 Python/3.8.10
        (Linux-5.11.0-1027-azure-x86_64-with-glibc2.29)
    method: GET
    uri: https://management.azure.com/subscriptions/00000000-0000-0000-0000-000000000000/providers/Microsoft.ContainerService/locations/westus2/operations/aa29b486-941b-40d4-9261-4586722e3e47?api-version=2016-03-30
  response:
    body:
      string: "{\n  \"name\": \"86b429aa-1b94-d440-9261-4586722e3e47\",\n  \"status\":
        \"InProgress\",\n  \"startTime\": \"2022-01-25T04:47:00.4533333Z\"\n }"
    headers:
      cache-control:
      - no-cache
      content-length:
      - '126'
      content-type:
      - application/json
      date:
      - Tue, 25 Jan 2022 04:48:00 GMT
      expires:
      - '-1'
      pragma:
      - no-cache
      server:
      - nginx
      strict-transport-security:
      - max-age=31536000; includeSubDomains
      transfer-encoding:
      - chunked
      vary:
      - Accept-Encoding
      x-content-type-options:
      - nosniff
    status:
      code: 200
      message: OK
- request:
    body: null
    headers:
      Accept:
      - '*/*'
      Accept-Encoding:
      - gzip, deflate
      CommandName:
      - aks create
      Connection:
      - keep-alive
      ParameterSetName:
      - --resource-group --name --service-principal --client-secret --ssh-key-value
      User-Agent:
      - AZURECLI/2.32.0 azsdk-python-azure-mgmt-containerservice/16.4.0 Python/3.8.10
        (Linux-5.11.0-1027-azure-x86_64-with-glibc2.29)
    method: GET
    uri: https://management.azure.com/subscriptions/00000000-0000-0000-0000-000000000000/providers/Microsoft.ContainerService/locations/westus2/operations/aa29b486-941b-40d4-9261-4586722e3e47?api-version=2016-03-30
  response:
    body:
      string: "{\n  \"name\": \"86b429aa-1b94-d440-9261-4586722e3e47\",\n  \"status\":
        \"InProgress\",\n  \"startTime\": \"2022-01-25T04:47:00.4533333Z\"\n }"
    headers:
      cache-control:
      - no-cache
      content-length:
      - '126'
      content-type:
      - application/json
      date:
      - Tue, 25 Jan 2022 04:48:30 GMT
      expires:
      - '-1'
      pragma:
      - no-cache
      server:
      - nginx
      strict-transport-security:
      - max-age=31536000; includeSubDomains
      transfer-encoding:
      - chunked
      vary:
      - Accept-Encoding
      x-content-type-options:
      - nosniff
    status:
      code: 200
      message: OK
- request:
    body: null
    headers:
      Accept:
      - '*/*'
      Accept-Encoding:
      - gzip, deflate
      CommandName:
      - aks create
      Connection:
      - keep-alive
      ParameterSetName:
      - --resource-group --name --service-principal --client-secret --ssh-key-value
      User-Agent:
      - AZURECLI/2.32.0 azsdk-python-azure-mgmt-containerservice/16.4.0 Python/3.8.10
        (Linux-5.11.0-1027-azure-x86_64-with-glibc2.29)
    method: GET
    uri: https://management.azure.com/subscriptions/00000000-0000-0000-0000-000000000000/providers/Microsoft.ContainerService/locations/westus2/operations/aa29b486-941b-40d4-9261-4586722e3e47?api-version=2016-03-30
  response:
    body:
      string: "{\n  \"name\": \"86b429aa-1b94-d440-9261-4586722e3e47\",\n  \"status\":
        \"InProgress\",\n  \"startTime\": \"2022-01-25T04:47:00.4533333Z\"\n }"
    headers:
      cache-control:
      - no-cache
      content-length:
      - '126'
      content-type:
      - application/json
      date:
      - Tue, 25 Jan 2022 04:49:00 GMT
      expires:
      - '-1'
      pragma:
      - no-cache
      server:
      - nginx
      strict-transport-security:
      - max-age=31536000; includeSubDomains
      transfer-encoding:
      - chunked
      vary:
      - Accept-Encoding
      x-content-type-options:
      - nosniff
    status:
      code: 200
      message: OK
- request:
    body: null
    headers:
      Accept:
      - '*/*'
      Accept-Encoding:
      - gzip, deflate
      CommandName:
      - aks create
      Connection:
      - keep-alive
      ParameterSetName:
      - --resource-group --name --service-principal --client-secret --ssh-key-value
      User-Agent:
      - AZURECLI/2.32.0 azsdk-python-azure-mgmt-containerservice/16.4.0 Python/3.8.10
        (Linux-5.11.0-1027-azure-x86_64-with-glibc2.29)
    method: GET
    uri: https://management.azure.com/subscriptions/00000000-0000-0000-0000-000000000000/providers/Microsoft.ContainerService/locations/westus2/operations/aa29b486-941b-40d4-9261-4586722e3e47?api-version=2016-03-30
  response:
    body:
      string: "{\n  \"name\": \"86b429aa-1b94-d440-9261-4586722e3e47\",\n  \"status\":
        \"InProgress\",\n  \"startTime\": \"2022-01-25T04:47:00.4533333Z\"\n }"
    headers:
      cache-control:
      - no-cache
      content-length:
      - '126'
      content-type:
      - application/json
      date:
      - Tue, 25 Jan 2022 04:49:30 GMT
      expires:
      - '-1'
      pragma:
      - no-cache
      server:
      - nginx
      strict-transport-security:
      - max-age=31536000; includeSubDomains
      transfer-encoding:
      - chunked
      vary:
      - Accept-Encoding
      x-content-type-options:
      - nosniff
    status:
      code: 200
      message: OK
- request:
    body: null
    headers:
      Accept:
      - '*/*'
      Accept-Encoding:
      - gzip, deflate
      CommandName:
      - aks create
      Connection:
      - keep-alive
      ParameterSetName:
      - --resource-group --name --service-principal --client-secret --ssh-key-value
      User-Agent:
      - AZURECLI/2.32.0 azsdk-python-azure-mgmt-containerservice/16.4.0 Python/3.8.10
        (Linux-5.11.0-1027-azure-x86_64-with-glibc2.29)
    method: GET
    uri: https://management.azure.com/subscriptions/00000000-0000-0000-0000-000000000000/providers/Microsoft.ContainerService/locations/westus2/operations/aa29b486-941b-40d4-9261-4586722e3e47?api-version=2016-03-30
  response:
    body:
      string: "{\n  \"name\": \"86b429aa-1b94-d440-9261-4586722e3e47\",\n  \"status\":
        \"Succeeded\",\n  \"startTime\": \"2022-01-25T04:47:00.4533333Z\",\n  \"endTime\":
        \"2022-01-25T04:49:32.3248493Z\"\n }"
    headers:
      cache-control:
      - no-cache
      content-length:
      - '170'
      content-type:
      - application/json
      date:
      - Tue, 25 Jan 2022 04:50:01 GMT
      expires:
      - '-1'
      pragma:
      - no-cache
      server:
      - nginx
      strict-transport-security:
      - max-age=31536000; includeSubDomains
      transfer-encoding:
      - chunked
      vary:
      - Accept-Encoding
      x-content-type-options:
      - nosniff
    status:
      code: 200
      message: OK
- request:
    body: null
    headers:
      Accept:
      - '*/*'
      Accept-Encoding:
      - gzip, deflate
      CommandName:
      - aks create
      Connection:
      - keep-alive
      ParameterSetName:
      - --resource-group --name --service-principal --client-secret --ssh-key-value
      User-Agent:
      - AZURECLI/2.32.0 azsdk-python-azure-mgmt-containerservice/16.4.0 Python/3.8.10
        (Linux-5.11.0-1027-azure-x86_64-with-glibc2.29)
    method: GET
    uri: https://management.azure.com/subscriptions/00000000-0000-0000-0000-000000000000/resourceGroups/clitest000001/providers/Microsoft.ContainerService/managedClusters/cliakstest000001?api-version=2021-10-01
  response:
    body:
      string: "{\n  \"id\": \"/subscriptions/00000000-0000-0000-0000-000000000000/resourcegroups/clitest000001/providers/Microsoft.ContainerService/managedClusters/cliakstest000001\",\n
        \ \"location\": \"westus2\",\n  \"name\": \"cliakstest000001\",\n  \"type\":
        \"Microsoft.ContainerService/ManagedClusters\",\n  \"properties\": {\n   \"provisioningState\":
        \"Succeeded\",\n   \"powerState\": {\n    \"code\": \"Running\"\n   },\n   \"kubernetesVersion\":
        \"1.21.7\",\n   \"dnsPrefix\": \"cliakstest-clitest2jtldobi4-8ecadf\",\n   \"fqdn\":
        \"cliakstest-clitest2jtldobi4-8ecadf-e3bd446b.hcp.westus2.azmk8s.io\",\n   \"azurePortalFQDN\":
        \"cliakstest-clitest2jtldobi4-8ecadf-e3bd446b.portal.hcp.westus2.azmk8s.io\",\n
        \  \"agentPoolProfiles\": [\n    {\n     \"name\": \"nodepool1\",\n     \"count\":
        3,\n     \"vmSize\": \"Standard_DS2_v2\",\n     \"osDiskSizeGB\": 128,\n     \"osDiskType\":
        \"Managed\",\n     \"kubeletDiskType\": \"OS\",\n     \"maxPods\": 110,\n
        \    \"type\": \"VirtualMachineScaleSets\",\n     \"enableAutoScaling\": false,\n
        \    \"provisioningState\": \"Succeeded\",\n     \"powerState\": {\n      \"code\":
        \"Running\"\n     },\n     \"orchestratorVersion\": \"1.21.7\",\n     \"enableNodePublicIP\":
        false,\n     \"mode\": \"System\",\n     \"enableEncryptionAtHost\": false,\n
        \    \"enableUltraSSD\": false,\n     \"osType\": \"Linux\",\n     \"osSKU\":
        \"Ubuntu\",\n     \"nodeImageVersion\": \"AKSUbuntu-1804gen2containerd-2022.01.07\",\n
        \    \"enableFIPS\": false\n    }\n   ],\n   \"linuxProfile\": {\n    \"adminUsername\":
        \"azureuser\",\n    \"ssh\": {\n     \"publicKeys\": [\n      {\n       \"keyData\":
        \"ssh-rsa AAAAB3NzaC1yc2EAAAADAQABAAABAQDJZKKi/Smi4GoBIAJ6trVE0X9tR6eaDItEwb/EuPrtXyJMl9TVWH5TfAjUV29pwFh1w29P0ttywlD21je8juMc+7yfal3aPfTSoLIA7wKbZAfSDovuSVBnuaoK+HeKAb2EfpQae/Dd4Pmj38pyQlPFCG8bxM3hJ5Y5BiwDYMnjC6pYyY1ceBYQ3FnITumUFd3FXxB5ozj/ooNvOmKDRcPr3xDRf5gE2Xc/Pr3lsk7/N2NNfFFsICY3a9KnMD4H1wgYOCX8XuIGK5ANwGUQu2wEODapsnivns8BhvXtePnzUEpzOtk2LF11gHZWrykBzm4lvphQghWugtbTqyY5SBur
        azcli_aks_live_test@example.com\\n\"\n      }\n     ]\n    }\n   },\n   \"servicePrincipalProfile\":
        {\n    \"clientId\":\"00000000-0000-0000-0000-000000000001\"\n   },\n   \"nodeResourceGroup\":
        \"MC_clitest000001_cliakstest000001_westus2\",\n   \"enableRBAC\": true,\n
        \  \"networkProfile\": {\n    \"networkPlugin\": \"kubenet\",\n    \"loadBalancerSku\":
        \"Standard\",\n    \"loadBalancerProfile\": {\n     \"managedOutboundIPs\":
        {\n      \"count\": 1\n     },\n     \"effectiveOutboundIPs\": [\n      {\n
        \      \"id\": \"/subscriptions/00000000-0000-0000-0000-000000000000/resourceGroups/MC_clitest000001_cliakstest000001_westus2/providers/Microsoft.Network/publicIPAddresses/85b985c6-6cc2-49c1-96a5-172cf3bbbdf5\"\n
        \     }\n     ]\n    },\n    \"podCidr\": \"10.244.0.0/16\",\n    \"serviceCidr\":
        \"10.0.0.0/16\",\n    \"dnsServiceIP\": \"10.0.0.10\",\n    \"dockerBridgeCidr\":
        \"172.17.0.1/16\",\n    \"outboundType\": \"loadBalancer\",\n    \"podCidrs\":
        [\n     \"10.244.0.0/16\"\n    ],\n    \"serviceCidrs\": [\n     \"10.0.0.0/16\"\n
        \   ],\n    \"ipFamilies\": [\n     \"IPv4\"\n    ]\n   },\n   \"maxAgentPools\":
        100,\n   \"disableLocalAccounts\": false\n  },\n  \"sku\": {\n   \"name\":
        \"Basic\",\n   \"tier\": \"Free\"\n  }\n }"
    headers:
      cache-control:
      - no-cache
      content-length:
      - '2956'
      content-type:
      - application/json
      date:
      - Tue, 25 Jan 2022 04:50:01 GMT
      expires:
      - '-1'
      pragma:
      - no-cache
      server:
      - nginx
      strict-transport-security:
      - max-age=31536000; includeSubDomains
      transfer-encoding:
      - chunked
      vary:
      - Accept-Encoding
      x-content-type-options:
      - nosniff
    status:
      code: 200
      message: OK
- request:
    body: null
    headers:
      Accept:
      - application/json
      Accept-Encoding:
      - gzip, deflate
      CommandName:
      - aks update
      Connection:
      - keep-alive
      ParameterSetName:
      - --resource-group --name --nodepool-labels
      User-Agent:
      - AZURECLI/2.32.0 azsdk-python-azure-mgmt-containerservice/16.4.0 Python/3.8.10
        (Linux-5.11.0-1027-azure-x86_64-with-glibc2.29)
    method: GET
    uri: https://management.azure.com/subscriptions/00000000-0000-0000-0000-000000000000/resourceGroups/clitest000001/providers/Microsoft.ContainerService/managedClusters/cliakstest000001?api-version=2021-10-01
  response:
    body:
      string: "{\n  \"id\": \"/subscriptions/00000000-0000-0000-0000-000000000000/resourcegroups/clitest000001/providers/Microsoft.ContainerService/managedClusters/cliakstest000001\",\n
        \ \"location\": \"westus2\",\n  \"name\": \"cliakstest000001\",\n  \"type\":
        \"Microsoft.ContainerService/ManagedClusters\",\n  \"properties\": {\n   \"provisioningState\":
        \"Succeeded\",\n   \"powerState\": {\n    \"code\": \"Running\"\n   },\n   \"kubernetesVersion\":
        \"1.21.7\",\n   \"dnsPrefix\": \"cliakstest-clitest2jtldobi4-8ecadf\",\n   \"fqdn\":
        \"cliakstest-clitest2jtldobi4-8ecadf-e3bd446b.hcp.westus2.azmk8s.io\",\n   \"azurePortalFQDN\":
        \"cliakstest-clitest2jtldobi4-8ecadf-e3bd446b.portal.hcp.westus2.azmk8s.io\",\n
        \  \"agentPoolProfiles\": [\n    {\n     \"name\": \"nodepool1\",\n     \"count\":
        3,\n     \"vmSize\": \"Standard_DS2_v2\",\n     \"osDiskSizeGB\": 128,\n     \"osDiskType\":
        \"Managed\",\n     \"kubeletDiskType\": \"OS\",\n     \"maxPods\": 110,\n
        \    \"type\": \"VirtualMachineScaleSets\",\n     \"enableAutoScaling\": false,\n
        \    \"provisioningState\": \"Succeeded\",\n     \"powerState\": {\n      \"code\":
        \"Running\"\n     },\n     \"orchestratorVersion\": \"1.21.7\",\n     \"enableNodePublicIP\":
        false,\n     \"mode\": \"System\",\n     \"enableEncryptionAtHost\": false,\n
        \    \"enableUltraSSD\": false,\n     \"osType\": \"Linux\",\n     \"osSKU\":
        \"Ubuntu\",\n     \"nodeImageVersion\": \"AKSUbuntu-1804gen2containerd-2022.01.07\",\n
        \    \"enableFIPS\": false\n    }\n   ],\n   \"linuxProfile\": {\n    \"adminUsername\":
        \"azureuser\",\n    \"ssh\": {\n     \"publicKeys\": [\n      {\n       \"keyData\":
        \"ssh-rsa AAAAB3NzaC1yc2EAAAADAQABAAABAQDJZKKi/Smi4GoBIAJ6trVE0X9tR6eaDItEwb/EuPrtXyJMl9TVWH5TfAjUV29pwFh1w29P0ttywlD21je8juMc+7yfal3aPfTSoLIA7wKbZAfSDovuSVBnuaoK+HeKAb2EfpQae/Dd4Pmj38pyQlPFCG8bxM3hJ5Y5BiwDYMnjC6pYyY1ceBYQ3FnITumUFd3FXxB5ozj/ooNvOmKDRcPr3xDRf5gE2Xc/Pr3lsk7/N2NNfFFsICY3a9KnMD4H1wgYOCX8XuIGK5ANwGUQu2wEODapsnivns8BhvXtePnzUEpzOtk2LF11gHZWrykBzm4lvphQghWugtbTqyY5SBur
        azcli_aks_live_test@example.com\\n\"\n      }\n     ]\n    }\n   },\n   \"servicePrincipalProfile\":
        {\n    \"clientId\":\"00000000-0000-0000-0000-000000000001\"\n   },\n   \"nodeResourceGroup\":
        \"MC_clitest000001_cliakstest000001_westus2\",\n   \"enableRBAC\": true,\n
        \  \"networkProfile\": {\n    \"networkPlugin\": \"kubenet\",\n    \"loadBalancerSku\":
        \"Standard\",\n    \"loadBalancerProfile\": {\n     \"managedOutboundIPs\":
        {\n      \"count\": 1\n     },\n     \"effectiveOutboundIPs\": [\n      {\n
        \      \"id\": \"/subscriptions/00000000-0000-0000-0000-000000000000/resourceGroups/MC_clitest000001_cliakstest000001_westus2/providers/Microsoft.Network/publicIPAddresses/85b985c6-6cc2-49c1-96a5-172cf3bbbdf5\"\n
        \     }\n     ]\n    },\n    \"podCidr\": \"10.244.0.0/16\",\n    \"serviceCidr\":
        \"10.0.0.0/16\",\n    \"dnsServiceIP\": \"10.0.0.10\",\n    \"dockerBridgeCidr\":
        \"172.17.0.1/16\",\n    \"outboundType\": \"loadBalancer\",\n    \"podCidrs\":
        [\n     \"10.244.0.0/16\"\n    ],\n    \"serviceCidrs\": [\n     \"10.0.0.0/16\"\n
        \   ],\n    \"ipFamilies\": [\n     \"IPv4\"\n    ]\n   },\n   \"maxAgentPools\":
        100,\n   \"disableLocalAccounts\": false\n  },\n  \"sku\": {\n   \"name\":
        \"Basic\",\n   \"tier\": \"Free\"\n  }\n }"
    headers:
      cache-control:
      - no-cache
      content-length:
      - '2956'
      content-type:
      - application/json
      date:
      - Tue, 25 Jan 2022 04:50:02 GMT
      expires:
      - '-1'
      pragma:
      - no-cache
      server:
      - nginx
      strict-transport-security:
      - max-age=31536000; includeSubDomains
      transfer-encoding:
      - chunked
      vary:
      - Accept-Encoding
      x-content-type-options:
      - nosniff
    status:
      code: 200
      message: OK
- request:
    body: '{"location": "westus2", "sku": {"name": "Basic", "tier": "Free"}, "properties":
      {"kubernetesVersion": "1.21.7", "dnsPrefix": "cliakstest-clitest2jtldobi4-8ecadf",
      "agentPoolProfiles": [{"count": 3, "vmSize": "Standard_DS2_v2", "osDiskSizeGB":
      128, "osDiskType": "Managed", "kubeletDiskType": "OS", "maxPods": 110, "osType":
      "Linux", "osSKU": "Ubuntu", "enableAutoScaling": false, "type": "VirtualMachineScaleSets",
      "mode": "System", "orchestratorVersion": "1.21.7", "powerState": {"code": "Running"},
      "enableNodePublicIP": false, "nodeLabels": {"label1": "value1", "label2": "value2"},
      "enableEncryptionAtHost": false, "enableUltraSSD": false, "enableFIPS": false,
      "name": "nodepool1"}], "linuxProfile": {"adminUsername": "azureuser", "ssh":
      {"publicKeys": [{"keyData": "ssh-rsa AAAAB3NzaC1yc2EAAAADAQABAAABAQDJZKKi/Smi4GoBIAJ6trVE0X9tR6eaDItEwb/EuPrtXyJMl9TVWH5TfAjUV29pwFh1w29P0ttywlD21je8juMc+7yfal3aPfTSoLIA7wKbZAfSDovuSVBnuaoK+HeKAb2EfpQae/Dd4Pmj38pyQlPFCG8bxM3hJ5Y5BiwDYMnjC6pYyY1ceBYQ3FnITumUFd3FXxB5ozj/ooNvOmKDRcPr3xDRf5gE2Xc/Pr3lsk7/N2NNfFFsICY3a9KnMD4H1wgYOCX8XuIGK5ANwGUQu2wEODapsnivns8BhvXtePnzUEpzOtk2LF11gHZWrykBzm4lvphQghWugtbTqyY5SBur
      azcli_aks_live_test@example.com\n"}]}}, "servicePrincipalProfile": {"clientId":"00000000-0000-0000-0000-000000000001"},
      "nodeResourceGroup": "MC_clitest000001_cliakstest000001_westus2", "enableRBAC":
      true, "networkProfile": {"networkPlugin": "kubenet", "podCidr": "10.244.0.0/16",
      "serviceCidr": "10.0.0.0/16", "dnsServiceIP": "10.0.0.10", "dockerBridgeCidr":
      "172.17.0.1/16", "outboundType": "loadBalancer", "loadBalancerSku": "Standard",
      "loadBalancerProfile": {"managedOutboundIPs": {"count": 1}, "effectiveOutboundIPs":
      [{"id": "/subscriptions/00000000-0000-0000-0000-000000000000/resourceGroups/MC_clitest000001_cliakstest000001_westus2/providers/Microsoft.Network/publicIPAddresses/85b985c6-6cc2-49c1-96a5-172cf3bbbdf5"}]},
      "podCidrs": ["10.244.0.0/16"], "serviceCidrs": ["10.0.0.0/16"], "ipFamilies":
      ["IPv4"]}, "disableLocalAccounts": false}}'
    headers:
      Accept:
      - application/json
      Accept-Encoding:
      - gzip, deflate
      CommandName:
      - aks update
      Connection:
      - keep-alive
      Content-Length:
      - '2002'
      Content-Type:
      - application/json
      ParameterSetName:
      - --resource-group --name --nodepool-labels
      User-Agent:
      - AZURECLI/2.32.0 azsdk-python-azure-mgmt-containerservice/16.4.0 Python/3.8.10
        (Linux-5.11.0-1027-azure-x86_64-with-glibc2.29)
    method: PUT
    uri: https://management.azure.com/subscriptions/00000000-0000-0000-0000-000000000000/resourceGroups/clitest000001/providers/Microsoft.ContainerService/managedClusters/cliakstest000001?api-version=2021-10-01
  response:
    body:
      string: "{\n  \"id\": \"/subscriptions/00000000-0000-0000-0000-000000000000/resourcegroups/clitest000001/providers/Microsoft.ContainerService/managedClusters/cliakstest000001\",\n
        \ \"location\": \"westus2\",\n  \"name\": \"cliakstest000001\",\n  \"type\":
        \"Microsoft.ContainerService/ManagedClusters\",\n  \"properties\": {\n   \"provisioningState\":
        \"Updating\",\n   \"powerState\": {\n    \"code\": \"Running\"\n   },\n   \"kubernetesVersion\":
        \"1.21.7\",\n   \"dnsPrefix\": \"cliakstest-clitest2jtldobi4-8ecadf\",\n   \"fqdn\":
        \"cliakstest-clitest2jtldobi4-8ecadf-e3bd446b.hcp.westus2.azmk8s.io\",\n   \"azurePortalFQDN\":
        \"cliakstest-clitest2jtldobi4-8ecadf-e3bd446b.portal.hcp.westus2.azmk8s.io\",\n
        \  \"agentPoolProfiles\": [\n    {\n     \"name\": \"nodepool1\",\n     \"count\":
        3,\n     \"vmSize\": \"Standard_DS2_v2\",\n     \"osDiskSizeGB\": 128,\n     \"osDiskType\":
        \"Managed\",\n     \"kubeletDiskType\": \"OS\",\n     \"maxPods\": 110,\n
        \    \"type\": \"VirtualMachineScaleSets\",\n     \"enableAutoScaling\": false,\n
        \    \"provisioningState\": \"Updating\",\n     \"powerState\": {\n      \"code\":
        \"Running\"\n     },\n     \"orchestratorVersion\": \"1.21.7\",\n     \"enableNodePublicIP\":
        false,\n     \"nodeLabels\": {\n      \"label1\": \"value1\",\n      \"label2\":
        \"value2\"\n     },\n     \"mode\": \"System\",\n     \"enableEncryptionAtHost\":
        false,\n     \"enableUltraSSD\": false,\n     \"osType\": \"Linux\",\n     \"osSKU\":
        \"Ubuntu\",\n     \"nodeImageVersion\": \"AKSUbuntu-1804gen2containerd-2022.01.07\",\n
        \    \"enableFIPS\": false\n    }\n   ],\n   \"linuxProfile\": {\n    \"adminUsername\":
        \"azureuser\",\n    \"ssh\": {\n     \"publicKeys\": [\n      {\n       \"keyData\":
        \"ssh-rsa AAAAB3NzaC1yc2EAAAADAQABAAABAQDJZKKi/Smi4GoBIAJ6trVE0X9tR6eaDItEwb/EuPrtXyJMl9TVWH5TfAjUV29pwFh1w29P0ttywlD21je8juMc+7yfal3aPfTSoLIA7wKbZAfSDovuSVBnuaoK+HeKAb2EfpQae/Dd4Pmj38pyQlPFCG8bxM3hJ5Y5BiwDYMnjC6pYyY1ceBYQ3FnITumUFd3FXxB5ozj/ooNvOmKDRcPr3xDRf5gE2Xc/Pr3lsk7/N2NNfFFsICY3a9KnMD4H1wgYOCX8XuIGK5ANwGUQu2wEODapsnivns8BhvXtePnzUEpzOtk2LF11gHZWrykBzm4lvphQghWugtbTqyY5SBur
        azcli_aks_live_test@example.com\\n\"\n      }\n     ]\n    }\n   },\n   \"servicePrincipalProfile\":
        {\n    \"clientId\":\"00000000-0000-0000-0000-000000000001\"\n   },\n   \"nodeResourceGroup\":
        \"MC_clitest000001_cliakstest000001_westus2\",\n   \"enableRBAC\": true,\n
        \  \"networkProfile\": {\n    \"networkPlugin\": \"kubenet\",\n    \"loadBalancerSku\":
        \"Standard\",\n    \"loadBalancerProfile\": {\n     \"managedOutboundIPs\":
        {\n      \"count\": 1\n     },\n     \"effectiveOutboundIPs\": [\n      {\n
        \      \"id\": \"/subscriptions/00000000-0000-0000-0000-000000000000/resourceGroups/MC_clitest000001_cliakstest000001_westus2/providers/Microsoft.Network/publicIPAddresses/85b985c6-6cc2-49c1-96a5-172cf3bbbdf5\"\n
        \     }\n     ]\n    },\n    \"podCidr\": \"10.244.0.0/16\",\n    \"serviceCidr\":
        \"10.0.0.0/16\",\n    \"dnsServiceIP\": \"10.0.0.10\",\n    \"dockerBridgeCidr\":
        \"172.17.0.1/16\",\n    \"outboundType\": \"loadBalancer\",\n    \"podCidrs\":
        [\n     \"10.244.0.0/16\"\n    ],\n    \"serviceCidrs\": [\n     \"10.0.0.0/16\"\n
        \   ],\n    \"ipFamilies\": [\n     \"IPv4\"\n    ]\n   },\n   \"maxAgentPools\":
        100,\n   \"disableLocalAccounts\": false\n  },\n  \"sku\": {\n   \"name\":
        \"Basic\",\n   \"tier\": \"Free\"\n  }\n }"
    headers:
      azure-asyncoperation:
      - https://management.azure.com/subscriptions/00000000-0000-0000-0000-000000000000/providers/Microsoft.ContainerService/locations/westus2/operations/cfa240df-b3a3-45ef-bd1e-535ed1de71ce?api-version=2016-03-30
      cache-control:
      - no-cache
      content-length:
      - '3034'
      content-type:
      - application/json
      date:
      - Tue, 25 Jan 2022 04:50:04 GMT
      expires:
      - '-1'
      pragma:
      - no-cache
      server:
      - nginx
      strict-transport-security:
      - max-age=31536000; includeSubDomains
      transfer-encoding:
      - chunked
      vary:
      - Accept-Encoding
      x-content-type-options:
      - nosniff
      x-ms-ratelimit-remaining-subscription-writes:
      - '1196'
    status:
      code: 200
      message: OK
- request:
    body: null
    headers:
      Accept:
      - '*/*'
      Accept-Encoding:
      - gzip, deflate
      CommandName:
      - aks update
      Connection:
      - keep-alive
      ParameterSetName:
      - --resource-group --name --nodepool-labels
      User-Agent:
      - AZURECLI/2.32.0 azsdk-python-azure-mgmt-containerservice/16.4.0 Python/3.8.10
        (Linux-5.11.0-1027-azure-x86_64-with-glibc2.29)
    method: GET
    uri: https://management.azure.com/subscriptions/00000000-0000-0000-0000-000000000000/providers/Microsoft.ContainerService/locations/westus2/operations/cfa240df-b3a3-45ef-bd1e-535ed1de71ce?api-version=2016-03-30
  response:
    body:
      string: "{\n  \"name\": \"df40a2cf-a3b3-ef45-bd1e-535ed1de71ce\",\n  \"status\":
        \"InProgress\",\n  \"startTime\": \"2022-01-25T04:50:04.3166666Z\"\n }"
    headers:
      cache-control:
      - no-cache
      content-length:
      - '126'
      content-type:
      - application/json
      date:
      - Tue, 25 Jan 2022 04:50:34 GMT
      expires:
      - '-1'
      pragma:
      - no-cache
      server:
      - nginx
      strict-transport-security:
      - max-age=31536000; includeSubDomains
      transfer-encoding:
      - chunked
      vary:
      - Accept-Encoding
      x-content-type-options:
      - nosniff
    status:
      code: 200
      message: OK
- request:
    body: null
    headers:
      Accept:
      - '*/*'
      Accept-Encoding:
      - gzip, deflate
      CommandName:
      - aks update
      Connection:
      - keep-alive
      ParameterSetName:
      - --resource-group --name --nodepool-labels
      User-Agent:
      - AZURECLI/2.32.0 azsdk-python-azure-mgmt-containerservice/16.4.0 Python/3.8.10
        (Linux-5.11.0-1027-azure-x86_64-with-glibc2.29)
    method: GET
    uri: https://management.azure.com/subscriptions/00000000-0000-0000-0000-000000000000/providers/Microsoft.ContainerService/locations/westus2/operations/cfa240df-b3a3-45ef-bd1e-535ed1de71ce?api-version=2016-03-30
  response:
    body:
      string: "{\n  \"name\": \"df40a2cf-a3b3-ef45-bd1e-535ed1de71ce\",\n  \"status\":
        \"InProgress\",\n  \"startTime\": \"2022-01-25T04:50:04.3166666Z\"\n }"
    headers:
      cache-control:
      - no-cache
      content-length:
      - '126'
      content-type:
      - application/json
      date:
      - Tue, 25 Jan 2022 04:51:04 GMT
      expires:
      - '-1'
      pragma:
      - no-cache
      server:
      - nginx
      strict-transport-security:
      - max-age=31536000; includeSubDomains
      transfer-encoding:
      - chunked
      vary:
      - Accept-Encoding
      x-content-type-options:
      - nosniff
    status:
      code: 200
      message: OK
- request:
    body: null
    headers:
      Accept:
      - '*/*'
      Accept-Encoding:
      - gzip, deflate
      CommandName:
      - aks update
      Connection:
      - keep-alive
      ParameterSetName:
      - --resource-group --name --nodepool-labels
      User-Agent:
      - AZURECLI/2.32.0 azsdk-python-azure-mgmt-containerservice/16.4.0 Python/3.8.10
        (Linux-5.11.0-1027-azure-x86_64-with-glibc2.29)
    method: GET
    uri: https://management.azure.com/subscriptions/00000000-0000-0000-0000-000000000000/providers/Microsoft.ContainerService/locations/westus2/operations/cfa240df-b3a3-45ef-bd1e-535ed1de71ce?api-version=2016-03-30
  response:
    body:
      string: "{\n  \"name\": \"df40a2cf-a3b3-ef45-bd1e-535ed1de71ce\",\n  \"status\":
        \"Succeeded\",\n  \"startTime\": \"2022-01-25T04:50:04.3166666Z\",\n  \"endTime\":
        \"2022-01-25T04:51:11.9342633Z\"\n }"
    headers:
      cache-control:
      - no-cache
      content-length:
      - '170'
      content-type:
      - application/json
      date:
      - Tue, 25 Jan 2022 04:51:34 GMT
      expires:
      - '-1'
      pragma:
      - no-cache
      server:
      - nginx
      strict-transport-security:
      - max-age=31536000; includeSubDomains
      transfer-encoding:
      - chunked
      vary:
      - Accept-Encoding
      x-content-type-options:
      - nosniff
    status:
      code: 200
      message: OK
- request:
    body: null
    headers:
      Accept:
      - '*/*'
      Accept-Encoding:
      - gzip, deflate
      CommandName:
      - aks update
      Connection:
      - keep-alive
      ParameterSetName:
      - --resource-group --name --nodepool-labels
      User-Agent:
      - AZURECLI/2.32.0 azsdk-python-azure-mgmt-containerservice/16.4.0 Python/3.8.10
        (Linux-5.11.0-1027-azure-x86_64-with-glibc2.29)
    method: GET
    uri: https://management.azure.com/subscriptions/00000000-0000-0000-0000-000000000000/resourceGroups/clitest000001/providers/Microsoft.ContainerService/managedClusters/cliakstest000001?api-version=2021-10-01
  response:
    body:
      string: "{\n  \"id\": \"/subscriptions/00000000-0000-0000-0000-000000000000/resourcegroups/clitest000001/providers/Microsoft.ContainerService/managedClusters/cliakstest000001\",\n
        \ \"location\": \"westus2\",\n  \"name\": \"cliakstest000001\",\n  \"type\":
        \"Microsoft.ContainerService/ManagedClusters\",\n  \"properties\": {\n   \"provisioningState\":
        \"Succeeded\",\n   \"powerState\": {\n    \"code\": \"Running\"\n   },\n   \"kubernetesVersion\":
        \"1.21.7\",\n   \"dnsPrefix\": \"cliakstest-clitest2jtldobi4-8ecadf\",\n   \"fqdn\":
        \"cliakstest-clitest2jtldobi4-8ecadf-e3bd446b.hcp.westus2.azmk8s.io\",\n   \"azurePortalFQDN\":
        \"cliakstest-clitest2jtldobi4-8ecadf-e3bd446b.portal.hcp.westus2.azmk8s.io\",\n
        \  \"agentPoolProfiles\": [\n    {\n     \"name\": \"nodepool1\",\n     \"count\":
        3,\n     \"vmSize\": \"Standard_DS2_v2\",\n     \"osDiskSizeGB\": 128,\n     \"osDiskType\":
        \"Managed\",\n     \"kubeletDiskType\": \"OS\",\n     \"maxPods\": 110,\n
        \    \"type\": \"VirtualMachineScaleSets\",\n     \"enableAutoScaling\": false,\n
        \    \"provisioningState\": \"Succeeded\",\n     \"powerState\": {\n      \"code\":
        \"Running\"\n     },\n     \"orchestratorVersion\": \"1.21.7\",\n     \"enableNodePublicIP\":
        false,\n     \"nodeLabels\": {\n      \"label1\": \"value1\",\n      \"label2\":
        \"value2\"\n     },\n     \"mode\": \"System\",\n     \"enableEncryptionAtHost\":
        false,\n     \"enableUltraSSD\": false,\n     \"osType\": \"Linux\",\n     \"osSKU\":
        \"Ubuntu\",\n     \"nodeImageVersion\": \"AKSUbuntu-1804gen2containerd-2022.01.07\",\n
        \    \"enableFIPS\": false\n    }\n   ],\n   \"linuxProfile\": {\n    \"adminUsername\":
        \"azureuser\",\n    \"ssh\": {\n     \"publicKeys\": [\n      {\n       \"keyData\":
        \"ssh-rsa AAAAB3NzaC1yc2EAAAADAQABAAABAQDJZKKi/Smi4GoBIAJ6trVE0X9tR6eaDItEwb/EuPrtXyJMl9TVWH5TfAjUV29pwFh1w29P0ttywlD21je8juMc+7yfal3aPfTSoLIA7wKbZAfSDovuSVBnuaoK+HeKAb2EfpQae/Dd4Pmj38pyQlPFCG8bxM3hJ5Y5BiwDYMnjC6pYyY1ceBYQ3FnITumUFd3FXxB5ozj/ooNvOmKDRcPr3xDRf5gE2Xc/Pr3lsk7/N2NNfFFsICY3a9KnMD4H1wgYOCX8XuIGK5ANwGUQu2wEODapsnivns8BhvXtePnzUEpzOtk2LF11gHZWrykBzm4lvphQghWugtbTqyY5SBur
        azcli_aks_live_test@example.com\\n\"\n      }\n     ]\n    }\n   },\n   \"servicePrincipalProfile\":
        {\n    \"clientId\":\"00000000-0000-0000-0000-000000000001\"\n   },\n   \"nodeResourceGroup\":
        \"MC_clitest000001_cliakstest000001_westus2\",\n   \"enableRBAC\": true,\n
        \  \"networkProfile\": {\n    \"networkPlugin\": \"kubenet\",\n    \"loadBalancerSku\":
        \"Standard\",\n    \"loadBalancerProfile\": {\n     \"managedOutboundIPs\":
        {\n      \"count\": 1\n     },\n     \"effectiveOutboundIPs\": [\n      {\n
        \      \"id\": \"/subscriptions/00000000-0000-0000-0000-000000000000/resourceGroups/MC_clitest000001_cliakstest000001_westus2/providers/Microsoft.Network/publicIPAddresses/85b985c6-6cc2-49c1-96a5-172cf3bbbdf5\"\n
        \     }\n     ]\n    },\n    \"podCidr\": \"10.244.0.0/16\",\n    \"serviceCidr\":
        \"10.0.0.0/16\",\n    \"dnsServiceIP\": \"10.0.0.10\",\n    \"dockerBridgeCidr\":
        \"172.17.0.1/16\",\n    \"outboundType\": \"loadBalancer\",\n    \"podCidrs\":
        [\n     \"10.244.0.0/16\"\n    ],\n    \"serviceCidrs\": [\n     \"10.0.0.0/16\"\n
        \   ],\n    \"ipFamilies\": [\n     \"IPv4\"\n    ]\n   },\n   \"maxAgentPools\":
        100,\n   \"disableLocalAccounts\": false\n  },\n  \"sku\": {\n   \"name\":
        \"Basic\",\n   \"tier\": \"Free\"\n  }\n }"
    headers:
      cache-control:
      - no-cache
      content-length:
      - '3036'
      content-type:
      - application/json
      date:
      - Tue, 25 Jan 2022 04:51:34 GMT
      expires:
      - '-1'
      pragma:
      - no-cache
      server:
      - nginx
      strict-transport-security:
      - max-age=31536000; includeSubDomains
      transfer-encoding:
      - chunked
      vary:
      - Accept-Encoding
      x-content-type-options:
      - nosniff
    status:
      code: 200
      message: OK
- request:
    body: null
    headers:
      Accept:
      - application/json
      Accept-Encoding:
      - gzip, deflate
      CommandName:
      - aks update
      Connection:
      - keep-alive
      ParameterSetName:
      - --resource-group --name --nodepool-labels
      User-Agent:
      - AZURECLI/2.32.0 azsdk-python-azure-mgmt-containerservice/16.4.0 Python/3.8.10
        (Linux-5.11.0-1027-azure-x86_64-with-glibc2.29)
    method: GET
    uri: https://management.azure.com/subscriptions/00000000-0000-0000-0000-000000000000/resourceGroups/clitest000001/providers/Microsoft.ContainerService/managedClusters/cliakstest000001?api-version=2021-10-01
  response:
    body:
      string: "{\n  \"id\": \"/subscriptions/00000000-0000-0000-0000-000000000000/resourcegroups/clitest000001/providers/Microsoft.ContainerService/managedClusters/cliakstest000001\",\n
        \ \"location\": \"westus2\",\n  \"name\": \"cliakstest000001\",\n  \"type\":
        \"Microsoft.ContainerService/ManagedClusters\",\n  \"properties\": {\n   \"provisioningState\":
        \"Succeeded\",\n   \"powerState\": {\n    \"code\": \"Running\"\n   },\n   \"kubernetesVersion\":
        \"1.21.7\",\n   \"dnsPrefix\": \"cliakstest-clitest2jtldobi4-8ecadf\",\n   \"fqdn\":
        \"cliakstest-clitest2jtldobi4-8ecadf-e3bd446b.hcp.westus2.azmk8s.io\",\n   \"azurePortalFQDN\":
        \"cliakstest-clitest2jtldobi4-8ecadf-e3bd446b.portal.hcp.westus2.azmk8s.io\",\n
        \  \"agentPoolProfiles\": [\n    {\n     \"name\": \"nodepool1\",\n     \"count\":
        3,\n     \"vmSize\": \"Standard_DS2_v2\",\n     \"osDiskSizeGB\": 128,\n     \"osDiskType\":
        \"Managed\",\n     \"kubeletDiskType\": \"OS\",\n     \"maxPods\": 110,\n
<<<<<<< HEAD
        \    \"type\": \"VirtualMachineScaleSets\",\n     \"provisioningState\": \"Succeeded\",\n
        \    \"powerState\": {\n      \"code\": \"Running\"\n     },\n     \"orchestratorVersion\":
        \"1.20.9\",\n     \"enableNodePublicIP\": false,\n     \"nodeLabels\": {\n
        \     \n     },\n     \"mode\": \"System\",\n
        \    \"enableEncryptionAtHost\": false,\n     \"enableUltraSSD\": false,\n
        \    \"osType\": \"Linux\",\n     \"osSKU\": \"Ubuntu\",\n     \"nodeImageVersion\":
        \"AKSUbuntu-1804gen2containerd-2021.08.14\",\n     \"enableFIPS\": false\n
        \   }\n   ],\n   \"linuxProfile\": {\n    \"adminUsername\": \"azureuser\",\n
        \   \"ssh\": {\n     \"publicKeys\": [\n      {\n       \"keyData\": \"ssh-rsa
        AAAAB3NzaC1yc2EAAAADAQABAAABAQC2FlFbEe1HNh44q++4TUrb/VjYbjPNfc5JEcI48VNYdACfhDS/DT/wOEUhoOKy2Hv7FLWyx04zZY27OHybv3yW497i4KHi5/WsUJBBTA/Xaww1c3nypRXcZPT/ysayohMoDQHTQClj5LDEdfyrM8jbEzocKE5hSqBqKb+b+szC8T/3YYEQF0nyN8ptFt9dwN42uZAhACO5HoErXcZNI/fOjnK1pygVbnJdUSYuacMIHszCvwyAgYq9en+PZGKpJNWIyGTJIGxiJ+OOhJhrFuWShnu61m3FhdSFcoGkjVxHaLM3fpBlCqKENpfTqpkjMflF4wis/gU4/d0r7M4/ft/n
=======
        \    \"type\": \"VirtualMachineScaleSets\",\n     \"enableAutoScaling\": false,\n
        \    \"provisioningState\": \"Succeeded\",\n     \"powerState\": {\n      \"code\":
        \"Running\"\n     },\n     \"orchestratorVersion\": \"1.21.7\",\n     \"enableNodePublicIP\":
        false,\n     \"nodeLabels\": {\n      \"label1\": \"value1\",\n      \"label2\":
        \"value2\"\n     },\n     \"mode\": \"System\",\n     \"enableEncryptionAtHost\":
        false,\n     \"enableUltraSSD\": false,\n     \"osType\": \"Linux\",\n     \"osSKU\":
        \"Ubuntu\",\n     \"nodeImageVersion\": \"AKSUbuntu-1804gen2containerd-2022.01.07\",\n
        \    \"enableFIPS\": false\n    }\n   ],\n   \"linuxProfile\": {\n    \"adminUsername\":
        \"azureuser\",\n    \"ssh\": {\n     \"publicKeys\": [\n      {\n       \"keyData\":
        \"ssh-rsa AAAAB3NzaC1yc2EAAAADAQABAAABAQDJZKKi/Smi4GoBIAJ6trVE0X9tR6eaDItEwb/EuPrtXyJMl9TVWH5TfAjUV29pwFh1w29P0ttywlD21je8juMc+7yfal3aPfTSoLIA7wKbZAfSDovuSVBnuaoK+HeKAb2EfpQae/Dd4Pmj38pyQlPFCG8bxM3hJ5Y5BiwDYMnjC6pYyY1ceBYQ3FnITumUFd3FXxB5ozj/ooNvOmKDRcPr3xDRf5gE2Xc/Pr3lsk7/N2NNfFFsICY3a9KnMD4H1wgYOCX8XuIGK5ANwGUQu2wEODapsnivns8BhvXtePnzUEpzOtk2LF11gHZWrykBzm4lvphQghWugtbTqyY5SBur
>>>>>>> 169722d7
        azcli_aks_live_test@example.com\\n\"\n      }\n     ]\n    }\n   },\n   \"servicePrincipalProfile\":
        {\n    \"clientId\":\"00000000-0000-0000-0000-000000000001\"\n   },\n   \"nodeResourceGroup\":
        \"MC_clitest000001_cliakstest000001_westus2\",\n   \"enableRBAC\": true,\n
        \  \"networkProfile\": {\n    \"networkPlugin\": \"kubenet\",\n    \"loadBalancerSku\":
        \"Standard\",\n    \"loadBalancerProfile\": {\n     \"managedOutboundIPs\":
        {\n      \"count\": 1\n     },\n     \"effectiveOutboundIPs\": [\n      {\n
        \      \"id\": \"/subscriptions/00000000-0000-0000-0000-000000000000/resourceGroups/MC_clitest000001_cliakstest000001_westus2/providers/Microsoft.Network/publicIPAddresses/85b985c6-6cc2-49c1-96a5-172cf3bbbdf5\"\n
        \     }\n     ]\n    },\n    \"podCidr\": \"10.244.0.0/16\",\n    \"serviceCidr\":
        \"10.0.0.0/16\",\n    \"dnsServiceIP\": \"10.0.0.10\",\n    \"dockerBridgeCidr\":
        \"172.17.0.1/16\",\n    \"outboundType\": \"loadBalancer\",\n    \"podCidrs\":
        [\n     \"10.244.0.0/16\"\n    ],\n    \"serviceCidrs\": [\n     \"10.0.0.0/16\"\n
        \   ],\n    \"ipFamilies\": [\n     \"IPv4\"\n    ]\n   },\n   \"maxAgentPools\":
        100,\n   \"disableLocalAccounts\": false\n  },\n  \"sku\": {\n   \"name\":
        \"Basic\",\n   \"tier\": \"Free\"\n  }\n }"
    headers:
      cache-control:
      - no-cache
      content-length:
      - '3036'
      content-type:
      - application/json
      date:
      - Tue, 25 Jan 2022 04:51:35 GMT
      expires:
      - '-1'
      pragma:
      - no-cache
      server:
      - nginx
      strict-transport-security:
      - max-age=31536000; includeSubDomains
      transfer-encoding:
      - chunked
      vary:
      - Accept-Encoding
      x-content-type-options:
      - nosniff
    status:
      code: 200
      message: OK
- request:
<<<<<<< HEAD
    body: '{"location": "westus2", "sku": {"name": "Basic", "tier": "Free"}, "identity":
      {"type": "SystemAssigned"}, "properties": {"kubernetesVersion": "1.20.9", "dnsPrefix":
      "cliakstest-clitest4bhctknln-79a739", "agentPoolProfiles": [{"count": 3, "vmSize":
      "Standard_DS2_v2", "osDiskSizeGB": 128, "osDiskType": "Managed", "kubeletDiskType":
      "OS", "maxPods": 110, "osType": "Linux", "osSKU": "Ubuntu", "type": "VirtualMachineScaleSets",
      "nodeLabels": {}, "mode": "System", "orchestratorVersion": "1.20.9", "enableNodePublicIP": false,
      "enableEncryptionAtHost": false, "enableUltraSSD": false, "enableFIPS": false,
      "name": "nodepool1"}], "linuxProfile": {"adminUsername": "azureuser", "ssh":
      {"publicKeys": [{"keyData": "ssh-rsa AAAAB3NzaC1yc2EAAAADAQABAAABAQC2FlFbEe1HNh44q++4TUrb/VjYbjPNfc5JEcI48VNYdACfhDS/DT/wOEUhoOKy2Hv7FLWyx04zZY27OHybv3yW497i4KHi5/WsUJBBTA/Xaww1c3nypRXcZPT/ysayohMoDQHTQClj5LDEdfyrM8jbEzocKE5hSqBqKb+b+szC8T/3YYEQF0nyN8ptFt9dwN42uZAhACO5HoErXcZNI/fOjnK1pygVbnJdUSYuacMIHszCvwyAgYq9en+PZGKpJNWIyGTJIGxiJ+OOhJhrFuWShnu61m3FhdSFcoGkjVxHaLM3fpBlCqKENpfTqpkjMflF4wis/gU4/d0r7M4/ft/n
=======
    body: '{"location": "westus2", "sku": {"name": "Basic", "tier": "Free"}, "properties":
      {"kubernetesVersion": "1.21.7", "dnsPrefix": "cliakstest-clitest2jtldobi4-8ecadf",
      "agentPoolProfiles": [{"count": 3, "vmSize": "Standard_DS2_v2", "osDiskSizeGB":
      128, "osDiskType": "Managed", "kubeletDiskType": "OS", "maxPods": 110, "osType":
      "Linux", "osSKU": "Ubuntu", "enableAutoScaling": false, "type": "VirtualMachineScaleSets",
      "mode": "System", "orchestratorVersion": "1.21.7", "powerState": {"code": "Running"},
      "enableNodePublicIP": false, "nodeLabels": {"label1": "value11"}, "enableEncryptionAtHost":
      false, "enableUltraSSD": false, "enableFIPS": false, "name": "nodepool1"}],
      "linuxProfile": {"adminUsername": "azureuser", "ssh": {"publicKeys": [{"keyData":
      "ssh-rsa AAAAB3NzaC1yc2EAAAADAQABAAABAQDJZKKi/Smi4GoBIAJ6trVE0X9tR6eaDItEwb/EuPrtXyJMl9TVWH5TfAjUV29pwFh1w29P0ttywlD21je8juMc+7yfal3aPfTSoLIA7wKbZAfSDovuSVBnuaoK+HeKAb2EfpQae/Dd4Pmj38pyQlPFCG8bxM3hJ5Y5BiwDYMnjC6pYyY1ceBYQ3FnITumUFd3FXxB5ozj/ooNvOmKDRcPr3xDRf5gE2Xc/Pr3lsk7/N2NNfFFsICY3a9KnMD4H1wgYOCX8XuIGK5ANwGUQu2wEODapsnivns8BhvXtePnzUEpzOtk2LF11gHZWrykBzm4lvphQghWugtbTqyY5SBur
>>>>>>> 169722d7
      azcli_aks_live_test@example.com\n"}]}}, "servicePrincipalProfile": {"clientId":"00000000-0000-0000-0000-000000000001"},
      "nodeResourceGroup": "MC_clitest000001_cliakstest000001_westus2", "enableRBAC":
      true, "networkProfile": {"networkPlugin": "kubenet", "podCidr": "10.244.0.0/16",
      "serviceCidr": "10.0.0.0/16", "dnsServiceIP": "10.0.0.10", "dockerBridgeCidr":
      "172.17.0.1/16", "outboundType": "loadBalancer", "loadBalancerSku": "Standard",
      "loadBalancerProfile": {"managedOutboundIPs": {"count": 1}, "effectiveOutboundIPs":
      [{"id": "/subscriptions/00000000-0000-0000-0000-000000000000/resourceGroups/MC_clitest000001_cliakstest000001_westus2/providers/Microsoft.Network/publicIPAddresses/85b985c6-6cc2-49c1-96a5-172cf3bbbdf5"}]},
      "podCidrs": ["10.244.0.0/16"], "serviceCidrs": ["10.0.0.0/16"], "ipFamilies":
      ["IPv4"]}, "disableLocalAccounts": false}}'
    headers:
      Accept:
      - application/json
      Accept-Encoding:
      - gzip, deflate
      CommandName:
      - aks update
      Connection:
      - keep-alive
      Content-Length:
      - '1983'
      Content-Type:
      - application/json
      ParameterSetName:
      - --resource-group --name --nodepool-labels
      User-Agent:
      - AZURECLI/2.32.0 azsdk-python-azure-mgmt-containerservice/16.4.0 Python/3.8.10
        (Linux-5.11.0-1027-azure-x86_64-with-glibc2.29)
    method: PUT
    uri: https://management.azure.com/subscriptions/00000000-0000-0000-0000-000000000000/resourceGroups/clitest000001/providers/Microsoft.ContainerService/managedClusters/cliakstest000001?api-version=2021-10-01
  response:
    body:
      string: "{\n  \"id\": \"/subscriptions/00000000-0000-0000-0000-000000000000/resourcegroups/clitest000001/providers/Microsoft.ContainerService/managedClusters/cliakstest000001\",\n
        \ \"location\": \"westus2\",\n  \"name\": \"cliakstest000001\",\n  \"type\":
        \"Microsoft.ContainerService/ManagedClusters\",\n  \"properties\": {\n   \"provisioningState\":
        \"Updating\",\n   \"powerState\": {\n    \"code\": \"Running\"\n   },\n   \"kubernetesVersion\":
        \"1.21.7\",\n   \"dnsPrefix\": \"cliakstest-clitest2jtldobi4-8ecadf\",\n   \"fqdn\":
        \"cliakstest-clitest2jtldobi4-8ecadf-e3bd446b.hcp.westus2.azmk8s.io\",\n   \"azurePortalFQDN\":
        \"cliakstest-clitest2jtldobi4-8ecadf-e3bd446b.portal.hcp.westus2.azmk8s.io\",\n
        \  \"agentPoolProfiles\": [\n    {\n     \"name\": \"nodepool1\",\n     \"count\":
        3,\n     \"vmSize\": \"Standard_DS2_v2\",\n     \"osDiskSizeGB\": 128,\n     \"osDiskType\":
        \"Managed\",\n     \"kubeletDiskType\": \"OS\",\n     \"maxPods\": 110,\n
<<<<<<< HEAD
        \    \"type\": \"VirtualMachineScaleSets\",\n     \"provisioningState\": \"Succeeded\",\n
        \    \"powerState\": {\n      \"code\": \"Running\"\n     },\n     \"orchestratorVersion\":
        \"1.20.9\",\n     \"enableNodePublicIP\": false,\n     \"nodeLabels\": {\n
        \     \n     },\n     \"mode\": \"System\",\n
        \    \"enableEncryptionAtHost\": false,\n     \"enableUltraSSD\": false,\n
        \    \"osType\": \"Linux\",\n     \"osSKU\": \"Ubuntu\",\n     \"nodeImageVersion\":
        \"AKSUbuntu-1804gen2containerd-2021.08.14\",\n     \"enableFIPS\": false\n
=======
        \    \"type\": \"VirtualMachineScaleSets\",\n     \"enableAutoScaling\": false,\n
        \    \"provisioningState\": \"Updating\",\n     \"powerState\": {\n      \"code\":
        \"Running\"\n     },\n     \"orchestratorVersion\": \"1.21.7\",\n     \"enableNodePublicIP\":
        false,\n     \"nodeLabels\": {\n      \"label1\": \"value11\"\n     },\n     \"mode\":
        \"System\",\n     \"enableEncryptionAtHost\": false,\n     \"enableUltraSSD\":
        false,\n     \"osType\": \"Linux\",\n     \"osSKU\": \"Ubuntu\",\n     \"nodeImageVersion\":
        \"AKSUbuntu-1804gen2containerd-2022.01.07\",\n     \"enableFIPS\": false\n
>>>>>>> 169722d7
        \   }\n   ],\n   \"linuxProfile\": {\n    \"adminUsername\": \"azureuser\",\n
        \   \"ssh\": {\n     \"publicKeys\": [\n      {\n       \"keyData\": \"ssh-rsa
        AAAAB3NzaC1yc2EAAAADAQABAAABAQDJZKKi/Smi4GoBIAJ6trVE0X9tR6eaDItEwb/EuPrtXyJMl9TVWH5TfAjUV29pwFh1w29P0ttywlD21je8juMc+7yfal3aPfTSoLIA7wKbZAfSDovuSVBnuaoK+HeKAb2EfpQae/Dd4Pmj38pyQlPFCG8bxM3hJ5Y5BiwDYMnjC6pYyY1ceBYQ3FnITumUFd3FXxB5ozj/ooNvOmKDRcPr3xDRf5gE2Xc/Pr3lsk7/N2NNfFFsICY3a9KnMD4H1wgYOCX8XuIGK5ANwGUQu2wEODapsnivns8BhvXtePnzUEpzOtk2LF11gHZWrykBzm4lvphQghWugtbTqyY5SBur
        azcli_aks_live_test@example.com\\n\"\n      }\n     ]\n    }\n   },\n   \"servicePrincipalProfile\":
        {\n    \"clientId\":\"00000000-0000-0000-0000-000000000001\"\n   },\n   \"nodeResourceGroup\":
        \"MC_clitest000001_cliakstest000001_westus2\",\n   \"enableRBAC\": true,\n
        \  \"networkProfile\": {\n    \"networkPlugin\": \"kubenet\",\n    \"loadBalancerSku\":
        \"Standard\",\n    \"loadBalancerProfile\": {\n     \"managedOutboundIPs\":
        {\n      \"count\": 1\n     },\n     \"effectiveOutboundIPs\": [\n      {\n
        \      \"id\": \"/subscriptions/00000000-0000-0000-0000-000000000000/resourceGroups/MC_clitest000001_cliakstest000001_westus2/providers/Microsoft.Network/publicIPAddresses/85b985c6-6cc2-49c1-96a5-172cf3bbbdf5\"\n
        \     }\n     ]\n    },\n    \"podCidr\": \"10.244.0.0/16\",\n    \"serviceCidr\":
        \"10.0.0.0/16\",\n    \"dnsServiceIP\": \"10.0.0.10\",\n    \"dockerBridgeCidr\":
        \"172.17.0.1/16\",\n    \"outboundType\": \"loadBalancer\",\n    \"podCidrs\":
        [\n     \"10.244.0.0/16\"\n    ],\n    \"serviceCidrs\": [\n     \"10.0.0.0/16\"\n
        \   ],\n    \"ipFamilies\": [\n     \"IPv4\"\n    ]\n   },\n   \"maxAgentPools\":
        100,\n   \"disableLocalAccounts\": false\n  },\n  \"sku\": {\n   \"name\":
        \"Basic\",\n   \"tier\": \"Free\"\n  }\n }"
    headers:
      azure-asyncoperation:
      - https://management.azure.com/subscriptions/00000000-0000-0000-0000-000000000000/providers/Microsoft.ContainerService/locations/westus2/operations/0ca06462-84f0-42ff-92ed-65c2c44f39cc?api-version=2016-03-30
      cache-control:
      - no-cache
      content-length:
      - '3009'
      content-type:
      - application/json
      date:
      - Tue, 25 Jan 2022 04:51:38 GMT
      expires:
      - '-1'
      pragma:
      - no-cache
      server:
      - nginx
      strict-transport-security:
      - max-age=31536000; includeSubDomains
      transfer-encoding:
      - chunked
      vary:
      - Accept-Encoding
      x-content-type-options:
      - nosniff
      x-ms-ratelimit-remaining-subscription-writes:
      - '1191'
    status:
      code: 200
      message: OK
- request:
    body: null
    headers:
      Accept:
      - '*/*'
      Accept-Encoding:
      - gzip, deflate
      CommandName:
      - aks update
      Connection:
      - keep-alive
      ParameterSetName:
      - --resource-group --name --nodepool-labels
      User-Agent:
      - AZURECLI/2.32.0 azsdk-python-azure-mgmt-containerservice/16.4.0 Python/3.8.10
        (Linux-5.11.0-1027-azure-x86_64-with-glibc2.29)
    method: GET
    uri: https://management.azure.com/subscriptions/00000000-0000-0000-0000-000000000000/providers/Microsoft.ContainerService/locations/westus2/operations/0ca06462-84f0-42ff-92ed-65c2c44f39cc?api-version=2016-03-30
  response:
    body:
      string: "{\n  \"name\": \"6264a00c-f084-ff42-92ed-65c2c44f39cc\",\n  \"status\":
        \"InProgress\",\n  \"startTime\": \"2022-01-25T04:51:38.5066666Z\"\n }"
    headers:
      cache-control:
      - no-cache
      content-length:
      - '126'
      content-type:
      - application/json
      date:
      - Tue, 25 Jan 2022 04:52:08 GMT
      expires:
      - '-1'
      pragma:
      - no-cache
      server:
      - nginx
      strict-transport-security:
      - max-age=31536000; includeSubDomains
      transfer-encoding:
      - chunked
      vary:
      - Accept-Encoding
      x-content-type-options:
      - nosniff
    status:
      code: 200
      message: OK
- request:
    body: null
    headers:
      Accept:
      - '*/*'
      Accept-Encoding:
      - gzip, deflate
      CommandName:
      - aks update
      Connection:
      - keep-alive
      ParameterSetName:
      - --resource-group --name --nodepool-labels
      User-Agent:
      - AZURECLI/2.32.0 azsdk-python-azure-mgmt-containerservice/16.4.0 Python/3.8.10
        (Linux-5.11.0-1027-azure-x86_64-with-glibc2.29)
    method: GET
    uri: https://management.azure.com/subscriptions/00000000-0000-0000-0000-000000000000/providers/Microsoft.ContainerService/locations/westus2/operations/0ca06462-84f0-42ff-92ed-65c2c44f39cc?api-version=2016-03-30
  response:
    body:
      string: "{\n  \"name\": \"6264a00c-f084-ff42-92ed-65c2c44f39cc\",\n  \"status\":
        \"InProgress\",\n  \"startTime\": \"2022-01-25T04:51:38.5066666Z\"\n }"
    headers:
      cache-control:
      - no-cache
      content-length:
      - '126'
      content-type:
      - application/json
      date:
      - Tue, 25 Jan 2022 04:52:38 GMT
      expires:
      - '-1'
      pragma:
      - no-cache
      server:
      - nginx
      strict-transport-security:
      - max-age=31536000; includeSubDomains
      transfer-encoding:
      - chunked
      vary:
      - Accept-Encoding
      x-content-type-options:
      - nosniff
    status:
      code: 200
      message: OK
- request:
    body: null
    headers:
      Accept:
      - '*/*'
      Accept-Encoding:
      - gzip, deflate
      CommandName:
      - aks update
      Connection:
      - keep-alive
      ParameterSetName:
      - --resource-group --name --nodepool-labels
      User-Agent:
      - AZURECLI/2.32.0 azsdk-python-azure-mgmt-containerservice/16.4.0 Python/3.8.10
        (Linux-5.11.0-1027-azure-x86_64-with-glibc2.29)
    method: GET
    uri: https://management.azure.com/subscriptions/00000000-0000-0000-0000-000000000000/providers/Microsoft.ContainerService/locations/westus2/operations/0ca06462-84f0-42ff-92ed-65c2c44f39cc?api-version=2016-03-30
  response:
    body:
      string: "{\n  \"name\": \"6264a00c-f084-ff42-92ed-65c2c44f39cc\",\n  \"status\":
        \"Succeeded\",\n  \"startTime\": \"2022-01-25T04:51:38.5066666Z\",\n  \"endTime\":
        \"2022-01-25T04:52:50.1211586Z\"\n }"
    headers:
      cache-control:
      - no-cache
      content-length:
      - '170'
      content-type:
      - application/json
      date:
      - Tue, 25 Jan 2022 04:53:07 GMT
      expires:
      - '-1'
      pragma:
      - no-cache
      server:
      - nginx
      strict-transport-security:
      - max-age=31536000; includeSubDomains
      transfer-encoding:
      - chunked
      vary:
      - Accept-Encoding
      x-content-type-options:
      - nosniff
    status:
      code: 200
      message: OK
- request:
    body: null
    headers:
      Accept:
      - '*/*'
      Accept-Encoding:
      - gzip, deflate
      CommandName:
      - aks update
      Connection:
      - keep-alive
      ParameterSetName:
      - --resource-group --name --nodepool-labels
      User-Agent:
      - AZURECLI/2.32.0 azsdk-python-azure-mgmt-containerservice/16.4.0 Python/3.8.10
        (Linux-5.11.0-1027-azure-x86_64-with-glibc2.29)
    method: GET
    uri: https://management.azure.com/subscriptions/00000000-0000-0000-0000-000000000000/resourceGroups/clitest000001/providers/Microsoft.ContainerService/managedClusters/cliakstest000001?api-version=2021-10-01
  response:
    body:
      string: "{\n  \"id\": \"/subscriptions/00000000-0000-0000-0000-000000000000/resourcegroups/clitest000001/providers/Microsoft.ContainerService/managedClusters/cliakstest000001\",\n
        \ \"location\": \"westus2\",\n  \"name\": \"cliakstest000001\",\n  \"type\":
        \"Microsoft.ContainerService/ManagedClusters\",\n  \"properties\": {\n   \"provisioningState\":
        \"Succeeded\",\n   \"powerState\": {\n    \"code\": \"Running\"\n   },\n   \"kubernetesVersion\":
        \"1.21.7\",\n   \"dnsPrefix\": \"cliakstest-clitest2jtldobi4-8ecadf\",\n   \"fqdn\":
        \"cliakstest-clitest2jtldobi4-8ecadf-e3bd446b.hcp.westus2.azmk8s.io\",\n   \"azurePortalFQDN\":
        \"cliakstest-clitest2jtldobi4-8ecadf-e3bd446b.portal.hcp.westus2.azmk8s.io\",\n
        \  \"agentPoolProfiles\": [\n    {\n     \"name\": \"nodepool1\",\n     \"count\":
        3,\n     \"vmSize\": \"Standard_DS2_v2\",\n     \"osDiskSizeGB\": 128,\n     \"osDiskType\":
        \"Managed\",\n     \"kubeletDiskType\": \"OS\",\n     \"maxPods\": 110,\n
<<<<<<< HEAD
        \    \"type\": \"VirtualMachineScaleSets\",\n     \"provisioningState\": \"Succeeded\",\n
        \    \"powerState\": {\n      \"code\": \"Running\"\n     },\n     \"orchestratorVersion\":
        \"1.20.9\",\n     \"enableNodePublicIP\": false,\n     \"nodeLabels\": {\n
        \     \n     },\n     \"mode\": \"System\",\n
        \    \"enableEncryptionAtHost\": false,\n     \"enableUltraSSD\": false,\n
        \    \"osType\": \"Linux\",\n     \"osSKU\": \"Ubuntu\",\n     \"nodeImageVersion\":
        \"AKSUbuntu-1804gen2containerd-2021.08.14\",\n     \"enableFIPS\": false\n
=======
        \    \"type\": \"VirtualMachineScaleSets\",\n     \"enableAutoScaling\": false,\n
        \    \"provisioningState\": \"Succeeded\",\n     \"powerState\": {\n      \"code\":
        \"Running\"\n     },\n     \"orchestratorVersion\": \"1.21.7\",\n     \"enableNodePublicIP\":
        false,\n     \"nodeLabels\": {\n      \"label1\": \"value11\"\n     },\n     \"mode\":
        \"System\",\n     \"enableEncryptionAtHost\": false,\n     \"enableUltraSSD\":
        false,\n     \"osType\": \"Linux\",\n     \"osSKU\": \"Ubuntu\",\n     \"nodeImageVersion\":
        \"AKSUbuntu-1804gen2containerd-2022.01.07\",\n     \"enableFIPS\": false\n
>>>>>>> 169722d7
        \   }\n   ],\n   \"linuxProfile\": {\n    \"adminUsername\": \"azureuser\",\n
        \   \"ssh\": {\n     \"publicKeys\": [\n      {\n       \"keyData\": \"ssh-rsa
        AAAAB3NzaC1yc2EAAAADAQABAAABAQDJZKKi/Smi4GoBIAJ6trVE0X9tR6eaDItEwb/EuPrtXyJMl9TVWH5TfAjUV29pwFh1w29P0ttywlD21je8juMc+7yfal3aPfTSoLIA7wKbZAfSDovuSVBnuaoK+HeKAb2EfpQae/Dd4Pmj38pyQlPFCG8bxM3hJ5Y5BiwDYMnjC6pYyY1ceBYQ3FnITumUFd3FXxB5ozj/ooNvOmKDRcPr3xDRf5gE2Xc/Pr3lsk7/N2NNfFFsICY3a9KnMD4H1wgYOCX8XuIGK5ANwGUQu2wEODapsnivns8BhvXtePnzUEpzOtk2LF11gHZWrykBzm4lvphQghWugtbTqyY5SBur
        azcli_aks_live_test@example.com\\n\"\n      }\n     ]\n    }\n   },\n   \"servicePrincipalProfile\":
        {\n    \"clientId\":\"00000000-0000-0000-0000-000000000001\"\n   },\n   \"nodeResourceGroup\":
        \"MC_clitest000001_cliakstest000001_westus2\",\n   \"enableRBAC\": true,\n
        \  \"networkProfile\": {\n    \"networkPlugin\": \"kubenet\",\n    \"loadBalancerSku\":
        \"Standard\",\n    \"loadBalancerProfile\": {\n     \"managedOutboundIPs\":
        {\n      \"count\": 1\n     },\n     \"effectiveOutboundIPs\": [\n      {\n
        \      \"id\": \"/subscriptions/00000000-0000-0000-0000-000000000000/resourceGroups/MC_clitest000001_cliakstest000001_westus2/providers/Microsoft.Network/publicIPAddresses/85b985c6-6cc2-49c1-96a5-172cf3bbbdf5\"\n
        \     }\n     ]\n    },\n    \"podCidr\": \"10.244.0.0/16\",\n    \"serviceCidr\":
        \"10.0.0.0/16\",\n    \"dnsServiceIP\": \"10.0.0.10\",\n    \"dockerBridgeCidr\":
        \"172.17.0.1/16\",\n    \"outboundType\": \"loadBalancer\",\n    \"podCidrs\":
        [\n     \"10.244.0.0/16\"\n    ],\n    \"serviceCidrs\": [\n     \"10.0.0.0/16\"\n
        \   ],\n    \"ipFamilies\": [\n     \"IPv4\"\n    ]\n   },\n   \"maxAgentPools\":
        100,\n   \"disableLocalAccounts\": false\n  },\n  \"sku\": {\n   \"name\":
        \"Basic\",\n   \"tier\": \"Free\"\n  }\n }"
    headers:
      cache-control:
      - no-cache
      content-length:
      - '3011'
      content-type:
      - application/json
      date:
      - Tue, 25 Jan 2022 04:53:09 GMT
      expires:
      - '-1'
      pragma:
      - no-cache
      server:
      - nginx
      strict-transport-security:
      - max-age=31536000; includeSubDomains
      transfer-encoding:
      - chunked
      vary:
      - Accept-Encoding
      x-content-type-options:
      - nosniff
    status:
      code: 200
      message: OK
version: 1<|MERGE_RESOLUTION|>--- conflicted
+++ resolved
@@ -942,18 +942,6 @@
         \  \"agentPoolProfiles\": [\n    {\n     \"name\": \"nodepool1\",\n     \"count\":
         3,\n     \"vmSize\": \"Standard_DS2_v2\",\n     \"osDiskSizeGB\": 128,\n     \"osDiskType\":
         \"Managed\",\n     \"kubeletDiskType\": \"OS\",\n     \"maxPods\": 110,\n
-<<<<<<< HEAD
-        \    \"type\": \"VirtualMachineScaleSets\",\n     \"provisioningState\": \"Succeeded\",\n
-        \    \"powerState\": {\n      \"code\": \"Running\"\n     },\n     \"orchestratorVersion\":
-        \"1.20.9\",\n     \"enableNodePublicIP\": false,\n     \"nodeLabels\": {\n
-        \     \n     },\n     \"mode\": \"System\",\n
-        \    \"enableEncryptionAtHost\": false,\n     \"enableUltraSSD\": false,\n
-        \    \"osType\": \"Linux\",\n     \"osSKU\": \"Ubuntu\",\n     \"nodeImageVersion\":
-        \"AKSUbuntu-1804gen2containerd-2021.08.14\",\n     \"enableFIPS\": false\n
-        \   }\n   ],\n   \"linuxProfile\": {\n    \"adminUsername\": \"azureuser\",\n
-        \   \"ssh\": {\n     \"publicKeys\": [\n      {\n       \"keyData\": \"ssh-rsa
-        AAAAB3NzaC1yc2EAAAADAQABAAABAQC2FlFbEe1HNh44q++4TUrb/VjYbjPNfc5JEcI48VNYdACfhDS/DT/wOEUhoOKy2Hv7FLWyx04zZY27OHybv3yW497i4KHi5/WsUJBBTA/Xaww1c3nypRXcZPT/ysayohMoDQHTQClj5LDEdfyrM8jbEzocKE5hSqBqKb+b+szC8T/3YYEQF0nyN8ptFt9dwN42uZAhACO5HoErXcZNI/fOjnK1pygVbnJdUSYuacMIHszCvwyAgYq9en+PZGKpJNWIyGTJIGxiJ+OOhJhrFuWShnu61m3FhdSFcoGkjVxHaLM3fpBlCqKENpfTqpkjMflF4wis/gU4/d0r7M4/ft/n
-=======
         \    \"type\": \"VirtualMachineScaleSets\",\n     \"enableAutoScaling\": false,\n
         \    \"provisioningState\": \"Succeeded\",\n     \"powerState\": {\n      \"code\":
         \"Running\"\n     },\n     \"orchestratorVersion\": \"1.21.7\",\n     \"enableNodePublicIP\":
@@ -964,7 +952,6 @@
         \    \"enableFIPS\": false\n    }\n   ],\n   \"linuxProfile\": {\n    \"adminUsername\":
         \"azureuser\",\n    \"ssh\": {\n     \"publicKeys\": [\n      {\n       \"keyData\":
         \"ssh-rsa AAAAB3NzaC1yc2EAAAADAQABAAABAQDJZKKi/Smi4GoBIAJ6trVE0X9tR6eaDItEwb/EuPrtXyJMl9TVWH5TfAjUV29pwFh1w29P0ttywlD21je8juMc+7yfal3aPfTSoLIA7wKbZAfSDovuSVBnuaoK+HeKAb2EfpQae/Dd4Pmj38pyQlPFCG8bxM3hJ5Y5BiwDYMnjC6pYyY1ceBYQ3FnITumUFd3FXxB5ozj/ooNvOmKDRcPr3xDRf5gE2Xc/Pr3lsk7/N2NNfFFsICY3a9KnMD4H1wgYOCX8XuIGK5ANwGUQu2wEODapsnivns8BhvXtePnzUEpzOtk2LF11gHZWrykBzm4lvphQghWugtbTqyY5SBur
->>>>>>> 169722d7
         azcli_aks_live_test@example.com\\n\"\n      }\n     ]\n    }\n   },\n   \"servicePrincipalProfile\":
         {\n    \"clientId\":\"00000000-0000-0000-0000-000000000001\"\n   },\n   \"nodeResourceGroup\":
         \"MC_clitest000001_cliakstest000001_westus2\",\n   \"enableRBAC\": true,\n
@@ -1006,17 +993,6 @@
       code: 200
       message: OK
 - request:
-<<<<<<< HEAD
-    body: '{"location": "westus2", "sku": {"name": "Basic", "tier": "Free"}, "identity":
-      {"type": "SystemAssigned"}, "properties": {"kubernetesVersion": "1.20.9", "dnsPrefix":
-      "cliakstest-clitest4bhctknln-79a739", "agentPoolProfiles": [{"count": 3, "vmSize":
-      "Standard_DS2_v2", "osDiskSizeGB": 128, "osDiskType": "Managed", "kubeletDiskType":
-      "OS", "maxPods": 110, "osType": "Linux", "osSKU": "Ubuntu", "type": "VirtualMachineScaleSets",
-      "nodeLabels": {}, "mode": "System", "orchestratorVersion": "1.20.9", "enableNodePublicIP": false,
-      "enableEncryptionAtHost": false, "enableUltraSSD": false, "enableFIPS": false,
-      "name": "nodepool1"}], "linuxProfile": {"adminUsername": "azureuser", "ssh":
-      {"publicKeys": [{"keyData": "ssh-rsa AAAAB3NzaC1yc2EAAAADAQABAAABAQC2FlFbEe1HNh44q++4TUrb/VjYbjPNfc5JEcI48VNYdACfhDS/DT/wOEUhoOKy2Hv7FLWyx04zZY27OHybv3yW497i4KHi5/WsUJBBTA/Xaww1c3nypRXcZPT/ysayohMoDQHTQClj5LDEdfyrM8jbEzocKE5hSqBqKb+b+szC8T/3YYEQF0nyN8ptFt9dwN42uZAhACO5HoErXcZNI/fOjnK1pygVbnJdUSYuacMIHszCvwyAgYq9en+PZGKpJNWIyGTJIGxiJ+OOhJhrFuWShnu61m3FhdSFcoGkjVxHaLM3fpBlCqKENpfTqpkjMflF4wis/gU4/d0r7M4/ft/n
-=======
     body: '{"location": "westus2", "sku": {"name": "Basic", "tier": "Free"}, "properties":
       {"kubernetesVersion": "1.21.7", "dnsPrefix": "cliakstest-clitest2jtldobi4-8ecadf",
       "agentPoolProfiles": [{"count": 3, "vmSize": "Standard_DS2_v2", "osDiskSizeGB":
@@ -1027,7 +1003,6 @@
       false, "enableUltraSSD": false, "enableFIPS": false, "name": "nodepool1"}],
       "linuxProfile": {"adminUsername": "azureuser", "ssh": {"publicKeys": [{"keyData":
       "ssh-rsa AAAAB3NzaC1yc2EAAAADAQABAAABAQDJZKKi/Smi4GoBIAJ6trVE0X9tR6eaDItEwb/EuPrtXyJMl9TVWH5TfAjUV29pwFh1w29P0ttywlD21je8juMc+7yfal3aPfTSoLIA7wKbZAfSDovuSVBnuaoK+HeKAb2EfpQae/Dd4Pmj38pyQlPFCG8bxM3hJ5Y5BiwDYMnjC6pYyY1ceBYQ3FnITumUFd3FXxB5ozj/ooNvOmKDRcPr3xDRf5gE2Xc/Pr3lsk7/N2NNfFFsICY3a9KnMD4H1wgYOCX8XuIGK5ANwGUQu2wEODapsnivns8BhvXtePnzUEpzOtk2LF11gHZWrykBzm4lvphQghWugtbTqyY5SBur
->>>>>>> 169722d7
       azcli_aks_live_test@example.com\n"}]}}, "servicePrincipalProfile": {"clientId":"00000000-0000-0000-0000-000000000001"},
       "nodeResourceGroup": "MC_clitest000001_cliakstest000001_westus2", "enableRBAC":
       true, "networkProfile": {"networkPlugin": "kubenet", "podCidr": "10.244.0.0/16",
@@ -1069,15 +1044,6 @@
         \  \"agentPoolProfiles\": [\n    {\n     \"name\": \"nodepool1\",\n     \"count\":
         3,\n     \"vmSize\": \"Standard_DS2_v2\",\n     \"osDiskSizeGB\": 128,\n     \"osDiskType\":
         \"Managed\",\n     \"kubeletDiskType\": \"OS\",\n     \"maxPods\": 110,\n
-<<<<<<< HEAD
-        \    \"type\": \"VirtualMachineScaleSets\",\n     \"provisioningState\": \"Succeeded\",\n
-        \    \"powerState\": {\n      \"code\": \"Running\"\n     },\n     \"orchestratorVersion\":
-        \"1.20.9\",\n     \"enableNodePublicIP\": false,\n     \"nodeLabels\": {\n
-        \     \n     },\n     \"mode\": \"System\",\n
-        \    \"enableEncryptionAtHost\": false,\n     \"enableUltraSSD\": false,\n
-        \    \"osType\": \"Linux\",\n     \"osSKU\": \"Ubuntu\",\n     \"nodeImageVersion\":
-        \"AKSUbuntu-1804gen2containerd-2021.08.14\",\n     \"enableFIPS\": false\n
-=======
         \    \"type\": \"VirtualMachineScaleSets\",\n     \"enableAutoScaling\": false,\n
         \    \"provisioningState\": \"Updating\",\n     \"powerState\": {\n      \"code\":
         \"Running\"\n     },\n     \"orchestratorVersion\": \"1.21.7\",\n     \"enableNodePublicIP\":
@@ -1085,7 +1051,6 @@
         \"System\",\n     \"enableEncryptionAtHost\": false,\n     \"enableUltraSSD\":
         false,\n     \"osType\": \"Linux\",\n     \"osSKU\": \"Ubuntu\",\n     \"nodeImageVersion\":
         \"AKSUbuntu-1804gen2containerd-2022.01.07\",\n     \"enableFIPS\": false\n
->>>>>>> 169722d7
         \   }\n   ],\n   \"linuxProfile\": {\n    \"adminUsername\": \"azureuser\",\n
         \   \"ssh\": {\n     \"publicKeys\": [\n      {\n       \"keyData\": \"ssh-rsa
         AAAAB3NzaC1yc2EAAAADAQABAAABAQDJZKKi/Smi4GoBIAJ6trVE0X9tR6eaDItEwb/EuPrtXyJMl9TVWH5TfAjUV29pwFh1w29P0ttywlD21je8juMc+7yfal3aPfTSoLIA7wKbZAfSDovuSVBnuaoK+HeKAb2EfpQae/Dd4Pmj38pyQlPFCG8bxM3hJ5Y5BiwDYMnjC6pYyY1ceBYQ3FnITumUFd3FXxB5ozj/ooNvOmKDRcPr3xDRf5gE2Xc/Pr3lsk7/N2NNfFFsICY3a9KnMD4H1wgYOCX8XuIGK5ANwGUQu2wEODapsnivns8BhvXtePnzUEpzOtk2LF11gHZWrykBzm4lvphQghWugtbTqyY5SBur
@@ -1308,15 +1273,6 @@
         \  \"agentPoolProfiles\": [\n    {\n     \"name\": \"nodepool1\",\n     \"count\":
         3,\n     \"vmSize\": \"Standard_DS2_v2\",\n     \"osDiskSizeGB\": 128,\n     \"osDiskType\":
         \"Managed\",\n     \"kubeletDiskType\": \"OS\",\n     \"maxPods\": 110,\n
-<<<<<<< HEAD
-        \    \"type\": \"VirtualMachineScaleSets\",\n     \"provisioningState\": \"Succeeded\",\n
-        \    \"powerState\": {\n      \"code\": \"Running\"\n     },\n     \"orchestratorVersion\":
-        \"1.20.9\",\n     \"enableNodePublicIP\": false,\n     \"nodeLabels\": {\n
-        \     \n     },\n     \"mode\": \"System\",\n
-        \    \"enableEncryptionAtHost\": false,\n     \"enableUltraSSD\": false,\n
-        \    \"osType\": \"Linux\",\n     \"osSKU\": \"Ubuntu\",\n     \"nodeImageVersion\":
-        \"AKSUbuntu-1804gen2containerd-2021.08.14\",\n     \"enableFIPS\": false\n
-=======
         \    \"type\": \"VirtualMachineScaleSets\",\n     \"enableAutoScaling\": false,\n
         \    \"provisioningState\": \"Succeeded\",\n     \"powerState\": {\n      \"code\":
         \"Running\"\n     },\n     \"orchestratorVersion\": \"1.21.7\",\n     \"enableNodePublicIP\":
@@ -1324,7 +1280,6 @@
         \"System\",\n     \"enableEncryptionAtHost\": false,\n     \"enableUltraSSD\":
         false,\n     \"osType\": \"Linux\",\n     \"osSKU\": \"Ubuntu\",\n     \"nodeImageVersion\":
         \"AKSUbuntu-1804gen2containerd-2022.01.07\",\n     \"enableFIPS\": false\n
->>>>>>> 169722d7
         \   }\n   ],\n   \"linuxProfile\": {\n    \"adminUsername\": \"azureuser\",\n
         \   \"ssh\": {\n     \"publicKeys\": [\n      {\n       \"keyData\": \"ssh-rsa
         AAAAB3NzaC1yc2EAAAADAQABAAABAQDJZKKi/Smi4GoBIAJ6trVE0X9tR6eaDItEwb/EuPrtXyJMl9TVWH5TfAjUV29pwFh1w29P0ttywlD21je8juMc+7yfal3aPfTSoLIA7wKbZAfSDovuSVBnuaoK+HeKAb2EfpQae/Dd4Pmj38pyQlPFCG8bxM3hJ5Y5BiwDYMnjC6pYyY1ceBYQ3FnITumUFd3FXxB5ozj/ooNvOmKDRcPr3xDRf5gE2Xc/Pr3lsk7/N2NNfFFsICY3a9KnMD4H1wgYOCX8XuIGK5ANwGUQu2wEODapsnivns8BhvXtePnzUEpzOtk2LF11gHZWrykBzm4lvphQghWugtbTqyY5SBur
