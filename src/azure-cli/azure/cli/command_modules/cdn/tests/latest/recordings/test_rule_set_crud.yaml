--- conflicted
+++ resolved
@@ -13,11 +13,7 @@
       ParameterSetName:
       - -g --profile-name
       User-Agent:
-<<<<<<< HEAD
-      - AZURECLI/2.75.0 azsdk-python-core/1.31.0 Python/3.10.11 (Windows-10-10.0.26100-SP0)
-=======
-      - AZURECLI/2.75.0 azsdk-python-core/1.35.0 Python/3.12.10 (Windows-11-10.0.26100-SP0)
->>>>>>> 5c3cf2ff
+      - AZURECLI/2.75.0 azsdk-python-core/1.35.0 Python/3.12.10 (Windows-11-10.0.26100-SP0)
     method: GET
     uri: https://management.azure.com/subscriptions/00000000-0000-0000-0000-000000000000/resourceGroups/clitest.rg000001/providers/Microsoft.Cdn/profiles/profile000002/ruleSets?api-version=2025-06-01
   response:
@@ -34,11 +30,7 @@
       content-type:
       - application/json; charset=utf-8
       date:
-<<<<<<< HEAD
-      - Mon, 07 Jul 2025 02:36:16 GMT
-=======
       - Fri, 11 Jul 2025 07:26:23 GMT
->>>>>>> 5c3cf2ff
       expires:
       - '-1'
       pragma:
@@ -52,11 +44,7 @@
       x-ms-failure-cause:
       - gateway
       x-msedge-ref:
-<<<<<<< HEAD
-      - 'Ref A: 9E8879A730D0412593013136E270E608 Ref B: TYO201151003060 Ref C: 2025-07-07T02:36:15Z'
-=======
       - 'Ref A: 7B7EC800F9C8469786690BE2CC3EEE9D Ref B: SYD03EDGE1508 Ref C: 2025-07-11T07:26:22Z'
->>>>>>> 5c3cf2ff
     status:
       code: 404
       message: Not Found
@@ -74,13 +62,9 @@
       ParameterSetName:
       - -g --profile-name --sku
       User-Agent:
-<<<<<<< HEAD
-      - AZURECLI/2.75.0 azsdk-python-core/1.31.0 Python/3.10.11 (Windows-10-10.0.26100-SP0)
-=======
-      - AZURECLI/2.75.0 azsdk-python-core/1.35.0 Python/3.12.10 (Windows-11-10.0.26100-SP0)
->>>>>>> 5c3cf2ff
-    method: GET
-    uri: https://management.azure.com/subscriptions/00000000-0000-0000-0000-000000000000/resourcegroups/clitest.rg000001?api-version=2025-04-01
+      - AZURECLI/2.75.0 azsdk-python-core/1.35.0 Python/3.12.10 (Windows-11-10.0.26100-SP0)
+    method: GET
+    uri: https://management.azure.com/subscriptions/00000000-0000-0000-0000-000000000000/resourcegroups/clitest.rg000001?api-version=2024-11-01
   response:
     body:
       string: '{"id":"/subscriptions/00000000-0000-0000-0000-000000000000/resourceGroups/clitest.rg000001","name":"clitest.rg000001","type":"Microsoft.Resources/resourceGroups","location":"westus","tags":{"owner":"jingnanxu"},"properties":{"provisioningState":"Succeeded"}}'
@@ -92,29 +76,21 @@
       content-type:
       - application/json; charset=utf-8
       date:
-<<<<<<< HEAD
-      - Mon, 07 Jul 2025 02:36:15 GMT
-=======
       - Fri, 11 Jul 2025 07:26:23 GMT
->>>>>>> 5c3cf2ff
-      expires:
-      - '-1'
-      pragma:
-      - no-cache
-      strict-transport-security:
-      - max-age=31536000; includeSubDomains
-      x-cache:
-      - CONFIG_NOCACHE
-      x-content-type-options:
-      - nosniff
-      x-ms-ratelimit-remaining-subscription-global-reads:
-      - '3749'
-      x-msedge-ref:
-<<<<<<< HEAD
-      - 'Ref A: 70662C1B920B45BDB869EA58E76F598E Ref B: TYO201151005042 Ref C: 2025-07-07T02:36:16Z'
-=======
+      expires:
+      - '-1'
+      pragma:
+      - no-cache
+      strict-transport-security:
+      - max-age=31536000; includeSubDomains
+      x-cache:
+      - CONFIG_NOCACHE
+      x-content-type-options:
+      - nosniff
+      x-ms-ratelimit-remaining-subscription-global-reads:
+      - '16499'
+      x-msedge-ref:
       - 'Ref A: EE442AB48C324CB5A71CA46B5B5DF03B Ref B: SYD03EDGE1619 Ref C: 2025-07-11T07:26:23Z'
->>>>>>> 5c3cf2ff
     status:
       code: 200
       message: OK
@@ -136,26 +112,15 @@
       ParameterSetName:
       - -g --profile-name --sku
       User-Agent:
-<<<<<<< HEAD
-      - AZURECLI/2.75.0 azsdk-python-core/1.31.0 Python/3.10.11 (Windows-10-10.0.26100-SP0)
-=======
-      - AZURECLI/2.75.0 azsdk-python-core/1.35.0 Python/3.12.10 (Windows-11-10.0.26100-SP0)
->>>>>>> 5c3cf2ff
+      - AZURECLI/2.75.0 azsdk-python-core/1.35.0 Python/3.12.10 (Windows-11-10.0.26100-SP0)
     method: PUT
     uri: https://management.azure.com/subscriptions/00000000-0000-0000-0000-000000000000/resourceGroups/clitest.rg000001/providers/Microsoft.Cdn/profiles/profile000002?api-version=2025-06-01
   response:
     body:
-<<<<<<< HEAD
-      string: '{"id":"/subscriptions/00000000-0000-0000-0000-000000000000/resourcegroups/clitest.rg000001/providers/Microsoft.Cdn/profiles/profile000002","type":"Microsoft.Cdn/profiles","name":"profile000002","location":"Global","kind":"frontdoor","tags":{},"sku":{"name":"Standard_AzureFrontDoor"},"properties":{"originResponseTimeoutSeconds":30,"logScrubbing":null,"frontDoorId":"490297e8-56ac-4559-abce-aa73c43a37fb","extendedProperties":{},"resourceState":"Creating","provisioningState":"Creating"}}'
-    headers:
-      azure-asyncoperation:
-      - https://management.azure.com/subscriptions/00000000-0000-0000-0000-000000000000/resourcegroups/clitest.rg000001/providers/Microsoft.Cdn/operationresults/a5caaa9d-113d-4eeb-a97b-3a2ef9c3f548?api-version=2025-04-15&t=638874525798187116&c=MIIHpTCCBo2gAwIBAgITOgWXBJzHWActAOyA9gAEBZcEnDANBgkqhkiG9w0BAQsFADBEMRMwEQYKCZImiZPyLGQBGRYDR0JMMRMwEQYKCZImiZPyLGQBGRYDQU1FMRgwFgYDVQQDEw9BTUUgSU5GUkEgQ0EgMDEwHhcNMjUwNDE4MDkxNjUyWhcNMjUxMDE1MDkxNjUyWjBAMT4wPAYDVQQDEzVhc3luY29wZXJhdGlvbnNpZ25pbmdjZXJ0aWZpY2F0ZS5tYW5hZ2VtZW50LmF6dXJlLmNvbTCCASIwDQYJKoZIhvcNAQEBBQADggEPADCCAQoCggEBALJ4tFzYjQAGXlMN4RVSj_Zp98bnnigeY99sbhZrAOQOjxR_04cAp0TrBwLXaA2b6MkNp3EWrqmwj8LAHlmiUmx_C5YeMG8WQUVkZMbfJNmAjSKJvmH2VO_H9OVOiiWemCFWlBXZMT6O1LsK-KI4EQtlTwXEv4-zXiqUQqjqHZQX6IJGxxcuw3R6KS00hFc9B4Ve9K9uvRk3OzuC_2evEuKFQfmIkhFu9gMtFnEBgp0E5Srek5Sh6WRO2V6wjcdtrFJ2dMStIbypiaJysxjNaLwTxBjKAJiyxkrxbuS0IPj2v4oOwkFSl9khCWu-ivje49N19yGiq_5BL-QYySfUPF0CAwEAAaOCBJIwggSOMCcGCSsGAQQBgjcVCgQaMBgwCgYIKwYBBQUHAwEwCgYIKwYBBQUHAwIwPQYJKwYBBAGCNxUHBDAwLgYmKwYBBAGCNxUIhpDjDYTVtHiE8Ys-hZvdFs6dEoFghfmRS4WsmTQCAWQCAQcwggHaBggrBgEFBQcBAQSCAcwwggHIMGYGCCsGAQUFBzAChlpodHRwOi8vY3JsLm1pY3Jvc29mdC5jb20vcGtpaW5mcmEvQ2VydHMvQlkyUEtJSU5UQ0EwMS5BTUUuR0JMX0FNRSUyMElORlJBJTIwQ0ElMjAwMSg0KS5jcnQwVgYIKwYBBQUHMAKGSmh0dHA6Ly9jcmwxLmFtZS5nYmwvYWlhL0JZMlBLSUlOVENBMDEuQU1FLkdCTF9BTUUlMjBJTkZSQSUyMENBJTIwMDEoNCkuY3J0MFYGCCsGAQUFBzAChkpodHRwOi8vY3JsMi5hbWUuZ2JsL2FpYS9CWTJQS0lJTlRDQTAxLkFNRS5HQkxfQU1FJTIwSU5GUkElMjBDQSUyMDAxKDQpLmNydDBWBggrBgEFBQcwAoZKaHR0cDovL2NybDMuYW1lLmdibC9haWEvQlkyUEtJSU5UQ0EwMS5BTUUuR0JMX0FNRSUyMElORlJBJTIwQ0ElMjAwMSg0KS5jcnQwVgYIKwYBBQUHMAKGSmh0dHA6Ly9jcmw0LmFtZS5nYmwvYWlhL0JZMlBLSUlOVENBMDEuQU1FLkdCTF9BTUUlMjBJTkZSQSUyMENBJTIwMDEoNCkuY3J0MB0GA1UdDgQWBBQpIRfJ6SPCR16Dy9sN1AQtQKjWNDAOBgNVHQ8BAf8EBAMCBaAwggE1BgNVHR8EggEsMIIBKDCCASSgggEgoIIBHIZCaHR0cDovL2NybC5taWNyb3NvZnQuY29tL3BraWluZnJhL0NSTC9BTUUlMjBJTkZSQSUyMENBJTIwMDEoNCkuY3JshjRodHRwOi8vY3JsMS5hbWUuZ2JsL2NybC9BTUUlMjBJTkZSQSUyMENBJTIwMDEoNCkuY3JshjRodHRwOi8vY3JsMi5hbWUuZ2JsL2NybC9BTUUlMjBJTkZSQSUyMENBJTIwMDEoNCkuY3JshjRodHRwOi8vY3JsMy5hbWUuZ2JsL2NybC9BTUUlMjBJTkZSQSUyMENBJTIwMDEoNCkuY3JshjRodHRwOi8vY3JsNC5hbWUuZ2JsL2NybC9BTUUlMjBJTkZSQSUyMENBJTIwMDEoNCkuY3JsMIGdBgNVHSAEgZUwgZIwDAYKKwYBBAGCN3sBATBmBgorBgEEAYI3ewICMFgwVgYIKwYBBQUHAgIwSh5IADMAMwBlADAAMQA5ADIAMQAtADQAZAA2ADQALQA0AGYAOABjAC0AYQAwADUANQAtADUAYgBkAGEAZgBmAGQANQBlADMAMwBkMAwGCisGAQQBgjd7AwIwDAYKKwYBBAGCN3sEAjAfBgNVHSMEGDAWgBTl2Ztn_PjsurvwwKidileIud8-YzAdBgNVHSUEFjAUBggrBgEFBQcDAQYIKwYBBQUHAwIwDQYJKoZIhvcNAQELBQADggEBACBpx57mqT5wt5VuFMhMv-QcXTs5QrWkz021CcXp44eWUSJBLP35O0JDRyA13V3zowD9Dkl6HKRosiwIhfUwb1VWxMZt1K97bfrlhekU_IFyRNImksBTl4Hg5mL7M4PQvDu_hNxb1NW9JnL8B4LEl-FVcKtOFC8R2wp_2vglSGujfVsEzQMXxCECc_j-T0saauGgdaItgRGQ-1JrKdhZ1FvHWU2eeab0zXatBPn7nyaNmU7DK2icP38PQp3g8yPPlpv1joUzz1GMBJXhtHRWCv93tVfT5q9DZQ-_S2H_1Y2raeucg8kUfGEvVuQ27w1bGi2QRDLtEtuNHgzpR3RB7os&s=NpT8O-bHzDiWMz3LJzE3pJGTIQWupaOdlwmFY1p4pzGSoni8xMY0GVKybRqsZKQDQaJpf5Oi83m8_GarZB1EuaaHJImUjUD30mYcx-iOJd1CqvsGoWwuZGg6EEzwoWpO_du8QygAmQZfIAysJ9AEKQSBZcZ02aHmHCGN37aWM3zUb8MLoxRjZj4OP6KjqXlc9wGE7tfiVgQb5-YQamCv_WNnq-q_TEcolMKixbTRuY3jd4GXlc6ddTV1d4bhWGu3YENCkpOx0KssU97eO_WIYu48htp6U7ST_52z9pWv3TxJcAcsi6ytKFBAQe9hI1UDta1JtNsFdGtx6Sr9t4Cqjg&h=v2lg94byLRkqhZ9NzTrkTLui2bXFsWi8u5xAlkJT22k
-=======
       string: '{"id":"/subscriptions/00000000-0000-0000-0000-000000000000/resourcegroups/clitest.rg000001/providers/Microsoft.Cdn/profiles/profile000002","type":"Microsoft.Cdn/profiles","name":"profile000002","location":"Global","kind":"frontdoor","tags":{},"sku":{"name":"Standard_AzureFrontDoor"},"properties":{"originResponseTimeoutSeconds":30,"logScrubbing":null,"frontDoorId":"ce90af6a-448a-4fe3-b787-614ec64c4720","extendedProperties":{},"resourceState":"Creating","provisioningState":"Creating"}}'
     headers:
       azure-asyncoperation:
       - https://management.azure.com/subscriptions/00000000-0000-0000-0000-000000000000/resourcegroups/clitest.rg000001/providers/Microsoft.Cdn/operationresults/b913c3aa-8cf8-4642-a72f-5384cb977dfe?api-version=2025-06-01&t=638878155882634720&c=MIIHpTCCBo2gAwIBAgITfwV1XFBM14xxqYIqEgAEBXVcUDANBgkqhkiG9w0BAQsFADBEMRMwEQYKCZImiZPyLGQBGRYDR0JMMRMwEQYKCZImiZPyLGQBGRYDQU1FMRgwFgYDVQQDEw9BTUUgSW5mcmEgQ0EgMDIwHhcNMjUwNDIwMTQ1OTM3WhcNMjUxMDE3MTQ1OTM3WjBAMT4wPAYDVQQDEzVhc3luY29wZXJhdGlvbnNpZ25pbmdjZXJ0aWZpY2F0ZS5tYW5hZ2VtZW50LmF6dXJlLmNvbTCCASIwDQYJKoZIhvcNAQEBBQADggEPADCCAQoCggEBANlxIFJqNN_OufUB10c86078n914r2WPITqQ7XIuNjZ3kKFyJfNTPH9FCgXYcFiZyl31-F519KwpAfPU6ZaDGIAFAGVh7uwm0NddEAeZQMryzM0oLIhpawnErtAgi6xebrBkm0o-m6f_MCJGLUai_vdl1aFF-tvHldU0S1BX9f1UEIxoQxYWtSOf1UldgltKscFsAHqF-g4qmkAIrV0Ox5br72D_Xh88YTwytDn9B_8bZDAEXu__M70zYUYp_rtk4Xh0DblPC3f_ygvya4-UPS0051jbJELzA01aKbASDBa1KuzLpbmuK1NeDS-BkZ703MlU9CqT5v5GQL801MWZ85UCAwEAAaOCBJIwggSOMCcGCSsGAQQBgjcVCgQaMBgwCgYIKwYBBQUHAwEwCgYIKwYBBQUHAwIwPQYJKwYBBAGCNxUHBDAwLgYmKwYBBAGCNxUIhpDjDYTVtHiE8Ys-hZvdFs6dEoFghfmRS4WsmTQCAWQCAQcwggHaBggrBgEFBQcBAQSCAcwwggHIMGYGCCsGAQUFBzAChlpodHRwOi8vY3JsLm1pY3Jvc29mdC5jb20vcGtpaW5mcmEvQ2VydHMvQkwyUEtJSU5UQ0EwMS5BTUUuR0JMX0FNRSUyMEluZnJhJTIwQ0ElMjAwMig0KS5jcnQwVgYIKwYBBQUHMAKGSmh0dHA6Ly9jcmwxLmFtZS5nYmwvYWlhL0JMMlBLSUlOVENBMDEuQU1FLkdCTF9BTUUlMjBJbmZyYSUyMENBJTIwMDIoNCkuY3J0MFYGCCsGAQUFBzAChkpodHRwOi8vY3JsMi5hbWUuZ2JsL2FpYS9CTDJQS0lJTlRDQTAxLkFNRS5HQkxfQU1FJTIwSW5mcmElMjBDQSUyMDAyKDQpLmNydDBWBggrBgEFBQcwAoZKaHR0cDovL2NybDMuYW1lLmdibC9haWEvQkwyUEtJSU5UQ0EwMS5BTUUuR0JMX0FNRSUyMEluZnJhJTIwQ0ElMjAwMig0KS5jcnQwVgYIKwYBBQUHMAKGSmh0dHA6Ly9jcmw0LmFtZS5nYmwvYWlhL0JMMlBLSUlOVENBMDEuQU1FLkdCTF9BTUUlMjBJbmZyYSUyMENBJTIwMDIoNCkuY3J0MB0GA1UdDgQWBBQeorhOSJxew_PgXhQhp2jF5vagozAOBgNVHQ8BAf8EBAMCBaAwggE1BgNVHR8EggEsMIIBKDCCASSgggEgoIIBHIZCaHR0cDovL2NybC5taWNyb3NvZnQuY29tL3BraWluZnJhL0NSTC9BTUUlMjBJbmZyYSUyMENBJTIwMDIoNCkuY3JshjRodHRwOi8vY3JsMS5hbWUuZ2JsL2NybC9BTUUlMjBJbmZyYSUyMENBJTIwMDIoNCkuY3JshjRodHRwOi8vY3JsMi5hbWUuZ2JsL2NybC9BTUUlMjBJbmZyYSUyMENBJTIwMDIoNCkuY3JshjRodHRwOi8vY3JsMy5hbWUuZ2JsL2NybC9BTUUlMjBJbmZyYSUyMENBJTIwMDIoNCkuY3JshjRodHRwOi8vY3JsNC5hbWUuZ2JsL2NybC9BTUUlMjBJbmZyYSUyMENBJTIwMDIoNCkuY3JsMIGdBgNVHSAEgZUwgZIwDAYKKwYBBAGCN3sBATBmBgorBgEEAYI3ewICMFgwVgYIKwYBBQUHAgIwSh5IADMAMwBlADAAMQA5ADIAMQAtADQAZAA2ADQALQA0AGYAOABjAC0AYQAwADUANQAtADUAYgBkAGEAZgBmAGQANQBlADMAMwBkMAwGCisGAQQBgjd7AwIwDAYKKwYBBAGCN3sEAjAfBgNVHSMEGDAWgBSuecJrXSWIEwb2BwnDl3x7l48dVTAdBgNVHSUEFjAUBggrBgEFBQcDAQYIKwYBBQUHAwIwDQYJKoZIhvcNAQELBQADggEBAAbqu_D90nsX9dNeMEROR-3mF-w5R8A8iq4ZfHbQbtBrIGJnQoGhHpbItIox0cOCH9GhDmvlEesTxLvmiLl3pdRs70eK90tbUxYsQDNN4tsfl3m3B_-Jk0Z12D2-vckHNA6jB1q620KCtft5LW2gLJmS80-AhisqwYMsx6N_aw69y5XNbtBDVyAgCI7zlxtLRZmQtkrE1rPDjvXy6aC6UgdnWx__LK9KqedcOuXWaQ_xJ9LaUUb2wC39Orm3cmx_Hrt72kMh9ebwnnoaRZNa31wA6zJerb5-oruoIMyiHfTTykazrioLX6feYqUmMI6CpAN_nGyQAlSg5uO8pYDiaCc&s=o6fLluIvlCX2w04FElyUnai370TKR22sb3Iu6Nzd9UouH4t0uxW7Fmg8HvRklYIfi6-FFYb7ifeOb8pKgg4mdcTejCqmkxr68lgsGb2fBJP09qusGxr7gU0QrIes7IPmwjA2kHrn40hyTyJI_aX_WaiDDi7k5ugBfb35V_bkGc4AECKNTbvuPnCWTE6EpArtv3wuHUqvHRg2LDsgQy-deMk-QKESQnj01wl1zSb0ElzrUvnj3SWa9uNbwPxSzL1erDCdcJybP7cxTqDUBSj7tUG5AaB7_F224lXprAUDBYfiU5sNmKEuqnBrsdrZDOVux5rGeNmG9bWuqvWLEQfywQ&h=Mq4GpV-el7M0-g3I9JTuqxMcFZ0tPH5hfD7X_9IUeUI
->>>>>>> 5c3cf2ff
       cache-control:
       - no-cache
       content-length:
@@ -163,35 +128,23 @@
       content-type:
       - application/json; charset=utf-8
       date:
-<<<<<<< HEAD
-      - Mon, 07 Jul 2025 02:36:19 GMT
-=======
       - Fri, 11 Jul 2025 07:26:27 GMT
->>>>>>> 5c3cf2ff
-      expires:
-      - '-1'
-      pragma:
-      - no-cache
-      strict-transport-security:
-      - max-age=31536000; includeSubDomains
-      x-cache:
-      - CONFIG_NOCACHE
-      x-content-type-options:
-      - nosniff
-      x-ms-operation-identifier:
-<<<<<<< HEAD
-      - tenantId=213e87ed-8e08-4eb4-a63c-c073058f7b00,objectId=5c08bcb5-6bd6-45f5-b8be-e844d7d448d9/japaneast/4d3f7ede-eb3f-4609-9fe9-d8b9fdf89ae8
-      x-ms-ratelimit-remaining-subscription-resource-requests:
-      - '199'
-      x-msedge-ref:
-      - 'Ref A: D3BC627B509C4907ACC588ACD2BAFBAE Ref B: TYO201100114045 Ref C: 2025-07-07T02:36:17Z'
-=======
+      expires:
+      - '-1'
+      pragma:
+      - no-cache
+      strict-transport-security:
+      - max-age=31536000; includeSubDomains
+      x-cache:
+      - CONFIG_NOCACHE
+      x-content-type-options:
+      - nosniff
+      x-ms-operation-identifier:
       - tenantId=72f988bf-86f1-41af-91ab-2d7cd011db47,objectId=2e396a67-4dc1-43ae-afcc-c6747d291866/australiaeast/2d820905-4193-42ea-aa66-23307f249097
       x-ms-ratelimit-remaining-subscription-resource-requests:
       - '199'
       x-msedge-ref:
       - 'Ref A: F77C15F4EB7E49DF81459806190E9CBD Ref B: SYD03EDGE2015 Ref C: 2025-07-11T07:26:24Z'
->>>>>>> 5c3cf2ff
     status:
       code: 201
       message: Created
@@ -209,15 +162,9 @@
       ParameterSetName:
       - -g --profile-name --sku
       User-Agent:
-<<<<<<< HEAD
-      - AZURECLI/2.75.0 azsdk-python-core/1.31.0 Python/3.10.11 (Windows-10-10.0.26100-SP0)
-    method: GET
-    uri: https://management.azure.com/subscriptions/00000000-0000-0000-0000-000000000000/resourcegroups/clitest.rg000001/providers/Microsoft.Cdn/operationresults/a5caaa9d-113d-4eeb-a97b-3a2ef9c3f548?api-version=2025-04-15&t=638874525798187116&c=MIIHpTCCBo2gAwIBAgITOgWXBJzHWActAOyA9gAEBZcEnDANBgkqhkiG9w0BAQsFADBEMRMwEQYKCZImiZPyLGQBGRYDR0JMMRMwEQYKCZImiZPyLGQBGRYDQU1FMRgwFgYDVQQDEw9BTUUgSU5GUkEgQ0EgMDEwHhcNMjUwNDE4MDkxNjUyWhcNMjUxMDE1MDkxNjUyWjBAMT4wPAYDVQQDEzVhc3luY29wZXJhdGlvbnNpZ25pbmdjZXJ0aWZpY2F0ZS5tYW5hZ2VtZW50LmF6dXJlLmNvbTCCASIwDQYJKoZIhvcNAQEBBQADggEPADCCAQoCggEBALJ4tFzYjQAGXlMN4RVSj_Zp98bnnigeY99sbhZrAOQOjxR_04cAp0TrBwLXaA2b6MkNp3EWrqmwj8LAHlmiUmx_C5YeMG8WQUVkZMbfJNmAjSKJvmH2VO_H9OVOiiWemCFWlBXZMT6O1LsK-KI4EQtlTwXEv4-zXiqUQqjqHZQX6IJGxxcuw3R6KS00hFc9B4Ve9K9uvRk3OzuC_2evEuKFQfmIkhFu9gMtFnEBgp0E5Srek5Sh6WRO2V6wjcdtrFJ2dMStIbypiaJysxjNaLwTxBjKAJiyxkrxbuS0IPj2v4oOwkFSl9khCWu-ivje49N19yGiq_5BL-QYySfUPF0CAwEAAaOCBJIwggSOMCcGCSsGAQQBgjcVCgQaMBgwCgYIKwYBBQUHAwEwCgYIKwYBBQUHAwIwPQYJKwYBBAGCNxUHBDAwLgYmKwYBBAGCNxUIhpDjDYTVtHiE8Ys-hZvdFs6dEoFghfmRS4WsmTQCAWQCAQcwggHaBggrBgEFBQcBAQSCAcwwggHIMGYGCCsGAQUFBzAChlpodHRwOi8vY3JsLm1pY3Jvc29mdC5jb20vcGtpaW5mcmEvQ2VydHMvQlkyUEtJSU5UQ0EwMS5BTUUuR0JMX0FNRSUyMElORlJBJTIwQ0ElMjAwMSg0KS5jcnQwVgYIKwYBBQUHMAKGSmh0dHA6Ly9jcmwxLmFtZS5nYmwvYWlhL0JZMlBLSUlOVENBMDEuQU1FLkdCTF9BTUUlMjBJTkZSQSUyMENBJTIwMDEoNCkuY3J0MFYGCCsGAQUFBzAChkpodHRwOi8vY3JsMi5hbWUuZ2JsL2FpYS9CWTJQS0lJTlRDQTAxLkFNRS5HQkxfQU1FJTIwSU5GUkElMjBDQSUyMDAxKDQpLmNydDBWBggrBgEFBQcwAoZKaHR0cDovL2NybDMuYW1lLmdibC9haWEvQlkyUEtJSU5UQ0EwMS5BTUUuR0JMX0FNRSUyMElORlJBJTIwQ0ElMjAwMSg0KS5jcnQwVgYIKwYBBQUHMAKGSmh0dHA6Ly9jcmw0LmFtZS5nYmwvYWlhL0JZMlBLSUlOVENBMDEuQU1FLkdCTF9BTUUlMjBJTkZSQSUyMENBJTIwMDEoNCkuY3J0MB0GA1UdDgQWBBQpIRfJ6SPCR16Dy9sN1AQtQKjWNDAOBgNVHQ8BAf8EBAMCBaAwggE1BgNVHR8EggEsMIIBKDCCASSgggEgoIIBHIZCaHR0cDovL2NybC5taWNyb3NvZnQuY29tL3BraWluZnJhL0NSTC9BTUUlMjBJTkZSQSUyMENBJTIwMDEoNCkuY3JshjRodHRwOi8vY3JsMS5hbWUuZ2JsL2NybC9BTUUlMjBJTkZSQSUyMENBJTIwMDEoNCkuY3JshjRodHRwOi8vY3JsMi5hbWUuZ2JsL2NybC9BTUUlMjBJTkZSQSUyMENBJTIwMDEoNCkuY3JshjRodHRwOi8vY3JsMy5hbWUuZ2JsL2NybC9BTUUlMjBJTkZSQSUyMENBJTIwMDEoNCkuY3JshjRodHRwOi8vY3JsNC5hbWUuZ2JsL2NybC9BTUUlMjBJTkZSQSUyMENBJTIwMDEoNCkuY3JsMIGdBgNVHSAEgZUwgZIwDAYKKwYBBAGCN3sBATBmBgorBgEEAYI3ewICMFgwVgYIKwYBBQUHAgIwSh5IADMAMwBlADAAMQA5ADIAMQAtADQAZAA2ADQALQA0AGYAOABjAC0AYQAwADUANQAtADUAYgBkAGEAZgBmAGQANQBlADMAMwBkMAwGCisGAQQBgjd7AwIwDAYKKwYBBAGCN3sEAjAfBgNVHSMEGDAWgBTl2Ztn_PjsurvwwKidileIud8-YzAdBgNVHSUEFjAUBggrBgEFBQcDAQYIKwYBBQUHAwIwDQYJKoZIhvcNAQELBQADggEBACBpx57mqT5wt5VuFMhMv-QcXTs5QrWkz021CcXp44eWUSJBLP35O0JDRyA13V3zowD9Dkl6HKRosiwIhfUwb1VWxMZt1K97bfrlhekU_IFyRNImksBTl4Hg5mL7M4PQvDu_hNxb1NW9JnL8B4LEl-FVcKtOFC8R2wp_2vglSGujfVsEzQMXxCECc_j-T0saauGgdaItgRGQ-1JrKdhZ1FvHWU2eeab0zXatBPn7nyaNmU7DK2icP38PQp3g8yPPlpv1joUzz1GMBJXhtHRWCv93tVfT5q9DZQ-_S2H_1Y2raeucg8kUfGEvVuQ27w1bGi2QRDLtEtuNHgzpR3RB7os&s=NpT8O-bHzDiWMz3LJzE3pJGTIQWupaOdlwmFY1p4pzGSoni8xMY0GVKybRqsZKQDQaJpf5Oi83m8_GarZB1EuaaHJImUjUD30mYcx-iOJd1CqvsGoWwuZGg6EEzwoWpO_du8QygAmQZfIAysJ9AEKQSBZcZ02aHmHCGN37aWM3zUb8MLoxRjZj4OP6KjqXlc9wGE7tfiVgQb5-YQamCv_WNnq-q_TEcolMKixbTRuY3jd4GXlc6ddTV1d4bhWGu3YENCkpOx0KssU97eO_WIYu48htp6U7ST_52z9pWv3TxJcAcsi6ytKFBAQe9hI1UDta1JtNsFdGtx6Sr9t4Cqjg&h=v2lg94byLRkqhZ9NzTrkTLui2bXFsWi8u5xAlkJT22k
-=======
       - AZURECLI/2.75.0 azsdk-python-core/1.35.0 Python/3.12.10 (Windows-11-10.0.26100-SP0)
     method: GET
     uri: https://management.azure.com/subscriptions/00000000-0000-0000-0000-000000000000/resourcegroups/clitest.rg000001/providers/Microsoft.Cdn/operationresults/b913c3aa-8cf8-4642-a72f-5384cb977dfe?api-version=2025-06-01&t=638878155882634720&c=MIIHpTCCBo2gAwIBAgITfwV1XFBM14xxqYIqEgAEBXVcUDANBgkqhkiG9w0BAQsFADBEMRMwEQYKCZImiZPyLGQBGRYDR0JMMRMwEQYKCZImiZPyLGQBGRYDQU1FMRgwFgYDVQQDEw9BTUUgSW5mcmEgQ0EgMDIwHhcNMjUwNDIwMTQ1OTM3WhcNMjUxMDE3MTQ1OTM3WjBAMT4wPAYDVQQDEzVhc3luY29wZXJhdGlvbnNpZ25pbmdjZXJ0aWZpY2F0ZS5tYW5hZ2VtZW50LmF6dXJlLmNvbTCCASIwDQYJKoZIhvcNAQEBBQADggEPADCCAQoCggEBANlxIFJqNN_OufUB10c86078n914r2WPITqQ7XIuNjZ3kKFyJfNTPH9FCgXYcFiZyl31-F519KwpAfPU6ZaDGIAFAGVh7uwm0NddEAeZQMryzM0oLIhpawnErtAgi6xebrBkm0o-m6f_MCJGLUai_vdl1aFF-tvHldU0S1BX9f1UEIxoQxYWtSOf1UldgltKscFsAHqF-g4qmkAIrV0Ox5br72D_Xh88YTwytDn9B_8bZDAEXu__M70zYUYp_rtk4Xh0DblPC3f_ygvya4-UPS0051jbJELzA01aKbASDBa1KuzLpbmuK1NeDS-BkZ703MlU9CqT5v5GQL801MWZ85UCAwEAAaOCBJIwggSOMCcGCSsGAQQBgjcVCgQaMBgwCgYIKwYBBQUHAwEwCgYIKwYBBQUHAwIwPQYJKwYBBAGCNxUHBDAwLgYmKwYBBAGCNxUIhpDjDYTVtHiE8Ys-hZvdFs6dEoFghfmRS4WsmTQCAWQCAQcwggHaBggrBgEFBQcBAQSCAcwwggHIMGYGCCsGAQUFBzAChlpodHRwOi8vY3JsLm1pY3Jvc29mdC5jb20vcGtpaW5mcmEvQ2VydHMvQkwyUEtJSU5UQ0EwMS5BTUUuR0JMX0FNRSUyMEluZnJhJTIwQ0ElMjAwMig0KS5jcnQwVgYIKwYBBQUHMAKGSmh0dHA6Ly9jcmwxLmFtZS5nYmwvYWlhL0JMMlBLSUlOVENBMDEuQU1FLkdCTF9BTUUlMjBJbmZyYSUyMENBJTIwMDIoNCkuY3J0MFYGCCsGAQUFBzAChkpodHRwOi8vY3JsMi5hbWUuZ2JsL2FpYS9CTDJQS0lJTlRDQTAxLkFNRS5HQkxfQU1FJTIwSW5mcmElMjBDQSUyMDAyKDQpLmNydDBWBggrBgEFBQcwAoZKaHR0cDovL2NybDMuYW1lLmdibC9haWEvQkwyUEtJSU5UQ0EwMS5BTUUuR0JMX0FNRSUyMEluZnJhJTIwQ0ElMjAwMig0KS5jcnQwVgYIKwYBBQUHMAKGSmh0dHA6Ly9jcmw0LmFtZS5nYmwvYWlhL0JMMlBLSUlOVENBMDEuQU1FLkdCTF9BTUUlMjBJbmZyYSUyMENBJTIwMDIoNCkuY3J0MB0GA1UdDgQWBBQeorhOSJxew_PgXhQhp2jF5vagozAOBgNVHQ8BAf8EBAMCBaAwggE1BgNVHR8EggEsMIIBKDCCASSgggEgoIIBHIZCaHR0cDovL2NybC5taWNyb3NvZnQuY29tL3BraWluZnJhL0NSTC9BTUUlMjBJbmZyYSUyMENBJTIwMDIoNCkuY3JshjRodHRwOi8vY3JsMS5hbWUuZ2JsL2NybC9BTUUlMjBJbmZyYSUyMENBJTIwMDIoNCkuY3JshjRodHRwOi8vY3JsMi5hbWUuZ2JsL2NybC9BTUUlMjBJbmZyYSUyMENBJTIwMDIoNCkuY3JshjRodHRwOi8vY3JsMy5hbWUuZ2JsL2NybC9BTUUlMjBJbmZyYSUyMENBJTIwMDIoNCkuY3JshjRodHRwOi8vY3JsNC5hbWUuZ2JsL2NybC9BTUUlMjBJbmZyYSUyMENBJTIwMDIoNCkuY3JsMIGdBgNVHSAEgZUwgZIwDAYKKwYBBAGCN3sBATBmBgorBgEEAYI3ewICMFgwVgYIKwYBBQUHAgIwSh5IADMAMwBlADAAMQA5ADIAMQAtADQAZAA2ADQALQA0AGYAOABjAC0AYQAwADUANQAtADUAYgBkAGEAZgBmAGQANQBlADMAMwBkMAwGCisGAQQBgjd7AwIwDAYKKwYBBAGCN3sEAjAfBgNVHSMEGDAWgBSuecJrXSWIEwb2BwnDl3x7l48dVTAdBgNVHSUEFjAUBggrBgEFBQcDAQYIKwYBBQUHAwIwDQYJKoZIhvcNAQELBQADggEBAAbqu_D90nsX9dNeMEROR-3mF-w5R8A8iq4ZfHbQbtBrIGJnQoGhHpbItIox0cOCH9GhDmvlEesTxLvmiLl3pdRs70eK90tbUxYsQDNN4tsfl3m3B_-Jk0Z12D2-vckHNA6jB1q620KCtft5LW2gLJmS80-AhisqwYMsx6N_aw69y5XNbtBDVyAgCI7zlxtLRZmQtkrE1rPDjvXy6aC6UgdnWx__LK9KqedcOuXWaQ_xJ9LaUUb2wC39Orm3cmx_Hrt72kMh9ebwnnoaRZNa31wA6zJerb5-oruoIMyiHfTTykazrioLX6feYqUmMI6CpAN_nGyQAlSg5uO8pYDiaCc&s=o6fLluIvlCX2w04FElyUnai370TKR22sb3Iu6Nzd9UouH4t0uxW7Fmg8HvRklYIfi6-FFYb7ifeOb8pKgg4mdcTejCqmkxr68lgsGb2fBJP09qusGxr7gU0QrIes7IPmwjA2kHrn40hyTyJI_aX_WaiDDi7k5ugBfb35V_bkGc4AECKNTbvuPnCWTE6EpArtv3wuHUqvHRg2LDsgQy-deMk-QKESQnj01wl1zSb0ElzrUvnj3SWa9uNbwPxSzL1erDCdcJybP7cxTqDUBSj7tUG5AaB7_F224lXprAUDBYfiU5sNmKEuqnBrsdrZDOVux5rGeNmG9bWuqvWLEQfywQ&h=Mq4GpV-el7M0-g3I9JTuqxMcFZ0tPH5hfD7X_9IUeUI
->>>>>>> 5c3cf2ff
   response:
     body:
       string: '{"status":"InProgress","error":{"code":"None","message":null}}'
@@ -229,35 +176,23 @@
       content-type:
       - application/json; charset=utf-8
       date:
-<<<<<<< HEAD
-      - Mon, 07 Jul 2025 02:36:20 GMT
-=======
       - Fri, 11 Jul 2025 07:26:28 GMT
->>>>>>> 5c3cf2ff
-      expires:
-      - '-1'
-      pragma:
-      - no-cache
-      strict-transport-security:
-      - max-age=31536000; includeSubDomains
-      x-cache:
-      - CONFIG_NOCACHE
-      x-content-type-options:
-      - nosniff
-      x-ms-operation-identifier:
-<<<<<<< HEAD
-      - tenantId=213e87ed-8e08-4eb4-a63c-c073058f7b00,objectId=5c08bcb5-6bd6-45f5-b8be-e844d7d448d9/japaneast/93362e6a-8487-4807-a30b-13cc1312939e
-=======
+      expires:
+      - '-1'
+      pragma:
+      - no-cache
+      strict-transport-security:
+      - max-age=31536000; includeSubDomains
+      x-cache:
+      - CONFIG_NOCACHE
+      x-content-type-options:
+      - nosniff
+      x-ms-operation-identifier:
       - tenantId=72f988bf-86f1-41af-91ab-2d7cd011db47,objectId=2e396a67-4dc1-43ae-afcc-c6747d291866/australiacentral/b925571a-23d8-451f-b468-9b6650cd0a65
->>>>>>> 5c3cf2ff
-      x-ms-ratelimit-remaining-subscription-global-reads:
-      - '3749'
-      x-msedge-ref:
-<<<<<<< HEAD
-      - 'Ref A: 8BFCAFD8B5D248579D6A99F54E484E3E Ref B: TYO201100116051 Ref C: 2025-07-07T02:36:20Z'
-=======
+      x-ms-ratelimit-remaining-subscription-global-reads:
+      - '16499'
+      x-msedge-ref:
       - 'Ref A: 289E7D7EACD2427DAD1769A0D79C2BFA Ref B: SYD03EDGE2113 Ref C: 2025-07-11T07:26:28Z'
->>>>>>> 5c3cf2ff
     status:
       code: 200
       message: OK
@@ -275,15 +210,9 @@
       ParameterSetName:
       - -g --profile-name --sku
       User-Agent:
-<<<<<<< HEAD
-      - AZURECLI/2.75.0 azsdk-python-core/1.31.0 Python/3.10.11 (Windows-10-10.0.26100-SP0)
-    method: GET
-    uri: https://management.azure.com/subscriptions/00000000-0000-0000-0000-000000000000/resourcegroups/clitest.rg000001/providers/Microsoft.Cdn/operationresults/a5caaa9d-113d-4eeb-a97b-3a2ef9c3f548?api-version=2025-04-15&t=638874525798187116&c=MIIHpTCCBo2gAwIBAgITOgWXBJzHWActAOyA9gAEBZcEnDANBgkqhkiG9w0BAQsFADBEMRMwEQYKCZImiZPyLGQBGRYDR0JMMRMwEQYKCZImiZPyLGQBGRYDQU1FMRgwFgYDVQQDEw9BTUUgSU5GUkEgQ0EgMDEwHhcNMjUwNDE4MDkxNjUyWhcNMjUxMDE1MDkxNjUyWjBAMT4wPAYDVQQDEzVhc3luY29wZXJhdGlvbnNpZ25pbmdjZXJ0aWZpY2F0ZS5tYW5hZ2VtZW50LmF6dXJlLmNvbTCCASIwDQYJKoZIhvcNAQEBBQADggEPADCCAQoCggEBALJ4tFzYjQAGXlMN4RVSj_Zp98bnnigeY99sbhZrAOQOjxR_04cAp0TrBwLXaA2b6MkNp3EWrqmwj8LAHlmiUmx_C5YeMG8WQUVkZMbfJNmAjSKJvmH2VO_H9OVOiiWemCFWlBXZMT6O1LsK-KI4EQtlTwXEv4-zXiqUQqjqHZQX6IJGxxcuw3R6KS00hFc9B4Ve9K9uvRk3OzuC_2evEuKFQfmIkhFu9gMtFnEBgp0E5Srek5Sh6WRO2V6wjcdtrFJ2dMStIbypiaJysxjNaLwTxBjKAJiyxkrxbuS0IPj2v4oOwkFSl9khCWu-ivje49N19yGiq_5BL-QYySfUPF0CAwEAAaOCBJIwggSOMCcGCSsGAQQBgjcVCgQaMBgwCgYIKwYBBQUHAwEwCgYIKwYBBQUHAwIwPQYJKwYBBAGCNxUHBDAwLgYmKwYBBAGCNxUIhpDjDYTVtHiE8Ys-hZvdFs6dEoFghfmRS4WsmTQCAWQCAQcwggHaBggrBgEFBQcBAQSCAcwwggHIMGYGCCsGAQUFBzAChlpodHRwOi8vY3JsLm1pY3Jvc29mdC5jb20vcGtpaW5mcmEvQ2VydHMvQlkyUEtJSU5UQ0EwMS5BTUUuR0JMX0FNRSUyMElORlJBJTIwQ0ElMjAwMSg0KS5jcnQwVgYIKwYBBQUHMAKGSmh0dHA6Ly9jcmwxLmFtZS5nYmwvYWlhL0JZMlBLSUlOVENBMDEuQU1FLkdCTF9BTUUlMjBJTkZSQSUyMENBJTIwMDEoNCkuY3J0MFYGCCsGAQUFBzAChkpodHRwOi8vY3JsMi5hbWUuZ2JsL2FpYS9CWTJQS0lJTlRDQTAxLkFNRS5HQkxfQU1FJTIwSU5GUkElMjBDQSUyMDAxKDQpLmNydDBWBggrBgEFBQcwAoZKaHR0cDovL2NybDMuYW1lLmdibC9haWEvQlkyUEtJSU5UQ0EwMS5BTUUuR0JMX0FNRSUyMElORlJBJTIwQ0ElMjAwMSg0KS5jcnQwVgYIKwYBBQUHMAKGSmh0dHA6Ly9jcmw0LmFtZS5nYmwvYWlhL0JZMlBLSUlOVENBMDEuQU1FLkdCTF9BTUUlMjBJTkZSQSUyMENBJTIwMDEoNCkuY3J0MB0GA1UdDgQWBBQpIRfJ6SPCR16Dy9sN1AQtQKjWNDAOBgNVHQ8BAf8EBAMCBaAwggE1BgNVHR8EggEsMIIBKDCCASSgggEgoIIBHIZCaHR0cDovL2NybC5taWNyb3NvZnQuY29tL3BraWluZnJhL0NSTC9BTUUlMjBJTkZSQSUyMENBJTIwMDEoNCkuY3JshjRodHRwOi8vY3JsMS5hbWUuZ2JsL2NybC9BTUUlMjBJTkZSQSUyMENBJTIwMDEoNCkuY3JshjRodHRwOi8vY3JsMi5hbWUuZ2JsL2NybC9BTUUlMjBJTkZSQSUyMENBJTIwMDEoNCkuY3JshjRodHRwOi8vY3JsMy5hbWUuZ2JsL2NybC9BTUUlMjBJTkZSQSUyMENBJTIwMDEoNCkuY3JshjRodHRwOi8vY3JsNC5hbWUuZ2JsL2NybC9BTUUlMjBJTkZSQSUyMENBJTIwMDEoNCkuY3JsMIGdBgNVHSAEgZUwgZIwDAYKKwYBBAGCN3sBATBmBgorBgEEAYI3ewICMFgwVgYIKwYBBQUHAgIwSh5IADMAMwBlADAAMQA5ADIAMQAtADQAZAA2ADQALQA0AGYAOABjAC0AYQAwADUANQAtADUAYgBkAGEAZgBmAGQANQBlADMAMwBkMAwGCisGAQQBgjd7AwIwDAYKKwYBBAGCN3sEAjAfBgNVHSMEGDAWgBTl2Ztn_PjsurvwwKidileIud8-YzAdBgNVHSUEFjAUBggrBgEFBQcDAQYIKwYBBQUHAwIwDQYJKoZIhvcNAQELBQADggEBACBpx57mqT5wt5VuFMhMv-QcXTs5QrWkz021CcXp44eWUSJBLP35O0JDRyA13V3zowD9Dkl6HKRosiwIhfUwb1VWxMZt1K97bfrlhekU_IFyRNImksBTl4Hg5mL7M4PQvDu_hNxb1NW9JnL8B4LEl-FVcKtOFC8R2wp_2vglSGujfVsEzQMXxCECc_j-T0saauGgdaItgRGQ-1JrKdhZ1FvHWU2eeab0zXatBPn7nyaNmU7DK2icP38PQp3g8yPPlpv1joUzz1GMBJXhtHRWCv93tVfT5q9DZQ-_S2H_1Y2raeucg8kUfGEvVuQ27w1bGi2QRDLtEtuNHgzpR3RB7os&s=NpT8O-bHzDiWMz3LJzE3pJGTIQWupaOdlwmFY1p4pzGSoni8xMY0GVKybRqsZKQDQaJpf5Oi83m8_GarZB1EuaaHJImUjUD30mYcx-iOJd1CqvsGoWwuZGg6EEzwoWpO_du8QygAmQZfIAysJ9AEKQSBZcZ02aHmHCGN37aWM3zUb8MLoxRjZj4OP6KjqXlc9wGE7tfiVgQb5-YQamCv_WNnq-q_TEcolMKixbTRuY3jd4GXlc6ddTV1d4bhWGu3YENCkpOx0KssU97eO_WIYu48htp6U7ST_52z9pWv3TxJcAcsi6ytKFBAQe9hI1UDta1JtNsFdGtx6Sr9t4Cqjg&h=v2lg94byLRkqhZ9NzTrkTLui2bXFsWi8u5xAlkJT22k
-=======
       - AZURECLI/2.75.0 azsdk-python-core/1.35.0 Python/3.12.10 (Windows-11-10.0.26100-SP0)
     method: GET
     uri: https://management.azure.com/subscriptions/00000000-0000-0000-0000-000000000000/resourcegroups/clitest.rg000001/providers/Microsoft.Cdn/operationresults/b913c3aa-8cf8-4642-a72f-5384cb977dfe?api-version=2025-06-01&t=638878155882634720&c=MIIHpTCCBo2gAwIBAgITfwV1XFBM14xxqYIqEgAEBXVcUDANBgkqhkiG9w0BAQsFADBEMRMwEQYKCZImiZPyLGQBGRYDR0JMMRMwEQYKCZImiZPyLGQBGRYDQU1FMRgwFgYDVQQDEw9BTUUgSW5mcmEgQ0EgMDIwHhcNMjUwNDIwMTQ1OTM3WhcNMjUxMDE3MTQ1OTM3WjBAMT4wPAYDVQQDEzVhc3luY29wZXJhdGlvbnNpZ25pbmdjZXJ0aWZpY2F0ZS5tYW5hZ2VtZW50LmF6dXJlLmNvbTCCASIwDQYJKoZIhvcNAQEBBQADggEPADCCAQoCggEBANlxIFJqNN_OufUB10c86078n914r2WPITqQ7XIuNjZ3kKFyJfNTPH9FCgXYcFiZyl31-F519KwpAfPU6ZaDGIAFAGVh7uwm0NddEAeZQMryzM0oLIhpawnErtAgi6xebrBkm0o-m6f_MCJGLUai_vdl1aFF-tvHldU0S1BX9f1UEIxoQxYWtSOf1UldgltKscFsAHqF-g4qmkAIrV0Ox5br72D_Xh88YTwytDn9B_8bZDAEXu__M70zYUYp_rtk4Xh0DblPC3f_ygvya4-UPS0051jbJELzA01aKbASDBa1KuzLpbmuK1NeDS-BkZ703MlU9CqT5v5GQL801MWZ85UCAwEAAaOCBJIwggSOMCcGCSsGAQQBgjcVCgQaMBgwCgYIKwYBBQUHAwEwCgYIKwYBBQUHAwIwPQYJKwYBBAGCNxUHBDAwLgYmKwYBBAGCNxUIhpDjDYTVtHiE8Ys-hZvdFs6dEoFghfmRS4WsmTQCAWQCAQcwggHaBggrBgEFBQcBAQSCAcwwggHIMGYGCCsGAQUFBzAChlpodHRwOi8vY3JsLm1pY3Jvc29mdC5jb20vcGtpaW5mcmEvQ2VydHMvQkwyUEtJSU5UQ0EwMS5BTUUuR0JMX0FNRSUyMEluZnJhJTIwQ0ElMjAwMig0KS5jcnQwVgYIKwYBBQUHMAKGSmh0dHA6Ly9jcmwxLmFtZS5nYmwvYWlhL0JMMlBLSUlOVENBMDEuQU1FLkdCTF9BTUUlMjBJbmZyYSUyMENBJTIwMDIoNCkuY3J0MFYGCCsGAQUFBzAChkpodHRwOi8vY3JsMi5hbWUuZ2JsL2FpYS9CTDJQS0lJTlRDQTAxLkFNRS5HQkxfQU1FJTIwSW5mcmElMjBDQSUyMDAyKDQpLmNydDBWBggrBgEFBQcwAoZKaHR0cDovL2NybDMuYW1lLmdibC9haWEvQkwyUEtJSU5UQ0EwMS5BTUUuR0JMX0FNRSUyMEluZnJhJTIwQ0ElMjAwMig0KS5jcnQwVgYIKwYBBQUHMAKGSmh0dHA6Ly9jcmw0LmFtZS5nYmwvYWlhL0JMMlBLSUlOVENBMDEuQU1FLkdCTF9BTUUlMjBJbmZyYSUyMENBJTIwMDIoNCkuY3J0MB0GA1UdDgQWBBQeorhOSJxew_PgXhQhp2jF5vagozAOBgNVHQ8BAf8EBAMCBaAwggE1BgNVHR8EggEsMIIBKDCCASSgggEgoIIBHIZCaHR0cDovL2NybC5taWNyb3NvZnQuY29tL3BraWluZnJhL0NSTC9BTUUlMjBJbmZyYSUyMENBJTIwMDIoNCkuY3JshjRodHRwOi8vY3JsMS5hbWUuZ2JsL2NybC9BTUUlMjBJbmZyYSUyMENBJTIwMDIoNCkuY3JshjRodHRwOi8vY3JsMi5hbWUuZ2JsL2NybC9BTUUlMjBJbmZyYSUyMENBJTIwMDIoNCkuY3JshjRodHRwOi8vY3JsMy5hbWUuZ2JsL2NybC9BTUUlMjBJbmZyYSUyMENBJTIwMDIoNCkuY3JshjRodHRwOi8vY3JsNC5hbWUuZ2JsL2NybC9BTUUlMjBJbmZyYSUyMENBJTIwMDIoNCkuY3JsMIGdBgNVHSAEgZUwgZIwDAYKKwYBBAGCN3sBATBmBgorBgEEAYI3ewICMFgwVgYIKwYBBQUHAgIwSh5IADMAMwBlADAAMQA5ADIAMQAtADQAZAA2ADQALQA0AGYAOABjAC0AYQAwADUANQAtADUAYgBkAGEAZgBmAGQANQBlADMAMwBkMAwGCisGAQQBgjd7AwIwDAYKKwYBBAGCN3sEAjAfBgNVHSMEGDAWgBSuecJrXSWIEwb2BwnDl3x7l48dVTAdBgNVHSUEFjAUBggrBgEFBQcDAQYIKwYBBQUHAwIwDQYJKoZIhvcNAQELBQADggEBAAbqu_D90nsX9dNeMEROR-3mF-w5R8A8iq4ZfHbQbtBrIGJnQoGhHpbItIox0cOCH9GhDmvlEesTxLvmiLl3pdRs70eK90tbUxYsQDNN4tsfl3m3B_-Jk0Z12D2-vckHNA6jB1q620KCtft5LW2gLJmS80-AhisqwYMsx6N_aw69y5XNbtBDVyAgCI7zlxtLRZmQtkrE1rPDjvXy6aC6UgdnWx__LK9KqedcOuXWaQ_xJ9LaUUb2wC39Orm3cmx_Hrt72kMh9ebwnnoaRZNa31wA6zJerb5-oruoIMyiHfTTykazrioLX6feYqUmMI6CpAN_nGyQAlSg5uO8pYDiaCc&s=o6fLluIvlCX2w04FElyUnai370TKR22sb3Iu6Nzd9UouH4t0uxW7Fmg8HvRklYIfi6-FFYb7ifeOb8pKgg4mdcTejCqmkxr68lgsGb2fBJP09qusGxr7gU0QrIes7IPmwjA2kHrn40hyTyJI_aX_WaiDDi7k5ugBfb35V_bkGc4AECKNTbvuPnCWTE6EpArtv3wuHUqvHRg2LDsgQy-deMk-QKESQnj01wl1zSb0ElzrUvnj3SWa9uNbwPxSzL1erDCdcJybP7cxTqDUBSj7tUG5AaB7_F224lXprAUDBYfiU5sNmKEuqnBrsdrZDOVux5rGeNmG9bWuqvWLEQfywQ&h=Mq4GpV-el7M0-g3I9JTuqxMcFZ0tPH5hfD7X_9IUeUI
->>>>>>> 5c3cf2ff
   response:
     body:
       string: '{"status":"InProgress","error":{"code":"None","message":null}}'
@@ -295,35 +224,23 @@
       content-type:
       - application/json; charset=utf-8
       date:
-<<<<<<< HEAD
-      - Mon, 07 Jul 2025 02:36:51 GMT
-=======
       - Fri, 11 Jul 2025 07:26:59 GMT
->>>>>>> 5c3cf2ff
-      expires:
-      - '-1'
-      pragma:
-      - no-cache
-      strict-transport-security:
-      - max-age=31536000; includeSubDomains
-      x-cache:
-      - CONFIG_NOCACHE
-      x-content-type-options:
-      - nosniff
-      x-ms-operation-identifier:
-<<<<<<< HEAD
-      - tenantId=213e87ed-8e08-4eb4-a63c-c073058f7b00,objectId=5c08bcb5-6bd6-45f5-b8be-e844d7d448d9/japaneast/bbac8833-8537-470f-a243-90d7f2c4e73c
-=======
+      expires:
+      - '-1'
+      pragma:
+      - no-cache
+      strict-transport-security:
+      - max-age=31536000; includeSubDomains
+      x-cache:
+      - CONFIG_NOCACHE
+      x-content-type-options:
+      - nosniff
+      x-ms-operation-identifier:
       - tenantId=72f988bf-86f1-41af-91ab-2d7cd011db47,objectId=2e396a67-4dc1-43ae-afcc-c6747d291866/australiacentral2/ddd5bfa2-8b1b-48f4-9c5a-e859bbec783e
->>>>>>> 5c3cf2ff
-      x-ms-ratelimit-remaining-subscription-global-reads:
-      - '3749'
-      x-msedge-ref:
-<<<<<<< HEAD
-      - 'Ref A: 33A3CDAC81D147F192C1A8D4AD552C7C Ref B: TYO201151004034 Ref C: 2025-07-07T02:36:51Z'
-=======
+      x-ms-ratelimit-remaining-subscription-global-reads:
+      - '16499'
+      x-msedge-ref:
       - 'Ref A: 9D014C3C55684FDFA611D38368D08222 Ref B: SYD03EDGE1619 Ref C: 2025-07-11T07:26:59Z'
->>>>>>> 5c3cf2ff
     status:
       code: 200
       message: OK
@@ -341,15 +258,9 @@
       ParameterSetName:
       - -g --profile-name --sku
       User-Agent:
-<<<<<<< HEAD
-      - AZURECLI/2.75.0 azsdk-python-core/1.31.0 Python/3.10.11 (Windows-10-10.0.26100-SP0)
-    method: GET
-    uri: https://management.azure.com/subscriptions/00000000-0000-0000-0000-000000000000/resourcegroups/clitest.rg000001/providers/Microsoft.Cdn/operationresults/a5caaa9d-113d-4eeb-a97b-3a2ef9c3f548?api-version=2025-04-15&t=638874525798187116&c=MIIHpTCCBo2gAwIBAgITOgWXBJzHWActAOyA9gAEBZcEnDANBgkqhkiG9w0BAQsFADBEMRMwEQYKCZImiZPyLGQBGRYDR0JMMRMwEQYKCZImiZPyLGQBGRYDQU1FMRgwFgYDVQQDEw9BTUUgSU5GUkEgQ0EgMDEwHhcNMjUwNDE4MDkxNjUyWhcNMjUxMDE1MDkxNjUyWjBAMT4wPAYDVQQDEzVhc3luY29wZXJhdGlvbnNpZ25pbmdjZXJ0aWZpY2F0ZS5tYW5hZ2VtZW50LmF6dXJlLmNvbTCCASIwDQYJKoZIhvcNAQEBBQADggEPADCCAQoCggEBALJ4tFzYjQAGXlMN4RVSj_Zp98bnnigeY99sbhZrAOQOjxR_04cAp0TrBwLXaA2b6MkNp3EWrqmwj8LAHlmiUmx_C5YeMG8WQUVkZMbfJNmAjSKJvmH2VO_H9OVOiiWemCFWlBXZMT6O1LsK-KI4EQtlTwXEv4-zXiqUQqjqHZQX6IJGxxcuw3R6KS00hFc9B4Ve9K9uvRk3OzuC_2evEuKFQfmIkhFu9gMtFnEBgp0E5Srek5Sh6WRO2V6wjcdtrFJ2dMStIbypiaJysxjNaLwTxBjKAJiyxkrxbuS0IPj2v4oOwkFSl9khCWu-ivje49N19yGiq_5BL-QYySfUPF0CAwEAAaOCBJIwggSOMCcGCSsGAQQBgjcVCgQaMBgwCgYIKwYBBQUHAwEwCgYIKwYBBQUHAwIwPQYJKwYBBAGCNxUHBDAwLgYmKwYBBAGCNxUIhpDjDYTVtHiE8Ys-hZvdFs6dEoFghfmRS4WsmTQCAWQCAQcwggHaBggrBgEFBQcBAQSCAcwwggHIMGYGCCsGAQUFBzAChlpodHRwOi8vY3JsLm1pY3Jvc29mdC5jb20vcGtpaW5mcmEvQ2VydHMvQlkyUEtJSU5UQ0EwMS5BTUUuR0JMX0FNRSUyMElORlJBJTIwQ0ElMjAwMSg0KS5jcnQwVgYIKwYBBQUHMAKGSmh0dHA6Ly9jcmwxLmFtZS5nYmwvYWlhL0JZMlBLSUlOVENBMDEuQU1FLkdCTF9BTUUlMjBJTkZSQSUyMENBJTIwMDEoNCkuY3J0MFYGCCsGAQUFBzAChkpodHRwOi8vY3JsMi5hbWUuZ2JsL2FpYS9CWTJQS0lJTlRDQTAxLkFNRS5HQkxfQU1FJTIwSU5GUkElMjBDQSUyMDAxKDQpLmNydDBWBggrBgEFBQcwAoZKaHR0cDovL2NybDMuYW1lLmdibC9haWEvQlkyUEtJSU5UQ0EwMS5BTUUuR0JMX0FNRSUyMElORlJBJTIwQ0ElMjAwMSg0KS5jcnQwVgYIKwYBBQUHMAKGSmh0dHA6Ly9jcmw0LmFtZS5nYmwvYWlhL0JZMlBLSUlOVENBMDEuQU1FLkdCTF9BTUUlMjBJTkZSQSUyMENBJTIwMDEoNCkuY3J0MB0GA1UdDgQWBBQpIRfJ6SPCR16Dy9sN1AQtQKjWNDAOBgNVHQ8BAf8EBAMCBaAwggE1BgNVHR8EggEsMIIBKDCCASSgggEgoIIBHIZCaHR0cDovL2NybC5taWNyb3NvZnQuY29tL3BraWluZnJhL0NSTC9BTUUlMjBJTkZSQSUyMENBJTIwMDEoNCkuY3JshjRodHRwOi8vY3JsMS5hbWUuZ2JsL2NybC9BTUUlMjBJTkZSQSUyMENBJTIwMDEoNCkuY3JshjRodHRwOi8vY3JsMi5hbWUuZ2JsL2NybC9BTUUlMjBJTkZSQSUyMENBJTIwMDEoNCkuY3JshjRodHRwOi8vY3JsMy5hbWUuZ2JsL2NybC9BTUUlMjBJTkZSQSUyMENBJTIwMDEoNCkuY3JshjRodHRwOi8vY3JsNC5hbWUuZ2JsL2NybC9BTUUlMjBJTkZSQSUyMENBJTIwMDEoNCkuY3JsMIGdBgNVHSAEgZUwgZIwDAYKKwYBBAGCN3sBATBmBgorBgEEAYI3ewICMFgwVgYIKwYBBQUHAgIwSh5IADMAMwBlADAAMQA5ADIAMQAtADQAZAA2ADQALQA0AGYAOABjAC0AYQAwADUANQAtADUAYgBkAGEAZgBmAGQANQBlADMAMwBkMAwGCisGAQQBgjd7AwIwDAYKKwYBBAGCN3sEAjAfBgNVHSMEGDAWgBTl2Ztn_PjsurvwwKidileIud8-YzAdBgNVHSUEFjAUBggrBgEFBQcDAQYIKwYBBQUHAwIwDQYJKoZIhvcNAQELBQADggEBACBpx57mqT5wt5VuFMhMv-QcXTs5QrWkz021CcXp44eWUSJBLP35O0JDRyA13V3zowD9Dkl6HKRosiwIhfUwb1VWxMZt1K97bfrlhekU_IFyRNImksBTl4Hg5mL7M4PQvDu_hNxb1NW9JnL8B4LEl-FVcKtOFC8R2wp_2vglSGujfVsEzQMXxCECc_j-T0saauGgdaItgRGQ-1JrKdhZ1FvHWU2eeab0zXatBPn7nyaNmU7DK2icP38PQp3g8yPPlpv1joUzz1GMBJXhtHRWCv93tVfT5q9DZQ-_S2H_1Y2raeucg8kUfGEvVuQ27w1bGi2QRDLtEtuNHgzpR3RB7os&s=NpT8O-bHzDiWMz3LJzE3pJGTIQWupaOdlwmFY1p4pzGSoni8xMY0GVKybRqsZKQDQaJpf5Oi83m8_GarZB1EuaaHJImUjUD30mYcx-iOJd1CqvsGoWwuZGg6EEzwoWpO_du8QygAmQZfIAysJ9AEKQSBZcZ02aHmHCGN37aWM3zUb8MLoxRjZj4OP6KjqXlc9wGE7tfiVgQb5-YQamCv_WNnq-q_TEcolMKixbTRuY3jd4GXlc6ddTV1d4bhWGu3YENCkpOx0KssU97eO_WIYu48htp6U7ST_52z9pWv3TxJcAcsi6ytKFBAQe9hI1UDta1JtNsFdGtx6Sr9t4Cqjg&h=v2lg94byLRkqhZ9NzTrkTLui2bXFsWi8u5xAlkJT22k
-=======
       - AZURECLI/2.75.0 azsdk-python-core/1.35.0 Python/3.12.10 (Windows-11-10.0.26100-SP0)
     method: GET
     uri: https://management.azure.com/subscriptions/00000000-0000-0000-0000-000000000000/resourcegroups/clitest.rg000001/providers/Microsoft.Cdn/operationresults/b913c3aa-8cf8-4642-a72f-5384cb977dfe?api-version=2025-06-01&t=638878155882634720&c=MIIHpTCCBo2gAwIBAgITfwV1XFBM14xxqYIqEgAEBXVcUDANBgkqhkiG9w0BAQsFADBEMRMwEQYKCZImiZPyLGQBGRYDR0JMMRMwEQYKCZImiZPyLGQBGRYDQU1FMRgwFgYDVQQDEw9BTUUgSW5mcmEgQ0EgMDIwHhcNMjUwNDIwMTQ1OTM3WhcNMjUxMDE3MTQ1OTM3WjBAMT4wPAYDVQQDEzVhc3luY29wZXJhdGlvbnNpZ25pbmdjZXJ0aWZpY2F0ZS5tYW5hZ2VtZW50LmF6dXJlLmNvbTCCASIwDQYJKoZIhvcNAQEBBQADggEPADCCAQoCggEBANlxIFJqNN_OufUB10c86078n914r2WPITqQ7XIuNjZ3kKFyJfNTPH9FCgXYcFiZyl31-F519KwpAfPU6ZaDGIAFAGVh7uwm0NddEAeZQMryzM0oLIhpawnErtAgi6xebrBkm0o-m6f_MCJGLUai_vdl1aFF-tvHldU0S1BX9f1UEIxoQxYWtSOf1UldgltKscFsAHqF-g4qmkAIrV0Ox5br72D_Xh88YTwytDn9B_8bZDAEXu__M70zYUYp_rtk4Xh0DblPC3f_ygvya4-UPS0051jbJELzA01aKbASDBa1KuzLpbmuK1NeDS-BkZ703MlU9CqT5v5GQL801MWZ85UCAwEAAaOCBJIwggSOMCcGCSsGAQQBgjcVCgQaMBgwCgYIKwYBBQUHAwEwCgYIKwYBBQUHAwIwPQYJKwYBBAGCNxUHBDAwLgYmKwYBBAGCNxUIhpDjDYTVtHiE8Ys-hZvdFs6dEoFghfmRS4WsmTQCAWQCAQcwggHaBggrBgEFBQcBAQSCAcwwggHIMGYGCCsGAQUFBzAChlpodHRwOi8vY3JsLm1pY3Jvc29mdC5jb20vcGtpaW5mcmEvQ2VydHMvQkwyUEtJSU5UQ0EwMS5BTUUuR0JMX0FNRSUyMEluZnJhJTIwQ0ElMjAwMig0KS5jcnQwVgYIKwYBBQUHMAKGSmh0dHA6Ly9jcmwxLmFtZS5nYmwvYWlhL0JMMlBLSUlOVENBMDEuQU1FLkdCTF9BTUUlMjBJbmZyYSUyMENBJTIwMDIoNCkuY3J0MFYGCCsGAQUFBzAChkpodHRwOi8vY3JsMi5hbWUuZ2JsL2FpYS9CTDJQS0lJTlRDQTAxLkFNRS5HQkxfQU1FJTIwSW5mcmElMjBDQSUyMDAyKDQpLmNydDBWBggrBgEFBQcwAoZKaHR0cDovL2NybDMuYW1lLmdibC9haWEvQkwyUEtJSU5UQ0EwMS5BTUUuR0JMX0FNRSUyMEluZnJhJTIwQ0ElMjAwMig0KS5jcnQwVgYIKwYBBQUHMAKGSmh0dHA6Ly9jcmw0LmFtZS5nYmwvYWlhL0JMMlBLSUlOVENBMDEuQU1FLkdCTF9BTUUlMjBJbmZyYSUyMENBJTIwMDIoNCkuY3J0MB0GA1UdDgQWBBQeorhOSJxew_PgXhQhp2jF5vagozAOBgNVHQ8BAf8EBAMCBaAwggE1BgNVHR8EggEsMIIBKDCCASSgggEgoIIBHIZCaHR0cDovL2NybC5taWNyb3NvZnQuY29tL3BraWluZnJhL0NSTC9BTUUlMjBJbmZyYSUyMENBJTIwMDIoNCkuY3JshjRodHRwOi8vY3JsMS5hbWUuZ2JsL2NybC9BTUUlMjBJbmZyYSUyMENBJTIwMDIoNCkuY3JshjRodHRwOi8vY3JsMi5hbWUuZ2JsL2NybC9BTUUlMjBJbmZyYSUyMENBJTIwMDIoNCkuY3JshjRodHRwOi8vY3JsMy5hbWUuZ2JsL2NybC9BTUUlMjBJbmZyYSUyMENBJTIwMDIoNCkuY3JshjRodHRwOi8vY3JsNC5hbWUuZ2JsL2NybC9BTUUlMjBJbmZyYSUyMENBJTIwMDIoNCkuY3JsMIGdBgNVHSAEgZUwgZIwDAYKKwYBBAGCN3sBATBmBgorBgEEAYI3ewICMFgwVgYIKwYBBQUHAgIwSh5IADMAMwBlADAAMQA5ADIAMQAtADQAZAA2ADQALQA0AGYAOABjAC0AYQAwADUANQAtADUAYgBkAGEAZgBmAGQANQBlADMAMwBkMAwGCisGAQQBgjd7AwIwDAYKKwYBBAGCN3sEAjAfBgNVHSMEGDAWgBSuecJrXSWIEwb2BwnDl3x7l48dVTAdBgNVHSUEFjAUBggrBgEFBQcDAQYIKwYBBQUHAwIwDQYJKoZIhvcNAQELBQADggEBAAbqu_D90nsX9dNeMEROR-3mF-w5R8A8iq4ZfHbQbtBrIGJnQoGhHpbItIox0cOCH9GhDmvlEesTxLvmiLl3pdRs70eK90tbUxYsQDNN4tsfl3m3B_-Jk0Z12D2-vckHNA6jB1q620KCtft5LW2gLJmS80-AhisqwYMsx6N_aw69y5XNbtBDVyAgCI7zlxtLRZmQtkrE1rPDjvXy6aC6UgdnWx__LK9KqedcOuXWaQ_xJ9LaUUb2wC39Orm3cmx_Hrt72kMh9ebwnnoaRZNa31wA6zJerb5-oruoIMyiHfTTykazrioLX6feYqUmMI6CpAN_nGyQAlSg5uO8pYDiaCc&s=o6fLluIvlCX2w04FElyUnai370TKR22sb3Iu6Nzd9UouH4t0uxW7Fmg8HvRklYIfi6-FFYb7ifeOb8pKgg4mdcTejCqmkxr68lgsGb2fBJP09qusGxr7gU0QrIes7IPmwjA2kHrn40hyTyJI_aX_WaiDDi7k5ugBfb35V_bkGc4AECKNTbvuPnCWTE6EpArtv3wuHUqvHRg2LDsgQy-deMk-QKESQnj01wl1zSb0ElzrUvnj3SWa9uNbwPxSzL1erDCdcJybP7cxTqDUBSj7tUG5AaB7_F224lXprAUDBYfiU5sNmKEuqnBrsdrZDOVux5rGeNmG9bWuqvWLEQfywQ&h=Mq4GpV-el7M0-g3I9JTuqxMcFZ0tPH5hfD7X_9IUeUI
->>>>>>> 5c3cf2ff
   response:
     body:
       string: '{"status":"Succeeded","error":{"code":"None","message":null}}'
@@ -361,35 +272,23 @@
       content-type:
       - application/json; charset=utf-8
       date:
-<<<<<<< HEAD
-      - Mon, 07 Jul 2025 02:37:22 GMT
-=======
       - Fri, 11 Jul 2025 07:27:31 GMT
->>>>>>> 5c3cf2ff
-      expires:
-      - '-1'
-      pragma:
-      - no-cache
-      strict-transport-security:
-      - max-age=31536000; includeSubDomains
-      x-cache:
-      - CONFIG_NOCACHE
-      x-content-type-options:
-      - nosniff
-      x-ms-operation-identifier:
-<<<<<<< HEAD
-      - tenantId=213e87ed-8e08-4eb4-a63c-c073058f7b00,objectId=5c08bcb5-6bd6-45f5-b8be-e844d7d448d9/japanwest/0942b39a-ca58-4e52-b1f5-99f211f72d20
-=======
+      expires:
+      - '-1'
+      pragma:
+      - no-cache
+      strict-transport-security:
+      - max-age=31536000; includeSubDomains
+      x-cache:
+      - CONFIG_NOCACHE
+      x-content-type-options:
+      - nosniff
+      x-ms-operation-identifier:
       - tenantId=72f988bf-86f1-41af-91ab-2d7cd011db47,objectId=2e396a67-4dc1-43ae-afcc-c6747d291866/australiaeast/f122296e-af75-4867-b053-990fe72079d2
->>>>>>> 5c3cf2ff
-      x-ms-ratelimit-remaining-subscription-global-reads:
-      - '3749'
-      x-msedge-ref:
-<<<<<<< HEAD
-      - 'Ref A: 235801FEE94040218C9EC74921E939DD Ref B: TYO201151006040 Ref C: 2025-07-07T02:37:23Z'
-=======
+      x-ms-ratelimit-remaining-subscription-global-reads:
+      - '16499'
+      x-msedge-ref:
       - 'Ref A: C8434C594BCC46D8A7D7BFA641AFF86B Ref B: SYD03EDGE1118 Ref C: 2025-07-11T07:27:30Z'
->>>>>>> 5c3cf2ff
     status:
       code: 200
       message: OK
@@ -407,20 +306,12 @@
       ParameterSetName:
       - -g --profile-name --sku
       User-Agent:
-<<<<<<< HEAD
-      - AZURECLI/2.75.0 azsdk-python-core/1.31.0 Python/3.10.11 (Windows-10-10.0.26100-SP0)
-=======
-      - AZURECLI/2.75.0 azsdk-python-core/1.35.0 Python/3.12.10 (Windows-11-10.0.26100-SP0)
->>>>>>> 5c3cf2ff
+      - AZURECLI/2.75.0 azsdk-python-core/1.35.0 Python/3.12.10 (Windows-11-10.0.26100-SP0)
     method: GET
     uri: https://management.azure.com/subscriptions/00000000-0000-0000-0000-000000000000/resourceGroups/clitest.rg000001/providers/Microsoft.Cdn/profiles/profile000002?api-version=2025-06-01
   response:
     body:
-<<<<<<< HEAD
-      string: '{"id":"/subscriptions/00000000-0000-0000-0000-000000000000/resourcegroups/clitest.rg000001/providers/Microsoft.Cdn/profiles/profile000002","type":"Microsoft.Cdn/profiles","name":"profile000002","location":"Global","kind":"frontdoor","tags":{},"sku":{"name":"Standard_AzureFrontDoor"},"properties":{"originResponseTimeoutSeconds":30,"logScrubbing":null,"frontDoorId":"490297e8-56ac-4559-abce-aa73c43a37fb","extendedProperties":{},"resourceState":"Active","provisioningState":"Succeeded"}}'
-=======
       string: '{"id":"/subscriptions/00000000-0000-0000-0000-000000000000/resourcegroups/clitest.rg000001/providers/Microsoft.Cdn/profiles/profile000002","type":"Microsoft.Cdn/profiles","name":"profile000002","location":"Global","kind":"frontdoor","tags":{},"sku":{"name":"Standard_AzureFrontDoor"},"properties":{"originResponseTimeoutSeconds":30,"logScrubbing":null,"frontDoorId":"ce90af6a-448a-4fe3-b787-614ec64c4720","extendedProperties":{},"resourceState":"Active","provisioningState":"Succeeded"}}'
->>>>>>> 5c3cf2ff
     headers:
       cache-control:
       - no-cache
@@ -429,11 +320,7 @@
       content-type:
       - application/json; charset=utf-8
       date:
-<<<<<<< HEAD
-      - Mon, 07 Jul 2025 02:37:23 GMT
-=======
       - Fri, 11 Jul 2025 07:27:31 GMT
->>>>>>> 5c3cf2ff
       expires:
       - '-1'
       pragma:
@@ -447,11 +334,7 @@
       x-ms-ratelimit-remaining-subscription-resource-requests:
       - '249'
       x-msedge-ref:
-<<<<<<< HEAD
-      - 'Ref A: DACA6B04A3F94F97B29C61D759A04DC9 Ref B: TYO201151003029 Ref C: 2025-07-07T02:37:24Z'
-=======
       - 'Ref A: 344D14FF576941F896EC4D27BA59E8B9 Ref B: SYD03EDGE2115 Ref C: 2025-07-11T07:27:31Z'
->>>>>>> 5c3cf2ff
     status:
       code: 200
       message: OK
@@ -469,11 +352,7 @@
       ParameterSetName:
       - -g --profile-name
       User-Agent:
-<<<<<<< HEAD
-      - AZURECLI/2.75.0 azsdk-python-core/1.31.0 Python/3.10.11 (Windows-10-10.0.26100-SP0)
-=======
-      - AZURECLI/2.75.0 azsdk-python-core/1.35.0 Python/3.12.10 (Windows-11-10.0.26100-SP0)
->>>>>>> 5c3cf2ff
+      - AZURECLI/2.75.0 azsdk-python-core/1.35.0 Python/3.12.10 (Windows-11-10.0.26100-SP0)
     method: GET
     uri: https://management.azure.com/subscriptions/00000000-0000-0000-0000-000000000000/resourceGroups/clitest.rg000001/providers/Microsoft.Cdn/profiles/profile000002/ruleSets?api-version=2025-06-01
   response:
@@ -487,35 +366,23 @@
       content-type:
       - application/json; charset=utf-8
       date:
-<<<<<<< HEAD
-      - Mon, 07 Jul 2025 02:37:25 GMT
-=======
       - Fri, 11 Jul 2025 07:27:33 GMT
->>>>>>> 5c3cf2ff
-      expires:
-      - '-1'
-      pragma:
-      - no-cache
-      strict-transport-security:
-      - max-age=31536000; includeSubDomains
-      x-cache:
-      - CONFIG_NOCACHE
-      x-content-type-options:
-      - nosniff
-      x-ms-operation-identifier:
-<<<<<<< HEAD
-      - tenantId=213e87ed-8e08-4eb4-a63c-c073058f7b00,objectId=5c08bcb5-6bd6-45f5-b8be-e844d7d448d9/japaneast/cb438156-1ae1-4d8b-b87d-37ff7af85c69
-=======
+      expires:
+      - '-1'
+      pragma:
+      - no-cache
+      strict-transport-security:
+      - max-age=31536000; includeSubDomains
+      x-cache:
+      - CONFIG_NOCACHE
+      x-content-type-options:
+      - nosniff
+      x-ms-operation-identifier:
       - tenantId=72f988bf-86f1-41af-91ab-2d7cd011db47,objectId=2e396a67-4dc1-43ae-afcc-c6747d291866/australiacentral/9dc849c0-153f-4ce4-acc4-fb284ee5d320
->>>>>>> 5c3cf2ff
-      x-ms-ratelimit-remaining-subscription-global-reads:
-      - '3749'
-      x-msedge-ref:
-<<<<<<< HEAD
-      - 'Ref A: 4B7895B637F945E09A290CD084429426 Ref B: TYO201100114029 Ref C: 2025-07-07T02:37:25Z'
-=======
+      x-ms-ratelimit-remaining-subscription-global-reads:
+      - '16499'
+      x-msedge-ref:
       - 'Ref A: 72FD66A702BB487B91A4066F8D800DF9 Ref B: SYD03EDGE1709 Ref C: 2025-07-11T07:27:33Z'
->>>>>>> 5c3cf2ff
     status:
       code: 200
       message: OK
@@ -535,11 +402,7 @@
       ParameterSetName:
       - -g --rule-set-name --profile-name
       User-Agent:
-<<<<<<< HEAD
-      - AZURECLI/2.75.0 azsdk-python-core/1.31.0 Python/3.10.11 (Windows-10-10.0.26100-SP0)
-=======
-      - AZURECLI/2.75.0 azsdk-python-core/1.35.0 Python/3.12.10 (Windows-11-10.0.26100-SP0)
->>>>>>> 5c3cf2ff
+      - AZURECLI/2.75.0 azsdk-python-core/1.35.0 Python/3.12.10 (Windows-11-10.0.26100-SP0)
     method: PUT
     uri: https://management.azure.com/subscriptions/00000000-0000-0000-0000-000000000000/resourceGroups/clitest.rg000001/providers/Microsoft.Cdn/profiles/profile000002/ruleSets/ruleset000003?api-version=2025-06-01
   response:
@@ -553,35 +416,23 @@
       content-type:
       - application/json; charset=utf-8
       date:
-<<<<<<< HEAD
-      - Mon, 07 Jul 2025 02:37:27 GMT
-=======
       - Fri, 11 Jul 2025 07:27:35 GMT
->>>>>>> 5c3cf2ff
-      expires:
-      - '-1'
-      pragma:
-      - no-cache
-      strict-transport-security:
-      - max-age=31536000; includeSubDomains
-      x-cache:
-      - CONFIG_NOCACHE
-      x-content-type-options:
-      - nosniff
-      x-ms-operation-identifier:
-<<<<<<< HEAD
-      - tenantId=213e87ed-8e08-4eb4-a63c-c073058f7b00,objectId=5c08bcb5-6bd6-45f5-b8be-e844d7d448d9/japaneast/e77ff8f2-78fc-433e-9f5b-8aa5327074ae
-      x-ms-ratelimit-remaining-subscription-resource-requests:
-      - '199'
-      x-msedge-ref:
-      - 'Ref A: 0B7D7BAE91694923BE0927AA8925535C Ref B: TYO201151005034 Ref C: 2025-07-07T02:37:26Z'
-=======
+      expires:
+      - '-1'
+      pragma:
+      - no-cache
+      strict-transport-security:
+      - max-age=31536000; includeSubDomains
+      x-cache:
+      - CONFIG_NOCACHE
+      x-content-type-options:
+      - nosniff
+      x-ms-operation-identifier:
       - tenantId=72f988bf-86f1-41af-91ab-2d7cd011db47,objectId=2e396a67-4dc1-43ae-afcc-c6747d291866/australiacentral2/37a3a3c6-7477-428f-97de-a12fb5210e51
       x-ms-ratelimit-remaining-subscription-resource-requests:
       - '199'
       x-msedge-ref:
       - 'Ref A: A3EB998902744F39B6BD308F6393CE4C Ref B: SYD03EDGE1015 Ref C: 2025-07-11T07:27:34Z'
->>>>>>> 5c3cf2ff
     status:
       code: 201
       message: Created
@@ -599,11 +450,7 @@
       ParameterSetName:
       - -g --profile-name
       User-Agent:
-<<<<<<< HEAD
-      - AZURECLI/2.75.0 azsdk-python-core/1.31.0 Python/3.10.11 (Windows-10-10.0.26100-SP0)
-=======
-      - AZURECLI/2.75.0 azsdk-python-core/1.35.0 Python/3.12.10 (Windows-11-10.0.26100-SP0)
->>>>>>> 5c3cf2ff
+      - AZURECLI/2.75.0 azsdk-python-core/1.35.0 Python/3.12.10 (Windows-11-10.0.26100-SP0)
     method: GET
     uri: https://management.azure.com/subscriptions/00000000-0000-0000-0000-000000000000/resourceGroups/clitest.rg000001/providers/Microsoft.Cdn/profiles/profile000002/ruleSets?api-version=2025-06-01
   response:
@@ -617,35 +464,23 @@
       content-type:
       - application/json; charset=utf-8
       date:
-<<<<<<< HEAD
-      - Mon, 07 Jul 2025 02:37:29 GMT
-=======
       - Fri, 11 Jul 2025 07:27:37 GMT
->>>>>>> 5c3cf2ff
-      expires:
-      - '-1'
-      pragma:
-      - no-cache
-      strict-transport-security:
-      - max-age=31536000; includeSubDomains
-      x-cache:
-      - CONFIG_NOCACHE
-      x-content-type-options:
-      - nosniff
-      x-ms-operation-identifier:
-<<<<<<< HEAD
-      - tenantId=213e87ed-8e08-4eb4-a63c-c073058f7b00,objectId=5c08bcb5-6bd6-45f5-b8be-e844d7d448d9/japaneast/0d7e7f55-d5be-4a5a-8cb7-0f3f8cff5bc0
-=======
+      expires:
+      - '-1'
+      pragma:
+      - no-cache
+      strict-transport-security:
+      - max-age=31536000; includeSubDomains
+      x-cache:
+      - CONFIG_NOCACHE
+      x-content-type-options:
+      - nosniff
+      x-ms-operation-identifier:
       - tenantId=72f988bf-86f1-41af-91ab-2d7cd011db47,objectId=2e396a67-4dc1-43ae-afcc-c6747d291866/australiaeast/3600310e-3408-4562-95c4-28d9f8050301
->>>>>>> 5c3cf2ff
-      x-ms-ratelimit-remaining-subscription-global-reads:
-      - '3748'
-      x-msedge-ref:
-<<<<<<< HEAD
-      - 'Ref A: ED80287C3F644B7780F44FBC771B517C Ref B: TYO201151005042 Ref C: 2025-07-07T02:37:28Z'
-=======
+      x-ms-ratelimit-remaining-subscription-global-reads:
+      - '16499'
+      x-msedge-ref:
       - 'Ref A: 20128B70E86F4F3CAA3502849F8394FB Ref B: SYD03EDGE1121 Ref C: 2025-07-11T07:27:36Z'
->>>>>>> 5c3cf2ff
     status:
       code: 200
       message: OK
@@ -663,11 +498,7 @@
       ParameterSetName:
       - -g --rule-set-name --profile-name
       User-Agent:
-<<<<<<< HEAD
-      - AZURECLI/2.75.0 azsdk-python-core/1.31.0 Python/3.10.11 (Windows-10-10.0.26100-SP0)
-=======
-      - AZURECLI/2.75.0 azsdk-python-core/1.35.0 Python/3.12.10 (Windows-11-10.0.26100-SP0)
->>>>>>> 5c3cf2ff
+      - AZURECLI/2.75.0 azsdk-python-core/1.35.0 Python/3.12.10 (Windows-11-10.0.26100-SP0)
     method: GET
     uri: https://management.azure.com/subscriptions/00000000-0000-0000-0000-000000000000/resourceGroups/clitest.rg000001/providers/Microsoft.Cdn/profiles/profile000002/ruleSets/ruleset000003?api-version=2025-06-01
   response:
@@ -681,35 +512,23 @@
       content-type:
       - application/json; charset=utf-8
       date:
-<<<<<<< HEAD
-      - Mon, 07 Jul 2025 02:37:30 GMT
-=======
       - Fri, 11 Jul 2025 07:27:37 GMT
->>>>>>> 5c3cf2ff
-      expires:
-      - '-1'
-      pragma:
-      - no-cache
-      strict-transport-security:
-      - max-age=31536000; includeSubDomains
-      x-cache:
-      - CONFIG_NOCACHE
-      x-content-type-options:
-      - nosniff
-      x-ms-operation-identifier:
-<<<<<<< HEAD
-      - tenantId=213e87ed-8e08-4eb4-a63c-c073058f7b00,objectId=5c08bcb5-6bd6-45f5-b8be-e844d7d448d9/japanwest/0955cf58-e3cf-4504-a366-7564ba6f65aa
-=======
+      expires:
+      - '-1'
+      pragma:
+      - no-cache
+      strict-transport-security:
+      - max-age=31536000; includeSubDomains
+      x-cache:
+      - CONFIG_NOCACHE
+      x-content-type-options:
+      - nosniff
+      x-ms-operation-identifier:
       - tenantId=72f988bf-86f1-41af-91ab-2d7cd011db47,objectId=2e396a67-4dc1-43ae-afcc-c6747d291866/australiacentral2/c2e6cca5-12f8-47a0-8bc0-5aff16b0f49e
->>>>>>> 5c3cf2ff
-      x-ms-ratelimit-remaining-subscription-global-reads:
-      - '3749'
-      x-msedge-ref:
-<<<<<<< HEAD
-      - 'Ref A: 2EB5905D982F4D5E86B5CF492A8AB65F Ref B: TYO201151002025 Ref C: 2025-07-07T02:37:29Z'
-=======
+      x-ms-ratelimit-remaining-subscription-global-reads:
+      - '16499'
+      x-msedge-ref:
       - 'Ref A: CB95F601C6F44E73B9C0E9A7F6C977FD Ref B: SYD03EDGE0707 Ref C: 2025-07-11T07:27:37Z'
->>>>>>> 5c3cf2ff
     status:
       code: 200
       message: OK
@@ -729,11 +548,7 @@
       ParameterSetName:
       - -g --rule-set-name --profile-name --yes
       User-Agent:
-<<<<<<< HEAD
-      - AZURECLI/2.75.0 azsdk-python-core/1.31.0 Python/3.10.11 (Windows-10-10.0.26100-SP0)
-=======
-      - AZURECLI/2.75.0 azsdk-python-core/1.35.0 Python/3.12.10 (Windows-11-10.0.26100-SP0)
->>>>>>> 5c3cf2ff
+      - AZURECLI/2.75.0 azsdk-python-core/1.35.0 Python/3.12.10 (Windows-11-10.0.26100-SP0)
     method: DELETE
     uri: https://management.azure.com/subscriptions/00000000-0000-0000-0000-000000000000/resourceGroups/clitest.rg000001/providers/Microsoft.Cdn/profiles/profile000002/ruleSets/ruleset000003?api-version=2025-06-01
   response:
@@ -745,37 +560,25 @@
       content-length:
       - '0'
       date:
-<<<<<<< HEAD
-      - Mon, 07 Jul 2025 02:37:32 GMT
-=======
       - Fri, 11 Jul 2025 07:27:40 GMT
->>>>>>> 5c3cf2ff
-      expires:
-      - '-1'
-      pragma:
-      - no-cache
-      strict-transport-security:
-      - max-age=31536000; includeSubDomains
-      x-cache:
-      - CONFIG_NOCACHE
-      x-content-type-options:
-      - nosniff
-      x-ms-operation-identifier:
-<<<<<<< HEAD
-      - tenantId=213e87ed-8e08-4eb4-a63c-c073058f7b00,objectId=5c08bcb5-6bd6-45f5-b8be-e844d7d448d9/japaneast/1268040b-7667-4356-bd20-d26dc6bbe01b
-=======
+      expires:
+      - '-1'
+      pragma:
+      - no-cache
+      strict-transport-security:
+      - max-age=31536000; includeSubDomains
+      x-cache:
+      - CONFIG_NOCACHE
+      x-content-type-options:
+      - nosniff
+      x-ms-operation-identifier:
       - tenantId=72f988bf-86f1-41af-91ab-2d7cd011db47,objectId=2e396a67-4dc1-43ae-afcc-c6747d291866/australiasoutheast/6983c181-50bd-4461-a2d1-9382cf526fbc
->>>>>>> 5c3cf2ff
       x-ms-ratelimit-remaining-subscription-deletes:
-      - '199'
+      - '799'
       x-ms-ratelimit-remaining-subscription-global-deletes:
-      - '2999'
-      x-msedge-ref:
-<<<<<<< HEAD
-      - 'Ref A: 9ADA79AF8F19496D8C09B953B469AD51 Ref B: TYO201100117035 Ref C: 2025-07-07T02:37:30Z'
-=======
+      - '11999'
+      x-msedge-ref:
       - 'Ref A: 62A7CB36CFD3464DBBDF111F537A1308 Ref B: SYD03EDGE1322 Ref C: 2025-07-11T07:27:38Z'
->>>>>>> 5c3cf2ff
     status:
       code: 200
       message: OK
@@ -793,11 +596,7 @@
       ParameterSetName:
       - -g --rule-set-name --profile-name
       User-Agent:
-<<<<<<< HEAD
-      - AZURECLI/2.75.0 azsdk-python-core/1.31.0 Python/3.10.11 (Windows-10-10.0.26100-SP0)
-=======
-      - AZURECLI/2.75.0 azsdk-python-core/1.35.0 Python/3.12.10 (Windows-11-10.0.26100-SP0)
->>>>>>> 5c3cf2ff
+      - AZURECLI/2.75.0 azsdk-python-core/1.35.0 Python/3.12.10 (Windows-11-10.0.26100-SP0)
     method: GET
     uri: https://management.azure.com/subscriptions/00000000-0000-0000-0000-000000000000/resourceGroups/clitest.rg000001/providers/Microsoft.Cdn/profiles/profile000002/ruleSets/ruleset000003?api-version=2025-06-01
   response:
@@ -812,35 +611,23 @@
       content-type:
       - application/json; charset=utf-8
       date:
-<<<<<<< HEAD
-      - Mon, 07 Jul 2025 02:37:33 GMT
-=======
       - Fri, 11 Jul 2025 07:27:42 GMT
->>>>>>> 5c3cf2ff
-      expires:
-      - '-1'
-      pragma:
-      - no-cache
-      strict-transport-security:
-      - max-age=31536000; includeSubDomains
-      x-cache:
-      - CONFIG_NOCACHE
-      x-content-type-options:
-      - nosniff
-      x-ms-operation-identifier:
-<<<<<<< HEAD
-      - tenantId=213e87ed-8e08-4eb4-a63c-c073058f7b00,objectId=5c08bcb5-6bd6-45f5-b8be-e844d7d448d9/japaneast/dccef7e1-a2ca-4f17-bf63-82b2ee24b9e0
-=======
+      expires:
+      - '-1'
+      pragma:
+      - no-cache
+      strict-transport-security:
+      - max-age=31536000; includeSubDomains
+      x-cache:
+      - CONFIG_NOCACHE
+      x-content-type-options:
+      - nosniff
+      x-ms-operation-identifier:
       - tenantId=72f988bf-86f1-41af-91ab-2d7cd011db47,objectId=2e396a67-4dc1-43ae-afcc-c6747d291866/australiaeast/a57ae240-dd64-4151-a9a7-b92319b093a8
->>>>>>> 5c3cf2ff
-      x-ms-ratelimit-remaining-subscription-global-reads:
-      - '3749'
-      x-msedge-ref:
-<<<<<<< HEAD
-      - 'Ref A: CD89031CC4ED4DFE807DE34BF5D1A63A Ref B: TYO201151002031 Ref C: 2025-07-07T02:37:32Z'
-=======
+      x-ms-ratelimit-remaining-subscription-global-reads:
+      - '16499'
+      x-msedge-ref:
       - 'Ref A: 80C547B31D874BF79FF85E0605CC0CDA Ref B: SYD03EDGE0809 Ref C: 2025-07-11T07:27:41Z'
->>>>>>> 5c3cf2ff
     status:
       code: 404
       message: Not Found
@@ -858,11 +645,7 @@
       ParameterSetName:
       - -g --profile-name
       User-Agent:
-<<<<<<< HEAD
-      - AZURECLI/2.75.0 azsdk-python-core/1.31.0 Python/3.10.11 (Windows-10-10.0.26100-SP0)
-=======
-      - AZURECLI/2.75.0 azsdk-python-core/1.35.0 Python/3.12.10 (Windows-11-10.0.26100-SP0)
->>>>>>> 5c3cf2ff
+      - AZURECLI/2.75.0 azsdk-python-core/1.35.0 Python/3.12.10 (Windows-11-10.0.26100-SP0)
     method: GET
     uri: https://management.azure.com/subscriptions/00000000-0000-0000-0000-000000000000/resourceGroups/clitest.rg000001/providers/Microsoft.Cdn/profiles/profile000002/ruleSets?api-version=2025-06-01
   response:
@@ -876,35 +659,23 @@
       content-type:
       - application/json; charset=utf-8
       date:
-<<<<<<< HEAD
-      - Mon, 07 Jul 2025 02:37:34 GMT
-=======
       - Fri, 11 Jul 2025 07:27:44 GMT
->>>>>>> 5c3cf2ff
-      expires:
-      - '-1'
-      pragma:
-      - no-cache
-      strict-transport-security:
-      - max-age=31536000; includeSubDomains
-      x-cache:
-      - CONFIG_NOCACHE
-      x-content-type-options:
-      - nosniff
-      x-ms-operation-identifier:
-<<<<<<< HEAD
-      - tenantId=213e87ed-8e08-4eb4-a63c-c073058f7b00,objectId=5c08bcb5-6bd6-45f5-b8be-e844d7d448d9/japanwest/8f777a17-cf66-4d19-844f-0e53a7720b0f
-=======
+      expires:
+      - '-1'
+      pragma:
+      - no-cache
+      strict-transport-security:
+      - max-age=31536000; includeSubDomains
+      x-cache:
+      - CONFIG_NOCACHE
+      x-content-type-options:
+      - nosniff
+      x-ms-operation-identifier:
       - tenantId=72f988bf-86f1-41af-91ab-2d7cd011db47,objectId=2e396a67-4dc1-43ae-afcc-c6747d291866/australiacentral2/5f29e740-2241-4eab-ae02-4d5234da7576
->>>>>>> 5c3cf2ff
-      x-ms-ratelimit-remaining-subscription-global-reads:
-      - '3749'
-      x-msedge-ref:
-<<<<<<< HEAD
-      - 'Ref A: A4DBE6B4EE654884955D147DAE8478E2 Ref B: TYO201151001040 Ref C: 2025-07-07T02:37:33Z'
-=======
+      x-ms-ratelimit-remaining-subscription-global-reads:
+      - '16499'
+      x-msedge-ref:
       - 'Ref A: 48C0F711AC1B45F2858B012C39C79B0C Ref B: SYD03EDGE1408 Ref C: 2025-07-11T07:27:42Z'
->>>>>>> 5c3cf2ff
     status:
       code: 200
       message: OK
