# --------------------------------------------------------------------------------------------
# Copyright (c) Microsoft Corporation. All rights reserved.
# Licensed under the MIT License. See License.txt in the project root for license information.
# --------------------------------------------------------------------------------------------

from argcomplete.completers import FilesCompleter

from knack.arguments import CLIArgumentType

import azure.cli.core.commands.arm  # pylint: disable=unused-import
from azure.cli.core.commands.validators import get_default_location_from_resource_group
from azure.cli.core.commands.parameters import (
    get_resource_name_completion_list, resource_group_name_type, tags_type, file_type, get_three_state_flag,
    get_enum_type)
from azure.cli.core.util import get_json_object

from ._completers import (
    get_keyvault_name_completion_list, get_keyvault_version_completion_list)
from ._validators import (
    datetime_type, certificate_type,
    get_vault_base_url_type, validate_key_import_source,
    validate_key_type, validate_policy_permissions,
    validate_principal, validate_resource_group_name,
    validate_x509_certificate_chain,
    secret_text_encoding_values, secret_binary_encoding_values, validate_subnet,
    validate_vault_id, validate_sas_definition_id, validate_storage_account_id, validate_storage_disabled_attribute)
<<<<<<< HEAD

=======
from azure.cli.core.profiles import ResourceType, get_sdk
>>>>>>> f9360251

# CUSTOM CHOICE LISTS

secret_encoding_values = secret_text_encoding_values + secret_binary_encoding_values
certificate_format_values = ['PEM', 'DER']

# pylint: disable=too-many-locals, too-many-branches, too-many-statements, line-too-long
def load_arguments(self, _):
<<<<<<< HEAD
    from azure.keyvault.models import JsonWebKeyOperation
    from azure.keyvault.models import KeyAttributes, SecretAttributes, CertificateAttributes, StorageAccountAttributes, JsonWebKeyType, JsonWebKeyCurveName, SasTokenType, SasDefinitionAttributes
    from azure.mgmt.keyvault.models.key_vault_management_client_enums import (
        SkuName, KeyPermissions, SecretPermissions, CertificatePermissions, StoragePermissions, NetworkRuleBypassOptions, NetworkRuleAction)

=======
    JsonWebKeyOperation = get_sdk(self.cli_ctx, ResourceType.DATA_KEYVAULT, 'models.key_vault_client_enums#JsonWebKeyOperation')
    KeyAttributes = get_sdk(self.cli_ctx, ResourceType.DATA_KEYVAULT, 'models.key_attributes#KeyAttributes')
    JsonWebKeyType = get_sdk(self.cli_ctx, ResourceType.DATA_KEYVAULT, 'models.key_vault_client_enums#JsonWebKeyType')
    JsonWebKeyCurveName = get_sdk(self.cli_ctx, ResourceType.DATA_KEYVAULT, 'models.key_vault_client_enums#JsonWebKeyCurveName')
    SasTokenType = get_sdk(self.cli_ctx, ResourceType.DATA_KEYVAULT, 'models.key_vault_client_enums#SasTokenType')
    SasDefinitionAttributes = get_sdk(self.cli_ctx, ResourceType.DATA_KEYVAULT, 'models.sas_definition_attributes#SasDefinitionAttributes')
    SecretAttributes = get_sdk(self.cli_ctx, ResourceType.DATA_KEYVAULT, 'models.secret_attributes#SecretAttributes')
    CertificateAttributes = get_sdk(self.cli_ctx, ResourceType.DATA_KEYVAULT, 'models.certificate_attributes#CertificateAttributes')
    StorageAccountAttributes = get_sdk(self.cli_ctx, ResourceType.DATA_KEYVAULT, 'models.storage_account_attributes#StorageAccountAttributes')
    SkuName = get_sdk(self.cli_ctx, ResourceType.MGMT_KEYVAULT, 'models.key_vault_management_client_enums#SkuName')
    KeyPermissions = get_sdk(self.cli_ctx, ResourceType.MGMT_KEYVAULT, 'models.key_vault_management_client_enums#KeyPermissions')
    SecretPermissions = get_sdk(self.cli_ctx, ResourceType.MGMT_KEYVAULT, 'models.key_vault_management_client_enums#SecretPermissions')
    CertificatePermissions = get_sdk(self.cli_ctx, ResourceType.MGMT_KEYVAULT, 'models.key_vault_management_client_enums#CertificatePermissions')
    StoragePermissions = get_sdk(self.cli_ctx, ResourceType.MGMT_KEYVAULT, 'models.key_vault_management_client_enums#StoragePermissions')
    NetworkRuleBypassOptions = get_sdk(self.cli_ctx, ResourceType.MGMT_KEYVAULT, 'models.key_vault_management_client_enums#NetworkRuleBypassOptions')
    NetworkRuleAction = get_sdk(self.cli_ctx, ResourceType.MGMT_KEYVAULT, 'models.key_vault_management_client_enums#NetworkRuleAction')
>>>>>>> f9360251
    # ARGUMENT DEFINITIONS
    vault_name_type = CLIArgumentType(
        help='Name of the key vault.', options_list=['--vault-name'], metavar='NAME', id_part=None,
        completer=get_resource_name_completion_list('Microsoft.KeyVault/vaults'))

    # region vault (management)
    with self.argument_context('keyvault') as c:
        c.argument('resource_group_name', resource_group_name_type, id_part=None, required=False, help='Proceed only if Key Vault belongs to the specified resource group.', validator=validate_resource_group_name)
        c.argument('vault_name', vault_name_type, options_list=['--name', '-n'])
        c.argument('object_id', help='a GUID that identifies the principal that will receive permissions')
        c.argument('spn', help='name of a service principal that will receive permissions')
        c.argument('upn', help='name of a user principal that will receive permissions')
        c.argument('tags', tags_type)
        c.argument('enabled_for_deployment', arg_type=get_three_state_flag(), help='Allow Virtual Machines to retrieve certificates stored as secrets from the vault.')
        c.argument('enabled_for_disk_encryption', arg_type=get_three_state_flag(), help='Allow Disk Encryption to retrieve secrets from the vault and unwrap keys.')
        c.argument('enabled_for_template_deployment', arg_type=get_three_state_flag(), help='Allow Resource Manager to retrieve secrets from the vault.')
        c.argument('enable_soft_delete', arg_type=get_three_state_flag(), help='Enable vault deletion recovery for the vault, and all contained entities')
        c.argument('enable_purge_protection', arg_type=get_three_state_flag(), help='Prevents manual purging of deleted vault, and all contained entities')

<<<<<<< HEAD
    with self.argument_context('keyvault', arg_group='Network Rule') as c:
=======
    with self.argument_context('keyvault', arg_group='Network Rule', min_api='2018-02-14') as c:
>>>>>>> f9360251
        c.argument('bypass', arg_type=get_enum_type(NetworkRuleBypassOptions), help='Bypass traffic for space-separated uses.')
        c.argument('default_action', arg_type=get_enum_type(NetworkRuleAction), help='Default action to apply when no rule matches.')

    with self.argument_context('keyvault create') as c:
        c.argument('resource_group_name', resource_group_name_type, required=True, completer=None, validator=None)
        c.argument('vault_name', completer=None)
        c.argument('sku', arg_type=get_enum_type(SkuName, default=SkuName.standard.value))
        c.argument('no_self_perms', arg_type=get_three_state_flag(), help="Don't add permissions for the current user/service principal in the new vault.")
        c.argument('location', validator=get_default_location_from_resource_group)

    with self.argument_context('keyvault list') as c:
        c.argument('resource_group_name', resource_group_name_type, validator=None)

    with self.argument_context('keyvault delete-policy') as c:
        c.argument('object_id', validator=validate_principal)

    with self.argument_context('keyvault set-policy', arg_group='Permission') as c:
        c.argument('key_permissions', arg_type=get_enum_type(KeyPermissions), metavar='PERM', nargs='*', help='Space-separated list of key permissions to assign.', validator=validate_policy_permissions)
        c.argument('secret_permissions', arg_type=get_enum_type(SecretPermissions), metavar='PERM', nargs='*', help='Space-separated list of secret permissions to assign.')
        c.argument('certificate_permissions', arg_type=get_enum_type(CertificatePermissions), metavar='PERM', nargs='*', help='Space-separated list of certificate permissions to assign.')
        c.argument('storage_permissions', arg_type=get_enum_type(StoragePermissions), metavar='PERM', nargs='*', help='Space-separated list of storage permissions to assign.')

<<<<<<< HEAD
    with self.argument_context('keyvault network-rule') as c:
=======
    with self.argument_context('keyvault network-rule', min_api='2018-02-14') as c:
>>>>>>> f9360251
        c.argument('ip_address', help='IPv4 address or CIDR range.')
        c.argument('subnet', help='Name or ID of subnet. If name is supplied, `--vnet-name` must be supplied.')
        c.argument('vnet_name', help='Name of a virtual network.', validator=validate_subnet)
    # endregion

    # region Shared
    for item in ['key', 'secret', 'certificate']:
        with self.argument_context('keyvault ' + item, arg_group='Id') as c:
            c.argument(item + '_name', options_list=['--name', '-n'], help='Name of the {}.'.format(item), id_part='child_name_1', completer=get_keyvault_name_completion_list(item))
            c.argument('vault_base_url', vault_name_type, type=get_vault_base_url_type(self.cli_ctx), id_part=None)
            c.argument(item + '_version', options_list=['--version', '-v'], help='The {} version. If omitted, uses the latest version.'.format(item), default='', required=False, completer=get_keyvault_version_completion_list(item))

        for cmd in ['backup', 'delete', 'download', 'set-attributes', 'show']:
            with self.argument_context('keyvault {} {}'.format(item, cmd), arg_group='Id') as c:
                c.extra('identifier', options_list=['--id'], help='Id of the {}.  If specified all other \'Id\' arguments should be omitted.'.format(item), validator=validate_vault_id(item))
                c.argument(item + '_name', help='Name of the {}. Required if --id is not specified.'.format(item), required=False)
                c.argument('vault_base_url', help='Name of the key vault. Required if --id is not specified.', required=False)
                c.argument(item + '_version', required=False)

        for cmd in ['purge', 'recover', 'show-deleted']:
            with self.argument_context('keyvault {} {}'.format(item, cmd), arg_group='Id') as c:
                c.extra('identifier', options_list=['--id'], help='The recovery id of the {}.  If specified all other \'Id\' arguments should be omitted.'.format(item), validator=validate_vault_id('deleted' + item))
                c.argument(item + '_name', help='Name of the {}. Required if --id is not specified.'.format(item), required=False)
                c.argument('vault_base_url', help='Name of the key vault. Required if --id is not specified.', required=False)
                c.argument(item + '_version', required=False)
    # endregion

    # region keys
    with self.argument_context('keyvault key') as c:
        c.argument('key_ops', arg_type=get_enum_type(JsonWebKeyOperation), options_list=['--ops'], nargs='*', help='Space-separated list of permitted JSON web key operations.')

    for scope in ['keyvault key create', 'keyvault key import']:
        with self.argument_context(scope) as c:
            c.argument('protection', arg_type=get_enum_type(['software', 'hsm']), options_list=['--protection', '-p'], help='Specifies the type of key protection.')
            c.argument('disabled', arg_type=get_three_state_flag(), help='Create key in disabled state.')
            c.argument('key_size', options_list=['--size'], type=int)
            c.argument('expires', default=None, help='Expiration UTC datetime  (Y-m-d\'T\'H:M:S\'Z\').', type=datetime_type)
            c.argument('not_before', default=None, help='Key not usable before the provided UTC datetime  (Y-m-d\'T\'H:M:S\'Z\').', type=datetime_type)

    with self.argument_context('keyvault key create') as c:
        c.argument('kty', arg_type=get_enum_type(JsonWebKeyType), validator=validate_key_type)
        c.argument('curve', arg_type=get_enum_type(JsonWebKeyCurveName))

    with self.argument_context('keyvault key import', arg_group='Key Source') as c:
        c.argument('pem_file', type=file_type, help='PEM file containing the key to be imported.', completer=FilesCompleter(), validator=validate_key_import_source)
        c.argument('pem_password', help='Password of PEM file.')
        c.argument('byok_file', type=file_type, help='BYOK file containing the key to be imported. Must not be password protected.', completer=FilesCompleter())

    with self.argument_context('keyvault key backup') as c:
        c.argument('file_path', options_list=['--file', '-f'], type=file_type, completer=FilesCompleter(), help='Local file path in which to store key backup.')

    with self.argument_context('keyvault key restore') as c:
        c.argument('file_path', options_list=['--file', '-f'], type=file_type, completer=FilesCompleter(), help='Local key backup from which to restore key.')

    with self.argument_context('keyvault key set-attributes') as c:
        c.attributes_argument('key', KeyAttributes)
    # endregion

    # region KeyVault Secret
    with self.argument_context('keyvault secret set') as c:
        c.argument('content_type', options_list=['--description'], help='Description of the secret contents (e.g. password, connection string, etc)')
        c.attributes_argument('secret', SecretAttributes, create=True)

    with self.argument_context('keyvault secret set', arg_group='Content Source') as c:
        c.argument('value', options_list=['--value'], help="Plain text secret value. Cannot be used with '--file' or '--encoding'", required=False)
        c.extra('file_path', options_list=['--file', '-f'], type=file_type, help="Source file for secret. Use in conjunction with '--encoding'", completer=FilesCompleter())
        c.extra('encoding', arg_type=get_enum_type(secret_encoding_values, default='utf-8'), options_list=['--encoding', '-e'], help='Source file encoding. The value is saved as a tag (`file-encoding=<val>`) and used during download to automatically encode the resulting file.')

    with self.argument_context('keyvault secret set-attributes') as c:
        c.attributes_argument('secret', SecretAttributes)

    with self.argument_context('keyvault secret download') as c:
        c.argument('file_path', options_list=['--file', '-f'], type=file_type, completer=FilesCompleter(), help='File to receive the secret contents.')
        c.argument('encoding', arg_type=get_enum_type(secret_encoding_values), options_list=['--encoding', '-e'], help="Encoding of the destination file. By default, will look for the 'file-encoding' tag on the secret. Otherwise will assume 'utf-8'.", default=None)
    # endregion

    # region KeyVault Storage Account

    with self.argument_context('keyvault storage', arg_group='Id') as c:
        c.argument('storage_account_name', options_list=['--name', '-n'], help='Name to identify the storage account in the vault.', id_part='child_name_1', completer=get_keyvault_name_completion_list('storage_account'))
        c.argument('vault_base_url', vault_name_type, type=get_vault_base_url_type(self.cli_ctx), id_part=None)

    for scope in ['keyvault storage add', 'keyvault storage update']:
        with self.argument_context(scope) as c:
            c.extra('disabled', arg_type=get_three_state_flag(), help='Add the storage account in a disabled state.', validator=validate_storage_disabled_attribute('storage_account_attributes', StorageAccountAttributes))
            c.ignore('storage_account_attributes')
            c.argument('auto_regenerate_key', arg_type=get_three_state_flag(), required=False)
            c.argument('regeneration_period', help='The key regeneration time duration specified in ISO-8601 format, such as "P30D" for rotation every 30 days.')
    for scope in ['backup', 'show', 'update', 'remove', 'regenerate-key']:
        with self.argument_context('keyvault storage ' + scope, arg_group='Id') as c:
            c.extra('identifier', options_list=['--id'], help='Id of the storage account.  If specified all other \'Id\' arguments should be omitted.', validator=validate_storage_account_id)
            c.argument('storage_account_name', required=False, help='Name to identify the storage account in the vault. Required if --id is not specified.')
            c.argument('vault_base_url', help='Name of the key vault. Required if --id is not specified.', required=False)

    with self.argument_context('keyvault storage backup') as c:
        c.argument('file_path', options_list=['--file', '-f'], type=file_type, completer=FilesCompleter(), help='Local file path in which to store storage account backup.')

    with self.argument_context('keyvault storagerestore') as c:
        c.argument('file_path', options_list=['--file', '-f'], type=file_type, completer=FilesCompleter(), help='Local key backup from which to restore storage account.')

    with self.argument_context('keyvault storage sas-definition', arg_group='Id') as c:
        c.argument('storage_account_name', options_list=['--account-name'], help='Name to identify the storage account in the vault.', id_part='child_name_1', completer=get_keyvault_name_completion_list('storage_account'))
        c.argument('sas_definition_name', options_list=['--name', '-n'], help='Name to identify the SAS definition in the vault.', id_part='child_name_2')

    for scope in ['keyvault storage sas-definition create', 'keyvault storage sas-definition update']:
        with self.argument_context(scope) as c:
            c.extra('disabled', arg_type=get_three_state_flag(), help='Add the storage account in a disabled state.', validator=validate_storage_disabled_attribute('sas_definition_attributes', SasDefinitionAttributes))
            c.ignore('sas_definition_attributes')
            c.argument('sas_type', arg_type=get_enum_type(SasTokenType))
            c.argument('template_uri', help='The SAS definition token template signed with the key 00000000.  In the case of an account token this is only the sas token itself, for service tokens, the full service endpoint url along with the sas token.  Tokens created according to the SAS definition will have the same properties as the template.')
            c.argument('validity_period', help='The validity period of SAS tokens created according to the SAS definition in ISO-8601, such as "PT12H" for 12 hour tokens.')
            c.argument('auto_regenerate_key', arg_type=get_three_state_flag())

    for scope in ['keyvault storage sas-definition delete', 'keyvault storage sas-definition show', 'keyvault storage sas-definition update']:
        with self.argument_context(scope, arg_group='Id') as c:
            c.extra('identifier', options_list=['--id'], help='Id of the SAS definition.  If specified all other \'Id\' arguments should be omitted.', validator=validate_sas_definition_id)
            c.argument('storage_account_name', required=False, help='Name to identify the storage account in the vault. Required if --id is not specified.')
            c.argument('sas_definition_name', required=False, help='Name to identify the SAS definition in the vault. Required if --id is not specified.')
            c.argument('vault_base_url', help='Name of the key vault. Required if --id is not specified.', required=False)
    # endregion

    # KeyVault Certificate
    with self.argument_context('keyvault certificate') as c:
        c.argument('validity', type=int, help='Number of months the certificate is valid for. Overrides the value specified with --policy/-p')

    # TODO: Remove workaround when https://github.com/Azure/azure-rest-api-specs/issues/1153 is fixed
    with self.argument_context('keyvault certificate create') as c:
        c.attributes_argument('certificate', CertificateAttributes, True, ignore=['expires', 'not_before'])

    with self.argument_context('keyvault certificate set-attributes') as c:
        c.attributes_argument('certificate', CertificateAttributes, ignore=['expires', 'not_before'])

    for item in ['create', 'set-attributes', 'import']:
        with self.argument_context('keyvault certificate ' + item) as c:
            c.argument('certificate_policy', options_list=['--policy', '-p'], help='JSON encoded policy defintion. Use @{file} to load from a file.', type=get_json_object)

    with self.argument_context('keyvault certificate import') as c:
        c.argument('certificate_data', options_list=['--file', '-f'], completer=FilesCompleter(), help='PKCS12 file or PEM file containing the certificate and private key.', type=certificate_type)
        c.argument('password', help="If the private key in certificate is encrypted, the password used for encryption.")
        c.extra('disabled', arg_type=get_three_state_flag(), help='Import the certificate in disabled state.')

    with self.argument_context('keyvault certificate download') as c:
        c.argument('file_path', options_list=['--file', '-f'], type=file_type, completer=FilesCompleter(), help='File to receive the binary certificate contents.')
        c.argument('encoding', arg_type=get_enum_type(certificate_format_values), options_list=['--encoding', '-e'], help='Encoding of the certificate. DER will create a binary DER formatted x509 certificate, and PEM will create a base64 PEM x509 certificate.')

    # TODO: Fix once service side issue is fixed that there is no way to list pending certificates
    with self.argument_context('keyvault certificate pending') as c:
        c.argument('certificate_name', options_list=['--name', '-n'], help='Name of the pending certificate.', id_part='child_name_1', completer=None)

    with self.argument_context('keyvault certificate pending merge') as c:
        c.argument('x509_certificates', options_list=['--file', '-f'], type=file_type, completer=FilesCompleter(), help='File containing the certificate or certificate chain to merge.', validator=validate_x509_certificate_chain)
        c.attributes_argument('certificate', CertificateAttributes, True)

    with self.argument_context('keyvault certificate pending cancel') as c:
        c.ignore('cancellation_requested')

    with self.argument_context('keyvault certificate contact') as c:
        c.argument('contact_email', options_list=['--email'], help='Contact e-mail address. Must be unique.')
        c.argument('contact_name', options_list=['--name'], help='Full contact name.')
        c.argument('contact_phone', options_list=['--phone'], help='Contact phone number.')

    with self.argument_context('keyvault certificate issuer admin') as c:
        c.argument('email', options_list=['--email'], help='Admin e-mail address. Must be unique within the vault.')
        c.argument('name', options_list=['--name'], help='Full admin name.')
        c.argument('phone', options_list=['--phone'], help='Amin phone number.')

    with self.argument_context('keyvault certificate issuer') as c:
        c.argument('issuer_name', help='Certificate issuer name.')
        c.argument('disabled', arg_type=get_three_state_flag(), help='Set issuer to disabled state.')
        c.argument('enabled', arg_type=get_three_state_flag(), help='Set issuer enabled state.')

    with self.argument_context('keyvault certificate issuer', arg_group='Issuer Credential') as c:
        c.argument('account_id')
        c.argument('password')

    with self.argument_context('keyvault certificate issuer', arg_group='Organization Detail') as c:
        c.argument('organization_id')
        c.argument('admin_first_name')
        c.argument('admin_last_name')
        c.argument('admin_email')
        c.argument('admin_phone')
    # endregion<|MERGE_RESOLUTION|>--- conflicted
+++ resolved
@@ -24,11 +24,7 @@
     validate_x509_certificate_chain,
     secret_text_encoding_values, secret_binary_encoding_values, validate_subnet,
     validate_vault_id, validate_sas_definition_id, validate_storage_account_id, validate_storage_disabled_attribute)
-<<<<<<< HEAD
-
-=======
 from azure.cli.core.profiles import ResourceType, get_sdk
->>>>>>> f9360251
 
 # CUSTOM CHOICE LISTS
 
@@ -37,13 +33,6 @@
 
 # pylint: disable=too-many-locals, too-many-branches, too-many-statements, line-too-long
 def load_arguments(self, _):
-<<<<<<< HEAD
-    from azure.keyvault.models import JsonWebKeyOperation
-    from azure.keyvault.models import KeyAttributes, SecretAttributes, CertificateAttributes, StorageAccountAttributes, JsonWebKeyType, JsonWebKeyCurveName, SasTokenType, SasDefinitionAttributes
-    from azure.mgmt.keyvault.models.key_vault_management_client_enums import (
-        SkuName, KeyPermissions, SecretPermissions, CertificatePermissions, StoragePermissions, NetworkRuleBypassOptions, NetworkRuleAction)
-
-=======
     JsonWebKeyOperation = get_sdk(self.cli_ctx, ResourceType.DATA_KEYVAULT, 'models.key_vault_client_enums#JsonWebKeyOperation')
     KeyAttributes = get_sdk(self.cli_ctx, ResourceType.DATA_KEYVAULT, 'models.key_attributes#KeyAttributes')
     JsonWebKeyType = get_sdk(self.cli_ctx, ResourceType.DATA_KEYVAULT, 'models.key_vault_client_enums#JsonWebKeyType')
@@ -60,7 +49,6 @@
     StoragePermissions = get_sdk(self.cli_ctx, ResourceType.MGMT_KEYVAULT, 'models.key_vault_management_client_enums#StoragePermissions')
     NetworkRuleBypassOptions = get_sdk(self.cli_ctx, ResourceType.MGMT_KEYVAULT, 'models.key_vault_management_client_enums#NetworkRuleBypassOptions')
     NetworkRuleAction = get_sdk(self.cli_ctx, ResourceType.MGMT_KEYVAULT, 'models.key_vault_management_client_enums#NetworkRuleAction')
->>>>>>> f9360251
     # ARGUMENT DEFINITIONS
     vault_name_type = CLIArgumentType(
         help='Name of the key vault.', options_list=['--vault-name'], metavar='NAME', id_part=None,
@@ -80,11 +68,7 @@
         c.argument('enable_soft_delete', arg_type=get_three_state_flag(), help='Enable vault deletion recovery for the vault, and all contained entities')
         c.argument('enable_purge_protection', arg_type=get_three_state_flag(), help='Prevents manual purging of deleted vault, and all contained entities')
 
-<<<<<<< HEAD
-    with self.argument_context('keyvault', arg_group='Network Rule') as c:
-=======
     with self.argument_context('keyvault', arg_group='Network Rule', min_api='2018-02-14') as c:
->>>>>>> f9360251
         c.argument('bypass', arg_type=get_enum_type(NetworkRuleBypassOptions), help='Bypass traffic for space-separated uses.')
         c.argument('default_action', arg_type=get_enum_type(NetworkRuleAction), help='Default action to apply when no rule matches.')
 
@@ -107,11 +91,7 @@
         c.argument('certificate_permissions', arg_type=get_enum_type(CertificatePermissions), metavar='PERM', nargs='*', help='Space-separated list of certificate permissions to assign.')
         c.argument('storage_permissions', arg_type=get_enum_type(StoragePermissions), metavar='PERM', nargs='*', help='Space-separated list of storage permissions to assign.')
 
-<<<<<<< HEAD
-    with self.argument_context('keyvault network-rule') as c:
-=======
     with self.argument_context('keyvault network-rule', min_api='2018-02-14') as c:
->>>>>>> f9360251
         c.argument('ip_address', help='IPv4 address or CIDR range.')
         c.argument('subnet', help='Name or ID of subnet. If name is supplied, `--vnet-name` must be supplied.')
         c.argument('vnet_name', help='Name of a virtual network.', validator=validate_subnet)
