--- conflicted
+++ resolved
@@ -14,17 +14,10 @@
       - --resource-group --name --location --enable-managed-identity --enable-oidc-issuer
         --enable-workload-identity --ssh-key-value --aks-custom-headers
       User-Agent:
-<<<<<<< HEAD
-      - AZURECLI/2.49.0 azsdk-python-azure-mgmt-containerservice/23.0.0 Python/3.8.16
-        (macOS-13.4-arm64-arm-64bit)
-    method: GET
-    uri: https://management.azure.com/subscriptions/00000000-0000-0000-0000-000000000000/resourceGroups/clitest000001/providers/Microsoft.ContainerService/managedClusters/cliakstest000001?api-version=2023-05-01
-=======
       - AZURECLI/2.49.0 azsdk-python-azure-mgmt-containerservice/24.0.0 Python/3.8.10
         (Linux-5.15.0-1039-azure-x86_64-with-glibc2.29)
     method: GET
     uri: https://management.azure.com/subscriptions/00000000-0000-0000-0000-000000000000/resourceGroups/clitest000001/providers/Microsoft.ContainerService/managedClusters/cliakstest000001?api-version=2023-07-01
->>>>>>> 13d0ab0a
   response:
     body:
       string: '{"error":{"code":"ResourceNotFound","message":"The Resource ''Microsoft.ContainerService/managedClusters/cliakstest000001''
@@ -38,11 +31,7 @@
       content-type:
       - application/json; charset=utf-8
       date:
-<<<<<<< HEAD
-      - Thu, 15 Jun 2023 18:22:23 GMT
-=======
       - Thu, 29 Jun 2023 11:15:10 GMT
->>>>>>> 13d0ab0a
       expires:
       - '-1'
       pragma:
@@ -57,30 +46,18 @@
       code: 404
       message: Not Found
 - request:
-<<<<<<< HEAD
-    body: '{"location": "centraluseuap", "identity": {"type": "SystemAssigned"}, "properties":
-      {"kubernetesVersion": "", "dnsPrefix": "cliakstest-clitestikumou725-8ecadf",
-=======
     body: '{"location": "westus2", "identity": {"type": "SystemAssigned"}, "properties":
       {"kubernetesVersion": "", "dnsPrefix": "cliakstest-clitest5pdofh3lk-79a739",
->>>>>>> 13d0ab0a
       "agentPoolProfiles": [{"count": 3, "vmSize": "Standard_DS2_v2", "osDiskSizeGB":
       0, "osType": "Linux", "enableAutoScaling": false, "type": "VirtualMachineScaleSets",
       "mode": "System", "orchestratorVersion": "", "upgradeSettings": {}, "enableNodePublicIP":
       false, "scaleSetPriority": "Regular", "scaleSetEvictionPolicy": "Delete", "spotMaxPrice":
       -1.0, "nodeTaints": [], "enableEncryptionAtHost": false, "enableUltraSSD": false,
       "enableFIPS": false, "name": "nodepool1"}], "linuxProfile": {"adminUsername":
-<<<<<<< HEAD
-      "azureuser", "ssh": {"publicKeys": [{"keyData": "ssh-rsa AAAAB3NzaC1yc2EAAAADAQABAAACAQCbIg1guRHbI0lV11wWDt1r2cUdcNd27CJsg+SfgC7miZeubtwUhbsPdhMQsfDyhOWHq1+ZL0M+nJZV63d/1dhmhtgyOqejUwrPlzKhydsbrsdUor+JmNJDdW01v7BXHyuymT8G4s09jCasNOwiufbP/qp72ruu0bIA1nySsvlf9pCQAuFkAnVnf/rFhUlOkhtRpwcq8SUNY2zRHR/EKb/4NWY1JzR4sa3q2fWIJdrrX0DvLoa5g9bIEd4Df79ba7v+yiUBOS0zT2ll+z4g9izHK3EO5d8hL4jYxcjKs+wcslSYRWrascfscLgMlMGh0CdKeNTDjHpGPncaf3Z+FwwwjWeuiNBxv7bJo13/8B/098KlVDl4GZqsoBCEjPyJfV6hO0y/LkRGkk7oHWKgeWAfKtfLItRp00eZ4fcJNK9kCaSMmEugoZWcI7NGbZXzqFWqbpRI7NcDP9+WIQ+i9U5vqWsqd/zng4kbuAJ6UuKqIzB0upYrLShfQE3SAck8oaLhJqqq56VfDuASNpJKidV+zq27HfSBmbXnkR/5AK337dc3MXKJypoK/QPMLKUAP5XLPbs+NddJQV7EZXd29DLgp+fRIg3edpKdO7ZErWhv7d+3Kws+e1Y+ypmR2WIVSwVyBEUfgv2C8Ts9gnTF4pNcEY/S2aBicz5Ew2+jdyGNQQ==
-      test@example.com\n"}]}}, "addonProfiles": {}, "oidcIssuerProfile": {"enabled":
-      true}, "enableRBAC": true, "networkProfile": {"networkPlugin": "kubenet", "podCidr":
-      "10.244.0.0/16", "serviceCidr": "10.0.0.0/16", "dnsServiceIP": "10.0.0.10",
-=======
       "azureuser", "ssh": {"publicKeys": [{"keyData": "ssh-rsa AAAAB3NzaC1yc2EAAAADAQABAAABAQCw4P22/hE86EX0l2HMO+M6Gw+CW6O4Yl84NLjVqF7NtK8xwQKcZwGeIwNBv/HxJ0uMJlOCG1ZMPPvSZHDp07QvAjYKKryIkIGilxLUh4fNOEQiZqAXB2badERUdwLRB4f6kHc0vb35GHw3tlyjjDjvQTO7UgZQxnbipxyrJAYfMHxfXjST1tvmln3v87WvBGsY2hr1Iqx/gMO3AIqaNoJntl1sIeAcg8xXdYW3PP6N1gYToFsDxsQZU2rfefIRDniuP4fYy2J4shtEAkyzv1BlOBJGHBqCzyrhXVqFElLSFV99QhLUi43zXL4Ge1QKJBztH/q48ohMBt3WenkP2KsT
       azcli_aks_live_test@example.com\n"}]}}, "addonProfiles": {}, "oidcIssuerProfile":
       {"enabled": true}, "enableRBAC": true, "networkProfile": {"networkPlugin": "kubenet",
       "podCidr": "10.244.0.0/16", "serviceCidr": "10.0.0.0/16", "dnsServiceIP": "10.0.0.10",
->>>>>>> 13d0ab0a
       "outboundType": "loadBalancer", "loadBalancerSku": "standard"}, "disableLocalAccounts":
       false, "securityProfile": {"workloadIdentity": {"enabled": true}}, "storageProfile":
       {}}}'
@@ -96,78 +73,13 @@
       Connection:
       - keep-alive
       Content-Length:
-<<<<<<< HEAD
-      - '1857'
-=======
       - '1522'
->>>>>>> 13d0ab0a
       Content-Type:
       - application/json
       ParameterSetName:
       - --resource-group --name --location --enable-managed-identity --enable-oidc-issuer
         --enable-workload-identity --ssh-key-value --aks-custom-headers
       User-Agent:
-<<<<<<< HEAD
-      - AZURECLI/2.49.0 azsdk-python-azure-mgmt-containerservice/23.0.0 Python/3.8.16
-        (macOS-13.4-arm64-arm-64bit)
-    method: PUT
-    uri: https://management.azure.com/subscriptions/00000000-0000-0000-0000-000000000000/resourceGroups/clitest000001/providers/Microsoft.ContainerService/managedClusters/cliakstest000001?api-version=2023-05-01
-  response:
-    body:
-      string: "{\n  \"id\": \"/subscriptions/00000000-0000-0000-0000-000000000000/resourcegroups/clitest000001/providers/Microsoft.ContainerService/managedClusters/cliakstest000001\"\
-        ,\n  \"location\": \"centraluseuap\",\n  \"name\": \"cliakstest000001\",\n\
-        \  \"type\": \"Microsoft.ContainerService/ManagedClusters\",\n  \"properties\"\
-        : {\n   \"provisioningState\": \"Creating\",\n   \"powerState\": {\n    \"\
-        code\": \"Running\"\n   },\n   \"kubernetesVersion\": \"1.25.6\",\n   \"currentKubernetesVersion\"\
-        : \"1.25.6\",\n   \"dnsPrefix\": \"cliakstest-clitestikumou725-8ecadf\",\n\
-        \   \"fqdn\": \"cliakstest-clitestikumou725-8ecadf-0yb6nwkr.hcp.centraluseuap.azmk8s.io\"\
-        ,\n   \"azurePortalFQDN\": \"cliakstest-clitestikumou725-8ecadf-0yb6nwkr.portal.hcp.centraluseuap.azmk8s.io\"\
-        ,\n   \"agentPoolProfiles\": [\n    {\n     \"name\": \"nodepool1\",\n   \
-        \  \"count\": 3,\n     \"vmSize\": \"Standard_DS2_v2\",\n     \"osDiskSizeGB\"\
-        : 128,\n     \"osDiskType\": \"Managed\",\n     \"kubeletDiskType\": \"OS\"\
-        ,\n     \"maxPods\": 110,\n     \"type\": \"VirtualMachineScaleSets\",\n \
-        \    \"enableAutoScaling\": false,\n     \"provisioningState\": \"Creating\"\
-        ,\n     \"powerState\": {\n      \"code\": \"Running\"\n     },\n     \"orchestratorVersion\"\
-        : \"1.25.6\",\n     \"currentOrchestratorVersion\": \"1.25.6\",\n     \"enableNodePublicIP\"\
-        : false,\n     \"mode\": \"System\",\n     \"enableEncryptionAtHost\": false,\n\
-        \     \"enableUltraSSD\": false,\n     \"osType\": \"Linux\",\n     \"osSKU\"\
-        : \"Ubuntu\",\n     \"nodeImageVersion\": \"AKSUbuntu-2204gen2containerd-202306.07.0\"\
-        ,\n     \"upgradeSettings\": {},\n     \"enableFIPS\": false\n    }\n   ],\n\
-        \   \"linuxProfile\": {\n    \"adminUsername\": \"azureuser\",\n    \"ssh\"\
-        : {\n     \"publicKeys\": [\n      {\n       \"keyData\": \"ssh-rsa AAAAB3NzaC1yc2EAAAADAQABAAACAQCbIg1guRHbI0lV11wWDt1r2cUdcNd27CJsg+SfgC7miZeubtwUhbsPdhMQsfDyhOWHq1+ZL0M+nJZV63d/1dhmhtgyOqejUwrPlzKhydsbrsdUor+JmNJDdW01v7BXHyuymT8G4s09jCasNOwiufbP/qp72ruu0bIA1nySsvlf9pCQAuFkAnVnf/rFhUlOkhtRpwcq8SUNY2zRHR/EKb/4NWY1JzR4sa3q2fWIJdrrX0DvLoa5g9bIEd4Df79ba7v+yiUBOS0zT2ll+z4g9izHK3EO5d8hL4jYxcjKs+wcslSYRWrascfscLgMlMGh0CdKeNTDjHpGPncaf3Z+FwwwjWeuiNBxv7bJo13/8B/098KlVDl4GZqsoBCEjPyJfV6hO0y/LkRGkk7oHWKgeWAfKtfLItRp00eZ4fcJNK9kCaSMmEugoZWcI7NGbZXzqFWqbpRI7NcDP9+WIQ+i9U5vqWsqd/zng4kbuAJ6UuKqIzB0upYrLShfQE3SAck8oaLhJqqq56VfDuASNpJKidV+zq27HfSBmbXnkR/5AK337dc3MXKJypoK/QPMLKUAP5XLPbs+NddJQV7EZXd29DLgp+fRIg3edpKdO7ZErWhv7d+3Kws+e1Y+ypmR2WIVSwVyBEUfgv2C8Ts9gnTF4pNcEY/S2aBicz5Ew2+jdyGNQQ==\
-        \ test@example.com\\n\"\n      }\n     ]\n    }\n   },\n   \"servicePrincipalProfile\"\
-        : {\n    \"clientId\":\"00000000-0000-0000-0000-000000000001\"\n   },\n  \
-        \ \"nodeResourceGroup\": \"MC_clitest000001_cliakstest000001_centraluseuap\"\
-        ,\n   \"enableRBAC\": true,\n   \"supportPlan\": \"KubernetesOfficial\",\n\
-        \   \"networkProfile\": {\n    \"networkPlugin\": \"kubenet\",\n    \"loadBalancerSku\"\
-        : \"standard\",\n    \"loadBalancerProfile\": {\n     \"managedOutboundIPs\"\
-        : {\n      \"count\": 1\n     }\n    },\n    \"podCidr\": \"10.244.0.0/16\"\
-        ,\n    \"serviceCidr\": \"10.0.0.0/16\",\n    \"dnsServiceIP\": \"10.0.0.10\"\
-        ,\n    \"outboundType\": \"loadBalancer\",\n    \"podCidrs\": [\n     \"10.244.0.0/16\"\
-        \n    ],\n    \"serviceCidrs\": [\n     \"10.0.0.0/16\"\n    ],\n    \"ipFamilies\"\
-        : [\n     \"IPv4\"\n    ]\n   },\n   \"maxAgentPools\": 100,\n   \"disableLocalAccounts\"\
-        : false,\n   \"securityProfile\": {\n    \"workloadIdentity\": {\n     \"\
-        enabled\": true\n    }\n   },\n   \"storageProfile\": {\n    \"diskCSIDriver\"\
-        : {\n     \"enabled\": true\n    },\n    \"fileCSIDriver\": {\n     \"enabled\"\
-        : true\n    },\n    \"snapshotController\": {\n     \"enabled\": true\n  \
-        \  }\n   },\n   \"oidcIssuerProfile\": {\n    \"enabled\": true,\n    \"issuerURL\"\
-        : \"https://centraluseuap.oic.prod-aks.azure.com/72f988bf-86f1-41af-91ab-2d7cd011db47/c9224b06-4fd2-475a-91e6-856fee768b1c/\"\
-        \n   },\n   \"workloadAutoScalerProfile\": {}\n  },\n  \"identity\": {\n \
-        \  \"type\": \"SystemAssigned\",\n   \"principalId\":\"00000000-0000-0000-0000-000000000001\"\
-        ,\n   \"tenantId\": \"72f988bf-86f1-41af-91ab-2d7cd011db47\"\n  },\n  \"sku\"\
-        : {\n   \"name\": \"Base\",\n   \"tier\": \"Free\"\n  }\n }"
-    headers:
-      azure-asyncoperation:
-      - https://management.azure.com/subscriptions/00000000-0000-0000-0000-000000000000/providers/Microsoft.ContainerService/locations/centraluseuap/operations/c27ad56f-efbc-4abd-95a7-da5cf449fbe9?api-version=2016-03-30
-      cache-control:
-      - no-cache
-      content-length:
-      - '3816'
-      content-type:
-      - application/json
-      date:
-      - Thu, 15 Jun 2023 18:22:29 GMT
-=======
       - AZURECLI/2.49.0 azsdk-python-azure-mgmt-containerservice/24.0.0 Python/3.8.10
         (Linux-5.15.0-1039-azure-x86_64-with-glibc2.29)
     method: PUT
@@ -225,7 +137,6 @@
       - application/json
       date:
       - Thu, 29 Jun 2023 11:15:17 GMT
->>>>>>> 13d0ab0a
       expires:
       - '-1'
       pragma:
@@ -256,676 +167,398 @@
       - --resource-group --name --location --enable-managed-identity --enable-oidc-issuer
         --enable-workload-identity --ssh-key-value --aks-custom-headers
       User-Agent:
-<<<<<<< HEAD
-      - AZURECLI/2.49.0 azsdk-python-azure-mgmt-containerservice/23.0.0 Python/3.8.16
-        (macOS-13.4-arm64-arm-64bit)
-    method: GET
-    uri: https://management.azure.com/subscriptions/00000000-0000-0000-0000-000000000000/providers/Microsoft.ContainerService/locations/centraluseuap/operations/c27ad56f-efbc-4abd-95a7-da5cf449fbe9?api-version=2016-03-30
-  response:
-    body:
-      string: "{\n  \"name\": \"6fd57ac2-bcef-bd4a-95a7-da5cf449fbe9\",\n  \"status\"\
-        : \"InProgress\",\n  \"startTime\": \"2023-06-15T18:22:28.8294683Z\"\n }"
-    headers:
-      cache-control:
-      - no-cache
-      content-length:
-      - '126'
-      content-type:
-      - application/json
-      date:
-      - Thu, 15 Jun 2023 18:22:29 GMT
-      expires:
-      - '-1'
-      pragma:
-      - no-cache
-      server:
-      - nginx
-      strict-transport-security:
-      - max-age=31536000; includeSubDomains
-      transfer-encoding:
-      - chunked
-      vary:
-      - Accept-Encoding
-      x-content-type-options:
-      - nosniff
-    status:
-      code: 200
-      message: OK
-- request:
-    body: null
-    headers:
-      Accept:
-      - '*/*'
-      Accept-Encoding:
-      - gzip, deflate
-      CommandName:
-      - aks create
-      Connection:
-      - keep-alive
-      ParameterSetName:
-      - --resource-group --name --location --enable-managed-identity --enable-oidc-issuer
-        --enable-workload-identity --ssh-key-value --aks-custom-headers
-      User-Agent:
-      - AZURECLI/2.49.0 azsdk-python-azure-mgmt-containerservice/23.0.0 Python/3.8.16
-        (macOS-13.4-arm64-arm-64bit)
-    method: GET
-    uri: https://management.azure.com/subscriptions/00000000-0000-0000-0000-000000000000/providers/Microsoft.ContainerService/locations/centraluseuap/operations/c27ad56f-efbc-4abd-95a7-da5cf449fbe9?api-version=2016-03-30
-  response:
-    body:
-      string: "{\n  \"name\": \"6fd57ac2-bcef-bd4a-95a7-da5cf449fbe9\",\n  \"status\"\
-        : \"InProgress\",\n  \"startTime\": \"2023-06-15T18:22:28.8294683Z\"\n }"
-    headers:
-      cache-control:
-      - no-cache
-      content-length:
-      - '126'
-      content-type:
-      - application/json
-      date:
-      - Thu, 15 Jun 2023 18:22:59 GMT
-      expires:
-      - '-1'
-      pragma:
-      - no-cache
-      server:
-      - nginx
-      strict-transport-security:
-      - max-age=31536000; includeSubDomains
-      transfer-encoding:
-      - chunked
-      vary:
-      - Accept-Encoding
-      x-content-type-options:
-      - nosniff
-    status:
-      code: 200
-      message: OK
-- request:
-    body: null
-    headers:
-      Accept:
-      - '*/*'
-      Accept-Encoding:
-      - gzip, deflate
-      CommandName:
-      - aks create
-      Connection:
-      - keep-alive
-      ParameterSetName:
-      - --resource-group --name --location --enable-managed-identity --enable-oidc-issuer
-        --enable-workload-identity --ssh-key-value --aks-custom-headers
-      User-Agent:
-      - AZURECLI/2.49.0 azsdk-python-azure-mgmt-containerservice/23.0.0 Python/3.8.16
-        (macOS-13.4-arm64-arm-64bit)
-    method: GET
-    uri: https://management.azure.com/subscriptions/00000000-0000-0000-0000-000000000000/providers/Microsoft.ContainerService/locations/centraluseuap/operations/c27ad56f-efbc-4abd-95a7-da5cf449fbe9?api-version=2016-03-30
-  response:
-    body:
-      string: "{\n  \"name\": \"6fd57ac2-bcef-bd4a-95a7-da5cf449fbe9\",\n  \"status\"\
-        : \"InProgress\",\n  \"startTime\": \"2023-06-15T18:22:28.8294683Z\"\n }"
-    headers:
-      cache-control:
-      - no-cache
-      content-length:
-      - '126'
-      content-type:
-      - application/json
-      date:
-      - Thu, 15 Jun 2023 18:23:28 GMT
-      expires:
-      - '-1'
-      pragma:
-      - no-cache
-      server:
-      - nginx
-      strict-transport-security:
-      - max-age=31536000; includeSubDomains
-      transfer-encoding:
-      - chunked
-      vary:
-      - Accept-Encoding
-      x-content-type-options:
-      - nosniff
-    status:
-      code: 200
-      message: OK
-- request:
-    body: null
-    headers:
-      Accept:
-      - '*/*'
-      Accept-Encoding:
-      - gzip, deflate
-      CommandName:
-      - aks create
-      Connection:
-      - keep-alive
-      ParameterSetName:
-      - --resource-group --name --location --enable-managed-identity --enable-oidc-issuer
-        --enable-workload-identity --ssh-key-value --aks-custom-headers
-      User-Agent:
-      - AZURECLI/2.49.0 azsdk-python-azure-mgmt-containerservice/23.0.0 Python/3.8.16
-        (macOS-13.4-arm64-arm-64bit)
-    method: GET
-    uri: https://management.azure.com/subscriptions/00000000-0000-0000-0000-000000000000/providers/Microsoft.ContainerService/locations/centraluseuap/operations/c27ad56f-efbc-4abd-95a7-da5cf449fbe9?api-version=2016-03-30
-  response:
-    body:
-      string: "{\n  \"name\": \"6fd57ac2-bcef-bd4a-95a7-da5cf449fbe9\",\n  \"status\"\
-        : \"InProgress\",\n  \"startTime\": \"2023-06-15T18:22:28.8294683Z\"\n }"
-=======
-      - AZURECLI/2.49.0 azsdk-python-azure-mgmt-containerservice/24.0.0 Python/3.8.10
-        (Linux-5.15.0-1039-azure-x86_64-with-glibc2.29)
-    method: GET
-    uri: https://management.azure.com/subscriptions/00000000-0000-0000-0000-000000000000/providers/Microsoft.ContainerService/locations/westus2/operations/28830174-9dcc-43c9-9aee-30c68b96eec8?api-version=2016-03-30
-  response:
-    body:
-      string: "{\n  \"name\": \"74018328-cc9d-c943-9aee-30c68b96eec8\",\n  \"status\":
-        \"InProgress\",\n  \"startTime\": \"2023-06-29T11:15:17.3136505Z\"\n }"
->>>>>>> 13d0ab0a
-    headers:
-      cache-control:
-      - no-cache
-      content-length:
-      - '126'
-      content-type:
-      - application/json
-      date:
-<<<<<<< HEAD
-      - Thu, 15 Jun 2023 18:23:58 GMT
-=======
+      - AZURECLI/2.49.0 azsdk-python-azure-mgmt-containerservice/24.0.0 Python/3.8.10
+        (Linux-5.15.0-1039-azure-x86_64-with-glibc2.29)
+    method: GET
+    uri: https://management.azure.com/subscriptions/00000000-0000-0000-0000-000000000000/providers/Microsoft.ContainerService/locations/westus2/operations/28830174-9dcc-43c9-9aee-30c68b96eec8?api-version=2016-03-30
+  response:
+    body:
+      string: "{\n  \"name\": \"74018328-cc9d-c943-9aee-30c68b96eec8\",\n  \"status\":
+        \"InProgress\",\n  \"startTime\": \"2023-06-29T11:15:17.3136505Z\"\n }"
+    headers:
+      cache-control:
+      - no-cache
+      content-length:
+      - '126'
+      content-type:
+      - application/json
+      date:
       - Thu, 29 Jun 2023 11:15:18 GMT
->>>>>>> 13d0ab0a
-      expires:
-      - '-1'
-      pragma:
-      - no-cache
-      server:
-      - nginx
-      strict-transport-security:
-      - max-age=31536000; includeSubDomains
-      transfer-encoding:
-      - chunked
-      vary:
-      - Accept-Encoding
-      x-content-type-options:
-      - nosniff
-    status:
-      code: 200
-      message: OK
-- request:
-    body: null
-    headers:
-      Accept:
-      - '*/*'
-      Accept-Encoding:
-      - gzip, deflate
-      CommandName:
-      - aks create
-      Connection:
-      - keep-alive
-      ParameterSetName:
-      - --resource-group --name --location --enable-managed-identity --enable-oidc-issuer
-        --enable-workload-identity --ssh-key-value --aks-custom-headers
-      User-Agent:
-<<<<<<< HEAD
-      - AZURECLI/2.49.0 azsdk-python-azure-mgmt-containerservice/23.0.0 Python/3.8.16
-        (macOS-13.4-arm64-arm-64bit)
-    method: GET
-    uri: https://management.azure.com/subscriptions/00000000-0000-0000-0000-000000000000/providers/Microsoft.ContainerService/locations/centraluseuap/operations/c27ad56f-efbc-4abd-95a7-da5cf449fbe9?api-version=2016-03-30
-  response:
-    body:
-      string: "{\n  \"name\": \"6fd57ac2-bcef-bd4a-95a7-da5cf449fbe9\",\n  \"status\"\
-        : \"InProgress\",\n  \"startTime\": \"2023-06-15T18:22:28.8294683Z\"\n }"
-=======
-      - AZURECLI/2.49.0 azsdk-python-azure-mgmt-containerservice/24.0.0 Python/3.8.10
-        (Linux-5.15.0-1039-azure-x86_64-with-glibc2.29)
-    method: GET
-    uri: https://management.azure.com/subscriptions/00000000-0000-0000-0000-000000000000/providers/Microsoft.ContainerService/locations/westus2/operations/28830174-9dcc-43c9-9aee-30c68b96eec8?api-version=2016-03-30
-  response:
-    body:
-      string: "{\n  \"name\": \"74018328-cc9d-c943-9aee-30c68b96eec8\",\n  \"status\":
-        \"InProgress\",\n  \"startTime\": \"2023-06-29T11:15:17.3136505Z\"\n }"
->>>>>>> 13d0ab0a
-    headers:
-      cache-control:
-      - no-cache
-      content-length:
-      - '126'
-      content-type:
-      - application/json
-      date:
-<<<<<<< HEAD
-      - Thu, 15 Jun 2023 18:24:30 GMT
-=======
+      expires:
+      - '-1'
+      pragma:
+      - no-cache
+      server:
+      - nginx
+      strict-transport-security:
+      - max-age=31536000; includeSubDomains
+      transfer-encoding:
+      - chunked
+      vary:
+      - Accept-Encoding
+      x-content-type-options:
+      - nosniff
+    status:
+      code: 200
+      message: OK
+- request:
+    body: null
+    headers:
+      Accept:
+      - '*/*'
+      Accept-Encoding:
+      - gzip, deflate
+      CommandName:
+      - aks create
+      Connection:
+      - keep-alive
+      ParameterSetName:
+      - --resource-group --name --location --enable-managed-identity --enable-oidc-issuer
+        --enable-workload-identity --ssh-key-value --aks-custom-headers
+      User-Agent:
+      - AZURECLI/2.49.0 azsdk-python-azure-mgmt-containerservice/24.0.0 Python/3.8.10
+        (Linux-5.15.0-1039-azure-x86_64-with-glibc2.29)
+    method: GET
+    uri: https://management.azure.com/subscriptions/00000000-0000-0000-0000-000000000000/providers/Microsoft.ContainerService/locations/westus2/operations/28830174-9dcc-43c9-9aee-30c68b96eec8?api-version=2016-03-30
+  response:
+    body:
+      string: "{\n  \"name\": \"74018328-cc9d-c943-9aee-30c68b96eec8\",\n  \"status\":
+        \"InProgress\",\n  \"startTime\": \"2023-06-29T11:15:17.3136505Z\"\n }"
+    headers:
+      cache-control:
+      - no-cache
+      content-length:
+      - '126'
+      content-type:
+      - application/json
+      date:
       - Thu, 29 Jun 2023 11:15:48 GMT
->>>>>>> 13d0ab0a
-      expires:
-      - '-1'
-      pragma:
-      - no-cache
-      server:
-      - nginx
-      strict-transport-security:
-      - max-age=31536000; includeSubDomains
-      transfer-encoding:
-      - chunked
-      vary:
-      - Accept-Encoding
-      x-content-type-options:
-      - nosniff
-    status:
-      code: 200
-      message: OK
-- request:
-    body: null
-    headers:
-      Accept:
-      - '*/*'
-      Accept-Encoding:
-      - gzip, deflate
-      CommandName:
-      - aks create
-      Connection:
-      - keep-alive
-      ParameterSetName:
-      - --resource-group --name --location --enable-managed-identity --enable-oidc-issuer
-        --enable-workload-identity --ssh-key-value --aks-custom-headers
-      User-Agent:
-<<<<<<< HEAD
-      - AZURECLI/2.49.0 azsdk-python-azure-mgmt-containerservice/23.0.0 Python/3.8.16
-        (macOS-13.4-arm64-arm-64bit)
-    method: GET
-    uri: https://management.azure.com/subscriptions/00000000-0000-0000-0000-000000000000/providers/Microsoft.ContainerService/locations/centraluseuap/operations/c27ad56f-efbc-4abd-95a7-da5cf449fbe9?api-version=2016-03-30
-  response:
-    body:
-      string: "{\n  \"name\": \"6fd57ac2-bcef-bd4a-95a7-da5cf449fbe9\",\n  \"status\"\
-        : \"InProgress\",\n  \"startTime\": \"2023-06-15T18:22:28.8294683Z\"\n }"
-=======
-      - AZURECLI/2.49.0 azsdk-python-azure-mgmt-containerservice/24.0.0 Python/3.8.10
-        (Linux-5.15.0-1039-azure-x86_64-with-glibc2.29)
-    method: GET
-    uri: https://management.azure.com/subscriptions/00000000-0000-0000-0000-000000000000/providers/Microsoft.ContainerService/locations/westus2/operations/28830174-9dcc-43c9-9aee-30c68b96eec8?api-version=2016-03-30
-  response:
-    body:
-      string: "{\n  \"name\": \"74018328-cc9d-c943-9aee-30c68b96eec8\",\n  \"status\":
-        \"InProgress\",\n  \"startTime\": \"2023-06-29T11:15:17.3136505Z\"\n }"
->>>>>>> 13d0ab0a
-    headers:
-      cache-control:
-      - no-cache
-      content-length:
-      - '126'
-      content-type:
-      - application/json
-      date:
-<<<<<<< HEAD
-      - Thu, 15 Jun 2023 18:25:00 GMT
-=======
+      expires:
+      - '-1'
+      pragma:
+      - no-cache
+      server:
+      - nginx
+      strict-transport-security:
+      - max-age=31536000; includeSubDomains
+      transfer-encoding:
+      - chunked
+      vary:
+      - Accept-Encoding
+      x-content-type-options:
+      - nosniff
+    status:
+      code: 200
+      message: OK
+- request:
+    body: null
+    headers:
+      Accept:
+      - '*/*'
+      Accept-Encoding:
+      - gzip, deflate
+      CommandName:
+      - aks create
+      Connection:
+      - keep-alive
+      ParameterSetName:
+      - --resource-group --name --location --enable-managed-identity --enable-oidc-issuer
+        --enable-workload-identity --ssh-key-value --aks-custom-headers
+      User-Agent:
+      - AZURECLI/2.49.0 azsdk-python-azure-mgmt-containerservice/24.0.0 Python/3.8.10
+        (Linux-5.15.0-1039-azure-x86_64-with-glibc2.29)
+    method: GET
+    uri: https://management.azure.com/subscriptions/00000000-0000-0000-0000-000000000000/providers/Microsoft.ContainerService/locations/westus2/operations/28830174-9dcc-43c9-9aee-30c68b96eec8?api-version=2016-03-30
+  response:
+    body:
+      string: "{\n  \"name\": \"74018328-cc9d-c943-9aee-30c68b96eec8\",\n  \"status\":
+        \"InProgress\",\n  \"startTime\": \"2023-06-29T11:15:17.3136505Z\"\n }"
+    headers:
+      cache-control:
+      - no-cache
+      content-length:
+      - '126'
+      content-type:
+      - application/json
+      date:
       - Thu, 29 Jun 2023 11:16:18 GMT
->>>>>>> 13d0ab0a
-      expires:
-      - '-1'
-      pragma:
-      - no-cache
-      server:
-      - nginx
-      strict-transport-security:
-      - max-age=31536000; includeSubDomains
-      transfer-encoding:
-      - chunked
-      vary:
-      - Accept-Encoding
-      x-content-type-options:
-      - nosniff
-    status:
-      code: 200
-      message: OK
-- request:
-    body: null
-    headers:
-      Accept:
-      - '*/*'
-      Accept-Encoding:
-      - gzip, deflate
-      CommandName:
-      - aks create
-      Connection:
-      - keep-alive
-      ParameterSetName:
-      - --resource-group --name --location --enable-managed-identity --enable-oidc-issuer
-        --enable-workload-identity --ssh-key-value --aks-custom-headers
-      User-Agent:
-<<<<<<< HEAD
-      - AZURECLI/2.49.0 azsdk-python-azure-mgmt-containerservice/23.0.0 Python/3.8.16
-        (macOS-13.4-arm64-arm-64bit)
-    method: GET
-    uri: https://management.azure.com/subscriptions/00000000-0000-0000-0000-000000000000/providers/Microsoft.ContainerService/locations/centraluseuap/operations/c27ad56f-efbc-4abd-95a7-da5cf449fbe9?api-version=2016-03-30
-  response:
-    body:
-      string: "{\n  \"name\": \"6fd57ac2-bcef-bd4a-95a7-da5cf449fbe9\",\n  \"status\"\
-        : \"InProgress\",\n  \"startTime\": \"2023-06-15T18:22:28.8294683Z\"\n }"
-=======
-      - AZURECLI/2.49.0 azsdk-python-azure-mgmt-containerservice/24.0.0 Python/3.8.10
-        (Linux-5.15.0-1039-azure-x86_64-with-glibc2.29)
-    method: GET
-    uri: https://management.azure.com/subscriptions/00000000-0000-0000-0000-000000000000/providers/Microsoft.ContainerService/locations/westus2/operations/28830174-9dcc-43c9-9aee-30c68b96eec8?api-version=2016-03-30
-  response:
-    body:
-      string: "{\n  \"name\": \"74018328-cc9d-c943-9aee-30c68b96eec8\",\n  \"status\":
-        \"InProgress\",\n  \"startTime\": \"2023-06-29T11:15:17.3136505Z\"\n }"
->>>>>>> 13d0ab0a
-    headers:
-      cache-control:
-      - no-cache
-      content-length:
-      - '126'
-      content-type:
-      - application/json
-      date:
-<<<<<<< HEAD
-      - Thu, 15 Jun 2023 18:25:30 GMT
-=======
+      expires:
+      - '-1'
+      pragma:
+      - no-cache
+      server:
+      - nginx
+      strict-transport-security:
+      - max-age=31536000; includeSubDomains
+      transfer-encoding:
+      - chunked
+      vary:
+      - Accept-Encoding
+      x-content-type-options:
+      - nosniff
+    status:
+      code: 200
+      message: OK
+- request:
+    body: null
+    headers:
+      Accept:
+      - '*/*'
+      Accept-Encoding:
+      - gzip, deflate
+      CommandName:
+      - aks create
+      Connection:
+      - keep-alive
+      ParameterSetName:
+      - --resource-group --name --location --enable-managed-identity --enable-oidc-issuer
+        --enable-workload-identity --ssh-key-value --aks-custom-headers
+      User-Agent:
+      - AZURECLI/2.49.0 azsdk-python-azure-mgmt-containerservice/24.0.0 Python/3.8.10
+        (Linux-5.15.0-1039-azure-x86_64-with-glibc2.29)
+    method: GET
+    uri: https://management.azure.com/subscriptions/00000000-0000-0000-0000-000000000000/providers/Microsoft.ContainerService/locations/westus2/operations/28830174-9dcc-43c9-9aee-30c68b96eec8?api-version=2016-03-30
+  response:
+    body:
+      string: "{\n  \"name\": \"74018328-cc9d-c943-9aee-30c68b96eec8\",\n  \"status\":
+        \"InProgress\",\n  \"startTime\": \"2023-06-29T11:15:17.3136505Z\"\n }"
+    headers:
+      cache-control:
+      - no-cache
+      content-length:
+      - '126'
+      content-type:
+      - application/json
+      date:
       - Thu, 29 Jun 2023 11:16:48 GMT
->>>>>>> 13d0ab0a
-      expires:
-      - '-1'
-      pragma:
-      - no-cache
-      server:
-      - nginx
-      strict-transport-security:
-      - max-age=31536000; includeSubDomains
-      transfer-encoding:
-      - chunked
-      vary:
-      - Accept-Encoding
-      x-content-type-options:
-      - nosniff
-    status:
-      code: 200
-      message: OK
-- request:
-    body: null
-    headers:
-      Accept:
-      - '*/*'
-      Accept-Encoding:
-      - gzip, deflate
-      CommandName:
-      - aks create
-      Connection:
-      - keep-alive
-      ParameterSetName:
-      - --resource-group --name --location --enable-managed-identity --enable-oidc-issuer
-        --enable-workload-identity --ssh-key-value --aks-custom-headers
-      User-Agent:
-<<<<<<< HEAD
-      - AZURECLI/2.49.0 azsdk-python-azure-mgmt-containerservice/23.0.0 Python/3.8.16
-        (macOS-13.4-arm64-arm-64bit)
-    method: GET
-    uri: https://management.azure.com/subscriptions/00000000-0000-0000-0000-000000000000/providers/Microsoft.ContainerService/locations/centraluseuap/operations/c27ad56f-efbc-4abd-95a7-da5cf449fbe9?api-version=2016-03-30
-  response:
-    body:
-      string: "{\n  \"name\": \"6fd57ac2-bcef-bd4a-95a7-da5cf449fbe9\",\n  \"status\"\
-        : \"InProgress\",\n  \"startTime\": \"2023-06-15T18:22:28.8294683Z\"\n }"
-=======
-      - AZURECLI/2.49.0 azsdk-python-azure-mgmt-containerservice/24.0.0 Python/3.8.10
-        (Linux-5.15.0-1039-azure-x86_64-with-glibc2.29)
-    method: GET
-    uri: https://management.azure.com/subscriptions/00000000-0000-0000-0000-000000000000/providers/Microsoft.ContainerService/locations/westus2/operations/28830174-9dcc-43c9-9aee-30c68b96eec8?api-version=2016-03-30
-  response:
-    body:
-      string: "{\n  \"name\": \"74018328-cc9d-c943-9aee-30c68b96eec8\",\n  \"status\":
-        \"InProgress\",\n  \"startTime\": \"2023-06-29T11:15:17.3136505Z\"\n }"
->>>>>>> 13d0ab0a
-    headers:
-      cache-control:
-      - no-cache
-      content-length:
-      - '126'
-      content-type:
-      - application/json
-      date:
-<<<<<<< HEAD
-      - Thu, 15 Jun 2023 18:26:01 GMT
-=======
+      expires:
+      - '-1'
+      pragma:
+      - no-cache
+      server:
+      - nginx
+      strict-transport-security:
+      - max-age=31536000; includeSubDomains
+      transfer-encoding:
+      - chunked
+      vary:
+      - Accept-Encoding
+      x-content-type-options:
+      - nosniff
+    status:
+      code: 200
+      message: OK
+- request:
+    body: null
+    headers:
+      Accept:
+      - '*/*'
+      Accept-Encoding:
+      - gzip, deflate
+      CommandName:
+      - aks create
+      Connection:
+      - keep-alive
+      ParameterSetName:
+      - --resource-group --name --location --enable-managed-identity --enable-oidc-issuer
+        --enable-workload-identity --ssh-key-value --aks-custom-headers
+      User-Agent:
+      - AZURECLI/2.49.0 azsdk-python-azure-mgmt-containerservice/24.0.0 Python/3.8.10
+        (Linux-5.15.0-1039-azure-x86_64-with-glibc2.29)
+    method: GET
+    uri: https://management.azure.com/subscriptions/00000000-0000-0000-0000-000000000000/providers/Microsoft.ContainerService/locations/westus2/operations/28830174-9dcc-43c9-9aee-30c68b96eec8?api-version=2016-03-30
+  response:
+    body:
+      string: "{\n  \"name\": \"74018328-cc9d-c943-9aee-30c68b96eec8\",\n  \"status\":
+        \"InProgress\",\n  \"startTime\": \"2023-06-29T11:15:17.3136505Z\"\n }"
+    headers:
+      cache-control:
+      - no-cache
+      content-length:
+      - '126'
+      content-type:
+      - application/json
+      date:
       - Thu, 29 Jun 2023 11:17:18 GMT
->>>>>>> 13d0ab0a
-      expires:
-      - '-1'
-      pragma:
-      - no-cache
-      server:
-      - nginx
-      strict-transport-security:
-      - max-age=31536000; includeSubDomains
-      transfer-encoding:
-      - chunked
-      vary:
-      - Accept-Encoding
-      x-content-type-options:
-      - nosniff
-    status:
-      code: 200
-      message: OK
-- request:
-    body: null
-    headers:
-      Accept:
-      - '*/*'
-      Accept-Encoding:
-      - gzip, deflate
-      CommandName:
-      - aks create
-      Connection:
-      - keep-alive
-      ParameterSetName:
-      - --resource-group --name --location --enable-managed-identity --enable-oidc-issuer
-        --enable-workload-identity --ssh-key-value --aks-custom-headers
-      User-Agent:
-<<<<<<< HEAD
-      - AZURECLI/2.49.0 azsdk-python-azure-mgmt-containerservice/23.0.0 Python/3.8.16
-        (macOS-13.4-arm64-arm-64bit)
-    method: GET
-    uri: https://management.azure.com/subscriptions/00000000-0000-0000-0000-000000000000/providers/Microsoft.ContainerService/locations/centraluseuap/operations/c27ad56f-efbc-4abd-95a7-da5cf449fbe9?api-version=2016-03-30
-  response:
-    body:
-      string: "{\n  \"name\": \"6fd57ac2-bcef-bd4a-95a7-da5cf449fbe9\",\n  \"status\"\
-        : \"InProgress\",\n  \"startTime\": \"2023-06-15T18:22:28.8294683Z\"\n }"
-=======
-      - AZURECLI/2.49.0 azsdk-python-azure-mgmt-containerservice/24.0.0 Python/3.8.10
-        (Linux-5.15.0-1039-azure-x86_64-with-glibc2.29)
-    method: GET
-    uri: https://management.azure.com/subscriptions/00000000-0000-0000-0000-000000000000/providers/Microsoft.ContainerService/locations/westus2/operations/28830174-9dcc-43c9-9aee-30c68b96eec8?api-version=2016-03-30
-  response:
-    body:
-      string: "{\n  \"name\": \"74018328-cc9d-c943-9aee-30c68b96eec8\",\n  \"status\":
-        \"InProgress\",\n  \"startTime\": \"2023-06-29T11:15:17.3136505Z\"\n }"
->>>>>>> 13d0ab0a
-    headers:
-      cache-control:
-      - no-cache
-      content-length:
-      - '126'
-      content-type:
-      - application/json
-      date:
-<<<<<<< HEAD
-      - Thu, 15 Jun 2023 18:26:31 GMT
-=======
+      expires:
+      - '-1'
+      pragma:
+      - no-cache
+      server:
+      - nginx
+      strict-transport-security:
+      - max-age=31536000; includeSubDomains
+      transfer-encoding:
+      - chunked
+      vary:
+      - Accept-Encoding
+      x-content-type-options:
+      - nosniff
+    status:
+      code: 200
+      message: OK
+- request:
+    body: null
+    headers:
+      Accept:
+      - '*/*'
+      Accept-Encoding:
+      - gzip, deflate
+      CommandName:
+      - aks create
+      Connection:
+      - keep-alive
+      ParameterSetName:
+      - --resource-group --name --location --enable-managed-identity --enable-oidc-issuer
+        --enable-workload-identity --ssh-key-value --aks-custom-headers
+      User-Agent:
+      - AZURECLI/2.49.0 azsdk-python-azure-mgmt-containerservice/24.0.0 Python/3.8.10
+        (Linux-5.15.0-1039-azure-x86_64-with-glibc2.29)
+    method: GET
+    uri: https://management.azure.com/subscriptions/00000000-0000-0000-0000-000000000000/providers/Microsoft.ContainerService/locations/westus2/operations/28830174-9dcc-43c9-9aee-30c68b96eec8?api-version=2016-03-30
+  response:
+    body:
+      string: "{\n  \"name\": \"74018328-cc9d-c943-9aee-30c68b96eec8\",\n  \"status\":
+        \"InProgress\",\n  \"startTime\": \"2023-06-29T11:15:17.3136505Z\"\n }"
+    headers:
+      cache-control:
+      - no-cache
+      content-length:
+      - '126'
+      content-type:
+      - application/json
+      date:
       - Thu, 29 Jun 2023 11:17:48 GMT
->>>>>>> 13d0ab0a
-      expires:
-      - '-1'
-      pragma:
-      - no-cache
-      server:
-      - nginx
-      strict-transport-security:
-      - max-age=31536000; includeSubDomains
-      transfer-encoding:
-      - chunked
-      vary:
-      - Accept-Encoding
-      x-content-type-options:
-      - nosniff
-    status:
-      code: 200
-      message: OK
-- request:
-    body: null
-    headers:
-      Accept:
-      - '*/*'
-      Accept-Encoding:
-      - gzip, deflate
-      CommandName:
-      - aks create
-      Connection:
-      - keep-alive
-      ParameterSetName:
-      - --resource-group --name --location --enable-managed-identity --enable-oidc-issuer
-        --enable-workload-identity --ssh-key-value --aks-custom-headers
-      User-Agent:
-<<<<<<< HEAD
-      - AZURECLI/2.49.0 azsdk-python-azure-mgmt-containerservice/23.0.0 Python/3.8.16
-        (macOS-13.4-arm64-arm-64bit)
-    method: GET
-    uri: https://management.azure.com/subscriptions/00000000-0000-0000-0000-000000000000/providers/Microsoft.ContainerService/locations/centraluseuap/operations/c27ad56f-efbc-4abd-95a7-da5cf449fbe9?api-version=2016-03-30
-  response:
-    body:
-      string: "{\n  \"name\": \"6fd57ac2-bcef-bd4a-95a7-da5cf449fbe9\",\n  \"status\"\
-        : \"InProgress\",\n  \"startTime\": \"2023-06-15T18:22:28.8294683Z\"\n }"
-=======
-      - AZURECLI/2.49.0 azsdk-python-azure-mgmt-containerservice/24.0.0 Python/3.8.10
-        (Linux-5.15.0-1039-azure-x86_64-with-glibc2.29)
-    method: GET
-    uri: https://management.azure.com/subscriptions/00000000-0000-0000-0000-000000000000/providers/Microsoft.ContainerService/locations/westus2/operations/28830174-9dcc-43c9-9aee-30c68b96eec8?api-version=2016-03-30
-  response:
-    body:
-      string: "{\n  \"name\": \"74018328-cc9d-c943-9aee-30c68b96eec8\",\n  \"status\":
-        \"InProgress\",\n  \"startTime\": \"2023-06-29T11:15:17.3136505Z\"\n }"
->>>>>>> 13d0ab0a
-    headers:
-      cache-control:
-      - no-cache
-      content-length:
-      - '126'
-      content-type:
-      - application/json
-      date:
-<<<<<<< HEAD
-      - Thu, 15 Jun 2023 18:27:01 GMT
-=======
+      expires:
+      - '-1'
+      pragma:
+      - no-cache
+      server:
+      - nginx
+      strict-transport-security:
+      - max-age=31536000; includeSubDomains
+      transfer-encoding:
+      - chunked
+      vary:
+      - Accept-Encoding
+      x-content-type-options:
+      - nosniff
+    status:
+      code: 200
+      message: OK
+- request:
+    body: null
+    headers:
+      Accept:
+      - '*/*'
+      Accept-Encoding:
+      - gzip, deflate
+      CommandName:
+      - aks create
+      Connection:
+      - keep-alive
+      ParameterSetName:
+      - --resource-group --name --location --enable-managed-identity --enable-oidc-issuer
+        --enable-workload-identity --ssh-key-value --aks-custom-headers
+      User-Agent:
+      - AZURECLI/2.49.0 azsdk-python-azure-mgmt-containerservice/24.0.0 Python/3.8.10
+        (Linux-5.15.0-1039-azure-x86_64-with-glibc2.29)
+    method: GET
+    uri: https://management.azure.com/subscriptions/00000000-0000-0000-0000-000000000000/providers/Microsoft.ContainerService/locations/westus2/operations/28830174-9dcc-43c9-9aee-30c68b96eec8?api-version=2016-03-30
+  response:
+    body:
+      string: "{\n  \"name\": \"74018328-cc9d-c943-9aee-30c68b96eec8\",\n  \"status\":
+        \"InProgress\",\n  \"startTime\": \"2023-06-29T11:15:17.3136505Z\"\n }"
+    headers:
+      cache-control:
+      - no-cache
+      content-length:
+      - '126'
+      content-type:
+      - application/json
+      date:
       - Thu, 29 Jun 2023 11:18:18 GMT
->>>>>>> 13d0ab0a
-      expires:
-      - '-1'
-      pragma:
-      - no-cache
-      server:
-      - nginx
-      strict-transport-security:
-      - max-age=31536000; includeSubDomains
-      transfer-encoding:
-      - chunked
-      vary:
-      - Accept-Encoding
-      x-content-type-options:
-      - nosniff
-    status:
-      code: 200
-      message: OK
-- request:
-    body: null
-    headers:
-      Accept:
-      - '*/*'
-      Accept-Encoding:
-      - gzip, deflate
-      CommandName:
-      - aks create
-      Connection:
-      - keep-alive
-      ParameterSetName:
-      - --resource-group --name --location --enable-managed-identity --enable-oidc-issuer
-        --enable-workload-identity --ssh-key-value --aks-custom-headers
-      User-Agent:
-<<<<<<< HEAD
-      - AZURECLI/2.49.0 azsdk-python-azure-mgmt-containerservice/23.0.0 Python/3.8.16
-        (macOS-13.4-arm64-arm-64bit)
-    method: GET
-    uri: https://management.azure.com/subscriptions/00000000-0000-0000-0000-000000000000/providers/Microsoft.ContainerService/locations/centraluseuap/operations/c27ad56f-efbc-4abd-95a7-da5cf449fbe9?api-version=2016-03-30
-  response:
-    body:
-      string: "{\n  \"name\": \"6fd57ac2-bcef-bd4a-95a7-da5cf449fbe9\",\n  \"status\"\
-        : \"InProgress\",\n  \"startTime\": \"2023-06-15T18:22:28.8294683Z\"\n }"
-=======
-      - AZURECLI/2.49.0 azsdk-python-azure-mgmt-containerservice/24.0.0 Python/3.8.10
-        (Linux-5.15.0-1039-azure-x86_64-with-glibc2.29)
-    method: GET
-    uri: https://management.azure.com/subscriptions/00000000-0000-0000-0000-000000000000/providers/Microsoft.ContainerService/locations/westus2/operations/28830174-9dcc-43c9-9aee-30c68b96eec8?api-version=2016-03-30
-  response:
-    body:
-      string: "{\n  \"name\": \"74018328-cc9d-c943-9aee-30c68b96eec8\",\n  \"status\":
-        \"InProgress\",\n  \"startTime\": \"2023-06-29T11:15:17.3136505Z\"\n }"
->>>>>>> 13d0ab0a
-    headers:
-      cache-control:
-      - no-cache
-      content-length:
-      - '126'
-      content-type:
-      - application/json
-      date:
-<<<<<<< HEAD
-      - Thu, 15 Jun 2023 18:27:31 GMT
-=======
+      expires:
+      - '-1'
+      pragma:
+      - no-cache
+      server:
+      - nginx
+      strict-transport-security:
+      - max-age=31536000; includeSubDomains
+      transfer-encoding:
+      - chunked
+      vary:
+      - Accept-Encoding
+      x-content-type-options:
+      - nosniff
+    status:
+      code: 200
+      message: OK
+- request:
+    body: null
+    headers:
+      Accept:
+      - '*/*'
+      Accept-Encoding:
+      - gzip, deflate
+      CommandName:
+      - aks create
+      Connection:
+      - keep-alive
+      ParameterSetName:
+      - --resource-group --name --location --enable-managed-identity --enable-oidc-issuer
+        --enable-workload-identity --ssh-key-value --aks-custom-headers
+      User-Agent:
+      - AZURECLI/2.49.0 azsdk-python-azure-mgmt-containerservice/24.0.0 Python/3.8.10
+        (Linux-5.15.0-1039-azure-x86_64-with-glibc2.29)
+    method: GET
+    uri: https://management.azure.com/subscriptions/00000000-0000-0000-0000-000000000000/providers/Microsoft.ContainerService/locations/westus2/operations/28830174-9dcc-43c9-9aee-30c68b96eec8?api-version=2016-03-30
+  response:
+    body:
+      string: "{\n  \"name\": \"74018328-cc9d-c943-9aee-30c68b96eec8\",\n  \"status\":
+        \"InProgress\",\n  \"startTime\": \"2023-06-29T11:15:17.3136505Z\"\n }"
+    headers:
+      cache-control:
+      - no-cache
+      content-length:
+      - '126'
+      content-type:
+      - application/json
+      date:
       - Thu, 29 Jun 2023 11:18:48 GMT
->>>>>>> 13d0ab0a
-      expires:
-      - '-1'
-      pragma:
-      - no-cache
-      server:
-      - nginx
-      strict-transport-security:
-      - max-age=31536000; includeSubDomains
-      transfer-encoding:
-      - chunked
-      vary:
-      - Accept-Encoding
-      x-content-type-options:
-      - nosniff
-    status:
-      code: 200
-      message: OK
-- request:
-    body: null
-    headers:
-      Accept:
-      - '*/*'
-      Accept-Encoding:
-      - gzip, deflate
-      CommandName:
-      - aks create
-      Connection:
-      - keep-alive
-      ParameterSetName:
-      - --resource-group --name --location --enable-managed-identity --enable-oidc-issuer
-        --enable-workload-identity --ssh-key-value --aks-custom-headers
-      User-Agent:
-<<<<<<< HEAD
-      - AZURECLI/2.49.0 azsdk-python-azure-mgmt-containerservice/23.0.0 Python/3.8.16
-        (macOS-13.4-arm64-arm-64bit)
-    method: GET
-    uri: https://management.azure.com/subscriptions/00000000-0000-0000-0000-000000000000/providers/Microsoft.ContainerService/locations/centraluseuap/operations/c27ad56f-efbc-4abd-95a7-da5cf449fbe9?api-version=2016-03-30
-  response:
-    body:
-      string: "{\n  \"name\": \"6fd57ac2-bcef-bd4a-95a7-da5cf449fbe9\",\n  \"status\"\
-        : \"Succeeded\",\n  \"startTime\": \"2023-06-15T18:22:28.8294683Z\",\n  \"\
-        endTime\": \"2023-06-15T18:27:57.0266772Z\"\n }"
-=======
+      expires:
+      - '-1'
+      pragma:
+      - no-cache
+      server:
+      - nginx
+      strict-transport-security:
+      - max-age=31536000; includeSubDomains
+      transfer-encoding:
+      - chunked
+      vary:
+      - Accept-Encoding
+      x-content-type-options:
+      - nosniff
+    status:
+      code: 200
+      message: OK
+- request:
+    body: null
+    headers:
+      Accept:
+      - '*/*'
+      Accept-Encoding:
+      - gzip, deflate
+      CommandName:
+      - aks create
+      Connection:
+      - keep-alive
+      ParameterSetName:
+      - --resource-group --name --location --enable-managed-identity --enable-oidc-issuer
+        --enable-workload-identity --ssh-key-value --aks-custom-headers
+      User-Agent:
       - AZURECLI/2.49.0 azsdk-python-azure-mgmt-containerservice/24.0.0 Python/3.8.10
         (Linux-5.15.0-1039-azure-x86_64-with-glibc2.29)
     method: GET
@@ -1082,7 +715,6 @@
       string: "{\n  \"name\": \"74018328-cc9d-c943-9aee-30c68b96eec8\",\n  \"status\":
         \"Succeeded\",\n  \"startTime\": \"2023-06-29T11:15:17.3136505Z\",\n  \"endTime\":
         \"2023-06-29T11:20:23.9751641Z\"\n }"
->>>>>>> 13d0ab0a
     headers:
       cache-control:
       - no-cache
@@ -1091,98 +723,39 @@
       content-type:
       - application/json
       date:
-<<<<<<< HEAD
-      - Thu, 15 Jun 2023 18:28:02 GMT
-=======
       - Thu, 29 Jun 2023 11:20:49 GMT
->>>>>>> 13d0ab0a
-      expires:
-      - '-1'
-      pragma:
-      - no-cache
-      server:
-      - nginx
-      strict-transport-security:
-      - max-age=31536000; includeSubDomains
-      transfer-encoding:
-      - chunked
-      vary:
-      - Accept-Encoding
-      x-content-type-options:
-      - nosniff
-    status:
-      code: 200
-      message: OK
-- request:
-    body: null
-    headers:
-      Accept:
-      - '*/*'
-      Accept-Encoding:
-      - gzip, deflate
-      CommandName:
-      - aks create
-      Connection:
-      - keep-alive
-      ParameterSetName:
-      - --resource-group --name --location --enable-managed-identity --enable-oidc-issuer
-        --enable-workload-identity --ssh-key-value --aks-custom-headers
-      User-Agent:
-<<<<<<< HEAD
-      - AZURECLI/2.49.0 azsdk-python-azure-mgmt-containerservice/23.0.0 Python/3.8.16
-        (macOS-13.4-arm64-arm-64bit)
-    method: GET
-    uri: https://management.azure.com/subscriptions/00000000-0000-0000-0000-000000000000/resourceGroups/clitest000001/providers/Microsoft.ContainerService/managedClusters/cliakstest000001?api-version=2023-05-01
-  response:
-    body:
-      string: "{\n  \"id\": \"/subscriptions/00000000-0000-0000-0000-000000000000/resourcegroups/clitest000001/providers/Microsoft.ContainerService/managedClusters/cliakstest000001\"\
-        ,\n  \"location\": \"centraluseuap\",\n  \"name\": \"cliakstest000001\",\n\
-        \  \"type\": \"Microsoft.ContainerService/ManagedClusters\",\n  \"properties\"\
-        : {\n   \"provisioningState\": \"Succeeded\",\n   \"powerState\": {\n    \"\
-        code\": \"Running\"\n   },\n   \"kubernetesVersion\": \"1.25.6\",\n   \"currentKubernetesVersion\"\
-        : \"1.25.6\",\n   \"dnsPrefix\": \"cliakstest-clitestikumou725-8ecadf\",\n\
-        \   \"fqdn\": \"cliakstest-clitestikumou725-8ecadf-0yb6nwkr.hcp.centraluseuap.azmk8s.io\"\
-        ,\n   \"azurePortalFQDN\": \"cliakstest-clitestikumou725-8ecadf-0yb6nwkr.portal.hcp.centraluseuap.azmk8s.io\"\
-        ,\n   \"agentPoolProfiles\": [\n    {\n     \"name\": \"nodepool1\",\n   \
-        \  \"count\": 3,\n     \"vmSize\": \"Standard_DS2_v2\",\n     \"osDiskSizeGB\"\
-        : 128,\n     \"osDiskType\": \"Managed\",\n     \"kubeletDiskType\": \"OS\"\
-        ,\n     \"maxPods\": 110,\n     \"type\": \"VirtualMachineScaleSets\",\n \
-        \    \"enableAutoScaling\": false,\n     \"provisioningState\": \"Succeeded\"\
-        ,\n     \"powerState\": {\n      \"code\": \"Running\"\n     },\n     \"orchestratorVersion\"\
-        : \"1.25.6\",\n     \"currentOrchestratorVersion\": \"1.25.6\",\n     \"enableNodePublicIP\"\
-        : false,\n     \"mode\": \"System\",\n     \"enableEncryptionAtHost\": false,\n\
-        \     \"enableUltraSSD\": false,\n     \"osType\": \"Linux\",\n     \"osSKU\"\
-        : \"Ubuntu\",\n     \"nodeImageVersion\": \"AKSUbuntu-2204gen2containerd-202306.07.0\"\
-        ,\n     \"upgradeSettings\": {},\n     \"enableFIPS\": false\n    }\n   ],\n\
-        \   \"linuxProfile\": {\n    \"adminUsername\": \"azureuser\",\n    \"ssh\"\
-        : {\n     \"publicKeys\": [\n      {\n       \"keyData\": \"ssh-rsa AAAAB3NzaC1yc2EAAAADAQABAAACAQCbIg1guRHbI0lV11wWDt1r2cUdcNd27CJsg+SfgC7miZeubtwUhbsPdhMQsfDyhOWHq1+ZL0M+nJZV63d/1dhmhtgyOqejUwrPlzKhydsbrsdUor+JmNJDdW01v7BXHyuymT8G4s09jCasNOwiufbP/qp72ruu0bIA1nySsvlf9pCQAuFkAnVnf/rFhUlOkhtRpwcq8SUNY2zRHR/EKb/4NWY1JzR4sa3q2fWIJdrrX0DvLoa5g9bIEd4Df79ba7v+yiUBOS0zT2ll+z4g9izHK3EO5d8hL4jYxcjKs+wcslSYRWrascfscLgMlMGh0CdKeNTDjHpGPncaf3Z+FwwwjWeuiNBxv7bJo13/8B/098KlVDl4GZqsoBCEjPyJfV6hO0y/LkRGkk7oHWKgeWAfKtfLItRp00eZ4fcJNK9kCaSMmEugoZWcI7NGbZXzqFWqbpRI7NcDP9+WIQ+i9U5vqWsqd/zng4kbuAJ6UuKqIzB0upYrLShfQE3SAck8oaLhJqqq56VfDuASNpJKidV+zq27HfSBmbXnkR/5AK337dc3MXKJypoK/QPMLKUAP5XLPbs+NddJQV7EZXd29DLgp+fRIg3edpKdO7ZErWhv7d+3Kws+e1Y+ypmR2WIVSwVyBEUfgv2C8Ts9gnTF4pNcEY/S2aBicz5Ew2+jdyGNQQ==\
-        \ test@example.com\\n\"\n      }\n     ]\n    }\n   },\n   \"servicePrincipalProfile\"\
-        : {\n    \"clientId\":\"00000000-0000-0000-0000-000000000001\"\n   },\n  \
-        \ \"nodeResourceGroup\": \"MC_clitest000001_cliakstest000001_centraluseuap\"\
-        ,\n   \"enableRBAC\": true,\n   \"supportPlan\": \"KubernetesOfficial\",\n\
-        \   \"networkProfile\": {\n    \"networkPlugin\": \"kubenet\",\n    \"loadBalancerSku\"\
-        : \"Standard\",\n    \"loadBalancerProfile\": {\n     \"managedOutboundIPs\"\
-        : {\n      \"count\": 1\n     },\n     \"effectiveOutboundIPs\": [\n     \
-        \ {\n       \"id\": \"/subscriptions/00000000-0000-0000-0000-000000000000/resourceGroups/MC_clitest000001_cliakstest000001_centraluseuap/providers/Microsoft.Network/publicIPAddresses/875e7bc4-a452-40a1-9919-f5d375508099\"\
-        \n      }\n     ]\n    },\n    \"podCidr\": \"10.244.0.0/16\",\n    \"serviceCidr\"\
-        : \"10.0.0.0/16\",\n    \"dnsServiceIP\": \"10.0.0.10\",\n    \"outboundType\"\
-        : \"loadBalancer\",\n    \"podCidrs\": [\n     \"10.244.0.0/16\"\n    ],\n\
-        \    \"serviceCidrs\": [\n     \"10.0.0.0/16\"\n    ],\n    \"ipFamilies\"\
-        : [\n     \"IPv4\"\n    ]\n   },\n   \"maxAgentPools\": 100,\n   \"identityProfile\"\
-        : {\n    \"kubeletidentity\": {\n     \"resourceId\": \"/subscriptions/00000000-0000-0000-0000-000000000000/resourcegroups/MC_clitest000001_cliakstest000001_centraluseuap/providers/Microsoft.ManagedIdentity/userAssignedIdentities/cliakstest000001-agentpool\"\
-        ,\n     \"clientId\":\"00000000-0000-0000-0000-000000000001\",\n     \"objectId\"\
-        :\"00000000-0000-0000-0000-000000000001\"\n    }\n   },\n   \"disableLocalAccounts\"\
-        : false,\n   \"securityProfile\": {\n    \"workloadIdentity\": {\n     \"\
-        enabled\": true\n    }\n   },\n   \"storageProfile\": {\n    \"diskCSIDriver\"\
-        : {\n     \"enabled\": true\n    },\n    \"fileCSIDriver\": {\n     \"enabled\"\
-        : true\n    },\n    \"snapshotController\": {\n     \"enabled\": true\n  \
-        \  }\n   },\n   \"oidcIssuerProfile\": {\n    \"enabled\": true,\n    \"issuerURL\"\
-        : \"https://centraluseuap.oic.prod-aks.azure.com/72f988bf-86f1-41af-91ab-2d7cd011db47/c9224b06-4fd2-475a-91e6-856fee768b1c/\"\
-        \n   },\n   \"workloadAutoScalerProfile\": {}\n  },\n  \"identity\": {\n \
-        \  \"type\": \"SystemAssigned\",\n   \"principalId\":\"00000000-0000-0000-0000-000000000001\"\
-        ,\n   \"tenantId\": \"72f988bf-86f1-41af-91ab-2d7cd011db47\"\n  },\n  \"sku\"\
-        : {\n   \"name\": \"Base\",\n   \"tier\": \"Free\"\n  }\n }"
-=======
+      expires:
+      - '-1'
+      pragma:
+      - no-cache
+      server:
+      - nginx
+      strict-transport-security:
+      - max-age=31536000; includeSubDomains
+      transfer-encoding:
+      - chunked
+      vary:
+      - Accept-Encoding
+      x-content-type-options:
+      - nosniff
+    status:
+      code: 200
+      message: OK
+- request:
+    body: null
+    headers:
+      Accept:
+      - '*/*'
+      Accept-Encoding:
+      - gzip, deflate
+      CommandName:
+      - aks create
+      Connection:
+      - keep-alive
+      ParameterSetName:
+      - --resource-group --name --location --enable-managed-identity --enable-oidc-issuer
+        --enable-workload-identity --ssh-key-value --aks-custom-headers
+      User-Agent:
       - AZURECLI/2.49.0 azsdk-python-azure-mgmt-containerservice/24.0.0 Python/3.8.10
         (Linux-5.15.0-1039-azure-x86_64-with-glibc2.29)
     method: GET
@@ -1233,24 +806,15 @@
         \"SystemAssigned\",\n   \"principalId\":\"00000000-0000-0000-0000-000000000001\",\n
         \  \"tenantId\": \"72f988bf-86f1-41af-91ab-2d7cd011db47\"\n  },\n  \"sku\":
         {\n   \"name\": \"Base\",\n   \"tier\": \"Free\"\n  }\n }"
->>>>>>> 13d0ab0a
-    headers:
-      cache-control:
-      - no-cache
-      content-length:
-<<<<<<< HEAD
-      - '4481'
-      content-type:
-      - application/json
-      date:
-      - Thu, 15 Jun 2023 18:28:02 GMT
-=======
+    headers:
+      cache-control:
+      - no-cache
+      content-length:
       - '4110'
       content-type:
       - application/json
       date:
       - Thu, 29 Jun 2023 11:20:49 GMT
->>>>>>> 13d0ab0a
       expires:
       - '-1'
       pragma:
