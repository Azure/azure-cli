--- conflicted
+++ resolved
@@ -299,16 +299,10 @@
 
 
 # pylint: disable=too-many-locals, too-many-statements, too-few-public-methods
-<<<<<<< HEAD
 def _deploy_arm_template_core_unmodified(cli_ctx, resource_group_name, template_file=None,
                                          template_uri=None, deployment_name=None, parameters=None,
-                                         mode=None, rollback_on_error=None, validate_only=False, no_wait=False):
-=======
-def _deploy_arm_template_unmodified(cli_ctx, resource_group_name, template_file=None,
-                                    template_uri=None, deployment_name=None, parameters=None,
-                                    mode=None, rollback_on_error=None, validate_only=False, no_wait=False,
-                                    aux_subscriptions=None):
->>>>>>> 78e201ff
+                                         mode=None, rollback_on_error=None, validate_only=False, no_wait=False,
+                                         aux_subscriptions=None):
     DeploymentProperties, TemplateLink, OnErrorDeployment = get_sdk(cli_ctx, ResourceType.MGMT_RESOURCE_RESOURCES,
                                                                     'DeploymentProperties', 'TemplateLink',
                                                                     'OnErrorDeployment', mod='models')
@@ -1106,16 +1100,11 @@
                         parameters=None, mode=None, rollback_on_error=None, no_wait=False,
                         handle_extended_json_format=False, aux_subscriptions=None):
     if handle_extended_json_format:
-<<<<<<< HEAD
-        return _deploy_arm_template_core_unmodified(cmd.cli_ctx, resource_group_name, template_file, template_uri,
-                                                    deployment_name, parameters, mode, rollback_on_error, no_wait=no_wait)
-=======
-        return _deploy_arm_template_unmodified(cmd.cli_ctx, resource_group_name=resource_group_name,
-                                               template_file=template_file, template_uri=template_uri,
-                                               deployment_name=deployment_name, parameters=parameters, mode=mode,
-                                               rollback_on_error=rollback_on_error, no_wait=no_wait,
-                                               aux_subscriptions=aux_subscriptions)
->>>>>>> 78e201ff
+        return _deploy_arm_template_core_unmodified(cmd.cli_ctx, resource_group_name=resource_group_name,
+                                                    template_file=template_file, template_uri=template_uri,
+                                                    deployment_name=deployment_name, parameters=parameters, mode=mode,
+                                                    rollback_on_error=rollback_on_error, no_wait=no_wait,
+                                                    aux_subscriptions=aux_subscriptions)
 
     return _deploy_arm_template_core(cmd.cli_ctx, resource_group_name=resource_group_name, template_file=template_file,
                                      template_uri=template_uri, deployment_name=deployment_name,
@@ -1126,14 +1115,8 @@
 def validate_arm_template(cmd, resource_group_name, template_file=None, template_uri=None,
                           parameters=None, mode=None, rollback_on_error=None, handle_extended_json_format=None):
     if handle_extended_json_format:
-<<<<<<< HEAD
         return _deploy_arm_template_core_unmodified(cmd.cli_ctx, resource_group_name, template_file, template_uri,
                                                     'deployment_dry_run', parameters, mode, rollback_on_error, validate_only=True)
-=======
-        return _deploy_arm_template_unmodified(cmd.cli_ctx, resource_group_name, template_file, template_uri,
-                                               'deployment_dry_run', parameters, mode, rollback_on_error,
-                                               validate_only=True)
->>>>>>> 78e201ff
     return _deploy_arm_template_core(cmd.cli_ctx, resource_group_name, template_file, template_uri,
                                      'deployment_dry_run', parameters, mode, rollback_on_error, validate_only=True)
 
