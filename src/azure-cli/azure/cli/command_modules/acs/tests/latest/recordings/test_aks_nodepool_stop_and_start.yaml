--- conflicted
+++ resolved
@@ -614,7 +614,7 @@
       User-Agent:
       - AZURECLI/2.75.0 azsdk-python-core/1.31.0 Python/3.10.11 (Windows-10-10.0.26100-SP0)
     method: GET
-    uri: https://management.azure.com/subscriptions/00000000-0000-0000-0000-000000000000/resourceGroups/clitest000001/providers/Microsoft.ContainerService/managedClusters/cliakstest000002?api-version=2025-04-01
+    uri: https://management.azure.com/subscriptions/00000000-0000-0000-0000-000000000000/resourceGroups/clitest000001/providers/Microsoft.ContainerService/managedClusters/cliakstest000002?api-version=2025-05-01
   response:
     body:
       string: "{\n \"id\": \"/subscriptions/00000000-0000-0000-0000-000000000000/resourcegroups/clitest000001/providers/Microsoft.ContainerService/managedClusters/cliakstest000002\",\n
@@ -708,7 +708,7 @@
       User-Agent:
       - AZURECLI/2.75.0 azsdk-python-core/1.31.0 Python/3.10.11 (Windows-10-10.0.26100-SP0)
     method: GET
-    uri: https://management.azure.com/subscriptions/00000000-0000-0000-0000-000000000000/resourceGroups/clitest000001/providers/Microsoft.ContainerService/managedClusters/cliakstest000002/agentPools?api-version=2025-04-01
+    uri: https://management.azure.com/subscriptions/00000000-0000-0000-0000-000000000000/resourceGroups/clitest000001/providers/Microsoft.ContainerService/managedClusters/cliakstest000002/agentPools?api-version=2025-05-01
   response:
     body:
       string: "{\n \"value\": [\n  {\n   \"id\": \"/subscriptions/00000000-0000-0000-0000-000000000000/resourcegroups/clitest000001/providers/Microsoft.ContainerService/managedClusters/cliakstest000002/agentPools/nodepool1\",\n
@@ -762,97 +762,6 @@
       Accept-Encoding:
       - gzip, deflate
       CommandName:
-<<<<<<< HEAD
-=======
-      - aks create
-      Connection:
-      - keep-alive
-      ParameterSetName:
-      - --resource-group --name --ssh-key-value
-      User-Agent:
-      - AZURECLI/2.49.0 azsdk-python-azure-mgmt-containerservice/24.0.0 Python/3.8.10
-        (Linux-5.15.0-1039-azure-x86_64-with-glibc2.29)
-    method: GET
-    uri: https://management.azure.com/subscriptions/00000000-0000-0000-0000-000000000000/resourceGroups/clitest000001/providers/Microsoft.ContainerService/managedClusters/cliakstest000002?api-version=2025-05-01
-  response:
-    body:
-      string: "{\n  \"id\": \"/subscriptions/00000000-0000-0000-0000-000000000000/resourcegroups/clitest000001/providers/Microsoft.ContainerService/managedClusters/cliakstest000002\",\n
-        \ \"location\": \"westus2\",\n  \"name\": \"cliakstest000002\",\n  \"type\":
-        \"Microsoft.ContainerService/ManagedClusters\",\n  \"properties\": {\n   \"provisioningState\":
-        \"Succeeded\",\n   \"powerState\": {\n    \"code\": \"Running\"\n   },\n   \"kubernetesVersion\":
-        \"1.25.6\",\n   \"currentKubernetesVersion\": \"1.25.6\",\n   \"dnsPrefix\":
-        \"cliakstest-clitestaqgbjxklw-79a739\",\n   \"fqdn\": \"cliakstest-clitestaqgbjxklw-79a739-stk2bp3t.hcp.westus2.azmk8s.io\",\n
-        \  \"azurePortalFQDN\": \"cliakstest-clitestaqgbjxklw-79a739-stk2bp3t.portal.hcp.westus2.azmk8s.io\",\n
-        \  \"agentPoolProfiles\": [\n    {\n     \"name\": \"nodepool1\",\n     \"count\":
-        3,\n     \"vmSize\": \"Standard_DS2_v2\",\n     \"osDiskSizeGB\": 128,\n     \"osDiskType\":
-        \"Managed\",\n     \"kubeletDiskType\": \"OS\",\n     \"maxPods\": 110,\n
-        \    \"type\": \"VirtualMachineScaleSets\",\n     \"enableAutoScaling\": false,\n
-        \    \"provisioningState\": \"Succeeded\",\n     \"powerState\": {\n      \"code\":
-        \"Running\"\n     },\n     \"orchestratorVersion\": \"1.25.6\",\n     \"currentOrchestratorVersion\":
-        \"1.25.6\",\n     \"enableNodePublicIP\": false,\n     \"mode\": \"System\",\n
-        \    \"enableEncryptionAtHost\": false,\n     \"enableUltraSSD\": false,\n
-        \    \"osType\": \"Linux\",\n     \"osSKU\": \"Ubuntu\",\n     \"nodeImageVersion\":
-        \"AKSUbuntu-2204gen2containerd-202306.19.0\",\n     \"upgradeSettings\": {},\n
-        \    \"enableFIPS\": false\n    }\n   ],\n   \"linuxProfile\": {\n    \"adminUsername\":
-        \"azureuser\",\n    \"ssh\": {\n     \"publicKeys\": [\n      {\n       \"keyData\":
-        \"ssh-rsa AAAAB3NzaC1yc2EAAAADAQABAAABAQCw4P22/hE86EX0l2HMO+M6Gw+CW6O4Yl84NLjVqF7NtK8xwQKcZwGeIwNBv/HxJ0uMJlOCG1ZMPPvSZHDp07QvAjYKKryIkIGilxLUh4fNOEQiZqAXB2badERUdwLRB4f6kHc0vb35GHw3tlyjjDjvQTO7UgZQxnbipxyrJAYfMHxfXjST1tvmln3v87WvBGsY2hr1Iqx/gMO3AIqaNoJntl1sIeAcg8xXdYW3PP6N1gYToFsDxsQZU2rfefIRDniuP4fYy2J4shtEAkyzv1BlOBJGHBqCzyrhXVqFElLSFV99QhLUi43zXL4Ge1QKJBztH/q48ohMBt3WenkP2KsT
-        azcli_aks_live_test@example.com\\n\"\n      }\n     ]\n    }\n   },\n   \"servicePrincipalProfile\":
-        {\n    \"clientId\":\"00000000-0000-0000-0000-000000000001\"\n   },\n   \"nodeResourceGroup\":
-        \"MC_clitest000001_cliakstest000002_westus2\",\n   \"enableRBAC\": true,\n
-        \  \"supportPlan\": \"KubernetesOfficial\",\n   \"networkProfile\": {\n    \"networkPlugin\":
-        \"kubenet\",\n    \"loadBalancerSku\": \"Standard\",\n    \"loadBalancerProfile\":
-        {\n     \"managedOutboundIPs\": {\n      \"count\": 1\n     },\n     \"effectiveOutboundIPs\":
-        [\n      {\n       \"id\": \"/subscriptions/00000000-0000-0000-0000-000000000000/resourceGroups/MC_clitest000001_cliakstest000002_westus2/providers/Microsoft.Network/publicIPAddresses/0b28cb0e-1626-4000-8a69-2f0adfaf190d\"\n
-        \     }\n     ]\n    },\n    \"podCidr\": \"10.244.0.0/16\",\n    \"serviceCidr\":
-        \"10.0.0.0/16\",\n    \"dnsServiceIP\": \"10.0.0.10\",\n    \"outboundType\":
-        \"loadBalancer\",\n    \"podCidrs\": [\n     \"10.244.0.0/16\"\n    ],\n    \"serviceCidrs\":
-        [\n     \"10.0.0.0/16\"\n    ],\n    \"ipFamilies\": [\n     \"IPv4\"\n    ]\n
-        \  },\n   \"maxAgentPools\": 100,\n   \"identityProfile\": {\n    \"kubeletidentity\":
-        {\n     \"resourceId\": \"/subscriptions/00000000-0000-0000-0000-000000000000/resourcegroups/MC_clitest000001_cliakstest000002_westus2/providers/Microsoft.ManagedIdentity/userAssignedIdentities/cliakstest000002-agentpool\",\n
-        \    \"clientId\":\"00000000-0000-0000-0000-000000000001\",\n     \"objectId\":\"00000000-0000-0000-0000-000000000001\"\n
-        \   }\n   },\n   \"disableLocalAccounts\": false,\n   \"securityProfile\":
-        {},\n   \"storageProfile\": {\n    \"diskCSIDriver\": {\n     \"enabled\":
-        true\n    },\n    \"fileCSIDriver\": {\n     \"enabled\": true\n    },\n    \"snapshotController\":
-        {\n     \"enabled\": true\n    }\n   },\n   \"oidcIssuerProfile\": {\n    \"enabled\":
-        false\n   },\n   \"workloadAutoScalerProfile\": {}\n  },\n  \"identity\":
-        {\n   \"type\": \"SystemAssigned\",\n   \"principalId\":\"00000000-0000-0000-0000-000000000001\",\n
-        \  \"tenantId\": \"72f988bf-86f1-41af-91ab-2d7cd011db47\"\n  },\n  \"sku\":
-        {\n   \"name\": \"Base\",\n   \"tier\": \"Free\"\n  }\n }"
-    headers:
-      cache-control:
-      - no-cache
-      content-length:
-      - '3920'
-      content-type:
-      - application/json
-      date:
-      - Thu, 29 Jun 2023 11:34:33 GMT
-      expires:
-      - '-1'
-      pragma:
-      - no-cache
-      server:
-      - nginx
-      strict-transport-security:
-      - max-age=31536000; includeSubDomains
-      transfer-encoding:
-      - chunked
-      vary:
-      - Accept-Encoding
-      x-content-type-options:
-      - nosniff
-    status:
-      code: 200
-      message: OK
-- request:
-    body: null
-    headers:
-      Accept:
-      - application/json
-      Accept-Encoding:
-      - gzip, deflate
-      CommandName:
->>>>>>> 5c3cf2ff
       - aks nodepool add
       Connection:
       - keep-alive
@@ -861,11 +770,7 @@
       User-Agent:
       - AZURECLI/2.75.0 azsdk-python-core/1.31.0 Python/3.10.11 (Windows-10-10.0.26100-SP0)
     method: GET
-<<<<<<< HEAD
     uri: https://management.azure.com/subscriptions/00000000-0000-0000-0000-000000000000/resourceGroups/clitest000001/providers/Microsoft.ContainerService/managedClusters/cliakstest000002/agentPools?$skipToken=2770393&api-version=2025-04-01&skipToken=2770393
-=======
-    uri: https://management.azure.com/subscriptions/00000000-0000-0000-0000-000000000000/resourceGroups/clitest000001/providers/Microsoft.ContainerService/managedClusters/cliakstest000002/agentPools?api-version=2025-05-01
->>>>>>> 5c3cf2ff
   response:
     body:
       string: "{\n \"value\": []\n}"
