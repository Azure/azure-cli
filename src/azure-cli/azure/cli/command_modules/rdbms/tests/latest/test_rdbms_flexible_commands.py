--- conflicted
+++ resolved
@@ -65,19 +65,8 @@
 
 class FlexibleServerMgmtScenarioTest(ScenarioTest):
 
-<<<<<<< HEAD
-    postgres_location = 'eastus'
-    mysql_location = 'westus2'
-    mysql_iops_location = 'southeastasia'
-=======
     postgres_location = 'eastus2euap'
     mysql_location = 'eastus2euap'
-
-    @AllowLargeResponse()
-    @ResourceGroupPreparer(location=postgres_location)
-    def test_postgres_flexible_server_mgmt(self, resource_group):
-        self._test_flexible_server_mgmt('postgres', resource_group)
->>>>>>> e032bdf9
 
     @AllowLargeResponse()
     @ResourceGroupPreparer(location=mysql_location)
@@ -218,7 +207,7 @@
         if self.cli_ctx.local_context.is_on:
             self.cmd('local-context off')
 
-        location = self.mysql_iops_location
+        location = self.mysql_location
 
         # flexible-server create with user input
         server_name = self.create_random_name(SERVER_NAME_PREFIX, SERVER_NAME_MAX_LENGTH)
