interactions:
- request:
    body: null
    headers:
      Accept:
      - application/json
      Accept-Encoding:
      - gzip, deflate
      CommandName:
      - container create
      Connection:
      - keep-alive
      ParameterSetName:
      - -g -n --image --os-type --cpu --memory --priority --command-line -e --restart-policy
      User-Agent:
      - AZURECLI/2.45.0 azsdk-python-azure-mgmt-resource/21.1.0b1 Python/3.10.10 (Windows-10-10.0.22621-SP0)
    method: GET
    uri: https://management.azure.com/subscriptions/00000000-0000-0000-0000-000000000000/resourcegroups/clitest.rg000001?api-version=2021-04-01
  response:
    body:
<<<<<<< HEAD
      string: '{"id":"/subscriptions/00000000-0000-0000-0000-000000000000/resourceGroups/clitest.rg000001","name":"clitest.rg000001","type":"Microsoft.Resources/resourceGroups","location":"westus","tags":{"product":"azurecli","cause":"automation","date":"2023-02-21T19:32:16Z"},"properties":{"provisioningState":"Succeeded"}}'
=======
      string: '{"id":"/subscriptions/00000000-0000-0000-0000-000000000000/resourceGroups/clitest.rg000001","name":"clitest.rg000001","type":"Microsoft.Resources/resourceGroups","location":"westus","tags":{"product":"azurecli","cause":"automation","date":"2023-02-17T19:26:54Z"},"properties":{"provisioningState":"Succeeded"}}'
>>>>>>> a553113b
    headers:
      cache-control:
      - no-cache
      content-length:
      - '310'
      content-type:
      - application/json; charset=utf-8
      date:
<<<<<<< HEAD
      - Tue, 21 Feb 2023 19:32:16 GMT
=======
      - Fri, 17 Feb 2023 19:26:57 GMT
>>>>>>> a553113b
      expires:
      - '-1'
      pragma:
      - no-cache
      strict-transport-security:
      - max-age=31536000; includeSubDomains
      vary:
      - Accept-Encoding
      x-content-type-options:
      - nosniff
    status:
      code: 200
      message: OK
- request:
    body: '{"properties": {"containers": [{"name": "clicontainer000002", "properties":
      {"image": "alpine:latest", "command": ["/bin/sh", "-c", "while true; do echo
      hello; sleep 20; done"], "environmentVariables": [{"name": "KEY1", "value":
      "VALUE1"}, {"name": "KEY2", "value": "FOO=BAR="}], "resources": {"requests":
      {"memoryInGB": 1.0, "cpu": 1.0}}}}], "restartPolicy": "Never", "osType": "Linux",
      "priority": "Regular"}, "location": "westus", "tags": {}}'
    headers:
      Accept:
      - application/json
      Accept-Encoding:
      - gzip, deflate
      CommandName:
      - container create
      Connection:
      - keep-alive
      Content-Length:
      - '445'
      Content-Type:
      - application/json
      ParameterSetName:
      - -g -n --image --os-type --cpu --memory --priority --command-line -e --restart-policy
      User-Agent:
      - AZURECLI/2.45.0 azsdk-python-mgmt-containerinstance/10.1.0b1 Python/3.10.10
        (Windows-10-10.0.22621-SP0)
    method: PUT
    uri: https://management.azure.com/subscriptions/00000000-0000-0000-0000-000000000000/resourceGroups/clitest.rg000001/providers/Microsoft.ContainerInstance/containerGroups/clicontainer000002?api-version=2022-10-01-preview
  response:
    body:
      string: '{"properties":{"sku":"Standard","provisioningState":"Pending","containers":[{"name":"clicontainer000002","properties":{"image":"alpine:latest","command":["/bin/sh","-c","while
        true; do echo hello; sleep 20; done"],"ports":[],"environmentVariables":[{"name":"KEY1","value":"VALUE1"},{"name":"KEY2","value":"FOO=BAR="}],"resources":{"requests":{"memoryInGB":1.0,"cpu":1.0}}}}],"initContainers":[],"restartPolicy":"Never","osType":"Linux","instanceView":{"events":[],"state":"Pending"},"priority":"Regular"},"id":"/subscriptions/00000000-0000-0000-0000-000000000000/resourceGroups/clitest.rg000001/providers/Microsoft.ContainerInstance/containerGroups/clicontainer000002","name":"clicontainer000002","type":"Microsoft.ContainerInstance/containerGroups","location":"westus","tags":{}}'
    headers:
      azure-asyncoperation:
<<<<<<< HEAD
      - https://management.azure.com/subscriptions/00000000-0000-0000-0000-000000000000/providers/Microsoft.ContainerInstance/locations/westus/operations/c48d76c4-1d69-4307-893a-1dcb3b3c46ea?api-version=2018-06-01
=======
      - https://management.azure.com/subscriptions/00000000-0000-0000-0000-000000000000/providers/Microsoft.ContainerInstance/locations/westus/operations/70020ccf-2c01-4803-aeb7-00579d6d2066?api-version=2018-06-01
>>>>>>> a553113b
      cache-control:
      - no-cache
      content-length:
      - '780'
      content-type:
      - application/json; charset=utf-8
      date:
<<<<<<< HEAD
      - Tue, 21 Feb 2023 19:32:19 GMT
=======
      - Fri, 17 Feb 2023 19:27:01 GMT
>>>>>>> a553113b
      expires:
      - '-1'
      pragma:
      - no-cache
      strict-transport-security:
      - max-age=31536000; includeSubDomains
      x-content-type-options:
      - nosniff
      x-ms-ratelimit-remaining-subscription-resource-requests-pt1h:
<<<<<<< HEAD
      - '294'
      x-ms-ratelimit-remaining-subscription-resource-requests-pt5m:
      - '98'
=======
      - '14959'
      x-ms-ratelimit-remaining-subscription-resource-requests-pt5m:
      - '1492'
>>>>>>> a553113b
      x-ms-ratelimit-remaining-subscription-writes:
      - '1198'
    status:
      code: 201
      message: Created
- request:
    body: null
    headers:
      Accept:
      - '*/*'
      Accept-Encoding:
      - gzip, deflate
      CommandName:
      - container create
      Connection:
      - keep-alive
      ParameterSetName:
      - -g -n --image --os-type --cpu --memory --priority --command-line -e --restart-policy
      User-Agent:
      - AZURECLI/2.45.0 azsdk-python-mgmt-containerinstance/10.1.0b1 Python/3.10.10
        (Windows-10-10.0.22621-SP0)
    method: GET
<<<<<<< HEAD
    uri: https://management.azure.com/subscriptions/00000000-0000-0000-0000-000000000000/providers/Microsoft.ContainerInstance/locations/westus/operations/c48d76c4-1d69-4307-893a-1dcb3b3c46ea?api-version=2018-06-01
  response:
    body:
      string: '{"id":"/subscriptions/00000000-0000-0000-0000-000000000000/resourceGroups/clitest.rg000001/providers/Microsoft.ContainerInstance/containerGroups/clicontainer000002","status":"Succeeded","startTime":"2023-02-21T19:32:20.0007016Z","properties":{"events":[]}}'
=======
    uri: https://management.azure.com/subscriptions/00000000-0000-0000-0000-000000000000/providers/Microsoft.ContainerInstance/locations/westus/operations/70020ccf-2c01-4803-aeb7-00579d6d2066?api-version=2018-06-01
  response:
    body:
      string: '{"id":"/subscriptions/00000000-0000-0000-0000-000000000000/resourceGroups/clitest.rg000001/providers/Microsoft.ContainerInstance/containerGroups/clicontainer000002","status":"Succeeded","startTime":"2023-02-17T19:27:01.5442183Z","properties":{"events":[]}}'
>>>>>>> a553113b
    headers:
      cache-control:
      - no-cache
      content-length:
      - '256'
      content-type:
      - application/json; charset=utf-8
      date:
<<<<<<< HEAD
      - Tue, 21 Feb 2023 19:32:49 GMT
=======
      - Fri, 17 Feb 2023 19:27:31 GMT
>>>>>>> a553113b
      expires:
      - '-1'
      pragma:
      - no-cache
      strict-transport-security:
      - max-age=31536000; includeSubDomains
      transfer-encoding:
      - chunked
      vary:
      - Accept-Encoding,Accept-Encoding
      x-content-type-options:
      - nosniff
    status:
      code: 200
      message: OK
- request:
    body: null
    headers:
      Accept:
      - '*/*'
      Accept-Encoding:
      - gzip, deflate
      CommandName:
      - container create
      Connection:
      - keep-alive
      ParameterSetName:
      - -g -n --image --os-type --cpu --memory --priority --command-line -e --restart-policy
      User-Agent:
      - AZURECLI/2.45.0 azsdk-python-mgmt-containerinstance/10.1.0b1 Python/3.10.10
        (Windows-10-10.0.22621-SP0)
    method: GET
    uri: https://management.azure.com/subscriptions/00000000-0000-0000-0000-000000000000/resourceGroups/clitest.rg000001/providers/Microsoft.ContainerInstance/containerGroups/clicontainer000002?api-version=2022-10-01-preview
  response:
    body:
      string: '{"properties":{"sku":"Standard","provisioningState":"Succeeded","containers":[{"name":"clicontainer000002","properties":{"image":"alpine:latest","command":["/bin/sh","-c","while
<<<<<<< HEAD
        true; do echo hello; sleep 20; done"],"ports":[],"environmentVariables":[{"name":"KEY1","value":"VALUE1"},{"name":"KEY2","value":"FOO=BAR="}],"instanceView":{"restartCount":0,"currentState":{"state":"Running","startTime":"2023-02-21T19:32:36.056Z","detailStatus":""}},"resources":{"requests":{"memoryInGB":1.0,"cpu":1.0}}}}],"initContainers":[],"restartPolicy":"Never","osType":"Linux","instanceView":{"events":[],"state":"Running"},"priority":"Regular"},"id":"/subscriptions/00000000-0000-0000-0000-000000000000/resourceGroups/clitest.rg000001/providers/Microsoft.ContainerInstance/containerGroups/clicontainer000002","name":"clicontainer000002","type":"Microsoft.ContainerInstance/containerGroups","location":"westus","tags":{}}'
=======
        true; do echo hello; sleep 20; done"],"ports":[],"environmentVariables":[{"name":"KEY1","value":"VALUE1"},{"name":"KEY2","value":"FOO=BAR="}],"instanceView":{"restartCount":0,"currentState":{"state":"Running","startTime":"2023-02-17T19:27:14.702Z","detailStatus":""}},"resources":{"requests":{"memoryInGB":1.0,"cpu":1.0}}}}],"initContainers":[],"restartPolicy":"Never","osType":"Linux","instanceView":{"events":[],"state":"Running"},"priority":"Regular"},"id":"/subscriptions/00000000-0000-0000-0000-000000000000/resourceGroups/clitest.rg000001/providers/Microsoft.ContainerInstance/containerGroups/clicontainer000002","name":"clicontainer000002","type":"Microsoft.ContainerInstance/containerGroups","location":"westus","tags":{}}'
>>>>>>> a553113b
    headers:
      cache-control:
      - no-cache
      content-length:
      - '908'
      content-type:
      - application/json; charset=utf-8
      date:
<<<<<<< HEAD
      - Tue, 21 Feb 2023 19:32:49 GMT
=======
      - Fri, 17 Feb 2023 19:27:32 GMT
>>>>>>> a553113b
      expires:
      - '-1'
      pragma:
      - no-cache
      strict-transport-security:
      - max-age=31536000; includeSubDomains
      transfer-encoding:
      - chunked
      vary:
      - Accept-Encoding,Accept-Encoding
      x-content-type-options:
      - nosniff
    status:
      code: 200
      message: OK
- request:
    body: null
    headers:
      Accept:
      - application/json
      Accept-Encoding:
      - gzip, deflate
      CommandName:
      - container show
      Connection:
      - keep-alive
      ParameterSetName:
      - -g -n
      User-Agent:
      - AZURECLI/2.45.0 azsdk-python-mgmt-containerinstance/10.1.0b1 Python/3.10.10
        (Windows-10-10.0.22621-SP0)
    method: GET
    uri: https://management.azure.com/subscriptions/00000000-0000-0000-0000-000000000000/resourceGroups/clitest.rg000001/providers/Microsoft.ContainerInstance/containerGroups/clicontainer000002?api-version=2022-10-01-preview
  response:
    body:
      string: '{"properties":{"sku":"Standard","provisioningState":"Succeeded","containers":[{"name":"clicontainer000002","properties":{"image":"alpine:latest","command":["/bin/sh","-c","while
<<<<<<< HEAD
        true; do echo hello; sleep 20; done"],"ports":[],"environmentVariables":[{"name":"KEY1","value":"VALUE1"},{"name":"KEY2","value":"FOO=BAR="}],"instanceView":{"restartCount":0,"currentState":{"state":"Running","startTime":"2023-02-21T19:32:36.056Z","detailStatus":""}},"resources":{"requests":{"memoryInGB":1.0,"cpu":1.0}}}}],"initContainers":[],"restartPolicy":"Never","osType":"Linux","instanceView":{"events":[],"state":"Running"},"priority":"Regular"},"id":"/subscriptions/00000000-0000-0000-0000-000000000000/resourceGroups/clitest.rg000001/providers/Microsoft.ContainerInstance/containerGroups/clicontainer000002","name":"clicontainer000002","type":"Microsoft.ContainerInstance/containerGroups","location":"westus","tags":{}}'
=======
        true; do echo hello; sleep 20; done"],"ports":[],"environmentVariables":[{"name":"KEY1","value":"VALUE1"},{"name":"KEY2","value":"FOO=BAR="}],"instanceView":{"restartCount":0,"currentState":{"state":"Running","startTime":"2023-02-17T19:27:14.702Z","detailStatus":""}},"resources":{"requests":{"memoryInGB":1.0,"cpu":1.0}}}}],"initContainers":[],"restartPolicy":"Never","osType":"Linux","instanceView":{"events":[],"state":"Running"},"priority":"Regular"},"id":"/subscriptions/00000000-0000-0000-0000-000000000000/resourceGroups/clitest.rg000001/providers/Microsoft.ContainerInstance/containerGroups/clicontainer000002","name":"clicontainer000002","type":"Microsoft.ContainerInstance/containerGroups","location":"westus","tags":{}}'
>>>>>>> a553113b
    headers:
      cache-control:
      - no-cache
      content-length:
      - '908'
      content-type:
      - application/json; charset=utf-8
      date:
<<<<<<< HEAD
      - Tue, 21 Feb 2023 19:32:50 GMT
=======
      - Fri, 17 Feb 2023 19:27:33 GMT
>>>>>>> a553113b
      expires:
      - '-1'
      pragma:
      - no-cache
      strict-transport-security:
      - max-age=31536000; includeSubDomains
      transfer-encoding:
      - chunked
      vary:
      - Accept-Encoding,Accept-Encoding
      x-content-type-options:
      - nosniff
    status:
      code: 200
      message: OK
- request:
    body: null
    headers:
      Accept:
      - application/json
      Accept-Encoding:
      - gzip, deflate
      CommandName:
      - container logs
      Connection:
      - keep-alive
      ParameterSetName:
      - -g -n
      User-Agent:
      - AZURECLI/2.45.0 azsdk-python-mgmt-containerinstance/10.1.0b1 Python/3.10.10
        (Windows-10-10.0.22621-SP0)
    method: GET
    uri: https://management.azure.com/subscriptions/00000000-0000-0000-0000-000000000000/resourceGroups/clitest.rg000001/providers/Microsoft.ContainerInstance/containerGroups/clicontainer000002?api-version=2022-10-01-preview
  response:
    body:
      string: '{"properties":{"sku":"Standard","provisioningState":"Succeeded","containers":[{"name":"clicontainer000002","properties":{"image":"alpine:latest","command":["/bin/sh","-c","while
<<<<<<< HEAD
        true; do echo hello; sleep 20; done"],"ports":[],"environmentVariables":[{"name":"KEY1","value":"VALUE1"},{"name":"KEY2","value":"FOO=BAR="}],"instanceView":{"restartCount":0,"currentState":{"state":"Running","startTime":"2023-02-21T19:32:36.056Z","detailStatus":""}},"resources":{"requests":{"memoryInGB":1.0,"cpu":1.0}}}}],"initContainers":[],"restartPolicy":"Never","osType":"Linux","instanceView":{"events":[],"state":"Running"},"priority":"Regular"},"id":"/subscriptions/00000000-0000-0000-0000-000000000000/resourceGroups/clitest.rg000001/providers/Microsoft.ContainerInstance/containerGroups/clicontainer000002","name":"clicontainer000002","type":"Microsoft.ContainerInstance/containerGroups","location":"westus","tags":{}}'
=======
        true; do echo hello; sleep 20; done"],"ports":[],"environmentVariables":[{"name":"KEY1","value":"VALUE1"},{"name":"KEY2","value":"FOO=BAR="}],"instanceView":{"restartCount":0,"currentState":{"state":"Running","startTime":"2023-02-17T19:27:14.702Z","detailStatus":""}},"resources":{"requests":{"memoryInGB":1.0,"cpu":1.0}}}}],"initContainers":[],"restartPolicy":"Never","osType":"Linux","instanceView":{"events":[],"state":"Running"},"priority":"Regular"},"id":"/subscriptions/00000000-0000-0000-0000-000000000000/resourceGroups/clitest.rg000001/providers/Microsoft.ContainerInstance/containerGroups/clicontainer000002","name":"clicontainer000002","type":"Microsoft.ContainerInstance/containerGroups","location":"westus","tags":{}}'
>>>>>>> a553113b
    headers:
      cache-control:
      - no-cache
      content-length:
      - '908'
      content-type:
      - application/json; charset=utf-8
      date:
<<<<<<< HEAD
      - Tue, 21 Feb 2023 19:32:50 GMT
=======
      - Fri, 17 Feb 2023 19:27:33 GMT
>>>>>>> a553113b
      expires:
      - '-1'
      pragma:
      - no-cache
      strict-transport-security:
      - max-age=31536000; includeSubDomains
      transfer-encoding:
      - chunked
      vary:
      - Accept-Encoding,Accept-Encoding
      x-content-type-options:
      - nosniff
    status:
      code: 200
      message: OK
- request:
    body: null
    headers:
      Accept:
      - application/json
      Accept-Encoding:
      - gzip, deflate
      CommandName:
      - container logs
      Connection:
      - keep-alive
      ParameterSetName:
      - -g -n
      User-Agent:
      - AZURECLI/2.45.0 azsdk-python-mgmt-containerinstance/10.1.0b1 Python/3.10.10
        (Windows-10-10.0.22621-SP0)
    method: GET
    uri: https://management.azure.com/subscriptions/00000000-0000-0000-0000-000000000000/resourceGroups/clitest.rg000001/providers/Microsoft.ContainerInstance/containerGroups/clicontainer000002/containers/clicontainer000002/logs?api-version=2022-10-01-preview
  response:
    body:
      string: '{"content":"hello\nhello\n"}'
    headers:
      cache-control:
      - no-cache
      content-length:
      - '28'
      content-type:
      - application/json; charset=utf-8
      date:
<<<<<<< HEAD
      - Tue, 21 Feb 2023 19:32:51 GMT
=======
      - Fri, 17 Feb 2023 19:27:34 GMT
>>>>>>> a553113b
      expires:
      - '-1'
      pragma:
      - no-cache
      strict-transport-security:
      - max-age=31536000; includeSubDomains
      transfer-encoding:
      - chunked
      vary:
      - Accept-Encoding,Accept-Encoding
      x-content-type-options:
      - nosniff
    status:
      code: 200
      message: OK
- request:
    body: null
    headers:
      Accept:
      - application/json
      Accept-Encoding:
      - gzip, deflate
      CommandName:
      - container delete
      Connection:
      - keep-alive
      Content-Length:
      - '0'
      ParameterSetName:
      - -g -n -y
      User-Agent:
      - AZURECLI/2.45.0 azsdk-python-mgmt-containerinstance/10.1.0b1 Python/3.10.10
        (Windows-10-10.0.22621-SP0)
    method: DELETE
    uri: https://management.azure.com/subscriptions/00000000-0000-0000-0000-000000000000/resourceGroups/clitest.rg000001/providers/Microsoft.ContainerInstance/containerGroups/clicontainer000002?api-version=2022-10-01-preview
  response:
    body:
      string: '{"properties":{"sku":"Standard","provisioningState":"Succeeded","containers":[{"name":"clicontainer000002","properties":{"image":"alpine:latest","command":["/bin/sh","-c","while
<<<<<<< HEAD
        true; do echo hello; sleep 20; done"],"ports":[],"environmentVariables":[{"name":"KEY1","value":"VALUE1"},{"name":"KEY2","value":"FOO=BAR="}],"instanceView":{"restartCount":0,"currentState":{"state":"Running","startTime":"2023-02-21T19:32:36.056Z","detailStatus":""}},"resources":{"requests":{"memoryInGB":1.0,"cpu":1.0}}}}],"initContainers":[],"restartPolicy":"Never","osType":"Linux","instanceView":{"events":[],"state":"Running"},"priority":"Regular"},"id":"/subscriptions/00000000-0000-0000-0000-000000000000/resourceGroups/clitest.rg000001/providers/Microsoft.ContainerInstance/containerGroups/clicontainer000002","name":"clicontainer000002","type":"Microsoft.ContainerInstance/containerGroups","location":"westus","tags":{}}'
=======
        true; do echo hello; sleep 20; done"],"ports":[],"environmentVariables":[{"name":"KEY1","value":"VALUE1"},{"name":"KEY2","value":"FOO=BAR="}],"instanceView":{"restartCount":0,"currentState":{"state":"Running","startTime":"2023-02-17T19:27:14.702Z","detailStatus":""}},"resources":{"requests":{"memoryInGB":1.0,"cpu":1.0}}}}],"initContainers":[],"restartPolicy":"Never","osType":"Linux","instanceView":{"events":[],"state":"Running"},"priority":"Regular"},"id":"/subscriptions/00000000-0000-0000-0000-000000000000/resourceGroups/clitest.rg000001/providers/Microsoft.ContainerInstance/containerGroups/clicontainer000002","name":"clicontainer000002","type":"Microsoft.ContainerInstance/containerGroups","location":"westus","tags":{}}'
>>>>>>> a553113b
    headers:
      cache-control:
      - no-cache
      content-length:
      - '908'
      content-type:
      - application/json; charset=utf-8
      date:
<<<<<<< HEAD
      - Tue, 21 Feb 2023 19:32:52 GMT
=======
      - Fri, 17 Feb 2023 19:27:36 GMT
>>>>>>> a553113b
      expires:
      - '-1'
      pragma:
      - no-cache
      strict-transport-security:
      - max-age=31536000; includeSubDomains
      transfer-encoding:
      - chunked
      vary:
      - Accept-Encoding,Accept-Encoding
      x-content-type-options:
      - nosniff
      x-ms-ratelimit-remaining-subscription-deletes:
      - '14999'
      x-ms-ratelimit-remaining-subscription-resource-requests-pt1h:
<<<<<<< HEAD
      - '296'
      x-ms-ratelimit-remaining-subscription-resource-requests-pt5m:
      - '96'
=======
      - '14961'
      x-ms-ratelimit-remaining-subscription-resource-requests-pt5m:
      - '1499'
>>>>>>> a553113b
    status:
      code: 200
      message: OK
version: 1<|MERGE_RESOLUTION|>--- conflicted
+++ resolved
@@ -13,16 +13,12 @@
       ParameterSetName:
       - -g -n --image --os-type --cpu --memory --priority --command-line -e --restart-policy
       User-Agent:
-      - AZURECLI/2.45.0 azsdk-python-azure-mgmt-resource/21.1.0b1 Python/3.10.10 (Windows-10-10.0.22621-SP0)
+      - AZURECLI/2.45.0 azsdk-python-azure-mgmt-resource/21.1.0b1 Python/3.10.10 (Windows-10-10.0.19045-SP0)
     method: GET
     uri: https://management.azure.com/subscriptions/00000000-0000-0000-0000-000000000000/resourcegroups/clitest.rg000001?api-version=2021-04-01
   response:
     body:
-<<<<<<< HEAD
-      string: '{"id":"/subscriptions/00000000-0000-0000-0000-000000000000/resourceGroups/clitest.rg000001","name":"clitest.rg000001","type":"Microsoft.Resources/resourceGroups","location":"westus","tags":{"product":"azurecli","cause":"automation","date":"2023-02-21T19:32:16Z"},"properties":{"provisioningState":"Succeeded"}}'
-=======
-      string: '{"id":"/subscriptions/00000000-0000-0000-0000-000000000000/resourceGroups/clitest.rg000001","name":"clitest.rg000001","type":"Microsoft.Resources/resourceGroups","location":"westus","tags":{"product":"azurecli","cause":"automation","date":"2023-02-17T19:26:54Z"},"properties":{"provisioningState":"Succeeded"}}'
->>>>>>> a553113b
+      string: '{"id":"/subscriptions/00000000-0000-0000-0000-000000000000/resourceGroups/clitest.rg000001","name":"clitest.rg000001","type":"Microsoft.Resources/resourceGroups","location":"westus","tags":{"product":"azurecli","cause":"automation","date":"2023-02-21T19:37:57Z"},"properties":{"provisioningState":"Succeeded"}}'
     headers:
       cache-control:
       - no-cache
@@ -31,11 +27,7 @@
       content-type:
       - application/json; charset=utf-8
       date:
-<<<<<<< HEAD
-      - Tue, 21 Feb 2023 19:32:16 GMT
-=======
-      - Fri, 17 Feb 2023 19:26:57 GMT
->>>>>>> a553113b
+      - Tue, 21 Feb 2023 19:37:58 GMT
       expires:
       - '-1'
       pragma:
@@ -73,7 +65,7 @@
       - -g -n --image --os-type --cpu --memory --priority --command-line -e --restart-policy
       User-Agent:
       - AZURECLI/2.45.0 azsdk-python-mgmt-containerinstance/10.1.0b1 Python/3.10.10
-        (Windows-10-10.0.22621-SP0)
+        (Windows-10-10.0.19045-SP0)
     method: PUT
     uri: https://management.azure.com/subscriptions/00000000-0000-0000-0000-000000000000/resourceGroups/clitest.rg000001/providers/Microsoft.ContainerInstance/containerGroups/clicontainer000002?api-version=2022-10-01-preview
   response:
@@ -82,11 +74,7 @@
         true; do echo hello; sleep 20; done"],"ports":[],"environmentVariables":[{"name":"KEY1","value":"VALUE1"},{"name":"KEY2","value":"FOO=BAR="}],"resources":{"requests":{"memoryInGB":1.0,"cpu":1.0}}}}],"initContainers":[],"restartPolicy":"Never","osType":"Linux","instanceView":{"events":[],"state":"Pending"},"priority":"Regular"},"id":"/subscriptions/00000000-0000-0000-0000-000000000000/resourceGroups/clitest.rg000001/providers/Microsoft.ContainerInstance/containerGroups/clicontainer000002","name":"clicontainer000002","type":"Microsoft.ContainerInstance/containerGroups","location":"westus","tags":{}}'
     headers:
       azure-asyncoperation:
-<<<<<<< HEAD
-      - https://management.azure.com/subscriptions/00000000-0000-0000-0000-000000000000/providers/Microsoft.ContainerInstance/locations/westus/operations/c48d76c4-1d69-4307-893a-1dcb3b3c46ea?api-version=2018-06-01
-=======
-      - https://management.azure.com/subscriptions/00000000-0000-0000-0000-000000000000/providers/Microsoft.ContainerInstance/locations/westus/operations/70020ccf-2c01-4803-aeb7-00579d6d2066?api-version=2018-06-01
->>>>>>> a553113b
+      - https://management.azure.com/subscriptions/00000000-0000-0000-0000-000000000000/providers/Microsoft.ContainerInstance/locations/westus/operations/58db19be-93c7-46dc-bc6f-10c6054af581?api-version=2018-06-01
       cache-control:
       - no-cache
       content-length:
@@ -94,11 +82,7 @@
       content-type:
       - application/json; charset=utf-8
       date:
-<<<<<<< HEAD
-      - Tue, 21 Feb 2023 19:32:19 GMT
-=======
-      - Fri, 17 Feb 2023 19:27:01 GMT
->>>>>>> a553113b
+      - Tue, 21 Feb 2023 19:38:00 GMT
       expires:
       - '-1'
       pragma:
@@ -108,17 +92,11 @@
       x-content-type-options:
       - nosniff
       x-ms-ratelimit-remaining-subscription-resource-requests-pt1h:
-<<<<<<< HEAD
-      - '294'
+      - '290'
       x-ms-ratelimit-remaining-subscription-resource-requests-pt5m:
-      - '98'
-=======
-      - '14959'
-      x-ms-ratelimit-remaining-subscription-resource-requests-pt5m:
-      - '1492'
->>>>>>> a553113b
+      - '97'
       x-ms-ratelimit-remaining-subscription-writes:
-      - '1198'
+      - '1199'
     status:
       code: 201
       message: Created
@@ -137,19 +115,12 @@
       - -g -n --image --os-type --cpu --memory --priority --command-line -e --restart-policy
       User-Agent:
       - AZURECLI/2.45.0 azsdk-python-mgmt-containerinstance/10.1.0b1 Python/3.10.10
-        (Windows-10-10.0.22621-SP0)
-    method: GET
-<<<<<<< HEAD
-    uri: https://management.azure.com/subscriptions/00000000-0000-0000-0000-000000000000/providers/Microsoft.ContainerInstance/locations/westus/operations/c48d76c4-1d69-4307-893a-1dcb3b3c46ea?api-version=2018-06-01
-  response:
-    body:
-      string: '{"id":"/subscriptions/00000000-0000-0000-0000-000000000000/resourceGroups/clitest.rg000001/providers/Microsoft.ContainerInstance/containerGroups/clicontainer000002","status":"Succeeded","startTime":"2023-02-21T19:32:20.0007016Z","properties":{"events":[]}}'
-=======
-    uri: https://management.azure.com/subscriptions/00000000-0000-0000-0000-000000000000/providers/Microsoft.ContainerInstance/locations/westus/operations/70020ccf-2c01-4803-aeb7-00579d6d2066?api-version=2018-06-01
-  response:
-    body:
-      string: '{"id":"/subscriptions/00000000-0000-0000-0000-000000000000/resourceGroups/clitest.rg000001/providers/Microsoft.ContainerInstance/containerGroups/clicontainer000002","status":"Succeeded","startTime":"2023-02-17T19:27:01.5442183Z","properties":{"events":[]}}'
->>>>>>> a553113b
+        (Windows-10-10.0.19045-SP0)
+    method: GET
+    uri: https://management.azure.com/subscriptions/00000000-0000-0000-0000-000000000000/providers/Microsoft.ContainerInstance/locations/westus/operations/58db19be-93c7-46dc-bc6f-10c6054af581?api-version=2018-06-01
+  response:
+    body:
+      string: '{"id":"/subscriptions/00000000-0000-0000-0000-000000000000/resourceGroups/clitest.rg000001/providers/Microsoft.ContainerInstance/containerGroups/clicontainer000002","status":"Succeeded","startTime":"2023-02-21T19:38:01.5502009Z","properties":{"events":[]}}'
     headers:
       cache-control:
       - no-cache
@@ -158,11 +129,7 @@
       content-type:
       - application/json; charset=utf-8
       date:
-<<<<<<< HEAD
-      - Tue, 21 Feb 2023 19:32:49 GMT
-=======
-      - Fri, 17 Feb 2023 19:27:31 GMT
->>>>>>> a553113b
+      - Tue, 21 Feb 2023 19:38:31 GMT
       expires:
       - '-1'
       pragma:
@@ -193,17 +160,13 @@
       - -g -n --image --os-type --cpu --memory --priority --command-line -e --restart-policy
       User-Agent:
       - AZURECLI/2.45.0 azsdk-python-mgmt-containerinstance/10.1.0b1 Python/3.10.10
-        (Windows-10-10.0.22621-SP0)
+        (Windows-10-10.0.19045-SP0)
     method: GET
     uri: https://management.azure.com/subscriptions/00000000-0000-0000-0000-000000000000/resourceGroups/clitest.rg000001/providers/Microsoft.ContainerInstance/containerGroups/clicontainer000002?api-version=2022-10-01-preview
   response:
     body:
       string: '{"properties":{"sku":"Standard","provisioningState":"Succeeded","containers":[{"name":"clicontainer000002","properties":{"image":"alpine:latest","command":["/bin/sh","-c","while
-<<<<<<< HEAD
-        true; do echo hello; sleep 20; done"],"ports":[],"environmentVariables":[{"name":"KEY1","value":"VALUE1"},{"name":"KEY2","value":"FOO=BAR="}],"instanceView":{"restartCount":0,"currentState":{"state":"Running","startTime":"2023-02-21T19:32:36.056Z","detailStatus":""}},"resources":{"requests":{"memoryInGB":1.0,"cpu":1.0}}}}],"initContainers":[],"restartPolicy":"Never","osType":"Linux","instanceView":{"events":[],"state":"Running"},"priority":"Regular"},"id":"/subscriptions/00000000-0000-0000-0000-000000000000/resourceGroups/clitest.rg000001/providers/Microsoft.ContainerInstance/containerGroups/clicontainer000002","name":"clicontainer000002","type":"Microsoft.ContainerInstance/containerGroups","location":"westus","tags":{}}'
-=======
-        true; do echo hello; sleep 20; done"],"ports":[],"environmentVariables":[{"name":"KEY1","value":"VALUE1"},{"name":"KEY2","value":"FOO=BAR="}],"instanceView":{"restartCount":0,"currentState":{"state":"Running","startTime":"2023-02-17T19:27:14.702Z","detailStatus":""}},"resources":{"requests":{"memoryInGB":1.0,"cpu":1.0}}}}],"initContainers":[],"restartPolicy":"Never","osType":"Linux","instanceView":{"events":[],"state":"Running"},"priority":"Regular"},"id":"/subscriptions/00000000-0000-0000-0000-000000000000/resourceGroups/clitest.rg000001/providers/Microsoft.ContainerInstance/containerGroups/clicontainer000002","name":"clicontainer000002","type":"Microsoft.ContainerInstance/containerGroups","location":"westus","tags":{}}'
->>>>>>> a553113b
+        true; do echo hello; sleep 20; done"],"ports":[],"environmentVariables":[{"name":"KEY1","value":"VALUE1"},{"name":"KEY2","value":"FOO=BAR="}],"instanceView":{"restartCount":0,"currentState":{"state":"Running","startTime":"2023-02-21T19:38:15.489Z","detailStatus":""}},"resources":{"requests":{"memoryInGB":1.0,"cpu":1.0}}}}],"initContainers":[],"restartPolicy":"Never","osType":"Linux","instanceView":{"events":[],"state":"Running"},"priority":"Regular"},"id":"/subscriptions/00000000-0000-0000-0000-000000000000/resourceGroups/clitest.rg000001/providers/Microsoft.ContainerInstance/containerGroups/clicontainer000002","name":"clicontainer000002","type":"Microsoft.ContainerInstance/containerGroups","location":"westus","tags":{}}'
     headers:
       cache-control:
       - no-cache
@@ -212,11 +175,7 @@
       content-type:
       - application/json; charset=utf-8
       date:
-<<<<<<< HEAD
-      - Tue, 21 Feb 2023 19:32:49 GMT
-=======
-      - Fri, 17 Feb 2023 19:27:32 GMT
->>>>>>> a553113b
+      - Tue, 21 Feb 2023 19:38:31 GMT
       expires:
       - '-1'
       pragma:
@@ -247,17 +206,13 @@
       - -g -n
       User-Agent:
       - AZURECLI/2.45.0 azsdk-python-mgmt-containerinstance/10.1.0b1 Python/3.10.10
-        (Windows-10-10.0.22621-SP0)
+        (Windows-10-10.0.19045-SP0)
     method: GET
     uri: https://management.azure.com/subscriptions/00000000-0000-0000-0000-000000000000/resourceGroups/clitest.rg000001/providers/Microsoft.ContainerInstance/containerGroups/clicontainer000002?api-version=2022-10-01-preview
   response:
     body:
       string: '{"properties":{"sku":"Standard","provisioningState":"Succeeded","containers":[{"name":"clicontainer000002","properties":{"image":"alpine:latest","command":["/bin/sh","-c","while
-<<<<<<< HEAD
-        true; do echo hello; sleep 20; done"],"ports":[],"environmentVariables":[{"name":"KEY1","value":"VALUE1"},{"name":"KEY2","value":"FOO=BAR="}],"instanceView":{"restartCount":0,"currentState":{"state":"Running","startTime":"2023-02-21T19:32:36.056Z","detailStatus":""}},"resources":{"requests":{"memoryInGB":1.0,"cpu":1.0}}}}],"initContainers":[],"restartPolicy":"Never","osType":"Linux","instanceView":{"events":[],"state":"Running"},"priority":"Regular"},"id":"/subscriptions/00000000-0000-0000-0000-000000000000/resourceGroups/clitest.rg000001/providers/Microsoft.ContainerInstance/containerGroups/clicontainer000002","name":"clicontainer000002","type":"Microsoft.ContainerInstance/containerGroups","location":"westus","tags":{}}'
-=======
-        true; do echo hello; sleep 20; done"],"ports":[],"environmentVariables":[{"name":"KEY1","value":"VALUE1"},{"name":"KEY2","value":"FOO=BAR="}],"instanceView":{"restartCount":0,"currentState":{"state":"Running","startTime":"2023-02-17T19:27:14.702Z","detailStatus":""}},"resources":{"requests":{"memoryInGB":1.0,"cpu":1.0}}}}],"initContainers":[],"restartPolicy":"Never","osType":"Linux","instanceView":{"events":[],"state":"Running"},"priority":"Regular"},"id":"/subscriptions/00000000-0000-0000-0000-000000000000/resourceGroups/clitest.rg000001/providers/Microsoft.ContainerInstance/containerGroups/clicontainer000002","name":"clicontainer000002","type":"Microsoft.ContainerInstance/containerGroups","location":"westus","tags":{}}'
->>>>>>> a553113b
+        true; do echo hello; sleep 20; done"],"ports":[],"environmentVariables":[{"name":"KEY1","value":"VALUE1"},{"name":"KEY2","value":"FOO=BAR="}],"instanceView":{"restartCount":0,"currentState":{"state":"Running","startTime":"2023-02-21T19:38:15.489Z","detailStatus":""}},"resources":{"requests":{"memoryInGB":1.0,"cpu":1.0}}}}],"initContainers":[],"restartPolicy":"Never","osType":"Linux","instanceView":{"events":[],"state":"Running"},"priority":"Regular"},"id":"/subscriptions/00000000-0000-0000-0000-000000000000/resourceGroups/clitest.rg000001/providers/Microsoft.ContainerInstance/containerGroups/clicontainer000002","name":"clicontainer000002","type":"Microsoft.ContainerInstance/containerGroups","location":"westus","tags":{}}'
     headers:
       cache-control:
       - no-cache
@@ -266,11 +221,7 @@
       content-type:
       - application/json; charset=utf-8
       date:
-<<<<<<< HEAD
-      - Tue, 21 Feb 2023 19:32:50 GMT
-=======
-      - Fri, 17 Feb 2023 19:27:33 GMT
->>>>>>> a553113b
+      - Tue, 21 Feb 2023 19:38:32 GMT
       expires:
       - '-1'
       pragma:
@@ -301,17 +252,13 @@
       - -g -n
       User-Agent:
       - AZURECLI/2.45.0 azsdk-python-mgmt-containerinstance/10.1.0b1 Python/3.10.10
-        (Windows-10-10.0.22621-SP0)
+        (Windows-10-10.0.19045-SP0)
     method: GET
     uri: https://management.azure.com/subscriptions/00000000-0000-0000-0000-000000000000/resourceGroups/clitest.rg000001/providers/Microsoft.ContainerInstance/containerGroups/clicontainer000002?api-version=2022-10-01-preview
   response:
     body:
       string: '{"properties":{"sku":"Standard","provisioningState":"Succeeded","containers":[{"name":"clicontainer000002","properties":{"image":"alpine:latest","command":["/bin/sh","-c","while
-<<<<<<< HEAD
-        true; do echo hello; sleep 20; done"],"ports":[],"environmentVariables":[{"name":"KEY1","value":"VALUE1"},{"name":"KEY2","value":"FOO=BAR="}],"instanceView":{"restartCount":0,"currentState":{"state":"Running","startTime":"2023-02-21T19:32:36.056Z","detailStatus":""}},"resources":{"requests":{"memoryInGB":1.0,"cpu":1.0}}}}],"initContainers":[],"restartPolicy":"Never","osType":"Linux","instanceView":{"events":[],"state":"Running"},"priority":"Regular"},"id":"/subscriptions/00000000-0000-0000-0000-000000000000/resourceGroups/clitest.rg000001/providers/Microsoft.ContainerInstance/containerGroups/clicontainer000002","name":"clicontainer000002","type":"Microsoft.ContainerInstance/containerGroups","location":"westus","tags":{}}'
-=======
-        true; do echo hello; sleep 20; done"],"ports":[],"environmentVariables":[{"name":"KEY1","value":"VALUE1"},{"name":"KEY2","value":"FOO=BAR="}],"instanceView":{"restartCount":0,"currentState":{"state":"Running","startTime":"2023-02-17T19:27:14.702Z","detailStatus":""}},"resources":{"requests":{"memoryInGB":1.0,"cpu":1.0}}}}],"initContainers":[],"restartPolicy":"Never","osType":"Linux","instanceView":{"events":[],"state":"Running"},"priority":"Regular"},"id":"/subscriptions/00000000-0000-0000-0000-000000000000/resourceGroups/clitest.rg000001/providers/Microsoft.ContainerInstance/containerGroups/clicontainer000002","name":"clicontainer000002","type":"Microsoft.ContainerInstance/containerGroups","location":"westus","tags":{}}'
->>>>>>> a553113b
+        true; do echo hello; sleep 20; done"],"ports":[],"environmentVariables":[{"name":"KEY1","value":"VALUE1"},{"name":"KEY2","value":"FOO=BAR="}],"instanceView":{"restartCount":0,"currentState":{"state":"Running","startTime":"2023-02-21T19:38:15.489Z","detailStatus":""}},"resources":{"requests":{"memoryInGB":1.0,"cpu":1.0}}}}],"initContainers":[],"restartPolicy":"Never","osType":"Linux","instanceView":{"events":[],"state":"Running"},"priority":"Regular"},"id":"/subscriptions/00000000-0000-0000-0000-000000000000/resourceGroups/clitest.rg000001/providers/Microsoft.ContainerInstance/containerGroups/clicontainer000002","name":"clicontainer000002","type":"Microsoft.ContainerInstance/containerGroups","location":"westus","tags":{}}'
     headers:
       cache-control:
       - no-cache
@@ -320,11 +267,7 @@
       content-type:
       - application/json; charset=utf-8
       date:
-<<<<<<< HEAD
-      - Tue, 21 Feb 2023 19:32:50 GMT
-=======
-      - Fri, 17 Feb 2023 19:27:33 GMT
->>>>>>> a553113b
+      - Tue, 21 Feb 2023 19:38:32 GMT
       expires:
       - '-1'
       pragma:
@@ -355,25 +298,21 @@
       - -g -n
       User-Agent:
       - AZURECLI/2.45.0 azsdk-python-mgmt-containerinstance/10.1.0b1 Python/3.10.10
-        (Windows-10-10.0.22621-SP0)
+        (Windows-10-10.0.19045-SP0)
     method: GET
     uri: https://management.azure.com/subscriptions/00000000-0000-0000-0000-000000000000/resourceGroups/clitest.rg000001/providers/Microsoft.ContainerInstance/containerGroups/clicontainer000002/containers/clicontainer000002/logs?api-version=2022-10-01-preview
   response:
     body:
-      string: '{"content":"hello\nhello\n"}'
-    headers:
-      cache-control:
-      - no-cache
-      content-length:
-      - '28'
-      content-type:
-      - application/json; charset=utf-8
-      date:
-<<<<<<< HEAD
-      - Tue, 21 Feb 2023 19:32:51 GMT
-=======
-      - Fri, 17 Feb 2023 19:27:34 GMT
->>>>>>> a553113b
+      string: '{"content":"hello\n"}'
+    headers:
+      cache-control:
+      - no-cache
+      content-length:
+      - '21'
+      content-type:
+      - application/json; charset=utf-8
+      date:
+      - Tue, 21 Feb 2023 19:38:33 GMT
       expires:
       - '-1'
       pragma:
@@ -406,17 +345,13 @@
       - -g -n -y
       User-Agent:
       - AZURECLI/2.45.0 azsdk-python-mgmt-containerinstance/10.1.0b1 Python/3.10.10
-        (Windows-10-10.0.22621-SP0)
+        (Windows-10-10.0.19045-SP0)
     method: DELETE
     uri: https://management.azure.com/subscriptions/00000000-0000-0000-0000-000000000000/resourceGroups/clitest.rg000001/providers/Microsoft.ContainerInstance/containerGroups/clicontainer000002?api-version=2022-10-01-preview
   response:
     body:
       string: '{"properties":{"sku":"Standard","provisioningState":"Succeeded","containers":[{"name":"clicontainer000002","properties":{"image":"alpine:latest","command":["/bin/sh","-c","while
-<<<<<<< HEAD
-        true; do echo hello; sleep 20; done"],"ports":[],"environmentVariables":[{"name":"KEY1","value":"VALUE1"},{"name":"KEY2","value":"FOO=BAR="}],"instanceView":{"restartCount":0,"currentState":{"state":"Running","startTime":"2023-02-21T19:32:36.056Z","detailStatus":""}},"resources":{"requests":{"memoryInGB":1.0,"cpu":1.0}}}}],"initContainers":[],"restartPolicy":"Never","osType":"Linux","instanceView":{"events":[],"state":"Running"},"priority":"Regular"},"id":"/subscriptions/00000000-0000-0000-0000-000000000000/resourceGroups/clitest.rg000001/providers/Microsoft.ContainerInstance/containerGroups/clicontainer000002","name":"clicontainer000002","type":"Microsoft.ContainerInstance/containerGroups","location":"westus","tags":{}}'
-=======
-        true; do echo hello; sleep 20; done"],"ports":[],"environmentVariables":[{"name":"KEY1","value":"VALUE1"},{"name":"KEY2","value":"FOO=BAR="}],"instanceView":{"restartCount":0,"currentState":{"state":"Running","startTime":"2023-02-17T19:27:14.702Z","detailStatus":""}},"resources":{"requests":{"memoryInGB":1.0,"cpu":1.0}}}}],"initContainers":[],"restartPolicy":"Never","osType":"Linux","instanceView":{"events":[],"state":"Running"},"priority":"Regular"},"id":"/subscriptions/00000000-0000-0000-0000-000000000000/resourceGroups/clitest.rg000001/providers/Microsoft.ContainerInstance/containerGroups/clicontainer000002","name":"clicontainer000002","type":"Microsoft.ContainerInstance/containerGroups","location":"westus","tags":{}}'
->>>>>>> a553113b
+        true; do echo hello; sleep 20; done"],"ports":[],"environmentVariables":[{"name":"KEY1","value":"VALUE1"},{"name":"KEY2","value":"FOO=BAR="}],"instanceView":{"restartCount":0,"currentState":{"state":"Running","startTime":"2023-02-21T19:38:15.489Z","detailStatus":""}},"resources":{"requests":{"memoryInGB":1.0,"cpu":1.0}}}}],"initContainers":[],"restartPolicy":"Never","osType":"Linux","instanceView":{"events":[],"state":"Running"},"priority":"Regular"},"id":"/subscriptions/00000000-0000-0000-0000-000000000000/resourceGroups/clitest.rg000001/providers/Microsoft.ContainerInstance/containerGroups/clicontainer000002","name":"clicontainer000002","type":"Microsoft.ContainerInstance/containerGroups","location":"westus","tags":{}}'
     headers:
       cache-control:
       - no-cache
@@ -425,35 +360,23 @@
       content-type:
       - application/json; charset=utf-8
       date:
-<<<<<<< HEAD
-      - Tue, 21 Feb 2023 19:32:52 GMT
-=======
-      - Fri, 17 Feb 2023 19:27:36 GMT
->>>>>>> a553113b
-      expires:
-      - '-1'
-      pragma:
-      - no-cache
-      strict-transport-security:
-      - max-age=31536000; includeSubDomains
-      transfer-encoding:
-      - chunked
-      vary:
-      - Accept-Encoding,Accept-Encoding
+      - Tue, 21 Feb 2023 19:39:02 GMT
+      expires:
+      - '-1'
+      pragma:
+      - no-cache
+      strict-transport-security:
+      - max-age=31536000; includeSubDomains
+      vary:
+      - Accept-Encoding
       x-content-type-options:
       - nosniff
       x-ms-ratelimit-remaining-subscription-deletes:
       - '14999'
       x-ms-ratelimit-remaining-subscription-resource-requests-pt1h:
-<<<<<<< HEAD
-      - '296'
+      - '291'
       x-ms-ratelimit-remaining-subscription-resource-requests-pt5m:
       - '96'
-=======
-      - '14961'
-      x-ms-ratelimit-remaining-subscription-resource-requests-pt5m:
-      - '1499'
->>>>>>> a553113b
     status:
       code: 200
       message: OK
