--- conflicted
+++ resolved
@@ -15,21 +15,13 @@
       ParameterSetName:
       - -n -g --query -o
       User-Agent:
-<<<<<<< HEAD
-      - AZURECLI/2.50.0 (PIP) azsdk-python-azure-mgmt-storage/0.1.0 Python/3.9.6 (Windows-10-10.0.19045-SP0)
-=======
       - AZURECLI/2.53.0 azsdk-python-azure-mgmt-storage/21.1.0 Python/3.10.13 (Linux-5.15.0-1047-azure-x86_64-with-glibc2.31)
         VSTS_7b238909-6802-4b65-b90d-184bca47f458_build_220_0
->>>>>>> da1007ab
     method: POST
     uri: https://management.azure.com/subscriptions/00000000-0000-0000-0000-000000000000/resourceGroups/clitest.rg000001/providers/Microsoft.Storage/storageAccounts/clitest000002/listKeys?api-version=2023-01-01&$expand=kerb
   response:
     body:
-<<<<<<< HEAD
-      string: '{"keys":[{"creationTime":"2023-07-06T03:34:31.0621902Z","keyName":"key1","value":"veryFakedStorageAccountKey==","permissions":"FULL"},{"creationTime":"2023-07-06T03:34:31.0621902Z","keyName":"key2","value":"veryFakedStorageAccountKey==","permissions":"FULL"}]}'
-=======
       string: '{"keys":[{"creationTime":"2023-10-19T09:00:35.5224441Z","keyName":"key1","value":"veryFakedStorageAccountKey==","permissions":"FULL"},{"creationTime":"2023-10-19T09:00:35.5224441Z","keyName":"key2","value":"veryFakedStorageAccountKey==","permissions":"FULL"}]}'
->>>>>>> da1007ab
     headers:
       cache-control:
       - no-cache
@@ -38,11 +30,7 @@
       content-type:
       - application/json
       date:
-<<<<<<< HEAD
-      - Thu, 06 Jul 2023 03:34:55 GMT
-=======
       - Thu, 19 Oct 2023 09:01:09 GMT
->>>>>>> da1007ab
       expires:
       - '-1'
       pragma:
@@ -58,7 +46,7 @@
       x-content-type-options:
       - nosniff
       x-ms-ratelimit-remaining-subscription-resource-requests:
-      - '11989'
+      - '11999'
     status:
       code: 200
       message: OK
@@ -78,16 +66,10 @@
       ParameterSetName:
       - -n --account-name --account-key
       User-Agent:
-<<<<<<< HEAD
-      - AZURECLI/2.50.0 (PIP) azsdk-python-storage-blob/12.16.0 Python/3.9.6 (Windows-10-10.0.19045-SP0)
-      x-ms-date:
-      - Thu, 06 Jul 2023 03:34:55 GMT
-=======
       - AZURECLI/2.53.0 azsdk-python-storage-blob/12.16.0 Python/3.10.13 (Linux-5.15.0-1047-azure-x86_64-with-glibc2.31)
         VSTS_7b238909-6802-4b65-b90d-184bca47f458_build_220_0
       x-ms-date:
       - Thu, 19 Oct 2023 09:01:09 GMT
->>>>>>> da1007ab
       x-ms-version:
       - '2022-11-02'
     method: PUT
@@ -99,19 +81,11 @@
       content-length:
       - '0'
       date:
-<<<<<<< HEAD
-      - Thu, 06 Jul 2023 03:34:55 GMT
-      etag:
-      - '"0x8DB7DD1F7F2BCE7"'
-      last-modified:
-      - Thu, 06 Jul 2023 03:34:56 GMT
-=======
       - Thu, 19 Oct 2023 09:01:09 GMT
       etag:
       - '"0x8DBD081EFEB0FFC"'
       last-modified:
       - Thu, 19 Oct 2023 09:01:09 GMT
->>>>>>> da1007ab
       server:
       - Windows-Azure-Blob/1.0 Microsoft-HTTPAPI/2.0
       x-ms-version:
@@ -133,16 +107,10 @@
       ParameterSetName:
       - --container-name --account-name --account-key
       User-Agent:
-<<<<<<< HEAD
-      - AZURECLI/2.50.0 (PIP) azsdk-python-storage-blob/12.16.0 Python/3.9.6 (Windows-10-10.0.19045-SP0)
-      x-ms-date:
-      - Thu, 06 Jul 2023 03:34:56 GMT
-=======
       - AZURECLI/2.53.0 azsdk-python-storage-blob/12.16.0 Python/3.10.13 (Linux-5.15.0-1047-azure-x86_64-with-glibc2.31)
         VSTS_7b238909-6802-4b65-b90d-184bca47f458_build_220_0
       x-ms-date:
       - Thu, 19 Oct 2023 09:01:09 GMT
->>>>>>> da1007ab
       x-ms-version:
       - '2022-11-02'
     method: GET
@@ -155,19 +123,11 @@
       content-type:
       - application/xml
       date:
-<<<<<<< HEAD
-      - Thu, 06 Jul 2023 03:34:57 GMT
-      etag:
-      - '"0x8DB7DD1F7F2BCE7"'
-      last-modified:
-      - Thu, 06 Jul 2023 03:34:56 GMT
-=======
       - Thu, 19 Oct 2023 09:01:09 GMT
       etag:
       - '"0x8DBD081EFEB0FFC"'
       last-modified:
       - Thu, 19 Oct 2023 09:01:09 GMT
->>>>>>> da1007ab
       server:
       - Windows-Azure-Blob/1.0 Microsoft-HTTPAPI/2.0
       transfer-encoding:
@@ -191,16 +151,10 @@
       ParameterSetName:
       - --container-name -n --permission --account-name --account-key
       User-Agent:
-<<<<<<< HEAD
-      - AZURECLI/2.50.0 (PIP) azsdk-python-storage-blob/12.16.0 Python/3.9.6 (Windows-10-10.0.19045-SP0)
-      x-ms-date:
-      - Thu, 06 Jul 2023 03:34:57 GMT
-=======
       - AZURECLI/2.53.0 azsdk-python-storage-blob/12.16.0 Python/3.10.13 (Linux-5.15.0-1047-azure-x86_64-with-glibc2.31)
         VSTS_7b238909-6802-4b65-b90d-184bca47f458_build_220_0
       x-ms-date:
       - Thu, 19 Oct 2023 09:01:10 GMT
->>>>>>> da1007ab
       x-ms-version:
       - '2022-11-02'
     method: GET
@@ -213,19 +167,11 @@
       content-type:
       - application/xml
       date:
-<<<<<<< HEAD
-      - Thu, 06 Jul 2023 03:34:57 GMT
-      etag:
-      - '"0x8DB7DD1F7F2BCE7"'
-      last-modified:
-      - Thu, 06 Jul 2023 03:34:56 GMT
-=======
       - Thu, 19 Oct 2023 09:01:10 GMT
       etag:
       - '"0x8DBD081EFEB0FFC"'
       last-modified:
       - Thu, 19 Oct 2023 09:01:09 GMT
->>>>>>> da1007ab
       server:
       - Windows-Azure-Blob/1.0 Microsoft-HTTPAPI/2.0
       transfer-encoding:
@@ -255,16 +201,10 @@
       ParameterSetName:
       - --container-name -n --permission --account-name --account-key
       User-Agent:
-<<<<<<< HEAD
-      - AZURECLI/2.50.0 (PIP) azsdk-python-storage-blob/12.16.0 Python/3.9.6 (Windows-10-10.0.19045-SP0)
-      x-ms-date:
-      - Thu, 06 Jul 2023 03:34:58 GMT
-=======
       - AZURECLI/2.53.0 azsdk-python-storage-blob/12.16.0 Python/3.10.13 (Linux-5.15.0-1047-azure-x86_64-with-glibc2.31)
         VSTS_7b238909-6802-4b65-b90d-184bca47f458_build_220_0
       x-ms-date:
       - Thu, 19 Oct 2023 09:01:10 GMT
->>>>>>> da1007ab
       x-ms-version:
       - '2022-11-02'
     method: PUT
@@ -276,19 +216,11 @@
       content-length:
       - '0'
       date:
-<<<<<<< HEAD
-      - Thu, 06 Jul 2023 03:34:57 GMT
-      etag:
-      - '"0x8DB7DD1F960E1F4"'
-      last-modified:
-      - Thu, 06 Jul 2023 03:34:58 GMT
-=======
       - Thu, 19 Oct 2023 09:01:10 GMT
       etag:
       - '"0x8DBD081F0723AEF"'
       last-modified:
       - Thu, 19 Oct 2023 09:01:10 GMT
->>>>>>> da1007ab
       server:
       - Windows-Azure-Blob/1.0 Microsoft-HTTPAPI/2.0
       x-ms-version:
@@ -310,16 +242,10 @@
       ParameterSetName:
       - --container-name -n --start --account-name --account-key
       User-Agent:
-<<<<<<< HEAD
-      - AZURECLI/2.50.0 (PIP) azsdk-python-storage-blob/12.16.0 Python/3.9.6 (Windows-10-10.0.19045-SP0)
-      x-ms-date:
-      - Thu, 06 Jul 2023 03:34:59 GMT
-=======
       - AZURECLI/2.53.0 azsdk-python-storage-blob/12.16.0 Python/3.10.13 (Linux-5.15.0-1047-azure-x86_64-with-glibc2.31)
         VSTS_7b238909-6802-4b65-b90d-184bca47f458_build_220_0
       x-ms-date:
       - Thu, 19 Oct 2023 09:01:10 GMT
->>>>>>> da1007ab
       x-ms-version:
       - '2022-11-02'
     method: GET
@@ -331,19 +257,11 @@
       content-type:
       - application/xml
       date:
-<<<<<<< HEAD
-      - Thu, 06 Jul 2023 03:34:59 GMT
-      etag:
-      - '"0x8DB7DD1F960E1F4"'
-      last-modified:
-      - Thu, 06 Jul 2023 03:34:58 GMT
-=======
       - Thu, 19 Oct 2023 09:01:10 GMT
       etag:
       - '"0x8DBD081F0723AEF"'
       last-modified:
       - Thu, 19 Oct 2023 09:01:10 GMT
->>>>>>> da1007ab
       server:
       - Windows-Azure-Blob/1.0 Microsoft-HTTPAPI/2.0
       transfer-encoding:
@@ -373,16 +291,10 @@
       ParameterSetName:
       - --container-name -n --start --account-name --account-key
       User-Agent:
-<<<<<<< HEAD
-      - AZURECLI/2.50.0 (PIP) azsdk-python-storage-blob/12.16.0 Python/3.9.6 (Windows-10-10.0.19045-SP0)
-      x-ms-date:
-      - Thu, 06 Jul 2023 03:35:00 GMT
-=======
-      - AZURECLI/2.53.0 azsdk-python-storage-blob/12.16.0 Python/3.10.13 (Linux-5.15.0-1047-azure-x86_64-with-glibc2.31)
-        VSTS_7b238909-6802-4b65-b90d-184bca47f458_build_220_0
-      x-ms-date:
-      - Thu, 19 Oct 2023 09:01:11 GMT
->>>>>>> da1007ab
+      - AZURECLI/2.53.0 azsdk-python-storage-blob/12.16.0 Python/3.10.13 (Linux-5.15.0-1047-azure-x86_64-with-glibc2.31)
+        VSTS_7b238909-6802-4b65-b90d-184bca47f458_build_220_0
+      x-ms-date:
+      - Thu, 19 Oct 2023 09:01:11 GMT
       x-ms-version:
       - '2022-11-02'
     method: PUT
@@ -394,19 +306,11 @@
       content-length:
       - '0'
       date:
-<<<<<<< HEAD
-      - Thu, 06 Jul 2023 03:34:59 GMT
-      etag:
-      - '"0x8DB7DD1FA337CA1"'
-      last-modified:
-      - Thu, 06 Jul 2023 03:35:00 GMT
-=======
       - Thu, 19 Oct 2023 09:01:10 GMT
       etag:
       - '"0x8DBD081F0B6B36F"'
       last-modified:
       - Thu, 19 Oct 2023 09:01:11 GMT
->>>>>>> da1007ab
       server:
       - Windows-Azure-Blob/1.0 Microsoft-HTTPAPI/2.0
       x-ms-version:
@@ -428,16 +332,10 @@
       ParameterSetName:
       - --container-name -n --expiry --account-name --account-key
       User-Agent:
-<<<<<<< HEAD
-      - AZURECLI/2.50.0 (PIP) azsdk-python-storage-blob/12.16.0 Python/3.9.6 (Windows-10-10.0.19045-SP0)
-      x-ms-date:
-      - Thu, 06 Jul 2023 03:35:00 GMT
-=======
-      - AZURECLI/2.53.0 azsdk-python-storage-blob/12.16.0 Python/3.10.13 (Linux-5.15.0-1047-azure-x86_64-with-glibc2.31)
-        VSTS_7b238909-6802-4b65-b90d-184bca47f458_build_220_0
-      x-ms-date:
-      - Thu, 19 Oct 2023 09:01:11 GMT
->>>>>>> da1007ab
+      - AZURECLI/2.53.0 azsdk-python-storage-blob/12.16.0 Python/3.10.13 (Linux-5.15.0-1047-azure-x86_64-with-glibc2.31)
+        VSTS_7b238909-6802-4b65-b90d-184bca47f458_build_220_0
+      x-ms-date:
+      - Thu, 19 Oct 2023 09:01:11 GMT
       x-ms-version:
       - '2022-11-02'
     method: GET
@@ -449,19 +347,11 @@
       content-type:
       - application/xml
       date:
-<<<<<<< HEAD
-      - Thu, 06 Jul 2023 03:35:00 GMT
-      etag:
-      - '"0x8DB7DD1FA337CA1"'
-      last-modified:
-      - Thu, 06 Jul 2023 03:35:00 GMT
-=======
       - Thu, 19 Oct 2023 09:01:11 GMT
       etag:
       - '"0x8DBD081F0B6B36F"'
       last-modified:
       - Thu, 19 Oct 2023 09:01:11 GMT
->>>>>>> da1007ab
       server:
       - Windows-Azure-Blob/1.0 Microsoft-HTTPAPI/2.0
       transfer-encoding:
@@ -492,16 +382,10 @@
       ParameterSetName:
       - --container-name -n --expiry --account-name --account-key
       User-Agent:
-<<<<<<< HEAD
-      - AZURECLI/2.50.0 (PIP) azsdk-python-storage-blob/12.16.0 Python/3.9.6 (Windows-10-10.0.19045-SP0)
-      x-ms-date:
-      - Thu, 06 Jul 2023 03:35:01 GMT
-=======
-      - AZURECLI/2.53.0 azsdk-python-storage-blob/12.16.0 Python/3.10.13 (Linux-5.15.0-1047-azure-x86_64-with-glibc2.31)
-        VSTS_7b238909-6802-4b65-b90d-184bca47f458_build_220_0
-      x-ms-date:
-      - Thu, 19 Oct 2023 09:01:11 GMT
->>>>>>> da1007ab
+      - AZURECLI/2.53.0 azsdk-python-storage-blob/12.16.0 Python/3.10.13 (Linux-5.15.0-1047-azure-x86_64-with-glibc2.31)
+        VSTS_7b238909-6802-4b65-b90d-184bca47f458_build_220_0
+      x-ms-date:
+      - Thu, 19 Oct 2023 09:01:11 GMT
       x-ms-version:
       - '2022-11-02'
     method: PUT
@@ -513,19 +397,11 @@
       content-length:
       - '0'
       date:
-<<<<<<< HEAD
-      - Thu, 06 Jul 2023 03:35:01 GMT
-      etag:
-      - '"0x8DB7DD1FAFB437A"'
-      last-modified:
-      - Thu, 06 Jul 2023 03:35:01 GMT
-=======
       - Thu, 19 Oct 2023 09:01:11 GMT
       etag:
       - '"0x8DBD081F0F86D41"'
       last-modified:
       - Thu, 19 Oct 2023 09:01:11 GMT
->>>>>>> da1007ab
       server:
       - Windows-Azure-Blob/1.0 Microsoft-HTTPAPI/2.0
       x-ms-version:
@@ -547,16 +423,10 @@
       ParameterSetName:
       - --container-name -n --permission --start --expiry --account-name --account-key
       User-Agent:
-<<<<<<< HEAD
-      - AZURECLI/2.50.0 (PIP) azsdk-python-storage-blob/12.16.0 Python/3.9.6 (Windows-10-10.0.19045-SP0)
-      x-ms-date:
-      - Thu, 06 Jul 2023 03:35:01 GMT
-=======
-      - AZURECLI/2.53.0 azsdk-python-storage-blob/12.16.0 Python/3.10.13 (Linux-5.15.0-1047-azure-x86_64-with-glibc2.31)
-        VSTS_7b238909-6802-4b65-b90d-184bca47f458_build_220_0
-      x-ms-date:
-      - Thu, 19 Oct 2023 09:01:11 GMT
->>>>>>> da1007ab
+      - AZURECLI/2.53.0 azsdk-python-storage-blob/12.16.0 Python/3.10.13 (Linux-5.15.0-1047-azure-x86_64-with-glibc2.31)
+        VSTS_7b238909-6802-4b65-b90d-184bca47f458_build_220_0
+      x-ms-date:
+      - Thu, 19 Oct 2023 09:01:11 GMT
       x-ms-version:
       - '2022-11-02'
     method: GET
@@ -568,19 +438,11 @@
       content-type:
       - application/xml
       date:
-<<<<<<< HEAD
-      - Thu, 06 Jul 2023 03:35:02 GMT
-      etag:
-      - '"0x8DB7DD1FAFB437A"'
-      last-modified:
-      - Thu, 06 Jul 2023 03:35:01 GMT
-=======
       - Thu, 19 Oct 2023 09:01:11 GMT
       etag:
       - '"0x8DBD081F0F86D41"'
       last-modified:
       - Thu, 19 Oct 2023 09:01:11 GMT
->>>>>>> da1007ab
       server:
       - Windows-Azure-Blob/1.0 Microsoft-HTTPAPI/2.0
       transfer-encoding:
@@ -612,16 +474,10 @@
       ParameterSetName:
       - --container-name -n --permission --start --expiry --account-name --account-key
       User-Agent:
-<<<<<<< HEAD
-      - AZURECLI/2.50.0 (PIP) azsdk-python-storage-blob/12.16.0 Python/3.9.6 (Windows-10-10.0.19045-SP0)
-      x-ms-date:
-      - Thu, 06 Jul 2023 03:35:02 GMT
-=======
-      - AZURECLI/2.53.0 azsdk-python-storage-blob/12.16.0 Python/3.10.13 (Linux-5.15.0-1047-azure-x86_64-with-glibc2.31)
-        VSTS_7b238909-6802-4b65-b90d-184bca47f458_build_220_0
-      x-ms-date:
-      - Thu, 19 Oct 2023 09:01:11 GMT
->>>>>>> da1007ab
+      - AZURECLI/2.53.0 azsdk-python-storage-blob/12.16.0 Python/3.10.13 (Linux-5.15.0-1047-azure-x86_64-with-glibc2.31)
+        VSTS_7b238909-6802-4b65-b90d-184bca47f458_build_220_0
+      x-ms-date:
+      - Thu, 19 Oct 2023 09:01:11 GMT
       x-ms-version:
       - '2022-11-02'
     method: PUT
@@ -633,19 +489,11 @@
       content-length:
       - '0'
       date:
-<<<<<<< HEAD
-      - Thu, 06 Jul 2023 03:35:02 GMT
-      etag:
-      - '"0x8DB7DD1FBC923E4"'
-      last-modified:
-      - Thu, 06 Jul 2023 03:35:02 GMT
-=======
       - Thu, 19 Oct 2023 09:01:11 GMT
       etag:
       - '"0x8DBD081F139FFFF"'
       last-modified:
       - Thu, 19 Oct 2023 09:01:11 GMT
->>>>>>> da1007ab
       server:
       - Windows-Azure-Blob/1.0 Microsoft-HTTPAPI/2.0
       x-ms-version:
@@ -667,16 +515,10 @@
       ParameterSetName:
       - --container-name --account-name --account-key
       User-Agent:
-<<<<<<< HEAD
-      - AZURECLI/2.50.0 (PIP) azsdk-python-storage-blob/12.16.0 Python/3.9.6 (Windows-10-10.0.19045-SP0)
-      x-ms-date:
-      - Thu, 06 Jul 2023 03:35:03 GMT
-=======
       - AZURECLI/2.53.0 azsdk-python-storage-blob/12.16.0 Python/3.10.13 (Linux-5.15.0-1047-azure-x86_64-with-glibc2.31)
         VSTS_7b238909-6802-4b65-b90d-184bca47f458_build_220_0
       x-ms-date:
       - Thu, 19 Oct 2023 09:01:12 GMT
->>>>>>> da1007ab
       x-ms-version:
       - '2022-11-02'
     method: GET
@@ -688,19 +530,11 @@
       content-type:
       - application/xml
       date:
-<<<<<<< HEAD
-      - Thu, 06 Jul 2023 03:35:03 GMT
-      etag:
-      - '"0x8DB7DD1FBC923E4"'
-      last-modified:
-      - Thu, 06 Jul 2023 03:35:02 GMT
-=======
       - Thu, 19 Oct 2023 09:01:12 GMT
       etag:
       - '"0x8DBD081F139FFFF"'
       last-modified:
       - Thu, 19 Oct 2023 09:01:11 GMT
->>>>>>> da1007ab
       server:
       - Windows-Azure-Blob/1.0 Microsoft-HTTPAPI/2.0
       transfer-encoding:
@@ -724,16 +558,10 @@
       ParameterSetName:
       - --container-name -n --account-name --account-key
       User-Agent:
-<<<<<<< HEAD
-      - AZURECLI/2.50.0 (PIP) azsdk-python-storage-blob/12.16.0 Python/3.9.6 (Windows-10-10.0.19045-SP0)
-      x-ms-date:
-      - Thu, 06 Jul 2023 03:35:04 GMT
-=======
       - AZURECLI/2.53.0 azsdk-python-storage-blob/12.16.0 Python/3.10.13 (Linux-5.15.0-1047-azure-x86_64-with-glibc2.31)
         VSTS_7b238909-6802-4b65-b90d-184bca47f458_build_220_0
       x-ms-date:
       - Thu, 19 Oct 2023 09:01:12 GMT
->>>>>>> da1007ab
       x-ms-version:
       - '2022-11-02'
     method: GET
@@ -745,19 +573,11 @@
       content-type:
       - application/xml
       date:
-<<<<<<< HEAD
-      - Thu, 06 Jul 2023 03:35:04 GMT
-      etag:
-      - '"0x8DB7DD1FBC923E4"'
-      last-modified:
-      - Thu, 06 Jul 2023 03:35:02 GMT
-=======
       - Thu, 19 Oct 2023 09:01:11 GMT
       etag:
       - '"0x8DBD081F139FFFF"'
       last-modified:
       - Thu, 19 Oct 2023 09:01:11 GMT
->>>>>>> da1007ab
       server:
       - Windows-Azure-Blob/1.0 Microsoft-HTTPAPI/2.0
       transfer-encoding:
@@ -781,16 +601,10 @@
       ParameterSetName:
       - --container-name -n --account-name --account-key
       User-Agent:
-<<<<<<< HEAD
-      - AZURECLI/2.50.0 (PIP) azsdk-python-storage-blob/12.16.0 Python/3.9.6 (Windows-10-10.0.19045-SP0)
-      x-ms-date:
-      - Thu, 06 Jul 2023 03:35:05 GMT
-=======
       - AZURECLI/2.53.0 azsdk-python-storage-blob/12.16.0 Python/3.10.13 (Linux-5.15.0-1047-azure-x86_64-with-glibc2.31)
         VSTS_7b238909-6802-4b65-b90d-184bca47f458_build_220_0
       x-ms-date:
       - Thu, 19 Oct 2023 09:01:12 GMT
->>>>>>> da1007ab
       x-ms-version:
       - '2022-11-02'
     method: GET
@@ -802,19 +616,11 @@
       content-type:
       - application/xml
       date:
-<<<<<<< HEAD
-      - Thu, 06 Jul 2023 03:35:05 GMT
-      etag:
-      - '"0x8DB7DD1FBC923E4"'
-      last-modified:
-      - Thu, 06 Jul 2023 03:35:02 GMT
-=======
       - Thu, 19 Oct 2023 09:01:12 GMT
       etag:
       - '"0x8DBD081F139FFFF"'
       last-modified:
       - Thu, 19 Oct 2023 09:01:11 GMT
->>>>>>> da1007ab
       server:
       - Windows-Azure-Blob/1.0 Microsoft-HTTPAPI/2.0
       transfer-encoding:
@@ -838,16 +644,10 @@
       ParameterSetName:
       - --container-name -n --account-name --account-key
       User-Agent:
-<<<<<<< HEAD
-      - AZURECLI/2.50.0 (PIP) azsdk-python-storage-blob/12.16.0 Python/3.9.6 (Windows-10-10.0.19045-SP0)
-      x-ms-date:
-      - Thu, 06 Jul 2023 03:35:06 GMT
-=======
       - AZURECLI/2.53.0 azsdk-python-storage-blob/12.16.0 Python/3.10.13 (Linux-5.15.0-1047-azure-x86_64-with-glibc2.31)
         VSTS_7b238909-6802-4b65-b90d-184bca47f458_build_220_0
       x-ms-date:
       - Thu, 19 Oct 2023 09:01:13 GMT
->>>>>>> da1007ab
       x-ms-version:
       - '2022-11-02'
     method: GET
@@ -859,19 +659,11 @@
       content-type:
       - application/xml
       date:
-<<<<<<< HEAD
-      - Thu, 06 Jul 2023 03:35:06 GMT
-      etag:
-      - '"0x8DB7DD1FBC923E4"'
-      last-modified:
-      - Thu, 06 Jul 2023 03:35:02 GMT
-=======
       - Thu, 19 Oct 2023 09:01:12 GMT
       etag:
       - '"0x8DBD081F139FFFF"'
       last-modified:
       - Thu, 19 Oct 2023 09:01:11 GMT
->>>>>>> da1007ab
       server:
       - Windows-Azure-Blob/1.0 Microsoft-HTTPAPI/2.0
       transfer-encoding:
@@ -895,16 +687,10 @@
       ParameterSetName:
       - --container-name -n --account-name --account-key
       User-Agent:
-<<<<<<< HEAD
-      - AZURECLI/2.50.0 (PIP) azsdk-python-storage-blob/12.16.0 Python/3.9.6 (Windows-10-10.0.19045-SP0)
-      x-ms-date:
-      - Thu, 06 Jul 2023 03:35:07 GMT
-=======
       - AZURECLI/2.53.0 azsdk-python-storage-blob/12.16.0 Python/3.10.13 (Linux-5.15.0-1047-azure-x86_64-with-glibc2.31)
         VSTS_7b238909-6802-4b65-b90d-184bca47f458_build_220_0
       x-ms-date:
       - Thu, 19 Oct 2023 09:01:13 GMT
->>>>>>> da1007ab
       x-ms-version:
       - '2022-11-02'
     method: GET
@@ -916,19 +702,11 @@
       content-type:
       - application/xml
       date:
-<<<<<<< HEAD
-      - Thu, 06 Jul 2023 03:35:08 GMT
-      etag:
-      - '"0x8DB7DD1FBC923E4"'
-      last-modified:
-      - Thu, 06 Jul 2023 03:35:02 GMT
-=======
       - Thu, 19 Oct 2023 09:01:13 GMT
       etag:
       - '"0x8DBD081F139FFFF"'
       last-modified:
       - Thu, 19 Oct 2023 09:01:11 GMT
->>>>>>> da1007ab
       server:
       - Windows-Azure-Blob/1.0 Microsoft-HTTPAPI/2.0
       transfer-encoding:
@@ -952,16 +730,10 @@
       ParameterSetName:
       - --container-name -n --permission --account-name --account-key
       User-Agent:
-<<<<<<< HEAD
-      - AZURECLI/2.50.0 (PIP) azsdk-python-storage-blob/12.16.0 Python/3.9.6 (Windows-10-10.0.19045-SP0)
-      x-ms-date:
-      - Thu, 06 Jul 2023 03:35:08 GMT
-=======
       - AZURECLI/2.53.0 azsdk-python-storage-blob/12.16.0 Python/3.10.13 (Linux-5.15.0-1047-azure-x86_64-with-glibc2.31)
         VSTS_7b238909-6802-4b65-b90d-184bca47f458_build_220_0
       x-ms-date:
       - Thu, 19 Oct 2023 09:01:14 GMT
->>>>>>> da1007ab
       x-ms-version:
       - '2022-11-02'
     method: GET
@@ -973,19 +745,11 @@
       content-type:
       - application/xml
       date:
-<<<<<<< HEAD
-      - Thu, 06 Jul 2023 03:35:08 GMT
-      etag:
-      - '"0x8DB7DD1FBC923E4"'
-      last-modified:
-      - Thu, 06 Jul 2023 03:35:02 GMT
-=======
       - Thu, 19 Oct 2023 09:01:13 GMT
       etag:
       - '"0x8DBD081F139FFFF"'
       last-modified:
       - Thu, 19 Oct 2023 09:01:11 GMT
->>>>>>> da1007ab
       server:
       - Windows-Azure-Blob/1.0 Microsoft-HTTPAPI/2.0
       transfer-encoding:
@@ -1017,16 +781,10 @@
       ParameterSetName:
       - --container-name -n --permission --account-name --account-key
       User-Agent:
-<<<<<<< HEAD
-      - AZURECLI/2.50.0 (PIP) azsdk-python-storage-blob/12.16.0 Python/3.9.6 (Windows-10-10.0.19045-SP0)
-      x-ms-date:
-      - Thu, 06 Jul 2023 03:35:09 GMT
-=======
       - AZURECLI/2.53.0 azsdk-python-storage-blob/12.16.0 Python/3.10.13 (Linux-5.15.0-1047-azure-x86_64-with-glibc2.31)
         VSTS_7b238909-6802-4b65-b90d-184bca47f458_build_220_0
       x-ms-date:
       - Thu, 19 Oct 2023 09:01:14 GMT
->>>>>>> da1007ab
       x-ms-version:
       - '2022-11-02'
     method: PUT
@@ -1038,19 +796,11 @@
       content-length:
       - '0'
       date:
-<<<<<<< HEAD
-      - Thu, 06 Jul 2023 03:35:08 GMT
-      etag:
-      - '"0x8DB7DD1FFE5B440"'
-      last-modified:
-      - Thu, 06 Jul 2023 03:35:09 GMT
-=======
       - Thu, 19 Oct 2023 09:01:13 GMT
       etag:
       - '"0x8DBD081F2B039A6"'
       last-modified:
       - Thu, 19 Oct 2023 09:01:14 GMT
->>>>>>> da1007ab
       server:
       - Windows-Azure-Blob/1.0 Microsoft-HTTPAPI/2.0
       x-ms-version:
@@ -1072,16 +822,10 @@
       ParameterSetName:
       - --container-name -n --account-name --account-key
       User-Agent:
-<<<<<<< HEAD
-      - AZURECLI/2.50.0 (PIP) azsdk-python-storage-blob/12.16.0 Python/3.9.6 (Windows-10-10.0.19045-SP0)
-      x-ms-date:
-      - Thu, 06 Jul 2023 03:35:10 GMT
-=======
       - AZURECLI/2.53.0 azsdk-python-storage-blob/12.16.0 Python/3.10.13 (Linux-5.15.0-1047-azure-x86_64-with-glibc2.31)
         VSTS_7b238909-6802-4b65-b90d-184bca47f458_build_220_0
       x-ms-date:
       - Thu, 19 Oct 2023 09:01:14 GMT
->>>>>>> da1007ab
       x-ms-version:
       - '2022-11-02'
     method: GET
@@ -1093,19 +837,11 @@
       content-type:
       - application/xml
       date:
-<<<<<<< HEAD
-      - Thu, 06 Jul 2023 03:35:10 GMT
-      etag:
-      - '"0x8DB7DD1FFE5B440"'
-      last-modified:
-      - Thu, 06 Jul 2023 03:35:09 GMT
-=======
       - Thu, 19 Oct 2023 09:01:14 GMT
       etag:
       - '"0x8DBD081F2B039A6"'
       last-modified:
       - Thu, 19 Oct 2023 09:01:14 GMT
->>>>>>> da1007ab
       server:
       - Windows-Azure-Blob/1.0 Microsoft-HTTPAPI/2.0
       transfer-encoding:
@@ -1129,16 +865,10 @@
       ParameterSetName:
       - --container-name -n --account-name --account-key
       User-Agent:
-<<<<<<< HEAD
-      - AZURECLI/2.50.0 (PIP) azsdk-python-storage-blob/12.16.0 Python/3.9.6 (Windows-10-10.0.19045-SP0)
-      x-ms-date:
-      - Thu, 06 Jul 2023 03:35:11 GMT
-=======
       - AZURECLI/2.53.0 azsdk-python-storage-blob/12.16.0 Python/3.10.13 (Linux-5.15.0-1047-azure-x86_64-with-glibc2.31)
         VSTS_7b238909-6802-4b65-b90d-184bca47f458_build_220_0
       x-ms-date:
       - Thu, 19 Oct 2023 09:01:15 GMT
->>>>>>> da1007ab
       x-ms-version:
       - '2022-11-02'
     method: GET
@@ -1150,19 +880,11 @@
       content-type:
       - application/xml
       date:
-<<<<<<< HEAD
-      - Thu, 06 Jul 2023 03:35:11 GMT
-      etag:
-      - '"0x8DB7DD1FFE5B440"'
-      last-modified:
-      - Thu, 06 Jul 2023 03:35:09 GMT
-=======
       - Thu, 19 Oct 2023 09:01:14 GMT
       etag:
       - '"0x8DBD081F2B039A6"'
       last-modified:
       - Thu, 19 Oct 2023 09:01:14 GMT
->>>>>>> da1007ab
       server:
       - Windows-Azure-Blob/1.0 Microsoft-HTTPAPI/2.0
       transfer-encoding:
@@ -1194,16 +916,10 @@
       ParameterSetName:
       - --container-name -n --account-name --account-key
       User-Agent:
-<<<<<<< HEAD
-      - AZURECLI/2.50.0 (PIP) azsdk-python-storage-blob/12.16.0 Python/3.9.6 (Windows-10-10.0.19045-SP0)
-      x-ms-date:
-      - Thu, 06 Jul 2023 03:35:12 GMT
-=======
       - AZURECLI/2.53.0 azsdk-python-storage-blob/12.16.0 Python/3.10.13 (Linux-5.15.0-1047-azure-x86_64-with-glibc2.31)
         VSTS_7b238909-6802-4b65-b90d-184bca47f458_build_220_0
       x-ms-date:
       - Thu, 19 Oct 2023 09:01:15 GMT
->>>>>>> da1007ab
       x-ms-version:
       - '2022-11-02'
     method: PUT
@@ -1215,19 +931,11 @@
       content-length:
       - '0'
       date:
-<<<<<<< HEAD
-      - Thu, 06 Jul 2023 03:35:12 GMT
-      etag:
-      - '"0x8DB7DD20158212D"'
-      last-modified:
-      - Thu, 06 Jul 2023 03:35:12 GMT
-=======
       - Thu, 19 Oct 2023 09:01:14 GMT
       etag:
       - '"0x8DBD081F3405564"'
       last-modified:
       - Thu, 19 Oct 2023 09:01:15 GMT
->>>>>>> da1007ab
       server:
       - Windows-Azure-Blob/1.0 Microsoft-HTTPAPI/2.0
       x-ms-version:
@@ -1249,16 +957,10 @@
       ParameterSetName:
       - --container-name --account-name --account-key
       User-Agent:
-<<<<<<< HEAD
-      - AZURECLI/2.50.0 (PIP) azsdk-python-storage-blob/12.16.0 Python/3.9.6 (Windows-10-10.0.19045-SP0)
-      x-ms-date:
-      - Thu, 06 Jul 2023 03:35:12 GMT
-=======
       - AZURECLI/2.53.0 azsdk-python-storage-blob/12.16.0 Python/3.10.13 (Linux-5.15.0-1047-azure-x86_64-with-glibc2.31)
         VSTS_7b238909-6802-4b65-b90d-184bca47f458_build_220_0
       x-ms-date:
       - Thu, 19 Oct 2023 09:01:15 GMT
->>>>>>> da1007ab
       x-ms-version:
       - '2022-11-02'
     method: GET
@@ -1270,19 +972,11 @@
       content-type:
       - application/xml
       date:
-<<<<<<< HEAD
-      - Thu, 06 Jul 2023 03:35:12 GMT
-      etag:
-      - '"0x8DB7DD20158212D"'
-      last-modified:
-      - Thu, 06 Jul 2023 03:35:12 GMT
-=======
       - Thu, 19 Oct 2023 09:01:15 GMT
       etag:
       - '"0x8DBD081F3405564"'
       last-modified:
       - Thu, 19 Oct 2023 09:01:15 GMT
->>>>>>> da1007ab
       server:
       - Windows-Azure-Blob/1.0 Microsoft-HTTPAPI/2.0
       transfer-encoding:
