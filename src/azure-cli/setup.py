--- conflicted
+++ resolved
@@ -109,13 +109,8 @@
     'azure-mgmt-rdbms~=10.2.0b12',
     'azure-mgmt-recoveryservicesbackup~=7.0.0',
     'azure-mgmt-recoveryservices~=2.5.0',
-<<<<<<< HEAD
-    'azure-mgmt-redhatopenshift~=1.3.0',
+    'azure-mgmt-redhatopenshift~=1.4.0',
     'azure-mgmt-redis~=14.2.0',
-=======
-    'azure-mgmt-redhatopenshift~=1.4.0',
-    'azure-mgmt-redis~=14.1.0',
->>>>>>> ef8ec47b
     'azure-mgmt-resource==23.1.0b2',
     'azure-mgmt-search~=9.0',
     'azure-mgmt-security==5.0.0',
