--- conflicted
+++ resolved
@@ -18,11 +18,7 @@
     PlatformProperties,
 )
 
-<<<<<<< HEAD
-from ._utils import validate_managed_registry, get_credentials
-=======
-from ._utils import validate_managed_registry, get_validate_platform
->>>>>>> bd417ea1
+from ._utils import validate_managed_registry, get_credentials, get_validate_platform
 from ._run_polling import get_run_with_polling
 from ._stream_utils import stream_logs
 from ._archive_utils import upload_source_code, check_remote_source_code
@@ -46,15 +42,11 @@
               no_format=False,
               no_push=False,
               no_logs=False,
-<<<<<<< HEAD
               os_type=OS.linux.value,
+              platform=None,
               auth_mode=None,
               credentials=[],
               target=None):
-=======
-              os_type=None,
-              platform=None):
->>>>>>> bd417ea1
     _, resource_group_name = validate_managed_registry(
         cmd.cli_ctx, registry_name, resource_group_name, BUILD_NOT_SUPPORTED)
 
