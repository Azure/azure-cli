#!/usr/bin/env python

# --------------------------------------------------------------------------------------------
# Copyright (c) Microsoft Corporation. All rights reserved.
# Licensed under the MIT License. See License.txt in the project root for license information.
# --------------------------------------------------------------------------------------------

from __future__ import print_function
from codecs import open
from setuptools import setup, find_packages
import sys

try:
    from azure_cli_bdist_wheel import cmdclass
except ImportError:
    from distutils import log as logger

    logger.warn("Wheel is not available, disabling bdist_wheel hook")
    cmdclass = {}

VERSION = "2.13.0"
# If we have source, validate that our version numbers match
# This should prevent uploading releases with mismatched versions.
try:
    with open('azure/cli/__main__.py', 'r', encoding='utf-8') as f:
        content = f.read()
except OSError:
    pass
else:
    import re

    m = re.search(r'__version__\s*=\s*[\'"](.+?)[\'"]', content)
    if not m:
        print('Could not find __version__ in azure/cli/__main__.py')
        sys.exit(1)
    if m.group(1) != VERSION:
        print('Expected __version__ = "{}"; found "{}"'.format(VERSION, m.group(1)))
        sys.exit(1)

CLASSIFIERS = [
    'Development Status :: 5 - Production/Stable',
    'Intended Audience :: Developers',
    'Intended Audience :: System Administrators',
    'Programming Language :: Python',
    'Programming Language :: Python :: 3',
    'Programming Language :: Python :: 3.6',
    'Programming Language :: Python :: 3.7',
    'Programming Language :: Python :: 3.8',
    'License :: OSI Approved :: MIT License',
]

DEPENDENCIES = [
    'antlr4-python3-runtime~=4.7.2',
    'azure-appconfiguration~=1.1.1',
    'azure-batch~=9.0',
    'azure-cli-core=={}.*'.format(VERSION),
    'azure-cosmos~=3.0,>=3.0.2',
    'azure-datalake-store~=0.0.49',
    'azure-functions-devops-build~=0.0.22',
    'azure-graphrbac~=0.60.0',
    'azure-keyvault~=1.1.0',
    'azure-keyvault-administration~=4.0.0b1',
    'azure-mgmt-advisor>=2.0.1,<3.0.0',
    'azure-mgmt-apimanagement~=0.2.0',
    'azure-mgmt-applicationinsights~=0.1.1',
    'azure-mgmt-appconfiguration~=0.6.0',
    'azure-mgmt-authorization~=0.61.0',
    'azure-mgmt-batch~=9.0.0',
    'azure-mgmt-batchai~=2.0',
    'azure-mgmt-billing~=0.2',
    'azure-mgmt-botservice~=0.2.0',
    'azure-mgmt-cdn==5.0.0',
<<<<<<< HEAD
    'azure-mgmt-cognitiveservices~=6.2.0',
    'azure-mgmt-compute~=14.0',
=======
    'azure-mgmt-cognitiveservices~=6.3.0',
    'azure-mgmt-compute~=13.0',
>>>>>>> 8eae0d50
    'azure-mgmt-consumption~=2.0',
    'azure-mgmt-containerinstance~=1.4',
    'azure-mgmt-containerregistry==3.0.0rc15',
    'azure-mgmt-cosmosdb~=1.0.0',
    'azure-mgmt-containerservice~=9.4.0',
    'azure-mgmt-datalake-analytics~=0.2.1',
    'azure-mgmt-datalake-store~=0.5.0',
    'azure-mgmt-datamigration~=0.1.0',
    'azure-mgmt-deploymentmanager~=0.2.0',
    'azure-mgmt-devtestlabs~=4.0',
    'azure-mgmt-dns~=2.1',
    'azure-mgmt-eventgrid==3.0.0rc7',
    'azure-mgmt-eventhub~=4.1.0',
    'azure-mgmt-hdinsight~=1.7.0',
    'azure-mgmt-imagebuilder~=0.4.0',
    'azure-mgmt-iotcentral~=3.0.0',
    'azure-mgmt-iothub~=0.12.0',
    'azure-mgmt-iothubprovisioningservices~=0.2.0',
    'azure-mgmt-keyvault==7.0.0b3',
    'azure-mgmt-kusto~=0.3.0',
    'azure-mgmt-loganalytics~=0.7.0',
    'azure-mgmt-managedservices~=1.0',
    'azure-mgmt-managementgroups~=0.1',
    'azure-mgmt-maps~=0.1.0',
    'azure-mgmt-marketplaceordering~=0.1',
    'azure-mgmt-media~=2.1,>=2.1.0',
    'azure-mgmt-monitor~=0.11.0',
    'azure-mgmt-msi~=0.2',
    'azure-mgmt-netapp~=0.12.0',
    'azure-mgmt-network~=12.0.0',
    'azure-mgmt-policyinsights~=0.5.0',
    'azure-mgmt-privatedns~=0.1.0',
    'azure-mgmt-rdbms~=3.0.0rc1',
    'azure-mgmt-recoveryservices~=0.4.0',
    'azure-mgmt-recoveryservicesbackup~=0.6.0',
    'azure-mgmt-redhatopenshift==0.1.0',
    'azure-mgmt-redis~=7.0.0rc1',
    'azure-mgmt-relay~=0.1.0',
    # 'azure-mgmt-reservations~=0.6.0',
    'azure-mgmt-reservations==0.6.0',  # TODO: Use requirements.txt instead of '==' #9781
    'azure-mgmt-search~=2.0',
    'azure-mgmt-security~=0.4.1',
    'azure-mgmt-servicebus~=0.6.0',
    'azure-mgmt-servicefabric~=0.5.0',
    'azure-mgmt-signalr~=0.4.0',
    'azure-mgmt-sql~=0.21.0',
    'azure-mgmt-sqlvirtualmachine~=0.5.0',
    'azure-mgmt-storage~=11.2.0',
    'azure-mgmt-trafficmanager~=0.51.0',
    'azure-mgmt-web~=0.48.0',
    'azure-mgmt-synapse~=0.3.0',
    'azure-multiapi-storage~=0.4.1',
    'azure-loganalytics~=0.1.0',
    'azure-storage-common~=1.4',
    'azure-synapse-accesscontrol~=0.2.0',
    'azure-synapse-artifacts~=0.3.0',
    'azure-synapse-spark~=0.2.0',
    'cryptography>=2.3.1,<3.0.0',
    'fabric~=2.4',
    'jsmin~=2.2.2',
    'pytz==2019.1',
    'scp~=0.13.2',
    'sshtunnel~=0.1.4',
    'urllib3[secure]~=1.18',
    'vsts-cd-manager~=1.0.0,>=1.0.2',
    'websocket-client~=0.56.0',
    'xmltodict~=0.12',
    'javaproperties==0.5.1',
    'jsondiff==1.2.0'
]

# dependencies for specific OSes
if not sys.platform.startswith('cygwin'):
    DEPENDENCIES.append('psutil~=5.7')

TESTS_REQUIRE = [
    'mock~=4.0'
]

with open('README.rst', 'r', encoding='utf-8') as f:
    README = f.read()
with open('HISTORY.rst', 'r', encoding='utf-8') as f:
    HISTORY = f.read()

setup(
    name='azure-cli',
    version=VERSION,
    description='Microsoft Azure Command-Line Tools',
    long_description=README + '\n\n' + HISTORY,
    license='MIT',
    author='Microsoft Corporation',
    author_email='azpycli@microsoft.com',
    url='https://github.com/Azure/azure-cli',
    zip_safe=False,
    classifiers=CLASSIFIERS,
    scripts=[
        'az',
        'az.completion.sh',
        'az.bat',
    ],
    packages=find_packages(exclude=["*.tests", "*.tests.*", "tests.*", "tests", "azure", "azure.cli"]),
    install_requires=DEPENDENCIES,
    package_data={
        'azure.cli.command_modules.acr': ['*.json'],
        'azure.cli.command_modules.botservice': ['*.json', '*.config'],
        'azure.cli.command_modules.monitor.operations': ['autoscale-parameters-template.json'],
        'azure.cli.command_modules.servicefabric': [
            'template/windows/template.json',
            'template/windows/parameter.json',
            'template/linux/template.json',
            'template/linux/parameter.json',
            'template/service/template.json',
            'template/service/parameter.json'
        ],
        'azure.cli.command_modules.appservice': [
            'resources/WindowsFunctionsStacks.json',
            'resources/LinuxFunctionsStacks.json',
            'resources/WebappRuntimeStacks.json'
        ],
        'azure.cli.command_modules.rdbms': [
            'randomname/adjectives.txt',
            'randomname/nouns.txt'
        ]
    },
    cmdclass=cmdclass
)<|MERGE_RESOLUTION|>--- conflicted
+++ resolved
@@ -70,13 +70,8 @@
     'azure-mgmt-billing~=0.2',
     'azure-mgmt-botservice~=0.2.0',
     'azure-mgmt-cdn==5.0.0',
-<<<<<<< HEAD
-    'azure-mgmt-cognitiveservices~=6.2.0',
+    'azure-mgmt-cognitiveservices~=6.3.0',
     'azure-mgmt-compute~=14.0',
-=======
-    'azure-mgmt-cognitiveservices~=6.3.0',
-    'azure-mgmt-compute~=13.0',
->>>>>>> 8eae0d50
     'azure-mgmt-consumption~=2.0',
     'azure-mgmt-containerinstance~=1.4',
     'azure-mgmt-containerregistry==3.0.0rc15',
