--- conflicted
+++ resolved
@@ -438,15 +438,7 @@
         elif text.strip() == CLEAR_WORD:
             outside = True
             cmd = CLEAR_WORD
-<<<<<<< HEAD
-        if '--version' in text:
-            try:
-                continue_flag = True
-                show_version_info_exit(self.output)
-            except SystemExit:
-                pass
-=======
->>>>>>> 34ff02ec
+
         if text:
             if text[0] == SELECT_SYMBOL['outside']:
                 cmd = text[1:]
@@ -463,22 +455,17 @@
                 continue_flag = True
                 telemetry.track_ssg('exit code', '')
 
-<<<<<<< HEAD
             elif any(arg.startswith(SELECT_SYMBOL['query']) for arg in args_no_quotes) and \
                     self.last and self.last.result:
                 continue_flag = self.handle_jmespath_query(args_no_quotes, continue_flag)
                 telemetry.track_ssg('query', text)
 
-=======
-            elif text[0] == SELECT_SYMBOL['query']:  # query previous output
-                continue_flag = self.handle_jmespath_query(text, continue_flag)
             elif text[0] == '--version' or text[0] == '-v':
                 try:
                     continue_flag = True
-                    show_version_info_exit(sys.stdout)
+                    show_version_info_exit(self.output)
                 except SystemExit:
                     pass
->>>>>>> 34ff02ec
             elif "|" in text or ">" in text:  # anything I don't parse, send off
                 outside = True
                 cmd = "az " + cmd
