# --------------------------------------------------------------------------------------------
# Copyright (c) Microsoft Corporation. All rights reserved.
# Licensed under the MIT License. See License.txt in the project root for license information.
# --------------------------------------------------------------------------------------------

import os
import re
import unittest
from datetime import datetime, timedelta
from azure.cli.testsdk import (ScenarioTest, ResourceGroupPreparer, StorageAccountPreparer,
                               JMESPathCheck, JMESPathCheckExists, NoneCheck, api_version_constraint)
from knack.util import CLIError
from azure.cli.core.profiles import ResourceType

from azure.cli.command_modules.storage._client_factory import MISSING_CREDENTIALS_ERROR_MESSAGE
from ..storage_test_util import StorageScenarioMixin
from azure_devtools.scenario_tests import AllowLargeResponse


@api_version_constraint(ResourceType.MGMT_STORAGE, min_api='2016-12-01')
class StorageBlobUploadTests(StorageScenarioMixin, ScenarioTest):
    @ResourceGroupPreparer()
    @StorageAccountPreparer(parameter_name='source_account')
    @StorageAccountPreparer(parameter_name='target_account')
    def test_storage_blob_incremental_copy(self, resource_group, source_account, target_account):
        source_file = self.create_temp_file(16)
        source_account_info = self.get_account_info(resource_group, source_account)
        source_container = self.create_container(source_account_info)
        self.storage_cmd('storage blob upload -c {} -n src -f "{}" -t page', source_account_info,
                         source_container, source_file)

        snapshot = self.storage_cmd('storage blob snapshot -c {} -n src', source_account_info,
                                    source_container).get_output_in_json()['snapshot']

        target_account_info = self.get_account_info(resource_group, target_account)
        target_container = self.create_container(target_account_info)
        self.storage_cmd('storage blob incremental-copy start --source-container {} --source-blob '
                         'src --source-account-name {} --source-account-key {} --source-snapshot '
                         '{} --destination-container {} --destination-blob backup',
                         target_account_info, source_container, source_account,
                         source_account_info[1], snapshot, target_container)

    def test_storage_blob_no_credentials_scenario(self):
        source_file = self.create_temp_file(1)
        self.cmd('storage blob upload -c foo -n bar -f "' + source_file + '"', expect_failure=CLIError)

    @ResourceGroupPreparer()
    @StorageAccountPreparer()
    def test_storage_blob_upload_small_file(self, resource_group, storage_account):
        for blob_type in ['block', 'page']:
            self.verify_blob_upload_and_download(resource_group, storage_account, 1, blob_type, 0)

    @ResourceGroupPreparer()
    @StorageAccountPreparer()
    def test_storage_blob_upload_midsize_file(self, resource_group, storage_account):
        for blob_type in ['block', 'page']:
            self.verify_blob_upload_and_download(resource_group, storage_account, 4096, 'block', 0)

    def verify_blob_upload_and_download(self, group, account, file_size_kb, blob_type,
                                        block_count=0, skip_download=False):
        local_dir = self.create_temp_dir()
        local_file = self.create_temp_file(file_size_kb)
        blob_name = self.create_random_name(prefix='blob', length=24)
        account_info = self.get_account_info(group, account)

        container = self.create_container(account_info)

        self.storage_cmd('storage blob exists -n {} -c {}', account_info, blob_name, container) \
            .assert_with_checks(JMESPathCheck('exists', False))

        self.storage_cmd('storage blob upload -c {} -f "{}" -n {} --type {}', account_info,
                         container, local_file, blob_name, blob_type)
        self.storage_cmd('storage blob exists -n {} -c {}', account_info, blob_name, container) \
            .assert_with_checks(JMESPathCheck('exists', True))
        self.storage_cmd('storage blob list -c {} -otable --num-results 1', account_info, container)

        show_result = self.storage_cmd('storage blob show -n {} -c {}', account_info, blob_name,
                                       container).get_output_in_json()
        self.assertEqual(show_result.get('name'), blob_name)
        if blob_type == 'page':
            self.assertEqual(type(show_result.get('properties').get('pageRanges')), list)
        else:
            self.assertEqual(show_result.get('properties').get('pageRanges'), None)

        expiry = (datetime.utcnow() + timedelta(hours=1)).strftime('%Y-%m-%dT%H:%MZ')
        sas = self.storage_cmd('storage blob generate-sas -n {} -c {} --expiry {} --permissions '
                               'r --https-only', account_info, blob_name, container, expiry).output
        self.assertTrue(sas)
        self.assertIn('&sig=', sas)

        self.storage_cmd('storage blob update -n {} -c {} --content-type application/test-content',
                         account_info, blob_name, container)

        self.storage_cmd('storage blob show -n {} -c {}', account_info, blob_name, container) \
            .assert_with_checks(
            [JMESPathCheck('properties.contentSettings.contentType', 'application/test-content'),
             JMESPathCheck('properties.contentLength', file_size_kb * 1024)])

        # check that blob properties can be set back to null
        self.storage_cmd('storage blob update -n {} -c {} --content-type ""',
                         account_info, blob_name, container)

        self.storage_cmd('storage blob show -n {} -c {}', account_info, blob_name, container) \
            .assert_with_checks(JMESPathCheck('properties.contentSettings.contentType', None))

        self.storage_cmd('storage blob service-properties show', account_info) \
            .assert_with_checks(JMESPathCheck('hourMetrics.enabled', True))

        if not skip_download:
            downloaded = os.path.join(local_dir, 'test.file')

            self.storage_cmd('storage blob download -n {} -c {} --file "{}"',
                             account_info, blob_name, container, downloaded)
            self.assertTrue(os.path.isfile(downloaded), 'The file is not downloaded.')
            self.assertEqual(file_size_kb * 1024, os.stat(downloaded).st_size,
                             'The download file size is not right.')
            self.storage_cmd('storage blob download -n {} -c {} --file "{}" --start-range 10 --end-range 499',
                             account_info, blob_name, container, downloaded)
            self.assertEqual(490, os.stat(downloaded).st_size,
                             'The download file size is not right.')

        # Verify the requests in cassette to ensure the count of the block requests is expected
        # This portion of validation doesn't verify anything during playback because the recording
        # is fixed.

        def is_block_put_req(request):
            if request.method != 'PUT':
                return False

            if not re.search('/cont[0-9]+/blob[0-9]+', request.path):
                return False

            comp_block = False
            has_blockid = False
            for key, value in request.query:
                if key == 'comp' and value == 'block':
                    comp_block = True
                elif key == 'blockid':
                    has_blockid = True

            return comp_block and has_blockid

        requests = self.cassette.requests
        put_blocks = [request for request in requests if is_block_put_req(request)]
        self.assertEqual(block_count, len(put_blocks),
                         'The expected number of block put requests is {} but the actual '
                         'number is {}.'.format(block_count, len(put_blocks)))

    @ResourceGroupPreparer()
    @StorageAccountPreparer()
    def test_storage_blob_socket_timeout(self, resource_group, storage_account):
        local_dir = self.create_temp_dir()
        local_file = self.create_temp_file(1)
        blob_name = self.create_random_name(prefix='blob', length=24)
        account_info = self.get_account_info(resource_group, storage_account)

        container = self.create_container(account_info)

        from azure.common import AzureException
        with self.assertRaises(AzureException):
            self.storage_cmd('storage blob upload -c {} -f "{}" -n {} --type block --socket-timeout -11',
                             account_info, container, local_file, blob_name)

        self.storage_cmd('storage blob exists -n {} -c {}', account_info, blob_name, container) \
            .assert_with_checks(JMESPathCheck('exists', False))

        self.storage_cmd('storage blob upload -c {} -f "{}" -n {} --type block --socket-timeout 10',
                         account_info, container, local_file, blob_name)
        self.storage_cmd('storage blob exists -n {} -c {}', account_info, blob_name, container) \
            .assert_with_checks(JMESPathCheck('exists', True))

        self.storage_cmd('storage blob show -n {} -c {}', account_info, blob_name, container) \
            .assert_with_checks(JMESPathCheck('name', blob_name))

        downloaded = os.path.join(local_dir, 'test.file')

        self.storage_cmd('storage blob download -n {} -c {} --file "{}" --socket-timeout 10',
                         account_info, blob_name, container, downloaded)
        self.assertTrue(os.path.isfile(downloaded), 'The file is not downloaded.')

    @ResourceGroupPreparer()
    @StorageAccountPreparer()
    def test_storage_blob_lease_operations(self, resource_group, storage_account):
        account_info = self.get_account_info(resource_group, storage_account)
        local_file = self.create_temp_file(128)
        c = self.create_container(account_info)
        b = self.create_random_name('blob', 24)
        proposed_lease_id = 'abcdabcd-abcd-abcd-abcd-abcdabcdabcd'
        new_lease_id = 'dcbadcba-dcba-dcba-dcba-dcbadcbadcba'
        date = '2016-04-01t12:00z'

        self.storage_cmd('storage blob upload -c {} -n {} -f "{}"', account_info, c, b, local_file)

        # test lease operations
        self.storage_cmd('storage blob lease acquire --lease-duration 60 -b {} -c {} '
                         '--if-modified-since {} --proposed-lease-id {}', account_info, b, c, date,
                         proposed_lease_id)
        self.storage_cmd('storage blob show -n {} -c {}', account_info, b, c) \
            .assert_with_checks(JMESPathCheck('properties.lease.duration', 'fixed'),
                                JMESPathCheck('properties.lease.state', 'leased'),
                                JMESPathCheck('properties.lease.status', 'locked'))
        self.storage_cmd('storage blob lease change -b {} -c {} --lease-id {} '
                         '--proposed-lease-id {}', account_info, b, c, proposed_lease_id,
                         new_lease_id)
        self.storage_cmd('storage blob lease renew -b {} -c {} --lease-id {}', account_info, b, c,
                         new_lease_id)
        self.storage_cmd('storage blob show -n {} -c {}', account_info, b, c) \
            .assert_with_checks(JMESPathCheck('properties.lease.duration', 'fixed'),
                                JMESPathCheck('properties.lease.state', 'leased'),
                                JMESPathCheck('properties.lease.status', 'locked'))
        self.storage_cmd('storage blob lease break -b {} -c {} --lease-break-period 30',
                         account_info, b, c)
        self.storage_cmd('storage blob show -n {} -c {}', account_info, b, c) \
            .assert_with_checks(JMESPathCheck('properties.lease.duration', None),
                                JMESPathCheck('properties.lease.state', 'breaking'),
                                JMESPathCheck('properties.lease.status', 'locked'))
        self.storage_cmd('storage blob lease release -b {} -c {} --lease-id {}', account_info, b, c,
                         new_lease_id)
        self.storage_cmd('storage blob show -n {} -c {}', account_info, b, c) \
            .assert_with_checks(JMESPathCheck('properties.lease.duration', None),
                                JMESPathCheck('properties.lease.state', 'available'),
                                JMESPathCheck('properties.lease.status', 'unlocked'))

    @ResourceGroupPreparer()
    @StorageAccountPreparer()
    def test_storage_blob_snapshot_operations(self, resource_group, storage_account):
        account_info = self.get_account_info(resource_group, storage_account)
        local_file = self.create_temp_file(128)
        c = self.create_container(account_info)
        b = self.create_random_name('blob', 24)

        self.storage_cmd('storage blob upload -c {} -n {} -f "{}"', account_info, c, b, local_file)

        snapshot_dt = self.storage_cmd('storage blob snapshot -c {} -n {}', account_info, c, b) \
            .get_output_in_json()['snapshot']
        self.storage_cmd('storage blob exists -n {} -c {} --snapshot {}', account_info, b, c,
                         snapshot_dt) \
            .assert_with_checks(JMESPathCheck('exists', True))

    @ResourceGroupPreparer()
    @StorageAccountPreparer()
    def test_storage_blob_metadata_operations(self, resource_group, storage_account):
        account_info = self.get_account_info(resource_group, storage_account)
        c = self.create_container(account_info)
        b = self.create_random_name('blob', 24)

        self.storage_cmd('storage blob upload -c {} -n {} -f "{}"', account_info, c, b, __file__)
        self.storage_cmd('storage blob metadata update -n {} -c {} --metadata a=b c=d',
                         account_info, b, c)
        self.storage_cmd('storage blob metadata show -n {} -c {}', account_info, b, c) \
            .assert_with_checks(JMESPathCheck('a', 'b'), JMESPathCheck('c', 'd'))
        self.storage_cmd('storage blob metadata update -n {} -c {}', account_info, b, c)
        self.storage_cmd('storage blob metadata show -n {} -c {}', account_info, b, c) \
            .assert_with_checks(NoneCheck())

    @ResourceGroupPreparer()
    @StorageAccountPreparer()
    def test_storage_blob_container_operations(self, resource_group, storage_account):
        account_info = self.get_account_info(resource_group, storage_account)
        c = self.create_container(account_info)
        proposed_lease_id = 'abcdabcd-abcd-abcd-abcd-abcdabcdabcd'
        new_lease_id = 'dcbadcba-dcba-dcba-dcba-dcbadcbadcba'
        date = '2016-04-01t12:00z'

        self.storage_cmd('storage container exists -n {}', account_info, c) \
            .assert_with_checks(JMESPathCheck('exists', True))

        self.storage_cmd('storage container set-permission -n {} --public-access blob',
                         account_info, c)
        self.storage_cmd('storage container show-permission -n {}', account_info, c) \
            .assert_with_checks(JMESPathCheck('publicAccess', 'blob'))
        self.storage_cmd('storage container set-permission -n {} --public-access off', account_info,
                         c)
        self.storage_cmd('storage container show-permission -n {}', account_info, c) \
            .assert_with_checks(JMESPathCheck('publicAccess', 'off'))

        self.storage_cmd('storage container show -n {}', account_info, c) \
            .assert_with_checks(JMESPathCheck('name', c))

        self.assertIn(c, self.storage_cmd('storage container list --query "[].name"',
                                          account_info).get_output_in_json())

        self.storage_cmd('storage container metadata update -n {} --metadata foo=bar moo=bak',
                         account_info, c)
        self.storage_cmd('storage container metadata show -n {}', account_info, c) \
            .assert_with_checks(JMESPathCheck('foo', 'bar'), JMESPathCheck('moo', 'bak'))
        self.storage_cmd('storage container metadata update -n {}', account_info, c)
        self.storage_cmd('storage container metadata show -n {}', account_info, c) \
            .assert_with_checks(NoneCheck())

        # test lease operations
        self.storage_cmd('storage container lease acquire --lease-duration 60 -c {} '
                         '--if-modified-since {} --proposed-lease-id {}', account_info, c, date,
                         proposed_lease_id)
        self.storage_cmd('storage container show --name {}', account_info, c) \
            .assert_with_checks(JMESPathCheck('properties.lease.duration', 'fixed'),
                                JMESPathCheck('properties.lease.state', 'leased'),
                                JMESPathCheck('properties.lease.status', 'locked'))
        self.storage_cmd('storage container lease change -c {} --lease-id {} '
                         '--proposed-lease-id {}', account_info, c, proposed_lease_id, new_lease_id)
        self.storage_cmd('storage container lease renew -c {} --lease-id {}',
                         account_info, c, new_lease_id)
        self.storage_cmd('storage container show -n {}', account_info, c) \
            .assert_with_checks(JMESPathCheck('properties.lease.duration', 'fixed'),
                                JMESPathCheck('properties.lease.state', 'leased'),
                                JMESPathCheck('properties.lease.status', 'locked'))
        self.storage_cmd('storage container lease break -c {} --lease-break-period 30',
                         account_info, c)
        self.storage_cmd('storage container show --name {}', account_info, c) \
            .assert_with_checks(JMESPathCheck('properties.lease.duration', None),
                                JMESPathCheck('properties.lease.state', 'breaking'),
                                JMESPathCheck('properties.lease.status', 'locked'))
        self.storage_cmd('storage container lease release -c {} --lease-id {}', account_info, c,
                         new_lease_id)
        self.storage_cmd('storage container show --name {}', account_info, c) \
            .assert_with_checks(JMESPathCheck('properties.lease.duration', None),
                                JMESPathCheck('properties.lease.state', 'available'),
                                JMESPathCheck('properties.lease.status', 'unlocked'))

        from datetime import datetime, timedelta
        expiry = (datetime.utcnow() + timedelta(hours=1)).strftime('%Y-%m-%dT%H:%MZ')
        self.assertIn('sig=', self.storage_cmd('storage container generate-sas -n {} --permissions r --expiry {}',
                                               account_info, c, expiry).output)

        # verify delete operation
        self.storage_cmd('storage container delete --name {} --fail-not-exist', account_info, c) \
            .assert_with_checks(JMESPathCheck('deleted', True))
        self.storage_cmd('storage container exists -n {}', account_info, c) \
            .assert_with_checks(JMESPathCheck('exists', False))

    @ResourceGroupPreparer()
    @StorageAccountPreparer(kind='StorageV2')
    def test_storage_blob_soft_delete(self, resource_group, storage_account):
        account_info = self.get_account_info(resource_group, storage_account)
        container = self.create_container(account_info)
        import time

        # create a blob
        local_file = self.create_temp_file(1)
        blob_name = self.create_random_name(prefix='blob', length=24)

        self.storage_cmd('storage blob upload -c {} -f "{}" -n {} --type block', account_info,
                         container, local_file, blob_name)
        self.assertEqual(len(self.storage_cmd('storage blob list -c {}',
                                              account_info, container).get_output_in_json()), 1)

        # set delete-policy to enable soft-delete
        self.storage_cmd('storage blob service-properties delete-policy update --enable true --days-retained 2',
                         account_info)
        self.storage_cmd('storage blob service-properties delete-policy show',
                         account_info).assert_with_checks(JMESPathCheck('enabled', True),
                                                          JMESPathCheck('days', 2))
        time.sleep(10)
        # soft-delete and check
        self.storage_cmd('storage blob delete -c {} -n {}', account_info, container, blob_name)
        self.assertEqual(len(self.storage_cmd('storage blob list -c {}',
                                              account_info, container).get_output_in_json()), 0)

<<<<<<< HEAD
        import time
        time.sleep(10)
=======
        time.sleep(30)
>>>>>>> c9e1b504
        self.assertEqual(len(self.storage_cmd('storage blob list -c {} --include d',
                                              account_info, container).get_output_in_json()), 1)

        # undelete and check
        self.storage_cmd('storage blob undelete -c {} -n {}', account_info, container, blob_name)
        self.assertEqual(len(self.storage_cmd('storage blob list -c {}',
                                              account_info, container).get_output_in_json()), 1)

    @ResourceGroupPreparer()
    @StorageAccountPreparer()
    def test_storage_blob_append(self, resource_group, storage_account):
        account_info = self.get_account_info(resource_group, storage_account)
        container = self.create_container(account_info)

        # create an append blob
        local_file = self.create_temp_file(1)
        blob_name = self.create_random_name(prefix='blob', length=24)

        self.storage_cmd('storage blob upload -c {} -f "{}" -n {} --type append --if-none-match *', account_info,
                         container, local_file, blob_name)
        self.assertEqual(len(self.storage_cmd('storage blob list -c {}',
                                              account_info, container).get_output_in_json()), 1)

        # append if-none-match should throw exception
        with self.assertRaises(Exception):
            self.storage_cmd('storage blob upload -c {} -f "{}" -n {} --type append --if-none-match *', account_info,
                             container, local_file, blob_name)

    @ResourceGroupPreparer()
    def test_storage_blob_update_service_properties(self, resource_group):
        storage_account = self.create_random_name(prefix='account', length=24)

        self.cmd('storage account create -n {} -g {} --kind StorageV2'.format(storage_account, resource_group))
        account_info = self.get_account_info(resource_group, storage_account)

        self.storage_cmd('storage blob service-properties show', account_info) \
            .assert_with_checks(JMESPathCheck('staticWebsite.enabled', False),
                                JMESPathCheck('hourMetrics.enabled', True),
                                JMESPathCheck('minuteMetrics.enabled', False),
                                JMESPathCheck('minuteMetrics.includeApis', None),
                                JMESPathCheck('logging.delete', False))

        self.storage_cmd('storage blob service-properties update --static-website --index-document index.html '
                         '--404-document error.html', account_info)

        self.storage_cmd('storage blob service-properties update --delete-retention --delete-retention-period 1',
                         account_info)

        self.storage_cmd('storage blob service-properties update --set hourMetrics.enabled=false',
                         account_info)

        self.storage_cmd('storage blob service-properties update --set minuteMetrics.enabled=true minuteMetrics.includeApis=true',
                         account_info)

        self.storage_cmd('storage blob service-properties update --set logging.delete=true',
                         account_info)

        self.storage_cmd('storage blob service-properties show', account_info) \
            .assert_with_checks(JMESPathCheck('staticWebsite.enabled', True),
                                JMESPathCheck('staticWebsite.errorDocument_404Path', 'error.html'),
                                JMESPathCheck('staticWebsite.indexDocument', 'index.html'),
                                JMESPathCheck('deleteRetentionPolicy.enabled', True),
                                JMESPathCheck('deleteRetentionPolicy.days', 1),
                                JMESPathCheck('hourMetrics.enabled', False),
                                JMESPathCheck('minuteMetrics.enabled', True),
                                JMESPathCheck('minuteMetrics.includeApis', True),
                                JMESPathCheck('logging.delete', True))

    @ResourceGroupPreparer()
    @StorageAccountPreparer()
    def test_storage_blob_copy_cancel_nopendingcopyoperation_error(self, resource_group, storage_account):
        account_info = self.get_account_info(resource_group, storage_account)
        c = self.create_container(account_info)
        b = self.create_random_name('blob', 24)
        local_file = self.create_temp_file(1)
        copy_id = 'abcdabcd-abcd-abcd-abcd-abcdabcdabcd'

        self.storage_cmd('storage blob upload -c {} -n {} -f "{}"', account_info, c, b, local_file)
        from azure.common import AzureException
        with self.assertRaisesRegexp(AzureException, "NoPendingCopyOperation"):
            self.storage_cmd('storage blob copy cancel -c {} -b {} --copy-id {}', account_info, c, b, copy_id)

    @ResourceGroupPreparer()
    @StorageAccountPreparer()
    def test_storage_blob_generate_sas_full_uri(self, resource_group, storage_account):
        account_info = self.get_account_info(resource_group, storage_account)
        c = self.create_container(account_info)
        b = self.create_random_name('blob', 24)

        expiry = (datetime.utcnow() + timedelta(hours=1)).strftime('%Y-%m-%dT%H:%MZ')
        blob_uri = self.storage_cmd('storage blob generate-sas -n {} -c {} --expiry {} --permissions '
                                    'r --https-only --full-uri', account_info, b, c, expiry).output
        self.assertTrue(blob_uri)
        self.assertIn('&sig=', blob_uri)
        self.assertTrue(blob_uri.startswith('"https://{}.blob.core.windows.net/{}/{}?s'.format(storage_account, c, b)))

    @ResourceGroupPreparer()
    @StorageAccountPreparer()
    def test_storage_blob_generate_sas_as_user(self, resource_group, storage_account):
        account_info = self.get_account_info(resource_group, storage_account)
        c = self.create_container(account_info)
        b = self.create_random_name('blob', 24)

        expiry = (datetime.utcnow() + timedelta(hours=1)).strftime('%Y-%m-%dT%H:%MZ')

        with self.assertRaisesRegexp(CLIError, "incorrect usage: specify --as-user when --auth-mode login"):
            self.cmd('storage blob generate-sas --account-name {} -n {} -c {} --expiry {} --permissions r --https-only '
                     '--auth-mode login'.format(storage_account, b, c, expiry))

        blob_sas = self.cmd('storage blob generate-sas --account-name {} -n {} -c {} --expiry {} --permissions '
                            'r --https-only --as-user --auth-mode login'.format(storage_account, b, c, expiry)).output
        self.assertIn('&sig=', blob_sas)
        self.assertIn('skoid=', blob_sas)
        self.assertIn('sktid=', blob_sas)
        self.assertIn('skt=', blob_sas)
        self.assertIn('ske=', blob_sas)
        self.assertIn('sks=', blob_sas)
        self.assertIn('skv=', blob_sas)

        container_sas = self.cmd('storage container generate-sas --account-name {} -n {} --expiry {} --permissions '
                                 'r --https-only --as-user --auth-mode login'.format(storage_account, c, expiry)).output
        self.assertIn('&sig=', container_sas)
        self.assertIn('skoid=', container_sas)
        self.assertIn('sktid=', container_sas)
        self.assertIn('skt=', container_sas)
        self.assertIn('ske=', container_sas)
        self.assertIn('sks=', container_sas)
        self.assertIn('skv=', container_sas)
        self.assertIn('skv=', container_sas)

    @ResourceGroupPreparer()
    @StorageAccountPreparer()
    @api_version_constraint(resource_type=ResourceType.DATA_STORAGE_BLOB, min_api='2019-02-02')
    def test_storage_blob_suppress_400(self, resource_group, storage_account):
        account_info = self.get_account_info(resource_group, storage_account)
        # test for azure.cli.command_modules.storage.StorageCommandGroup.get_handler_suppress_some_400
        # test 404
        with self.assertRaises(SystemExit) as ex:
            self.storage_cmd('storage blob show -c foo -n bar.txt', account_info)
        self.assertEqual(ex.exception.code, 3)

        # test 403
        from azure.core.exceptions import ClientAuthenticationError
        with self.assertRaisesRegexp(ClientAuthenticationError, "Authentication failure"):
            self.cmd('storage blob show --account-name {} --account-key="YQ==" -c foo -n bar.txt '.format(storage_account))


@api_version_constraint(ResourceType.DATA_STORAGE_BLOB, min_api='2019-02-02')
class StorageBlobSetTierTests(StorageScenarioMixin, ScenarioTest):

    @ResourceGroupPreparer()
    @StorageAccountPreparer(kind='StorageV2', sku='Premium_LRS')
    def test_storage_page_blob_set_tier(self, resource_group, storage_account):

        source_file = self.create_temp_file(16)
        account_info = self.get_account_info(resource_group, storage_account)
        container_name = self.create_container(account_info)
        blob_name = self.create_random_name(prefix='blob', length=24)

        self.storage_cmd('storage blob upload -c {} -n {} -f "{}" -t page --tier P10', account_info,
                         container_name, blob_name, source_file)

        self.storage_cmd('az storage blob show -c {} -n {} ', account_info, container_name, blob_name)\
            .assert_with_checks(JMESPathCheck('properties.blobTier', 'P10'))

        with self.assertRaises(SystemExit):
            self.storage_cmd('storage blob set-tier -c {} -n {} --tier P20 -r High -t page', account_info,
                             container_name, blob_name)

        self.storage_cmd('storage blob set-tier -c {} -n {} --tier P20 -t page', account_info,
                         container_name, blob_name)

        self.storage_cmd('az storage blob show -c {} -n {} ', account_info, container_name, blob_name)\
            .assert_with_checks(JMESPathCheck('properties.blobTier', 'P20'))

    @ResourceGroupPreparer()
    @StorageAccountPreparer(kind='StorageV2')
    def test_storage_block_blob_set_tier(self, resource_group, storage_account):

        source_file = self.create_temp_file(16)
        account_info = self.get_account_info(resource_group, storage_account)
        container_name = self.create_container(account_info)

        # test rehydrate from Archive to Cool by High priority
        blob_name = self.create_random_name(prefix='blob', length=24)

        self.storage_cmd('storage blob upload -c {} -n {} -f "{}"', account_info,
                         container_name, blob_name, source_file)

        with self.assertRaises(SystemExit):
            self.storage_cmd('storage blob set-tier -c {} -n {} --tier Cool -r Middle', account_info,
                             container_name, blob_name)

        with self.assertRaises(SystemExit):
            self.storage_cmd('storage blob set-tier -c {} -n {} --tier Archive -r High', account_info,
                             container_name, blob_name)

        self.storage_cmd('storage blob set-tier -c {} -n {} --tier Archive', account_info,
                         container_name, blob_name)

        self.storage_cmd('az storage blob show -c {} -n {} ', account_info, container_name, blob_name) \
            .assert_with_checks(JMESPathCheck('properties.blobTier', 'Archive'))

        self.storage_cmd('storage blob set-tier -c {} -n {} --tier Cool -r High', account_info,
                         container_name, blob_name)

        self.storage_cmd('az storage blob show -c {} -n {} ', account_info, container_name, blob_name) \
            .assert_with_checks(JMESPathCheck('properties.blobTier', 'Archive'),
                                JMESPathCheck('properties.rehydrationStatus', 'rehydrate-pending-to-cool'))

        # test rehydrate from Archive to Hot by Standard priority
        blob_name2 = self.create_random_name(prefix='blob', length=24)

        self.storage_cmd('storage blob upload -c {} -n {} -f "{}"', account_info,
                         container_name, blob_name2, source_file)

        self.storage_cmd('storage blob set-tier -c {} -n {} --tier Archive', account_info,
                         container_name, blob_name2)

        self.storage_cmd('az storage blob show -c {} -n {} ', account_info, container_name, blob_name2) \
            .assert_with_checks(JMESPathCheck('properties.blobTier', 'Archive'))

        self.storage_cmd('storage blob set-tier -c {} -n {} --tier Hot', account_info,
                         container_name, blob_name2)

        self.storage_cmd('az storage blob show -c {} -n {} ', account_info, container_name, blob_name2) \
            .assert_with_checks(JMESPathCheck('properties.blobTier', 'Archive'),
                                JMESPathCheck('properties.rehydrationStatus', 'rehydrate-pending-to-hot'))


if __name__ == '__main__':
    unittest.main()<|MERGE_RESOLUTION|>--- conflicted
+++ resolved
@@ -356,12 +356,7 @@
         self.assertEqual(len(self.storage_cmd('storage blob list -c {}',
                                               account_info, container).get_output_in_json()), 0)
 
-<<<<<<< HEAD
-        import time
-        time.sleep(10)
-=======
         time.sleep(30)
->>>>>>> c9e1b504
         self.assertEqual(len(self.storage_cmd('storage blob list -c {} --include d',
                                               account_info, container).get_output_in_json()), 1)
 
