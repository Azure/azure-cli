interactions:
- request:
    body: null
    headers:
      Accept:
      - application/json
      Accept-Encoding:
      - gzip, deflate
      CommandName:
      - cosmosdb create
      Connection:
      - keep-alive
      ParameterSetName:
      - -n -g --kind
      User-Agent:
<<<<<<< HEAD
      - python/3.6.5 (Windows-10-10.0.17134-SP0) msrest/0.6.10 msrest_azure/0.6.1
        azure-mgmt-resource/4.0.0 Azure-SDK-For-Python AZURECLI/2.0.74
=======
      - python/3.7.4 (Windows-10-10.0.18362-SP0) msrest/0.6.10 msrest_azure/0.6.2
        azure-mgmt-resource/4.0.0 Azure-SDK-For-Python AZURECLI/2.0.75
>>>>>>> 807faccc
      accept-language:
      - en-US
    method: GET
    uri: https://management.azure.com/subscriptions/00000000-0000-0000-0000-000000000000/resourcegroups/cli_test_cosmosdb_mongodb_database000001?api-version=2019-07-01
  response:
    body:
<<<<<<< HEAD
      string: '{"id":"/subscriptions/00000000-0000-0000-0000-000000000000/resourceGroups/cli_test_cosmosdb_mongodb_database000001","name":"cli_test_cosmosdb_mongodb_database000001","type":"Microsoft.Resources/resourceGroups","location":"westus","tags":{"product":"azurecli","cause":"automation","date":"2019-10-08T07:09:44Z"},"properties":{"provisioningState":"Succeeded"}}'
=======
      string: '{"id":"/subscriptions/00000000-0000-0000-0000-000000000000/resourceGroups/cli_test_cosmosdb_mongodb_database000001","name":"cli_test_cosmosdb_mongodb_database000001","type":"Microsoft.Resources/resourceGroups","location":"westus","tags":{"product":"azurecli","cause":"automation","date":"2019-10-21T12:55:56Z"},"properties":{"provisioningState":"Succeeded"}}'
>>>>>>> 807faccc
    headers:
      cache-control:
      - no-cache
      content-length:
      - '428'
      content-type:
      - application/json; charset=utf-8
      date:
<<<<<<< HEAD
      - Tue, 08 Oct 2019 07:09:45 GMT
=======
      - Mon, 21 Oct 2019 12:56:00 GMT
>>>>>>> 807faccc
      expires:
      - '-1'
      pragma:
      - no-cache
      strict-transport-security:
      - max-age=31536000; includeSubDomains
      vary:
      - Accept-Encoding
      x-content-type-options:
      - nosniff
    status:
      code: 200
      message: OK
- request:
    body: '{"location": "westus", "kind": "MongoDB", "properties": {"locations": [{"locationName":
      "westus", "failoverPriority": 0, "isZoneRedundant": false}], "databaseAccountOfferType":
      "Standard"}}'
    headers:
      Accept:
      - application/json
      Accept-Encoding:
      - gzip, deflate
      CommandName:
      - cosmosdb create
      Connection:
      - keep-alive
      Content-Length:
      - '189'
      Content-Type:
      - application/json; charset=utf-8
      ParameterSetName:
      - -n -g --kind
      User-Agent:
<<<<<<< HEAD
      - python/3.6.5 (Windows-10-10.0.17134-SP0) msrest/0.6.10 msrest_azure/0.6.1
        azure-mgmt-cosmosdb/0.8.0 Azure-SDK-For-Python AZURECLI/2.0.74
=======
      - python/3.7.4 (Windows-10-10.0.18362-SP0) msrest/0.6.10 msrest_azure/0.6.2
        azure-mgmt-cosmosdb/0.8.0 Azure-SDK-For-Python AZURECLI/2.0.75
>>>>>>> 807faccc
      accept-language:
      - en-US
    method: PUT
    uri: https://management.azure.com/subscriptions/00000000-0000-0000-0000-000000000000/resourceGroups/cli_test_cosmosdb_mongodb_database000001/providers/Microsoft.DocumentDB/databaseAccounts/cli000003?api-version=2015-04-08
  response:
    body:
      string: '{"id":"/subscriptions/00000000-0000-0000-0000-000000000000/resourceGroups/cli_test_cosmosdb_mongodb_database000001/providers/Microsoft.DocumentDB/databaseAccounts/cli000003","name":"cli000003","location":"West
        US","type":"Microsoft.DocumentDB/databaseAccounts","kind":"MongoDB","tags":{},"properties":{"provisioningState":"Initializing","ipRangeFilter":"","enableAutomaticFailover":false,"enableMultipleWriteLocations":false,"enablePartitionKeyMonitor":false,"isVirtualNetworkFilterEnabled":false,"virtualNetworkRules":[],"EnabledApiTypes":"MongoDB","disableKeyBasedMetadataWriteAccess":false,"databaseAccountOfferType":"Standard","consistencyPolicy":{"defaultConsistencyLevel":"Session","maxIntervalInSeconds":5,"maxStalenessPrefix":100},"configurationOverrides":{},"writeLocations":[{"id":"cli000003-westus","locationName":"West
        US","provisioningState":"Initializing","failoverPriority":0,"isZoneRedundant":false}],"readLocations":[{"id":"cli000003-westus","locationName":"West
        US","provisioningState":"Initializing","failoverPriority":0,"isZoneRedundant":false}],"locations":[{"id":"cli000003-westus","locationName":"West
        US","provisioningState":"Initializing","failoverPriority":0,"isZoneRedundant":false}],"failoverPolicies":[{"id":"cli000003-westus","locationName":"West
        US","failoverPriority":0}],"cors":[],"capabilities":[]}}'
    headers:
      azure-asyncoperation:
<<<<<<< HEAD
      - https://management.azure.com/subscriptions/00000000-0000-0000-0000-000000000000/providers/Microsoft.DocumentDB/locations/westus/operationsStatus/b2df878e-ddee-4faa-b504-bc8b79e1f76c?api-version=2015-04-08
=======
      - https://management.azure.com/subscriptions/00000000-0000-0000-0000-000000000000/providers/Microsoft.DocumentDB/locations/westus/operationsStatus/952b1df6-bfa6-4a4f-b121-8bbc2cfc8074?api-version=2015-04-08
>>>>>>> 807faccc
      cache-control:
      - no-store, no-cache
      content-length:
      - '1404'
      content-location:
<<<<<<< HEAD
      - https://management.documents.azure.com:450/subscriptions/fb3a3d6b-44c8-44f5-88c9-b20917c9b96b/resourceGroups/cli_test_cosmosdb_mongodb_databasejubza2uquno6kov7ahvlbpqomfgrdsy7t2fozshnv/providers/Microsoft.DocumentDB/databaseAccounts/cliiovhnnm7umlz?api-version=2015-04-08
      content-type:
      - application/json
      date:
      - Tue, 08 Oct 2019 07:09:47 GMT
      location:
      - https://management.azure.com/subscriptions/00000000-0000-0000-0000-000000000000/resourceGroups/cli_test_cosmosdb_mongodb_database000001/providers/Microsoft.DocumentDB/databaseAccounts/cli000003/operationResults/b2df878e-ddee-4faa-b504-bc8b79e1f76c?api-version=2015-04-08
=======
      - https://management.documents.azure.com:450/subscriptions/0b1f6471-1bf0-4dda-aec3-cb9272f09590/resourceGroups/cli_test_cosmosdb_mongodb_databaseud3ns4tabp3ylwmna7wojffwg6242a4unogfbg2fk/providers/Microsoft.DocumentDB/databaseAccounts/clibukgnyirgbso?api-version=2015-04-08
      content-type:
      - application/json
      date:
      - Mon, 21 Oct 2019 12:56:08 GMT
      location:
      - https://management.azure.com/subscriptions/00000000-0000-0000-0000-000000000000/resourceGroups/cli_test_cosmosdb_mongodb_database000001/providers/Microsoft.DocumentDB/databaseAccounts/cli000003/operationResults/952b1df6-bfa6-4a4f-b121-8bbc2cfc8074?api-version=2015-04-08
>>>>>>> 807faccc
      pragma:
      - no-cache
      server:
      - Microsoft-HTTPAPI/2.0
      strict-transport-security:
      - max-age=31536000; includeSubDomains
      transfer-encoding:
      - chunked
      vary:
      - Accept-Encoding
      x-content-type-options:
      - nosniff
      x-ms-gatewayversion:
      - version=2.7.0
      x-ms-ratelimit-remaining-subscription-writes:
<<<<<<< HEAD
      - '1199'
=======
      - '1169'
>>>>>>> 807faccc
    status:
      code: 200
      message: Ok
- request:
    body: null
    headers:
      Accept:
      - application/json
      Accept-Encoding:
      - gzip, deflate
      CommandName:
      - cosmosdb create
      Connection:
      - keep-alive
      ParameterSetName:
      - -n -g --kind
      User-Agent:
<<<<<<< HEAD
      - python/3.6.5 (Windows-10-10.0.17134-SP0) msrest/0.6.10 msrest_azure/0.6.1
        azure-mgmt-cosmosdb/0.8.0 Azure-SDK-For-Python AZURECLI/2.0.74
    method: GET
    uri: https://management.azure.com/subscriptions/00000000-0000-0000-0000-000000000000/providers/Microsoft.DocumentDB/locations/westus/operationsStatus/b2df878e-ddee-4faa-b504-bc8b79e1f76c?api-version=2015-04-08
=======
      - python/3.7.4 (Windows-10-10.0.18362-SP0) msrest/0.6.10 msrest_azure/0.6.2
        azure-mgmt-cosmosdb/0.8.0 Azure-SDK-For-Python AZURECLI/2.0.75
    method: GET
    uri: https://management.azure.com/subscriptions/00000000-0000-0000-0000-000000000000/providers/Microsoft.DocumentDB/locations/westus/operationsStatus/952b1df6-bfa6-4a4f-b121-8bbc2cfc8074?api-version=2015-04-08
>>>>>>> 807faccc
  response:
    body:
      string: '{"status":"Dequeued","error":{}}'
    headers:
      cache-control:
      - no-store, no-cache
      content-length:
      - '32'
      content-location:
<<<<<<< HEAD
      - https://management.documents.azure.com:450/subscriptions/fb3a3d6b-44c8-44f5-88c9-b20917c9b96b/providers/Microsoft.DocumentDB/locations/westus/operationsStatus/b2df878e-ddee-4faa-b504-bc8b79e1f76c?api-version=2015-04-08
      content-type:
      - application/json
      date:
      - Tue, 08 Oct 2019 07:10:17 GMT
=======
      - https://management.documents.azure.com:450/subscriptions/0b1f6471-1bf0-4dda-aec3-cb9272f09590/providers/Microsoft.DocumentDB/locations/westus/operationsStatus/952b1df6-bfa6-4a4f-b121-8bbc2cfc8074?api-version=2015-04-08
      content-type:
      - application/json
      date:
      - Mon, 21 Oct 2019 12:56:39 GMT
>>>>>>> 807faccc
      pragma:
      - no-cache
      server:
      - Microsoft-HTTPAPI/2.0
      strict-transport-security:
      - max-age=31536000; includeSubDomains
      transfer-encoding:
      - chunked
      vary:
      - Accept-Encoding
      x-content-type-options:
      - nosniff
      x-ms-gatewayversion:
      - version=2.7.0
    status:
      code: 200
      message: Ok
- request:
    body: null
    headers:
      Accept:
      - application/json
      Accept-Encoding:
      - gzip, deflate
      CommandName:
      - cosmosdb create
      Connection:
      - keep-alive
      ParameterSetName:
      - -n -g --kind
      User-Agent:
<<<<<<< HEAD
      - python/3.6.5 (Windows-10-10.0.17134-SP0) msrest/0.6.10 msrest_azure/0.6.1
        azure-mgmt-cosmosdb/0.8.0 Azure-SDK-For-Python AZURECLI/2.0.74
    method: GET
    uri: https://management.azure.com/subscriptions/00000000-0000-0000-0000-000000000000/providers/Microsoft.DocumentDB/locations/westus/operationsStatus/b2df878e-ddee-4faa-b504-bc8b79e1f76c?api-version=2015-04-08
=======
      - python/3.7.4 (Windows-10-10.0.18362-SP0) msrest/0.6.10 msrest_azure/0.6.2
        azure-mgmt-cosmosdb/0.8.0 Azure-SDK-For-Python AZURECLI/2.0.75
    method: GET
    uri: https://management.azure.com/subscriptions/00000000-0000-0000-0000-000000000000/providers/Microsoft.DocumentDB/locations/westus/operationsStatus/952b1df6-bfa6-4a4f-b121-8bbc2cfc8074?api-version=2015-04-08
>>>>>>> 807faccc
  response:
    body:
      string: '{"status":"Dequeued","error":{}}'
    headers:
      cache-control:
      - no-store, no-cache
      content-length:
      - '32'
      content-location:
<<<<<<< HEAD
      - https://management.documents.azure.com:450/subscriptions/fb3a3d6b-44c8-44f5-88c9-b20917c9b96b/providers/Microsoft.DocumentDB/locations/westus/operationsStatus/b2df878e-ddee-4faa-b504-bc8b79e1f76c?api-version=2015-04-08
      content-type:
      - application/json
      date:
      - Tue, 08 Oct 2019 07:10:47 GMT
=======
      - https://management.documents.azure.com:450/subscriptions/0b1f6471-1bf0-4dda-aec3-cb9272f09590/providers/Microsoft.DocumentDB/locations/westus/operationsStatus/952b1df6-bfa6-4a4f-b121-8bbc2cfc8074?api-version=2015-04-08
      content-type:
      - application/json
      date:
      - Mon, 21 Oct 2019 12:57:12 GMT
>>>>>>> 807faccc
      pragma:
      - no-cache
      server:
      - Microsoft-HTTPAPI/2.0
      strict-transport-security:
      - max-age=31536000; includeSubDomains
      transfer-encoding:
      - chunked
      vary:
      - Accept-Encoding
      x-content-type-options:
      - nosniff
      x-ms-gatewayversion:
      - version=2.7.0
    status:
      code: 200
      message: Ok
- request:
    body: null
    headers:
      Accept:
      - application/json
      Accept-Encoding:
      - gzip, deflate
      CommandName:
      - cosmosdb create
      Connection:
      - keep-alive
      ParameterSetName:
      - -n -g --kind
      User-Agent:
<<<<<<< HEAD
      - python/3.6.5 (Windows-10-10.0.17134-SP0) msrest/0.6.10 msrest_azure/0.6.1
        azure-mgmt-cosmosdb/0.8.0 Azure-SDK-For-Python AZURECLI/2.0.74
    method: GET
    uri: https://management.azure.com/subscriptions/00000000-0000-0000-0000-000000000000/providers/Microsoft.DocumentDB/locations/westus/operationsStatus/b2df878e-ddee-4faa-b504-bc8b79e1f76c?api-version=2015-04-08
=======
      - python/3.7.4 (Windows-10-10.0.18362-SP0) msrest/0.6.10 msrest_azure/0.6.2
        azure-mgmt-cosmosdb/0.8.0 Azure-SDK-For-Python AZURECLI/2.0.75
    method: GET
    uri: https://management.azure.com/subscriptions/00000000-0000-0000-0000-000000000000/providers/Microsoft.DocumentDB/locations/westus/operationsStatus/952b1df6-bfa6-4a4f-b121-8bbc2cfc8074?api-version=2015-04-08
>>>>>>> 807faccc
  response:
    body:
      string: '{"status":"Dequeued","error":{}}'
    headers:
      cache-control:
      - no-store, no-cache
      content-length:
      - '32'
      content-location:
<<<<<<< HEAD
      - https://management.documents.azure.com:450/subscriptions/fb3a3d6b-44c8-44f5-88c9-b20917c9b96b/providers/Microsoft.DocumentDB/locations/westus/operationsStatus/b2df878e-ddee-4faa-b504-bc8b79e1f76c?api-version=2015-04-08
      content-type:
      - application/json
      date:
      - Tue, 08 Oct 2019 07:11:18 GMT
=======
      - https://management.documents.azure.com:450/subscriptions/0b1f6471-1bf0-4dda-aec3-cb9272f09590/providers/Microsoft.DocumentDB/locations/westus/operationsStatus/952b1df6-bfa6-4a4f-b121-8bbc2cfc8074?api-version=2015-04-08
      content-type:
      - application/json
      date:
      - Mon, 21 Oct 2019 12:57:42 GMT
>>>>>>> 807faccc
      pragma:
      - no-cache
      server:
      - Microsoft-HTTPAPI/2.0
      strict-transport-security:
      - max-age=31536000; includeSubDomains
      transfer-encoding:
      - chunked
      vary:
      - Accept-Encoding
      x-content-type-options:
      - nosniff
      x-ms-gatewayversion:
      - version=2.7.0
    status:
      code: 200
      message: Ok
- request:
    body: null
    headers:
      Accept:
      - application/json
      Accept-Encoding:
      - gzip, deflate
      CommandName:
      - cosmosdb create
      Connection:
      - keep-alive
      ParameterSetName:
      - -n -g --kind
      User-Agent:
<<<<<<< HEAD
      - python/3.6.5 (Windows-10-10.0.17134-SP0) msrest/0.6.10 msrest_azure/0.6.1
        azure-mgmt-cosmosdb/0.8.0 Azure-SDK-For-Python AZURECLI/2.0.74
    method: GET
    uri: https://management.azure.com/subscriptions/00000000-0000-0000-0000-000000000000/providers/Microsoft.DocumentDB/locations/westus/operationsStatus/b2df878e-ddee-4faa-b504-bc8b79e1f76c?api-version=2015-04-08
=======
      - python/3.7.4 (Windows-10-10.0.18362-SP0) msrest/0.6.10 msrest_azure/0.6.2
        azure-mgmt-cosmosdb/0.8.0 Azure-SDK-For-Python AZURECLI/2.0.75
    method: GET
    uri: https://management.azure.com/subscriptions/00000000-0000-0000-0000-000000000000/providers/Microsoft.DocumentDB/locations/westus/operationsStatus/952b1df6-bfa6-4a4f-b121-8bbc2cfc8074?api-version=2015-04-08
>>>>>>> 807faccc
  response:
    body:
      string: '{"status":"Dequeued","error":{}}'
    headers:
      cache-control:
      - no-store, no-cache
      content-length:
      - '32'
      content-location:
<<<<<<< HEAD
      - https://management.documents.azure.com:450/subscriptions/fb3a3d6b-44c8-44f5-88c9-b20917c9b96b/providers/Microsoft.DocumentDB/locations/westus/operationsStatus/b2df878e-ddee-4faa-b504-bc8b79e1f76c?api-version=2015-04-08
      content-type:
      - application/json
      date:
      - Tue, 08 Oct 2019 07:11:48 GMT
=======
      - https://management.documents.azure.com:450/subscriptions/0b1f6471-1bf0-4dda-aec3-cb9272f09590/providers/Microsoft.DocumentDB/locations/westus/operationsStatus/952b1df6-bfa6-4a4f-b121-8bbc2cfc8074?api-version=2015-04-08
      content-type:
      - application/json
      date:
      - Mon, 21 Oct 2019 12:58:13 GMT
>>>>>>> 807faccc
      pragma:
      - no-cache
      server:
      - Microsoft-HTTPAPI/2.0
      strict-transport-security:
      - max-age=31536000; includeSubDomains
      transfer-encoding:
      - chunked
      vary:
      - Accept-Encoding
      x-content-type-options:
      - nosniff
      x-ms-gatewayversion:
      - version=2.7.0
    status:
      code: 200
      message: Ok
- request:
    body: null
    headers:
      Accept:
      - application/json
      Accept-Encoding:
      - gzip, deflate
      CommandName:
      - cosmosdb create
      Connection:
      - keep-alive
      ParameterSetName:
      - -n -g --kind
      User-Agent:
<<<<<<< HEAD
      - python/3.6.5 (Windows-10-10.0.17134-SP0) msrest/0.6.10 msrest_azure/0.6.1
        azure-mgmt-cosmosdb/0.8.0 Azure-SDK-For-Python AZURECLI/2.0.74
    method: GET
    uri: https://management.azure.com/subscriptions/00000000-0000-0000-0000-000000000000/providers/Microsoft.DocumentDB/locations/westus/operationsStatus/b2df878e-ddee-4faa-b504-bc8b79e1f76c?api-version=2015-04-08
=======
      - python/3.7.4 (Windows-10-10.0.18362-SP0) msrest/0.6.10 msrest_azure/0.6.2
        azure-mgmt-cosmosdb/0.8.0 Azure-SDK-For-Python AZURECLI/2.0.75
    method: GET
    uri: https://management.azure.com/subscriptions/00000000-0000-0000-0000-000000000000/providers/Microsoft.DocumentDB/locations/westus/operationsStatus/952b1df6-bfa6-4a4f-b121-8bbc2cfc8074?api-version=2015-04-08
>>>>>>> 807faccc
  response:
    body:
      string: '{"status":"Dequeued","error":{}}'
    headers:
      cache-control:
      - no-store, no-cache
      content-length:
      - '32'
      content-location:
<<<<<<< HEAD
      - https://management.documents.azure.com:450/subscriptions/fb3a3d6b-44c8-44f5-88c9-b20917c9b96b/providers/Microsoft.DocumentDB/locations/westus/operationsStatus/b2df878e-ddee-4faa-b504-bc8b79e1f76c?api-version=2015-04-08
      content-type:
      - application/json
      date:
      - Tue, 08 Oct 2019 07:12:18 GMT
=======
      - https://management.documents.azure.com:450/subscriptions/0b1f6471-1bf0-4dda-aec3-cb9272f09590/providers/Microsoft.DocumentDB/locations/westus/operationsStatus/952b1df6-bfa6-4a4f-b121-8bbc2cfc8074?api-version=2015-04-08
      content-type:
      - application/json
      date:
      - Mon, 21 Oct 2019 12:58:43 GMT
>>>>>>> 807faccc
      pragma:
      - no-cache
      server:
      - Microsoft-HTTPAPI/2.0
      strict-transport-security:
      - max-age=31536000; includeSubDomains
      transfer-encoding:
      - chunked
      vary:
      - Accept-Encoding
      x-content-type-options:
      - nosniff
      x-ms-gatewayversion:
      - version=2.7.0
    status:
      code: 200
      message: Ok
- request:
    body: null
    headers:
      Accept:
      - application/json
      Accept-Encoding:
      - gzip, deflate
      CommandName:
      - cosmosdb create
      Connection:
      - keep-alive
      ParameterSetName:
      - -n -g --kind
      User-Agent:
<<<<<<< HEAD
      - python/3.6.5 (Windows-10-10.0.17134-SP0) msrest/0.6.10 msrest_azure/0.6.1
        azure-mgmt-cosmosdb/0.8.0 Azure-SDK-For-Python AZURECLI/2.0.74
    method: GET
    uri: https://management.azure.com/subscriptions/00000000-0000-0000-0000-000000000000/providers/Microsoft.DocumentDB/locations/westus/operationsStatus/b2df878e-ddee-4faa-b504-bc8b79e1f76c?api-version=2015-04-08
=======
      - python/3.7.4 (Windows-10-10.0.18362-SP0) msrest/0.6.10 msrest_azure/0.6.2
        azure-mgmt-cosmosdb/0.8.0 Azure-SDK-For-Python AZURECLI/2.0.75
    method: GET
    uri: https://management.azure.com/subscriptions/00000000-0000-0000-0000-000000000000/providers/Microsoft.DocumentDB/locations/westus/operationsStatus/952b1df6-bfa6-4a4f-b121-8bbc2cfc8074?api-version=2015-04-08
>>>>>>> 807faccc
  response:
    body:
      string: '{"status":"Dequeued","error":{}}'
    headers:
      cache-control:
      - no-store, no-cache
      content-length:
      - '32'
      content-location:
<<<<<<< HEAD
      - https://management.documents.azure.com:450/subscriptions/fb3a3d6b-44c8-44f5-88c9-b20917c9b96b/providers/Microsoft.DocumentDB/locations/westus/operationsStatus/b2df878e-ddee-4faa-b504-bc8b79e1f76c?api-version=2015-04-08
      content-type:
      - application/json
      date:
      - Tue, 08 Oct 2019 07:12:48 GMT
=======
      - https://management.documents.azure.com:450/subscriptions/0b1f6471-1bf0-4dda-aec3-cb9272f09590/providers/Microsoft.DocumentDB/locations/westus/operationsStatus/952b1df6-bfa6-4a4f-b121-8bbc2cfc8074?api-version=2015-04-08
      content-type:
      - application/json
      date:
      - Mon, 21 Oct 2019 12:59:14 GMT
>>>>>>> 807faccc
      pragma:
      - no-cache
      server:
      - Microsoft-HTTPAPI/2.0
      strict-transport-security:
      - max-age=31536000; includeSubDomains
      transfer-encoding:
      - chunked
      vary:
      - Accept-Encoding
      x-content-type-options:
      - nosniff
      x-ms-gatewayversion:
      - version=2.7.0
    status:
      code: 200
      message: Ok
- request:
    body: null
    headers:
      Accept:
      - application/json
      Accept-Encoding:
      - gzip, deflate
      CommandName:
      - cosmosdb create
      Connection:
      - keep-alive
      ParameterSetName:
      - -n -g --kind
      User-Agent:
<<<<<<< HEAD
      - python/3.6.5 (Windows-10-10.0.17134-SP0) msrest/0.6.10 msrest_azure/0.6.1
        azure-mgmt-cosmosdb/0.8.0 Azure-SDK-For-Python AZURECLI/2.0.74
    method: GET
    uri: https://management.azure.com/subscriptions/00000000-0000-0000-0000-000000000000/providers/Microsoft.DocumentDB/locations/westus/operationsStatus/b2df878e-ddee-4faa-b504-bc8b79e1f76c?api-version=2015-04-08
=======
      - python/3.7.4 (Windows-10-10.0.18362-SP0) msrest/0.6.10 msrest_azure/0.6.2
        azure-mgmt-cosmosdb/0.8.0 Azure-SDK-For-Python AZURECLI/2.0.75
    method: GET
    uri: https://management.azure.com/subscriptions/00000000-0000-0000-0000-000000000000/providers/Microsoft.DocumentDB/locations/westus/operationsStatus/952b1df6-bfa6-4a4f-b121-8bbc2cfc8074?api-version=2015-04-08
>>>>>>> 807faccc
  response:
    body:
      string: '{"status":"Dequeued","error":{}}'
    headers:
      cache-control:
      - no-store, no-cache
      content-length:
      - '32'
      content-location:
<<<<<<< HEAD
      - https://management.documents.azure.com:450/subscriptions/fb3a3d6b-44c8-44f5-88c9-b20917c9b96b/providers/Microsoft.DocumentDB/locations/westus/operationsStatus/b2df878e-ddee-4faa-b504-bc8b79e1f76c?api-version=2015-04-08
      content-type:
      - application/json
      date:
      - Tue, 08 Oct 2019 07:13:19 GMT
=======
      - https://management.documents.azure.com:450/subscriptions/0b1f6471-1bf0-4dda-aec3-cb9272f09590/providers/Microsoft.DocumentDB/locations/westus/operationsStatus/952b1df6-bfa6-4a4f-b121-8bbc2cfc8074?api-version=2015-04-08
      content-type:
      - application/json
      date:
      - Mon, 21 Oct 2019 12:59:45 GMT
>>>>>>> 807faccc
      pragma:
      - no-cache
      server:
      - Microsoft-HTTPAPI/2.0
      strict-transport-security:
      - max-age=31536000; includeSubDomains
      transfer-encoding:
      - chunked
      vary:
      - Accept-Encoding
      x-content-type-options:
      - nosniff
      x-ms-gatewayversion:
      - version=2.7.0
    status:
      code: 200
      message: Ok
- request:
    body: null
    headers:
      Accept:
      - application/json
      Accept-Encoding:
      - gzip, deflate
      CommandName:
      - cosmosdb create
      Connection:
      - keep-alive
      ParameterSetName:
      - -n -g --kind
      User-Agent:
<<<<<<< HEAD
      - python/3.6.5 (Windows-10-10.0.17134-SP0) msrest/0.6.10 msrest_azure/0.6.1
        azure-mgmt-cosmosdb/0.8.0 Azure-SDK-For-Python AZURECLI/2.0.74
    method: GET
    uri: https://management.azure.com/subscriptions/00000000-0000-0000-0000-000000000000/providers/Microsoft.DocumentDB/locations/westus/operationsStatus/b2df878e-ddee-4faa-b504-bc8b79e1f76c?api-version=2015-04-08
=======
      - python/3.7.4 (Windows-10-10.0.18362-SP0) msrest/0.6.10 msrest_azure/0.6.2
        azure-mgmt-cosmosdb/0.8.0 Azure-SDK-For-Python AZURECLI/2.0.75
    method: GET
    uri: https://management.azure.com/subscriptions/00000000-0000-0000-0000-000000000000/providers/Microsoft.DocumentDB/locations/westus/operationsStatus/952b1df6-bfa6-4a4f-b121-8bbc2cfc8074?api-version=2015-04-08
>>>>>>> 807faccc
  response:
    body:
      string: '{"status":"Dequeued","error":{}}'
    headers:
      cache-control:
      - no-store, no-cache
      content-length:
      - '32'
      content-location:
<<<<<<< HEAD
      - https://management.documents.azure.com:450/subscriptions/fb3a3d6b-44c8-44f5-88c9-b20917c9b96b/providers/Microsoft.DocumentDB/locations/westus/operationsStatus/b2df878e-ddee-4faa-b504-bc8b79e1f76c?api-version=2015-04-08
      content-type:
      - application/json
      date:
      - Tue, 08 Oct 2019 07:13:49 GMT
=======
      - https://management.documents.azure.com:450/subscriptions/0b1f6471-1bf0-4dda-aec3-cb9272f09590/providers/Microsoft.DocumentDB/locations/westus/operationsStatus/952b1df6-bfa6-4a4f-b121-8bbc2cfc8074?api-version=2015-04-08
      content-type:
      - application/json
      date:
      - Mon, 21 Oct 2019 13:00:16 GMT
>>>>>>> 807faccc
      pragma:
      - no-cache
      server:
      - Microsoft-HTTPAPI/2.0
      strict-transport-security:
      - max-age=31536000; includeSubDomains
      transfer-encoding:
      - chunked
      vary:
      - Accept-Encoding
      x-content-type-options:
      - nosniff
      x-ms-gatewayversion:
      - version=2.7.0
    status:
      code: 200
      message: Ok
- request:
    body: null
    headers:
      Accept:
      - application/json
      Accept-Encoding:
      - gzip, deflate
      CommandName:
      - cosmosdb create
      Connection:
      - keep-alive
      ParameterSetName:
      - -n -g --kind
      User-Agent:
<<<<<<< HEAD
      - python/3.6.5 (Windows-10-10.0.17134-SP0) msrest/0.6.10 msrest_azure/0.6.1
        azure-mgmt-cosmosdb/0.8.0 Azure-SDK-For-Python AZURECLI/2.0.74
    method: GET
    uri: https://management.azure.com/subscriptions/00000000-0000-0000-0000-000000000000/providers/Microsoft.DocumentDB/locations/westus/operationsStatus/b2df878e-ddee-4faa-b504-bc8b79e1f76c?api-version=2015-04-08
=======
      - python/3.7.4 (Windows-10-10.0.18362-SP0) msrest/0.6.10 msrest_azure/0.6.2
        azure-mgmt-cosmosdb/0.8.0 Azure-SDK-For-Python AZURECLI/2.0.75
    method: GET
    uri: https://management.azure.com/subscriptions/00000000-0000-0000-0000-000000000000/providers/Microsoft.DocumentDB/locations/westus/operationsStatus/952b1df6-bfa6-4a4f-b121-8bbc2cfc8074?api-version=2015-04-08
>>>>>>> 807faccc
  response:
    body:
      string: '{"status":"Dequeued","error":{}}'
    headers:
      cache-control:
      - no-store, no-cache
      content-length:
      - '32'
      content-location:
<<<<<<< HEAD
      - https://management.documents.azure.com:450/subscriptions/fb3a3d6b-44c8-44f5-88c9-b20917c9b96b/providers/Microsoft.DocumentDB/locations/westus/operationsStatus/b2df878e-ddee-4faa-b504-bc8b79e1f76c?api-version=2015-04-08
      content-type:
      - application/json
      date:
      - Tue, 08 Oct 2019 07:14:18 GMT
=======
      - https://management.documents.azure.com:450/subscriptions/0b1f6471-1bf0-4dda-aec3-cb9272f09590/providers/Microsoft.DocumentDB/locations/westus/operationsStatus/952b1df6-bfa6-4a4f-b121-8bbc2cfc8074?api-version=2015-04-08
      content-type:
      - application/json
      date:
      - Mon, 21 Oct 2019 13:00:48 GMT
>>>>>>> 807faccc
      pragma:
      - no-cache
      server:
      - Microsoft-HTTPAPI/2.0
      strict-transport-security:
      - max-age=31536000; includeSubDomains
      transfer-encoding:
      - chunked
      vary:
      - Accept-Encoding
      x-content-type-options:
      - nosniff
      x-ms-gatewayversion:
      - version=2.7.0
    status:
      code: 200
      message: Ok
- request:
    body: null
    headers:
      Accept:
      - application/json
      Accept-Encoding:
      - gzip, deflate
      CommandName:
      - cosmosdb create
      Connection:
      - keep-alive
      ParameterSetName:
      - -n -g --kind
      User-Agent:
<<<<<<< HEAD
      - python/3.6.5 (Windows-10-10.0.17134-SP0) msrest/0.6.10 msrest_azure/0.6.1
        azure-mgmt-cosmosdb/0.8.0 Azure-SDK-For-Python AZURECLI/2.0.74
    method: GET
    uri: https://management.azure.com/subscriptions/00000000-0000-0000-0000-000000000000/providers/Microsoft.DocumentDB/locations/westus/operationsStatus/b2df878e-ddee-4faa-b504-bc8b79e1f76c?api-version=2015-04-08
=======
      - python/3.7.4 (Windows-10-10.0.18362-SP0) msrest/0.6.10 msrest_azure/0.6.2
        azure-mgmt-cosmosdb/0.8.0 Azure-SDK-For-Python AZURECLI/2.0.75
    method: GET
    uri: https://management.azure.com/subscriptions/00000000-0000-0000-0000-000000000000/providers/Microsoft.DocumentDB/locations/westus/operationsStatus/952b1df6-bfa6-4a4f-b121-8bbc2cfc8074?api-version=2015-04-08
>>>>>>> 807faccc
  response:
    body:
      string: '{"status":"Dequeued","error":{}}'
    headers:
      cache-control:
      - no-store, no-cache
      content-length:
      - '32'
      content-location:
<<<<<<< HEAD
      - https://management.documents.azure.com:450/subscriptions/fb3a3d6b-44c8-44f5-88c9-b20917c9b96b/providers/Microsoft.DocumentDB/locations/westus/operationsStatus/b2df878e-ddee-4faa-b504-bc8b79e1f76c?api-version=2015-04-08
      content-type:
      - application/json
      date:
      - Tue, 08 Oct 2019 07:14:49 GMT
=======
      - https://management.documents.azure.com:450/subscriptions/0b1f6471-1bf0-4dda-aec3-cb9272f09590/providers/Microsoft.DocumentDB/locations/westus/operationsStatus/952b1df6-bfa6-4a4f-b121-8bbc2cfc8074?api-version=2015-04-08
      content-type:
      - application/json
      date:
      - Mon, 21 Oct 2019 13:01:18 GMT
>>>>>>> 807faccc
      pragma:
      - no-cache
      server:
      - Microsoft-HTTPAPI/2.0
      strict-transport-security:
      - max-age=31536000; includeSubDomains
      transfer-encoding:
      - chunked
      vary:
      - Accept-Encoding
      x-content-type-options:
      - nosniff
      x-ms-gatewayversion:
      - version=2.7.0
    status:
      code: 200
      message: Ok
- request:
    body: null
    headers:
      Accept:
      - application/json
      Accept-Encoding:
      - gzip, deflate
      CommandName:
      - cosmosdb create
      Connection:
      - keep-alive
      ParameterSetName:
      - -n -g --kind
      User-Agent:
<<<<<<< HEAD
      - python/3.6.5 (Windows-10-10.0.17134-SP0) msrest/0.6.10 msrest_azure/0.6.1
        azure-mgmt-cosmosdb/0.8.0 Azure-SDK-For-Python AZURECLI/2.0.74
    method: GET
    uri: https://management.azure.com/subscriptions/00000000-0000-0000-0000-000000000000/providers/Microsoft.DocumentDB/locations/westus/operationsStatus/b2df878e-ddee-4faa-b504-bc8b79e1f76c?api-version=2015-04-08
=======
      - python/3.7.4 (Windows-10-10.0.18362-SP0) msrest/0.6.10 msrest_azure/0.6.2
        azure-mgmt-cosmosdb/0.8.0 Azure-SDK-For-Python AZURECLI/2.0.75
    method: GET
    uri: https://management.azure.com/subscriptions/00000000-0000-0000-0000-000000000000/providers/Microsoft.DocumentDB/locations/westus/operationsStatus/952b1df6-bfa6-4a4f-b121-8bbc2cfc8074?api-version=2015-04-08
>>>>>>> 807faccc
  response:
    body:
      string: '{"status":"Dequeued","error":{}}'
    headers:
      cache-control:
      - no-store, no-cache
      content-length:
      - '32'
      content-location:
<<<<<<< HEAD
      - https://management.documents.azure.com:450/subscriptions/fb3a3d6b-44c8-44f5-88c9-b20917c9b96b/providers/Microsoft.DocumentDB/locations/westus/operationsStatus/b2df878e-ddee-4faa-b504-bc8b79e1f76c?api-version=2015-04-08
      content-type:
      - application/json
      date:
      - Tue, 08 Oct 2019 07:15:19 GMT
=======
      - https://management.documents.azure.com:450/subscriptions/0b1f6471-1bf0-4dda-aec3-cb9272f09590/providers/Microsoft.DocumentDB/locations/westus/operationsStatus/952b1df6-bfa6-4a4f-b121-8bbc2cfc8074?api-version=2015-04-08
      content-type:
      - application/json
      date:
      - Mon, 21 Oct 2019 13:01:48 GMT
>>>>>>> 807faccc
      pragma:
      - no-cache
      server:
      - Microsoft-HTTPAPI/2.0
      strict-transport-security:
      - max-age=31536000; includeSubDomains
      transfer-encoding:
      - chunked
      vary:
      - Accept-Encoding
      x-content-type-options:
      - nosniff
      x-ms-gatewayversion:
      - version=2.7.0
    status:
      code: 200
      message: Ok
- request:
    body: null
    headers:
      Accept:
      - application/json
      Accept-Encoding:
      - gzip, deflate
      CommandName:
      - cosmosdb create
      Connection:
      - keep-alive
      ParameterSetName:
      - -n -g --kind
      User-Agent:
<<<<<<< HEAD
      - python/3.6.5 (Windows-10-10.0.17134-SP0) msrest/0.6.10 msrest_azure/0.6.1
        azure-mgmt-cosmosdb/0.8.0 Azure-SDK-For-Python AZURECLI/2.0.74
    method: GET
    uri: https://management.azure.com/subscriptions/00000000-0000-0000-0000-000000000000/providers/Microsoft.DocumentDB/locations/westus/operationsStatus/b2df878e-ddee-4faa-b504-bc8b79e1f76c?api-version=2015-04-08
=======
      - python/3.7.4 (Windows-10-10.0.18362-SP0) msrest/0.6.10 msrest_azure/0.6.2
        azure-mgmt-cosmosdb/0.8.0 Azure-SDK-For-Python AZURECLI/2.0.75
    method: GET
    uri: https://management.azure.com/subscriptions/00000000-0000-0000-0000-000000000000/providers/Microsoft.DocumentDB/locations/westus/operationsStatus/952b1df6-bfa6-4a4f-b121-8bbc2cfc8074?api-version=2015-04-08
>>>>>>> 807faccc
  response:
    body:
      string: '{"status":"Dequeued","error":{}}'
    headers:
      cache-control:
      - no-store, no-cache
      content-length:
      - '32'
      content-location:
<<<<<<< HEAD
      - https://management.documents.azure.com:450/subscriptions/fb3a3d6b-44c8-44f5-88c9-b20917c9b96b/providers/Microsoft.DocumentDB/locations/westus/operationsStatus/b2df878e-ddee-4faa-b504-bc8b79e1f76c?api-version=2015-04-08
      content-type:
      - application/json
      date:
      - Tue, 08 Oct 2019 07:15:50 GMT
=======
      - https://management.documents.azure.com:450/subscriptions/0b1f6471-1bf0-4dda-aec3-cb9272f09590/providers/Microsoft.DocumentDB/locations/westus/operationsStatus/952b1df6-bfa6-4a4f-b121-8bbc2cfc8074?api-version=2015-04-08
      content-type:
      - application/json
      date:
      - Mon, 21 Oct 2019 13:02:19 GMT
>>>>>>> 807faccc
      pragma:
      - no-cache
      server:
      - Microsoft-HTTPAPI/2.0
      strict-transport-security:
      - max-age=31536000; includeSubDomains
      transfer-encoding:
      - chunked
      vary:
      - Accept-Encoding
      x-content-type-options:
      - nosniff
      x-ms-gatewayversion:
      - version=2.7.0
    status:
      code: 200
      message: Ok
- request:
    body: null
    headers:
      Accept:
      - application/json
      Accept-Encoding:
      - gzip, deflate
      CommandName:
      - cosmosdb create
      Connection:
      - keep-alive
      ParameterSetName:
      - -n -g --kind
      User-Agent:
<<<<<<< HEAD
      - python/3.6.5 (Windows-10-10.0.17134-SP0) msrest/0.6.10 msrest_azure/0.6.1
        azure-mgmt-cosmosdb/0.8.0 Azure-SDK-For-Python AZURECLI/2.0.74
    method: GET
    uri: https://management.azure.com/subscriptions/00000000-0000-0000-0000-000000000000/providers/Microsoft.DocumentDB/locations/westus/operationsStatus/b2df878e-ddee-4faa-b504-bc8b79e1f76c?api-version=2015-04-08
=======
      - python/3.7.4 (Windows-10-10.0.18362-SP0) msrest/0.6.10 msrest_azure/0.6.2
        azure-mgmt-cosmosdb/0.8.0 Azure-SDK-For-Python AZURECLI/2.0.75
    method: GET
    uri: https://management.azure.com/subscriptions/00000000-0000-0000-0000-000000000000/providers/Microsoft.DocumentDB/locations/westus/operationsStatus/952b1df6-bfa6-4a4f-b121-8bbc2cfc8074?api-version=2015-04-08
>>>>>>> 807faccc
  response:
    body:
      string: '{"status":"Dequeued","error":{}}'
    headers:
      cache-control:
      - no-store, no-cache
      content-length:
      - '32'
      content-location:
<<<<<<< HEAD
      - https://management.documents.azure.com:450/subscriptions/fb3a3d6b-44c8-44f5-88c9-b20917c9b96b/providers/Microsoft.DocumentDB/locations/westus/operationsStatus/b2df878e-ddee-4faa-b504-bc8b79e1f76c?api-version=2015-04-08
      content-type:
      - application/json
      date:
      - Tue, 08 Oct 2019 07:16:20 GMT
=======
      - https://management.documents.azure.com:450/subscriptions/0b1f6471-1bf0-4dda-aec3-cb9272f09590/providers/Microsoft.DocumentDB/locations/westus/operationsStatus/952b1df6-bfa6-4a4f-b121-8bbc2cfc8074?api-version=2015-04-08
      content-type:
      - application/json
      date:
      - Mon, 21 Oct 2019 13:02:50 GMT
>>>>>>> 807faccc
      pragma:
      - no-cache
      server:
      - Microsoft-HTTPAPI/2.0
      strict-transport-security:
      - max-age=31536000; includeSubDomains
      transfer-encoding:
      - chunked
      vary:
      - Accept-Encoding
      x-content-type-options:
      - nosniff
      x-ms-gatewayversion:
      - version=2.7.0
    status:
      code: 200
      message: Ok
- request:
    body: null
    headers:
      Accept:
      - application/json
      Accept-Encoding:
      - gzip, deflate
      CommandName:
      - cosmosdb create
      Connection:
      - keep-alive
      ParameterSetName:
      - -n -g --kind
      User-Agent:
<<<<<<< HEAD
      - python/3.6.5 (Windows-10-10.0.17134-SP0) msrest/0.6.10 msrest_azure/0.6.1
        azure-mgmt-cosmosdb/0.8.0 Azure-SDK-For-Python AZURECLI/2.0.74
    method: GET
    uri: https://management.azure.com/subscriptions/00000000-0000-0000-0000-000000000000/providers/Microsoft.DocumentDB/locations/westus/operationsStatus/b2df878e-ddee-4faa-b504-bc8b79e1f76c?api-version=2015-04-08
=======
      - python/3.7.4 (Windows-10-10.0.18362-SP0) msrest/0.6.10 msrest_azure/0.6.2
        azure-mgmt-cosmosdb/0.8.0 Azure-SDK-For-Python AZURECLI/2.0.75
    method: GET
    uri: https://management.azure.com/subscriptions/00000000-0000-0000-0000-000000000000/providers/Microsoft.DocumentDB/locations/westus/operationsStatus/952b1df6-bfa6-4a4f-b121-8bbc2cfc8074?api-version=2015-04-08
>>>>>>> 807faccc
  response:
    body:
      string: '{"status":"Dequeued","error":{}}'
    headers:
      cache-control:
      - no-store, no-cache
      content-length:
      - '32'
      content-location:
<<<<<<< HEAD
      - https://management.documents.azure.com:450/subscriptions/fb3a3d6b-44c8-44f5-88c9-b20917c9b96b/providers/Microsoft.DocumentDB/locations/westus/operationsStatus/b2df878e-ddee-4faa-b504-bc8b79e1f76c?api-version=2015-04-08
      content-type:
      - application/json
      date:
      - Tue, 08 Oct 2019 07:16:50 GMT
=======
      - https://management.documents.azure.com:450/subscriptions/0b1f6471-1bf0-4dda-aec3-cb9272f09590/providers/Microsoft.DocumentDB/locations/westus/operationsStatus/952b1df6-bfa6-4a4f-b121-8bbc2cfc8074?api-version=2015-04-08
      content-type:
      - application/json
      date:
      - Mon, 21 Oct 2019 13:03:20 GMT
>>>>>>> 807faccc
      pragma:
      - no-cache
      server:
      - Microsoft-HTTPAPI/2.0
      strict-transport-security:
      - max-age=31536000; includeSubDomains
      transfer-encoding:
      - chunked
      vary:
      - Accept-Encoding
      x-content-type-options:
      - nosniff
      x-ms-gatewayversion:
      - version=2.7.0
    status:
      code: 200
      message: Ok
- request:
    body: null
    headers:
      Accept:
      - application/json
      Accept-Encoding:
      - gzip, deflate
      CommandName:
      - cosmosdb create
      Connection:
      - keep-alive
      ParameterSetName:
      - -n -g --kind
      User-Agent:
<<<<<<< HEAD
      - python/3.6.5 (Windows-10-10.0.17134-SP0) msrest/0.6.10 msrest_azure/0.6.1
        azure-mgmt-cosmosdb/0.8.0 Azure-SDK-For-Python AZURECLI/2.0.74
    method: GET
    uri: https://management.azure.com/subscriptions/00000000-0000-0000-0000-000000000000/providers/Microsoft.DocumentDB/locations/westus/operationsStatus/b2df878e-ddee-4faa-b504-bc8b79e1f76c?api-version=2015-04-08
=======
      - python/3.7.4 (Windows-10-10.0.18362-SP0) msrest/0.6.10 msrest_azure/0.6.2
        azure-mgmt-cosmosdb/0.8.0 Azure-SDK-For-Python AZURECLI/2.0.75
    method: GET
    uri: https://management.azure.com/subscriptions/00000000-0000-0000-0000-000000000000/providers/Microsoft.DocumentDB/locations/westus/operationsStatus/952b1df6-bfa6-4a4f-b121-8bbc2cfc8074?api-version=2015-04-08
  response:
    body:
      string: '{"status":"Dequeued","error":{}}'
    headers:
      cache-control:
      - no-store, no-cache
      content-length:
      - '32'
      content-location:
      - https://management.documents.azure.com:450/subscriptions/0b1f6471-1bf0-4dda-aec3-cb9272f09590/providers/Microsoft.DocumentDB/locations/westus/operationsStatus/952b1df6-bfa6-4a4f-b121-8bbc2cfc8074?api-version=2015-04-08
      content-type:
      - application/json
      date:
      - Mon, 21 Oct 2019 13:03:52 GMT
      pragma:
      - no-cache
      server:
      - Microsoft-HTTPAPI/2.0
      strict-transport-security:
      - max-age=31536000; includeSubDomains
      transfer-encoding:
      - chunked
      vary:
      - Accept-Encoding
      x-content-type-options:
      - nosniff
      x-ms-gatewayversion:
      - version=2.7.0
    status:
      code: 200
      message: Ok
- request:
    body: null
    headers:
      Accept:
      - application/json
      Accept-Encoding:
      - gzip, deflate
      CommandName:
      - cosmosdb create
      Connection:
      - keep-alive
      ParameterSetName:
      - -n -g --kind
      User-Agent:
      - python/3.7.4 (Windows-10-10.0.18362-SP0) msrest/0.6.10 msrest_azure/0.6.2
        azure-mgmt-cosmosdb/0.8.0 Azure-SDK-For-Python AZURECLI/2.0.75
    method: GET
    uri: https://management.azure.com/subscriptions/00000000-0000-0000-0000-000000000000/providers/Microsoft.DocumentDB/locations/westus/operationsStatus/952b1df6-bfa6-4a4f-b121-8bbc2cfc8074?api-version=2015-04-08
>>>>>>> 807faccc
  response:
    body:
      string: '{"status":"Succeeded","error":{}}'
    headers:
      cache-control:
      - no-store, no-cache
      content-length:
      - '33'
      content-location:
<<<<<<< HEAD
      - https://management.documents.azure.com:450/subscriptions/fb3a3d6b-44c8-44f5-88c9-b20917c9b96b/providers/Microsoft.DocumentDB/locations/westus/operationsStatus/b2df878e-ddee-4faa-b504-bc8b79e1f76c?api-version=2015-04-08
      content-type:
      - application/json
      date:
      - Tue, 08 Oct 2019 07:17:20 GMT
=======
      - https://management.documents.azure.com:450/subscriptions/0b1f6471-1bf0-4dda-aec3-cb9272f09590/providers/Microsoft.DocumentDB/locations/westus/operationsStatus/952b1df6-bfa6-4a4f-b121-8bbc2cfc8074?api-version=2015-04-08
      content-type:
      - application/json
      date:
      - Mon, 21 Oct 2019 13:04:23 GMT
>>>>>>> 807faccc
      pragma:
      - no-cache
      server:
      - Microsoft-HTTPAPI/2.0
      strict-transport-security:
      - max-age=31536000; includeSubDomains
      transfer-encoding:
      - chunked
      vary:
      - Accept-Encoding
      x-content-type-options:
      - nosniff
      x-ms-gatewayversion:
      - version=2.7.0
    status:
      code: 200
      message: Ok
- request:
    body: null
    headers:
      Accept:
      - application/json
      Accept-Encoding:
      - gzip, deflate
      CommandName:
      - cosmosdb create
      Connection:
      - keep-alive
      ParameterSetName:
      - -n -g --kind
      User-Agent:
<<<<<<< HEAD
      - python/3.6.5 (Windows-10-10.0.17134-SP0) msrest/0.6.10 msrest_azure/0.6.1
        azure-mgmt-cosmosdb/0.8.0 Azure-SDK-For-Python AZURECLI/2.0.74
=======
      - python/3.7.4 (Windows-10-10.0.18362-SP0) msrest/0.6.10 msrest_azure/0.6.2
        azure-mgmt-cosmosdb/0.8.0 Azure-SDK-For-Python AZURECLI/2.0.75
>>>>>>> 807faccc
    method: GET
    uri: https://management.azure.com/subscriptions/00000000-0000-0000-0000-000000000000/resourceGroups/cli_test_cosmosdb_mongodb_database000001/providers/Microsoft.DocumentDB/databaseAccounts/cli000003?api-version=2015-04-08
  response:
    body:
      string: '{"id":"/subscriptions/00000000-0000-0000-0000-000000000000/resourceGroups/cli_test_cosmosdb_mongodb_database000001/providers/Microsoft.DocumentDB/databaseAccounts/cli000003","name":"cli000003","location":"West
        US","type":"Microsoft.DocumentDB/databaseAccounts","kind":"MongoDB","tags":{},"properties":{"provisioningState":"Succeeded","documentEndpoint":"https://cli000003.documents.azure.com:443/","ipRangeFilter":"","enableAutomaticFailover":false,"enableMultipleWriteLocations":false,"enablePartitionKeyMonitor":false,"isVirtualNetworkFilterEnabled":false,"virtualNetworkRules":[],"EnabledApiTypes":"MongoDB","disableKeyBasedMetadataWriteAccess":false,"databaseAccountOfferType":"Standard","consistencyPolicy":{"defaultConsistencyLevel":"Session","maxIntervalInSeconds":5,"maxStalenessPrefix":100},"configurationOverrides":{"EnableBsonSchema":"True"},"writeLocations":[{"id":"cli000003-westus","locationName":"West
        US","documentEndpoint":"https://cli000003-westus.documents.azure.com:443/","provisioningState":"Succeeded","failoverPriority":0,"isZoneRedundant":false}],"readLocations":[{"id":"cli000003-westus","locationName":"West
        US","documentEndpoint":"https://cli000003-westus.documents.azure.com:443/","provisioningState":"Succeeded","failoverPriority":0,"isZoneRedundant":false}],"locations":[{"id":"cli000003-westus","locationName":"West
        US","documentEndpoint":"https://cli000003-westus.documents.azure.com:443/","provisioningState":"Succeeded","failoverPriority":0,"isZoneRedundant":false}],"failoverPolicies":[{"id":"cli000003-westus","locationName":"West
        US","failoverPriority":0}],"cors":[],"capabilities":[]}}'
    headers:
      cache-control:
      - no-store, no-cache
      content-length:
      - '1718'
      content-location:
<<<<<<< HEAD
      - https://management.documents.azure.com:450/subscriptions/fb3a3d6b-44c8-44f5-88c9-b20917c9b96b/resourceGroups/cli_test_cosmosdb_mongodb_databasejubza2uquno6kov7ahvlbpqomfgrdsy7t2fozshnv/providers/Microsoft.DocumentDB/databaseAccounts/cliiovhnnm7umlz?api-version=2015-04-08
      content-type:
      - application/json
      date:
      - Tue, 08 Oct 2019 07:17:20 GMT
=======
      - https://management.documents.azure.com:450/subscriptions/0b1f6471-1bf0-4dda-aec3-cb9272f09590/resourceGroups/cli_test_cosmosdb_mongodb_databaseud3ns4tabp3ylwmna7wojffwg6242a4unogfbg2fk/providers/Microsoft.DocumentDB/databaseAccounts/clibukgnyirgbso?api-version=2015-04-08
      content-type:
      - application/json
      date:
      - Mon, 21 Oct 2019 13:04:24 GMT
>>>>>>> 807faccc
      pragma:
      - no-cache
      server:
      - Microsoft-HTTPAPI/2.0
      strict-transport-security:
      - max-age=31536000; includeSubDomains
      transfer-encoding:
      - chunked
      vary:
      - Accept-Encoding
      x-content-type-options:
      - nosniff
      x-ms-gatewayversion:
      - version=2.7.0
    status:
      code: 200
      message: Ok
- request:
    body: null
    headers:
      Accept:
      - application/json
      Accept-Encoding:
      - gzip, deflate
      CommandName:
      - cosmosdb create
      Connection:
      - keep-alive
      ParameterSetName:
      - -n -g --kind
      User-Agent:
<<<<<<< HEAD
      - python/3.6.5 (Windows-10-10.0.17134-SP0) msrest/0.6.10 msrest_azure/0.6.1
        azure-mgmt-cosmosdb/0.8.0 Azure-SDK-For-Python AZURECLI/2.0.74
=======
      - python/3.7.4 (Windows-10-10.0.18362-SP0) msrest/0.6.10 msrest_azure/0.6.2
        azure-mgmt-cosmosdb/0.8.0 Azure-SDK-For-Python AZURECLI/2.0.75
>>>>>>> 807faccc
      accept-language:
      - en-US
    method: GET
    uri: https://management.azure.com/subscriptions/00000000-0000-0000-0000-000000000000/resourceGroups/cli_test_cosmosdb_mongodb_database000001/providers/Microsoft.DocumentDB/databaseAccounts/cli000003?api-version=2015-04-08
  response:
    body:
      string: '{"id":"/subscriptions/00000000-0000-0000-0000-000000000000/resourceGroups/cli_test_cosmosdb_mongodb_database000001/providers/Microsoft.DocumentDB/databaseAccounts/cli000003","name":"cli000003","location":"West
        US","type":"Microsoft.DocumentDB/databaseAccounts","kind":"MongoDB","tags":{},"properties":{"provisioningState":"Succeeded","documentEndpoint":"https://cli000003.documents.azure.com:443/","ipRangeFilter":"","enableAutomaticFailover":false,"enableMultipleWriteLocations":false,"enablePartitionKeyMonitor":false,"isVirtualNetworkFilterEnabled":false,"virtualNetworkRules":[],"EnabledApiTypes":"MongoDB","disableKeyBasedMetadataWriteAccess":false,"databaseAccountOfferType":"Standard","consistencyPolicy":{"defaultConsistencyLevel":"Session","maxIntervalInSeconds":5,"maxStalenessPrefix":100},"configurationOverrides":{"EnableBsonSchema":"True"},"writeLocations":[{"id":"cli000003-westus","locationName":"West
        US","documentEndpoint":"https://cli000003-westus.documents.azure.com:443/","provisioningState":"Succeeded","failoverPriority":0,"isZoneRedundant":false}],"readLocations":[{"id":"cli000003-westus","locationName":"West
        US","documentEndpoint":"https://cli000003-westus.documents.azure.com:443/","provisioningState":"Succeeded","failoverPriority":0,"isZoneRedundant":false}],"locations":[{"id":"cli000003-westus","locationName":"West
        US","documentEndpoint":"https://cli000003-westus.documents.azure.com:443/","provisioningState":"Succeeded","failoverPriority":0,"isZoneRedundant":false}],"failoverPolicies":[{"id":"cli000003-westus","locationName":"West
        US","failoverPriority":0}],"cors":[],"capabilities":[]}}'
    headers:
      cache-control:
      - no-store, no-cache
      content-length:
      - '1718'
      content-location:
<<<<<<< HEAD
      - https://management.documents.azure.com:450/subscriptions/fb3a3d6b-44c8-44f5-88c9-b20917c9b96b/resourceGroups/cli_test_cosmosdb_mongodb_databasejubza2uquno6kov7ahvlbpqomfgrdsy7t2fozshnv/providers/Microsoft.DocumentDB/databaseAccounts/cliiovhnnm7umlz?api-version=2015-04-08
      content-type:
      - application/json
      date:
      - Tue, 08 Oct 2019 07:17:21 GMT
=======
      - https://management.documents.azure.com:450/subscriptions/0b1f6471-1bf0-4dda-aec3-cb9272f09590/resourceGroups/cli_test_cosmosdb_mongodb_databaseud3ns4tabp3ylwmna7wojffwg6242a4unogfbg2fk/providers/Microsoft.DocumentDB/databaseAccounts/clibukgnyirgbso?api-version=2015-04-08
      content-type:
      - application/json
      date:
      - Mon, 21 Oct 2019 13:04:26 GMT
>>>>>>> 807faccc
      pragma:
      - no-cache
      server:
      - Microsoft-HTTPAPI/2.0
      strict-transport-security:
      - max-age=31536000; includeSubDomains
      transfer-encoding:
      - chunked
      vary:
      - Accept-Encoding
      x-content-type-options:
      - nosniff
      x-ms-gatewayversion:
      - version=2.7.0
    status:
      code: 200
      message: Ok
- request:
    body: '{"properties": {"resource": {"id": "cli000002"}, "options": {}}}'
    headers:
      Accept:
      - application/json
      Accept-Encoding:
      - gzip, deflate
      CommandName:
      - cosmosdb mongodb database create
      Connection:
      - keep-alive
      Content-Length:
      - '70'
      Content-Type:
      - application/json; charset=utf-8
      ParameterSetName:
      - -g -a -n
      User-Agent:
<<<<<<< HEAD
      - python/3.6.5 (Windows-10-10.0.17134-SP0) msrest/0.6.10 msrest_azure/0.6.1
        azure-mgmt-cosmosdb/0.8.0 Azure-SDK-For-Python AZURECLI/2.0.74
=======
      - python/3.7.4 (Windows-10-10.0.18362-SP0) msrest/0.6.10 msrest_azure/0.6.2
        azure-mgmt-cosmosdb/0.8.0 Azure-SDK-For-Python AZURECLI/2.0.75
>>>>>>> 807faccc
      accept-language:
      - en-US
    method: PUT
    uri: https://management.azure.com/subscriptions/00000000-0000-0000-0000-000000000000/resourceGroups/cli_test_cosmosdb_mongodb_database000001/providers/Microsoft.DocumentDB/databaseAccounts/cli000003/apis/mongodb/databases/cli000002?api-version=2015-04-08
  response:
    body:
      string: '{"status":"Enqueued","error":{}}'
    headers:
      azure-asyncoperation:
<<<<<<< HEAD
      - https://management.azure.com/subscriptions/00000000-0000-0000-0000-000000000000/providers/Microsoft.DocumentDB/locations/westus/operationsStatus/5cdec08f-44ad-4144-87ab-5f154e48762e?api-version=2015-04-08
=======
      - https://management.azure.com/subscriptions/00000000-0000-0000-0000-000000000000/providers/Microsoft.DocumentDB/locations/westus/operationsStatus/f6ff8c9c-5e10-4fda-ae8c-c845579d25f4?api-version=2015-04-08
>>>>>>> 807faccc
      cache-control:
      - no-store, no-cache
      content-length:
      - '32'
      content-location:
<<<<<<< HEAD
      - https://management.documents.azure.com:450/subscriptions/fb3a3d6b-44c8-44f5-88c9-b20917c9b96b/resourceGroups/cli_test_cosmosdb_mongodb_databasejubza2uquno6kov7ahvlbpqomfgrdsy7t2fozshnv/providers/Microsoft.DocumentDB/databaseAccounts/cliiovhnnm7umlz/apis/mongodb/databases/clizncifwz462i2?api-version=2015-04-08
      content-type:
      - application/json
      date:
      - Tue, 08 Oct 2019 07:17:22 GMT
      location:
      - https://management.azure.com/subscriptions/00000000-0000-0000-0000-000000000000/resourceGroups/cli_test_cosmosdb_mongodb_database000001/providers/Microsoft.DocumentDB/databaseAccounts/cli000003/apis/mongodb/databases/cli000002/operationResults/5cdec08f-44ad-4144-87ab-5f154e48762e?api-version=2015-04-08
=======
      - https://management.documents.azure.com:450/subscriptions/0b1f6471-1bf0-4dda-aec3-cb9272f09590/resourceGroups/cli_test_cosmosdb_mongodb_databaseud3ns4tabp3ylwmna7wojffwg6242a4unogfbg2fk/providers/Microsoft.DocumentDB/databaseAccounts/clibukgnyirgbso/apis/mongodb/databases/cliphefji7ldjop?api-version=2015-04-08
      content-type:
      - application/json
      date:
      - Mon, 21 Oct 2019 13:04:29 GMT
      location:
      - https://management.azure.com/subscriptions/00000000-0000-0000-0000-000000000000/resourceGroups/cli_test_cosmosdb_mongodb_database000001/providers/Microsoft.DocumentDB/databaseAccounts/cli000003/apis/mongodb/databases/cli000002/operationResults/f6ff8c9c-5e10-4fda-ae8c-c845579d25f4?api-version=2015-04-08
>>>>>>> 807faccc
      pragma:
      - no-cache
      server:
      - Microsoft-HTTPAPI/2.0
      strict-transport-security:
      - max-age=31536000; includeSubDomains
      x-content-type-options:
      - nosniff
      x-ms-gatewayversion:
      - version=2.7.0
      x-ms-ratelimit-remaining-subscription-writes:
      - '1199'
    status:
      code: 202
      message: Accepted
- request:
    body: null
    headers:
      Accept:
      - application/json
      Accept-Encoding:
      - gzip, deflate
      CommandName:
      - cosmosdb mongodb database create
      Connection:
      - keep-alive
      ParameterSetName:
      - -g -a -n
      User-Agent:
<<<<<<< HEAD
      - python/3.6.5 (Windows-10-10.0.17134-SP0) msrest/0.6.10 msrest_azure/0.6.1
        azure-mgmt-cosmosdb/0.8.0 Azure-SDK-For-Python AZURECLI/2.0.74
    method: GET
    uri: https://management.azure.com/subscriptions/00000000-0000-0000-0000-000000000000/providers/Microsoft.DocumentDB/locations/westus/operationsStatus/5cdec08f-44ad-4144-87ab-5f154e48762e?api-version=2015-04-08
=======
      - python/3.7.4 (Windows-10-10.0.18362-SP0) msrest/0.6.10 msrest_azure/0.6.2
        azure-mgmt-cosmosdb/0.8.0 Azure-SDK-For-Python AZURECLI/2.0.75
    method: GET
    uri: https://management.azure.com/subscriptions/00000000-0000-0000-0000-000000000000/providers/Microsoft.DocumentDB/locations/westus/operationsStatus/f6ff8c9c-5e10-4fda-ae8c-c845579d25f4?api-version=2015-04-08
>>>>>>> 807faccc
  response:
    body:
      string: '{"status":"Succeeded","error":{}}'
    headers:
      cache-control:
      - no-store, no-cache
      content-length:
      - '33'
      content-location:
<<<<<<< HEAD
      - https://management.documents.azure.com:450/subscriptions/fb3a3d6b-44c8-44f5-88c9-b20917c9b96b/providers/Microsoft.DocumentDB/locations/westus/operationsStatus/5cdec08f-44ad-4144-87ab-5f154e48762e?api-version=2015-04-08
      content-type:
      - application/json
      date:
      - Tue, 08 Oct 2019 07:17:53 GMT
=======
      - https://management.documents.azure.com:450/subscriptions/0b1f6471-1bf0-4dda-aec3-cb9272f09590/providers/Microsoft.DocumentDB/locations/westus/operationsStatus/f6ff8c9c-5e10-4fda-ae8c-c845579d25f4?api-version=2015-04-08
      content-type:
      - application/json
      date:
      - Mon, 21 Oct 2019 13:05:02 GMT
>>>>>>> 807faccc
      pragma:
      - no-cache
      server:
      - Microsoft-HTTPAPI/2.0
      strict-transport-security:
      - max-age=31536000; includeSubDomains
      transfer-encoding:
      - chunked
      vary:
      - Accept-Encoding
      x-content-type-options:
      - nosniff
      x-ms-gatewayversion:
      - version=2.7.0
    status:
      code: 200
      message: Ok
- request:
    body: null
    headers:
      Accept:
      - application/json
      Accept-Encoding:
      - gzip, deflate
      CommandName:
      - cosmosdb mongodb database create
      Connection:
      - keep-alive
      ParameterSetName:
      - -g -a -n
      User-Agent:
<<<<<<< HEAD
      - python/3.6.5 (Windows-10-10.0.17134-SP0) msrest/0.6.10 msrest_azure/0.6.1
        azure-mgmt-cosmosdb/0.8.0 Azure-SDK-For-Python AZURECLI/2.0.74
=======
      - python/3.7.4 (Windows-10-10.0.18362-SP0) msrest/0.6.10 msrest_azure/0.6.2
        azure-mgmt-cosmosdb/0.8.0 Azure-SDK-For-Python AZURECLI/2.0.75
>>>>>>> 807faccc
    method: GET
    uri: https://management.azure.com/subscriptions/00000000-0000-0000-0000-000000000000/resourceGroups/cli_test_cosmosdb_mongodb_database000001/providers/Microsoft.DocumentDB/databaseAccounts/cli000003/apis/mongodb/databases/cli000002?api-version=2015-04-08
  response:
    body:
<<<<<<< HEAD
      string: '{"properties":{"id":"cli000002","_rid":"-jEcAA==","_etag":"\"00002302-0000-0700-0000-5d9c38060000\"","_ts":1570519046}}'
=======
      string: '{"properties":{"id":"cli000002","_rid":"1Ak8AA==","_etag":"\"0000ac01-0000-0700-0000-5dadace00000\"","_ts":1571663072}}'
>>>>>>> 807faccc
    headers:
      cache-control:
      - no-store, no-cache
      content-length:
      - '125'
      content-location:
<<<<<<< HEAD
      - https://management.documents.azure.com:450/subscriptions/fb3a3d6b-44c8-44f5-88c9-b20917c9b96b/resourceGroups/cli_test_cosmosdb_mongodb_databasejubza2uquno6kov7ahvlbpqomfgrdsy7t2fozshnv/providers/Microsoft.DocumentDB/databaseAccounts/cliiovhnnm7umlz/apis/mongodb/databases/clizncifwz462i2?api-version=2015-04-08
      content-type:
      - application/json
      date:
      - Tue, 08 Oct 2019 07:17:54 GMT
=======
      - https://management.documents.azure.com:450/subscriptions/0b1f6471-1bf0-4dda-aec3-cb9272f09590/resourceGroups/cli_test_cosmosdb_mongodb_databaseud3ns4tabp3ylwmna7wojffwg6242a4unogfbg2fk/providers/Microsoft.DocumentDB/databaseAccounts/clibukgnyirgbso/apis/mongodb/databases/cliphefji7ldjop?api-version=2015-04-08
      content-type:
      - application/json
      date:
      - Mon, 21 Oct 2019 13:05:03 GMT
>>>>>>> 807faccc
      pragma:
      - no-cache
      server:
      - Microsoft-HTTPAPI/2.0
      strict-transport-security:
      - max-age=31536000; includeSubDomains
      transfer-encoding:
      - chunked
      vary:
      - Accept-Encoding
      x-content-type-options:
      - nosniff
      x-ms-gatewayversion:
      - version=2.7.0
    status:
      code: 200
      message: Ok
- request:
    body: null
    headers:
      Accept:
      - application/json
      Accept-Encoding:
      - gzip, deflate
      CommandName:
      - cosmosdb mongodb database show
      Connection:
      - keep-alive
      ParameterSetName:
      - -g -a -n
      User-Agent:
<<<<<<< HEAD
      - python/3.6.5 (Windows-10-10.0.17134-SP0) msrest/0.6.10 msrest_azure/0.6.1
        azure-mgmt-cosmosdb/0.8.0 Azure-SDK-For-Python AZURECLI/2.0.74
=======
      - python/3.7.4 (Windows-10-10.0.18362-SP0) msrest/0.6.10 msrest_azure/0.6.2
        azure-mgmt-cosmosdb/0.8.0 Azure-SDK-For-Python AZURECLI/2.0.75
>>>>>>> 807faccc
      accept-language:
      - en-US
    method: GET
    uri: https://management.azure.com/subscriptions/00000000-0000-0000-0000-000000000000/resourceGroups/cli_test_cosmosdb_mongodb_database000001/providers/Microsoft.DocumentDB/databaseAccounts/cli000003/apis/mongodb/databases/cli000002?api-version=2015-04-08
  response:
    body:
<<<<<<< HEAD
      string: '{"properties":{"id":"cli000002","_rid":"-jEcAA==","_etag":"\"00002302-0000-0700-0000-5d9c38060000\"","_ts":1570519046}}'
=======
      string: '{"properties":{"id":"cli000002","_rid":"1Ak8AA==","_etag":"\"0000ac01-0000-0700-0000-5dadace00000\"","_ts":1571663072}}'
>>>>>>> 807faccc
    headers:
      cache-control:
      - no-store, no-cache
      content-length:
      - '125'
      content-location:
<<<<<<< HEAD
      - https://management.documents.azure.com:450/subscriptions/fb3a3d6b-44c8-44f5-88c9-b20917c9b96b/resourceGroups/cli_test_cosmosdb_mongodb_databasejubza2uquno6kov7ahvlbpqomfgrdsy7t2fozshnv/providers/Microsoft.DocumentDB/databaseAccounts/cliiovhnnm7umlz/apis/mongodb/databases/clizncifwz462i2?api-version=2015-04-08
      content-type:
      - application/json
      date:
      - Tue, 08 Oct 2019 07:17:55 GMT
=======
      - https://management.documents.azure.com:450/subscriptions/0b1f6471-1bf0-4dda-aec3-cb9272f09590/resourceGroups/cli_test_cosmosdb_mongodb_databaseud3ns4tabp3ylwmna7wojffwg6242a4unogfbg2fk/providers/Microsoft.DocumentDB/databaseAccounts/clibukgnyirgbso/apis/mongodb/databases/cliphefji7ldjop?api-version=2015-04-08
      content-type:
      - application/json
      date:
      - Mon, 21 Oct 2019 13:05:06 GMT
>>>>>>> 807faccc
      pragma:
      - no-cache
      server:
      - Microsoft-HTTPAPI/2.0
      strict-transport-security:
      - max-age=31536000; includeSubDomains
      transfer-encoding:
      - chunked
      vary:
      - Accept-Encoding
      x-content-type-options:
      - nosniff
      x-ms-gatewayversion:
      - version=2.7.0
    status:
      code: 200
      message: Ok
- request:
    body: null
    headers:
      Accept:
      - application/json
      Accept-Encoding:
      - gzip, deflate
      CommandName:
      - cosmosdb mongodb database list
      Connection:
      - keep-alive
      ParameterSetName:
      - -g -a
      User-Agent:
<<<<<<< HEAD
      - python/3.6.5 (Windows-10-10.0.17134-SP0) msrest/0.6.10 msrest_azure/0.6.1
        azure-mgmt-cosmosdb/0.8.0 Azure-SDK-For-Python AZURECLI/2.0.74
=======
      - python/3.7.4 (Windows-10-10.0.18362-SP0) msrest/0.6.10 msrest_azure/0.6.2
        azure-mgmt-cosmosdb/0.8.0 Azure-SDK-For-Python AZURECLI/2.0.75
>>>>>>> 807faccc
      accept-language:
      - en-US
    method: GET
    uri: https://management.azure.com/subscriptions/00000000-0000-0000-0000-000000000000/resourceGroups/cli_test_cosmosdb_mongodb_database000001/providers/Microsoft.DocumentDB/databaseAccounts/cli000003/apis/mongodb/databases?api-version=2015-04-08
  response:
    body:
<<<<<<< HEAD
      string: '{"value":[{"properties":{"id":"cli000002","_rid":"-jEcAA==","_etag":"\"00002302-0000-0700-0000-5d9c38060000\"","_ts":1570519046}}]}'
=======
      string: '{"value":[{"properties":{"id":"cli000002","_rid":"1Ak8AA==","_etag":"\"0000ac01-0000-0700-0000-5dadace00000\"","_ts":1571663072}}]}'
>>>>>>> 807faccc
    headers:
      cache-control:
      - no-store, no-cache
      content-length:
      - '137'
      content-location:
<<<<<<< HEAD
      - https://management.documents.azure.com:450/subscriptions/fb3a3d6b-44c8-44f5-88c9-b20917c9b96b/resourceGroups/cli_test_cosmosdb_mongodb_databasejubza2uquno6kov7ahvlbpqomfgrdsy7t2fozshnv/providers/Microsoft.DocumentDB/databaseAccounts/cliiovhnnm7umlz/apis/mongodb/databases?api-version=2015-04-08
      content-type:
      - application/json
      date:
      - Tue, 08 Oct 2019 07:17:56 GMT
=======
      - https://management.documents.azure.com:450/subscriptions/0b1f6471-1bf0-4dda-aec3-cb9272f09590/resourceGroups/cli_test_cosmosdb_mongodb_databaseud3ns4tabp3ylwmna7wojffwg6242a4unogfbg2fk/providers/Microsoft.DocumentDB/databaseAccounts/clibukgnyirgbso/apis/mongodb/databases?api-version=2015-04-08
      content-type:
      - application/json
      date:
      - Mon, 21 Oct 2019 13:05:10 GMT
>>>>>>> 807faccc
      pragma:
      - no-cache
      server:
      - Microsoft-HTTPAPI/2.0
      strict-transport-security:
      - max-age=31536000; includeSubDomains
      transfer-encoding:
      - chunked
      vary:
      - Accept-Encoding
      x-content-type-options:
      - nosniff
      x-ms-gatewayversion:
      - version=2.7.0
    status:
      code: 200
      message: Ok
- request:
    body: null
    headers:
      Accept:
      - application/json
      Accept-Encoding:
      - gzip, deflate
      CommandName:
      - cosmosdb mongodb database delete
      Connection:
      - keep-alive
      Content-Length:
      - '0'
      ParameterSetName:
      - -g -a -n
      User-Agent:
<<<<<<< HEAD
      - python/3.6.5 (Windows-10-10.0.17134-SP0) msrest/0.6.10 msrest_azure/0.6.1
        azure-mgmt-cosmosdb/0.8.0 Azure-SDK-For-Python AZURECLI/2.0.74
=======
      - python/3.7.4 (Windows-10-10.0.18362-SP0) msrest/0.6.10 msrest_azure/0.6.2
        azure-mgmt-cosmosdb/0.8.0 Azure-SDK-For-Python AZURECLI/2.0.75
>>>>>>> 807faccc
      accept-language:
      - en-US
    method: DELETE
    uri: https://management.azure.com/subscriptions/00000000-0000-0000-0000-000000000000/resourceGroups/cli_test_cosmosdb_mongodb_database000001/providers/Microsoft.DocumentDB/databaseAccounts/cli000003/apis/mongodb/databases/cli000002?api-version=2015-04-08
  response:
    body:
      string: '{"status":"Enqueued","error":{}}'
    headers:
      azure-asyncoperation:
<<<<<<< HEAD
      - https://management.azure.com/subscriptions/00000000-0000-0000-0000-000000000000/providers/Microsoft.DocumentDB/locations/westus/operationsStatus/c3c0c80f-f23d-440b-a615-e5c4492aa4b9?api-version=2015-04-08
=======
      - https://management.azure.com/subscriptions/00000000-0000-0000-0000-000000000000/providers/Microsoft.DocumentDB/locations/westus/operationsStatus/e3027b57-4312-4736-9cae-10df11619ec3?api-version=2015-04-08
>>>>>>> 807faccc
      cache-control:
      - no-store, no-cache
      content-length:
      - '32'
      content-location:
<<<<<<< HEAD
      - https://management.documents.azure.com:450/subscriptions/fb3a3d6b-44c8-44f5-88c9-b20917c9b96b/resourceGroups/cli_test_cosmosdb_mongodb_databasejubza2uquno6kov7ahvlbpqomfgrdsy7t2fozshnv/providers/Microsoft.DocumentDB/databaseAccounts/cliiovhnnm7umlz/apis/mongodb/databases/clizncifwz462i2?api-version=2015-04-08
      content-type:
      - application/json
      date:
      - Tue, 08 Oct 2019 07:17:58 GMT
      location:
      - https://management.azure.com/subscriptions/00000000-0000-0000-0000-000000000000/resourceGroups/cli_test_cosmosdb_mongodb_database000001/providers/Microsoft.DocumentDB/databaseAccounts/cli000003/apis/mongodb/databases/cli000002/operationResults/c3c0c80f-f23d-440b-a615-e5c4492aa4b9?api-version=2015-04-08
=======
      - https://management.documents.azure.com:450/subscriptions/0b1f6471-1bf0-4dda-aec3-cb9272f09590/resourceGroups/cli_test_cosmosdb_mongodb_databaseud3ns4tabp3ylwmna7wojffwg6242a4unogfbg2fk/providers/Microsoft.DocumentDB/databaseAccounts/clibukgnyirgbso/apis/mongodb/databases/cliphefji7ldjop?api-version=2015-04-08
      content-type:
      - application/json
      date:
      - Mon, 21 Oct 2019 13:05:12 GMT
      location:
      - https://management.azure.com/subscriptions/00000000-0000-0000-0000-000000000000/resourceGroups/cli_test_cosmosdb_mongodb_database000001/providers/Microsoft.DocumentDB/databaseAccounts/cli000003/apis/mongodb/databases/cli000002/operationResults/e3027b57-4312-4736-9cae-10df11619ec3?api-version=2015-04-08
>>>>>>> 807faccc
      pragma:
      - no-cache
      server:
      - Microsoft-HTTPAPI/2.0
      strict-transport-security:
      - max-age=31536000; includeSubDomains
      x-content-type-options:
      - nosniff
      x-ms-gatewayversion:
      - version=2.7.0
      x-ms-ratelimit-remaining-subscription-deletes:
      - '14998'
    status:
      code: 202
      message: Accepted
- request:
    body: null
    headers:
      Accept:
      - application/json
      Accept-Encoding:
      - gzip, deflate
      CommandName:
      - cosmosdb mongodb database delete
      Connection:
      - keep-alive
      ParameterSetName:
      - -g -a -n
      User-Agent:
<<<<<<< HEAD
      - python/3.6.5 (Windows-10-10.0.17134-SP0) msrest/0.6.10 msrest_azure/0.6.1
        azure-mgmt-cosmosdb/0.8.0 Azure-SDK-For-Python AZURECLI/2.0.74
    method: GET
    uri: https://management.azure.com/subscriptions/00000000-0000-0000-0000-000000000000/providers/Microsoft.DocumentDB/locations/westus/operationsStatus/c3c0c80f-f23d-440b-a615-e5c4492aa4b9?api-version=2015-04-08
=======
      - python/3.7.4 (Windows-10-10.0.18362-SP0) msrest/0.6.10 msrest_azure/0.6.2
        azure-mgmt-cosmosdb/0.8.0 Azure-SDK-For-Python AZURECLI/2.0.75
    method: GET
    uri: https://management.azure.com/subscriptions/00000000-0000-0000-0000-000000000000/providers/Microsoft.DocumentDB/locations/westus/operationsStatus/e3027b57-4312-4736-9cae-10df11619ec3?api-version=2015-04-08
>>>>>>> 807faccc
  response:
    body:
      string: '{"status":"Succeeded","error":{}}'
    headers:
      cache-control:
      - no-store, no-cache
      content-length:
      - '33'
      content-location:
<<<<<<< HEAD
      - https://management.documents.azure.com:450/subscriptions/fb3a3d6b-44c8-44f5-88c9-b20917c9b96b/providers/Microsoft.DocumentDB/locations/westus/operationsStatus/c3c0c80f-f23d-440b-a615-e5c4492aa4b9?api-version=2015-04-08
      content-type:
      - application/json
      date:
      - Tue, 08 Oct 2019 07:18:28 GMT
=======
      - https://management.documents.azure.com:450/subscriptions/0b1f6471-1bf0-4dda-aec3-cb9272f09590/providers/Microsoft.DocumentDB/locations/westus/operationsStatus/e3027b57-4312-4736-9cae-10df11619ec3?api-version=2015-04-08
      content-type:
      - application/json
      date:
      - Mon, 21 Oct 2019 13:05:45 GMT
>>>>>>> 807faccc
      pragma:
      - no-cache
      server:
      - Microsoft-HTTPAPI/2.0
      strict-transport-security:
      - max-age=31536000; includeSubDomains
      transfer-encoding:
      - chunked
      vary:
      - Accept-Encoding
      x-content-type-options:
      - nosniff
      x-ms-gatewayversion:
      - version=2.7.0
    status:
      code: 200
      message: Ok
- request:
    body: null
    headers:
      Accept:
      - application/json
      Accept-Encoding:
      - gzip, deflate
      CommandName:
      - cosmosdb mongodb database list
      Connection:
      - keep-alive
      ParameterSetName:
      - -g -a
      User-Agent:
<<<<<<< HEAD
      - python/3.6.5 (Windows-10-10.0.17134-SP0) msrest/0.6.10 msrest_azure/0.6.1
        azure-mgmt-cosmosdb/0.8.0 Azure-SDK-For-Python AZURECLI/2.0.74
=======
      - python/3.7.4 (Windows-10-10.0.18362-SP0) msrest/0.6.10 msrest_azure/0.6.2
        azure-mgmt-cosmosdb/0.8.0 Azure-SDK-For-Python AZURECLI/2.0.75
>>>>>>> 807faccc
      accept-language:
      - en-US
    method: GET
    uri: https://management.azure.com/subscriptions/00000000-0000-0000-0000-000000000000/resourceGroups/cli_test_cosmosdb_mongodb_database000001/providers/Microsoft.DocumentDB/databaseAccounts/cli000003/apis/mongodb/databases?api-version=2015-04-08
  response:
    body:
      string: '{"value":[]}'
    headers:
      cache-control:
      - no-store, no-cache
      content-length:
      - '12'
      content-location:
<<<<<<< HEAD
      - https://management.documents.azure.com:450/subscriptions/fb3a3d6b-44c8-44f5-88c9-b20917c9b96b/resourceGroups/cli_test_cosmosdb_mongodb_databasejubza2uquno6kov7ahvlbpqomfgrdsy7t2fozshnv/providers/Microsoft.DocumentDB/databaseAccounts/cliiovhnnm7umlz/apis/mongodb/databases?api-version=2015-04-08
      content-type:
      - application/json
      date:
      - Tue, 08 Oct 2019 07:18:29 GMT
=======
      - https://management.documents.azure.com:450/subscriptions/0b1f6471-1bf0-4dda-aec3-cb9272f09590/resourceGroups/cli_test_cosmosdb_mongodb_databaseud3ns4tabp3ylwmna7wojffwg6242a4unogfbg2fk/providers/Microsoft.DocumentDB/databaseAccounts/clibukgnyirgbso/apis/mongodb/databases?api-version=2015-04-08
      content-type:
      - application/json
      date:
      - Mon, 21 Oct 2019 13:05:47 GMT
>>>>>>> 807faccc
      pragma:
      - no-cache
      server:
      - Microsoft-HTTPAPI/2.0
      strict-transport-security:
      - max-age=31536000; includeSubDomains
      transfer-encoding:
      - chunked
      vary:
      - Accept-Encoding
      x-content-type-options:
      - nosniff
      x-ms-gatewayversion:
      - version=2.7.0
    status:
      code: 200
      message: Ok
version: 1<|MERGE_RESOLUTION|>--- conflicted
+++ resolved
@@ -13,24 +13,15 @@
       ParameterSetName:
       - -n -g --kind
       User-Agent:
-<<<<<<< HEAD
-      - python/3.6.5 (Windows-10-10.0.17134-SP0) msrest/0.6.10 msrest_azure/0.6.1
-        azure-mgmt-resource/4.0.0 Azure-SDK-For-Python AZURECLI/2.0.74
-=======
       - python/3.7.4 (Windows-10-10.0.18362-SP0) msrest/0.6.10 msrest_azure/0.6.2
         azure-mgmt-resource/4.0.0 Azure-SDK-For-Python AZURECLI/2.0.75
->>>>>>> 807faccc
       accept-language:
       - en-US
     method: GET
     uri: https://management.azure.com/subscriptions/00000000-0000-0000-0000-000000000000/resourcegroups/cli_test_cosmosdb_mongodb_database000001?api-version=2019-07-01
   response:
     body:
-<<<<<<< HEAD
-      string: '{"id":"/subscriptions/00000000-0000-0000-0000-000000000000/resourceGroups/cli_test_cosmosdb_mongodb_database000001","name":"cli_test_cosmosdb_mongodb_database000001","type":"Microsoft.Resources/resourceGroups","location":"westus","tags":{"product":"azurecli","cause":"automation","date":"2019-10-08T07:09:44Z"},"properties":{"provisioningState":"Succeeded"}}'
-=======
       string: '{"id":"/subscriptions/00000000-0000-0000-0000-000000000000/resourceGroups/cli_test_cosmosdb_mongodb_database000001","name":"cli_test_cosmosdb_mongodb_database000001","type":"Microsoft.Resources/resourceGroups","location":"westus","tags":{"product":"azurecli","cause":"automation","date":"2019-10-21T12:55:56Z"},"properties":{"provisioningState":"Succeeded"}}'
->>>>>>> 807faccc
     headers:
       cache-control:
       - no-cache
@@ -39,11 +30,7 @@
       content-type:
       - application/json; charset=utf-8
       date:
-<<<<<<< HEAD
-      - Tue, 08 Oct 2019 07:09:45 GMT
-=======
       - Mon, 21 Oct 2019 12:56:00 GMT
->>>>>>> 807faccc
       expires:
       - '-1'
       pragma:
@@ -77,13 +64,8 @@
       ParameterSetName:
       - -n -g --kind
       User-Agent:
-<<<<<<< HEAD
-      - python/3.6.5 (Windows-10-10.0.17134-SP0) msrest/0.6.10 msrest_azure/0.6.1
-        azure-mgmt-cosmosdb/0.8.0 Azure-SDK-For-Python AZURECLI/2.0.74
-=======
-      - python/3.7.4 (Windows-10-10.0.18362-SP0) msrest/0.6.10 msrest_azure/0.6.2
-        azure-mgmt-cosmosdb/0.8.0 Azure-SDK-For-Python AZURECLI/2.0.75
->>>>>>> 807faccc
+      - python/3.7.4 (Windows-10-10.0.18362-SP0) msrest/0.6.10 msrest_azure/0.6.2
+        azure-mgmt-cosmosdb/0.8.0 Azure-SDK-For-Python AZURECLI/2.0.75
       accept-language:
       - en-US
     method: PUT
@@ -98,25 +80,12 @@
         US","failoverPriority":0}],"cors":[],"capabilities":[]}}'
     headers:
       azure-asyncoperation:
-<<<<<<< HEAD
-      - https://management.azure.com/subscriptions/00000000-0000-0000-0000-000000000000/providers/Microsoft.DocumentDB/locations/westus/operationsStatus/b2df878e-ddee-4faa-b504-bc8b79e1f76c?api-version=2015-04-08
-=======
       - https://management.azure.com/subscriptions/00000000-0000-0000-0000-000000000000/providers/Microsoft.DocumentDB/locations/westus/operationsStatus/952b1df6-bfa6-4a4f-b121-8bbc2cfc8074?api-version=2015-04-08
->>>>>>> 807faccc
       cache-control:
       - no-store, no-cache
       content-length:
       - '1404'
       content-location:
-<<<<<<< HEAD
-      - https://management.documents.azure.com:450/subscriptions/fb3a3d6b-44c8-44f5-88c9-b20917c9b96b/resourceGroups/cli_test_cosmosdb_mongodb_databasejubza2uquno6kov7ahvlbpqomfgrdsy7t2fozshnv/providers/Microsoft.DocumentDB/databaseAccounts/cliiovhnnm7umlz?api-version=2015-04-08
-      content-type:
-      - application/json
-      date:
-      - Tue, 08 Oct 2019 07:09:47 GMT
-      location:
-      - https://management.azure.com/subscriptions/00000000-0000-0000-0000-000000000000/resourceGroups/cli_test_cosmosdb_mongodb_database000001/providers/Microsoft.DocumentDB/databaseAccounts/cli000003/operationResults/b2df878e-ddee-4faa-b504-bc8b79e1f76c?api-version=2015-04-08
-=======
       - https://management.documents.azure.com:450/subscriptions/0b1f6471-1bf0-4dda-aec3-cb9272f09590/resourceGroups/cli_test_cosmosdb_mongodb_databaseud3ns4tabp3ylwmna7wojffwg6242a4unogfbg2fk/providers/Microsoft.DocumentDB/databaseAccounts/clibukgnyirgbso?api-version=2015-04-08
       content-type:
       - application/json
@@ -124,7 +93,6 @@
       - Mon, 21 Oct 2019 12:56:08 GMT
       location:
       - https://management.azure.com/subscriptions/00000000-0000-0000-0000-000000000000/resourceGroups/cli_test_cosmosdb_mongodb_database000001/providers/Microsoft.DocumentDB/databaseAccounts/cli000003/operationResults/952b1df6-bfa6-4a4f-b121-8bbc2cfc8074?api-version=2015-04-08
->>>>>>> 807faccc
       pragma:
       - no-cache
       server:
@@ -140,39 +108,28 @@
       x-ms-gatewayversion:
       - version=2.7.0
       x-ms-ratelimit-remaining-subscription-writes:
-<<<<<<< HEAD
-      - '1199'
-=======
       - '1169'
->>>>>>> 807faccc
-    status:
-      code: 200
-      message: Ok
-- request:
-    body: null
-    headers:
-      Accept:
-      - application/json
-      Accept-Encoding:
-      - gzip, deflate
-      CommandName:
-      - cosmosdb create
-      Connection:
-      - keep-alive
-      ParameterSetName:
-      - -n -g --kind
-      User-Agent:
-<<<<<<< HEAD
-      - python/3.6.5 (Windows-10-10.0.17134-SP0) msrest/0.6.10 msrest_azure/0.6.1
-        azure-mgmt-cosmosdb/0.8.0 Azure-SDK-For-Python AZURECLI/2.0.74
-    method: GET
-    uri: https://management.azure.com/subscriptions/00000000-0000-0000-0000-000000000000/providers/Microsoft.DocumentDB/locations/westus/operationsStatus/b2df878e-ddee-4faa-b504-bc8b79e1f76c?api-version=2015-04-08
-=======
-      - python/3.7.4 (Windows-10-10.0.18362-SP0) msrest/0.6.10 msrest_azure/0.6.2
-        azure-mgmt-cosmosdb/0.8.0 Azure-SDK-For-Python AZURECLI/2.0.75
-    method: GET
-    uri: https://management.azure.com/subscriptions/00000000-0000-0000-0000-000000000000/providers/Microsoft.DocumentDB/locations/westus/operationsStatus/952b1df6-bfa6-4a4f-b121-8bbc2cfc8074?api-version=2015-04-08
->>>>>>> 807faccc
+    status:
+      code: 200
+      message: Ok
+- request:
+    body: null
+    headers:
+      Accept:
+      - application/json
+      Accept-Encoding:
+      - gzip, deflate
+      CommandName:
+      - cosmosdb create
+      Connection:
+      - keep-alive
+      ParameterSetName:
+      - -n -g --kind
+      User-Agent:
+      - python/3.7.4 (Windows-10-10.0.18362-SP0) msrest/0.6.10 msrest_azure/0.6.2
+        azure-mgmt-cosmosdb/0.8.0 Azure-SDK-For-Python AZURECLI/2.0.75
+    method: GET
+    uri: https://management.azure.com/subscriptions/00000000-0000-0000-0000-000000000000/providers/Microsoft.DocumentDB/locations/westus/operationsStatus/952b1df6-bfa6-4a4f-b121-8bbc2cfc8074?api-version=2015-04-08
   response:
     body:
       string: '{"status":"Dequeued","error":{}}'
@@ -182,61 +139,46 @@
       content-length:
       - '32'
       content-location:
-<<<<<<< HEAD
-      - https://management.documents.azure.com:450/subscriptions/fb3a3d6b-44c8-44f5-88c9-b20917c9b96b/providers/Microsoft.DocumentDB/locations/westus/operationsStatus/b2df878e-ddee-4faa-b504-bc8b79e1f76c?api-version=2015-04-08
-      content-type:
-      - application/json
-      date:
-      - Tue, 08 Oct 2019 07:10:17 GMT
-=======
       - https://management.documents.azure.com:450/subscriptions/0b1f6471-1bf0-4dda-aec3-cb9272f09590/providers/Microsoft.DocumentDB/locations/westus/operationsStatus/952b1df6-bfa6-4a4f-b121-8bbc2cfc8074?api-version=2015-04-08
       content-type:
       - application/json
       date:
       - Mon, 21 Oct 2019 12:56:39 GMT
->>>>>>> 807faccc
-      pragma:
-      - no-cache
-      server:
-      - Microsoft-HTTPAPI/2.0
-      strict-transport-security:
-      - max-age=31536000; includeSubDomains
-      transfer-encoding:
-      - chunked
-      vary:
-      - Accept-Encoding
-      x-content-type-options:
-      - nosniff
-      x-ms-gatewayversion:
-      - version=2.7.0
-    status:
-      code: 200
-      message: Ok
-- request:
-    body: null
-    headers:
-      Accept:
-      - application/json
-      Accept-Encoding:
-      - gzip, deflate
-      CommandName:
-      - cosmosdb create
-      Connection:
-      - keep-alive
-      ParameterSetName:
-      - -n -g --kind
-      User-Agent:
-<<<<<<< HEAD
-      - python/3.6.5 (Windows-10-10.0.17134-SP0) msrest/0.6.10 msrest_azure/0.6.1
-        azure-mgmt-cosmosdb/0.8.0 Azure-SDK-For-Python AZURECLI/2.0.74
-    method: GET
-    uri: https://management.azure.com/subscriptions/00000000-0000-0000-0000-000000000000/providers/Microsoft.DocumentDB/locations/westus/operationsStatus/b2df878e-ddee-4faa-b504-bc8b79e1f76c?api-version=2015-04-08
-=======
-      - python/3.7.4 (Windows-10-10.0.18362-SP0) msrest/0.6.10 msrest_azure/0.6.2
-        azure-mgmt-cosmosdb/0.8.0 Azure-SDK-For-Python AZURECLI/2.0.75
-    method: GET
-    uri: https://management.azure.com/subscriptions/00000000-0000-0000-0000-000000000000/providers/Microsoft.DocumentDB/locations/westus/operationsStatus/952b1df6-bfa6-4a4f-b121-8bbc2cfc8074?api-version=2015-04-08
->>>>>>> 807faccc
+      pragma:
+      - no-cache
+      server:
+      - Microsoft-HTTPAPI/2.0
+      strict-transport-security:
+      - max-age=31536000; includeSubDomains
+      transfer-encoding:
+      - chunked
+      vary:
+      - Accept-Encoding
+      x-content-type-options:
+      - nosniff
+      x-ms-gatewayversion:
+      - version=2.7.0
+    status:
+      code: 200
+      message: Ok
+- request:
+    body: null
+    headers:
+      Accept:
+      - application/json
+      Accept-Encoding:
+      - gzip, deflate
+      CommandName:
+      - cosmosdb create
+      Connection:
+      - keep-alive
+      ParameterSetName:
+      - -n -g --kind
+      User-Agent:
+      - python/3.7.4 (Windows-10-10.0.18362-SP0) msrest/0.6.10 msrest_azure/0.6.2
+        azure-mgmt-cosmosdb/0.8.0 Azure-SDK-For-Python AZURECLI/2.0.75
+    method: GET
+    uri: https://management.azure.com/subscriptions/00000000-0000-0000-0000-000000000000/providers/Microsoft.DocumentDB/locations/westus/operationsStatus/952b1df6-bfa6-4a4f-b121-8bbc2cfc8074?api-version=2015-04-08
   response:
     body:
       string: '{"status":"Dequeued","error":{}}'
@@ -246,61 +188,46 @@
       content-length:
       - '32'
       content-location:
-<<<<<<< HEAD
-      - https://management.documents.azure.com:450/subscriptions/fb3a3d6b-44c8-44f5-88c9-b20917c9b96b/providers/Microsoft.DocumentDB/locations/westus/operationsStatus/b2df878e-ddee-4faa-b504-bc8b79e1f76c?api-version=2015-04-08
-      content-type:
-      - application/json
-      date:
-      - Tue, 08 Oct 2019 07:10:47 GMT
-=======
       - https://management.documents.azure.com:450/subscriptions/0b1f6471-1bf0-4dda-aec3-cb9272f09590/providers/Microsoft.DocumentDB/locations/westus/operationsStatus/952b1df6-bfa6-4a4f-b121-8bbc2cfc8074?api-version=2015-04-08
       content-type:
       - application/json
       date:
       - Mon, 21 Oct 2019 12:57:12 GMT
->>>>>>> 807faccc
-      pragma:
-      - no-cache
-      server:
-      - Microsoft-HTTPAPI/2.0
-      strict-transport-security:
-      - max-age=31536000; includeSubDomains
-      transfer-encoding:
-      - chunked
-      vary:
-      - Accept-Encoding
-      x-content-type-options:
-      - nosniff
-      x-ms-gatewayversion:
-      - version=2.7.0
-    status:
-      code: 200
-      message: Ok
-- request:
-    body: null
-    headers:
-      Accept:
-      - application/json
-      Accept-Encoding:
-      - gzip, deflate
-      CommandName:
-      - cosmosdb create
-      Connection:
-      - keep-alive
-      ParameterSetName:
-      - -n -g --kind
-      User-Agent:
-<<<<<<< HEAD
-      - python/3.6.5 (Windows-10-10.0.17134-SP0) msrest/0.6.10 msrest_azure/0.6.1
-        azure-mgmt-cosmosdb/0.8.0 Azure-SDK-For-Python AZURECLI/2.0.74
-    method: GET
-    uri: https://management.azure.com/subscriptions/00000000-0000-0000-0000-000000000000/providers/Microsoft.DocumentDB/locations/westus/operationsStatus/b2df878e-ddee-4faa-b504-bc8b79e1f76c?api-version=2015-04-08
-=======
-      - python/3.7.4 (Windows-10-10.0.18362-SP0) msrest/0.6.10 msrest_azure/0.6.2
-        azure-mgmt-cosmosdb/0.8.0 Azure-SDK-For-Python AZURECLI/2.0.75
-    method: GET
-    uri: https://management.azure.com/subscriptions/00000000-0000-0000-0000-000000000000/providers/Microsoft.DocumentDB/locations/westus/operationsStatus/952b1df6-bfa6-4a4f-b121-8bbc2cfc8074?api-version=2015-04-08
->>>>>>> 807faccc
+      pragma:
+      - no-cache
+      server:
+      - Microsoft-HTTPAPI/2.0
+      strict-transport-security:
+      - max-age=31536000; includeSubDomains
+      transfer-encoding:
+      - chunked
+      vary:
+      - Accept-Encoding
+      x-content-type-options:
+      - nosniff
+      x-ms-gatewayversion:
+      - version=2.7.0
+    status:
+      code: 200
+      message: Ok
+- request:
+    body: null
+    headers:
+      Accept:
+      - application/json
+      Accept-Encoding:
+      - gzip, deflate
+      CommandName:
+      - cosmosdb create
+      Connection:
+      - keep-alive
+      ParameterSetName:
+      - -n -g --kind
+      User-Agent:
+      - python/3.7.4 (Windows-10-10.0.18362-SP0) msrest/0.6.10 msrest_azure/0.6.2
+        azure-mgmt-cosmosdb/0.8.0 Azure-SDK-For-Python AZURECLI/2.0.75
+    method: GET
+    uri: https://management.azure.com/subscriptions/00000000-0000-0000-0000-000000000000/providers/Microsoft.DocumentDB/locations/westus/operationsStatus/952b1df6-bfa6-4a4f-b121-8bbc2cfc8074?api-version=2015-04-08
   response:
     body:
       string: '{"status":"Dequeued","error":{}}'
@@ -310,61 +237,46 @@
       content-length:
       - '32'
       content-location:
-<<<<<<< HEAD
-      - https://management.documents.azure.com:450/subscriptions/fb3a3d6b-44c8-44f5-88c9-b20917c9b96b/providers/Microsoft.DocumentDB/locations/westus/operationsStatus/b2df878e-ddee-4faa-b504-bc8b79e1f76c?api-version=2015-04-08
-      content-type:
-      - application/json
-      date:
-      - Tue, 08 Oct 2019 07:11:18 GMT
-=======
       - https://management.documents.azure.com:450/subscriptions/0b1f6471-1bf0-4dda-aec3-cb9272f09590/providers/Microsoft.DocumentDB/locations/westus/operationsStatus/952b1df6-bfa6-4a4f-b121-8bbc2cfc8074?api-version=2015-04-08
       content-type:
       - application/json
       date:
       - Mon, 21 Oct 2019 12:57:42 GMT
->>>>>>> 807faccc
-      pragma:
-      - no-cache
-      server:
-      - Microsoft-HTTPAPI/2.0
-      strict-transport-security:
-      - max-age=31536000; includeSubDomains
-      transfer-encoding:
-      - chunked
-      vary:
-      - Accept-Encoding
-      x-content-type-options:
-      - nosniff
-      x-ms-gatewayversion:
-      - version=2.7.0
-    status:
-      code: 200
-      message: Ok
-- request:
-    body: null
-    headers:
-      Accept:
-      - application/json
-      Accept-Encoding:
-      - gzip, deflate
-      CommandName:
-      - cosmosdb create
-      Connection:
-      - keep-alive
-      ParameterSetName:
-      - -n -g --kind
-      User-Agent:
-<<<<<<< HEAD
-      - python/3.6.5 (Windows-10-10.0.17134-SP0) msrest/0.6.10 msrest_azure/0.6.1
-        azure-mgmt-cosmosdb/0.8.0 Azure-SDK-For-Python AZURECLI/2.0.74
-    method: GET
-    uri: https://management.azure.com/subscriptions/00000000-0000-0000-0000-000000000000/providers/Microsoft.DocumentDB/locations/westus/operationsStatus/b2df878e-ddee-4faa-b504-bc8b79e1f76c?api-version=2015-04-08
-=======
-      - python/3.7.4 (Windows-10-10.0.18362-SP0) msrest/0.6.10 msrest_azure/0.6.2
-        azure-mgmt-cosmosdb/0.8.0 Azure-SDK-For-Python AZURECLI/2.0.75
-    method: GET
-    uri: https://management.azure.com/subscriptions/00000000-0000-0000-0000-000000000000/providers/Microsoft.DocumentDB/locations/westus/operationsStatus/952b1df6-bfa6-4a4f-b121-8bbc2cfc8074?api-version=2015-04-08
->>>>>>> 807faccc
+      pragma:
+      - no-cache
+      server:
+      - Microsoft-HTTPAPI/2.0
+      strict-transport-security:
+      - max-age=31536000; includeSubDomains
+      transfer-encoding:
+      - chunked
+      vary:
+      - Accept-Encoding
+      x-content-type-options:
+      - nosniff
+      x-ms-gatewayversion:
+      - version=2.7.0
+    status:
+      code: 200
+      message: Ok
+- request:
+    body: null
+    headers:
+      Accept:
+      - application/json
+      Accept-Encoding:
+      - gzip, deflate
+      CommandName:
+      - cosmosdb create
+      Connection:
+      - keep-alive
+      ParameterSetName:
+      - -n -g --kind
+      User-Agent:
+      - python/3.7.4 (Windows-10-10.0.18362-SP0) msrest/0.6.10 msrest_azure/0.6.2
+        azure-mgmt-cosmosdb/0.8.0 Azure-SDK-For-Python AZURECLI/2.0.75
+    method: GET
+    uri: https://management.azure.com/subscriptions/00000000-0000-0000-0000-000000000000/providers/Microsoft.DocumentDB/locations/westus/operationsStatus/952b1df6-bfa6-4a4f-b121-8bbc2cfc8074?api-version=2015-04-08
   response:
     body:
       string: '{"status":"Dequeued","error":{}}'
@@ -374,61 +286,46 @@
       content-length:
       - '32'
       content-location:
-<<<<<<< HEAD
-      - https://management.documents.azure.com:450/subscriptions/fb3a3d6b-44c8-44f5-88c9-b20917c9b96b/providers/Microsoft.DocumentDB/locations/westus/operationsStatus/b2df878e-ddee-4faa-b504-bc8b79e1f76c?api-version=2015-04-08
-      content-type:
-      - application/json
-      date:
-      - Tue, 08 Oct 2019 07:11:48 GMT
-=======
       - https://management.documents.azure.com:450/subscriptions/0b1f6471-1bf0-4dda-aec3-cb9272f09590/providers/Microsoft.DocumentDB/locations/westus/operationsStatus/952b1df6-bfa6-4a4f-b121-8bbc2cfc8074?api-version=2015-04-08
       content-type:
       - application/json
       date:
       - Mon, 21 Oct 2019 12:58:13 GMT
->>>>>>> 807faccc
-      pragma:
-      - no-cache
-      server:
-      - Microsoft-HTTPAPI/2.0
-      strict-transport-security:
-      - max-age=31536000; includeSubDomains
-      transfer-encoding:
-      - chunked
-      vary:
-      - Accept-Encoding
-      x-content-type-options:
-      - nosniff
-      x-ms-gatewayversion:
-      - version=2.7.0
-    status:
-      code: 200
-      message: Ok
-- request:
-    body: null
-    headers:
-      Accept:
-      - application/json
-      Accept-Encoding:
-      - gzip, deflate
-      CommandName:
-      - cosmosdb create
-      Connection:
-      - keep-alive
-      ParameterSetName:
-      - -n -g --kind
-      User-Agent:
-<<<<<<< HEAD
-      - python/3.6.5 (Windows-10-10.0.17134-SP0) msrest/0.6.10 msrest_azure/0.6.1
-        azure-mgmt-cosmosdb/0.8.0 Azure-SDK-For-Python AZURECLI/2.0.74
-    method: GET
-    uri: https://management.azure.com/subscriptions/00000000-0000-0000-0000-000000000000/providers/Microsoft.DocumentDB/locations/westus/operationsStatus/b2df878e-ddee-4faa-b504-bc8b79e1f76c?api-version=2015-04-08
-=======
-      - python/3.7.4 (Windows-10-10.0.18362-SP0) msrest/0.6.10 msrest_azure/0.6.2
-        azure-mgmt-cosmosdb/0.8.0 Azure-SDK-For-Python AZURECLI/2.0.75
-    method: GET
-    uri: https://management.azure.com/subscriptions/00000000-0000-0000-0000-000000000000/providers/Microsoft.DocumentDB/locations/westus/operationsStatus/952b1df6-bfa6-4a4f-b121-8bbc2cfc8074?api-version=2015-04-08
->>>>>>> 807faccc
+      pragma:
+      - no-cache
+      server:
+      - Microsoft-HTTPAPI/2.0
+      strict-transport-security:
+      - max-age=31536000; includeSubDomains
+      transfer-encoding:
+      - chunked
+      vary:
+      - Accept-Encoding
+      x-content-type-options:
+      - nosniff
+      x-ms-gatewayversion:
+      - version=2.7.0
+    status:
+      code: 200
+      message: Ok
+- request:
+    body: null
+    headers:
+      Accept:
+      - application/json
+      Accept-Encoding:
+      - gzip, deflate
+      CommandName:
+      - cosmosdb create
+      Connection:
+      - keep-alive
+      ParameterSetName:
+      - -n -g --kind
+      User-Agent:
+      - python/3.7.4 (Windows-10-10.0.18362-SP0) msrest/0.6.10 msrest_azure/0.6.2
+        azure-mgmt-cosmosdb/0.8.0 Azure-SDK-For-Python AZURECLI/2.0.75
+    method: GET
+    uri: https://management.azure.com/subscriptions/00000000-0000-0000-0000-000000000000/providers/Microsoft.DocumentDB/locations/westus/operationsStatus/952b1df6-bfa6-4a4f-b121-8bbc2cfc8074?api-version=2015-04-08
   response:
     body:
       string: '{"status":"Dequeued","error":{}}'
@@ -438,61 +335,46 @@
       content-length:
       - '32'
       content-location:
-<<<<<<< HEAD
-      - https://management.documents.azure.com:450/subscriptions/fb3a3d6b-44c8-44f5-88c9-b20917c9b96b/providers/Microsoft.DocumentDB/locations/westus/operationsStatus/b2df878e-ddee-4faa-b504-bc8b79e1f76c?api-version=2015-04-08
-      content-type:
-      - application/json
-      date:
-      - Tue, 08 Oct 2019 07:12:18 GMT
-=======
       - https://management.documents.azure.com:450/subscriptions/0b1f6471-1bf0-4dda-aec3-cb9272f09590/providers/Microsoft.DocumentDB/locations/westus/operationsStatus/952b1df6-bfa6-4a4f-b121-8bbc2cfc8074?api-version=2015-04-08
       content-type:
       - application/json
       date:
       - Mon, 21 Oct 2019 12:58:43 GMT
->>>>>>> 807faccc
-      pragma:
-      - no-cache
-      server:
-      - Microsoft-HTTPAPI/2.0
-      strict-transport-security:
-      - max-age=31536000; includeSubDomains
-      transfer-encoding:
-      - chunked
-      vary:
-      - Accept-Encoding
-      x-content-type-options:
-      - nosniff
-      x-ms-gatewayversion:
-      - version=2.7.0
-    status:
-      code: 200
-      message: Ok
-- request:
-    body: null
-    headers:
-      Accept:
-      - application/json
-      Accept-Encoding:
-      - gzip, deflate
-      CommandName:
-      - cosmosdb create
-      Connection:
-      - keep-alive
-      ParameterSetName:
-      - -n -g --kind
-      User-Agent:
-<<<<<<< HEAD
-      - python/3.6.5 (Windows-10-10.0.17134-SP0) msrest/0.6.10 msrest_azure/0.6.1
-        azure-mgmt-cosmosdb/0.8.0 Azure-SDK-For-Python AZURECLI/2.0.74
-    method: GET
-    uri: https://management.azure.com/subscriptions/00000000-0000-0000-0000-000000000000/providers/Microsoft.DocumentDB/locations/westus/operationsStatus/b2df878e-ddee-4faa-b504-bc8b79e1f76c?api-version=2015-04-08
-=======
-      - python/3.7.4 (Windows-10-10.0.18362-SP0) msrest/0.6.10 msrest_azure/0.6.2
-        azure-mgmt-cosmosdb/0.8.0 Azure-SDK-For-Python AZURECLI/2.0.75
-    method: GET
-    uri: https://management.azure.com/subscriptions/00000000-0000-0000-0000-000000000000/providers/Microsoft.DocumentDB/locations/westus/operationsStatus/952b1df6-bfa6-4a4f-b121-8bbc2cfc8074?api-version=2015-04-08
->>>>>>> 807faccc
+      pragma:
+      - no-cache
+      server:
+      - Microsoft-HTTPAPI/2.0
+      strict-transport-security:
+      - max-age=31536000; includeSubDomains
+      transfer-encoding:
+      - chunked
+      vary:
+      - Accept-Encoding
+      x-content-type-options:
+      - nosniff
+      x-ms-gatewayversion:
+      - version=2.7.0
+    status:
+      code: 200
+      message: Ok
+- request:
+    body: null
+    headers:
+      Accept:
+      - application/json
+      Accept-Encoding:
+      - gzip, deflate
+      CommandName:
+      - cosmosdb create
+      Connection:
+      - keep-alive
+      ParameterSetName:
+      - -n -g --kind
+      User-Agent:
+      - python/3.7.4 (Windows-10-10.0.18362-SP0) msrest/0.6.10 msrest_azure/0.6.2
+        azure-mgmt-cosmosdb/0.8.0 Azure-SDK-For-Python AZURECLI/2.0.75
+    method: GET
+    uri: https://management.azure.com/subscriptions/00000000-0000-0000-0000-000000000000/providers/Microsoft.DocumentDB/locations/westus/operationsStatus/952b1df6-bfa6-4a4f-b121-8bbc2cfc8074?api-version=2015-04-08
   response:
     body:
       string: '{"status":"Dequeued","error":{}}'
@@ -502,61 +384,46 @@
       content-length:
       - '32'
       content-location:
-<<<<<<< HEAD
-      - https://management.documents.azure.com:450/subscriptions/fb3a3d6b-44c8-44f5-88c9-b20917c9b96b/providers/Microsoft.DocumentDB/locations/westus/operationsStatus/b2df878e-ddee-4faa-b504-bc8b79e1f76c?api-version=2015-04-08
-      content-type:
-      - application/json
-      date:
-      - Tue, 08 Oct 2019 07:12:48 GMT
-=======
       - https://management.documents.azure.com:450/subscriptions/0b1f6471-1bf0-4dda-aec3-cb9272f09590/providers/Microsoft.DocumentDB/locations/westus/operationsStatus/952b1df6-bfa6-4a4f-b121-8bbc2cfc8074?api-version=2015-04-08
       content-type:
       - application/json
       date:
       - Mon, 21 Oct 2019 12:59:14 GMT
->>>>>>> 807faccc
-      pragma:
-      - no-cache
-      server:
-      - Microsoft-HTTPAPI/2.0
-      strict-transport-security:
-      - max-age=31536000; includeSubDomains
-      transfer-encoding:
-      - chunked
-      vary:
-      - Accept-Encoding
-      x-content-type-options:
-      - nosniff
-      x-ms-gatewayversion:
-      - version=2.7.0
-    status:
-      code: 200
-      message: Ok
-- request:
-    body: null
-    headers:
-      Accept:
-      - application/json
-      Accept-Encoding:
-      - gzip, deflate
-      CommandName:
-      - cosmosdb create
-      Connection:
-      - keep-alive
-      ParameterSetName:
-      - -n -g --kind
-      User-Agent:
-<<<<<<< HEAD
-      - python/3.6.5 (Windows-10-10.0.17134-SP0) msrest/0.6.10 msrest_azure/0.6.1
-        azure-mgmt-cosmosdb/0.8.0 Azure-SDK-For-Python AZURECLI/2.0.74
-    method: GET
-    uri: https://management.azure.com/subscriptions/00000000-0000-0000-0000-000000000000/providers/Microsoft.DocumentDB/locations/westus/operationsStatus/b2df878e-ddee-4faa-b504-bc8b79e1f76c?api-version=2015-04-08
-=======
-      - python/3.7.4 (Windows-10-10.0.18362-SP0) msrest/0.6.10 msrest_azure/0.6.2
-        azure-mgmt-cosmosdb/0.8.0 Azure-SDK-For-Python AZURECLI/2.0.75
-    method: GET
-    uri: https://management.azure.com/subscriptions/00000000-0000-0000-0000-000000000000/providers/Microsoft.DocumentDB/locations/westus/operationsStatus/952b1df6-bfa6-4a4f-b121-8bbc2cfc8074?api-version=2015-04-08
->>>>>>> 807faccc
+      pragma:
+      - no-cache
+      server:
+      - Microsoft-HTTPAPI/2.0
+      strict-transport-security:
+      - max-age=31536000; includeSubDomains
+      transfer-encoding:
+      - chunked
+      vary:
+      - Accept-Encoding
+      x-content-type-options:
+      - nosniff
+      x-ms-gatewayversion:
+      - version=2.7.0
+    status:
+      code: 200
+      message: Ok
+- request:
+    body: null
+    headers:
+      Accept:
+      - application/json
+      Accept-Encoding:
+      - gzip, deflate
+      CommandName:
+      - cosmosdb create
+      Connection:
+      - keep-alive
+      ParameterSetName:
+      - -n -g --kind
+      User-Agent:
+      - python/3.7.4 (Windows-10-10.0.18362-SP0) msrest/0.6.10 msrest_azure/0.6.2
+        azure-mgmt-cosmosdb/0.8.0 Azure-SDK-For-Python AZURECLI/2.0.75
+    method: GET
+    uri: https://management.azure.com/subscriptions/00000000-0000-0000-0000-000000000000/providers/Microsoft.DocumentDB/locations/westus/operationsStatus/952b1df6-bfa6-4a4f-b121-8bbc2cfc8074?api-version=2015-04-08
   response:
     body:
       string: '{"status":"Dequeued","error":{}}'
@@ -566,61 +433,46 @@
       content-length:
       - '32'
       content-location:
-<<<<<<< HEAD
-      - https://management.documents.azure.com:450/subscriptions/fb3a3d6b-44c8-44f5-88c9-b20917c9b96b/providers/Microsoft.DocumentDB/locations/westus/operationsStatus/b2df878e-ddee-4faa-b504-bc8b79e1f76c?api-version=2015-04-08
-      content-type:
-      - application/json
-      date:
-      - Tue, 08 Oct 2019 07:13:19 GMT
-=======
       - https://management.documents.azure.com:450/subscriptions/0b1f6471-1bf0-4dda-aec3-cb9272f09590/providers/Microsoft.DocumentDB/locations/westus/operationsStatus/952b1df6-bfa6-4a4f-b121-8bbc2cfc8074?api-version=2015-04-08
       content-type:
       - application/json
       date:
       - Mon, 21 Oct 2019 12:59:45 GMT
->>>>>>> 807faccc
-      pragma:
-      - no-cache
-      server:
-      - Microsoft-HTTPAPI/2.0
-      strict-transport-security:
-      - max-age=31536000; includeSubDomains
-      transfer-encoding:
-      - chunked
-      vary:
-      - Accept-Encoding
-      x-content-type-options:
-      - nosniff
-      x-ms-gatewayversion:
-      - version=2.7.0
-    status:
-      code: 200
-      message: Ok
-- request:
-    body: null
-    headers:
-      Accept:
-      - application/json
-      Accept-Encoding:
-      - gzip, deflate
-      CommandName:
-      - cosmosdb create
-      Connection:
-      - keep-alive
-      ParameterSetName:
-      - -n -g --kind
-      User-Agent:
-<<<<<<< HEAD
-      - python/3.6.5 (Windows-10-10.0.17134-SP0) msrest/0.6.10 msrest_azure/0.6.1
-        azure-mgmt-cosmosdb/0.8.0 Azure-SDK-For-Python AZURECLI/2.0.74
-    method: GET
-    uri: https://management.azure.com/subscriptions/00000000-0000-0000-0000-000000000000/providers/Microsoft.DocumentDB/locations/westus/operationsStatus/b2df878e-ddee-4faa-b504-bc8b79e1f76c?api-version=2015-04-08
-=======
-      - python/3.7.4 (Windows-10-10.0.18362-SP0) msrest/0.6.10 msrest_azure/0.6.2
-        azure-mgmt-cosmosdb/0.8.0 Azure-SDK-For-Python AZURECLI/2.0.75
-    method: GET
-    uri: https://management.azure.com/subscriptions/00000000-0000-0000-0000-000000000000/providers/Microsoft.DocumentDB/locations/westus/operationsStatus/952b1df6-bfa6-4a4f-b121-8bbc2cfc8074?api-version=2015-04-08
->>>>>>> 807faccc
+      pragma:
+      - no-cache
+      server:
+      - Microsoft-HTTPAPI/2.0
+      strict-transport-security:
+      - max-age=31536000; includeSubDomains
+      transfer-encoding:
+      - chunked
+      vary:
+      - Accept-Encoding
+      x-content-type-options:
+      - nosniff
+      x-ms-gatewayversion:
+      - version=2.7.0
+    status:
+      code: 200
+      message: Ok
+- request:
+    body: null
+    headers:
+      Accept:
+      - application/json
+      Accept-Encoding:
+      - gzip, deflate
+      CommandName:
+      - cosmosdb create
+      Connection:
+      - keep-alive
+      ParameterSetName:
+      - -n -g --kind
+      User-Agent:
+      - python/3.7.4 (Windows-10-10.0.18362-SP0) msrest/0.6.10 msrest_azure/0.6.2
+        azure-mgmt-cosmosdb/0.8.0 Azure-SDK-For-Python AZURECLI/2.0.75
+    method: GET
+    uri: https://management.azure.com/subscriptions/00000000-0000-0000-0000-000000000000/providers/Microsoft.DocumentDB/locations/westus/operationsStatus/952b1df6-bfa6-4a4f-b121-8bbc2cfc8074?api-version=2015-04-08
   response:
     body:
       string: '{"status":"Dequeued","error":{}}'
@@ -630,61 +482,46 @@
       content-length:
       - '32'
       content-location:
-<<<<<<< HEAD
-      - https://management.documents.azure.com:450/subscriptions/fb3a3d6b-44c8-44f5-88c9-b20917c9b96b/providers/Microsoft.DocumentDB/locations/westus/operationsStatus/b2df878e-ddee-4faa-b504-bc8b79e1f76c?api-version=2015-04-08
-      content-type:
-      - application/json
-      date:
-      - Tue, 08 Oct 2019 07:13:49 GMT
-=======
       - https://management.documents.azure.com:450/subscriptions/0b1f6471-1bf0-4dda-aec3-cb9272f09590/providers/Microsoft.DocumentDB/locations/westus/operationsStatus/952b1df6-bfa6-4a4f-b121-8bbc2cfc8074?api-version=2015-04-08
       content-type:
       - application/json
       date:
       - Mon, 21 Oct 2019 13:00:16 GMT
->>>>>>> 807faccc
-      pragma:
-      - no-cache
-      server:
-      - Microsoft-HTTPAPI/2.0
-      strict-transport-security:
-      - max-age=31536000; includeSubDomains
-      transfer-encoding:
-      - chunked
-      vary:
-      - Accept-Encoding
-      x-content-type-options:
-      - nosniff
-      x-ms-gatewayversion:
-      - version=2.7.0
-    status:
-      code: 200
-      message: Ok
-- request:
-    body: null
-    headers:
-      Accept:
-      - application/json
-      Accept-Encoding:
-      - gzip, deflate
-      CommandName:
-      - cosmosdb create
-      Connection:
-      - keep-alive
-      ParameterSetName:
-      - -n -g --kind
-      User-Agent:
-<<<<<<< HEAD
-      - python/3.6.5 (Windows-10-10.0.17134-SP0) msrest/0.6.10 msrest_azure/0.6.1
-        azure-mgmt-cosmosdb/0.8.0 Azure-SDK-For-Python AZURECLI/2.0.74
-    method: GET
-    uri: https://management.azure.com/subscriptions/00000000-0000-0000-0000-000000000000/providers/Microsoft.DocumentDB/locations/westus/operationsStatus/b2df878e-ddee-4faa-b504-bc8b79e1f76c?api-version=2015-04-08
-=======
-      - python/3.7.4 (Windows-10-10.0.18362-SP0) msrest/0.6.10 msrest_azure/0.6.2
-        azure-mgmt-cosmosdb/0.8.0 Azure-SDK-For-Python AZURECLI/2.0.75
-    method: GET
-    uri: https://management.azure.com/subscriptions/00000000-0000-0000-0000-000000000000/providers/Microsoft.DocumentDB/locations/westus/operationsStatus/952b1df6-bfa6-4a4f-b121-8bbc2cfc8074?api-version=2015-04-08
->>>>>>> 807faccc
+      pragma:
+      - no-cache
+      server:
+      - Microsoft-HTTPAPI/2.0
+      strict-transport-security:
+      - max-age=31536000; includeSubDomains
+      transfer-encoding:
+      - chunked
+      vary:
+      - Accept-Encoding
+      x-content-type-options:
+      - nosniff
+      x-ms-gatewayversion:
+      - version=2.7.0
+    status:
+      code: 200
+      message: Ok
+- request:
+    body: null
+    headers:
+      Accept:
+      - application/json
+      Accept-Encoding:
+      - gzip, deflate
+      CommandName:
+      - cosmosdb create
+      Connection:
+      - keep-alive
+      ParameterSetName:
+      - -n -g --kind
+      User-Agent:
+      - python/3.7.4 (Windows-10-10.0.18362-SP0) msrest/0.6.10 msrest_azure/0.6.2
+        azure-mgmt-cosmosdb/0.8.0 Azure-SDK-For-Python AZURECLI/2.0.75
+    method: GET
+    uri: https://management.azure.com/subscriptions/00000000-0000-0000-0000-000000000000/providers/Microsoft.DocumentDB/locations/westus/operationsStatus/952b1df6-bfa6-4a4f-b121-8bbc2cfc8074?api-version=2015-04-08
   response:
     body:
       string: '{"status":"Dequeued","error":{}}'
@@ -694,61 +531,46 @@
       content-length:
       - '32'
       content-location:
-<<<<<<< HEAD
-      - https://management.documents.azure.com:450/subscriptions/fb3a3d6b-44c8-44f5-88c9-b20917c9b96b/providers/Microsoft.DocumentDB/locations/westus/operationsStatus/b2df878e-ddee-4faa-b504-bc8b79e1f76c?api-version=2015-04-08
-      content-type:
-      - application/json
-      date:
-      - Tue, 08 Oct 2019 07:14:18 GMT
-=======
       - https://management.documents.azure.com:450/subscriptions/0b1f6471-1bf0-4dda-aec3-cb9272f09590/providers/Microsoft.DocumentDB/locations/westus/operationsStatus/952b1df6-bfa6-4a4f-b121-8bbc2cfc8074?api-version=2015-04-08
       content-type:
       - application/json
       date:
       - Mon, 21 Oct 2019 13:00:48 GMT
->>>>>>> 807faccc
-      pragma:
-      - no-cache
-      server:
-      - Microsoft-HTTPAPI/2.0
-      strict-transport-security:
-      - max-age=31536000; includeSubDomains
-      transfer-encoding:
-      - chunked
-      vary:
-      - Accept-Encoding
-      x-content-type-options:
-      - nosniff
-      x-ms-gatewayversion:
-      - version=2.7.0
-    status:
-      code: 200
-      message: Ok
-- request:
-    body: null
-    headers:
-      Accept:
-      - application/json
-      Accept-Encoding:
-      - gzip, deflate
-      CommandName:
-      - cosmosdb create
-      Connection:
-      - keep-alive
-      ParameterSetName:
-      - -n -g --kind
-      User-Agent:
-<<<<<<< HEAD
-      - python/3.6.5 (Windows-10-10.0.17134-SP0) msrest/0.6.10 msrest_azure/0.6.1
-        azure-mgmt-cosmosdb/0.8.0 Azure-SDK-For-Python AZURECLI/2.0.74
-    method: GET
-    uri: https://management.azure.com/subscriptions/00000000-0000-0000-0000-000000000000/providers/Microsoft.DocumentDB/locations/westus/operationsStatus/b2df878e-ddee-4faa-b504-bc8b79e1f76c?api-version=2015-04-08
-=======
-      - python/3.7.4 (Windows-10-10.0.18362-SP0) msrest/0.6.10 msrest_azure/0.6.2
-        azure-mgmt-cosmosdb/0.8.0 Azure-SDK-For-Python AZURECLI/2.0.75
-    method: GET
-    uri: https://management.azure.com/subscriptions/00000000-0000-0000-0000-000000000000/providers/Microsoft.DocumentDB/locations/westus/operationsStatus/952b1df6-bfa6-4a4f-b121-8bbc2cfc8074?api-version=2015-04-08
->>>>>>> 807faccc
+      pragma:
+      - no-cache
+      server:
+      - Microsoft-HTTPAPI/2.0
+      strict-transport-security:
+      - max-age=31536000; includeSubDomains
+      transfer-encoding:
+      - chunked
+      vary:
+      - Accept-Encoding
+      x-content-type-options:
+      - nosniff
+      x-ms-gatewayversion:
+      - version=2.7.0
+    status:
+      code: 200
+      message: Ok
+- request:
+    body: null
+    headers:
+      Accept:
+      - application/json
+      Accept-Encoding:
+      - gzip, deflate
+      CommandName:
+      - cosmosdb create
+      Connection:
+      - keep-alive
+      ParameterSetName:
+      - -n -g --kind
+      User-Agent:
+      - python/3.7.4 (Windows-10-10.0.18362-SP0) msrest/0.6.10 msrest_azure/0.6.2
+        azure-mgmt-cosmosdb/0.8.0 Azure-SDK-For-Python AZURECLI/2.0.75
+    method: GET
+    uri: https://management.azure.com/subscriptions/00000000-0000-0000-0000-000000000000/providers/Microsoft.DocumentDB/locations/westus/operationsStatus/952b1df6-bfa6-4a4f-b121-8bbc2cfc8074?api-version=2015-04-08
   response:
     body:
       string: '{"status":"Dequeued","error":{}}'
@@ -758,61 +580,46 @@
       content-length:
       - '32'
       content-location:
-<<<<<<< HEAD
-      - https://management.documents.azure.com:450/subscriptions/fb3a3d6b-44c8-44f5-88c9-b20917c9b96b/providers/Microsoft.DocumentDB/locations/westus/operationsStatus/b2df878e-ddee-4faa-b504-bc8b79e1f76c?api-version=2015-04-08
-      content-type:
-      - application/json
-      date:
-      - Tue, 08 Oct 2019 07:14:49 GMT
-=======
       - https://management.documents.azure.com:450/subscriptions/0b1f6471-1bf0-4dda-aec3-cb9272f09590/providers/Microsoft.DocumentDB/locations/westus/operationsStatus/952b1df6-bfa6-4a4f-b121-8bbc2cfc8074?api-version=2015-04-08
       content-type:
       - application/json
       date:
       - Mon, 21 Oct 2019 13:01:18 GMT
->>>>>>> 807faccc
-      pragma:
-      - no-cache
-      server:
-      - Microsoft-HTTPAPI/2.0
-      strict-transport-security:
-      - max-age=31536000; includeSubDomains
-      transfer-encoding:
-      - chunked
-      vary:
-      - Accept-Encoding
-      x-content-type-options:
-      - nosniff
-      x-ms-gatewayversion:
-      - version=2.7.0
-    status:
-      code: 200
-      message: Ok
-- request:
-    body: null
-    headers:
-      Accept:
-      - application/json
-      Accept-Encoding:
-      - gzip, deflate
-      CommandName:
-      - cosmosdb create
-      Connection:
-      - keep-alive
-      ParameterSetName:
-      - -n -g --kind
-      User-Agent:
-<<<<<<< HEAD
-      - python/3.6.5 (Windows-10-10.0.17134-SP0) msrest/0.6.10 msrest_azure/0.6.1
-        azure-mgmt-cosmosdb/0.8.0 Azure-SDK-For-Python AZURECLI/2.0.74
-    method: GET
-    uri: https://management.azure.com/subscriptions/00000000-0000-0000-0000-000000000000/providers/Microsoft.DocumentDB/locations/westus/operationsStatus/b2df878e-ddee-4faa-b504-bc8b79e1f76c?api-version=2015-04-08
-=======
-      - python/3.7.4 (Windows-10-10.0.18362-SP0) msrest/0.6.10 msrest_azure/0.6.2
-        azure-mgmt-cosmosdb/0.8.0 Azure-SDK-For-Python AZURECLI/2.0.75
-    method: GET
-    uri: https://management.azure.com/subscriptions/00000000-0000-0000-0000-000000000000/providers/Microsoft.DocumentDB/locations/westus/operationsStatus/952b1df6-bfa6-4a4f-b121-8bbc2cfc8074?api-version=2015-04-08
->>>>>>> 807faccc
+      pragma:
+      - no-cache
+      server:
+      - Microsoft-HTTPAPI/2.0
+      strict-transport-security:
+      - max-age=31536000; includeSubDomains
+      transfer-encoding:
+      - chunked
+      vary:
+      - Accept-Encoding
+      x-content-type-options:
+      - nosniff
+      x-ms-gatewayversion:
+      - version=2.7.0
+    status:
+      code: 200
+      message: Ok
+- request:
+    body: null
+    headers:
+      Accept:
+      - application/json
+      Accept-Encoding:
+      - gzip, deflate
+      CommandName:
+      - cosmosdb create
+      Connection:
+      - keep-alive
+      ParameterSetName:
+      - -n -g --kind
+      User-Agent:
+      - python/3.7.4 (Windows-10-10.0.18362-SP0) msrest/0.6.10 msrest_azure/0.6.2
+        azure-mgmt-cosmosdb/0.8.0 Azure-SDK-For-Python AZURECLI/2.0.75
+    method: GET
+    uri: https://management.azure.com/subscriptions/00000000-0000-0000-0000-000000000000/providers/Microsoft.DocumentDB/locations/westus/operationsStatus/952b1df6-bfa6-4a4f-b121-8bbc2cfc8074?api-version=2015-04-08
   response:
     body:
       string: '{"status":"Dequeued","error":{}}'
@@ -822,61 +629,46 @@
       content-length:
       - '32'
       content-location:
-<<<<<<< HEAD
-      - https://management.documents.azure.com:450/subscriptions/fb3a3d6b-44c8-44f5-88c9-b20917c9b96b/providers/Microsoft.DocumentDB/locations/westus/operationsStatus/b2df878e-ddee-4faa-b504-bc8b79e1f76c?api-version=2015-04-08
-      content-type:
-      - application/json
-      date:
-      - Tue, 08 Oct 2019 07:15:19 GMT
-=======
       - https://management.documents.azure.com:450/subscriptions/0b1f6471-1bf0-4dda-aec3-cb9272f09590/providers/Microsoft.DocumentDB/locations/westus/operationsStatus/952b1df6-bfa6-4a4f-b121-8bbc2cfc8074?api-version=2015-04-08
       content-type:
       - application/json
       date:
       - Mon, 21 Oct 2019 13:01:48 GMT
->>>>>>> 807faccc
-      pragma:
-      - no-cache
-      server:
-      - Microsoft-HTTPAPI/2.0
-      strict-transport-security:
-      - max-age=31536000; includeSubDomains
-      transfer-encoding:
-      - chunked
-      vary:
-      - Accept-Encoding
-      x-content-type-options:
-      - nosniff
-      x-ms-gatewayversion:
-      - version=2.7.0
-    status:
-      code: 200
-      message: Ok
-- request:
-    body: null
-    headers:
-      Accept:
-      - application/json
-      Accept-Encoding:
-      - gzip, deflate
-      CommandName:
-      - cosmosdb create
-      Connection:
-      - keep-alive
-      ParameterSetName:
-      - -n -g --kind
-      User-Agent:
-<<<<<<< HEAD
-      - python/3.6.5 (Windows-10-10.0.17134-SP0) msrest/0.6.10 msrest_azure/0.6.1
-        azure-mgmt-cosmosdb/0.8.0 Azure-SDK-For-Python AZURECLI/2.0.74
-    method: GET
-    uri: https://management.azure.com/subscriptions/00000000-0000-0000-0000-000000000000/providers/Microsoft.DocumentDB/locations/westus/operationsStatus/b2df878e-ddee-4faa-b504-bc8b79e1f76c?api-version=2015-04-08
-=======
-      - python/3.7.4 (Windows-10-10.0.18362-SP0) msrest/0.6.10 msrest_azure/0.6.2
-        azure-mgmt-cosmosdb/0.8.0 Azure-SDK-For-Python AZURECLI/2.0.75
-    method: GET
-    uri: https://management.azure.com/subscriptions/00000000-0000-0000-0000-000000000000/providers/Microsoft.DocumentDB/locations/westus/operationsStatus/952b1df6-bfa6-4a4f-b121-8bbc2cfc8074?api-version=2015-04-08
->>>>>>> 807faccc
+      pragma:
+      - no-cache
+      server:
+      - Microsoft-HTTPAPI/2.0
+      strict-transport-security:
+      - max-age=31536000; includeSubDomains
+      transfer-encoding:
+      - chunked
+      vary:
+      - Accept-Encoding
+      x-content-type-options:
+      - nosniff
+      x-ms-gatewayversion:
+      - version=2.7.0
+    status:
+      code: 200
+      message: Ok
+- request:
+    body: null
+    headers:
+      Accept:
+      - application/json
+      Accept-Encoding:
+      - gzip, deflate
+      CommandName:
+      - cosmosdb create
+      Connection:
+      - keep-alive
+      ParameterSetName:
+      - -n -g --kind
+      User-Agent:
+      - python/3.7.4 (Windows-10-10.0.18362-SP0) msrest/0.6.10 msrest_azure/0.6.2
+        azure-mgmt-cosmosdb/0.8.0 Azure-SDK-For-Python AZURECLI/2.0.75
+    method: GET
+    uri: https://management.azure.com/subscriptions/00000000-0000-0000-0000-000000000000/providers/Microsoft.DocumentDB/locations/westus/operationsStatus/952b1df6-bfa6-4a4f-b121-8bbc2cfc8074?api-version=2015-04-08
   response:
     body:
       string: '{"status":"Dequeued","error":{}}'
@@ -886,61 +678,46 @@
       content-length:
       - '32'
       content-location:
-<<<<<<< HEAD
-      - https://management.documents.azure.com:450/subscriptions/fb3a3d6b-44c8-44f5-88c9-b20917c9b96b/providers/Microsoft.DocumentDB/locations/westus/operationsStatus/b2df878e-ddee-4faa-b504-bc8b79e1f76c?api-version=2015-04-08
-      content-type:
-      - application/json
-      date:
-      - Tue, 08 Oct 2019 07:15:50 GMT
-=======
       - https://management.documents.azure.com:450/subscriptions/0b1f6471-1bf0-4dda-aec3-cb9272f09590/providers/Microsoft.DocumentDB/locations/westus/operationsStatus/952b1df6-bfa6-4a4f-b121-8bbc2cfc8074?api-version=2015-04-08
       content-type:
       - application/json
       date:
       - Mon, 21 Oct 2019 13:02:19 GMT
->>>>>>> 807faccc
-      pragma:
-      - no-cache
-      server:
-      - Microsoft-HTTPAPI/2.0
-      strict-transport-security:
-      - max-age=31536000; includeSubDomains
-      transfer-encoding:
-      - chunked
-      vary:
-      - Accept-Encoding
-      x-content-type-options:
-      - nosniff
-      x-ms-gatewayversion:
-      - version=2.7.0
-    status:
-      code: 200
-      message: Ok
-- request:
-    body: null
-    headers:
-      Accept:
-      - application/json
-      Accept-Encoding:
-      - gzip, deflate
-      CommandName:
-      - cosmosdb create
-      Connection:
-      - keep-alive
-      ParameterSetName:
-      - -n -g --kind
-      User-Agent:
-<<<<<<< HEAD
-      - python/3.6.5 (Windows-10-10.0.17134-SP0) msrest/0.6.10 msrest_azure/0.6.1
-        azure-mgmt-cosmosdb/0.8.0 Azure-SDK-For-Python AZURECLI/2.0.74
-    method: GET
-    uri: https://management.azure.com/subscriptions/00000000-0000-0000-0000-000000000000/providers/Microsoft.DocumentDB/locations/westus/operationsStatus/b2df878e-ddee-4faa-b504-bc8b79e1f76c?api-version=2015-04-08
-=======
-      - python/3.7.4 (Windows-10-10.0.18362-SP0) msrest/0.6.10 msrest_azure/0.6.2
-        azure-mgmt-cosmosdb/0.8.0 Azure-SDK-For-Python AZURECLI/2.0.75
-    method: GET
-    uri: https://management.azure.com/subscriptions/00000000-0000-0000-0000-000000000000/providers/Microsoft.DocumentDB/locations/westus/operationsStatus/952b1df6-bfa6-4a4f-b121-8bbc2cfc8074?api-version=2015-04-08
->>>>>>> 807faccc
+      pragma:
+      - no-cache
+      server:
+      - Microsoft-HTTPAPI/2.0
+      strict-transport-security:
+      - max-age=31536000; includeSubDomains
+      transfer-encoding:
+      - chunked
+      vary:
+      - Accept-Encoding
+      x-content-type-options:
+      - nosniff
+      x-ms-gatewayversion:
+      - version=2.7.0
+    status:
+      code: 200
+      message: Ok
+- request:
+    body: null
+    headers:
+      Accept:
+      - application/json
+      Accept-Encoding:
+      - gzip, deflate
+      CommandName:
+      - cosmosdb create
+      Connection:
+      - keep-alive
+      ParameterSetName:
+      - -n -g --kind
+      User-Agent:
+      - python/3.7.4 (Windows-10-10.0.18362-SP0) msrest/0.6.10 msrest_azure/0.6.2
+        azure-mgmt-cosmosdb/0.8.0 Azure-SDK-For-Python AZURECLI/2.0.75
+    method: GET
+    uri: https://management.azure.com/subscriptions/00000000-0000-0000-0000-000000000000/providers/Microsoft.DocumentDB/locations/westus/operationsStatus/952b1df6-bfa6-4a4f-b121-8bbc2cfc8074?api-version=2015-04-08
   response:
     body:
       string: '{"status":"Dequeued","error":{}}'
@@ -950,61 +727,46 @@
       content-length:
       - '32'
       content-location:
-<<<<<<< HEAD
-      - https://management.documents.azure.com:450/subscriptions/fb3a3d6b-44c8-44f5-88c9-b20917c9b96b/providers/Microsoft.DocumentDB/locations/westus/operationsStatus/b2df878e-ddee-4faa-b504-bc8b79e1f76c?api-version=2015-04-08
-      content-type:
-      - application/json
-      date:
-      - Tue, 08 Oct 2019 07:16:20 GMT
-=======
       - https://management.documents.azure.com:450/subscriptions/0b1f6471-1bf0-4dda-aec3-cb9272f09590/providers/Microsoft.DocumentDB/locations/westus/operationsStatus/952b1df6-bfa6-4a4f-b121-8bbc2cfc8074?api-version=2015-04-08
       content-type:
       - application/json
       date:
       - Mon, 21 Oct 2019 13:02:50 GMT
->>>>>>> 807faccc
-      pragma:
-      - no-cache
-      server:
-      - Microsoft-HTTPAPI/2.0
-      strict-transport-security:
-      - max-age=31536000; includeSubDomains
-      transfer-encoding:
-      - chunked
-      vary:
-      - Accept-Encoding
-      x-content-type-options:
-      - nosniff
-      x-ms-gatewayversion:
-      - version=2.7.0
-    status:
-      code: 200
-      message: Ok
-- request:
-    body: null
-    headers:
-      Accept:
-      - application/json
-      Accept-Encoding:
-      - gzip, deflate
-      CommandName:
-      - cosmosdb create
-      Connection:
-      - keep-alive
-      ParameterSetName:
-      - -n -g --kind
-      User-Agent:
-<<<<<<< HEAD
-      - python/3.6.5 (Windows-10-10.0.17134-SP0) msrest/0.6.10 msrest_azure/0.6.1
-        azure-mgmt-cosmosdb/0.8.0 Azure-SDK-For-Python AZURECLI/2.0.74
-    method: GET
-    uri: https://management.azure.com/subscriptions/00000000-0000-0000-0000-000000000000/providers/Microsoft.DocumentDB/locations/westus/operationsStatus/b2df878e-ddee-4faa-b504-bc8b79e1f76c?api-version=2015-04-08
-=======
-      - python/3.7.4 (Windows-10-10.0.18362-SP0) msrest/0.6.10 msrest_azure/0.6.2
-        azure-mgmt-cosmosdb/0.8.0 Azure-SDK-For-Python AZURECLI/2.0.75
-    method: GET
-    uri: https://management.azure.com/subscriptions/00000000-0000-0000-0000-000000000000/providers/Microsoft.DocumentDB/locations/westus/operationsStatus/952b1df6-bfa6-4a4f-b121-8bbc2cfc8074?api-version=2015-04-08
->>>>>>> 807faccc
+      pragma:
+      - no-cache
+      server:
+      - Microsoft-HTTPAPI/2.0
+      strict-transport-security:
+      - max-age=31536000; includeSubDomains
+      transfer-encoding:
+      - chunked
+      vary:
+      - Accept-Encoding
+      x-content-type-options:
+      - nosniff
+      x-ms-gatewayversion:
+      - version=2.7.0
+    status:
+      code: 200
+      message: Ok
+- request:
+    body: null
+    headers:
+      Accept:
+      - application/json
+      Accept-Encoding:
+      - gzip, deflate
+      CommandName:
+      - cosmosdb create
+      Connection:
+      - keep-alive
+      ParameterSetName:
+      - -n -g --kind
+      User-Agent:
+      - python/3.7.4 (Windows-10-10.0.18362-SP0) msrest/0.6.10 msrest_azure/0.6.2
+        azure-mgmt-cosmosdb/0.8.0 Azure-SDK-For-Python AZURECLI/2.0.75
+    method: GET
+    uri: https://management.azure.com/subscriptions/00000000-0000-0000-0000-000000000000/providers/Microsoft.DocumentDB/locations/westus/operationsStatus/952b1df6-bfa6-4a4f-b121-8bbc2cfc8074?api-version=2015-04-08
   response:
     body:
       string: '{"status":"Dequeued","error":{}}'
@@ -1014,56 +776,42 @@
       content-length:
       - '32'
       content-location:
-<<<<<<< HEAD
-      - https://management.documents.azure.com:450/subscriptions/fb3a3d6b-44c8-44f5-88c9-b20917c9b96b/providers/Microsoft.DocumentDB/locations/westus/operationsStatus/b2df878e-ddee-4faa-b504-bc8b79e1f76c?api-version=2015-04-08
-      content-type:
-      - application/json
-      date:
-      - Tue, 08 Oct 2019 07:16:50 GMT
-=======
       - https://management.documents.azure.com:450/subscriptions/0b1f6471-1bf0-4dda-aec3-cb9272f09590/providers/Microsoft.DocumentDB/locations/westus/operationsStatus/952b1df6-bfa6-4a4f-b121-8bbc2cfc8074?api-version=2015-04-08
       content-type:
       - application/json
       date:
       - Mon, 21 Oct 2019 13:03:20 GMT
->>>>>>> 807faccc
-      pragma:
-      - no-cache
-      server:
-      - Microsoft-HTTPAPI/2.0
-      strict-transport-security:
-      - max-age=31536000; includeSubDomains
-      transfer-encoding:
-      - chunked
-      vary:
-      - Accept-Encoding
-      x-content-type-options:
-      - nosniff
-      x-ms-gatewayversion:
-      - version=2.7.0
-    status:
-      code: 200
-      message: Ok
-- request:
-    body: null
-    headers:
-      Accept:
-      - application/json
-      Accept-Encoding:
-      - gzip, deflate
-      CommandName:
-      - cosmosdb create
-      Connection:
-      - keep-alive
-      ParameterSetName:
-      - -n -g --kind
-      User-Agent:
-<<<<<<< HEAD
-      - python/3.6.5 (Windows-10-10.0.17134-SP0) msrest/0.6.10 msrest_azure/0.6.1
-        azure-mgmt-cosmosdb/0.8.0 Azure-SDK-For-Python AZURECLI/2.0.74
-    method: GET
-    uri: https://management.azure.com/subscriptions/00000000-0000-0000-0000-000000000000/providers/Microsoft.DocumentDB/locations/westus/operationsStatus/b2df878e-ddee-4faa-b504-bc8b79e1f76c?api-version=2015-04-08
-=======
+      pragma:
+      - no-cache
+      server:
+      - Microsoft-HTTPAPI/2.0
+      strict-transport-security:
+      - max-age=31536000; includeSubDomains
+      transfer-encoding:
+      - chunked
+      vary:
+      - Accept-Encoding
+      x-content-type-options:
+      - nosniff
+      x-ms-gatewayversion:
+      - version=2.7.0
+    status:
+      code: 200
+      message: Ok
+- request:
+    body: null
+    headers:
+      Accept:
+      - application/json
+      Accept-Encoding:
+      - gzip, deflate
+      CommandName:
+      - cosmosdb create
+      Connection:
+      - keep-alive
+      ParameterSetName:
+      - -n -g --kind
+      User-Agent:
       - python/3.7.4 (Windows-10-10.0.18362-SP0) msrest/0.6.10 msrest_azure/0.6.2
         azure-mgmt-cosmosdb/0.8.0 Azure-SDK-For-Python AZURECLI/2.0.75
     method: GET
@@ -1117,7 +865,6 @@
         azure-mgmt-cosmosdb/0.8.0 Azure-SDK-For-Python AZURECLI/2.0.75
     method: GET
     uri: https://management.azure.com/subscriptions/00000000-0000-0000-0000-000000000000/providers/Microsoft.DocumentDB/locations/westus/operationsStatus/952b1df6-bfa6-4a4f-b121-8bbc2cfc8074?api-version=2015-04-08
->>>>>>> 807faccc
   response:
     body:
       string: '{"status":"Succeeded","error":{}}'
@@ -1127,57 +874,44 @@
       content-length:
       - '33'
       content-location:
-<<<<<<< HEAD
-      - https://management.documents.azure.com:450/subscriptions/fb3a3d6b-44c8-44f5-88c9-b20917c9b96b/providers/Microsoft.DocumentDB/locations/westus/operationsStatus/b2df878e-ddee-4faa-b504-bc8b79e1f76c?api-version=2015-04-08
-      content-type:
-      - application/json
-      date:
-      - Tue, 08 Oct 2019 07:17:20 GMT
-=======
       - https://management.documents.azure.com:450/subscriptions/0b1f6471-1bf0-4dda-aec3-cb9272f09590/providers/Microsoft.DocumentDB/locations/westus/operationsStatus/952b1df6-bfa6-4a4f-b121-8bbc2cfc8074?api-version=2015-04-08
       content-type:
       - application/json
       date:
       - Mon, 21 Oct 2019 13:04:23 GMT
->>>>>>> 807faccc
-      pragma:
-      - no-cache
-      server:
-      - Microsoft-HTTPAPI/2.0
-      strict-transport-security:
-      - max-age=31536000; includeSubDomains
-      transfer-encoding:
-      - chunked
-      vary:
-      - Accept-Encoding
-      x-content-type-options:
-      - nosniff
-      x-ms-gatewayversion:
-      - version=2.7.0
-    status:
-      code: 200
-      message: Ok
-- request:
-    body: null
-    headers:
-      Accept:
-      - application/json
-      Accept-Encoding:
-      - gzip, deflate
-      CommandName:
-      - cosmosdb create
-      Connection:
-      - keep-alive
-      ParameterSetName:
-      - -n -g --kind
-      User-Agent:
-<<<<<<< HEAD
-      - python/3.6.5 (Windows-10-10.0.17134-SP0) msrest/0.6.10 msrest_azure/0.6.1
-        azure-mgmt-cosmosdb/0.8.0 Azure-SDK-For-Python AZURECLI/2.0.74
-=======
-      - python/3.7.4 (Windows-10-10.0.18362-SP0) msrest/0.6.10 msrest_azure/0.6.2
-        azure-mgmt-cosmosdb/0.8.0 Azure-SDK-For-Python AZURECLI/2.0.75
->>>>>>> 807faccc
+      pragma:
+      - no-cache
+      server:
+      - Microsoft-HTTPAPI/2.0
+      strict-transport-security:
+      - max-age=31536000; includeSubDomains
+      transfer-encoding:
+      - chunked
+      vary:
+      - Accept-Encoding
+      x-content-type-options:
+      - nosniff
+      x-ms-gatewayversion:
+      - version=2.7.0
+    status:
+      code: 200
+      message: Ok
+- request:
+    body: null
+    headers:
+      Accept:
+      - application/json
+      Accept-Encoding:
+      - gzip, deflate
+      CommandName:
+      - cosmosdb create
+      Connection:
+      - keep-alive
+      ParameterSetName:
+      - -n -g --kind
+      User-Agent:
+      - python/3.7.4 (Windows-10-10.0.18362-SP0) msrest/0.6.10 msrest_azure/0.6.2
+        azure-mgmt-cosmosdb/0.8.0 Azure-SDK-For-Python AZURECLI/2.0.75
     method: GET
     uri: https://management.azure.com/subscriptions/00000000-0000-0000-0000-000000000000/resourceGroups/cli_test_cosmosdb_mongodb_database000001/providers/Microsoft.DocumentDB/databaseAccounts/cli000003?api-version=2015-04-08
   response:
@@ -1194,57 +928,44 @@
       content-length:
       - '1718'
       content-location:
-<<<<<<< HEAD
-      - https://management.documents.azure.com:450/subscriptions/fb3a3d6b-44c8-44f5-88c9-b20917c9b96b/resourceGroups/cli_test_cosmosdb_mongodb_databasejubza2uquno6kov7ahvlbpqomfgrdsy7t2fozshnv/providers/Microsoft.DocumentDB/databaseAccounts/cliiovhnnm7umlz?api-version=2015-04-08
-      content-type:
-      - application/json
-      date:
-      - Tue, 08 Oct 2019 07:17:20 GMT
-=======
       - https://management.documents.azure.com:450/subscriptions/0b1f6471-1bf0-4dda-aec3-cb9272f09590/resourceGroups/cli_test_cosmosdb_mongodb_databaseud3ns4tabp3ylwmna7wojffwg6242a4unogfbg2fk/providers/Microsoft.DocumentDB/databaseAccounts/clibukgnyirgbso?api-version=2015-04-08
       content-type:
       - application/json
       date:
       - Mon, 21 Oct 2019 13:04:24 GMT
->>>>>>> 807faccc
-      pragma:
-      - no-cache
-      server:
-      - Microsoft-HTTPAPI/2.0
-      strict-transport-security:
-      - max-age=31536000; includeSubDomains
-      transfer-encoding:
-      - chunked
-      vary:
-      - Accept-Encoding
-      x-content-type-options:
-      - nosniff
-      x-ms-gatewayversion:
-      - version=2.7.0
-    status:
-      code: 200
-      message: Ok
-- request:
-    body: null
-    headers:
-      Accept:
-      - application/json
-      Accept-Encoding:
-      - gzip, deflate
-      CommandName:
-      - cosmosdb create
-      Connection:
-      - keep-alive
-      ParameterSetName:
-      - -n -g --kind
-      User-Agent:
-<<<<<<< HEAD
-      - python/3.6.5 (Windows-10-10.0.17134-SP0) msrest/0.6.10 msrest_azure/0.6.1
-        azure-mgmt-cosmosdb/0.8.0 Azure-SDK-For-Python AZURECLI/2.0.74
-=======
-      - python/3.7.4 (Windows-10-10.0.18362-SP0) msrest/0.6.10 msrest_azure/0.6.2
-        azure-mgmt-cosmosdb/0.8.0 Azure-SDK-For-Python AZURECLI/2.0.75
->>>>>>> 807faccc
+      pragma:
+      - no-cache
+      server:
+      - Microsoft-HTTPAPI/2.0
+      strict-transport-security:
+      - max-age=31536000; includeSubDomains
+      transfer-encoding:
+      - chunked
+      vary:
+      - Accept-Encoding
+      x-content-type-options:
+      - nosniff
+      x-ms-gatewayversion:
+      - version=2.7.0
+    status:
+      code: 200
+      message: Ok
+- request:
+    body: null
+    headers:
+      Accept:
+      - application/json
+      Accept-Encoding:
+      - gzip, deflate
+      CommandName:
+      - cosmosdb create
+      Connection:
+      - keep-alive
+      ParameterSetName:
+      - -n -g --kind
+      User-Agent:
+      - python/3.7.4 (Windows-10-10.0.18362-SP0) msrest/0.6.10 msrest_azure/0.6.2
+        azure-mgmt-cosmosdb/0.8.0 Azure-SDK-For-Python AZURECLI/2.0.75
       accept-language:
       - en-US
     method: GET
@@ -1263,19 +984,11 @@
       content-length:
       - '1718'
       content-location:
-<<<<<<< HEAD
-      - https://management.documents.azure.com:450/subscriptions/fb3a3d6b-44c8-44f5-88c9-b20917c9b96b/resourceGroups/cli_test_cosmosdb_mongodb_databasejubza2uquno6kov7ahvlbpqomfgrdsy7t2fozshnv/providers/Microsoft.DocumentDB/databaseAccounts/cliiovhnnm7umlz?api-version=2015-04-08
-      content-type:
-      - application/json
-      date:
-      - Tue, 08 Oct 2019 07:17:21 GMT
-=======
       - https://management.documents.azure.com:450/subscriptions/0b1f6471-1bf0-4dda-aec3-cb9272f09590/resourceGroups/cli_test_cosmosdb_mongodb_databaseud3ns4tabp3ylwmna7wojffwg6242a4unogfbg2fk/providers/Microsoft.DocumentDB/databaseAccounts/clibukgnyirgbso?api-version=2015-04-08
       content-type:
       - application/json
       date:
       - Mon, 21 Oct 2019 13:04:26 GMT
->>>>>>> 807faccc
       pragma:
       - no-cache
       server:
@@ -1311,13 +1024,8 @@
       ParameterSetName:
       - -g -a -n
       User-Agent:
-<<<<<<< HEAD
-      - python/3.6.5 (Windows-10-10.0.17134-SP0) msrest/0.6.10 msrest_azure/0.6.1
-        azure-mgmt-cosmosdb/0.8.0 Azure-SDK-For-Python AZURECLI/2.0.74
-=======
-      - python/3.7.4 (Windows-10-10.0.18362-SP0) msrest/0.6.10 msrest_azure/0.6.2
-        azure-mgmt-cosmosdb/0.8.0 Azure-SDK-For-Python AZURECLI/2.0.75
->>>>>>> 807faccc
+      - python/3.7.4 (Windows-10-10.0.18362-SP0) msrest/0.6.10 msrest_azure/0.6.2
+        azure-mgmt-cosmosdb/0.8.0 Azure-SDK-For-Python AZURECLI/2.0.75
       accept-language:
       - en-US
     method: PUT
@@ -1327,25 +1035,12 @@
       string: '{"status":"Enqueued","error":{}}'
     headers:
       azure-asyncoperation:
-<<<<<<< HEAD
-      - https://management.azure.com/subscriptions/00000000-0000-0000-0000-000000000000/providers/Microsoft.DocumentDB/locations/westus/operationsStatus/5cdec08f-44ad-4144-87ab-5f154e48762e?api-version=2015-04-08
-=======
       - https://management.azure.com/subscriptions/00000000-0000-0000-0000-000000000000/providers/Microsoft.DocumentDB/locations/westus/operationsStatus/f6ff8c9c-5e10-4fda-ae8c-c845579d25f4?api-version=2015-04-08
->>>>>>> 807faccc
-      cache-control:
-      - no-store, no-cache
-      content-length:
-      - '32'
-      content-location:
-<<<<<<< HEAD
-      - https://management.documents.azure.com:450/subscriptions/fb3a3d6b-44c8-44f5-88c9-b20917c9b96b/resourceGroups/cli_test_cosmosdb_mongodb_databasejubza2uquno6kov7ahvlbpqomfgrdsy7t2fozshnv/providers/Microsoft.DocumentDB/databaseAccounts/cliiovhnnm7umlz/apis/mongodb/databases/clizncifwz462i2?api-version=2015-04-08
-      content-type:
-      - application/json
-      date:
-      - Tue, 08 Oct 2019 07:17:22 GMT
-      location:
-      - https://management.azure.com/subscriptions/00000000-0000-0000-0000-000000000000/resourceGroups/cli_test_cosmosdb_mongodb_database000001/providers/Microsoft.DocumentDB/databaseAccounts/cli000003/apis/mongodb/databases/cli000002/operationResults/5cdec08f-44ad-4144-87ab-5f154e48762e?api-version=2015-04-08
-=======
+      cache-control:
+      - no-store, no-cache
+      content-length:
+      - '32'
+      content-location:
       - https://management.documents.azure.com:450/subscriptions/0b1f6471-1bf0-4dda-aec3-cb9272f09590/resourceGroups/cli_test_cosmosdb_mongodb_databaseud3ns4tabp3ylwmna7wojffwg6242a4unogfbg2fk/providers/Microsoft.DocumentDB/databaseAccounts/clibukgnyirgbso/apis/mongodb/databases/cliphefji7ldjop?api-version=2015-04-08
       content-type:
       - application/json
@@ -1353,7 +1048,6 @@
       - Mon, 21 Oct 2019 13:04:29 GMT
       location:
       - https://management.azure.com/subscriptions/00000000-0000-0000-0000-000000000000/resourceGroups/cli_test_cosmosdb_mongodb_database000001/providers/Microsoft.DocumentDB/databaseAccounts/cli000003/apis/mongodb/databases/cli000002/operationResults/f6ff8c9c-5e10-4fda-ae8c-c845579d25f4?api-version=2015-04-08
->>>>>>> 807faccc
       pragma:
       - no-cache
       server:
@@ -1383,17 +1077,10 @@
       ParameterSetName:
       - -g -a -n
       User-Agent:
-<<<<<<< HEAD
-      - python/3.6.5 (Windows-10-10.0.17134-SP0) msrest/0.6.10 msrest_azure/0.6.1
-        azure-mgmt-cosmosdb/0.8.0 Azure-SDK-For-Python AZURECLI/2.0.74
-    method: GET
-    uri: https://management.azure.com/subscriptions/00000000-0000-0000-0000-000000000000/providers/Microsoft.DocumentDB/locations/westus/operationsStatus/5cdec08f-44ad-4144-87ab-5f154e48762e?api-version=2015-04-08
-=======
       - python/3.7.4 (Windows-10-10.0.18362-SP0) msrest/0.6.10 msrest_azure/0.6.2
         azure-mgmt-cosmosdb/0.8.0 Azure-SDK-For-Python AZURECLI/2.0.75
     method: GET
     uri: https://management.azure.com/subscriptions/00000000-0000-0000-0000-000000000000/providers/Microsoft.DocumentDB/locations/westus/operationsStatus/f6ff8c9c-5e10-4fda-ae8c-c845579d25f4?api-version=2015-04-08
->>>>>>> 807faccc
   response:
     body:
       string: '{"status":"Succeeded","error":{}}'
@@ -1403,19 +1090,11 @@
       content-length:
       - '33'
       content-location:
-<<<<<<< HEAD
-      - https://management.documents.azure.com:450/subscriptions/fb3a3d6b-44c8-44f5-88c9-b20917c9b96b/providers/Microsoft.DocumentDB/locations/westus/operationsStatus/5cdec08f-44ad-4144-87ab-5f154e48762e?api-version=2015-04-08
-      content-type:
-      - application/json
-      date:
-      - Tue, 08 Oct 2019 07:17:53 GMT
-=======
       - https://management.documents.azure.com:450/subscriptions/0b1f6471-1bf0-4dda-aec3-cb9272f09590/providers/Microsoft.DocumentDB/locations/westus/operationsStatus/f6ff8c9c-5e10-4fda-ae8c-c845579d25f4?api-version=2015-04-08
       content-type:
       - application/json
       date:
       - Mon, 21 Oct 2019 13:05:02 GMT
->>>>>>> 807faccc
       pragma:
       - no-cache
       server:
@@ -1447,41 +1126,24 @@
       ParameterSetName:
       - -g -a -n
       User-Agent:
-<<<<<<< HEAD
-      - python/3.6.5 (Windows-10-10.0.17134-SP0) msrest/0.6.10 msrest_azure/0.6.1
-        azure-mgmt-cosmosdb/0.8.0 Azure-SDK-For-Python AZURECLI/2.0.74
-=======
-      - python/3.7.4 (Windows-10-10.0.18362-SP0) msrest/0.6.10 msrest_azure/0.6.2
-        azure-mgmt-cosmosdb/0.8.0 Azure-SDK-For-Python AZURECLI/2.0.75
->>>>>>> 807faccc
+      - python/3.7.4 (Windows-10-10.0.18362-SP0) msrest/0.6.10 msrest_azure/0.6.2
+        azure-mgmt-cosmosdb/0.8.0 Azure-SDK-For-Python AZURECLI/2.0.75
     method: GET
     uri: https://management.azure.com/subscriptions/00000000-0000-0000-0000-000000000000/resourceGroups/cli_test_cosmosdb_mongodb_database000001/providers/Microsoft.DocumentDB/databaseAccounts/cli000003/apis/mongodb/databases/cli000002?api-version=2015-04-08
   response:
     body:
-<<<<<<< HEAD
-      string: '{"properties":{"id":"cli000002","_rid":"-jEcAA==","_etag":"\"00002302-0000-0700-0000-5d9c38060000\"","_ts":1570519046}}'
-=======
       string: '{"properties":{"id":"cli000002","_rid":"1Ak8AA==","_etag":"\"0000ac01-0000-0700-0000-5dadace00000\"","_ts":1571663072}}'
->>>>>>> 807faccc
     headers:
       cache-control:
       - no-store, no-cache
       content-length:
       - '125'
       content-location:
-<<<<<<< HEAD
-      - https://management.documents.azure.com:450/subscriptions/fb3a3d6b-44c8-44f5-88c9-b20917c9b96b/resourceGroups/cli_test_cosmosdb_mongodb_databasejubza2uquno6kov7ahvlbpqomfgrdsy7t2fozshnv/providers/Microsoft.DocumentDB/databaseAccounts/cliiovhnnm7umlz/apis/mongodb/databases/clizncifwz462i2?api-version=2015-04-08
-      content-type:
-      - application/json
-      date:
-      - Tue, 08 Oct 2019 07:17:54 GMT
-=======
       - https://management.documents.azure.com:450/subscriptions/0b1f6471-1bf0-4dda-aec3-cb9272f09590/resourceGroups/cli_test_cosmosdb_mongodb_databaseud3ns4tabp3ylwmna7wojffwg6242a4unogfbg2fk/providers/Microsoft.DocumentDB/databaseAccounts/clibukgnyirgbso/apis/mongodb/databases/cliphefji7ldjop?api-version=2015-04-08
       content-type:
       - application/json
       date:
       - Mon, 21 Oct 2019 13:05:03 GMT
->>>>>>> 807faccc
       pragma:
       - no-cache
       server:
@@ -1513,43 +1175,26 @@
       ParameterSetName:
       - -g -a -n
       User-Agent:
-<<<<<<< HEAD
-      - python/3.6.5 (Windows-10-10.0.17134-SP0) msrest/0.6.10 msrest_azure/0.6.1
-        azure-mgmt-cosmosdb/0.8.0 Azure-SDK-For-Python AZURECLI/2.0.74
-=======
-      - python/3.7.4 (Windows-10-10.0.18362-SP0) msrest/0.6.10 msrest_azure/0.6.2
-        azure-mgmt-cosmosdb/0.8.0 Azure-SDK-For-Python AZURECLI/2.0.75
->>>>>>> 807faccc
+      - python/3.7.4 (Windows-10-10.0.18362-SP0) msrest/0.6.10 msrest_azure/0.6.2
+        azure-mgmt-cosmosdb/0.8.0 Azure-SDK-For-Python AZURECLI/2.0.75
       accept-language:
       - en-US
     method: GET
     uri: https://management.azure.com/subscriptions/00000000-0000-0000-0000-000000000000/resourceGroups/cli_test_cosmosdb_mongodb_database000001/providers/Microsoft.DocumentDB/databaseAccounts/cli000003/apis/mongodb/databases/cli000002?api-version=2015-04-08
   response:
     body:
-<<<<<<< HEAD
-      string: '{"properties":{"id":"cli000002","_rid":"-jEcAA==","_etag":"\"00002302-0000-0700-0000-5d9c38060000\"","_ts":1570519046}}'
-=======
       string: '{"properties":{"id":"cli000002","_rid":"1Ak8AA==","_etag":"\"0000ac01-0000-0700-0000-5dadace00000\"","_ts":1571663072}}'
->>>>>>> 807faccc
     headers:
       cache-control:
       - no-store, no-cache
       content-length:
       - '125'
       content-location:
-<<<<<<< HEAD
-      - https://management.documents.azure.com:450/subscriptions/fb3a3d6b-44c8-44f5-88c9-b20917c9b96b/resourceGroups/cli_test_cosmosdb_mongodb_databasejubza2uquno6kov7ahvlbpqomfgrdsy7t2fozshnv/providers/Microsoft.DocumentDB/databaseAccounts/cliiovhnnm7umlz/apis/mongodb/databases/clizncifwz462i2?api-version=2015-04-08
-      content-type:
-      - application/json
-      date:
-      - Tue, 08 Oct 2019 07:17:55 GMT
-=======
       - https://management.documents.azure.com:450/subscriptions/0b1f6471-1bf0-4dda-aec3-cb9272f09590/resourceGroups/cli_test_cosmosdb_mongodb_databaseud3ns4tabp3ylwmna7wojffwg6242a4unogfbg2fk/providers/Microsoft.DocumentDB/databaseAccounts/clibukgnyirgbso/apis/mongodb/databases/cliphefji7ldjop?api-version=2015-04-08
       content-type:
       - application/json
       date:
       - Mon, 21 Oct 2019 13:05:06 GMT
->>>>>>> 807faccc
       pragma:
       - no-cache
       server:
@@ -1581,43 +1226,26 @@
       ParameterSetName:
       - -g -a
       User-Agent:
-<<<<<<< HEAD
-      - python/3.6.5 (Windows-10-10.0.17134-SP0) msrest/0.6.10 msrest_azure/0.6.1
-        azure-mgmt-cosmosdb/0.8.0 Azure-SDK-For-Python AZURECLI/2.0.74
-=======
-      - python/3.7.4 (Windows-10-10.0.18362-SP0) msrest/0.6.10 msrest_azure/0.6.2
-        azure-mgmt-cosmosdb/0.8.0 Azure-SDK-For-Python AZURECLI/2.0.75
->>>>>>> 807faccc
+      - python/3.7.4 (Windows-10-10.0.18362-SP0) msrest/0.6.10 msrest_azure/0.6.2
+        azure-mgmt-cosmosdb/0.8.0 Azure-SDK-For-Python AZURECLI/2.0.75
       accept-language:
       - en-US
     method: GET
     uri: https://management.azure.com/subscriptions/00000000-0000-0000-0000-000000000000/resourceGroups/cli_test_cosmosdb_mongodb_database000001/providers/Microsoft.DocumentDB/databaseAccounts/cli000003/apis/mongodb/databases?api-version=2015-04-08
   response:
     body:
-<<<<<<< HEAD
-      string: '{"value":[{"properties":{"id":"cli000002","_rid":"-jEcAA==","_etag":"\"00002302-0000-0700-0000-5d9c38060000\"","_ts":1570519046}}]}'
-=======
       string: '{"value":[{"properties":{"id":"cli000002","_rid":"1Ak8AA==","_etag":"\"0000ac01-0000-0700-0000-5dadace00000\"","_ts":1571663072}}]}'
->>>>>>> 807faccc
     headers:
       cache-control:
       - no-store, no-cache
       content-length:
       - '137'
       content-location:
-<<<<<<< HEAD
-      - https://management.documents.azure.com:450/subscriptions/fb3a3d6b-44c8-44f5-88c9-b20917c9b96b/resourceGroups/cli_test_cosmosdb_mongodb_databasejubza2uquno6kov7ahvlbpqomfgrdsy7t2fozshnv/providers/Microsoft.DocumentDB/databaseAccounts/cliiovhnnm7umlz/apis/mongodb/databases?api-version=2015-04-08
-      content-type:
-      - application/json
-      date:
-      - Tue, 08 Oct 2019 07:17:56 GMT
-=======
       - https://management.documents.azure.com:450/subscriptions/0b1f6471-1bf0-4dda-aec3-cb9272f09590/resourceGroups/cli_test_cosmosdb_mongodb_databaseud3ns4tabp3ylwmna7wojffwg6242a4unogfbg2fk/providers/Microsoft.DocumentDB/databaseAccounts/clibukgnyirgbso/apis/mongodb/databases?api-version=2015-04-08
       content-type:
       - application/json
       date:
       - Mon, 21 Oct 2019 13:05:10 GMT
->>>>>>> 807faccc
       pragma:
       - no-cache
       server:
@@ -1651,13 +1279,8 @@
       ParameterSetName:
       - -g -a -n
       User-Agent:
-<<<<<<< HEAD
-      - python/3.6.5 (Windows-10-10.0.17134-SP0) msrest/0.6.10 msrest_azure/0.6.1
-        azure-mgmt-cosmosdb/0.8.0 Azure-SDK-For-Python AZURECLI/2.0.74
-=======
-      - python/3.7.4 (Windows-10-10.0.18362-SP0) msrest/0.6.10 msrest_azure/0.6.2
-        azure-mgmt-cosmosdb/0.8.0 Azure-SDK-For-Python AZURECLI/2.0.75
->>>>>>> 807faccc
+      - python/3.7.4 (Windows-10-10.0.18362-SP0) msrest/0.6.10 msrest_azure/0.6.2
+        azure-mgmt-cosmosdb/0.8.0 Azure-SDK-For-Python AZURECLI/2.0.75
       accept-language:
       - en-US
     method: DELETE
@@ -1667,25 +1290,12 @@
       string: '{"status":"Enqueued","error":{}}'
     headers:
       azure-asyncoperation:
-<<<<<<< HEAD
-      - https://management.azure.com/subscriptions/00000000-0000-0000-0000-000000000000/providers/Microsoft.DocumentDB/locations/westus/operationsStatus/c3c0c80f-f23d-440b-a615-e5c4492aa4b9?api-version=2015-04-08
-=======
       - https://management.azure.com/subscriptions/00000000-0000-0000-0000-000000000000/providers/Microsoft.DocumentDB/locations/westus/operationsStatus/e3027b57-4312-4736-9cae-10df11619ec3?api-version=2015-04-08
->>>>>>> 807faccc
-      cache-control:
-      - no-store, no-cache
-      content-length:
-      - '32'
-      content-location:
-<<<<<<< HEAD
-      - https://management.documents.azure.com:450/subscriptions/fb3a3d6b-44c8-44f5-88c9-b20917c9b96b/resourceGroups/cli_test_cosmosdb_mongodb_databasejubza2uquno6kov7ahvlbpqomfgrdsy7t2fozshnv/providers/Microsoft.DocumentDB/databaseAccounts/cliiovhnnm7umlz/apis/mongodb/databases/clizncifwz462i2?api-version=2015-04-08
-      content-type:
-      - application/json
-      date:
-      - Tue, 08 Oct 2019 07:17:58 GMT
-      location:
-      - https://management.azure.com/subscriptions/00000000-0000-0000-0000-000000000000/resourceGroups/cli_test_cosmosdb_mongodb_database000001/providers/Microsoft.DocumentDB/databaseAccounts/cli000003/apis/mongodb/databases/cli000002/operationResults/c3c0c80f-f23d-440b-a615-e5c4492aa4b9?api-version=2015-04-08
-=======
+      cache-control:
+      - no-store, no-cache
+      content-length:
+      - '32'
+      content-location:
       - https://management.documents.azure.com:450/subscriptions/0b1f6471-1bf0-4dda-aec3-cb9272f09590/resourceGroups/cli_test_cosmosdb_mongodb_databaseud3ns4tabp3ylwmna7wojffwg6242a4unogfbg2fk/providers/Microsoft.DocumentDB/databaseAccounts/clibukgnyirgbso/apis/mongodb/databases/cliphefji7ldjop?api-version=2015-04-08
       content-type:
       - application/json
@@ -1693,7 +1303,6 @@
       - Mon, 21 Oct 2019 13:05:12 GMT
       location:
       - https://management.azure.com/subscriptions/00000000-0000-0000-0000-000000000000/resourceGroups/cli_test_cosmosdb_mongodb_database000001/providers/Microsoft.DocumentDB/databaseAccounts/cli000003/apis/mongodb/databases/cli000002/operationResults/e3027b57-4312-4736-9cae-10df11619ec3?api-version=2015-04-08
->>>>>>> 807faccc
       pragma:
       - no-cache
       server:
@@ -1723,17 +1332,10 @@
       ParameterSetName:
       - -g -a -n
       User-Agent:
-<<<<<<< HEAD
-      - python/3.6.5 (Windows-10-10.0.17134-SP0) msrest/0.6.10 msrest_azure/0.6.1
-        azure-mgmt-cosmosdb/0.8.0 Azure-SDK-For-Python AZURECLI/2.0.74
-    method: GET
-    uri: https://management.azure.com/subscriptions/00000000-0000-0000-0000-000000000000/providers/Microsoft.DocumentDB/locations/westus/operationsStatus/c3c0c80f-f23d-440b-a615-e5c4492aa4b9?api-version=2015-04-08
-=======
       - python/3.7.4 (Windows-10-10.0.18362-SP0) msrest/0.6.10 msrest_azure/0.6.2
         azure-mgmt-cosmosdb/0.8.0 Azure-SDK-For-Python AZURECLI/2.0.75
     method: GET
     uri: https://management.azure.com/subscriptions/00000000-0000-0000-0000-000000000000/providers/Microsoft.DocumentDB/locations/westus/operationsStatus/e3027b57-4312-4736-9cae-10df11619ec3?api-version=2015-04-08
->>>>>>> 807faccc
   response:
     body:
       string: '{"status":"Succeeded","error":{}}'
@@ -1743,19 +1345,11 @@
       content-length:
       - '33'
       content-location:
-<<<<<<< HEAD
-      - https://management.documents.azure.com:450/subscriptions/fb3a3d6b-44c8-44f5-88c9-b20917c9b96b/providers/Microsoft.DocumentDB/locations/westus/operationsStatus/c3c0c80f-f23d-440b-a615-e5c4492aa4b9?api-version=2015-04-08
-      content-type:
-      - application/json
-      date:
-      - Tue, 08 Oct 2019 07:18:28 GMT
-=======
       - https://management.documents.azure.com:450/subscriptions/0b1f6471-1bf0-4dda-aec3-cb9272f09590/providers/Microsoft.DocumentDB/locations/westus/operationsStatus/e3027b57-4312-4736-9cae-10df11619ec3?api-version=2015-04-08
       content-type:
       - application/json
       date:
       - Mon, 21 Oct 2019 13:05:45 GMT
->>>>>>> 807faccc
       pragma:
       - no-cache
       server:
@@ -1787,13 +1381,8 @@
       ParameterSetName:
       - -g -a
       User-Agent:
-<<<<<<< HEAD
-      - python/3.6.5 (Windows-10-10.0.17134-SP0) msrest/0.6.10 msrest_azure/0.6.1
-        azure-mgmt-cosmosdb/0.8.0 Azure-SDK-For-Python AZURECLI/2.0.74
-=======
-      - python/3.7.4 (Windows-10-10.0.18362-SP0) msrest/0.6.10 msrest_azure/0.6.2
-        azure-mgmt-cosmosdb/0.8.0 Azure-SDK-For-Python AZURECLI/2.0.75
->>>>>>> 807faccc
+      - python/3.7.4 (Windows-10-10.0.18362-SP0) msrest/0.6.10 msrest_azure/0.6.2
+        azure-mgmt-cosmosdb/0.8.0 Azure-SDK-For-Python AZURECLI/2.0.75
       accept-language:
       - en-US
     method: GET
@@ -1807,19 +1396,11 @@
       content-length:
       - '12'
       content-location:
-<<<<<<< HEAD
-      - https://management.documents.azure.com:450/subscriptions/fb3a3d6b-44c8-44f5-88c9-b20917c9b96b/resourceGroups/cli_test_cosmosdb_mongodb_databasejubza2uquno6kov7ahvlbpqomfgrdsy7t2fozshnv/providers/Microsoft.DocumentDB/databaseAccounts/cliiovhnnm7umlz/apis/mongodb/databases?api-version=2015-04-08
-      content-type:
-      - application/json
-      date:
-      - Tue, 08 Oct 2019 07:18:29 GMT
-=======
       - https://management.documents.azure.com:450/subscriptions/0b1f6471-1bf0-4dda-aec3-cb9272f09590/resourceGroups/cli_test_cosmosdb_mongodb_databaseud3ns4tabp3ylwmna7wojffwg6242a4unogfbg2fk/providers/Microsoft.DocumentDB/databaseAccounts/clibukgnyirgbso/apis/mongodb/databases?api-version=2015-04-08
       content-type:
       - application/json
       date:
       - Mon, 21 Oct 2019 13:05:47 GMT
->>>>>>> 807faccc
       pragma:
       - no-cache
       server:
