interactions:
- request:
    body: null
    headers:
      Accept:
      - application/json
      Accept-Encoding:
      - gzip, deflate
      CommandName:
      - network vnet create
      Connection:
      - keep-alive
      ParameterSetName:
      - -n -g
      User-Agent:
<<<<<<< HEAD
      - python/3.6.5 (Windows-10-10.0.17134-SP0) msrest/0.6.10 msrest_azure/0.6.1
        azure-mgmt-resource/4.0.0 Azure-SDK-For-Python AZURECLI/2.0.74
=======
      - python/3.7.4 (Windows-10-10.0.18362-SP0) msrest/0.6.10 msrest_azure/0.6.2
        azure-mgmt-resource/4.0.0 Azure-SDK-For-Python AZURECLI/2.0.75
>>>>>>> 807faccc
      accept-language:
      - en-US
    method: GET
    uri: https://management.azure.com/subscriptions/00000000-0000-0000-0000-000000000000/resourcegroups/cli_test_cannotdelete_resource_lock000001?api-version=2019-07-01
  response:
    body:
<<<<<<< HEAD
      string: '{"id":"/subscriptions/00000000-0000-0000-0000-000000000000/resourceGroups/cli_test_cannotdelete_resource_lock000001","name":"cli_test_cannotdelete_resource_lock000001","type":"Microsoft.Resources/resourceGroups","location":"westus","tags":{"product":"azurecli","cause":"automation","date":"2019-10-04T04:54:50Z"},"properties":{"provisioningState":"Succeeded"}}'
=======
      string: '{"id":"/subscriptions/00000000-0000-0000-0000-000000000000/resourceGroups/cli_test_cannotdelete_resource_lock000001","name":"cli_test_cannotdelete_resource_lock000001","type":"Microsoft.Resources/resourceGroups","location":"westus","tags":{"product":"azurecli","cause":"automation","date":"2019-10-21T05:11:40Z"},"properties":{"provisioningState":"Succeeded"}}'
>>>>>>> 807faccc
    headers:
      cache-control:
      - no-cache
      content-length:
      - '428'
      content-type:
      - application/json; charset=utf-8
      date:
<<<<<<< HEAD
      - Fri, 04 Oct 2019 04:54:54 GMT
=======
      - Mon, 21 Oct 2019 05:11:48 GMT
>>>>>>> 807faccc
      expires:
      - '-1'
      pragma:
      - no-cache
      strict-transport-security:
      - max-age=31536000; includeSubDomains
      vary:
      - Accept-Encoding
      x-content-type-options:
      - nosniff
    status:
      code: 200
      message: OK
- request:
    body: '{"location": "westus", "tags": {}, "properties": {"addressSpace": {"addressPrefixes":
      ["10.0.0.0/16"]}, "dhcpOptions": {}}}'
    headers:
      Accept:
      - application/json
      Accept-Encoding:
      - gzip, deflate
      CommandName:
      - network vnet create
      Connection:
      - keep-alive
      Content-Length:
      - '123'
      Content-Type:
      - application/json; charset=utf-8
      ParameterSetName:
      - -n -g
      User-Agent:
<<<<<<< HEAD
      - python/3.6.5 (Windows-10-10.0.17134-SP0) msrest/0.6.10 msrest_azure/0.6.1
        azure-mgmt-network/4.0.0 Azure-SDK-For-Python AZURECLI/2.0.74
=======
      - python/3.7.4 (Windows-10-10.0.18362-SP0) msrest/0.6.10 msrest_azure/0.6.2
        azure-mgmt-network/6.0.0 Azure-SDK-For-Python AZURECLI/2.0.75
>>>>>>> 807faccc
      accept-language:
      - en-US
    method: PUT
    uri: https://management.azure.com/subscriptions/00000000-0000-0000-0000-000000000000/resourceGroups/cli_test_cannotdelete_resource_lock000001/providers/Microsoft.Network/virtualNetworks/cli.lock.rsrc000002?api-version=2019-09-01
  response:
    body:
      string: "{\r\n  \"name\": \"cli.lock.rsrc000002\",\r\n  \"id\": \"/subscriptions/00000000-0000-0000-0000-000000000000/resourceGroups/cli_test_cannotdelete_resource_lock000001/providers/Microsoft.Network/virtualNetworks/cli.lock.rsrc000002\",\r\n
<<<<<<< HEAD
        \ \"etag\": \"W/\\\"b7838c8f-0558-4049-ab14-7ab7c4e8f34c\\\"\",\r\n  \"type\":
        \"Microsoft.Network/virtualNetworks\",\r\n  \"location\": \"westus\",\r\n
        \ \"tags\": {},\r\n  \"properties\": {\r\n    \"provisioningState\": \"Updating\",\r\n
        \   \"resourceGuid\": \"ffecf163-106d-4d5e-bcc5-1dc57566c2fd\",\r\n    \"addressSpace\":
=======
        \ \"etag\": \"W/\\\"f0b0da6e-885e-4c33-a8df-9080c8ad33ee\\\"\",\r\n  \"type\":
        \"Microsoft.Network/virtualNetworks\",\r\n  \"location\": \"westus\",\r\n
        \ \"tags\": {},\r\n  \"properties\": {\r\n    \"provisioningState\": \"Updating\",\r\n
        \   \"resourceGuid\": \"eeaf9fa0-643f-4585-8571-23509d730c14\",\r\n    \"addressSpace\":
>>>>>>> 807faccc
        {\r\n      \"addressPrefixes\": [\r\n        \"10.0.0.0/16\"\r\n      ]\r\n
        \   },\r\n    \"dhcpOptions\": {\r\n      \"dnsServers\": []\r\n    },\r\n
        \   \"subnets\": [],\r\n    \"virtualNetworkPeerings\": [],\r\n    \"enableDdosProtection\":
        false,\r\n    \"enableVmProtection\": false\r\n  }\r\n}"
    headers:
      azure-asyncoperation:
      - https://management.azure.com/subscriptions/00000000-0000-0000-0000-000000000000/providers/Microsoft.Network/locations/westus/operations/8d1f1dcf-d698-4f2b-9e8e-e876268d03d2?api-version=2019-09-01
      cache-control:
      - no-cache
      content-length:
      - '816'
      content-type:
      - application/json; charset=utf-8
      date:
<<<<<<< HEAD
      - Fri, 04 Oct 2019 04:54:55 GMT
=======
      - Mon, 21 Oct 2019 05:11:51 GMT
>>>>>>> 807faccc
      expires:
      - '-1'
      pragma:
      - no-cache
      server:
      - Microsoft-HTTPAPI/2.0
      - Microsoft-HTTPAPI/2.0
      strict-transport-security:
      - max-age=31536000; includeSubDomains
      x-content-type-options:
      - nosniff
      x-ms-arm-service-request-id:
<<<<<<< HEAD
      - 3e40c9ef-8dca-4a30-8c13-dbf88ccc9018
=======
      - d25f5a46-f034-4241-a789-956a3915d02f
>>>>>>> 807faccc
      x-ms-ratelimit-remaining-subscription-writes:
      - '1198'
    status:
      code: 201
      message: Created
- request:
    body: null
    headers:
      Accept:
      - application/json
      Accept-Encoding:
      - gzip, deflate
      CommandName:
      - network vnet create
      Connection:
      - keep-alive
      ParameterSetName:
      - -n -g
      User-Agent:
<<<<<<< HEAD
      - python/3.6.5 (Windows-10-10.0.17134-SP0) msrest/0.6.10 msrest_azure/0.6.1
        azure-mgmt-network/4.0.0 Azure-SDK-For-Python AZURECLI/2.0.74
=======
      - python/3.7.4 (Windows-10-10.0.18362-SP0) msrest/0.6.10 msrest_azure/0.6.2
        azure-mgmt-network/6.0.0 Azure-SDK-For-Python AZURECLI/2.0.75
>>>>>>> 807faccc
    method: GET
    uri: https://management.azure.com/subscriptions/00000000-0000-0000-0000-000000000000/providers/Microsoft.Network/locations/westus/operations/8d1f1dcf-d698-4f2b-9e8e-e876268d03d2?api-version=2019-09-01
  response:
    body:
      string: "{\r\n  \"status\": \"Succeeded\"\r\n}"
    headers:
      cache-control:
      - no-cache
      content-length:
      - '29'
      content-type:
      - application/json; charset=utf-8
      date:
<<<<<<< HEAD
      - Fri, 04 Oct 2019 04:54:58 GMT
=======
      - Mon, 21 Oct 2019 05:11:55 GMT
>>>>>>> 807faccc
      expires:
      - '-1'
      pragma:
      - no-cache
      server:
      - Microsoft-HTTPAPI/2.0
      - Microsoft-HTTPAPI/2.0
      strict-transport-security:
      - max-age=31536000; includeSubDomains
      transfer-encoding:
      - chunked
      vary:
      - Accept-Encoding
      x-content-type-options:
      - nosniff
      x-ms-arm-service-request-id:
<<<<<<< HEAD
      - 2c483d83-1cfa-46de-9a11-189061829611
=======
      - e93c8377-3597-4796-856c-d9fd74596a75
>>>>>>> 807faccc
    status:
      code: 200
      message: OK
- request:
    body: null
    headers:
      Accept:
      - application/json
      Accept-Encoding:
      - gzip, deflate
      CommandName:
      - network vnet create
      Connection:
      - keep-alive
      ParameterSetName:
      - -n -g
      User-Agent:
<<<<<<< HEAD
      - python/3.6.5 (Windows-10-10.0.17134-SP0) msrest/0.6.10 msrest_azure/0.6.1
        azure-mgmt-network/4.0.0 Azure-SDK-For-Python AZURECLI/2.0.74
=======
      - python/3.7.4 (Windows-10-10.0.18362-SP0) msrest/0.6.10 msrest_azure/0.6.2
        azure-mgmt-network/6.0.0 Azure-SDK-For-Python AZURECLI/2.0.75
>>>>>>> 807faccc
    method: GET
    uri: https://management.azure.com/subscriptions/00000000-0000-0000-0000-000000000000/resourceGroups/cli_test_cannotdelete_resource_lock000001/providers/Microsoft.Network/virtualNetworks/cli.lock.rsrc000002?api-version=2019-09-01
  response:
    body:
      string: "{\r\n  \"name\": \"cli.lock.rsrc000002\",\r\n  \"id\": \"/subscriptions/00000000-0000-0000-0000-000000000000/resourceGroups/cli_test_cannotdelete_resource_lock000001/providers/Microsoft.Network/virtualNetworks/cli.lock.rsrc000002\",\r\n
<<<<<<< HEAD
        \ \"etag\": \"W/\\\"67a78bef-78de-47df-b536-4cfbe317ffb5\\\"\",\r\n  \"type\":
        \"Microsoft.Network/virtualNetworks\",\r\n  \"location\": \"westus\",\r\n
        \ \"tags\": {},\r\n  \"properties\": {\r\n    \"provisioningState\": \"Succeeded\",\r\n
        \   \"resourceGuid\": \"ffecf163-106d-4d5e-bcc5-1dc57566c2fd\",\r\n    \"addressSpace\":
=======
        \ \"etag\": \"W/\\\"d476e57f-dce6-45d8-8d68-fd12e30ff10e\\\"\",\r\n  \"type\":
        \"Microsoft.Network/virtualNetworks\",\r\n  \"location\": \"westus\",\r\n
        \ \"tags\": {},\r\n  \"properties\": {\r\n    \"provisioningState\": \"Succeeded\",\r\n
        \   \"resourceGuid\": \"eeaf9fa0-643f-4585-8571-23509d730c14\",\r\n    \"addressSpace\":
>>>>>>> 807faccc
        {\r\n      \"addressPrefixes\": [\r\n        \"10.0.0.0/16\"\r\n      ]\r\n
        \   },\r\n    \"dhcpOptions\": {\r\n      \"dnsServers\": []\r\n    },\r\n
        \   \"subnets\": [],\r\n    \"virtualNetworkPeerings\": [],\r\n    \"enableDdosProtection\":
        false,\r\n    \"enableVmProtection\": false\r\n  }\r\n}"
    headers:
      cache-control:
      - no-cache
      content-length:
      - '817'
      content-type:
      - application/json; charset=utf-8
      date:
<<<<<<< HEAD
      - Fri, 04 Oct 2019 04:54:58 GMT
      etag:
      - W/"67a78bef-78de-47df-b536-4cfbe317ffb5"
=======
      - Mon, 21 Oct 2019 05:11:56 GMT
      etag:
      - W/"d476e57f-dce6-45d8-8d68-fd12e30ff10e"
>>>>>>> 807faccc
      expires:
      - '-1'
      pragma:
      - no-cache
      server:
      - Microsoft-HTTPAPI/2.0
      - Microsoft-HTTPAPI/2.0
      strict-transport-security:
      - max-age=31536000; includeSubDomains
      transfer-encoding:
      - chunked
      vary:
      - Accept-Encoding
      x-content-type-options:
      - nosniff
      x-ms-arm-service-request-id:
<<<<<<< HEAD
      - 6b16a08b-61e2-451d-85d6-accfe3ddc05b
=======
      - 53b2e62d-4d38-4ce0-9ae0-483f529ea83d
>>>>>>> 807faccc
    status:
      code: 200
      message: OK
- request:
    body: '{"properties": {"level": "CanNotDelete"}}'
    headers:
      Accept:
      - application/json
      Accept-Encoding:
      - gzip, deflate
      CommandName:
      - lock create
      Connection:
      - keep-alive
      Content-Length:
      - '41'
      Content-Type:
      - application/json; charset=utf-8
      ParameterSetName:
      - -n -g --resource-type --resource-name --lock-type
      User-Agent:
<<<<<<< HEAD
      - python/3.6.5 (Windows-10-10.0.17134-SP0) msrest/0.6.10 msrest_azure/0.6.1
        azure-mgmt-resource/4.0.0 Azure-SDK-For-Python AZURECLI/2.0.74
=======
      - python/3.7.4 (Windows-10-10.0.18362-SP0) msrest/0.6.10 msrest_azure/0.6.2
        azure-mgmt-resource/4.0.0 Azure-SDK-For-Python AZURECLI/2.0.75
>>>>>>> 807faccc
      accept-language:
      - en-US
    method: PUT
    uri: https://management.azure.com/subscriptions/00000000-0000-0000-0000-000000000000/resourcegroups/cli_test_cannotdelete_resource_lock000001/providers/Microsoft.Network/virtualNetworks/cli.lock.rsrc000002/providers/Microsoft.Authorization/locks/cli-test-lock000003?api-version=2016-09-01
  response:
    body:
      string: '{"properties":{"level":"CanNotDelete"},"id":"/subscriptions/00000000-0000-0000-0000-000000000000/resourcegroups/cli_test_cannotdelete_resource_lock000001/providers/Microsoft.Network/virtualNetworks/cli.lock.rsrc000002/providers/Microsoft.Authorization/locks/cli-test-lock000003","type":"Microsoft.Authorization/locks","name":"cli-test-lock000003"}'
    headers:
      cache-control:
      - no-cache
      content-length:
      - '502'
      content-type:
      - application/json; charset=utf-8
      date:
<<<<<<< HEAD
      - Fri, 04 Oct 2019 04:54:59 GMT
=======
      - Mon, 21 Oct 2019 05:11:56 GMT
>>>>>>> 807faccc
      expires:
      - '-1'
      pragma:
      - no-cache
      strict-transport-security:
      - max-age=31536000; includeSubDomains
      x-content-type-options:
      - nosniff
      x-ms-ratelimit-remaining-subscription-writes:
      - '1196'
    status:
      code: 201
      message: Created
- request:
    body: null
    headers:
      Accept:
      - application/json
      Accept-Encoding:
      - gzip, deflate
      CommandName:
      - lock show
      Connection:
      - keep-alive
      ParameterSetName:
      - --name -g --resource-type --resource-name
      User-Agent:
<<<<<<< HEAD
      - python/3.6.5 (Windows-10-10.0.17134-SP0) msrest/0.6.10 msrest_azure/0.6.1
        azure-mgmt-resource/4.0.0 Azure-SDK-For-Python AZURECLI/2.0.74
=======
      - python/3.7.4 (Windows-10-10.0.18362-SP0) msrest/0.6.10 msrest_azure/0.6.2
        azure-mgmt-resource/4.0.0 Azure-SDK-For-Python AZURECLI/2.0.75
>>>>>>> 807faccc
      accept-language:
      - en-US
    method: GET
    uri: https://management.azure.com/subscriptions/00000000-0000-0000-0000-000000000000/providers/Microsoft.Authorization/locks?api-version=2016-09-01
  response:
    body:
<<<<<<< HEAD
      string: '{"value":[{"properties":{"level":"ReadOnly","notes":"notes2oea3hqfbsfo7re"},"id":"/subscriptions/00000000-0000-0000-0000-000000000000/resourceGroups/cli_test_cannotdelete_resource_group_lockmmdnxebkdcuciyrul3f7qtqtpvp5hl2fz5/providers/Microsoft.Authorization/locks/cli-test-lockcjvpclw2ikchf7jpaphrv5hbus5wcmhlupd","type":"Microsoft.Authorization/locks","name":"cli-test-lockcjvpclw2ikchf7jpaphrv5hbus5wcmhlupd"},{"properties":{"level":"CanNotDelete"},"id":"/subscriptions/00000000-0000-0000-0000-000000000000/resourcegroups/cli_test_cannotdelete_resource_lock000001/providers/Microsoft.Network/virtualNetworks/cli.lock.rsrc000002/providers/Microsoft.Authorization/locks/cli-test-lock000003","type":"Microsoft.Authorization/locks","name":"cli-test-lock000003"}]}'
=======
      string: '{"value":[{"properties":{"level":"ReadOnly"},"id":"/subscriptions/00000000-0000-0000-0000-000000000000/resourcegroups/cli_test_readonly_resource_lockkdn2d27gor47xdgykwq2jr6rpmipheaqdninewfp47qw/providers/Microsoft.Network/virtualNetworks/cli.lock.rsrcrigdidljqemviqw7c/providers/Microsoft.Authorization/locks/cli-test-lockz42oomv3zvbqrnnyduo35objbh3mfzonmpwzc2ks2aepr6ffzpmzmhkdve7s3","type":"Microsoft.Authorization/locks","name":"cli-test-lockz42oomv3zvbqrnnyduo35objbh3mfzonmpwzc2ks2aepr6ffzpmzmhkdve7s3"},{"properties":{"level":"CanNotDelete"},"id":"/subscriptions/00000000-0000-0000-0000-000000000000/resourcegroups/cli_test_lock_with_resource_id5aneow7siahynnmbja67cvkc32xdcv5bj5a6qv4pfqrrh/providers/Microsoft.Network/virtualNetworks/cli-lock-vnet3af63axvk6nses427/providers/Microsoft.Authorization/locks/cli-test-lockearbetn6qu5z2mnho6v6ikvqfg7awglmxs2ol","type":"Microsoft.Authorization/locks","name":"cli-test-lockearbetn6qu5z2mnho6v6ikvqfg7awglmxs2ol"},{"properties":{"level":"CanNotDelete"},"id":"/subscriptions/00000000-0000-0000-0000-000000000000/resourcegroups/cli_test_lock_with_resource_id5aneow7siahynnmbja67cvkc32xdcv5bj5a6qv4pfqrrh/providers/Microsoft.Network/virtualNetworks/cli-lock-vnet3af63axvk6nses427/subnets/cli-lock-subnetsjmkaua4plegw2r/providers/Microsoft.Authorization/locks/cli-test-lock5s4rgmn","type":"Microsoft.Authorization/locks","name":"cli-test-lock5s4rgmn"},{"properties":{"level":"CanNotDelete","notes":""},"id":"/subscriptions/00000000-0000-0000-0000-000000000000/resourceGroups/emerald-city-bookstore/providers/Microsoft.Authorization/locks/DELETE","type":"Microsoft.Authorization/locks","name":"DELETE"},{"properties":{"level":"CanNotDelete"},"id":"/subscriptions/00000000-0000-0000-0000-000000000000/resourcegroups/cli_test_resource_locktf6j56k6a3hkeaavhh4wk4vp7t3qwxak7e5it5w7ilcorvzzz4xru/providers/Microsoft.Network/virtualNetworks/cli.lock.rsrcm3oso6zhuapjkgarg/providers/Microsoft.Authorization/locks/cli-test-lockgonrjjgwqlxix7dp27mwwbijrytc7agjniq6chm2wywsqzsxusg3y745srlcs","type":"Microsoft.Authorization/locks","name":"cli-test-lockgonrjjgwqlxix7dp27mwwbijrytc7agjniq6chm2wywsqzsxusg3y745srlcs"},{"properties":{"level":"CanNotDelete","notes":""},"id":"/subscriptions/00000000-0000-0000-0000-000000000000/resourceGroups/new-experiences/providers/Microsoft.Authorization/locks/NO-DELETE","type":"Microsoft.Authorization/locks","name":"NO-DELETE"},{"properties":{"level":"CanNotDelete","notes":"for
        customer issue repro  (snowflake)"},"id":"/subscriptions/00000000-0000-0000-0000-000000000000/resourcegroups/storage-v2rt-repro/providers/Microsoft.Authorization/locks/DontDelete","type":"Microsoft.Authorization/locks","name":"DontDelete"},{"properties":{"level":"CanNotDelete"},"id":"/subscriptions/00000000-0000-0000-0000-000000000000/resourcegroups/cli_test_cannotdelete_resource_lock000001/providers/Microsoft.Network/virtualNetworks/cli.lock.rsrc000002/providers/Microsoft.Authorization/locks/cli-test-lock000003","type":"Microsoft.Authorization/locks","name":"cli-test-lock000003"},{"properties":{"level":"CanNotDelete"},"id":"/subscriptions/00000000-0000-0000-0000-000000000000/resourceGroups/cli_test_group_lock5pcay72ei555fko5h7hvuz7uc5kqxoym6ezfr3oop6us6qkhl62aia3n/providers/Microsoft.Authorization/locks/cli-test-lockh3bnx3ifg43uv2qoof2bz5cziidgvwdqt5c","type":"Microsoft.Authorization/locks","name":"cli-test-lockh3bnx3ifg43uv2qoof2bz5cziidgvwdqt5c"}]}'
>>>>>>> 807faccc
    headers:
      cache-control:
      - no-cache
      content-length:
<<<<<<< HEAD
      - '917'
      content-type:
      - application/json; charset=utf-8
      date:
      - Fri, 04 Oct 2019 04:55:00 GMT
=======
      - '3571'
      content-type:
      - application/json; charset=utf-8
      date:
      - Mon, 21 Oct 2019 05:12:03 GMT
>>>>>>> 807faccc
      expires:
      - '-1'
      pragma:
      - no-cache
      strict-transport-security:
      - max-age=31536000; includeSubDomains
      transfer-encoding:
      - chunked
      vary:
      - Accept-Encoding,Accept-Encoding
      x-content-type-options:
      - nosniff
    status:
      code: 200
      message: OK
- request:
    body: null
    headers:
      Accept:
      - application/json
      Accept-Encoding:
      - gzip, deflate
      CommandName:
      - lock show
      Connection:
      - keep-alive
      ParameterSetName:
      - --name -g --resource-type --resource-name
      User-Agent:
<<<<<<< HEAD
      - python/3.6.5 (Windows-10-10.0.17134-SP0) msrest/0.6.10 msrest_azure/0.6.1
        azure-mgmt-resource/4.0.0 Azure-SDK-For-Python AZURECLI/2.0.74
=======
      - python/3.7.4 (Windows-10-10.0.18362-SP0) msrest/0.6.10 msrest_azure/0.6.2
        azure-mgmt-resource/4.0.0 Azure-SDK-For-Python AZURECLI/2.0.75
>>>>>>> 807faccc
      accept-language:
      - en-US
    method: GET
    uri: https://management.azure.com/subscriptions/00000000-0000-0000-0000-000000000000/resourcegroups/cli_test_cannotdelete_resource_lock000001/providers/Microsoft.Network/virtualNetworks/cli.lock.rsrc000002/providers/Microsoft.Authorization/locks/cli-test-lock000003?api-version=2016-09-01
  response:
    body:
      string: '{"properties":{"level":"CanNotDelete"},"id":"/subscriptions/00000000-0000-0000-0000-000000000000/resourcegroups/cli_test_cannotdelete_resource_lock000001/providers/Microsoft.Network/virtualNetworks/cli.lock.rsrc000002/providers/Microsoft.Authorization/locks/cli-test-lock000003","type":"Microsoft.Authorization/locks","name":"cli-test-lock000003"}'
    headers:
      cache-control:
      - no-cache
      content-length:
      - '502'
      content-type:
      - application/json; charset=utf-8
      date:
<<<<<<< HEAD
      - Fri, 04 Oct 2019 04:55:00 GMT
=======
      - Mon, 21 Oct 2019 05:12:03 GMT
>>>>>>> 807faccc
      expires:
      - '-1'
      pragma:
      - no-cache
      strict-transport-security:
      - max-age=31536000; includeSubDomains
      transfer-encoding:
      - chunked
      vary:
      - Accept-Encoding,Accept-Encoding
      x-content-type-options:
      - nosniff
    status:
      code: 200
      message: OK
- request:
    body: null
    headers:
      Accept:
      - application/json
      Accept-Encoding:
      - gzip, deflate
      CommandName:
      - lock list
      Connection:
      - keep-alive
      ParameterSetName:
      - --query -o
      User-Agent:
<<<<<<< HEAD
      - python/3.6.5 (Windows-10-10.0.17134-SP0) msrest/0.6.10 msrest_azure/0.6.1
        azure-mgmt-resource/4.0.0 Azure-SDK-For-Python AZURECLI/2.0.74
=======
      - python/3.7.4 (Windows-10-10.0.18362-SP0) msrest/0.6.10 msrest_azure/0.6.2
        azure-mgmt-resource/4.0.0 Azure-SDK-For-Python AZURECLI/2.0.75
>>>>>>> 807faccc
      accept-language:
      - en-US
    method: GET
    uri: https://management.azure.com/subscriptions/00000000-0000-0000-0000-000000000000/providers/Microsoft.Authorization/locks?api-version=2016-09-01
  response:
    body:
<<<<<<< HEAD
      string: '{"value":[{"properties":{"level":"ReadOnly","notes":"notes2oea3hqfbsfo7re"},"id":"/subscriptions/00000000-0000-0000-0000-000000000000/resourceGroups/cli_test_cannotdelete_resource_group_lockmmdnxebkdcuciyrul3f7qtqtpvp5hl2fz5/providers/Microsoft.Authorization/locks/cli-test-lockcjvpclw2ikchf7jpaphrv5hbus5wcmhlupd","type":"Microsoft.Authorization/locks","name":"cli-test-lockcjvpclw2ikchf7jpaphrv5hbus5wcmhlupd"},{"properties":{"level":"CanNotDelete"},"id":"/subscriptions/00000000-0000-0000-0000-000000000000/resourcegroups/cli_test_cannotdelete_resource_lock000001/providers/Microsoft.Network/virtualNetworks/cli.lock.rsrc000002/providers/Microsoft.Authorization/locks/cli-test-lock000003","type":"Microsoft.Authorization/locks","name":"cli-test-lock000003"}]}'
=======
      string: '{"value":[{"properties":{"level":"ReadOnly"},"id":"/subscriptions/00000000-0000-0000-0000-000000000000/resourcegroups/cli_test_readonly_resource_lockkdn2d27gor47xdgykwq2jr6rpmipheaqdninewfp47qw/providers/Microsoft.Network/virtualNetworks/cli.lock.rsrcrigdidljqemviqw7c/providers/Microsoft.Authorization/locks/cli-test-lockz42oomv3zvbqrnnyduo35objbh3mfzonmpwzc2ks2aepr6ffzpmzmhkdve7s3","type":"Microsoft.Authorization/locks","name":"cli-test-lockz42oomv3zvbqrnnyduo35objbh3mfzonmpwzc2ks2aepr6ffzpmzmhkdve7s3"},{"properties":{"level":"CanNotDelete"},"id":"/subscriptions/00000000-0000-0000-0000-000000000000/resourcegroups/cli_test_lock_with_resource_id5aneow7siahynnmbja67cvkc32xdcv5bj5a6qv4pfqrrh/providers/Microsoft.Network/virtualNetworks/cli-lock-vnet3af63axvk6nses427/providers/Microsoft.Authorization/locks/cli-test-lockearbetn6qu5z2mnho6v6ikvqfg7awglmxs2ol","type":"Microsoft.Authorization/locks","name":"cli-test-lockearbetn6qu5z2mnho6v6ikvqfg7awglmxs2ol"},{"properties":{"level":"CanNotDelete"},"id":"/subscriptions/00000000-0000-0000-0000-000000000000/resourcegroups/cli_test_lock_with_resource_id5aneow7siahynnmbja67cvkc32xdcv5bj5a6qv4pfqrrh/providers/Microsoft.Network/virtualNetworks/cli-lock-vnet3af63axvk6nses427/subnets/cli-lock-subnetsjmkaua4plegw2r/providers/Microsoft.Authorization/locks/cli-test-lock5s4rgmn","type":"Microsoft.Authorization/locks","name":"cli-test-lock5s4rgmn"},{"properties":{"level":"CanNotDelete","notes":""},"id":"/subscriptions/00000000-0000-0000-0000-000000000000/resourceGroups/emerald-city-bookstore/providers/Microsoft.Authorization/locks/DELETE","type":"Microsoft.Authorization/locks","name":"DELETE"},{"properties":{"level":"CanNotDelete"},"id":"/subscriptions/00000000-0000-0000-0000-000000000000/resourcegroups/cli_test_resource_locktf6j56k6a3hkeaavhh4wk4vp7t3qwxak7e5it5w7ilcorvzzz4xru/providers/Microsoft.Network/virtualNetworks/cli.lock.rsrcm3oso6zhuapjkgarg/providers/Microsoft.Authorization/locks/cli-test-lockgonrjjgwqlxix7dp27mwwbijrytc7agjniq6chm2wywsqzsxusg3y745srlcs","type":"Microsoft.Authorization/locks","name":"cli-test-lockgonrjjgwqlxix7dp27mwwbijrytc7agjniq6chm2wywsqzsxusg3y745srlcs"},{"properties":{"level":"CanNotDelete","notes":""},"id":"/subscriptions/00000000-0000-0000-0000-000000000000/resourceGroups/new-experiences/providers/Microsoft.Authorization/locks/NO-DELETE","type":"Microsoft.Authorization/locks","name":"NO-DELETE"},{"properties":{"level":"CanNotDelete","notes":"for
        customer issue repro  (snowflake)"},"id":"/subscriptions/00000000-0000-0000-0000-000000000000/resourcegroups/storage-v2rt-repro/providers/Microsoft.Authorization/locks/DontDelete","type":"Microsoft.Authorization/locks","name":"DontDelete"},{"properties":{"level":"CanNotDelete"},"id":"/subscriptions/00000000-0000-0000-0000-000000000000/resourcegroups/cli_test_cannotdelete_resource_lock000001/providers/Microsoft.Network/virtualNetworks/cli.lock.rsrc000002/providers/Microsoft.Authorization/locks/cli-test-lock000003","type":"Microsoft.Authorization/locks","name":"cli-test-lock000003"},{"properties":{"level":"CanNotDelete"},"id":"/subscriptions/00000000-0000-0000-0000-000000000000/resourceGroups/cli_test_group_lock5pcay72ei555fko5h7hvuz7uc5kqxoym6ezfr3oop6us6qkhl62aia3n/providers/Microsoft.Authorization/locks/cli-test-lockh3bnx3ifg43uv2qoof2bz5cziidgvwdqt5c","type":"Microsoft.Authorization/locks","name":"cli-test-lockh3bnx3ifg43uv2qoof2bz5cziidgvwdqt5c"}]}'
>>>>>>> 807faccc
    headers:
      cache-control:
      - no-cache
      content-length:
<<<<<<< HEAD
      - '917'
      content-type:
      - application/json; charset=utf-8
      date:
      - Fri, 04 Oct 2019 04:55:01 GMT
=======
      - '3571'
      content-type:
      - application/json; charset=utf-8
      date:
      - Mon, 21 Oct 2019 05:12:03 GMT
>>>>>>> 807faccc
      expires:
      - '-1'
      pragma:
      - no-cache
      strict-transport-security:
      - max-age=31536000; includeSubDomains
      transfer-encoding:
      - chunked
      vary:
      - Accept-Encoding,Accept-Encoding
      x-content-type-options:
      - nosniff
    status:
      code: 200
      message: OK
- request:
    body: null
    headers:
      Accept:
      - application/json
      Accept-Encoding:
      - gzip, deflate
      CommandName:
      - lock update
      Connection:
      - keep-alive
      ParameterSetName:
      - -n -g --resource-type --resource-name --notes --lock-type
      User-Agent:
<<<<<<< HEAD
      - python/3.6.5 (Windows-10-10.0.17134-SP0) msrest/0.6.10 msrest_azure/0.6.1
        azure-mgmt-resource/4.0.0 Azure-SDK-For-Python AZURECLI/2.0.74
=======
      - python/3.7.4 (Windows-10-10.0.18362-SP0) msrest/0.6.10 msrest_azure/0.6.2
        azure-mgmt-resource/4.0.0 Azure-SDK-For-Python AZURECLI/2.0.75
>>>>>>> 807faccc
      accept-language:
      - en-US
    method: GET
    uri: https://management.azure.com/subscriptions/00000000-0000-0000-0000-000000000000/providers/Microsoft.Authorization/locks?api-version=2016-09-01
  response:
    body:
<<<<<<< HEAD
      string: '{"value":[{"properties":{"level":"CanNotDelete"},"id":"/subscriptions/00000000-0000-0000-0000-000000000000/resourcegroups/cli_test_cannotdelete_resource_lock000001/providers/Microsoft.Network/virtualNetworks/cli.lock.rsrc000002/providers/Microsoft.Authorization/locks/cli-test-lock000003","type":"Microsoft.Authorization/locks","name":"cli-test-lock000003"}]}'
=======
      string: '{"value":[{"properties":{"level":"ReadOnly"},"id":"/subscriptions/00000000-0000-0000-0000-000000000000/resourcegroups/cli_test_readonly_resource_lockkdn2d27gor47xdgykwq2jr6rpmipheaqdninewfp47qw/providers/Microsoft.Network/virtualNetworks/cli.lock.rsrcrigdidljqemviqw7c/providers/Microsoft.Authorization/locks/cli-test-lockz42oomv3zvbqrnnyduo35objbh3mfzonmpwzc2ks2aepr6ffzpmzmhkdve7s3","type":"Microsoft.Authorization/locks","name":"cli-test-lockz42oomv3zvbqrnnyduo35objbh3mfzonmpwzc2ks2aepr6ffzpmzmhkdve7s3"},{"properties":{"level":"CanNotDelete"},"id":"/subscriptions/00000000-0000-0000-0000-000000000000/resourcegroups/cli_test_lock_with_resource_id5aneow7siahynnmbja67cvkc32xdcv5bj5a6qv4pfqrrh/providers/Microsoft.Network/virtualNetworks/cli-lock-vnet3af63axvk6nses427/providers/Microsoft.Authorization/locks/cli-test-lockearbetn6qu5z2mnho6v6ikvqfg7awglmxs2ol","type":"Microsoft.Authorization/locks","name":"cli-test-lockearbetn6qu5z2mnho6v6ikvqfg7awglmxs2ol"},{"properties":{"level":"CanNotDelete"},"id":"/subscriptions/00000000-0000-0000-0000-000000000000/resourcegroups/cli_test_lock_with_resource_id5aneow7siahynnmbja67cvkc32xdcv5bj5a6qv4pfqrrh/providers/Microsoft.Network/virtualNetworks/cli-lock-vnet3af63axvk6nses427/subnets/cli-lock-subnetsjmkaua4plegw2r/providers/Microsoft.Authorization/locks/cli-test-lock5s4rgmn","type":"Microsoft.Authorization/locks","name":"cli-test-lock5s4rgmn"},{"properties":{"level":"CanNotDelete"},"id":"/subscriptions/00000000-0000-0000-0000-000000000000/resourceGroups/cli_test_lock_commands_with_idsfgbri6ulr6xhggemqhmc76nujonfsduv2lzjhi7jr5gw/providers/Microsoft.Authorization/locks/cli-test-locktexbgry64tzqz4y5gu4tt4wxjsiuvqctvdmgm","type":"Microsoft.Authorization/locks","name":"cli-test-locktexbgry64tzqz4y5gu4tt4wxjsiuvqctvdmgm"},{"properties":{"level":"CanNotDelete","notes":""},"id":"/subscriptions/00000000-0000-0000-0000-000000000000/resourceGroups/emerald-city-bookstore/providers/Microsoft.Authorization/locks/DELETE","type":"Microsoft.Authorization/locks","name":"DELETE"},{"properties":{"level":"CanNotDelete"},"id":"/subscriptions/00000000-0000-0000-0000-000000000000/resourcegroups/cli_test_resource_locktf6j56k6a3hkeaavhh4wk4vp7t3qwxak7e5it5w7ilcorvzzz4xru/providers/Microsoft.Network/virtualNetworks/cli.lock.rsrcm3oso6zhuapjkgarg/providers/Microsoft.Authorization/locks/cli-test-lockgonrjjgwqlxix7dp27mwwbijrytc7agjniq6chm2wywsqzsxusg3y745srlcs","type":"Microsoft.Authorization/locks","name":"cli-test-lockgonrjjgwqlxix7dp27mwwbijrytc7agjniq6chm2wywsqzsxusg3y745srlcs"},{"properties":{"level":"CanNotDelete","notes":""},"id":"/subscriptions/00000000-0000-0000-0000-000000000000/resourceGroups/new-experiences/providers/Microsoft.Authorization/locks/NO-DELETE","type":"Microsoft.Authorization/locks","name":"NO-DELETE"},{"properties":{"level":"CanNotDelete","notes":"for
        customer issue repro  (snowflake)"},"id":"/subscriptions/00000000-0000-0000-0000-000000000000/resourcegroups/storage-v2rt-repro/providers/Microsoft.Authorization/locks/DontDelete","type":"Microsoft.Authorization/locks","name":"DontDelete"},{"properties":{"level":"CanNotDelete"},"id":"/subscriptions/00000000-0000-0000-0000-000000000000/resourcegroups/cli_test_cannotdelete_resource_lock000001/providers/Microsoft.Network/virtualNetworks/cli.lock.rsrc000002/providers/Microsoft.Authorization/locks/cli-test-lock000003","type":"Microsoft.Authorization/locks","name":"cli-test-lock000003"},{"properties":{"level":"CanNotDelete"},"id":"/subscriptions/00000000-0000-0000-0000-000000000000/resourceGroups/cli_test_group_lock5pcay72ei555fko5h7hvuz7uc5kqxoym6ezfr3oop6us6qkhl62aia3n/providers/Microsoft.Authorization/locks/cli-test-lockh3bnx3ifg43uv2qoof2bz5cziidgvwdqt5c","type":"Microsoft.Authorization/locks","name":"cli-test-lockh3bnx3ifg43uv2qoof2bz5cziidgvwdqt5c"}]}'
>>>>>>> 807faccc
    headers:
      cache-control:
      - no-cache
      content-length:
<<<<<<< HEAD
      - '514'
      content-type:
      - application/json; charset=utf-8
      date:
      - Fri, 04 Oct 2019 04:55:00 GMT
=======
      - '3951'
      content-type:
      - application/json; charset=utf-8
      date:
      - Mon, 21 Oct 2019 05:12:04 GMT
>>>>>>> 807faccc
      expires:
      - '-1'
      pragma:
      - no-cache
      strict-transport-security:
      - max-age=31536000; includeSubDomains
      transfer-encoding:
      - chunked
      vary:
      - Accept-Encoding,Accept-Encoding
      x-content-type-options:
      - nosniff
    status:
      code: 200
      message: OK
- request:
    body: null
    headers:
      Accept:
      - application/json
      Accept-Encoding:
      - gzip, deflate
      CommandName:
      - lock update
      Connection:
      - keep-alive
      ParameterSetName:
      - -n -g --resource-type --resource-name --notes --lock-type
      User-Agent:
<<<<<<< HEAD
      - python/3.6.5 (Windows-10-10.0.17134-SP0) msrest/0.6.10 msrest_azure/0.6.1
        azure-mgmt-resource/4.0.0 Azure-SDK-For-Python AZURECLI/2.0.74
=======
      - python/3.7.4 (Windows-10-10.0.18362-SP0) msrest/0.6.10 msrest_azure/0.6.2
        azure-mgmt-resource/4.0.0 Azure-SDK-For-Python AZURECLI/2.0.75
>>>>>>> 807faccc
      accept-language:
      - en-US
    method: GET
    uri: https://management.azure.com/subscriptions/00000000-0000-0000-0000-000000000000/resourcegroups/cli_test_cannotdelete_resource_lock000001/providers/Microsoft.Network/virtualNetworks/cli.lock.rsrc000002/providers/Microsoft.Authorization/locks/cli-test-lock000003?api-version=2016-09-01
  response:
    body:
      string: '{"properties":{"level":"CanNotDelete"},"id":"/subscriptions/00000000-0000-0000-0000-000000000000/resourcegroups/cli_test_cannotdelete_resource_lock000001/providers/Microsoft.Network/virtualNetworks/cli.lock.rsrc000002/providers/Microsoft.Authorization/locks/cli-test-lock000003","type":"Microsoft.Authorization/locks","name":"cli-test-lock000003"}'
    headers:
      cache-control:
      - no-cache
      content-length:
      - '502'
      content-type:
      - application/json; charset=utf-8
      date:
<<<<<<< HEAD
      - Fri, 04 Oct 2019 04:55:01 GMT
=======
      - Mon, 21 Oct 2019 05:12:04 GMT
>>>>>>> 807faccc
      expires:
      - '-1'
      pragma:
      - no-cache
      strict-transport-security:
      - max-age=31536000; includeSubDomains
      transfer-encoding:
      - chunked
      vary:
      - Accept-Encoding,Accept-Encoding
      x-content-type-options:
      - nosniff
    status:
      code: 200
      message: OK
- request:
    body: '{"properties": {"level": "ReadOnly", "notes": "notes000004"}}'
    headers:
      Accept:
      - application/json
      Accept-Encoding:
      - gzip, deflate
      CommandName:
      - lock update
      Connection:
      - keep-alive
      Content-Length:
      - '70'
      Content-Type:
      - application/json; charset=utf-8
      ParameterSetName:
      - -n -g --resource-type --resource-name --notes --lock-type
      User-Agent:
<<<<<<< HEAD
      - python/3.6.5 (Windows-10-10.0.17134-SP0) msrest/0.6.10 msrest_azure/0.6.1
        azure-mgmt-resource/4.0.0 Azure-SDK-For-Python AZURECLI/2.0.74
=======
      - python/3.7.4 (Windows-10-10.0.18362-SP0) msrest/0.6.10 msrest_azure/0.6.2
        azure-mgmt-resource/4.0.0 Azure-SDK-For-Python AZURECLI/2.0.75
>>>>>>> 807faccc
      accept-language:
      - en-US
    method: PUT
    uri: https://management.azure.com/subscriptions/00000000-0000-0000-0000-000000000000/resourcegroups/cli_test_cannotdelete_resource_lock000001/providers/Microsoft.Network/virtualNetworks/cli.lock.rsrc000002/providers/Microsoft.Authorization/locks/cli-test-lock000003?api-version=2016-09-01
  response:
    body:
      string: '{"properties":{"level":"ReadOnly","notes":"notes000004"},"id":"/subscriptions/00000000-0000-0000-0000-000000000000/resourcegroups/cli_test_cannotdelete_resource_lock000001/providers/Microsoft.Network/virtualNetworks/cli.lock.rsrc000002/providers/Microsoft.Authorization/locks/cli-test-lock000003","type":"Microsoft.Authorization/locks","name":"cli-test-lock000003"}'
    headers:
      cache-control:
      - no-cache
      content-length:
      - '529'
      content-type:
      - application/json; charset=utf-8
      date:
<<<<<<< HEAD
      - Fri, 04 Oct 2019 04:55:01 GMT
=======
      - Mon, 21 Oct 2019 05:12:05 GMT
>>>>>>> 807faccc
      expires:
      - '-1'
      pragma:
      - no-cache
      strict-transport-security:
      - max-age=31536000; includeSubDomains
      transfer-encoding:
      - chunked
      vary:
      - Accept-Encoding,Accept-Encoding
      x-content-type-options:
      - nosniff
      x-ms-ratelimit-remaining-subscription-writes:
      - '1198'
    status:
      code: 200
      message: OK
- request:
    body: null
    headers:
      Accept:
      - application/json
      Accept-Encoding:
      - gzip, deflate
      CommandName:
      - lock delete
      Connection:
      - keep-alive
      ParameterSetName:
      - --name -g --resource-name --resource-type
      User-Agent:
<<<<<<< HEAD
      - python/3.6.5 (Windows-10-10.0.17134-SP0) msrest/0.6.10 msrest_azure/0.6.1
        azure-mgmt-resource/4.0.0 Azure-SDK-For-Python AZURECLI/2.0.74
=======
      - python/3.7.4 (Windows-10-10.0.18362-SP0) msrest/0.6.10 msrest_azure/0.6.2
        azure-mgmt-resource/4.0.0 Azure-SDK-For-Python AZURECLI/2.0.75
>>>>>>> 807faccc
      accept-language:
      - en-US
    method: GET
    uri: https://management.azure.com/subscriptions/00000000-0000-0000-0000-000000000000/providers/Microsoft.Authorization/locks?api-version=2016-09-01
  response:
    body:
<<<<<<< HEAD
      string: '{"value":[{"properties":{"level":"ReadOnly","notes":"notes000004"},"id":"/subscriptions/00000000-0000-0000-0000-000000000000/resourcegroups/cli_test_cannotdelete_resource_lock000001/providers/Microsoft.Network/virtualNetworks/cli.lock.rsrc000002/providers/Microsoft.Authorization/locks/cli-test-lock000003","type":"Microsoft.Authorization/locks","name":"cli-test-lock000003"}]}'
=======
      string: '{"value":[{"properties":{"level":"CanNotDelete","notes":"notesvamg3o6tpptelwx"},"id":"/subscriptions/00000000-0000-0000-0000-000000000000/resourcegroups/cli_test_readonly_resource_lockkdn2d27gor47xdgykwq2jr6rpmipheaqdninewfp47qw/providers/Microsoft.Network/virtualNetworks/cli.lock.rsrcrigdidljqemviqw7c/providers/Microsoft.Authorization/locks/cli-test-lockz42oomv3zvbqrnnyduo35objbh3mfzonmpwzc2ks2aepr6ffzpmzmhkdve7s3","type":"Microsoft.Authorization/locks","name":"cli-test-lockz42oomv3zvbqrnnyduo35objbh3mfzonmpwzc2ks2aepr6ffzpmzmhkdve7s3"},{"properties":{"level":"CanNotDelete"},"id":"/subscriptions/00000000-0000-0000-0000-000000000000/resourcegroups/cli_test_lock_with_resource_id5aneow7siahynnmbja67cvkc32xdcv5bj5a6qv4pfqrrh/providers/Microsoft.Network/virtualNetworks/cli-lock-vnet3af63axvk6nses427/providers/Microsoft.Authorization/locks/cli-test-lockearbetn6qu5z2mnho6v6ikvqfg7awglmxs2ol","type":"Microsoft.Authorization/locks","name":"cli-test-lockearbetn6qu5z2mnho6v6ikvqfg7awglmxs2ol"},{"properties":{"level":"CanNotDelete"},"id":"/subscriptions/00000000-0000-0000-0000-000000000000/resourcegroups/cli_test_lock_with_resource_id5aneow7siahynnmbja67cvkc32xdcv5bj5a6qv4pfqrrh/providers/Microsoft.Network/virtualNetworks/cli-lock-vnet3af63axvk6nses427/subnets/cli-lock-subnetsjmkaua4plegw2r/providers/Microsoft.Authorization/locks/cli-test-lock5s4rgmn","type":"Microsoft.Authorization/locks","name":"cli-test-lock5s4rgmn"},{"properties":{"level":"CanNotDelete"},"id":"/subscriptions/00000000-0000-0000-0000-000000000000/resourceGroups/cli_test_lock_commands_with_idsfgbri6ulr6xhggemqhmc76nujonfsduv2lzjhi7jr5gw/providers/Microsoft.Authorization/locks/cli-test-locktexbgry64tzqz4y5gu4tt4wxjsiuvqctvdmgm","type":"Microsoft.Authorization/locks","name":"cli-test-locktexbgry64tzqz4y5gu4tt4wxjsiuvqctvdmgm"},{"properties":{"level":"CanNotDelete"},"id":"/subscriptions/00000000-0000-0000-0000-000000000000/resourcegroups/cli_test_lock_commands_with_idsfgbri6ulr6xhggemqhmc76nujonfsduv2lzjhi7jr5gw/providers/Microsoft.Network/virtualNetworks/cli-lock-vnetn7tp4mvqyy45wbegb/providers/Microsoft.Authorization/locks/cli-test-lockrrupl3sa3u5njol3vlrduprgadv747xlmmakr","type":"Microsoft.Authorization/locks","name":"cli-test-lockrrupl3sa3u5njol3vlrduprgadv747xlmmakr"},{"properties":{"level":"CanNotDelete","notes":""},"id":"/subscriptions/00000000-0000-0000-0000-000000000000/resourceGroups/emerald-city-bookstore/providers/Microsoft.Authorization/locks/DELETE","type":"Microsoft.Authorization/locks","name":"DELETE"},{"properties":{"level":"CanNotDelete"},"id":"/subscriptions/00000000-0000-0000-0000-000000000000/resourcegroups/cli_test_resource_locktf6j56k6a3hkeaavhh4wk4vp7t3qwxak7e5it5w7ilcorvzzz4xru/providers/Microsoft.Network/virtualNetworks/cli.lock.rsrcm3oso6zhuapjkgarg/providers/Microsoft.Authorization/locks/cli-test-lockgonrjjgwqlxix7dp27mwwbijrytc7agjniq6chm2wywsqzsxusg3y745srlcs","type":"Microsoft.Authorization/locks","name":"cli-test-lockgonrjjgwqlxix7dp27mwwbijrytc7agjniq6chm2wywsqzsxusg3y745srlcs"},{"properties":{"level":"CanNotDelete","notes":""},"id":"/subscriptions/00000000-0000-0000-0000-000000000000/resourceGroups/new-experiences/providers/Microsoft.Authorization/locks/NO-DELETE","type":"Microsoft.Authorization/locks","name":"NO-DELETE"},{"properties":{"level":"CanNotDelete","notes":"for
        customer issue repro  (snowflake)"},"id":"/subscriptions/00000000-0000-0000-0000-000000000000/resourcegroups/storage-v2rt-repro/providers/Microsoft.Authorization/locks/DontDelete","type":"Microsoft.Authorization/locks","name":"DontDelete"},{"properties":{"level":"ReadOnly","notes":"notes000004"},"id":"/subscriptions/00000000-0000-0000-0000-000000000000/resourcegroups/cli_test_cannotdelete_resource_lock000001/providers/Microsoft.Network/virtualNetworks/cli.lock.rsrc000002/providers/Microsoft.Authorization/locks/cli-test-lock000003","type":"Microsoft.Authorization/locks","name":"cli-test-lock000003"},{"properties":{"level":"CanNotDelete"},"id":"/subscriptions/00000000-0000-0000-0000-000000000000/resourceGroups/cli_test_group_lock5pcay72ei555fko5h7hvuz7uc5kqxoym6ezfr3oop6us6qkhl62aia3n/providers/Microsoft.Authorization/locks/cli-test-lockh3bnx3ifg43uv2qoof2bz5cziidgvwdqt5c","type":"Microsoft.Authorization/locks","name":"cli-test-lockh3bnx3ifg43uv2qoof2bz5cziidgvwdqt5c"}]}'
>>>>>>> 807faccc
    headers:
      cache-control:
      - no-cache
      content-length:
<<<<<<< HEAD
      - '541'
      content-type:
      - application/json; charset=utf-8
      date:
      - Fri, 04 Oct 2019 04:55:02 GMT
=======
      - '4468'
      content-type:
      - application/json; charset=utf-8
      date:
      - Mon, 21 Oct 2019 05:12:06 GMT
>>>>>>> 807faccc
      expires:
      - '-1'
      pragma:
      - no-cache
      strict-transport-security:
      - max-age=31536000; includeSubDomains
      transfer-encoding:
      - chunked
      vary:
      - Accept-Encoding,Accept-Encoding
      x-content-type-options:
      - nosniff
    status:
      code: 200
      message: OK
- request:
    body: null
    headers:
      Accept:
      - application/json
      Accept-Encoding:
      - gzip, deflate
      CommandName:
      - lock delete
      Connection:
      - keep-alive
      Content-Length:
      - '0'
      ParameterSetName:
      - --name -g --resource-name --resource-type
      User-Agent:
<<<<<<< HEAD
      - python/3.6.5 (Windows-10-10.0.17134-SP0) msrest/0.6.10 msrest_azure/0.6.1
        azure-mgmt-resource/4.0.0 Azure-SDK-For-Python AZURECLI/2.0.74
=======
      - python/3.7.4 (Windows-10-10.0.18362-SP0) msrest/0.6.10 msrest_azure/0.6.2
        azure-mgmt-resource/4.0.0 Azure-SDK-For-Python AZURECLI/2.0.75
>>>>>>> 807faccc
      accept-language:
      - en-US
    method: DELETE
    uri: https://management.azure.com/subscriptions/00000000-0000-0000-0000-000000000000/resourcegroups/cli_test_cannotdelete_resource_lock000001/providers/Microsoft.Network/virtualNetworks/cli.lock.rsrc000002/providers/Microsoft.Authorization/locks/cli-test-lock000003?api-version=2016-09-01
  response:
    body:
      string: ''
    headers:
      cache-control:
      - no-cache
      content-length:
      - '0'
      date:
<<<<<<< HEAD
      - Fri, 04 Oct 2019 04:55:03 GMT
=======
      - Mon, 21 Oct 2019 05:12:06 GMT
>>>>>>> 807faccc
      expires:
      - '-1'
      pragma:
      - no-cache
      strict-transport-security:
      - max-age=31536000; includeSubDomains
      x-content-type-options:
      - nosniff
      x-ms-ratelimit-remaining-subscription-deletes:
      - '14999'
    status:
      code: 200
      message: OK
version: 1<|MERGE_RESOLUTION|>--- conflicted
+++ resolved
@@ -13,24 +13,15 @@
       ParameterSetName:
       - -n -g
       User-Agent:
-<<<<<<< HEAD
-      - python/3.6.5 (Windows-10-10.0.17134-SP0) msrest/0.6.10 msrest_azure/0.6.1
-        azure-mgmt-resource/4.0.0 Azure-SDK-For-Python AZURECLI/2.0.74
-=======
-      - python/3.7.4 (Windows-10-10.0.18362-SP0) msrest/0.6.10 msrest_azure/0.6.2
-        azure-mgmt-resource/4.0.0 Azure-SDK-For-Python AZURECLI/2.0.75
->>>>>>> 807faccc
+      - python/3.7.4 (Windows-10-10.0.18362-SP0) msrest/0.6.10 msrest_azure/0.6.2
+        azure-mgmt-resource/4.0.0 Azure-SDK-For-Python AZURECLI/2.0.75
       accept-language:
       - en-US
     method: GET
     uri: https://management.azure.com/subscriptions/00000000-0000-0000-0000-000000000000/resourcegroups/cli_test_cannotdelete_resource_lock000001?api-version=2019-07-01
   response:
     body:
-<<<<<<< HEAD
-      string: '{"id":"/subscriptions/00000000-0000-0000-0000-000000000000/resourceGroups/cli_test_cannotdelete_resource_lock000001","name":"cli_test_cannotdelete_resource_lock000001","type":"Microsoft.Resources/resourceGroups","location":"westus","tags":{"product":"azurecli","cause":"automation","date":"2019-10-04T04:54:50Z"},"properties":{"provisioningState":"Succeeded"}}'
-=======
       string: '{"id":"/subscriptions/00000000-0000-0000-0000-000000000000/resourceGroups/cli_test_cannotdelete_resource_lock000001","name":"cli_test_cannotdelete_resource_lock000001","type":"Microsoft.Resources/resourceGroups","location":"westus","tags":{"product":"azurecli","cause":"automation","date":"2019-10-21T05:11:40Z"},"properties":{"provisioningState":"Succeeded"}}'
->>>>>>> 807faccc
     headers:
       cache-control:
       - no-cache
@@ -39,11 +30,7 @@
       content-type:
       - application/json; charset=utf-8
       date:
-<<<<<<< HEAD
-      - Fri, 04 Oct 2019 04:54:54 GMT
-=======
       - Mon, 21 Oct 2019 05:11:48 GMT
->>>>>>> 807faccc
       expires:
       - '-1'
       pragma:
@@ -76,13 +63,8 @@
       ParameterSetName:
       - -n -g
       User-Agent:
-<<<<<<< HEAD
-      - python/3.6.5 (Windows-10-10.0.17134-SP0) msrest/0.6.10 msrest_azure/0.6.1
-        azure-mgmt-network/4.0.0 Azure-SDK-For-Python AZURECLI/2.0.74
-=======
       - python/3.7.4 (Windows-10-10.0.18362-SP0) msrest/0.6.10 msrest_azure/0.6.2
         azure-mgmt-network/6.0.0 Azure-SDK-For-Python AZURECLI/2.0.75
->>>>>>> 807faccc
       accept-language:
       - en-US
     method: PUT
@@ -90,17 +72,10 @@
   response:
     body:
       string: "{\r\n  \"name\": \"cli.lock.rsrc000002\",\r\n  \"id\": \"/subscriptions/00000000-0000-0000-0000-000000000000/resourceGroups/cli_test_cannotdelete_resource_lock000001/providers/Microsoft.Network/virtualNetworks/cli.lock.rsrc000002\",\r\n
-<<<<<<< HEAD
-        \ \"etag\": \"W/\\\"b7838c8f-0558-4049-ab14-7ab7c4e8f34c\\\"\",\r\n  \"type\":
-        \"Microsoft.Network/virtualNetworks\",\r\n  \"location\": \"westus\",\r\n
-        \ \"tags\": {},\r\n  \"properties\": {\r\n    \"provisioningState\": \"Updating\",\r\n
-        \   \"resourceGuid\": \"ffecf163-106d-4d5e-bcc5-1dc57566c2fd\",\r\n    \"addressSpace\":
-=======
         \ \"etag\": \"W/\\\"f0b0da6e-885e-4c33-a8df-9080c8ad33ee\\\"\",\r\n  \"type\":
         \"Microsoft.Network/virtualNetworks\",\r\n  \"location\": \"westus\",\r\n
         \ \"tags\": {},\r\n  \"properties\": {\r\n    \"provisioningState\": \"Updating\",\r\n
         \   \"resourceGuid\": \"eeaf9fa0-643f-4585-8571-23509d730c14\",\r\n    \"addressSpace\":
->>>>>>> 807faccc
         {\r\n      \"addressPrefixes\": [\r\n        \"10.0.0.0/16\"\r\n      ]\r\n
         \   },\r\n    \"dhcpOptions\": {\r\n      \"dnsServers\": []\r\n    },\r\n
         \   \"subnets\": [],\r\n    \"virtualNetworkPeerings\": [],\r\n    \"enableDdosProtection\":
@@ -115,11 +90,7 @@
       content-type:
       - application/json; charset=utf-8
       date:
-<<<<<<< HEAD
-      - Fri, 04 Oct 2019 04:54:55 GMT
-=======
       - Mon, 21 Oct 2019 05:11:51 GMT
->>>>>>> 807faccc
       expires:
       - '-1'
       pragma:
@@ -132,11 +103,7 @@
       x-content-type-options:
       - nosniff
       x-ms-arm-service-request-id:
-<<<<<<< HEAD
-      - 3e40c9ef-8dca-4a30-8c13-dbf88ccc9018
-=======
       - d25f5a46-f034-4241-a789-956a3915d02f
->>>>>>> 807faccc
       x-ms-ratelimit-remaining-subscription-writes:
       - '1198'
     status:
@@ -156,13 +123,8 @@
       ParameterSetName:
       - -n -g
       User-Agent:
-<<<<<<< HEAD
-      - python/3.6.5 (Windows-10-10.0.17134-SP0) msrest/0.6.10 msrest_azure/0.6.1
-        azure-mgmt-network/4.0.0 Azure-SDK-For-Python AZURECLI/2.0.74
-=======
       - python/3.7.4 (Windows-10-10.0.18362-SP0) msrest/0.6.10 msrest_azure/0.6.2
         azure-mgmt-network/6.0.0 Azure-SDK-For-Python AZURECLI/2.0.75
->>>>>>> 807faccc
     method: GET
     uri: https://management.azure.com/subscriptions/00000000-0000-0000-0000-000000000000/providers/Microsoft.Network/locations/westus/operations/8d1f1dcf-d698-4f2b-9e8e-e876268d03d2?api-version=2019-09-01
   response:
@@ -176,11 +138,7 @@
       content-type:
       - application/json; charset=utf-8
       date:
-<<<<<<< HEAD
-      - Fri, 04 Oct 2019 04:54:58 GMT
-=======
       - Mon, 21 Oct 2019 05:11:55 GMT
->>>>>>> 807faccc
       expires:
       - '-1'
       pragma:
@@ -197,11 +155,7 @@
       x-content-type-options:
       - nosniff
       x-ms-arm-service-request-id:
-<<<<<<< HEAD
-      - 2c483d83-1cfa-46de-9a11-189061829611
-=======
       - e93c8377-3597-4796-856c-d9fd74596a75
->>>>>>> 807faccc
     status:
       code: 200
       message: OK
@@ -219,29 +173,17 @@
       ParameterSetName:
       - -n -g
       User-Agent:
-<<<<<<< HEAD
-      - python/3.6.5 (Windows-10-10.0.17134-SP0) msrest/0.6.10 msrest_azure/0.6.1
-        azure-mgmt-network/4.0.0 Azure-SDK-For-Python AZURECLI/2.0.74
-=======
       - python/3.7.4 (Windows-10-10.0.18362-SP0) msrest/0.6.10 msrest_azure/0.6.2
         azure-mgmt-network/6.0.0 Azure-SDK-For-Python AZURECLI/2.0.75
->>>>>>> 807faccc
     method: GET
     uri: https://management.azure.com/subscriptions/00000000-0000-0000-0000-000000000000/resourceGroups/cli_test_cannotdelete_resource_lock000001/providers/Microsoft.Network/virtualNetworks/cli.lock.rsrc000002?api-version=2019-09-01
   response:
     body:
       string: "{\r\n  \"name\": \"cli.lock.rsrc000002\",\r\n  \"id\": \"/subscriptions/00000000-0000-0000-0000-000000000000/resourceGroups/cli_test_cannotdelete_resource_lock000001/providers/Microsoft.Network/virtualNetworks/cli.lock.rsrc000002\",\r\n
-<<<<<<< HEAD
-        \ \"etag\": \"W/\\\"67a78bef-78de-47df-b536-4cfbe317ffb5\\\"\",\r\n  \"type\":
-        \"Microsoft.Network/virtualNetworks\",\r\n  \"location\": \"westus\",\r\n
-        \ \"tags\": {},\r\n  \"properties\": {\r\n    \"provisioningState\": \"Succeeded\",\r\n
-        \   \"resourceGuid\": \"ffecf163-106d-4d5e-bcc5-1dc57566c2fd\",\r\n    \"addressSpace\":
-=======
         \ \"etag\": \"W/\\\"d476e57f-dce6-45d8-8d68-fd12e30ff10e\\\"\",\r\n  \"type\":
         \"Microsoft.Network/virtualNetworks\",\r\n  \"location\": \"westus\",\r\n
         \ \"tags\": {},\r\n  \"properties\": {\r\n    \"provisioningState\": \"Succeeded\",\r\n
         \   \"resourceGuid\": \"eeaf9fa0-643f-4585-8571-23509d730c14\",\r\n    \"addressSpace\":
->>>>>>> 807faccc
         {\r\n      \"addressPrefixes\": [\r\n        \"10.0.0.0/16\"\r\n      ]\r\n
         \   },\r\n    \"dhcpOptions\": {\r\n      \"dnsServers\": []\r\n    },\r\n
         \   \"subnets\": [],\r\n    \"virtualNetworkPeerings\": [],\r\n    \"enableDdosProtection\":
@@ -254,15 +196,9 @@
       content-type:
       - application/json; charset=utf-8
       date:
-<<<<<<< HEAD
-      - Fri, 04 Oct 2019 04:54:58 GMT
-      etag:
-      - W/"67a78bef-78de-47df-b536-4cfbe317ffb5"
-=======
       - Mon, 21 Oct 2019 05:11:56 GMT
       etag:
       - W/"d476e57f-dce6-45d8-8d68-fd12e30ff10e"
->>>>>>> 807faccc
       expires:
       - '-1'
       pragma:
@@ -279,11 +215,7 @@
       x-content-type-options:
       - nosniff
       x-ms-arm-service-request-id:
-<<<<<<< HEAD
-      - 6b16a08b-61e2-451d-85d6-accfe3ddc05b
-=======
       - 53b2e62d-4d38-4ce0-9ae0-483f529ea83d
->>>>>>> 807faccc
     status:
       code: 200
       message: OK
@@ -305,13 +237,8 @@
       ParameterSetName:
       - -n -g --resource-type --resource-name --lock-type
       User-Agent:
-<<<<<<< HEAD
-      - python/3.6.5 (Windows-10-10.0.17134-SP0) msrest/0.6.10 msrest_azure/0.6.1
-        azure-mgmt-resource/4.0.0 Azure-SDK-For-Python AZURECLI/2.0.74
-=======
-      - python/3.7.4 (Windows-10-10.0.18362-SP0) msrest/0.6.10 msrest_azure/0.6.2
-        azure-mgmt-resource/4.0.0 Azure-SDK-For-Python AZURECLI/2.0.75
->>>>>>> 807faccc
+      - python/3.7.4 (Windows-10-10.0.18362-SP0) msrest/0.6.10 msrest_azure/0.6.2
+        azure-mgmt-resource/4.0.0 Azure-SDK-For-Python AZURECLI/2.0.75
       accept-language:
       - en-US
     method: PUT
@@ -327,11 +254,7 @@
       content-type:
       - application/json; charset=utf-8
       date:
-<<<<<<< HEAD
-      - Fri, 04 Oct 2019 04:54:59 GMT
-=======
       - Mon, 21 Oct 2019 05:11:56 GMT
->>>>>>> 807faccc
       expires:
       - '-1'
       pragma:
@@ -359,42 +282,25 @@
       ParameterSetName:
       - --name -g --resource-type --resource-name
       User-Agent:
-<<<<<<< HEAD
-      - python/3.6.5 (Windows-10-10.0.17134-SP0) msrest/0.6.10 msrest_azure/0.6.1
-        azure-mgmt-resource/4.0.0 Azure-SDK-For-Python AZURECLI/2.0.74
-=======
-      - python/3.7.4 (Windows-10-10.0.18362-SP0) msrest/0.6.10 msrest_azure/0.6.2
-        azure-mgmt-resource/4.0.0 Azure-SDK-For-Python AZURECLI/2.0.75
->>>>>>> 807faccc
+      - python/3.7.4 (Windows-10-10.0.18362-SP0) msrest/0.6.10 msrest_azure/0.6.2
+        azure-mgmt-resource/4.0.0 Azure-SDK-For-Python AZURECLI/2.0.75
       accept-language:
       - en-US
     method: GET
     uri: https://management.azure.com/subscriptions/00000000-0000-0000-0000-000000000000/providers/Microsoft.Authorization/locks?api-version=2016-09-01
   response:
     body:
-<<<<<<< HEAD
-      string: '{"value":[{"properties":{"level":"ReadOnly","notes":"notes2oea3hqfbsfo7re"},"id":"/subscriptions/00000000-0000-0000-0000-000000000000/resourceGroups/cli_test_cannotdelete_resource_group_lockmmdnxebkdcuciyrul3f7qtqtpvp5hl2fz5/providers/Microsoft.Authorization/locks/cli-test-lockcjvpclw2ikchf7jpaphrv5hbus5wcmhlupd","type":"Microsoft.Authorization/locks","name":"cli-test-lockcjvpclw2ikchf7jpaphrv5hbus5wcmhlupd"},{"properties":{"level":"CanNotDelete"},"id":"/subscriptions/00000000-0000-0000-0000-000000000000/resourcegroups/cli_test_cannotdelete_resource_lock000001/providers/Microsoft.Network/virtualNetworks/cli.lock.rsrc000002/providers/Microsoft.Authorization/locks/cli-test-lock000003","type":"Microsoft.Authorization/locks","name":"cli-test-lock000003"}]}'
-=======
       string: '{"value":[{"properties":{"level":"ReadOnly"},"id":"/subscriptions/00000000-0000-0000-0000-000000000000/resourcegroups/cli_test_readonly_resource_lockkdn2d27gor47xdgykwq2jr6rpmipheaqdninewfp47qw/providers/Microsoft.Network/virtualNetworks/cli.lock.rsrcrigdidljqemviqw7c/providers/Microsoft.Authorization/locks/cli-test-lockz42oomv3zvbqrnnyduo35objbh3mfzonmpwzc2ks2aepr6ffzpmzmhkdve7s3","type":"Microsoft.Authorization/locks","name":"cli-test-lockz42oomv3zvbqrnnyduo35objbh3mfzonmpwzc2ks2aepr6ffzpmzmhkdve7s3"},{"properties":{"level":"CanNotDelete"},"id":"/subscriptions/00000000-0000-0000-0000-000000000000/resourcegroups/cli_test_lock_with_resource_id5aneow7siahynnmbja67cvkc32xdcv5bj5a6qv4pfqrrh/providers/Microsoft.Network/virtualNetworks/cli-lock-vnet3af63axvk6nses427/providers/Microsoft.Authorization/locks/cli-test-lockearbetn6qu5z2mnho6v6ikvqfg7awglmxs2ol","type":"Microsoft.Authorization/locks","name":"cli-test-lockearbetn6qu5z2mnho6v6ikvqfg7awglmxs2ol"},{"properties":{"level":"CanNotDelete"},"id":"/subscriptions/00000000-0000-0000-0000-000000000000/resourcegroups/cli_test_lock_with_resource_id5aneow7siahynnmbja67cvkc32xdcv5bj5a6qv4pfqrrh/providers/Microsoft.Network/virtualNetworks/cli-lock-vnet3af63axvk6nses427/subnets/cli-lock-subnetsjmkaua4plegw2r/providers/Microsoft.Authorization/locks/cli-test-lock5s4rgmn","type":"Microsoft.Authorization/locks","name":"cli-test-lock5s4rgmn"},{"properties":{"level":"CanNotDelete","notes":""},"id":"/subscriptions/00000000-0000-0000-0000-000000000000/resourceGroups/emerald-city-bookstore/providers/Microsoft.Authorization/locks/DELETE","type":"Microsoft.Authorization/locks","name":"DELETE"},{"properties":{"level":"CanNotDelete"},"id":"/subscriptions/00000000-0000-0000-0000-000000000000/resourcegroups/cli_test_resource_locktf6j56k6a3hkeaavhh4wk4vp7t3qwxak7e5it5w7ilcorvzzz4xru/providers/Microsoft.Network/virtualNetworks/cli.lock.rsrcm3oso6zhuapjkgarg/providers/Microsoft.Authorization/locks/cli-test-lockgonrjjgwqlxix7dp27mwwbijrytc7agjniq6chm2wywsqzsxusg3y745srlcs","type":"Microsoft.Authorization/locks","name":"cli-test-lockgonrjjgwqlxix7dp27mwwbijrytc7agjniq6chm2wywsqzsxusg3y745srlcs"},{"properties":{"level":"CanNotDelete","notes":""},"id":"/subscriptions/00000000-0000-0000-0000-000000000000/resourceGroups/new-experiences/providers/Microsoft.Authorization/locks/NO-DELETE","type":"Microsoft.Authorization/locks","name":"NO-DELETE"},{"properties":{"level":"CanNotDelete","notes":"for
         customer issue repro  (snowflake)"},"id":"/subscriptions/00000000-0000-0000-0000-000000000000/resourcegroups/storage-v2rt-repro/providers/Microsoft.Authorization/locks/DontDelete","type":"Microsoft.Authorization/locks","name":"DontDelete"},{"properties":{"level":"CanNotDelete"},"id":"/subscriptions/00000000-0000-0000-0000-000000000000/resourcegroups/cli_test_cannotdelete_resource_lock000001/providers/Microsoft.Network/virtualNetworks/cli.lock.rsrc000002/providers/Microsoft.Authorization/locks/cli-test-lock000003","type":"Microsoft.Authorization/locks","name":"cli-test-lock000003"},{"properties":{"level":"CanNotDelete"},"id":"/subscriptions/00000000-0000-0000-0000-000000000000/resourceGroups/cli_test_group_lock5pcay72ei555fko5h7hvuz7uc5kqxoym6ezfr3oop6us6qkhl62aia3n/providers/Microsoft.Authorization/locks/cli-test-lockh3bnx3ifg43uv2qoof2bz5cziidgvwdqt5c","type":"Microsoft.Authorization/locks","name":"cli-test-lockh3bnx3ifg43uv2qoof2bz5cziidgvwdqt5c"}]}'
->>>>>>> 807faccc
-    headers:
-      cache-control:
-      - no-cache
-      content-length:
-<<<<<<< HEAD
-      - '917'
-      content-type:
-      - application/json; charset=utf-8
-      date:
-      - Fri, 04 Oct 2019 04:55:00 GMT
-=======
+    headers:
+      cache-control:
+      - no-cache
+      content-length:
       - '3571'
       content-type:
       - application/json; charset=utf-8
       date:
       - Mon, 21 Oct 2019 05:12:03 GMT
->>>>>>> 807faccc
       expires:
       - '-1'
       pragma:
@@ -424,13 +330,8 @@
       ParameterSetName:
       - --name -g --resource-type --resource-name
       User-Agent:
-<<<<<<< HEAD
-      - python/3.6.5 (Windows-10-10.0.17134-SP0) msrest/0.6.10 msrest_azure/0.6.1
-        azure-mgmt-resource/4.0.0 Azure-SDK-For-Python AZURECLI/2.0.74
-=======
-      - python/3.7.4 (Windows-10-10.0.18362-SP0) msrest/0.6.10 msrest_azure/0.6.2
-        azure-mgmt-resource/4.0.0 Azure-SDK-For-Python AZURECLI/2.0.75
->>>>>>> 807faccc
+      - python/3.7.4 (Windows-10-10.0.18362-SP0) msrest/0.6.10 msrest_azure/0.6.2
+        azure-mgmt-resource/4.0.0 Azure-SDK-For-Python AZURECLI/2.0.75
       accept-language:
       - en-US
     method: GET
@@ -446,11 +347,7 @@
       content-type:
       - application/json; charset=utf-8
       date:
-<<<<<<< HEAD
-      - Fri, 04 Oct 2019 04:55:00 GMT
-=======
       - Mon, 21 Oct 2019 05:12:03 GMT
->>>>>>> 807faccc
       expires:
       - '-1'
       pragma:
@@ -480,42 +377,25 @@
       ParameterSetName:
       - --query -o
       User-Agent:
-<<<<<<< HEAD
-      - python/3.6.5 (Windows-10-10.0.17134-SP0) msrest/0.6.10 msrest_azure/0.6.1
-        azure-mgmt-resource/4.0.0 Azure-SDK-For-Python AZURECLI/2.0.74
-=======
-      - python/3.7.4 (Windows-10-10.0.18362-SP0) msrest/0.6.10 msrest_azure/0.6.2
-        azure-mgmt-resource/4.0.0 Azure-SDK-For-Python AZURECLI/2.0.75
->>>>>>> 807faccc
+      - python/3.7.4 (Windows-10-10.0.18362-SP0) msrest/0.6.10 msrest_azure/0.6.2
+        azure-mgmt-resource/4.0.0 Azure-SDK-For-Python AZURECLI/2.0.75
       accept-language:
       - en-US
     method: GET
     uri: https://management.azure.com/subscriptions/00000000-0000-0000-0000-000000000000/providers/Microsoft.Authorization/locks?api-version=2016-09-01
   response:
     body:
-<<<<<<< HEAD
-      string: '{"value":[{"properties":{"level":"ReadOnly","notes":"notes2oea3hqfbsfo7re"},"id":"/subscriptions/00000000-0000-0000-0000-000000000000/resourceGroups/cli_test_cannotdelete_resource_group_lockmmdnxebkdcuciyrul3f7qtqtpvp5hl2fz5/providers/Microsoft.Authorization/locks/cli-test-lockcjvpclw2ikchf7jpaphrv5hbus5wcmhlupd","type":"Microsoft.Authorization/locks","name":"cli-test-lockcjvpclw2ikchf7jpaphrv5hbus5wcmhlupd"},{"properties":{"level":"CanNotDelete"},"id":"/subscriptions/00000000-0000-0000-0000-000000000000/resourcegroups/cli_test_cannotdelete_resource_lock000001/providers/Microsoft.Network/virtualNetworks/cli.lock.rsrc000002/providers/Microsoft.Authorization/locks/cli-test-lock000003","type":"Microsoft.Authorization/locks","name":"cli-test-lock000003"}]}'
-=======
       string: '{"value":[{"properties":{"level":"ReadOnly"},"id":"/subscriptions/00000000-0000-0000-0000-000000000000/resourcegroups/cli_test_readonly_resource_lockkdn2d27gor47xdgykwq2jr6rpmipheaqdninewfp47qw/providers/Microsoft.Network/virtualNetworks/cli.lock.rsrcrigdidljqemviqw7c/providers/Microsoft.Authorization/locks/cli-test-lockz42oomv3zvbqrnnyduo35objbh3mfzonmpwzc2ks2aepr6ffzpmzmhkdve7s3","type":"Microsoft.Authorization/locks","name":"cli-test-lockz42oomv3zvbqrnnyduo35objbh3mfzonmpwzc2ks2aepr6ffzpmzmhkdve7s3"},{"properties":{"level":"CanNotDelete"},"id":"/subscriptions/00000000-0000-0000-0000-000000000000/resourcegroups/cli_test_lock_with_resource_id5aneow7siahynnmbja67cvkc32xdcv5bj5a6qv4pfqrrh/providers/Microsoft.Network/virtualNetworks/cli-lock-vnet3af63axvk6nses427/providers/Microsoft.Authorization/locks/cli-test-lockearbetn6qu5z2mnho6v6ikvqfg7awglmxs2ol","type":"Microsoft.Authorization/locks","name":"cli-test-lockearbetn6qu5z2mnho6v6ikvqfg7awglmxs2ol"},{"properties":{"level":"CanNotDelete"},"id":"/subscriptions/00000000-0000-0000-0000-000000000000/resourcegroups/cli_test_lock_with_resource_id5aneow7siahynnmbja67cvkc32xdcv5bj5a6qv4pfqrrh/providers/Microsoft.Network/virtualNetworks/cli-lock-vnet3af63axvk6nses427/subnets/cli-lock-subnetsjmkaua4plegw2r/providers/Microsoft.Authorization/locks/cli-test-lock5s4rgmn","type":"Microsoft.Authorization/locks","name":"cli-test-lock5s4rgmn"},{"properties":{"level":"CanNotDelete","notes":""},"id":"/subscriptions/00000000-0000-0000-0000-000000000000/resourceGroups/emerald-city-bookstore/providers/Microsoft.Authorization/locks/DELETE","type":"Microsoft.Authorization/locks","name":"DELETE"},{"properties":{"level":"CanNotDelete"},"id":"/subscriptions/00000000-0000-0000-0000-000000000000/resourcegroups/cli_test_resource_locktf6j56k6a3hkeaavhh4wk4vp7t3qwxak7e5it5w7ilcorvzzz4xru/providers/Microsoft.Network/virtualNetworks/cli.lock.rsrcm3oso6zhuapjkgarg/providers/Microsoft.Authorization/locks/cli-test-lockgonrjjgwqlxix7dp27mwwbijrytc7agjniq6chm2wywsqzsxusg3y745srlcs","type":"Microsoft.Authorization/locks","name":"cli-test-lockgonrjjgwqlxix7dp27mwwbijrytc7agjniq6chm2wywsqzsxusg3y745srlcs"},{"properties":{"level":"CanNotDelete","notes":""},"id":"/subscriptions/00000000-0000-0000-0000-000000000000/resourceGroups/new-experiences/providers/Microsoft.Authorization/locks/NO-DELETE","type":"Microsoft.Authorization/locks","name":"NO-DELETE"},{"properties":{"level":"CanNotDelete","notes":"for
         customer issue repro  (snowflake)"},"id":"/subscriptions/00000000-0000-0000-0000-000000000000/resourcegroups/storage-v2rt-repro/providers/Microsoft.Authorization/locks/DontDelete","type":"Microsoft.Authorization/locks","name":"DontDelete"},{"properties":{"level":"CanNotDelete"},"id":"/subscriptions/00000000-0000-0000-0000-000000000000/resourcegroups/cli_test_cannotdelete_resource_lock000001/providers/Microsoft.Network/virtualNetworks/cli.lock.rsrc000002/providers/Microsoft.Authorization/locks/cli-test-lock000003","type":"Microsoft.Authorization/locks","name":"cli-test-lock000003"},{"properties":{"level":"CanNotDelete"},"id":"/subscriptions/00000000-0000-0000-0000-000000000000/resourceGroups/cli_test_group_lock5pcay72ei555fko5h7hvuz7uc5kqxoym6ezfr3oop6us6qkhl62aia3n/providers/Microsoft.Authorization/locks/cli-test-lockh3bnx3ifg43uv2qoof2bz5cziidgvwdqt5c","type":"Microsoft.Authorization/locks","name":"cli-test-lockh3bnx3ifg43uv2qoof2bz5cziidgvwdqt5c"}]}'
->>>>>>> 807faccc
-    headers:
-      cache-control:
-      - no-cache
-      content-length:
-<<<<<<< HEAD
-      - '917'
-      content-type:
-      - application/json; charset=utf-8
-      date:
-      - Fri, 04 Oct 2019 04:55:01 GMT
-=======
+    headers:
+      cache-control:
+      - no-cache
+      content-length:
       - '3571'
       content-type:
       - application/json; charset=utf-8
       date:
       - Mon, 21 Oct 2019 05:12:03 GMT
->>>>>>> 807faccc
       expires:
       - '-1'
       pragma:
@@ -545,42 +425,25 @@
       ParameterSetName:
       - -n -g --resource-type --resource-name --notes --lock-type
       User-Agent:
-<<<<<<< HEAD
-      - python/3.6.5 (Windows-10-10.0.17134-SP0) msrest/0.6.10 msrest_azure/0.6.1
-        azure-mgmt-resource/4.0.0 Azure-SDK-For-Python AZURECLI/2.0.74
-=======
-      - python/3.7.4 (Windows-10-10.0.18362-SP0) msrest/0.6.10 msrest_azure/0.6.2
-        azure-mgmt-resource/4.0.0 Azure-SDK-For-Python AZURECLI/2.0.75
->>>>>>> 807faccc
+      - python/3.7.4 (Windows-10-10.0.18362-SP0) msrest/0.6.10 msrest_azure/0.6.2
+        azure-mgmt-resource/4.0.0 Azure-SDK-For-Python AZURECLI/2.0.75
       accept-language:
       - en-US
     method: GET
     uri: https://management.azure.com/subscriptions/00000000-0000-0000-0000-000000000000/providers/Microsoft.Authorization/locks?api-version=2016-09-01
   response:
     body:
-<<<<<<< HEAD
-      string: '{"value":[{"properties":{"level":"CanNotDelete"},"id":"/subscriptions/00000000-0000-0000-0000-000000000000/resourcegroups/cli_test_cannotdelete_resource_lock000001/providers/Microsoft.Network/virtualNetworks/cli.lock.rsrc000002/providers/Microsoft.Authorization/locks/cli-test-lock000003","type":"Microsoft.Authorization/locks","name":"cli-test-lock000003"}]}'
-=======
       string: '{"value":[{"properties":{"level":"ReadOnly"},"id":"/subscriptions/00000000-0000-0000-0000-000000000000/resourcegroups/cli_test_readonly_resource_lockkdn2d27gor47xdgykwq2jr6rpmipheaqdninewfp47qw/providers/Microsoft.Network/virtualNetworks/cli.lock.rsrcrigdidljqemviqw7c/providers/Microsoft.Authorization/locks/cli-test-lockz42oomv3zvbqrnnyduo35objbh3mfzonmpwzc2ks2aepr6ffzpmzmhkdve7s3","type":"Microsoft.Authorization/locks","name":"cli-test-lockz42oomv3zvbqrnnyduo35objbh3mfzonmpwzc2ks2aepr6ffzpmzmhkdve7s3"},{"properties":{"level":"CanNotDelete"},"id":"/subscriptions/00000000-0000-0000-0000-000000000000/resourcegroups/cli_test_lock_with_resource_id5aneow7siahynnmbja67cvkc32xdcv5bj5a6qv4pfqrrh/providers/Microsoft.Network/virtualNetworks/cli-lock-vnet3af63axvk6nses427/providers/Microsoft.Authorization/locks/cli-test-lockearbetn6qu5z2mnho6v6ikvqfg7awglmxs2ol","type":"Microsoft.Authorization/locks","name":"cli-test-lockearbetn6qu5z2mnho6v6ikvqfg7awglmxs2ol"},{"properties":{"level":"CanNotDelete"},"id":"/subscriptions/00000000-0000-0000-0000-000000000000/resourcegroups/cli_test_lock_with_resource_id5aneow7siahynnmbja67cvkc32xdcv5bj5a6qv4pfqrrh/providers/Microsoft.Network/virtualNetworks/cli-lock-vnet3af63axvk6nses427/subnets/cli-lock-subnetsjmkaua4plegw2r/providers/Microsoft.Authorization/locks/cli-test-lock5s4rgmn","type":"Microsoft.Authorization/locks","name":"cli-test-lock5s4rgmn"},{"properties":{"level":"CanNotDelete"},"id":"/subscriptions/00000000-0000-0000-0000-000000000000/resourceGroups/cli_test_lock_commands_with_idsfgbri6ulr6xhggemqhmc76nujonfsduv2lzjhi7jr5gw/providers/Microsoft.Authorization/locks/cli-test-locktexbgry64tzqz4y5gu4tt4wxjsiuvqctvdmgm","type":"Microsoft.Authorization/locks","name":"cli-test-locktexbgry64tzqz4y5gu4tt4wxjsiuvqctvdmgm"},{"properties":{"level":"CanNotDelete","notes":""},"id":"/subscriptions/00000000-0000-0000-0000-000000000000/resourceGroups/emerald-city-bookstore/providers/Microsoft.Authorization/locks/DELETE","type":"Microsoft.Authorization/locks","name":"DELETE"},{"properties":{"level":"CanNotDelete"},"id":"/subscriptions/00000000-0000-0000-0000-000000000000/resourcegroups/cli_test_resource_locktf6j56k6a3hkeaavhh4wk4vp7t3qwxak7e5it5w7ilcorvzzz4xru/providers/Microsoft.Network/virtualNetworks/cli.lock.rsrcm3oso6zhuapjkgarg/providers/Microsoft.Authorization/locks/cli-test-lockgonrjjgwqlxix7dp27mwwbijrytc7agjniq6chm2wywsqzsxusg3y745srlcs","type":"Microsoft.Authorization/locks","name":"cli-test-lockgonrjjgwqlxix7dp27mwwbijrytc7agjniq6chm2wywsqzsxusg3y745srlcs"},{"properties":{"level":"CanNotDelete","notes":""},"id":"/subscriptions/00000000-0000-0000-0000-000000000000/resourceGroups/new-experiences/providers/Microsoft.Authorization/locks/NO-DELETE","type":"Microsoft.Authorization/locks","name":"NO-DELETE"},{"properties":{"level":"CanNotDelete","notes":"for
         customer issue repro  (snowflake)"},"id":"/subscriptions/00000000-0000-0000-0000-000000000000/resourcegroups/storage-v2rt-repro/providers/Microsoft.Authorization/locks/DontDelete","type":"Microsoft.Authorization/locks","name":"DontDelete"},{"properties":{"level":"CanNotDelete"},"id":"/subscriptions/00000000-0000-0000-0000-000000000000/resourcegroups/cli_test_cannotdelete_resource_lock000001/providers/Microsoft.Network/virtualNetworks/cli.lock.rsrc000002/providers/Microsoft.Authorization/locks/cli-test-lock000003","type":"Microsoft.Authorization/locks","name":"cli-test-lock000003"},{"properties":{"level":"CanNotDelete"},"id":"/subscriptions/00000000-0000-0000-0000-000000000000/resourceGroups/cli_test_group_lock5pcay72ei555fko5h7hvuz7uc5kqxoym6ezfr3oop6us6qkhl62aia3n/providers/Microsoft.Authorization/locks/cli-test-lockh3bnx3ifg43uv2qoof2bz5cziidgvwdqt5c","type":"Microsoft.Authorization/locks","name":"cli-test-lockh3bnx3ifg43uv2qoof2bz5cziidgvwdqt5c"}]}'
->>>>>>> 807faccc
-    headers:
-      cache-control:
-      - no-cache
-      content-length:
-<<<<<<< HEAD
-      - '514'
-      content-type:
-      - application/json; charset=utf-8
-      date:
-      - Fri, 04 Oct 2019 04:55:00 GMT
-=======
+    headers:
+      cache-control:
+      - no-cache
+      content-length:
       - '3951'
       content-type:
       - application/json; charset=utf-8
       date:
       - Mon, 21 Oct 2019 05:12:04 GMT
->>>>>>> 807faccc
       expires:
       - '-1'
       pragma:
@@ -610,13 +473,8 @@
       ParameterSetName:
       - -n -g --resource-type --resource-name --notes --lock-type
       User-Agent:
-<<<<<<< HEAD
-      - python/3.6.5 (Windows-10-10.0.17134-SP0) msrest/0.6.10 msrest_azure/0.6.1
-        azure-mgmt-resource/4.0.0 Azure-SDK-For-Python AZURECLI/2.0.74
-=======
-      - python/3.7.4 (Windows-10-10.0.18362-SP0) msrest/0.6.10 msrest_azure/0.6.2
-        azure-mgmt-resource/4.0.0 Azure-SDK-For-Python AZURECLI/2.0.75
->>>>>>> 807faccc
+      - python/3.7.4 (Windows-10-10.0.18362-SP0) msrest/0.6.10 msrest_azure/0.6.2
+        azure-mgmt-resource/4.0.0 Azure-SDK-For-Python AZURECLI/2.0.75
       accept-language:
       - en-US
     method: GET
@@ -632,11 +490,7 @@
       content-type:
       - application/json; charset=utf-8
       date:
-<<<<<<< HEAD
-      - Fri, 04 Oct 2019 04:55:01 GMT
-=======
       - Mon, 21 Oct 2019 05:12:04 GMT
->>>>>>> 807faccc
       expires:
       - '-1'
       pragma:
@@ -670,13 +524,8 @@
       ParameterSetName:
       - -n -g --resource-type --resource-name --notes --lock-type
       User-Agent:
-<<<<<<< HEAD
-      - python/3.6.5 (Windows-10-10.0.17134-SP0) msrest/0.6.10 msrest_azure/0.6.1
-        azure-mgmt-resource/4.0.0 Azure-SDK-For-Python AZURECLI/2.0.74
-=======
-      - python/3.7.4 (Windows-10-10.0.18362-SP0) msrest/0.6.10 msrest_azure/0.6.2
-        azure-mgmt-resource/4.0.0 Azure-SDK-For-Python AZURECLI/2.0.75
->>>>>>> 807faccc
+      - python/3.7.4 (Windows-10-10.0.18362-SP0) msrest/0.6.10 msrest_azure/0.6.2
+        azure-mgmt-resource/4.0.0 Azure-SDK-For-Python AZURECLI/2.0.75
       accept-language:
       - en-US
     method: PUT
@@ -692,11 +541,7 @@
       content-type:
       - application/json; charset=utf-8
       date:
-<<<<<<< HEAD
-      - Fri, 04 Oct 2019 04:55:01 GMT
-=======
       - Mon, 21 Oct 2019 05:12:05 GMT
->>>>>>> 807faccc
       expires:
       - '-1'
       pragma:
@@ -728,42 +573,25 @@
       ParameterSetName:
       - --name -g --resource-name --resource-type
       User-Agent:
-<<<<<<< HEAD
-      - python/3.6.5 (Windows-10-10.0.17134-SP0) msrest/0.6.10 msrest_azure/0.6.1
-        azure-mgmt-resource/4.0.0 Azure-SDK-For-Python AZURECLI/2.0.74
-=======
-      - python/3.7.4 (Windows-10-10.0.18362-SP0) msrest/0.6.10 msrest_azure/0.6.2
-        azure-mgmt-resource/4.0.0 Azure-SDK-For-Python AZURECLI/2.0.75
->>>>>>> 807faccc
+      - python/3.7.4 (Windows-10-10.0.18362-SP0) msrest/0.6.10 msrest_azure/0.6.2
+        azure-mgmt-resource/4.0.0 Azure-SDK-For-Python AZURECLI/2.0.75
       accept-language:
       - en-US
     method: GET
     uri: https://management.azure.com/subscriptions/00000000-0000-0000-0000-000000000000/providers/Microsoft.Authorization/locks?api-version=2016-09-01
   response:
     body:
-<<<<<<< HEAD
-      string: '{"value":[{"properties":{"level":"ReadOnly","notes":"notes000004"},"id":"/subscriptions/00000000-0000-0000-0000-000000000000/resourcegroups/cli_test_cannotdelete_resource_lock000001/providers/Microsoft.Network/virtualNetworks/cli.lock.rsrc000002/providers/Microsoft.Authorization/locks/cli-test-lock000003","type":"Microsoft.Authorization/locks","name":"cli-test-lock000003"}]}'
-=======
       string: '{"value":[{"properties":{"level":"CanNotDelete","notes":"notesvamg3o6tpptelwx"},"id":"/subscriptions/00000000-0000-0000-0000-000000000000/resourcegroups/cli_test_readonly_resource_lockkdn2d27gor47xdgykwq2jr6rpmipheaqdninewfp47qw/providers/Microsoft.Network/virtualNetworks/cli.lock.rsrcrigdidljqemviqw7c/providers/Microsoft.Authorization/locks/cli-test-lockz42oomv3zvbqrnnyduo35objbh3mfzonmpwzc2ks2aepr6ffzpmzmhkdve7s3","type":"Microsoft.Authorization/locks","name":"cli-test-lockz42oomv3zvbqrnnyduo35objbh3mfzonmpwzc2ks2aepr6ffzpmzmhkdve7s3"},{"properties":{"level":"CanNotDelete"},"id":"/subscriptions/00000000-0000-0000-0000-000000000000/resourcegroups/cli_test_lock_with_resource_id5aneow7siahynnmbja67cvkc32xdcv5bj5a6qv4pfqrrh/providers/Microsoft.Network/virtualNetworks/cli-lock-vnet3af63axvk6nses427/providers/Microsoft.Authorization/locks/cli-test-lockearbetn6qu5z2mnho6v6ikvqfg7awglmxs2ol","type":"Microsoft.Authorization/locks","name":"cli-test-lockearbetn6qu5z2mnho6v6ikvqfg7awglmxs2ol"},{"properties":{"level":"CanNotDelete"},"id":"/subscriptions/00000000-0000-0000-0000-000000000000/resourcegroups/cli_test_lock_with_resource_id5aneow7siahynnmbja67cvkc32xdcv5bj5a6qv4pfqrrh/providers/Microsoft.Network/virtualNetworks/cli-lock-vnet3af63axvk6nses427/subnets/cli-lock-subnetsjmkaua4plegw2r/providers/Microsoft.Authorization/locks/cli-test-lock5s4rgmn","type":"Microsoft.Authorization/locks","name":"cli-test-lock5s4rgmn"},{"properties":{"level":"CanNotDelete"},"id":"/subscriptions/00000000-0000-0000-0000-000000000000/resourceGroups/cli_test_lock_commands_with_idsfgbri6ulr6xhggemqhmc76nujonfsduv2lzjhi7jr5gw/providers/Microsoft.Authorization/locks/cli-test-locktexbgry64tzqz4y5gu4tt4wxjsiuvqctvdmgm","type":"Microsoft.Authorization/locks","name":"cli-test-locktexbgry64tzqz4y5gu4tt4wxjsiuvqctvdmgm"},{"properties":{"level":"CanNotDelete"},"id":"/subscriptions/00000000-0000-0000-0000-000000000000/resourcegroups/cli_test_lock_commands_with_idsfgbri6ulr6xhggemqhmc76nujonfsduv2lzjhi7jr5gw/providers/Microsoft.Network/virtualNetworks/cli-lock-vnetn7tp4mvqyy45wbegb/providers/Microsoft.Authorization/locks/cli-test-lockrrupl3sa3u5njol3vlrduprgadv747xlmmakr","type":"Microsoft.Authorization/locks","name":"cli-test-lockrrupl3sa3u5njol3vlrduprgadv747xlmmakr"},{"properties":{"level":"CanNotDelete","notes":""},"id":"/subscriptions/00000000-0000-0000-0000-000000000000/resourceGroups/emerald-city-bookstore/providers/Microsoft.Authorization/locks/DELETE","type":"Microsoft.Authorization/locks","name":"DELETE"},{"properties":{"level":"CanNotDelete"},"id":"/subscriptions/00000000-0000-0000-0000-000000000000/resourcegroups/cli_test_resource_locktf6j56k6a3hkeaavhh4wk4vp7t3qwxak7e5it5w7ilcorvzzz4xru/providers/Microsoft.Network/virtualNetworks/cli.lock.rsrcm3oso6zhuapjkgarg/providers/Microsoft.Authorization/locks/cli-test-lockgonrjjgwqlxix7dp27mwwbijrytc7agjniq6chm2wywsqzsxusg3y745srlcs","type":"Microsoft.Authorization/locks","name":"cli-test-lockgonrjjgwqlxix7dp27mwwbijrytc7agjniq6chm2wywsqzsxusg3y745srlcs"},{"properties":{"level":"CanNotDelete","notes":""},"id":"/subscriptions/00000000-0000-0000-0000-000000000000/resourceGroups/new-experiences/providers/Microsoft.Authorization/locks/NO-DELETE","type":"Microsoft.Authorization/locks","name":"NO-DELETE"},{"properties":{"level":"CanNotDelete","notes":"for
         customer issue repro  (snowflake)"},"id":"/subscriptions/00000000-0000-0000-0000-000000000000/resourcegroups/storage-v2rt-repro/providers/Microsoft.Authorization/locks/DontDelete","type":"Microsoft.Authorization/locks","name":"DontDelete"},{"properties":{"level":"ReadOnly","notes":"notes000004"},"id":"/subscriptions/00000000-0000-0000-0000-000000000000/resourcegroups/cli_test_cannotdelete_resource_lock000001/providers/Microsoft.Network/virtualNetworks/cli.lock.rsrc000002/providers/Microsoft.Authorization/locks/cli-test-lock000003","type":"Microsoft.Authorization/locks","name":"cli-test-lock000003"},{"properties":{"level":"CanNotDelete"},"id":"/subscriptions/00000000-0000-0000-0000-000000000000/resourceGroups/cli_test_group_lock5pcay72ei555fko5h7hvuz7uc5kqxoym6ezfr3oop6us6qkhl62aia3n/providers/Microsoft.Authorization/locks/cli-test-lockh3bnx3ifg43uv2qoof2bz5cziidgvwdqt5c","type":"Microsoft.Authorization/locks","name":"cli-test-lockh3bnx3ifg43uv2qoof2bz5cziidgvwdqt5c"}]}'
->>>>>>> 807faccc
-    headers:
-      cache-control:
-      - no-cache
-      content-length:
-<<<<<<< HEAD
-      - '541'
-      content-type:
-      - application/json; charset=utf-8
-      date:
-      - Fri, 04 Oct 2019 04:55:02 GMT
-=======
+    headers:
+      cache-control:
+      - no-cache
+      content-length:
       - '4468'
       content-type:
       - application/json; charset=utf-8
       date:
       - Mon, 21 Oct 2019 05:12:06 GMT
->>>>>>> 807faccc
       expires:
       - '-1'
       pragma:
@@ -795,13 +623,8 @@
       ParameterSetName:
       - --name -g --resource-name --resource-type
       User-Agent:
-<<<<<<< HEAD
-      - python/3.6.5 (Windows-10-10.0.17134-SP0) msrest/0.6.10 msrest_azure/0.6.1
-        azure-mgmt-resource/4.0.0 Azure-SDK-For-Python AZURECLI/2.0.74
-=======
-      - python/3.7.4 (Windows-10-10.0.18362-SP0) msrest/0.6.10 msrest_azure/0.6.2
-        azure-mgmt-resource/4.0.0 Azure-SDK-For-Python AZURECLI/2.0.75
->>>>>>> 807faccc
+      - python/3.7.4 (Windows-10-10.0.18362-SP0) msrest/0.6.10 msrest_azure/0.6.2
+        azure-mgmt-resource/4.0.0 Azure-SDK-For-Python AZURECLI/2.0.75
       accept-language:
       - en-US
     method: DELETE
@@ -815,11 +638,7 @@
       content-length:
       - '0'
       date:
-<<<<<<< HEAD
-      - Fri, 04 Oct 2019 04:55:03 GMT
-=======
       - Mon, 21 Oct 2019 05:12:06 GMT
->>>>>>> 807faccc
       expires:
       - '-1'
       pragma:
