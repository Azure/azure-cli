# --------------------------------------------------------------------------------------------
# Copyright (c) Microsoft Corporation. All rights reserved.
# Licensed under the MIT License. See License.txt in the project root for license information.
# --------------------------------------------------------------------------------------------

from azure.cli.core.commands import CliCommandType

<<<<<<< HEAD
# pylint: disable=line-too-long
from azure.cli.command_modules.redis._client_factory import cf_redis, cf_patch_schedules, cf_firewall_rule, cf_linked_server
from azure.cli.command_modules.redis.custom import wrong_vmsize_argument_exception_handler

=======
>>>>>>> b57f945a

def load_command_table(self, _):
    from azure.cli.command_modules.redis._client_factory import cf_redis, cf_patch_schedules
    from azure.cli.command_modules.redis.custom import wrong_vmsize_argument_exception_handler

    redis_sdk = CliCommandType(
        operations_tmpl='azure.mgmt.redis.operations.redis_operations#RedisOperations.{}',
        client_factory=cf_redis)

    redis_patch = CliCommandType(
        operations_tmpl='azure.mgmt.redis.operations.patch_schedules_operations#PatchSchedulesOperations.{}',
        client_factory=cf_patch_schedules)

    redis_firewall_rules = CliCommandType(
        operations_tmpl='azure.mgmt.redis.operations.firewall_rules_operations#FirewallRulesOperations.{}',
        client_factory=cf_firewall_rule)

    redis_linked_server = CliCommandType(
        operations_tmpl='azure.mgmt.redis.operations.linked_server_operations#LinkedServerOperations.{}',
        client_factory=cf_linked_server)

    with self.command_group('redis', redis_sdk) as g:
        g.custom_command('create', 'cli_redis_create', client_factory=cf_redis,
                         exception_handler=wrong_vmsize_argument_exception_handler)
        g.command('delete', 'delete')
        g.custom_command('export', 'cli_redis_export')
        g.command('force-reboot', 'force_reboot')
<<<<<<< HEAD
        g.custom_command('import-method', 'cli_redis_import_method')
        g.command('import', 'import_data')
        g.command('list', 'list_cache')
        g.command('list-keys', 'list_keys')
        g.command('regenerate-keys', 'regenerate_key')
        g.command('show', 'get')
=======
        g.custom_command('import-method', 'cli_redis_import_method',
                         deprecate_info=g.deprecate(redirect='redis import', hide='2.0.34'))
        g.custom_command('import', 'cli_redis_import_method')
        g.custom_command('list', 'cli_redis_list')
        g.command('list-all', 'list', deprecate_info=g.deprecate(redirect='redis list', hide='2.0.34'))
        g.command('list-keys', 'list_keys')
        g.command('regenerate-keys', 'regenerate_key')
        g.show_command('show', 'get')
        g.custom_command('update-settings', 'cli_redis_update_settings',
                         deprecate_info=g.deprecate(redirect='redis update', hide='2.0.34'))
>>>>>>> b57f945a
        g.generic_update_command('update', exception_handler=wrong_vmsize_argument_exception_handler,
                                 setter_name='update', custom_func_name='cli_redis_update')

    with self.command_group('redis patch-schedule', redis_patch) as g:
        g.command('create', 'create_or_update')
        g.command('update', 'create_or_update')
        g.command('delete', 'delete')
        g.command('show', 'get')

    with self.command_group('redis firewall-rules', redis_firewall_rules) as g:
        g.command('create', 'create_or_update')
        g.command('update', 'create_or_update')
        g.command('delete', 'delete')
<<<<<<< HEAD
        g.command('show', 'get')
        g.command('list', 'list_by_redis_resource')

    with self.command_group('redis linked-server', redis_linked_server) as g:
        g.custom_command('create', 'cli_redis_create_server_link', client_factory=cf_linked_server)
        g.command('delete', 'delete')
        g.command('show', 'get')
        g.command('list', 'list')
=======
        g.show_command('show', 'get')
>>>>>>> b57f945a
<|MERGE_RESOLUTION|>--- conflicted
+++ resolved
@@ -5,17 +5,9 @@
 
 from azure.cli.core.commands import CliCommandType
 
-<<<<<<< HEAD
 # pylint: disable=line-too-long
 from azure.cli.command_modules.redis._client_factory import cf_redis, cf_patch_schedules, cf_firewall_rule, cf_linked_server
 from azure.cli.command_modules.redis.custom import wrong_vmsize_argument_exception_handler
-
-=======
->>>>>>> b57f945a
-
-def load_command_table(self, _):
-    from azure.cli.command_modules.redis._client_factory import cf_redis, cf_patch_schedules
-    from azure.cli.command_modules.redis.custom import wrong_vmsize_argument_exception_handler
 
     redis_sdk = CliCommandType(
         operations_tmpl='azure.mgmt.redis.operations.redis_operations#RedisOperations.{}',
@@ -39,25 +31,12 @@
         g.command('delete', 'delete')
         g.custom_command('export', 'cli_redis_export')
         g.command('force-reboot', 'force_reboot')
-<<<<<<< HEAD
         g.custom_command('import-method', 'cli_redis_import_method')
         g.command('import', 'import_data')
         g.command('list', 'list_cache')
         g.command('list-keys', 'list_keys')
         g.command('regenerate-keys', 'regenerate_key')
         g.command('show', 'get')
-=======
-        g.custom_command('import-method', 'cli_redis_import_method',
-                         deprecate_info=g.deprecate(redirect='redis import', hide='2.0.34'))
-        g.custom_command('import', 'cli_redis_import_method')
-        g.custom_command('list', 'cli_redis_list')
-        g.command('list-all', 'list', deprecate_info=g.deprecate(redirect='redis list', hide='2.0.34'))
-        g.command('list-keys', 'list_keys')
-        g.command('regenerate-keys', 'regenerate_key')
-        g.show_command('show', 'get')
-        g.custom_command('update-settings', 'cli_redis_update_settings',
-                         deprecate_info=g.deprecate(redirect='redis update', hide='2.0.34'))
->>>>>>> b57f945a
         g.generic_update_command('update', exception_handler=wrong_vmsize_argument_exception_handler,
                                  setter_name='update', custom_func_name='cli_redis_update')
 
@@ -71,7 +50,6 @@
         g.command('create', 'create_or_update')
         g.command('update', 'create_or_update')
         g.command('delete', 'delete')
-<<<<<<< HEAD
         g.command('show', 'get')
         g.command('list', 'list_by_redis_resource')
 
@@ -79,7 +57,4 @@
         g.custom_command('create', 'cli_redis_create_server_link', client_factory=cf_linked_server)
         g.command('delete', 'delete')
         g.command('show', 'get')
-        g.command('list', 'list')
-=======
-        g.show_command('show', 'get')
->>>>>>> b57f945a
+        g.command('list', 'list')