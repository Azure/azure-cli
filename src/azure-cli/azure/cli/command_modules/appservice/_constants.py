--- conflicted
+++ resolved
@@ -102,7 +102,6 @@
 DEFAULT_CENTAURI_IMAGE = 'mcr.microsoft.com/azure-functions/dotnet7-quickstart-demo:1.0'
 ACR_IMAGE_SUFFIX = ".azurecr.io"
 
-<<<<<<< HEAD
 FLEX_RUNTIMES = [
     {
         'runtime': 'dotnet-isolated',
@@ -129,7 +128,7 @@
 FLEX_SUBNET_DELEGATION = "Microsoft.App/environments"
 
 DEFAULT_INSTANCE_SIZE = 2048
-=======
+
 RUNTIME_STATUS_TEXT_MAP = {
     "BuildInProgress": "Building the app...",
     "BuildSuccessful": "Build successful.",
@@ -163,5 +162,4 @@
     "node|14": "https://azure.microsoft.com/en-us/updates/community-support-for-node-"
                "14-lts-is-ending-on-30-april-2023/",
     "node|16": "https://azure.microsoft.com/en-us/updates/node16support/"
-}
->>>>>>> e773a714
+}