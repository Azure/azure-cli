# --------------------------------------------------------------------------------------------
# Copyright (c) Microsoft Corporation. All rights reserved.
# Licensed under the MIT License. See License.txt in the project root for license information.
# --------------------------------------------------------------------------------------------

"""Custom operations for storage account commands"""

import os
from ipaddress import ip_network
from azure.cli.command_modules.storage._client_factory import storage_client_factory, cf_sa_for_keys
from azure.cli.core.util import get_file_json, shell_safe_json_parse, find_child_item, user_confirmation
from azure.cli.core.profiles import ResourceType, get_sdk
from knack.log import get_logger
from knack.util import CLIError

logger = get_logger(__name__)


def check_name_availability(cmd, client, name):
    StorageAccountCheckNameAvailabilityParameters = cmd.get_models('StorageAccountCheckNameAvailabilityParameters')
    account_name = StorageAccountCheckNameAvailabilityParameters(name=name, type="Microsoft.Storage/storageAccounts")
    return client.check_name_availability(account_name)


def regenerate_key(cmd, client, account_name, key_name, resource_group_name=None):
    StorageAccountRegenerateKeyParameters = cmd.get_models('StorageAccountRegenerateKeyParameters')
    regenerate_key_parameters = StorageAccountRegenerateKeyParameters(key_name=key_name)
    return client.regenerate_key(resource_group_name, account_name, regenerate_key_parameters)


def generate_sas(cmd, client, services, resource_types, permission, expiry, start=None,
                 ip=None, protocol=None, **kwargs):
    from azure.cli.core.azclierror import RequiredArgumentMissingError
    if not client.account_name or not client.credential or not client.credential.account_key:
        error_msg = """
        Missing/Invalid credentials to access storage service. The following variations are accepted:
            (1) account name and key (--account-name and --account-key options or
                set AZURE_STORAGE_ACCOUNT and AZURE_STORAGE_KEY environment variables)
            (2) account name (--account-name option or AZURE_STORAGE_ACCOUNT environment variable;
                this will make calls to query for a storage account key using login credentials)
            (3) connection string (--connection-string option or
                set AZURE_STORAGE_CONNECTION_STRING environment variable); some shells will require
                quoting to preserve literal character interpretation.
        """
        raise RequiredArgumentMissingError(error_msg)

    t_account_sas = get_sdk(cmd.cli_ctx, ResourceType.DATA_STORAGE_BLOB,
                            '_shared.shared_access_signature#SharedAccessSignature')

    return t_account_sas(account_name=client.account_name, account_key=client.credential.account_key).\
        generate_account(services=services, resource_types=resource_types, permission=permission, expiry=expiry,
                         start=start, ip=ip, protocol=protocol, **kwargs)


# pylint: disable=too-many-locals, too-many-statements, too-many-branches, unused-argument
def create_storage_account(cmd, resource_group_name, account_name, sku=None, location=None, kind=None,
                           tags=None, custom_domain=None, encryption_services=None, encryption_key_source=None,
                           encryption_key_name=None, encryption_key_vault=None, encryption_key_version=None,
                           access_tier=None, https_only=None, enable_sftp=None, enable_local_user=None,
                           enable_files_aadkerb=None,
                           enable_files_aadds=None, bypass=None, default_action=None, assign_identity=False,
                           enable_large_file_share=None, enable_files_adds=None, domain_name=None,
                           net_bios_domain_name=None, forest_name=None, domain_guid=None, domain_sid=None,
                           sam_account_name=None, account_type=None,
                           azure_storage_sid=None, enable_hierarchical_namespace=None,
                           encryption_key_type_for_table=None, encryption_key_type_for_queue=None,
                           routing_choice=None, publish_microsoft_endpoints=None, publish_internet_endpoints=None,
                           require_infrastructure_encryption=None, allow_blob_public_access=None,
                           min_tls_version=None, allow_shared_key_access=None, edge_zone=None,
                           identity_type=None, user_identity_id=None,
                           key_vault_user_identity_id=None, federated_identity_client_id=None,
                           sas_expiration_period=None, key_expiration_period_in_days=None,
                           allow_cross_tenant_replication=None, default_share_permission=None,
                           enable_nfs_v3=None, subnet=None, vnet_name=None, action='Allow', enable_alw=None,
                           immutability_period_since_creation_in_days=None, immutability_policy_state=None,
                           allow_protected_append_writes=None, public_network_access=None, dns_endpoint_type=None,
                           publish_ipv6_endpoint=None):
    StorageAccountCreateParameters, Kind, Sku, CustomDomain, AccessTier, Identity, Encryption, NetworkRuleSet = \
        cmd.get_models('StorageAccountCreateParameters', 'Kind', 'Sku', 'CustomDomain', 'AccessTier', 'Identity',
                       'Encryption', 'NetworkRuleSet')
    scf = storage_client_factory(cmd.cli_ctx)

    # check name availability and throw a warning if an account with the same name is found
    # TODO throw error instead of just a warning during the next breaking change window
    StorageAccountCheckNameAvailabilityParameters = cmd.get_models('StorageAccountCheckNameAvailabilityParameters')
    account_name_param = StorageAccountCheckNameAvailabilityParameters(name=account_name,
                                                                       type="Microsoft.Storage/storageAccounts")
    name_is_available = scf.storage_accounts.check_name_availability(account_name_param)
    if name_is_available and not name_is_available.name_available and name_is_available.reason == "AlreadyExists":
        logger.warning("A storage account with the provided name %s is found. "
                       "Will continue to update the existing account.", account_name)

    if kind is None:
        logger.warning("The default kind for created storage account will change to 'StorageV2' from 'Storage' "
                       "in the future")
    params = StorageAccountCreateParameters(sku=Sku(name=sku), kind=Kind(kind), location=location, tags=tags,
                                            encryption=Encryption(key_source="Microsoft.Storage"))
    # TODO: remove this part when server side remove the constraint
    if encryption_services is None:
        params.encryption.services = {'blob': {}}

    if custom_domain:
        params.custom_domain = CustomDomain(name=custom_domain, use_sub_domain=None)

    # Encryption
    if encryption_services:
        params.encryption = Encryption(services=encryption_services)

    if encryption_key_source is not None:
        params.encryption.key_source = encryption_key_source

    if params.encryption.key_source and params.encryption.key_source == "Microsoft.Keyvault":
        if params.encryption.key_vault_properties is None:
            KeyVaultProperties = cmd.get_models('KeyVaultProperties')
            params.encryption.key_vault_properties = KeyVaultProperties(key_name=encryption_key_name,
                                                                        key_vault_uri=encryption_key_vault,
                                                                        key_version=encryption_key_version)

    if identity_type and 'UserAssigned' in identity_type and user_identity_id:
        params.identity = Identity(type=identity_type, user_assigned_identities={user_identity_id: {}})
    elif identity_type:
        params.identity = Identity(type=identity_type)
    if key_vault_user_identity_id is not None or federated_identity_client_id is not None:
        EncryptionIdentity = cmd.get_models('EncryptionIdentity')
        params.encryption.encryption_identity = EncryptionIdentity(
            encryption_user_assigned_identity=key_vault_user_identity_id,
            encryption_federated_identity_client_id=federated_identity_client_id
        )

    if access_tier:
        params.access_tier = AccessTier(access_tier)
    if assign_identity:
        params.identity = Identity(type='SystemAssigned')
    if https_only is not None:
        params.enable_https_traffic_only = https_only
    if enable_hierarchical_namespace is not None:
        params.is_hns_enabled = enable_hierarchical_namespace
    if enable_sftp is not None:
        params.is_sftp_enabled = enable_sftp
    if enable_local_user is not None:
        params.is_local_user_enabled = enable_local_user

    AzureFilesIdentityBasedAuthentication = cmd.get_models('AzureFilesIdentityBasedAuthentication')
    if enable_files_aadds is not None:
        params.azure_files_identity_based_authentication = AzureFilesIdentityBasedAuthentication(
            directory_service_options='AADDS' if enable_files_aadds else 'None')
    if enable_files_aadkerb is not None:
        if enable_files_aadkerb:
            active_directory_properties = None
            if domain_name or domain_guid:
                ActiveDirectoryProperties = cmd.get_models('ActiveDirectoryProperties')
                active_directory_properties = ActiveDirectoryProperties(domain_name=domain_name,
                                                                        domain_guid=domain_guid)
            params.azure_files_identity_based_authentication = AzureFilesIdentityBasedAuthentication(
                directory_service_options='AADKERB',
                active_directory_properties=active_directory_properties)
        else:
            params.azure_files_identity_based_authentication = AzureFilesIdentityBasedAuthentication(
                directory_service_options='None')

    if enable_files_adds is not None:
        ActiveDirectoryProperties = cmd.get_models('ActiveDirectoryProperties')
        if enable_files_adds:  # enable AD
            if not (domain_name and net_bios_domain_name and forest_name and domain_guid and domain_sid and
                    azure_storage_sid):
                raise CLIError("To enable ActiveDirectoryDomainServicesForFile, user must specify all of: "
                               "--domain-name, --net-bios-domain-name, --forest-name, --domain-guid, --domain-sid and "
                               "--azure_storage_sid arguments in Azure Active Directory Properties Argument group.")

            active_directory_properties = ActiveDirectoryProperties(domain_name=domain_name,
                                                                    net_bios_domain_name=net_bios_domain_name,
                                                                    forest_name=forest_name, domain_guid=domain_guid,
                                                                    domain_sid=domain_sid,
                                                                    azure_storage_sid=azure_storage_sid,
                                                                    sam_account_name=sam_account_name,
                                                                    account_type=account_type)
            # TODO: Enabling AD will automatically disable AADDS. Maybe we should throw error message

            params.azure_files_identity_based_authentication = AzureFilesIdentityBasedAuthentication(
                directory_service_options='AD',
                active_directory_properties=active_directory_properties)

        else:  # disable AD
            if domain_name or net_bios_domain_name or forest_name or domain_guid or domain_sid or azure_storage_sid:  # pylint: disable=too-many-boolean-expressions
                raise CLIError("To disable ActiveDirectoryDomainServicesForFile, user can't specify any of: "
                               "--domain-name, --net-bios-domain-name, --forest-name, --domain-guid, --domain-sid and "
                               "--azure_storage_sid arguments in Azure Active Directory Properties Argument group.")

            params.azure_files_identity_based_authentication = AzureFilesIdentityBasedAuthentication(
                directory_service_options='None')

    if default_share_permission is not None:
        if params.azure_files_identity_based_authentication is None:
            params.azure_files_identity_based_authentication = AzureFilesIdentityBasedAuthentication(
                directory_service_options='None')
        params.azure_files_identity_based_authentication.default_share_permission = default_share_permission

    if enable_large_file_share:
        LargeFileSharesState = cmd.get_models('LargeFileSharesState')
        params.large_file_shares_state = LargeFileSharesState("Enabled")

    if NetworkRuleSet and (bypass or default_action or subnet):
        virtual_network_rules = None
        if bypass and not default_action:
            raise CLIError('incorrect usage: --default-action ACTION [--bypass SERVICE ...]')
        if subnet:
            from msrestazure.tools import is_valid_resource_id
            if not is_valid_resource_id(subnet):
                raise CLIError("Expected fully qualified resource ID: got '{}'".format(subnet))
            VirtualNetworkRule = cmd.get_models('VirtualNetworkRule')
            virtual_network_rules = [VirtualNetworkRule(virtual_network_resource_id=subnet,
                                                        action=action)]
        params.network_rule_set = NetworkRuleSet(
            bypass=bypass, default_action=default_action, ip_rules=None,
            virtual_network_rules=virtual_network_rules)

    if encryption_key_type_for_table is not None or encryption_key_type_for_queue is not None:
        EncryptionServices = cmd.get_models('EncryptionServices')
        EncryptionService = cmd.get_models('EncryptionService')
        if params.encryption is None:
            params.encryption = Encryption()
        if params.encryption.services is None:
            params.encryption.services = EncryptionServices()
        if encryption_key_type_for_table is not None:
            table_encryption_service = EncryptionService(enabled=True, key_type=encryption_key_type_for_table)
            if isinstance(params.encryption.services, dict):
                params.encryption.services["table"] = table_encryption_service
            else:
                params.encryption.services.table = table_encryption_service
        if encryption_key_type_for_queue is not None:
            queue_encryption_service = EncryptionService(enabled=True, key_type=encryption_key_type_for_queue)
            if isinstance(params.encryption.services, dict):
                params.encryption.services["queue"] = queue_encryption_service
            else:
                params.encryption.services.queue = queue_encryption_service

    if any([routing_choice, publish_microsoft_endpoints, publish_internet_endpoints]):
        RoutingPreference = cmd.get_models('RoutingPreference')
        params.routing_preference = RoutingPreference(
            routing_choice=routing_choice,
            publish_microsoft_endpoints=publish_microsoft_endpoints,
            publish_internet_endpoints=publish_internet_endpoints
        )
    if allow_blob_public_access is not None:
        params.allow_blob_public_access = allow_blob_public_access

    if require_infrastructure_encryption:
        params.encryption.require_infrastructure_encryption = require_infrastructure_encryption

    if min_tls_version:
        params.minimum_tls_version = min_tls_version

    if allow_shared_key_access is not None:
        params.allow_shared_key_access = allow_shared_key_access

    if edge_zone is not None:
        ExtendedLocation, ExtendedLocationTypes = cmd.get_models('ExtendedLocation', 'ExtendedLocationTypes')
        params.extended_location = ExtendedLocation(name=edge_zone,
                                                    type=ExtendedLocationTypes.EDGE_ZONE)

    if key_expiration_period_in_days is not None:
        KeyPolicy = cmd.get_models('KeyPolicy')
        params.key_policy = KeyPolicy(key_expiration_period_in_days=key_expiration_period_in_days)

    if sas_expiration_period:
        SasPolicy = cmd.get_models('SasPolicy')
        params.sas_policy = SasPolicy(sas_expiration_period=sas_expiration_period)

    if allow_cross_tenant_replication is not None:
        params.allow_cross_tenant_replication = allow_cross_tenant_replication

    if enable_nfs_v3 is not None:
        params.enable_nfs_v3 = enable_nfs_v3

    if enable_alw is not None:
        ImmutableStorageAccount = cmd.get_models('ImmutableStorageAccount')
        AccountImmutabilityPolicyProperties = cmd.get_models('AccountImmutabilityPolicyProperties')
        immutability_policy = None

        if any([immutability_period_since_creation_in_days, immutability_policy_state,
                allow_protected_append_writes is not None]):
            immutability_policy = AccountImmutabilityPolicyProperties(
                immutability_period_since_creation_in_days=immutability_period_since_creation_in_days,
                state=immutability_policy_state,
                allow_protected_append_writes=allow_protected_append_writes
            )

        params.immutable_storage_with_versioning = ImmutableStorageAccount(enabled=enable_alw,
                                                                           immutability_policy=immutability_policy)

    if public_network_access is not None:
        params.public_network_access = public_network_access

    if dns_endpoint_type is not None:
        params.dns_endpoint_type = dns_endpoint_type

    if publish_ipv6_endpoint is not None:
        DualStackEndpointPreference = cmd.get_models('DualStackEndpointPreference')
        params.dual_stack_endpoint_preference = DualStackEndpointPreference(
            publish_ipv6_endpoint=publish_ipv6_endpoint
        )

    return scf.storage_accounts.begin_create(resource_group_name, account_name, params)


def list_storage_accounts(cmd, resource_group_name=None):
    scf = storage_client_factory(cmd.cli_ctx)
    if resource_group_name:
        accounts = scf.storage_accounts.list_by_resource_group(resource_group_name)
    else:
        accounts = scf.storage_accounts.list()
    return list(accounts)


def show_storage_account_connection_string(cmd, resource_group_name, account_name, protocol='https', blob_endpoint=None,
                                           file_endpoint=None, queue_endpoint=None, table_endpoint=None, sas_token=None,
                                           key_name='key1'):

    endpoint_suffix = cmd.cli_ctx.cloud.suffixes.storage_endpoint
    connection_string = 'DefaultEndpointsProtocol={};EndpointSuffix={}'.format(protocol, endpoint_suffix)
    if account_name is not None:
        scf = cf_sa_for_keys(cmd.cli_ctx, None)
        obj = scf.list_keys(resource_group_name, account_name, logging_enable=False)  # pylint: disable=no-member
        try:
            keys = [obj.keys[0].value, obj.keys[1].value]  # pylint: disable=no-member
        except AttributeError:
            # Older API versions have a slightly different structure
            keys = [obj.key1, obj.key2]  # pylint: disable=no-member

        sa = scf.get_properties(resource_group_name, account_name)
        if getattr(sa, 'primary_endpoints') is not None:
            if not blob_endpoint:
                blob_endpoint = getattr(sa.primary_endpoints, 'blob', None)
            if not file_endpoint:
                file_endpoint = getattr(sa.primary_endpoints, 'file', None)
            if not queue_endpoint:
                queue_endpoint = getattr(sa.primary_endpoints, 'queue', None)
            if not table_endpoint:
                table_endpoint = getattr(sa.primary_endpoints, 'table', None)

        connection_string = '{}{}{}'.format(
            connection_string,
            ';AccountName={}'.format(account_name),
            ';AccountKey={}'.format(keys[0] if key_name == 'key1' else keys[1]))  # pylint: disable=no-member

    connection_string = '{}{}'.format(connection_string,
                                      ';BlobEndpoint={}'.format(blob_endpoint) if blob_endpoint else '')
    connection_string = '{}{}'.format(connection_string,
                                      ';FileEndpoint={}'.format(file_endpoint) if file_endpoint else '')
    connection_string = '{}{}'.format(connection_string,
                                      ';QueueEndpoint={}'.format(queue_endpoint) if queue_endpoint else '')
    connection_string = '{}{}'.format(connection_string,
                                      ';TableEndpoint={}'.format(table_endpoint) if table_endpoint else '')
    connection_string = '{}{}'.format(connection_string,
                                      ';SharedAccessSignature={}'.format(sas_token) if sas_token else '')
    return {'connectionString': connection_string}


def show_storage_account_usage(cmd, location):
    scf = storage_client_factory(cmd.cli_ctx)
    try:
        client = scf.usages
    except NotImplementedError:
        client = scf.usage
    return next((x for x in client.list_by_location(location) if x.name.value == 'StorageAccounts'), None)  # pylint: disable=no-member


def show_storage_account_usage_no_location(cmd):
    scf = storage_client_factory(cmd.cli_ctx)
    return next((x for x in scf.usage.list() if x.name.value == 'StorageAccounts'), None)  # pylint: disable=no-member


def get_storage_account_properties(cli_ctx, account_id):
    scf = storage_client_factory(cli_ctx)
    from msrestazure.tools import parse_resource_id
    result = parse_resource_id(account_id)
    return scf.storage_accounts.get_properties(result['resource_group'], result['name'])


# pylint: disable=too-many-locals, too-many-statements, too-many-branches, too-many-boolean-expressions, line-too-long
def update_storage_account(cmd, instance, sku=None, tags=None, custom_domain=None, use_subdomain=None,
                           encryption_services=None, encryption_key_source=None, encryption_key_version=None,
                           encryption_key_name=None, encryption_key_vault=None, enable_files_aadkerb=None,
                           access_tier=None, https_only=None, enable_sftp=None, enable_local_user=None,
                           enable_files_aadds=None, assign_identity=False,
                           bypass=None, default_action=None, enable_large_file_share=None, enable_files_adds=None,
                           domain_name=None, net_bios_domain_name=None, forest_name=None, domain_guid=None,
                           domain_sid=None, azure_storage_sid=None, sam_account_name=None, account_type=None,
                           routing_choice=None, publish_microsoft_endpoints=None, publish_internet_endpoints=None,
                           allow_blob_public_access=None, min_tls_version=None, allow_shared_key_access=None,
                           identity_type=None, user_identity_id=None,
                           key_vault_user_identity_id=None, federated_identity_client_id=None,
                           sas_expiration_period=None, key_expiration_period_in_days=None,
                           allow_cross_tenant_replication=None, default_share_permission=None,
                           immutability_period_since_creation_in_days=None, immutability_policy_state=None,
<<<<<<< HEAD
                           allow_protected_append_writes=None, public_network_access=None,
                           publish_ipv6_endpoint=None):
    StorageAccountUpdateParameters, Sku, CustomDomain, AccessTier, Identity, Encryption, NetworkRuleSet = \
=======
                           allow_protected_append_writes=None, public_network_access=None, upgrade_to_storagev2=None,
                           yes=None):
    StorageAccountUpdateParameters, Sku, CustomDomain, AccessTier, Identity, Encryption, NetworkRuleSet, Kind = \
>>>>>>> 44071193
        cmd.get_models('StorageAccountUpdateParameters', 'Sku', 'CustomDomain', 'AccessTier', 'Identity', 'Encryption',
                       'NetworkRuleSet', 'Kind')

    domain = instance.custom_domain
    if custom_domain is not None:
        domain = CustomDomain(name=custom_domain)
        if use_subdomain is not None:
            domain.use_sub_domain_name = use_subdomain == 'true'

    encryption = instance.encryption
    if not encryption and any((encryption_services, encryption_key_source, encryption_key_name,
                               encryption_key_vault, encryption_key_version is not None)):
        encryption = Encryption()
    if encryption_services:
        encryption.services = encryption_services

    if encryption_key_source:
        encryption.key_source = encryption_key_source

    if encryption.key_source and encryption.key_source == "Microsoft.Keyvault":
        if encryption.key_vault_properties is None:
            KeyVaultProperties = cmd.get_models('KeyVaultProperties')
            encryption.key_vault_properties = KeyVaultProperties()
    else:
        if any([encryption_key_name, encryption_key_vault, encryption_key_version]):
            raise ValueError(
                'Specify `--encryption-key-source=Microsoft.Keyvault` to configure key vault properties.')
        if encryption.key_vault_properties is not None:
            encryption.key_vault_properties = None

    if encryption_key_name:
        encryption.key_vault_properties.key_name = encryption_key_name
    if encryption_key_vault:
        encryption.key_vault_properties.key_vault_uri = encryption_key_vault
    if encryption_key_version is not None:
        encryption.key_vault_properties.key_version = encryption_key_version

    warning_message = None
    if upgrade_to_storagev2:
        if instance.kind == Kind.STORAGE:
            warning_message = "Upgrading a General Purpose v1 storage account to a general-purpose v2 account is " \
                              "free. You may specify the desired account tier during the upgrade process. " \
                              "If an account tier is not specified on upgrade, the default account tier of the " \
                              "upgraded account will be Hot. \nHowever, changing the storage access tier after the " \
                              "upgrade may result in changes to your bill so it is recommended to specify the new " \
                              "account tier during upgrade. \n" \
                              "See (http://go.microsoft.com/fwlink/?LinkId=786482) to learn more."
        elif instance.kind == Kind.BLOB_STORAGE:
            warning_message = "Upgrading a BlobStorage account to a general-purpose v2 account is free as long as " \
                              "the upgraded account's tier remains unchanged. If an account tier is not specified " \
                              "on upgrade, the default account tier of the upgraded account will be Hot. \nIf there " \
                              "are account access tier changes as part of the upgrade, there will be charges " \
                              "associated with moving blobs as part of the account access tier change. \n" \
                              "See (http://go.microsoft.com/fwlink/?LinkId=786482) to learn more."
            if access_tier is None:
                access_tier = AccessTier.HOT
        elif access_tier is not None:
            warning_message = "Changing the access tier may result in additional charges. \n" \
                              "See (http://go.microsoft.com/fwlink/?LinkId=786482) to learn more."
    else:
        if access_tier is not None:
            warning_message = "Changing the access tier may result in additional charges. \n" \
                              "See (http://go.microsoft.com/fwlink/?LinkId=786482) to learn more."

    if warning_message:
        user_confirmation(warning_message, yes)

    params = StorageAccountUpdateParameters(
        sku=Sku(name=sku) if sku is not None else instance.sku,
        tags=tags if tags is not None else instance.tags,
        custom_domain=domain,
        encryption=encryption,
        access_tier=AccessTier(access_tier) if access_tier is not None else instance.access_tier,
        enable_https_traffic_only=https_only if https_only is not None else instance.enable_https_traffic_only
    )

    if upgrade_to_storagev2:
        params.kind = Kind.STORAGE_V2

    if identity_type and 'UserAssigned' in identity_type and user_identity_id:
        user_assigned_identities = {user_identity_id: {}}
        if instance.identity and instance.identity.user_assigned_identities:
            for item in instance.identity.user_assigned_identities:
                if item != user_identity_id:
                    user_assigned_identities[item] = None
        params.identity = Identity(type=identity_type, user_assigned_identities=user_assigned_identities)
    elif identity_type:
        params.identity = Identity(type=identity_type)

    if key_vault_user_identity_id is not None or federated_identity_client_id is not None:
        original_encryption_identity = params.encryption.encryption_identity if params.encryption else None
        EncryptionIdentity = cmd.get_models('EncryptionIdentity')
        if not original_encryption_identity:
            original_encryption_identity = EncryptionIdentity()
        params.encryption.encryption_identity = EncryptionIdentity(
            encryption_user_assigned_identity=key_vault_user_identity_id if key_vault_user_identity_id else original_encryption_identity.encryption_user_assigned_identity,
            encryption_federated_identity_client_id=federated_identity_client_id if federated_identity_client_id else original_encryption_identity.encryption_federated_identity_client_id
        )

    AzureFilesIdentityBasedAuthentication = cmd.get_models('AzureFilesIdentityBasedAuthentication')
    if enable_files_aadds is not None:
        if enable_files_aadds:  # enable AADDS
            origin_storage_account = get_storage_account_properties(cmd.cli_ctx, instance.id)
            if origin_storage_account.azure_files_identity_based_authentication and \
                    origin_storage_account.azure_files_identity_based_authentication.directory_service_options == 'AD':
                raise CLIError("The Storage account already enabled ActiveDirectoryDomainServicesForFile, "
                               "please disable it by running this cmdlets with \"--enable-files-adds false\" "
                               "before enable AzureActiveDirectoryDomainServicesForFile.")
            if origin_storage_account.azure_files_identity_based_authentication and \
                    origin_storage_account.azure_files_identity_based_authentication.directory_service_options == 'AADKERB':
                raise CLIError("The Storage account already enabled AzureActiveDirectoryKerberosForFile, "
                               "please disable it by running this cmdlets with \"--enable-files-aadkerb false\" "
                               "before enable AzureActiveDirectoryDomainServicesForFile.")
            params.azure_files_identity_based_authentication = AzureFilesIdentityBasedAuthentication(
                directory_service_options='AADDS' if enable_files_aadds else 'None')
        else:  # Only disable AADDS and keep others unchanged
            origin_storage_account = get_storage_account_properties(cmd.cli_ctx, instance.id)
            if not origin_storage_account.azure_files_identity_based_authentication or \
                    origin_storage_account.azure_files_identity_based_authentication.directory_service_options\
                    == 'AADDS':
                params.azure_files_identity_based_authentication = AzureFilesIdentityBasedAuthentication(
                    directory_service_options='None')
            else:
                params.azure_files_identity_based_authentication = \
                    origin_storage_account.azure_files_identity_based_authentication

    if enable_files_aadkerb is not None:
        if enable_files_aadkerb:  # enable AADKERB
            if instance.azure_files_identity_based_authentication and \
                    instance.azure_files_identity_based_authentication.directory_service_options \
                    == 'AADDS':
                raise CLIError("The Storage account already enabled AzureActiveDirectoryDomainServicesForFile, "
                               "please disable it by running this cmdlets with \"--enable-files-aadds false\" "
                               "before enable AzureActiveDirectoryKerberosForFile.")
            if instance.azure_files_identity_based_authentication and \
                    instance.azure_files_identity_based_authentication.directory_service_options == 'AD':
                raise CLIError("The Storage account already enabled ActiveDirectoryDomainServicesForFile, "
                               "please disable it by running this cmdlets with \"--enable-files-adds false\" "
                               "before enable AzureActiveDirectoryKerberosForFile.")
            active_directory_properties = None
            if domain_name or domain_guid:
                ActiveDirectoryProperties = cmd.get_models('ActiveDirectoryProperties')
                active_directory_properties = ActiveDirectoryProperties(domain_name=domain_name,
                                                                        domain_guid=domain_guid)
            params.azure_files_identity_based_authentication = AzureFilesIdentityBasedAuthentication(
                directory_service_options='AADKERB',
                active_directory_properties=active_directory_properties)

        else:  # disable AADKERB
            # Only disable AADKERB and keep others unchanged
            if not instance.azure_files_identity_based_authentication or \
                    instance.azure_files_identity_based_authentication.directory_service_options == 'AADKERB':
                params.azure_files_identity_based_authentication = AzureFilesIdentityBasedAuthentication(
                    directory_service_options='None')
            else:
                params.azure_files_identity_based_authentication = \
                    instance.azure_files_identity_based_authentication

    if enable_files_adds is not None:
        ActiveDirectoryProperties = cmd.get_models('ActiveDirectoryProperties')
        if enable_files_adds:  # enable AD
            if not (domain_name and net_bios_domain_name and forest_name and domain_guid and domain_sid and
                    azure_storage_sid):
                raise CLIError("To enable ActiveDirectoryDomainServicesForFile, user must specify all of: "
                               "--domain-name, --net-bios-domain-name, --forest-name, --domain-guid, --domain-sid and "
                               "--azure_storage_sid arguments in Azure Active Directory Properties Argument group.")
            if instance.azure_files_identity_based_authentication and \
                    instance.azure_files_identity_based_authentication.directory_service_options \
                    == 'AADDS':
                raise CLIError("The Storage account already enabled AzureActiveDirectoryDomainServicesForFile, "
                               "please disable it by running this cmdlets with \"--enable-files-aadds false\" "
                               "before enable ActiveDirectoryDomainServicesForFile.")
            if instance.azure_files_identity_based_authentication and \
                    instance.azure_files_identity_based_authentication.directory_service_options == 'AADKERB':
                raise CLIError("The Storage account already enabled AzureActiveDirectoryKerberosForFile, "
                               "please disable it by running this cmdlets with \"--enable-files-aadkerb false\" "
                               "before enable ActiveDirectoryDomainServicesForFile.")
            active_directory_properties = ActiveDirectoryProperties(domain_name=domain_name,
                                                                    net_bios_domain_name=net_bios_domain_name,
                                                                    forest_name=forest_name, domain_guid=domain_guid,
                                                                    domain_sid=domain_sid,
                                                                    azure_storage_sid=azure_storage_sid,
                                                                    sam_account_name=sam_account_name,
                                                                    account_type=account_type)
            # TODO: Enabling AD will automatically disable AADDS. Maybe we should throw error message

            params.azure_files_identity_based_authentication = AzureFilesIdentityBasedAuthentication(
                directory_service_options='AD',
                active_directory_properties=active_directory_properties)

        else:  # disable AD
            if domain_name or net_bios_domain_name or forest_name or domain_guid or domain_sid or azure_storage_sid:
                raise CLIError("To disable ActiveDirectoryDomainServicesForFile, user can't specify any of: "
                               "--domain-name, --net-bios-domain-name, --forest-name, --domain-guid, --domain-sid and "
                               "--azure_storage_sid arguments in Azure Active Directory Properties Argument group.")
            # Only disable AD and keep others unchanged
            if not instance.azure_files_identity_based_authentication or \
                    instance.azure_files_identity_based_authentication.directory_service_options == 'AD':
                params.azure_files_identity_based_authentication = AzureFilesIdentityBasedAuthentication(
                    directory_service_options='None')
            else:
                params.azure_files_identity_based_authentication = \
                    instance.azure_files_identity_based_authentication
    if default_share_permission is not None:
        if params.azure_files_identity_based_authentication is None:
            params.azure_files_identity_based_authentication = AzureFilesIdentityBasedAuthentication(
                directory_service_options='None') if instance.azure_files_identity_based_authentication is None \
                else instance.azure_files_identity_based_authentication
        params.azure_files_identity_based_authentication.default_share_permission = default_share_permission

    if assign_identity:
        params.identity = Identity(type='SystemAssigned')
    if enable_large_file_share:
        LargeFileSharesState = cmd.get_models('LargeFileSharesState')
        params.large_file_shares_state = LargeFileSharesState("Enabled")
    if NetworkRuleSet:
        acl = instance.network_rule_set
        if acl:
            if bypass:
                acl.bypass = bypass
            if default_action:
                acl.default_action = default_action
        elif default_action:
            acl = NetworkRuleSet(bypass=bypass, virtual_network_rules=None, ip_rules=None,
                                 default_action=default_action)
        elif bypass:
            raise CLIError('incorrect usage: --default-action ACTION [--bypass SERVICE ...]')
        params.network_rule_set = acl

    if hasattr(params, 'routing_preference') and any([routing_choice, publish_microsoft_endpoints,
                                                      publish_internet_endpoints]):
        if params.routing_preference is None:
            RoutingPreference = cmd.get_models('RoutingPreference')
            params.routing_preference = RoutingPreference()
        if routing_choice is not None:
            params.routing_preference.routing_choice = routing_choice
        if publish_microsoft_endpoints is not None:
            params.routing_preference.publish_microsoft_endpoints = publish_microsoft_endpoints
        if publish_internet_endpoints is not None:
            params.routing_preference.publish_internet_endpoints = publish_internet_endpoints

    if allow_blob_public_access is not None:
        params.allow_blob_public_access = allow_blob_public_access
    if min_tls_version:
        params.minimum_tls_version = min_tls_version

    if allow_shared_key_access is not None:
        params.allow_shared_key_access = allow_shared_key_access

    if key_expiration_period_in_days is not None:
        KeyPolicy = cmd.get_models('KeyPolicy')
        params.key_policy = KeyPolicy(key_expiration_period_in_days=key_expiration_period_in_days)

    if sas_expiration_period:
        SasPolicy = cmd.get_models('SasPolicy')
        params.sas_policy = SasPolicy(sas_expiration_period=sas_expiration_period)

    if allow_cross_tenant_replication is not None:
        params.allow_cross_tenant_replication = allow_cross_tenant_replication

    if any([immutability_period_since_creation_in_days, immutability_policy_state, allow_protected_append_writes is not None]):
        ImmutableStorageAccount = cmd.get_models('ImmutableStorageAccount')
        AccountImmutabilityPolicyProperties = cmd.get_models('AccountImmutabilityPolicyProperties')
        immutability_policy = None

        immutability_policy = AccountImmutabilityPolicyProperties(
            immutability_period_since_creation_in_days=immutability_period_since_creation_in_days,
            state=immutability_policy_state,
            allow_protected_append_writes=allow_protected_append_writes
        )

        params.immutable_storage_with_versioning = ImmutableStorageAccount(enabled=None,
                                                                           immutability_policy=immutability_policy)

    if public_network_access is not None:
        params.public_network_access = public_network_access

    if enable_sftp is not None:
        params.is_sftp_enabled = enable_sftp
    if enable_local_user is not None:
        params.is_local_user_enabled = enable_local_user

    if publishIpv6Endpoint is not None:
        DualStackEndpointPreference = cmd.get_models('DualStackEndpointPreference')
        params.dual_stack_endpoint_preference = DualStackEndpointPreference(
            publish_ipv6_endpoint=publishIpv6Endpoint
        )

    return params


def list_network_rules(client, resource_group_name, account_name):
    sa = client.get_properties(resource_group_name, account_name)
    rules = sa.network_rule_set
    delattr(rules, 'bypass')
    delattr(rules, 'default_action')
    return rules


def add_network_rule(cmd, client, resource_group_name, account_name, action='Allow', subnet=None,
                     vnet_name=None, ip_address=None, ipv6_address=None, tenant_id=None, resource_id=None):  # pylint: disable=unused-argument
    sa = client.get_properties(resource_group_name, account_name)
    rules = sa.network_rule_set
    if not subnet and not ip_address and not ipv6_address:
        logger.warning('No subnet or ip address supplied.')

    if subnet:
        from msrestazure.tools import is_valid_resource_id
        if not is_valid_resource_id(subnet):
            raise CLIError("Expected fully qualified resource ID: got '{}'".format(subnet))
        VirtualNetworkRule = cmd.get_models('VirtualNetworkRule')
        if not rules.virtual_network_rules:
            rules.virtual_network_rules = []
        rules.virtual_network_rules = [r for r in rules.virtual_network_rules
                                       if r.virtual_network_resource_id.lower() != subnet.lower()]
        rules.virtual_network_rules.append(VirtualNetworkRule(virtual_network_resource_id=subnet, action=action))

    if ip_address:
        IpRule = cmd.get_models('IPRule')
        if not rules.ip_rules:
            rules.ip_rules = []
        for ip in ip_address:
            to_modify = True
            for x in rules.ip_rules:
                existing_ip_network = ip_network(x.ip_address_or_range)
                new_ip_network = ip_network(ip)
                if new_ip_network.overlaps(existing_ip_network):
                    logger.warning("IPv4/CIDR %s overlaps with %s, which exists already. Not adding duplicates.",
                                   ip, x.ip_address_or_range)
                    to_modify = False
                    break
            if to_modify:
                rules.ip_rules.append(IpRule(ip_address_or_range=ip, action=action))

    if ipv6_address:
        IpRule = cmd.get_models('IPRule')
        if not rules.ipv6_rules:
            rules.ipv6_rules = []
        for ip in ipv6_address:
            to_modify = True
            for x in rules.ipv6_rules:
                existing_ip_network = ip_network(x.ip_address_or_range)
                new_ip_network = ip_network(ip)
                if new_ip_network.overlaps(existing_ip_network):
                    logger.warning("IPv6/CIDR %s overlaps with %s, which exists already. Not adding duplicates.",
                                   ip, x.ip_address_or_range)
                    to_modify = False
                    break
            if to_modify:
                rules.ipv6_rules.append(IpRule(ip_address_or_range=ip, action=action))

    if resource_id:
        ResourceAccessRule = cmd.get_models('ResourceAccessRule')
        if not rules.resource_access_rules:
            rules.resource_access_rules = []
        rules.resource_access_rules = [r for r in rules.resource_access_rules if r.resource_id !=
                                       resource_id or r.tenant_id != tenant_id]
        rules.resource_access_rules.append(ResourceAccessRule(tenant_id=tenant_id, resource_id=resource_id))

    StorageAccountUpdateParameters = cmd.get_models('StorageAccountUpdateParameters')
    params = StorageAccountUpdateParameters(network_rule_set=rules)
    return client.update(resource_group_name, account_name, params)


def remove_network_rule(cmd, client, resource_group_name, account_name, ip_address=None, ipv6_address=None, subnet=None,
                        vnet_name=None, tenant_id=None, resource_id=None):  # pylint: disable=unused-argument
    sa = client.get_properties(resource_group_name, account_name)
    rules = sa.network_rule_set
    if subnet:
        rules.virtual_network_rules = [x for x in rules.virtual_network_rules
                                       if not x.virtual_network_resource_id.endswith(subnet)]
    if ip_address:
        to_remove = [ip_network(x) for x in ip_address]
        rules.ip_rules = list(filter(lambda x: all(ip_network(x.ip_address_or_range) != i for i in to_remove),
                                     rules.ip_rules))

    if ipv6_address:
        to_remove = [ip_network(x) for x in ipv6_address]
        rules.ipv6_rules = list(filter(lambda x: all(ip_network(x.ip_address_or_range) != i for i in to_remove),
                                     rules.ipv6_rules))

    if resource_id:
        rules.resource_access_rules = [x for x in rules.resource_access_rules if
                                       not (x.tenant_id == tenant_id and x.resource_id == resource_id)]

    StorageAccountUpdateParameters = cmd.get_models('StorageAccountUpdateParameters')
    params = StorageAccountUpdateParameters(network_rule_set=rules)
    return client.update(resource_group_name, account_name, params)


def _update_private_endpoint_connection_status(cmd, client, resource_group_name, account_name,
                                               private_endpoint_connection_name, is_approved=True, description=None):
    from azure.core.exceptions import HttpResponseError
    PrivateEndpointServiceConnectionStatus = cmd.get_models('PrivateEndpointServiceConnectionStatus')

    private_endpoint_connection = client.get(resource_group_name=resource_group_name, account_name=account_name,
                                             private_endpoint_connection_name=private_endpoint_connection_name)

    old_status = private_endpoint_connection.private_link_service_connection_state.status
    new_status = PrivateEndpointServiceConnectionStatus.approved \
        if is_approved else PrivateEndpointServiceConnectionStatus.rejected
    private_endpoint_connection.private_link_service_connection_state.status = new_status
    private_endpoint_connection.private_link_service_connection_state.description = description
    try:
        return client.put(resource_group_name=resource_group_name,
                          account_name=account_name,
                          private_endpoint_connection_name=private_endpoint_connection_name,
                          properties=private_endpoint_connection)
    except HttpResponseError as ex:
        if ex.response.status_code == 400:
            if new_status == "Approved" and old_status == "Rejected":
                raise CLIError(ex.response, "You cannot approve the connection request after rejection. Please create "
                                            "a new connection for approval.")
            if new_status == "Approved" and old_status == "Approved":
                raise CLIError(ex.response, "Your connection is already approved. No need to approve again.")
        raise ex


def approve_private_endpoint_connection(cmd, client, resource_group_name, account_name,
                                        private_endpoint_connection_name, description=None):

    return _update_private_endpoint_connection_status(
        cmd, client, resource_group_name=resource_group_name, account_name=account_name, is_approved=True,
        private_endpoint_connection_name=private_endpoint_connection_name, description=description
    )


def reject_private_endpoint_connection(cmd, client, resource_group_name, account_name, private_endpoint_connection_name,
                                       description=None):
    return _update_private_endpoint_connection_status(
        cmd, client, resource_group_name=resource_group_name, account_name=account_name, is_approved=False,
        private_endpoint_connection_name=private_endpoint_connection_name, description=description
    )


def create_management_policies(cmd, client, resource_group_name, account_name, policy):
    if os.path.exists(policy):
        policy = get_file_json(policy)
    else:
        policy = shell_safe_json_parse(policy)
    ManagementPolicyName = cmd.get_models('ManagementPolicyName')
    management_policy = cmd.get_models('ManagementPolicy')(policy=policy)
    return client.create_or_update(resource_group_name, account_name,
                                   ManagementPolicyName.DEFAULT, properties=management_policy)


def get_management_policy(cmd, client, resource_group_name, account_name):
    ManagementPolicyName = cmd.get_models('ManagementPolicyName')
    return client.get(resource_group_name, account_name, ManagementPolicyName.DEFAULT)


def delete_management_policy(cmd, client, resource_group_name, account_name):
    ManagementPolicyName = cmd.get_models('ManagementPolicyName')
    return client.delete(resource_group_name, account_name, ManagementPolicyName.DEFAULT)


def update_management_policies(cmd, client, resource_group_name, account_name, parameters=None):
    ManagementPolicyName = cmd.get_models('ManagementPolicyName')
    return client.create_or_update(resource_group_name, account_name,
                                   ManagementPolicyName.DEFAULT, properties=parameters)


# TODO: support updating other properties besides 'enable_change_feed,delete_retention_policy'
def update_blob_service_properties(cmd, instance, enable_change_feed=None, change_feed_retention_days=None,
                                   enable_delete_retention=None, delete_retention_days=None,
                                   enable_restore_policy=None, restore_days=None,
                                   enable_versioning=None, enable_container_delete_retention=None,
                                   container_delete_retention_days=None, default_service_version=None,
                                   enable_last_access_tracking=None):
    if enable_change_feed is not None:
        if enable_change_feed is False:
            change_feed_retention_days = None
        instance.change_feed = cmd.get_models('ChangeFeed')(
            enabled=enable_change_feed, retention_in_days=change_feed_retention_days)

    if enable_container_delete_retention is not None:
        if enable_container_delete_retention is False:
            container_delete_retention_days = None
        instance.container_delete_retention_policy = cmd.get_models('DeleteRetentionPolicy')(
            enabled=enable_container_delete_retention, days=container_delete_retention_days)

    if enable_delete_retention is not None:
        if enable_delete_retention is False:
            delete_retention_days = None
        instance.delete_retention_policy = cmd.get_models('DeleteRetentionPolicy')(
            enabled=enable_delete_retention, days=delete_retention_days)

    if enable_restore_policy is not None:
        if enable_restore_policy is False:
            restore_days = None
        instance.restore_policy = cmd.get_models('RestorePolicyProperties')(
            enabled=enable_restore_policy, days=restore_days)

    if enable_versioning is not None:
        instance.is_versioning_enabled = enable_versioning

    if default_service_version is not None:
        instance.default_service_version = default_service_version

    # Update last access time tracking policy
    if enable_last_access_tracking is not None:
        LastAccessTimeTrackingPolicy = cmd.get_models('LastAccessTimeTrackingPolicy')
        instance.last_access_time_tracking_policy = LastAccessTimeTrackingPolicy(enable=enable_last_access_tracking)

    return instance


def update_file_service_properties(cmd, instance, enable_delete_retention=None,
                                   delete_retention_days=None, enable_smb_multichannel=None,
                                   versions=None, authentication_methods=None, kerberos_ticket_encryption=None,
                                   channel_encryption=None):
    from azure.cli.core.azclierror import ValidationError
    params = {}
    # set delete retention policy according input
    if enable_delete_retention is not None:
        if enable_delete_retention is False:
            delete_retention_days = None
        instance.share_delete_retention_policy = cmd.get_models('DeleteRetentionPolicy')(
            enabled=enable_delete_retention, days=delete_retention_days)

    # If already enabled, only update days
    if enable_delete_retention is None and delete_retention_days is not None:
        if instance.share_delete_retention_policy is not None and instance.share_delete_retention_policy.enabled:
            instance.share_delete_retention_policy.days = delete_retention_days
        else:
            raise ValidationError(
                "Delete Retention Policy hasn't been enabled, and you cannot set delete retention days. "
                "Please set --enable-delete-retention as true to enable Delete Retention Policy.")

    # Fix the issue in server when delete_retention_policy.enabled=False, the returned days is 0
    # TODO: remove it when server side return null not 0 for days
    if instance.share_delete_retention_policy is not None and instance.share_delete_retention_policy.enabled is False:
        instance.share_delete_retention_policy.days = None
    if instance.share_delete_retention_policy:
        params['share_delete_retention_policy'] = instance.share_delete_retention_policy

    # set protocol settings
    if not instance.protocol_settings or not instance.protocol_settings.smb:
        instance.protocol_settings = cmd.get_models('ProtocolSettings')(smb=cmd.get_models('SmbSetting')())
    if enable_smb_multichannel is not None:
        instance.protocol_settings.smb.multichannel = cmd.get_models('Multichannel')(enabled=enable_smb_multichannel)

    if versions is not None:
        instance.protocol_settings.smb.versions = versions
    if authentication_methods is not None:
        instance.protocol_settings.smb.authentication_methods = authentication_methods
    if kerberos_ticket_encryption is not None:
        instance.protocol_settings.smb.kerberos_ticket_encryption = kerberos_ticket_encryption
    if channel_encryption is not None:
        instance.protocol_settings.smb.channel_encryption = channel_encryption
    if instance.protocol_settings and instance.protocol_settings.smb and any(instance.protocol_settings.smb.__dict__.values()):
        params['protocol_settings'] = instance.protocol_settings

    return params


def create_encryption_scope(cmd, client, resource_group_name, account_name, encryption_scope_name,
                            key_source=None, key_uri=None, require_infrastructure_encryption=None):
    EncryptionScope = cmd.get_models('EncryptionScope')

    if key_source:
        encryption_scope = EncryptionScope(source=key_source)

    if key_uri:
        EncryptionScopeKeyVaultProperties = cmd.get_models('EncryptionScopeKeyVaultProperties')
        encryption_scope.key_vault_properties = EncryptionScopeKeyVaultProperties(key_uri=key_uri)

    if require_infrastructure_encryption is not None:
        encryption_scope.require_infrastructure_encryption = require_infrastructure_encryption

    return client.put(resource_group_name=resource_group_name, account_name=account_name,
                      encryption_scope_name=encryption_scope_name, encryption_scope=encryption_scope)


def update_encryption_scope(cmd, client, resource_group_name, account_name, encryption_scope_name,
                            key_source=None, key_uri=None, state=None):
    EncryptionScope, EncryptionScopeState = cmd.get_models('EncryptionScope', 'EncryptionScopeState')
    encryption_scope = EncryptionScope()

    if key_source:
        encryption_scope.source = key_source

    if key_uri:
        EncryptionScopeKeyVaultProperties = cmd.get_models('EncryptionScopeKeyVaultProperties')
        encryption_scope.key_vault_properties = EncryptionScopeKeyVaultProperties(key_uri=key_uri)

    if state is not None:
        encryption_scope.state = EncryptionScopeState(state)

    return client.patch(resource_group_name=resource_group_name, account_name=account_name,
                        encryption_scope_name=encryption_scope_name, encryption_scope=encryption_scope)


def list_encryption_scope(client, resource_group_name, account_name,
                          maxpagesize=None, marker=None, filter=None, include=None):  # pylint: disable=redefined-builtin
    generator = client.list(resource_group_name, account_name, maxpagesize=maxpagesize, filter=filter, include=include)
    pages = generator.by_page(continuation_token=marker)

    result = list(next(pages))
    if pages.continuation_token:
        next_marker = {"nextMarker": pages.continuation_token}
        result.append(next_marker)

    return result


# pylint: disable=no-member
def create_or_policy(cmd, client, account_name, resource_group_name=None, properties=None, source_account=None,
                     destination_account=None, policy_id="default", rule_id=None, source_container=None,
                     destination_container=None, min_creation_time=None, prefix_match=None):
    from azure.core.exceptions import HttpResponseError
    ObjectReplicationPolicy = cmd.get_models('ObjectReplicationPolicy')

    if properties is None:
        rules = []
        ObjectReplicationPolicyRule, ObjectReplicationPolicyFilter = \
            cmd.get_models('ObjectReplicationPolicyRule', 'ObjectReplicationPolicyFilter')
        if source_container and destination_container:
            rule = ObjectReplicationPolicyRule(
                rule_id=rule_id,
                source_container=source_container,
                destination_container=destination_container,
                filters=ObjectReplicationPolicyFilter(prefix_match=prefix_match, min_creation_time=min_creation_time)
            )
            rules.append(rule)
        or_policy = ObjectReplicationPolicy(source_account=source_account,
                                            destination_account=destination_account,
                                            rules=rules)
    else:
        or_policy = properties
    try:
        return client.create_or_update(resource_group_name=resource_group_name, account_name=account_name,
                                       object_replication_policy_id=policy_id, properties=or_policy)
    except HttpResponseError as ex:
        if ex.error.code == 'InvalidRequestPropertyValue' and policy_id == 'default':
            from msrestazure.tools import parse_resource_id
            if account_name == parse_resource_id(or_policy.source_account)['name']:
                raise CLIError('ValueError: Please specify --policy-id with auto-generated policy id value on '
                               'destination account.')
        raise ex


def update_or_policy(client, parameters, resource_group_name, account_name, object_replication_policy_id=None,
                     properties=None, source_account=None, destination_account=None, ):

    if source_account is not None:
        parameters.source_account = source_account
    if destination_account is not None:
        parameters.destination_account = destination_account

    if properties is not None:
        parameters = properties
        if "policyId" in properties.keys() and properties["policyId"]:
            object_replication_policy_id = properties["policyId"]

    return client.create_or_update(resource_group_name=resource_group_name, account_name=account_name,
                                   object_replication_policy_id=object_replication_policy_id, properties=parameters)


def get_or_policy(client, resource_group_name, account_name, policy_id='default'):
    return client.get(resource_group_name=resource_group_name, account_name=account_name,
                      object_replication_policy_id=policy_id)


def add_or_rule(cmd, client, resource_group_name, account_name, policy_id,
                source_container, destination_container, min_creation_time=None, prefix_match=None):

    """
    Initialize rule for or policy
    """
    policy_properties = client.get(resource_group_name, account_name, policy_id)

    ObjectReplicationPolicyRule, ObjectReplicationPolicyFilter = \
        cmd.get_models('ObjectReplicationPolicyRule', 'ObjectReplicationPolicyFilter')
    new_or_rule = ObjectReplicationPolicyRule(
        source_container=source_container,
        destination_container=destination_container,
        filters=ObjectReplicationPolicyFilter(prefix_match=prefix_match, min_creation_time=min_creation_time)
    )
    policy_properties.rules.append(new_or_rule)
    return client.create_or_update(resource_group_name, account_name, policy_id, policy_properties)


def remove_or_rule(client, resource_group_name, account_name, policy_id, rule_id):

    or_policy = client.get(resource_group_name=resource_group_name,
                           account_name=account_name,
                           object_replication_policy_id=policy_id)

    rule = find_child_item(or_policy, rule_id, path='rules', key_path='rule_id')
    or_policy.rules.remove(rule)

    return client.create_or_update(resource_group_name, account_name, policy_id, or_policy)


def get_or_rule(client, resource_group_name, account_name, policy_id, rule_id):
    policy_properties = client.get(resource_group_name, account_name, policy_id)
    for rule in policy_properties.rules:
        if rule.rule_id == rule_id:
            return rule
    raise CLIError("{} does not exist.".format(rule_id))


def list_or_rules(client, resource_group_name, account_name, policy_id):
    policy_properties = client.get(resource_group_name, account_name, policy_id)
    return policy_properties.rules


def update_or_rule(client, resource_group_name, account_name, policy_id, rule_id, source_container=None,
                   destination_container=None, min_creation_time=None, prefix_match=None):

    policy_properties = client.get(resource_group_name, account_name, policy_id)

    for i, rule in enumerate(policy_properties.rules):
        if rule.rule_id == rule_id:
            if destination_container is not None:
                policy_properties.rules[i].destination_container = destination_container
            if source_container is not None:
                policy_properties.rules[i].source_container = source_container
            if min_creation_time is not None:
                policy_properties.rules[i].filters.min_creation_time = min_creation_time
            if prefix_match is not None:
                policy_properties.rules[i].filters.prefix_match = prefix_match

    client.create_or_update(resource_group_name=resource_group_name, account_name=account_name,
                            object_replication_policy_id=policy_id, properties=policy_properties)

    return get_or_rule(client, resource_group_name=resource_group_name, account_name=account_name,
                       policy_id=policy_id, rule_id=rule_id)


def create_blob_inventory_policy(cmd, client, resource_group_name, account_name, policy):
    if os.path.exists(policy):
        policy = get_file_json(policy)
    else:
        policy = shell_safe_json_parse(policy)

    BlobInventoryPolicy, InventoryRuleType, BlobInventoryPolicyName = \
        cmd.get_models('BlobInventoryPolicy', 'InventoryRuleType', 'BlobInventoryPolicyName')
    properties = BlobInventoryPolicy()
    if 'type' not in policy:
        policy['type'] = InventoryRuleType.INVENTORY
    properties.policy = policy

    return client.create_or_update(resource_group_name=resource_group_name, account_name=account_name,
                                   blob_inventory_policy_name=BlobInventoryPolicyName.DEFAULT, properties=properties)


def delete_blob_inventory_policy(cmd, client, resource_group_name, account_name):
    BlobInventoryPolicyName = cmd.get_models('BlobInventoryPolicyName')
    return client.delete(resource_group_name=resource_group_name, account_name=account_name,
                         blob_inventory_policy_name=BlobInventoryPolicyName.DEFAULT)


def get_blob_inventory_policy(cmd, client, resource_group_name, account_name):
    BlobInventoryPolicyName = cmd.get_models('BlobInventoryPolicyName')
    return client.get(resource_group_name=resource_group_name, account_name=account_name,
                      blob_inventory_policy_name=BlobInventoryPolicyName.DEFAULT)


def update_blob_inventory_policy(cmd, client, resource_group_name, account_name, parameters=None):
    BlobInventoryPolicyName = cmd.get_models('BlobInventoryPolicyName')
    return client.create_or_update(resource_group_name=resource_group_name, account_name=account_name,
                                   blob_inventory_policy_name=BlobInventoryPolicyName.DEFAULT, properties=parameters)


def _generate_local_user(local_user, permission_scope=None, ssh_authorized_key=None,
                         home_directory=None, has_shared_key=None, has_ssh_key=None, has_ssh_password=None):
    if permission_scope is not None:
        local_user.permission_scopes = permission_scope
    if ssh_authorized_key is not None:
        local_user.ssh_authorized_keys = ssh_authorized_key
    if home_directory is not None:
        local_user.home_directory = home_directory
    if has_shared_key is not None:
        local_user.has_shared_key = has_shared_key
    if has_ssh_key is not None:
        local_user.has_ssh_key = has_ssh_key
    if has_ssh_password is not None:
        local_user.has_ssh_password = has_ssh_password


def create_local_user(cmd, client, resource_group_name, account_name, username, permission_scope=None, home_directory=None,
                      has_shared_key=None, has_ssh_key=None, has_ssh_password=None, ssh_authorized_key=None, **kwargs):
    LocalUser = cmd.get_models('LocalUser')
    local_user = LocalUser()

    _generate_local_user(local_user, permission_scope, ssh_authorized_key,
                         home_directory, has_shared_key, has_ssh_key, has_ssh_password)
    return client.create_or_update(resource_group_name=resource_group_name, account_name=account_name,
                                   username=username, properties=local_user)


def update_local_user(cmd, client, resource_group_name, account_name, username, permission_scope=None,
                      home_directory=None, has_shared_key=None, has_ssh_key=None, has_ssh_password=None,
                      ssh_authorized_key=None, **kwargs):
    local_user = client.get(resource_group_name, account_name, username)

    _generate_local_user(local_user, permission_scope, ssh_authorized_key,
                         home_directory, has_shared_key, has_ssh_key, has_ssh_password)
    return client.create_or_update(resource_group_name=resource_group_name, account_name=account_name,
                                   username=username, properties=local_user)


def begin_failover(client, resource_group_name, account_name, failover_type=None, yes=None, **kwargs):
    if not failover_type or failover_type.lower() != "planned":
        message = """
        The secondary cluster will become the primary cluster after failover. Please understand the following impact to your storage account before you initiate the failover:
            1. Please check the Last Sync Time using `az storage account show` with `--expand geoReplicationStats` and check the "geoReplicationStats" property. This is the data you may lose if you initiate the failover.
            2. After the failover, your storage account type will be converted to locally redundant storage (LRS). You can convert your account to use geo-redundant storage (GRS).
            3. Once you re-enable GRS/GZRS for your storage account, Microsoft will replicate data to your new secondary region. Replication time is dependent on the amount of data to replicate. Please note that there are bandwidth charges for the bootstrap. Please refer to doc: https://azure.microsoft.com/pricing/details/bandwidth/
        """
        user_confirmation(message, yes)
    return client.begin_failover(resource_group_name=resource_group_name, account_name=account_name, failover_type=failover_type, **kwargs)


def list_blob_cors_rules(client, resource_group_name, account_name):
    blob_service_properties = client.get_service_properties(resource_group_name=resource_group_name,
                                                            account_name=account_name)
    if not blob_service_properties.cors or not blob_service_properties.cors.cors_rules:
        return []
    return blob_service_properties.cors.cors_rules


# pylint: disable=dangerous-default-value
def add_blob_cors_rule(cmd, client, resource_group_name, account_name, max_age_in_seconds,
                       allowed_origins, allowed_methods, allowed_headers=[], exposed_headers=[]):
    CorsRules, CorsRule = cmd.get_models('CorsRules', 'CorsRule')
    blob_service_properties = client.get_service_properties(resource_group_name=resource_group_name,
                                                            account_name=account_name)
    if not blob_service_properties.cors or not blob_service_properties.cors.cors_rules:
        blob_service_properties.cors = CorsRules(cors_rules=[])

    new_rule = CorsRule(allowed_origins=allowed_origins, allowed_methods=allowed_methods,
                        allowed_headers=allowed_headers, exposed_headers=exposed_headers,
                        max_age_in_seconds=max_age_in_seconds)
    blob_service_properties.cors.cors_rules.append(new_rule)
    return client.set_service_properties(resource_group_name=resource_group_name,
                                         account_name=account_name,
                                         parameters=blob_service_properties).cors.cors_rules


def clear_blob_cors_rules(cmd, client, resource_group_name, account_name):
    blob_service_properties = client.get_service_properties(resource_group_name=resource_group_name,
                                                            account_name=account_name)
    CorsRules = cmd.get_models('CorsRules')
    blob_service_properties.cors = CorsRules(cors_rules=[])
    client.set_service_properties(resource_group_name=resource_group_name,
                                  account_name=account_name,
                                  parameters=blob_service_properties)
    return []<|MERGE_RESOLUTION|>--- conflicted
+++ resolved
@@ -393,15 +393,9 @@
                            sas_expiration_period=None, key_expiration_period_in_days=None,
                            allow_cross_tenant_replication=None, default_share_permission=None,
                            immutability_period_since_creation_in_days=None, immutability_policy_state=None,
-<<<<<<< HEAD
-                           allow_protected_append_writes=None, public_network_access=None,
-                           publish_ipv6_endpoint=None):
+                           allow_protected_append_writes=None, public_network_access=None, upgrade_to_storagev2=None,
+                           yes=None, publish_ipv6_endpoint=None):
     StorageAccountUpdateParameters, Sku, CustomDomain, AccessTier, Identity, Encryption, NetworkRuleSet = \
-=======
-                           allow_protected_append_writes=None, public_network_access=None, upgrade_to_storagev2=None,
-                           yes=None):
-    StorageAccountUpdateParameters, Sku, CustomDomain, AccessTier, Identity, Encryption, NetworkRuleSet, Kind = \
->>>>>>> 44071193
         cmd.get_models('StorageAccountUpdateParameters', 'Sku', 'CustomDomain', 'AccessTier', 'Identity', 'Encryption',
                        'NetworkRuleSet', 'Kind')
 
