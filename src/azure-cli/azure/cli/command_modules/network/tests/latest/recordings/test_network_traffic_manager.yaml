--- conflicted
+++ resolved
@@ -17,11 +17,7 @@
       ParameterSetName:
       - -n
       User-Agent:
-<<<<<<< HEAD
-      - AZURECLI/2.49.0 (PIP) (AAZ) azsdk-python-core/1.26.0 Python/3.8.10 (Windows-10-10.0.19045-SP0)
-=======
-      - AZURECLI/2.50.0 (AAZ) azsdk-python-core/1.26.0 Python/3.9.5 (Windows-10-10.0.22621-SP0)
->>>>>>> 13d0ab0a
+      - AZURECLI/2.50.0 (AAZ) azsdk-python-core/1.26.0 Python/3.9.5 (Windows-10-10.0.22621-SP0)
     method: POST
     uri: https://management.azure.com/providers/Microsoft.Network/checkTrafficManagerNameAvailability?api-version=2022-04-01
   response:
@@ -35,11 +31,7 @@
       content-type:
       - application/json; charset=utf-8
       date:
-<<<<<<< HEAD
-      - Thu, 08 Jun 2023 02:48:44 GMT
-=======
       - Tue, 25 Jul 2023 08:31:51 GMT
->>>>>>> 13d0ab0a
       server:
       - Microsoft-IIS/10.0
       strict-transport-security:
@@ -80,11 +72,7 @@
       ParameterSetName:
       - -n -g --routing-method --unique-dns-name --tags
       User-Agent:
-<<<<<<< HEAD
-      - AZURECLI/2.49.0 (PIP) (AAZ) azsdk-python-core/1.26.0 Python/3.8.10 (Windows-10-10.0.19045-SP0)
-=======
-      - AZURECLI/2.50.0 (AAZ) azsdk-python-core/1.26.0 Python/3.9.5 (Windows-10-10.0.22621-SP0)
->>>>>>> 13d0ab0a
+      - AZURECLI/2.50.0 (AAZ) azsdk-python-core/1.26.0 Python/3.9.5 (Windows-10-10.0.22621-SP0)
     method: PUT
     uri: https://management.azure.com/subscriptions/00000000-0000-0000-0000-000000000000/resourceGroups/cli_test_traffic_manager000001/providers/Microsoft.Network/trafficmanagerprofiles/mytmprofile?api-version=2022-04-01
   response:
@@ -98,11 +86,7 @@
       content-type:
       - application/json; charset=utf-8
       date:
-<<<<<<< HEAD
-      - Thu, 08 Jun 2023 02:48:54 GMT
-=======
       - Tue, 25 Jul 2023 08:31:57 GMT
->>>>>>> 13d0ab0a
       server:
       - Microsoft-IIS/10.0
       strict-transport-security:
@@ -132,11 +116,7 @@
       ParameterSetName:
       - -g -n
       User-Agent:
-<<<<<<< HEAD
-      - AZURECLI/2.49.0 (PIP) (AAZ) azsdk-python-core/1.26.0 Python/3.8.10 (Windows-10-10.0.19045-SP0)
-=======
-      - AZURECLI/2.50.0 (AAZ) azsdk-python-core/1.26.0 Python/3.9.5 (Windows-10-10.0.22621-SP0)
->>>>>>> 13d0ab0a
+      - AZURECLI/2.50.0 (AAZ) azsdk-python-core/1.26.0 Python/3.9.5 (Windows-10-10.0.22621-SP0)
     method: GET
     uri: https://management.azure.com/subscriptions/00000000-0000-0000-0000-000000000000/resourceGroups/cli_test_traffic_manager000001/providers/Microsoft.Network/trafficmanagerprofiles/mytmprofile?api-version=2022-04-01
   response:
@@ -150,11 +130,7 @@
       content-type:
       - application/json; charset=utf-8
       date:
-<<<<<<< HEAD
-      - Thu, 08 Jun 2023 02:48:57 GMT
-=======
       - Tue, 25 Jul 2023 08:32:00 GMT
->>>>>>> 13d0ab0a
       server:
       - Microsoft-IIS/10.0
       strict-transport-security:
@@ -188,11 +164,7 @@
       ParameterSetName:
       - -n -g --routing-method --tags
       User-Agent:
-<<<<<<< HEAD
-      - AZURECLI/2.49.0 (PIP) (AAZ) azsdk-python-core/1.26.0 Python/3.8.10 (Windows-10-10.0.19045-SP0)
-=======
-      - AZURECLI/2.50.0 (AAZ) azsdk-python-core/1.26.0 Python/3.9.5 (Windows-10-10.0.22621-SP0)
->>>>>>> 13d0ab0a
+      - AZURECLI/2.50.0 (AAZ) azsdk-python-core/1.26.0 Python/3.9.5 (Windows-10-10.0.22621-SP0)
     method: GET
     uri: https://management.azure.com/subscriptions/00000000-0000-0000-0000-000000000000/resourceGroups/cli_test_traffic_manager000001/providers/Microsoft.Network/trafficmanagerprofiles/mytmprofile?api-version=2022-04-01
   response:
@@ -206,11 +178,7 @@
       content-type:
       - application/json; charset=utf-8
       date:
-<<<<<<< HEAD
-      - Thu, 08 Jun 2023 02:49:17 GMT
-=======
       - Tue, 25 Jul 2023 08:32:02 GMT
->>>>>>> 13d0ab0a
       server:
       - Microsoft-IIS/10.0
       strict-transport-security:
@@ -254,11 +222,7 @@
       ParameterSetName:
       - -n -g --routing-method --tags
       User-Agent:
-<<<<<<< HEAD
-      - AZURECLI/2.49.0 (PIP) (AAZ) azsdk-python-core/1.26.0 Python/3.8.10 (Windows-10-10.0.19045-SP0)
-=======
-      - AZURECLI/2.50.0 (AAZ) azsdk-python-core/1.26.0 Python/3.9.5 (Windows-10-10.0.22621-SP0)
->>>>>>> 13d0ab0a
+      - AZURECLI/2.50.0 (AAZ) azsdk-python-core/1.26.0 Python/3.9.5 (Windows-10-10.0.22621-SP0)
     method: PUT
     uri: https://management.azure.com/subscriptions/00000000-0000-0000-0000-000000000000/resourceGroups/cli_test_traffic_manager000001/providers/Microsoft.Network/trafficmanagerprofiles/mytmprofile?api-version=2022-04-01
   response:
@@ -272,11 +236,7 @@
       content-type:
       - application/json; charset=utf-8
       date:
-<<<<<<< HEAD
-      - Thu, 08 Jun 2023 02:49:26 GMT
-=======
       - Tue, 25 Jul 2023 08:32:05 GMT
->>>>>>> 13d0ab0a
       server:
       - Microsoft-IIS/10.0
       strict-transport-security:
@@ -310,11 +270,7 @@
       ParameterSetName:
       - -g
       User-Agent:
-<<<<<<< HEAD
-      - AZURECLI/2.49.0 (PIP) (AAZ) azsdk-python-core/1.26.0 Python/3.8.10 (Windows-10-10.0.19045-SP0)
-=======
-      - AZURECLI/2.50.0 (AAZ) azsdk-python-core/1.26.0 Python/3.9.5 (Windows-10-10.0.22621-SP0)
->>>>>>> 13d0ab0a
+      - AZURECLI/2.50.0 (AAZ) azsdk-python-core/1.26.0 Python/3.9.5 (Windows-10-10.0.22621-SP0)
     method: GET
     uri: https://management.azure.com/subscriptions/00000000-0000-0000-0000-000000000000/resourceGroups/cli_test_traffic_manager000001/providers/Microsoft.Network/trafficmanagerprofiles?api-version=2022-04-01
   response:
@@ -328,11 +284,7 @@
       content-type:
       - application/json; charset=utf-8
       date:
-<<<<<<< HEAD
-      - Thu, 08 Jun 2023 02:49:28 GMT
-=======
       - Tue, 25 Jul 2023 08:32:07 GMT
->>>>>>> 13d0ab0a
       server:
       - Microsoft-IIS/10.0
       strict-transport-security:
@@ -371,11 +323,7 @@
       ParameterSetName:
       - -n --profile-name -g --type --weight --target
       User-Agent:
-<<<<<<< HEAD
-      - AZURECLI/2.49.0 (PIP) (AAZ) azsdk-python-core/1.26.0 Python/3.8.10 (Windows-10-10.0.19045-SP0)
-=======
-      - AZURECLI/2.50.0 (AAZ) azsdk-python-core/1.26.0 Python/3.9.5 (Windows-10-10.0.22621-SP0)
->>>>>>> 13d0ab0a
+      - AZURECLI/2.50.0 (AAZ) azsdk-python-core/1.26.0 Python/3.9.5 (Windows-10-10.0.22621-SP0)
     method: PUT
     uri: https://management.azure.com/subscriptions/00000000-0000-0000-0000-000000000000/resourceGroups/cli_test_traffic_manager000001/providers/Microsoft.Network/trafficmanagerprofiles/mytmprofile/externalEndpoints/myendpoint?api-version=2022-04-01
   response:
@@ -389,11 +337,7 @@
       content-type:
       - application/json; charset=utf-8
       date:
-<<<<<<< HEAD
-      - Thu, 08 Jun 2023 02:49:29 GMT
-=======
       - Tue, 25 Jul 2023 08:32:09 GMT
->>>>>>> 13d0ab0a
       server:
       - Microsoft-IIS/10.0
       strict-transport-security:
@@ -423,11 +367,7 @@
       ParameterSetName:
       - -n --profile-name -g --type --weight --target
       User-Agent:
-<<<<<<< HEAD
-      - AZURECLI/2.49.0 (PIP) (AAZ) azsdk-python-core/1.26.0 Python/3.8.10 (Windows-10-10.0.19045-SP0)
-=======
-      - AZURECLI/2.50.0 (AAZ) azsdk-python-core/1.26.0 Python/3.9.5 (Windows-10-10.0.22621-SP0)
->>>>>>> 13d0ab0a
+      - AZURECLI/2.50.0 (AAZ) azsdk-python-core/1.26.0 Python/3.9.5 (Windows-10-10.0.22621-SP0)
     method: GET
     uri: https://management.azure.com/subscriptions/00000000-0000-0000-0000-000000000000/resourceGroups/cli_test_traffic_manager000001/providers/Microsoft.Network/trafficmanagerprofiles/mytmprofile/externalEndpoints/myendpoint?api-version=2022-04-01
   response:
@@ -441,11 +381,7 @@
       content-type:
       - application/json; charset=utf-8
       date:
-<<<<<<< HEAD
-      - Thu, 08 Jun 2023 02:49:31 GMT
-=======
       - Tue, 25 Jul 2023 08:32:12 GMT
->>>>>>> 13d0ab0a
       server:
       - Microsoft-IIS/10.0
       strict-transport-security:
@@ -486,11 +422,7 @@
       ParameterSetName:
       - -n --profile-name -g --type --weight --target
       User-Agent:
-<<<<<<< HEAD
-      - AZURECLI/2.49.0 (PIP) (AAZ) azsdk-python-core/1.26.0 Python/3.8.10 (Windows-10-10.0.19045-SP0)
-=======
-      - AZURECLI/2.50.0 (AAZ) azsdk-python-core/1.26.0 Python/3.9.5 (Windows-10-10.0.22621-SP0)
->>>>>>> 13d0ab0a
+      - AZURECLI/2.50.0 (AAZ) azsdk-python-core/1.26.0 Python/3.9.5 (Windows-10-10.0.22621-SP0)
     method: PUT
     uri: https://management.azure.com/subscriptions/00000000-0000-0000-0000-000000000000/resourceGroups/cli_test_traffic_manager000001/providers/Microsoft.Network/trafficmanagerprofiles/mytmprofile/externalEndpoints/myendpoint?api-version=2022-04-01
   response:
@@ -504,11 +436,7 @@
       content-type:
       - application/json; charset=utf-8
       date:
-<<<<<<< HEAD
-      - Thu, 08 Jun 2023 02:49:32 GMT
-=======
       - Tue, 25 Jul 2023 08:32:15 GMT
->>>>>>> 13d0ab0a
       server:
       - Microsoft-IIS/10.0
       strict-transport-security:
@@ -538,11 +466,7 @@
       ParameterSetName:
       - -g --profile-name -t -n
       User-Agent:
-<<<<<<< HEAD
-      - AZURECLI/2.49.0 (PIP) (AAZ) azsdk-python-core/1.26.0 Python/3.8.10 (Windows-10-10.0.19045-SP0)
-=======
-      - AZURECLI/2.50.0 (AAZ) azsdk-python-core/1.26.0 Python/3.9.5 (Windows-10-10.0.22621-SP0)
->>>>>>> 13d0ab0a
+      - AZURECLI/2.50.0 (AAZ) azsdk-python-core/1.26.0 Python/3.9.5 (Windows-10-10.0.22621-SP0)
     method: GET
     uri: https://management.azure.com/subscriptions/00000000-0000-0000-0000-000000000000/resourceGroups/cli_test_traffic_manager000001/providers/Microsoft.Network/trafficmanagerprofiles/mytmprofile/ExternalEndpoints/myendpoint?api-version=2022-04-01
   response:
@@ -556,11 +480,7 @@
       content-type:
       - application/json; charset=utf-8
       date:
-<<<<<<< HEAD
-      - Thu, 08 Jun 2023 02:49:33 GMT
-=======
       - Tue, 25 Jul 2023 08:32:17 GMT
->>>>>>> 13d0ab0a
       server:
       - Microsoft-IIS/10.0
       strict-transport-security:
@@ -594,11 +514,7 @@
       ParameterSetName:
       - -g --profile-name -t
       User-Agent:
-<<<<<<< HEAD
-      - AZURECLI/2.49.0 (PIP) (AAZ) azsdk-python-core/1.26.0 Python/3.8.10 (Windows-10-10.0.19045-SP0)
-=======
-      - AZURECLI/2.50.0 (AAZ) azsdk-python-core/1.26.0 Python/3.9.5 (Windows-10-10.0.22621-SP0)
->>>>>>> 13d0ab0a
+      - AZURECLI/2.50.0 (AAZ) azsdk-python-core/1.26.0 Python/3.9.5 (Windows-10-10.0.22621-SP0)
     method: GET
     uri: https://management.azure.com/subscriptions/00000000-0000-0000-0000-000000000000/resourceGroups/cli_test_traffic_manager000001/providers/Microsoft.Network/trafficmanagerprofiles/mytmprofile?api-version=2022-04-01
   response:
@@ -612,11 +528,7 @@
       content-type:
       - application/json; charset=utf-8
       date:
-<<<<<<< HEAD
-      - Thu, 08 Jun 2023 02:49:36 GMT
-=======
       - Tue, 25 Jul 2023 08:32:23 GMT
->>>>>>> 13d0ab0a
       server:
       - Microsoft-IIS/10.0
       strict-transport-security:
@@ -648,11 +560,7 @@
       Connection:
       - keep-alive
       User-Agent:
-<<<<<<< HEAD
-      - AZURECLI/2.49.0 (PIP) (AAZ) azsdk-python-core/1.26.0 Python/3.8.10 (Windows-10-10.0.19045-SP0)
-=======
-      - AZURECLI/2.50.0 (AAZ) azsdk-python-core/1.26.0 Python/3.9.5 (Windows-10-10.0.22621-SP0)
->>>>>>> 13d0ab0a
+      - AZURECLI/2.50.0 (AAZ) azsdk-python-core/1.26.0 Python/3.9.5 (Windows-10-10.0.22621-SP0)
     method: GET
     uri: https://management.azure.com/providers/Microsoft.Network/trafficManagerGeographicHierarchies/default?api-version=2022-04-01
   response:
@@ -739,11 +647,7 @@
       content-type:
       - application/json; charset=utf-8
       date:
-<<<<<<< HEAD
-      - Thu, 08 Jun 2023 02:49:36 GMT
-=======
       - Tue, 25 Jul 2023 08:32:24 GMT
->>>>>>> 13d0ab0a
       server:
       - Microsoft-IIS/10.0
       strict-transport-security:
@@ -777,11 +681,7 @@
       ParameterSetName:
       - -n -g
       User-Agent:
-<<<<<<< HEAD
-      - AZURECLI/2.49.0 (PIP) (AAZ) azsdk-python-core/1.26.0 Python/3.8.10 (Windows-10-10.0.19045-SP0)
-=======
-      - AZURECLI/2.50.0 (AAZ) azsdk-python-core/1.26.0 Python/3.9.5 (Windows-10-10.0.22621-SP0)
->>>>>>> 13d0ab0a
+      - AZURECLI/2.50.0 (AAZ) azsdk-python-core/1.26.0 Python/3.9.5 (Windows-10-10.0.22621-SP0)
     method: GET
     uri: https://management.azure.com/subscriptions/00000000-0000-0000-0000-000000000000/resourceGroups/cli_test_traffic_manager000001/providers/Microsoft.Network/trafficmanagerprofiles/mytmprofile?api-version=2022-04-01
   response:
@@ -795,25 +695,21 @@
       content-type:
       - application/json; charset=utf-8
       date:
-<<<<<<< HEAD
-      - Thu, 08 Jun 2023 02:49:37 GMT
-=======
       - Tue, 25 Jul 2023 08:32:26 GMT
->>>>>>> 13d0ab0a
-      server:
-      - Microsoft-IIS/10.0
-      strict-transport-security:
-      - max-age=31536000; includeSubDomains
-      transfer-encoding:
-      - chunked
-      vary:
-      - Accept-Encoding
-      x-aspnet-version:
-      - 4.0.30319
-      x-content-type-options:
-      - nosniff
-      x-ms-ratelimit-remaining-subscription-resource-requests:
-      - '1998'
+      server:
+      - Microsoft-IIS/10.0
+      strict-transport-security:
+      - max-age=31536000; includeSubDomains
+      transfer-encoding:
+      - chunked
+      vary:
+      - Accept-Encoding
+      x-aspnet-version:
+      - 4.0.30319
+      x-content-type-options:
+      - nosniff
+      x-ms-ratelimit-remaining-subscription-resource-requests:
+      - '1999'
       x-powered-by:
       - ASP.NET
     status:
@@ -846,11 +742,7 @@
       ParameterSetName:
       - -n -g
       User-Agent:
-<<<<<<< HEAD
-      - AZURECLI/2.49.0 (PIP) (AAZ) azsdk-python-core/1.26.0 Python/3.8.10 (Windows-10-10.0.19045-SP0)
-=======
-      - AZURECLI/2.50.0 (AAZ) azsdk-python-core/1.26.0 Python/3.9.5 (Windows-10-10.0.22621-SP0)
->>>>>>> 13d0ab0a
+      - AZURECLI/2.50.0 (AAZ) azsdk-python-core/1.26.0 Python/3.9.5 (Windows-10-10.0.22621-SP0)
     method: PUT
     uri: https://management.azure.com/subscriptions/00000000-0000-0000-0000-000000000000/resourceGroups/cli_test_traffic_manager000001/providers/Microsoft.Network/trafficmanagerprofiles/mytmprofile?api-version=2022-04-01
   response:
@@ -864,11 +756,7 @@
       content-type:
       - application/json; charset=utf-8
       date:
-<<<<<<< HEAD
-      - Thu, 08 Jun 2023 02:49:41 GMT
-=======
       - Tue, 25 Jul 2023 08:32:30 GMT
->>>>>>> 13d0ab0a
       server:
       - Microsoft-IIS/10.0
       strict-transport-security:
@@ -904,11 +792,7 @@
       ParameterSetName:
       - -g --profile-name -t -n
       User-Agent:
-<<<<<<< HEAD
-      - AZURECLI/2.49.0 (PIP) (AAZ) azsdk-python-core/1.26.0 Python/3.8.10 (Windows-10-10.0.19045-SP0)
-=======
-      - AZURECLI/2.50.0 (AAZ) azsdk-python-core/1.26.0 Python/3.9.5 (Windows-10-10.0.22621-SP0)
->>>>>>> 13d0ab0a
+      - AZURECLI/2.50.0 (AAZ) azsdk-python-core/1.26.0 Python/3.9.5 (Windows-10-10.0.22621-SP0)
     method: DELETE
     uri: https://management.azure.com/subscriptions/00000000-0000-0000-0000-000000000000/resourceGroups/cli_test_traffic_manager000001/providers/Microsoft.Network/trafficmanagerprofiles/mytmprofile/ExternalEndpoints/myendpoint?api-version=2022-04-01
   response:
@@ -920,11 +804,7 @@
       content-length:
       - '0'
       date:
-<<<<<<< HEAD
-      - Thu, 08 Jun 2023 02:49:44 GMT
-=======
       - Tue, 25 Jul 2023 08:32:46 GMT
->>>>>>> 13d0ab0a
       server:
       - Microsoft-IIS/10.0
       strict-transport-security:
@@ -954,11 +834,7 @@
       ParameterSetName:
       - -g --profile-name -t
       User-Agent:
-<<<<<<< HEAD
-      - AZURECLI/2.49.0 (PIP) (AAZ) azsdk-python-core/1.26.0 Python/3.8.10 (Windows-10-10.0.19045-SP0)
-=======
-      - AZURECLI/2.50.0 (AAZ) azsdk-python-core/1.26.0 Python/3.9.5 (Windows-10-10.0.22621-SP0)
->>>>>>> 13d0ab0a
+      - AZURECLI/2.50.0 (AAZ) azsdk-python-core/1.26.0 Python/3.9.5 (Windows-10-10.0.22621-SP0)
     method: GET
     uri: https://management.azure.com/subscriptions/00000000-0000-0000-0000-000000000000/resourceGroups/cli_test_traffic_manager000001/providers/Microsoft.Network/trafficmanagerprofiles/mytmprofile?api-version=2022-04-01
   response:
@@ -972,11 +848,7 @@
       content-type:
       - application/json; charset=utf-8
       date:
-<<<<<<< HEAD
-      - Thu, 08 Jun 2023 02:49:45 GMT
-=======
       - Tue, 25 Jul 2023 08:32:48 GMT
->>>>>>> 13d0ab0a
       server:
       - Microsoft-IIS/10.0
       strict-transport-security:
@@ -1012,11 +884,7 @@
       ParameterSetName:
       - -g -n
       User-Agent:
-<<<<<<< HEAD
-      - AZURECLI/2.49.0 (PIP) (AAZ) azsdk-python-core/1.26.0 Python/3.8.10 (Windows-10-10.0.19045-SP0)
-=======
-      - AZURECLI/2.50.0 (AAZ) azsdk-python-core/1.26.0 Python/3.9.5 (Windows-10-10.0.22621-SP0)
->>>>>>> 13d0ab0a
+      - AZURECLI/2.50.0 (AAZ) azsdk-python-core/1.26.0 Python/3.9.5 (Windows-10-10.0.22621-SP0)
     method: DELETE
     uri: https://management.azure.com/subscriptions/00000000-0000-0000-0000-000000000000/resourceGroups/cli_test_traffic_manager000001/providers/Microsoft.Network/trafficmanagerprofiles/mytmprofile?api-version=2022-04-01
   response:
@@ -1028,11 +896,7 @@
       content-length:
       - '0'
       date:
-<<<<<<< HEAD
-      - Thu, 08 Jun 2023 02:49:56 GMT
-=======
       - Tue, 25 Jul 2023 08:32:57 GMT
->>>>>>> 13d0ab0a
       server:
       - Microsoft-IIS/10.0
       strict-transport-security:
