--- conflicted
+++ resolved
@@ -8,26 +8,6 @@
 from argcomplete.completers import FilesCompleter
 from knack.arguments import CLIArgumentType
 
-<<<<<<< HEAD
-from azure.mgmt.containerregistry.v2018_09_01.models import (
-    PasswordName,
-    WebhookStatus,
-    WebhookAction,
-    PolicyStatus,
-    RunStatus,
-    TaskStatus,
-    BaseImageTriggerType,
-    DefaultAction,
-    SourceRegistryLoginMode
-)
-from azure.mgmt.containerregistry.v2018_02_01_preview.models import (
-    BuildTaskStatus,
-    OsType,
-    BuildStatus,
-    BaseImageTriggerType as BuildBaseImageTriggerType
-)
-=======
->>>>>>> 33061c9f
 from azure.cli.core.commands.parameters import (
     tags_type,
     get_resource_name_completion_list,
