--- conflicted
+++ resolved
@@ -15,13 +15,8 @@
       ParameterSetName:
       - -n -g --query -o
       User-Agent:
-<<<<<<< HEAD
-      - python/3.7.7 (Windows-10-10.0.18362-SP0) msrest/0.6.13 msrest_azure/0.6.3
-        azure-mgmt-storage/11.1.0 Azure-SDK-For-Python AZURECLI/2.8.0
-=======
       - python/3.7.7 (Windows-10-10.0.18362-SP0) msrest/0.6.9 msrest_azure/0.6.3 azure-mgmt-storage/11.1.0
         Azure-SDK-For-Python AZURECLI/2.9.0
->>>>>>> c9e1b504
       accept-language:
       - en-US
     method: POST
@@ -37,11 +32,7 @@
       content-type:
       - application/json
       date:
-<<<<<<< HEAD
-      - Tue, 30 Jun 2020 08:05:07 GMT
-=======
       - Tue, 14 Jul 2020 08:46:08 GMT
->>>>>>> c9e1b504
       expires:
       - '-1'
       pragma:
@@ -57,31 +48,21 @@
       x-content-type-options:
       - nosniff
       x-ms-ratelimit-remaining-subscription-resource-requests:
-<<<<<<< HEAD
-      - '11999'
-=======
       - '11998'
->>>>>>> c9e1b504
-    status:
-      code: 200
-      message: OK
-- request:
-    body: null
-    headers:
-      Connection:
-      - keep-alive
-      Content-Length:
-      - '0'
-      User-Agent:
-<<<<<<< HEAD
-      - Azure-Storage/2.0.0-2.0.1 (Python CPython 3.7.7; Windows 10) AZURECLI/2.8.0
-      x-ms-date:
-      - Tue, 30 Jun 2020 08:05:08 GMT
-=======
+    status:
+      code: 200
+      message: OK
+- request:
+    body: null
+    headers:
+      Connection:
+      - keep-alive
+      Content-Length:
+      - '0'
+      User-Agent:
       - Azure-Storage/2.0.0-2.0.1 (Python CPython 3.7.7; Windows 10) AZURECLI/2.9.0
       x-ms-date:
       - Tue, 14 Jul 2020 08:46:08 GMT
->>>>>>> c9e1b504
       x-ms-version:
       - '2018-11-09'
     method: PUT
@@ -93,19 +74,11 @@
       content-length:
       - '0'
       date:
-<<<<<<< HEAD
-      - Tue, 30 Jun 2020 08:05:10 GMT
-      etag:
-      - '"0x8D81CCC4FEB5268"'
-      last-modified:
-      - Tue, 30 Jun 2020 08:05:11 GMT
-=======
       - Tue, 14 Jul 2020 08:46:11 GMT
       etag:
       - '"0x8D827D25BE1ECE6"'
       last-modified:
       - Tue, 14 Jul 2020 08:46:11 GMT
->>>>>>> c9e1b504
       server:
       - Windows-Azure-Blob/1.0 Microsoft-HTTPAPI/2.0
       x-ms-version:
@@ -121,19 +94,11 @@
       Content-Length:
       - '1024'
       User-Agent:
-<<<<<<< HEAD
-      - Azure-Storage/2.0.0-2.0.1 (Python CPython 3.7.7; Windows 10) AZURECLI/2.8.0
+      - Azure-Storage/2.0.0-2.0.1 (Python CPython 3.7.7; Windows 10) AZURECLI/2.9.0
       x-ms-blob-type:
       - BlockBlob
       x-ms-date:
-      - Tue, 30 Jun 2020 08:05:11 GMT
-=======
-      - Azure-Storage/2.0.0-2.0.1 (Python CPython 3.7.7; Windows 10) AZURECLI/2.9.0
-      x-ms-blob-type:
-      - BlockBlob
-      x-ms-date:
       - Tue, 14 Jul 2020 08:46:11 GMT
->>>>>>> c9e1b504
       x-ms-version:
       - '2018-11-09'
     method: PUT
@@ -147,19 +112,11 @@
       content-md5:
       - DzQ7CTESaiDxM9Z8KwGKOw==
       date:
-<<<<<<< HEAD
-      - Tue, 30 Jun 2020 08:05:11 GMT
-      etag:
-      - '"0x8D81CCC508BD181"'
-      last-modified:
-      - Tue, 30 Jun 2020 08:05:12 GMT
-=======
       - Tue, 14 Jul 2020 08:46:12 GMT
       etag:
       - '"0x8D827D25C7D3BB1"'
       last-modified:
       - Tue, 14 Jul 2020 08:46:12 GMT
->>>>>>> c9e1b504
       server:
       - Windows-Azure-Blob/1.0 Microsoft-HTTPAPI/2.0
       x-ms-request-server-encrypted:
@@ -175,15 +132,9 @@
       Connection:
       - keep-alive
       User-Agent:
-<<<<<<< HEAD
-      - Azure-Storage/2.0.0-2.0.1 (Python CPython 3.7.7; Windows 10) AZURECLI/2.8.0
-      x-ms-date:
-      - Tue, 30 Jun 2020 08:05:12 GMT
-=======
       - Azure-Storage/2.0.0-2.0.1 (Python CPython 3.7.7; Windows 10) AZURECLI/2.9.0
       x-ms-date:
       - Tue, 14 Jul 2020 08:46:12 GMT
->>>>>>> c9e1b504
       x-ms-version:
       - '2018-11-09'
     method: GET
@@ -192,13 +143,8 @@
     body:
       string: "\uFEFF<?xml version=\"1.0\" encoding=\"utf-8\"?><EnumerationResults
         ServiceEndpoint=\"https://clitest000002.blob.core.windows.net/\" ContainerName=\"cont000003\"><MaxResults>5000</MaxResults><Blobs><Blob><Name>blob000004</Name><Properties><Creation-Time>Tue,
-<<<<<<< HEAD
-        30 Jun 2020 08:05:12 GMT</Creation-Time><Last-Modified>Tue, 30 Jun 2020 08:05:12
-        GMT</Last-Modified><Etag>0x8D81CCC508BD181</Etag><Content-Length>1024</Content-Length><Content-Type>application/octet-stream</Content-Type><Content-Encoding
-=======
         14 Jul 2020 08:46:12 GMT</Creation-Time><Last-Modified>Tue, 14 Jul 2020 08:46:12
         GMT</Last-Modified><Etag>0x8D827D25C7D3BB1</Etag><Content-Length>1024</Content-Length><Content-Type>application/octet-stream</Content-Type><Content-Encoding
->>>>>>> c9e1b504
         /><Content-Language /><Content-MD5>DzQ7CTESaiDxM9Z8KwGKOw==</Content-MD5><Cache-Control
         /><Content-Disposition /><BlobType>BlockBlob</BlobType><AccessTier>Hot</AccessTier><AccessTierInferred>true</AccessTierInferred><LeaseStatus>unlocked</LeaseStatus><LeaseState>available</LeaseState><ServerEncrypted>true</ServerEncrypted></Properties></Blob></Blobs><NextMarker
         /></EnumerationResults>"
@@ -206,35 +152,25 @@
       content-type:
       - application/xml
       date:
-<<<<<<< HEAD
-      - Tue, 30 Jun 2020 08:05:12 GMT
-=======
       - Tue, 14 Jul 2020 08:46:13 GMT
->>>>>>> c9e1b504
-      server:
-      - Windows-Azure-Blob/1.0 Microsoft-HTTPAPI/2.0
-      transfer-encoding:
-      - chunked
-      x-ms-version:
-      - '2018-11-09'
-    status:
-      code: 200
-      message: OK
-- request:
-    body: null
-    headers:
-      Connection:
-      - keep-alive
-      User-Agent:
-<<<<<<< HEAD
-      - Azure-Storage/2.0.0-2.0.1 (Python CPython 3.7.7; Windows 10) AZURECLI/2.8.0
-      x-ms-date:
-      - Tue, 30 Jun 2020 08:05:13 GMT
-=======
+      server:
+      - Windows-Azure-Blob/1.0 Microsoft-HTTPAPI/2.0
+      transfer-encoding:
+      - chunked
+      x-ms-version:
+      - '2018-11-09'
+    status:
+      code: 200
+      message: OK
+- request:
+    body: null
+    headers:
+      Connection:
+      - keep-alive
+      User-Agent:
       - Azure-Storage/2.0.0-2.0.1 (Python CPython 3.7.7; Windows 10) AZURECLI/2.9.0
       x-ms-date:
       - Tue, 14 Jul 2020 08:46:13 GMT
->>>>>>> c9e1b504
       x-ms-version:
       - '2018-11-09'
     method: GET
@@ -247,11 +183,7 @@
       content-type:
       - application/xml
       date:
-<<<<<<< HEAD
-      - Tue, 30 Jun 2020 08:05:14 GMT
-=======
       - Tue, 14 Jul 2020 08:46:13 GMT
->>>>>>> c9e1b504
       server:
       - Windows-Azure-Blob/1.0 Microsoft-HTTPAPI/2.0
       transfer-encoding:
@@ -271,15 +203,9 @@
       Content-Length:
       - '176'
       User-Agent:
-<<<<<<< HEAD
-      - Azure-Storage/2.0.0-2.0.1 (Python CPython 3.7.7; Windows 10) AZURECLI/2.8.0
-      x-ms-date:
-      - Tue, 30 Jun 2020 08:05:14 GMT
-=======
       - Azure-Storage/2.0.0-2.0.1 (Python CPython 3.7.7; Windows 10) AZURECLI/2.9.0
       x-ms-date:
       - Tue, 14 Jul 2020 08:46:14 GMT
->>>>>>> c9e1b504
       x-ms-version:
       - '2018-11-09'
     method: PUT
@@ -291,11 +217,7 @@
       content-length:
       - '0'
       date:
-<<<<<<< HEAD
-      - Tue, 30 Jun 2020 08:05:17 GMT
-=======
       - Tue, 14 Jul 2020 08:46:13 GMT
->>>>>>> c9e1b504
       server:
       - Windows-Azure-Blob/1.0 Microsoft-HTTPAPI/2.0
       x-ms-version:
@@ -309,15 +231,9 @@
       Connection:
       - keep-alive
       User-Agent:
-<<<<<<< HEAD
-      - Azure-Storage/2.0.0-2.0.1 (Python CPython 3.7.7; Windows 10) AZURECLI/2.8.0
-      x-ms-date:
-      - Tue, 30 Jun 2020 08:05:17 GMT
-=======
       - Azure-Storage/2.0.0-2.0.1 (Python CPython 3.7.7; Windows 10) AZURECLI/2.9.0
       x-ms-date:
       - Tue, 14 Jul 2020 08:46:14 GMT
->>>>>>> c9e1b504
       x-ms-version:
       - '2018-11-09'
     method: GET
@@ -330,35 +246,25 @@
       content-type:
       - application/xml
       date:
-<<<<<<< HEAD
-      - Tue, 30 Jun 2020 08:05:17 GMT
-=======
       - Tue, 14 Jul 2020 08:46:13 GMT
->>>>>>> c9e1b504
-      server:
-      - Windows-Azure-Blob/1.0 Microsoft-HTTPAPI/2.0
-      transfer-encoding:
-      - chunked
-      x-ms-version:
-      - '2018-11-09'
-    status:
-      code: 200
-      message: OK
-- request:
-    body: null
-    headers:
-      Connection:
-      - keep-alive
-      User-Agent:
-<<<<<<< HEAD
-      - Azure-Storage/2.0.0-2.0.1 (Python CPython 3.7.7; Windows 10) AZURECLI/2.8.0
-      x-ms-date:
-      - Tue, 30 Jun 2020 08:05:17 GMT
-=======
+      server:
+      - Windows-Azure-Blob/1.0 Microsoft-HTTPAPI/2.0
+      transfer-encoding:
+      - chunked
+      x-ms-version:
+      - '2018-11-09'
+    status:
+      code: 200
+      message: OK
+- request:
+    body: null
+    headers:
+      Connection:
+      - keep-alive
+      User-Agent:
       - Azure-Storage/2.0.0-2.0.1 (Python CPython 3.7.7; Windows 10) AZURECLI/2.9.0
       x-ms-date:
       - Tue, 14 Jul 2020 08:46:14 GMT
->>>>>>> c9e1b504
       x-ms-version:
       - '2018-11-09'
     method: GET
@@ -371,37 +277,27 @@
       content-type:
       - application/xml
       date:
-<<<<<<< HEAD
-      - Tue, 30 Jun 2020 08:05:18 GMT
-=======
       - Tue, 14 Jul 2020 08:46:15 GMT
->>>>>>> c9e1b504
-      server:
-      - Windows-Azure-Blob/1.0 Microsoft-HTTPAPI/2.0
-      transfer-encoding:
-      - chunked
-      x-ms-version:
-      - '2018-11-09'
-    status:
-      code: 200
-      message: OK
-- request:
-    body: null
-    headers:
-      Connection:
-      - keep-alive
-      Content-Length:
-      - '0'
-      User-Agent:
-<<<<<<< HEAD
-      - Azure-Storage/2.0.0-2.0.1 (Python CPython 3.7.7; Windows 10) AZURECLI/2.8.0
-      x-ms-date:
-      - Tue, 30 Jun 2020 08:05:18 GMT
-=======
+      server:
+      - Windows-Azure-Blob/1.0 Microsoft-HTTPAPI/2.0
+      transfer-encoding:
+      - chunked
+      x-ms-version:
+      - '2018-11-09'
+    status:
+      code: 200
+      message: OK
+- request:
+    body: null
+    headers:
+      Connection:
+      - keep-alive
+      Content-Length:
+      - '0'
+      User-Agent:
       - Azure-Storage/2.0.0-2.0.1 (Python CPython 3.7.7; Windows 10) AZURECLI/2.9.0
       x-ms-date:
       - Tue, 14 Jul 2020 08:46:25 GMT
->>>>>>> c9e1b504
       x-ms-version:
       - '2018-11-09'
     method: DELETE
@@ -413,11 +309,7 @@
       content-length:
       - '0'
       date:
-<<<<<<< HEAD
-      - Tue, 30 Jun 2020 08:05:18 GMT
-=======
       - Tue, 14 Jul 2020 08:46:26 GMT
->>>>>>> c9e1b504
       server:
       - Windows-Azure-Blob/1.0 Microsoft-HTTPAPI/2.0
       x-ms-delete-type-permanent:
@@ -433,15 +325,9 @@
       Connection:
       - keep-alive
       User-Agent:
-<<<<<<< HEAD
-      - Azure-Storage/2.0.0-2.0.1 (Python CPython 3.7.7; Windows 10) AZURECLI/2.8.0
-      x-ms-date:
-      - Tue, 30 Jun 2020 08:05:19 GMT
-=======
       - Azure-Storage/2.0.0-2.0.1 (Python CPython 3.7.7; Windows 10) AZURECLI/2.9.0
       x-ms-date:
       - Tue, 14 Jul 2020 08:46:27 GMT
->>>>>>> c9e1b504
       x-ms-version:
       - '2018-11-09'
     method: GET
@@ -455,35 +341,25 @@
       content-type:
       - application/xml
       date:
-<<<<<<< HEAD
-      - Tue, 30 Jun 2020 08:05:20 GMT
-=======
       - Tue, 14 Jul 2020 08:46:27 GMT
->>>>>>> c9e1b504
-      server:
-      - Windows-Azure-Blob/1.0 Microsoft-HTTPAPI/2.0
-      transfer-encoding:
-      - chunked
-      x-ms-version:
-      - '2018-11-09'
-    status:
-      code: 200
-      message: OK
-- request:
-    body: null
-    headers:
-      Connection:
-      - keep-alive
-      User-Agent:
-<<<<<<< HEAD
-      - Azure-Storage/2.0.0-2.0.1 (Python CPython 3.7.7; Windows 10) AZURECLI/2.8.0
-      x-ms-date:
-      - Tue, 30 Jun 2020 08:05:30 GMT
-=======
+      server:
+      - Windows-Azure-Blob/1.0 Microsoft-HTTPAPI/2.0
+      transfer-encoding:
+      - chunked
+      x-ms-version:
+      - '2018-11-09'
+    status:
+      code: 200
+      message: OK
+- request:
+    body: null
+    headers:
+      Connection:
+      - keep-alive
+      User-Agent:
       - Azure-Storage/2.0.0-2.0.1 (Python CPython 3.7.7; Windows 10) AZURECLI/2.9.0
       x-ms-date:
       - Tue, 14 Jul 2020 08:46:58 GMT
->>>>>>> c9e1b504
       x-ms-version:
       - '2018-11-09'
     method: GET
@@ -492,56 +368,38 @@
     body:
       string: "\uFEFF<?xml version=\"1.0\" encoding=\"utf-8\"?><EnumerationResults
         ServiceEndpoint=\"https://clitest000002.blob.core.windows.net/\" ContainerName=\"cont000003\"><MaxResults>5000</MaxResults><Blobs><Blob><Name>blob000004</Name><Deleted>true</Deleted><Properties><Creation-Time>Tue,
-<<<<<<< HEAD
-        30 Jun 2020 08:05:12 GMT</Creation-Time><Last-Modified>Tue, 30 Jun 2020 08:05:12
-        GMT</Last-Modified><Etag>0x8D81CCC508BD181</Etag><Content-Length>1024</Content-Length><Content-Type>application/octet-stream</Content-Type><Content-Encoding
-        /><Content-Language /><Content-MD5>DzQ7CTESaiDxM9Z8KwGKOw==</Content-MD5><Cache-Control
-        /><Content-Disposition /><BlobType>BlockBlob</BlobType><AccessTier>Hot</AccessTier><AccessTierInferred>true</AccessTierInferred><LeaseStatus
-        /><ServerEncrypted>true</ServerEncrypted><DeletedTime>Tue, 30 Jun 2020 08:05:19
-=======
         14 Jul 2020 08:46:12 GMT</Creation-Time><Last-Modified>Tue, 14 Jul 2020 08:46:12
         GMT</Last-Modified><Etag>0x8D827D25C7D3BB1</Etag><Content-Length>1024</Content-Length><Content-Type>application/octet-stream</Content-Type><Content-Encoding
         /><Content-Language /><Content-MD5>DzQ7CTESaiDxM9Z8KwGKOw==</Content-MD5><Cache-Control
         /><Content-Disposition /><BlobType>BlockBlob</BlobType><AccessTier>Hot</AccessTier><AccessTierInferred>true</AccessTierInferred><LeaseStatus
         /><ServerEncrypted>true</ServerEncrypted><DeletedTime>Tue, 14 Jul 2020 08:46:26
->>>>>>> c9e1b504
         GMT</DeletedTime><RemainingRetentionDays>1</RemainingRetentionDays></Properties></Blob></Blobs><NextMarker
         /></EnumerationResults>"
     headers:
       content-type:
       - application/xml
       date:
-<<<<<<< HEAD
-      - Tue, 30 Jun 2020 08:05:31 GMT
-=======
       - Tue, 14 Jul 2020 08:46:58 GMT
->>>>>>> c9e1b504
-      server:
-      - Windows-Azure-Blob/1.0 Microsoft-HTTPAPI/2.0
-      transfer-encoding:
-      - chunked
-      x-ms-version:
-      - '2018-11-09'
-    status:
-      code: 200
-      message: OK
-- request:
-    body: null
-    headers:
-      Connection:
-      - keep-alive
-      Content-Length:
-      - '0'
-      User-Agent:
-<<<<<<< HEAD
-      - Azure-Storage/2.0.0-2.0.1 (Python CPython 3.7.7; Windows 10) AZURECLI/2.8.0
-      x-ms-date:
-      - Tue, 30 Jun 2020 08:05:31 GMT
-=======
+      server:
+      - Windows-Azure-Blob/1.0 Microsoft-HTTPAPI/2.0
+      transfer-encoding:
+      - chunked
+      x-ms-version:
+      - '2018-11-09'
+    status:
+      code: 200
+      message: OK
+- request:
+    body: null
+    headers:
+      Connection:
+      - keep-alive
+      Content-Length:
+      - '0'
+      User-Agent:
       - Azure-Storage/2.0.0-2.0.1 (Python CPython 3.7.7; Windows 10) AZURECLI/2.9.0
       x-ms-date:
       - Tue, 14 Jul 2020 08:46:59 GMT
->>>>>>> c9e1b504
       x-ms-version:
       - '2018-11-09'
     method: PUT
@@ -553,33 +411,23 @@
       content-length:
       - '0'
       date:
-<<<<<<< HEAD
-      - Tue, 30 Jun 2020 08:05:32 GMT
-=======
       - Tue, 14 Jul 2020 08:46:59 GMT
->>>>>>> c9e1b504
-      server:
-      - Windows-Azure-Blob/1.0 Microsoft-HTTPAPI/2.0
-      x-ms-version:
-      - '2018-11-09'
-    status:
-      code: 200
-      message: OK
-- request:
-    body: null
-    headers:
-      Connection:
-      - keep-alive
-      User-Agent:
-<<<<<<< HEAD
-      - Azure-Storage/2.0.0-2.0.1 (Python CPython 3.7.7; Windows 10) AZURECLI/2.8.0
-      x-ms-date:
-      - Tue, 30 Jun 2020 08:05:32 GMT
-=======
+      server:
+      - Windows-Azure-Blob/1.0 Microsoft-HTTPAPI/2.0
+      x-ms-version:
+      - '2018-11-09'
+    status:
+      code: 200
+      message: OK
+- request:
+    body: null
+    headers:
+      Connection:
+      - keep-alive
+      User-Agent:
       - Azure-Storage/2.0.0-2.0.1 (Python CPython 3.7.7; Windows 10) AZURECLI/2.9.0
       x-ms-date:
       - Tue, 14 Jul 2020 08:47:00 GMT
->>>>>>> c9e1b504
       x-ms-version:
       - '2018-11-09'
     method: GET
@@ -588,13 +436,8 @@
     body:
       string: "\uFEFF<?xml version=\"1.0\" encoding=\"utf-8\"?><EnumerationResults
         ServiceEndpoint=\"https://clitest000002.blob.core.windows.net/\" ContainerName=\"cont000003\"><MaxResults>5000</MaxResults><Blobs><Blob><Name>blob000004</Name><Properties><Creation-Time>Tue,
-<<<<<<< HEAD
-        30 Jun 2020 08:05:12 GMT</Creation-Time><Last-Modified>Tue, 30 Jun 2020 08:05:12
-        GMT</Last-Modified><Etag>0x8D81CCC508BD181</Etag><Content-Length>1024</Content-Length><Content-Type>application/octet-stream</Content-Type><Content-Encoding
-=======
         14 Jul 2020 08:46:12 GMT</Creation-Time><Last-Modified>Tue, 14 Jul 2020 08:46:12
         GMT</Last-Modified><Etag>0x8D827D25C7D3BB1</Etag><Content-Length>1024</Content-Length><Content-Type>application/octet-stream</Content-Type><Content-Encoding
->>>>>>> c9e1b504
         /><Content-Language /><Content-MD5>DzQ7CTESaiDxM9Z8KwGKOw==</Content-MD5><Cache-Control
         /><Content-Disposition /><BlobType>BlockBlob</BlobType><AccessTier>Hot</AccessTier><AccessTierInferred>true</AccessTierInferred><LeaseStatus>unlocked</LeaseStatus><LeaseState>available</LeaseState><ServerEncrypted>true</ServerEncrypted></Properties></Blob></Blobs><NextMarker
         /></EnumerationResults>"
@@ -602,11 +445,7 @@
       content-type:
       - application/xml
       date:
-<<<<<<< HEAD
-      - Tue, 30 Jun 2020 08:05:33 GMT
-=======
       - Tue, 14 Jul 2020 08:47:01 GMT
->>>>>>> c9e1b504
       server:
       - Windows-Azure-Blob/1.0 Microsoft-HTTPAPI/2.0
       transfer-encoding:
