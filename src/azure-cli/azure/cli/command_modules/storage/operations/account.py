--- conflicted
+++ resolved
@@ -55,11 +55,8 @@
 def create_storage_account(cmd, resource_group_name, account_name, sku=None, location=None, kind=None,
                            tags=None, custom_domain=None, encryption_services=None, encryption_key_source=None,
                            encryption_key_name=None, encryption_key_vault=None, encryption_key_version=None,
-<<<<<<< HEAD
                            access_tier=None, https_only=None, enable_sftp=None, enable_local_user=None,
-=======
-                           access_tier=None, https_only=None, enable_files_aadkerb=None,
->>>>>>> 7f9b318d
+                           enable_files_aadkerb=None,
                            enable_files_aadds=None, bypass=None, default_action=None, assign_identity=False,
                            enable_large_file_share=None, enable_files_adds=None, domain_name=None,
                            net_bios_domain_name=None, forest_name=None, domain_guid=None, domain_sid=None,
@@ -350,14 +347,9 @@
 # pylint: disable=too-many-locals, too-many-statements, too-many-branches, too-many-boolean-expressions, line-too-long
 def update_storage_account(cmd, instance, sku=None, tags=None, custom_domain=None, use_subdomain=None,
                            encryption_services=None, encryption_key_source=None, encryption_key_version=None,
-<<<<<<< HEAD
-                           encryption_key_name=None, encryption_key_vault=None,
+                           encryption_key_name=None, encryption_key_vault=None, enable_files_aadkerb=None,
                            access_tier=None, https_only=None, enable_sftp=None, enable_local_user=None,
                            enable_files_aadds=None, assign_identity=False,
-=======
-                           encryption_key_name=None, encryption_key_vault=None, enable_files_aadkerb=None,
-                           access_tier=None, https_only=None, enable_files_aadds=None, assign_identity=False,
->>>>>>> 7f9b318d
                            bypass=None, default_action=None, enable_large_file_share=None, enable_files_adds=None,
                            domain_name=None, net_bios_domain_name=None, forest_name=None, domain_guid=None,
                            domain_sid=None, azure_storage_sid=None, sam_account_name=None, account_type=None,
