--- conflicted
+++ resolved
@@ -36,11 +36,7 @@
     @_user_agrees_to_telemetry
     def track_ssg(self, gesture, cmd):
         """ track shell specific gestures """
-<<<<<<< HEAD
-        self.track_event('az/interactive/gesture/{}'.format(gesture), {gesture: cmd})
-=======
-        self.track_event('Shell Specific Gesture', {gesture: scrub(cmd)})
->>>>>>> 1fd10539
+        self.track_event('az/interactive/gesture/{}'.format(gesture), {gesture: scrub(cmd)})
 
     @_user_agrees_to_telemetry
     def track_key(self, key):
