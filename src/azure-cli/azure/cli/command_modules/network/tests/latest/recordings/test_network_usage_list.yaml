interactions:
- request:
    body: null
    headers:
      Accept:
      - application/json
      Accept-Encoding:
      - gzip, deflate
      CommandName:
      - network list-usages
      Connection:
      - keep-alive
      ParameterSetName:
      - --location
      User-Agent:
<<<<<<< HEAD
      - python/3.6.5 (Windows-10-10.0.17134-SP0) msrest/0.6.10 msrest_azure/0.6.2
        azure-mgmt-network/4.0.0 Azure-SDK-For-Python AZURECLI/2.0.74
=======
      - python/3.7.4 (Windows-10-10.0.18362-SP0) msrest/0.6.10 msrest_azure/0.6.2
        azure-mgmt-network/6.0.0 Azure-SDK-For-Python AZURECLI/2.0.74
>>>>>>> 15b3674b
      accept-language:
      - en-US
    method: GET
    uri: https://management.azure.com/subscriptions/00000000-0000-0000-0000-000000000000/providers/Microsoft.Network/locations/westus/usages?api-version=2019-08-01
  response:
    body:
<<<<<<< HEAD
      string: "{\r\n  \"value\": [\r\n    {\r\n      \"currentValue\": 3,\r\n      \"id\":
=======
      string: "{\r\n  \"value\": [\r\n    {\r\n      \"currentValue\": 22,\r\n      \"id\":
>>>>>>> 15b3674b
        \"/subscriptions/00000000-0000-0000-0000-000000000000/providers/Microsoft.Network/locations/westus/usages/VirtualNetworks\",\r\n
        \     \"limit\": 1000,\r\n      \"name\": {\r\n        \"localizedValue\":
        \"Virtual Networks\",\r\n        \"value\": \"VirtualNetworks\"\r\n      },\r\n
        \     \"unit\": \"Count\"\r\n    },\r\n    {\r\n      \"currentValue\": 0,\r\n
        \     \"id\": \"/subscriptions/00000000-0000-0000-0000-000000000000/providers/Microsoft.Network/locations/westus/usages/StaticPublicIPAddresses\",\r\n
        \     \"limit\": 1000,\r\n      \"name\": {\r\n        \"localizedValue\":
        \"Static Public IP Addresses\",\r\n        \"value\": \"StaticPublicIPAddresses\"\r\n
        \     },\r\n      \"unit\": \"Count\"\r\n    },\r\n    {\r\n      \"currentValue\":
<<<<<<< HEAD
        3,\r\n      \"id\": \"/subscriptions/00000000-0000-0000-0000-000000000000/providers/Microsoft.Network/locations/westus/usages/NetworkSecurityGroups\",\r\n
=======
        16,\r\n      \"id\": \"/subscriptions/00000000-0000-0000-0000-000000000000/providers/Microsoft.Network/locations/westus/usages/NetworkSecurityGroups\",\r\n
>>>>>>> 15b3674b
        \     \"limit\": 5000,\r\n      \"name\": {\r\n        \"localizedValue\":
        \"Network Security Groups\",\r\n        \"value\": \"NetworkSecurityGroups\"\r\n
        \     },\r\n      \"unit\": \"Count\"\r\n    },\r\n    {\r\n      \"currentValue\":
        30,\r\n      \"id\": \"/subscriptions/00000000-0000-0000-0000-000000000000/providers/Microsoft.Network/locations/westus/usages/PublicIPAddresses\",\r\n
        \     \"limit\": 1000,\r\n      \"name\": {\r\n        \"localizedValue\":
        \"Public IP Addresses\",\r\n        \"value\": \"PublicIPAddresses\"\r\n      },\r\n
        \     \"unit\": \"Count\"\r\n    },\r\n    {\r\n      \"currentValue\": 0,\r\n
        \     \"id\": \"/subscriptions/00000000-0000-0000-0000-000000000000/providers/Microsoft.Network/locations/westus/usages/PublicIpPrefixes\",\r\n
        \     \"limit\": 2147483647,\r\n      \"name\": {\r\n        \"localizedValue\":
        \"Public Ip Prefixes\",\r\n        \"value\": \"PublicIpPrefixes\"\r\n      },\r\n
<<<<<<< HEAD
        \     \"unit\": \"Count\"\r\n    },\r\n    {\r\n      \"currentValue\": 3,\r\n
=======
        \     \"unit\": \"Count\"\r\n    },\r\n    {\r\n      \"currentValue\": 13,\r\n
>>>>>>> 15b3674b
        \     \"id\": \"/subscriptions/00000000-0000-0000-0000-000000000000/providers/Microsoft.Network/locations/westus/usages/NetworkInterfaces\",\r\n
        \     \"limit\": 65536,\r\n      \"name\": {\r\n        \"localizedValue\":
        \"Network Interfaces\",\r\n        \"value\": \"NetworkInterfaces\"\r\n      },\r\n
        \     \"unit\": \"Count\"\r\n    },\r\n    {\r\n      \"currentValue\": 0,\r\n
        \     \"id\": \"/subscriptions/00000000-0000-0000-0000-000000000000/providers/Microsoft.Network/locations/westus/usages/PrivateEndpoints\",\r\n
        \     \"limit\": 65536,\r\n      \"name\": {\r\n        \"localizedValue\":
        \"Private Endpoints\",\r\n        \"value\": \"PrivateEndpoints\"\r\n      },\r\n
        \     \"unit\": \"Count\"\r\n    },\r\n    {\r\n      \"currentValue\": 0,\r\n
        \     \"id\": \"/subscriptions/00000000-0000-0000-0000-000000000000/providers/Microsoft.Network/locations/westus/usages/PrivateEndpointRedirectMaps\",\r\n
        \     \"limit\": 2147483647,\r\n      \"name\": {\r\n        \"localizedValue\":
        \"Private Endpoint Redirect Maps\",\r\n        \"value\": \"PrivateEndpointRedirectMaps\"\r\n
        \     },\r\n      \"unit\": \"Count\"\r\n    },\r\n    {\r\n      \"currentValue\":
<<<<<<< HEAD
        0,\r\n      \"id\": \"/subscriptions/00000000-0000-0000-0000-000000000000/providers/Microsoft.Network/locations/westus/usages/LoadBalancers\",\r\n
=======
        9,\r\n      \"id\": \"/subscriptions/00000000-0000-0000-0000-000000000000/providers/Microsoft.Network/locations/westus/usages/LoadBalancers\",\r\n
>>>>>>> 15b3674b
        \     \"limit\": 1000,\r\n      \"name\": {\r\n        \"localizedValue\":
        \"Load Balancers\",\r\n        \"value\": \"LoadBalancers\"\r\n      },\r\n
        \     \"unit\": \"Count\"\r\n    },\r\n    {\r\n      \"currentValue\": 0,\r\n
        \     \"id\": \"/subscriptions/00000000-0000-0000-0000-000000000000/providers/Microsoft.Network/locations/westus/usages/PrivateLinkServices\",\r\n
        \     \"limit\": 800,\r\n      \"name\": {\r\n        \"localizedValue\":
        \"Private Link Services\",\r\n        \"value\": \"PrivateLinkServices\"\r\n
        \     },\r\n      \"unit\": \"Count\"\r\n    },\r\n    {\r\n      \"currentValue\":
<<<<<<< HEAD
        0,\r\n      \"id\": \"/subscriptions/00000000-0000-0000-0000-000000000000/providers/Microsoft.Network/locations/westus/usages/ApplicationGateways\",\r\n
=======
        3,\r\n      \"id\": \"/subscriptions/00000000-0000-0000-0000-000000000000/providers/Microsoft.Network/locations/westus/usages/ApplicationGateways\",\r\n
>>>>>>> 15b3674b
        \     \"limit\": 1000,\r\n      \"name\": {\r\n        \"localizedValue\":
        \"Application Gateways\",\r\n        \"value\": \"ApplicationGateways\"\r\n
        \     },\r\n      \"unit\": \"Count\"\r\n    },\r\n    {\r\n      \"currentValue\":
        0,\r\n      \"id\": \"/subscriptions/00000000-0000-0000-0000-000000000000/providers/Microsoft.Network/locations/westus/usages/RouteTables\",\r\n
        \     \"limit\": 200,\r\n      \"name\": {\r\n        \"localizedValue\":
        \"Route Tables\",\r\n        \"value\": \"RouteTables\"\r\n      },\r\n      \"unit\":
        \"Count\"\r\n    },\r\n    {\r\n      \"currentValue\": 0,\r\n      \"id\":
        \"/subscriptions/00000000-0000-0000-0000-000000000000/providers/Microsoft.Network/locations/westus/usages/RouteFilters\",\r\n
        \     \"limit\": 1000,\r\n      \"name\": {\r\n        \"localizedValue\":
        \"Route Filters\",\r\n        \"value\": \"RouteFilters\"\r\n      },\r\n
        \     \"unit\": \"Count\"\r\n    },\r\n    {\r\n      \"currentValue\": 1,\r\n
        \     \"id\": \"/subscriptions/00000000-0000-0000-0000-000000000000/providers/Microsoft.Network/locations/westus/usages/NetworkWatchers\",\r\n
        \     \"limit\": 1,\r\n      \"name\": {\r\n        \"localizedValue\": \"Network
        Watchers\",\r\n        \"value\": \"NetworkWatchers\"\r\n      },\r\n      \"unit\":
        \"Count\"\r\n    },\r\n    {\r\n      \"currentValue\": 0,\r\n      \"id\":
        \"/subscriptions/00000000-0000-0000-0000-000000000000/providers/Microsoft.Network/locations/westus/usages/PacketCaptures\",\r\n
        \     \"limit\": 10000,\r\n      \"name\": {\r\n        \"localizedValue\":
        \"Packet Captures\",\r\n        \"value\": \"PacketCaptures\"\r\n      },\r\n
        \     \"unit\": \"Count\"\r\n    },\r\n    {\r\n      \"currentValue\": 0,\r\n
        \     \"id\": \"/subscriptions/00000000-0000-0000-0000-000000000000/providers/Microsoft.Network/locations/westus/usages/ApplicationSecurityGroups\",\r\n
        \     \"limit\": 3000,\r\n      \"name\": {\r\n        \"localizedValue\":
        \"Application Security Groups.\",\r\n        \"value\": \"ApplicationSecurityGroups\"\r\n
        \     },\r\n      \"unit\": \"Count\"\r\n    },\r\n    {\r\n      \"currentValue\":
        0,\r\n      \"id\": \"/subscriptions/00000000-0000-0000-0000-000000000000/providers/Microsoft.Network/locations/westus/usages/DdosProtectionPlans\",\r\n
        \     \"limit\": 1,\r\n      \"name\": {\r\n        \"localizedValue\": \"DDoS
        Protection Plans.\",\r\n        \"value\": \"DdosProtectionPlans\"\r\n      },\r\n
        \     \"unit\": \"Count\"\r\n    },\r\n    {\r\n      \"currentValue\": 0,\r\n
        \     \"id\": \"/subscriptions/00000000-0000-0000-0000-000000000000/providers/Microsoft.Network/locations/westus/usages/DdosCustomPolicies\",\r\n
        \     \"limit\": 200,\r\n      \"name\": {\r\n        \"localizedValue\":
        \"DDoS customized policies\",\r\n        \"value\": \"DdosCustomPolicies\"\r\n
        \     },\r\n      \"unit\": \"Count\"\r\n    },\r\n    {\r\n      \"currentValue\":
        0,\r\n      \"id\": \"/subscriptions/00000000-0000-0000-0000-000000000000/providers/Microsoft.Network/locations/westus/usages/ServiceEndpointPolicies\",\r\n
        \     \"limit\": 500,\r\n      \"name\": {\r\n        \"localizedValue\":
        \"Service Endpoint Policies\",\r\n        \"value\": \"ServiceEndpointPolicies\"\r\n
        \     },\r\n      \"unit\": \"Count\"\r\n    },\r\n    {\r\n      \"currentValue\":
        0,\r\n      \"id\": \"/subscriptions/00000000-0000-0000-0000-000000000000/providers/Microsoft.Network/locations/westus/usages/NetworkIntentPolicies\",\r\n
        \     \"limit\": 200,\r\n      \"name\": {\r\n        \"localizedValue\":
        \"Network Intent Policies\",\r\n        \"value\": \"NetworkIntentPolicies\"\r\n
        \     },\r\n      \"unit\": \"Count\"\r\n    },\r\n    {\r\n      \"currentValue\":
<<<<<<< HEAD
        0,\r\n      \"id\": \"/subscriptions/00000000-0000-0000-0000-000000000000/providers/Microsoft.Network/locations/westus/usages/StandardSkuLoadBalancers\",\r\n
=======
        -1,\r\n      \"id\": \"/subscriptions/00000000-0000-0000-0000-000000000000/providers/Microsoft.Network/locations/westus/usages/StandardSkuLoadBalancers\",\r\n
>>>>>>> 15b3674b
        \     \"limit\": 1000,\r\n      \"name\": {\r\n        \"localizedValue\":
        \"Standard Sku Load Balancers\",\r\n        \"value\": \"StandardSkuLoadBalancers\"\r\n
        \     },\r\n      \"unit\": \"Count\"\r\n    },\r\n    {\r\n      \"currentValue\":
        0,\r\n      \"id\": \"/subscriptions/00000000-0000-0000-0000-000000000000/providers/Microsoft.Network/locations/westus/usages/StandardSkuPublicIpAddresses\",\r\n
        \     \"limit\": 1000,\r\n      \"name\": {\r\n        \"localizedValue\":
        \"Standard Sku Public IP Addresses\",\r\n        \"value\": \"StandardSkuPublicIpAddresses\"\r\n
        \     },\r\n      \"unit\": \"Count\"\r\n    },\r\n    {\r\n      \"currentValue\":
        0,\r\n      \"id\": \"/subscriptions/00000000-0000-0000-0000-000000000000/providers/Microsoft.Network/locations/westus/usages/DnsServersPerVirtualNetwork\",\r\n
        \     \"limit\": 20,\r\n      \"name\": {\r\n        \"localizedValue\": \"DNS
        servers per Virtual Network\",\r\n        \"value\": \"DnsServersPerVirtualNetwork\"\r\n
        \     },\r\n      \"unit\": \"Count\"\r\n    },\r\n    {\r\n      \"currentValue\":
        0,\r\n      \"id\": \"/subscriptions/00000000-0000-0000-0000-000000000000/providers/Microsoft.Network/locations/westus/usages/SubnetsPerVirtualNetwork\",\r\n
        \     \"limit\": 3000,\r\n      \"name\": {\r\n        \"localizedValue\":
        \"Subnets per Virtual Network\",\r\n        \"value\": \"SubnetsPerVirtualNetwork\"\r\n
        \     },\r\n      \"unit\": \"Count\"\r\n    },\r\n    {\r\n      \"currentValue\":
        0,\r\n      \"id\": \"/subscriptions/00000000-0000-0000-0000-000000000000/providers/Microsoft.Network/locations/westus/usages/IPConfigurationsPerVirtualNetwork\",\r\n
        \     \"limit\": 65536,\r\n      \"name\": {\r\n        \"localizedValue\":
        \"IP Configurations per Virtual Network\",\r\n        \"value\": \"IPConfigurationsPerVirtualNetwork\"\r\n
        \     },\r\n      \"unit\": \"Count\"\r\n    },\r\n    {\r\n      \"currentValue\":
        0,\r\n      \"id\": \"/subscriptions/00000000-0000-0000-0000-000000000000/providers/Microsoft.Network/locations/westus/usages/PeeringsPerVirtualNetwork\",\r\n
        \     \"limit\": 500,\r\n      \"name\": {\r\n        \"localizedValue\":
        \"Peerings per Virtual Network\",\r\n        \"value\": \"PeeringsPerVirtualNetwork\"\r\n
        \     },\r\n      \"unit\": \"Count\"\r\n    },\r\n    {\r\n      \"currentValue\":
        0,\r\n      \"id\": \"/subscriptions/00000000-0000-0000-0000-000000000000/providers/Microsoft.Network/locations/westus/usages/SecurityRulesPerNetworkSecurityGroup\",\r\n
        \     \"limit\": 1000,\r\n      \"name\": {\r\n        \"localizedValue\":
        \"Security rules per Network Security Group\",\r\n        \"value\": \"SecurityRulesPerNetworkSecurityGroup\"\r\n
        \     },\r\n      \"unit\": \"Count\"\r\n    },\r\n    {\r\n      \"currentValue\":
        0,\r\n      \"id\": \"/subscriptions/00000000-0000-0000-0000-000000000000/providers/Microsoft.Network/locations/westus/usages/SecurityRulesPerNetworkIntentPolicy\",\r\n
        \     \"limit\": 100,\r\n      \"name\": {\r\n        \"localizedValue\":
        \"Security rules per Network Intent Policy\",\r\n        \"value\": \"SecurityRulesPerNetworkIntentPolicy\"\r\n
        \     },\r\n      \"unit\": \"Count\"\r\n    },\r\n    {\r\n      \"currentValue\":
        0,\r\n      \"id\": \"/subscriptions/00000000-0000-0000-0000-000000000000/providers/Microsoft.Network/locations/westus/usages/RoutesPerNetworkIntentPolicy\",\r\n
        \     \"limit\": 200,\r\n      \"name\": {\r\n        \"localizedValue\":
        \"Routes per Network Intent Policy\",\r\n        \"value\": \"RoutesPerNetworkIntentPolicy\"\r\n
        \     },\r\n      \"unit\": \"Count\"\r\n    },\r\n    {\r\n      \"currentValue\":
        0,\r\n      \"id\": \"/subscriptions/00000000-0000-0000-0000-000000000000/providers/Microsoft.Network/locations/westus/usages/SecurityRuleAddressesOrPortsPerNetworkSecurityGroup\",\r\n
        \     \"limit\": 4000,\r\n      \"name\": {\r\n        \"localizedValue\":
        \"Security rules addresses or ports per Network Security Group\",\r\n        \"value\":
        \"SecurityRuleAddressesOrPortsPerNetworkSecurityGroup\"\r\n      },\r\n      \"unit\":
        \"Count\"\r\n    },\r\n    {\r\n      \"currentValue\": 0,\r\n      \"id\":
        \"/subscriptions/00000000-0000-0000-0000-000000000000/providers/Microsoft.Network/locations/westus/usages/InboundRulesPerLoadBalancer\",\r\n
        \     \"limit\": 250,\r\n      \"name\": {\r\n        \"localizedValue\":
        \"Inbound Rules per Load Balancer\",\r\n        \"value\": \"InboundRulesPerLoadBalancer\"\r\n
        \     },\r\n      \"unit\": \"Count\"\r\n    },\r\n    {\r\n      \"currentValue\":
        0,\r\n      \"id\": \"/subscriptions/00000000-0000-0000-0000-000000000000/providers/Microsoft.Network/locations/westus/usages/FrontendIPConfigurationPerLoadBalancer\",\r\n
        \     \"limit\": 200,\r\n      \"name\": {\r\n        \"localizedValue\":
        \"Frontend IP Configurations per Load Balancer\",\r\n        \"value\": \"FrontendIPConfigurationPerLoadBalancer\"\r\n
        \     },\r\n      \"unit\": \"Count\"\r\n    },\r\n    {\r\n      \"currentValue\":
        0,\r\n      \"id\": \"/subscriptions/00000000-0000-0000-0000-000000000000/providers/Microsoft.Network/locations/westus/usages/OutboundRulesPerLoadBalancer\",\r\n
        \     \"limit\": 5,\r\n      \"name\": {\r\n        \"localizedValue\": \"Outbound
        Rules per Load Balancer\",\r\n        \"value\": \"OutboundRulesPerLoadBalancer\"\r\n
        \     },\r\n      \"unit\": \"Count\"\r\n    },\r\n    {\r\n      \"currentValue\":
        0,\r\n      \"id\": \"/subscriptions/00000000-0000-0000-0000-000000000000/providers/Microsoft.Network/locations/westus/usages/RoutesPerRouteTable\",\r\n
        \     \"limit\": 400,\r\n      \"name\": {\r\n        \"localizedValue\":
        \"Routes per Route Table\",\r\n        \"value\": \"RoutesPerRouteTable\"\r\n
        \     },\r\n      \"unit\": \"Count\"\r\n    },\r\n    {\r\n      \"currentValue\":
        0,\r\n      \"id\": \"/subscriptions/00000000-0000-0000-0000-000000000000/providers/Microsoft.Network/locations/westus/usages/SecondaryIPConfigurationsPerNetworkInterface\",\r\n
        \     \"limit\": 256,\r\n      \"name\": {\r\n        \"localizedValue\":
        \"Secondary IP Configurations per Network Interface\",\r\n        \"value\":
        \"SecondaryIPConfigurationsPerNetworkInterface\"\r\n      },\r\n      \"unit\":
        \"Count\"\r\n    },\r\n    {\r\n      \"currentValue\": 0,\r\n      \"id\":
        \"/subscriptions/00000000-0000-0000-0000-000000000000/providers/Microsoft.Network/locations/westus/usages/InboundRulesPerNetworkInterface\",\r\n
        \     \"limit\": 500,\r\n      \"name\": {\r\n        \"localizedValue\":
        \"Inbound rules per Network Interface\",\r\n        \"value\": \"InboundRulesPerNetworkInterface\"\r\n
        \     },\r\n      \"unit\": \"Count\"\r\n    },\r\n    {\r\n      \"currentValue\":
        0,\r\n      \"id\": \"/subscriptions/00000000-0000-0000-0000-000000000000/providers/Microsoft.Network/locations/westus/usages/RouteFilterRulesPerRouteFilter\",\r\n
        \     \"limit\": 1,\r\n      \"name\": {\r\n        \"localizedValue\": \"Route
        filter rules per Route Filter\",\r\n        \"value\": \"RouteFilterRulesPerRouteFilter\"\r\n
        \     },\r\n      \"unit\": \"Count\"\r\n    },\r\n    {\r\n      \"currentValue\":
        0,\r\n      \"id\": \"/subscriptions/00000000-0000-0000-0000-000000000000/providers/Microsoft.Network/locations/westus/usages/RouteFiltersPerExpressRouteBgpPeering\",\r\n
        \     \"limit\": 1,\r\n      \"name\": {\r\n        \"localizedValue\": \"Route
        filters per Express route BGP Peering\",\r\n        \"value\": \"RouteFiltersPerExpressRouteBgpPeering\"\r\n
        \     },\r\n      \"unit\": \"Count\"\r\n    },\r\n    {\r\n      \"currentValue\":
        0,\r\n      \"id\": \"/subscriptions/00000000-0000-0000-0000-000000000000/providers/Microsoft.Network/locations/westus/usages/MinPublicIpInterNetworkPrefixLength\",\r\n
        \     \"limit\": 28,\r\n      \"name\": {\r\n        \"localizedValue\": \"Min
        Public Ip InterNetwork Prefix Length\",\r\n        \"value\": \"MinPublicIpInterNetworkPrefixLength\"\r\n
        \     },\r\n      \"unit\": \"Count\"\r\n    }\r\n  ]\r\n}"
    headers:
      cache-control:
      - no-cache
      content-length:
<<<<<<< HEAD
      - '14168'
      content-type:
      - application/json; charset=utf-8
      date:
      - Sun, 13 Oct 2019 06:44:23 GMT
=======
      - '14173'
      content-type:
      - application/json; charset=utf-8
      date:
      - Thu, 10 Oct 2019 10:40:41 GMT
>>>>>>> 15b3674b
      expires:
      - '-1'
      pragma:
      - no-cache
      server:
      - Microsoft-HTTPAPI/2.0
      - Microsoft-HTTPAPI/2.0
      strict-transport-security:
      - max-age=31536000; includeSubDomains
      transfer-encoding:
      - chunked
      vary:
      - Accept-Encoding
      x-content-type-options:
      - nosniff
      x-ms-arm-service-request-id:
<<<<<<< HEAD
      - a43698d3-93fa-4b4d-a856-84e3ae979467
=======
      - 70cdf09c-8a42-4c29-ab74-8993e950f407
>>>>>>> 15b3674b
    status:
      code: 200
      message: OK
version: 1<|MERGE_RESOLUTION|>--- conflicted
+++ resolved
@@ -13,24 +13,15 @@
       ParameterSetName:
       - --location
       User-Agent:
-<<<<<<< HEAD
-      - python/3.6.5 (Windows-10-10.0.17134-SP0) msrest/0.6.10 msrest_azure/0.6.2
-        azure-mgmt-network/4.0.0 Azure-SDK-For-Python AZURECLI/2.0.74
-=======
       - python/3.7.4 (Windows-10-10.0.18362-SP0) msrest/0.6.10 msrest_azure/0.6.2
         azure-mgmt-network/6.0.0 Azure-SDK-For-Python AZURECLI/2.0.74
->>>>>>> 15b3674b
       accept-language:
       - en-US
     method: GET
     uri: https://management.azure.com/subscriptions/00000000-0000-0000-0000-000000000000/providers/Microsoft.Network/locations/westus/usages?api-version=2019-08-01
   response:
     body:
-<<<<<<< HEAD
-      string: "{\r\n  \"value\": [\r\n    {\r\n      \"currentValue\": 3,\r\n      \"id\":
-=======
       string: "{\r\n  \"value\": [\r\n    {\r\n      \"currentValue\": 22,\r\n      \"id\":
->>>>>>> 15b3674b
         \"/subscriptions/00000000-0000-0000-0000-000000000000/providers/Microsoft.Network/locations/westus/usages/VirtualNetworks\",\r\n
         \     \"limit\": 1000,\r\n      \"name\": {\r\n        \"localizedValue\":
         \"Virtual Networks\",\r\n        \"value\": \"VirtualNetworks\"\r\n      },\r\n
@@ -39,11 +30,7 @@
         \     \"limit\": 1000,\r\n      \"name\": {\r\n        \"localizedValue\":
         \"Static Public IP Addresses\",\r\n        \"value\": \"StaticPublicIPAddresses\"\r\n
         \     },\r\n      \"unit\": \"Count\"\r\n    },\r\n    {\r\n      \"currentValue\":
-<<<<<<< HEAD
-        3,\r\n      \"id\": \"/subscriptions/00000000-0000-0000-0000-000000000000/providers/Microsoft.Network/locations/westus/usages/NetworkSecurityGroups\",\r\n
-=======
         16,\r\n      \"id\": \"/subscriptions/00000000-0000-0000-0000-000000000000/providers/Microsoft.Network/locations/westus/usages/NetworkSecurityGroups\",\r\n
->>>>>>> 15b3674b
         \     \"limit\": 5000,\r\n      \"name\": {\r\n        \"localizedValue\":
         \"Network Security Groups\",\r\n        \"value\": \"NetworkSecurityGroups\"\r\n
         \     },\r\n      \"unit\": \"Count\"\r\n    },\r\n    {\r\n      \"currentValue\":
@@ -54,11 +41,7 @@
         \     \"id\": \"/subscriptions/00000000-0000-0000-0000-000000000000/providers/Microsoft.Network/locations/westus/usages/PublicIpPrefixes\",\r\n
         \     \"limit\": 2147483647,\r\n      \"name\": {\r\n        \"localizedValue\":
         \"Public Ip Prefixes\",\r\n        \"value\": \"PublicIpPrefixes\"\r\n      },\r\n
-<<<<<<< HEAD
-        \     \"unit\": \"Count\"\r\n    },\r\n    {\r\n      \"currentValue\": 3,\r\n
-=======
         \     \"unit\": \"Count\"\r\n    },\r\n    {\r\n      \"currentValue\": 13,\r\n
->>>>>>> 15b3674b
         \     \"id\": \"/subscriptions/00000000-0000-0000-0000-000000000000/providers/Microsoft.Network/locations/westus/usages/NetworkInterfaces\",\r\n
         \     \"limit\": 65536,\r\n      \"name\": {\r\n        \"localizedValue\":
         \"Network Interfaces\",\r\n        \"value\": \"NetworkInterfaces\"\r\n      },\r\n
@@ -71,11 +54,7 @@
         \     \"limit\": 2147483647,\r\n      \"name\": {\r\n        \"localizedValue\":
         \"Private Endpoint Redirect Maps\",\r\n        \"value\": \"PrivateEndpointRedirectMaps\"\r\n
         \     },\r\n      \"unit\": \"Count\"\r\n    },\r\n    {\r\n      \"currentValue\":
-<<<<<<< HEAD
-        0,\r\n      \"id\": \"/subscriptions/00000000-0000-0000-0000-000000000000/providers/Microsoft.Network/locations/westus/usages/LoadBalancers\",\r\n
-=======
         9,\r\n      \"id\": \"/subscriptions/00000000-0000-0000-0000-000000000000/providers/Microsoft.Network/locations/westus/usages/LoadBalancers\",\r\n
->>>>>>> 15b3674b
         \     \"limit\": 1000,\r\n      \"name\": {\r\n        \"localizedValue\":
         \"Load Balancers\",\r\n        \"value\": \"LoadBalancers\"\r\n      },\r\n
         \     \"unit\": \"Count\"\r\n    },\r\n    {\r\n      \"currentValue\": 0,\r\n
@@ -83,11 +62,7 @@
         \     \"limit\": 800,\r\n      \"name\": {\r\n        \"localizedValue\":
         \"Private Link Services\",\r\n        \"value\": \"PrivateLinkServices\"\r\n
         \     },\r\n      \"unit\": \"Count\"\r\n    },\r\n    {\r\n      \"currentValue\":
-<<<<<<< HEAD
-        0,\r\n      \"id\": \"/subscriptions/00000000-0000-0000-0000-000000000000/providers/Microsoft.Network/locations/westus/usages/ApplicationGateways\",\r\n
-=======
         3,\r\n      \"id\": \"/subscriptions/00000000-0000-0000-0000-000000000000/providers/Microsoft.Network/locations/westus/usages/ApplicationGateways\",\r\n
->>>>>>> 15b3674b
         \     \"limit\": 1000,\r\n      \"name\": {\r\n        \"localizedValue\":
         \"Application Gateways\",\r\n        \"value\": \"ApplicationGateways\"\r\n
         \     },\r\n      \"unit\": \"Count\"\r\n    },\r\n    {\r\n      \"currentValue\":
@@ -127,11 +102,7 @@
         \     \"limit\": 200,\r\n      \"name\": {\r\n        \"localizedValue\":
         \"Network Intent Policies\",\r\n        \"value\": \"NetworkIntentPolicies\"\r\n
         \     },\r\n      \"unit\": \"Count\"\r\n    },\r\n    {\r\n      \"currentValue\":
-<<<<<<< HEAD
-        0,\r\n      \"id\": \"/subscriptions/00000000-0000-0000-0000-000000000000/providers/Microsoft.Network/locations/westus/usages/StandardSkuLoadBalancers\",\r\n
-=======
         -1,\r\n      \"id\": \"/subscriptions/00000000-0000-0000-0000-000000000000/providers/Microsoft.Network/locations/westus/usages/StandardSkuLoadBalancers\",\r\n
->>>>>>> 15b3674b
         \     \"limit\": 1000,\r\n      \"name\": {\r\n        \"localizedValue\":
         \"Standard Sku Load Balancers\",\r\n        \"value\": \"StandardSkuLoadBalancers\"\r\n
         \     },\r\n      \"unit\": \"Count\"\r\n    },\r\n    {\r\n      \"currentValue\":
@@ -213,19 +184,11 @@
       cache-control:
       - no-cache
       content-length:
-<<<<<<< HEAD
-      - '14168'
-      content-type:
-      - application/json; charset=utf-8
-      date:
-      - Sun, 13 Oct 2019 06:44:23 GMT
-=======
       - '14173'
       content-type:
       - application/json; charset=utf-8
       date:
       - Thu, 10 Oct 2019 10:40:41 GMT
->>>>>>> 15b3674b
       expires:
       - '-1'
       pragma:
@@ -242,11 +205,7 @@
       x-content-type-options:
       - nosniff
       x-ms-arm-service-request-id:
-<<<<<<< HEAD
-      - a43698d3-93fa-4b4d-a856-84e3ae979467
-=======
       - 70cdf09c-8a42-4c29-ab74-8993e950f407
->>>>>>> 15b3674b
     status:
       code: 200
       message: OK
