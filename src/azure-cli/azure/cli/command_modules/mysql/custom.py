# --------------------------------------------------------------------------------------------
# Copyright (c) Microsoft Corporation. All rights reserved.
# Licensed under the MIT License. See License.txt in the project root for license information.
# --------------------------------------------------------------------------------------------

# pylint: disable=unused-argument, line-too-long

import re
import math
from datetime import datetime, timedelta
from dateutil.tz import tzutc
from knack.log import get_logger
from urllib.request import urlretrieve
from importlib import import_module
from azure.mgmt.core.tools import resource_id, is_valid_resource_id, parse_resource_id
from azure.core.exceptions import ResourceNotFoundError, HttpResponseError
from azure.cli.core.commands.client_factory import get_subscription_id
from azure.cli.command_modules.mysql.random.generate import generate_username
from azure.cli.core.util import CLIError, sdk_no_wait, user_confirmation, run_cmd
from azure.cli.core.local_context import ALL
from azure.mgmt.mysqlflexibleservers import models
from azure.cli.core.azclierror import ClientRequestError, RequiredArgumentMissingError, ArgumentUsageError, InvalidArgumentValueError, ValidationError
from ._client_factory import get_mysql_flexible_management_client, cf_mysql_flexible_firewall_rules, cf_mysql_flexible_db, \
    cf_mysql_check_resource_availability, cf_mysql_check_resource_availability_without_location, cf_mysql_flexible_config, \
    cf_mysql_flexible_servers, cf_mysql_flexible_replica, cf_mysql_flexible_adadmin, cf_mysql_flexible_private_dns_zone_suffix_operations, cf_mysql_servers, \
    cf_mysql_firewall_rules
from ._util import resolve_poller, generate_missing_parameters, get_mysql_list_skus_info, generate_password, parse_maintenance_window, \
    replace_memory_optimized_tier, build_identity_and_data_encryption, get_identity_and_data_encryption, get_tenant_id, run_subprocess, \
    fill_action_template, get_git_root_dir, get_single_to_flex_sku_mapping, get_firewall_rules_from_paged_response, \
    ImportFromStorageProgressHook, OperationProgressBar, GITHUB_ACTION_PATH
from ._network import prepare_mysql_exist_private_dns_zone, prepare_mysql_exist_private_network, prepare_private_network, prepare_private_dns_zone, prepare_public_network
from ._validators import mysql_arguments_validator, mysql_auto_grow_validator, mysql_georedundant_backup_validator, mysql_restore_tier_validator, mysql_accelerated_logs_validator, \
    mysql_retention_validator, mysql_sku_name_validator, mysql_storage_validator, validate_mysql_replica, validate_server_name, \
    validate_mysql_tier_update, validate_and_format_restore_point_in_time, validate_public_access_server, mysql_import_single_server_ready_validator, \
    mysql_import_version_validator, mysql_import_storage_validator, validate_and_format_maintenance_start_time, storage_redundancy_validator

logger = get_logger(__name__)
DELEGATION_SERVICE_NAME = "Microsoft.DBforMySQL/flexibleServers"
RESOURCE_PROVIDER = 'Microsoft.DBforMySQL'
DEFAULT_DB_NAME = 'flexibleserverdb'
MINIMUM_IOPS = 300


def flexible_server_advanced_threat_protection_update(cmd, client, resource_group_name, server_name, state):
    '''
    Updates an advanced threat protection setting. Custom update function to apply parameters to instance.
    '''
    parameters = {
        'state': state
    }
    return client.begin_update(resource_group_name, server_name, models.AdvancedThreatProtectionName.DEFAULT.value, parameters)


def flexible_server_advanced_threat_protection_show(cmd, client, resource_group_name, server_name):
    '''
    Gets an advanced threat protection setting.
    '''
    return client.get(resource_group_name, server_name, models.AdvancedThreatProtectionName.DEFAULT.value)


def flexible_server_update_get(client, resource_group_name, server_name):
    return client.get(resource_group_name, server_name)


def flexible_server_stop(client, resource_group_name=None, server_name=None, no_wait=False):
    days = 30
    logger.warning("Server will be automatically started after %d days "
                   "if you do not perform a manual start operation", days)
    return sdk_no_wait(no_wait, client.begin_stop, resource_group_name, server_name)


def flexible_server_update_set(client, resource_group_name, server_name, parameters):
    return client.begin_update(resource_group_name, server_name, parameters)


def server_list_custom_func(client, resource_group_name=None):
    if resource_group_name:
        return client.list_by_resource_group(resource_group_name)
    return client.list()


def firewall_rule_delete_func(cmd, client, resource_group_name, server_name, firewall_rule_name, yes=None):
    validate_public_access_server(cmd, resource_group_name, server_name)

    result = None
    if not yes:
        user_confirmation(
            "Are you sure you want to delete the firewall-rule '{0}' in server '{1}', resource group '{2}'".format(
                firewall_rule_name, server_name, resource_group_name))
    try:
        result = client.begin_delete(resource_group_name, server_name, firewall_rule_name)
    except Exception as ex:  # pylint: disable=broad-except
        logger.error(ex)
    return result


def firewall_rule_create_func(cmd, client, resource_group_name, server_name, firewall_rule_name=None, start_ip_address=None, end_ip_address=None):

    validate_public_access_server(cmd, resource_group_name, server_name)

    if end_ip_address is None and start_ip_address is not None:
        end_ip_address = start_ip_address
    elif start_ip_address is None and end_ip_address is not None:
        start_ip_address = end_ip_address

    if firewall_rule_name is None:
        now = datetime.now()
        firewall_rule_name = 'FirewallIPAddress_{}-{}-{}_{}-{}-{}'.format(now.year, now.month, now.day, now.hour, now.minute,
                                                                          now.second)
        if start_ip_address == '0.0.0.0' and end_ip_address == '0.0.0.0':
            logger.warning('Configuring server firewall rule, \'azure-access\', to accept connections from all '
                           'Azure resources...')
            firewall_rule_name = 'AllowAllAzureServicesAndResourcesWithinAzureIps_{}-{}-{}_{}-{}-{}'.format(now.year, now.month,
                                                                                                            now.day, now.hour,
                                                                                                            now.minute, now.second)
        elif start_ip_address == end_ip_address:
            logger.warning('Configuring server firewall rule to accept connections from \'%s\'...', start_ip_address)
        else:
            if start_ip_address == '0.0.0.0' and end_ip_address == '255.255.255.255':
                firewall_rule_name = 'AllowAll_{}-{}-{}_{}-{}-{}'.format(now.year, now.month, now.day,
                                                                         now.hour, now.minute, now.second)
            logger.warning('Configuring server firewall rule to accept connections from \'%s\' to \'%s\'...', start_ip_address,
                           end_ip_address)

    parameters = {
        'name': firewall_rule_name,
        'start_ip_address': start_ip_address,
        'end_ip_address': end_ip_address
    }

    return client.begin_create_or_update(
        resource_group_name,
        server_name,
        firewall_rule_name,
        parameters)


def flexible_firewall_rule_custom_getter(cmd, client, resource_group_name, server_name, firewall_rule_name):
    validate_public_access_server(cmd, resource_group_name, server_name)
    return client.get(resource_group_name, server_name, firewall_rule_name)


def flexible_firewall_rule_custom_setter(client, resource_group_name, server_name, firewall_rule_name, parameters):
    return client.begin_create_or_update(
        resource_group_name,
        server_name,
        firewall_rule_name,
        parameters)


def flexible_firewall_rule_update_custom_func(instance, start_ip_address=None, end_ip_address=None):
    if start_ip_address is not None:
        instance.start_ip_address = start_ip_address
    if end_ip_address is not None:
        instance.end_ip_address = end_ip_address
    return instance


def firewall_rule_get_func(cmd, client, resource_group_name, server_name, firewall_rule_name):
    validate_public_access_server(cmd, resource_group_name, server_name)
    return client.get(resource_group_name, server_name, firewall_rule_name)


def firewall_rule_list_func(cmd, client, resource_group_name, server_name):
    validate_public_access_server(cmd, resource_group_name, server_name)
    return client.list_by_server(resource_group_name, server_name)


def database_delete_func(client, resource_group_name=None, server_name=None, database_name=None, yes=None):
    result = None
    if resource_group_name is None or server_name is None or database_name is None:
        raise CLIError("Incorrect Usage : Deleting a database needs resource-group, server-name and database-name. "
                       "If your parameter persistence is turned ON, make sure these three parameters exist in "
                       "persistent parameters using \'az config param-persist show\'. "
                       "If your parameter persistence is turned OFF, consider passing them explicitly.")
    if not yes:
        user_confirmation(
            "Are you sure you want to delete the database '{0}' of server '{1}'".format(database_name,
                                                                                        server_name), yes=yes)

    try:
        result = client.begin_delete(resource_group_name, server_name, database_name)
    except Exception as ex:  # pylint: disable=broad-except
        logger.error(ex)
    return result


def create_firewall_rule(db_context, cmd, resource_group_name, server_name, start_ip, end_ip, firewall_rule_name=None):
    # allow access to azure ip addresses
    cf_firewall = db_context.cf_firewall  # NOQA pylint: disable=unused-variable
    firewall_client = cf_firewall(cmd.cli_ctx, None)
    firewall = firewall_rule_create_func(cmd=cmd,
                                         client=firewall_client,
                                         resource_group_name=resource_group_name,
                                         server_name=server_name,
                                         start_ip_address=start_ip, end_ip_address=end_ip,
                                         firewall_rule_name=firewall_rule_name)
    return firewall.result().name


def github_actions_setup(cmd, client, resource_group_name, server_name, database_name, administrator_login,
                         administrator_login_password, sql_file_path, repository, action_name=None, branch=None, allow_push=None):

    server = client.get(resource_group_name, server_name)
    if server.network.public_network_access == 'Disabled':
        raise ClientRequestError("This command only works with public access enabled server.")
    if allow_push and not branch:
        raise RequiredArgumentMissingError("Provide remote branch name to allow pushing the action file to your remote branch.")
    if action_name is None:
        action_name = server.name + '_' + database_name + "_deploy"
    gitcli_check_and_login()

    fill_action_template(cmd,
                         database_engine='mysql',
                         server=server,
                         database_name=database_name,
                         administrator_login=administrator_login,
                         administrator_login_password=administrator_login_password,
                         file_name=sql_file_path,
                         repository=repository,
                         action_name=action_name)

    action_path = get_git_root_dir() + GITHUB_ACTION_PATH + action_name + '.yml'
    logger.warning("Making git commit for file %s", action_path)
    run_subprocess(["git", "add", action_path])
    run_subprocess(["git", "commit", "-m", "Add github action file"])

    if allow_push:
        logger.warning("Pushing the created action file to origin %s branch", branch)
        run_subprocess(["git", "push", "origin", branch])
    else:
        logger.warning('You did not set --allow-push parameter. Please push the prepared file %s to your remote repo and run "deploy run" command to activate the workflow.', action_path)


def github_actions_run(action_name, branch):

    gitcli_check_and_login()
    logger.warning("Created an event for %s.yml in branch %s", action_name, branch)
    run_subprocess(["gh", "workflow", "run", action_name + ".yml", "--ref", branch])


def gitcli_check_and_login():
    output = run_cmd(["gh"], capture_output=True)
    if output.returncode:
        raise ClientRequestError('Please install "Github CLI" to run this command.')

    output = run_cmd(["gh", "auth", "status"], capture_output=True)
    if output.returncode:
        run_subprocess(["gh", "auth", "login"], stdout_show=True)


# Custom functions for server logs
def flexible_server_log_download(client, resource_group_name, server_name, file_name):

    files = client.list_by_server(resource_group_name, server_name)

    for f in files:
        if f.name in file_name:
            urlretrieve(f.url, f.name)


def flexible_server_log_list(client, resource_group_name, server_name, filename_contains=None,
                             file_last_written=None, max_file_size=None):

    all_files = client.list_by_server(resource_group_name, server_name)
    files = []

    if file_last_written is None:
        file_last_written = 72
    time_line = datetime.utcnow().replace(tzinfo=tzutc()) - timedelta(hours=file_last_written)

    for f in all_files:
        if f.last_modified_time < time_line:
            continue
        if filename_contains is not None and re.search(filename_contains, f.name) is None:
            continue
        if max_file_size is not None and f.size_in_kb > max_file_size:
            continue

        del f.created_time
        files.append(f)

    return files


def flexible_server_version_upgrade(cmd, client, resource_group_name, server_name, version, yes=None):
    if not yes:
        user_confirmation(
            "Upgrading major version in server {} is irreversible. The action you're about to take can't be undone. "
            "Going further will initiate major version upgrade to the selected version on this server."
            .format(server_name), yes=yes)

    instance = client.get(resource_group_name, server_name)
    if instance.sku.tier == 'Burstable':
        raise CLIError("Major version update is not supported for the Burstable pricing tier.")

    current_version = int(instance.version.split('.')[0])
    if current_version >= int(version):
        raise CLIError("The version to upgrade to must be greater than the current version.")

    replica_operations_client = cf_mysql_flexible_replica(cmd.cli_ctx, '_')
    mysql_version_map = {
        '8': '8.0.21',
    }
    version_mapped = mysql_version_map[version]

    replicas = replica_operations_client.list_by_server(resource_group_name, server_name)

    for replica in replicas:
        current_replica_version = int(replica.version.split('.')[0])
        if current_replica_version < int(version):
            raise CLIError("Primary server version must not be greater than replica server version. "
                           "First upgrade {} server version to {} and try again.".format(replica.name, version))

    parameters = {
        'version': version_mapped
    }

    return resolve_poller(
        client.begin_update(
            resource_group_name=resource_group_name,
            server_name=server_name,
            parameters=parameters),
        cmd.cli_ctx, 'Upgrading server {} to major version {}'.format(server_name, version)
    )


# pylint: disable=too-many-locals, too-many-statements, raise-missing-from
# Region create without args
def flexible_server_create(cmd, client,
                           resource_group_name=None, server_name=None,
                           location=None, backup_retention=None,
                           sku_name=None, tier=None,
                           storage_gb=None, administrator_login=None,
                           administrator_login_password=None, version=None,
                           tags=None, database_name=None, database_port=None,
                           subnet=None, subnet_address_prefix=None, vnet=None, vnet_address_prefix=None,
                           private_dns_zone_arguments=None, public_access=None,
                           high_availability=None, zone=None, standby_availability_zone=None,
                           iops=None, auto_grow=None, auto_scale_iops=None, accelerated_logs=None, storage_redundancy=None,
                           geo_redundant_backup=None, byok_identity=None, backup_byok_identity=None, byok_key=None, backup_byok_key=None,
                           maintenance_policy_patch_strategy=None, yes=False):
    # Generate missing parameters
    location, resource_group_name, server_name = generate_missing_parameters(cmd, location, resource_group_name, server_name)
    db_context = DbContext(
        cmd=cmd, cf_firewall=cf_mysql_flexible_firewall_rules, cf_db=cf_mysql_flexible_db,
        cf_availability=cf_mysql_check_resource_availability,
        cf_availability_without_location=cf_mysql_check_resource_availability_without_location,
        cf_private_dns_zone_suffix=cf_mysql_flexible_private_dns_zone_suffix_operations,
        logging_name='MySQL', command_group='mysql', server_client=client, location=location)

    # Process parameters
    server_name = server_name.lower()

    # MySQL chnged MemoryOptimized tier to BusinessCritical (only in client tool not in list-skus return)
    if tier == 'BusinessCritical':
        tier = 'MemoryOptimized'
    mysql_arguments_validator(db_context,
                              server_name=server_name,
                              location=location,
                              tier=tier,
                              sku_name=sku_name,
                              storage_gb=storage_gb,
                              backup_retention=backup_retention,
                              high_availability=high_availability,
                              standby_availability_zone=standby_availability_zone,
                              zone=zone,
                              subnet=subnet,
                              public_access=public_access,
                              auto_grow=auto_grow,
                              version=version,
                              geo_redundant_backup=geo_redundant_backup,
                              byok_identity=byok_identity,
                              backup_byok_identity=backup_byok_identity,
                              byok_key=byok_key,
                              backup_byok_key=backup_byok_key,
                              auto_io_scaling=auto_scale_iops,
                              accelerated_logs=accelerated_logs,
                              storage_redundancy=storage_redundancy,
                              iops=iops)
    list_skus_info = get_mysql_list_skus_info(db_context.cmd, location)
    iops_info = list_skus_info['iops_info']

    server_result = firewall_name = None

    network, start_ip, end_ip = flexible_server_provision_network_resource(cmd=cmd,
                                                                           resource_group_name=resource_group_name,
                                                                           server_name=server_name,
                                                                           location=location,
                                                                           db_context=db_context,
                                                                           private_dns_zone_arguments=private_dns_zone_arguments,
                                                                           public_access=public_access,
                                                                           vnet=vnet,
                                                                           subnet=subnet,
                                                                           vnet_address_prefix=vnet_address_prefix,
                                                                           subnet_address_prefix=subnet_address_prefix,
                                                                           yes=yes)

    # determine IOPS
    iops = _determine_iops(storage_gb=storage_gb,
                           iops_info=iops_info,
                           iops_input=iops,
                           tier=tier,
                           sku_name=sku_name)

    accelerated_logs = _determine_acceleratedLogs(accelerated_logs, tier)

<<<<<<< HEAD
    storage_redundancy = _determine_storage_redundancy(storage_redundancy, tier)

=======
>>>>>>> 9ef9f306
    storage = models.Storage(storage_size_gb=storage_gb,
                             iops=iops,
                             auto_grow=auto_grow,
                             auto_io_scaling=auto_scale_iops,
                             log_on_disk=accelerated_logs,
                             storage_redundancy=storage_redundancy)

    backup = models.Backup(backup_retention_days=backup_retention, geo_redundant_backup=geo_redundant_backup)

    sku = models.MySQLServerSku(name=sku_name, tier=tier)

    high_availability = models.HighAvailability(mode=high_availability, standby_availability_zone=standby_availability_zone)

    administrator_login_password = generate_password(administrator_login_password)

    identity, data_encryption = build_identity_and_data_encryption(db_engine='mysql',
                                                                   byok_identity=byok_identity,
                                                                   backup_byok_identity=backup_byok_identity,
                                                                   byok_key=byok_key,
                                                                   backup_byok_key=backup_byok_key)

    maintenance_policy = models.MaintenancePolicy(patch_strategy=maintenance_policy_patch_strategy)

    # Create mysql server
    # Note : passing public_access has no effect as the accepted values are 'Enabled' and 'Disabled'. So the value ends up being ignored.
    server_result = _create_server(db_context, cmd, resource_group_name, server_name,
                                   tags=tags,
                                   location=location,
                                   identity=identity,
                                   sku=sku,
                                   administrator_login=administrator_login,
                                   administrator_login_password=administrator_login_password,
                                   storage=storage,
                                   backup=backup,
                                   network=network,
                                   version=version,
                                   high_availability=high_availability,
                                   availability_zone=zone,
                                   data_encryption=data_encryption,
                                   database_port=database_port,
                                   maintenance_policy=maintenance_policy)

    # Adding firewall rule
    if start_ip != -1 and end_ip != -1:
        firewall_name = create_firewall_rule(db_context, cmd, resource_group_name, server_name, start_ip, end_ip)

    # Create mysql database if it does not exist
    if database_name is None:
        database_name = DEFAULT_DB_NAME
    _create_database(db_context, cmd, resource_group_name, server_name, database_name)

    user = server_result.administrator_login
    server_id = server_result.id
    loc = server_result.location
    version = server_result.version
    sku = server_result.sku.name
    host = server_result.fully_qualified_domain_name
    subnet_id = network.delegated_subnet_resource_id

    logger.warning('Make a note of your password. If you forget, you would have to reset your password with'
                   '\'az mysql flexible-server update -n %s -g %s -p <new-password>\'.',
                   server_name, resource_group_name)
    logger.warning('Try using az \'mysql flexible-server connect\' command to test out connection.')

    _update_local_contexts(cmd, server_name, resource_group_name, location, user)

    return _form_response(user, sku, loc, server_id, host, version,
                          administrator_login_password if administrator_login_password is not None else '*****',
                          _create_mysql_connection_string(host, database_name, user, administrator_login_password),
                          database_name, firewall_name, subnet_id)


def flexible_server_import_create(cmd, client,
                                  resource_group_name, server_name,
                                  data_source_type, data_source, mode=None,
                                  data_source_sas_token=None, data_source_backup_dir=None,
                                  location=None, backup_retention=None,
                                  sku_name=None, tier=None,
                                  storage_gb=None, administrator_login=None,
                                  administrator_login_password=None, version=None,
                                  tags=None, subnet=None,
                                  subnet_address_prefix=None, vnet=None, vnet_address_prefix=None,
                                  private_dns_zone_arguments=None, public_access=None,
                                  high_availability=None, zone=None, standby_availability_zone=None,
                                  iops=None, auto_grow=None, auto_scale_iops=None, geo_redundant_backup=None,
                                  byok_identity=None, backup_byok_identity=None, byok_key=None, backup_byok_key=None,
                                  yes=False):
    provider = 'Microsoft.DBforMySQL'
    source_server_id = None
    import_source_properties = None
    create_mode = 'Create'
    if data_source_type.lower() == 'mysql_single':
        if mode.lower() == 'offline':
            create_mode = 'Migrate'
        elif mode.lower() == 'online':
            create_mode = 'OnlineMigrate'
        # Generating source_server_id from data_source depending on whether it is a server_name or resource_id
        if not is_valid_resource_id(data_source):
            if len(data_source.split('/')) == 1:
                source_server_id = resource_id(
                    subscription=get_subscription_id(cmd.cli_ctx),
                    resource_group=resource_group_name,
                    namespace=provider,
                    type='servers',
                    name=data_source)
            else:
                raise ValidationError('The provided data-source {} is invalid.'.format(data_source))
        else:
            source_server_id = data_source

        single_server_client = cf_mysql_servers(cli_ctx=cmd.cli_ctx, _=None)
        # Mapping the single server configuration to flexible server configuration
        (tier, sku_name, location, storage_gb, auto_grow, backup_retention,
            geo_redundant_backup, version, tags, public_access, administrator_login) = map_single_server_configuration(single_server_client=single_server_client,
                                                                                                                       source_server_id=source_server_id,
                                                                                                                       tier=tier,
                                                                                                                       sku_name=sku_name,
                                                                                                                       location=location,
                                                                                                                       storage_gb=storage_gb,
                                                                                                                       auto_grow=auto_grow,
                                                                                                                       backup_retention=backup_retention,
                                                                                                                       geo_redundant_backup=geo_redundant_backup,
                                                                                                                       version=version,
                                                                                                                       tags=tags,
                                                                                                                       public_access=public_access,
                                                                                                                       subnet=subnet,
                                                                                                                       administrator_login=administrator_login,
                                                                                                                       administrator_login_password=administrator_login_password)
    elif data_source_type.lower() == 'azure_blob':
        (tier, sku_name, storage_gb, auto_grow, backup_retention,
         geo_redundant_backup, version, administrator_login) = get_default_flex_configuration(tier=tier,
                                                                                              sku_name=sku_name,
                                                                                              storage_gb=storage_gb,
                                                                                              auto_grow=auto_grow,
                                                                                              backup_retention=backup_retention,
                                                                                              geo_redundant_backup=geo_redundant_backup,
                                                                                              version=version,
                                                                                              administrator_login=administrator_login)
        import_source_properties = models.ImportSourceProperties(storage_type=models.ImportSourceStorageType.AZURE_BLOB,
                                                                 sas_token=data_source_sas_token,
                                                                 storage_url=data_source,
                                                                 data_dir_path=data_source_backup_dir)
    # Generate missing parameters
    location, resource_group_name, server_name = generate_missing_parameters(cmd, location, resource_group_name, server_name)

    db_context = DbContext(
        cmd=cmd, cf_firewall=cf_mysql_flexible_firewall_rules, cf_db=cf_mysql_flexible_db,
        cf_availability=cf_mysql_check_resource_availability,
        cf_availability_without_location=cf_mysql_check_resource_availability_without_location,
        cf_private_dns_zone_suffix=cf_mysql_flexible_private_dns_zone_suffix_operations,
        logging_name='MySQL', command_group='mysql', server_client=client, location=location)

    # Process parameters
    server_name = server_name.lower()

    # MySQL changed MemoryOptimized tier to BusinessCritical (only in client tool not in list-skus return)
    if tier == 'BusinessCritical':
        tier = 'MemoryOptimized'
    mysql_arguments_validator(db_context,
                              data_source_type=data_source_type,
                              mode=mode,
                              server_name=server_name,
                              location=location,
                              tier=tier,
                              sku_name=sku_name,
                              storage_gb=storage_gb,
                              backup_retention=backup_retention,
                              high_availability=high_availability,
                              standby_availability_zone=standby_availability_zone,
                              zone=zone,
                              subnet=subnet,
                              public_access=public_access,
                              auto_grow=auto_grow,
                              version=version,
                              geo_redundant_backup=geo_redundant_backup,
                              byok_identity=byok_identity,
                              backup_byok_identity=backup_byok_identity,
                              byok_key=byok_key,
                              backup_byok_key=backup_byok_key,
                              auto_io_scaling=auto_scale_iops,
                              iops=iops,
                              data_source_backup_dir=data_source_backup_dir,
                              data_source_sas_token=data_source_sas_token)
    list_skus_info = get_mysql_list_skus_info(db_context.cmd, location)
    iops_info = list_skus_info['iops_info']

    server_result = firewall_name = None

    network, start_ip, end_ip = flexible_server_provision_network_resource(cmd=cmd,
                                                                           resource_group_name=resource_group_name,
                                                                           server_name=server_name,
                                                                           location=location,
                                                                           db_context=db_context,
                                                                           private_dns_zone_arguments=private_dns_zone_arguments,
                                                                           public_access=public_access,
                                                                           vnet=vnet,
                                                                           subnet=subnet,
                                                                           vnet_address_prefix=vnet_address_prefix,
                                                                           subnet_address_prefix=subnet_address_prefix,
                                                                           yes=yes)

    # determine IOPS
    iops = _determine_iops(storage_gb=storage_gb,
                           iops_info=iops_info,
                           iops_input=iops,
                           tier=tier,
                           sku_name=sku_name)

    storage = models.Storage(storage_size_gb=storage_gb,
                             iops=iops,
                             auto_grow=auto_grow,
                             auto_io_scaling=auto_scale_iops)

    backup = models.Backup(backup_retention_days=backup_retention, geo_redundant_backup=geo_redundant_backup)

    sku = models.MySQLServerSku(name=sku_name, tier=tier)

    high_availability = models.HighAvailability(mode=high_availability, standby_availability_zone=standby_availability_zone)

    if create_mode == 'Create':
        administrator_login_password = generate_password(administrator_login_password)

    identity, data_encryption = build_identity_and_data_encryption(db_engine='mysql',
                                                                   byok_identity=byok_identity,
                                                                   backup_byok_identity=backup_byok_identity,
                                                                   byok_key=byok_key,
                                                                   backup_byok_key=backup_byok_key)

    # Create mysql server
    # Note : passing public_access has no effect as the accepted values are 'Enabled' and 'Disabled'. So the value ends up being ignored.
    server_result = _import_create_server(db_context, cmd, resource_group_name, server_name,
                                          create_mode=create_mode,
                                          tags=tags,
                                          location=location,
                                          identity=identity,
                                          sku=sku,
                                          administrator_login=administrator_login,
                                          administrator_login_password=administrator_login_password,
                                          storage=storage,
                                          backup=backup,
                                          network=network,
                                          version=version,
                                          high_availability=high_availability,
                                          availability_zone=zone,
                                          data_encryption=data_encryption,
                                          source_server_id=source_server_id,
                                          import_source_properties=import_source_properties,
                                          data_source_type=data_source_type)

    # Adding firewall rule
    if start_ip != -1 and end_ip != -1:
        firewall_name = create_firewall_rule(db_context, cmd, resource_group_name, server_name, start_ip, end_ip)

    # Migrating firewall rules from single server to flexible server
    if data_source_type.lower() == 'mysql_single' and create_mode.lower() == 'migrate':
        if network.public_network_access.lower() == 'disabled':
            logger.warning('Firewall rules cannot be migrated for private access enabled server.')
        else:
            migrate_firewall_rules_from_single_to_flex(db_context=db_context, cmd=cmd, source_server_id=source_server_id, target_server_name=server_name)

    user = server_result.administrator_login
    server_id = server_result.id
    loc = server_result.location
    version = server_result.version
    sku = server_result.sku.name
    host = server_result.fully_qualified_domain_name
    subnet_id = network.delegated_subnet_resource_id

    logger.warning('Make a note of your password. If you forget, you would have to reset your password with'
                   '\'az mysql flexible-server update -n %s -g %s -p <new-password>\'.',
                   server_name, resource_group_name)
    logger.warning('Try using az \'mysql flexible-server connect\' command to test out connection.')

    _update_local_contexts(cmd, server_name, resource_group_name, location, user)

    return _form_response(user, sku, loc, server_id, host, version,
                          administrator_login_password if administrator_login_password is not None else '*****',
                          _create_mysql_connection_string(host, None, user, administrator_login_password),
                          None, firewall_name, subnet_id)


def flexible_server_import_replica_stop(client, resource_group_name, server_name):
    try:
        server_object = client.get(resource_group_name, server_name)
    except Exception as e:
        raise ResourceNotFoundError(e)

    server_module_path = server_object.__module__
    module = import_module(server_module_path)  # replacement not needed for update in flex servers
    ServerForUpdate = getattr(module, 'ServerForUpdate')

    params = ServerForUpdate(replication_role='None')

    return client.begin_update(resource_group_name, server_name, params)


# pylint: disable=too-many-branches, too-many-locals, too-many-statements, raise-missing-from
def flexible_server_restore(cmd, client, resource_group_name, server_name, source_server, restore_point_in_time=None, zone=None,
                            no_wait=False, subnet=None, subnet_address_prefix=None, vnet=None, vnet_address_prefix=None,
                            private_dns_zone_arguments=None, public_access=None, yes=False, sku_name=None, tier=None, database_port=None,
                            storage_gb=None, auto_grow=None, accelerated_logs=None, storage_redundancy=None, backup_retention=None,
                            geo_redundant_backup=None, tags=None):
    provider = 'Microsoft.DBforMySQL'
    server_name = server_name.lower()

    if not is_valid_resource_id(source_server):
        if len(source_server.split('/')) == 1:
            source_server_id = resource_id(
                subscription=get_subscription_id(cmd.cli_ctx),
                resource_group=resource_group_name,
                namespace=provider,
                type='flexibleServers',
                name=source_server)
        else:
            raise ValueError('The provided source-server {} is invalid.'.format(source_server))
    else:
        source_server_id = source_server

    restore_point_in_time = validate_and_format_restore_point_in_time(restore_point_in_time)

    try:
        id_parts = parse_resource_id(source_server_id)
        source_server_object = client.get(id_parts['resource_group'], id_parts['name'])
        location = ''.join(source_server_object.location.lower().split())
        list_skus_info = get_mysql_list_skus_info(cmd, location)

        if not zone:
            zone = source_server_object.availability_zone

        if not tier:
            tier = source_server_object.sku.tier
        else:
            mysql_restore_tier_validator(tier, source_server_object.sku.tier, list_skus_info['sku_info'])

        if not sku_name:
            sku_name = source_server_object.sku.name
        else:
            mysql_sku_name_validator(sku_name, list_skus_info['sku_info'], tier, None)

        if not storage_gb:
            storage_gb = source_server_object.storage.storage_size_gb
        else:
            mysql_storage_validator(storage_gb, list_skus_info['sku_info'], tier, source_server_object)

        if not auto_grow:
            auto_grow = source_server_object.storage.auto_grow
        else:
            mysql_auto_grow_validator(auto_grow, None, None, source_server_object)

        if not accelerated_logs:
            accelerated_logs = source_server_object.storage.log_on_disk
        else:
            mysql_accelerated_logs_validator(accelerated_logs, tier)

        if not storage_redundancy:
            storage_redundancy = source_server_object.storage.storage_redundancy
        else:
            storage_redundancy_validator(storage_redundancy, tier)

        if not backup_retention:
            backup_retention = source_server_object.backup.backup_retention_days
        else:
            mysql_retention_validator(backup_retention, list_skus_info['sku_info'], tier)

        if not geo_redundant_backup:
            geo_redundant_backup = source_server_object.backup.geo_redundant_backup
        else:
            mysql_georedundant_backup_validator(geo_redundant_backup, list_skus_info['geo_paired_regions'])

        db_context = DbContext(
            cmd=cmd, cf_availability=cf_mysql_check_resource_availability,
            cf_availability_without_location=cf_mysql_check_resource_availability_without_location,
            logging_name='MySQL', command_group='mysql', server_client=client, location=location)
        validate_server_name(db_context, server_name, provider + '/flexibleServers')

        identity, data_encryption = get_identity_and_data_encryption(source_server_object)

        iops = _determine_iops(storage_gb=storage_gb, iops_info=list_skus_info['iops_info'],
                               iops_input=source_server_object.storage.iops, tier=tier, sku_name=sku_name)

        storage = models.Storage(storage_size_gb=storage_gb, iops=iops, auto_grow=auto_grow,
                                 auto_io_scaling=source_server_object.storage.auto_io_scaling,
                                 log_on_disk=accelerated_logs, storage_redundancy=storage_redundancy)

        backup = models.Backup(backup_retention_days=backup_retention, geo_redundant_backup=geo_redundant_backup)

        sku = models.MySQLServerSku(name=sku_name, tier=tier)

        parameters = models.Server(
            tags=tags,
            location=location,
            identity=identity,
            restore_point_in_time=restore_point_in_time,
            source_server_resource_id=source_server_id,  # this should be the source server name, not id
            create_mode="PointInTimeRestore",
            availability_zone=zone,
            data_encryption=data_encryption,
            sku=sku,
            storage=storage,
            backup=backup,
            database_port=database_port
        )

        if any((public_access, vnet, subnet)):
            db_context = DbContext(
                cmd=cmd, cf_firewall=cf_mysql_flexible_firewall_rules, cf_db=cf_mysql_flexible_db,
                cf_availability=cf_mysql_check_resource_availability,
                cf_availability_without_location=cf_mysql_check_resource_availability_without_location,
                cf_private_dns_zone_suffix=cf_mysql_flexible_private_dns_zone_suffix_operations,
                logging_name='MySQL', command_group='mysql', server_client=client, location=location)

            parameters.network, _, _ = flexible_server_provision_network_resource(cmd=cmd,
                                                                                  resource_group_name=resource_group_name,
                                                                                  server_name=server_name,
                                                                                  location=location,
                                                                                  db_context=db_context,
                                                                                  private_dns_zone_arguments=private_dns_zone_arguments,
                                                                                  public_access=public_access,
                                                                                  vnet=vnet,
                                                                                  subnet=subnet,
                                                                                  vnet_address_prefix=vnet_address_prefix,
                                                                                  subnet_address_prefix=subnet_address_prefix,
                                                                                  yes=yes)
        else:
            parameters.network = source_server_object.network

    except Exception as e:
        raise ResourceNotFoundError(e)

    resolve_poller(
        client.begin_create(resource_group_name, server_name, parameters), cmd.cli_ctx,
        'Restore Server')

    restore_server_object = client.get(resource_group_name, server_name)
    restore_server_network = restore_server_object.network
    restore_server_network.public_network_access = public_access if public_access else source_server_object.network.public_network_access
    update_parameter = models.ServerForUpdate(network=restore_server_network)

    return sdk_no_wait(no_wait, client.begin_update, resource_group_name, server_name, update_parameter)


# pylint: disable=too-many-locals, too-many-statements, raise-missing-from
def flexible_server_georestore(cmd, client, resource_group_name, server_name, source_server, location, zone=None, no_wait=False,
                               subnet=None, subnet_address_prefix=None, vnet=None, vnet_address_prefix=None, tags=None,
                               private_dns_zone_arguments=None, public_access=None, yes=False, sku_name=None, tier=None,
                               storage_gb=None, auto_grow=None, accelerated_logs=None, storage_redundancy=None,
                               backup_retention=None, geo_redundant_backup=None):
    provider = 'Microsoft.DBforMySQL'
    server_name = server_name.lower()

    if not is_valid_resource_id(source_server):
        if len(source_server.split('/')) == 1:
            source_server_id = resource_id(
                subscription=get_subscription_id(cmd.cli_ctx),
                resource_group=resource_group_name,
                namespace=provider,
                type='flexibleServers',
                name=source_server)
        else:
            raise ValueError('The provided source-server {} is invalid.'.format(source_server))
    else:
        source_server_id = source_server

    try:
        id_parts = parse_resource_id(source_server_id)
        source_server_object = client.get(id_parts['resource_group'], id_parts['name'])
        list_skus_info = get_mysql_list_skus_info(cmd, location)

        if not tier:
            tier = source_server_object.sku.tier
        else:
            mysql_restore_tier_validator(tier, source_server_object.sku.tier, list_skus_info['sku_info'])

        if not sku_name:
            sku_name = source_server_object.sku.name
        else:
            mysql_sku_name_validator(sku_name, list_skus_info['sku_info'], tier, None)

        if not storage_gb:
            storage_gb = source_server_object.storage.storage_size_gb
        else:
            mysql_storage_validator(storage_gb, list_skus_info['sku_info'], tier, source_server_object)

        if not auto_grow:
            auto_grow = source_server_object.storage.auto_grow
        else:
            mysql_auto_grow_validator(auto_grow, None, None, source_server_object)

        if not accelerated_logs:
            accelerated_logs = source_server_object.storage.log_on_disk
        else:
            mysql_accelerated_logs_validator(accelerated_logs, tier)

        if not storage_redundancy:
            storage_redundancy = source_server_object.storage.storage_redundancy
        else:
            storage_redundancy_validator(storage_redundancy, tier)

        if not backup_retention:
            backup_retention = source_server_object.backup.backup_retention_days
        else:
            mysql_retention_validator(backup_retention, list_skus_info['sku_info'], tier)

        if not geo_redundant_backup:
            geo_redundant_backup = source_server_object.backup.geo_redundant_backup
        else:
            mysql_georedundant_backup_validator(geo_redundant_backup, list_skus_info['geo_paired_regions'])

        db_context = DbContext(
            cmd=cmd, cf_firewall=cf_mysql_flexible_firewall_rules, cf_db=cf_mysql_flexible_db,
            cf_availability=cf_mysql_check_resource_availability,
            cf_availability_without_location=cf_mysql_check_resource_availability_without_location,
            cf_private_dns_zone_suffix=cf_mysql_flexible_private_dns_zone_suffix_operations,
            logging_name='MySQL', command_group='mysql', server_client=client, location=source_server_object.location)

        validate_server_name(db_context, server_name, provider + '/flexibleServers')

        identity, data_encryption = get_identity_and_data_encryption(source_server_object)

        iops = _determine_iops(storage_gb=storage_gb, iops_info=list_skus_info['iops_info'],
                               iops_input=source_server_object.storage.iops, tier=tier, sku_name=sku_name)

        storage = models.Storage(storage_size_gb=storage_gb, iops=iops, auto_grow=auto_grow,
                                 auto_io_scaling=source_server_object.storage.auto_io_scaling,
                                 log_on_disk=accelerated_logs, storage_redundancy=storage_redundancy)

        backup = models.Backup(backup_retention_days=backup_retention, geo_redundant_backup=geo_redundant_backup)

        sku = models.MySQLServerSku(name=sku_name, tier=tier)

        parameters = models.Server(
            tags=tags,
            location=location,
            source_server_resource_id=source_server_id,  # this should be the source server name, not id
            create_mode="GeoRestore",
            availability_zone=zone,
            identity=identity,
            data_encryption=data_encryption,
            sku=sku,
            storage=storage,
            backup=backup
        )

        db_context.location = location
        if source_server_object.network.public_network_access == 'Enabled' and not any((public_access, vnet, subnet)):
            public_access = 'Enabled'

        parameters.network, _, _ = flexible_server_provision_network_resource(cmd=cmd,
                                                                              resource_group_name=resource_group_name,
                                                                              server_name=server_name,
                                                                              location=location,
                                                                              db_context=db_context,
                                                                              private_dns_zone_arguments=private_dns_zone_arguments,
                                                                              public_access=public_access,
                                                                              vnet=vnet,
                                                                              subnet=subnet,
                                                                              vnet_address_prefix=vnet_address_prefix,
                                                                              subnet_address_prefix=subnet_address_prefix,
                                                                              yes=yes)

    except Exception as e:
        raise ResourceNotFoundError(e)

    resolve_poller(
        client.begin_create(resource_group_name, server_name, parameters), cmd.cli_ctx,
        'GeoRestore Server')

    restore_server_object = client.get(resource_group_name, server_name)
    restore_server_network = restore_server_object.network

    if public_access is not None:
        restore_server_network.public_network_access = public_access

    update_parameter = models.ServerForUpdate(network=restore_server_network)

    return sdk_no_wait(no_wait, client.begin_update, resource_group_name, server_name, update_parameter)


# pylint: disable=too-many-branches, disable=too-many-locals, too-many-statements, raise-missing-from
def flexible_server_update_custom_func(cmd, client, instance,
                                       sku_name=None,
                                       tier=None,
                                       storage_gb=None,
                                       auto_grow=None,
                                       iops=None,
                                       auto_scale_iops=None,
                                       accelerated_logs=None,
                                       backup_retention=None,
                                       geo_redundant_backup=None,
                                       administrator_login_password=None,
                                       high_availability=None,
                                       standby_availability_zone=None,
                                       maintenance_window=None,
                                       tags=None,
                                       replication_role=None,
                                       byok_identity=None, backup_byok_identity=None, byok_key=None, backup_byok_key=None,
                                       disable_data_encryption=False,
                                       public_access=None,
                                       maintenance_policy_patch_strategy=None):
    # validator
    location = ''.join(instance.location.lower().split())
    db_context = DbContext(
        cmd=cmd, cf_firewall=cf_mysql_flexible_firewall_rules, cf_db=cf_mysql_flexible_db,
        cf_availability=cf_mysql_check_resource_availability,
        cf_availability_without_location=cf_mysql_check_resource_availability_without_location,
        logging_name='MySQL', command_group='mysql', server_client=client, location=instance.location)

    # MySQL chnged MemoryOptimized tier to BusinessCritical (only in client tool not in list-skus return)
    if tier == 'BusinessCritical':
        tier = 'MemoryOptimized'
    mysql_arguments_validator(db_context,
                              location=location,
                              tier=tier,
                              sku_name=sku_name,
                              storage_gb=storage_gb,
                              backup_retention=backup_retention,
                              high_availability=high_availability,
                              zone=instance.availability_zone,
                              standby_availability_zone=standby_availability_zone,
                              auto_grow=auto_grow,
                              accelerated_logs=accelerated_logs,
                              replication_role=replication_role,
                              instance=instance,
                              geo_redundant_backup=geo_redundant_backup,
                              byok_identity=byok_identity,
                              backup_byok_identity=backup_byok_identity,
                              byok_key=byok_key,
                              backup_byok_key=backup_byok_key,
                              disable_data_encryption=disable_data_encryption,
                              auto_io_scaling=auto_scale_iops,
                              iops=iops)

    list_skus_info = get_mysql_list_skus_info(db_context.cmd, location, server_name=instance.name if instance else None)
    iops_info = list_skus_info['iops_info']

    server_module_path = instance.__module__
    module = import_module(server_module_path)  # replacement not needed for update in flex servers
    ServerForUpdate = getattr(module, 'ServerForUpdate')

    if sku_name:
        instance.sku.name = sku_name

    if tier:
        validate_mysql_tier_update(instance, tier)
        instance.sku.tier = tier

    if backup_retention:
        instance.backup.backup_retention_days = backup_retention

    if geo_redundant_backup:
        instance.backup.geo_redundant_backup = geo_redundant_backup

    if maintenance_window:
        # if disabled is pass in reset to default values
        if maintenance_window.lower() == "disabled":
            day_of_week = start_hour = start_minute = 0
            custom_window = "Disabled"
        else:
            day_of_week, start_hour, start_minute = parse_maintenance_window(maintenance_window)
            custom_window = "Enabled"

        # set values - if maintenance_window when is None when created then create a new object
        instance.maintenance_window.day_of_week = day_of_week
        instance.maintenance_window.start_hour = start_hour
        instance.maintenance_window.start_minute = start_minute
        instance.maintenance_window.custom_window = custom_window

        params = ServerForUpdate(maintenance_window=instance.maintenance_window)
        logger.warning("You can update maintenance window only when updating maintenance window. Please update other properties separately if you are updating them as well.")
        return params

    if high_availability:
        if high_availability.lower() != "disabled":
            logger.warning("Enabling High-availability may result in a short downtime for the server based on your server configuration.")
            instance.high_availability.mode = high_availability
            if standby_availability_zone:
                instance.high_availability.standby_availability_zone = standby_availability_zone
        else:
            instance.high_availability = models.HighAvailability(mode=high_availability)

    identity, data_encryption = build_identity_and_data_encryption(db_engine='mysql',
                                                                   byok_identity=byok_identity,
                                                                   backup_byok_identity=backup_byok_identity,
                                                                   byok_key=byok_key,
                                                                   backup_byok_key=backup_byok_key)
    if disable_data_encryption:
        data_encryption = models.DataEncryption(type="SystemManaged")

    if disable_data_encryption or byok_key:
        server_operations_client = cf_mysql_flexible_servers(cmd.cli_ctx, '_')
        replica_operations_client = cf_mysql_flexible_replica(cmd.cli_ctx, '_')

        from azure.cli.core.util import parse_proxy_resource_id
        resource_group_name = parse_proxy_resource_id(instance.id)['resource_group']

        replicas = replica_operations_client.list_by_server(resource_group_name, instance.name)
        for replica in replicas:
            replica_resource_group = re.search("(?<=/resourceGroups/).*?(?=/)", replica.id).group()
            resolve_poller(
                server_operations_client.begin_update(
                    resource_group_name=replica_resource_group,
                    server_name=replica.name,
                    parameters=ServerForUpdate(identity=identity, data_encryption=data_encryption)),
                cmd.cli_ctx, 'Updating data encryption to replica {}'.format(replica.name)
            )

    if storage_gb:
        instance.storage.storage_size_gb = storage_gb

    if auto_scale_iops:
        instance.storage.auto_io_scaling = auto_scale_iops

    if not iops:
        iops = instance.storage.iops
    instance.storage.iops = _determine_iops(storage_gb=instance.storage.storage_size_gb,
                                            iops_info=iops_info,
                                            iops_input=iops,
                                            tier=instance.sku.tier,
                                            sku_name=instance.sku.name)

    if auto_grow:
        instance.storage.auto_grow = auto_grow

    if accelerated_logs:
        instance.storage.log_on_disk = accelerated_logs

    if public_access:
        instance.network.public_network_access = public_access

    if maintenance_policy_patch_strategy:
        instance.maintenance_policy.patch_strategy = maintenance_policy_patch_strategy

    params = ServerForUpdate(sku=instance.sku,
                             storage=instance.storage,
                             backup=instance.backup,
                             administrator_login_password=administrator_login_password,
                             high_availability=instance.high_availability,
                             tags=tags,
                             identity=identity,
                             data_encryption=data_encryption,
                             network=instance.network,
                             maintenance_policy=instance.maintenance_policy)

    return params


def server_delete_func(cmd, client, resource_group_name, server_name, yes=None):
    result = None  # default return value

    if not yes:
        user_confirmation(
            "Are you sure you want to delete the server '{0}' in resource group '{1}'".format(server_name,
                                                                                              resource_group_name), yes=yes)
    try:
        result = client.begin_delete(resource_group_name, server_name)
        if cmd.cli_ctx.local_context.is_on:
            local_context_file = cmd.cli_ctx.local_context._get_local_context_file()  # pylint: disable=protected-access
            local_context_file.remove_option('mysql flexible-server', 'server_name')
            local_context_file.remove_option('mysql flexible-server', 'administrator_login')
            local_context_file.remove_option('mysql flexible-server', 'database_name')

    except Exception as ex:  # pylint: disable=broad-except
        logger.error(ex)
        raise CLIError(ex)
    return result


def flexible_server_restart(cmd, client, resource_group_name, server_name, fail_over=None):
    instance = client.get(resource_group_name, server_name)
    if fail_over is not None and instance.high_availability.mode != "ZoneRedundant":
        raise ArgumentUsageError("Failing over can only be triggered for zone redundant servers.")

    if fail_over is not None:
        if fail_over != 'Forced':
            raise InvalidArgumentValueError("Allowed failover parameters are 'Forced'.")
        parameters = models.ServerRestartParameter(restart_with_failover='Enabled')
    else:
        parameters = models.ServerRestartParameter(restart_with_failover='Disabled')

    return resolve_poller(
        client.begin_restart(resource_group_name, server_name, parameters), cmd.cli_ctx, 'MySQL Server Restart')


def flexible_server_detach_vnet(cmd, client, resource_group_name, server_name, public_network_access, yes=False):
    user_confirmation("The operation is irreversible once completed. Note that the server will experience downtime, so it's advisable to schedule your tasks accordingly. "
                      "Do you want to continue?", yes=yes)
    parameters = models.ServerDetachVNetParameter(public_network_access=public_network_access)
    return resolve_poller(client.begin_detach_v_net(resource_group_name, server_name, parameters), cmd.cli_ctx, 'MySQL Server Detach VNet')


def flexible_server_provision_network_resource(cmd, resource_group_name, server_name,
                                               location, db_context, private_dns_zone_arguments=None, public_access=None,
                                               vnet=None, subnet=None, vnet_address_prefix=None, subnet_address_prefix=None, yes=False):
    start_ip = -1
    end_ip = -1
    network = models.Network()

    if subnet is not None or vnet is not None:
        subnet_id = prepare_private_network(cmd,
                                            resource_group_name,
                                            server_name,
                                            vnet=vnet,
                                            subnet=subnet,
                                            location=location,
                                            delegation_service_name=DELEGATION_SERVICE_NAME,
                                            vnet_address_pref=vnet_address_prefix,
                                            subnet_address_pref=subnet_address_prefix,
                                            yes=yes)
        private_dns_zone_id = prepare_private_dns_zone(db_context,
                                                       'MySQL',
                                                       resource_group_name,
                                                       server_name,
                                                       private_dns_zone=private_dns_zone_arguments,
                                                       subnet_id=subnet_id,
                                                       location=location,
                                                       yes=yes)
        network.delegated_subnet_resource_id = subnet_id
        network.private_dns_zone_resource_id = private_dns_zone_id
        network.public_network_access = 'Disabled'
    elif subnet is None and vnet is None and private_dns_zone_arguments is not None:
        raise RequiredArgumentMissingError("Private DNS zone can only be used with private access setting. Use vnet or/and subnet parameters.")
    else:
        start_ip, end_ip = prepare_public_network(public_access, yes=yes)
        if public_access is not None and str(public_access).lower() == 'Disabled'.lower():
            network.public_network_access = 'Disabled'
        else:
            network.public_network_access = 'Enabled'
    return network, start_ip, end_ip


def flexible_server_maintenance_reschedule(client, resource_group_name, server_name, maintenance_name, maintenance_start_time):
    validate_and_format_maintenance_start_time(maintenance_start_time)
    parameters = models.MaintenanceUpdate(maintenance_start_time=maintenance_start_time)
    return client.begin_update(resource_group_name=resource_group_name,
                               server_name=server_name,
                               maintenance_name=maintenance_name,
                               parameters=parameters)


def flexible_server_maintenance_list(client, resource_group_name, server_name):
    return client.list(resource_group_name=resource_group_name, server_name=server_name)


def flexible_server_maintenance_show(client, resource_group_name, server_name, maintenance_name):
    return client.read(resource_group_name=resource_group_name, server_name=server_name, maintenance_name=maintenance_name)


def flexible_server_exist_network_resource(cmd, resource_group_name, server_name, location, private_dns_zone_arguments=None, vnet=None, subnet=None):
    network = models.Network()
    if private_dns_zone_arguments is None:
        raise RequiredArgumentMissingError("Missing Private DNS Zone. If you want to use private access, --private-dns-zone is requried.")

    if subnet is not None or vnet is not None:
        subnet_id = prepare_mysql_exist_private_network(cmd, resource_group_name, server_name, vnet, subnet, location, DELEGATION_SERVICE_NAME)

        private_dns_zone_id = prepare_mysql_exist_private_dns_zone(cmd, resource_group_name, private_dns_zone_arguments, subnet_id)

        network.delegated_subnet_resource_id = subnet_id
        network.private_dns_zone_resource_id = private_dns_zone_id
    else:
        raise RequiredArgumentMissingError("Private DNS zone can only be used with private access setting. Use vnet or/and subnet parameters.")

    return network


# Parameter update command
def flexible_parameter_update(client, server_name, configuration_name, resource_group_name, source=None, value=None):
    if source is None and value is None:
        # update the command with system default
        try:
            parameter = client.get(resource_group_name, server_name, configuration_name)
            value = parameter.default_value  # reset value to default
            source = "system-default"
        except HttpResponseError as e:
            raise CLIError('Unable to get default parameter value: {}.'.format(str(e)))
    elif source is None:
        source = "user-override"

    parameters = models.Configuration(
        name=configuration_name,
        value=value,
        source=source
    )

    return client.begin_update(resource_group_name, server_name, configuration_name, parameters)


def flexible_parameter_update_batch(client, server_name, resource_group_name, source, configuration_list):
    configurations = []
    if not configuration_list:
        raise CLIError('No configuration parameters were found to update.')
    for (name, value) in (configuration_list[0].items()):
        if name is None:
            raise CLIError('Error format: configuration name cannot be empty.')
        if source is None and value is None:
            try:
                parameter = client.get(resource_group_name, server_name, name)
                value = parameter.default_value  # reset value to default
                source = "system-default"
            except HttpResponseError as e:
                raise CLIError('Unable to get default parameter value: {}.'.format(str(e)))
        elif source is None:
            source = "user-override"
        configurations.append(models.ConfigurationForBatchUpdate(
            name=name,
            value=value,
            source=source
        ))

    parameters = models.ConfigurationListForBatchUpdate(
        value=configurations
    )

    return client.begin_batch_update(resource_group_name, server_name, parameters)


# Replica commands
# Custom functions for server replica, will add MySQL part after backend ready in future
def flexible_replica_create(cmd, client, resource_group_name, source_server, replica_name, location=None, tags=None, sku_name=None,
                            private_dns_zone_arguments=None, vnet=None, subnet=None, zone=None, public_access=None, no_wait=False,
                            storage_gb=None, iops=None, storage_redundancy=None, geo_redundant_backup=None, backup_retention=None,
                            tier=None, database_port=None):
    provider = 'Microsoft.DBforMySQL'
    replica_name = replica_name.lower()

    # set source server id
    if not is_valid_resource_id(source_server):
        if len(source_server.split('/')) == 1:
            source_server_id = resource_id(subscription=get_subscription_id(cmd.cli_ctx),
                                           resource_group=resource_group_name,
                                           namespace=provider,
                                           type='flexibleServers',
                                           name=source_server)
        else:
            raise CLIError('The provided source-server {} is invalid.'.format(source_server))
    else:
        source_server_id = source_server

    source_server_id_parts = parse_resource_id(source_server_id)
    try:
        source_server_object = client.get(source_server_id_parts['resource_group'], source_server_id_parts['name'])
        validate_mysql_replica(source_server_object)
    except Exception as e:
        raise ResourceNotFoundError(e)

    if not location:
        location = source_server_object.location

    if not sku_name:
        sku_name = source_server_object.sku.name

    if not tier:
        tier = source_server_object.sku.tier

    if not backup_retention:
        backup_retention = source_server_object.backup.backup_retention_days

    if not geo_redundant_backup:
        geo_redundant_backup = source_server_object.backup.geo_redundant_backup

    if not storage_gb:
        storage_gb = source_server_object.storage.storage_size_gb

    if not iops:
        iops = source_server_object.storage.iops

    if not storage_redundancy:
        storage_redundancy = source_server_object.storage.storage_redundancy
    else:
        storage_redundancy_validator(storage_redundancy, tier)

    identity, data_encryption = get_identity_and_data_encryption(source_server_object)

    storage = models.Storage(storage_size_gb=storage_gb,
                             iops=iops,
                             auto_grow="Enabled",
                             auto_io_scaling=source_server_object.storage.auto_io_scaling,
                             storage_redundancy=storage_redundancy)

    backup = models.Backup(backup_retention_days=backup_retention, geo_redundant_backup=geo_redundant_backup)

    parameters = models.Server(
        sku=models.MySQLServerSku(name=sku_name, tier=tier),
        source_server_resource_id=source_server_id,
        storage=storage,
        backup=backup,
        location=location,
        tags=tags,
        availability_zone=zone,
        identity=identity,
        data_encryption=data_encryption,
        database_port=database_port,
        create_mode="Replica")

    if any((vnet, subnet, private_dns_zone_arguments)):
        parameters.network = flexible_server_exist_network_resource(cmd,
                                                                    resource_group_name,
                                                                    replica_name,
                                                                    location,
                                                                    private_dns_zone_arguments,
                                                                    vnet,
                                                                    subnet)

    resolve_poller(client.begin_create(resource_group_name, replica_name, parameters), cmd.cli_ctx, 'Create Replica')

    replica_server_object = client.get(resource_group_name, replica_name)
    replica_server_network = replica_server_object.network

    if public_access is not None:
        replica_server_network.public_network_access = public_access

    update_parameter = models.ServerForUpdate(network=replica_server_network)

    return sdk_no_wait(no_wait, client.begin_update, resource_group_name, replica_name, update_parameter)


def flexible_replica_stop(client, resource_group_name, server_name):
    try:
        server_object = client.get(resource_group_name, server_name)
    except Exception as e:
        raise ResourceNotFoundError(e)

    if server_object.replication_role is not None and server_object.replication_role.lower() != "replica":
        raise CLIError('Server {} is not a replica server.'.format(server_name))

    server_module_path = server_object.__module__
    module = import_module(server_module_path)  # replacement not needed for update in flex servers
    ServerForUpdate = getattr(module, 'ServerForUpdate')

    params = ServerForUpdate(replication_role='None')

    return client.begin_update(resource_group_name, server_name, params)


def flexible_server_mysql_get(cmd, resource_group_name, server_name):
    client = get_mysql_flexible_management_client(cmd.cli_ctx)
    return client.servers.get(resource_group_name, server_name)


def flexible_list_skus(cmd, client, location):
    result = client.list(location)
    result = replace_memory_optimized_tier(result)
    logger.warning('For prices please refer to https://aka.ms/mysql-pricing')
    return result


def _create_server(db_context, cmd, resource_group_name, server_name, tags, location, sku, administrator_login, administrator_login_password,
                   storage, backup, network, version, high_availability, availability_zone, identity, data_encryption, database_port, maintenance_policy):
    logging_name, server_client = db_context.logging_name, db_context.server_client
    logger.warning('Creating %s Server \'%s\' in group \'%s\'...', logging_name, server_name, resource_group_name)

    logger.warning('Your server \'%s\' is using sku \'%s\' (Paid Tier). '
                   'Please refer to https://aka.ms/mysql-pricing for pricing details', server_name, sku.name)
    # Note : passing public-network-access has no effect as the accepted values are 'Enabled' and 'Disabled'.
    # So when you pass an IP here(from the CLI args of public_access), it ends up being ignored.
    parameters = models.Server(
        tags=tags,
        location=location,
        identity=identity,
        sku=sku,
        administrator_login=administrator_login,
        administrator_login_password=administrator_login_password,
        storage=storage,
        backup=backup,
        network=network,
        version=version,
        high_availability=high_availability,
        availability_zone=availability_zone,
        data_encryption=data_encryption,
        database_port=database_port,
        maintenance_policy=maintenance_policy,
        create_mode="Create")

    return resolve_poller(
        server_client.begin_create(resource_group_name, server_name, parameters), cmd.cli_ctx,
        '{} Server Create'.format(logging_name))


def _import_create_server(db_context, cmd, resource_group_name, server_name, create_mode, source_server_id, tags, location, sku, administrator_login, administrator_login_password,
                          storage, backup, network, version, high_availability, availability_zone, identity, data_encryption, import_source_properties, data_source_type):
    logging_name, server_client = db_context.logging_name, db_context.server_client
    logger.warning('Creating %s Server \'%s\' in group \'%s\'...', logging_name, server_name, resource_group_name)

    logger.warning('Your server \'%s\' is using sku \'%s\' (Paid Tier). '
                   'Please refer to https://aka.ms/mysql-pricing for pricing details', server_name, sku.name)
    # Note : passing public-network-access has no effect as the accepted values are 'Enabled' and 'Disabled'.
    # So when you pass an IP here(from the CLI args of public_access), it ends up being ignored.
    parameters = models.Server(
        tags=tags,
        location=location,
        identity=identity,
        sku=sku,
        administrator_login=administrator_login,
        administrator_login_password=administrator_login_password,
        storage=storage,
        backup=backup,
        network=network,
        version=version,
        high_availability=high_availability,
        availability_zone=availability_zone,
        data_encryption=data_encryption,
        source_server_resource_id=source_server_id,
        create_mode=create_mode,
        import_source_properties=import_source_properties)
    import_poller = server_client.begin_create(resource_group_name, server_name, parameters)
    import_progress_bar = None
    if data_source_type.lower() == "azure_blob":
        import_progress_bar = OperationProgressBar(cmd.cli_ctx, import_poller, ImportFromStorageProgressHook())

    return resolve_poller(
        import_poller, cmd.cli_ctx,
        '{} Server Import Create'.format(logging_name),
        progress_bar=import_progress_bar)


def flexible_server_connection_string(
        server_name='{server}', database_name='{database}', administrator_login='{login}',
        administrator_login_password='{password}'):
    host = '{}.mysql.database.azure.com'.format(server_name)
    if database_name is None:
        database_name = 'mysql'
    return {
        'connectionStrings': _create_mysql_connection_strings(host, administrator_login, administrator_login_password,
                                                              database_name)
    }


def _create_mysql_connection_strings(host, user, password, database):
    result = {
        'mysql_cmd': "mysql {database} --host {host} --user {user} --password={password}",
        'ado.net': "Server={host}; Port=3306; Database={database}; Uid={user}; Pwd={password};",
        'jdbc': "jdbc:mysql://{host}:3306/{database}?user={user}&password={password}",
        'jdbc Spring': "spring.datasource.url=jdbc:mysql://{host}:3306/{database}  "
                       "spring.datasource.username={user}  "
                       "spring.datasource.password={password}",
        'node.js': "var conn = mysql.createConnection({{host: '{host}', user: '{user}', "
                   "password: {password}, database: {database}, port: 3306}});",
        'php': "$con=mysqli_init(); [mysqli_ssl_set($con, NULL, NULL, {{ca-cert filename}}, NULL, NULL);] mysqli_real_connect($con, '{host}', '{user}', '{password}', '{database}', 3306);",
        'python': "cnx = mysql.connector.connect(user='{user}', password='{password}', host='{host}', "
                  "port=3306, database='{database}')",
        'ruby': "client = Mysql2::Client.new(username: '{user}', password: '{password}', "
                "database: '{database}', host: '{host}', port: 3306)",
    }

    connection_kwargs = {
        'host': host,
        'user': user,
        'password': password if password is not None else '{password}',
        'database': database
    }

    for k, v in result.items():
        result[k] = v.format(**connection_kwargs)
    return result


def _form_response(username, sku, location, server_id, host, version, password, connection_string, database_name=None,
                   firewall_id=None, subnet_id=None):
    output = {
        'host': host,
        'username': username,
        'skuname': sku,
        'location': location,
        'id': server_id,
        'version': version,
        'connectionString': connection_string
    }
    if password is not None:
        output['password'] = password
    if database_name is not None:
        output['databaseName'] = database_name
    if firewall_id is not None:
        output['firewallName'] = firewall_id
    if subnet_id is not None:
        output['subnetId'] = subnet_id
    return output


def _update_local_contexts(cmd, server_name, resource_group_name, location, user):
    if cmd.cli_ctx.local_context.is_on:
        cmd.cli_ctx.local_context.set(['mysql flexible-server'], 'server_name',
                                      server_name)  # Setting the server name in the local context
        cmd.cli_ctx.local_context.set([ALL], 'location',
                                      location)  # Setting the location in the local context
        cmd.cli_ctx.local_context.set([ALL], 'resource_group_name', resource_group_name)
        cmd.cli_ctx.local_context.set(['mysql flexible-server'], 'administrator_login',
                                      user)  # Setting the server name in the local context


def _create_database(db_context, cmd, resource_group_name, server_name, database_name):
    # check for existing database, create if not
    cf_db, logging_name = db_context.cf_db, db_context.logging_name
    database_client = cf_db(cmd.cli_ctx, None)

    logger.warning('Creating %s database \'%s\'...', logging_name, database_name)
    parameters = {
        'name': database_name,
        'charset': 'utf8',
        'collation': 'utf8_general_ci'
    }
    resolve_poller(
        database_client.begin_create_or_update(resource_group_name, server_name, database_name, parameters), cmd.cli_ctx,
        '{} Database Create/Update'.format(logging_name))


def database_create_func(client, resource_group_name, server_name, database_name=None, charset=None, collation=None):

    if charset is None and collation is None:
        charset = 'utf8'
        collation = 'utf8_general_ci'
        logger.warning("Creating database with utf8 charset and utf8_general_ci collation")
    elif (not charset and collation) or (charset and not collation):
        raise RequiredArgumentMissingError("charset and collation have to be input together.")

    parameters = {
        'name': database_name,
        'charset': charset,
        'collation': collation
    }

    return client.begin_create_or_update(
        resource_group_name,
        server_name,
        database_name,
        parameters)


def _create_mysql_connection_string(host, database_name, user_name, password):
    connection_kwargs = {
        'host': host,
        'username': user_name,
        'password': password if password is not None else '{password}'
    }
    if database_name is not None:
        connection_kwargs['dbname'] = database_name
        return 'mysql {dbname} --host {host} --user {username} --password={password}'.format(**connection_kwargs)
    return 'mysql --host {host} --user {username} --password={password}'.format(**connection_kwargs)


def _determine_iops(storage_gb, iops_info, iops_input, tier, sku_name):
    max_supported_iops = iops_info[tier][sku_name]
    free_iops = get_free_iops(storage_in_mb=storage_gb * 1024,
                              iops_info=iops_info,
                              tier=tier,
                              sku_name=sku_name)

    iops = free_iops
    if iops_input and iops_input > free_iops:
        iops = min(iops_input, max_supported_iops)

    logger.warning("IOPS is %d which is either your input or free(maximum) IOPS supported for your storage size and SKU.", iops)
    return iops


def _determine_acceleratedLogs(accelerated_logs, tier):
    if accelerated_logs is None:
        if tier == "MemoryOptimized":
            accelerated_logs = "Enabled"
        else:
            accelerated_logs = "Disabled"
    if tier != "MemoryOptimized" and accelerated_logs.lower() == "enabled":
        accelerated_logs = "Disabled"
    return accelerated_logs


<<<<<<< HEAD
def _determine_storage_redundancy(storage_redundancy, tier):
    if storage_redundancy is None:
        if tier == "MemoryOptimized":
            storage_redundancy = "ZoneRedundancy"
        else:
            storage_redundancy = "LocalRedundancy"
    return storage_redundancy


=======
>>>>>>> 9ef9f306
def get_free_iops(storage_in_mb, iops_info, tier, sku_name):
    free_iops = MINIMUM_IOPS + (storage_in_mb // 1024) * 3
    max_supported_iops = iops_info[tier][sku_name]  # free iops cannot exceed maximum supported iops for the sku

    return min(free_iops, max_supported_iops)


# Custom functions for identity
def flexible_server_identity_assign(cmd, client, resource_group_name, server_name, identities):
    instance = client.get(resource_group_name, server_name)
    if instance.replication_role == 'Replica':
        raise CLIError("Cannot assign identities to a server with replication role. Use the primary server instead.")

    identities_map = {}
    for identity in identities:
        identities_map[identity] = {}

    id_param = models.MySQLServerIdentity(user_assigned_identities=identities_map, type="UserAssigned")

    replica_operations_client = cf_mysql_flexible_replica(cmd.cli_ctx, '_')

    replicas = replica_operations_client.list_by_server(resource_group_name, server_name)
    for replica in replicas:
        replica_resource_group = re.search("(?<=/resourceGroups/).*?(?=/)", replica.id).group()
        resolve_poller(
            client.begin_update(
                resource_group_name=replica_resource_group,
                server_name=replica.name,
                parameters={'identity': id_param}),
            cmd.cli_ctx, 'Adding identities to replica {}'.format(replica.name)
        )

    result = resolve_poller(
        client.begin_update(
            resource_group_name=resource_group_name,
            server_name=server_name,
            parameters={'identity': id_param}),
        cmd.cli_ctx, 'Adding identities to server {}'.format(server_name)
    )

    return result.identity


def flexible_server_identity_remove(cmd, client, resource_group_name, server_name, identities):
    instance = client.get(resource_group_name, server_name)

    if instance.replication_role == 'Replica':
        raise CLIError("Cannot remove identities from a server with replication role. Use the primary server instead.")

    if instance.data_encryption:
        primary_id = instance.data_encryption.primary_user_assigned_identity_id
        backup_id = instance.data_encryption.geo_backup_user_assigned_identity_id

        if primary_id and primary_id.lower() in [identity.lower() for identity in identities]:
            raise CLIError("Cannot remove identity {} because it's used for data encryption.".format(primary_id))

        if backup_id and backup_id.lower() in [identity.lower() for identity in identities]:
            raise CLIError("Cannot remove identity {} because it's used for data encryption.".format(backup_id))

    admin_operations_client = cf_mysql_flexible_adadmin(cmd.cli_ctx, '_')

    admins = admin_operations_client.list_by_server(resource_group_name, server_name)
    common_identities = [identity for identity in identities if identity.lower() in [admin.identity_resource_id.lower() for admin in admins]]
    if len(common_identities) > 0:
        raise CLIError("Cannot remove identities {} because they're used for server admin.".format(common_identities))

    identities_map = {}
    for identity in identities:
        identities_map[identity] = None

    if not (instance.identity and instance.identity.user_assigned_identities) or \
       all(key.lower() in [identity.lower() for identity in identities] for key in instance.identity.user_assigned_identities.keys()):
        id_param = models.MySQLServerIdentity(type="None")
    else:
        id_param = models.MySQLServerIdentity(user_assigned_identities=identities_map, type="UserAssigned")

    replica_operations_client = cf_mysql_flexible_replica(cmd.cli_ctx, '_')

    replicas = replica_operations_client.list_by_server(resource_group_name, server_name)
    for replica in replicas:
        replica_resource_group = re.search("(?<=/resourceGroups/).*?(?=/)", replica.id).group()
        resolve_poller(
            client.begin_update(
                resource_group_name=replica_resource_group,
                server_name=replica.name,
                parameters={'identity': id_param}),
            cmd.cli_ctx, 'Removing identities from replica {}'.format(replica.name)
        )

    result = resolve_poller(
        client.begin_update(
            resource_group_name=resource_group_name,
            server_name=server_name,
            parameters={'identity': id_param}),
        cmd.cli_ctx, 'Removing identities from server {}'.format(server_name)
    )

    return result.identity or models.MySQLServerIdentity()


def flexible_server_identity_list(client, resource_group_name, server_name):
    server = client.get(resource_group_name, server_name)
    return server.identity or models.MySQLServerIdentity()


def flexible_server_identity_show(client, resource_group_name, server_name, identity):
    server = client.get(resource_group_name, server_name)

    for key, value in server.identity.user_assigned_identities.items():
        if key.lower() == identity.lower():
            return value

    raise CLIError("Identity '{}' does not exist in server {}.".format(identity, server_name))


# Custom functions for ad-admin
def flexible_server_ad_admin_set(cmd, client, resource_group_name, server_name, login, sid, identity):
    server_operations_client = cf_mysql_flexible_servers(cmd.cli_ctx, '_')
    replica_operations_client = cf_mysql_flexible_replica(cmd.cli_ctx, '_')

    instance = server_operations_client.get(resource_group_name, server_name)

    if instance.replication_role == 'Replica':
        raise CLIError("Cannot create an AD admin on a server with replication role. Use the primary server instead.")

    id_param = models.MySQLServerIdentity(user_assigned_identities={identity: {}}, type="UserAssigned")

    replicas = list(replica_operations_client.list_by_server(resource_group_name, server_name))
    for replica in replicas:
        if not (replica.identity and replica.identity.user_assigned_identities and
           identity.lower() in [key.lower() for key in replica.identity.user_assigned_identities.keys()]):
            replica_resource_group = re.search("(?<=/resourceGroups/).*?(?=/)", replica.id).group()
            resolve_poller(
                server_operations_client.begin_update(
                    resource_group_name=replica_resource_group,
                    server_name=replica.name,
                    parameters={'identity': id_param}),
                cmd.cli_ctx, 'Adding identity {} to replica {}'.format(identity, replica.name)
            )

    if not (instance.identity and instance.identity.user_assigned_identities and
       identity.lower() in [key.lower() for key in instance.identity.user_assigned_identities.keys()]):
        resolve_poller(
            server_operations_client.begin_update(
                resource_group_name=resource_group_name,
                server_name=server_name,
                parameters={'identity': id_param}),
            cmd.cli_ctx, 'Adding identity {} to server {}'.format(identity, server_name))

    parameters = {
        'administratorType': 'ActiveDirectory',
        'login': login,
        'sid': sid,
        'tenant_id': get_tenant_id(),
        'identity_resource_id': identity
    }

    resolve_poller(client.begin_create_or_update(
        resource_group_name=resource_group_name,
        server_name=server_name,
        administrator_name='ActiveDirectory',
        parameters=parameters), cmd.cli_ctx, 'Enable AAD on Server {}'.format(server_name))

    for replica in replicas:
        resolve_poller(client.begin_create_or_update(
            resource_group_name=resource_group_name,
            server_name=replica.name,
            administrator_name='ActiveDirectory',
            parameters=parameters), cmd.cli_ctx, 'Enable AAD on Replica {}'.format(replica.name))


def flexible_server_ad_admin_delete(cmd, client, resource_group_name, server_name):
    server_operations_client = cf_mysql_flexible_servers(cmd.cli_ctx, '_')

    instance = server_operations_client.get(resource_group_name, server_name)

    if instance.replication_role == 'Replica':
        raise CLIError("Cannot delete an AD admin on a server with replication role. Use the primary server instead.")

    replica_operations_client = cf_mysql_flexible_replica(cmd.cli_ctx, '_')
    config_operations_client = cf_mysql_flexible_config(cmd.cli_ctx, '_')

    resolve_poller(
        client.begin_delete(
            resource_group_name=resource_group_name,
            server_name=server_name,
            administrator_name='ActiveDirectory'),
        cmd.cli_ctx, 'Dropping AD admin in server {}'.format(server_name))

    configuration_name = 'aad_auth_only'
    parameters = models.Configuration(
        name=configuration_name,
        value='OFF',
        source='user-override'
    )

    replicas = replica_operations_client.list_by_server(resource_group_name, server_name)
    for replica in replicas:
        if config_operations_client.get(resource_group_name, replica.name, configuration_name).value == "ON":
            replica_resource_group = re.search("(?<=/resourceGroups/).*?(?=/)", replica.id).group()
            resolve_poller(
                config_operations_client.begin_update(replica_resource_group, replica.name, configuration_name, parameters),
                cmd.cli_ctx, 'Disabling aad_auth_only in replica {}'.format(replica.name))

    if config_operations_client.get(resource_group_name, server_name, configuration_name).value == "ON":
        resolve_poller(
            config_operations_client.begin_update(resource_group_name, server_name, configuration_name, parameters),
            cmd.cli_ctx, 'Disabling aad_auth_only in server {}'.format(server_name))


def flexible_server_ad_admin_list(client, resource_group_name, server_name):
    return client.list_by_server(
        resource_group_name=resource_group_name,
        server_name=server_name)


def flexible_server_ad_admin_show(client, resource_group_name, server_name):
    return client.get(
        resource_group_name=resource_group_name,
        server_name=server_name,
        administrator_name='ActiveDirectory')


def flexible_gtid_reset(client, resource_group_name, server_name, gtid_set, no_wait=False, yes=False):
    user_confirmation("Resetting GTID will invalidate all the automated, on-demand backups and geo-backups that were taken before the reset "
                      "action. After GTID reset, you will not be able to perform PITR (point-in-time-restore) using fastest restore point "
                      "or by custom restore point if the selected restore time is before the GTID reset time. And successful geo-restore will "
                      "be possible only after 5 days. Do you want to continue?", yes=yes)

    parameters = models.ServerGtidSetParameter(
        gtid_set=gtid_set
    )
    return sdk_no_wait(no_wait, client.begin_reset_gtid, resource_group_name, server_name, parameters)


def map_single_server_configuration(single_server_client, source_server_id, tier, sku_name, location, storage_gb, auto_grow, backup_retention,
                                    geo_redundant_backup, version, tags, public_access, subnet, administrator_login, administrator_login_password):
    try:
        id_parts = parse_resource_id(source_server_id)
        source_single_server = single_server_client.get(id_parts['resource_group'], id_parts['name'])
        tier, sku_name = get_single_to_flex_sku_mapping(source_single_server.sku, tier, sku_name)

        # Checking if the source server is in 'Ready' state
        mysql_import_single_server_ready_validator(source_single_server)

        if administrator_login or administrator_login_password:
            administrator_login = None
            administrator_login_password = None
            logger.warning("Changing administrator login name and password is currently not supported for single to flex migrations. "
                           "Please use source single server administrator login name and password to connect after migration.")

        if not location:
            location = ''.join(source_single_server.location.lower().split())

        if not storage_gb:
            min_mysql_storage = 20
            storage_gb = max(min_mysql_storage, math.ceil(source_single_server.storage_profile.storage_mb / 1024))
        else:
            mysql_import_storage_validator(source_single_server.storage_profile.storage_mb, storage_gb)

        if not auto_grow:
            auto_grow = source_single_server.storage_profile.storage_autogrow

        if not backup_retention:
            backup_retention = source_single_server.storage_profile.backup_retention_days

        if not geo_redundant_backup:
            geo_redundant_backup = source_single_server.storage_profile.geo_redundant_backup

        if not version:
            version = source_single_server.version

        if version == '8.0':
            version = '8.0.21'
        mysql_import_version_validator(source_single_server, version)

        if not tags:
            tags = source_single_server.tags

        if not public_access and not subnet:
            public_access = source_single_server.public_network_access
    except Exception as e:
        raise ResourceNotFoundError(e)
    return tier, sku_name, location, storage_gb, auto_grow, backup_retention, geo_redundant_backup, version, tags, public_access, administrator_login


def get_default_flex_configuration(tier, sku_name, storage_gb, auto_grow, backup_retention, geo_redundant_backup, version, administrator_login):
    if not tier:
        tier = 'Burstable'
    if not sku_name:
        sku_name = 'Standard_B1ms'
    if not storage_gb:
        storage_gb = 32
    if not version:
        allowed_versions = ['5.7', '8.0.21']
        raise CLIError('--version is a required parameter for external migrations. Allowed values: {}'.format(allowed_versions))
    if not auto_grow:
        auto_grow = 'Enabled'
    if not backup_retention:
        backup_retention = 7
    if not geo_redundant_backup:
        geo_redundant_backup = 'Disabled'
    if not administrator_login:
        administrator_login = generate_username()
    return tier, sku_name, storage_gb, auto_grow, backup_retention, geo_redundant_backup, version, administrator_login


def flexible_server_export_create(cmd, client, resource_group_name, server_name, backup_name, sas_uri):
    target_details = {
        'objectType': "FullBackupStoreDetails",
        'sasUriList': {sas_uri}
    }
    backup_settings = {
        'backupName': backup_name,
        'backupFormat': "Raw"
    }
    parameters = models.BackupAndExportRequest(
        target_details=target_details,
        backup_settings=backup_settings
    )
    return resolve_poller(client.begin_create(resource_group_name, server_name, parameters), cmd.cli_ctx, 'Create backup')


def migrate_firewall_rules_from_single_to_flex(db_context, cmd, source_server_id, target_server_name):
    id_parts = parse_resource_id(source_server_id)
    firewall_client = cf_mysql_firewall_rules(cmd.cli_ctx, _=None)
    firewall_rules = get_firewall_rules_from_paged_response(firewall_client.list_by_server(id_parts['resource_group'], id_parts['name']))
    for rule in firewall_rules:
        if not re.search(r'^[a-zA-Z0-9][-_a-zA-Z0-9]{0,79}(?<!-)$', rule.name):
            logger.warning("Could not migrate firewall rule \'%s\' since firewall rule name can only contain 0-9, a-z, A-Z, \'-\' and \'_\'. "
                           "Additionally, the name of the firewall rule must be at least 1 character "
                           "and no more than 80 characters in length. ", rule.name)
            continue
        create_firewall_rule(db_context=db_context,
                             cmd=cmd,
                             resource_group_name=id_parts['resource_group'],
                             server_name=target_server_name,
                             start_ip=rule.start_ip_address,
                             end_ip=rule.end_ip_address,
                             firewall_rule_name=rule.name)


# pylint: disable=too-many-instance-attributes, too-few-public-methods
class DbContext:
    def __init__(self, cmd=None, azure_sdk=None, logging_name=None, cf_firewall=None, cf_db=None,
                 cf_availability=None, cf_availability_without_location=None, cf_private_dns_zone_suffix=None,
                 command_group=None, server_client=None, location=None):
        self.cmd = cmd
        self.azure_sdk = azure_sdk
        self.cf_firewall = cf_firewall
        self.cf_db = cf_db
        self.cf_availability = cf_availability
        self.cf_availability_without_location = cf_availability_without_location
        self.cf_private_dns_zone_suffix = cf_private_dns_zone_suffix
        self.logging_name = logging_name
        self.command_group = command_group
        self.server_client = server_client
        self.location = location<|MERGE_RESOLUTION|>--- conflicted
+++ resolved
@@ -405,11 +405,8 @@
 
     accelerated_logs = _determine_acceleratedLogs(accelerated_logs, tier)
 
-<<<<<<< HEAD
     storage_redundancy = _determine_storage_redundancy(storage_redundancy, tier)
 
-=======
->>>>>>> 9ef9f306
     storage = models.Storage(storage_size_gb=storage_gb,
                              iops=iops,
                              auto_grow=auto_grow,
@@ -1675,7 +1672,6 @@
     return accelerated_logs
 
 
-<<<<<<< HEAD
 def _determine_storage_redundancy(storage_redundancy, tier):
     if storage_redundancy is None:
         if tier == "MemoryOptimized":
@@ -1685,8 +1681,6 @@
     return storage_redundancy
 
 
-=======
->>>>>>> 9ef9f306
 def get_free_iops(storage_in_mb, iops_info, tier, sku_name):
     free_iops = MINIMUM_IOPS + (storage_in_mb // 1024) * 3
     max_supported_iops = iops_info[tier][sku_name]  # free iops cannot exceed maximum supported iops for the sku
