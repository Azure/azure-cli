--- conflicted
+++ resolved
@@ -1,8 +1,4 @@
-<<<<<<< HEAD
 #Thu Jul 02 17:38:31 Pacific Daylight Time 2020
-=======
-#Thu Jul 09 14:00:02 Pacific Daylight Time 2020
->>>>>>> bc950c8e
 Color=Red
 Region=West US
 feature-management.FalseFeature=false
