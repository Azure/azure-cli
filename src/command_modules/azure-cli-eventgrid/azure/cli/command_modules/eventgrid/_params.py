# --------------------------------------------------------------------------------------------
# Copyright (c) Microsoft Corporation. All rights reserved.
# Licensed under the MIT License. See License.txt in the project root for license information.
# --------------------------------------------------------------------------------------------

# pylint: disable=line-too-long

from knack.arguments import CLIArgumentType
from azure.cli.command_modules.eventgrid.completers import (
        get_keys_completion_list)
from azure.cli.core.commands.parameters import (
    resource_group_name_type,
    get_resource_name_completion_list,
    get_three_state_flag,
    get_location_type,
    get_enum_type,
    tags_type,
    name_type
)

from .advanced_filter import EventSubscriptionAddFilter

included_event_types_type = CLIArgumentType(
    help="A space-separated list of event types (e.g., Microsoft.Storage.BlobCreated Microsoft.Storage.BlobDeleted). To subscribe to all default event types, do not specify this argument. For event grid topics, event types are customer defined. For Azure events, e.g., Storage Accounts, IoT Hub, etc., you can query their event types using this CLI command 'az eventgrid topic-type list-event-types'.",
    nargs='+'
)

labels_type = CLIArgumentType(
    help="A space-separated list of labels to associate with this event subscription.",
    nargs='+'
)

odata_query_type = CLIArgumentType(
    help="The OData query used for filtering the list results. Filtering is currently allowed on the Name property only. The supported operations include: CONTAINS, eq (for equal), ne (for not equal), AND, OR and NOT.",
    options_list=['--odata-query']
)


domain_name_type = CLIArgumentType(
    help='Name of the domain.',
    arg_type=name_type,
    options_list=['--domain-name'],
    completer=get_resource_name_completion_list('Microsoft.EventGrid/domains'))
<<<<<<< HEAD

domain_topic_name_type = CLIArgumentType(
    help='Name of the domain topic.',
    arg_type=name_type,
    options_list=['--domain-topic-name'])

key_name_type = CLIArgumentType(
    help='Key name to regenerate, which can be either \'key1\' or \'key2\'.',
    arg_type=name_type,
    options_list=['--key-name'],
    completer=get_keys_completion_list)


=======

domain_topic_name_type = CLIArgumentType(
    help='Name of the domain topic.',
    arg_type=name_type,
    options_list=['--domain-topic-name'])


>>>>>>> 3f349c48
def load_arguments(self, _):    # pylint: disable=too-many-statements
    with self.argument_context('eventgrid') as c:
        c.argument('resource_group_name', arg_type=resource_group_name_type)
        c.argument('location', arg_type=get_location_type(self.cli_ctx))
        c.argument('tags', arg_type=tags_type)
        c.argument('included_event_types', arg_type=included_event_types_type)
        c.argument('labels', arg_type=labels_type)
        c.argument('endpoint_type', arg_type=get_enum_type(['webhook', 'eventhub', 'storagequeue', 'hybridconnection', 'servicebusqueue'], default='webhook'))
        c.argument('source_resource_id', help="Fully qualified identifier of the source Azure resource.")
        c.argument('resource_id', deprecate_info=c.deprecate(redirect="--source-resource-id", expiration='2.1.0', hide=True), help="Fully qualified identifier of the Azure resource.")
        c.argument('endpoint', help="Endpoint where EventGrid should deliver events matching this event subscription. For webhook endpoint type, this should be the corresponding webhook URL. For other endpoint types, this should be the Azure resource identifier of the endpoint.")
        c.argument('event_subscription_name', help="Name of the event subscription.")
        c.argument('subject_begins_with', help="An optional string to filter events for an event subscription based on a prefix. Wildcard characters are not supported.")
        c.argument('subject_ends_with', help="An optional string to filter events for an event subscription based on a suffix. Wildcard characters are not supported.")
        c.argument('topic_type_name', help="Name of the topic type.")
        c.argument('is_subject_case_sensitive', arg_type=get_three_state_flag(), options_list=['--subject-case-sensitive'], help="Specify to indicate whether the subject fields should be compared in a case sensitive manner. True if flag present.", )
        c.argument('odata_query', arg_type=odata_query_type)
        c.argument('domain_name', arg_type=domain_name_type)
        c.argument('domain_topic_name', arg_type=domain_topic_name_type)

    with self.argument_context('eventgrid topic') as c:
        c.argument('topic_name', arg_type=name_type, help='Name of the topic.', id_part='name', completer=get_resource_name_completion_list('Microsoft.EventGrid/topics'))
<<<<<<< HEAD

    with self.argument_context('eventgrid topic key') as c:
        c.argument('topic_name', arg_type=name_type, help='Name of the topic', id_part=None, completer=get_resource_name_completion_list('Microsoft.EventGrid/topics'))
        c.argument('key_name', arg_type=key_name_type)

=======

    with self.argument_context('eventgrid topic key') as c:
        c.argument('topic_name', arg_type=name_type, help='Name of the topic', id_part=None, completer=get_resource_name_completion_list('Microsoft.EventGrid/topics'))

>>>>>>> 3f349c48
    with self.argument_context('eventgrid topic list') as c:
        c.argument('odata_query', arg_type=odata_query_type, id_part=None)

    with self.argument_context('eventgrid domain') as c:
        c.argument('domain_name', arg_type=domain_name_type, options_list=['--name', '-n'], id_part='name')

    with self.argument_context('eventgrid domain list') as c:
        c.argument('odata_query', arg_type=odata_query_type, id_part=None)

    with self.argument_context('eventgrid domain key') as c:
        c.argument('domain_name', arg_type=domain_name_type, options_list=['--name', '-n'], id_part=None)
<<<<<<< HEAD
        c.argument('key_name', arg_type=key_name_type)
=======
>>>>>>> 3f349c48

    with self.argument_context('eventgrid domain topic') as c:
        c.argument('domain_name', arg_type=domain_name_type, id_part='name')
        c.argument('domain_topic_name', arg_type=domain_topic_name_type, options_list=['--name', '-n'], id_part='topics')

    with self.argument_context('eventgrid domain topic list') as c:
        c.argument('domain_name', arg_type=domain_name_type, id_part=None)
        c.argument('odata_query', arg_type=odata_query_type, id_part=None)

    with self.argument_context('eventgrid event-subscription') as c:
        c.argument('topic_name', deprecate_info=c.deprecate(redirect="--source-resource-id", expiration='2.1.0', hide=True), help='Name of Event Grid topic.', options_list=['--topic-name'], completer=get_resource_name_completion_list('Microsoft.EventGrid/topics'))
        c.argument('event_subscription_name', arg_type=name_type, help='Name of the event subscription.')
        c.argument('max_delivery_attempts', help="Maximum number of delivery attempts. Must be a number between 1 and 30.")
        c.argument('event_ttl', help="Event time to live (in minutes). Must be a number between 1 and 1440.")
        c.argument('deadletter_endpoint', help="The Azure resource ID of an Azure Storage blob container destination where EventGrid should deadletter undeliverable events for this event subscription.")
        c.argument('advanced_filter', action=EventSubscriptionAddFilter, nargs='+')
        c.argument('expiration_date', help="Date or datetime (in UTC, e.g. '2018-11-30T11:59:59+00:00' or '2018-11-30') after which the event subscription would expire. By default, there is no expiration for the event subscription.")

    with self.argument_context('eventgrid event-subscription create') as c:
        c.argument('resource_group_name', deprecate_info=c.deprecate(redirect="--source-resource-id", expiration='2.1.0', hide=True), arg_type=resource_group_name_type)

    with self.argument_context('eventgrid event-subscription delete') as c:
        c.argument('resource_group_name', deprecate_info=c.deprecate(redirect="--source-resource-id", expiration='2.1.0', hide=True), arg_type=resource_group_name_type)

    with self.argument_context('eventgrid event-subscription update') as c:
        c.argument('resource_group_name', deprecate_info=c.deprecate(redirect="--source-resource-id", expiration='2.1.0', hide=True), arg_type=resource_group_name_type)

    with self.argument_context('eventgrid event-subscription list') as c:
        c.argument('odata_query', arg_type=odata_query_type, id_part=None)

    with self.argument_context('eventgrid event-subscription show') as c:
        c.argument('resource_group_name', deprecate_info=c.deprecate(redirect="--source-resource-id", expiration='2.1.0', hide=True), arg_type=resource_group_name_type)
        c.argument('include_full_endpoint_url', arg_type=get_three_state_flag(), options_list=['--include-full-endpoint-url'], help="Specify to indicate whether the full endpoint URL should be returned. True if flag present.", )

    with self.argument_context('eventgrid topic-type') as c:
        c.argument('topic_type_name', arg_type=name_type, help="Name of the topic type.", completer=get_resource_name_completion_list('Microsoft.EventGrid/topictypes'))<|MERGE_RESOLUTION|>--- conflicted
+++ resolved
@@ -41,7 +41,6 @@
     arg_type=name_type,
     options_list=['--domain-name'],
     completer=get_resource_name_completion_list('Microsoft.EventGrid/domains'))
-<<<<<<< HEAD
 
 domain_topic_name_type = CLIArgumentType(
     help='Name of the domain topic.',
@@ -54,16 +53,6 @@
     options_list=['--key-name'],
     completer=get_keys_completion_list)
 
-
-=======
-
-domain_topic_name_type = CLIArgumentType(
-    help='Name of the domain topic.',
-    arg_type=name_type,
-    options_list=['--domain-topic-name'])
-
-
->>>>>>> 3f349c48
 def load_arguments(self, _):    # pylint: disable=too-many-statements
     with self.argument_context('eventgrid') as c:
         c.argument('resource_group_name', arg_type=resource_group_name_type)
@@ -86,18 +75,11 @@
 
     with self.argument_context('eventgrid topic') as c:
         c.argument('topic_name', arg_type=name_type, help='Name of the topic.', id_part='name', completer=get_resource_name_completion_list('Microsoft.EventGrid/topics'))
-<<<<<<< HEAD
 
     with self.argument_context('eventgrid topic key') as c:
         c.argument('topic_name', arg_type=name_type, help='Name of the topic', id_part=None, completer=get_resource_name_completion_list('Microsoft.EventGrid/topics'))
         c.argument('key_name', arg_type=key_name_type)
 
-=======
-
-    with self.argument_context('eventgrid topic key') as c:
-        c.argument('topic_name', arg_type=name_type, help='Name of the topic', id_part=None, completer=get_resource_name_completion_list('Microsoft.EventGrid/topics'))
-
->>>>>>> 3f349c48
     with self.argument_context('eventgrid topic list') as c:
         c.argument('odata_query', arg_type=odata_query_type, id_part=None)
 
@@ -109,10 +91,7 @@
 
     with self.argument_context('eventgrid domain key') as c:
         c.argument('domain_name', arg_type=domain_name_type, options_list=['--name', '-n'], id_part=None)
-<<<<<<< HEAD
         c.argument('key_name', arg_type=key_name_type)
-=======
->>>>>>> 3f349c48
 
     with self.argument_context('eventgrid domain topic') as c:
         c.argument('domain_name', arg_type=domain_name_type, id_part='name')
