--- conflicted
+++ resolved
@@ -245,16 +245,6 @@
     deployment_name = 'ag_deploy_' + random_string(32)
     client = get_mgmt_service_client(cmd.cli_ctx, ResourceType.MGMT_RESOURCE_RESOURCES).deployments
     properties = DeploymentProperties(template=template, parameters=parameters, mode='incremental')
-<<<<<<< HEAD
-    deployment = Deployment(properties=properties)
-    if validate:
-        from azure.cli.core.commands import LongRunningOperation
-        _log_pprint_template(template)
-        validation_poller = client.validate(resource_group_name, deployment_name, deployment)
-        return LongRunningOperation(cmd.cli_ctx)(validation_poller)
-
-    return sdk_no_wait(no_wait, client.create_or_update, resource_group_name, deployment_name, deployment)
-=======
 
     if cmd.supported_api_version(min_api='2019-10-01', resource_type=ResourceType.MGMT_RESOURCE_RESOURCES):
         Deployment = cmd.get_models('Deployment', resource_type=ResourceType.MGMT_RESOURCE_RESOURCES)
@@ -272,7 +262,6 @@
         _log_pprint_template(template)
         return client.validate(resource_group_name, deployment_name, properties)
     return sdk_no_wait(no_wait, client.create_or_update, resource_group_name, deployment_name, properties)
->>>>>>> 3c2ff2b5
 
 
 def update_application_gateway(cmd, instance, sku=None, capacity=None, tags=None, enable_http2=None, min_capacity=None,
@@ -3100,16 +3089,6 @@
     deployment_name = 'lb_deploy_' + random_string(32)
     client = get_mgmt_service_client(cmd.cli_ctx, ResourceType.MGMT_RESOURCE_RESOURCES).deployments
     properties = DeploymentProperties(template=template, parameters={}, mode='incremental')
-<<<<<<< HEAD
-    deployment = Deployment(properties=properties)
-    if validate:
-        from azure.cli.core.commands import LongRunningOperation
-        _log_pprint_template(template)
-        validation_poller = client.validate(resource_group_name, deployment_name, deployment)
-        return LongRunningOperation(cmd.cli_ctx)(validation_poller)
-
-    return sdk_no_wait(no_wait, client.create_or_update, resource_group_name, deployment_name, deployment)
-=======
 
     if cmd.supported_api_version(min_api='2019-10-01', resource_type=ResourceType.MGMT_RESOURCE_RESOURCES):
         Deployment = cmd.get_models('Deployment', resource_type=ResourceType.MGMT_RESOURCE_RESOURCES)
@@ -3127,7 +3106,6 @@
         _log_pprint_template(template)
         return client.validate(resource_group_name, deployment_name, properties)
     return sdk_no_wait(no_wait, client.create_or_update, resource_group_name, deployment_name, properties)
->>>>>>> 3c2ff2b5
 
 
 def create_lb_inbound_nat_rule(
@@ -6042,16 +6020,6 @@
     deployment_name = 'vpn_connection_deploy_' + random_string(32)
     client = get_mgmt_service_client(cmd.cli_ctx, ResourceType.MGMT_RESOURCE_RESOURCES).deployments
     properties = DeploymentProperties(template=template, parameters=parameters, mode='incremental')
-<<<<<<< HEAD
-    deployment = Deployment(properties=properties)
-    if validate:
-        from azure.cli.core.commands import LongRunningOperation
-        _log_pprint_template(template)
-        validation_poller = client.validate(resource_group_name, deployment_name, deployment)
-        return LongRunningOperation(cmd.cli_ctx)(validation_poller)
-    return sdk_no_wait(no_wait, client.create_or_update,
-                       resource_group_name, deployment_name, deployment)
-=======
 
     if cmd.supported_api_version(min_api='2019-10-01', resource_type=ResourceType.MGMT_RESOURCE_RESOURCES):
         Deployment = cmd.get_models('Deployment', resource_type=ResourceType.MGMT_RESOURCE_RESOURCES)
@@ -6069,7 +6037,6 @@
         _log_pprint_template(template)
         return client.validate(resource_group_name, deployment_name, properties)
     return sdk_no_wait(no_wait, client.create_or_update, resource_group_name, deployment_name, properties)
->>>>>>> 3c2ff2b5
 
 
 def update_vpn_connection(cmd, instance, routing_weight=None, shared_key=None, tags=None,
