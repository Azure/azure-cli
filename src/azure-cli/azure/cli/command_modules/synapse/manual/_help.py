# coding=utf-8
# --------------------------------------------------------------------------------------------
# Copyright (c) Microsoft Corporation. All rights reserved.
# Licensed under the MIT License. See License.txt in the project root for license information.
# --------------------------------------------------------------------------------------------
# pylint: disable=too-many-lines

from knack.help_files import helps


helps['synapse'] = """
type: group
short-summary: Manage and operate Synapse Workspace, Spark Pool, SQL Pool.
"""

helps['synapse workspace'] = """
type: group
short-summary: Manage Synapse workspaces.
"""

helps['synapse workspace create'] = """
type: command
short-summary: Create a Synapse workspace.
examples:
  - name: Create a Synapse workspace
    text: |-
        az synapse workspace create --name testworkspace --resource-group rg \\
          --storage-account testadlsgen2 --file-system testfilesystem \\
          --sql-admin-login-user cliuser1 --sql-admin-login-password Password123! --location "East US"
  - name: Create a Synapse workspace with storage resource id
    text: |-
        az synapse workspace create --name testworkspace --resource-group rg \\
          --storage-account /subscriptions/00000000-0000-0000-0000-000000000000/resourceGroups/rg/providers/Microsoft.Storage/storageAccounts/testadlsgen2 --file-system testfilesystem \\
          --sql-admin-login-user cliuser1 --sql-admin-login-password Password123! --location "East US"
  - name: Create a Synapse workspace using customer-managed key
    text: |-
        az synapse workspace create --name testworkspace --resource-group rg \\
          --storage-account testadlsgen2 --file-system testfilesystem \\
          --sql-admin-login-user cliuser1 --sql-admin-login-password Password123! --location "East US" \\
          --key-identifier https://{keyvaultname}.vault.azure.net/keys/{keyname} --key-name testcmk
  - name: Create a Synapse workspace connecting to azure devops
    text: |-
        az synapse workspace create --name testworkspace --resource-group rg \\
          --storage-account testadlsgen2 --file-system testfilesystem \\
          --sql-admin-login-user cliuser1 --sql-admin-login-password Password123! --location "East US" \\
          --repository-type AzureDevOpsGit --account-name testuser --project-name testprj \\
          --repository-name testrepo --collaboration-branch main
"""

helps['synapse workspace list'] = """
type: command
short-summary: List all Synapse workspaces.
examples:
  - name: List all Synapse workspaces under a subscription
    text: |-
        az synapse workspace list
  - name: List all Synapse workspaces under a specific resource group
    text: |-
        az synapse workspace list --resource-group rg
"""

helps['synapse workspace show'] = """
type: command
short-summary: Get a Synapse workspace.
examples:
  - name: Get a Synapse workspace.
    text: |-
        az synapse workspace show --name testsynapseworkspace --resource-group rg
"""

helps['synapse workspace update'] = """
type: command
short-summary: Update a Synapse workspace.
examples:
  - name: Update a Synapse workspace
    text: |-
        az synapse workspace update --name fromcli4 --resource-group rg \\
          --tags key1=value1
"""

helps['synapse workspace delete'] = """
type: command
short-summary: Delete a Synapse workspace.
examples:
  - name: Delete a Synapse workspace.
    text: |-
        az synapse workspace delete --name testsynapseworkspace --resource-group rg
"""

helps['synapse workspace check-name'] = """
type: command
short-summary: Check if a Synapse workspace name is available or not.
examples:
  - name: Check if a Synapse workspace name is available or not.
    text: |-
        az synapse workspace check-name --name testsynapseworkspace
"""

helps['synapse workspace wait'] = """
type: command
short-summary: Place the CLI in a waiting state until a condition of the workspace is met.
"""

helps['synapse spark'] = """
type: group
short-summary: Manage Spark pools and Spark jobs.
"""

helps['synapse spark pool'] = """
type: group
short-summary: Manage Spark pools.
"""

helps['synapse spark pool create'] = """
type: command
short-summary: Create a Spark pool.
examples:
  - name: Create a Spark pool.
    text: |-
        az synapse spark pool create --name testpool --workspace-name testsynapseworkspace --resource-group rg \\
        --spark-version 2.4 --node-count 3 --node-size Medium --spark-config-file-path 'path/configfile.txt'
"""

helps['synapse spark pool list'] = """
type: command
short-summary: List all Spark pools.
examples:
  - name: List all Spark pools.
    text: |-
        az synapse spark pool list --workspace-name testsynapseworkspace --resource-group rg
"""

helps['synapse spark pool show'] = """
type: command
short-summary: Get a Spark pool.
examples:
  - name: Get a Spark pool.
    text: |-
        az synapse spark pool show --name testpool --workspace-name testsynapseworkspace --resource-group rg
"""

helps['synapse spark pool update'] = """
type: command
short-summary: Update the Spark pool.
examples:
  - name: Update the Spark pool's tags.
    text: |-
        az synapse spark pool update --name testpool --workspace-name testsynapseworkspace --resource-group rg \\
        --tags key1=value1
  - name: Update the Spark pool's auto scale configuration.
    text: |-
        az synapse spark pool update --name testpool --workspace-name testsynapseworkspace --resource-group rg \\
        --enable-auto-scale --min-node-count 3 --max-node-count 100
  - name: Update the Spark pool's custom libraries.
    text: |-
        az synapse spark pool update --name testpool --workspace-name testsynapseworkspace --resource-group rg \\
        --package-action Add --package package1.jar package2.jar
  - name: Update the Spark pool's configuration file.
    text: |-
        az synapse spark pool update --name testpool --workspace-name testsynapseworkspace --resource-group rg \\
        --spark-config-file-path 'path/configfile.txt'
"""

helps['synapse spark pool delete'] = """
type: command
short-summary: Delete a Spark pool.
examples:
  - name: Delete a Spark pool.
    text: |-
        az synapse spark pool delete --name testpool --workspace-name testsynapseworkspace --resource-group rg
"""

helps['synapse spark pool wait'] = """
type: command
short-summary: Place the CLI in a waiting state until a condition of a Spark pool is met.
"""

helps['synapse sql'] = """
type: group
short-summary: Manage SQL pools.
"""

helps['synapse sql ad-admin'] = """
type: group
short-summary: Manage SQL Active Directory administrator.
"""

helps['synapse sql ad-admin show'] = """
type: command
short-summary: Get the SQL Azure Active Directory administrator.
examples:
  - name: Get the SQL Azure Active admin.
    text: |-
        az synapse sql ad-admin show --workspace-name testsynapseworkspace --resource-group rg
"""

helps['synapse sql ad-admin create'] = """
type: command
short-summary: Create the SQL Azure Active Directory administrator.
examples:
  - name: Create the SQL Azure Active admin.
    text: |-
        az synapse sql ad-admin create --workspace-name testsynapseworkspace --resource-group rg \\
        --display-name youraccount@yourdomain --object-id 00000000-0000-0000-0000-000000000000
"""

helps['synapse sql ad-admin update'] = """
type: command
short-summary: Update the SQL Azure Active Directory administrator.
examples:
  - name: Update the SQL Azure Active admin.
    text: |-
        az synapse sql ad-admin update --workspace-name testsynapseworkspace --resource-group rg \\
        --display-name youraccount@yourdomain --object-id 00000000-0000-0000-0000-000000000000
"""

helps['synapse sql ad-admin delete'] = """
type: command
short-summary: Delete the SQL Azure Active Directory administrator.
examples:
  - name: Delete the SQL Azure Active admin.
    text: |-
        az synapse sql ad-admin delete --workspace-name testsynapseworkspace --resource-group rg
"""

helps['synapse sql ad-admin wait'] = """
type: command
short-summary: Place the CLI in a waiting state until a condition is met.
"""

helps['synapse sql audit-policy'] = """
type: group
short-summary: Manage SQL auditing policy.
"""

helps['synapse sql audit-policy show'] = """
type: command
short-summary: Get a SQL's auditing policy.
examples:
  - name: Get a SQL's auditing policy.
    text: |-
        az synapse sql audit-policy show --workspace-name testsynapseworkspace --resource-group rg
"""

helps['synapse sql audit-policy update'] = """
type: command
short-summary: Update a SQL's auditing policy.
long-summary: If the policy is being enabled, `--storage-account` or both `--storage-endpoint` and `--storage-key` must be specified.
examples:
  - name: Enable by storage account name.
    text: |
        az synapse sql audit-policy update --workspace-name testsynapseworkspace --resource-group rg --state Enabled \\
            --blob-storage-target-state Enabled --storage-account mystorage
  - name: Enable by storage endpoint and key.
    text: |
        az synapse sql audit-policy update --workspace-name testsynapseworkspace --resource-group rg --state Enabled \\
            --blob-storage-target-state Enabled --storage-endpoint https://mystorage.blob.core.windows.net \\
            --storage-key MYKEY==
  - name: Set the list of audit actions.
    text: |
        az synapse sql audit-policy update --workspace-name testsynapseworkspace --resource-group rg \\
        --actions SUCCESSFUL_DATABASE_AUTHENTICATION_GROUP 'UPDATE on database::mydb by public'
  - name: Disable an auditing policy.
    text: |-
        az synapse sql audit-policy update --workspace-name testsynapseworkspace --resource-group rg \\
        --state Disabled
  - name: Disable a blob storage auditing policy.
    text: |-
        az synapse sql audit-policy update --workspace-name testsynapseworkspace --resource-group rg \\
        --blob-storage-target-state Disabled
  - name: Enable a log analytics auditing policy.
    text: |
        az synapse sql audit-policy update --resource-group mygroup --workspace-name myws --state Enabled \\
            --log-analytics-target-state Enabled --log-analytics-workspace-resource-id myworkspaceresourceid
  - name: Disable a log analytics auditing policy.
    text: |
        az synapse sql audit-policy update --resource-group mygroup --workspace-name myws --state Enabled
            --log-analytics-target-state Disabled
  - name: Enable an event hub auditing policy.
    text: |
        az synapse sql audit-policy update --resource-group mygroup --workspace-name myws --state Enabled \\
            --event-hub-target-state Enabled \\
            --event-hub-authorization-rule-id eventhubauthorizationruleid \\
            --event-hub eventhubname
  - name: Enable an event hub auditing policy for default event hub.
    text: |
        az synapse sql audit-policy update --resource-group mygroup --workspace-name myws --state Enabled \\
            --event-hub-target-state Enabled \\
            --event-hub-authorization-rule-id eventhubauthorizationruleid
  - name: Disable an event hub auditing policy.
    text: |
        az synapse sql audit-policy update --resource-group mygroup --workspace-name myws
           --state Enabled --event-hub-target-state Disabled
"""

helps['synapse sql audit-policy wait'] = """
type: command
short-summary: Place the CLI in a waiting state until a condition is met.
"""

helps['synapse sql pool'] = """
type: group
short-summary: Manage SQL pools.
"""

helps['synapse sql pool create'] = """
type: command
short-summary: Create a SQL pool.
examples:
  - name: Create a SQL pool.
    text: |-
        az synapse sql pool create --name sqlpool --performance-level "DW1000c" \\
        --workspace-name testsynapseworkspace --resource-group rg --collation "SQL_Latin1_General_CP1_CS_AS"
"""

helps['synapse sql pool show'] = """
type: command
short-summary: Get a SQL pool.
examples:
  - name: Get a SQL pool.
    text: |-
        az synapse sql pool show --name sqlpool --workspace-name testsynapseworkspace --resource-group rg
"""

helps['synapse sql pool list'] = """
type: command
short-summary: List all SQL pools.
examples:
  - name: List SQL pools.
    text: |-
        az synapse sql pool list --workspace-name testsynapseworkspace --resource-group rg
"""

helps['synapse sql pool update'] = """
type: command
short-summary: Update a SQL pool.
examples:
  - name: Update a SQL pool.
    text: |-
        az synapse sql pool update --name sqlpool --workspace-name testsynapseworkspace --resource-group rg \\
        --tags key1=value1
"""

helps['synapse sql pool pause'] = """
type: command
short-summary: Pause a SQL pool.
examples:
  - name: Pause a SQL pool.
    text: |-
        az synapse sql pool pause --name sqlpool --workspace-name testsynapseworkspace --resource-group rg
"""

helps['synapse sql pool resume'] = """
type: command
short-summary: Resume a SQL pool.
examples:
  - name: Resume a SQL pool.
    text: |-
        az synapse sql pool resume --name sqlpool --workspace-name testsynapseworkspace --resource-group rg
"""

helps['synapse sql pool delete'] = """
type: command
short-summary: Delete a SQL pool.
examples:
  - name: Delete a SQL pool.
    text: |-
        az synapse sql pool delete --name sqlpool --workspace-name testsynapseworkspace --resource-group rg
"""

helps['synapse sql pool restore'] = """
type: command
short-summary: Create a new SQL pool by restoring from a backup.
examples:
  - name: Create a new SQL pool by restoring an existing SQL pool's restore point.
    text: |-
        az synapse sql pool restore --name sqlpool --workspace-name testsynapseworkspace --resource-group rg \\
        --dest-name newsqlpool --time 2020-11-25T02:47:37
"""

helps['synapse sql pool show-connection-string'] = """
type: command
short-summary: Generate a connection string to a SQL pool.
examples:
  - name: Generate connection string for ado.net
    text: |-
        az synapse sql pool show-connection-string --name sqlpool --workspace-name testsynapseworkspace -c ado.net
"""

helps['synapse sql pool list-deleted'] = """
type: command
short-summary: List all deleted SQL pools.
examples:
  - name: List deleted SQL pools.
    text: |-
        az synapse sql pool list-deleted --workspace-name testsynapseworkspace --resource-group rg
"""

helps['synapse sql pool wait'] = """
type: command
short-summary: Place the CLI in a waiting state until a condition of a SQL pool is met.
"""

helps['synapse sql pool classification'] = """
type: group
short-summary: Manage sensitivity classifications.
"""

helps['synapse sql pool classification create'] = """
type: command
short-summary: Create a column's sensitivity classification.
examples:
  - name: Create sensitivity classification for a given column.
    text: |-
        az synapse sql pool classification create --name sqlpool --workspace-name testsynapseworkspace \\
        --resource-group rg --schema dbo --table mytable --column mycolumn \\
        --information-type Name --label "Confidential - GDPR"
"""

helps['synapse sql pool classification update'] = """
type: command
short-summary: Update a column's sensitivity classification.
examples:
  - name: Update sensitivity classification for a given column.
    text: |-
        az synapse sql pool classification update --name sqlpool --workspace-name testsynapseworkspace \\
        --resource-group rg --schema dbo --table mytable --column mycolumn \\
        --information-type Name --label "Confidential - GDPR"
"""

helps['synapse sql pool classification list'] = """
type: command
short-summary: Get the sensitivity classifications of a given SQL pool.
examples:
  - name: List the sensitivity classification of a given SQL pool.
    text: |-
        az synapse sql pool classification list --name sqlpool --workspace-name testsynapseworkspace --resource-group rg
"""

helps['synapse sql pool classification show'] = """
type: command
short-summary: Get the sensitivity classification of a given column.
examples:
  - name: Get the sensitivity classification of a given column.
    text: |-
        az synapse sql pool classification show --name sqlpool --workspace-name testsynapseworkspace --resource-group rg \\
        --schema dbo --table mytable --column mycolumn
"""

helps['synapse sql pool classification delete'] = """
type: command
short-summary: Delete the sensitivity classification of a given column.
examples:
  - name: Delete the sensitivity classification of a given column.
    text: |-
        az synapse sql pool classification delete --name sqlpool --workspace-name testsynapseworkspace --resource-group rg \\
        --schema dbo --table mytable --column mycolumn
"""

helps['synapse sql pool classification recommendation'] = """
type: group
short-summary: Manage sensitivity classification recommendations.
"""

helps['synapse sql pool classification recommendation list'] = """
type: command
short-summary: List the recommended sensitivity classifications of a given SQL pool.
examples:
  - name: List the recommended sensitivity classifications of a given SQL pool.
    text: |-
        az synapse sql pool classification recommendation list --name sqlpool --workspace-name testsynapseworkspace \\
        --resource-group rg
"""

helps['synapse sql pool classification recommendation enable'] = """
type: command
short-summary: Enable sensitivity recommendations for a given column(recommendations are enabled by default on all columns).
examples:
  - name: Enable sensitivity recommendations for a given column.
    text: |-
        az synapse sql pool classification recommendation enable --name sqlpool --workspace-name testsynapseworkspace \\
        --resource-group rg --schema dbo --table mytable --column mycolumn
"""

helps['synapse sql pool classification recommendation disable'] = """
type: command
short-summary: Disable sensitivity recommendations for a given column(recommendations are enabled by default on all columns).
examples:
  - name: Disable sensitivity recommendations for a given column.
    text: |-
        az synapse sql pool classification recommendation disable --name sqlpool --workspace-name testsynapseworkspace \\
        --resource-group rg --schema dbo --table mytable --column mycolumn
"""

helps['synapse sql pool tde'] = """
type: group
short-summary: Manage a SQL pool's transparent data encryption.
"""

helps['synapse sql pool tde set'] = """
type: command
short-summary: Set a SQL pool's transparent data encryption configuration.
examples:
  - name: Set a SQL pool's transparent data encryption configuration. (autogenerated)
    text: |-
        az synapse sql pool tde set --name sqlpool --workspace-name testsynapseworkspace --resource-group rg \\
        --status Enabled --transparent-data-encryption-name tdename
"""

helps['synapse sql pool tde show'] = """
type: command
short-summary: Get a SQL pool's transparent data encryption configuration.
examples:
  - name: Get a SQL pool's transparent data encryption configuration. (autogenerated)
    text: |-
        az synapse sql pool tde show --name sqlpool --workspace-name testsynapseworkspace --resource-group rg \\
        --transparent-data-encryption-name tdename
"""

helps['synapse sql pool threat-policy'] = """
type: group
short-summary: Manage a SQL pool's threat detection policies.
"""

helps['synapse sql pool threat-policy show'] = """
type: command
short-summary: Get a SQL pool's threat detection policy.
examples:
  - name: Get a SQL pool's threat detection policy.
    text: |-
        az synapse sql pool threat-policy show --name sqlpool --workspace-name testsynapseworkspace \\
        --resource-group rg --security-alert-policy-name threatpolicy
"""

helps['synapse sql pool threat-policy update'] = """
type: command
short-summary: Update a SQL pool's threat detection policy.
long-summary: If the policy is being enabled, storage_account or both storage_endpoint and storage_account_access_key must be specified.
examples:
  - name: Enable by storage account name.
    text: |-
        az synapse sql pool threat-policy update --name sqlpool --workspace-name testsynapseworkspace --resource-group rg \\
        --state Enabled --storage-account mystorageaccount --security-alert-policy-name threatpolicy
  - name: Enable by storage endpoint and key.
    text: |-
        az synapse sql pool threat-policy update --name sqlpool --workspace-name testsynapseworkspace --resource-group rg \\
        --state Enabled --storage-endpoint https://mystorage.blob.core.windows.net --storage-key MYKEY== \\
        --security-alert-policy-name threatpolicy
  - name: Disable a subset of alert types.
    text: |-
        az synapse sql pool threat-policy update --name sqlpool --workspace-name testsynapseworkspace --resource-group rg \\
        --disabled-alerts Sql_Injection_Vulnerability Access_Anomaly --security-alert-policy-name threatpolicy
  - name: Configure email recipients for a policy.
    text: |-
        az synapse sql pool threat-policy update --name sqlpool --workspace-name testsynapseworkspace --resource-group rg \\
        --email-addresses me@examlee.com you@example.com --email-account-admins true \\
        --security-alert-policy-name threatpolicy
  - name: Disable a threat policy.
    text: |-
        az synapse sql pool threat-policy update --name sqlpool --workspace-name testsynapseworkspace --resource-group rg \\
        --state Disabled --security-alert-policy-name threatpolicy
"""

helps['synapse sql pool audit-policy'] = """
type: group
short-summary: Manage a SQL pool's auditing policy.
"""

helps['synapse sql pool audit-policy show'] = """
type: command
short-summary: Get a SQL pool's auditing policy.
examples:
  - name: Get a SQL pool's auditing policy.
    text: |-
        az synapse sql pool audit-policy show --name sqlpool --workspace-name testsynapseworkspace --resource-group rg
"""

helps['synapse sql pool audit-policy update'] = """
type: command
short-summary: Update a SQL pool's auditing policy.
long-summary: If the policy is being enabled, `--storage-account` or both `--storage-endpoint` and `--storage-key` must be specified.
examples:
  - name: Enable by storage account name.
    text: |
        az synapse sql pool audit-policy update --name sqlpool --workspace-name testsynapseworkspace \\
        --resource-group rg --state Enabled --blob-storage-target-state Enabled --storage-account mystorage
  - name: Enable by storage endpoint and key.
    text: |
        az synapse sql pool audit-policy update --name sqlpool --workspace-name testsynapseworkspace \\
        --resource-group rg --state Enabled --blob-storage-target-state Enabled \\
        --storage-endpoint https://mystorage.blob.core.windows.net --storage-key MYKEY==
  - name: Set the list of audit actions.
    text: |
        az synapse sql pool audit-policy update --name sqlpool --workspace-name testsynapseworkspace \\
        --resource-group rg --actions SUCCESSFUL_DATABASE_AUTHENTICATION_GROUP 'UPDATE on database::mydb by public'
  - name: Disable an auditing policy.
    text: |-
        az synapse sql pool audit-policy update --name sqlpool --workspace-name testsynapseworkspace \\
        --resource-group rg --state Disabled
  - name: Disable a blob storage auditing policy.
    text: |-
        az synapse sql pool audit-policy update --name sqlpool --workspace-name testsynapseworkspace \\
        --resource-group rg --blob-storage-target-state Disabled
  - name: Enable a log analytics auditing policy.
    text: |
        az synapse sql pool audit-policy update --name sqlpool --workspace-name testsynapseworkspace \\
        --resource-group rg --state Enabled --log-analytics-target-state Enabled \\
        --log-analytics-workspace-resource-id myworkspaceresourceid
  - name: Disable a log analytics auditing policy.
    text: |
        az synapse sql pool audit-policy update --name sqlpool --workspace-name testsynapseworkspace \\
        --resource-group rg --log-analytics-target-state Disabled
  - name: Enable an event hub auditing policy.
    text: |
        az synapse sql pool audit-policy update --name sqlpool --workspace-name testsynapseworkspace \\
        --resource-group rg --state Enabled --event-hub-target-state Enabled \\
        --event-hub-authorization-rule-id eventhubauthorizationruleid --event-hub eventhubname
  - name: Enable an event hub auditing policy for default event hub.
    text: |
        az synapse sql pool audit-policy update --name sqlpool --workspace-name testsynapseworkspace \\
        --resource-group rg --state Enabled --event-hub-target-state Enabled \\
        --event-hub-authorization-rule-id eventhubauthorizationruleid
  - name: Disable an event hub auditing policy.
    text: |
        az synapse sql pool audit-policy update --name sqlpool --workspace-name testsynapseworkspace \\
        --resource-group rg  --event-hub-target-state Disabled
"""

helps['synapse workspace key'] = """
type: group
short-summary:  Manage workspace's keys.
"""

helps['synapse workspace key create'] = """
type: command
short-summary: Create a workspace's key.
examples:
  - name: Create a workspace's key.
    text: |-
        az synapse workspace key create --name newkey --workspace-name testsynapseworkspace \\
        --resource-group rg --key-identifier https://{keyvaultname}.vault.azure.net/keys/{keyname}
"""

helps['synapse workspace activate'] = """
type: command
short-summary: Activates a workspace and change it's state from pending to success state when the workspace is first being provisioned and double encryption is enabled.
long-summary: When creating an Azure Synapse Analytics workspace, you can choose to encrypt all data at rest in the workspace with a customer-managed key which will provide double encryption to the workspace.You may need to set up the encryption environment firstly, such as to create a key vault with purge protection enable and specify Access Polices to the key vault. Then use this cmdlet to activate the new Azure Synapse Analytics workspace which double encryption is enabled using a customer-managed key.
examples:
  - name: activate a workspace.
    text: |-
        az synapse workspace activate --name newkey --workspace-name testsynapseworkspace \\
        --resource-group rg --key-identifier https://{keyvaultname}.vault.azure.net/keys/{keyname}
"""

helps['synapse workspace key delete'] = """
type: command
short-summary: Delete a workspace's key. The key at active status can't be deleted.
examples:
  - name: Delete a workspace's key.
    text: |-
        az synapse workspace key delete --name newkey --workspace-name testsynapseworkspace \\
        --resource-group rg
"""

helps['synapse workspace key show'] = """
type: command
short-summary: Show a workspace's key by name.
examples:
  - name: Show a workspace's key.
    text: |-
        az synapse workspace key show --name newkey --workspace-name testsynapseworkspace \\
        --resource-group rg
"""

helps['synapse workspace key list'] = """
type: command
short-summary: List keys under specified workspace.
examples:
  - name: List keys under specified workspace.
    text: |-
        az synapse workspace key list --workspace-name testsynapseworkspace --resource-group rg
"""

helps['synapse workspace key wait'] = """
type: command
short-summary: Place the CLI in a waiting state until a condition of a workspace key is met.
"""

helps['synapse workspace managed-identity'] = """
type: group
short-summary:  Manage workspace's managed-identity.
"""

helps['synapse workspace managed-identity show-sql-access'] = """
type: command
short-summary: Show workspace's sql-access state to managed-identity.
examples:
  - name: Show workspace's sql-access state to managed-identity.
    text: |-
        az synapse workspace managed-identity show-sql-access --workspace-name testsynapseworkspace \\
        --resource-group rg
"""

helps['synapse workspace managed-identity revoke-sql-access'] = """
type: command
short-summary: Revoke workspace's sql-access to managed-identity.
examples:
  - name: Revoke workspace's sql-access to managed-identity.
    text: |-
        az synapse workspace managed-identity revoke-sql-access --workspace-name testsynapseworkspace \\
        --resource-group rg
"""

helps['synapse workspace managed-identity grant-sql-access'] = """
type: command
short-summary: Grant workspace's sql-access to managed-identity.
examples:
  - name: Grant workspace's sql-access to managed-identity.
    text: |-
        az synapse workspace managed-identity grant-sql-access --workspace-name testsynapseworkspace \\
        --resource-group rg
"""

helps['synapse workspace managed-identity wait'] = """
type: command
short-summary: Place the CLI in a waiting state until a condition of sql-access state to managed-identity is met.
"""

helps['synapse workspace firewall-rule'] = """
type: group
short-summary:  Manage a workspace's firewall rules.
"""

helps['synapse workspace firewall-rule create'] = """
type: command
short-summary: Create a firewall rule.
examples:
  - name: Create a firewall rule.
    text: |-
        az synapse workspace firewall-rule create --name allowAll --workspace-name testsynapseworkspace \\
        --resource-group rg --start-ip-address 0.0.0.0 --end-ip-address 255.255.255.255
"""

helps['synapse workspace firewall-rule update'] = """
type: command
short-summary: Update a firewall rule.
examples:
  - name: Update a firewall rule.
    text: |-
        az synapse workspace firewall-rule update --name allowAll --workspace-name testsynapseworkspace \\
        --resource-group rg --start-ip-address 172.0.0.0
"""

helps['synapse workspace firewall-rule show'] = """
type: command
short-summary: Get a firewall rule.
examples:
  - name: Get a firewall rule.
    text: |-
        az synapse workspace firewall-rule show --name rule1 --workspace-name testsynapseworkspace --resource-group rg
"""

helps['synapse workspace firewall-rule list'] = """
type: command
short-summary: List all firewall rules.
examples:
  - name: List all firewall rules.
    text: |-
        az synapse workspace firewall-rule list --workspace-name testsynapseworkspace --resource-group rg
"""

helps['synapse workspace firewall-rule delete'] = """
type: command
short-summary: Delete a firewall rule.
examples:
  - name: Delete a firewall rule.
    text: |-
        az synapse workspace firewall-rule delete --name rule1 --workspace-name testsynapseworkspace --resource-group rg
"""

helps['synapse workspace firewall-rule wait'] = """
type: command
short-summary: Place the CLI in a waiting state until a condition of a firewall rule is met.
"""

helps['synapse spark job'] = """
type: group
short-summary: Manage Synapse Spark batch jobs.
"""

helps['synapse spark job submit'] = """
type: command
short-summary: Submit a Spark job.
examples:
  - name: Submit a Java Spark job.
    text: |-
        az synapse spark job submit --name WordCount_Java --workspace-name testsynapseworkspace \\
        --spark-pool-name testsparkpool \\
        --main-definition-file abfss://testfilesystem@testadlsgen2.dfs.core.windows.net/samples/java/wordcount/wordcount.jar \\
        --main-class-name WordCount \\
        --arguments abfss://testfilesystem@testadlsgen2.dfs.core.windows.net/samples/java/wordcount/shakespeare.txt \\
        abfss://testfilesystem@testadlsgen2.dfs.core.windows.net/samples/java/wordcount/result/ \\
        --executors 2 --executor-size Small
"""

helps['synapse spark job list'] = """
type: command
short-summary: List all Spark jobs.
examples:
  - name: List all Spark jobs.
    text: |-
        az synapse spark job list --workspace-name testsynapseworkspace --spark-pool-name testsparkpool
"""

helps['synapse spark job show'] = """
type: command
short-summary: Get a Spark job.
examples:
  - name: Get a Spark job.
    text: |-
        az synapse spark job show --livy-id 1 --workspace-name testsynapseworkspace --spark-pool-name testsparkpool
"""

helps['synapse spark job cancel'] = """
type: command
short-summary: Cancel a Spark job.
examples:
  - name: Cancel a Spark job.
    text: |-
        az synapse spark job cancel --livy-id 1 --workspace-name testsynapseworkspace --spark-pool-name testsparkpool
"""

helps['synapse spark session'] = """
type: group
short-summary: Manage Synapse Spark sessions.
"""

helps['synapse spark session create'] = """
type: command
short-summary: Create a Spark session.
examples:
  - name: Create a Spark session.
    text: |-
        az synapse spark session create --name testsession  --workspace-name testsynapseworkspace \\
        --spark-pool-name testsparkpool --executor-size Small --executors 4
"""

helps['synapse spark session list'] = """
type: command
short-summary: List all Spark sessions.
examples:
  - name: List all Spark sessions.
    text: |-
        az synapse spark session list --workspace-name testsynapseworkspace --spark-pool-name testsparkpool
"""

helps['synapse spark session show'] = """
type: command
short-summary: Get a Spark session.
examples:
  - name: Get a Spark session.
    text: |-
        az synapse spark session show --livy-id 1 --workspace-name testsynapseworkspace --spark-pool-name testsparkpool
"""

helps['synapse spark session cancel'] = """
type: command
short-summary: Cancel a Spark session.
examples:
  - name: Cancel a Spark session.
    text: |-
        az synapse spark session cancel  --livy-id 1 --workspace-name testsynapseworkspace --spark-pool-name testsparkpool
"""

helps['synapse spark session reset-timeout'] = """
type: command
short-summary: Reset a Spark session timeout time.
examples:
  - name: Reset a Spark session's timeout time.
    text: |-
        az synapse spark session reset-timeout --livy-id 1 --workspace-name testsynapseworkspace --spark-pool-name testsparkpool
"""

helps['synapse spark statement'] = """
type: group
short-summary: Manage Synapse Spark statements.
"""

helps['synapse spark statement invoke'] = """
type: command
short-summary: Invoke a Spark statement.
examples:
  - name: Invoke a Spark statement.
    text: |-
        az synapse spark statement invoke --session-id 1 --workspace-name testsynapseworkspace \\
        --spark-pool-name testsparkpool --code "print('hello, Azure CLI')" --language pyspark
  - name: Submit a Spark statement by reading code content from file.
    text: |-
        az synapse spark statement invoke --session-id 1 --workspace-name testsynapseworkspace \\
        --spark-pool-name testsparkpool --code @file-path --language pyspark
"""

helps['synapse spark statement show'] = """
type: command
short-summary: Get a Spark statement.
examples:
  - name: Get a Spark statement.
    text: |-
        az synapse spark statement show --livy-id 1 --session-id 11 --workspace-name testsynapseworkspace \\
        --spark-pool-name testsparkpool
"""

helps['synapse spark statement list'] = """
type: command
short-summary: List all Spark statements
examples:
  - name: List all Spark statements.
    text: |-
        az synapse spark statement list --session-id 11 --workspace-name testsynapseworkspace \\
        --spark-pool-name testsparkpool
"""

helps['synapse spark statement cancel'] = """
type: command
short-summary: Cancel a Spark statement.
examples:
  - name: Cancel a Spark statement.
    text: |-
        az synapse spark statement cancel --livy-id 1 --session-id 11 --workspace-name testsynapseworkspace \\
        --spark-pool-name testsparkpool
"""

helps['synapse role'] = """
type: group
short-summary: Manage Synapse's role assignments and definitions.
"""

helps['synapse role scope'] = """
type: group
short-summary: Manage Synapse's role scopes.
"""

helps['synapse role scope list'] = """
type: command
short-summary: List role scopes.
examples:
  - name: List role scopes.
    text: |-
        az synapse role scope list --workspace-name testsynapseworkspace
"""

helps['synapse role assignment'] = """
type: group
short-summary: Manage Synapse's role assignments.
"""

helps['synapse role assignment show'] = """
type: command
short-summary: Get a role assignment by id.
examples:
  - name: Get a role assignment by id.
    text: |-
        az synapse role assignment show --workspace-name testsynapseworkspace \\
        --id 00000000-0000-0000-0000-000000000000
"""

helps['synapse role assignment list'] = """
type: command
short-summary: List role assignments.
examples:
  - name: List role assignments.
    text: |-
        az synapse role assignment list --workspace-name testsynapseworkspace
  - name: List role assignments by role id/name.
    text: |-
        az synapse role assignment list --workspace-name testsynapseworkspace \\
        --role "Synapse Apache Spark Administrator"
  - name: List role assignments by assignee.
    text: |-
        az synapse role assignment list --workspace-name testsynapseworkspace \\
        --assignee sp_name
  - name: List role assignments by objectId of the User, Group or Service Principal.
    text: |-
        az synapse role assignment list --workspace-name testsynapseworkspace \\
        --assignee-object-id 00000000-0000-0000-0000-000000000000
  - name: List role assignments by scope.
    text: |-
        az synapse role assignment list --workspace-name testsynapseworkspace \\
        --scope "workspaces/{workspaceName}"
  - name: List role assignments by item type and item name.
    text: |-
        az synapse role assignment list --workspace-name testsynapseworkspace \\
        --item-type "bigDataPools" --item "bigDataPoolName"
"""

helps['synapse role assignment create'] = """
type: command
short-summary: Create a role assignment.
examples:
  - name: Create a role assignment using service principal name.
    text: |-
        az synapse role assignment create --workspace-name testsynapseworkspace \\
        --role "Synapse Administrator" --assignee sp_name
  - name: Create a role assignment using user principal name.
    text: |-
        az synapse role assignment create --workspace-name testsynapseworkspace \\
        --role "Synapse Administrator" --assignee username@contoso.com
  - name: Create a role assignment using objectId of the User, Group or Service Principal.
    text: |-
        az synapse role assignment create --workspace-name testsynapseworkspace \\
        --role "Synapse Administrator" --assignee 00000000-0000-0000-0000-000000000000
  - name: Create a role assignment at scope.
    text: |-
        az synapse role assignment create --workspace-name testsynapseworkspace \\
        --scope "workspaces/{workspaceName}" --role "Synapse Administrator" --assignee username@contoso.com
  - name: Create a role assignment at scope that combination of item type and item name.
    text: |-
        az synapse role assignment create --workspace-name testsynapseworkspace \\
        --item-type "bigDataPools" --item "bigDataPoolName" --role "Synapse Administrator" \\
        --assignee username@contoso.com
"""

helps['synapse role assignment delete'] = """
type: command
short-summary: Delete role assignments of workspace.
examples:
  - name: Delete role assignments by role and assignee.
    text: |-
        az synapse role assignment delete --workspace-name testsynapseworkspace \\
        --role "Synapse Administrator" --assignee sp_name
  - name: Delete role assignments by role id/name.
    text: |-
        az synapse role assignment delete --workspace-name testsynapseworkspace \\
        --role "Synapse Administrator"
  - name: Delete role assignments by service principal name.
    text: |-
        az synapse role assignment delete --workspace-name testsynapseworkspace \\
        --assignee sp_name
  - name: Delete role assignments by user principal name.
    text: |-
        az synapse role assignment delete --workspace-name testsynapseworkspace \\
        --assignee username@contoso.com
  - name: Delete role assignments by objectId of the User, Group or Service Principal.
    text: |-
        az synapse role assignment delete --workspace-name testsynapseworkspace \\
        --assignee 00000000-0000-0000-0000-000000000001
  - name: Delete role assignments by ids.
    text: |-
        az synapse role assignment delete --workspace-name testsynapseworkspace \\
        --ids 10000000-0000-0000-0000-10000000-10000000-0000-0000-0000-10000000
  - name: Delete role assignments by scope.
    text: |-
        az synapse role assignment delete --workspace-name testsynapseworkspace \\
        --scope "workspaces/testsynapseworkspace/linkedServices/testlinkedServices"
"""

helps['synapse role definition'] = """
type: group
short-summary:  Manage Synapse's role definitions.
"""

helps['synapse role definition list'] = """
type: command
short-summary: List role definitions.
examples:
  - name: List role definitions.
    text: |-
        az synapse role definition list --workspace-name testsynapseworkspace
  - name: List role definitions built-in by Synapse.
    text: |-
        az synapse role definition list --workspace-name testsynapseworkspace --is-built-in True
"""

helps['synapse role definition show'] = """
type: command
short-summary: Get role definition by role id/name.
examples:
  - name: Get role definition by role id.
    text: |-
        az synapse role definition show --workspace-name testsynapseworkspace \\
        --role 00000000-0000-0000-0000-000000000000
  - name: Get role definition by role name.
    text: |-
        az synapse role definition show --workspace-name testsynapseworkspace \\
        --role "Synapse SQL Administrator"
"""

helps['synapse linked-service'] = """
type: group
short-summary: Manage Synapse's linked services.
"""

helps['synapse linked-service create'] = """
type: command
short-summary: Create a linked service.
examples:
  - name: Create a linked service. Pay attention to add "@" at the front of the file path as the best practice for complex arguments like JSON string.
    text: |-
        az synapse linked-service create --workspace-name testsynapseworkspace \\
          --name testlinkedservice --file @"path/linkedservice.json"
"""

helps['synapse linked-service update'] = """
type: command
short-summary: Update an exist linked service.
examples:
  - name: Update an exist linked service. Pay attention to add "@" at the front of the file path as the best practice for complex arguments like JSON string.
    text: |-
        az synapse linked-service update --workspace-name testsynapseworkspace \\
          --name testlinkedservice --file @"path/linkedservice.json"
"""

helps['synapse linked-service set'] = """
type: command
short-summary: Update an exist linked service.
examples:
  - name: Update an exist linked service. Pay attention to add "@" at the front of the file path as the best practice for complex arguments like JSON string.
    text: |-
        az synapse linked-service set --workspace-name testsynapseworkspace \\
          --name testlinkedservice --file @"path/linkedservice.json"
"""

helps['synapse linked-service show'] = """
type: command
short-summary: Get a linked service.
examples:
  - name: Get a linked service.
    text: |-
        az synapse linked-service show --workspace-name testsynapseworkspace \\
          --name testlinkedservice
"""

helps['synapse linked-service list'] = """
type: command
short-summary: List linked services.
examples:
  - name: List linked services.
    text: |-
        az synapse linked-service list --workspace-name testsynapseworkspace
"""

helps['synapse linked-service delete'] = """
type: command
short-summary: Delete a linked service.
examples:
  - name: Delete a linked service.
    text: |-
        az synapse linked-service delete --workspace-name testsynapseworkspace \\
          --name testlinkedservice
"""

helps['synapse dataset'] = """
type: group
short-summary: Manage Synapse's datasets.
"""

helps['synapse dataset create'] = """
type: command
short-summary: Create a dataset.
examples:
  - name: Create a dataset. Pay attention to add "@" at the front of the file path as the best practice for complex arguments like JSON string.
    text: |-
        az synapse dataset create --workspace-name testsynapseworkspace \\
          --name testdataset --file @"path/dataset.json"
"""

helps['synapse dataset update'] = """
type: command
short-summary: Update an exist dataset.
examples:
  - name: Update an exist dataset. Pay attention to add "@" at the front of the file path as the best practice for complex arguments like JSON string.
    text: |-
        az synapse dataset update --workspace-name testsynapseworkspace \\
          --name testdataset --file @"path/dataset.json"
"""

helps['synapse dataset set'] = """
type: command
short-summary: Update an exist dataset.
examples:
  - name: Update an exist dataset. Pay attention to add "@" at the front of the file path as the best practice for complex arguments like JSON string.
    text: |-
        az synapse dataset set --workspace-name testsynapseworkspace \\
          --name testdataset --file @"path/dataset.json"
"""

helps['synapse dataset show'] = """
type: command
short-summary: Get a dataset.
examples:
  - name: Get a dataset.
    text: |-
        az synapse dataset show --workspace-name testsynapseworkspace \\
          --name testdataset
"""

helps['synapse dataset list'] = """
type: command
short-summary: List datasets.
examples:
  - name: List datasets.
    text: |-
        az synapse dataset list --workspace-name testsynapseworkspace
"""

helps['synapse dataset delete'] = """
type: command
short-summary: Delete a dataset.
examples:
  - name: Delete a dataset.
    text: |-
        az synapse dataset delete --workspace-name testsynapseworkspace \\
          --name testdataset
"""

helps['synapse pipeline'] = """
type: group
short-summary: Manage Synapse's pipelines.
"""

helps['synapse pipeline create'] = """
type: command
short-summary: Create a pipeline.
examples:
  - name: Create a pipeline. Pay attention to add "@" at the front of the file path as the best practice for complex arguments like JSON string.
    text: |-
        az synapse pipeline create --workspace-name testsynapseworkspace \\
          --name testpipeline --file @"path/pipeline.json"
"""

helps['synapse pipeline update'] = """
type: command
short-summary: Update an exist pipeline.
examples:
  - name: Update an exist pipeline. Pay attention to add "@" at the front of the file path as the best practice for complex arguments like JSON string.
    text: |-
        az synapse pipeline update --workspace-name testsynapseworkspace \\
          --name testpipeline --file @"path/pipeline.json"
"""

helps['synapse pipeline set'] = """
type: command
short-summary: Update an exist pipeline.
examples:
  - name: Update an exist pipeline. Pay attention to add "@" at the front of the file path as the best practice for complex arguments like JSON string.
    text: |-
        az synapse pipeline set --workspace-name testsynapseworkspace \\
          --name testpipeline --file @"path/pipeline.json"
"""

helps['synapse pipeline show'] = """
type: command
short-summary: Get a pipeline.
examples:
  - name: Get a pipeline.
    text: |-
        az synapse pipeline show --workspace-name testsynapseworkspace \\
          --name testpipeline
"""

helps['synapse pipeline list'] = """
type: command
short-summary: List pipelines.
examples:
  - name: List pipelines.
    text: |-
        az synapse pipeline list --workspace-name testsynapseworkspace
"""

helps['synapse pipeline delete'] = """
type: command
short-summary: Delete a pipeline.
examples:
  - name: Delete a pipeline.
    text: |-
        az synapse pipeline delete --workspace-name testsynapseworkspace \\
          --name testpipeline
"""

helps['synapse pipeline create-run'] = """
type: command
short-summary: Creates a run of a pipeline.
examples:
  - name: Pipelines_CreateRun
    text: |-
        az synapse pipeline create-run --workspace-name testsynapseworkspace --name "myPipeline" \\
          --parameters "{\\"OutputBlobNameList\\":[\\"exampleoutput.csv\\"]}"
"""

helps['synapse pipeline-run'] = """
type: group
short-summary: Manage Synapse's pipeline run.
"""

helps['synapse pipeline-run show'] = """
type: command
short-summary: Get a pipeline run by its run ID.
examples:
  - name: Get a pipeline run by its run ID.
    text: |-
        az synapse pipeline-run show --workspace-name testsynapseworkspace \\
          --run-id "2f7fdb90-5df1-4b8e-ac2f-064cfa58202b"
"""

helps['synapse pipeline-run cancel'] = """
type: command
short-summary: Cancel a pipeline run by its run ID.
examples:
  - name: Cancel a pipeline run by its run ID.
    text: |-
        az synapse pipeline-run cancel --workspace-name testsynapseworkspace \\
          --run-id "16ac5348-ff82-4f95-a80d-638c1d47b721"
"""

helps['synapse pipeline-run query-by-workspace'] = """
type: command
short-summary: Query pipeline runs in the workspace based on input filter conditions.
examples:
  - name: Query pipeline runs in the workspace based on input filter conditions.
    text: |-
        az synapse pipeline-run query-by-workspace --workspace-name testsynapseworkspace --filters \\
          operand="PipelineName" operator="Equals" values="testpipeline" --last-updated-after "2020-09-03T00:36:44.3345758Z" \\
          --last-updated-before "2020-09-03T00:49:48.3686473Z"
"""

helps['synapse activity-run'] = """
type: group
short-summary: synapse activity-run
"""

helps['synapse activity-run query-by-pipeline-run'] = """
type: command
short-summary: Query activity runs based on input filter conditions.
examples:
  - name: Query activity runs based on input filter conditions.
    text: |-
        az synapse activity-run query-by-pipeline-run --workspace-name testsynapseworkspace \\
          --last-updated-after "2020-09-03T00:36:44.3345758Z" --last-updated-before "2020-09-03T00:49:48.3686473Z" \\
          --name testpipeline --run-id "53eeed66-ec46-11ea-8bd5-448500a5b1ac"
"""

helps['synapse trigger'] = """
type: group
short-summary: Manage Synapse's triggers.
"""

helps['synapse trigger create'] = """
type: command
short-summary: Create a trigger.
examples:
  - name: Create a trigger. Pay attention to add "@" at the front of the file path as the best practice for complex arguments like JSON string.
    text: |-
        az synapse trigger create --workspace-name testsynapseworkspace \\
          --name testtrigger --file @"path/trigger.json"
"""

helps['synapse trigger update'] = """
type: command
short-summary: Update an exist trigger.
examples:
  - name: Update an exist trigger. Pay attention to add "@" at the front of the file path as the best practice for complex arguments like JSON string.
    text: |-
        az synapse trigger update --workspace-name testsynapseworkspace \\
          --name testtrigger --file @"path/trigger.json"
"""

helps['synapse trigger set'] = """
type: command
short-summary: Update an exist trigger.
examples:
  - name: Update an exist trigger. Pay attention to add "@" at the front of the file path as the best practice for complex arguments like JSON string.
    text: |-
        az synapse trigger set --workspace-name testsynapseworkspace \\
          --name testtrigger --file @"path/trigger.json"
"""

helps['synapse trigger show'] = """
type: command
short-summary: Get a trigger.
examples:
  - name: Get a trigger.
    text: |-
        az synapse trigger show --workspace-name testsynapseworkspace \\
          --name testtrigger
"""

helps['synapse trigger list'] = """
type: command
short-summary: List triggers.
examples:
  - name: List triggers.
    text: |-
        az synapse trigger list --workspace-name testsynapseworkspace
"""

helps['synapse trigger delete'] = """
type: command
short-summary: Delete a trigger.
examples:
  - name: Delete a trigger.
    text: |-
        az synapse trigger delete --workspace-name testsynapseworkspace \\
          --name testtrigger
"""

helps['synapse trigger wait'] = """
type: command
short-summary: Place the CLI in a waiting state until a condition of a trigger is met.
"""

helps['synapse trigger subscribe-to-event'] = """
type: command
short-summary: Subscribe event trigger to events.
examples:
  - name: Subscribe event trigger to events.
    text: |-
        az synapse trigger subscribe-to-event --workspace-name testsynapseworkspace \\
          --name eventtrigger
"""

helps['synapse trigger get-event-subscription-status'] = """
type: command
short-summary: Get a trigger's event subscription status.
examples:
  - name:  Get a trigger's event subscription status.
    text: |-
        az synapse trigger get-event-subscription-status --workspace-name testsynapseworkspace \\
          --name eventtrigger
"""

helps['synapse trigger unsubscribe-from-event'] = """
type: command
short-summary: Unsubscribe event trigger from events.
examples:
  - name: Unsubscribe event trigger from events.
    text: |-
        az synapse trigger unsubscribe-from-event --workspace-name testsynapseworkspace \\
          --name eventtrigger
"""

helps['synapse trigger start'] = """
type: command
short-summary: Starts a trigger.
examples:
  - name: Starts a trigger.
    text: |-
        az synapse trigger start --workspace-name testsynapseworkspace \\
          --name testtrigger
"""

helps['synapse trigger stop'] = """
type: command
short-summary: Stops a trigger.
examples:
  - name: Stops a trigger.
    text: |-
        az synapse trigger stop --workspace-name testsynapseworkspace \\
          --name testtrigger
"""

helps['synapse trigger-run'] = """
    type: group
    short-summary: synapse trigger-run
"""

helps['synapse trigger-run rerun'] = """
type: command
short-summary: Rerun single trigger instance by runId.
examples:
  - name: Rerun single trigger instance by runId.
    text: |-
        az synapse trigger-run rerun --workspace-name testsynapseworkspace \\
          --name testtrigger --run-id 08586024068106001417583731803CU31
"""

helps['synapse trigger-run cancel'] = """
type: command
short-summary: Cancel a single trigger instance by runId.
examples:
  - name: Cancel a single trigger instance by runId.
    text: |-
        az synapse trigger-run cancel --workspace-name testsynapseworkspace \\
          --name testtrigger --run-id 08586024068106001417583731803CU31
"""

helps['synapse trigger-run query-by-workspace'] = """
type: command
short-summary: Query trigger runs in the workspace based on input filter conditions.
examples:
  - name: Query trigger runs in the workspace based on input filter conditions.
    text: |-
        az synapse trigger-run query-by-workspace --workspace-name testsynapseworkspace --filters \\
          operand="TriggerName" operator="Equals" values="testtrigger" --last-updated-after "2020-09-03T00:36:44.3345758Z" \\
          --last-updated-before "2020-09-03T00:49:48.3686473Z"
"""

helps['synapse data-flow'] = """
type: group
short-summary: Manage Synapse's data flows.
"""

helps['synapse data-flow create'] = """
type: command
short-summary: Create a data flow.
examples:
  - name: Create a data flow. Pay attention to add "@" at the front of the file path as the best practice for complex arguments like JSON string.
    text: |-
        az synapse data-flow create --workspace-name testsynapseworkspace \\
          --name testdataflow --file @"path/dataflow.json"
"""

helps['synapse data-flow set'] = """
type: command
short-summary: Set an exist data flow.
examples:
  - name: Set an exist data flow. Pay attention to add "@" at the front of the file path as the best practice for complex arguments like JSON string.
    text: |-
        az synapse data-flow set --workspace-name testsynapseworkspace \\
          --name testdataflow --file @"path/dataflow.json"
"""

helps['synapse data-flow show'] = """
type: command
short-summary: Get a data flow.
examples:
  - name: Get a data flow.
    text: |-
        az synapse data-flow show --workspace-name testsynapseworkspace \\
          --name testdataflow
"""

helps['synapse data-flow list'] = """
type: command
short-summary: List data flows.
examples:
  - name: List data flows.
    text: |-
        az synapse data-flow list --workspace-name testsynapseworkspace
"""

helps['synapse data-flow delete'] = """
type: command
short-summary: Delete a data flow.
examples:
  - name: Delete a data flow.
    text: |-
        az synapse data-flow delete --workspace-name testsynapseworkspace \\
          --name testdataflow
"""

helps['synapse notebook'] = """
type: group
short-summary: Manage Synapse's notebooks.
"""

helps['synapse notebook create'] = """
type: command
short-summary: Create a notebook.
examples:
  - name: Create a notebook. Pay attention to add "@" at the front of the file path as the best practice for complex arguments like JSON string.
    text: |-
        az synapse notebook create --workspace-name testsynapseworkspace \\
          --name testnotebook --file @"path/notebook.ipynb" --folder-path 'folder/subfolder'
"""

helps['synapse notebook set'] = """
type: command
short-summary: Set an exist notebook.
examples:
  - name: Set an exist notebook. Pay attention to add "@" at the front of the file path as the best practice for complex arguments like JSON string.
    text: |-
        az synapse notebook set --workspace-name testsynapseworkspace \\
          --name testnotebook --file @"path/notebook.ipynb" --folder-path 'folder/subfolder'
"""

helps['synapse notebook import'] = """
type: command
short-summary: Import a notebook.
examples:
  - name: Import a notebook. Pay attention to add "@" at the front of the file path as the best practice for complex arguments like JSON string.
    text: |-
        az synapse notebook import --workspace-name testsynapseworkspace \\
          --name testnotebook --file @"path/notebook.ipynb" --folder-path 'folder/subfolder'
"""

helps['synapse notebook show'] = """
type: command
short-summary: Get a notebook.
examples:
  - name: Get a notebook.
    text: |-
        az synapse notebook show --workspace-name testsynapseworkspace \\
          --name testnotebook
"""

helps['synapse notebook list'] = """
type: command
short-summary: List notebooks.
examples:
  - name: List notebooks.
    text: |-
        az synapse notebook list --workspace-name testsynapseworkspace
"""

helps['synapse notebook export'] = """
type: command
short-summary: Export notebooks.
examples:
  - name: Export a notebook.
    text: |-
        az synapse notebook export --workspace-name testsynapseworkspace \\
          --name testnotebook --output-folder C:/output
  - name: Export all notebooks under a workspace.
    text: |-
        az synapse notebook export --workspace-name testsynapseworkspace \\
          --output-folder C:/output
"""

helps['synapse notebook delete'] = """
type: command
short-summary: Delete a notebook.
examples:
  - name: Delete a notebook.
    text: |-
        az synapse notebook delete --workspace-name testsynapseworkspace \\
          --name testnotebook
"""
helps['synapse workspace-package'] = """
type: group
short-summary: Manage Synapse's workspace packages.
"""

helps['synapse workspace-package upload'] = """
type: command
short-summary: Upload a local workspace package file to an Azure Synapse workspace.
examples:
  - name: Upload a local workspace package file to an Azure Synapse workspace.
    text: |-
        az synapse workspace-package upload --workspace-name testsynapseworkspace \\
          --package C:/package.jar
"""

helps['synapse workspace-package upload-batch'] = """
type: command
short-summary: Upload workspace package files from a local directory to an Azure Synapse workspace.
examples:
  - name: Upload workspace package files from a local directory to an Azure Synapse workspace.
    text: |-
        az synapse workspace-package upload-batch --workspace-name testsynapseworkspace \\
          --source C:/package
"""

helps['synapse workspace-package show'] = """
type: command
short-summary: Get a workspace package.
examples:
  - name: Get a workspace package.
    text: |-
        az synapse workspace-package show --workspace-name testsynapseworkspace \\
          --name testpackage.jar
"""

helps['synapse workspace-package list'] = """
type: command
short-summary: List workspace packages.
examples:
  - name: List workspace packages.
    text: |-
        az synapse workspace-package list --workspace-name testsynapseworkspace
"""

helps['synapse workspace-package delete'] = """
type: command
short-summary: Delete a workspace package.
examples:
  - name: Delete a workspace package.
    text: |-
        az synapse workspace-package delete --workspace-name testsynapseworkspace \\
          --name testpackage.jar
"""

helps['synapse integration-runtime'] = """
type: group
short-summary: Manage Synapse's integration runtimes.
"""

helps['synapse integration-runtime managed'] = """
    type: group
    short-summary: Manage integration runtime with synapse sub group managed
"""

helps['synapse integration-runtime managed create'] = """
type: command
short-summary: Create an managed integration runtime.
examples:
  - name: Create an managed integration runtime.
    text: |-
        az synapse integration-runtime managed create --workspace-name testsynapseworkspace --resource-group rg \\
          --name testintegrationruntime
"""

helps['synapse integration-runtime self-hosted'] = """
    type: group
    short-summary: Manage integration runtime with synapse sub group self-hosted
"""

helps['synapse integration-runtime self-hosted create'] = """
type: command
short-summary: Create an self-hosted integration runtime.
examples:
  - name: Create an self-hosted integration runtime.
    text: |-
        az synapse integration-runtime self-hosted create --workspace-name testsynapseworkspace --resource-group rg \\
          --name testintegrationruntime
"""

helps['synapse integration-runtime create'] = """
type: command
short-summary: Create an integration runtime.
examples:
  - name: Create an integration runtime.
    text: |-
        az synapse integration-runtime create --workspace-name testsynapseworkspace --resource-group rg \\
          --name testintegrationruntime --type Managed
"""

helps['synapse integration-runtime update'] = """
type: command
short-summary: Update an integration runtime.
examples:
  - name: Update an integration runtime.
    text: |-
        az synapse integration-runtime update --workspace-name testsynapseworkspace --resource-group rg \\
          --name testintegrationruntime --auto-update On --update-delay-offset '\"PT03H\"'
"""

helps['synapse integration-runtime show'] = """
type: command
short-summary: Get an integration runtime.
examples:
  - name: Get an integration runtime.
    text: |-
        az synapse integration-runtime show --workspace-name testsynapseworkspace --resource-group rg \\
          --name testintegrationruntime
"""

helps['synapse integration-runtime list'] = """
type: command
short-summary: List integration runtimes.
examples:
  - name: List integration runtimes.
    text: |-
        az synapse integration-runtime list --workspace-name testsynapseworkspace --resource-group rg
"""

helps['synapse integration-runtime delete'] = """
type: command
short-summary: Delete an integration runtime.
examples:
  - name: Delete an integration runtime.
    text: |-
        az synapse integration-runtime delete --workspace-name testsynapseworkspace --resource-group rg \\
          --name testintegrationruntime
"""

helps['synapse integration-runtime wait'] = """
type: command
short-summary: Place the CLI in a waiting state until a condition of a integration runtime is met.
"""

helps['synapse integration-runtime upgrade'] = """
type: command
short-summary: Upgrade self-hosted integration runtime.
examples:
  - name: Upgrade self-hosted integration runtime.
    text: |-
        az synapse integration-runtime upgrade --workspace-name testsynapseworkspace --resource-group rg \\
          --name testintegrationruntime
"""

helps['synapse integration-runtime list-auth-key'] = """
type: command
short-summary: Get keys for a self-hosted integration runtime.
examples:
  - name: Get keys for a self-hosted integration runtime.
    text: |-
        az synapse integration-runtime list-auth-key --workspace-name testsynapseworkspace --resource-group rg \\
          --name selfhostedintegrationruntime
"""

helps['synapse integration-runtime regenerate-auth-key'] = """
type: command
short-summary: Regenerate self-hosted integration runtime key.
examples:
  - name: Regenerate self-hosted integration runtime key.
    text: |-
        az synapse integration-runtime regenerate-auth-key --workspace-name testsynapseworkspace --resource-group rg \\
          --name selfhostedintegrationruntime --key-name authKey1
"""

helps['synapse integration-runtime get-monitoring-data'] = """
type: command
short-summary: Get metric data for a self-hosted integration runtime.
examples:
  - name: Get metric data for a self-hosted integration runtime.
    text: |-
        az synapse integration-runtime get-monitoring-data --workspace-name testsynapseworkspace --resource-group rg \\
          --name selfhostedintegrationruntime
"""

helps['synapse integration-runtime sync-credentials'] = """
type: command
short-summary: Synchronize credentials among integration runtime nodes.
examples:
  - name: Synchronize credentials among integration runtime nodes.
    text: |-
        az synapse integration-runtime sync-credentials --workspace-name testsynapseworkspace --resource-group rg \\
          --name selfhostedintegrationruntime
"""

helps['synapse integration-runtime get-connection-info'] = """
type: command
short-summary: Get the integration runtime connection infomation.
examples:
  - name: Get the integration runtime connection infomation.
    text: |-
        az synapse integration-runtime get-connection-info --workspace-name testsynapseworkspace --resource-group rg \\
          --name selfhostedintegrationruntime
"""

helps['synapse integration-runtime get-status'] = """
type: command
short-summary: Gets detailed status information for an integration runtime.
examples:
  - name: Gets detailed status information for an integration runtime.
    text: |-
        az synapse integration-runtime get-status --workspace-name testsynapseworkspace --resource-group rg \\
          --name selfhostedintegrationruntime
"""

helps['synapse integration-runtime start'] = """
type: command
short-summary: start an SSIS integration runtime.
examples:
  - name: start an SSIS integration runtime.
    text: |-
        az synapse integration-runtime start --workspace-name testsynapseworkspace --resource-group rg \\
          --name testintegrationruntime
"""

helps['synapse integration-runtime stop'] = """
type: command
short-summary: stop an SSIS integration runtime.
examples:
  - name: stop an SSIS integration runtime.
    text: |-
        az synapse integration-runtime stop --workspace-name testsynapseworkspace --resource-group rg \\
          --name testintegrationruntime
"""

helps['synapse integration-runtime-node'] = """
type: group
short-summary: Manage Synapse's self-hosted integration runtime nodes.
"""

helps['synapse integration-runtime-node show'] = """
type: command
short-summary: Get self-hosted integration runtime node information.
examples:
  - name: Get self-hosted integration runtime node information.
    text: |-
        az synapse integration-runtime-node show --workspace-name testsynapseworkspace --resource-group rg \\
          --name selfhostedintegrationruntime --node-name testnode
"""

helps['synapse integration-runtime-node update'] = """
type: command
short-summary: Update self-hosted integration runtime node.
examples:
  - name: Update self-hosted integration runtime node.
    text: |-
        az synapse integration-runtime-node update --workspace-name testsynapseworkspace --resource-group rg \\
          --name selfhostedintegrationruntime --node-name testnode --auto-update On --update-delay-offset 'PT03H'
"""

helps['synapse integration-runtime-node delete'] = """
type: command
short-summary: Remove a self-hosted integration runtime node.
examples:
  - name: Remove a self-hosted integration runtime node.
    text: |-
        az synapse integration-runtime-node delete --workspace-name testsynapseworkspace --resource-group rg \\
          --name selfhostedintegrationruntime --node-name testnode
"""

helps['synapse integration-runtime-node get-ip-address'] = """
type: command
short-summary: Get self-hosted integration runtime node ip.
examples:
  - name: Get self-hosted integration runtime node ip.
    text: |-
        az synapse integration-runtime-node get-ip-address --workspace-name testsynapseworkspace --resource-group rg \\
          --name selfhostedintegrationruntime --node-name testnode
"""

helps['synapse managed-private-endpoints'] = """
type: group
short-summary: Manage synapse managed private endpoints.
"""

helps['synapse managed-private-endpoints show'] = """
type: command
short-summary: Get a synapse managed private endpoints.
examples:
  - name: Get a synapse managed private endpoints.
    text: |-
        az synapse managed-private-endpoints show --workspace-name testsynapseworkspace \\
          --pe-name testendpointname
"""

helps['synapse managed-private-endpoints create'] = """
type: command
short-summary: Create a synapse managed private endpoints.
examples:
  - name: Create a synapse managed private endpoints. Definition file should contains privateLinkResourceId and groupId.
    text: |-
        az synapse managed-private-endpoints create --workspace-name testsynapseworkspace \\
          --pe-name testendpointname \\
          --file @path/test.json
"""

helps['synapse managed-private-endpoints list'] = """
type: command
short-summary: List synapse managed private endpoints in a workspace.
examples:
  - name: List a synapse managed private endpoints.
    text: |-
        az synapse managed-private-endpoints list --workspace-name testsynapseworkspace
"""

helps['synapse managed-private-endpoints delete'] = """
type: command
short-summary: delete synapse managed private endpoints in a workspace.
examples:
  - name: Delete a synapse managed private endpoints.
    text: |-
        az synapse managed-private-endpoints delete --workspace-name testsynapseworkspace \\
          --pe-name testendpointname
"""

helps['synapse spark-job-definition'] = """
type: group
short-summary: Manage spark job definitions in a synapse workspace.
"""

helps['synapse spark-job-definition show'] = """
type: command
short-summary: Get a spark job definition.
examples:
  - name: Get a spark job definition.
    text: |-
        az synapse spark-job-definition show --workspace-name testsynapseworkspace \\
          --name testsjdname
"""

helps['synapse spark-job-definition list'] = """
type: command
short-summary: List spark job definitions.
examples:
  - name: List spark job definitions.
    text: |-
        az synapse spark-job-definition list --workspace-name testsynapseworkspace
"""

helps['synapse spark-job-definition delete'] = """
type: command
short-summary: Delete a spark job definition.
examples:
  - name: Delete a spark job definition.
    text: |-
        az synapse spark-job-definition delete --workspace-name testsynapseworkspace \\
          --name testsjdname
"""

helps['synapse spark-job-definition create'] = """
type: command
short-summary: Create a spark job definition.
examples:
  - name: Create a spark job definition. Pay attention to add "@" at the front of the file path as the best practice for complex arguments like JSON string.
    text: |-
        az synapse spark-job-definition create --workspace-name testsynapseworkspace \\
          --name testsjdname --file @"path/test.json" --folder-path 'folder/subfolder'
"""

helps['synapse spark-job-definition update'] = """
type: command
short-summary: Update a spark job definition.
examples:
  - name: Update a spark job definition. Pay attention to add "@" at the front of the file path as the best practice for complex arguments like JSON string.
    text: |-
        az synapse spark-job-definition update --workspace-name testsynapseworkspace \\
          --name testsjdname --file @"path/test.json" --folder-path 'folder/subfolder'
"""

helps['synapse spark-job-definition wait'] = """
type: command
short-summary: Place the CLI in a waiting state until a condition of a spark job definition is met.
"""

helps['synapse kusto pool add-language-extension'] = """
    type: command
    short-summary: "Add a list of language extensions that can run within KQL queries."
    parameters:
      - name: --value
        short-summary: "The list of language extensions."
        long-summary: |
            Usage: --value language-extension-name=XX

            language-extension-name: The language extension name.

            Multiple actions can be specified by using more than one --value argument.
    examples:
      - name: KustoPoolAddLanguageExtensions
        text: |-
               az synapse kusto pool add-language-extension --name "kustoclusterrptest4" --value \
language-extension-name="PYTHON" --value language-extension-name="R" --resource-group "kustorptest" --workspace-name \
"kustorptest"
"""

helps['synapse kusto pool detach-follower-database'] = """
    type: command
    short-summary: "Detaches all followers of a database owned by this Kusto Pool."
    examples:
      - name: KustoPoolDetachFollowerDatabases
        text: |-
               az synapse kusto pool detach-follower-database --attached-database-configuration-name \
"myAttachedDatabaseConfiguration" --kusto-pool-resource-id "/subscriptions/12345678-1234-1234-1234-123456789098/resourc\
eGroups/kustorptest/providers/Microsoft.Synapse/workspaces/kustorptest/kustoPools/leader4" --name \
"kustoclusterrptest4" --resource-group "kustorptest" --workspace-name "kustorptest"
"""

helps['synapse kusto pool remove-language-extension'] = """
    type: command
    short-summary: "Remove a list of language extensions that can run within KQL queries."
    parameters:
      - name: --value
        short-summary: "The list of language extensions."
        long-summary: |
            Usage: --value language-extension-name=XX

            language-extension-name: The language extension name.

            Multiple actions can be specified by using more than one --value argument.
    examples:
      - name: KustoPoolRemoveLanguageExtensions
        text: |-
               az synapse kusto pool remove-language-extension --name "kustoclusterrptest4" --value \
language-extension-name="PYTHON" --value language-extension-name="R" --resource-group "kustorptest" --workspace-name \
"kustorptest"
"""

helps['synapse kusto pool list-language-extension'] = """
    type: command
    short-summary: "Returns a list of language extensions that can run within KQL queries."
    examples:
      - name: KustoPoolListLanguageExtensions
        text: |-
               az synapse kusto pool list-language-extension --name "kustoclusterrptest4" --resource-group \
"kustorptest" --workspace-name "kustorptest"
"""

helps['synapse kusto pool create'] = """
    type: command
    short-summary: "Create a Kusto pool."
    parameters:
      - name: --sku
        short-summary: "The SKU of the kusto pool."
        long-summary: |
            Usage: --sku name=XX capacity=XX size=XX

            name: Required. SKU name.
            capacity: The number of instances of the cluster.
            size: Required. SKU size.
      - name: --optimized-autoscale
        short-summary: "Optimized auto scale definition."
        long-summary: |
            Usage: --optimized-autoscale version=XX is-enabled=XX minimum=XX maximum=XX

            version: Required. The version of the template defined, for instance 1.
            is-enabled: Required. A boolean value that indicate if the optimized autoscale feature is enabled or not.
            minimum: Required. Minimum allowed instances count.
            maximum: Required. Maximum allowed instances count.
    examples:
      - name: kustoPoolsCreateOrUpdate
        text: |-
               az synapse kusto pool create --name "kustoclusterrptest4" --location "westus" --enable-purge true \
--enable-streaming-ingest true --workspace-uid "11111111-2222-3333-444444444444" --sku name="Storage optimized" \
capacity=2 size="Medium" --resource-group "kustorptest" --workspace-name "synapseWorkspaceName"
"""

helps['synapse kusto pool update'] = """
    type: command
    short-summary: "Update a Kusto Kusto Pool."
    parameters:
      - name: --sku
        short-summary: "The SKU of the kusto pool."
        long-summary: |
            Usage: --sku name=XX capacity=XX size=XX

            name: Required. SKU name.
            capacity: The number of instances of the cluster.
            size: Required. SKU size.
      - name: --optimized-autoscale
        short-summary: "Optimized auto scale definition."
        long-summary: |
            Usage: --optimized-autoscale version=XX is-enabled=XX minimum=XX maximum=XX

            version: Required. The version of the template defined, for instance 1.
            is-enabled: Required. A boolean value that indicate if the optimized autoscale feature is enabled or not.
            minimum: Required. Minimum allowed instances count.
            maximum: Required. Maximum allowed instances count.
    examples:
      - name: kustoPoolsUpdate
        text: |-
               az synapse kusto pool update --name "kustoclusterrptest4" --enable-purge true --enable-streaming-ingest \
true --workspace-uid "11111111-2222-3333-444444444444" --sku name="Storage optimized" capacity=2 size="Medium" \
--resource-group "kustorptest" --workspace-name "synapseWorkspaceName"
"""

helps['synapse kusto'] = """
    type: group
    short-summary: "Manage synapse kusto"
"""


helps['synapse kql-script'] = """
    type: group
    short-summary: Manage script with kusto
"""

helps['synapse kql-script show'] = """
    type: command
    short-summary: "Gets a KQL script."
    examples:
      - name: KustoScriptsGet
        text: |-
               az synapse kql-script show --workspace-name "kustoWorkspaceName" --name "kustoScript1"
"""

helps['synapse kql-script list'] = """
    type: command
    short-summary: "List KQL scripts."
    examples:
      - name: KustoScriptsList
        text: |-
               az synapse kql-script list --workspace-name "kustoWorkspaceName"
"""

helps['synapse kql-script create'] = """
    type: command
    short-summary: "Creates a KQL script."
    examples:
      - name: KustoScriptsCreateOrUpdate
        text: |-
               az synapse kql-script create --resource-group "kustorptest" --workspace-name "kustoWorkspaceName" \
               --kusto-pool-name kustopooltest --kusto-database-name kustodbtest --file C:\\samples\\KqlScript.kql \
               --name "kustoScript1"
"""

helps['synapse kql-script import'] = """
    type: command
    short-summary: "Creates a KQL script."
    examples:
      - name: KustoScriptsCreateOrUpdate
        text: |-
               az synapse kql-script import --resource-group "kustorptest" --workspace-name "kustoWorkspaceName" \
               --kusto-pool-name kustopooltest --kusto-database-name kustodbtest --file C:\\samples\\KqlScript.kql \
               --name "kustoScript1"
"""

helps['synapse kql-script export'] = """
    type: command
    short-summary: "Export KQL scripts."
    examples:
      - name: KustoScriptsExport
        text: |-
               az synapse kql-script export --workspace-name "kustoWorkspaceName" --output-folder "C:\\KqlScirpt"
"""

helps['synapse kql-script delete'] = """
    type: command
    short-summary: "Deletes a KQL script"
    examples:
      - name: KustoScriptsDelete
        text: |-
               az synapse kql-script delete --workspace-name "kustoWorkspaceName" --name "kustoScript1"
"""

helps['synapse kql-script wait'] = """
    type: command
    short-summary: "Place the CLI in a waiting state until a condition of a KQL script is met."
"""

helps['synapse sql-script'] = """
type: group
short-summary: Manage SQL scripts in a synapse workspace.
"""

helps['synapse sql-script list'] = """
type: command
short-summary: List SQL scripts in a synapse workspace.
examples:
  - name: List SQL scripts.
    text: |-
        az synapse sql-script list --workspace-name testsynapseworkspace
"""

helps['synapse sql-script show'] = """
type: command
short-summary: Get a SQL script.
examples:
  - name: Get a SQL script.
    text: |-
        az synapse sql-script show --workspace-name testsynapseworkspace \\
          --name testsqlscriptname
"""

helps['synapse sql-script delete'] = """
type: command
short-summary: Delete a SQL script.
examples:
  - name: Delete a SQL script.
    text: |-
        az synapse sql-script delete --workspace-name testsynapseworkspace \\
          --name testsqlscriptname
"""

helps['synapse sql-script create'] = """
type: command
short-summary: Create or update a SQL script.
examples:
  - name: Create a SQL script.
    text: |-
        az synapse sql-script create --workspace-name testsynapseworkspace \\
          --name testsqlscriptname \\
          --file 'path/test.sql'
"""

helps['synapse sql-script export'] = """
type: command
short-summary: Export a SQL script.
examples:
  - name: Export a SQL script.
    text: |-
        az synapse sql-script export --workspace-name testsynapseworkspace \\
          --name testsqlscriptname \\
          --output-folder 'path/folder'
"""

helps['synapse sql-script wait'] = """
type: command
short-summary: Place the CLI in a waiting state until a condition of a sql script is met.
"""

helps['synapse sql-script import'] = """
type: command
short-summary: Import a SQL script.
examples:
  - name: Import a SQL script.
    text: |-
        az synapse sql-script import --workspace-name testsynapseworkspace \\
          --name testsqlscriptname \\
          --file 'path/test.sql'
"""

<<<<<<< HEAD
helps['synapse ad-only-auth'] = """
type: group
short-summary: Manage Azure Active Directly only Authentication settings for this Synapse workspace.
"""

helps['synapse ad-only-auth get'] = """
type: command
short-summary: Get a specific Azure Active Directly only Authentication property.
examples:
  - name: Get a specific Azure Active Directly only Authentication property.
    text: |-
        az synapse ad-only-auth get --workspace-name testsynapseworkspace \\
          -g testrg
"""

helps['synapse ad-only-auth enable'] = """
type: command
short-summary: Enable Azure Active Directly only Authentication for this Synapse workspace.
examples:
  - name: Enable Azure Active Directly only Authentication for this Synapse workspace.
    text: |-
        az synapse ad-only-auth enable --workspace-name testsynapseworkspace \\
          -g testresourcegroup
"""

helps['synapse ad-only-auth disable'] = """
type: command
short-summary: Disable Azure Active Directly only Authentication for this Synapse workspace.
examples:
  - name: Disable Azure Active Directly only Authentication for this Synapse workspace.
    text: |-
        az synapse ad-only-auth disable --workspace-name testsynapseworkspace \\
          -g testresourcegroup
=======
helps['synapse link-connection'] = """
type: group
short-summary: Manage Synapse's link connection.
"""

helps['synapse link-connection list'] = """
type: command
short-summary: List link connections in a synapse workspace.
examples:
  - name: List link connections.
    text: |-
        az synapse link-connection list --workspace-name testsynapseworkspace
"""

helps['synapse link-connection show'] = """
type: command
short-summary: Get a link connection.
examples:
  - name: Get a link-connection.
    text: |-
        az synapse link-connection show --workspace-name testsynapseworkspace \\
          --name testlinkconectionname
"""

helps['synapse link-connection delete'] = """
type: command
short-summary: Delete a link connection.
examples:
  - name: Delete a link connection.
    text: |-
        az synapse link-connection delete --workspace-name testsynapseworkspace \\
          --name testlinkconnectionname
"""

helps['synapse link-connection create'] = """
type: command
short-summary: Create a link connection.
examples:
  - name: Create a link connection.
    text: |-
        az synapse link-connection create --workspace-name testsynapseworkspace \\
          --name testlinkconnectionname \\
          --file @"path/definition.json"
"""

helps['synapse link-connection update'] = """
type: command
short-summary: Update a link connection.
examples:
  - name: Update a link connnection.
    text: |-
        az synapse link-connection update --workspace-name testsynapseworkspace \\
          --name testlinkconnectionname \\
          --file @"path/definition.json"
"""

helps['synapse link-connection start'] = """
type: command
short-summary: Start a link connnection.
examples:
  - name: Start a link connection.
    text: |-
        az synapse link-connection start --workspace-name testsynapseworkspace \\
          --name testlinkconnectionname
"""

helps['synapse link-connection stop'] = """
type: command
short-summary: Stop a link connection.
examples:
  - name: Stop a link connection.
    text: |-
        az synapse link-connection stop --workspace-name testsynapseworkspace \\
          --name testlinkconnectionname
"""

helps['synapse link-connection get-status'] = """
type: command
short-summary: check a link connection status after start/stop a link connection.
examples:
  - name: Stop a link connection.
    text: |-
        az synapse link-connection get-status --workspace-name testsynapseworkspace \\
          --name testlinkconnectionname
"""

helps['synapse link-connection list-link-tables'] = """
type: command
short-summary: List the link tables of a link connection.
examples:
  - name: List the link tables of a link connection.
    text: |-
        az synapse link-connection list-link-tables --workspace-name testsynapseworkspace \\
          --name linkconnectionname \\
"""

helps['synapse link-connection edit-link-tables'] = """
type: command
short-summary: Edit tables for a link connection.
examples:
  - name: Edit tables for a link connection.
    text: |-
        az synapse link-connection edit-link-tables --workspace-name testsynapseworkspace \\
          --name linkconnectionname \\
          --file @path/edittablerequestfile.json
        the file pattern should be:
        {
          "linkTables": [
            {
              "id": "<linkTableId1>",
              "source": {
                "tableName": "<sourceTableName1>",
                "schemaName": "<sourceSchemaName1>"
              },
              "target": {
                "tableName": "<sinkTableName1>",
                "schemaName": "<sinkSchemaName1>",
                "distributionOptions": {
                  "type": "<Hash|Round_RoBin|Replicate>",
                  "distributionColumn": "<distributionColumnName>"
                }
              },
              "operationType": "add"
            },
            {
              "id": "<linkTableId2>",
              "operationType": "remove"
            },
            {
              "id": "<linkTableId3>",
              "source": {
                "tableName": "<sourceTableName3>",
                "schemaName": "<sourceSchemaName3>"
              },
              "target": {
                "tableName": "<sinkTableName3>",
                "schemaName": "<sinkSchemaName3>",
                "distributionOptions": {
                  "type": "<Hash|Round_RoBin|Replicate>",
                  "distributionColumn": "<distributionColumnName>"
                }
              },
              "operationType": "update"
            }
          ]
        }

"""

helps['synapse link-connection get-link-tables-status'] = """
type: command
short-summary: Query the link table status of a link connection.
examples:
  - name: Query the link table status of a link connection.
    text: |-
        az synapse link-connection get-link-tables-status --workspace-name testsynapseworkspace \\
          --name linkconnectionname \\
          --max-segment-count 50 \\
          --continuation-token token
"""

helps['synapse link-connection update-landing-zone-credential'] = """
type: command
short-summary: Update landing zone credetial of a link connection.
examples:
  - name: Update landing zone credetial of a link connection.
    text: |-
        az synapse link-connection update-landing-zone-credential --workspace-name testsynapseworkspace \\
          --name linkconnectionname \\
          --sas-token sastoken
>>>>>>> cc6e5ce3
"""<|MERGE_RESOLUTION|>--- conflicted
+++ resolved
@@ -2273,7 +2273,6 @@
           --file 'path/test.sql'
 """
 
-<<<<<<< HEAD
 helps['synapse ad-only-auth'] = """
 type: group
 short-summary: Manage Azure Active Directly only Authentication settings for this Synapse workspace.
@@ -2307,7 +2306,8 @@
     text: |-
         az synapse ad-only-auth disable --workspace-name testsynapseworkspace \\
           -g testresourcegroup
-=======
+"""
+
 helps['synapse link-connection'] = """
 type: group
 short-summary: Manage Synapse's link connection.
@@ -2478,5 +2478,4 @@
         az synapse link-connection update-landing-zone-credential --workspace-name testsynapseworkspace \\
           --name linkconnectionname \\
           --sas-token sastoken
->>>>>>> cc6e5ce3
 """