interactions:
- request:
    body: null
    headers:
      Accept:
      - application/json
      Accept-Encoding:
      - gzip, deflate
      CommandName:
      - acr create
      Connection:
      - keep-alive
      ParameterSetName:
      - --name --resource-group --sku
      User-Agent:
<<<<<<< HEAD
      - python/3.8.3 (Windows-10-10.0.19041-SP0) msrest/0.6.9 msrest_azure/0.6.3 azure-mgmt-resource/10.0.0
        Azure-SDK-For-Python AZURECLI/2.8.0
=======
      - python/3.8.0 (Windows-10-10.0.19041-SP0) msrest/0.6.9 msrest_azure/0.6.3 azure-mgmt-resource/10.1.0
        Azure-SDK-For-Python AZURECLI/2.9.0
>>>>>>> 3c2ff2b5
      accept-language:
      - en-US
    method: GET
    uri: https://management.azure.com/subscriptions/00000000-0000-0000-0000-000000000000/resourcegroups/clitest.rg000001?api-version=2020-06-01
  response:
    body:
<<<<<<< HEAD
      string: '{"id":"/subscriptions/00000000-0000-0000-0000-000000000000/resourceGroups/clitest.rg000001","name":"clitest.rg000001","type":"Microsoft.Resources/resourceGroups","location":"westus","tags":{"product":"azurecli","cause":"automation","date":"2020-07-06T00:30:28Z"},"properties":{"provisioningState":"Succeeded"}}'
=======
      string: '{"id":"/subscriptions/00000000-0000-0000-0000-000000000000/resourceGroups/clitest.rg000001","name":"clitest.rg000001","type":"Microsoft.Resources/resourceGroups","location":"westus","tags":{"product":"azurecli","cause":"automation","date":"2020-07-17T02:19:39Z"},"properties":{"provisioningState":"Succeeded"}}'
>>>>>>> 3c2ff2b5
    headers:
      cache-control:
      - no-cache
      content-length:
      - '428'
      content-type:
      - application/json; charset=utf-8
      date:
<<<<<<< HEAD
      - Mon, 06 Jul 2020 00:30:31 GMT
=======
      - Fri, 17 Jul 2020 02:19:41 GMT
>>>>>>> 3c2ff2b5
      expires:
      - '-1'
      pragma:
      - no-cache
      strict-transport-security:
      - max-age=31536000; includeSubDomains
      vary:
      - Accept-Encoding
      x-content-type-options:
      - nosniff
    status:
      code: 200
      message: OK
- request:
    body: '{"location": "westus", "sku": {"name": "Premium"}, "properties": {"adminUserEnabled":
      false, "publicNetworkAccess": "Enabled"}}'
    headers:
      Accept:
      - application/json
      Accept-Encoding:
      - gzip, deflate
      CommandName:
      - acr create
      Connection:
      - keep-alive
      Content-Length:
      - '127'
      Content-Type:
      - application/json; charset=utf-8
      ParameterSetName:
      - --name --resource-group --sku
      User-Agent:
<<<<<<< HEAD
      - python/3.8.3 (Windows-10-10.0.19041-SP0) msrest/0.6.9 msrest_azure/0.6.3 azure-mgmt-containerregistry/3.0.0rc14
        Azure-SDK-For-Python AZURECLI/2.8.0
=======
      - python/3.8.0 (Windows-10-10.0.19041-SP0) msrest/0.6.9 msrest_azure/0.6.3 azure-mgmt-containerregistry/3.0.0rc14
        Azure-SDK-For-Python AZURECLI/2.9.0
>>>>>>> 3c2ff2b5
      accept-language:
      - en-US
    method: PUT
    uri: https://management.azure.com/subscriptions/00000000-0000-0000-0000-000000000000/resourceGroups/clitest.rg000001/providers/Microsoft.ContainerRegistry/registries/testreg000004?api-version=2019-12-01-preview
  response:
    body:
<<<<<<< HEAD
      string: '{"error":{"code":"MissingSubscriptionRegistration","message":"The subscription
        is not registered to use namespace ''Microsoft.ContainerRegistry''. See https://aka.ms/rps-not-found
        for how to register subscriptions.","details":[{"code":"MissingSubscriptionRegistration","target":"Microsoft.ContainerRegistry","message":"The
        subscription is not registered to use namespace ''Microsoft.ContainerRegistry''.
        See https://aka.ms/rps-not-found for how to register subscriptions."}]}}'
=======
      string: '{"sku":{"name":"Premium","tier":"Premium"},"type":"Microsoft.ContainerRegistry/registries","id":"/subscriptions/00000000-0000-0000-0000-000000000000/resourceGroups/clitest.rg000001/providers/Microsoft.ContainerRegistry/registries/testreg000004","name":"testreg000004","location":"westus","tags":{},"properties":{"loginServer":"testreg000004.azurecr.io","creationDate":"2020-07-17T02:19:47.7577162Z","provisioningState":"Succeeded","adminUserEnabled":false,"networkRuleSet":{"defaultAction":"Allow","virtualNetworkRules":[],"ipRules":[]},"policies":{"quarantinePolicy":{"status":"disabled"},"trustPolicy":{"type":"Notary","status":"disabled"},"retentionPolicy":{"days":7,"lastUpdatedTime":"2020-07-17T02:19:48.552469+00:00","status":"disabled"}},"encryption":{"status":"disabled"},"dataEndpointEnabled":false,"dataEndpointHostNames":[],"privateEndpointConnections":[],"publicNetworkAccess":"Enabled"}}'
>>>>>>> 3c2ff2b5
    headers:
      cache-control:
      - no-cache
      content-length:
<<<<<<< HEAD
      - '472'
      content-type:
      - application/json; charset=utf-8
      date:
      - Mon, 06 Jul 2020 00:30:32 GMT
=======
      - '995'
      content-type:
      - application/json; charset=utf-8
      date:
      - Fri, 17 Jul 2020 02:19:49 GMT
>>>>>>> 3c2ff2b5
      expires:
      - '-1'
      pragma:
      - no-cache
<<<<<<< HEAD
      strict-transport-security:
      - max-age=31536000; includeSubDomains
      x-content-type-options:
      - nosniff
      x-ms-failure-cause:
      - gateway
    status:
      code: 409
      message: Conflict
=======
      server:
      - Microsoft-HTTPAPI/2.0
      strict-transport-security:
      - max-age=31536000; includeSubDomains
      transfer-encoding:
      - chunked
      vary:
      - Accept-Encoding
      x-content-type-options:
      - nosniff
      x-ms-ratelimit-remaining-subscription-writes:
      - '1197'
    status:
      code: 200
      message: OK
- request:
    body: null
    headers:
      Accept:
      - application/json
      Accept-Encoding:
      - gzip, deflate
      CommandName:
      - identity create
      Connection:
      - keep-alive
      ParameterSetName:
      - --name -g
      User-Agent:
      - python/3.8.0 (Windows-10-10.0.19041-SP0) msrest/0.6.9 msrest_azure/0.6.3 azure-mgmt-resource/10.1.0
        Azure-SDK-For-Python AZURECLI/2.9.0
      accept-language:
      - en-US
    method: GET
    uri: https://management.azure.com/subscriptions/00000000-0000-0000-0000-000000000000/resourcegroups/clitest.rg000001?api-version=2020-06-01
  response:
    body:
      string: '{"id":"/subscriptions/00000000-0000-0000-0000-000000000000/resourceGroups/clitest.rg000001","name":"clitest.rg000001","type":"Microsoft.Resources/resourceGroups","location":"westus","tags":{"product":"azurecli","cause":"automation","date":"2020-07-17T02:19:39Z"},"properties":{"provisioningState":"Succeeded"}}'
    headers:
      cache-control:
      - no-cache
      content-length:
      - '428'
      content-type:
      - application/json; charset=utf-8
      date:
      - Fri, 17 Jul 2020 02:19:50 GMT
      expires:
      - '-1'
      pragma:
      - no-cache
      strict-transport-security:
      - max-age=31536000; includeSubDomains
      vary:
      - Accept-Encoding
      x-content-type-options:
      - nosniff
    status:
      code: 200
      message: OK
- request:
    body: '{"location": "westus"}'
    headers:
      Accept:
      - application/json
      Accept-Encoding:
      - gzip, deflate
      CommandName:
      - identity create
      Connection:
      - keep-alive
      Content-Length:
      - '22'
      Content-Type:
      - application/json; charset=utf-8
      ParameterSetName:
      - --name -g
      User-Agent:
      - python/3.8.0 (Windows-10-10.0.19041-SP0) msrest/0.6.9 msrest_azure/0.6.3 azure-mgmt-msi/0.2.0
        Azure-SDK-For-Python AZURECLI/2.9.0
      accept-language:
      - en-US
    method: PUT
    uri: https://management.azure.com/subscriptions/00000000-0000-0000-0000-000000000000/resourceGroups/clitest.rg000001/providers/Microsoft.ManagedIdentity/userAssignedIdentities/testidentity000002?api-version=2015-08-31-preview
  response:
    body:
      string: '{"id":"/subscriptions/00000000-0000-0000-0000-000000000000/resourcegroups/clitest.rg000001/providers/Microsoft.ManagedIdentity/userAssignedIdentities/testidentity000002","name":"testidentity000002","type":"Microsoft.ManagedIdentity/userAssignedIdentities","location":"westus","tags":{},"properties":{"tenantId":"54826b22-38d6-4fb2-bad9-b7b93a3e9c5a","principalId":"18ebe36e-4e7d-4f79-8017-8f2b9b026725","clientId":"b453173e-c115-4246-bcee-51116a26d52d","clientSecretUrl":"https://control-westus.identity.azure.net/subscriptions/00000000-0000-0000-0000-000000000000/resourcegroups/clitest.rg000001/providers/Microsoft.ManagedIdentity/userAssignedIdentities/testidentity000002/credentials?tid=54826b22-38d6-4fb2-bad9-b7b93a3e9c5a&oid=18ebe36e-4e7d-4f79-8017-8f2b9b026725&aid=b453173e-c115-4246-bcee-51116a26d52d"}}'
    headers:
      cache-control:
      - no-cache
      content-length:
      - '966'
      content-type:
      - application/json; charset=utf-8
      date:
      - Fri, 17 Jul 2020 02:19:58 GMT
      expires:
      - '-1'
      location:
      - /subscriptions/00000000-0000-0000-0000-000000000000/resourcegroups/clitest.rg000001/providers/Microsoft.ManagedIdentity/userAssignedIdentities/testidentity000002
      pragma:
      - no-cache
      strict-transport-security:
      - max-age=31536000; includeSubDomains
      x-content-type-options:
      - nosniff
      x-ms-ratelimit-remaining-subscription-writes:
      - '1197'
    status:
      code: 201
      message: Created
- request:
    body: null
    headers:
      Accept:
      - application/json
      Accept-Encoding:
      - gzip, deflate
      CommandName:
      - identity create
      Connection:
      - keep-alive
      ParameterSetName:
      - --name -g
      User-Agent:
      - python/3.8.0 (Windows-10-10.0.19041-SP0) msrest/0.6.9 msrest_azure/0.6.3 azure-mgmt-resource/10.1.0
        Azure-SDK-For-Python AZURECLI/2.9.0
      accept-language:
      - en-US
    method: GET
    uri: https://management.azure.com/subscriptions/00000000-0000-0000-0000-000000000000/resourcegroups/clitest.rg000001?api-version=2020-06-01
  response:
    body:
      string: '{"id":"/subscriptions/00000000-0000-0000-0000-000000000000/resourceGroups/clitest.rg000001","name":"clitest.rg000001","type":"Microsoft.Resources/resourceGroups","location":"westus","tags":{"product":"azurecli","cause":"automation","date":"2020-07-17T02:19:39Z"},"properties":{"provisioningState":"Succeeded"}}'
    headers:
      cache-control:
      - no-cache
      content-length:
      - '428'
      content-type:
      - application/json; charset=utf-8
      date:
      - Fri, 17 Jul 2020 02:19:58 GMT
      expires:
      - '-1'
      pragma:
      - no-cache
      strict-transport-security:
      - max-age=31536000; includeSubDomains
      vary:
      - Accept-Encoding
      x-content-type-options:
      - nosniff
    status:
      code: 200
      message: OK
- request:
    body: '{"location": "westus"}'
    headers:
      Accept:
      - application/json
      Accept-Encoding:
      - gzip, deflate
      CommandName:
      - identity create
      Connection:
      - keep-alive
      Content-Length:
      - '22'
      Content-Type:
      - application/json; charset=utf-8
      ParameterSetName:
      - --name -g
      User-Agent:
      - python/3.8.0 (Windows-10-10.0.19041-SP0) msrest/0.6.9 msrest_azure/0.6.3 azure-mgmt-msi/0.2.0
        Azure-SDK-For-Python AZURECLI/2.9.0
      accept-language:
      - en-US
    method: PUT
    uri: https://management.azure.com/subscriptions/00000000-0000-0000-0000-000000000000/resourceGroups/clitest.rg000001/providers/Microsoft.ManagedIdentity/userAssignedIdentities/testidentity2000003?api-version=2015-08-31-preview
  response:
    body:
      string: '{"id":"/subscriptions/00000000-0000-0000-0000-000000000000/resourcegroups/clitest.rg000001/providers/Microsoft.ManagedIdentity/userAssignedIdentities/testidentity2000003","name":"testidentity2000003","type":"Microsoft.ManagedIdentity/userAssignedIdentities","location":"westus","tags":{},"properties":{"tenantId":"54826b22-38d6-4fb2-bad9-b7b93a3e9c5a","principalId":"4ff6a62e-894d-41cc-a86b-12305d0d121e","clientId":"7c6bf22a-ae8f-4e1f-8939-eef602385517","clientSecretUrl":"https://control-westus.identity.azure.net/subscriptions/00000000-0000-0000-0000-000000000000/resourcegroups/clitest.rg000001/providers/Microsoft.ManagedIdentity/userAssignedIdentities/testidentity2000003/credentials?tid=54826b22-38d6-4fb2-bad9-b7b93a3e9c5a&oid=4ff6a62e-894d-41cc-a86b-12305d0d121e&aid=7c6bf22a-ae8f-4e1f-8939-eef602385517"}}'
    headers:
      cache-control:
      - no-cache
      content-length:
      - '966'
      content-type:
      - application/json; charset=utf-8
      date:
      - Fri, 17 Jul 2020 02:20:08 GMT
      expires:
      - '-1'
      location:
      - /subscriptions/00000000-0000-0000-0000-000000000000/resourcegroups/clitest.rg000001/providers/Microsoft.ManagedIdentity/userAssignedIdentities/testidentity2000003
      pragma:
      - no-cache
      server:
      - Microsoft-HTTPAPI/2.0
      strict-transport-security:
      - max-age=31536000; includeSubDomains
      x-content-type-options:
      - nosniff
      x-ms-ratelimit-remaining-subscription-writes:
      - '1197'
    status:
      code: 201
      message: Created
- request:
    body: null
    headers:
      Accept:
      - application/json
      Accept-Encoding:
      - gzip, deflate
      CommandName:
      - acr identity assign
      Connection:
      - keep-alive
      ParameterSetName:
      - --name --identities
      User-Agent:
      - python/3.8.0 (Windows-10-10.0.19041-SP0) msrest/0.6.9 msrest_azure/0.6.3 azure-mgmt-resource/10.1.0
        Azure-SDK-For-Python AZURECLI/2.9.0
      accept-language:
      - en-US
    method: GET
    uri: https://management.azure.com/subscriptions/00000000-0000-0000-0000-000000000000/resources?$filter=resourceType%20eq%20%27Microsoft.ContainerRegistry%2Fregistries%27&api-version=2020-06-01
  response:
    body:
      string: '{"value":[{"id":"/subscriptions/00000000-0000-0000-0000-000000000000/resourceGroups/clitest.rgics53ppnkuqsfgx76fuke2gilxv26fowhl2peept2r635qjkcghnsavqbs7rgnckf/providers/Microsoft.ContainerRegistry/registries/clireg34yjyxsubdj4ap","name":"clireg34yjyxsubdj4ap","type":"Microsoft.ContainerRegistry/registries","sku":{"name":"Premium","tier":"Premium"},"location":"eastus","tags":{}},{"id":"/subscriptions/00000000-0000-0000-0000-000000000000/resourceGroups/clitest.rg000001/providers/Microsoft.ContainerRegistry/registries/testreg000004","name":"testreg000004","type":"Microsoft.ContainerRegistry/registries","sku":{"name":"Premium","tier":"Premium"},"location":"westus","tags":{}},{"id":"/subscriptions/00000000-0000-0000-0000-000000000000/resourceGroups/zhoxing-test/providers/Microsoft.ContainerRegistry/registries/zhoxingtest","name":"zhoxingtest","type":"Microsoft.ContainerRegistry/registries","sku":{"name":"Standard","tier":"Standard"},"location":"westus","tags":{}}]}'
    headers:
      cache-control:
      - no-cache
      content-length:
      - '1058'
      content-type:
      - application/json; charset=utf-8
      date:
      - Fri, 17 Jul 2020 02:20:09 GMT
      expires:
      - '-1'
      pragma:
      - no-cache
      strict-transport-security:
      - max-age=31536000; includeSubDomains
      vary:
      - Accept-Encoding
      x-content-type-options:
      - nosniff
    status:
      code: 200
      message: OK
- request:
    body: null
    headers:
      Accept:
      - application/json
      Accept-Encoding:
      - gzip, deflate
      CommandName:
      - acr identity assign
      Connection:
      - keep-alive
      ParameterSetName:
      - --name --identities
      User-Agent:
      - python/3.8.0 (Windows-10-10.0.19041-SP0) msrest/0.6.9 msrest_azure/0.6.3 azure-mgmt-containerregistry/3.0.0rc14
        Azure-SDK-For-Python AZURECLI/2.9.0
      accept-language:
      - en-US
    method: GET
    uri: https://management.azure.com/subscriptions/00000000-0000-0000-0000-000000000000/resourceGroups/clitest.rg000001/providers/Microsoft.ContainerRegistry/registries/testreg000004?api-version=2019-12-01-preview
  response:
    body:
      string: '{"sku":{"name":"Premium","tier":"Premium"},"type":"Microsoft.ContainerRegistry/registries","id":"/subscriptions/00000000-0000-0000-0000-000000000000/resourceGroups/clitest.rg000001/providers/Microsoft.ContainerRegistry/registries/testreg000004","name":"testreg000004","location":"westus","tags":{},"properties":{"loginServer":"testreg000004.azurecr.io","creationDate":"2020-07-17T02:19:47.7577162Z","provisioningState":"Succeeded","adminUserEnabled":false,"networkRuleSet":{"defaultAction":"Allow","virtualNetworkRules":[],"ipRules":[]},"policies":{"quarantinePolicy":{"status":"disabled"},"trustPolicy":{"type":"Notary","status":"disabled"},"retentionPolicy":{"days":7,"lastUpdatedTime":"2020-07-17T02:19:48.552469+00:00","status":"disabled"}},"encryption":{"status":"disabled"},"dataEndpointEnabled":false,"dataEndpointHostNames":[],"privateEndpointConnections":[],"publicNetworkAccess":"Enabled"}}'
    headers:
      cache-control:
      - no-cache
      content-length:
      - '995'
      content-type:
      - application/json; charset=utf-8
      date:
      - Fri, 17 Jul 2020 02:20:10 GMT
      expires:
      - '-1'
      pragma:
      - no-cache
      server:
      - Microsoft-HTTPAPI/2.0
      strict-transport-security:
      - max-age=31536000; includeSubDomains
      transfer-encoding:
      - chunked
      vary:
      - Accept-Encoding
      x-content-type-options:
      - nosniff
    status:
      code: 200
      message: OK
- request:
    body: 'b''{"location": "westus", "tags": {}, "sku": {"name": "Premium"}, "identity":
      {"type": "SystemAssigned, UserAssigned", "userAssignedIdentities": {"/subscriptions/00000000-0000-0000-0000-000000000000/resourcegroups/clitest.rg000001/providers/Microsoft.ManagedIdentity/userAssignedIdentities/testidentity000002":
      {}}}, "properties": {"adminUserEnabled": false, "networkRuleSet": {"defaultAction":
      "Allow", "virtualNetworkRules": [], "ipRules": []}, "policies": {"quarantinePolicy":
      {"status": "disabled"}, "trustPolicy": {"type": "Notary", "status": "disabled"},
      "retentionPolicy": {"days": 7, "status": "disabled"}}, "encryption": {"status":
      "disabled"}, "dataEndpointEnabled": false, "publicNetworkAccess": "Enabled"}}'''
    headers:
      Accept:
      - application/json
      Accept-Encoding:
      - gzip, deflate
      CommandName:
      - acr identity assign
      Connection:
      - keep-alive
      Content-Length:
      - '786'
      Content-Type:
      - application/json; charset=utf-8
      ParameterSetName:
      - --name --identities
      User-Agent:
      - python/3.8.0 (Windows-10-10.0.19041-SP0) msrest/0.6.9 msrest_azure/0.6.3 azure-mgmt-containerregistry/3.0.0rc14
        Azure-SDK-For-Python AZURECLI/2.9.0
      accept-language:
      - en-US
    method: PATCH
    uri: https://management.azure.com/subscriptions/00000000-0000-0000-0000-000000000000/resourceGroups/clitest.rg000001/providers/Microsoft.ContainerRegistry/registries/testreg000004?api-version=2019-12-01-preview
  response:
    body:
      string: '{"sku":{"name":"Premium","tier":"Premium"},"type":"Microsoft.ContainerRegistry/registries","id":"/subscriptions/00000000-0000-0000-0000-000000000000/resourceGroups/clitest.rg000001/providers/Microsoft.ContainerRegistry/registries/testreg000004","name":"testreg000004","location":"westus","tags":{},"properties":{"loginServer":"testreg000004.azurecr.io","creationDate":"2020-07-17T02:19:47.7577162Z","provisioningState":"Updating","adminUserEnabled":false,"networkRuleSet":{"defaultAction":"Allow","virtualNetworkRules":[],"ipRules":[]},"policies":{"quarantinePolicy":{"status":"disabled"},"trustPolicy":{"type":"Notary","status":"disabled"},"retentionPolicy":{"days":7,"lastUpdatedTime":"2020-07-17T02:20:17.5966024+00:00","status":"disabled"}},"encryption":{"status":"disabled"},"dataEndpointEnabled":false,"dataEndpointHostNames":[],"privateEndpointConnections":[],"publicNetworkAccess":"Enabled"}}'
    headers:
      azure-asyncoperation:
      - https://management.azure.com/subscriptions/00000000-0000-0000-0000-000000000000/resourceGroups/clitest.rg000001/providers/Microsoft.ContainerRegistry/registries/testreg000004/operationStatuses/registries-098f043e-c7d4-11ea-a171-84a93e84f251?api-version=2019-12-01-preview
      cache-control:
      - no-cache
      content-length:
      - '995'
      content-type:
      - application/json; charset=utf-8
      date:
      - Fri, 17 Jul 2020 02:20:21 GMT
      expires:
      - '-1'
      pragma:
      - no-cache
      server:
      - Microsoft-HTTPAPI/2.0
      strict-transport-security:
      - max-age=31536000; includeSubDomains
      x-content-type-options:
      - nosniff
      x-ms-ratelimit-remaining-subscription-writes:
      - '1197'
    status:
      code: 201
      message: Created
>>>>>>> 3c2ff2b5
- request:
    body: null
    headers:
      Accept:
      - '*/*'
      Accept-Encoding:
      - gzip, deflate
<<<<<<< HEAD
      Connection:
      - keep-alive
      Content-Length:
      - '0'
      User-Agent:
      - python-requests/2.22.0
    method: POST
    uri: https://management.azure.com/subscriptions/00000000-0000-0000-0000-000000000000/providers/Microsoft.ContainerRegistry/register?api-version=2016-02-01
  response:
    body:
      string: '{"id":"/subscriptions/00000000-0000-0000-0000-000000000000/providers/Microsoft.ContainerRegistry","namespace":"Microsoft.ContainerRegistry","authorizations":[{"applicationId":"6a0ec4d3-30cb-4a83-91c0-ae56bc0e3d26","roleDefinitionId":"78e18383-93eb-418a-9887-bc9271046576"},{"applicationId":"737d58c1-397a-46e7-9d12-7d8c830883c2","roleDefinitionId":"716bb53a-0390-4428-bf41-b1bedde7d751"},{"applicationId":"918d0db8-4a38-4938-93c1-9313bdfe0272","roleDefinitionId":"dcd2d2c9-3f80-4d72-95a8-2593111b4b12"},{"applicationId":"d2fa1650-4805-4a83-bcb9-cf41fe63539c","roleDefinitionId":"c15f8dab-b103-4f8d-9afb-fbe4b8e98de2"},{"applicationId":"a4c95b9e-3994-40cc-8953-5dc66d48348d","roleDefinitionId":"dc88c655-90fa-48d9-8d51-003cc8738508"},{"applicationId":"62c559cd-db0c-4da0-bab2-972528c65d42","roleDefinitionId":"437b639a-6d74-491d-959f-d172e8c5c1fc"}],"resourceTypes":[{"resourceType":"registries","locations":["West
        US","East US","South Central US","West Europe","North Europe","UK South","UK
        West","Australia East","Australia Southeast","Central India","Korea Central","France
        Central","South Africa North","UAE North","East Asia","Japan East","Japan
        West","Southeast Asia","South India","Brazil South","Canada East","Canada
        Central","Central US","East US 2","North Central US","West Central US","West
        US 2","Switzerland North","East US 2 EUAP","Central US EUAP"],"apiVersions":["2019-12-01-preview","2019-05-01","2017-10-01","2017-03-01"],"capabilities":"CrossResourceGroupResourceMove,
        CrossSubscriptionResourceMove, SystemAssignedResourceIdentity"},{"resourceType":"registries/scopeMaps","locations":["West
        US","East US","South Central US","West Europe","North Europe","UK South","UK
        West","Australia East","Australia Southeast","Central India","East Asia","Japan
        East","Japan West","Southeast Asia","South India","Brazil South","Canada East","Canada
        Central","Central US","East US 2","North Central US","West Central US","West
        US 2","Korea Central","France Central","South Africa North","UAE North","Switzerland
        North","Central US EUAP","East US 2 EUAP"],"apiVersions":["2019-05-01-preview"]},{"resourceType":"registries/tokens","locations":["West
        US","East US","South Central US","West Europe","North Europe","UK South","UK
        West","Australia East","Australia Southeast","Central India","East Asia","Japan
        East","Japan West","Southeast Asia","South India","Brazil South","Canada East","Canada
        Central","Central US","East US 2","North Central US","West Central US","West
        US 2","Korea Central","France Central","South Africa North","UAE North","Switzerland
        North","Central US EUAP","East US 2 EUAP"],"apiVersions":["2019-05-01-preview"]},{"resourceType":"registries/generateCredentials","locations":["West
        US","East US","South Central US","West Europe","North Europe","UK South","UK
        West","Australia East","Australia Southeast","Central India","East Asia","Japan
        East","Japan West","Southeast Asia","South India","Brazil South","Canada East","Canada
        Central","Central US","East US 2","North Central US","West Central US","West
        US 2","Korea Central","France Central","South Africa North","UAE North","Switzerland
        North","Central US EUAP","East US 2 EUAP"],"apiVersions":["2019-05-01-preview"]},{"resourceType":"registries/privateEndpointConnections","locations":["West
        US","East US","South Central US","West Europe","Switzerland North","North
        Europe","UK South","UK West","Australia East","Australia Southeast","Central
        India","East Asia","Japan East","Japan West","Southeast Asia","South India","Brazil
        South","Canada East","Canada Central","Central US","East US 2","North Central
        US","West Central US","West US 2","Korea Central","France Central","South
        Africa North","UAE North","Central US EUAP","East US 2 EUAP"],"apiVersions":["2019-12-01-preview"]},{"resourceType":"registries/privateEndpointConnectionProxies","locations":["West
        US","East US","South Central US","West Europe","Switzerland North","North
        Europe","UK South","UK West","Australia East","Australia Southeast","Central
        India","East Asia","Japan East","Japan West","Southeast Asia","South India","Brazil
        South","Canada East","Canada Central","Central US","East US 2","North Central
        US","West Central US","West US 2","Korea Central","France Central","South
        Africa North","UAE North","Central US EUAP","East US 2 EUAP"],"apiVersions":["2019-12-01-preview"]},{"resourceType":"registries/privateEndpointConnectionProxies/validate","locations":["West
        US","East US","South Central US","West Europe","Switzerland North","North
        Europe","UK South","UK West","Australia East","Australia Southeast","Central
        India","East Asia","Japan East","Japan West","Southeast Asia","South India","Brazil
        South","Canada East","Canada Central","Central US","East US 2","North Central
        US","West Central US","West US 2","Korea Central","France Central","South
        Africa North","UAE North","Central US EUAP","East US 2 EUAP"],"apiVersions":["2019-12-01-preview"]},{"resourceType":"registries/privateLinkResources","locations":["West
        US","East US","South Central US","West Europe","Switzerland North","North
        Europe","UK South","UK West","Australia East","Australia Southeast","Central
        India","East Asia","Japan East","Japan West","Southeast Asia","South India","Brazil
        South","Canada East","Canada Central","Central US","East US 2","North Central
        US","West Central US","West US 2","Korea Central","France Central","South
        Africa North","UAE North","Central US EUAP","East US 2 EUAP"],"apiVersions":["2019-12-01-preview"]},{"resourceType":"registries/importImage","locations":["South
        Central US","West Central US","East US","West Europe","West US","Japan East","North
        Europe","Southeast Asia","North Central US","East US 2","West US 2","Brazil
        South","Australia East","Central India","Korea Central","France Central","South
        Africa North","UAE North","Central US","Canada East","Canada Central","UK
        South","UK West","Australia Southeast","East Asia","Japan West","South India","Switzerland
        North","Central US EUAP","East US 2 EUAP"],"apiVersions":["2019-12-01-preview","2019-05-01","2017-10-01"]},{"resourceType":"registries/exportPipelines","locations":["West
        US","East US","South Central US","West Europe","Switzerland North","North
        Europe","UK South","UK West","Australia East","Australia Southeast","Central
        India","East Asia","Japan East","Japan West","Southeast Asia","South India","Brazil
        South","Canada East","Canada Central","Central US","East US 2","North Central
        US","West Central US","West US 2","Korea Central","France Central","South
        Africa North","UAE North","Central US EUAP","East US 2 EUAP"],"apiVersions":["2019-12-01-preview"],"capabilities":"SystemAssignedResourceIdentity"},{"resourceType":"registries/importPipelines","locations":["West
        US","East US","South Central US","West Europe","Switzerland North","North
        Europe","UK South","UK West","Australia East","Australia Southeast","Central
        India","East Asia","Japan East","Japan West","Southeast Asia","South India","Brazil
        South","Canada East","Canada Central","Central US","East US 2","North Central
        US","West Central US","West US 2","Korea Central","France Central","South
        Africa North","UAE North","Central US EUAP","East US 2 EUAP"],"apiVersions":["2019-12-01-preview"],"capabilities":"SystemAssignedResourceIdentity"},{"resourceType":"registries/pipelineRuns","locations":["West
        US","East US","South Central US","West Europe","Switzerland North","North
        Europe","UK South","UK West","Australia East","Australia Southeast","Central
        India","East Asia","Japan East","Japan West","Southeast Asia","South India","Brazil
        South","Canada East","Canada Central","Central US","East US 2","North Central
        US","West Central US","West US 2","Korea Central","France Central","South
        Africa North","UAE North","Central US EUAP","East US 2 EUAP"],"apiVersions":["2019-12-01-preview"]},{"resourceType":"registries/listBuildSourceUploadUrl","locations":["East
        US","West Europe","West US 2","South Central US","Australia East","Australia
        Southeast","Brazil South","Canada Central","Canada East","Central India","Central
        US","East Asia","East US 2","Japan East","Japan West","North Central US","North
        Europe","Southeast Asia","South India","UK South","UK West","West US","West
        Central US","France Central","Korea Central","South Africa North","UAE North","Switzerland
        North","East US 2 EUAP"],"apiVersions":["2019-06-01-preview","2019-04-01","2018-09-01"]},{"resourceType":"registries/scheduleRun","locations":["East
        US","West Europe","West US 2","South Central US","Australia East","Australia
        Southeast","Brazil South","Canada Central","Canada East","Central India","Central
        US","East Asia","East US 2","Japan East","Japan West","North Central US","North
        Europe","Southeast Asia","South India","UK South","UK West","West US","West
        Central US","France Central","Korea Central","South Africa North","UAE North","Switzerland
        North","East US 2 EUAP"],"apiVersions":["2019-06-01-preview","2019-04-01","2018-09-01"]},{"resourceType":"registries/runs","locations":["East
        US","West Europe","West US 2","South Central US","Australia East","Australia
        Southeast","Brazil South","Canada Central","Canada East","Central India","Central
        US","East Asia","East US 2","Japan East","Japan West","North Central US","North
        Europe","Southeast Asia","South India","UK South","UK West","West US","West
        Central US","France Central","Korea Central","South Africa North","UAE North","Switzerland
        North","East US 2 EUAP"],"apiVersions":["2019-06-01-preview","2019-04-01","2018-09-01"]},{"resourceType":"registries/taskRuns","locations":["East
        US","West Europe","West US 2","South Central US","Australia East","Australia
        Southeast","Brazil South","Canada Central","Canada East","Central India","Central
        US","East Asia","East US 2","Japan East","Japan West","North Central US","North
        Europe","Southeast Asia","South India","UK South","UK West","West US","West
        Central US","France Central","Korea Central","South Africa North","UAE North","Switzerland
        North","East US 2 EUAP"],"apiVersions":["2019-06-01-preview"]},{"resourceType":"registries/taskRuns/listDetails","locations":["East
        US","West Europe","West US 2","South Central US","Australia East","Australia
        Southeast","Brazil South","Canada Central","Canada East","Central India","Central
        US","East Asia","East US 2","Japan East","Japan West","North Central US","North
        Europe","Southeast Asia","South India","UK South","UK West","West US","West
        Central US","France Central","Korea Central","South Africa North","UAE North","Switzerland
        North","East US 2 EUAP"],"apiVersions":["2019-06-01-preview"]},{"resourceType":"registries/agentPools","locations":["East
        US","West US 2","South Central US","East US 2","East US 2 EUAP"],"apiVersions":["2019-06-01-preview"],"capabilities":"CrossResourceGroupResourceMove,
        CrossSubscriptionResourceMove"},{"resourceType":"registries/agentPools/listQueueStatus","locations":["East
        US","West US 2","South Central US","East US 2","East US 2 EUAP"],"apiVersions":["2019-06-01-preview"]},{"resourceType":"registries/runs/listLogSasUrl","locations":["East
        US","West Europe","West US 2","South Central US","Australia East","Australia
        Southeast","Brazil South","Canada Central","Canada East","Central India","Central
        US","East Asia","East US 2","Japan East","Japan West","North Central US","North
        Europe","Southeast Asia","South India","UK South","UK West","West US","West
        Central US","France Central","Korea Central","South Africa North","UAE North","Switzerland
        North","East US 2 EUAP"],"apiVersions":["2019-06-01-preview","2019-04-01","2018-09-01"]},{"resourceType":"registries/runs/cancel","locations":["East
        US","West Europe","West US 2","South Central US","Australia East","Australia
        Southeast","Brazil South","Canada Central","Canada East","Central India","Central
        US","East Asia","East US 2","Japan East","Japan West","North Central US","North
        Europe","Southeast Asia","South India","UK South","UK West","West US","West
        Central US","France Central","Korea Central","South Africa North","UAE North","Switzerland
        North","East US 2 EUAP"],"apiVersions":["2019-06-01-preview","2019-04-01","2018-09-01"]},{"resourceType":"registries/tasks","locations":["East
        US","West Europe","West US 2","South Central US","Australia East","Australia
        Southeast","Brazil South","Canada Central","Canada East","Central India","Central
        US","East Asia","East US 2","Japan East","Japan West","North Central US","North
        Europe","Southeast Asia","South India","UK South","UK West","West US","West
        Central US","France Central","Korea Central","South Africa North","UAE North","Switzerland
        North","East US 2 EUAP"],"apiVersions":["2019-06-01-preview","2019-04-01","2018-09-01"],"capabilities":"CrossResourceGroupResourceMove,
        CrossSubscriptionResourceMove, SystemAssignedResourceIdentity"},{"resourceType":"registries/tasks/listDetails","locations":["East
        US","West Europe","West US 2","South Central US","Australia East","Australia
        Southeast","Brazil South","Canada Central","Canada East","Central India","Central
        US","East Asia","East US 2","Japan East","Japan West","North Central US","North
        Europe","Southeast Asia","South India","UK South","UK West","West US","West
        Central US","France Central","Korea Central","South Africa North","UAE North","Switzerland
        North","East US 2 EUAP"],"apiVersions":["2019-06-01-preview","2019-04-01","2018-09-01"]},{"resourceType":"registries/getBuildSourceUploadUrl","locations":["East
        US","West Europe","West US 2","South Central US","Australia East","Australia
        Southeast","Brazil South","Canada Central","Canada East","Central India","Central
        US","East Asia","East US 2","Japan East","Japan West","North Central US","North
        Europe","Southeast Asia","South India","UK South","UK West","West US","West
        Central US","France Central","Korea Central","South Africa North","UAE North","Switzerland
        North","East US 2 EUAP"],"apiVersions":["2018-02-01-preview"]},{"resourceType":"registries/queueBuild","locations":["East
        US","West Europe","West US 2","South Central US","Australia East","Australia
        Southeast","Brazil South","Canada Central","Canada East","Central India","Central
        US","East Asia","East US 2","Japan East","Japan West","North Central US","North
        Europe","Southeast Asia","South India","UK South","UK West","West US","West
        Central US","France Central","Korea Central","South Africa North","UAE North","Switzerland
        North","East US 2 EUAP"],"apiVersions":["2018-02-01-preview"]},{"resourceType":"registries/builds","locations":["East
        US","West Europe","West US 2","South Central US","Australia East","Australia
        Southeast","Brazil South","Canada Central","Canada East","Central India","Central
        US","East Asia","East US 2","Japan East","Japan West","North Central US","North
        Europe","Southeast Asia","South India","UK South","UK West","West US","West
        Central US","France Central","Korea Central","South Africa North","UAE North","Switzerland
        North","East US 2 EUAP"],"apiVersions":["2018-02-01-preview"]},{"resourceType":"registries/builds/getLogLink","locations":["East
        US","West Europe","West US 2","South Central US","Australia East","Australia
        Southeast","Brazil South","Canada Central","Canada East","Central India","Central
        US","East Asia","East US 2","Japan East","Japan West","North Central US","North
        Europe","Southeast Asia","South India","UK South","UK West","West US","West
        Central US","France Central","Korea Central","South Africa North","UAE North","Switzerland
        North","East US 2 EUAP"],"apiVersions":["2018-02-01-preview"]},{"resourceType":"registries/builds/cancel","locations":["East
        US","West Europe","West US 2","South Central US","Australia East","Australia
        Southeast","Brazil South","Canada Central","Canada East","Central India","Central
        US","East Asia","East US 2","Japan East","Japan West","North Central US","North
        Europe","Southeast Asia","South India","UK South","UK West","West US","West
        Central US","France Central","Korea Central","South Africa North","UAE North","Switzerland
        North","East US 2 EUAP"],"apiVersions":["2018-02-01-preview"]},{"resourceType":"registries/buildTasks","locations":["East
        US","West Europe","West US 2","South Central US","Australia East","Australia
        Southeast","Brazil South","Canada Central","Canada East","Central India","Central
        US","East Asia","East US 2","Japan East","Japan West","North Central US","North
        Europe","Southeast Asia","South India","UK South","UK West","West US","West
        Central US","France Central","Korea Central","South Africa North","UAE North","Switzerland
        North","East US 2 EUAP"],"apiVersions":["2018-02-01-preview"],"capabilities":"CrossResourceGroupResourceMove,
        CrossSubscriptionResourceMove"},{"resourceType":"registries/buildTasks/listSourceRepositoryProperties","locations":["East
        US","West Europe","West US 2","South Central US","Australia East","Australia
        Southeast","Brazil South","Canada Central","Canada East","Central India","Central
        US","East Asia","East US 2","Japan East","Japan West","North Central US","North
        Europe","Southeast Asia","South India","UK South","UK West","West US","West
        Central US","France Central","Korea Central","South Africa North","UAE North","Switzerland
        North","East US 2 EUAP"],"apiVersions":["2018-02-01-preview"]},{"resourceType":"registries/buildTasks/steps","locations":["East
        US","West Europe","West US 2","South Central US","Australia East","Australia
        Southeast","Brazil South","Canada Central","Canada East","Central India","Central
        US","East Asia","East US 2","Japan East","Japan West","North Central US","North
        Europe","Southeast Asia","South India","UK South","UK West","West US","West
        Central US","France Central","Korea Central","South Africa North","UAE North","Switzerland
        North","East US 2 EUAP"],"apiVersions":["2018-02-01-preview"]},{"resourceType":"registries/buildTasks/steps/listBuildArguments","locations":["East
        US","West Europe","West US 2","South Central US","Australia East","Australia
        Southeast","Brazil South","Canada Central","Canada East","Central India","Central
        US","East Asia","East US 2","Japan East","Japan West","North Central US","North
        Europe","Southeast Asia","South India","UK South","UK West","West US","West
        Central US","France Central","Korea Central","South Africa North","UAE North","Switzerland
        North","East US 2 EUAP"],"apiVersions":["2018-02-01-preview"]},{"resourceType":"registries/replications","locations":["South
        Central US","West Central US","East US","West Europe","West US","Japan East","North
        Europe","Southeast Asia","North Central US","East US 2","West US 2","Brazil
        South","Australia East","Central India","Korea Central","South Africa North","UAE
        North","France Central","Central US","Canada East","Canada Central","UK South","UK
        West","Australia Southeast","East Asia","Japan West","South India","Switzerland
        North","Central US EUAP","East US 2 EUAP"],"apiVersions":["2019-12-01-preview","2019-05-01","2017-10-01"],"capabilities":"CrossResourceGroupResourceMove,
        CrossSubscriptionResourceMove"},{"resourceType":"registries/webhooks","locations":["West
        Central US","East US","West Europe","South Central US","West US","Japan East","North
        Europe","Southeast Asia","North Central US","East US 2","West US 2","Brazil
        South","Australia East","Central India","Korea Central","South Africa North","UAE
        North","France Central","Central US","Canada East","Canada Central","UK South","UK
        West","Australia Southeast","East Asia","Japan West","South India","Switzerland
        North","Central US EUAP","East US 2 EUAP"],"apiVersions":["2019-12-01-preview","2019-05-01","2017-10-01"],"capabilities":"CrossResourceGroupResourceMove,
        CrossSubscriptionResourceMove"},{"resourceType":"registries/webhooks/ping","locations":["West
        Central US","East US","West Europe","South Central US","West US","Japan East","North
        Europe","Southeast Asia","North Central US","East US 2","West US 2","Brazil
        South","Australia East","Central India","Korea Central","South Africa North","UAE
        North","France Central","Central US","Canada East","Canada Central","UK South","UK
        West","Australia Southeast","East Asia","Japan West","South India","Switzerland
        North","Central US EUAP","East US 2 EUAP"],"apiVersions":["2019-12-01-preview","2019-05-01","2017-10-01"]},{"resourceType":"registries/webhooks/getCallbackConfig","locations":["West
        Central US","East US","West Europe","South Central US","West US","Japan East","North
        Europe","Southeast Asia","North Central US","East US 2","West US 2","Brazil
        South","Australia East","Central India","Korea Central","South Africa North","UAE
        North","France Central","Central US","Canada East","Canada Central","UK South","UK
        West","Australia Southeast","East Asia","Japan West","South India","Switzerland
        North","Central US EUAP","East US 2 EUAP"],"apiVersions":["2019-12-01-preview","2019-05-01","2017-10-01"]},{"resourceType":"registries/webhooks/listEvents","locations":["West
        Central US","East US","West Europe","South Central US","West US","Japan East","North
        Europe","Southeast Asia","North Central US","East US 2","West US 2","Brazil
        South","Australia East","Central India","Korea Central","South Africa North","UAE
        North","France Central","Central US","Canada East","Canada Central","UK South","UK
        West","Australia Southeast","East Asia","Japan West","South India","Switzerland
        North","Central US EUAP","East US 2 EUAP"],"apiVersions":["2019-12-01-preview","2019-05-01","2017-10-01"]},{"resourceType":"locations/setupAuth","locations":["East
        US","West Europe","West US 2","South Central US","Australia East","Australia
        Southeast","Brazil South","Canada Central","Canada East","Central India","Central
        US","East Asia","East US 2","Japan East","Japan West","North Central US","North
        Europe","Southeast Asia","South India","UK South","UK West","West US","West
        Central US","France Central","Korea Central","South Africa North","UAE North","Switzerland
        North","East US 2 EUAP"],"apiVersions":["2018-02-01-preview"]},{"resourceType":"locations/authorize","locations":["East
        US","West Europe","West US 2","South Central US","Australia East","Australia
        Southeast","Brazil South","Canada Central","Canada East","Central India","Central
        US","East Asia","East US 2","Japan East","Japan West","North Central US","North
        Europe","Southeast Asia","South India","UK South","UK West","West US","West
        Central US","France Central","Korea Central","South Africa North","UAE North","Switzerland
        North","East US 2 EUAP"],"apiVersions":["2018-02-01-preview"]},{"resourceType":"locations/operationResults","locations":["West
        Central US","East US","West Europe","South Central US","West US","Japan East","North
        Europe","Southeast Asia","North Central US","East US 2","West US 2","Brazil
        South","Australia East","Central India","Korea Central","France Central","Central
        US","South Africa North","UAE North","Canada East","Canada Central","UK South","UK
        West","Australia Southeast","East Asia","Japan West","South India","Switzerland
        North","Central US EUAP","East US 2 EUAP"],"apiVersions":["2019-12-01-preview","2019-05-01-preview","2019-05-01","2017-10-01"]},{"resourceType":"locations/deleteVirtualNetworkOrSubnets","locations":["West
        Central US","East US","West Europe","South Central US","West US","Japan East","North
        Europe","Southeast Asia","North Central US","East US 2","West US 2","Brazil
        South","Australia East","Central India","Korea Central","South Africa North","UAE
        North","France Central","Central US","Canada East","Canada Central","UK South","UK
        West","Australia Southeast","East Asia","Japan West","South India","Switzerland
        North","Central US EUAP","East US 2 EUAP"],"apiVersions":["2019-05-01","2017-10-01"]},{"resourceType":"registries/GetCredentials","locations":["West
        US","East US","South Central US","West Europe","East US 2 EUAP","Central US
        EUAP"],"apiVersions":["2016-06-27-preview"]},{"resourceType":"registries/listCredentials","locations":["South
        Central US","East US","West US","West Europe","North Europe","UK South","UK
        West","Australia East","Australia Southeast","Central India","Korea Central","South
        Africa North","UAE North","France Central","East Asia","Japan East","Japan
        West","Southeast Asia","South India","Brazil South","Canada East","Canada
        Central","Central US","East US 2","North Central US","West Central US","West
        US 2","Switzerland North","Central US EUAP","East US 2 EUAP"],"apiVersions":["2019-12-01-preview","2019-05-01","2017-10-01","2017-03-01"]},{"resourceType":"registries/regenerateCredential","locations":["South
        Central US","West US","East US","West Europe","North Europe","UK South","UK
        West","Australia East","Australia Southeast","Central India","Korea Central","South
        Africa North","UAE North","France Central","East Asia","Japan East","Japan
        West","Southeast Asia","South India","Brazil South","Canada East","Canada
        Central","Central US","East US 2","North Central US","West Central US","West
        US 2","Switzerland North","Central US EUAP","East US 2 EUAP"],"apiVersions":["2019-12-01-preview","2019-05-01","2017-10-01","2017-03-01"]},{"resourceType":"registries/listUsages","locations":["West
        Central US","East US","West Europe","South Central US","West US","Japan East","North
        Europe","Southeast Asia","North Central US","East US 2","West US 2","Brazil
        South","Australia East","Central India","Korea Central","South Africa North","UAE
        North","France Central","Central US","Canada East","Canada Central","UK South","UK
        West","Australia Southeast","East Asia","Japan West","South India","Switzerland
        North","Central US EUAP","East US 2 EUAP"],"apiVersions":["2019-12-01-preview","2019-05-01","2017-10-01"]},{"resourceType":"registries/listPolicies","locations":["West
        US","East US","South Central US","West Europe","North Europe","UK South","UK
        West","Australia East","Australia Southeast","Central India","Korea Central","South
        Africa North","UAE North","France Central","East Asia","Japan East","Japan
        West","Southeast Asia","South India","Brazil South","Canada East","Canada
        Central","Central US","East US 2","North Central US","West Central US","West
        US 2","Switzerland North","East US 2 EUAP","Central US EUAP"],"apiVersions":["2017-10-01"]},{"resourceType":"registries/updatePolicies","locations":["West
        US","East US","South Central US","West Europe","North Europe","UK South","UK
        West","Australia East","Australia Southeast","Central India","Korea Central","South
        Africa North","UAE North","France Central","East Asia","Japan East","Japan
        West","Southeast Asia","South India","Brazil South","Canada East","Canada
        Central","Central US","East US 2","North Central US","West Central US","West
        US 2","Switzerland North","East US 2 EUAP","Central US EUAP"],"apiVersions":["2017-10-01"]},{"resourceType":"registries/regenerateCredentials","locations":["West
        US","East US","South Central US","West Europe","East US 2 EUAP","Central US
        EUAP"],"apiVersions":["2016-06-27-preview"]},{"resourceType":"registries/eventGridFilters","locations":["South
        Central US","West Central US","East US","West Europe","West US","Japan East","North
        Europe","Southeast Asia","North Central US","East US 2","West US 2","Brazil
        South","Australia East","Central India","Korea Central","South Africa North","UAE
        North","France Central","Central US","Canada East","Canada Central","UK South","UK
        West","Australia Southeast","East Asia","Japan West","South India","Switzerland
        North","Central US EUAP","East US 2 EUAP"],"apiVersions":["2019-05-01","2017-10-01"]},{"resourceType":"checkNameAvailability","locations":["South
        Central US","East US","West US","Central US","East US 2","North Central US","West
        Central US","West US 2","Brazil South","Canada East","Canada Central","West
        Europe","North Europe","UK South","UK West","Australia East","Australia Southeast","Central
        India","East Asia","Japan East","Japan West","Southeast Asia","South India","Korea
        Central","France Central","South Africa North","UAE North","Switzerland North","East
        US 2 EUAP","Central US EUAP"],"apiVersions":["2019-12-01-preview","2019-05-01","2017-10-01","2017-06-01-preview","2017-03-01","2016-06-27-preview"]},{"resourceType":"operations","locations":["South
        Central US","East US","West US","Central US","East US 2","North Central US","West
        Central US","West US 2","Brazil South","Canada East","Canada Central","West
        Europe","North Europe","UK South","UK West","Australia East","Australia Southeast","Central
        India","East Asia","Japan East","Japan West","Southeast Asia","South India","Korea
        Central","France Central","South Africa North","UAE North","Switzerland North","Central
        US EUAP","East US 2 EUAP"],"apiVersions":["2019-12-01-preview","2019-05-01","2017-10-01","2017-06-01-preview","2017-03-01"]},{"resourceType":"locations","locations":["South
        Central US","East US","West US","Central US","East US 2","North Central US","West
        Central US","West US 2","Brazil South","Canada East","Canada Central","West
        Europe","North Europe","UK South","UK West","Australia East","Australia Southeast","Central
        India","East Asia","Japan East","Japan West","Southeast Asia","South India","Korea
        Central","France Central","South Africa North","UAE North","Switzerland North","Central
        US EUAP","East US 2 EUAP"],"apiVersions":["2019-12-01-preview","2019-05-01-preview","2019-05-01","2017-10-01","2017-06-01-preview"]}],"registrationState":"Registering"}'
=======
      CommandName:
      - acr identity assign
      Connection:
      - keep-alive
      ParameterSetName:
      - --name --identities
      User-Agent:
      - python/3.8.0 (Windows-10-10.0.19041-SP0) msrest/0.6.9 msrest_azure/0.6.3 azure-mgmt-containerregistry/3.0.0rc14
        Azure-SDK-For-Python AZURECLI/2.9.0
    method: GET
    uri: https://management.azure.com/subscriptions/00000000-0000-0000-0000-000000000000/resourceGroups/clitest.rg000001/providers/Microsoft.ContainerRegistry/registries/testreg000004/operationStatuses/registries-098f043e-c7d4-11ea-a171-84a93e84f251?api-version=2019-12-01-preview
  response:
    body:
      string: '{"status":"Succeeded"}'
>>>>>>> 3c2ff2b5
    headers:
      azure-asyncoperation:
      - https://management.azure.com/subscriptions/00000000-0000-0000-0000-000000000000/resourceGroups/clitest.rg000001/providers/Microsoft.ContainerRegistry/registries/testreg000004/operationStatuses/registries-098f043e-c7d4-11ea-a171-84a93e84f251?api-version=2019-12-01-preview
      cache-control:
      - no-cache
      content-length:
<<<<<<< HEAD
      - '29074'
      content-type:
      - application/json; charset=utf-8
      date:
      - Mon, 06 Jul 2020 00:30:33 GMT
=======
      - '22'
      content-type:
      - application/json; charset=utf-8
      date:
      - Fri, 17 Jul 2020 02:20:32 GMT
>>>>>>> 3c2ff2b5
      expires:
      - '-1'
      pragma:
      - no-cache
      strict-transport-security:
      - max-age=31536000; includeSubDomains
      transfer-encoding:
      - chunked
      vary:
      - Accept-Encoding
      x-content-type-options:
      - nosniff
<<<<<<< HEAD
      x-ms-ratelimit-remaining-subscription-writes:
      - '1199'
=======
      x-ms-failure-cause:
      - gateway
>>>>>>> 3c2ff2b5
    status:
      code: 409
      message: Conflict
- request:
    body: null
    headers:
      Accept:
      - '*/*'
      Accept-Encoding:
      - gzip, deflate
<<<<<<< HEAD
=======
      CommandName:
      - acr identity assign
>>>>>>> 3c2ff2b5
      Connection:
      - keep-alive
      User-Agent:
<<<<<<< HEAD
      - python-requests/2.22.0
    method: GET
    uri: https://management.azure.com/subscriptions/00000000-0000-0000-0000-000000000000/providers/Microsoft.ContainerRegistry?api-version=2016-02-01
  response:
    body:
      string: '{"id":"/subscriptions/00000000-0000-0000-0000-000000000000/providers/Microsoft.ContainerRegistry","namespace":"Microsoft.ContainerRegistry","authorizations":[{"applicationId":"6a0ec4d3-30cb-4a83-91c0-ae56bc0e3d26","roleDefinitionId":"78e18383-93eb-418a-9887-bc9271046576"},{"applicationId":"737d58c1-397a-46e7-9d12-7d8c830883c2","roleDefinitionId":"716bb53a-0390-4428-bf41-b1bedde7d751"},{"applicationId":"918d0db8-4a38-4938-93c1-9313bdfe0272","roleDefinitionId":"dcd2d2c9-3f80-4d72-95a8-2593111b4b12"},{"applicationId":"d2fa1650-4805-4a83-bcb9-cf41fe63539c","roleDefinitionId":"c15f8dab-b103-4f8d-9afb-fbe4b8e98de2"},{"applicationId":"a4c95b9e-3994-40cc-8953-5dc66d48348d","roleDefinitionId":"dc88c655-90fa-48d9-8d51-003cc8738508"},{"applicationId":"62c559cd-db0c-4da0-bab2-972528c65d42","roleDefinitionId":"437b639a-6d74-491d-959f-d172e8c5c1fc"}],"resourceTypes":[{"resourceType":"registries","locations":["West
        US","East US","South Central US","West Europe","North Europe","UK South","UK
        West","Australia East","Australia Southeast","Central India","Korea Central","France
        Central","South Africa North","UAE North","East Asia","Japan East","Japan
        West","Southeast Asia","South India","Brazil South","Canada East","Canada
        Central","Central US","East US 2","North Central US","West Central US","West
        US 2","Switzerland North","East US 2 EUAP","Central US EUAP"],"apiVersions":["2019-12-01-preview","2019-05-01","2017-10-01","2017-03-01"],"capabilities":"CrossResourceGroupResourceMove,
        CrossSubscriptionResourceMove, SystemAssignedResourceIdentity"},{"resourceType":"registries/scopeMaps","locations":["West
        US","East US","South Central US","West Europe","North Europe","UK South","UK
        West","Australia East","Australia Southeast","Central India","East Asia","Japan
        East","Japan West","Southeast Asia","South India","Brazil South","Canada East","Canada
        Central","Central US","East US 2","North Central US","West Central US","West
        US 2","Korea Central","France Central","South Africa North","UAE North","Switzerland
        North","Central US EUAP","East US 2 EUAP"],"apiVersions":["2019-05-01-preview"]},{"resourceType":"registries/tokens","locations":["West
        US","East US","South Central US","West Europe","North Europe","UK South","UK
        West","Australia East","Australia Southeast","Central India","East Asia","Japan
        East","Japan West","Southeast Asia","South India","Brazil South","Canada East","Canada
        Central","Central US","East US 2","North Central US","West Central US","West
        US 2","Korea Central","France Central","South Africa North","UAE North","Switzerland
        North","Central US EUAP","East US 2 EUAP"],"apiVersions":["2019-05-01-preview"]},{"resourceType":"registries/generateCredentials","locations":["West
        US","East US","South Central US","West Europe","North Europe","UK South","UK
        West","Australia East","Australia Southeast","Central India","East Asia","Japan
        East","Japan West","Southeast Asia","South India","Brazil South","Canada East","Canada
        Central","Central US","East US 2","North Central US","West Central US","West
        US 2","Korea Central","France Central","South Africa North","UAE North","Switzerland
        North","Central US EUAP","East US 2 EUAP"],"apiVersions":["2019-05-01-preview"]},{"resourceType":"registries/privateEndpointConnections","locations":["West
        US","East US","South Central US","West Europe","Switzerland North","North
        Europe","UK South","UK West","Australia East","Australia Southeast","Central
        India","East Asia","Japan East","Japan West","Southeast Asia","South India","Brazil
        South","Canada East","Canada Central","Central US","East US 2","North Central
        US","West Central US","West US 2","Korea Central","France Central","South
        Africa North","UAE North","Central US EUAP","East US 2 EUAP"],"apiVersions":["2019-12-01-preview"]},{"resourceType":"registries/privateEndpointConnectionProxies","locations":["West
        US","East US","South Central US","West Europe","Switzerland North","North
        Europe","UK South","UK West","Australia East","Australia Southeast","Central
        India","East Asia","Japan East","Japan West","Southeast Asia","South India","Brazil
        South","Canada East","Canada Central","Central US","East US 2","North Central
        US","West Central US","West US 2","Korea Central","France Central","South
        Africa North","UAE North","Central US EUAP","East US 2 EUAP"],"apiVersions":["2019-12-01-preview"]},{"resourceType":"registries/privateEndpointConnectionProxies/validate","locations":["West
        US","East US","South Central US","West Europe","Switzerland North","North
        Europe","UK South","UK West","Australia East","Australia Southeast","Central
        India","East Asia","Japan East","Japan West","Southeast Asia","South India","Brazil
        South","Canada East","Canada Central","Central US","East US 2","North Central
        US","West Central US","West US 2","Korea Central","France Central","South
        Africa North","UAE North","Central US EUAP","East US 2 EUAP"],"apiVersions":["2019-12-01-preview"]},{"resourceType":"registries/privateLinkResources","locations":["West
        US","East US","South Central US","West Europe","Switzerland North","North
        Europe","UK South","UK West","Australia East","Australia Southeast","Central
        India","East Asia","Japan East","Japan West","Southeast Asia","South India","Brazil
        South","Canada East","Canada Central","Central US","East US 2","North Central
        US","West Central US","West US 2","Korea Central","France Central","South
        Africa North","UAE North","Central US EUAP","East US 2 EUAP"],"apiVersions":["2019-12-01-preview"]},{"resourceType":"registries/importImage","locations":["South
        Central US","West Central US","East US","West Europe","West US","Japan East","North
        Europe","Southeast Asia","North Central US","East US 2","West US 2","Brazil
        South","Australia East","Central India","Korea Central","France Central","South
        Africa North","UAE North","Central US","Canada East","Canada Central","UK
        South","UK West","Australia Southeast","East Asia","Japan West","South India","Switzerland
        North","Central US EUAP","East US 2 EUAP"],"apiVersions":["2019-12-01-preview","2019-05-01","2017-10-01"]},{"resourceType":"registries/exportPipelines","locations":["West
        US","East US","South Central US","West Europe","Switzerland North","North
        Europe","UK South","UK West","Australia East","Australia Southeast","Central
        India","East Asia","Japan East","Japan West","Southeast Asia","South India","Brazil
        South","Canada East","Canada Central","Central US","East US 2","North Central
        US","West Central US","West US 2","Korea Central","France Central","South
        Africa North","UAE North","Central US EUAP","East US 2 EUAP"],"apiVersions":["2019-12-01-preview"],"capabilities":"SystemAssignedResourceIdentity"},{"resourceType":"registries/importPipelines","locations":["West
        US","East US","South Central US","West Europe","Switzerland North","North
        Europe","UK South","UK West","Australia East","Australia Southeast","Central
        India","East Asia","Japan East","Japan West","Southeast Asia","South India","Brazil
        South","Canada East","Canada Central","Central US","East US 2","North Central
        US","West Central US","West US 2","Korea Central","France Central","South
        Africa North","UAE North","Central US EUAP","East US 2 EUAP"],"apiVersions":["2019-12-01-preview"],"capabilities":"SystemAssignedResourceIdentity"},{"resourceType":"registries/pipelineRuns","locations":["West
        US","East US","South Central US","West Europe","Switzerland North","North
        Europe","UK South","UK West","Australia East","Australia Southeast","Central
        India","East Asia","Japan East","Japan West","Southeast Asia","South India","Brazil
        South","Canada East","Canada Central","Central US","East US 2","North Central
        US","West Central US","West US 2","Korea Central","France Central","South
        Africa North","UAE North","Central US EUAP","East US 2 EUAP"],"apiVersions":["2019-12-01-preview"]},{"resourceType":"registries/listBuildSourceUploadUrl","locations":["East
        US","West Europe","West US 2","South Central US","Australia East","Australia
        Southeast","Brazil South","Canada Central","Canada East","Central India","Central
        US","East Asia","East US 2","Japan East","Japan West","North Central US","North
        Europe","Southeast Asia","South India","UK South","UK West","West US","West
        Central US","France Central","Korea Central","South Africa North","UAE North","Switzerland
        North","East US 2 EUAP"],"apiVersions":["2019-06-01-preview","2019-04-01","2018-09-01"]},{"resourceType":"registries/scheduleRun","locations":["East
        US","West Europe","West US 2","South Central US","Australia East","Australia
        Southeast","Brazil South","Canada Central","Canada East","Central India","Central
        US","East Asia","East US 2","Japan East","Japan West","North Central US","North
        Europe","Southeast Asia","South India","UK South","UK West","West US","West
        Central US","France Central","Korea Central","South Africa North","UAE North","Switzerland
        North","East US 2 EUAP"],"apiVersions":["2019-06-01-preview","2019-04-01","2018-09-01"]},{"resourceType":"registries/runs","locations":["East
        US","West Europe","West US 2","South Central US","Australia East","Australia
        Southeast","Brazil South","Canada Central","Canada East","Central India","Central
        US","East Asia","East US 2","Japan East","Japan West","North Central US","North
        Europe","Southeast Asia","South India","UK South","UK West","West US","West
        Central US","France Central","Korea Central","South Africa North","UAE North","Switzerland
        North","East US 2 EUAP"],"apiVersions":["2019-06-01-preview","2019-04-01","2018-09-01"]},{"resourceType":"registries/taskRuns","locations":["East
        US","West Europe","West US 2","South Central US","Australia East","Australia
        Southeast","Brazil South","Canada Central","Canada East","Central India","Central
        US","East Asia","East US 2","Japan East","Japan West","North Central US","North
        Europe","Southeast Asia","South India","UK South","UK West","West US","West
        Central US","France Central","Korea Central","South Africa North","UAE North","Switzerland
        North","East US 2 EUAP"],"apiVersions":["2019-06-01-preview"]},{"resourceType":"registries/taskRuns/listDetails","locations":["East
        US","West Europe","West US 2","South Central US","Australia East","Australia
        Southeast","Brazil South","Canada Central","Canada East","Central India","Central
        US","East Asia","East US 2","Japan East","Japan West","North Central US","North
        Europe","Southeast Asia","South India","UK South","UK West","West US","West
        Central US","France Central","Korea Central","South Africa North","UAE North","Switzerland
        North","East US 2 EUAP"],"apiVersions":["2019-06-01-preview"]},{"resourceType":"registries/agentPools","locations":["East
        US","West US 2","South Central US","East US 2","East US 2 EUAP"],"apiVersions":["2019-06-01-preview"],"capabilities":"CrossResourceGroupResourceMove,
        CrossSubscriptionResourceMove"},{"resourceType":"registries/agentPools/listQueueStatus","locations":["East
        US","West US 2","South Central US","East US 2","East US 2 EUAP"],"apiVersions":["2019-06-01-preview"]},{"resourceType":"registries/runs/listLogSasUrl","locations":["East
        US","West Europe","West US 2","South Central US","Australia East","Australia
        Southeast","Brazil South","Canada Central","Canada East","Central India","Central
        US","East Asia","East US 2","Japan East","Japan West","North Central US","North
        Europe","Southeast Asia","South India","UK South","UK West","West US","West
        Central US","France Central","Korea Central","South Africa North","UAE North","Switzerland
        North","East US 2 EUAP"],"apiVersions":["2019-06-01-preview","2019-04-01","2018-09-01"]},{"resourceType":"registries/runs/cancel","locations":["East
        US","West Europe","West US 2","South Central US","Australia East","Australia
        Southeast","Brazil South","Canada Central","Canada East","Central India","Central
        US","East Asia","East US 2","Japan East","Japan West","North Central US","North
        Europe","Southeast Asia","South India","UK South","UK West","West US","West
        Central US","France Central","Korea Central","South Africa North","UAE North","Switzerland
        North","East US 2 EUAP"],"apiVersions":["2019-06-01-preview","2019-04-01","2018-09-01"]},{"resourceType":"registries/tasks","locations":["East
        US","West Europe","West US 2","South Central US","Australia East","Australia
        Southeast","Brazil South","Canada Central","Canada East","Central India","Central
        US","East Asia","East US 2","Japan East","Japan West","North Central US","North
        Europe","Southeast Asia","South India","UK South","UK West","West US","West
        Central US","France Central","Korea Central","South Africa North","UAE North","Switzerland
        North","East US 2 EUAP"],"apiVersions":["2019-06-01-preview","2019-04-01","2018-09-01"],"capabilities":"CrossResourceGroupResourceMove,
        CrossSubscriptionResourceMove, SystemAssignedResourceIdentity"},{"resourceType":"registries/tasks/listDetails","locations":["East
        US","West Europe","West US 2","South Central US","Australia East","Australia
        Southeast","Brazil South","Canada Central","Canada East","Central India","Central
        US","East Asia","East US 2","Japan East","Japan West","North Central US","North
        Europe","Southeast Asia","South India","UK South","UK West","West US","West
        Central US","France Central","Korea Central","South Africa North","UAE North","Switzerland
        North","East US 2 EUAP"],"apiVersions":["2019-06-01-preview","2019-04-01","2018-09-01"]},{"resourceType":"registries/getBuildSourceUploadUrl","locations":["East
        US","West Europe","West US 2","South Central US","Australia East","Australia
        Southeast","Brazil South","Canada Central","Canada East","Central India","Central
        US","East Asia","East US 2","Japan East","Japan West","North Central US","North
        Europe","Southeast Asia","South India","UK South","UK West","West US","West
        Central US","France Central","Korea Central","South Africa North","UAE North","Switzerland
        North","East US 2 EUAP"],"apiVersions":["2018-02-01-preview"]},{"resourceType":"registries/queueBuild","locations":["East
        US","West Europe","West US 2","South Central US","Australia East","Australia
        Southeast","Brazil South","Canada Central","Canada East","Central India","Central
        US","East Asia","East US 2","Japan East","Japan West","North Central US","North
        Europe","Southeast Asia","South India","UK South","UK West","West US","West
        Central US","France Central","Korea Central","South Africa North","UAE North","Switzerland
        North","East US 2 EUAP"],"apiVersions":["2018-02-01-preview"]},{"resourceType":"registries/builds","locations":["East
        US","West Europe","West US 2","South Central US","Australia East","Australia
        Southeast","Brazil South","Canada Central","Canada East","Central India","Central
        US","East Asia","East US 2","Japan East","Japan West","North Central US","North
        Europe","Southeast Asia","South India","UK South","UK West","West US","West
        Central US","France Central","Korea Central","South Africa North","UAE North","Switzerland
        North","East US 2 EUAP"],"apiVersions":["2018-02-01-preview"]},{"resourceType":"registries/builds/getLogLink","locations":["East
        US","West Europe","West US 2","South Central US","Australia East","Australia
        Southeast","Brazil South","Canada Central","Canada East","Central India","Central
        US","East Asia","East US 2","Japan East","Japan West","North Central US","North
        Europe","Southeast Asia","South India","UK South","UK West","West US","West
        Central US","France Central","Korea Central","South Africa North","UAE North","Switzerland
        North","East US 2 EUAP"],"apiVersions":["2018-02-01-preview"]},{"resourceType":"registries/builds/cancel","locations":["East
        US","West Europe","West US 2","South Central US","Australia East","Australia
        Southeast","Brazil South","Canada Central","Canada East","Central India","Central
        US","East Asia","East US 2","Japan East","Japan West","North Central US","North
        Europe","Southeast Asia","South India","UK South","UK West","West US","West
        Central US","France Central","Korea Central","South Africa North","UAE North","Switzerland
        North","East US 2 EUAP"],"apiVersions":["2018-02-01-preview"]},{"resourceType":"registries/buildTasks","locations":["East
        US","West Europe","West US 2","South Central US","Australia East","Australia
        Southeast","Brazil South","Canada Central","Canada East","Central India","Central
        US","East Asia","East US 2","Japan East","Japan West","North Central US","North
        Europe","Southeast Asia","South India","UK South","UK West","West US","West
        Central US","France Central","Korea Central","South Africa North","UAE North","Switzerland
        North","East US 2 EUAP"],"apiVersions":["2018-02-01-preview"],"capabilities":"CrossResourceGroupResourceMove,
        CrossSubscriptionResourceMove"},{"resourceType":"registries/buildTasks/listSourceRepositoryProperties","locations":["East
        US","West Europe","West US 2","South Central US","Australia East","Australia
        Southeast","Brazil South","Canada Central","Canada East","Central India","Central
        US","East Asia","East US 2","Japan East","Japan West","North Central US","North
        Europe","Southeast Asia","South India","UK South","UK West","West US","West
        Central US","France Central","Korea Central","South Africa North","UAE North","Switzerland
        North","East US 2 EUAP"],"apiVersions":["2018-02-01-preview"]},{"resourceType":"registries/buildTasks/steps","locations":["East
        US","West Europe","West US 2","South Central US","Australia East","Australia
        Southeast","Brazil South","Canada Central","Canada East","Central India","Central
        US","East Asia","East US 2","Japan East","Japan West","North Central US","North
        Europe","Southeast Asia","South India","UK South","UK West","West US","West
        Central US","France Central","Korea Central","South Africa North","UAE North","Switzerland
        North","East US 2 EUAP"],"apiVersions":["2018-02-01-preview"]},{"resourceType":"registries/buildTasks/steps/listBuildArguments","locations":["East
        US","West Europe","West US 2","South Central US","Australia East","Australia
        Southeast","Brazil South","Canada Central","Canada East","Central India","Central
        US","East Asia","East US 2","Japan East","Japan West","North Central US","North
        Europe","Southeast Asia","South India","UK South","UK West","West US","West
        Central US","France Central","Korea Central","South Africa North","UAE North","Switzerland
        North","East US 2 EUAP"],"apiVersions":["2018-02-01-preview"]},{"resourceType":"registries/replications","locations":["South
        Central US","West Central US","East US","West Europe","West US","Japan East","North
        Europe","Southeast Asia","North Central US","East US 2","West US 2","Brazil
        South","Australia East","Central India","Korea Central","South Africa North","UAE
        North","France Central","Central US","Canada East","Canada Central","UK South","UK
        West","Australia Southeast","East Asia","Japan West","South India","Switzerland
        North","Central US EUAP","East US 2 EUAP"],"apiVersions":["2019-12-01-preview","2019-05-01","2017-10-01"],"capabilities":"CrossResourceGroupResourceMove,
        CrossSubscriptionResourceMove"},{"resourceType":"registries/webhooks","locations":["West
        Central US","East US","West Europe","South Central US","West US","Japan East","North
        Europe","Southeast Asia","North Central US","East US 2","West US 2","Brazil
        South","Australia East","Central India","Korea Central","South Africa North","UAE
        North","France Central","Central US","Canada East","Canada Central","UK South","UK
        West","Australia Southeast","East Asia","Japan West","South India","Switzerland
        North","Central US EUAP","East US 2 EUAP"],"apiVersions":["2019-12-01-preview","2019-05-01","2017-10-01"],"capabilities":"CrossResourceGroupResourceMove,
        CrossSubscriptionResourceMove"},{"resourceType":"registries/webhooks/ping","locations":["West
        Central US","East US","West Europe","South Central US","West US","Japan East","North
        Europe","Southeast Asia","North Central US","East US 2","West US 2","Brazil
        South","Australia East","Central India","Korea Central","South Africa North","UAE
        North","France Central","Central US","Canada East","Canada Central","UK South","UK
        West","Australia Southeast","East Asia","Japan West","South India","Switzerland
        North","Central US EUAP","East US 2 EUAP"],"apiVersions":["2019-12-01-preview","2019-05-01","2017-10-01"]},{"resourceType":"registries/webhooks/getCallbackConfig","locations":["West
        Central US","East US","West Europe","South Central US","West US","Japan East","North
        Europe","Southeast Asia","North Central US","East US 2","West US 2","Brazil
        South","Australia East","Central India","Korea Central","South Africa North","UAE
        North","France Central","Central US","Canada East","Canada Central","UK South","UK
        West","Australia Southeast","East Asia","Japan West","South India","Switzerland
        North","Central US EUAP","East US 2 EUAP"],"apiVersions":["2019-12-01-preview","2019-05-01","2017-10-01"]},{"resourceType":"registries/webhooks/listEvents","locations":["West
        Central US","East US","West Europe","South Central US","West US","Japan East","North
        Europe","Southeast Asia","North Central US","East US 2","West US 2","Brazil
        South","Australia East","Central India","Korea Central","South Africa North","UAE
        North","France Central","Central US","Canada East","Canada Central","UK South","UK
        West","Australia Southeast","East Asia","Japan West","South India","Switzerland
        North","Central US EUAP","East US 2 EUAP"],"apiVersions":["2019-12-01-preview","2019-05-01","2017-10-01"]},{"resourceType":"locations/setupAuth","locations":["East
        US","West Europe","West US 2","South Central US","Australia East","Australia
        Southeast","Brazil South","Canada Central","Canada East","Central India","Central
        US","East Asia","East US 2","Japan East","Japan West","North Central US","North
        Europe","Southeast Asia","South India","UK South","UK West","West US","West
        Central US","France Central","Korea Central","South Africa North","UAE North","Switzerland
        North","East US 2 EUAP"],"apiVersions":["2018-02-01-preview"]},{"resourceType":"locations/authorize","locations":["East
        US","West Europe","West US 2","South Central US","Australia East","Australia
        Southeast","Brazil South","Canada Central","Canada East","Central India","Central
        US","East Asia","East US 2","Japan East","Japan West","North Central US","North
        Europe","Southeast Asia","South India","UK South","UK West","West US","West
        Central US","France Central","Korea Central","South Africa North","UAE North","Switzerland
        North","East US 2 EUAP"],"apiVersions":["2018-02-01-preview"]},{"resourceType":"locations/operationResults","locations":["West
        Central US","East US","West Europe","South Central US","West US","Japan East","North
        Europe","Southeast Asia","North Central US","East US 2","West US 2","Brazil
        South","Australia East","Central India","Korea Central","France Central","Central
        US","South Africa North","UAE North","Canada East","Canada Central","UK South","UK
        West","Australia Southeast","East Asia","Japan West","South India","Switzerland
        North","Central US EUAP","East US 2 EUAP"],"apiVersions":["2019-12-01-preview","2019-05-01-preview","2019-05-01","2017-10-01"]},{"resourceType":"locations/deleteVirtualNetworkOrSubnets","locations":["West
        Central US","East US","West Europe","South Central US","West US","Japan East","North
        Europe","Southeast Asia","North Central US","East US 2","West US 2","Brazil
        South","Australia East","Central India","Korea Central","South Africa North","UAE
        North","France Central","Central US","Canada East","Canada Central","UK South","UK
        West","Australia Southeast","East Asia","Japan West","South India","Switzerland
        North","Central US EUAP","East US 2 EUAP"],"apiVersions":["2019-05-01","2017-10-01"]},{"resourceType":"registries/GetCredentials","locations":["West
        US","East US","South Central US","West Europe","East US 2 EUAP","Central US
        EUAP"],"apiVersions":["2016-06-27-preview"]},{"resourceType":"registries/listCredentials","locations":["South
        Central US","East US","West US","West Europe","North Europe","UK South","UK
        West","Australia East","Australia Southeast","Central India","Korea Central","South
        Africa North","UAE North","France Central","East Asia","Japan East","Japan
        West","Southeast Asia","South India","Brazil South","Canada East","Canada
        Central","Central US","East US 2","North Central US","West Central US","West
        US 2","Switzerland North","Central US EUAP","East US 2 EUAP"],"apiVersions":["2019-12-01-preview","2019-05-01","2017-10-01","2017-03-01"]},{"resourceType":"registries/regenerateCredential","locations":["South
        Central US","West US","East US","West Europe","North Europe","UK South","UK
        West","Australia East","Australia Southeast","Central India","Korea Central","South
        Africa North","UAE North","France Central","East Asia","Japan East","Japan
        West","Southeast Asia","South India","Brazil South","Canada East","Canada
        Central","Central US","East US 2","North Central US","West Central US","West
        US 2","Switzerland North","Central US EUAP","East US 2 EUAP"],"apiVersions":["2019-12-01-preview","2019-05-01","2017-10-01","2017-03-01"]},{"resourceType":"registries/listUsages","locations":["West
        Central US","East US","West Europe","South Central US","West US","Japan East","North
        Europe","Southeast Asia","North Central US","East US 2","West US 2","Brazil
        South","Australia East","Central India","Korea Central","South Africa North","UAE
        North","France Central","Central US","Canada East","Canada Central","UK South","UK
        West","Australia Southeast","East Asia","Japan West","South India","Switzerland
        North","Central US EUAP","East US 2 EUAP"],"apiVersions":["2019-12-01-preview","2019-05-01","2017-10-01"]},{"resourceType":"registries/listPolicies","locations":["West
        US","East US","South Central US","West Europe","North Europe","UK South","UK
        West","Australia East","Australia Southeast","Central India","Korea Central","South
        Africa North","UAE North","France Central","East Asia","Japan East","Japan
        West","Southeast Asia","South India","Brazil South","Canada East","Canada
        Central","Central US","East US 2","North Central US","West Central US","West
        US 2","Switzerland North","East US 2 EUAP","Central US EUAP"],"apiVersions":["2017-10-01"]},{"resourceType":"registries/updatePolicies","locations":["West
        US","East US","South Central US","West Europe","North Europe","UK South","UK
        West","Australia East","Australia Southeast","Central India","Korea Central","South
        Africa North","UAE North","France Central","East Asia","Japan East","Japan
        West","Southeast Asia","South India","Brazil South","Canada East","Canada
        Central","Central US","East US 2","North Central US","West Central US","West
        US 2","Switzerland North","East US 2 EUAP","Central US EUAP"],"apiVersions":["2017-10-01"]},{"resourceType":"registries/regenerateCredentials","locations":["West
        US","East US","South Central US","West Europe","East US 2 EUAP","Central US
        EUAP"],"apiVersions":["2016-06-27-preview"]},{"resourceType":"registries/eventGridFilters","locations":["South
        Central US","West Central US","East US","West Europe","West US","Japan East","North
        Europe","Southeast Asia","North Central US","East US 2","West US 2","Brazil
        South","Australia East","Central India","Korea Central","South Africa North","UAE
        North","France Central","Central US","Canada East","Canada Central","UK South","UK
        West","Australia Southeast","East Asia","Japan West","South India","Switzerland
        North","Central US EUAP","East US 2 EUAP"],"apiVersions":["2019-05-01","2017-10-01"]},{"resourceType":"checkNameAvailability","locations":["South
        Central US","East US","West US","Central US","East US 2","North Central US","West
        Central US","West US 2","Brazil South","Canada East","Canada Central","West
        Europe","North Europe","UK South","UK West","Australia East","Australia Southeast","Central
        India","East Asia","Japan East","Japan West","Southeast Asia","South India","Korea
        Central","France Central","South Africa North","UAE North","Switzerland North","East
        US 2 EUAP","Central US EUAP"],"apiVersions":["2019-12-01-preview","2019-05-01","2017-10-01","2017-06-01-preview","2017-03-01","2016-06-27-preview"]},{"resourceType":"operations","locations":["South
        Central US","East US","West US","Central US","East US 2","North Central US","West
        Central US","West US 2","Brazil South","Canada East","Canada Central","West
        Europe","North Europe","UK South","UK West","Australia East","Australia Southeast","Central
        India","East Asia","Japan East","Japan West","Southeast Asia","South India","Korea
        Central","France Central","South Africa North","UAE North","Switzerland North","Central
        US EUAP","East US 2 EUAP"],"apiVersions":["2019-12-01-preview","2019-05-01","2017-10-01","2017-06-01-preview","2017-03-01"]},{"resourceType":"locations","locations":["South
        Central US","East US","West US","Central US","East US 2","North Central US","West
        Central US","West US 2","Brazil South","Canada East","Canada Central","West
        Europe","North Europe","UK South","UK West","Australia East","Australia Southeast","Central
        India","East Asia","Japan East","Japan West","Southeast Asia","South India","Korea
        Central","France Central","South Africa North","UAE North","Switzerland North","Central
        US EUAP","East US 2 EUAP"],"apiVersions":["2019-12-01-preview","2019-05-01-preview","2019-05-01","2017-10-01","2017-06-01-preview"]}],"registrationState":"Registering"}'
=======
      - python/3.8.0 (Windows-10-10.0.19041-SP0) msrest/0.6.9 msrest_azure/0.6.3 azure-mgmt-containerregistry/3.0.0rc14
        Azure-SDK-For-Python AZURECLI/2.9.0
    method: GET
    uri: https://management.azure.com/subscriptions/00000000-0000-0000-0000-000000000000/resourceGroups/clitest.rg000001/providers/Microsoft.ContainerRegistry/registries/testreg000004?api-version=2019-12-01-preview
  response:
    body:
      string: '{"sku":{"name":"Premium","tier":"Premium"},"type":"Microsoft.ContainerRegistry/registries","identity":{"principalId":"be31df2b-5924-4b6d-885f-2788d1e2ee5d","tenantId":"54826b22-38d6-4fb2-bad9-b7b93a3e9c5a","type":"systemAssigned,
        userAssigned","userAssignedIdentities":{"/subscriptions/00000000-0000-0000-0000-000000000000/resourcegroups/clitest.rg000001/providers/Microsoft.ManagedIdentity/userAssignedIdentities/testidentity000002":{"principalId":"18ebe36e-4e7d-4f79-8017-8f2b9b026725","clientId":"b453173e-c115-4246-bcee-51116a26d52d"}}},"id":"/subscriptions/00000000-0000-0000-0000-000000000000/resourceGroups/clitest.rg000001/providers/Microsoft.ContainerRegistry/registries/testreg000004","name":"testreg000004","location":"westus","tags":{},"properties":{"loginServer":"testreg000004.azurecr.io","creationDate":"2020-07-17T02:19:47.7577162Z","provisioningState":"Succeeded","adminUserEnabled":false,"networkRuleSet":{"defaultAction":"Allow","virtualNetworkRules":[],"ipRules":[]},"policies":{"quarantinePolicy":{"status":"disabled"},"trustPolicy":{"type":"Notary","status":"disabled"},"retentionPolicy":{"days":7,"lastUpdatedTime":"2020-07-17T02:20:17.5966024+00:00","status":"disabled"}},"encryption":{"status":"disabled"},"dataEndpointEnabled":false,"dataEndpointHostNames":[],"privateEndpointConnections":[],"publicNetworkAccess":"Enabled"}}'
>>>>>>> 3c2ff2b5
    headers:
      cache-control:
      - no-cache
      content-length:
<<<<<<< HEAD
      - '29074'
      content-type:
      - application/json; charset=utf-8
      date:
      - Mon, 06 Jul 2020 00:30:43 GMT
=======
      - '1517'
      content-type:
      - application/json; charset=utf-8
      date:
      - Fri, 17 Jul 2020 02:20:33 GMT
>>>>>>> 3c2ff2b5
      expires:
      - '-1'
      pragma:
      - no-cache
      strict-transport-security:
      - max-age=31536000; includeSubDomains
      transfer-encoding:
      - chunked
      vary:
      - Accept-Encoding
      x-content-type-options:
      - nosniff
      x-ms-ratelimit-remaining-subscription-writes:
      - '1199'
    status:
      code: 200
      message: OK
- request:
    body: null
    headers:
      Accept:
      - '*/*'
      Accept-Encoding:
      - gzip, deflate
<<<<<<< HEAD
      Connection:
      - keep-alive
      User-Agent:
      - python-requests/2.22.0
    method: GET
    uri: https://management.azure.com/subscriptions/00000000-0000-0000-0000-000000000000/providers/Microsoft.ContainerRegistry?api-version=2016-02-01
  response:
    body:
      string: '{"id":"/subscriptions/00000000-0000-0000-0000-000000000000/providers/Microsoft.ContainerRegistry","namespace":"Microsoft.ContainerRegistry","authorizations":[{"applicationId":"6a0ec4d3-30cb-4a83-91c0-ae56bc0e3d26","roleDefinitionId":"78e18383-93eb-418a-9887-bc9271046576"},{"applicationId":"737d58c1-397a-46e7-9d12-7d8c830883c2","roleDefinitionId":"716bb53a-0390-4428-bf41-b1bedde7d751"},{"applicationId":"918d0db8-4a38-4938-93c1-9313bdfe0272","roleDefinitionId":"dcd2d2c9-3f80-4d72-95a8-2593111b4b12"},{"applicationId":"d2fa1650-4805-4a83-bcb9-cf41fe63539c","roleDefinitionId":"c15f8dab-b103-4f8d-9afb-fbe4b8e98de2"},{"applicationId":"a4c95b9e-3994-40cc-8953-5dc66d48348d","roleDefinitionId":"dc88c655-90fa-48d9-8d51-003cc8738508"},{"applicationId":"62c559cd-db0c-4da0-bab2-972528c65d42","roleDefinitionId":"437b639a-6d74-491d-959f-d172e8c5c1fc"}],"resourceTypes":[{"resourceType":"registries","locations":["West
        US","East US","South Central US","West Europe","North Europe","UK South","UK
        West","Australia East","Australia Southeast","Central India","Korea Central","France
        Central","South Africa North","UAE North","East Asia","Japan East","Japan
        West","Southeast Asia","South India","Brazil South","Canada East","Canada
        Central","Central US","East US 2","North Central US","West Central US","West
        US 2","Switzerland North","East US 2 EUAP","Central US EUAP"],"apiVersions":["2019-12-01-preview","2019-05-01","2017-10-01","2017-03-01"],"capabilities":"CrossResourceGroupResourceMove,
        CrossSubscriptionResourceMove, SystemAssignedResourceIdentity"},{"resourceType":"registries/scopeMaps","locations":["West
        US","East US","South Central US","West Europe","North Europe","UK South","UK
        West","Australia East","Australia Southeast","Central India","East Asia","Japan
        East","Japan West","Southeast Asia","South India","Brazil South","Canada East","Canada
        Central","Central US","East US 2","North Central US","West Central US","West
        US 2","Korea Central","France Central","South Africa North","UAE North","Switzerland
        North","Central US EUAP","East US 2 EUAP"],"apiVersions":["2019-05-01-preview"]},{"resourceType":"registries/tokens","locations":["West
        US","East US","South Central US","West Europe","North Europe","UK South","UK
        West","Australia East","Australia Southeast","Central India","East Asia","Japan
        East","Japan West","Southeast Asia","South India","Brazil South","Canada East","Canada
        Central","Central US","East US 2","North Central US","West Central US","West
        US 2","Korea Central","France Central","South Africa North","UAE North","Switzerland
        North","Central US EUAP","East US 2 EUAP"],"apiVersions":["2019-05-01-preview"]},{"resourceType":"registries/generateCredentials","locations":["West
        US","East US","South Central US","West Europe","North Europe","UK South","UK
        West","Australia East","Australia Southeast","Central India","East Asia","Japan
        East","Japan West","Southeast Asia","South India","Brazil South","Canada East","Canada
        Central","Central US","East US 2","North Central US","West Central US","West
        US 2","Korea Central","France Central","South Africa North","UAE North","Switzerland
        North","Central US EUAP","East US 2 EUAP"],"apiVersions":["2019-05-01-preview"]},{"resourceType":"registries/privateEndpointConnections","locations":["West
        US","East US","South Central US","West Europe","Switzerland North","North
        Europe","UK South","UK West","Australia East","Australia Southeast","Central
        India","East Asia","Japan East","Japan West","Southeast Asia","South India","Brazil
        South","Canada East","Canada Central","Central US","East US 2","North Central
        US","West Central US","West US 2","Korea Central","France Central","South
        Africa North","UAE North","Central US EUAP","East US 2 EUAP"],"apiVersions":["2019-12-01-preview"]},{"resourceType":"registries/privateEndpointConnectionProxies","locations":["West
        US","East US","South Central US","West Europe","Switzerland North","North
        Europe","UK South","UK West","Australia East","Australia Southeast","Central
        India","East Asia","Japan East","Japan West","Southeast Asia","South India","Brazil
        South","Canada East","Canada Central","Central US","East US 2","North Central
        US","West Central US","West US 2","Korea Central","France Central","South
        Africa North","UAE North","Central US EUAP","East US 2 EUAP"],"apiVersions":["2019-12-01-preview"]},{"resourceType":"registries/privateEndpointConnectionProxies/validate","locations":["West
        US","East US","South Central US","West Europe","Switzerland North","North
        Europe","UK South","UK West","Australia East","Australia Southeast","Central
        India","East Asia","Japan East","Japan West","Southeast Asia","South India","Brazil
        South","Canada East","Canada Central","Central US","East US 2","North Central
        US","West Central US","West US 2","Korea Central","France Central","South
        Africa North","UAE North","Central US EUAP","East US 2 EUAP"],"apiVersions":["2019-12-01-preview"]},{"resourceType":"registries/privateLinkResources","locations":["West
        US","East US","South Central US","West Europe","Switzerland North","North
        Europe","UK South","UK West","Australia East","Australia Southeast","Central
        India","East Asia","Japan East","Japan West","Southeast Asia","South India","Brazil
        South","Canada East","Canada Central","Central US","East US 2","North Central
        US","West Central US","West US 2","Korea Central","France Central","South
        Africa North","UAE North","Central US EUAP","East US 2 EUAP"],"apiVersions":["2019-12-01-preview"]},{"resourceType":"registries/importImage","locations":["South
        Central US","West Central US","East US","West Europe","West US","Japan East","North
        Europe","Southeast Asia","North Central US","East US 2","West US 2","Brazil
        South","Australia East","Central India","Korea Central","France Central","South
        Africa North","UAE North","Central US","Canada East","Canada Central","UK
        South","UK West","Australia Southeast","East Asia","Japan West","South India","Switzerland
        North","Central US EUAP","East US 2 EUAP"],"apiVersions":["2019-12-01-preview","2019-05-01","2017-10-01"]},{"resourceType":"registries/exportPipelines","locations":["West
        US","East US","South Central US","West Europe","Switzerland North","North
        Europe","UK South","UK West","Australia East","Australia Southeast","Central
        India","East Asia","Japan East","Japan West","Southeast Asia","South India","Brazil
        South","Canada East","Canada Central","Central US","East US 2","North Central
        US","West Central US","West US 2","Korea Central","France Central","South
        Africa North","UAE North","Central US EUAP","East US 2 EUAP"],"apiVersions":["2019-12-01-preview"],"capabilities":"SystemAssignedResourceIdentity"},{"resourceType":"registries/importPipelines","locations":["West
        US","East US","South Central US","West Europe","Switzerland North","North
        Europe","UK South","UK West","Australia East","Australia Southeast","Central
        India","East Asia","Japan East","Japan West","Southeast Asia","South India","Brazil
        South","Canada East","Canada Central","Central US","East US 2","North Central
        US","West Central US","West US 2","Korea Central","France Central","South
        Africa North","UAE North","Central US EUAP","East US 2 EUAP"],"apiVersions":["2019-12-01-preview"],"capabilities":"SystemAssignedResourceIdentity"},{"resourceType":"registries/pipelineRuns","locations":["West
        US","East US","South Central US","West Europe","Switzerland North","North
        Europe","UK South","UK West","Australia East","Australia Southeast","Central
        India","East Asia","Japan East","Japan West","Southeast Asia","South India","Brazil
        South","Canada East","Canada Central","Central US","East US 2","North Central
        US","West Central US","West US 2","Korea Central","France Central","South
        Africa North","UAE North","Central US EUAP","East US 2 EUAP"],"apiVersions":["2019-12-01-preview"]},{"resourceType":"registries/listBuildSourceUploadUrl","locations":["East
        US","West Europe","West US 2","South Central US","Australia East","Australia
        Southeast","Brazil South","Canada Central","Canada East","Central India","Central
        US","East Asia","East US 2","Japan East","Japan West","North Central US","North
        Europe","Southeast Asia","South India","UK South","UK West","West US","West
        Central US","France Central","Korea Central","South Africa North","UAE North","Switzerland
        North","East US 2 EUAP"],"apiVersions":["2019-06-01-preview","2019-04-01","2018-09-01"]},{"resourceType":"registries/scheduleRun","locations":["East
        US","West Europe","West US 2","South Central US","Australia East","Australia
        Southeast","Brazil South","Canada Central","Canada East","Central India","Central
        US","East Asia","East US 2","Japan East","Japan West","North Central US","North
        Europe","Southeast Asia","South India","UK South","UK West","West US","West
        Central US","France Central","Korea Central","South Africa North","UAE North","Switzerland
        North","East US 2 EUAP"],"apiVersions":["2019-06-01-preview","2019-04-01","2018-09-01"]},{"resourceType":"registries/runs","locations":["East
        US","West Europe","West US 2","South Central US","Australia East","Australia
        Southeast","Brazil South","Canada Central","Canada East","Central India","Central
        US","East Asia","East US 2","Japan East","Japan West","North Central US","North
        Europe","Southeast Asia","South India","UK South","UK West","West US","West
        Central US","France Central","Korea Central","South Africa North","UAE North","Switzerland
        North","East US 2 EUAP"],"apiVersions":["2019-06-01-preview","2019-04-01","2018-09-01"]},{"resourceType":"registries/taskRuns","locations":["East
        US","West Europe","West US 2","South Central US","Australia East","Australia
        Southeast","Brazil South","Canada Central","Canada East","Central India","Central
        US","East Asia","East US 2","Japan East","Japan West","North Central US","North
        Europe","Southeast Asia","South India","UK South","UK West","West US","West
        Central US","France Central","Korea Central","South Africa North","UAE North","Switzerland
        North","East US 2 EUAP"],"apiVersions":["2019-06-01-preview"]},{"resourceType":"registries/taskRuns/listDetails","locations":["East
        US","West Europe","West US 2","South Central US","Australia East","Australia
        Southeast","Brazil South","Canada Central","Canada East","Central India","Central
        US","East Asia","East US 2","Japan East","Japan West","North Central US","North
        Europe","Southeast Asia","South India","UK South","UK West","West US","West
        Central US","France Central","Korea Central","South Africa North","UAE North","Switzerland
        North","East US 2 EUAP"],"apiVersions":["2019-06-01-preview"]},{"resourceType":"registries/agentPools","locations":["East
        US","West US 2","South Central US","East US 2","East US 2 EUAP"],"apiVersions":["2019-06-01-preview"],"capabilities":"CrossResourceGroupResourceMove,
        CrossSubscriptionResourceMove"},{"resourceType":"registries/agentPools/listQueueStatus","locations":["East
        US","West US 2","South Central US","East US 2","East US 2 EUAP"],"apiVersions":["2019-06-01-preview"]},{"resourceType":"registries/runs/listLogSasUrl","locations":["East
        US","West Europe","West US 2","South Central US","Australia East","Australia
        Southeast","Brazil South","Canada Central","Canada East","Central India","Central
        US","East Asia","East US 2","Japan East","Japan West","North Central US","North
        Europe","Southeast Asia","South India","UK South","UK West","West US","West
        Central US","France Central","Korea Central","South Africa North","UAE North","Switzerland
        North","East US 2 EUAP"],"apiVersions":["2019-06-01-preview","2019-04-01","2018-09-01"]},{"resourceType":"registries/runs/cancel","locations":["East
        US","West Europe","West US 2","South Central US","Australia East","Australia
        Southeast","Brazil South","Canada Central","Canada East","Central India","Central
        US","East Asia","East US 2","Japan East","Japan West","North Central US","North
        Europe","Southeast Asia","South India","UK South","UK West","West US","West
        Central US","France Central","Korea Central","South Africa North","UAE North","Switzerland
        North","East US 2 EUAP"],"apiVersions":["2019-06-01-preview","2019-04-01","2018-09-01"]},{"resourceType":"registries/tasks","locations":["East
        US","West Europe","West US 2","South Central US","Australia East","Australia
        Southeast","Brazil South","Canada Central","Canada East","Central India","Central
        US","East Asia","East US 2","Japan East","Japan West","North Central US","North
        Europe","Southeast Asia","South India","UK South","UK West","West US","West
        Central US","France Central","Korea Central","South Africa North","UAE North","Switzerland
        North","East US 2 EUAP"],"apiVersions":["2019-06-01-preview","2019-04-01","2018-09-01"],"capabilities":"CrossResourceGroupResourceMove,
        CrossSubscriptionResourceMove, SystemAssignedResourceIdentity"},{"resourceType":"registries/tasks/listDetails","locations":["East
        US","West Europe","West US 2","South Central US","Australia East","Australia
        Southeast","Brazil South","Canada Central","Canada East","Central India","Central
        US","East Asia","East US 2","Japan East","Japan West","North Central US","North
        Europe","Southeast Asia","South India","UK South","UK West","West US","West
        Central US","France Central","Korea Central","South Africa North","UAE North","Switzerland
        North","East US 2 EUAP"],"apiVersions":["2019-06-01-preview","2019-04-01","2018-09-01"]},{"resourceType":"registries/getBuildSourceUploadUrl","locations":["East
        US","West Europe","West US 2","South Central US","Australia East","Australia
        Southeast","Brazil South","Canada Central","Canada East","Central India","Central
        US","East Asia","East US 2","Japan East","Japan West","North Central US","North
        Europe","Southeast Asia","South India","UK South","UK West","West US","West
        Central US","France Central","Korea Central","South Africa North","UAE North","Switzerland
        North","East US 2 EUAP"],"apiVersions":["2018-02-01-preview"]},{"resourceType":"registries/queueBuild","locations":["East
        US","West Europe","West US 2","South Central US","Australia East","Australia
        Southeast","Brazil South","Canada Central","Canada East","Central India","Central
        US","East Asia","East US 2","Japan East","Japan West","North Central US","North
        Europe","Southeast Asia","South India","UK South","UK West","West US","West
        Central US","France Central","Korea Central","South Africa North","UAE North","Switzerland
        North","East US 2 EUAP"],"apiVersions":["2018-02-01-preview"]},{"resourceType":"registries/builds","locations":["East
        US","West Europe","West US 2","South Central US","Australia East","Australia
        Southeast","Brazil South","Canada Central","Canada East","Central India","Central
        US","East Asia","East US 2","Japan East","Japan West","North Central US","North
        Europe","Southeast Asia","South India","UK South","UK West","West US","West
        Central US","France Central","Korea Central","South Africa North","UAE North","Switzerland
        North","East US 2 EUAP"],"apiVersions":["2018-02-01-preview"]},{"resourceType":"registries/builds/getLogLink","locations":["East
        US","West Europe","West US 2","South Central US","Australia East","Australia
        Southeast","Brazil South","Canada Central","Canada East","Central India","Central
        US","East Asia","East US 2","Japan East","Japan West","North Central US","North
        Europe","Southeast Asia","South India","UK South","UK West","West US","West
        Central US","France Central","Korea Central","South Africa North","UAE North","Switzerland
        North","East US 2 EUAP"],"apiVersions":["2018-02-01-preview"]},{"resourceType":"registries/builds/cancel","locations":["East
        US","West Europe","West US 2","South Central US","Australia East","Australia
        Southeast","Brazil South","Canada Central","Canada East","Central India","Central
        US","East Asia","East US 2","Japan East","Japan West","North Central US","North
        Europe","Southeast Asia","South India","UK South","UK West","West US","West
        Central US","France Central","Korea Central","South Africa North","UAE North","Switzerland
        North","East US 2 EUAP"],"apiVersions":["2018-02-01-preview"]},{"resourceType":"registries/buildTasks","locations":["East
        US","West Europe","West US 2","South Central US","Australia East","Australia
        Southeast","Brazil South","Canada Central","Canada East","Central India","Central
        US","East Asia","East US 2","Japan East","Japan West","North Central US","North
        Europe","Southeast Asia","South India","UK South","UK West","West US","West
        Central US","France Central","Korea Central","South Africa North","UAE North","Switzerland
        North","East US 2 EUAP"],"apiVersions":["2018-02-01-preview"],"capabilities":"CrossResourceGroupResourceMove,
        CrossSubscriptionResourceMove"},{"resourceType":"registries/buildTasks/listSourceRepositoryProperties","locations":["East
        US","West Europe","West US 2","South Central US","Australia East","Australia
        Southeast","Brazil South","Canada Central","Canada East","Central India","Central
        US","East Asia","East US 2","Japan East","Japan West","North Central US","North
        Europe","Southeast Asia","South India","UK South","UK West","West US","West
        Central US","France Central","Korea Central","South Africa North","UAE North","Switzerland
        North","East US 2 EUAP"],"apiVersions":["2018-02-01-preview"]},{"resourceType":"registries/buildTasks/steps","locations":["East
        US","West Europe","West US 2","South Central US","Australia East","Australia
        Southeast","Brazil South","Canada Central","Canada East","Central India","Central
        US","East Asia","East US 2","Japan East","Japan West","North Central US","North
        Europe","Southeast Asia","South India","UK South","UK West","West US","West
        Central US","France Central","Korea Central","South Africa North","UAE North","Switzerland
        North","East US 2 EUAP"],"apiVersions":["2018-02-01-preview"]},{"resourceType":"registries/buildTasks/steps/listBuildArguments","locations":["East
        US","West Europe","West US 2","South Central US","Australia East","Australia
        Southeast","Brazil South","Canada Central","Canada East","Central India","Central
        US","East Asia","East US 2","Japan East","Japan West","North Central US","North
        Europe","Southeast Asia","South India","UK South","UK West","West US","West
        Central US","France Central","Korea Central","South Africa North","UAE North","Switzerland
        North","East US 2 EUAP"],"apiVersions":["2018-02-01-preview"]},{"resourceType":"registries/replications","locations":["South
        Central US","West Central US","East US","West Europe","West US","Japan East","North
        Europe","Southeast Asia","North Central US","East US 2","West US 2","Brazil
        South","Australia East","Central India","Korea Central","South Africa North","UAE
        North","France Central","Central US","Canada East","Canada Central","UK South","UK
        West","Australia Southeast","East Asia","Japan West","South India","Switzerland
        North","Central US EUAP","East US 2 EUAP"],"apiVersions":["2019-12-01-preview","2019-05-01","2017-10-01"],"capabilities":"CrossResourceGroupResourceMove,
        CrossSubscriptionResourceMove"},{"resourceType":"registries/webhooks","locations":["West
        Central US","East US","West Europe","South Central US","West US","Japan East","North
        Europe","Southeast Asia","North Central US","East US 2","West US 2","Brazil
        South","Australia East","Central India","Korea Central","South Africa North","UAE
        North","France Central","Central US","Canada East","Canada Central","UK South","UK
        West","Australia Southeast","East Asia","Japan West","South India","Switzerland
        North","Central US EUAP","East US 2 EUAP"],"apiVersions":["2019-12-01-preview","2019-05-01","2017-10-01"],"capabilities":"CrossResourceGroupResourceMove,
        CrossSubscriptionResourceMove"},{"resourceType":"registries/webhooks/ping","locations":["West
        Central US","East US","West Europe","South Central US","West US","Japan East","North
        Europe","Southeast Asia","North Central US","East US 2","West US 2","Brazil
        South","Australia East","Central India","Korea Central","South Africa North","UAE
        North","France Central","Central US","Canada East","Canada Central","UK South","UK
        West","Australia Southeast","East Asia","Japan West","South India","Switzerland
        North","Central US EUAP","East US 2 EUAP"],"apiVersions":["2019-12-01-preview","2019-05-01","2017-10-01"]},{"resourceType":"registries/webhooks/getCallbackConfig","locations":["West
        Central US","East US","West Europe","South Central US","West US","Japan East","North
        Europe","Southeast Asia","North Central US","East US 2","West US 2","Brazil
        South","Australia East","Central India","Korea Central","South Africa North","UAE
        North","France Central","Central US","Canada East","Canada Central","UK South","UK
        West","Australia Southeast","East Asia","Japan West","South India","Switzerland
        North","Central US EUAP","East US 2 EUAP"],"apiVersions":["2019-12-01-preview","2019-05-01","2017-10-01"]},{"resourceType":"registries/webhooks/listEvents","locations":["West
        Central US","East US","West Europe","South Central US","West US","Japan East","North
        Europe","Southeast Asia","North Central US","East US 2","West US 2","Brazil
        South","Australia East","Central India","Korea Central","South Africa North","UAE
        North","France Central","Central US","Canada East","Canada Central","UK South","UK
        West","Australia Southeast","East Asia","Japan West","South India","Switzerland
        North","Central US EUAP","East US 2 EUAP"],"apiVersions":["2019-12-01-preview","2019-05-01","2017-10-01"]},{"resourceType":"locations/setupAuth","locations":["East
        US","West Europe","West US 2","South Central US","Australia East","Australia
        Southeast","Brazil South","Canada Central","Canada East","Central India","Central
        US","East Asia","East US 2","Japan East","Japan West","North Central US","North
        Europe","Southeast Asia","South India","UK South","UK West","West US","West
        Central US","France Central","Korea Central","South Africa North","UAE North","Switzerland
        North","East US 2 EUAP"],"apiVersions":["2018-02-01-preview"]},{"resourceType":"locations/authorize","locations":["East
        US","West Europe","West US 2","South Central US","Australia East","Australia
        Southeast","Brazil South","Canada Central","Canada East","Central India","Central
        US","East Asia","East US 2","Japan East","Japan West","North Central US","North
        Europe","Southeast Asia","South India","UK South","UK West","West US","West
        Central US","France Central","Korea Central","South Africa North","UAE North","Switzerland
        North","East US 2 EUAP"],"apiVersions":["2018-02-01-preview"]},{"resourceType":"locations/operationResults","locations":["West
        Central US","East US","West Europe","South Central US","West US","Japan East","North
        Europe","Southeast Asia","North Central US","East US 2","West US 2","Brazil
        South","Australia East","Central India","Korea Central","France Central","Central
        US","South Africa North","UAE North","Canada East","Canada Central","UK South","UK
        West","Australia Southeast","East Asia","Japan West","South India","Switzerland
        North","Central US EUAP","East US 2 EUAP"],"apiVersions":["2019-12-01-preview","2019-05-01-preview","2019-05-01","2017-10-01"]},{"resourceType":"locations/deleteVirtualNetworkOrSubnets","locations":["West
        Central US","East US","West Europe","South Central US","West US","Japan East","North
        Europe","Southeast Asia","North Central US","East US 2","West US 2","Brazil
        South","Australia East","Central India","Korea Central","South Africa North","UAE
        North","France Central","Central US","Canada East","Canada Central","UK South","UK
        West","Australia Southeast","East Asia","Japan West","South India","Switzerland
        North","Central US EUAP","East US 2 EUAP"],"apiVersions":["2019-05-01","2017-10-01"]},{"resourceType":"registries/GetCredentials","locations":["West
        US","East US","South Central US","West Europe","East US 2 EUAP","Central US
        EUAP"],"apiVersions":["2016-06-27-preview"]},{"resourceType":"registries/listCredentials","locations":["South
        Central US","East US","West US","West Europe","North Europe","UK South","UK
        West","Australia East","Australia Southeast","Central India","Korea Central","South
        Africa North","UAE North","France Central","East Asia","Japan East","Japan
        West","Southeast Asia","South India","Brazil South","Canada East","Canada
        Central","Central US","East US 2","North Central US","West Central US","West
        US 2","Switzerland North","Central US EUAP","East US 2 EUAP"],"apiVersions":["2019-12-01-preview","2019-05-01","2017-10-01","2017-03-01"]},{"resourceType":"registries/regenerateCredential","locations":["South
        Central US","West US","East US","West Europe","North Europe","UK South","UK
        West","Australia East","Australia Southeast","Central India","Korea Central","South
        Africa North","UAE North","France Central","East Asia","Japan East","Japan
        West","Southeast Asia","South India","Brazil South","Canada East","Canada
        Central","Central US","East US 2","North Central US","West Central US","West
        US 2","Switzerland North","Central US EUAP","East US 2 EUAP"],"apiVersions":["2019-12-01-preview","2019-05-01","2017-10-01","2017-03-01"]},{"resourceType":"registries/listUsages","locations":["West
        Central US","East US","West Europe","South Central US","West US","Japan East","North
        Europe","Southeast Asia","North Central US","East US 2","West US 2","Brazil
        South","Australia East","Central India","Korea Central","South Africa North","UAE
        North","France Central","Central US","Canada East","Canada Central","UK South","UK
        West","Australia Southeast","East Asia","Japan West","South India","Switzerland
        North","Central US EUAP","East US 2 EUAP"],"apiVersions":["2019-12-01-preview","2019-05-01","2017-10-01"]},{"resourceType":"registries/listPolicies","locations":["West
        US","East US","South Central US","West Europe","North Europe","UK South","UK
        West","Australia East","Australia Southeast","Central India","Korea Central","South
        Africa North","UAE North","France Central","East Asia","Japan East","Japan
        West","Southeast Asia","South India","Brazil South","Canada East","Canada
        Central","Central US","East US 2","North Central US","West Central US","West
        US 2","Switzerland North","East US 2 EUAP","Central US EUAP"],"apiVersions":["2017-10-01"]},{"resourceType":"registries/updatePolicies","locations":["West
        US","East US","South Central US","West Europe","North Europe","UK South","UK
        West","Australia East","Australia Southeast","Central India","Korea Central","South
        Africa North","UAE North","France Central","East Asia","Japan East","Japan
        West","Southeast Asia","South India","Brazil South","Canada East","Canada
        Central","Central US","East US 2","North Central US","West Central US","West
        US 2","Switzerland North","East US 2 EUAP","Central US EUAP"],"apiVersions":["2017-10-01"]},{"resourceType":"registries/regenerateCredentials","locations":["West
        US","East US","South Central US","West Europe","East US 2 EUAP","Central US
        EUAP"],"apiVersions":["2016-06-27-preview"]},{"resourceType":"registries/eventGridFilters","locations":["South
        Central US","West Central US","East US","West Europe","West US","Japan East","North
        Europe","Southeast Asia","North Central US","East US 2","West US 2","Brazil
        South","Australia East","Central India","Korea Central","South Africa North","UAE
        North","France Central","Central US","Canada East","Canada Central","UK South","UK
        West","Australia Southeast","East Asia","Japan West","South India","Switzerland
        North","Central US EUAP","East US 2 EUAP"],"apiVersions":["2019-05-01","2017-10-01"]},{"resourceType":"checkNameAvailability","locations":["South
        Central US","East US","West US","Central US","East US 2","North Central US","West
        Central US","West US 2","Brazil South","Canada East","Canada Central","West
        Europe","North Europe","UK South","UK West","Australia East","Australia Southeast","Central
        India","East Asia","Japan East","Japan West","Southeast Asia","South India","Korea
        Central","France Central","South Africa North","UAE North","Switzerland North","East
        US 2 EUAP","Central US EUAP"],"apiVersions":["2019-12-01-preview","2019-05-01","2017-10-01","2017-06-01-preview","2017-03-01","2016-06-27-preview"]},{"resourceType":"operations","locations":["South
        Central US","East US","West US","Central US","East US 2","North Central US","West
        Central US","West US 2","Brazil South","Canada East","Canada Central","West
        Europe","North Europe","UK South","UK West","Australia East","Australia Southeast","Central
        India","East Asia","Japan East","Japan West","Southeast Asia","South India","Korea
        Central","France Central","South Africa North","UAE North","Switzerland North","Central
        US EUAP","East US 2 EUAP"],"apiVersions":["2019-12-01-preview","2019-05-01","2017-10-01","2017-06-01-preview","2017-03-01"]},{"resourceType":"locations","locations":["South
        Central US","East US","West US","Central US","East US 2","North Central US","West
        Central US","West US 2","Brazil South","Canada East","Canada Central","West
        Europe","North Europe","UK South","UK West","Australia East","Australia Southeast","Central
        India","East Asia","Japan East","Japan West","Southeast Asia","South India","Korea
        Central","France Central","South Africa North","UAE North","Switzerland North","Central
        US EUAP","East US 2 EUAP"],"apiVersions":["2019-12-01-preview","2019-05-01-preview","2019-05-01","2017-10-01","2017-06-01-preview"]}],"registrationState":"Registering"}'
=======
      CommandName:
      - acr identity show
      Connection:
      - keep-alive
      ParameterSetName:
      - --name
      User-Agent:
      - python/3.8.0 (Windows-10-10.0.19041-SP0) msrest/0.6.9 msrest_azure/0.6.3 azure-mgmt-resource/10.1.0
        Azure-SDK-For-Python AZURECLI/2.9.0
      accept-language:
      - en-US
    method: GET
    uri: https://management.azure.com/subscriptions/00000000-0000-0000-0000-000000000000/resources?$filter=resourceType%20eq%20%27Microsoft.ContainerRegistry%2Fregistries%27&api-version=2020-06-01
  response:
    body:
      string: '{"value":[{"id":"/subscriptions/00000000-0000-0000-0000-000000000000/resourceGroups/clitest.rgics53ppnkuqsfgx76fuke2gilxv26fowhl2peept2r635qjkcghnsavqbs7rgnckf/providers/Microsoft.ContainerRegistry/registries/clireg34yjyxsubdj4ap","name":"clireg34yjyxsubdj4ap","type":"Microsoft.ContainerRegistry/registries","sku":{"name":"Premium","tier":"Premium"},"location":"eastus","tags":{}},{"id":"/subscriptions/00000000-0000-0000-0000-000000000000/resourceGroups/clitest.rg000001/providers/Microsoft.ContainerRegistry/registries/testreg000004","name":"testreg000004","type":"Microsoft.ContainerRegistry/registries","sku":{"name":"Premium","tier":"Premium"},"location":"westus","tags":{}},{"id":"/subscriptions/00000000-0000-0000-0000-000000000000/resourceGroups/zhoxing-test/providers/Microsoft.ContainerRegistry/registries/zhoxingtest","name":"zhoxingtest","type":"Microsoft.ContainerRegistry/registries","sku":{"name":"Standard","tier":"Standard"},"location":"westus","tags":{}}]}'
    headers:
      cache-control:
      - no-cache
      content-length:
      - '1058'
      content-type:
      - application/json; charset=utf-8
      date:
      - Fri, 17 Jul 2020 02:20:33 GMT
      expires:
      - '-1'
      pragma:
      - no-cache
      strict-transport-security:
      - max-age=31536000; includeSubDomains
      vary:
      - Accept-Encoding
      x-content-type-options:
      - nosniff
    status:
      code: 200
      message: OK
- request:
    body: null
    headers:
      Accept:
      - '*/*'
      Accept-Encoding:
      - gzip, deflate
      CommandName:
      - acr identity show
      Connection:
      - keep-alive
      ParameterSetName:
      - --name
      User-Agent:
      - python/3.8.0 (Windows-10-10.0.19041-SP0) msrest/0.6.9 msrest_azure/0.6.3 azure-mgmt-containerregistry/3.0.0rc14
        Azure-SDK-For-Python AZURECLI/2.9.0
      accept-language:
      - en-US
    method: GET
    uri: https://management.azure.com/subscriptions/00000000-0000-0000-0000-000000000000/resourceGroups/clitest.rg000001/providers/Microsoft.ContainerRegistry/registries/testreg000004?api-version=2019-12-01-preview
  response:
    body:
      string: '{"sku":{"name":"Premium","tier":"Premium"},"type":"Microsoft.ContainerRegistry/registries","identity":{"principalId":"be31df2b-5924-4b6d-885f-2788d1e2ee5d","tenantId":"54826b22-38d6-4fb2-bad9-b7b93a3e9c5a","type":"systemAssigned,
        userAssigned","userAssignedIdentities":{"/subscriptions/00000000-0000-0000-0000-000000000000/resourcegroups/clitest.rg000001/providers/Microsoft.ManagedIdentity/userAssignedIdentities/testidentity000002":{"principalId":"18ebe36e-4e7d-4f79-8017-8f2b9b026725","clientId":"b453173e-c115-4246-bcee-51116a26d52d"}}},"id":"/subscriptions/00000000-0000-0000-0000-000000000000/resourceGroups/clitest.rg000001/providers/Microsoft.ContainerRegistry/registries/testreg000004","name":"testreg000004","location":"westus","tags":{},"properties":{"loginServer":"testreg000004.azurecr.io","creationDate":"2020-07-17T02:19:47.7577162Z","provisioningState":"Succeeded","adminUserEnabled":false,"networkRuleSet":{"defaultAction":"Allow","virtualNetworkRules":[],"ipRules":[]},"policies":{"quarantinePolicy":{"status":"disabled"},"trustPolicy":{"type":"Notary","status":"disabled"},"retentionPolicy":{"days":7,"lastUpdatedTime":"2020-07-17T02:20:17.5966024+00:00","status":"disabled"}},"encryption":{"status":"disabled"},"dataEndpointEnabled":false,"dataEndpointHostNames":[],"privateEndpointConnections":[],"publicNetworkAccess":"Enabled"}}'
>>>>>>> 3c2ff2b5
    headers:
      cache-control:
      - no-cache
      content-length:
<<<<<<< HEAD
      - '29074'
      content-type:
      - application/json; charset=utf-8
      date:
      - Mon, 06 Jul 2020 00:30:53 GMT
=======
      - '1517'
      content-type:
      - application/json; charset=utf-8
      date:
      - Fri, 17 Jul 2020 02:20:35 GMT
>>>>>>> 3c2ff2b5
      expires:
      - '-1'
      pragma:
      - no-cache
      strict-transport-security:
      - max-age=31536000; includeSubDomains
      vary:
      - Accept-Encoding
      x-content-type-options:
      - nosniff
    status:
      code: 200
      message: OK
- request:
    body: null
    headers:
      Accept:
      - '*/*'
      Accept-Encoding:
      - gzip, deflate
<<<<<<< HEAD
=======
      CommandName:
      - acr identity remove
>>>>>>> 3c2ff2b5
      Connection:
      - keep-alive
      User-Agent:
<<<<<<< HEAD
      - python-requests/2.22.0
    method: GET
    uri: https://management.azure.com/subscriptions/00000000-0000-0000-0000-000000000000/providers/Microsoft.ContainerRegistry?api-version=2016-02-01
  response:
    body:
      string: '{"id":"/subscriptions/00000000-0000-0000-0000-000000000000/providers/Microsoft.ContainerRegistry","namespace":"Microsoft.ContainerRegistry","authorizations":[{"applicationId":"6a0ec4d3-30cb-4a83-91c0-ae56bc0e3d26","roleDefinitionId":"78e18383-93eb-418a-9887-bc9271046576"},{"applicationId":"737d58c1-397a-46e7-9d12-7d8c830883c2","roleDefinitionId":"716bb53a-0390-4428-bf41-b1bedde7d751"},{"applicationId":"918d0db8-4a38-4938-93c1-9313bdfe0272","roleDefinitionId":"dcd2d2c9-3f80-4d72-95a8-2593111b4b12"},{"applicationId":"d2fa1650-4805-4a83-bcb9-cf41fe63539c","roleDefinitionId":"c15f8dab-b103-4f8d-9afb-fbe4b8e98de2"},{"applicationId":"a4c95b9e-3994-40cc-8953-5dc66d48348d","roleDefinitionId":"dc88c655-90fa-48d9-8d51-003cc8738508"},{"applicationId":"62c559cd-db0c-4da0-bab2-972528c65d42","roleDefinitionId":"437b639a-6d74-491d-959f-d172e8c5c1fc"}],"resourceTypes":[{"resourceType":"registries","locations":["West
        US","East US","South Central US","West Europe","North Europe","UK South","UK
        West","Australia East","Australia Southeast","Central India","Korea Central","France
        Central","South Africa North","UAE North","East Asia","Japan East","Japan
        West","Southeast Asia","South India","Brazil South","Canada East","Canada
        Central","Central US","East US 2","North Central US","West Central US","West
        US 2","Switzerland North","East US 2 EUAP","Central US EUAP"],"apiVersions":["2019-12-01-preview","2019-05-01","2017-10-01","2017-03-01"],"capabilities":"CrossResourceGroupResourceMove,
        CrossSubscriptionResourceMove, SystemAssignedResourceIdentity"},{"resourceType":"registries/scopeMaps","locations":["West
        US","East US","South Central US","West Europe","North Europe","UK South","UK
        West","Australia East","Australia Southeast","Central India","East Asia","Japan
        East","Japan West","Southeast Asia","South India","Brazil South","Canada East","Canada
        Central","Central US","East US 2","North Central US","West Central US","West
        US 2","Korea Central","France Central","South Africa North","UAE North","Switzerland
        North","Central US EUAP","East US 2 EUAP"],"apiVersions":["2019-05-01-preview"]},{"resourceType":"registries/tokens","locations":["West
        US","East US","South Central US","West Europe","North Europe","UK South","UK
        West","Australia East","Australia Southeast","Central India","East Asia","Japan
        East","Japan West","Southeast Asia","South India","Brazil South","Canada East","Canada
        Central","Central US","East US 2","North Central US","West Central US","West
        US 2","Korea Central","France Central","South Africa North","UAE North","Switzerland
        North","Central US EUAP","East US 2 EUAP"],"apiVersions":["2019-05-01-preview"]},{"resourceType":"registries/generateCredentials","locations":["West
        US","East US","South Central US","West Europe","North Europe","UK South","UK
        West","Australia East","Australia Southeast","Central India","East Asia","Japan
        East","Japan West","Southeast Asia","South India","Brazil South","Canada East","Canada
        Central","Central US","East US 2","North Central US","West Central US","West
        US 2","Korea Central","France Central","South Africa North","UAE North","Switzerland
        North","Central US EUAP","East US 2 EUAP"],"apiVersions":["2019-05-01-preview"]},{"resourceType":"registries/privateEndpointConnections","locations":["West
        US","East US","South Central US","West Europe","Switzerland North","North
        Europe","UK South","UK West","Australia East","Australia Southeast","Central
        India","East Asia","Japan East","Japan West","Southeast Asia","South India","Brazil
        South","Canada East","Canada Central","Central US","East US 2","North Central
        US","West Central US","West US 2","Korea Central","France Central","South
        Africa North","UAE North","Central US EUAP","East US 2 EUAP"],"apiVersions":["2019-12-01-preview"]},{"resourceType":"registries/privateEndpointConnectionProxies","locations":["West
        US","East US","South Central US","West Europe","Switzerland North","North
        Europe","UK South","UK West","Australia East","Australia Southeast","Central
        India","East Asia","Japan East","Japan West","Southeast Asia","South India","Brazil
        South","Canada East","Canada Central","Central US","East US 2","North Central
        US","West Central US","West US 2","Korea Central","France Central","South
        Africa North","UAE North","Central US EUAP","East US 2 EUAP"],"apiVersions":["2019-12-01-preview"]},{"resourceType":"registries/privateEndpointConnectionProxies/validate","locations":["West
        US","East US","South Central US","West Europe","Switzerland North","North
        Europe","UK South","UK West","Australia East","Australia Southeast","Central
        India","East Asia","Japan East","Japan West","Southeast Asia","South India","Brazil
        South","Canada East","Canada Central","Central US","East US 2","North Central
        US","West Central US","West US 2","Korea Central","France Central","South
        Africa North","UAE North","Central US EUAP","East US 2 EUAP"],"apiVersions":["2019-12-01-preview"]},{"resourceType":"registries/privateLinkResources","locations":["West
        US","East US","South Central US","West Europe","Switzerland North","North
        Europe","UK South","UK West","Australia East","Australia Southeast","Central
        India","East Asia","Japan East","Japan West","Southeast Asia","South India","Brazil
        South","Canada East","Canada Central","Central US","East US 2","North Central
        US","West Central US","West US 2","Korea Central","France Central","South
        Africa North","UAE North","Central US EUAP","East US 2 EUAP"],"apiVersions":["2019-12-01-preview"]},{"resourceType":"registries/importImage","locations":["South
        Central US","West Central US","East US","West Europe","West US","Japan East","North
        Europe","Southeast Asia","North Central US","East US 2","West US 2","Brazil
        South","Australia East","Central India","Korea Central","France Central","South
        Africa North","UAE North","Central US","Canada East","Canada Central","UK
        South","UK West","Australia Southeast","East Asia","Japan West","South India","Switzerland
        North","Central US EUAP","East US 2 EUAP"],"apiVersions":["2019-12-01-preview","2019-05-01","2017-10-01"]},{"resourceType":"registries/exportPipelines","locations":["West
        US","East US","South Central US","West Europe","Switzerland North","North
        Europe","UK South","UK West","Australia East","Australia Southeast","Central
        India","East Asia","Japan East","Japan West","Southeast Asia","South India","Brazil
        South","Canada East","Canada Central","Central US","East US 2","North Central
        US","West Central US","West US 2","Korea Central","France Central","South
        Africa North","UAE North","Central US EUAP","East US 2 EUAP"],"apiVersions":["2019-12-01-preview"],"capabilities":"SystemAssignedResourceIdentity"},{"resourceType":"registries/importPipelines","locations":["West
        US","East US","South Central US","West Europe","Switzerland North","North
        Europe","UK South","UK West","Australia East","Australia Southeast","Central
        India","East Asia","Japan East","Japan West","Southeast Asia","South India","Brazil
        South","Canada East","Canada Central","Central US","East US 2","North Central
        US","West Central US","West US 2","Korea Central","France Central","South
        Africa North","UAE North","Central US EUAP","East US 2 EUAP"],"apiVersions":["2019-12-01-preview"],"capabilities":"SystemAssignedResourceIdentity"},{"resourceType":"registries/pipelineRuns","locations":["West
        US","East US","South Central US","West Europe","Switzerland North","North
        Europe","UK South","UK West","Australia East","Australia Southeast","Central
        India","East Asia","Japan East","Japan West","Southeast Asia","South India","Brazil
        South","Canada East","Canada Central","Central US","East US 2","North Central
        US","West Central US","West US 2","Korea Central","France Central","South
        Africa North","UAE North","Central US EUAP","East US 2 EUAP"],"apiVersions":["2019-12-01-preview"]},{"resourceType":"registries/listBuildSourceUploadUrl","locations":["East
        US","West Europe","West US 2","South Central US","Australia East","Australia
        Southeast","Brazil South","Canada Central","Canada East","Central India","Central
        US","East Asia","East US 2","Japan East","Japan West","North Central US","North
        Europe","Southeast Asia","South India","UK South","UK West","West US","West
        Central US","France Central","Korea Central","South Africa North","UAE North","Switzerland
        North","East US 2 EUAP"],"apiVersions":["2019-06-01-preview","2019-04-01","2018-09-01"]},{"resourceType":"registries/scheduleRun","locations":["East
        US","West Europe","West US 2","South Central US","Australia East","Australia
        Southeast","Brazil South","Canada Central","Canada East","Central India","Central
        US","East Asia","East US 2","Japan East","Japan West","North Central US","North
        Europe","Southeast Asia","South India","UK South","UK West","West US","West
        Central US","France Central","Korea Central","South Africa North","UAE North","Switzerland
        North","East US 2 EUAP"],"apiVersions":["2019-06-01-preview","2019-04-01","2018-09-01"]},{"resourceType":"registries/runs","locations":["East
        US","West Europe","West US 2","South Central US","Australia East","Australia
        Southeast","Brazil South","Canada Central","Canada East","Central India","Central
        US","East Asia","East US 2","Japan East","Japan West","North Central US","North
        Europe","Southeast Asia","South India","UK South","UK West","West US","West
        Central US","France Central","Korea Central","South Africa North","UAE North","Switzerland
        North","East US 2 EUAP"],"apiVersions":["2019-06-01-preview","2019-04-01","2018-09-01"]},{"resourceType":"registries/taskRuns","locations":["East
        US","West Europe","West US 2","South Central US","Australia East","Australia
        Southeast","Brazil South","Canada Central","Canada East","Central India","Central
        US","East Asia","East US 2","Japan East","Japan West","North Central US","North
        Europe","Southeast Asia","South India","UK South","UK West","West US","West
        Central US","France Central","Korea Central","South Africa North","UAE North","Switzerland
        North","East US 2 EUAP"],"apiVersions":["2019-06-01-preview"]},{"resourceType":"registries/taskRuns/listDetails","locations":["East
        US","West Europe","West US 2","South Central US","Australia East","Australia
        Southeast","Brazil South","Canada Central","Canada East","Central India","Central
        US","East Asia","East US 2","Japan East","Japan West","North Central US","North
        Europe","Southeast Asia","South India","UK South","UK West","West US","West
        Central US","France Central","Korea Central","South Africa North","UAE North","Switzerland
        North","East US 2 EUAP"],"apiVersions":["2019-06-01-preview"]},{"resourceType":"registries/agentPools","locations":["East
        US","West US 2","South Central US","East US 2","East US 2 EUAP"],"apiVersions":["2019-06-01-preview"],"capabilities":"CrossResourceGroupResourceMove,
        CrossSubscriptionResourceMove"},{"resourceType":"registries/agentPools/listQueueStatus","locations":["East
        US","West US 2","South Central US","East US 2","East US 2 EUAP"],"apiVersions":["2019-06-01-preview"]},{"resourceType":"registries/runs/listLogSasUrl","locations":["East
        US","West Europe","West US 2","South Central US","Australia East","Australia
        Southeast","Brazil South","Canada Central","Canada East","Central India","Central
        US","East Asia","East US 2","Japan East","Japan West","North Central US","North
        Europe","Southeast Asia","South India","UK South","UK West","West US","West
        Central US","France Central","Korea Central","South Africa North","UAE North","Switzerland
        North","East US 2 EUAP"],"apiVersions":["2019-06-01-preview","2019-04-01","2018-09-01"]},{"resourceType":"registries/runs/cancel","locations":["East
        US","West Europe","West US 2","South Central US","Australia East","Australia
        Southeast","Brazil South","Canada Central","Canada East","Central India","Central
        US","East Asia","East US 2","Japan East","Japan West","North Central US","North
        Europe","Southeast Asia","South India","UK South","UK West","West US","West
        Central US","France Central","Korea Central","South Africa North","UAE North","Switzerland
        North","East US 2 EUAP"],"apiVersions":["2019-06-01-preview","2019-04-01","2018-09-01"]},{"resourceType":"registries/tasks","locations":["East
        US","West Europe","West US 2","South Central US","Australia East","Australia
        Southeast","Brazil South","Canada Central","Canada East","Central India","Central
        US","East Asia","East US 2","Japan East","Japan West","North Central US","North
        Europe","Southeast Asia","South India","UK South","UK West","West US","West
        Central US","France Central","Korea Central","South Africa North","UAE North","Switzerland
        North","East US 2 EUAP"],"apiVersions":["2019-06-01-preview","2019-04-01","2018-09-01"],"capabilities":"CrossResourceGroupResourceMove,
        CrossSubscriptionResourceMove, SystemAssignedResourceIdentity"},{"resourceType":"registries/tasks/listDetails","locations":["East
        US","West Europe","West US 2","South Central US","Australia East","Australia
        Southeast","Brazil South","Canada Central","Canada East","Central India","Central
        US","East Asia","East US 2","Japan East","Japan West","North Central US","North
        Europe","Southeast Asia","South India","UK South","UK West","West US","West
        Central US","France Central","Korea Central","South Africa North","UAE North","Switzerland
        North","East US 2 EUAP"],"apiVersions":["2019-06-01-preview","2019-04-01","2018-09-01"]},{"resourceType":"registries/getBuildSourceUploadUrl","locations":["East
        US","West Europe","West US 2","South Central US","Australia East","Australia
        Southeast","Brazil South","Canada Central","Canada East","Central India","Central
        US","East Asia","East US 2","Japan East","Japan West","North Central US","North
        Europe","Southeast Asia","South India","UK South","UK West","West US","West
        Central US","France Central","Korea Central","South Africa North","UAE North","Switzerland
        North","East US 2 EUAP"],"apiVersions":["2018-02-01-preview"]},{"resourceType":"registries/queueBuild","locations":["East
        US","West Europe","West US 2","South Central US","Australia East","Australia
        Southeast","Brazil South","Canada Central","Canada East","Central India","Central
        US","East Asia","East US 2","Japan East","Japan West","North Central US","North
        Europe","Southeast Asia","South India","UK South","UK West","West US","West
        Central US","France Central","Korea Central","South Africa North","UAE North","Switzerland
        North","East US 2 EUAP"],"apiVersions":["2018-02-01-preview"]},{"resourceType":"registries/builds","locations":["East
        US","West Europe","West US 2","South Central US","Australia East","Australia
        Southeast","Brazil South","Canada Central","Canada East","Central India","Central
        US","East Asia","East US 2","Japan East","Japan West","North Central US","North
        Europe","Southeast Asia","South India","UK South","UK West","West US","West
        Central US","France Central","Korea Central","South Africa North","UAE North","Switzerland
        North","East US 2 EUAP"],"apiVersions":["2018-02-01-preview"]},{"resourceType":"registries/builds/getLogLink","locations":["East
        US","West Europe","West US 2","South Central US","Australia East","Australia
        Southeast","Brazil South","Canada Central","Canada East","Central India","Central
        US","East Asia","East US 2","Japan East","Japan West","North Central US","North
        Europe","Southeast Asia","South India","UK South","UK West","West US","West
        Central US","France Central","Korea Central","South Africa North","UAE North","Switzerland
        North","East US 2 EUAP"],"apiVersions":["2018-02-01-preview"]},{"resourceType":"registries/builds/cancel","locations":["East
        US","West Europe","West US 2","South Central US","Australia East","Australia
        Southeast","Brazil South","Canada Central","Canada East","Central India","Central
        US","East Asia","East US 2","Japan East","Japan West","North Central US","North
        Europe","Southeast Asia","South India","UK South","UK West","West US","West
        Central US","France Central","Korea Central","South Africa North","UAE North","Switzerland
        North","East US 2 EUAP"],"apiVersions":["2018-02-01-preview"]},{"resourceType":"registries/buildTasks","locations":["East
        US","West Europe","West US 2","South Central US","Australia East","Australia
        Southeast","Brazil South","Canada Central","Canada East","Central India","Central
        US","East Asia","East US 2","Japan East","Japan West","North Central US","North
        Europe","Southeast Asia","South India","UK South","UK West","West US","West
        Central US","France Central","Korea Central","South Africa North","UAE North","Switzerland
        North","East US 2 EUAP"],"apiVersions":["2018-02-01-preview"],"capabilities":"CrossResourceGroupResourceMove,
        CrossSubscriptionResourceMove"},{"resourceType":"registries/buildTasks/listSourceRepositoryProperties","locations":["East
        US","West Europe","West US 2","South Central US","Australia East","Australia
        Southeast","Brazil South","Canada Central","Canada East","Central India","Central
        US","East Asia","East US 2","Japan East","Japan West","North Central US","North
        Europe","Southeast Asia","South India","UK South","UK West","West US","West
        Central US","France Central","Korea Central","South Africa North","UAE North","Switzerland
        North","East US 2 EUAP"],"apiVersions":["2018-02-01-preview"]},{"resourceType":"registries/buildTasks/steps","locations":["East
        US","West Europe","West US 2","South Central US","Australia East","Australia
        Southeast","Brazil South","Canada Central","Canada East","Central India","Central
        US","East Asia","East US 2","Japan East","Japan West","North Central US","North
        Europe","Southeast Asia","South India","UK South","UK West","West US","West
        Central US","France Central","Korea Central","South Africa North","UAE North","Switzerland
        North","East US 2 EUAP"],"apiVersions":["2018-02-01-preview"]},{"resourceType":"registries/buildTasks/steps/listBuildArguments","locations":["East
        US","West Europe","West US 2","South Central US","Australia East","Australia
        Southeast","Brazil South","Canada Central","Canada East","Central India","Central
        US","East Asia","East US 2","Japan East","Japan West","North Central US","North
        Europe","Southeast Asia","South India","UK South","UK West","West US","West
        Central US","France Central","Korea Central","South Africa North","UAE North","Switzerland
        North","East US 2 EUAP"],"apiVersions":["2018-02-01-preview"]},{"resourceType":"registries/replications","locations":["South
        Central US","West Central US","East US","West Europe","West US","Japan East","North
        Europe","Southeast Asia","North Central US","East US 2","West US 2","Brazil
        South","Australia East","Central India","Korea Central","South Africa North","UAE
        North","France Central","Central US","Canada East","Canada Central","UK South","UK
        West","Australia Southeast","East Asia","Japan West","South India","Switzerland
        North","Central US EUAP","East US 2 EUAP"],"apiVersions":["2019-12-01-preview","2019-05-01","2017-10-01"],"capabilities":"CrossResourceGroupResourceMove,
        CrossSubscriptionResourceMove"},{"resourceType":"registries/webhooks","locations":["West
        Central US","East US","West Europe","South Central US","West US","Japan East","North
        Europe","Southeast Asia","North Central US","East US 2","West US 2","Brazil
        South","Australia East","Central India","Korea Central","South Africa North","UAE
        North","France Central","Central US","Canada East","Canada Central","UK South","UK
        West","Australia Southeast","East Asia","Japan West","South India","Switzerland
        North","Central US EUAP","East US 2 EUAP"],"apiVersions":["2019-12-01-preview","2019-05-01","2017-10-01"],"capabilities":"CrossResourceGroupResourceMove,
        CrossSubscriptionResourceMove"},{"resourceType":"registries/webhooks/ping","locations":["West
        Central US","East US","West Europe","South Central US","West US","Japan East","North
        Europe","Southeast Asia","North Central US","East US 2","West US 2","Brazil
        South","Australia East","Central India","Korea Central","South Africa North","UAE
        North","France Central","Central US","Canada East","Canada Central","UK South","UK
        West","Australia Southeast","East Asia","Japan West","South India","Switzerland
        North","Central US EUAP","East US 2 EUAP"],"apiVersions":["2019-12-01-preview","2019-05-01","2017-10-01"]},{"resourceType":"registries/webhooks/getCallbackConfig","locations":["West
        Central US","East US","West Europe","South Central US","West US","Japan East","North
        Europe","Southeast Asia","North Central US","East US 2","West US 2","Brazil
        South","Australia East","Central India","Korea Central","South Africa North","UAE
        North","France Central","Central US","Canada East","Canada Central","UK South","UK
        West","Australia Southeast","East Asia","Japan West","South India","Switzerland
        North","Central US EUAP","East US 2 EUAP"],"apiVersions":["2019-12-01-preview","2019-05-01","2017-10-01"]},{"resourceType":"registries/webhooks/listEvents","locations":["West
        Central US","East US","West Europe","South Central US","West US","Japan East","North
        Europe","Southeast Asia","North Central US","East US 2","West US 2","Brazil
        South","Australia East","Central India","Korea Central","South Africa North","UAE
        North","France Central","Central US","Canada East","Canada Central","UK South","UK
        West","Australia Southeast","East Asia","Japan West","South India","Switzerland
        North","Central US EUAP","East US 2 EUAP"],"apiVersions":["2019-12-01-preview","2019-05-01","2017-10-01"]},{"resourceType":"locations/setupAuth","locations":["East
        US","West Europe","West US 2","South Central US","Australia East","Australia
        Southeast","Brazil South","Canada Central","Canada East","Central India","Central
        US","East Asia","East US 2","Japan East","Japan West","North Central US","North
        Europe","Southeast Asia","South India","UK South","UK West","West US","West
        Central US","France Central","Korea Central","South Africa North","UAE North","Switzerland
        North","East US 2 EUAP"],"apiVersions":["2018-02-01-preview"]},{"resourceType":"locations/authorize","locations":["East
        US","West Europe","West US 2","South Central US","Australia East","Australia
        Southeast","Brazil South","Canada Central","Canada East","Central India","Central
        US","East Asia","East US 2","Japan East","Japan West","North Central US","North
        Europe","Southeast Asia","South India","UK South","UK West","West US","West
        Central US","France Central","Korea Central","South Africa North","UAE North","Switzerland
        North","East US 2 EUAP"],"apiVersions":["2018-02-01-preview"]},{"resourceType":"locations/operationResults","locations":["West
        Central US","East US","West Europe","South Central US","West US","Japan East","North
        Europe","Southeast Asia","North Central US","East US 2","West US 2","Brazil
        South","Australia East","Central India","Korea Central","France Central","Central
        US","South Africa North","UAE North","Canada East","Canada Central","UK South","UK
        West","Australia Southeast","East Asia","Japan West","South India","Switzerland
        North","Central US EUAP","East US 2 EUAP"],"apiVersions":["2019-12-01-preview","2019-05-01-preview","2019-05-01","2017-10-01"]},{"resourceType":"locations/deleteVirtualNetworkOrSubnets","locations":["West
        Central US","East US","West Europe","South Central US","West US","Japan East","North
        Europe","Southeast Asia","North Central US","East US 2","West US 2","Brazil
        South","Australia East","Central India","Korea Central","South Africa North","UAE
        North","France Central","Central US","Canada East","Canada Central","UK South","UK
        West","Australia Southeast","East Asia","Japan West","South India","Switzerland
        North","Central US EUAP","East US 2 EUAP"],"apiVersions":["2019-05-01","2017-10-01"]},{"resourceType":"registries/GetCredentials","locations":["West
        US","East US","South Central US","West Europe","East US 2 EUAP","Central US
        EUAP"],"apiVersions":["2016-06-27-preview"]},{"resourceType":"registries/listCredentials","locations":["South
        Central US","East US","West US","West Europe","North Europe","UK South","UK
        West","Australia East","Australia Southeast","Central India","Korea Central","South
        Africa North","UAE North","France Central","East Asia","Japan East","Japan
        West","Southeast Asia","South India","Brazil South","Canada East","Canada
        Central","Central US","East US 2","North Central US","West Central US","West
        US 2","Switzerland North","Central US EUAP","East US 2 EUAP"],"apiVersions":["2019-12-01-preview","2019-05-01","2017-10-01","2017-03-01"]},{"resourceType":"registries/regenerateCredential","locations":["South
        Central US","West US","East US","West Europe","North Europe","UK South","UK
        West","Australia East","Australia Southeast","Central India","Korea Central","South
        Africa North","UAE North","France Central","East Asia","Japan East","Japan
        West","Southeast Asia","South India","Brazil South","Canada East","Canada
        Central","Central US","East US 2","North Central US","West Central US","West
        US 2","Switzerland North","Central US EUAP","East US 2 EUAP"],"apiVersions":["2019-12-01-preview","2019-05-01","2017-10-01","2017-03-01"]},{"resourceType":"registries/listUsages","locations":["West
        Central US","East US","West Europe","South Central US","West US","Japan East","North
        Europe","Southeast Asia","North Central US","East US 2","West US 2","Brazil
        South","Australia East","Central India","Korea Central","South Africa North","UAE
        North","France Central","Central US","Canada East","Canada Central","UK South","UK
        West","Australia Southeast","East Asia","Japan West","South India","Switzerland
        North","Central US EUAP","East US 2 EUAP"],"apiVersions":["2019-12-01-preview","2019-05-01","2017-10-01"]},{"resourceType":"registries/listPolicies","locations":["West
        US","East US","South Central US","West Europe","North Europe","UK South","UK
        West","Australia East","Australia Southeast","Central India","Korea Central","South
        Africa North","UAE North","France Central","East Asia","Japan East","Japan
        West","Southeast Asia","South India","Brazil South","Canada East","Canada
        Central","Central US","East US 2","North Central US","West Central US","West
        US 2","Switzerland North","East US 2 EUAP","Central US EUAP"],"apiVersions":["2017-10-01"]},{"resourceType":"registries/updatePolicies","locations":["West
        US","East US","South Central US","West Europe","North Europe","UK South","UK
        West","Australia East","Australia Southeast","Central India","Korea Central","South
        Africa North","UAE North","France Central","East Asia","Japan East","Japan
        West","Southeast Asia","South India","Brazil South","Canada East","Canada
        Central","Central US","East US 2","North Central US","West Central US","West
        US 2","Switzerland North","East US 2 EUAP","Central US EUAP"],"apiVersions":["2017-10-01"]},{"resourceType":"registries/regenerateCredentials","locations":["West
        US","East US","South Central US","West Europe","East US 2 EUAP","Central US
        EUAP"],"apiVersions":["2016-06-27-preview"]},{"resourceType":"registries/eventGridFilters","locations":["South
        Central US","West Central US","East US","West Europe","West US","Japan East","North
        Europe","Southeast Asia","North Central US","East US 2","West US 2","Brazil
        South","Australia East","Central India","Korea Central","South Africa North","UAE
        North","France Central","Central US","Canada East","Canada Central","UK South","UK
        West","Australia Southeast","East Asia","Japan West","South India","Switzerland
        North","Central US EUAP","East US 2 EUAP"],"apiVersions":["2019-05-01","2017-10-01"]},{"resourceType":"checkNameAvailability","locations":["South
        Central US","East US","West US","Central US","East US 2","North Central US","West
        Central US","West US 2","Brazil South","Canada East","Canada Central","West
        Europe","North Europe","UK South","UK West","Australia East","Australia Southeast","Central
        India","East Asia","Japan East","Japan West","Southeast Asia","South India","Korea
        Central","France Central","South Africa North","UAE North","Switzerland North","East
        US 2 EUAP","Central US EUAP"],"apiVersions":["2019-12-01-preview","2019-05-01","2017-10-01","2017-06-01-preview","2017-03-01","2016-06-27-preview"]},{"resourceType":"operations","locations":["South
        Central US","East US","West US","Central US","East US 2","North Central US","West
        Central US","West US 2","Brazil South","Canada East","Canada Central","West
        Europe","North Europe","UK South","UK West","Australia East","Australia Southeast","Central
        India","East Asia","Japan East","Japan West","Southeast Asia","South India","Korea
        Central","France Central","South Africa North","UAE North","Switzerland North","Central
        US EUAP","East US 2 EUAP"],"apiVersions":["2019-12-01-preview","2019-05-01","2017-10-01","2017-06-01-preview","2017-03-01"]},{"resourceType":"locations","locations":["South
        Central US","East US","West US","Central US","East US 2","North Central US","West
        Central US","West US 2","Brazil South","Canada East","Canada Central","West
        Europe","North Europe","UK South","UK West","Australia East","Australia Southeast","Central
        India","East Asia","Japan East","Japan West","Southeast Asia","South India","Korea
        Central","France Central","South Africa North","UAE North","Switzerland North","Central
        US EUAP","East US 2 EUAP"],"apiVersions":["2019-12-01-preview","2019-05-01-preview","2019-05-01","2017-10-01","2017-06-01-preview"]}],"registrationState":"Registering"}'
=======
      - python/3.8.0 (Windows-10-10.0.19041-SP0) msrest/0.6.9 msrest_azure/0.6.3 azure-mgmt-resource/10.1.0
        Azure-SDK-For-Python AZURECLI/2.9.0
      accept-language:
      - en-US
    method: GET
    uri: https://management.azure.com/subscriptions/00000000-0000-0000-0000-000000000000/resources?$filter=resourceType%20eq%20%27Microsoft.ContainerRegistry%2Fregistries%27&api-version=2020-06-01
  response:
    body:
      string: '{"value":[{"id":"/subscriptions/00000000-0000-0000-0000-000000000000/resourceGroups/clitest.rgics53ppnkuqsfgx76fuke2gilxv26fowhl2peept2r635qjkcghnsavqbs7rgnckf/providers/Microsoft.ContainerRegistry/registries/clireg34yjyxsubdj4ap","name":"clireg34yjyxsubdj4ap","type":"Microsoft.ContainerRegistry/registries","sku":{"name":"Premium","tier":"Premium"},"location":"eastus","tags":{}},{"id":"/subscriptions/00000000-0000-0000-0000-000000000000/resourceGroups/clitest.rg000001/providers/Microsoft.ContainerRegistry/registries/testreg000004","name":"testreg000004","type":"Microsoft.ContainerRegistry/registries","sku":{"name":"Premium","tier":"Premium"},"location":"westus","tags":{}},{"id":"/subscriptions/00000000-0000-0000-0000-000000000000/resourceGroups/zhoxing-test/providers/Microsoft.ContainerRegistry/registries/zhoxingtest","name":"zhoxingtest","type":"Microsoft.ContainerRegistry/registries","sku":{"name":"Standard","tier":"Standard"},"location":"westus","tags":{}}]}'
>>>>>>> 3c2ff2b5
    headers:
      cache-control:
      - no-cache
      content-length:
<<<<<<< HEAD
      - '29074'
      content-type:
      - application/json; charset=utf-8
      date:
      - Mon, 06 Jul 2020 00:31:03 GMT
=======
      - '1058'
      content-type:
      - application/json; charset=utf-8
      date:
      - Fri, 17 Jul 2020 02:20:35 GMT
>>>>>>> 3c2ff2b5
      expires:
      - '-1'
      pragma:
      - no-cache
      strict-transport-security:
      - max-age=31536000; includeSubDomains
      vary:
      - Accept-Encoding
      x-content-type-options:
      - nosniff
    status:
      code: 200
      message: OK
- request:
    body: null
    headers:
      Accept:
      - '*/*'
      Accept-Encoding:
      - gzip, deflate
<<<<<<< HEAD
      Connection:
      - keep-alive
      User-Agent:
      - python-requests/2.22.0
    method: GET
    uri: https://management.azure.com/subscriptions/00000000-0000-0000-0000-000000000000/providers/Microsoft.ContainerRegistry?api-version=2016-02-01
  response:
    body:
      string: '{"id":"/subscriptions/00000000-0000-0000-0000-000000000000/providers/Microsoft.ContainerRegistry","namespace":"Microsoft.ContainerRegistry","authorizations":[{"applicationId":"6a0ec4d3-30cb-4a83-91c0-ae56bc0e3d26","roleDefinitionId":"78e18383-93eb-418a-9887-bc9271046576"},{"applicationId":"737d58c1-397a-46e7-9d12-7d8c830883c2","roleDefinitionId":"716bb53a-0390-4428-bf41-b1bedde7d751"},{"applicationId":"918d0db8-4a38-4938-93c1-9313bdfe0272","roleDefinitionId":"dcd2d2c9-3f80-4d72-95a8-2593111b4b12"},{"applicationId":"d2fa1650-4805-4a83-bcb9-cf41fe63539c","roleDefinitionId":"c15f8dab-b103-4f8d-9afb-fbe4b8e98de2"},{"applicationId":"a4c95b9e-3994-40cc-8953-5dc66d48348d","roleDefinitionId":"dc88c655-90fa-48d9-8d51-003cc8738508"},{"applicationId":"62c559cd-db0c-4da0-bab2-972528c65d42","roleDefinitionId":"437b639a-6d74-491d-959f-d172e8c5c1fc"}],"resourceTypes":[{"resourceType":"registries","locations":["West
        US","East US","South Central US","West Europe","North Europe","UK South","UK
        West","Australia East","Australia Southeast","Central India","Korea Central","France
        Central","South Africa North","UAE North","East Asia","Japan East","Japan
        West","Southeast Asia","South India","Brazil South","Canada East","Canada
        Central","Central US","East US 2","North Central US","West Central US","West
        US 2","Switzerland North","East US 2 EUAP","Central US EUAP"],"apiVersions":["2019-12-01-preview","2019-05-01","2017-10-01","2017-03-01"],"capabilities":"CrossResourceGroupResourceMove,
        CrossSubscriptionResourceMove, SystemAssignedResourceIdentity"},{"resourceType":"registries/scopeMaps","locations":["West
        US","East US","South Central US","West Europe","North Europe","UK South","UK
        West","Australia East","Australia Southeast","Central India","East Asia","Japan
        East","Japan West","Southeast Asia","South India","Brazil South","Canada East","Canada
        Central","Central US","East US 2","North Central US","West Central US","West
        US 2","Korea Central","France Central","South Africa North","UAE North","Switzerland
        North","Central US EUAP","East US 2 EUAP"],"apiVersions":["2019-05-01-preview"]},{"resourceType":"registries/tokens","locations":["West
        US","East US","South Central US","West Europe","North Europe","UK South","UK
        West","Australia East","Australia Southeast","Central India","East Asia","Japan
        East","Japan West","Southeast Asia","South India","Brazil South","Canada East","Canada
        Central","Central US","East US 2","North Central US","West Central US","West
        US 2","Korea Central","France Central","South Africa North","UAE North","Switzerland
        North","Central US EUAP","East US 2 EUAP"],"apiVersions":["2019-05-01-preview"]},{"resourceType":"registries/generateCredentials","locations":["West
        US","East US","South Central US","West Europe","North Europe","UK South","UK
        West","Australia East","Australia Southeast","Central India","East Asia","Japan
        East","Japan West","Southeast Asia","South India","Brazil South","Canada East","Canada
        Central","Central US","East US 2","North Central US","West Central US","West
        US 2","Korea Central","France Central","South Africa North","UAE North","Switzerland
        North","Central US EUAP","East US 2 EUAP"],"apiVersions":["2019-05-01-preview"]},{"resourceType":"registries/privateEndpointConnections","locations":["West
        US","East US","South Central US","West Europe","Switzerland North","North
        Europe","UK South","UK West","Australia East","Australia Southeast","Central
        India","East Asia","Japan East","Japan West","Southeast Asia","South India","Brazil
        South","Canada East","Canada Central","Central US","East US 2","North Central
        US","West Central US","West US 2","Korea Central","France Central","South
        Africa North","UAE North","Central US EUAP","East US 2 EUAP"],"apiVersions":["2019-12-01-preview"]},{"resourceType":"registries/privateEndpointConnectionProxies","locations":["West
        US","East US","South Central US","West Europe","Switzerland North","North
        Europe","UK South","UK West","Australia East","Australia Southeast","Central
        India","East Asia","Japan East","Japan West","Southeast Asia","South India","Brazil
        South","Canada East","Canada Central","Central US","East US 2","North Central
        US","West Central US","West US 2","Korea Central","France Central","South
        Africa North","UAE North","Central US EUAP","East US 2 EUAP"],"apiVersions":["2019-12-01-preview"]},{"resourceType":"registries/privateEndpointConnectionProxies/validate","locations":["West
        US","East US","South Central US","West Europe","Switzerland North","North
        Europe","UK South","UK West","Australia East","Australia Southeast","Central
        India","East Asia","Japan East","Japan West","Southeast Asia","South India","Brazil
        South","Canada East","Canada Central","Central US","East US 2","North Central
        US","West Central US","West US 2","Korea Central","France Central","South
        Africa North","UAE North","Central US EUAP","East US 2 EUAP"],"apiVersions":["2019-12-01-preview"]},{"resourceType":"registries/privateLinkResources","locations":["West
        US","East US","South Central US","West Europe","Switzerland North","North
        Europe","UK South","UK West","Australia East","Australia Southeast","Central
        India","East Asia","Japan East","Japan West","Southeast Asia","South India","Brazil
        South","Canada East","Canada Central","Central US","East US 2","North Central
        US","West Central US","West US 2","Korea Central","France Central","South
        Africa North","UAE North","Central US EUAP","East US 2 EUAP"],"apiVersions":["2019-12-01-preview"]},{"resourceType":"registries/importImage","locations":["South
        Central US","West Central US","East US","West Europe","West US","Japan East","North
        Europe","Southeast Asia","North Central US","East US 2","West US 2","Brazil
        South","Australia East","Central India","Korea Central","France Central","South
        Africa North","UAE North","Central US","Canada East","Canada Central","UK
        South","UK West","Australia Southeast","East Asia","Japan West","South India","Switzerland
        North","Central US EUAP","East US 2 EUAP"],"apiVersions":["2019-12-01-preview","2019-05-01","2017-10-01"]},{"resourceType":"registries/exportPipelines","locations":["West
        US","East US","South Central US","West Europe","Switzerland North","North
        Europe","UK South","UK West","Australia East","Australia Southeast","Central
        India","East Asia","Japan East","Japan West","Southeast Asia","South India","Brazil
        South","Canada East","Canada Central","Central US","East US 2","North Central
        US","West Central US","West US 2","Korea Central","France Central","South
        Africa North","UAE North","Central US EUAP","East US 2 EUAP"],"apiVersions":["2019-12-01-preview"],"capabilities":"SystemAssignedResourceIdentity"},{"resourceType":"registries/importPipelines","locations":["West
        US","East US","South Central US","West Europe","Switzerland North","North
        Europe","UK South","UK West","Australia East","Australia Southeast","Central
        India","East Asia","Japan East","Japan West","Southeast Asia","South India","Brazil
        South","Canada East","Canada Central","Central US","East US 2","North Central
        US","West Central US","West US 2","Korea Central","France Central","South
        Africa North","UAE North","Central US EUAP","East US 2 EUAP"],"apiVersions":["2019-12-01-preview"],"capabilities":"SystemAssignedResourceIdentity"},{"resourceType":"registries/pipelineRuns","locations":["West
        US","East US","South Central US","West Europe","Switzerland North","North
        Europe","UK South","UK West","Australia East","Australia Southeast","Central
        India","East Asia","Japan East","Japan West","Southeast Asia","South India","Brazil
        South","Canada East","Canada Central","Central US","East US 2","North Central
        US","West Central US","West US 2","Korea Central","France Central","South
        Africa North","UAE North","Central US EUAP","East US 2 EUAP"],"apiVersions":["2019-12-01-preview"]},{"resourceType":"registries/listBuildSourceUploadUrl","locations":["East
        US","West Europe","West US 2","South Central US","Australia East","Australia
        Southeast","Brazil South","Canada Central","Canada East","Central India","Central
        US","East Asia","East US 2","Japan East","Japan West","North Central US","North
        Europe","Southeast Asia","South India","UK South","UK West","West US","West
        Central US","France Central","Korea Central","South Africa North","UAE North","Switzerland
        North","East US 2 EUAP"],"apiVersions":["2019-06-01-preview","2019-04-01","2018-09-01"]},{"resourceType":"registries/scheduleRun","locations":["East
        US","West Europe","West US 2","South Central US","Australia East","Australia
        Southeast","Brazil South","Canada Central","Canada East","Central India","Central
        US","East Asia","East US 2","Japan East","Japan West","North Central US","North
        Europe","Southeast Asia","South India","UK South","UK West","West US","West
        Central US","France Central","Korea Central","South Africa North","UAE North","Switzerland
        North","East US 2 EUAP"],"apiVersions":["2019-06-01-preview","2019-04-01","2018-09-01"]},{"resourceType":"registries/runs","locations":["East
        US","West Europe","West US 2","South Central US","Australia East","Australia
        Southeast","Brazil South","Canada Central","Canada East","Central India","Central
        US","East Asia","East US 2","Japan East","Japan West","North Central US","North
        Europe","Southeast Asia","South India","UK South","UK West","West US","West
        Central US","France Central","Korea Central","South Africa North","UAE North","Switzerland
        North","East US 2 EUAP"],"apiVersions":["2019-06-01-preview","2019-04-01","2018-09-01"]},{"resourceType":"registries/taskRuns","locations":["East
        US","West Europe","West US 2","South Central US","Australia East","Australia
        Southeast","Brazil South","Canada Central","Canada East","Central India","Central
        US","East Asia","East US 2","Japan East","Japan West","North Central US","North
        Europe","Southeast Asia","South India","UK South","UK West","West US","West
        Central US","France Central","Korea Central","South Africa North","UAE North","Switzerland
        North","East US 2 EUAP"],"apiVersions":["2019-06-01-preview"]},{"resourceType":"registries/taskRuns/listDetails","locations":["East
        US","West Europe","West US 2","South Central US","Australia East","Australia
        Southeast","Brazil South","Canada Central","Canada East","Central India","Central
        US","East Asia","East US 2","Japan East","Japan West","North Central US","North
        Europe","Southeast Asia","South India","UK South","UK West","West US","West
        Central US","France Central","Korea Central","South Africa North","UAE North","Switzerland
        North","East US 2 EUAP"],"apiVersions":["2019-06-01-preview"]},{"resourceType":"registries/agentPools","locations":["East
        US","West US 2","South Central US","East US 2","East US 2 EUAP"],"apiVersions":["2019-06-01-preview"],"capabilities":"CrossResourceGroupResourceMove,
        CrossSubscriptionResourceMove"},{"resourceType":"registries/agentPools/listQueueStatus","locations":["East
        US","West US 2","South Central US","East US 2","East US 2 EUAP"],"apiVersions":["2019-06-01-preview"]},{"resourceType":"registries/runs/listLogSasUrl","locations":["East
        US","West Europe","West US 2","South Central US","Australia East","Australia
        Southeast","Brazil South","Canada Central","Canada East","Central India","Central
        US","East Asia","East US 2","Japan East","Japan West","North Central US","North
        Europe","Southeast Asia","South India","UK South","UK West","West US","West
        Central US","France Central","Korea Central","South Africa North","UAE North","Switzerland
        North","East US 2 EUAP"],"apiVersions":["2019-06-01-preview","2019-04-01","2018-09-01"]},{"resourceType":"registries/runs/cancel","locations":["East
        US","West Europe","West US 2","South Central US","Australia East","Australia
        Southeast","Brazil South","Canada Central","Canada East","Central India","Central
        US","East Asia","East US 2","Japan East","Japan West","North Central US","North
        Europe","Southeast Asia","South India","UK South","UK West","West US","West
        Central US","France Central","Korea Central","South Africa North","UAE North","Switzerland
        North","East US 2 EUAP"],"apiVersions":["2019-06-01-preview","2019-04-01","2018-09-01"]},{"resourceType":"registries/tasks","locations":["East
        US","West Europe","West US 2","South Central US","Australia East","Australia
        Southeast","Brazil South","Canada Central","Canada East","Central India","Central
        US","East Asia","East US 2","Japan East","Japan West","North Central US","North
        Europe","Southeast Asia","South India","UK South","UK West","West US","West
        Central US","France Central","Korea Central","South Africa North","UAE North","Switzerland
        North","East US 2 EUAP"],"apiVersions":["2019-06-01-preview","2019-04-01","2018-09-01"],"capabilities":"CrossResourceGroupResourceMove,
        CrossSubscriptionResourceMove, SystemAssignedResourceIdentity"},{"resourceType":"registries/tasks/listDetails","locations":["East
        US","West Europe","West US 2","South Central US","Australia East","Australia
        Southeast","Brazil South","Canada Central","Canada East","Central India","Central
        US","East Asia","East US 2","Japan East","Japan West","North Central US","North
        Europe","Southeast Asia","South India","UK South","UK West","West US","West
        Central US","France Central","Korea Central","South Africa North","UAE North","Switzerland
        North","East US 2 EUAP"],"apiVersions":["2019-06-01-preview","2019-04-01","2018-09-01"]},{"resourceType":"registries/getBuildSourceUploadUrl","locations":["East
        US","West Europe","West US 2","South Central US","Australia East","Australia
        Southeast","Brazil South","Canada Central","Canada East","Central India","Central
        US","East Asia","East US 2","Japan East","Japan West","North Central US","North
        Europe","Southeast Asia","South India","UK South","UK West","West US","West
        Central US","France Central","Korea Central","South Africa North","UAE North","Switzerland
        North","East US 2 EUAP"],"apiVersions":["2018-02-01-preview"]},{"resourceType":"registries/queueBuild","locations":["East
        US","West Europe","West US 2","South Central US","Australia East","Australia
        Southeast","Brazil South","Canada Central","Canada East","Central India","Central
        US","East Asia","East US 2","Japan East","Japan West","North Central US","North
        Europe","Southeast Asia","South India","UK South","UK West","West US","West
        Central US","France Central","Korea Central","South Africa North","UAE North","Switzerland
        North","East US 2 EUAP"],"apiVersions":["2018-02-01-preview"]},{"resourceType":"registries/builds","locations":["East
        US","West Europe","West US 2","South Central US","Australia East","Australia
        Southeast","Brazil South","Canada Central","Canada East","Central India","Central
        US","East Asia","East US 2","Japan East","Japan West","North Central US","North
        Europe","Southeast Asia","South India","UK South","UK West","West US","West
        Central US","France Central","Korea Central","South Africa North","UAE North","Switzerland
        North","East US 2 EUAP"],"apiVersions":["2018-02-01-preview"]},{"resourceType":"registries/builds/getLogLink","locations":["East
        US","West Europe","West US 2","South Central US","Australia East","Australia
        Southeast","Brazil South","Canada Central","Canada East","Central India","Central
        US","East Asia","East US 2","Japan East","Japan West","North Central US","North
        Europe","Southeast Asia","South India","UK South","UK West","West US","West
        Central US","France Central","Korea Central","South Africa North","UAE North","Switzerland
        North","East US 2 EUAP"],"apiVersions":["2018-02-01-preview"]},{"resourceType":"registries/builds/cancel","locations":["East
        US","West Europe","West US 2","South Central US","Australia East","Australia
        Southeast","Brazil South","Canada Central","Canada East","Central India","Central
        US","East Asia","East US 2","Japan East","Japan West","North Central US","North
        Europe","Southeast Asia","South India","UK South","UK West","West US","West
        Central US","France Central","Korea Central","South Africa North","UAE North","Switzerland
        North","East US 2 EUAP"],"apiVersions":["2018-02-01-preview"]},{"resourceType":"registries/buildTasks","locations":["East
        US","West Europe","West US 2","South Central US","Australia East","Australia
        Southeast","Brazil South","Canada Central","Canada East","Central India","Central
        US","East Asia","East US 2","Japan East","Japan West","North Central US","North
        Europe","Southeast Asia","South India","UK South","UK West","West US","West
        Central US","France Central","Korea Central","South Africa North","UAE North","Switzerland
        North","East US 2 EUAP"],"apiVersions":["2018-02-01-preview"],"capabilities":"CrossResourceGroupResourceMove,
        CrossSubscriptionResourceMove"},{"resourceType":"registries/buildTasks/listSourceRepositoryProperties","locations":["East
        US","West Europe","West US 2","South Central US","Australia East","Australia
        Southeast","Brazil South","Canada Central","Canada East","Central India","Central
        US","East Asia","East US 2","Japan East","Japan West","North Central US","North
        Europe","Southeast Asia","South India","UK South","UK West","West US","West
        Central US","France Central","Korea Central","South Africa North","UAE North","Switzerland
        North","East US 2 EUAP"],"apiVersions":["2018-02-01-preview"]},{"resourceType":"registries/buildTasks/steps","locations":["East
        US","West Europe","West US 2","South Central US","Australia East","Australia
        Southeast","Brazil South","Canada Central","Canada East","Central India","Central
        US","East Asia","East US 2","Japan East","Japan West","North Central US","North
        Europe","Southeast Asia","South India","UK South","UK West","West US","West
        Central US","France Central","Korea Central","South Africa North","UAE North","Switzerland
        North","East US 2 EUAP"],"apiVersions":["2018-02-01-preview"]},{"resourceType":"registries/buildTasks/steps/listBuildArguments","locations":["East
        US","West Europe","West US 2","South Central US","Australia East","Australia
        Southeast","Brazil South","Canada Central","Canada East","Central India","Central
        US","East Asia","East US 2","Japan East","Japan West","North Central US","North
        Europe","Southeast Asia","South India","UK South","UK West","West US","West
        Central US","France Central","Korea Central","South Africa North","UAE North","Switzerland
        North","East US 2 EUAP"],"apiVersions":["2018-02-01-preview"]},{"resourceType":"registries/replications","locations":["South
        Central US","West Central US","East US","West Europe","West US","Japan East","North
        Europe","Southeast Asia","North Central US","East US 2","West US 2","Brazil
        South","Australia East","Central India","Korea Central","South Africa North","UAE
        North","France Central","Central US","Canada East","Canada Central","UK South","UK
        West","Australia Southeast","East Asia","Japan West","South India","Switzerland
        North","Central US EUAP","East US 2 EUAP"],"apiVersions":["2019-12-01-preview","2019-05-01","2017-10-01"],"capabilities":"CrossResourceGroupResourceMove,
        CrossSubscriptionResourceMove"},{"resourceType":"registries/webhooks","locations":["West
        Central US","East US","West Europe","South Central US","West US","Japan East","North
        Europe","Southeast Asia","North Central US","East US 2","West US 2","Brazil
        South","Australia East","Central India","Korea Central","South Africa North","UAE
        North","France Central","Central US","Canada East","Canada Central","UK South","UK
        West","Australia Southeast","East Asia","Japan West","South India","Switzerland
        North","Central US EUAP","East US 2 EUAP"],"apiVersions":["2019-12-01-preview","2019-05-01","2017-10-01"],"capabilities":"CrossResourceGroupResourceMove,
        CrossSubscriptionResourceMove"},{"resourceType":"registries/webhooks/ping","locations":["West
        Central US","East US","West Europe","South Central US","West US","Japan East","North
        Europe","Southeast Asia","North Central US","East US 2","West US 2","Brazil
        South","Australia East","Central India","Korea Central","South Africa North","UAE
        North","France Central","Central US","Canada East","Canada Central","UK South","UK
        West","Australia Southeast","East Asia","Japan West","South India","Switzerland
        North","Central US EUAP","East US 2 EUAP"],"apiVersions":["2019-12-01-preview","2019-05-01","2017-10-01"]},{"resourceType":"registries/webhooks/getCallbackConfig","locations":["West
        Central US","East US","West Europe","South Central US","West US","Japan East","North
        Europe","Southeast Asia","North Central US","East US 2","West US 2","Brazil
        South","Australia East","Central India","Korea Central","South Africa North","UAE
        North","France Central","Central US","Canada East","Canada Central","UK South","UK
        West","Australia Southeast","East Asia","Japan West","South India","Switzerland
        North","Central US EUAP","East US 2 EUAP"],"apiVersions":["2019-12-01-preview","2019-05-01","2017-10-01"]},{"resourceType":"registries/webhooks/listEvents","locations":["West
        Central US","East US","West Europe","South Central US","West US","Japan East","North
        Europe","Southeast Asia","North Central US","East US 2","West US 2","Brazil
        South","Australia East","Central India","Korea Central","South Africa North","UAE
        North","France Central","Central US","Canada East","Canada Central","UK South","UK
        West","Australia Southeast","East Asia","Japan West","South India","Switzerland
        North","Central US EUAP","East US 2 EUAP"],"apiVersions":["2019-12-01-preview","2019-05-01","2017-10-01"]},{"resourceType":"locations/setupAuth","locations":["East
        US","West Europe","West US 2","South Central US","Australia East","Australia
        Southeast","Brazil South","Canada Central","Canada East","Central India","Central
        US","East Asia","East US 2","Japan East","Japan West","North Central US","North
        Europe","Southeast Asia","South India","UK South","UK West","West US","West
        Central US","France Central","Korea Central","South Africa North","UAE North","Switzerland
        North","East US 2 EUAP"],"apiVersions":["2018-02-01-preview"]},{"resourceType":"locations/authorize","locations":["East
        US","West Europe","West US 2","South Central US","Australia East","Australia
        Southeast","Brazil South","Canada Central","Canada East","Central India","Central
        US","East Asia","East US 2","Japan East","Japan West","North Central US","North
        Europe","Southeast Asia","South India","UK South","UK West","West US","West
        Central US","France Central","Korea Central","South Africa North","UAE North","Switzerland
        North","East US 2 EUAP"],"apiVersions":["2018-02-01-preview"]},{"resourceType":"locations/operationResults","locations":["West
        Central US","East US","West Europe","South Central US","West US","Japan East","North
        Europe","Southeast Asia","North Central US","East US 2","West US 2","Brazil
        South","Australia East","Central India","Korea Central","France Central","Central
        US","South Africa North","UAE North","Canada East","Canada Central","UK South","UK
        West","Australia Southeast","East Asia","Japan West","South India","Switzerland
        North","Central US EUAP","East US 2 EUAP"],"apiVersions":["2019-12-01-preview","2019-05-01-preview","2019-05-01","2017-10-01"]},{"resourceType":"locations/deleteVirtualNetworkOrSubnets","locations":["West
        Central US","East US","West Europe","South Central US","West US","Japan East","North
        Europe","Southeast Asia","North Central US","East US 2","West US 2","Brazil
        South","Australia East","Central India","Korea Central","South Africa North","UAE
        North","France Central","Central US","Canada East","Canada Central","UK South","UK
        West","Australia Southeast","East Asia","Japan West","South India","Switzerland
        North","Central US EUAP","East US 2 EUAP"],"apiVersions":["2019-05-01","2017-10-01"]},{"resourceType":"registries/GetCredentials","locations":["West
        US","East US","South Central US","West Europe","East US 2 EUAP","Central US
        EUAP"],"apiVersions":["2016-06-27-preview"]},{"resourceType":"registries/listCredentials","locations":["South
        Central US","East US","West US","West Europe","North Europe","UK South","UK
        West","Australia East","Australia Southeast","Central India","Korea Central","South
        Africa North","UAE North","France Central","East Asia","Japan East","Japan
        West","Southeast Asia","South India","Brazil South","Canada East","Canada
        Central","Central US","East US 2","North Central US","West Central US","West
        US 2","Switzerland North","Central US EUAP","East US 2 EUAP"],"apiVersions":["2019-12-01-preview","2019-05-01","2017-10-01","2017-03-01"]},{"resourceType":"registries/regenerateCredential","locations":["South
        Central US","West US","East US","West Europe","North Europe","UK South","UK
        West","Australia East","Australia Southeast","Central India","Korea Central","South
        Africa North","UAE North","France Central","East Asia","Japan East","Japan
        West","Southeast Asia","South India","Brazil South","Canada East","Canada
        Central","Central US","East US 2","North Central US","West Central US","West
        US 2","Switzerland North","Central US EUAP","East US 2 EUAP"],"apiVersions":["2019-12-01-preview","2019-05-01","2017-10-01","2017-03-01"]},{"resourceType":"registries/listUsages","locations":["West
        Central US","East US","West Europe","South Central US","West US","Japan East","North
        Europe","Southeast Asia","North Central US","East US 2","West US 2","Brazil
        South","Australia East","Central India","Korea Central","South Africa North","UAE
        North","France Central","Central US","Canada East","Canada Central","UK South","UK
        West","Australia Southeast","East Asia","Japan West","South India","Switzerland
        North","Central US EUAP","East US 2 EUAP"],"apiVersions":["2019-12-01-preview","2019-05-01","2017-10-01"]},{"resourceType":"registries/listPolicies","locations":["West
        US","East US","South Central US","West Europe","North Europe","UK South","UK
        West","Australia East","Australia Southeast","Central India","Korea Central","South
        Africa North","UAE North","France Central","East Asia","Japan East","Japan
        West","Southeast Asia","South India","Brazil South","Canada East","Canada
        Central","Central US","East US 2","North Central US","West Central US","West
        US 2","Switzerland North","East US 2 EUAP","Central US EUAP"],"apiVersions":["2017-10-01"]},{"resourceType":"registries/updatePolicies","locations":["West
        US","East US","South Central US","West Europe","North Europe","UK South","UK
        West","Australia East","Australia Southeast","Central India","Korea Central","South
        Africa North","UAE North","France Central","East Asia","Japan East","Japan
        West","Southeast Asia","South India","Brazil South","Canada East","Canada
        Central","Central US","East US 2","North Central US","West Central US","West
        US 2","Switzerland North","East US 2 EUAP","Central US EUAP"],"apiVersions":["2017-10-01"]},{"resourceType":"registries/regenerateCredentials","locations":["West
        US","East US","South Central US","West Europe","East US 2 EUAP","Central US
        EUAP"],"apiVersions":["2016-06-27-preview"]},{"resourceType":"registries/eventGridFilters","locations":["South
        Central US","West Central US","East US","West Europe","West US","Japan East","North
        Europe","Southeast Asia","North Central US","East US 2","West US 2","Brazil
        South","Australia East","Central India","Korea Central","South Africa North","UAE
        North","France Central","Central US","Canada East","Canada Central","UK South","UK
        West","Australia Southeast","East Asia","Japan West","South India","Switzerland
        North","Central US EUAP","East US 2 EUAP"],"apiVersions":["2019-05-01","2017-10-01"]},{"resourceType":"checkNameAvailability","locations":["South
        Central US","East US","West US","Central US","East US 2","North Central US","West
        Central US","West US 2","Brazil South","Canada East","Canada Central","West
        Europe","North Europe","UK South","UK West","Australia East","Australia Southeast","Central
        India","East Asia","Japan East","Japan West","Southeast Asia","South India","Korea
        Central","France Central","South Africa North","UAE North","Switzerland North","East
        US 2 EUAP","Central US EUAP"],"apiVersions":["2019-12-01-preview","2019-05-01","2017-10-01","2017-06-01-preview","2017-03-01","2016-06-27-preview"]},{"resourceType":"operations","locations":["South
        Central US","East US","West US","Central US","East US 2","North Central US","West
        Central US","West US 2","Brazil South","Canada East","Canada Central","West
        Europe","North Europe","UK South","UK West","Australia East","Australia Southeast","Central
        India","East Asia","Japan East","Japan West","Southeast Asia","South India","Korea
        Central","France Central","South Africa North","UAE North","Switzerland North","Central
        US EUAP","East US 2 EUAP"],"apiVersions":["2019-12-01-preview","2019-05-01","2017-10-01","2017-06-01-preview","2017-03-01"]},{"resourceType":"locations","locations":["South
        Central US","East US","West US","Central US","East US 2","North Central US","West
        Central US","West US 2","Brazil South","Canada East","Canada Central","West
        Europe","North Europe","UK South","UK West","Australia East","Australia Southeast","Central
        India","East Asia","Japan East","Japan West","Southeast Asia","South India","Korea
        Central","France Central","South Africa North","UAE North","Switzerland North","Central
        US EUAP","East US 2 EUAP"],"apiVersions":["2019-12-01-preview","2019-05-01-preview","2019-05-01","2017-10-01","2017-06-01-preview"]}],"registrationState":"Registering"}'
=======
      CommandName:
      - acr identity remove
      Connection:
      - keep-alive
      User-Agent:
      - python/3.8.0 (Windows-10-10.0.19041-SP0) msrest/0.6.9 msrest_azure/0.6.3 azure-mgmt-containerregistry/3.0.0rc14
        Azure-SDK-For-Python AZURECLI/2.9.0
      accept-language:
      - en-US
    method: GET
    uri: https://management.azure.com/subscriptions/00000000-0000-0000-0000-000000000000/resourceGroups/clitest.rg000001/providers/Microsoft.ContainerRegistry/registries/testreg000004?api-version=2019-12-01-preview
  response:
    body:
      string: '{"sku":{"name":"Premium","tier":"Premium"},"type":"Microsoft.ContainerRegistry/registries","identity":{"principalId":"be31df2b-5924-4b6d-885f-2788d1e2ee5d","tenantId":"54826b22-38d6-4fb2-bad9-b7b93a3e9c5a","type":"systemAssigned,
        userAssigned","userAssignedIdentities":{"/subscriptions/00000000-0000-0000-0000-000000000000/resourcegroups/clitest.rg000001/providers/Microsoft.ManagedIdentity/userAssignedIdentities/testidentity000002":{"principalId":"18ebe36e-4e7d-4f79-8017-8f2b9b026725","clientId":"b453173e-c115-4246-bcee-51116a26d52d"}}},"id":"/subscriptions/00000000-0000-0000-0000-000000000000/resourceGroups/clitest.rg000001/providers/Microsoft.ContainerRegistry/registries/testreg000004","name":"testreg000004","location":"westus","tags":{},"properties":{"loginServer":"testreg000004.azurecr.io","creationDate":"2020-07-17T02:19:47.7577162Z","provisioningState":"Succeeded","adminUserEnabled":false,"networkRuleSet":{"defaultAction":"Allow","virtualNetworkRules":[],"ipRules":[]},"policies":{"quarantinePolicy":{"status":"disabled"},"trustPolicy":{"type":"Notary","status":"disabled"},"retentionPolicy":{"days":7,"lastUpdatedTime":"2020-07-17T02:20:17.5966024+00:00","status":"disabled"}},"encryption":{"status":"disabled"},"dataEndpointEnabled":false,"dataEndpointHostNames":[],"privateEndpointConnections":[],"publicNetworkAccess":"Enabled"}}'
    headers:
      cache-control:
      - no-cache
      content-length:
      - '1517'
      content-type:
      - application/json; charset=utf-8
      date:
      - Fri, 17 Jul 2020 02:20:37 GMT
      expires:
      - '-1'
      pragma:
      - no-cache
      server:
      - Microsoft-HTTPAPI/2.0
      strict-transport-security:
      - max-age=31536000; includeSubDomains
      transfer-encoding:
      - chunked
      vary:
      - Accept-Encoding
      x-content-type-options:
      - nosniff
    status:
      code: 200
      message: OK
- request:
    body: '{"location": "westus", "tags": {}, "sku": {"name": "Premium"}, "identity":
      {"principalId": "be31df2b-5924-4b6d-885f-2788d1e2ee5d", "tenantId": "54826b22-38d6-4fb2-bad9-b7b93a3e9c5a",
      "type": "None"}, "properties": {"adminUserEnabled": false, "networkRuleSet":
      {"defaultAction": "Allow", "virtualNetworkRules": [], "ipRules": []}, "policies":
      {"quarantinePolicy": {"status": "disabled"}, "trustPolicy": {"type": "Notary",
      "status": "disabled"}, "retentionPolicy": {"days": 7, "status": "disabled"}},
      "encryption": {"status": "disabled"}, "dataEndpointEnabled": false, "publicNetworkAccess":
      "Enabled"}}'
    headers:
      Accept:
      - '*/*'
      Accept-Encoding:
      - gzip, deflate
      CommandName:
      - acr identity remove
      Connection:
      - keep-alive
      Content-Length:
      - '601'
      Content-Type:
      - application/json; charset=utf-8
      ParameterSetName:
      - --name --identities
      User-Agent:
      - python/3.8.0 (Windows-10-10.0.19041-SP0) msrest/0.6.9 msrest_azure/0.6.3 azure-mgmt-containerregistry/3.0.0rc14
        Azure-SDK-For-Python AZURECLI/2.9.0
      accept-language:
      - en-US
    method: PUT
    uri: https://management.azure.com/subscriptions/00000000-0000-0000-0000-000000000000/resourceGroups/clitest.rg000001/providers/Microsoft.ContainerRegistry/registries/testreg000004?api-version=2019-12-01-preview
  response:
    body:
      string: '{"sku":{"name":"Premium","tier":"Premium"},"type":"Microsoft.ContainerRegistry/registries","identity":{"principalId":"be31df2b-5924-4b6d-885f-2788d1e2ee5d","tenantId":"54826b22-38d6-4fb2-bad9-b7b93a3e9c5a","type":"systemAssigned,
        userAssigned","userAssignedIdentities":{"/subscriptions/00000000-0000-0000-0000-000000000000/resourcegroups/clitest.rg000001/providers/Microsoft.ManagedIdentity/userAssignedIdentities/testidentity000002":{"principalId":"18ebe36e-4e7d-4f79-8017-8f2b9b026725","clientId":"b453173e-c115-4246-bcee-51116a26d52d"}}},"id":"/subscriptions/00000000-0000-0000-0000-000000000000/resourceGroups/clitest.rg000001/providers/Microsoft.ContainerRegistry/registries/testreg000004","name":"testreg000004","location":"westus","tags":{},"properties":{"loginServer":"testreg000004.azurecr.io","creationDate":"2020-07-17T02:19:47.7577162Z","provisioningState":"Updating","adminUserEnabled":false,"networkRuleSet":{"defaultAction":"Allow","virtualNetworkRules":[],"ipRules":[]},"policies":{"quarantinePolicy":{"status":"disabled"},"trustPolicy":{"type":"Notary","status":"disabled"},"retentionPolicy":{"days":7,"lastUpdatedTime":"2020-07-17T02:20:42.2813849+00:00","status":"disabled"}},"encryption":{"status":"disabled"},"dataEndpointEnabled":false,"dataEndpointHostNames":[],"privateEndpointConnections":[],"publicNetworkAccess":"Enabled"}}'
>>>>>>> 3c2ff2b5
    headers:
      azure-asyncoperation:
      - https://management.azure.com/subscriptions/00000000-0000-0000-0000-000000000000/resourceGroups/clitest.rg000001/providers/Microsoft.ContainerRegistry/registries/testreg000004/operationStatuses/registries-192cc9ae-c7d4-11ea-8b12-84a93e84f251?api-version=2019-12-01-preview
      cache-control:
      - no-cache
      content-length:
<<<<<<< HEAD
      - '29074'
      content-type:
      - application/json; charset=utf-8
      date:
      - Mon, 06 Jul 2020 00:31:13 GMT
=======
      - '1516'
      content-type:
      - application/json; charset=utf-8
      date:
      - Fri, 17 Jul 2020 02:20:45 GMT
>>>>>>> 3c2ff2b5
      expires:
      - '-1'
      pragma:
      - no-cache
      strict-transport-security:
      - max-age=31536000; includeSubDomains
<<<<<<< HEAD
      vary:
      - Accept-Encoding
=======
>>>>>>> 3c2ff2b5
      x-content-type-options:
      - nosniff
    status:
      code: 201
      message: Created
- request:
    body: null
    headers:
      Accept:
      - '*/*'
      Accept-Encoding:
      - gzip, deflate
      Connection:
      - keep-alive
      User-Agent:
<<<<<<< HEAD
      - python-requests/2.22.0
    method: GET
    uri: https://management.azure.com/subscriptions/00000000-0000-0000-0000-000000000000/providers/Microsoft.ContainerRegistry?api-version=2016-02-01
  response:
    body:
      string: '{"id":"/subscriptions/00000000-0000-0000-0000-000000000000/providers/Microsoft.ContainerRegistry","namespace":"Microsoft.ContainerRegistry","authorizations":[{"applicationId":"6a0ec4d3-30cb-4a83-91c0-ae56bc0e3d26","roleDefinitionId":"78e18383-93eb-418a-9887-bc9271046576"},{"applicationId":"737d58c1-397a-46e7-9d12-7d8c830883c2","roleDefinitionId":"716bb53a-0390-4428-bf41-b1bedde7d751"},{"applicationId":"918d0db8-4a38-4938-93c1-9313bdfe0272","roleDefinitionId":"dcd2d2c9-3f80-4d72-95a8-2593111b4b12"},{"applicationId":"d2fa1650-4805-4a83-bcb9-cf41fe63539c","roleDefinitionId":"c15f8dab-b103-4f8d-9afb-fbe4b8e98de2"},{"applicationId":"a4c95b9e-3994-40cc-8953-5dc66d48348d","roleDefinitionId":"dc88c655-90fa-48d9-8d51-003cc8738508"},{"applicationId":"62c559cd-db0c-4da0-bab2-972528c65d42","roleDefinitionId":"437b639a-6d74-491d-959f-d172e8c5c1fc"}],"resourceTypes":[{"resourceType":"registries","locations":["West
        US","East US","South Central US","West Europe","North Europe","UK South","UK
        West","Australia East","Australia Southeast","Central India","Korea Central","France
        Central","South Africa North","UAE North","East Asia","Japan East","Japan
        West","Southeast Asia","South India","Brazil South","Canada East","Canada
        Central","Central US","East US 2","North Central US","West Central US","West
        US 2","Switzerland North","East US 2 EUAP","Central US EUAP"],"apiVersions":["2019-12-01-preview","2019-05-01","2017-10-01","2017-03-01"],"capabilities":"CrossResourceGroupResourceMove,
        CrossSubscriptionResourceMove, SystemAssignedResourceIdentity"},{"resourceType":"registries/scopeMaps","locations":["West
        US","East US","South Central US","West Europe","North Europe","UK South","UK
        West","Australia East","Australia Southeast","Central India","East Asia","Japan
        East","Japan West","Southeast Asia","South India","Brazil South","Canada East","Canada
        Central","Central US","East US 2","North Central US","West Central US","West
        US 2","Korea Central","France Central","South Africa North","UAE North","Switzerland
        North","Central US EUAP","East US 2 EUAP"],"apiVersions":["2019-05-01-preview"]},{"resourceType":"registries/tokens","locations":["West
        US","East US","South Central US","West Europe","North Europe","UK South","UK
        West","Australia East","Australia Southeast","Central India","East Asia","Japan
        East","Japan West","Southeast Asia","South India","Brazil South","Canada East","Canada
        Central","Central US","East US 2","North Central US","West Central US","West
        US 2","Korea Central","France Central","South Africa North","UAE North","Switzerland
        North","Central US EUAP","East US 2 EUAP"],"apiVersions":["2019-05-01-preview"]},{"resourceType":"registries/generateCredentials","locations":["West
        US","East US","South Central US","West Europe","North Europe","UK South","UK
        West","Australia East","Australia Southeast","Central India","East Asia","Japan
        East","Japan West","Southeast Asia","South India","Brazil South","Canada East","Canada
        Central","Central US","East US 2","North Central US","West Central US","West
        US 2","Korea Central","France Central","South Africa North","UAE North","Switzerland
        North","Central US EUAP","East US 2 EUAP"],"apiVersions":["2019-05-01-preview"]},{"resourceType":"registries/privateEndpointConnections","locations":["West
        US","East US","South Central US","West Europe","Switzerland North","North
        Europe","UK South","UK West","Australia East","Australia Southeast","Central
        India","East Asia","Japan East","Japan West","Southeast Asia","South India","Brazil
        South","Canada East","Canada Central","Central US","East US 2","North Central
        US","West Central US","West US 2","Korea Central","France Central","South
        Africa North","UAE North","Central US EUAP","East US 2 EUAP"],"apiVersions":["2019-12-01-preview"]},{"resourceType":"registries/privateEndpointConnectionProxies","locations":["West
        US","East US","South Central US","West Europe","Switzerland North","North
        Europe","UK South","UK West","Australia East","Australia Southeast","Central
        India","East Asia","Japan East","Japan West","Southeast Asia","South India","Brazil
        South","Canada East","Canada Central","Central US","East US 2","North Central
        US","West Central US","West US 2","Korea Central","France Central","South
        Africa North","UAE North","Central US EUAP","East US 2 EUAP"],"apiVersions":["2019-12-01-preview"]},{"resourceType":"registries/privateEndpointConnectionProxies/validate","locations":["West
        US","East US","South Central US","West Europe","Switzerland North","North
        Europe","UK South","UK West","Australia East","Australia Southeast","Central
        India","East Asia","Japan East","Japan West","Southeast Asia","South India","Brazil
        South","Canada East","Canada Central","Central US","East US 2","North Central
        US","West Central US","West US 2","Korea Central","France Central","South
        Africa North","UAE North","Central US EUAP","East US 2 EUAP"],"apiVersions":["2019-12-01-preview"]},{"resourceType":"registries/privateLinkResources","locations":["West
        US","East US","South Central US","West Europe","Switzerland North","North
        Europe","UK South","UK West","Australia East","Australia Southeast","Central
        India","East Asia","Japan East","Japan West","Southeast Asia","South India","Brazil
        South","Canada East","Canada Central","Central US","East US 2","North Central
        US","West Central US","West US 2","Korea Central","France Central","South
        Africa North","UAE North","Central US EUAP","East US 2 EUAP"],"apiVersions":["2019-12-01-preview"]},{"resourceType":"registries/importImage","locations":["South
        Central US","West Central US","East US","West Europe","West US","Japan East","North
        Europe","Southeast Asia","North Central US","East US 2","West US 2","Brazil
        South","Australia East","Central India","Korea Central","France Central","South
        Africa North","UAE North","Central US","Canada East","Canada Central","UK
        South","UK West","Australia Southeast","East Asia","Japan West","South India","Switzerland
        North","Central US EUAP","East US 2 EUAP"],"apiVersions":["2019-12-01-preview","2019-05-01","2017-10-01"]},{"resourceType":"registries/exportPipelines","locations":["West
        US","East US","South Central US","West Europe","Switzerland North","North
        Europe","UK South","UK West","Australia East","Australia Southeast","Central
        India","East Asia","Japan East","Japan West","Southeast Asia","South India","Brazil
        South","Canada East","Canada Central","Central US","East US 2","North Central
        US","West Central US","West US 2","Korea Central","France Central","South
        Africa North","UAE North","Central US EUAP","East US 2 EUAP"],"apiVersions":["2019-12-01-preview"],"capabilities":"SystemAssignedResourceIdentity"},{"resourceType":"registries/importPipelines","locations":["West
        US","East US","South Central US","West Europe","Switzerland North","North
        Europe","UK South","UK West","Australia East","Australia Southeast","Central
        India","East Asia","Japan East","Japan West","Southeast Asia","South India","Brazil
        South","Canada East","Canada Central","Central US","East US 2","North Central
        US","West Central US","West US 2","Korea Central","France Central","South
        Africa North","UAE North","Central US EUAP","East US 2 EUAP"],"apiVersions":["2019-12-01-preview"],"capabilities":"SystemAssignedResourceIdentity"},{"resourceType":"registries/pipelineRuns","locations":["West
        US","East US","South Central US","West Europe","Switzerland North","North
        Europe","UK South","UK West","Australia East","Australia Southeast","Central
        India","East Asia","Japan East","Japan West","Southeast Asia","South India","Brazil
        South","Canada East","Canada Central","Central US","East US 2","North Central
        US","West Central US","West US 2","Korea Central","France Central","South
        Africa North","UAE North","Central US EUAP","East US 2 EUAP"],"apiVersions":["2019-12-01-preview"]},{"resourceType":"registries/listBuildSourceUploadUrl","locations":["East
        US","West Europe","West US 2","South Central US","Australia East","Australia
        Southeast","Brazil South","Canada Central","Canada East","Central India","Central
        US","East Asia","East US 2","Japan East","Japan West","North Central US","North
        Europe","Southeast Asia","South India","UK South","UK West","West US","West
        Central US","France Central","Korea Central","South Africa North","UAE North","Switzerland
        North","East US 2 EUAP"],"apiVersions":["2019-06-01-preview","2019-04-01","2018-09-01"]},{"resourceType":"registries/scheduleRun","locations":["East
        US","West Europe","West US 2","South Central US","Australia East","Australia
        Southeast","Brazil South","Canada Central","Canada East","Central India","Central
        US","East Asia","East US 2","Japan East","Japan West","North Central US","North
        Europe","Southeast Asia","South India","UK South","UK West","West US","West
        Central US","France Central","Korea Central","South Africa North","UAE North","Switzerland
        North","East US 2 EUAP"],"apiVersions":["2019-06-01-preview","2019-04-01","2018-09-01"]},{"resourceType":"registries/runs","locations":["East
        US","West Europe","West US 2","South Central US","Australia East","Australia
        Southeast","Brazil South","Canada Central","Canada East","Central India","Central
        US","East Asia","East US 2","Japan East","Japan West","North Central US","North
        Europe","Southeast Asia","South India","UK South","UK West","West US","West
        Central US","France Central","Korea Central","South Africa North","UAE North","Switzerland
        North","East US 2 EUAP"],"apiVersions":["2019-06-01-preview","2019-04-01","2018-09-01"]},{"resourceType":"registries/taskRuns","locations":["East
        US","West Europe","West US 2","South Central US","Australia East","Australia
        Southeast","Brazil South","Canada Central","Canada East","Central India","Central
        US","East Asia","East US 2","Japan East","Japan West","North Central US","North
        Europe","Southeast Asia","South India","UK South","UK West","West US","West
        Central US","France Central","Korea Central","South Africa North","UAE North","Switzerland
        North","East US 2 EUAP"],"apiVersions":["2019-06-01-preview"]},{"resourceType":"registries/taskRuns/listDetails","locations":["East
        US","West Europe","West US 2","South Central US","Australia East","Australia
        Southeast","Brazil South","Canada Central","Canada East","Central India","Central
        US","East Asia","East US 2","Japan East","Japan West","North Central US","North
        Europe","Southeast Asia","South India","UK South","UK West","West US","West
        Central US","France Central","Korea Central","South Africa North","UAE North","Switzerland
        North","East US 2 EUAP"],"apiVersions":["2019-06-01-preview"]},{"resourceType":"registries/agentPools","locations":["East
        US","West US 2","South Central US","East US 2","East US 2 EUAP"],"apiVersions":["2019-06-01-preview"],"capabilities":"CrossResourceGroupResourceMove,
        CrossSubscriptionResourceMove"},{"resourceType":"registries/agentPools/listQueueStatus","locations":["East
        US","West US 2","South Central US","East US 2","East US 2 EUAP"],"apiVersions":["2019-06-01-preview"]},{"resourceType":"registries/runs/listLogSasUrl","locations":["East
        US","West Europe","West US 2","South Central US","Australia East","Australia
        Southeast","Brazil South","Canada Central","Canada East","Central India","Central
        US","East Asia","East US 2","Japan East","Japan West","North Central US","North
        Europe","Southeast Asia","South India","UK South","UK West","West US","West
        Central US","France Central","Korea Central","South Africa North","UAE North","Switzerland
        North","East US 2 EUAP"],"apiVersions":["2019-06-01-preview","2019-04-01","2018-09-01"]},{"resourceType":"registries/runs/cancel","locations":["East
        US","West Europe","West US 2","South Central US","Australia East","Australia
        Southeast","Brazil South","Canada Central","Canada East","Central India","Central
        US","East Asia","East US 2","Japan East","Japan West","North Central US","North
        Europe","Southeast Asia","South India","UK South","UK West","West US","West
        Central US","France Central","Korea Central","South Africa North","UAE North","Switzerland
        North","East US 2 EUAP"],"apiVersions":["2019-06-01-preview","2019-04-01","2018-09-01"]},{"resourceType":"registries/tasks","locations":["East
        US","West Europe","West US 2","South Central US","Australia East","Australia
        Southeast","Brazil South","Canada Central","Canada East","Central India","Central
        US","East Asia","East US 2","Japan East","Japan West","North Central US","North
        Europe","Southeast Asia","South India","UK South","UK West","West US","West
        Central US","France Central","Korea Central","South Africa North","UAE North","Switzerland
        North","East US 2 EUAP"],"apiVersions":["2019-06-01-preview","2019-04-01","2018-09-01"],"capabilities":"CrossResourceGroupResourceMove,
        CrossSubscriptionResourceMove, SystemAssignedResourceIdentity"},{"resourceType":"registries/tasks/listDetails","locations":["East
        US","West Europe","West US 2","South Central US","Australia East","Australia
        Southeast","Brazil South","Canada Central","Canada East","Central India","Central
        US","East Asia","East US 2","Japan East","Japan West","North Central US","North
        Europe","Southeast Asia","South India","UK South","UK West","West US","West
        Central US","France Central","Korea Central","South Africa North","UAE North","Switzerland
        North","East US 2 EUAP"],"apiVersions":["2019-06-01-preview","2019-04-01","2018-09-01"]},{"resourceType":"registries/getBuildSourceUploadUrl","locations":["East
        US","West Europe","West US 2","South Central US","Australia East","Australia
        Southeast","Brazil South","Canada Central","Canada East","Central India","Central
        US","East Asia","East US 2","Japan East","Japan West","North Central US","North
        Europe","Southeast Asia","South India","UK South","UK West","West US","West
        Central US","France Central","Korea Central","South Africa North","UAE North","Switzerland
        North","East US 2 EUAP"],"apiVersions":["2018-02-01-preview"]},{"resourceType":"registries/queueBuild","locations":["East
        US","West Europe","West US 2","South Central US","Australia East","Australia
        Southeast","Brazil South","Canada Central","Canada East","Central India","Central
        US","East Asia","East US 2","Japan East","Japan West","North Central US","North
        Europe","Southeast Asia","South India","UK South","UK West","West US","West
        Central US","France Central","Korea Central","South Africa North","UAE North","Switzerland
        North","East US 2 EUAP"],"apiVersions":["2018-02-01-preview"]},{"resourceType":"registries/builds","locations":["East
        US","West Europe","West US 2","South Central US","Australia East","Australia
        Southeast","Brazil South","Canada Central","Canada East","Central India","Central
        US","East Asia","East US 2","Japan East","Japan West","North Central US","North
        Europe","Southeast Asia","South India","UK South","UK West","West US","West
        Central US","France Central","Korea Central","South Africa North","UAE North","Switzerland
        North","East US 2 EUAP"],"apiVersions":["2018-02-01-preview"]},{"resourceType":"registries/builds/getLogLink","locations":["East
        US","West Europe","West US 2","South Central US","Australia East","Australia
        Southeast","Brazil South","Canada Central","Canada East","Central India","Central
        US","East Asia","East US 2","Japan East","Japan West","North Central US","North
        Europe","Southeast Asia","South India","UK South","UK West","West US","West
        Central US","France Central","Korea Central","South Africa North","UAE North","Switzerland
        North","East US 2 EUAP"],"apiVersions":["2018-02-01-preview"]},{"resourceType":"registries/builds/cancel","locations":["East
        US","West Europe","West US 2","South Central US","Australia East","Australia
        Southeast","Brazil South","Canada Central","Canada East","Central India","Central
        US","East Asia","East US 2","Japan East","Japan West","North Central US","North
        Europe","Southeast Asia","South India","UK South","UK West","West US","West
        Central US","France Central","Korea Central","South Africa North","UAE North","Switzerland
        North","East US 2 EUAP"],"apiVersions":["2018-02-01-preview"]},{"resourceType":"registries/buildTasks","locations":["East
        US","West Europe","West US 2","South Central US","Australia East","Australia
        Southeast","Brazil South","Canada Central","Canada East","Central India","Central
        US","East Asia","East US 2","Japan East","Japan West","North Central US","North
        Europe","Southeast Asia","South India","UK South","UK West","West US","West
        Central US","France Central","Korea Central","South Africa North","UAE North","Switzerland
        North","East US 2 EUAP"],"apiVersions":["2018-02-01-preview"],"capabilities":"CrossResourceGroupResourceMove,
        CrossSubscriptionResourceMove"},{"resourceType":"registries/buildTasks/listSourceRepositoryProperties","locations":["East
        US","West Europe","West US 2","South Central US","Australia East","Australia
        Southeast","Brazil South","Canada Central","Canada East","Central India","Central
        US","East Asia","East US 2","Japan East","Japan West","North Central US","North
        Europe","Southeast Asia","South India","UK South","UK West","West US","West
        Central US","France Central","Korea Central","South Africa North","UAE North","Switzerland
        North","East US 2 EUAP"],"apiVersions":["2018-02-01-preview"]},{"resourceType":"registries/buildTasks/steps","locations":["East
        US","West Europe","West US 2","South Central US","Australia East","Australia
        Southeast","Brazil South","Canada Central","Canada East","Central India","Central
        US","East Asia","East US 2","Japan East","Japan West","North Central US","North
        Europe","Southeast Asia","South India","UK South","UK West","West US","West
        Central US","France Central","Korea Central","South Africa North","UAE North","Switzerland
        North","East US 2 EUAP"],"apiVersions":["2018-02-01-preview"]},{"resourceType":"registries/buildTasks/steps/listBuildArguments","locations":["East
        US","West Europe","West US 2","South Central US","Australia East","Australia
        Southeast","Brazil South","Canada Central","Canada East","Central India","Central
        US","East Asia","East US 2","Japan East","Japan West","North Central US","North
        Europe","Southeast Asia","South India","UK South","UK West","West US","West
        Central US","France Central","Korea Central","South Africa North","UAE North","Switzerland
        North","East US 2 EUAP"],"apiVersions":["2018-02-01-preview"]},{"resourceType":"registries/replications","locations":["South
        Central US","West Central US","East US","West Europe","West US","Japan East","North
        Europe","Southeast Asia","North Central US","East US 2","West US 2","Brazil
        South","Australia East","Central India","Korea Central","South Africa North","UAE
        North","France Central","Central US","Canada East","Canada Central","UK South","UK
        West","Australia Southeast","East Asia","Japan West","South India","Switzerland
        North","Central US EUAP","East US 2 EUAP"],"apiVersions":["2019-12-01-preview","2019-05-01","2017-10-01"],"capabilities":"CrossResourceGroupResourceMove,
        CrossSubscriptionResourceMove"},{"resourceType":"registries/webhooks","locations":["West
        Central US","East US","West Europe","South Central US","West US","Japan East","North
        Europe","Southeast Asia","North Central US","East US 2","West US 2","Brazil
        South","Australia East","Central India","Korea Central","South Africa North","UAE
        North","France Central","Central US","Canada East","Canada Central","UK South","UK
        West","Australia Southeast","East Asia","Japan West","South India","Switzerland
        North","Central US EUAP","East US 2 EUAP"],"apiVersions":["2019-12-01-preview","2019-05-01","2017-10-01"],"capabilities":"CrossResourceGroupResourceMove,
        CrossSubscriptionResourceMove"},{"resourceType":"registries/webhooks/ping","locations":["West
        Central US","East US","West Europe","South Central US","West US","Japan East","North
        Europe","Southeast Asia","North Central US","East US 2","West US 2","Brazil
        South","Australia East","Central India","Korea Central","South Africa North","UAE
        North","France Central","Central US","Canada East","Canada Central","UK South","UK
        West","Australia Southeast","East Asia","Japan West","South India","Switzerland
        North","Central US EUAP","East US 2 EUAP"],"apiVersions":["2019-12-01-preview","2019-05-01","2017-10-01"]},{"resourceType":"registries/webhooks/getCallbackConfig","locations":["West
        Central US","East US","West Europe","South Central US","West US","Japan East","North
        Europe","Southeast Asia","North Central US","East US 2","West US 2","Brazil
        South","Australia East","Central India","Korea Central","South Africa North","UAE
        North","France Central","Central US","Canada East","Canada Central","UK South","UK
        West","Australia Southeast","East Asia","Japan West","South India","Switzerland
        North","Central US EUAP","East US 2 EUAP"],"apiVersions":["2019-12-01-preview","2019-05-01","2017-10-01"]},{"resourceType":"registries/webhooks/listEvents","locations":["West
        Central US","East US","West Europe","South Central US","West US","Japan East","North
        Europe","Southeast Asia","North Central US","East US 2","West US 2","Brazil
        South","Australia East","Central India","Korea Central","South Africa North","UAE
        North","France Central","Central US","Canada East","Canada Central","UK South","UK
        West","Australia Southeast","East Asia","Japan West","South India","Switzerland
        North","Central US EUAP","East US 2 EUAP"],"apiVersions":["2019-12-01-preview","2019-05-01","2017-10-01"]},{"resourceType":"locations/setupAuth","locations":["East
        US","West Europe","West US 2","South Central US","Australia East","Australia
        Southeast","Brazil South","Canada Central","Canada East","Central India","Central
        US","East Asia","East US 2","Japan East","Japan West","North Central US","North
        Europe","Southeast Asia","South India","UK South","UK West","West US","West
        Central US","France Central","Korea Central","South Africa North","UAE North","Switzerland
        North","East US 2 EUAP"],"apiVersions":["2018-02-01-preview"]},{"resourceType":"locations/authorize","locations":["East
        US","West Europe","West US 2","South Central US","Australia East","Australia
        Southeast","Brazil South","Canada Central","Canada East","Central India","Central
        US","East Asia","East US 2","Japan East","Japan West","North Central US","North
        Europe","Southeast Asia","South India","UK South","UK West","West US","West
        Central US","France Central","Korea Central","South Africa North","UAE North","Switzerland
        North","East US 2 EUAP"],"apiVersions":["2018-02-01-preview"]},{"resourceType":"locations/operationResults","locations":["West
        Central US","East US","West Europe","South Central US","West US","Japan East","North
        Europe","Southeast Asia","North Central US","East US 2","West US 2","Brazil
        South","Australia East","Central India","Korea Central","France Central","Central
        US","South Africa North","UAE North","Canada East","Canada Central","UK South","UK
        West","Australia Southeast","East Asia","Japan West","South India","Switzerland
        North","Central US EUAP","East US 2 EUAP"],"apiVersions":["2019-12-01-preview","2019-05-01-preview","2019-05-01","2017-10-01"]},{"resourceType":"locations/deleteVirtualNetworkOrSubnets","locations":["West
        Central US","East US","West Europe","South Central US","West US","Japan East","North
        Europe","Southeast Asia","North Central US","East US 2","West US 2","Brazil
        South","Australia East","Central India","Korea Central","South Africa North","UAE
        North","France Central","Central US","Canada East","Canada Central","UK South","UK
        West","Australia Southeast","East Asia","Japan West","South India","Switzerland
        North","Central US EUAP","East US 2 EUAP"],"apiVersions":["2019-05-01","2017-10-01"]},{"resourceType":"registries/GetCredentials","locations":["West
        US","East US","South Central US","West Europe","East US 2 EUAP","Central US
        EUAP"],"apiVersions":["2016-06-27-preview"]},{"resourceType":"registries/listCredentials","locations":["South
        Central US","East US","West US","West Europe","North Europe","UK South","UK
        West","Australia East","Australia Southeast","Central India","Korea Central","South
        Africa North","UAE North","France Central","East Asia","Japan East","Japan
        West","Southeast Asia","South India","Brazil South","Canada East","Canada
        Central","Central US","East US 2","North Central US","West Central US","West
        US 2","Switzerland North","Central US EUAP","East US 2 EUAP"],"apiVersions":["2019-12-01-preview","2019-05-01","2017-10-01","2017-03-01"]},{"resourceType":"registries/regenerateCredential","locations":["South
        Central US","West US","East US","West Europe","North Europe","UK South","UK
        West","Australia East","Australia Southeast","Central India","Korea Central","South
        Africa North","UAE North","France Central","East Asia","Japan East","Japan
        West","Southeast Asia","South India","Brazil South","Canada East","Canada
        Central","Central US","East US 2","North Central US","West Central US","West
        US 2","Switzerland North","Central US EUAP","East US 2 EUAP"],"apiVersions":["2019-12-01-preview","2019-05-01","2017-10-01","2017-03-01"]},{"resourceType":"registries/listUsages","locations":["West
        Central US","East US","West Europe","South Central US","West US","Japan East","North
        Europe","Southeast Asia","North Central US","East US 2","West US 2","Brazil
        South","Australia East","Central India","Korea Central","South Africa North","UAE
        North","France Central","Central US","Canada East","Canada Central","UK South","UK
        West","Australia Southeast","East Asia","Japan West","South India","Switzerland
        North","Central US EUAP","East US 2 EUAP"],"apiVersions":["2019-12-01-preview","2019-05-01","2017-10-01"]},{"resourceType":"registries/listPolicies","locations":["West
        US","East US","South Central US","West Europe","North Europe","UK South","UK
        West","Australia East","Australia Southeast","Central India","Korea Central","South
        Africa North","UAE North","France Central","East Asia","Japan East","Japan
        West","Southeast Asia","South India","Brazil South","Canada East","Canada
        Central","Central US","East US 2","North Central US","West Central US","West
        US 2","Switzerland North","East US 2 EUAP","Central US EUAP"],"apiVersions":["2017-10-01"]},{"resourceType":"registries/updatePolicies","locations":["West
        US","East US","South Central US","West Europe","North Europe","UK South","UK
        West","Australia East","Australia Southeast","Central India","Korea Central","South
        Africa North","UAE North","France Central","East Asia","Japan East","Japan
        West","Southeast Asia","South India","Brazil South","Canada East","Canada
        Central","Central US","East US 2","North Central US","West Central US","West
        US 2","Switzerland North","East US 2 EUAP","Central US EUAP"],"apiVersions":["2017-10-01"]},{"resourceType":"registries/regenerateCredentials","locations":["West
        US","East US","South Central US","West Europe","East US 2 EUAP","Central US
        EUAP"],"apiVersions":["2016-06-27-preview"]},{"resourceType":"registries/eventGridFilters","locations":["South
        Central US","West Central US","East US","West Europe","West US","Japan East","North
        Europe","Southeast Asia","North Central US","East US 2","West US 2","Brazil
        South","Australia East","Central India","Korea Central","South Africa North","UAE
        North","France Central","Central US","Canada East","Canada Central","UK South","UK
        West","Australia Southeast","East Asia","Japan West","South India","Switzerland
        North","Central US EUAP","East US 2 EUAP"],"apiVersions":["2019-05-01","2017-10-01"]},{"resourceType":"checkNameAvailability","locations":["South
        Central US","East US","West US","Central US","East US 2","North Central US","West
        Central US","West US 2","Brazil South","Canada East","Canada Central","West
        Europe","North Europe","UK South","UK West","Australia East","Australia Southeast","Central
        India","East Asia","Japan East","Japan West","Southeast Asia","South India","Korea
        Central","France Central","South Africa North","UAE North","Switzerland North","East
        US 2 EUAP","Central US EUAP"],"apiVersions":["2019-12-01-preview","2019-05-01","2017-10-01","2017-06-01-preview","2017-03-01","2016-06-27-preview"]},{"resourceType":"operations","locations":["South
        Central US","East US","West US","Central US","East US 2","North Central US","West
        Central US","West US 2","Brazil South","Canada East","Canada Central","West
        Europe","North Europe","UK South","UK West","Australia East","Australia Southeast","Central
        India","East Asia","Japan East","Japan West","Southeast Asia","South India","Korea
        Central","France Central","South Africa North","UAE North","Switzerland North","Central
        US EUAP","East US 2 EUAP"],"apiVersions":["2019-12-01-preview","2019-05-01","2017-10-01","2017-06-01-preview","2017-03-01"]},{"resourceType":"locations","locations":["South
        Central US","East US","West US","Central US","East US 2","North Central US","West
        Central US","West US 2","Brazil South","Canada East","Canada Central","West
        Europe","North Europe","UK South","UK West","Australia East","Australia Southeast","Central
        India","East Asia","Japan East","Japan West","Southeast Asia","South India","Korea
        Central","France Central","South Africa North","UAE North","Switzerland North","Central
        US EUAP","East US 2 EUAP"],"apiVersions":["2019-12-01-preview","2019-05-01-preview","2019-05-01","2017-10-01","2017-06-01-preview"]}],"registrationState":"Registering"}'
=======
      - python/3.8.0 (Windows-10-10.0.19041-SP0) msrest/0.6.9 msrest_azure/0.6.3 azure-mgmt-containerregistry/3.0.0rc14
        Azure-SDK-For-Python AZURECLI/2.9.0
    method: GET
    uri: https://management.azure.com/subscriptions/00000000-0000-0000-0000-000000000000/resourceGroups/clitest.rg000001/providers/Microsoft.ContainerRegistry/registries/testreg000004/operationStatuses/registries-192cc9ae-c7d4-11ea-8b12-84a93e84f251?api-version=2019-12-01-preview
  response:
    body:
      string: '{"status":"Succeeded"}'
>>>>>>> 3c2ff2b5
    headers:
      azure-asyncoperation:
      - https://management.azure.com/subscriptions/00000000-0000-0000-0000-000000000000/resourceGroups/clitest.rg000001/providers/Microsoft.ContainerRegistry/registries/testreg000004/operationStatuses/registries-192cc9ae-c7d4-11ea-8b12-84a93e84f251?api-version=2019-12-01-preview
      cache-control:
      - no-cache
      content-length:
<<<<<<< HEAD
      - '29074'
      content-type:
      - application/json; charset=utf-8
      date:
      - Mon, 06 Jul 2020 00:31:23 GMT
=======
      - '22'
      content-type:
      - application/json; charset=utf-8
      date:
      - Fri, 17 Jul 2020 02:20:56 GMT
>>>>>>> 3c2ff2b5
      expires:
      - '-1'
      pragma:
      - no-cache
      strict-transport-security:
      - max-age=31536000; includeSubDomains
      vary:
      - Accept-Encoding
      x-content-type-options:
      - nosniff
    status:
      code: 200
      message: OK
- request:
    body: null
    headers:
      Accept:
      - '*/*'
      Accept-Encoding:
      - gzip, deflate
      Connection:
      - keep-alive
      User-Agent:
<<<<<<< HEAD
      - python-requests/2.22.0
=======
      - python/3.8.0 (Windows-10-10.0.19041-SP0) msrest/0.6.9 msrest_azure/0.6.3 azure-mgmt-containerregistry/3.0.0rc14
        Azure-SDK-For-Python AZURECLI/2.9.0
>>>>>>> 3c2ff2b5
    method: GET
    uri: https://management.azure.com/subscriptions/00000000-0000-0000-0000-000000000000/providers/Microsoft.ContainerRegistry?api-version=2016-02-01
  response:
    body:
<<<<<<< HEAD
      string: '{"id":"/subscriptions/00000000-0000-0000-0000-000000000000/providers/Microsoft.ContainerRegistry","namespace":"Microsoft.ContainerRegistry","authorizations":[{"applicationId":"6a0ec4d3-30cb-4a83-91c0-ae56bc0e3d26","roleDefinitionId":"78e18383-93eb-418a-9887-bc9271046576"},{"applicationId":"737d58c1-397a-46e7-9d12-7d8c830883c2","roleDefinitionId":"716bb53a-0390-4428-bf41-b1bedde7d751"},{"applicationId":"918d0db8-4a38-4938-93c1-9313bdfe0272","roleDefinitionId":"dcd2d2c9-3f80-4d72-95a8-2593111b4b12"},{"applicationId":"d2fa1650-4805-4a83-bcb9-cf41fe63539c","roleDefinitionId":"c15f8dab-b103-4f8d-9afb-fbe4b8e98de2"},{"applicationId":"a4c95b9e-3994-40cc-8953-5dc66d48348d","roleDefinitionId":"dc88c655-90fa-48d9-8d51-003cc8738508"},{"applicationId":"62c559cd-db0c-4da0-bab2-972528c65d42","roleDefinitionId":"437b639a-6d74-491d-959f-d172e8c5c1fc"}],"resourceTypes":[{"resourceType":"registries","locations":["West
        US","East US","South Central US","West Europe","North Europe","UK South","UK
        West","Australia East","Australia Southeast","Central India","Korea Central","France
        Central","South Africa North","UAE North","East Asia","Japan East","Japan
        West","Southeast Asia","South India","Brazil South","Canada East","Canada
        Central","Central US","East US 2","North Central US","West Central US","West
        US 2","Switzerland North","East US 2 EUAP","Central US EUAP"],"apiVersions":["2019-12-01-preview","2019-05-01","2017-10-01","2017-03-01"],"capabilities":"CrossResourceGroupResourceMove,
        CrossSubscriptionResourceMove, SystemAssignedResourceIdentity"},{"resourceType":"registries/scopeMaps","locations":["West
        US","East US","South Central US","West Europe","North Europe","UK South","UK
        West","Australia East","Australia Southeast","Central India","East Asia","Japan
        East","Japan West","Southeast Asia","South India","Brazil South","Canada East","Canada
        Central","Central US","East US 2","North Central US","West Central US","West
        US 2","Korea Central","France Central","South Africa North","UAE North","Switzerland
        North","Central US EUAP","East US 2 EUAP"],"apiVersions":["2019-05-01-preview"]},{"resourceType":"registries/tokens","locations":["West
        US","East US","South Central US","West Europe","North Europe","UK South","UK
        West","Australia East","Australia Southeast","Central India","East Asia","Japan
        East","Japan West","Southeast Asia","South India","Brazil South","Canada East","Canada
        Central","Central US","East US 2","North Central US","West Central US","West
        US 2","Korea Central","France Central","South Africa North","UAE North","Switzerland
        North","Central US EUAP","East US 2 EUAP"],"apiVersions":["2019-05-01-preview"]},{"resourceType":"registries/generateCredentials","locations":["West
        US","East US","South Central US","West Europe","North Europe","UK South","UK
        West","Australia East","Australia Southeast","Central India","East Asia","Japan
        East","Japan West","Southeast Asia","South India","Brazil South","Canada East","Canada
        Central","Central US","East US 2","North Central US","West Central US","West
        US 2","Korea Central","France Central","South Africa North","UAE North","Switzerland
        North","Central US EUAP","East US 2 EUAP"],"apiVersions":["2019-05-01-preview"]},{"resourceType":"registries/privateEndpointConnections","locations":["West
        US","East US","South Central US","West Europe","Switzerland North","North
        Europe","UK South","UK West","Australia East","Australia Southeast","Central
        India","East Asia","Japan East","Japan West","Southeast Asia","South India","Brazil
        South","Canada East","Canada Central","Central US","East US 2","North Central
        US","West Central US","West US 2","Korea Central","France Central","South
        Africa North","UAE North","Central US EUAP","East US 2 EUAP"],"apiVersions":["2019-12-01-preview"]},{"resourceType":"registries/privateEndpointConnectionProxies","locations":["West
        US","East US","South Central US","West Europe","Switzerland North","North
        Europe","UK South","UK West","Australia East","Australia Southeast","Central
        India","East Asia","Japan East","Japan West","Southeast Asia","South India","Brazil
        South","Canada East","Canada Central","Central US","East US 2","North Central
        US","West Central US","West US 2","Korea Central","France Central","South
        Africa North","UAE North","Central US EUAP","East US 2 EUAP"],"apiVersions":["2019-12-01-preview"]},{"resourceType":"registries/privateEndpointConnectionProxies/validate","locations":["West
        US","East US","South Central US","West Europe","Switzerland North","North
        Europe","UK South","UK West","Australia East","Australia Southeast","Central
        India","East Asia","Japan East","Japan West","Southeast Asia","South India","Brazil
        South","Canada East","Canada Central","Central US","East US 2","North Central
        US","West Central US","West US 2","Korea Central","France Central","South
        Africa North","UAE North","Central US EUAP","East US 2 EUAP"],"apiVersions":["2019-12-01-preview"]},{"resourceType":"registries/privateLinkResources","locations":["West
        US","East US","South Central US","West Europe","Switzerland North","North
        Europe","UK South","UK West","Australia East","Australia Southeast","Central
        India","East Asia","Japan East","Japan West","Southeast Asia","South India","Brazil
        South","Canada East","Canada Central","Central US","East US 2","North Central
        US","West Central US","West US 2","Korea Central","France Central","South
        Africa North","UAE North","Central US EUAP","East US 2 EUAP"],"apiVersions":["2019-12-01-preview"]},{"resourceType":"registries/importImage","locations":["South
        Central US","West Central US","East US","West Europe","West US","Japan East","North
        Europe","Southeast Asia","North Central US","East US 2","West US 2","Brazil
        South","Australia East","Central India","Korea Central","France Central","South
        Africa North","UAE North","Central US","Canada East","Canada Central","UK
        South","UK West","Australia Southeast","East Asia","Japan West","South India","Switzerland
        North","Central US EUAP","East US 2 EUAP"],"apiVersions":["2019-12-01-preview","2019-05-01","2017-10-01"]},{"resourceType":"registries/exportPipelines","locations":["West
        US","East US","South Central US","West Europe","Switzerland North","North
        Europe","UK South","UK West","Australia East","Australia Southeast","Central
        India","East Asia","Japan East","Japan West","Southeast Asia","South India","Brazil
        South","Canada East","Canada Central","Central US","East US 2","North Central
        US","West Central US","West US 2","Korea Central","France Central","South
        Africa North","UAE North","Central US EUAP","East US 2 EUAP"],"apiVersions":["2019-12-01-preview"],"capabilities":"SystemAssignedResourceIdentity"},{"resourceType":"registries/importPipelines","locations":["West
        US","East US","South Central US","West Europe","Switzerland North","North
        Europe","UK South","UK West","Australia East","Australia Southeast","Central
        India","East Asia","Japan East","Japan West","Southeast Asia","South India","Brazil
        South","Canada East","Canada Central","Central US","East US 2","North Central
        US","West Central US","West US 2","Korea Central","France Central","South
        Africa North","UAE North","Central US EUAP","East US 2 EUAP"],"apiVersions":["2019-12-01-preview"],"capabilities":"SystemAssignedResourceIdentity"},{"resourceType":"registries/pipelineRuns","locations":["West
        US","East US","South Central US","West Europe","Switzerland North","North
        Europe","UK South","UK West","Australia East","Australia Southeast","Central
        India","East Asia","Japan East","Japan West","Southeast Asia","South India","Brazil
        South","Canada East","Canada Central","Central US","East US 2","North Central
        US","West Central US","West US 2","Korea Central","France Central","South
        Africa North","UAE North","Central US EUAP","East US 2 EUAP"],"apiVersions":["2019-12-01-preview"]},{"resourceType":"registries/listBuildSourceUploadUrl","locations":["East
        US","West Europe","West US 2","South Central US","Australia East","Australia
        Southeast","Brazil South","Canada Central","Canada East","Central India","Central
        US","East Asia","East US 2","Japan East","Japan West","North Central US","North
        Europe","Southeast Asia","South India","UK South","UK West","West US","West
        Central US","France Central","Korea Central","South Africa North","UAE North","Switzerland
        North","East US 2 EUAP"],"apiVersions":["2019-06-01-preview","2019-04-01","2018-09-01"]},{"resourceType":"registries/scheduleRun","locations":["East
        US","West Europe","West US 2","South Central US","Australia East","Australia
        Southeast","Brazil South","Canada Central","Canada East","Central India","Central
        US","East Asia","East US 2","Japan East","Japan West","North Central US","North
        Europe","Southeast Asia","South India","UK South","UK West","West US","West
        Central US","France Central","Korea Central","South Africa North","UAE North","Switzerland
        North","East US 2 EUAP"],"apiVersions":["2019-06-01-preview","2019-04-01","2018-09-01"]},{"resourceType":"registries/runs","locations":["East
        US","West Europe","West US 2","South Central US","Australia East","Australia
        Southeast","Brazil South","Canada Central","Canada East","Central India","Central
        US","East Asia","East US 2","Japan East","Japan West","North Central US","North
        Europe","Southeast Asia","South India","UK South","UK West","West US","West
        Central US","France Central","Korea Central","South Africa North","UAE North","Switzerland
        North","East US 2 EUAP"],"apiVersions":["2019-06-01-preview","2019-04-01","2018-09-01"]},{"resourceType":"registries/taskRuns","locations":["East
        US","West Europe","West US 2","South Central US","Australia East","Australia
        Southeast","Brazil South","Canada Central","Canada East","Central India","Central
        US","East Asia","East US 2","Japan East","Japan West","North Central US","North
        Europe","Southeast Asia","South India","UK South","UK West","West US","West
        Central US","France Central","Korea Central","South Africa North","UAE North","Switzerland
        North","East US 2 EUAP"],"apiVersions":["2019-06-01-preview"]},{"resourceType":"registries/taskRuns/listDetails","locations":["East
        US","West Europe","West US 2","South Central US","Australia East","Australia
        Southeast","Brazil South","Canada Central","Canada East","Central India","Central
        US","East Asia","East US 2","Japan East","Japan West","North Central US","North
        Europe","Southeast Asia","South India","UK South","UK West","West US","West
        Central US","France Central","Korea Central","South Africa North","UAE North","Switzerland
        North","East US 2 EUAP"],"apiVersions":["2019-06-01-preview"]},{"resourceType":"registries/agentPools","locations":["East
        US","West US 2","South Central US","East US 2","East US 2 EUAP"],"apiVersions":["2019-06-01-preview"],"capabilities":"CrossResourceGroupResourceMove,
        CrossSubscriptionResourceMove"},{"resourceType":"registries/agentPools/listQueueStatus","locations":["East
        US","West US 2","South Central US","East US 2","East US 2 EUAP"],"apiVersions":["2019-06-01-preview"]},{"resourceType":"registries/runs/listLogSasUrl","locations":["East
        US","West Europe","West US 2","South Central US","Australia East","Australia
        Southeast","Brazil South","Canada Central","Canada East","Central India","Central
        US","East Asia","East US 2","Japan East","Japan West","North Central US","North
        Europe","Southeast Asia","South India","UK South","UK West","West US","West
        Central US","France Central","Korea Central","South Africa North","UAE North","Switzerland
        North","East US 2 EUAP"],"apiVersions":["2019-06-01-preview","2019-04-01","2018-09-01"]},{"resourceType":"registries/runs/cancel","locations":["East
        US","West Europe","West US 2","South Central US","Australia East","Australia
        Southeast","Brazil South","Canada Central","Canada East","Central India","Central
        US","East Asia","East US 2","Japan East","Japan West","North Central US","North
        Europe","Southeast Asia","South India","UK South","UK West","West US","West
        Central US","France Central","Korea Central","South Africa North","UAE North","Switzerland
        North","East US 2 EUAP"],"apiVersions":["2019-06-01-preview","2019-04-01","2018-09-01"]},{"resourceType":"registries/tasks","locations":["East
        US","West Europe","West US 2","South Central US","Australia East","Australia
        Southeast","Brazil South","Canada Central","Canada East","Central India","Central
        US","East Asia","East US 2","Japan East","Japan West","North Central US","North
        Europe","Southeast Asia","South India","UK South","UK West","West US","West
        Central US","France Central","Korea Central","South Africa North","UAE North","Switzerland
        North","East US 2 EUAP"],"apiVersions":["2019-06-01-preview","2019-04-01","2018-09-01"],"capabilities":"CrossResourceGroupResourceMove,
        CrossSubscriptionResourceMove, SystemAssignedResourceIdentity"},{"resourceType":"registries/tasks/listDetails","locations":["East
        US","West Europe","West US 2","South Central US","Australia East","Australia
        Southeast","Brazil South","Canada Central","Canada East","Central India","Central
        US","East Asia","East US 2","Japan East","Japan West","North Central US","North
        Europe","Southeast Asia","South India","UK South","UK West","West US","West
        Central US","France Central","Korea Central","South Africa North","UAE North","Switzerland
        North","East US 2 EUAP"],"apiVersions":["2019-06-01-preview","2019-04-01","2018-09-01"]},{"resourceType":"registries/getBuildSourceUploadUrl","locations":["East
        US","West Europe","West US 2","South Central US","Australia East","Australia
        Southeast","Brazil South","Canada Central","Canada East","Central India","Central
        US","East Asia","East US 2","Japan East","Japan West","North Central US","North
        Europe","Southeast Asia","South India","UK South","UK West","West US","West
        Central US","France Central","Korea Central","South Africa North","UAE North","Switzerland
        North","East US 2 EUAP"],"apiVersions":["2018-02-01-preview"]},{"resourceType":"registries/queueBuild","locations":["East
        US","West Europe","West US 2","South Central US","Australia East","Australia
        Southeast","Brazil South","Canada Central","Canada East","Central India","Central
        US","East Asia","East US 2","Japan East","Japan West","North Central US","North
        Europe","Southeast Asia","South India","UK South","UK West","West US","West
        Central US","France Central","Korea Central","South Africa North","UAE North","Switzerland
        North","East US 2 EUAP"],"apiVersions":["2018-02-01-preview"]},{"resourceType":"registries/builds","locations":["East
        US","West Europe","West US 2","South Central US","Australia East","Australia
        Southeast","Brazil South","Canada Central","Canada East","Central India","Central
        US","East Asia","East US 2","Japan East","Japan West","North Central US","North
        Europe","Southeast Asia","South India","UK South","UK West","West US","West
        Central US","France Central","Korea Central","South Africa North","UAE North","Switzerland
        North","East US 2 EUAP"],"apiVersions":["2018-02-01-preview"]},{"resourceType":"registries/builds/getLogLink","locations":["East
        US","West Europe","West US 2","South Central US","Australia East","Australia
        Southeast","Brazil South","Canada Central","Canada East","Central India","Central
        US","East Asia","East US 2","Japan East","Japan West","North Central US","North
        Europe","Southeast Asia","South India","UK South","UK West","West US","West
        Central US","France Central","Korea Central","South Africa North","UAE North","Switzerland
        North","East US 2 EUAP"],"apiVersions":["2018-02-01-preview"]},{"resourceType":"registries/builds/cancel","locations":["East
        US","West Europe","West US 2","South Central US","Australia East","Australia
        Southeast","Brazil South","Canada Central","Canada East","Central India","Central
        US","East Asia","East US 2","Japan East","Japan West","North Central US","North
        Europe","Southeast Asia","South India","UK South","UK West","West US","West
        Central US","France Central","Korea Central","South Africa North","UAE North","Switzerland
        North","East US 2 EUAP"],"apiVersions":["2018-02-01-preview"]},{"resourceType":"registries/buildTasks","locations":["East
        US","West Europe","West US 2","South Central US","Australia East","Australia
        Southeast","Brazil South","Canada Central","Canada East","Central India","Central
        US","East Asia","East US 2","Japan East","Japan West","North Central US","North
        Europe","Southeast Asia","South India","UK South","UK West","West US","West
        Central US","France Central","Korea Central","South Africa North","UAE North","Switzerland
        North","East US 2 EUAP"],"apiVersions":["2018-02-01-preview"],"capabilities":"CrossResourceGroupResourceMove,
        CrossSubscriptionResourceMove"},{"resourceType":"registries/buildTasks/listSourceRepositoryProperties","locations":["East
        US","West Europe","West US 2","South Central US","Australia East","Australia
        Southeast","Brazil South","Canada Central","Canada East","Central India","Central
        US","East Asia","East US 2","Japan East","Japan West","North Central US","North
        Europe","Southeast Asia","South India","UK South","UK West","West US","West
        Central US","France Central","Korea Central","South Africa North","UAE North","Switzerland
        North","East US 2 EUAP"],"apiVersions":["2018-02-01-preview"]},{"resourceType":"registries/buildTasks/steps","locations":["East
        US","West Europe","West US 2","South Central US","Australia East","Australia
        Southeast","Brazil South","Canada Central","Canada East","Central India","Central
        US","East Asia","East US 2","Japan East","Japan West","North Central US","North
        Europe","Southeast Asia","South India","UK South","UK West","West US","West
        Central US","France Central","Korea Central","South Africa North","UAE North","Switzerland
        North","East US 2 EUAP"],"apiVersions":["2018-02-01-preview"]},{"resourceType":"registries/buildTasks/steps/listBuildArguments","locations":["East
        US","West Europe","West US 2","South Central US","Australia East","Australia
        Southeast","Brazil South","Canada Central","Canada East","Central India","Central
        US","East Asia","East US 2","Japan East","Japan West","North Central US","North
        Europe","Southeast Asia","South India","UK South","UK West","West US","West
        Central US","France Central","Korea Central","South Africa North","UAE North","Switzerland
        North","East US 2 EUAP"],"apiVersions":["2018-02-01-preview"]},{"resourceType":"registries/replications","locations":["South
        Central US","West Central US","East US","West Europe","West US","Japan East","North
        Europe","Southeast Asia","North Central US","East US 2","West US 2","Brazil
        South","Australia East","Central India","Korea Central","South Africa North","UAE
        North","France Central","Central US","Canada East","Canada Central","UK South","UK
        West","Australia Southeast","East Asia","Japan West","South India","Switzerland
        North","Central US EUAP","East US 2 EUAP"],"apiVersions":["2019-12-01-preview","2019-05-01","2017-10-01"],"capabilities":"CrossResourceGroupResourceMove,
        CrossSubscriptionResourceMove"},{"resourceType":"registries/webhooks","locations":["West
        Central US","East US","West Europe","South Central US","West US","Japan East","North
        Europe","Southeast Asia","North Central US","East US 2","West US 2","Brazil
        South","Australia East","Central India","Korea Central","South Africa North","UAE
        North","France Central","Central US","Canada East","Canada Central","UK South","UK
        West","Australia Southeast","East Asia","Japan West","South India","Switzerland
        North","Central US EUAP","East US 2 EUAP"],"apiVersions":["2019-12-01-preview","2019-05-01","2017-10-01"],"capabilities":"CrossResourceGroupResourceMove,
        CrossSubscriptionResourceMove"},{"resourceType":"registries/webhooks/ping","locations":["West
        Central US","East US","West Europe","South Central US","West US","Japan East","North
        Europe","Southeast Asia","North Central US","East US 2","West US 2","Brazil
        South","Australia East","Central India","Korea Central","South Africa North","UAE
        North","France Central","Central US","Canada East","Canada Central","UK South","UK
        West","Australia Southeast","East Asia","Japan West","South India","Switzerland
        North","Central US EUAP","East US 2 EUAP"],"apiVersions":["2019-12-01-preview","2019-05-01","2017-10-01"]},{"resourceType":"registries/webhooks/getCallbackConfig","locations":["West
        Central US","East US","West Europe","South Central US","West US","Japan East","North
        Europe","Southeast Asia","North Central US","East US 2","West US 2","Brazil
        South","Australia East","Central India","Korea Central","South Africa North","UAE
        North","France Central","Central US","Canada East","Canada Central","UK South","UK
        West","Australia Southeast","East Asia","Japan West","South India","Switzerland
        North","Central US EUAP","East US 2 EUAP"],"apiVersions":["2019-12-01-preview","2019-05-01","2017-10-01"]},{"resourceType":"registries/webhooks/listEvents","locations":["West
        Central US","East US","West Europe","South Central US","West US","Japan East","North
        Europe","Southeast Asia","North Central US","East US 2","West US 2","Brazil
        South","Australia East","Central India","Korea Central","South Africa North","UAE
        North","France Central","Central US","Canada East","Canada Central","UK South","UK
        West","Australia Southeast","East Asia","Japan West","South India","Switzerland
        North","Central US EUAP","East US 2 EUAP"],"apiVersions":["2019-12-01-preview","2019-05-01","2017-10-01"]},{"resourceType":"locations/setupAuth","locations":["East
        US","West Europe","West US 2","South Central US","Australia East","Australia
        Southeast","Brazil South","Canada Central","Canada East","Central India","Central
        US","East Asia","East US 2","Japan East","Japan West","North Central US","North
        Europe","Southeast Asia","South India","UK South","UK West","West US","West
        Central US","France Central","Korea Central","South Africa North","UAE North","Switzerland
        North","East US 2 EUAP"],"apiVersions":["2018-02-01-preview"]},{"resourceType":"locations/authorize","locations":["East
        US","West Europe","West US 2","South Central US","Australia East","Australia
        Southeast","Brazil South","Canada Central","Canada East","Central India","Central
        US","East Asia","East US 2","Japan East","Japan West","North Central US","North
        Europe","Southeast Asia","South India","UK South","UK West","West US","West
        Central US","France Central","Korea Central","South Africa North","UAE North","Switzerland
        North","East US 2 EUAP"],"apiVersions":["2018-02-01-preview"]},{"resourceType":"locations/operationResults","locations":["West
        Central US","East US","West Europe","South Central US","West US","Japan East","North
        Europe","Southeast Asia","North Central US","East US 2","West US 2","Brazil
        South","Australia East","Central India","Korea Central","France Central","Central
        US","South Africa North","UAE North","Canada East","Canada Central","UK South","UK
        West","Australia Southeast","East Asia","Japan West","South India","Switzerland
        North","Central US EUAP","East US 2 EUAP"],"apiVersions":["2019-12-01-preview","2019-05-01-preview","2019-05-01","2017-10-01"]},{"resourceType":"locations/deleteVirtualNetworkOrSubnets","locations":["West
        Central US","East US","West Europe","South Central US","West US","Japan East","North
        Europe","Southeast Asia","North Central US","East US 2","West US 2","Brazil
        South","Australia East","Central India","Korea Central","South Africa North","UAE
        North","France Central","Central US","Canada East","Canada Central","UK South","UK
        West","Australia Southeast","East Asia","Japan West","South India","Switzerland
        North","Central US EUAP","East US 2 EUAP"],"apiVersions":["2019-05-01","2017-10-01"]},{"resourceType":"registries/GetCredentials","locations":["West
        US","East US","South Central US","West Europe","East US 2 EUAP","Central US
        EUAP"],"apiVersions":["2016-06-27-preview"]},{"resourceType":"registries/listCredentials","locations":["South
        Central US","East US","West US","West Europe","North Europe","UK South","UK
        West","Australia East","Australia Southeast","Central India","Korea Central","South
        Africa North","UAE North","France Central","East Asia","Japan East","Japan
        West","Southeast Asia","South India","Brazil South","Canada East","Canada
        Central","Central US","East US 2","North Central US","West Central US","West
        US 2","Switzerland North","Central US EUAP","East US 2 EUAP"],"apiVersions":["2019-12-01-preview","2019-05-01","2017-10-01","2017-03-01"]},{"resourceType":"registries/regenerateCredential","locations":["South
        Central US","West US","East US","West Europe","North Europe","UK South","UK
        West","Australia East","Australia Southeast","Central India","Korea Central","South
        Africa North","UAE North","France Central","East Asia","Japan East","Japan
        West","Southeast Asia","South India","Brazil South","Canada East","Canada
        Central","Central US","East US 2","North Central US","West Central US","West
        US 2","Switzerland North","Central US EUAP","East US 2 EUAP"],"apiVersions":["2019-12-01-preview","2019-05-01","2017-10-01","2017-03-01"]},{"resourceType":"registries/listUsages","locations":["West
        Central US","East US","West Europe","South Central US","West US","Japan East","North
        Europe","Southeast Asia","North Central US","East US 2","West US 2","Brazil
        South","Australia East","Central India","Korea Central","South Africa North","UAE
        North","France Central","Central US","Canada East","Canada Central","UK South","UK
        West","Australia Southeast","East Asia","Japan West","South India","Switzerland
        North","Central US EUAP","East US 2 EUAP"],"apiVersions":["2019-12-01-preview","2019-05-01","2017-10-01"]},{"resourceType":"registries/listPolicies","locations":["West
        US","East US","South Central US","West Europe","North Europe","UK South","UK
        West","Australia East","Australia Southeast","Central India","Korea Central","South
        Africa North","UAE North","France Central","East Asia","Japan East","Japan
        West","Southeast Asia","South India","Brazil South","Canada East","Canada
        Central","Central US","East US 2","North Central US","West Central US","West
        US 2","Switzerland North","East US 2 EUAP","Central US EUAP"],"apiVersions":["2017-10-01"]},{"resourceType":"registries/updatePolicies","locations":["West
        US","East US","South Central US","West Europe","North Europe","UK South","UK
        West","Australia East","Australia Southeast","Central India","Korea Central","South
        Africa North","UAE North","France Central","East Asia","Japan East","Japan
        West","Southeast Asia","South India","Brazil South","Canada East","Canada
        Central","Central US","East US 2","North Central US","West Central US","West
        US 2","Switzerland North","East US 2 EUAP","Central US EUAP"],"apiVersions":["2017-10-01"]},{"resourceType":"registries/regenerateCredentials","locations":["West
        US","East US","South Central US","West Europe","East US 2 EUAP","Central US
        EUAP"],"apiVersions":["2016-06-27-preview"]},{"resourceType":"registries/eventGridFilters","locations":["South
        Central US","West Central US","East US","West Europe","West US","Japan East","North
        Europe","Southeast Asia","North Central US","East US 2","West US 2","Brazil
        South","Australia East","Central India","Korea Central","South Africa North","UAE
        North","France Central","Central US","Canada East","Canada Central","UK South","UK
        West","Australia Southeast","East Asia","Japan West","South India","Switzerland
        North","Central US EUAP","East US 2 EUAP"],"apiVersions":["2019-05-01","2017-10-01"]},{"resourceType":"checkNameAvailability","locations":["South
        Central US","East US","West US","Central US","East US 2","North Central US","West
        Central US","West US 2","Brazil South","Canada East","Canada Central","West
        Europe","North Europe","UK South","UK West","Australia East","Australia Southeast","Central
        India","East Asia","Japan East","Japan West","Southeast Asia","South India","Korea
        Central","France Central","South Africa North","UAE North","Switzerland North","East
        US 2 EUAP","Central US EUAP"],"apiVersions":["2019-12-01-preview","2019-05-01","2017-10-01","2017-06-01-preview","2017-03-01","2016-06-27-preview"]},{"resourceType":"operations","locations":["South
        Central US","East US","West US","Central US","East US 2","North Central US","West
        Central US","West US 2","Brazil South","Canada East","Canada Central","West
        Europe","North Europe","UK South","UK West","Australia East","Australia Southeast","Central
        India","East Asia","Japan East","Japan West","Southeast Asia","South India","Korea
        Central","France Central","South Africa North","UAE North","Switzerland North","Central
        US EUAP","East US 2 EUAP"],"apiVersions":["2019-12-01-preview","2019-05-01","2017-10-01","2017-06-01-preview","2017-03-01"]},{"resourceType":"locations","locations":["South
        Central US","East US","West US","Central US","East US 2","North Central US","West
        Central US","West US 2","Brazil South","Canada East","Canada Central","West
        Europe","North Europe","UK South","UK West","Australia East","Australia Southeast","Central
        India","East Asia","Japan East","Japan West","Southeast Asia","South India","Korea
        Central","France Central","South Africa North","UAE North","Switzerland North","Central
        US EUAP","East US 2 EUAP"],"apiVersions":["2019-12-01-preview","2019-05-01-preview","2019-05-01","2017-10-01","2017-06-01-preview"]}],"registrationState":"Registering"}'
=======
      string: '{"sku":{"name":"Premium","tier":"Premium"},"type":"Microsoft.ContainerRegistry/registries","id":"/subscriptions/00000000-0000-0000-0000-000000000000/resourceGroups/clitest.rg000001/providers/Microsoft.ContainerRegistry/registries/testreg000004","name":"testreg000004","location":"westus","tags":{},"properties":{"loginServer":"testreg000004.azurecr.io","creationDate":"2020-07-17T02:19:47.7577162Z","provisioningState":"Succeeded","adminUserEnabled":false,"networkRuleSet":{"defaultAction":"Allow","virtualNetworkRules":[],"ipRules":[]},"policies":{"quarantinePolicy":{"status":"disabled"},"trustPolicy":{"type":"Notary","status":"disabled"},"retentionPolicy":{"days":7,"lastUpdatedTime":"2020-07-17T02:20:42.2813849+00:00","status":"disabled"}},"encryption":{"status":"disabled"},"dataEndpointEnabled":false,"dataEndpointHostNames":[],"privateEndpointConnections":[],"publicNetworkAccess":"Enabled"}}'
>>>>>>> 3c2ff2b5
    headers:
      cache-control:
      - no-cache
      content-length:
<<<<<<< HEAD
      - '29074'
      content-type:
      - application/json; charset=utf-8
      date:
      - Mon, 06 Jul 2020 00:31:33 GMT
=======
      - '996'
      content-type:
      - application/json; charset=utf-8
      date:
      - Fri, 17 Jul 2020 02:20:57 GMT
>>>>>>> 3c2ff2b5
      expires:
      - '-1'
      pragma:
      - no-cache
      strict-transport-security:
      - max-age=31536000; includeSubDomains
      vary:
      - Accept-Encoding
      x-content-type-options:
      - nosniff
    status:
      code: 200
      message: OK
- request:
    body: null
    headers:
      Accept:
      - '*/*'
      Accept-Encoding:
      - gzip, deflate
<<<<<<< HEAD
      Connection:
      - keep-alive
      User-Agent:
      - python-requests/2.22.0
    method: GET
    uri: https://management.azure.com/subscriptions/00000000-0000-0000-0000-000000000000/providers/Microsoft.ContainerRegistry?api-version=2016-02-01
  response:
    body:
      string: '{"id":"/subscriptions/00000000-0000-0000-0000-000000000000/providers/Microsoft.ContainerRegistry","namespace":"Microsoft.ContainerRegistry","authorizations":[{"applicationId":"6a0ec4d3-30cb-4a83-91c0-ae56bc0e3d26","roleDefinitionId":"78e18383-93eb-418a-9887-bc9271046576"},{"applicationId":"737d58c1-397a-46e7-9d12-7d8c830883c2","roleDefinitionId":"716bb53a-0390-4428-bf41-b1bedde7d751"},{"applicationId":"918d0db8-4a38-4938-93c1-9313bdfe0272","roleDefinitionId":"dcd2d2c9-3f80-4d72-95a8-2593111b4b12"},{"applicationId":"d2fa1650-4805-4a83-bcb9-cf41fe63539c","roleDefinitionId":"c15f8dab-b103-4f8d-9afb-fbe4b8e98de2"},{"applicationId":"a4c95b9e-3994-40cc-8953-5dc66d48348d","roleDefinitionId":"dc88c655-90fa-48d9-8d51-003cc8738508"},{"applicationId":"62c559cd-db0c-4da0-bab2-972528c65d42","roleDefinitionId":"437b639a-6d74-491d-959f-d172e8c5c1fc"}],"resourceTypes":[{"resourceType":"registries","locations":["West
        US","East US","South Central US","West Europe","North Europe","UK South","UK
        West","Australia East","Australia Southeast","Central India","Korea Central","France
        Central","South Africa North","UAE North","East Asia","Japan East","Japan
        West","Southeast Asia","South India","Brazil South","Canada East","Canada
        Central","Central US","East US 2","North Central US","West Central US","West
        US 2","Switzerland North","East US 2 EUAP","Central US EUAP"],"apiVersions":["2019-12-01-preview","2019-05-01","2017-10-01","2017-03-01"],"capabilities":"CrossResourceGroupResourceMove,
        CrossSubscriptionResourceMove, SystemAssignedResourceIdentity"},{"resourceType":"registries/scopeMaps","locations":["West
        US","East US","South Central US","West Europe","North Europe","UK South","UK
        West","Australia East","Australia Southeast","Central India","East Asia","Japan
        East","Japan West","Southeast Asia","South India","Brazil South","Canada East","Canada
        Central","Central US","East US 2","North Central US","West Central US","West
        US 2","Korea Central","France Central","South Africa North","UAE North","Switzerland
        North","Central US EUAP","East US 2 EUAP"],"apiVersions":["2019-05-01-preview"]},{"resourceType":"registries/tokens","locations":["West
        US","East US","South Central US","West Europe","North Europe","UK South","UK
        West","Australia East","Australia Southeast","Central India","East Asia","Japan
        East","Japan West","Southeast Asia","South India","Brazil South","Canada East","Canada
        Central","Central US","East US 2","North Central US","West Central US","West
        US 2","Korea Central","France Central","South Africa North","UAE North","Switzerland
        North","Central US EUAP","East US 2 EUAP"],"apiVersions":["2019-05-01-preview"]},{"resourceType":"registries/generateCredentials","locations":["West
        US","East US","South Central US","West Europe","North Europe","UK South","UK
        West","Australia East","Australia Southeast","Central India","East Asia","Japan
        East","Japan West","Southeast Asia","South India","Brazil South","Canada East","Canada
        Central","Central US","East US 2","North Central US","West Central US","West
        US 2","Korea Central","France Central","South Africa North","UAE North","Switzerland
        North","Central US EUAP","East US 2 EUAP"],"apiVersions":["2019-05-01-preview"]},{"resourceType":"registries/privateEndpointConnections","locations":["West
        US","East US","South Central US","West Europe","Switzerland North","North
        Europe","UK South","UK West","Australia East","Australia Southeast","Central
        India","East Asia","Japan East","Japan West","Southeast Asia","South India","Brazil
        South","Canada East","Canada Central","Central US","East US 2","North Central
        US","West Central US","West US 2","Korea Central","France Central","South
        Africa North","UAE North","Central US EUAP","East US 2 EUAP"],"apiVersions":["2019-12-01-preview"]},{"resourceType":"registries/privateEndpointConnectionProxies","locations":["West
        US","East US","South Central US","West Europe","Switzerland North","North
        Europe","UK South","UK West","Australia East","Australia Southeast","Central
        India","East Asia","Japan East","Japan West","Southeast Asia","South India","Brazil
        South","Canada East","Canada Central","Central US","East US 2","North Central
        US","West Central US","West US 2","Korea Central","France Central","South
        Africa North","UAE North","Central US EUAP","East US 2 EUAP"],"apiVersions":["2019-12-01-preview"]},{"resourceType":"registries/privateEndpointConnectionProxies/validate","locations":["West
        US","East US","South Central US","West Europe","Switzerland North","North
        Europe","UK South","UK West","Australia East","Australia Southeast","Central
        India","East Asia","Japan East","Japan West","Southeast Asia","South India","Brazil
        South","Canada East","Canada Central","Central US","East US 2","North Central
        US","West Central US","West US 2","Korea Central","France Central","South
        Africa North","UAE North","Central US EUAP","East US 2 EUAP"],"apiVersions":["2019-12-01-preview"]},{"resourceType":"registries/privateLinkResources","locations":["West
        US","East US","South Central US","West Europe","Switzerland North","North
        Europe","UK South","UK West","Australia East","Australia Southeast","Central
        India","East Asia","Japan East","Japan West","Southeast Asia","South India","Brazil
        South","Canada East","Canada Central","Central US","East US 2","North Central
        US","West Central US","West US 2","Korea Central","France Central","South
        Africa North","UAE North","Central US EUAP","East US 2 EUAP"],"apiVersions":["2019-12-01-preview"]},{"resourceType":"registries/importImage","locations":["South
        Central US","West Central US","East US","West Europe","West US","Japan East","North
        Europe","Southeast Asia","North Central US","East US 2","West US 2","Brazil
        South","Australia East","Central India","Korea Central","France Central","South
        Africa North","UAE North","Central US","Canada East","Canada Central","UK
        South","UK West","Australia Southeast","East Asia","Japan West","South India","Switzerland
        North","Central US EUAP","East US 2 EUAP"],"apiVersions":["2019-12-01-preview","2019-05-01","2017-10-01"]},{"resourceType":"registries/exportPipelines","locations":["West
        US","East US","South Central US","West Europe","Switzerland North","North
        Europe","UK South","UK West","Australia East","Australia Southeast","Central
        India","East Asia","Japan East","Japan West","Southeast Asia","South India","Brazil
        South","Canada East","Canada Central","Central US","East US 2","North Central
        US","West Central US","West US 2","Korea Central","France Central","South
        Africa North","UAE North","Central US EUAP","East US 2 EUAP"],"apiVersions":["2019-12-01-preview"],"capabilities":"SystemAssignedResourceIdentity"},{"resourceType":"registries/importPipelines","locations":["West
        US","East US","South Central US","West Europe","Switzerland North","North
        Europe","UK South","UK West","Australia East","Australia Southeast","Central
        India","East Asia","Japan East","Japan West","Southeast Asia","South India","Brazil
        South","Canada East","Canada Central","Central US","East US 2","North Central
        US","West Central US","West US 2","Korea Central","France Central","South
        Africa North","UAE North","Central US EUAP","East US 2 EUAP"],"apiVersions":["2019-12-01-preview"],"capabilities":"SystemAssignedResourceIdentity"},{"resourceType":"registries/pipelineRuns","locations":["West
        US","East US","South Central US","West Europe","Switzerland North","North
        Europe","UK South","UK West","Australia East","Australia Southeast","Central
        India","East Asia","Japan East","Japan West","Southeast Asia","South India","Brazil
        South","Canada East","Canada Central","Central US","East US 2","North Central
        US","West Central US","West US 2","Korea Central","France Central","South
        Africa North","UAE North","Central US EUAP","East US 2 EUAP"],"apiVersions":["2019-12-01-preview"]},{"resourceType":"registries/listBuildSourceUploadUrl","locations":["East
        US","West Europe","West US 2","South Central US","Australia East","Australia
        Southeast","Brazil South","Canada Central","Canada East","Central India","Central
        US","East Asia","East US 2","Japan East","Japan West","North Central US","North
        Europe","Southeast Asia","South India","UK South","UK West","West US","West
        Central US","France Central","Korea Central","South Africa North","UAE North","Switzerland
        North","East US 2 EUAP"],"apiVersions":["2019-06-01-preview","2019-04-01","2018-09-01"]},{"resourceType":"registries/scheduleRun","locations":["East
        US","West Europe","West US 2","South Central US","Australia East","Australia
        Southeast","Brazil South","Canada Central","Canada East","Central India","Central
        US","East Asia","East US 2","Japan East","Japan West","North Central US","North
        Europe","Southeast Asia","South India","UK South","UK West","West US","West
        Central US","France Central","Korea Central","South Africa North","UAE North","Switzerland
        North","East US 2 EUAP"],"apiVersions":["2019-06-01-preview","2019-04-01","2018-09-01"]},{"resourceType":"registries/runs","locations":["East
        US","West Europe","West US 2","South Central US","Australia East","Australia
        Southeast","Brazil South","Canada Central","Canada East","Central India","Central
        US","East Asia","East US 2","Japan East","Japan West","North Central US","North
        Europe","Southeast Asia","South India","UK South","UK West","West US","West
        Central US","France Central","Korea Central","South Africa North","UAE North","Switzerland
        North","East US 2 EUAP"],"apiVersions":["2019-06-01-preview","2019-04-01","2018-09-01"]},{"resourceType":"registries/taskRuns","locations":["East
        US","West Europe","West US 2","South Central US","Australia East","Australia
        Southeast","Brazil South","Canada Central","Canada East","Central India","Central
        US","East Asia","East US 2","Japan East","Japan West","North Central US","North
        Europe","Southeast Asia","South India","UK South","UK West","West US","West
        Central US","France Central","Korea Central","South Africa North","UAE North","Switzerland
        North","East US 2 EUAP"],"apiVersions":["2019-06-01-preview"]},{"resourceType":"registries/taskRuns/listDetails","locations":["East
        US","West Europe","West US 2","South Central US","Australia East","Australia
        Southeast","Brazil South","Canada Central","Canada East","Central India","Central
        US","East Asia","East US 2","Japan East","Japan West","North Central US","North
        Europe","Southeast Asia","South India","UK South","UK West","West US","West
        Central US","France Central","Korea Central","South Africa North","UAE North","Switzerland
        North","East US 2 EUAP"],"apiVersions":["2019-06-01-preview"]},{"resourceType":"registries/agentPools","locations":["East
        US","West US 2","South Central US","East US 2","East US 2 EUAP"],"apiVersions":["2019-06-01-preview"],"capabilities":"CrossResourceGroupResourceMove,
        CrossSubscriptionResourceMove"},{"resourceType":"registries/agentPools/listQueueStatus","locations":["East
        US","West US 2","South Central US","East US 2","East US 2 EUAP"],"apiVersions":["2019-06-01-preview"]},{"resourceType":"registries/runs/listLogSasUrl","locations":["East
        US","West Europe","West US 2","South Central US","Australia East","Australia
        Southeast","Brazil South","Canada Central","Canada East","Central India","Central
        US","East Asia","East US 2","Japan East","Japan West","North Central US","North
        Europe","Southeast Asia","South India","UK South","UK West","West US","West
        Central US","France Central","Korea Central","South Africa North","UAE North","Switzerland
        North","East US 2 EUAP"],"apiVersions":["2019-06-01-preview","2019-04-01","2018-09-01"]},{"resourceType":"registries/runs/cancel","locations":["East
        US","West Europe","West US 2","South Central US","Australia East","Australia
        Southeast","Brazil South","Canada Central","Canada East","Central India","Central
        US","East Asia","East US 2","Japan East","Japan West","North Central US","North
        Europe","Southeast Asia","South India","UK South","UK West","West US","West
        Central US","France Central","Korea Central","South Africa North","UAE North","Switzerland
        North","East US 2 EUAP"],"apiVersions":["2019-06-01-preview","2019-04-01","2018-09-01"]},{"resourceType":"registries/tasks","locations":["East
        US","West Europe","West US 2","South Central US","Australia East","Australia
        Southeast","Brazil South","Canada Central","Canada East","Central India","Central
        US","East Asia","East US 2","Japan East","Japan West","North Central US","North
        Europe","Southeast Asia","South India","UK South","UK West","West US","West
        Central US","France Central","Korea Central","South Africa North","UAE North","Switzerland
        North","East US 2 EUAP"],"apiVersions":["2019-06-01-preview","2019-04-01","2018-09-01"],"capabilities":"CrossResourceGroupResourceMove,
        CrossSubscriptionResourceMove, SystemAssignedResourceIdentity"},{"resourceType":"registries/tasks/listDetails","locations":["East
        US","West Europe","West US 2","South Central US","Australia East","Australia
        Southeast","Brazil South","Canada Central","Canada East","Central India","Central
        US","East Asia","East US 2","Japan East","Japan West","North Central US","North
        Europe","Southeast Asia","South India","UK South","UK West","West US","West
        Central US","France Central","Korea Central","South Africa North","UAE North","Switzerland
        North","East US 2 EUAP"],"apiVersions":["2019-06-01-preview","2019-04-01","2018-09-01"]},{"resourceType":"registries/getBuildSourceUploadUrl","locations":["East
        US","West Europe","West US 2","South Central US","Australia East","Australia
        Southeast","Brazil South","Canada Central","Canada East","Central India","Central
        US","East Asia","East US 2","Japan East","Japan West","North Central US","North
        Europe","Southeast Asia","South India","UK South","UK West","West US","West
        Central US","France Central","Korea Central","South Africa North","UAE North","Switzerland
        North","East US 2 EUAP"],"apiVersions":["2018-02-01-preview"]},{"resourceType":"registries/queueBuild","locations":["East
        US","West Europe","West US 2","South Central US","Australia East","Australia
        Southeast","Brazil South","Canada Central","Canada East","Central India","Central
        US","East Asia","East US 2","Japan East","Japan West","North Central US","North
        Europe","Southeast Asia","South India","UK South","UK West","West US","West
        Central US","France Central","Korea Central","South Africa North","UAE North","Switzerland
        North","East US 2 EUAP"],"apiVersions":["2018-02-01-preview"]},{"resourceType":"registries/builds","locations":["East
        US","West Europe","West US 2","South Central US","Australia East","Australia
        Southeast","Brazil South","Canada Central","Canada East","Central India","Central
        US","East Asia","East US 2","Japan East","Japan West","North Central US","North
        Europe","Southeast Asia","South India","UK South","UK West","West US","West
        Central US","France Central","Korea Central","South Africa North","UAE North","Switzerland
        North","East US 2 EUAP"],"apiVersions":["2018-02-01-preview"]},{"resourceType":"registries/builds/getLogLink","locations":["East
        US","West Europe","West US 2","South Central US","Australia East","Australia
        Southeast","Brazil South","Canada Central","Canada East","Central India","Central
        US","East Asia","East US 2","Japan East","Japan West","North Central US","North
        Europe","Southeast Asia","South India","UK South","UK West","West US","West
        Central US","France Central","Korea Central","South Africa North","UAE North","Switzerland
        North","East US 2 EUAP"],"apiVersions":["2018-02-01-preview"]},{"resourceType":"registries/builds/cancel","locations":["East
        US","West Europe","West US 2","South Central US","Australia East","Australia
        Southeast","Brazil South","Canada Central","Canada East","Central India","Central
        US","East Asia","East US 2","Japan East","Japan West","North Central US","North
        Europe","Southeast Asia","South India","UK South","UK West","West US","West
        Central US","France Central","Korea Central","South Africa North","UAE North","Switzerland
        North","East US 2 EUAP"],"apiVersions":["2018-02-01-preview"]},{"resourceType":"registries/buildTasks","locations":["East
        US","West Europe","West US 2","South Central US","Australia East","Australia
        Southeast","Brazil South","Canada Central","Canada East","Central India","Central
        US","East Asia","East US 2","Japan East","Japan West","North Central US","North
        Europe","Southeast Asia","South India","UK South","UK West","West US","West
        Central US","France Central","Korea Central","South Africa North","UAE North","Switzerland
        North","East US 2 EUAP"],"apiVersions":["2018-02-01-preview"],"capabilities":"CrossResourceGroupResourceMove,
        CrossSubscriptionResourceMove"},{"resourceType":"registries/buildTasks/listSourceRepositoryProperties","locations":["East
        US","West Europe","West US 2","South Central US","Australia East","Australia
        Southeast","Brazil South","Canada Central","Canada East","Central India","Central
        US","East Asia","East US 2","Japan East","Japan West","North Central US","North
        Europe","Southeast Asia","South India","UK South","UK West","West US","West
        Central US","France Central","Korea Central","South Africa North","UAE North","Switzerland
        North","East US 2 EUAP"],"apiVersions":["2018-02-01-preview"]},{"resourceType":"registries/buildTasks/steps","locations":["East
        US","West Europe","West US 2","South Central US","Australia East","Australia
        Southeast","Brazil South","Canada Central","Canada East","Central India","Central
        US","East Asia","East US 2","Japan East","Japan West","North Central US","North
        Europe","Southeast Asia","South India","UK South","UK West","West US","West
        Central US","France Central","Korea Central","South Africa North","UAE North","Switzerland
        North","East US 2 EUAP"],"apiVersions":["2018-02-01-preview"]},{"resourceType":"registries/buildTasks/steps/listBuildArguments","locations":["East
        US","West Europe","West US 2","South Central US","Australia East","Australia
        Southeast","Brazil South","Canada Central","Canada East","Central India","Central
        US","East Asia","East US 2","Japan East","Japan West","North Central US","North
        Europe","Southeast Asia","South India","UK South","UK West","West US","West
        Central US","France Central","Korea Central","South Africa North","UAE North","Switzerland
        North","East US 2 EUAP"],"apiVersions":["2018-02-01-preview"]},{"resourceType":"registries/replications","locations":["South
        Central US","West Central US","East US","West Europe","West US","Japan East","North
        Europe","Southeast Asia","North Central US","East US 2","West US 2","Brazil
        South","Australia East","Central India","Korea Central","South Africa North","UAE
        North","France Central","Central US","Canada East","Canada Central","UK South","UK
        West","Australia Southeast","East Asia","Japan West","South India","Switzerland
        North","Central US EUAP","East US 2 EUAP"],"apiVersions":["2019-12-01-preview","2019-05-01","2017-10-01"],"capabilities":"CrossResourceGroupResourceMove,
        CrossSubscriptionResourceMove"},{"resourceType":"registries/webhooks","locations":["West
        Central US","East US","West Europe","South Central US","West US","Japan East","North
        Europe","Southeast Asia","North Central US","East US 2","West US 2","Brazil
        South","Australia East","Central India","Korea Central","South Africa North","UAE
        North","France Central","Central US","Canada East","Canada Central","UK South","UK
        West","Australia Southeast","East Asia","Japan West","South India","Switzerland
        North","Central US EUAP","East US 2 EUAP"],"apiVersions":["2019-12-01-preview","2019-05-01","2017-10-01"],"capabilities":"CrossResourceGroupResourceMove,
        CrossSubscriptionResourceMove"},{"resourceType":"registries/webhooks/ping","locations":["West
        Central US","East US","West Europe","South Central US","West US","Japan East","North
        Europe","Southeast Asia","North Central US","East US 2","West US 2","Brazil
        South","Australia East","Central India","Korea Central","South Africa North","UAE
        North","France Central","Central US","Canada East","Canada Central","UK South","UK
        West","Australia Southeast","East Asia","Japan West","South India","Switzerland
        North","Central US EUAP","East US 2 EUAP"],"apiVersions":["2019-12-01-preview","2019-05-01","2017-10-01"]},{"resourceType":"registries/webhooks/getCallbackConfig","locations":["West
        Central US","East US","West Europe","South Central US","West US","Japan East","North
        Europe","Southeast Asia","North Central US","East US 2","West US 2","Brazil
        South","Australia East","Central India","Korea Central","South Africa North","UAE
        North","France Central","Central US","Canada East","Canada Central","UK South","UK
        West","Australia Southeast","East Asia","Japan West","South India","Switzerland
        North","Central US EUAP","East US 2 EUAP"],"apiVersions":["2019-12-01-preview","2019-05-01","2017-10-01"]},{"resourceType":"registries/webhooks/listEvents","locations":["West
        Central US","East US","West Europe","South Central US","West US","Japan East","North
        Europe","Southeast Asia","North Central US","East US 2","West US 2","Brazil
        South","Australia East","Central India","Korea Central","South Africa North","UAE
        North","France Central","Central US","Canada East","Canada Central","UK South","UK
        West","Australia Southeast","East Asia","Japan West","South India","Switzerland
        North","Central US EUAP","East US 2 EUAP"],"apiVersions":["2019-12-01-preview","2019-05-01","2017-10-01"]},{"resourceType":"locations/setupAuth","locations":["East
        US","West Europe","West US 2","South Central US","Australia East","Australia
        Southeast","Brazil South","Canada Central","Canada East","Central India","Central
        US","East Asia","East US 2","Japan East","Japan West","North Central US","North
        Europe","Southeast Asia","South India","UK South","UK West","West US","West
        Central US","France Central","Korea Central","South Africa North","UAE North","Switzerland
        North","East US 2 EUAP"],"apiVersions":["2018-02-01-preview"]},{"resourceType":"locations/authorize","locations":["East
        US","West Europe","West US 2","South Central US","Australia East","Australia
        Southeast","Brazil South","Canada Central","Canada East","Central India","Central
        US","East Asia","East US 2","Japan East","Japan West","North Central US","North
        Europe","Southeast Asia","South India","UK South","UK West","West US","West
        Central US","France Central","Korea Central","South Africa North","UAE North","Switzerland
        North","East US 2 EUAP"],"apiVersions":["2018-02-01-preview"]},{"resourceType":"locations/operationResults","locations":["West
        Central US","East US","West Europe","South Central US","West US","Japan East","North
        Europe","Southeast Asia","North Central US","East US 2","West US 2","Brazil
        South","Australia East","Central India","Korea Central","France Central","Central
        US","South Africa North","UAE North","Canada East","Canada Central","UK South","UK
        West","Australia Southeast","East Asia","Japan West","South India","Switzerland
        North","Central US EUAP","East US 2 EUAP"],"apiVersions":["2019-12-01-preview","2019-05-01-preview","2019-05-01","2017-10-01"]},{"resourceType":"locations/deleteVirtualNetworkOrSubnets","locations":["West
        Central US","East US","West Europe","South Central US","West US","Japan East","North
        Europe","Southeast Asia","North Central US","East US 2","West US 2","Brazil
        South","Australia East","Central India","Korea Central","South Africa North","UAE
        North","France Central","Central US","Canada East","Canada Central","UK South","UK
        West","Australia Southeast","East Asia","Japan West","South India","Switzerland
        North","Central US EUAP","East US 2 EUAP"],"apiVersions":["2019-05-01","2017-10-01"]},{"resourceType":"registries/GetCredentials","locations":["West
        US","East US","South Central US","West Europe","East US 2 EUAP","Central US
        EUAP"],"apiVersions":["2016-06-27-preview"]},{"resourceType":"registries/listCredentials","locations":["South
        Central US","East US","West US","West Europe","North Europe","UK South","UK
        West","Australia East","Australia Southeast","Central India","Korea Central","South
        Africa North","UAE North","France Central","East Asia","Japan East","Japan
        West","Southeast Asia","South India","Brazil South","Canada East","Canada
        Central","Central US","East US 2","North Central US","West Central US","West
        US 2","Switzerland North","Central US EUAP","East US 2 EUAP"],"apiVersions":["2019-12-01-preview","2019-05-01","2017-10-01","2017-03-01"]},{"resourceType":"registries/regenerateCredential","locations":["South
        Central US","West US","East US","West Europe","North Europe","UK South","UK
        West","Australia East","Australia Southeast","Central India","Korea Central","South
        Africa North","UAE North","France Central","East Asia","Japan East","Japan
        West","Southeast Asia","South India","Brazil South","Canada East","Canada
        Central","Central US","East US 2","North Central US","West Central US","West
        US 2","Switzerland North","Central US EUAP","East US 2 EUAP"],"apiVersions":["2019-12-01-preview","2019-05-01","2017-10-01","2017-03-01"]},{"resourceType":"registries/listUsages","locations":["West
        Central US","East US","West Europe","South Central US","West US","Japan East","North
        Europe","Southeast Asia","North Central US","East US 2","West US 2","Brazil
        South","Australia East","Central India","Korea Central","South Africa North","UAE
        North","France Central","Central US","Canada East","Canada Central","UK South","UK
        West","Australia Southeast","East Asia","Japan West","South India","Switzerland
        North","Central US EUAP","East US 2 EUAP"],"apiVersions":["2019-12-01-preview","2019-05-01","2017-10-01"]},{"resourceType":"registries/listPolicies","locations":["West
        US","East US","South Central US","West Europe","North Europe","UK South","UK
        West","Australia East","Australia Southeast","Central India","Korea Central","South
        Africa North","UAE North","France Central","East Asia","Japan East","Japan
        West","Southeast Asia","South India","Brazil South","Canada East","Canada
        Central","Central US","East US 2","North Central US","West Central US","West
        US 2","Switzerland North","East US 2 EUAP","Central US EUAP"],"apiVersions":["2017-10-01"]},{"resourceType":"registries/updatePolicies","locations":["West
        US","East US","South Central US","West Europe","North Europe","UK South","UK
        West","Australia East","Australia Southeast","Central India","Korea Central","South
        Africa North","UAE North","France Central","East Asia","Japan East","Japan
        West","Southeast Asia","South India","Brazil South","Canada East","Canada
        Central","Central US","East US 2","North Central US","West Central US","West
        US 2","Switzerland North","East US 2 EUAP","Central US EUAP"],"apiVersions":["2017-10-01"]},{"resourceType":"registries/regenerateCredentials","locations":["West
        US","East US","South Central US","West Europe","East US 2 EUAP","Central US
        EUAP"],"apiVersions":["2016-06-27-preview"]},{"resourceType":"registries/eventGridFilters","locations":["South
        Central US","West Central US","East US","West Europe","West US","Japan East","North
        Europe","Southeast Asia","North Central US","East US 2","West US 2","Brazil
        South","Australia East","Central India","Korea Central","South Africa North","UAE
        North","France Central","Central US","Canada East","Canada Central","UK South","UK
        West","Australia Southeast","East Asia","Japan West","South India","Switzerland
        North","Central US EUAP","East US 2 EUAP"],"apiVersions":["2019-05-01","2017-10-01"]},{"resourceType":"checkNameAvailability","locations":["South
        Central US","East US","West US","Central US","East US 2","North Central US","West
        Central US","West US 2","Brazil South","Canada East","Canada Central","West
        Europe","North Europe","UK South","UK West","Australia East","Australia Southeast","Central
        India","East Asia","Japan East","Japan West","Southeast Asia","South India","Korea
        Central","France Central","South Africa North","UAE North","Switzerland North","East
        US 2 EUAP","Central US EUAP"],"apiVersions":["2019-12-01-preview","2019-05-01","2017-10-01","2017-06-01-preview","2017-03-01","2016-06-27-preview"]},{"resourceType":"operations","locations":["South
        Central US","East US","West US","Central US","East US 2","North Central US","West
        Central US","West US 2","Brazil South","Canada East","Canada Central","West
        Europe","North Europe","UK South","UK West","Australia East","Australia Southeast","Central
        India","East Asia","Japan East","Japan West","Southeast Asia","South India","Korea
        Central","France Central","South Africa North","UAE North","Switzerland North","Central
        US EUAP","East US 2 EUAP"],"apiVersions":["2019-12-01-preview","2019-05-01","2017-10-01","2017-06-01-preview","2017-03-01"]},{"resourceType":"locations","locations":["South
        Central US","East US","West US","Central US","East US 2","North Central US","West
        Central US","West US 2","Brazil South","Canada East","Canada Central","West
        Europe","North Europe","UK South","UK West","Australia East","Australia Southeast","Central
        India","East Asia","Japan East","Japan West","Southeast Asia","South India","Korea
        Central","France Central","South Africa North","UAE North","Switzerland North","Central
        US EUAP","East US 2 EUAP"],"apiVersions":["2019-12-01-preview","2019-05-01-preview","2019-05-01","2017-10-01","2017-06-01-preview"]}],"registrationState":"Registering"}'
=======
      CommandName:
      - acr identity assign
      Connection:
      - keep-alive
      User-Agent:
      - python/3.8.0 (Windows-10-10.0.19041-SP0) msrest/0.6.9 msrest_azure/0.6.3 azure-mgmt-resource/10.1.0
        Azure-SDK-For-Python AZURECLI/2.9.0
      accept-language:
      - en-US
    method: GET
    uri: https://management.azure.com/subscriptions/00000000-0000-0000-0000-000000000000/resources?$filter=resourceType%20eq%20%27Microsoft.ContainerRegistry%2Fregistries%27&api-version=2020-06-01
  response:
    body:
      string: '{"value":[{"id":"/subscriptions/00000000-0000-0000-0000-000000000000/resourceGroups/clitest.rgics53ppnkuqsfgx76fuke2gilxv26fowhl2peept2r635qjkcghnsavqbs7rgnckf/providers/Microsoft.ContainerRegistry/registries/clireg34yjyxsubdj4ap","name":"clireg34yjyxsubdj4ap","type":"Microsoft.ContainerRegistry/registries","sku":{"name":"Premium","tier":"Premium"},"location":"eastus","tags":{}},{"id":"/subscriptions/00000000-0000-0000-0000-000000000000/resourceGroups/clitest.rg000001/providers/Microsoft.ContainerRegistry/registries/testreg000004","name":"testreg000004","type":"Microsoft.ContainerRegistry/registries","sku":{"name":"Premium","tier":"Premium"},"location":"westus","identity":{"principalId":"be31df2b-5924-4b6d-885f-2788d1e2ee5d","tenantId":"54826b22-38d6-4fb2-bad9-b7b93a3e9c5a","type":"SystemAssigned,
        UserAssigned","userAssignedIdentities":{"/subscriptions/00000000-0000-0000-0000-000000000000/resourcegroups/clitest.rg000001/providers/Microsoft.ManagedIdentity/userAssignedIdentities/testidentity000002":{"principalId":"18ebe36e-4e7d-4f79-8017-8f2b9b026725","clientId":"b453173e-c115-4246-bcee-51116a26d52d"}}},"tags":{}},{"id":"/subscriptions/00000000-0000-0000-0000-000000000000/resourceGroups/zhoxing-test/providers/Microsoft.ContainerRegistry/registries/zhoxingtest","name":"zhoxingtest","type":"Microsoft.ContainerRegistry/registries","sku":{"name":"Standard","tier":"Standard"},"location":"westus","tags":{}}]}'
>>>>>>> 3c2ff2b5
    headers:
      cache-control:
      - no-cache
      content-length:
<<<<<<< HEAD
      - '29074'
      content-type:
      - application/json; charset=utf-8
      date:
      - Mon, 06 Jul 2020 00:31:44 GMT
=======
      - '1579'
      content-type:
      - application/json; charset=utf-8
      date:
      - Fri, 17 Jul 2020 02:20:58 GMT
>>>>>>> 3c2ff2b5
      expires:
      - '-1'
      pragma:
      - no-cache
      strict-transport-security:
      - max-age=31536000; includeSubDomains
      vary:
      - Accept-Encoding
      x-content-type-options:
      - nosniff
    status:
      code: 200
      message: OK
- request:
    body: null
    headers:
      Accept:
      - '*/*'
      Accept-Encoding:
      - gzip, deflate
      Connection:
      - keep-alive
      User-Agent:
<<<<<<< HEAD
      - python-requests/2.22.0
    method: GET
    uri: https://management.azure.com/subscriptions/00000000-0000-0000-0000-000000000000/providers/Microsoft.ContainerRegistry?api-version=2016-02-01
  response:
    body:
      string: '{"id":"/subscriptions/00000000-0000-0000-0000-000000000000/providers/Microsoft.ContainerRegistry","namespace":"Microsoft.ContainerRegistry","authorizations":[{"applicationId":"6a0ec4d3-30cb-4a83-91c0-ae56bc0e3d26","roleDefinitionId":"78e18383-93eb-418a-9887-bc9271046576"},{"applicationId":"737d58c1-397a-46e7-9d12-7d8c830883c2","roleDefinitionId":"716bb53a-0390-4428-bf41-b1bedde7d751"},{"applicationId":"918d0db8-4a38-4938-93c1-9313bdfe0272","roleDefinitionId":"dcd2d2c9-3f80-4d72-95a8-2593111b4b12"},{"applicationId":"d2fa1650-4805-4a83-bcb9-cf41fe63539c","roleDefinitionId":"c15f8dab-b103-4f8d-9afb-fbe4b8e98de2"},{"applicationId":"a4c95b9e-3994-40cc-8953-5dc66d48348d","roleDefinitionId":"dc88c655-90fa-48d9-8d51-003cc8738508"},{"applicationId":"62c559cd-db0c-4da0-bab2-972528c65d42","roleDefinitionId":"437b639a-6d74-491d-959f-d172e8c5c1fc"}],"resourceTypes":[{"resourceType":"registries","locations":["West
        US","East US","South Central US","West Europe","North Europe","UK South","UK
        West","Australia East","Australia Southeast","Central India","Korea Central","France
        Central","South Africa North","UAE North","East Asia","Japan East","Japan
        West","Southeast Asia","South India","Brazil South","Canada East","Canada
        Central","Central US","East US 2","North Central US","West Central US","West
        US 2","Switzerland North","East US 2 EUAP","Central US EUAP"],"apiVersions":["2019-12-01-preview","2019-05-01","2017-10-01","2017-03-01"],"capabilities":"CrossResourceGroupResourceMove,
        CrossSubscriptionResourceMove, SystemAssignedResourceIdentity"},{"resourceType":"registries/scopeMaps","locations":["West
        US","East US","South Central US","West Europe","North Europe","UK South","UK
        West","Australia East","Australia Southeast","Central India","East Asia","Japan
        East","Japan West","Southeast Asia","South India","Brazil South","Canada East","Canada
        Central","Central US","East US 2","North Central US","West Central US","West
        US 2","Korea Central","France Central","South Africa North","UAE North","Switzerland
        North","Central US EUAP","East US 2 EUAP"],"apiVersions":["2019-05-01-preview"]},{"resourceType":"registries/tokens","locations":["West
        US","East US","South Central US","West Europe","North Europe","UK South","UK
        West","Australia East","Australia Southeast","Central India","East Asia","Japan
        East","Japan West","Southeast Asia","South India","Brazil South","Canada East","Canada
        Central","Central US","East US 2","North Central US","West Central US","West
        US 2","Korea Central","France Central","South Africa North","UAE North","Switzerland
        North","Central US EUAP","East US 2 EUAP"],"apiVersions":["2019-05-01-preview"]},{"resourceType":"registries/generateCredentials","locations":["West
        US","East US","South Central US","West Europe","North Europe","UK South","UK
        West","Australia East","Australia Southeast","Central India","East Asia","Japan
        East","Japan West","Southeast Asia","South India","Brazil South","Canada East","Canada
        Central","Central US","East US 2","North Central US","West Central US","West
        US 2","Korea Central","France Central","South Africa North","UAE North","Switzerland
        North","Central US EUAP","East US 2 EUAP"],"apiVersions":["2019-05-01-preview"]},{"resourceType":"registries/privateEndpointConnections","locations":["West
        US","East US","South Central US","West Europe","Switzerland North","North
        Europe","UK South","UK West","Australia East","Australia Southeast","Central
        India","East Asia","Japan East","Japan West","Southeast Asia","South India","Brazil
        South","Canada East","Canada Central","Central US","East US 2","North Central
        US","West Central US","West US 2","Korea Central","France Central","South
        Africa North","UAE North","Central US EUAP","East US 2 EUAP"],"apiVersions":["2019-12-01-preview"]},{"resourceType":"registries/privateEndpointConnectionProxies","locations":["West
        US","East US","South Central US","West Europe","Switzerland North","North
        Europe","UK South","UK West","Australia East","Australia Southeast","Central
        India","East Asia","Japan East","Japan West","Southeast Asia","South India","Brazil
        South","Canada East","Canada Central","Central US","East US 2","North Central
        US","West Central US","West US 2","Korea Central","France Central","South
        Africa North","UAE North","Central US EUAP","East US 2 EUAP"],"apiVersions":["2019-12-01-preview"]},{"resourceType":"registries/privateEndpointConnectionProxies/validate","locations":["West
        US","East US","South Central US","West Europe","Switzerland North","North
        Europe","UK South","UK West","Australia East","Australia Southeast","Central
        India","East Asia","Japan East","Japan West","Southeast Asia","South India","Brazil
        South","Canada East","Canada Central","Central US","East US 2","North Central
        US","West Central US","West US 2","Korea Central","France Central","South
        Africa North","UAE North","Central US EUAP","East US 2 EUAP"],"apiVersions":["2019-12-01-preview"]},{"resourceType":"registries/privateLinkResources","locations":["West
        US","East US","South Central US","West Europe","Switzerland North","North
        Europe","UK South","UK West","Australia East","Australia Southeast","Central
        India","East Asia","Japan East","Japan West","Southeast Asia","South India","Brazil
        South","Canada East","Canada Central","Central US","East US 2","North Central
        US","West Central US","West US 2","Korea Central","France Central","South
        Africa North","UAE North","Central US EUAP","East US 2 EUAP"],"apiVersions":["2019-12-01-preview"]},{"resourceType":"registries/importImage","locations":["South
        Central US","West Central US","East US","West Europe","West US","Japan East","North
        Europe","Southeast Asia","North Central US","East US 2","West US 2","Brazil
        South","Australia East","Central India","Korea Central","France Central","South
        Africa North","UAE North","Central US","Canada East","Canada Central","UK
        South","UK West","Australia Southeast","East Asia","Japan West","South India","Switzerland
        North","Central US EUAP","East US 2 EUAP"],"apiVersions":["2019-12-01-preview","2019-05-01","2017-10-01"]},{"resourceType":"registries/exportPipelines","locations":["West
        US","East US","South Central US","West Europe","Switzerland North","North
        Europe","UK South","UK West","Australia East","Australia Southeast","Central
        India","East Asia","Japan East","Japan West","Southeast Asia","South India","Brazil
        South","Canada East","Canada Central","Central US","East US 2","North Central
        US","West Central US","West US 2","Korea Central","France Central","South
        Africa North","UAE North","Central US EUAP","East US 2 EUAP"],"apiVersions":["2019-12-01-preview"],"capabilities":"SystemAssignedResourceIdentity"},{"resourceType":"registries/importPipelines","locations":["West
        US","East US","South Central US","West Europe","Switzerland North","North
        Europe","UK South","UK West","Australia East","Australia Southeast","Central
        India","East Asia","Japan East","Japan West","Southeast Asia","South India","Brazil
        South","Canada East","Canada Central","Central US","East US 2","North Central
        US","West Central US","West US 2","Korea Central","France Central","South
        Africa North","UAE North","Central US EUAP","East US 2 EUAP"],"apiVersions":["2019-12-01-preview"],"capabilities":"SystemAssignedResourceIdentity"},{"resourceType":"registries/pipelineRuns","locations":["West
        US","East US","South Central US","West Europe","Switzerland North","North
        Europe","UK South","UK West","Australia East","Australia Southeast","Central
        India","East Asia","Japan East","Japan West","Southeast Asia","South India","Brazil
        South","Canada East","Canada Central","Central US","East US 2","North Central
        US","West Central US","West US 2","Korea Central","France Central","South
        Africa North","UAE North","Central US EUAP","East US 2 EUAP"],"apiVersions":["2019-12-01-preview"]},{"resourceType":"registries/listBuildSourceUploadUrl","locations":["East
        US","West Europe","West US 2","South Central US","Australia East","Australia
        Southeast","Brazil South","Canada Central","Canada East","Central India","Central
        US","East Asia","East US 2","Japan East","Japan West","North Central US","North
        Europe","Southeast Asia","South India","UK South","UK West","West US","West
        Central US","France Central","Korea Central","South Africa North","UAE North","Switzerland
        North","East US 2 EUAP"],"apiVersions":["2019-06-01-preview","2019-04-01","2018-09-01"]},{"resourceType":"registries/scheduleRun","locations":["East
        US","West Europe","West US 2","South Central US","Australia East","Australia
        Southeast","Brazil South","Canada Central","Canada East","Central India","Central
        US","East Asia","East US 2","Japan East","Japan West","North Central US","North
        Europe","Southeast Asia","South India","UK South","UK West","West US","West
        Central US","France Central","Korea Central","South Africa North","UAE North","Switzerland
        North","East US 2 EUAP"],"apiVersions":["2019-06-01-preview","2019-04-01","2018-09-01"]},{"resourceType":"registries/runs","locations":["East
        US","West Europe","West US 2","South Central US","Australia East","Australia
        Southeast","Brazil South","Canada Central","Canada East","Central India","Central
        US","East Asia","East US 2","Japan East","Japan West","North Central US","North
        Europe","Southeast Asia","South India","UK South","UK West","West US","West
        Central US","France Central","Korea Central","South Africa North","UAE North","Switzerland
        North","East US 2 EUAP"],"apiVersions":["2019-06-01-preview","2019-04-01","2018-09-01"]},{"resourceType":"registries/taskRuns","locations":["East
        US","West Europe","West US 2","South Central US","Australia East","Australia
        Southeast","Brazil South","Canada Central","Canada East","Central India","Central
        US","East Asia","East US 2","Japan East","Japan West","North Central US","North
        Europe","Southeast Asia","South India","UK South","UK West","West US","West
        Central US","France Central","Korea Central","South Africa North","UAE North","Switzerland
        North","East US 2 EUAP"],"apiVersions":["2019-06-01-preview"]},{"resourceType":"registries/taskRuns/listDetails","locations":["East
        US","West Europe","West US 2","South Central US","Australia East","Australia
        Southeast","Brazil South","Canada Central","Canada East","Central India","Central
        US","East Asia","East US 2","Japan East","Japan West","North Central US","North
        Europe","Southeast Asia","South India","UK South","UK West","West US","West
        Central US","France Central","Korea Central","South Africa North","UAE North","Switzerland
        North","East US 2 EUAP"],"apiVersions":["2019-06-01-preview"]},{"resourceType":"registries/agentPools","locations":["East
        US","West US 2","South Central US","East US 2","East US 2 EUAP"],"apiVersions":["2019-06-01-preview"],"capabilities":"CrossResourceGroupResourceMove,
        CrossSubscriptionResourceMove"},{"resourceType":"registries/agentPools/listQueueStatus","locations":["East
        US","West US 2","South Central US","East US 2","East US 2 EUAP"],"apiVersions":["2019-06-01-preview"]},{"resourceType":"registries/runs/listLogSasUrl","locations":["East
        US","West Europe","West US 2","South Central US","Australia East","Australia
        Southeast","Brazil South","Canada Central","Canada East","Central India","Central
        US","East Asia","East US 2","Japan East","Japan West","North Central US","North
        Europe","Southeast Asia","South India","UK South","UK West","West US","West
        Central US","France Central","Korea Central","South Africa North","UAE North","Switzerland
        North","East US 2 EUAP"],"apiVersions":["2019-06-01-preview","2019-04-01","2018-09-01"]},{"resourceType":"registries/runs/cancel","locations":["East
        US","West Europe","West US 2","South Central US","Australia East","Australia
        Southeast","Brazil South","Canada Central","Canada East","Central India","Central
        US","East Asia","East US 2","Japan East","Japan West","North Central US","North
        Europe","Southeast Asia","South India","UK South","UK West","West US","West
        Central US","France Central","Korea Central","South Africa North","UAE North","Switzerland
        North","East US 2 EUAP"],"apiVersions":["2019-06-01-preview","2019-04-01","2018-09-01"]},{"resourceType":"registries/tasks","locations":["East
        US","West Europe","West US 2","South Central US","Australia East","Australia
        Southeast","Brazil South","Canada Central","Canada East","Central India","Central
        US","East Asia","East US 2","Japan East","Japan West","North Central US","North
        Europe","Southeast Asia","South India","UK South","UK West","West US","West
        Central US","France Central","Korea Central","South Africa North","UAE North","Switzerland
        North","East US 2 EUAP"],"apiVersions":["2019-06-01-preview","2019-04-01","2018-09-01"],"capabilities":"CrossResourceGroupResourceMove,
        CrossSubscriptionResourceMove, SystemAssignedResourceIdentity"},{"resourceType":"registries/tasks/listDetails","locations":["East
        US","West Europe","West US 2","South Central US","Australia East","Australia
        Southeast","Brazil South","Canada Central","Canada East","Central India","Central
        US","East Asia","East US 2","Japan East","Japan West","North Central US","North
        Europe","Southeast Asia","South India","UK South","UK West","West US","West
        Central US","France Central","Korea Central","South Africa North","UAE North","Switzerland
        North","East US 2 EUAP"],"apiVersions":["2019-06-01-preview","2019-04-01","2018-09-01"]},{"resourceType":"registries/getBuildSourceUploadUrl","locations":["East
        US","West Europe","West US 2","South Central US","Australia East","Australia
        Southeast","Brazil South","Canada Central","Canada East","Central India","Central
        US","East Asia","East US 2","Japan East","Japan West","North Central US","North
        Europe","Southeast Asia","South India","UK South","UK West","West US","West
        Central US","France Central","Korea Central","South Africa North","UAE North","Switzerland
        North","East US 2 EUAP"],"apiVersions":["2018-02-01-preview"]},{"resourceType":"registries/queueBuild","locations":["East
        US","West Europe","West US 2","South Central US","Australia East","Australia
        Southeast","Brazil South","Canada Central","Canada East","Central India","Central
        US","East Asia","East US 2","Japan East","Japan West","North Central US","North
        Europe","Southeast Asia","South India","UK South","UK West","West US","West
        Central US","France Central","Korea Central","South Africa North","UAE North","Switzerland
        North","East US 2 EUAP"],"apiVersions":["2018-02-01-preview"]},{"resourceType":"registries/builds","locations":["East
        US","West Europe","West US 2","South Central US","Australia East","Australia
        Southeast","Brazil South","Canada Central","Canada East","Central India","Central
        US","East Asia","East US 2","Japan East","Japan West","North Central US","North
        Europe","Southeast Asia","South India","UK South","UK West","West US","West
        Central US","France Central","Korea Central","South Africa North","UAE North","Switzerland
        North","East US 2 EUAP"],"apiVersions":["2018-02-01-preview"]},{"resourceType":"registries/builds/getLogLink","locations":["East
        US","West Europe","West US 2","South Central US","Australia East","Australia
        Southeast","Brazil South","Canada Central","Canada East","Central India","Central
        US","East Asia","East US 2","Japan East","Japan West","North Central US","North
        Europe","Southeast Asia","South India","UK South","UK West","West US","West
        Central US","France Central","Korea Central","South Africa North","UAE North","Switzerland
        North","East US 2 EUAP"],"apiVersions":["2018-02-01-preview"]},{"resourceType":"registries/builds/cancel","locations":["East
        US","West Europe","West US 2","South Central US","Australia East","Australia
        Southeast","Brazil South","Canada Central","Canada East","Central India","Central
        US","East Asia","East US 2","Japan East","Japan West","North Central US","North
        Europe","Southeast Asia","South India","UK South","UK West","West US","West
        Central US","France Central","Korea Central","South Africa North","UAE North","Switzerland
        North","East US 2 EUAP"],"apiVersions":["2018-02-01-preview"]},{"resourceType":"registries/buildTasks","locations":["East
        US","West Europe","West US 2","South Central US","Australia East","Australia
        Southeast","Brazil South","Canada Central","Canada East","Central India","Central
        US","East Asia","East US 2","Japan East","Japan West","North Central US","North
        Europe","Southeast Asia","South India","UK South","UK West","West US","West
        Central US","France Central","Korea Central","South Africa North","UAE North","Switzerland
        North","East US 2 EUAP"],"apiVersions":["2018-02-01-preview"],"capabilities":"CrossResourceGroupResourceMove,
        CrossSubscriptionResourceMove"},{"resourceType":"registries/buildTasks/listSourceRepositoryProperties","locations":["East
        US","West Europe","West US 2","South Central US","Australia East","Australia
        Southeast","Brazil South","Canada Central","Canada East","Central India","Central
        US","East Asia","East US 2","Japan East","Japan West","North Central US","North
        Europe","Southeast Asia","South India","UK South","UK West","West US","West
        Central US","France Central","Korea Central","South Africa North","UAE North","Switzerland
        North","East US 2 EUAP"],"apiVersions":["2018-02-01-preview"]},{"resourceType":"registries/buildTasks/steps","locations":["East
        US","West Europe","West US 2","South Central US","Australia East","Australia
        Southeast","Brazil South","Canada Central","Canada East","Central India","Central
        US","East Asia","East US 2","Japan East","Japan West","North Central US","North
        Europe","Southeast Asia","South India","UK South","UK West","West US","West
        Central US","France Central","Korea Central","South Africa North","UAE North","Switzerland
        North","East US 2 EUAP"],"apiVersions":["2018-02-01-preview"]},{"resourceType":"registries/buildTasks/steps/listBuildArguments","locations":["East
        US","West Europe","West US 2","South Central US","Australia East","Australia
        Southeast","Brazil South","Canada Central","Canada East","Central India","Central
        US","East Asia","East US 2","Japan East","Japan West","North Central US","North
        Europe","Southeast Asia","South India","UK South","UK West","West US","West
        Central US","France Central","Korea Central","South Africa North","UAE North","Switzerland
        North","East US 2 EUAP"],"apiVersions":["2018-02-01-preview"]},{"resourceType":"registries/replications","locations":["South
        Central US","West Central US","East US","West Europe","West US","Japan East","North
        Europe","Southeast Asia","North Central US","East US 2","West US 2","Brazil
        South","Australia East","Central India","Korea Central","South Africa North","UAE
        North","France Central","Central US","Canada East","Canada Central","UK South","UK
        West","Australia Southeast","East Asia","Japan West","South India","Switzerland
        North","Central US EUAP","East US 2 EUAP"],"apiVersions":["2019-12-01-preview","2019-05-01","2017-10-01"],"capabilities":"CrossResourceGroupResourceMove,
        CrossSubscriptionResourceMove"},{"resourceType":"registries/webhooks","locations":["West
        Central US","East US","West Europe","South Central US","West US","Japan East","North
        Europe","Southeast Asia","North Central US","East US 2","West US 2","Brazil
        South","Australia East","Central India","Korea Central","South Africa North","UAE
        North","France Central","Central US","Canada East","Canada Central","UK South","UK
        West","Australia Southeast","East Asia","Japan West","South India","Switzerland
        North","Central US EUAP","East US 2 EUAP"],"apiVersions":["2019-12-01-preview","2019-05-01","2017-10-01"],"capabilities":"CrossResourceGroupResourceMove,
        CrossSubscriptionResourceMove"},{"resourceType":"registries/webhooks/ping","locations":["West
        Central US","East US","West Europe","South Central US","West US","Japan East","North
        Europe","Southeast Asia","North Central US","East US 2","West US 2","Brazil
        South","Australia East","Central India","Korea Central","South Africa North","UAE
        North","France Central","Central US","Canada East","Canada Central","UK South","UK
        West","Australia Southeast","East Asia","Japan West","South India","Switzerland
        North","Central US EUAP","East US 2 EUAP"],"apiVersions":["2019-12-01-preview","2019-05-01","2017-10-01"]},{"resourceType":"registries/webhooks/getCallbackConfig","locations":["West
        Central US","East US","West Europe","South Central US","West US","Japan East","North
        Europe","Southeast Asia","North Central US","East US 2","West US 2","Brazil
        South","Australia East","Central India","Korea Central","South Africa North","UAE
        North","France Central","Central US","Canada East","Canada Central","UK South","UK
        West","Australia Southeast","East Asia","Japan West","South India","Switzerland
        North","Central US EUAP","East US 2 EUAP"],"apiVersions":["2019-12-01-preview","2019-05-01","2017-10-01"]},{"resourceType":"registries/webhooks/listEvents","locations":["West
        Central US","East US","West Europe","South Central US","West US","Japan East","North
        Europe","Southeast Asia","North Central US","East US 2","West US 2","Brazil
        South","Australia East","Central India","Korea Central","South Africa North","UAE
        North","France Central","Central US","Canada East","Canada Central","UK South","UK
        West","Australia Southeast","East Asia","Japan West","South India","Switzerland
        North","Central US EUAP","East US 2 EUAP"],"apiVersions":["2019-12-01-preview","2019-05-01","2017-10-01"]},{"resourceType":"locations/setupAuth","locations":["East
        US","West Europe","West US 2","South Central US","Australia East","Australia
        Southeast","Brazil South","Canada Central","Canada East","Central India","Central
        US","East Asia","East US 2","Japan East","Japan West","North Central US","North
        Europe","Southeast Asia","South India","UK South","UK West","West US","West
        Central US","France Central","Korea Central","South Africa North","UAE North","Switzerland
        North","East US 2 EUAP"],"apiVersions":["2018-02-01-preview"]},{"resourceType":"locations/authorize","locations":["East
        US","West Europe","West US 2","South Central US","Australia East","Australia
        Southeast","Brazil South","Canada Central","Canada East","Central India","Central
        US","East Asia","East US 2","Japan East","Japan West","North Central US","North
        Europe","Southeast Asia","South India","UK South","UK West","West US","West
        Central US","France Central","Korea Central","South Africa North","UAE North","Switzerland
        North","East US 2 EUAP"],"apiVersions":["2018-02-01-preview"]},{"resourceType":"locations/operationResults","locations":["West
        Central US","East US","West Europe","South Central US","West US","Japan East","North
        Europe","Southeast Asia","North Central US","East US 2","West US 2","Brazil
        South","Australia East","Central India","Korea Central","France Central","Central
        US","South Africa North","UAE North","Canada East","Canada Central","UK South","UK
        West","Australia Southeast","East Asia","Japan West","South India","Switzerland
        North","Central US EUAP","East US 2 EUAP"],"apiVersions":["2019-12-01-preview","2019-05-01-preview","2019-05-01","2017-10-01"]},{"resourceType":"locations/deleteVirtualNetworkOrSubnets","locations":["West
        Central US","East US","West Europe","South Central US","West US","Japan East","North
        Europe","Southeast Asia","North Central US","East US 2","West US 2","Brazil
        South","Australia East","Central India","Korea Central","South Africa North","UAE
        North","France Central","Central US","Canada East","Canada Central","UK South","UK
        West","Australia Southeast","East Asia","Japan West","South India","Switzerland
        North","Central US EUAP","East US 2 EUAP"],"apiVersions":["2019-05-01","2017-10-01"]},{"resourceType":"registries/GetCredentials","locations":["West
        US","East US","South Central US","West Europe","East US 2 EUAP","Central US
        EUAP"],"apiVersions":["2016-06-27-preview"]},{"resourceType":"registries/listCredentials","locations":["South
        Central US","East US","West US","West Europe","North Europe","UK South","UK
        West","Australia East","Australia Southeast","Central India","Korea Central","South
        Africa North","UAE North","France Central","East Asia","Japan East","Japan
        West","Southeast Asia","South India","Brazil South","Canada East","Canada
        Central","Central US","East US 2","North Central US","West Central US","West
        US 2","Switzerland North","Central US EUAP","East US 2 EUAP"],"apiVersions":["2019-12-01-preview","2019-05-01","2017-10-01","2017-03-01"]},{"resourceType":"registries/regenerateCredential","locations":["South
        Central US","West US","East US","West Europe","North Europe","UK South","UK
        West","Australia East","Australia Southeast","Central India","Korea Central","South
        Africa North","UAE North","France Central","East Asia","Japan East","Japan
        West","Southeast Asia","South India","Brazil South","Canada East","Canada
        Central","Central US","East US 2","North Central US","West Central US","West
        US 2","Switzerland North","Central US EUAP","East US 2 EUAP"],"apiVersions":["2019-12-01-preview","2019-05-01","2017-10-01","2017-03-01"]},{"resourceType":"registries/listUsages","locations":["West
        Central US","East US","West Europe","South Central US","West US","Japan East","North
        Europe","Southeast Asia","North Central US","East US 2","West US 2","Brazil
        South","Australia East","Central India","Korea Central","South Africa North","UAE
        North","France Central","Central US","Canada East","Canada Central","UK South","UK
        West","Australia Southeast","East Asia","Japan West","South India","Switzerland
        North","Central US EUAP","East US 2 EUAP"],"apiVersions":["2019-12-01-preview","2019-05-01","2017-10-01"]},{"resourceType":"registries/listPolicies","locations":["West
        US","East US","South Central US","West Europe","North Europe","UK South","UK
        West","Australia East","Australia Southeast","Central India","Korea Central","South
        Africa North","UAE North","France Central","East Asia","Japan East","Japan
        West","Southeast Asia","South India","Brazil South","Canada East","Canada
        Central","Central US","East US 2","North Central US","West Central US","West
        US 2","Switzerland North","East US 2 EUAP","Central US EUAP"],"apiVersions":["2017-10-01"]},{"resourceType":"registries/updatePolicies","locations":["West
        US","East US","South Central US","West Europe","North Europe","UK South","UK
        West","Australia East","Australia Southeast","Central India","Korea Central","South
        Africa North","UAE North","France Central","East Asia","Japan East","Japan
        West","Southeast Asia","South India","Brazil South","Canada East","Canada
        Central","Central US","East US 2","North Central US","West Central US","West
        US 2","Switzerland North","East US 2 EUAP","Central US EUAP"],"apiVersions":["2017-10-01"]},{"resourceType":"registries/regenerateCredentials","locations":["West
        US","East US","South Central US","West Europe","East US 2 EUAP","Central US
        EUAP"],"apiVersions":["2016-06-27-preview"]},{"resourceType":"registries/eventGridFilters","locations":["South
        Central US","West Central US","East US","West Europe","West US","Japan East","North
        Europe","Southeast Asia","North Central US","East US 2","West US 2","Brazil
        South","Australia East","Central India","Korea Central","South Africa North","UAE
        North","France Central","Central US","Canada East","Canada Central","UK South","UK
        West","Australia Southeast","East Asia","Japan West","South India","Switzerland
        North","Central US EUAP","East US 2 EUAP"],"apiVersions":["2019-05-01","2017-10-01"]},{"resourceType":"checkNameAvailability","locations":["South
        Central US","East US","West US","Central US","East US 2","North Central US","West
        Central US","West US 2","Brazil South","Canada East","Canada Central","West
        Europe","North Europe","UK South","UK West","Australia East","Australia Southeast","Central
        India","East Asia","Japan East","Japan West","Southeast Asia","South India","Korea
        Central","France Central","South Africa North","UAE North","Switzerland North","East
        US 2 EUAP","Central US EUAP"],"apiVersions":["2019-12-01-preview","2019-05-01","2017-10-01","2017-06-01-preview","2017-03-01","2016-06-27-preview"]},{"resourceType":"operations","locations":["South
        Central US","East US","West US","Central US","East US 2","North Central US","West
        Central US","West US 2","Brazil South","Canada East","Canada Central","West
        Europe","North Europe","UK South","UK West","Australia East","Australia Southeast","Central
        India","East Asia","Japan East","Japan West","Southeast Asia","South India","Korea
        Central","France Central","South Africa North","UAE North","Switzerland North","Central
        US EUAP","East US 2 EUAP"],"apiVersions":["2019-12-01-preview","2019-05-01","2017-10-01","2017-06-01-preview","2017-03-01"]},{"resourceType":"locations","locations":["South
        Central US","East US","West US","Central US","East US 2","North Central US","West
        Central US","West US 2","Brazil South","Canada East","Canada Central","West
        Europe","North Europe","UK South","UK West","Australia East","Australia Southeast","Central
        India","East Asia","Japan East","Japan West","Southeast Asia","South India","Korea
        Central","France Central","South Africa North","UAE North","Switzerland North","Central
        US EUAP","East US 2 EUAP"],"apiVersions":["2019-12-01-preview","2019-05-01-preview","2019-05-01","2017-10-01","2017-06-01-preview"]}],"registrationState":"Registered"}'
=======
      - python/3.8.0 (Windows-10-10.0.19041-SP0) msrest/0.6.9 msrest_azure/0.6.3 azure-mgmt-containerregistry/3.0.0rc14
        Azure-SDK-For-Python AZURECLI/2.9.0
      accept-language:
      - en-US
    method: GET
    uri: https://management.azure.com/subscriptions/00000000-0000-0000-0000-000000000000/resourceGroups/clitest.rg000001/providers/Microsoft.ContainerRegistry/registries/testreg000004?api-version=2019-12-01-preview
  response:
    body:
      string: '{"sku":{"name":"Premium","tier":"Premium"},"type":"Microsoft.ContainerRegistry/registries","id":"/subscriptions/00000000-0000-0000-0000-000000000000/resourceGroups/clitest.rg000001/providers/Microsoft.ContainerRegistry/registries/testreg000004","name":"testreg000004","location":"westus","tags":{},"properties":{"loginServer":"testreg000004.azurecr.io","creationDate":"2020-07-17T02:19:47.7577162Z","provisioningState":"Succeeded","adminUserEnabled":false,"networkRuleSet":{"defaultAction":"Allow","virtualNetworkRules":[],"ipRules":[]},"policies":{"quarantinePolicy":{"status":"disabled"},"trustPolicy":{"type":"Notary","status":"disabled"},"retentionPolicy":{"days":7,"lastUpdatedTime":"2020-07-17T02:20:42.2813849+00:00","status":"disabled"}},"encryption":{"status":"disabled"},"dataEndpointEnabled":false,"dataEndpointHostNames":[],"privateEndpointConnections":[],"publicNetworkAccess":"Enabled"}}'
>>>>>>> 3c2ff2b5
    headers:
      cache-control:
      - no-cache
      content-length:
<<<<<<< HEAD
      - '29073'
      content-type:
      - application/json; charset=utf-8
      date:
      - Mon, 06 Jul 2020 00:31:54 GMT
=======
      - '996'
      content-type:
      - application/json; charset=utf-8
      date:
      - Fri, 17 Jul 2020 02:20:58 GMT
>>>>>>> 3c2ff2b5
      expires:
      - '-1'
      pragma:
      - no-cache
      strict-transport-security:
      - max-age=31536000; includeSubDomains
      vary:
      - Accept-Encoding
      x-content-type-options:
      - nosniff
    status:
      code: 200
      message: OK
- request:
<<<<<<< HEAD
    body: '{"location": "westus", "sku": {"name": "Premium"}, "properties": {"adminUserEnabled":
      false, "publicNetworkAccess": "Enabled"}}'
=======
    body: '{"location": "westus", "tags": {}, "sku": {"name": "Premium"}, "identity":
      {"type": "SystemAssigned"}, "properties": {"adminUserEnabled": false, "networkRuleSet":
      {"defaultAction": "Allow", "virtualNetworkRules": [], "ipRules": []}, "policies":
      {"quarantinePolicy": {"status": "disabled"}, "trustPolicy": {"type": "Notary",
      "status": "disabled"}, "retentionPolicy": {"days": 7, "status": "disabled"}},
      "encryption": {"status": "disabled"}, "dataEndpointEnabled": false, "publicNetworkAccess":
      "Enabled"}}'
>>>>>>> 3c2ff2b5
    headers:
      Accept:
      - '*/*'
      Accept-Encoding:
      - gzip, deflate
<<<<<<< HEAD
      CommandName:
      - acr create
      Connection:
      - keep-alive
      Content-Length:
      - '127'
=======
      Connection:
      - keep-alive
      Content-Length:
      - '504'
>>>>>>> 3c2ff2b5
      Content-Type:
      - application/json; charset=utf-8
      ParameterSetName:
      - --name --resource-group --sku
      User-Agent:
<<<<<<< HEAD
      - python/3.8.3 (Windows-10-10.0.19041-SP0) msrest/0.6.9 msrest_azure/0.6.3 azure-mgmt-containerregistry/3.0.0rc14
        Azure-SDK-For-Python AZURECLI/2.8.0
      accept-language:
      - en-US
    method: PUT
    uri: https://management.azure.com/subscriptions/00000000-0000-0000-0000-000000000000/resourceGroups/clitest.rg000001/providers/Microsoft.ContainerRegistry/registries/testreg000004?api-version=2019-12-01-preview
  response:
    body:
      string: '{"sku":{"name":"Premium","tier":"Premium"},"type":"Microsoft.ContainerRegistry/registries","id":"/subscriptions/00000000-0000-0000-0000-000000000000/resourceGroups/clitest.rg000001/providers/Microsoft.ContainerRegistry/registries/testreg000004","name":"testreg000004","location":"westus","tags":{},"properties":{"loginServer":"testreg000004.azurecr.io","creationDate":"2020-07-06T00:31:56.9508947Z","provisioningState":"Succeeded","adminUserEnabled":false,"networkRuleSet":{"defaultAction":"Allow","virtualNetworkRules":[],"ipRules":[]},"policies":{"quarantinePolicy":{"status":"disabled"},"trustPolicy":{"type":"Notary","status":"disabled"},"retentionPolicy":{"days":7,"lastUpdatedTime":"2020-07-06T00:31:57.6932182+00:00","status":"disabled"}},"encryption":{"status":"disabled"},"dataEndpointEnabled":false,"dataEndpointHostNames":[],"privateEndpointConnections":[],"publicNetworkAccess":"Enabled"}}'
=======
      - python/3.8.0 (Windows-10-10.0.19041-SP0) msrest/0.6.9 msrest_azure/0.6.3 azure-mgmt-containerregistry/3.0.0rc14
        Azure-SDK-For-Python AZURECLI/2.9.0
      accept-language:
      - en-US
    method: PATCH
    uri: https://management.azure.com/subscriptions/00000000-0000-0000-0000-000000000000/resourceGroups/clitest.rg000001/providers/Microsoft.ContainerRegistry/registries/testreg000004?api-version=2019-12-01-preview
  response:
    body:
      string: '{"sku":{"name":"Premium","tier":"Premium"},"type":"Microsoft.ContainerRegistry/registries","id":"/subscriptions/00000000-0000-0000-0000-000000000000/resourceGroups/clitest.rg000001/providers/Microsoft.ContainerRegistry/registries/testreg000004","name":"testreg000004","location":"westus","tags":{},"properties":{"loginServer":"testreg000004.azurecr.io","creationDate":"2020-07-17T02:19:47.7577162Z","provisioningState":"Updating","adminUserEnabled":false,"networkRuleSet":{"defaultAction":"Allow","virtualNetworkRules":[],"ipRules":[]},"policies":{"quarantinePolicy":{"status":"disabled"},"trustPolicy":{"type":"Notary","status":"disabled"},"retentionPolicy":{"days":7,"lastUpdatedTime":"2020-07-17T02:21:05.5439085+00:00","status":"disabled"}},"encryption":{"status":"disabled"},"dataEndpointEnabled":false,"dataEndpointHostNames":[],"privateEndpointConnections":[],"publicNetworkAccess":"Enabled"}}'
>>>>>>> 3c2ff2b5
    headers:
      azure-asyncoperation:
      - https://management.azure.com/subscriptions/00000000-0000-0000-0000-000000000000/resourceGroups/clitest.rg000001/providers/Microsoft.ContainerRegistry/registries/testreg000004/operationStatuses/registries-266757eb-c7d4-11ea-8bcf-84a93e84f251?api-version=2019-12-01-preview
      cache-control:
      - no-cache
      content-length:
<<<<<<< HEAD
      - '996'
      content-type:
      - application/json; charset=utf-8
      date:
      - Mon, 06 Jul 2020 00:31:57 GMT
=======
      - '995'
      content-type:
      - application/json; charset=utf-8
      date:
      - Fri, 17 Jul 2020 02:21:08 GMT
>>>>>>> 3c2ff2b5
      expires:
      - '-1'
      pragma:
      - no-cache
      server:
      - Microsoft-HTTPAPI/2.0
      strict-transport-security:
      - max-age=31536000; includeSubDomains
      x-content-type-options:
      - nosniff
      x-ms-ratelimit-remaining-subscription-writes:
<<<<<<< HEAD
      - '1197'
=======
      - '1199'
>>>>>>> 3c2ff2b5
    status:
      code: 201
      message: Created
- request:
<<<<<<< HEAD
    body: null
=======
    body: '{"location": "westus", "sku": {"name": "Premium"}, "properties": {"adminUserEnabled":
      false, "publicNetworkAccess": "Enabled"}}'
>>>>>>> 3c2ff2b5
    headers:
      Accept:
      - application/json
      Accept-Encoding:
      - gzip, deflate
      CommandName:
<<<<<<< HEAD
      - identity create
      Connection:
      - keep-alive
      ParameterSetName:
      - --name -g
      User-Agent:
      - python/3.8.3 (Windows-10-10.0.19041-SP0) msrest/0.6.9 msrest_azure/0.6.3 azure-mgmt-resource/10.0.0
        Azure-SDK-For-Python AZURECLI/2.8.0
      accept-language:
      - en-US
    method: GET
    uri: https://management.azure.com/subscriptions/00000000-0000-0000-0000-000000000000/resourcegroups/clitest.rg000001?api-version=2020-06-01
  response:
    body:
      string: '{"id":"/subscriptions/00000000-0000-0000-0000-000000000000/resourceGroups/clitest.rg000001","name":"clitest.rg000001","type":"Microsoft.Resources/resourceGroups","location":"westus","tags":{"product":"azurecli","cause":"automation","date":"2020-07-06T00:30:28Z"},"properties":{"provisioningState":"Succeeded"}}'
=======
      - acr create
      Connection:
      - keep-alive
      Content-Length:
      - '127'
      Content-Type:
      - application/json; charset=utf-8
      ParameterSetName:
      - --name --resource-group --sku
      User-Agent:
      - python/3.8.0 (Windows-10-10.0.19041-SP0) msrest/0.6.9 msrest_azure/0.6.3 azure-mgmt-containerregistry/3.0.0rc14
        Azure-SDK-For-Python AZURECLI/2.9.0
    method: GET
    uri: https://management.azure.com/subscriptions/00000000-0000-0000-0000-000000000000/resourceGroups/clitest.rg000001/providers/Microsoft.ContainerRegistry/registries/testreg000004/operationStatuses/registries-266757eb-c7d4-11ea-8bcf-84a93e84f251?api-version=2019-12-01-preview
  response:
    body:
      string: '{"status":"Succeeded"}'
>>>>>>> 3c2ff2b5
    headers:
      azure-asyncoperation:
      - https://management.azure.com/subscriptions/00000000-0000-0000-0000-000000000000/resourceGroups/clitest.rg000001/providers/Microsoft.ContainerRegistry/registries/testreg000004/operationStatuses/registries-266757eb-c7d4-11ea-8bcf-84a93e84f251?api-version=2019-12-01-preview
      cache-control:
      - no-cache
      content-length:
<<<<<<< HEAD
      - '428'
      content-type:
      - application/json; charset=utf-8
      date:
      - Mon, 06 Jul 2020 00:31:58 GMT
=======
      - '22'
      content-type:
      - application/json; charset=utf-8
      date:
      - Fri, 17 Jul 2020 02:21:20 GMT
>>>>>>> 3c2ff2b5
      expires:
      - '-1'
      pragma:
      - no-cache
      strict-transport-security:
      - max-age=31536000; includeSubDomains
      vary:
      - Accept-Encoding
      x-content-type-options:
      - nosniff
<<<<<<< HEAD
=======
      x-ms-ratelimit-remaining-subscription-writes:
      - '1197'
>>>>>>> 3c2ff2b5
    status:
      code: 200
      message: OK
- request:
    body: '{"location": "westus"}'
    headers:
      Accept:
      - application/json
      Accept-Encoding:
      - gzip, deflate
      CommandName:
      - identity create
      Connection:
      - keep-alive
      Content-Length:
      - '22'
      Content-Type:
      - application/json; charset=utf-8
      ParameterSetName:
      - --name -g
      User-Agent:
<<<<<<< HEAD
      - python/3.8.3 (Windows-10-10.0.19041-SP0) msrest/0.6.9 msrest_azure/0.6.3 azure-mgmt-msi/0.2.0
        Azure-SDK-For-Python AZURECLI/2.8.0
      accept-language:
      - en-US
    method: PUT
    uri: https://management.azure.com/subscriptions/00000000-0000-0000-0000-000000000000/resourceGroups/clitest.rg000001/providers/Microsoft.ManagedIdentity/userAssignedIdentities/testidentity000002?api-version=2015-08-31-preview
  response:
    body:
      string: '{"id":"/subscriptions/00000000-0000-0000-0000-000000000000/resourcegroups/clitest.rg000001/providers/Microsoft.ManagedIdentity/userAssignedIdentities/testidentity000002","name":"testidentity000002","type":"Microsoft.ManagedIdentity/userAssignedIdentities","location":"westus","tags":{},"properties":{"tenantId":"72f988bf-86f1-41af-91ab-2d7cd011db47","principalId":"de57201c-2313-4ad9-b717-8d47b1e9392b","clientId":"45bf290b-11e8-4573-b148-c29d79340424","clientSecretUrl":"https://control-westus.identity.azure.net/subscriptions/00000000-0000-0000-0000-000000000000/resourcegroups/clitest.rg000001/providers/Microsoft.ManagedIdentity/userAssignedIdentities/testidentity000002/credentials?tid=72f988bf-86f1-41af-91ab-2d7cd011db47&oid=de57201c-2313-4ad9-b717-8d47b1e9392b&aid=45bf290b-11e8-4573-b148-c29d79340424"}}'
=======
      - python/3.8.0 (Windows-10-10.0.19041-SP0) msrest/0.6.9 msrest_azure/0.6.3 azure-mgmt-containerregistry/3.0.0rc14
        Azure-SDK-For-Python AZURECLI/2.9.0
    method: GET
    uri: https://management.azure.com/subscriptions/00000000-0000-0000-0000-000000000000/resourceGroups/clitest.rg000001/providers/Microsoft.ContainerRegistry/registries/testreg000004?api-version=2019-12-01-preview
  response:
    body:
      string: '{"sku":{"name":"Premium","tier":"Premium"},"type":"Microsoft.ContainerRegistry/registries","identity":{"principalId":"2182f8d4-a4fd-4b70-9ce3-34ff2148c826","tenantId":"54826b22-38d6-4fb2-bad9-b7b93a3e9c5a","type":"systemAssigned"},"id":"/subscriptions/00000000-0000-0000-0000-000000000000/resourceGroups/clitest.rg000001/providers/Microsoft.ContainerRegistry/registries/testreg000004","name":"testreg000004","location":"westus","tags":{},"properties":{"loginServer":"testreg000004.azurecr.io","creationDate":"2020-07-17T02:19:47.7577162Z","provisioningState":"Succeeded","adminUserEnabled":false,"networkRuleSet":{"defaultAction":"Allow","virtualNetworkRules":[],"ipRules":[]},"policies":{"quarantinePolicy":{"status":"disabled"},"trustPolicy":{"type":"Notary","status":"disabled"},"retentionPolicy":{"days":7,"lastUpdatedTime":"2020-07-17T02:21:05.5439085+00:00","status":"disabled"}},"encryption":{"status":"disabled"},"dataEndpointEnabled":false,"dataEndpointHostNames":[],"privateEndpointConnections":[],"publicNetworkAccess":"Enabled"}}'
>>>>>>> 3c2ff2b5
    headers:
      cache-control:
      - no-cache
      content-length:
<<<<<<< HEAD
      - '966'
      content-type:
      - application/json; charset=utf-8
      date:
      - Mon, 06 Jul 2020 00:32:01 GMT
=======
      - '1136'
      content-type:
      - application/json; charset=utf-8
      date:
      - Fri, 17 Jul 2020 02:21:21 GMT
>>>>>>> 3c2ff2b5
      expires:
      - '-1'
      location:
      - /subscriptions/00000000-0000-0000-0000-000000000000/resourcegroups/clitest.rg000001/providers/Microsoft.ManagedIdentity/userAssignedIdentities/testidentity000002
      pragma:
      - no-cache
      server:
      - Microsoft-HTTPAPI/2.0
      strict-transport-security:
      - max-age=31536000; includeSubDomains
      x-content-type-options:
      - nosniff
      x-ms-ratelimit-remaining-subscription-writes:
      - '1199'
    status:
      code: 201
      message: Created
- request:
    body: '{"location": "westus"}'
    headers:
      Accept:
      - application/json
      Accept-Encoding:
      - gzip, deflate
      CommandName:
      - identity create
      Connection:
      - keep-alive
      Content-Length:
      - '22'
      Content-Type:
      - application/json; charset=utf-8
      ParameterSetName:
      - --name -g
      User-Agent:
<<<<<<< HEAD
      - python/3.8.3 (Windows-10-10.0.19041-SP0) msrest/0.6.9 msrest_azure/0.6.3 azure-mgmt-resource/10.0.0
        Azure-SDK-For-Python AZURECLI/2.8.0
      accept-language:
      - en-US
    method: GET
    uri: https://management.azure.com/subscriptions/00000000-0000-0000-0000-000000000000/resourcegroups/clitest.rg000001?api-version=2020-06-01
  response:
    body:
      string: '{"id":"/subscriptions/00000000-0000-0000-0000-000000000000/resourceGroups/clitest.rg000001","name":"clitest.rg000001","type":"Microsoft.Resources/resourceGroups","location":"westus","tags":{"product":"azurecli","cause":"automation","date":"2020-07-06T00:30:28Z"},"properties":{"provisioningState":"Succeeded"}}'
=======
      - python/3.8.0 (Windows-10-10.0.19041-SP0) msrest/0.6.9 msrest_azure/0.6.3 azure-mgmt-resource/10.1.0
        Azure-SDK-For-Python AZURECLI/2.9.0
      accept-language:
      - en-US
    method: GET
    uri: https://management.azure.com/subscriptions/00000000-0000-0000-0000-000000000000/resources?$filter=resourceType%20eq%20%27Microsoft.ContainerRegistry%2Fregistries%27&api-version=2020-06-01
  response:
    body:
      string: '{"value":[{"id":"/subscriptions/00000000-0000-0000-0000-000000000000/resourceGroups/clitest.rgics53ppnkuqsfgx76fuke2gilxv26fowhl2peept2r635qjkcghnsavqbs7rgnckf/providers/Microsoft.ContainerRegistry/registries/clireg34yjyxsubdj4ap","name":"clireg34yjyxsubdj4ap","type":"Microsoft.ContainerRegistry/registries","sku":{"name":"Premium","tier":"Premium"},"location":"eastus","tags":{}},{"id":"/subscriptions/00000000-0000-0000-0000-000000000000/resourceGroups/clitest.rg000001/providers/Microsoft.ContainerRegistry/registries/testreg000004","name":"testreg000004","type":"Microsoft.ContainerRegistry/registries","sku":{"name":"Premium","tier":"Premium"},"location":"westus","tags":{}},{"id":"/subscriptions/00000000-0000-0000-0000-000000000000/resourceGroups/zhoxing-test/providers/Microsoft.ContainerRegistry/registries/zhoxingtest","name":"zhoxingtest","type":"Microsoft.ContainerRegistry/registries","sku":{"name":"Standard","tier":"Standard"},"location":"westus","tags":{}}]}'
>>>>>>> 3c2ff2b5
    headers:
      cache-control:
      - no-cache
      content-length:
<<<<<<< HEAD
      - '428'
      content-type:
      - application/json; charset=utf-8
      date:
      - Mon, 06 Jul 2020 00:32:01 GMT
=======
      - '1058'
      content-type:
      - application/json; charset=utf-8
      date:
      - Fri, 17 Jul 2020 02:21:21 GMT
>>>>>>> 3c2ff2b5
      expires:
      - '-1'
      location:
      - /subscriptions/00000000-0000-0000-0000-000000000000/resourcegroups/clitest.rg000001/providers/Microsoft.ManagedIdentity/userAssignedIdentities/testidentity000002
      pragma:
      - no-cache
      strict-transport-security:
      - max-age=31536000; includeSubDomains
<<<<<<< HEAD
      vary:
      - Accept-Encoding
=======
>>>>>>> 3c2ff2b5
      x-content-type-options:
      - nosniff
      x-ms-ratelimit-remaining-subscription-writes:
      - '1199'
    status:
      code: 201
      message: Created
- request:
<<<<<<< HEAD
    body: '{"location": "westus"}'
=======
    body: null
>>>>>>> 3c2ff2b5
    headers:
      Accept:
      - application/json
      Accept-Encoding:
      - gzip, deflate
      CommandName:
      - identity create
      Connection:
      - keep-alive
<<<<<<< HEAD
      Content-Length:
      - '22'
      Content-Type:
      - application/json; charset=utf-8
      ParameterSetName:
      - --name -g
      User-Agent:
      - python/3.8.3 (Windows-10-10.0.19041-SP0) msrest/0.6.9 msrest_azure/0.6.3 azure-mgmt-msi/0.2.0
        Azure-SDK-For-Python AZURECLI/2.8.0
      accept-language:
      - en-US
    method: PUT
    uri: https://management.azure.com/subscriptions/00000000-0000-0000-0000-000000000000/resourceGroups/clitest.rg000001/providers/Microsoft.ManagedIdentity/userAssignedIdentities/testidentity2000003?api-version=2015-08-31-preview
  response:
    body:
      string: '{"id":"/subscriptions/00000000-0000-0000-0000-000000000000/resourcegroups/clitest.rg000001/providers/Microsoft.ManagedIdentity/userAssignedIdentities/testidentity2000003","name":"testidentity2000003","type":"Microsoft.ManagedIdentity/userAssignedIdentities","location":"westus","tags":{},"properties":{"tenantId":"72f988bf-86f1-41af-91ab-2d7cd011db47","principalId":"e288236c-f1a1-469a-9c94-f42bc07b6fb9","clientId":"f8bc761d-4482-460d-98dc-2bc9e19d5cd8","clientSecretUrl":"https://control-westus.identity.azure.net/subscriptions/00000000-0000-0000-0000-000000000000/resourcegroups/clitest.rg000001/providers/Microsoft.ManagedIdentity/userAssignedIdentities/testidentity2000003/credentials?tid=72f988bf-86f1-41af-91ab-2d7cd011db47&oid=e288236c-f1a1-469a-9c94-f42bc07b6fb9&aid=f8bc761d-4482-460d-98dc-2bc9e19d5cd8"}}'
=======
      ParameterSetName:
      - --name -g
      User-Agent:
      - python/3.8.0 (Windows-10-10.0.19041-SP0) msrest/0.6.9 msrest_azure/0.6.3 azure-mgmt-containerregistry/3.0.0rc14
        Azure-SDK-For-Python AZURECLI/2.9.0
      accept-language:
      - en-US
    method: GET
    uri: https://management.azure.com/subscriptions/00000000-0000-0000-0000-000000000000/resourcegroups/clitest.rg000001?api-version=2020-06-01
  response:
    body:
      string: '{"sku":{"name":"Premium","tier":"Premium"},"type":"Microsoft.ContainerRegistry/registries","identity":{"principalId":"2182f8d4-a4fd-4b70-9ce3-34ff2148c826","tenantId":"54826b22-38d6-4fb2-bad9-b7b93a3e9c5a","type":"systemAssigned"},"id":"/subscriptions/00000000-0000-0000-0000-000000000000/resourceGroups/clitest.rg000001/providers/Microsoft.ContainerRegistry/registries/testreg000004","name":"testreg000004","location":"westus","tags":{},"properties":{"loginServer":"testreg000004.azurecr.io","creationDate":"2020-07-17T02:19:47.7577162Z","provisioningState":"Succeeded","adminUserEnabled":false,"networkRuleSet":{"defaultAction":"Allow","virtualNetworkRules":[],"ipRules":[]},"policies":{"quarantinePolicy":{"status":"disabled"},"trustPolicy":{"type":"Notary","status":"disabled"},"retentionPolicy":{"days":7,"lastUpdatedTime":"2020-07-17T02:21:05.5439085+00:00","status":"disabled"}},"encryption":{"status":"disabled"},"dataEndpointEnabled":false,"dataEndpointHostNames":[],"privateEndpointConnections":[],"publicNetworkAccess":"Enabled"}}'
>>>>>>> 3c2ff2b5
    headers:
      cache-control:
      - no-cache
      content-length:
<<<<<<< HEAD
      - '966'
      content-type:
      - application/json; charset=utf-8
      date:
      - Mon, 06 Jul 2020 00:32:06 GMT
=======
      - '1136'
      content-type:
      - application/json; charset=utf-8
      date:
      - Fri, 17 Jul 2020 02:21:21 GMT
>>>>>>> 3c2ff2b5
      expires:
      - '-1'
      location:
      - /subscriptions/00000000-0000-0000-0000-000000000000/resourcegroups/clitest.rg000001/providers/Microsoft.ManagedIdentity/userAssignedIdentities/testidentity2000003
      pragma:
      - no-cache
      strict-transport-security:
      - max-age=31536000; includeSubDomains
<<<<<<< HEAD
      x-content-type-options:
      - nosniff
      x-ms-ratelimit-remaining-subscription-writes:
      - '1199'
=======
      vary:
      - Accept-Encoding
      x-content-type-options:
      - nosniff
>>>>>>> 3c2ff2b5
    status:
      code: 201
      message: Created
- request:
    body: '{"location": "westus", "tags": {}, "sku": {"name": "Premium"}, "identity":
      {"principalId": "2182f8d4-a4fd-4b70-9ce3-34ff2148c826", "tenantId": "54826b22-38d6-4fb2-bad9-b7b93a3e9c5a",
      "type": "None"}, "properties": {"adminUserEnabled": false, "networkRuleSet":
      {"defaultAction": "Allow", "virtualNetworkRules": [], "ipRules": []}, "policies":
      {"quarantinePolicy": {"status": "disabled"}, "trustPolicy": {"type": "Notary",
      "status": "disabled"}, "retentionPolicy": {"days": 7, "status": "disabled"}},
      "encryption": {"status": "disabled"}, "dataEndpointEnabled": false, "publicNetworkAccess":
      "Enabled"}}'
    headers:
      Accept:
      - application/json
      Accept-Encoding:
      - gzip, deflate
      CommandName:
      - identity create
      Connection:
      - keep-alive
      Content-Length:
      - '601'
      Content-Type:
      - application/json; charset=utf-8
      ParameterSetName:
      - --name -g
      User-Agent:
<<<<<<< HEAD
      - python/3.8.3 (Windows-10-10.0.19041-SP0) msrest/0.6.9 msrest_azure/0.6.3 azure-mgmt-resource/10.0.0
        Azure-SDK-For-Python AZURECLI/2.8.0
      accept-language:
      - en-US
    method: GET
    uri: https://management.azure.com/subscriptions/00000000-0000-0000-0000-000000000000/resources?$filter=resourceType%20eq%20%27Microsoft.ContainerRegistry%2Fregistries%27&api-version=2020-06-01
  response:
    body:
      string: '{"value":[{"id":"/subscriptions/00000000-0000-0000-0000-000000000000/resourceGroups/clitest.rg000001/providers/Microsoft.ContainerRegistry/registries/testreg000004","name":"testreg000004","type":"Microsoft.ContainerRegistry/registries","sku":{"name":"Premium","tier":"Premium"},"location":"westus","tags":{}},{"id":"/subscriptions/00000000-0000-0000-0000-000000000000/resourceGroups/clitest.rgev2x5zprzuvml5viri7jfudw73ay72zgh3kyjkd5qriueqckdel75iupucjlqxdfr/providers/Microsoft.ContainerRegistry/registries/clireguqtzn4b5iqn4p7","name":"clireguqtzn4b5iqn4p7","type":"Microsoft.ContainerRegistry/registries","sku":{"name":"Standard","tier":"Standard"},"location":"westus","tags":{}},{"id":"/subscriptions/00000000-0000-0000-0000-000000000000/resourceGroups/clitest.rgfoerydaclghapb2cuzvl44wqwlo2nrknpmlnmihvdxdjgxp7n2md5tuemwdpr333b/providers/Microsoft.ContainerRegistry/registries/clireg6qmym6oxe4f3ub","name":"clireg6qmym6oxe4f3ub","type":"Microsoft.ContainerRegistry/registries","sku":{"name":"Premium","tier":"Premium"},"location":"westus","tags":{}},{"id":"/subscriptions/00000000-0000-0000-0000-000000000000/resourceGroups/clitest.rgmrjx4tmvr23izdjp6nrdg4f46yywlb4uxak5bz6w7qantnfzljll7b2heywqmuio6/providers/Microsoft.ContainerRegistry/registries/cliregse2svftuc4p5br","name":"cliregse2svftuc4p5br","type":"Microsoft.ContainerRegistry/registries","sku":{"name":"Standard","tier":"Standard"},"location":"westus","tags":{}},{"id":"/subscriptions/00000000-0000-0000-0000-000000000000/resourceGroups/clitest.rgmu7bij6en5x76udraonmuaf65a4chheucjil7yvl2ayqmu4vzqyth5zxreyifxeja/providers/Microsoft.ContainerRegistry/registries/testregxdeqstc3c2n73","name":"testregxdeqstc3c2n73","type":"Microsoft.ContainerRegistry/registries","sku":{"name":"Premium","tier":"Premium"},"location":"westus","identity":{"type":"UserAssigned","userAssignedIdentities":{"/subscriptions/00000000-0000-0000-0000-000000000000/resourcegroups/clitest.rgmu7bij6en5x76udraonmuaf65a4chheucjil7yvl2ayqmu4vzqyth5zxreyifxeja/providers/Microsoft.ManagedIdentity/userAssignedIdentities/testidentitydh74wl36":{"principalId":"71cc48dd-abe9-41cb-bfcf-2ae46d10eb19","clientId":"841116a8-41e7-4c85-9b90-97178c74dd3a"}}},"tags":{}},{"id":"/subscriptions/00000000-0000-0000-0000-000000000000/resourceGroups/clitest.rgpkbvzhpbnqkubyssbmtmjub7ls3uwordc55g5ukj3o6ugj5gibje3ie43mlgrblqh/providers/Microsoft.ContainerRegistry/registries/cliregg6ltd2bpz3grwe","name":"cliregg6ltd2bpz3grwe","type":"Microsoft.ContainerRegistry/registries","sku":{"name":"Premium","tier":"Premium"},"location":"westus","tags":{"foo":"bar","cat":""}},{"id":"/subscriptions/00000000-0000-0000-0000-000000000000/resourceGroups/clitest.rgpv2twb2qljovunvk5hkwfsuhfkenrav4axarricud5pidpoqc5c2uks7cbibb7v2q/providers/Microsoft.ContainerRegistry/registries/cliregfyffrkjpowrlpy","name":"cliregfyffrkjpowrlpy","type":"Microsoft.ContainerRegistry/registries","sku":{"name":"Premium","tier":"Premium"},"location":"eastus","tags":{}},{"id":"/subscriptions/00000000-0000-0000-0000-000000000000/resourceGroups/clitest.rgvlfue3bt2nm332gntv5s7xgo5wewwasjmnc5o6youfv2vcuij67x5uiroif7us2yd/providers/Microsoft.ContainerRegistry/registries/cliregkoev4gwlh66apd","name":"cliregkoev4gwlh66apd","type":"Microsoft.ContainerRegistry/registries","sku":{"name":"Basic","tier":"Basic"},"location":"westus","tags":{}}]}'
=======
      - python/3.8.0 (Windows-10-10.0.19041-SP0) msrest/0.6.9 msrest_azure/0.6.3 azure-mgmt-containerregistry/3.0.0rc14
        Azure-SDK-For-Python AZURECLI/2.9.0
      accept-language:
      - en-US
    method: PUT
    uri: https://management.azure.com/subscriptions/00000000-0000-0000-0000-000000000000/resourceGroups/clitest.rg000001/providers/Microsoft.ManagedIdentity/userAssignedIdentities/testidentity2000003?api-version=2015-08-31-preview
  response:
    body:
      string: '{"sku":{"name":"Premium","tier":"Premium"},"type":"Microsoft.ContainerRegistry/registries","identity":{"principalId":"2182f8d4-a4fd-4b70-9ce3-34ff2148c826","tenantId":"54826b22-38d6-4fb2-bad9-b7b93a3e9c5a","type":"systemAssigned"},"id":"/subscriptions/00000000-0000-0000-0000-000000000000/resourceGroups/clitest.rg000001/providers/Microsoft.ContainerRegistry/registries/testreg000004","name":"testreg000004","location":"westus","tags":{},"properties":{"loginServer":"testreg000004.azurecr.io","creationDate":"2020-07-17T02:19:47.7577162Z","provisioningState":"Updating","adminUserEnabled":false,"networkRuleSet":{"defaultAction":"Allow","virtualNetworkRules":[],"ipRules":[]},"policies":{"quarantinePolicy":{"status":"disabled"},"trustPolicy":{"type":"Notary","status":"disabled"},"retentionPolicy":{"days":7,"lastUpdatedTime":"2020-07-17T02:21:27.0596741+00:00","status":"disabled"}},"encryption":{"status":"disabled"},"dataEndpointEnabled":false,"dataEndpointHostNames":[],"privateEndpointConnections":[],"publicNetworkAccess":"Enabled"}}'
>>>>>>> 3c2ff2b5
    headers:
      azure-asyncoperation:
      - https://management.azure.com/subscriptions/00000000-0000-0000-0000-000000000000/resourceGroups/clitest.rg000001/providers/Microsoft.ContainerRegistry/registries/testreg000004/operationStatuses/registries-349124bb-c7d4-11ea-8a87-84a93e84f251?api-version=2019-12-01-preview
      cache-control:
      - no-cache
      content-length:
<<<<<<< HEAD
      - '3409'
      content-type:
      - application/json; charset=utf-8
      date:
      - Mon, 06 Jul 2020 00:32:06 GMT
=======
      - '1135'
      content-type:
      - application/json; charset=utf-8
      date:
      - Fri, 17 Jul 2020 02:21:31 GMT
>>>>>>> 3c2ff2b5
      expires:
      - '-1'
      location:
      - /subscriptions/00000000-0000-0000-0000-000000000000/resourcegroups/clitest.rg000001/providers/Microsoft.ManagedIdentity/userAssignedIdentities/testidentity2000003
      pragma:
      - no-cache
      server:
      - Microsoft-HTTPAPI/2.0
      strict-transport-security:
      - max-age=31536000; includeSubDomains
      x-content-type-options:
      - nosniff
      x-ms-ratelimit-remaining-subscription-writes:
      - '1199'
    status:
      code: 201
      message: Created
- request:
    body: null
    headers:
      Accept:
      - application/json
      Accept-Encoding:
      - gzip, deflate
      CommandName:
      - acr identity remove
      Connection:
      - keep-alive
      ParameterSetName:
      - --name --identities
      User-Agent:
<<<<<<< HEAD
      - python/3.8.3 (Windows-10-10.0.19041-SP0) msrest/0.6.9 msrest_azure/0.6.3 azure-mgmt-containerregistry/3.0.0rc14
        Azure-SDK-For-Python AZURECLI/2.8.0
      accept-language:
      - en-US
=======
      - python/3.8.0 (Windows-10-10.0.19041-SP0) msrest/0.6.9 msrest_azure/0.6.3 azure-mgmt-containerregistry/3.0.0rc14
        Azure-SDK-For-Python AZURECLI/2.9.0
>>>>>>> 3c2ff2b5
    method: GET
    uri: https://management.azure.com/subscriptions/00000000-0000-0000-0000-000000000000/resourceGroups/clitest.rg000001/providers/Microsoft.ContainerRegistry/registries/testreg000004/operationStatuses/registries-349124bb-c7d4-11ea-8a87-84a93e84f251?api-version=2019-12-01-preview
  response:
    body:
<<<<<<< HEAD
      string: '{"sku":{"name":"Premium","tier":"Premium"},"type":"Microsoft.ContainerRegistry/registries","id":"/subscriptions/00000000-0000-0000-0000-000000000000/resourceGroups/clitest.rg000001/providers/Microsoft.ContainerRegistry/registries/testreg000004","name":"testreg000004","location":"westus","tags":{},"properties":{"loginServer":"testreg000004.azurecr.io","creationDate":"2020-07-06T00:31:56.9508947Z","provisioningState":"Succeeded","adminUserEnabled":false,"networkRuleSet":{"defaultAction":"Allow","virtualNetworkRules":[],"ipRules":[]},"policies":{"quarantinePolicy":{"status":"disabled"},"trustPolicy":{"type":"Notary","status":"disabled"},"retentionPolicy":{"days":7,"lastUpdatedTime":"2020-07-06T00:31:57.6932182+00:00","status":"disabled"}},"encryption":{"status":"disabled"},"dataEndpointEnabled":false,"dataEndpointHostNames":[],"privateEndpointConnections":[],"publicNetworkAccess":"Enabled"}}'
=======
      string: '{"status":"Succeeded"}'
>>>>>>> 3c2ff2b5
    headers:
      azure-asyncoperation:
      - https://management.azure.com/subscriptions/00000000-0000-0000-0000-000000000000/resourceGroups/clitest.rg000001/providers/Microsoft.ContainerRegistry/registries/testreg000004/operationStatuses/registries-349124bb-c7d4-11ea-8a87-84a93e84f251?api-version=2019-12-01-preview
      cache-control:
      - no-cache
      content-length:
<<<<<<< HEAD
      - '996'
      content-type:
      - application/json; charset=utf-8
      date:
      - Mon, 06 Jul 2020 00:32:07 GMT
=======
      - '22'
      content-type:
      - application/json; charset=utf-8
      date:
      - Fri, 17 Jul 2020 02:21:41 GMT
>>>>>>> 3c2ff2b5
      expires:
      - '-1'
      pragma:
      - no-cache
      server:
      - Microsoft-HTTPAPI/2.0
      strict-transport-security:
      - max-age=31536000; includeSubDomains
      transfer-encoding:
      - chunked
      vary:
      - Accept-Encoding
      x-content-type-options:
      - nosniff
    status:
      code: 200
      message: OK
- request:
<<<<<<< HEAD
    body: 'b''{"location": "westus", "tags": {}, "sku": {"name": "Premium"}, "identity":
      {"type": "SystemAssigned, UserAssigned", "userAssignedIdentities": {"/subscriptions/00000000-0000-0000-0000-000000000000/resourcegroups/clitest.rg000001/providers/Microsoft.ManagedIdentity/userAssignedIdentities/testidentity000002":
      {}}}, "properties": {"adminUserEnabled": false, "networkRuleSet": {"defaultAction":
      "Allow", "virtualNetworkRules": [], "ipRules": []}, "policies": {"quarantinePolicy":
      {"status": "disabled"}, "trustPolicy": {"type": "Notary", "status": "disabled"},
      "retentionPolicy": {"days": 7, "status": "disabled"}}, "encryption": {"status":
      "disabled"}, "dataEndpointEnabled": false, "publicNetworkAccess": "Enabled"}}'''
=======
    body: null
>>>>>>> 3c2ff2b5
    headers:
      Accept:
      - application/json
      Accept-Encoding:
      - gzip, deflate
      CommandName:
      - acr identity remove
      Connection:
      - keep-alive
<<<<<<< HEAD
      Content-Length:
      - '786'
      Content-Type:
      - application/json; charset=utf-8
      ParameterSetName:
      - --name --identities
      User-Agent:
      - python/3.8.3 (Windows-10-10.0.19041-SP0) msrest/0.6.9 msrest_azure/0.6.3 azure-mgmt-containerregistry/3.0.0rc14
        Azure-SDK-For-Python AZURECLI/2.8.0
      accept-language:
      - en-US
    method: PATCH
    uri: https://management.azure.com/subscriptions/00000000-0000-0000-0000-000000000000/resourceGroups/clitest.rg000001/providers/Microsoft.ContainerRegistry/registries/testreg000004?api-version=2019-12-01-preview
  response:
    body:
      string: '{"sku":{"name":"Premium","tier":"Premium"},"type":"Microsoft.ContainerRegistry/registries","id":"/subscriptions/00000000-0000-0000-0000-000000000000/resourceGroups/clitest.rg000001/providers/Microsoft.ContainerRegistry/registries/testreg000004","name":"testreg000004","location":"westus","tags":{},"properties":{"loginServer":"testreg000004.azurecr.io","creationDate":"2020-07-06T00:31:56.9508947Z","provisioningState":"Updating","adminUserEnabled":false,"networkRuleSet":{"defaultAction":"Allow","virtualNetworkRules":[],"ipRules":[]},"policies":{"quarantinePolicy":{"status":"disabled"},"trustPolicy":{"type":"Notary","status":"disabled"},"retentionPolicy":{"days":7,"lastUpdatedTime":"2020-07-06T00:32:11.5910534+00:00","status":"disabled"}},"encryption":{"status":"disabled"},"dataEndpointEnabled":false,"dataEndpointHostNames":[],"privateEndpointConnections":[],"publicNetworkAccess":"Enabled"}}'
=======
      ParameterSetName:
      - --name --identities
      User-Agent:
      - python/3.8.0 (Windows-10-10.0.19041-SP0) msrest/0.6.9 msrest_azure/0.6.3 azure-mgmt-containerregistry/3.0.0rc14
        Azure-SDK-For-Python AZURECLI/2.9.0
    method: GET
    uri: https://management.azure.com/subscriptions/00000000-0000-0000-0000-000000000000/resourceGroups/clitest.rg000001/providers/Microsoft.ContainerRegistry/registries/testreg000004?api-version=2019-12-01-preview
  response:
    body:
      string: '{"sku":{"name":"Premium","tier":"Premium"},"type":"Microsoft.ContainerRegistry/registries","id":"/subscriptions/00000000-0000-0000-0000-000000000000/resourceGroups/clitest.rg000001/providers/Microsoft.ContainerRegistry/registries/testreg000004","name":"testreg000004","location":"westus","tags":{},"properties":{"loginServer":"testreg000004.azurecr.io","creationDate":"2020-07-17T02:19:47.7577162Z","provisioningState":"Succeeded","adminUserEnabled":false,"networkRuleSet":{"defaultAction":"Allow","virtualNetworkRules":[],"ipRules":[]},"policies":{"quarantinePolicy":{"status":"disabled"},"trustPolicy":{"type":"Notary","status":"disabled"},"retentionPolicy":{"days":7,"lastUpdatedTime":"2020-07-17T02:21:27.0596741+00:00","status":"disabled"}},"encryption":{"status":"disabled"},"dataEndpointEnabled":false,"dataEndpointHostNames":[],"privateEndpointConnections":[],"publicNetworkAccess":"Enabled"}}'
>>>>>>> 3c2ff2b5
    headers:
      azure-asyncoperation:
      - https://management.azure.com/subscriptions/00000000-0000-0000-0000-000000000000/resourceGroups/clitest.rg000001/providers/Microsoft.ContainerRegistry/registries/testreg000004/operationStatuses/registries-1de5e8fa-bf20-11ea-8b36-c03eba45757e?api-version=2019-12-01-preview
      cache-control:
      - no-cache
      content-length:
<<<<<<< HEAD
      - '995'
      content-type:
      - application/json; charset=utf-8
      date:
      - Mon, 06 Jul 2020 00:32:12 GMT
=======
      - '996'
      content-type:
      - application/json; charset=utf-8
      date:
      - Fri, 17 Jul 2020 02:21:42 GMT
>>>>>>> 3c2ff2b5
      expires:
      - '-1'
      pragma:
      - no-cache
      server:
      - Microsoft-HTTPAPI/2.0
      strict-transport-security:
      - max-age=31536000; includeSubDomains
      x-content-type-options:
      - nosniff
    status:
      code: 201
      message: Created
- request:
    body: null
    headers:
      Accept:
      - application/json
      Accept-Encoding:
      - gzip, deflate
      CommandName:
      - acr identity assign
      Connection:
      - keep-alive
      ParameterSetName:
      - --name --identities
      User-Agent:
<<<<<<< HEAD
      - python/3.8.3 (Windows-10-10.0.19041-SP0) msrest/0.6.9 msrest_azure/0.6.3 azure-mgmt-containerregistry/3.0.0rc14
        Azure-SDK-For-Python AZURECLI/2.8.0
    method: GET
    uri: https://management.azure.com/subscriptions/00000000-0000-0000-0000-000000000000/resourceGroups/clitest.rg000001/providers/Microsoft.ContainerRegistry/registries/testreg000004/operationStatuses/registries-1de5e8fa-bf20-11ea-8b36-c03eba45757e?api-version=2019-12-01-preview
  response:
    body:
      string: '{"status":"Succeeded"}'
=======
      - python/3.8.0 (Windows-10-10.0.19041-SP0) msrest/0.6.9 msrest_azure/0.6.3 azure-mgmt-resource/10.1.0
        Azure-SDK-For-Python AZURECLI/2.9.0
      accept-language:
      - en-US
    method: GET
    uri: https://management.azure.com/subscriptions/00000000-0000-0000-0000-000000000000/resources?$filter=resourceType%20eq%20%27Microsoft.ContainerRegistry%2Fregistries%27&api-version=2020-06-01
  response:
    body:
      string: '{"value":[{"id":"/subscriptions/00000000-0000-0000-0000-000000000000/resourceGroups/clitest.rgics53ppnkuqsfgx76fuke2gilxv26fowhl2peept2r635qjkcghnsavqbs7rgnckf/providers/Microsoft.ContainerRegistry/registries/clireg34yjyxsubdj4ap","name":"clireg34yjyxsubdj4ap","type":"Microsoft.ContainerRegistry/registries","sku":{"name":"Premium","tier":"Premium"},"location":"eastus","tags":{}},{"id":"/subscriptions/00000000-0000-0000-0000-000000000000/resourceGroups/clitest.rg000001/providers/Microsoft.ContainerRegistry/registries/testreg000004","name":"testreg000004","type":"Microsoft.ContainerRegistry/registries","sku":{"name":"Premium","tier":"Premium"},"location":"westus","identity":{"principalId":"2182f8d4-a4fd-4b70-9ce3-34ff2148c826","tenantId":"54826b22-38d6-4fb2-bad9-b7b93a3e9c5a","type":"SystemAssigned"},"tags":{}},{"id":"/subscriptions/00000000-0000-0000-0000-000000000000/resourceGroups/zhoxing-test/providers/Microsoft.ContainerRegistry/registries/zhoxingtest","name":"zhoxingtest","type":"Microsoft.ContainerRegistry/registries","sku":{"name":"Standard","tier":"Standard"},"location":"westus","tags":{}}]}'
>>>>>>> 3c2ff2b5
    headers:
      azure-asyncoperation:
      - https://management.azure.com/subscriptions/00000000-0000-0000-0000-000000000000/resourceGroups/clitest.rg000001/providers/Microsoft.ContainerRegistry/registries/testreg000004/operationStatuses/registries-1de5e8fa-bf20-11ea-8b36-c03eba45757e?api-version=2019-12-01-preview
      cache-control:
      - no-cache
      content-length:
<<<<<<< HEAD
      - '22'
      content-type:
      - application/json; charset=utf-8
      date:
      - Mon, 06 Jul 2020 00:32:22 GMT
=======
      - '1198'
      content-type:
      - application/json; charset=utf-8
      date:
      - Fri, 17 Jul 2020 02:21:43 GMT
>>>>>>> 3c2ff2b5
      expires:
      - '-1'
      pragma:
      - no-cache
      server:
      - Microsoft-HTTPAPI/2.0
      strict-transport-security:
      - max-age=31536000; includeSubDomains
      transfer-encoding:
      - chunked
      vary:
      - Accept-Encoding
      x-content-type-options:
      - nosniff
    status:
      code: 201
      message: Created
- request:
    body: null
    headers:
      Accept:
      - application/json
      Accept-Encoding:
      - gzip, deflate
      CommandName:
      - acr identity assign
      Connection:
      - keep-alive
      ParameterSetName:
      - --name --identities
      User-Agent:
<<<<<<< HEAD
      - python/3.8.3 (Windows-10-10.0.19041-SP0) msrest/0.6.9 msrest_azure/0.6.3 azure-mgmt-containerregistry/3.0.0rc14
        Azure-SDK-For-Python AZURECLI/2.8.0
=======
      - python/3.8.0 (Windows-10-10.0.19041-SP0) msrest/0.6.9 msrest_azure/0.6.3 azure-mgmt-containerregistry/3.0.0rc14
        Azure-SDK-For-Python AZURECLI/2.9.0
      accept-language:
      - en-US
>>>>>>> 3c2ff2b5
    method: GET
    uri: https://management.azure.com/subscriptions/00000000-0000-0000-0000-000000000000/resourceGroups/clitest.rg000001/providers/Microsoft.ContainerRegistry/registries/testreg000004?api-version=2019-12-01-preview
  response:
    body:
<<<<<<< HEAD
      string: '{"sku":{"name":"Premium","tier":"Premium"},"type":"Microsoft.ContainerRegistry/registries","identity":{"principalId":"cd27c347-9500-4a61-b834-8aa74cb31452","tenantId":"72f988bf-86f1-41af-91ab-2d7cd011db47","type":"systemAssigned,
        userAssigned","userAssignedIdentities":{"/subscriptions/00000000-0000-0000-0000-000000000000/resourcegroups/clitest.rg000001/providers/Microsoft.ManagedIdentity/userAssignedIdentities/testidentity000002":{"principalId":"de57201c-2313-4ad9-b717-8d47b1e9392b","clientId":"45bf290b-11e8-4573-b148-c29d79340424"}}},"id":"/subscriptions/00000000-0000-0000-0000-000000000000/resourceGroups/clitest.rg000001/providers/Microsoft.ContainerRegistry/registries/testreg000004","name":"testreg000004","location":"westus","tags":{},"properties":{"loginServer":"testreg000004.azurecr.io","creationDate":"2020-07-06T00:31:56.9508947Z","provisioningState":"Succeeded","adminUserEnabled":false,"networkRuleSet":{"defaultAction":"Allow","virtualNetworkRules":[],"ipRules":[]},"policies":{"quarantinePolicy":{"status":"disabled"},"trustPolicy":{"type":"Notary","status":"disabled"},"retentionPolicy":{"days":7,"lastUpdatedTime":"2020-07-06T00:32:11.5910534+00:00","status":"disabled"}},"encryption":{"status":"disabled"},"dataEndpointEnabled":false,"dataEndpointHostNames":[],"privateEndpointConnections":[],"publicNetworkAccess":"Enabled"}}'
=======
      string: '{"sku":{"name":"Premium","tier":"Premium"},"type":"Microsoft.ContainerRegistry/registries","id":"/subscriptions/00000000-0000-0000-0000-000000000000/resourceGroups/clitest.rg000001/providers/Microsoft.ContainerRegistry/registries/testreg000004","name":"testreg000004","location":"westus","tags":{},"properties":{"loginServer":"testreg000004.azurecr.io","creationDate":"2020-07-17T02:19:47.7577162Z","provisioningState":"Succeeded","adminUserEnabled":false,"networkRuleSet":{"defaultAction":"Allow","virtualNetworkRules":[],"ipRules":[]},"policies":{"quarantinePolicy":{"status":"disabled"},"trustPolicy":{"type":"Notary","status":"disabled"},"retentionPolicy":{"days":7,"lastUpdatedTime":"2020-07-17T02:21:27.0596741+00:00","status":"disabled"}},"encryption":{"status":"disabled"},"dataEndpointEnabled":false,"dataEndpointHostNames":[],"privateEndpointConnections":[],"publicNetworkAccess":"Enabled"}}'
>>>>>>> 3c2ff2b5
    headers:
      azure-asyncoperation:
      - https://management.azure.com/subscriptions/00000000-0000-0000-0000-000000000000/resourceGroups/clitest.rg000001/providers/Microsoft.ContainerRegistry/registries/testreg000004/operationStatuses/registries-1de5e8fa-bf20-11ea-8b36-c03eba45757e?api-version=2019-12-01-preview
      cache-control:
      - no-cache
      content-length:
<<<<<<< HEAD
      - '1517'
      content-type:
      - application/json; charset=utf-8
      date:
      - Mon, 06 Jul 2020 00:32:23 GMT
=======
      - '996'
      content-type:
      - application/json; charset=utf-8
      date:
      - Fri, 17 Jul 2020 02:21:45 GMT
>>>>>>> 3c2ff2b5
      expires:
      - '-1'
      pragma:
      - no-cache
      server:
      - Microsoft-HTTPAPI/2.0
      strict-transport-security:
      - max-age=31536000; includeSubDomains
      transfer-encoding:
      - chunked
      vary:
      - Accept-Encoding
      x-content-type-options:
      - nosniff
    status:
      code: 200
      message: OK
- request:
<<<<<<< HEAD
    body: null
=======
    body: 'b''{"location": "westus", "tags": {}, "sku": {"name": "Premium"}, "identity":
      {"type": "UserAssigned", "userAssignedIdentities": {"/subscriptions/00000000-0000-0000-0000-000000000000/resourcegroups/clitest.rg000001/providers/Microsoft.ManagedIdentity/userAssignedIdentities/testidentity000002":
      {}}}, "properties": {"adminUserEnabled": false, "networkRuleSet": {"defaultAction":
      "Allow", "virtualNetworkRules": [], "ipRules": []}, "policies": {"quarantinePolicy":
      {"status": "disabled"}, "trustPolicy": {"type": "Notary", "status": "disabled"},
      "retentionPolicy": {"days": 7, "status": "disabled"}}, "encryption": {"status":
      "disabled"}, "dataEndpointEnabled": false, "publicNetworkAccess": "Enabled"}}'''
>>>>>>> 3c2ff2b5
    headers:
      Accept:
      - application/json
      Accept-Encoding:
      - gzip, deflate
      CommandName:
      - acr identity show
      Connection:
      - keep-alive
<<<<<<< HEAD
=======
      Content-Length:
      - '770'
      Content-Type:
      - application/json; charset=utf-8
>>>>>>> 3c2ff2b5
      ParameterSetName:
      - --name
      User-Agent:
<<<<<<< HEAD
      - python/3.8.3 (Windows-10-10.0.19041-SP0) msrest/0.6.9 msrest_azure/0.6.3 azure-mgmt-resource/10.0.0
        Azure-SDK-For-Python AZURECLI/2.8.0
=======
      - python/3.8.0 (Windows-10-10.0.19041-SP0) msrest/0.6.9 msrest_azure/0.6.3 azure-mgmt-containerregistry/3.0.0rc14
        Azure-SDK-For-Python AZURECLI/2.9.0
>>>>>>> 3c2ff2b5
      accept-language:
      - en-US
    method: GET
    uri: https://management.azure.com/subscriptions/00000000-0000-0000-0000-000000000000/resources?$filter=resourceType%20eq%20%27Microsoft.ContainerRegistry%2Fregistries%27&api-version=2020-06-01
  response:
    body:
<<<<<<< HEAD
      string: '{"value":[{"id":"/subscriptions/00000000-0000-0000-0000-000000000000/resourceGroups/clitest.rg000001/providers/Microsoft.ContainerRegistry/registries/testreg000004","name":"testreg000004","type":"Microsoft.ContainerRegistry/registries","sku":{"name":"Premium","tier":"Premium"},"location":"westus","tags":{}},{"id":"/subscriptions/00000000-0000-0000-0000-000000000000/resourceGroups/clitest.rgev2x5zprzuvml5viri7jfudw73ay72zgh3kyjkd5qriueqckdel75iupucjlqxdfr/providers/Microsoft.ContainerRegistry/registries/clireguqtzn4b5iqn4p7","name":"clireguqtzn4b5iqn4p7","type":"Microsoft.ContainerRegistry/registries","sku":{"name":"Standard","tier":"Standard"},"location":"westus","tags":{}},{"id":"/subscriptions/00000000-0000-0000-0000-000000000000/resourceGroups/clitest.rgfoerydaclghapb2cuzvl44wqwlo2nrknpmlnmihvdxdjgxp7n2md5tuemwdpr333b/providers/Microsoft.ContainerRegistry/registries/clireg6qmym6oxe4f3ub","name":"clireg6qmym6oxe4f3ub","type":"Microsoft.ContainerRegistry/registries","sku":{"name":"Premium","tier":"Premium"},"location":"westus","tags":{}},{"id":"/subscriptions/00000000-0000-0000-0000-000000000000/resourceGroups/clitest.rgmu7bij6en5x76udraonmuaf65a4chheucjil7yvl2ayqmu4vzqyth5zxreyifxeja/providers/Microsoft.ContainerRegistry/registries/testregxdeqstc3c2n73","name":"testregxdeqstc3c2n73","type":"Microsoft.ContainerRegistry/registries","sku":{"name":"Premium","tier":"Premium"},"location":"westus","identity":{"type":"UserAssigned","userAssignedIdentities":{"/subscriptions/00000000-0000-0000-0000-000000000000/resourcegroups/clitest.rgmu7bij6en5x76udraonmuaf65a4chheucjil7yvl2ayqmu4vzqyth5zxreyifxeja/providers/Microsoft.ManagedIdentity/userAssignedIdentities/testidentitydh74wl36":{"principalId":"71cc48dd-abe9-41cb-bfcf-2ae46d10eb19","clientId":"841116a8-41e7-4c85-9b90-97178c74dd3a"}}},"tags":{}},{"id":"/subscriptions/00000000-0000-0000-0000-000000000000/resourceGroups/clitest.rgpv2twb2qljovunvk5hkwfsuhfkenrav4axarricud5pidpoqc5c2uks7cbibb7v2q/providers/Microsoft.ContainerRegistry/registries/cliregfyffrkjpowrlpy","name":"cliregfyffrkjpowrlpy","type":"Microsoft.ContainerRegistry/registries","sku":{"name":"Premium","tier":"Premium"},"location":"eastus","tags":{}}]}'
=======
      string: '{"sku":{"name":"Premium","tier":"Premium"},"type":"Microsoft.ContainerRegistry/registries","id":"/subscriptions/00000000-0000-0000-0000-000000000000/resourceGroups/clitest.rg000001/providers/Microsoft.ContainerRegistry/registries/testreg000004","name":"testreg000004","location":"westus","tags":{},"properties":{"loginServer":"testreg000004.azurecr.io","creationDate":"2020-07-17T02:19:47.7577162Z","provisioningState":"Updating","adminUserEnabled":false,"networkRuleSet":{"defaultAction":"Allow","virtualNetworkRules":[],"ipRules":[]},"policies":{"quarantinePolicy":{"status":"disabled"},"trustPolicy":{"type":"Notary","status":"disabled"},"retentionPolicy":{"days":7,"lastUpdatedTime":"2020-07-17T02:21:49.8715483+00:00","status":"disabled"}},"encryption":{"status":"disabled"},"dataEndpointEnabled":false,"dataEndpointHostNames":[],"privateEndpointConnections":[],"publicNetworkAccess":"Enabled"}}'
    headers:
      azure-asyncoperation:
      - https://management.azure.com/subscriptions/00000000-0000-0000-0000-000000000000/resourceGroups/clitest.rg000001/providers/Microsoft.ContainerRegistry/registries/testreg000004/operationStatuses/registries-418d7e49-c7d4-11ea-83a6-84a93e84f251?api-version=2019-12-01-preview
      cache-control:
      - no-cache
      content-length:
      - '995'
      content-type:
      - application/json; charset=utf-8
      date:
      - Fri, 17 Jul 2020 02:21:53 GMT
      expires:
      - '-1'
      pragma:
      - no-cache
      server:
      - Microsoft-HTTPAPI/2.0
      strict-transport-security:
      - max-age=31536000; includeSubDomains
      x-content-type-options:
      - nosniff
      x-ms-ratelimit-remaining-subscription-writes:
      - '1196'
    status:
      code: 201
      message: Created
- request:
    body: null
    headers:
      Accept:
      - application/json
      Accept-Encoding:
      - gzip, deflate
      CommandName:
      - acr identity assign
      Connection:
      - keep-alive
      ParameterSetName:
      - --name --identities
      User-Agent:
      - python/3.8.0 (Windows-10-10.0.19041-SP0) msrest/0.6.9 msrest_azure/0.6.3 azure-mgmt-containerregistry/3.0.0rc14
        Azure-SDK-For-Python AZURECLI/2.9.0
    method: GET
    uri: https://management.azure.com/subscriptions/00000000-0000-0000-0000-000000000000/resourceGroups/clitest.rg000001/providers/Microsoft.ContainerRegistry/registries/testreg000004/operationStatuses/registries-418d7e49-c7d4-11ea-83a6-84a93e84f251?api-version=2019-12-01-preview
  response:
    body:
      string: '{"status":"Succeeded"}'
>>>>>>> 3c2ff2b5
    headers:
      azure-asyncoperation:
      - https://management.azure.com/subscriptions/00000000-0000-0000-0000-000000000000/resourceGroups/clitest.rg000001/providers/Microsoft.ContainerRegistry/registries/testreg000004/operationStatuses/registries-418d7e49-c7d4-11ea-83a6-84a93e84f251?api-version=2019-12-01-preview
      cache-control:
      - no-cache
      content-length:
<<<<<<< HEAD
      - '2275'
      content-type:
      - application/json; charset=utf-8
      date:
      - Mon, 06 Jul 2020 00:32:24 GMT
=======
      - '22'
      content-type:
      - application/json; charset=utf-8
      date:
      - Fri, 17 Jul 2020 02:22:04 GMT
>>>>>>> 3c2ff2b5
      expires:
      - '-1'
      pragma:
      - no-cache
      strict-transport-security:
      - max-age=31536000; includeSubDomains
      vary:
      - Accept-Encoding
      x-content-type-options:
      - nosniff
    status:
      code: 200
      message: OK
- request:
    body: null
    headers:
      Accept:
      - application/json
      Accept-Encoding:
      - gzip, deflate
      CommandName:
<<<<<<< HEAD
      - acr identity show
=======
      - acr identity assign
>>>>>>> 3c2ff2b5
      Connection:
      - keep-alive
      ParameterSetName:
      - --name
      User-Agent:
<<<<<<< HEAD
      - python/3.8.3 (Windows-10-10.0.19041-SP0) msrest/0.6.9 msrest_azure/0.6.3 azure-mgmt-containerregistry/3.0.0rc14
        Azure-SDK-For-Python AZURECLI/2.8.0
      accept-language:
      - en-US
=======
      - python/3.8.0 (Windows-10-10.0.19041-SP0) msrest/0.6.9 msrest_azure/0.6.3 azure-mgmt-containerregistry/3.0.0rc14
        Azure-SDK-For-Python AZURECLI/2.9.0
>>>>>>> 3c2ff2b5
    method: GET
    uri: https://management.azure.com/subscriptions/00000000-0000-0000-0000-000000000000/resourceGroups/clitest.rg000001/providers/Microsoft.ContainerRegistry/registries/testreg000004?api-version=2019-12-01-preview
  response:
    body:
<<<<<<< HEAD
      string: '{"sku":{"name":"Premium","tier":"Premium"},"type":"Microsoft.ContainerRegistry/registries","identity":{"principalId":"cd27c347-9500-4a61-b834-8aa74cb31452","tenantId":"72f988bf-86f1-41af-91ab-2d7cd011db47","type":"systemAssigned,
        userAssigned","userAssignedIdentities":{"/subscriptions/00000000-0000-0000-0000-000000000000/resourcegroups/clitest.rg000001/providers/Microsoft.ManagedIdentity/userAssignedIdentities/testidentity000002":{"principalId":"de57201c-2313-4ad9-b717-8d47b1e9392b","clientId":"45bf290b-11e8-4573-b148-c29d79340424"}}},"id":"/subscriptions/00000000-0000-0000-0000-000000000000/resourceGroups/clitest.rg000001/providers/Microsoft.ContainerRegistry/registries/testreg000004","name":"testreg000004","location":"westus","tags":{},"properties":{"loginServer":"testreg000004.azurecr.io","creationDate":"2020-07-06T00:31:56.9508947Z","provisioningState":"Succeeded","adminUserEnabled":false,"networkRuleSet":{"defaultAction":"Allow","virtualNetworkRules":[],"ipRules":[]},"policies":{"quarantinePolicy":{"status":"disabled"},"trustPolicy":{"type":"Notary","status":"disabled"},"retentionPolicy":{"days":7,"lastUpdatedTime":"2020-07-06T00:32:11.5910534+00:00","status":"disabled"}},"encryption":{"status":"disabled"},"dataEndpointEnabled":false,"dataEndpointHostNames":[],"privateEndpointConnections":[],"publicNetworkAccess":"Enabled"}}'
=======
      string: '{"sku":{"name":"Premium","tier":"Premium"},"type":"Microsoft.ContainerRegistry/registries","identity":{"type":"userAssigned","userAssignedIdentities":{"/subscriptions/00000000-0000-0000-0000-000000000000/resourcegroups/clitest.rg000001/providers/Microsoft.ManagedIdentity/userAssignedIdentities/testidentity000002":{"principalId":"18ebe36e-4e7d-4f79-8017-8f2b9b026725","clientId":"b453173e-c115-4246-bcee-51116a26d52d"}}},"id":"/subscriptions/00000000-0000-0000-0000-000000000000/resourceGroups/clitest.rg000001/providers/Microsoft.ContainerRegistry/registries/testreg000004","name":"testreg000004","location":"westus","tags":{},"properties":{"loginServer":"testreg000004.azurecr.io","creationDate":"2020-07-17T02:19:47.7577162Z","provisioningState":"Succeeded","adminUserEnabled":false,"networkRuleSet":{"defaultAction":"Allow","virtualNetworkRules":[],"ipRules":[]},"policies":{"quarantinePolicy":{"status":"disabled"},"trustPolicy":{"type":"Notary","status":"disabled"},"retentionPolicy":{"days":7,"lastUpdatedTime":"2020-07-17T02:21:49.8715483+00:00","status":"disabled"}},"encryption":{"status":"disabled"},"dataEndpointEnabled":false,"dataEndpointHostNames":[],"privateEndpointConnections":[],"publicNetworkAccess":"Enabled"}}'
>>>>>>> 3c2ff2b5
    headers:
      cache-control:
      - no-cache
      content-length:
<<<<<<< HEAD
      - '1517'
      content-type:
      - application/json; charset=utf-8
      date:
      - Mon, 06 Jul 2020 00:32:24 GMT
=======
      - '1398'
      content-type:
      - application/json; charset=utf-8
      date:
      - Fri, 17 Jul 2020 02:22:04 GMT
>>>>>>> 3c2ff2b5
      expires:
      - '-1'
      pragma:
      - no-cache
      server:
      - Microsoft-HTTPAPI/2.0
      strict-transport-security:
      - max-age=31536000; includeSubDomains
      transfer-encoding:
      - chunked
      vary:
      - Accept-Encoding
      x-content-type-options:
      - nosniff
    status:
      code: 200
      message: OK
- request:
    body: null
    headers:
      Accept:
      - application/json
      Accept-Encoding:
      - gzip, deflate
      CommandName:
      - acr identity remove
      Connection:
      - keep-alive
      ParameterSetName:
      - --name --identities
      User-Agent:
<<<<<<< HEAD
      - python/3.8.3 (Windows-10-10.0.19041-SP0) msrest/0.6.9 msrest_azure/0.6.3 azure-mgmt-resource/10.0.0
        Azure-SDK-For-Python AZURECLI/2.8.0
=======
      - python/3.8.0 (Windows-10-10.0.19041-SP0) msrest/0.6.9 msrest_azure/0.6.3 azure-mgmt-resource/10.1.0
        Azure-SDK-For-Python AZURECLI/2.9.0
>>>>>>> 3c2ff2b5
      accept-language:
      - en-US
    method: GET
    uri: https://management.azure.com/subscriptions/00000000-0000-0000-0000-000000000000/resources?$filter=resourceType%20eq%20%27Microsoft.ContainerRegistry%2Fregistries%27&api-version=2020-06-01
  response:
    body:
<<<<<<< HEAD
      string: '{"value":[{"id":"/subscriptions/00000000-0000-0000-0000-000000000000/resourceGroups/clitest.rg000001/providers/Microsoft.ContainerRegistry/registries/testreg000004","name":"testreg000004","type":"Microsoft.ContainerRegistry/registries","sku":{"name":"Premium","tier":"Premium"},"location":"westus","identity":{"principalId":"cd27c347-9500-4a61-b834-8aa74cb31452","tenantId":"72f988bf-86f1-41af-91ab-2d7cd011db47","type":"SystemAssigned,
        UserAssigned","userAssignedIdentities":{"/subscriptions/00000000-0000-0000-0000-000000000000/resourcegroups/clitest.rg000001/providers/Microsoft.ManagedIdentity/userAssignedIdentities/testidentity000002":{"principalId":"de57201c-2313-4ad9-b717-8d47b1e9392b","clientId":"45bf290b-11e8-4573-b148-c29d79340424"}}},"tags":{}},{"id":"/subscriptions/00000000-0000-0000-0000-000000000000/resourceGroups/clitest.rgev2x5zprzuvml5viri7jfudw73ay72zgh3kyjkd5qriueqckdel75iupucjlqxdfr/providers/Microsoft.ContainerRegistry/registries/clireguqtzn4b5iqn4p7","name":"clireguqtzn4b5iqn4p7","type":"Microsoft.ContainerRegistry/registries","sku":{"name":"Standard","tier":"Standard"},"location":"westus","tags":{}},{"id":"/subscriptions/00000000-0000-0000-0000-000000000000/resourceGroups/clitest.rgfoerydaclghapb2cuzvl44wqwlo2nrknpmlnmihvdxdjgxp7n2md5tuemwdpr333b/providers/Microsoft.ContainerRegistry/registries/clireg6qmym6oxe4f3ub","name":"clireg6qmym6oxe4f3ub","type":"Microsoft.ContainerRegistry/registries","sku":{"name":"Premium","tier":"Premium"},"location":"westus","tags":{}},{"id":"/subscriptions/00000000-0000-0000-0000-000000000000/resourceGroups/clitest.rgmu7bij6en5x76udraonmuaf65a4chheucjil7yvl2ayqmu4vzqyth5zxreyifxeja/providers/Microsoft.ContainerRegistry/registries/testregxdeqstc3c2n73","name":"testregxdeqstc3c2n73","type":"Microsoft.ContainerRegistry/registries","sku":{"name":"Premium","tier":"Premium"},"location":"westus","identity":{"type":"UserAssigned","userAssignedIdentities":{"/subscriptions/00000000-0000-0000-0000-000000000000/resourcegroups/clitest.rgmu7bij6en5x76udraonmuaf65a4chheucjil7yvl2ayqmu4vzqyth5zxreyifxeja/providers/Microsoft.ManagedIdentity/userAssignedIdentities/testidentitydh74wl36":{"principalId":"71cc48dd-abe9-41cb-bfcf-2ae46d10eb19","clientId":"841116a8-41e7-4c85-9b90-97178c74dd3a"}}},"tags":{}},{"id":"/subscriptions/00000000-0000-0000-0000-000000000000/resourceGroups/clitest.rgpv2twb2qljovunvk5hkwfsuhfkenrav4axarricud5pidpoqc5c2uks7cbibb7v2q/providers/Microsoft.ContainerRegistry/registries/cliregfyffrkjpowrlpy","name":"cliregfyffrkjpowrlpy","type":"Microsoft.ContainerRegistry/registries","sku":{"name":"Premium","tier":"Premium"},"location":"eastus","tags":{}}]}'
=======
      string: '{"value":[{"id":"/subscriptions/00000000-0000-0000-0000-000000000000/resourceGroups/clitest.rgics53ppnkuqsfgx76fuke2gilxv26fowhl2peept2r635qjkcghnsavqbs7rgnckf/providers/Microsoft.ContainerRegistry/registries/clireg34yjyxsubdj4ap","name":"clireg34yjyxsubdj4ap","type":"Microsoft.ContainerRegistry/registries","sku":{"name":"Premium","tier":"Premium"},"location":"eastus","tags":{}},{"id":"/subscriptions/00000000-0000-0000-0000-000000000000/resourceGroups/clitest.rg000001/providers/Microsoft.ContainerRegistry/registries/testreg000004","name":"testreg000004","type":"Microsoft.ContainerRegistry/registries","sku":{"name":"Premium","tier":"Premium"},"location":"westus","tags":{}},{"id":"/subscriptions/00000000-0000-0000-0000-000000000000/resourceGroups/zhoxing-test/providers/Microsoft.ContainerRegistry/registries/zhoxingtest","name":"zhoxingtest","type":"Microsoft.ContainerRegistry/registries","sku":{"name":"Standard","tier":"Standard"},"location":"westus","tags":{}}]}'
>>>>>>> 3c2ff2b5
    headers:
      cache-control:
      - no-cache
      content-length:
<<<<<<< HEAD
      - '2796'
      content-type:
      - application/json; charset=utf-8
      date:
      - Mon, 06 Jul 2020 00:32:25 GMT
=======
      - '1058'
      content-type:
      - application/json; charset=utf-8
      date:
      - Fri, 17 Jul 2020 02:22:04 GMT
>>>>>>> 3c2ff2b5
      expires:
      - '-1'
      pragma:
      - no-cache
      strict-transport-security:
      - max-age=31536000; includeSubDomains
      vary:
      - Accept-Encoding
      x-content-type-options:
      - nosniff
    status:
      code: 200
      message: OK
- request:
    body: null
    headers:
      Accept:
      - application/json
      Accept-Encoding:
      - gzip, deflate
      CommandName:
      - acr identity remove
      Connection:
      - keep-alive
      ParameterSetName:
      - --name --identities
      User-Agent:
<<<<<<< HEAD
      - python/3.8.3 (Windows-10-10.0.19041-SP0) msrest/0.6.9 msrest_azure/0.6.3 azure-mgmt-containerregistry/3.0.0rc14
        Azure-SDK-For-Python AZURECLI/2.8.0
=======
      - python/3.8.0 (Windows-10-10.0.19041-SP0) msrest/0.6.9 msrest_azure/0.6.3 azure-mgmt-containerregistry/3.0.0rc14
        Azure-SDK-For-Python AZURECLI/2.9.0
>>>>>>> 3c2ff2b5
      accept-language:
      - en-US
    method: GET
    uri: https://management.azure.com/subscriptions/00000000-0000-0000-0000-000000000000/resourceGroups/clitest.rg000001/providers/Microsoft.ContainerRegistry/registries/testreg000004?api-version=2019-12-01-preview
  response:
    body:
<<<<<<< HEAD
      string: '{"sku":{"name":"Premium","tier":"Premium"},"type":"Microsoft.ContainerRegistry/registries","identity":{"principalId":"cd27c347-9500-4a61-b834-8aa74cb31452","tenantId":"72f988bf-86f1-41af-91ab-2d7cd011db47","type":"systemAssigned,
        userAssigned","userAssignedIdentities":{"/subscriptions/00000000-0000-0000-0000-000000000000/resourcegroups/clitest.rg000001/providers/Microsoft.ManagedIdentity/userAssignedIdentities/testidentity000002":{"principalId":"de57201c-2313-4ad9-b717-8d47b1e9392b","clientId":"45bf290b-11e8-4573-b148-c29d79340424"}}},"id":"/subscriptions/00000000-0000-0000-0000-000000000000/resourceGroups/clitest.rg000001/providers/Microsoft.ContainerRegistry/registries/testreg000004","name":"testreg000004","location":"westus","tags":{},"properties":{"loginServer":"testreg000004.azurecr.io","creationDate":"2020-07-06T00:31:56.9508947Z","provisioningState":"Succeeded","adminUserEnabled":false,"networkRuleSet":{"defaultAction":"Allow","virtualNetworkRules":[],"ipRules":[]},"policies":{"quarantinePolicy":{"status":"disabled"},"trustPolicy":{"type":"Notary","status":"disabled"},"retentionPolicy":{"days":7,"lastUpdatedTime":"2020-07-06T00:32:11.5910534+00:00","status":"disabled"}},"encryption":{"status":"disabled"},"dataEndpointEnabled":false,"dataEndpointHostNames":[],"privateEndpointConnections":[],"publicNetworkAccess":"Enabled"}}'
=======
      string: '{"sku":{"name":"Premium","tier":"Premium"},"type":"Microsoft.ContainerRegistry/registries","identity":{"type":"userAssigned","userAssignedIdentities":{"/subscriptions/00000000-0000-0000-0000-000000000000/resourcegroups/clitest.rg000001/providers/Microsoft.ManagedIdentity/userAssignedIdentities/testidentity000002":{"principalId":"18ebe36e-4e7d-4f79-8017-8f2b9b026725","clientId":"b453173e-c115-4246-bcee-51116a26d52d"}}},"id":"/subscriptions/00000000-0000-0000-0000-000000000000/resourceGroups/clitest.rg000001/providers/Microsoft.ContainerRegistry/registries/testreg000004","name":"testreg000004","location":"westus","tags":{},"properties":{"loginServer":"testreg000004.azurecr.io","creationDate":"2020-07-17T02:19:47.7577162Z","provisioningState":"Succeeded","adminUserEnabled":false,"networkRuleSet":{"defaultAction":"Allow","virtualNetworkRules":[],"ipRules":[]},"policies":{"quarantinePolicy":{"status":"disabled"},"trustPolicy":{"type":"Notary","status":"disabled"},"retentionPolicy":{"days":7,"lastUpdatedTime":"2020-07-17T02:21:49.8715483+00:00","status":"disabled"}},"encryption":{"status":"disabled"},"dataEndpointEnabled":false,"dataEndpointHostNames":[],"privateEndpointConnections":[],"publicNetworkAccess":"Enabled"}}'
>>>>>>> 3c2ff2b5
    headers:
      cache-control:
      - no-cache
      content-length:
<<<<<<< HEAD
      - '1517'
      content-type:
      - application/json; charset=utf-8
      date:
      - Mon, 06 Jul 2020 00:32:26 GMT
=======
      - '1398'
      content-type:
      - application/json; charset=utf-8
      date:
      - Fri, 17 Jul 2020 02:22:06 GMT
>>>>>>> 3c2ff2b5
      expires:
      - '-1'
      pragma:
      - no-cache
      server:
      - Microsoft-HTTPAPI/2.0
      strict-transport-security:
      - max-age=31536000; includeSubDomains
      transfer-encoding:
      - chunked
      vary:
      - Accept-Encoding
      x-content-type-options:
      - nosniff
    status:
      code: 200
      message: OK
- request:
    body: '{"location": "westus", "tags": {}, "sku": {"name": "Premium"}, "identity":
<<<<<<< HEAD
      {"principalId": "cd27c347-9500-4a61-b834-8aa74cb31452", "tenantId": "72f988bf-86f1-41af-91ab-2d7cd011db47",
      "type": "None"}, "properties": {"adminUserEnabled": false, "networkRuleSet":
=======
      {"type": "None"}, "properties": {"adminUserEnabled": false, "networkRuleSet":
>>>>>>> 3c2ff2b5
      {"defaultAction": "Allow", "virtualNetworkRules": [], "ipRules": []}, "policies":
      {"quarantinePolicy": {"status": "disabled"}, "trustPolicy": {"type": "Notary",
      "status": "disabled"}, "retentionPolicy": {"days": 7, "status": "disabled"}},
      "encryption": {"status": "disabled"}, "dataEndpointEnabled": false, "publicNetworkAccess":
      "Enabled"}}'
    headers:
      Accept:
      - application/json
      Accept-Encoding:
      - gzip, deflate
      CommandName:
      - acr identity remove
      Connection:
      - keep-alive
      Content-Length:
<<<<<<< HEAD
      - '601'
=======
      - '494'
>>>>>>> 3c2ff2b5
      Content-Type:
      - application/json; charset=utf-8
      ParameterSetName:
      - --name --identities
      User-Agent:
<<<<<<< HEAD
      - python/3.8.3 (Windows-10-10.0.19041-SP0) msrest/0.6.9 msrest_azure/0.6.3 azure-mgmt-containerregistry/3.0.0rc14
        Azure-SDK-For-Python AZURECLI/2.8.0
=======
      - python/3.8.0 (Windows-10-10.0.19041-SP0) msrest/0.6.9 msrest_azure/0.6.3 azure-mgmt-containerregistry/3.0.0rc14
        Azure-SDK-For-Python AZURECLI/2.9.0
>>>>>>> 3c2ff2b5
      accept-language:
      - en-US
    method: PUT
    uri: https://management.azure.com/subscriptions/00000000-0000-0000-0000-000000000000/resourceGroups/clitest.rg000001/providers/Microsoft.ContainerRegistry/registries/testreg000004?api-version=2019-12-01-preview
  response:
    body:
<<<<<<< HEAD
      string: '{"sku":{"name":"Premium","tier":"Premium"},"type":"Microsoft.ContainerRegistry/registries","identity":{"principalId":"cd27c347-9500-4a61-b834-8aa74cb31452","tenantId":"72f988bf-86f1-41af-91ab-2d7cd011db47","type":"systemAssigned,
        userAssigned","userAssignedIdentities":{"/subscriptions/00000000-0000-0000-0000-000000000000/resourcegroups/clitest.rg000001/providers/Microsoft.ManagedIdentity/userAssignedIdentities/testidentity000002":{"principalId":"de57201c-2313-4ad9-b717-8d47b1e9392b","clientId":"45bf290b-11e8-4573-b148-c29d79340424"}}},"id":"/subscriptions/00000000-0000-0000-0000-000000000000/resourceGroups/clitest.rg000001/providers/Microsoft.ContainerRegistry/registries/testreg000004","name":"testreg000004","location":"westus","tags":{},"properties":{"loginServer":"testreg000004.azurecr.io","creationDate":"2020-07-06T00:31:56.9508947Z","provisioningState":"Updating","adminUserEnabled":false,"networkRuleSet":{"defaultAction":"Allow","virtualNetworkRules":[],"ipRules":[]},"policies":{"quarantinePolicy":{"status":"disabled"},"trustPolicy":{"type":"Notary","status":"disabled"},"retentionPolicy":{"days":7,"lastUpdatedTime":"2020-07-06T00:32:28.7006863+00:00","status":"disabled"}},"encryption":{"status":"disabled"},"dataEndpointEnabled":false,"dataEndpointHostNames":[],"privateEndpointConnections":[],"publicNetworkAccess":"Enabled"}}'
    headers:
      azure-asyncoperation:
      - https://management.azure.com/subscriptions/00000000-0000-0000-0000-000000000000/resourceGroups/clitest.rg000001/providers/Microsoft.ContainerRegistry/registries/testreg000004/operationStatuses/registries-28ccedce-bf20-11ea-b7f5-c03eba45757e?api-version=2019-12-01-preview
      cache-control:
      - no-cache
      content-length:
      - '1516'
      content-type:
      - application/json; charset=utf-8
      date:
      - Mon, 06 Jul 2020 00:32:29 GMT
=======
      string: '{"sku":{"name":"Premium","tier":"Premium"},"type":"Microsoft.ContainerRegistry/registries","identity":{"type":"userAssigned","userAssignedIdentities":{"/subscriptions/00000000-0000-0000-0000-000000000000/resourcegroups/clitest.rg000001/providers/Microsoft.ManagedIdentity/userAssignedIdentities/testidentity000002":{"principalId":"18ebe36e-4e7d-4f79-8017-8f2b9b026725","clientId":"b453173e-c115-4246-bcee-51116a26d52d"}}},"id":"/subscriptions/00000000-0000-0000-0000-000000000000/resourceGroups/clitest.rg000001/providers/Microsoft.ContainerRegistry/registries/testreg000004","name":"testreg000004","location":"westus","tags":{},"properties":{"loginServer":"testreg000004.azurecr.io","creationDate":"2020-07-17T02:19:47.7577162Z","provisioningState":"Updating","adminUserEnabled":false,"networkRuleSet":{"defaultAction":"Allow","virtualNetworkRules":[],"ipRules":[]},"policies":{"quarantinePolicy":{"status":"disabled"},"trustPolicy":{"type":"Notary","status":"disabled"},"retentionPolicy":{"days":7,"lastUpdatedTime":"2020-07-17T02:22:10.8673162+00:00","status":"disabled"}},"encryption":{"status":"disabled"},"dataEndpointEnabled":false,"dataEndpointHostNames":[],"privateEndpointConnections":[],"publicNetworkAccess":"Enabled"}}'
    headers:
      azure-asyncoperation:
      - https://management.azure.com/subscriptions/00000000-0000-0000-0000-000000000000/resourceGroups/clitest.rg000001/providers/Microsoft.ContainerRegistry/registries/testreg000004/operationStatuses/registries-4e60726f-c7d4-11ea-8c7d-84a93e84f251?api-version=2019-12-01-preview
      cache-control:
      - no-cache
      content-length:
      - '1397'
      content-type:
      - application/json; charset=utf-8
      date:
      - Fri, 17 Jul 2020 02:22:13 GMT
>>>>>>> 3c2ff2b5
      expires:
      - '-1'
      pragma:
      - no-cache
      server:
      - Microsoft-HTTPAPI/2.0
      strict-transport-security:
      - max-age=31536000; includeSubDomains
      x-content-type-options:
      - nosniff
      x-ms-ratelimit-remaining-subscription-writes:
<<<<<<< HEAD
      - '1199'
=======
      - '1198'
>>>>>>> 3c2ff2b5
    status:
      code: 201
      message: Created
- request:
    body: null
    headers:
      Accept:
      - application/json
      Accept-Encoding:
      - gzip, deflate
      CommandName:
      - acr identity remove
      Connection:
      - keep-alive
      ParameterSetName:
      - --name --identities
      User-Agent:
<<<<<<< HEAD
      - python/3.8.3 (Windows-10-10.0.19041-SP0) msrest/0.6.9 msrest_azure/0.6.3 azure-mgmt-containerregistry/3.0.0rc14
        Azure-SDK-For-Python AZURECLI/2.8.0
    method: GET
    uri: https://management.azure.com/subscriptions/00000000-0000-0000-0000-000000000000/resourceGroups/clitest.rg000001/providers/Microsoft.ContainerRegistry/registries/testreg000004/operationStatuses/registries-28ccedce-bf20-11ea-b7f5-c03eba45757e?api-version=2019-12-01-preview
=======
      - python/3.8.0 (Windows-10-10.0.19041-SP0) msrest/0.6.9 msrest_azure/0.6.3 azure-mgmt-containerregistry/3.0.0rc14
        Azure-SDK-For-Python AZURECLI/2.9.0
    method: GET
    uri: https://management.azure.com/subscriptions/00000000-0000-0000-0000-000000000000/resourceGroups/clitest.rg000001/providers/Microsoft.ContainerRegistry/registries/testreg000004/operationStatuses/registries-4e60726f-c7d4-11ea-8c7d-84a93e84f251?api-version=2019-12-01-preview
>>>>>>> 3c2ff2b5
  response:
    body:
      string: '{"status":"Succeeded"}'
    headers:
      azure-asyncoperation:
<<<<<<< HEAD
      - https://management.azure.com/subscriptions/00000000-0000-0000-0000-000000000000/resourceGroups/clitest.rg000001/providers/Microsoft.ContainerRegistry/registries/testreg000004/operationStatuses/registries-28ccedce-bf20-11ea-b7f5-c03eba45757e?api-version=2019-12-01-preview
=======
      - https://management.azure.com/subscriptions/00000000-0000-0000-0000-000000000000/resourceGroups/clitest.rg000001/providers/Microsoft.ContainerRegistry/registries/testreg000004/operationStatuses/registries-4e60726f-c7d4-11ea-8c7d-84a93e84f251?api-version=2019-12-01-preview
>>>>>>> 3c2ff2b5
      cache-control:
      - no-cache
      content-length:
      - '22'
      content-type:
      - application/json; charset=utf-8
      date:
<<<<<<< HEAD
      - Mon, 06 Jul 2020 00:32:39 GMT
=======
      - Fri, 17 Jul 2020 02:22:24 GMT
>>>>>>> 3c2ff2b5
      expires:
      - '-1'
      pragma:
      - no-cache
      server:
      - Microsoft-HTTPAPI/2.0
      strict-transport-security:
      - max-age=31536000; includeSubDomains
      transfer-encoding:
      - chunked
      vary:
      - Accept-Encoding
      x-content-type-options:
      - nosniff
    status:
      code: 200
      message: OK
- request:
    body: null
    headers:
      Accept:
      - application/json
      Accept-Encoding:
      - gzip, deflate
      CommandName:
      - acr identity remove
      Connection:
      - keep-alive
      ParameterSetName:
      - --name --identities
      User-Agent:
<<<<<<< HEAD
      - python/3.8.3 (Windows-10-10.0.19041-SP0) msrest/0.6.9 msrest_azure/0.6.3 azure-mgmt-containerregistry/3.0.0rc14
        Azure-SDK-For-Python AZURECLI/2.8.0
=======
      - python/3.8.0 (Windows-10-10.0.19041-SP0) msrest/0.6.9 msrest_azure/0.6.3 azure-mgmt-containerregistry/3.0.0rc14
        Azure-SDK-For-Python AZURECLI/2.9.0
>>>>>>> 3c2ff2b5
    method: GET
    uri: https://management.azure.com/subscriptions/00000000-0000-0000-0000-000000000000/resourceGroups/clitest.rg000001/providers/Microsoft.ContainerRegistry/registries/testreg000004?api-version=2019-12-01-preview
  response:
    body:
<<<<<<< HEAD
      string: '{"sku":{"name":"Premium","tier":"Premium"},"type":"Microsoft.ContainerRegistry/registries","id":"/subscriptions/00000000-0000-0000-0000-000000000000/resourceGroups/clitest.rg000001/providers/Microsoft.ContainerRegistry/registries/testreg000004","name":"testreg000004","location":"westus","tags":{},"properties":{"loginServer":"testreg000004.azurecr.io","creationDate":"2020-07-06T00:31:56.9508947Z","provisioningState":"Succeeded","adminUserEnabled":false,"networkRuleSet":{"defaultAction":"Allow","virtualNetworkRules":[],"ipRules":[]},"policies":{"quarantinePolicy":{"status":"disabled"},"trustPolicy":{"type":"Notary","status":"disabled"},"retentionPolicy":{"days":7,"lastUpdatedTime":"2020-07-06T00:32:28.7006863+00:00","status":"disabled"}},"encryption":{"status":"disabled"},"dataEndpointEnabled":false,"dataEndpointHostNames":[],"privateEndpointConnections":[],"publicNetworkAccess":"Enabled"}}'
=======
      string: '{"sku":{"name":"Premium","tier":"Premium"},"type":"Microsoft.ContainerRegistry/registries","id":"/subscriptions/00000000-0000-0000-0000-000000000000/resourceGroups/clitest.rg000001/providers/Microsoft.ContainerRegistry/registries/testreg000004","name":"testreg000004","location":"westus","tags":{},"properties":{"loginServer":"testreg000004.azurecr.io","creationDate":"2020-07-17T02:19:47.7577162Z","provisioningState":"Succeeded","adminUserEnabled":false,"networkRuleSet":{"defaultAction":"Allow","virtualNetworkRules":[],"ipRules":[]},"policies":{"quarantinePolicy":{"status":"disabled"},"trustPolicy":{"type":"Notary","status":"disabled"},"retentionPolicy":{"days":7,"lastUpdatedTime":"2020-07-17T02:22:10.8673162+00:00","status":"disabled"}},"encryption":{"status":"disabled"},"dataEndpointEnabled":false,"dataEndpointHostNames":[],"privateEndpointConnections":[],"publicNetworkAccess":"Enabled"}}'
>>>>>>> 3c2ff2b5
    headers:
      cache-control:
      - no-cache
      content-length:
      - '996'
      content-type:
      - application/json; charset=utf-8
      date:
<<<<<<< HEAD
      - Mon, 06 Jul 2020 00:32:40 GMT
=======
      - Fri, 17 Jul 2020 02:22:25 GMT
>>>>>>> 3c2ff2b5
      expires:
      - '-1'
      pragma:
      - no-cache
      server:
      - Microsoft-HTTPAPI/2.0
      strict-transport-security:
      - max-age=31536000; includeSubDomains
      transfer-encoding:
      - chunked
      vary:
      - Accept-Encoding
      x-content-type-options:
      - nosniff
    status:
      code: 200
      message: OK
- request:
    body: null
    headers:
      Accept:
      - application/json
      Accept-Encoding:
      - gzip, deflate
      CommandName:
      - acr identity assign
      Connection:
      - keep-alive
      ParameterSetName:
      - --name --identities
      User-Agent:
<<<<<<< HEAD
      - python/3.8.3 (Windows-10-10.0.19041-SP0) msrest/0.6.9 msrest_azure/0.6.3 azure-mgmt-resource/10.0.0
        Azure-SDK-For-Python AZURECLI/2.8.0
=======
      - python/3.8.0 (Windows-10-10.0.19041-SP0) msrest/0.6.9 msrest_azure/0.6.3 azure-mgmt-resource/10.1.0
        Azure-SDK-For-Python AZURECLI/2.9.0
>>>>>>> 3c2ff2b5
      accept-language:
      - en-US
    method: GET
    uri: https://management.azure.com/subscriptions/00000000-0000-0000-0000-000000000000/resources?$filter=resourceType%20eq%20%27Microsoft.ContainerRegistry%2Fregistries%27&api-version=2020-06-01
  response:
    body:
<<<<<<< HEAD
      string: '{"value":[{"id":"/subscriptions/00000000-0000-0000-0000-000000000000/resourceGroups/clitest.rg000001/providers/Microsoft.ContainerRegistry/registries/testreg000004","name":"testreg000004","type":"Microsoft.ContainerRegistry/registries","sku":{"name":"Premium","tier":"Premium"},"location":"westus","tags":{}},{"id":"/subscriptions/00000000-0000-0000-0000-000000000000/resourceGroups/clitest.rgev2x5zprzuvml5viri7jfudw73ay72zgh3kyjkd5qriueqckdel75iupucjlqxdfr/providers/Microsoft.ContainerRegistry/registries/clireguqtzn4b5iqn4p7","name":"clireguqtzn4b5iqn4p7","type":"Microsoft.ContainerRegistry/registries","sku":{"name":"Standard","tier":"Standard"},"location":"westus","tags":{}},{"id":"/subscriptions/00000000-0000-0000-0000-000000000000/resourceGroups/clitest.rgf7dbnqiijlhsmedjnutsyf5llfyutb23lvukrhmdr5fotmaaui4tnltwmkctw2uks/providers/Microsoft.ContainerRegistry/registries/testreguj5ocrbnx7yar","name":"testreguj5ocrbnx7yar","type":"Microsoft.ContainerRegistry/registries","sku":{"name":"Premium","tier":"Premium"},"location":"westus","tags":{}},{"id":"/subscriptions/00000000-0000-0000-0000-000000000000/resourceGroups/clitest.rgfoerydaclghapb2cuzvl44wqwlo2nrknpmlnmihvdxdjgxp7n2md5tuemwdpr333b/providers/Microsoft.ContainerRegistry/registries/clireg6qmym6oxe4f3ub","name":"clireg6qmym6oxe4f3ub","type":"Microsoft.ContainerRegistry/registries","sku":{"name":"Premium","tier":"Premium"},"location":"westus","tags":{}},{"id":"/subscriptions/00000000-0000-0000-0000-000000000000/resourceGroups/clitest.rgmu7bij6en5x76udraonmuaf65a4chheucjil7yvl2ayqmu4vzqyth5zxreyifxeja/providers/Microsoft.ContainerRegistry/registries/testregxdeqstc3c2n73","name":"testregxdeqstc3c2n73","type":"Microsoft.ContainerRegistry/registries","sku":{"name":"Premium","tier":"Premium"},"location":"westus","identity":{"type":"UserAssigned","userAssignedIdentities":{"/subscriptions/00000000-0000-0000-0000-000000000000/resourcegroups/clitest.rgmu7bij6en5x76udraonmuaf65a4chheucjil7yvl2ayqmu4vzqyth5zxreyifxeja/providers/Microsoft.ManagedIdentity/userAssignedIdentities/testidentitydh74wl36":{"principalId":"71cc48dd-abe9-41cb-bfcf-2ae46d10eb19","clientId":"841116a8-41e7-4c85-9b90-97178c74dd3a"}}},"tags":{}},{"id":"/subscriptions/00000000-0000-0000-0000-000000000000/resourceGroups/clitest.rgpv2twb2qljovunvk5hkwfsuhfkenrav4axarricud5pidpoqc5c2uks7cbibb7v2q/providers/Microsoft.ContainerRegistry/registries/cliregfyffrkjpowrlpy","name":"cliregfyffrkjpowrlpy","type":"Microsoft.ContainerRegistry/registries","sku":{"name":"Premium","tier":"Premium"},"location":"eastus","tags":{}}]}'
=======
      string: '{"value":[{"id":"/subscriptions/00000000-0000-0000-0000-000000000000/resourceGroups/clitest.rgics53ppnkuqsfgx76fuke2gilxv26fowhl2peept2r635qjkcghnsavqbs7rgnckf/providers/Microsoft.ContainerRegistry/registries/clireg34yjyxsubdj4ap","name":"clireg34yjyxsubdj4ap","type":"Microsoft.ContainerRegistry/registries","sku":{"name":"Premium","tier":"Premium"},"location":"eastus","tags":{}},{"id":"/subscriptions/00000000-0000-0000-0000-000000000000/resourceGroups/clitest.rg000001/providers/Microsoft.ContainerRegistry/registries/testreg000004","name":"testreg000004","type":"Microsoft.ContainerRegistry/registries","sku":{"name":"Premium","tier":"Premium"},"location":"westus","identity":{"type":"UserAssigned","userAssignedIdentities":{"/subscriptions/00000000-0000-0000-0000-000000000000/resourcegroups/clitest.rg000001/providers/Microsoft.ManagedIdentity/userAssignedIdentities/testidentity000002":{"principalId":"18ebe36e-4e7d-4f79-8017-8f2b9b026725","clientId":"b453173e-c115-4246-bcee-51116a26d52d"}}},"tags":{}},{"id":"/subscriptions/00000000-0000-0000-0000-000000000000/resourceGroups/zhoxing-test/providers/Microsoft.ContainerRegistry/registries/zhoxingtest","name":"zhoxingtest","type":"Microsoft.ContainerRegistry/registries","sku":{"name":"Standard","tier":"Standard"},"location":"westus","tags":{}}]}'
>>>>>>> 3c2ff2b5
    headers:
      cache-control:
      - no-cache
      content-length:
<<<<<<< HEAD
      - '2647'
      content-type:
      - application/json; charset=utf-8
      date:
      - Mon, 06 Jul 2020 00:32:40 GMT
=======
      - '1460'
      content-type:
      - application/json; charset=utf-8
      date:
      - Fri, 17 Jul 2020 02:22:26 GMT
>>>>>>> 3c2ff2b5
      expires:
      - '-1'
      pragma:
      - no-cache
      strict-transport-security:
      - max-age=31536000; includeSubDomains
      vary:
      - Accept-Encoding
      x-content-type-options:
      - nosniff
    status:
      code: 200
      message: OK
- request:
    body: null
    headers:
      Accept:
      - application/json
      Accept-Encoding:
      - gzip, deflate
      CommandName:
      - acr identity assign
      Connection:
      - keep-alive
      ParameterSetName:
      - --name --identities
      User-Agent:
<<<<<<< HEAD
      - python/3.8.3 (Windows-10-10.0.19041-SP0) msrest/0.6.9 msrest_azure/0.6.3 azure-mgmt-containerregistry/3.0.0rc14
        Azure-SDK-For-Python AZURECLI/2.8.0
=======
      - python/3.8.0 (Windows-10-10.0.19041-SP0) msrest/0.6.9 msrest_azure/0.6.3 azure-mgmt-containerregistry/3.0.0rc14
        Azure-SDK-For-Python AZURECLI/2.9.0
>>>>>>> 3c2ff2b5
      accept-language:
      - en-US
    method: GET
    uri: https://management.azure.com/subscriptions/00000000-0000-0000-0000-000000000000/resourceGroups/clitest.rg000001/providers/Microsoft.ContainerRegistry/registries/testreg000004?api-version=2019-12-01-preview
  response:
    body:
<<<<<<< HEAD
      string: '{"sku":{"name":"Premium","tier":"Premium"},"type":"Microsoft.ContainerRegistry/registries","id":"/subscriptions/00000000-0000-0000-0000-000000000000/resourceGroups/clitest.rg000001/providers/Microsoft.ContainerRegistry/registries/testreg000004","name":"testreg000004","location":"westus","tags":{},"properties":{"loginServer":"testreg000004.azurecr.io","creationDate":"2020-07-06T00:31:56.9508947Z","provisioningState":"Succeeded","adminUserEnabled":false,"networkRuleSet":{"defaultAction":"Allow","virtualNetworkRules":[],"ipRules":[]},"policies":{"quarantinePolicy":{"status":"disabled"},"trustPolicy":{"type":"Notary","status":"disabled"},"retentionPolicy":{"days":7,"lastUpdatedTime":"2020-07-06T00:32:28.7006863+00:00","status":"disabled"}},"encryption":{"status":"disabled"},"dataEndpointEnabled":false,"dataEndpointHostNames":[],"privateEndpointConnections":[],"publicNetworkAccess":"Enabled"}}'
=======
      string: '{"sku":{"name":"Premium","tier":"Premium"},"type":"Microsoft.ContainerRegistry/registries","id":"/subscriptions/00000000-0000-0000-0000-000000000000/resourceGroups/clitest.rg000001/providers/Microsoft.ContainerRegistry/registries/testreg000004","name":"testreg000004","location":"westus","tags":{},"properties":{"loginServer":"testreg000004.azurecr.io","creationDate":"2020-07-17T02:19:47.7577162Z","provisioningState":"Succeeded","adminUserEnabled":false,"networkRuleSet":{"defaultAction":"Allow","virtualNetworkRules":[],"ipRules":[]},"policies":{"quarantinePolicy":{"status":"disabled"},"trustPolicy":{"type":"Notary","status":"disabled"},"retentionPolicy":{"days":7,"lastUpdatedTime":"2020-07-17T02:22:10.8673162+00:00","status":"disabled"}},"encryption":{"status":"disabled"},"dataEndpointEnabled":false,"dataEndpointHostNames":[],"privateEndpointConnections":[],"publicNetworkAccess":"Enabled"}}'
>>>>>>> 3c2ff2b5
    headers:
      cache-control:
      - no-cache
      content-length:
      - '996'
      content-type:
      - application/json; charset=utf-8
      date:
<<<<<<< HEAD
      - Mon, 06 Jul 2020 00:32:41 GMT
=======
      - Fri, 17 Jul 2020 02:22:28 GMT
>>>>>>> 3c2ff2b5
      expires:
      - '-1'
      pragma:
      - no-cache
      server:
      - Microsoft-HTTPAPI/2.0
      strict-transport-security:
      - max-age=31536000; includeSubDomains
      transfer-encoding:
      - chunked
      vary:
      - Accept-Encoding
      x-content-type-options:
      - nosniff
    status:
      code: 200
      message: OK
- request:
<<<<<<< HEAD
    body: '{"location": "westus", "tags": {}, "sku": {"name": "Premium"}, "identity":
      {"type": "SystemAssigned"}, "properties": {"adminUserEnabled": false, "networkRuleSet":
      {"defaultAction": "Allow", "virtualNetworkRules": [], "ipRules": []}, "policies":
      {"quarantinePolicy": {"status": "disabled"}, "trustPolicy": {"type": "Notary",
      "status": "disabled"}, "retentionPolicy": {"days": 7, "status": "disabled"}},
      "encryption": {"status": "disabled"}, "dataEndpointEnabled": false, "publicNetworkAccess":
      "Enabled"}}'
=======
    body: 'b''{"location": "westus", "tags": {}, "sku": {"name": "Premium"}, "identity":
      {"type": "SystemAssigned, UserAssigned", "userAssignedIdentities": {"/subscriptions/00000000-0000-0000-0000-000000000000/resourcegroups/clitest.rg000001/providers/Microsoft.ManagedIdentity/userAssignedIdentities/testidentity000002":
      {}}}, "properties": {"adminUserEnabled": false, "networkRuleSet": {"defaultAction":
      "Allow", "virtualNetworkRules": [], "ipRules": []}, "policies": {"quarantinePolicy":
      {"status": "disabled"}, "trustPolicy": {"type": "Notary", "status": "disabled"},
      "retentionPolicy": {"days": 7, "status": "disabled"}}, "encryption": {"status":
      "disabled"}, "dataEndpointEnabled": false, "publicNetworkAccess": "Enabled"}}'''
>>>>>>> 3c2ff2b5
    headers:
      Accept:
      - application/json
      Accept-Encoding:
      - gzip, deflate
      CommandName:
      - acr identity assign
      Connection:
      - keep-alive
      Content-Length:
<<<<<<< HEAD
      - '504'
=======
      - '786'
>>>>>>> 3c2ff2b5
      Content-Type:
      - application/json; charset=utf-8
      ParameterSetName:
      - --name --identities
      User-Agent:
<<<<<<< HEAD
      - python/3.8.3 (Windows-10-10.0.19041-SP0) msrest/0.6.9 msrest_azure/0.6.3 azure-mgmt-containerregistry/3.0.0rc14
        Azure-SDK-For-Python AZURECLI/2.8.0
=======
      - python/3.8.0 (Windows-10-10.0.19041-SP0) msrest/0.6.9 msrest_azure/0.6.3 azure-mgmt-containerregistry/3.0.0rc14
        Azure-SDK-For-Python AZURECLI/2.9.0
>>>>>>> 3c2ff2b5
      accept-language:
      - en-US
    method: PATCH
    uri: https://management.azure.com/subscriptions/00000000-0000-0000-0000-000000000000/resourceGroups/clitest.rg000001/providers/Microsoft.ContainerRegistry/registries/testreg000004?api-version=2019-12-01-preview
  response:
    body:
<<<<<<< HEAD
      string: '{"sku":{"name":"Premium","tier":"Premium"},"type":"Microsoft.ContainerRegistry/registries","id":"/subscriptions/00000000-0000-0000-0000-000000000000/resourceGroups/clitest.rg000001/providers/Microsoft.ContainerRegistry/registries/testreg000004","name":"testreg000004","location":"westus","tags":{},"properties":{"loginServer":"testreg000004.azurecr.io","creationDate":"2020-07-06T00:31:56.9508947Z","provisioningState":"Updating","adminUserEnabled":false,"networkRuleSet":{"defaultAction":"Allow","virtualNetworkRules":[],"ipRules":[]},"policies":{"quarantinePolicy":{"status":"disabled"},"trustPolicy":{"type":"Notary","status":"disabled"},"retentionPolicy":{"days":7,"lastUpdatedTime":"2020-07-06T00:32:45.1533172+00:00","status":"disabled"}},"encryption":{"status":"disabled"},"dataEndpointEnabled":false,"dataEndpointHostNames":[],"privateEndpointConnections":[],"publicNetworkAccess":"Enabled"}}'
    headers:
      azure-asyncoperation:
      - https://management.azure.com/subscriptions/00000000-0000-0000-0000-000000000000/resourceGroups/clitest.rg000001/providers/Microsoft.ContainerRegistry/registries/testreg000004/operationStatuses/registries-32468bf9-bf20-11ea-bdd7-c03eba45757e?api-version=2019-12-01-preview
=======
      string: '{"sku":{"name":"Premium","tier":"Premium"},"type":"Microsoft.ContainerRegistry/registries","id":"/subscriptions/00000000-0000-0000-0000-000000000000/resourceGroups/clitest.rg000001/providers/Microsoft.ContainerRegistry/registries/testreg000004","name":"testreg000004","location":"westus","tags":{},"properties":{"loginServer":"testreg000004.azurecr.io","creationDate":"2020-07-17T02:19:47.7577162Z","provisioningState":"Updating","adminUserEnabled":false,"networkRuleSet":{"defaultAction":"Allow","virtualNetworkRules":[],"ipRules":[]},"policies":{"quarantinePolicy":{"status":"disabled"},"trustPolicy":{"type":"Notary","status":"disabled"},"retentionPolicy":{"days":7,"lastUpdatedTime":"2020-07-17T02:22:33.5177108+00:00","status":"disabled"}},"encryption":{"status":"disabled"},"dataEndpointEnabled":false,"dataEndpointHostNames":[],"privateEndpointConnections":[],"publicNetworkAccess":"Enabled"}}'
    headers:
      azure-asyncoperation:
      - https://management.azure.com/subscriptions/00000000-0000-0000-0000-000000000000/resourceGroups/clitest.rg000001/providers/Microsoft.ContainerRegistry/registries/testreg000004/operationStatuses/registries-5b69a699-c7d4-11ea-8b0a-84a93e84f251?api-version=2019-12-01-preview
>>>>>>> 3c2ff2b5
      cache-control:
      - no-cache
      content-length:
      - '995'
      content-type:
      - application/json; charset=utf-8
      date:
<<<<<<< HEAD
      - Mon, 06 Jul 2020 00:32:46 GMT
=======
      - Fri, 17 Jul 2020 02:22:37 GMT
>>>>>>> 3c2ff2b5
      expires:
      - '-1'
      pragma:
      - no-cache
      server:
      - Microsoft-HTTPAPI/2.0
      strict-transport-security:
      - max-age=31536000; includeSubDomains
      x-content-type-options:
      - nosniff
      x-ms-ratelimit-remaining-subscription-writes:
<<<<<<< HEAD
      - '1199'
=======
      - '1197'
>>>>>>> 3c2ff2b5
    status:
      code: 201
      message: Created
- request:
    body: null
    headers:
      Accept:
      - application/json
      Accept-Encoding:
      - gzip, deflate
      CommandName:
      - acr identity assign
      Connection:
      - keep-alive
      ParameterSetName:
      - --name --identities
      User-Agent:
<<<<<<< HEAD
      - python/3.8.3 (Windows-10-10.0.19041-SP0) msrest/0.6.9 msrest_azure/0.6.3 azure-mgmt-containerregistry/3.0.0rc14
        Azure-SDK-For-Python AZURECLI/2.8.0
    method: GET
    uri: https://management.azure.com/subscriptions/00000000-0000-0000-0000-000000000000/resourceGroups/clitest.rg000001/providers/Microsoft.ContainerRegistry/registries/testreg000004/operationStatuses/registries-32468bf9-bf20-11ea-bdd7-c03eba45757e?api-version=2019-12-01-preview
  response:
    body:
      string: '{"status":"Updating"}'
    headers:
      azure-asyncoperation:
      - https://management.azure.com/subscriptions/00000000-0000-0000-0000-000000000000/resourceGroups/clitest.rg000001/providers/Microsoft.ContainerRegistry/registries/testreg000004/operationStatuses/registries-32468bf9-bf20-11ea-bdd7-c03eba45757e?api-version=2019-12-01-preview
      cache-control:
      - no-cache
      content-length:
      - '21'
      content-type:
      - application/json; charset=utf-8
      date:
      - Mon, 06 Jul 2020 00:32:56 GMT
=======
      - python/3.8.0 (Windows-10-10.0.19041-SP0) msrest/0.6.9 msrest_azure/0.6.3 azure-mgmt-containerregistry/3.0.0rc14
        Azure-SDK-For-Python AZURECLI/2.9.0
    method: GET
    uri: https://management.azure.com/subscriptions/00000000-0000-0000-0000-000000000000/resourceGroups/clitest.rg000001/providers/Microsoft.ContainerRegistry/registries/testreg000004/operationStatuses/registries-5b69a699-c7d4-11ea-8b0a-84a93e84f251?api-version=2019-12-01-preview
  response:
    body:
      string: '{"status":"Succeeded"}'
    headers:
      azure-asyncoperation:
      - https://management.azure.com/subscriptions/00000000-0000-0000-0000-000000000000/resourceGroups/clitest.rg000001/providers/Microsoft.ContainerRegistry/registries/testreg000004/operationStatuses/registries-5b69a699-c7d4-11ea-8b0a-84a93e84f251?api-version=2019-12-01-preview
      cache-control:
      - no-cache
      content-length:
      - '22'
      content-type:
      - application/json; charset=utf-8
      date:
      - Fri, 17 Jul 2020 02:22:48 GMT
      expires:
      - '-1'
      pragma:
      - no-cache
      server:
      - Microsoft-HTTPAPI/2.0
      strict-transport-security:
      - max-age=31536000; includeSubDomains
      transfer-encoding:
      - chunked
      vary:
      - Accept-Encoding
      x-content-type-options:
      - nosniff
    status:
      code: 200
      message: OK
- request:
    body: null
    headers:
      Accept:
      - application/json
      Accept-Encoding:
      - gzip, deflate
      CommandName:
      - acr identity assign
      Connection:
      - keep-alive
      ParameterSetName:
      - --name --identities
      User-Agent:
      - python/3.8.0 (Windows-10-10.0.19041-SP0) msrest/0.6.9 msrest_azure/0.6.3 azure-mgmt-containerregistry/3.0.0rc14
        Azure-SDK-For-Python AZURECLI/2.9.0
    method: GET
    uri: https://management.azure.com/subscriptions/00000000-0000-0000-0000-000000000000/resourceGroups/clitest.rg000001/providers/Microsoft.ContainerRegistry/registries/testreg000004?api-version=2019-12-01-preview
  response:
    body:
      string: '{"sku":{"name":"Premium","tier":"Premium"},"type":"Microsoft.ContainerRegistry/registries","identity":{"principalId":"41e2e0ec-112c-4581-b07c-997be279a038","tenantId":"54826b22-38d6-4fb2-bad9-b7b93a3e9c5a","type":"systemAssigned,
        userAssigned","userAssignedIdentities":{"/subscriptions/00000000-0000-0000-0000-000000000000/resourcegroups/clitest.rg000001/providers/Microsoft.ManagedIdentity/userAssignedIdentities/testidentity000002":{"principalId":"18ebe36e-4e7d-4f79-8017-8f2b9b026725","clientId":"b453173e-c115-4246-bcee-51116a26d52d"}}},"id":"/subscriptions/00000000-0000-0000-0000-000000000000/resourceGroups/clitest.rg000001/providers/Microsoft.ContainerRegistry/registries/testreg000004","name":"testreg000004","location":"westus","tags":{},"properties":{"loginServer":"testreg000004.azurecr.io","creationDate":"2020-07-17T02:19:47.7577162Z","provisioningState":"Succeeded","adminUserEnabled":false,"networkRuleSet":{"defaultAction":"Allow","virtualNetworkRules":[],"ipRules":[]},"policies":{"quarantinePolicy":{"status":"disabled"},"trustPolicy":{"type":"Notary","status":"disabled"},"retentionPolicy":{"days":7,"lastUpdatedTime":"2020-07-17T02:22:33.5177108+00:00","status":"disabled"}},"encryption":{"status":"disabled"},"dataEndpointEnabled":false,"dataEndpointHostNames":[],"privateEndpointConnections":[],"publicNetworkAccess":"Enabled"}}'
    headers:
      cache-control:
      - no-cache
      content-length:
      - '1517'
      content-type:
      - application/json; charset=utf-8
      date:
      - Fri, 17 Jul 2020 02:22:49 GMT
      expires:
      - '-1'
      pragma:
      - no-cache
      server:
      - Microsoft-HTTPAPI/2.0
      strict-transport-security:
      - max-age=31536000; includeSubDomains
      transfer-encoding:
      - chunked
      vary:
      - Accept-Encoding
      x-content-type-options:
      - nosniff
    status:
      code: 200
      message: OK
- request:
    body: null
    headers:
      Accept:
      - application/json
      Accept-Encoding:
      - gzip, deflate
      CommandName:
      - acr identity assign
      Connection:
      - keep-alive
      ParameterSetName:
      - --name --identities
      User-Agent:
      - python/3.8.0 (Windows-10-10.0.19041-SP0) msrest/0.6.9 msrest_azure/0.6.3 azure-mgmt-resource/10.1.0
        Azure-SDK-For-Python AZURECLI/2.9.0
      accept-language:
      - en-US
    method: GET
    uri: https://management.azure.com/subscriptions/00000000-0000-0000-0000-000000000000/resources?$filter=resourceType%20eq%20%27Microsoft.ContainerRegistry%2Fregistries%27&api-version=2020-06-01
  response:
    body:
      string: '{"value":[{"id":"/subscriptions/00000000-0000-0000-0000-000000000000/resourceGroups/clitest.rgics53ppnkuqsfgx76fuke2gilxv26fowhl2peept2r635qjkcghnsavqbs7rgnckf/providers/Microsoft.ContainerRegistry/registries/clireg34yjyxsubdj4ap","name":"clireg34yjyxsubdj4ap","type":"Microsoft.ContainerRegistry/registries","sku":{"name":"Premium","tier":"Premium"},"location":"eastus","tags":{}},{"id":"/subscriptions/00000000-0000-0000-0000-000000000000/resourceGroups/clitest.rg000001/providers/Microsoft.ContainerRegistry/registries/testreg000004","name":"testreg000004","type":"Microsoft.ContainerRegistry/registries","sku":{"name":"Premium","tier":"Premium"},"location":"westus","tags":{}},{"id":"/subscriptions/00000000-0000-0000-0000-000000000000/resourceGroups/zhoxing-test/providers/Microsoft.ContainerRegistry/registries/zhoxingtest","name":"zhoxingtest","type":"Microsoft.ContainerRegistry/registries","sku":{"name":"Standard","tier":"Standard"},"location":"westus","tags":{}}]}'
    headers:
      cache-control:
      - no-cache
      content-length:
      - '1058'
      content-type:
      - application/json; charset=utf-8
      date:
      - Fri, 17 Jul 2020 02:22:49 GMT
      expires:
      - '-1'
      pragma:
      - no-cache
      strict-transport-security:
      - max-age=31536000; includeSubDomains
      vary:
      - Accept-Encoding
      x-content-type-options:
      - nosniff
    status:
      code: 200
      message: OK
- request:
    body: null
    headers:
      Accept:
      - application/json
      Accept-Encoding:
      - gzip, deflate
      CommandName:
      - acr identity assign
      Connection:
      - keep-alive
      ParameterSetName:
      - --name --identities
      User-Agent:
      - python/3.8.0 (Windows-10-10.0.19041-SP0) msrest/0.6.9 msrest_azure/0.6.3 azure-mgmt-containerregistry/3.0.0rc14
        Azure-SDK-For-Python AZURECLI/2.9.0
      accept-language:
      - en-US
    method: GET
    uri: https://management.azure.com/subscriptions/00000000-0000-0000-0000-000000000000/resourceGroups/clitest.rg000001/providers/Microsoft.ContainerRegistry/registries/testreg000004?api-version=2019-12-01-preview
  response:
    body:
      string: '{"sku":{"name":"Premium","tier":"Premium"},"type":"Microsoft.ContainerRegistry/registries","identity":{"principalId":"41e2e0ec-112c-4581-b07c-997be279a038","tenantId":"54826b22-38d6-4fb2-bad9-b7b93a3e9c5a","type":"systemAssigned,
        userAssigned","userAssignedIdentities":{"/subscriptions/00000000-0000-0000-0000-000000000000/resourcegroups/clitest.rg000001/providers/Microsoft.ManagedIdentity/userAssignedIdentities/testidentity000002":{"principalId":"18ebe36e-4e7d-4f79-8017-8f2b9b026725","clientId":"b453173e-c115-4246-bcee-51116a26d52d"}}},"id":"/subscriptions/00000000-0000-0000-0000-000000000000/resourceGroups/clitest.rg000001/providers/Microsoft.ContainerRegistry/registries/testreg000004","name":"testreg000004","location":"westus","tags":{},"properties":{"loginServer":"testreg000004.azurecr.io","creationDate":"2020-07-17T02:19:47.7577162Z","provisioningState":"Succeeded","adminUserEnabled":false,"networkRuleSet":{"defaultAction":"Allow","virtualNetworkRules":[],"ipRules":[]},"policies":{"quarantinePolicy":{"status":"disabled"},"trustPolicy":{"type":"Notary","status":"disabled"},"retentionPolicy":{"days":7,"lastUpdatedTime":"2020-07-17T02:22:33.5177108+00:00","status":"disabled"}},"encryption":{"status":"disabled"},"dataEndpointEnabled":false,"dataEndpointHostNames":[],"privateEndpointConnections":[],"publicNetworkAccess":"Enabled"}}'
    headers:
      cache-control:
      - no-cache
      content-length:
      - '1517'
      content-type:
      - application/json; charset=utf-8
      date:
      - Fri, 17 Jul 2020 02:22:50 GMT
      expires:
      - '-1'
      pragma:
      - no-cache
      server:
      - Microsoft-HTTPAPI/2.0
      strict-transport-security:
      - max-age=31536000; includeSubDomains
      transfer-encoding:
      - chunked
      vary:
      - Accept-Encoding
      x-content-type-options:
      - nosniff
    status:
      code: 200
      message: OK
- request:
    body: 'b''{"location": "westus", "tags": {}, "sku": {"name": "Premium"}, "identity":
      {"principalId": "41e2e0ec-112c-4581-b07c-997be279a038", "tenantId": "54826b22-38d6-4fb2-bad9-b7b93a3e9c5a",
      "type": "SystemAssigned, UserAssigned", "userAssignedIdentities": {"/subscriptions/00000000-0000-0000-0000-000000000000/resourcegroups/clitest.rg000001/providers/Microsoft.ManagedIdentity/userAssignedIdentities/testidentity000002":
      {"principalId": "18ebe36e-4e7d-4f79-8017-8f2b9b026725", "clientId": "b453173e-c115-4246-bcee-51116a26d52d"},
      "/subscriptions/00000000-0000-0000-0000-000000000000/resourcegroups/clitest.rg000001/providers/Microsoft.ManagedIdentity/userAssignedIdentities/testidentity2000003":
      {}}}, "properties": {"adminUserEnabled": false, "networkRuleSet": {"defaultAction":
      "Allow", "virtualNetworkRules": [], "ipRules": []}, "policies": {"quarantinePolicy":
      {"status": "disabled"}, "trustPolicy": {"type": "Notary", "status": "disabled"},
      "retentionPolicy": {"days": 7, "status": "disabled"}}, "encryption": {"status":
      "disabled"}, "dataEndpointEnabled": false, "publicNetworkAccess": "Enabled"}}'''
    headers:
      Accept:
      - application/json
      Accept-Encoding:
      - gzip, deflate
      CommandName:
      - acr identity show
      Connection:
      - keep-alive
      Content-Length:
      - '1238'
      Content-Type:
      - application/json; charset=utf-8
      ParameterSetName:
      - --name
      User-Agent:
      - python/3.8.0 (Windows-10-10.0.19041-SP0) msrest/0.6.9 msrest_azure/0.6.3 azure-mgmt-containerregistry/3.0.0rc14
        Azure-SDK-For-Python AZURECLI/2.9.0
      accept-language:
      - en-US
    method: GET
    uri: https://management.azure.com/subscriptions/00000000-0000-0000-0000-000000000000/resources?$filter=resourceType%20eq%20%27Microsoft.ContainerRegistry%2Fregistries%27&api-version=2020-06-01
  response:
    body:
      string: '{"sku":{"name":"Premium","tier":"Premium"},"type":"Microsoft.ContainerRegistry/registries","identity":{"principalId":"41e2e0ec-112c-4581-b07c-997be279a038","tenantId":"54826b22-38d6-4fb2-bad9-b7b93a3e9c5a","type":"systemAssigned,
        userAssigned","userAssignedIdentities":{"/subscriptions/00000000-0000-0000-0000-000000000000/resourcegroups/clitest.rg000001/providers/Microsoft.ManagedIdentity/userAssignedIdentities/testidentity000002":{"principalId":"18ebe36e-4e7d-4f79-8017-8f2b9b026725","clientId":"b453173e-c115-4246-bcee-51116a26d52d"}}},"id":"/subscriptions/00000000-0000-0000-0000-000000000000/resourceGroups/clitest.rg000001/providers/Microsoft.ContainerRegistry/registries/testreg000004","name":"testreg000004","location":"westus","tags":{},"properties":{"loginServer":"testreg000004.azurecr.io","creationDate":"2020-07-17T02:19:47.7577162Z","provisioningState":"Updating","adminUserEnabled":false,"networkRuleSet":{"defaultAction":"Allow","virtualNetworkRules":[],"ipRules":[]},"policies":{"quarantinePolicy":{"status":"disabled"},"trustPolicy":{"type":"Notary","status":"disabled"},"retentionPolicy":{"days":7,"lastUpdatedTime":"2020-07-17T02:22:54.4681077+00:00","status":"disabled"}},"encryption":{"status":"disabled"},"dataEndpointEnabled":false,"dataEndpointHostNames":[],"privateEndpointConnections":[],"publicNetworkAccess":"Enabled"}}'
    headers:
      azure-asyncoperation:
      - https://management.azure.com/subscriptions/00000000-0000-0000-0000-000000000000/resourceGroups/clitest.rg000001/providers/Microsoft.ContainerRegistry/registries/testreg000004/operationStatuses/registries-68eb193b-c7d4-11ea-8a40-84a93e84f251?api-version=2019-12-01-preview
      cache-control:
      - no-cache
      content-length:
      - '1516'
      content-type:
      - application/json; charset=utf-8
      date:
      - Fri, 17 Jul 2020 02:22:56 GMT
      expires:
      - '-1'
      pragma:
      - no-cache
      server:
      - Microsoft-HTTPAPI/2.0
      strict-transport-security:
      - max-age=31536000; includeSubDomains
      x-content-type-options:
      - nosniff
      x-ms-ratelimit-remaining-subscription-writes:
      - '1196'
    status:
      code: 201
      message: Created
- request:
    body: null
    headers:
      Accept:
      - application/json
      Accept-Encoding:
      - gzip, deflate
      CommandName:
      - acr identity assign
      Connection:
      - keep-alive
      ParameterSetName:
      - --name --identities
      User-Agent:
      - python/3.8.0 (Windows-10-10.0.19041-SP0) msrest/0.6.9 msrest_azure/0.6.3 azure-mgmt-containerregistry/3.0.0rc14
        Azure-SDK-For-Python AZURECLI/2.9.0
    method: GET
    uri: https://management.azure.com/subscriptions/00000000-0000-0000-0000-000000000000/resourceGroups/clitest.rg000001/providers/Microsoft.ContainerRegistry/registries/testreg000004/operationStatuses/registries-68eb193b-c7d4-11ea-8a40-84a93e84f251?api-version=2019-12-01-preview
  response:
    body:
      string: '{"status":"Succeeded"}'
    headers:
      azure-asyncoperation:
      - https://management.azure.com/subscriptions/00000000-0000-0000-0000-000000000000/resourceGroups/clitest.rg000001/providers/Microsoft.ContainerRegistry/registries/testreg000004/operationStatuses/registries-68eb193b-c7d4-11ea-8a40-84a93e84f251?api-version=2019-12-01-preview
      cache-control:
      - no-cache
      content-length:
      - '22'
      content-type:
      - application/json; charset=utf-8
      date:
      - Fri, 17 Jul 2020 02:23:07 GMT
      expires:
      - '-1'
      pragma:
      - no-cache
      server:
      - Microsoft-HTTPAPI/2.0
      strict-transport-security:
      - max-age=31536000; includeSubDomains
      transfer-encoding:
      - chunked
      vary:
      - Accept-Encoding
      x-content-type-options:
      - nosniff
    status:
      code: 200
      message: OK
- request:
    body: null
    headers:
      Accept:
      - application/json
      Accept-Encoding:
      - gzip, deflate
      CommandName:
      - acr identity assign
      Connection:
      - keep-alive
      ParameterSetName:
      - --name --identities
      User-Agent:
      - python/3.8.0 (Windows-10-10.0.19041-SP0) msrest/0.6.9 msrest_azure/0.6.3 azure-mgmt-containerregistry/3.0.0rc14
        Azure-SDK-For-Python AZURECLI/2.9.0
    method: GET
    uri: https://management.azure.com/subscriptions/00000000-0000-0000-0000-000000000000/resourceGroups/clitest.rg000001/providers/Microsoft.ContainerRegistry/registries/testreg000004?api-version=2019-12-01-preview
  response:
    body:
      string: '{"sku":{"name":"Premium","tier":"Premium"},"type":"Microsoft.ContainerRegistry/registries","identity":{"principalId":"41e2e0ec-112c-4581-b07c-997be279a038","tenantId":"54826b22-38d6-4fb2-bad9-b7b93a3e9c5a","type":"systemAssigned,
        userAssigned","userAssignedIdentities":{"/subscriptions/00000000-0000-0000-0000-000000000000/resourcegroups/clitest.rg000001/providers/Microsoft.ManagedIdentity/userAssignedIdentities/testidentity000002":{"principalId":"18ebe36e-4e7d-4f79-8017-8f2b9b026725","clientId":"b453173e-c115-4246-bcee-51116a26d52d"},"/subscriptions/00000000-0000-0000-0000-000000000000/resourcegroups/clitest.rg000001/providers/Microsoft.ManagedIdentity/userAssignedIdentities/testidentity2000003":{"principalId":"4ff6a62e-894d-41cc-a86b-12305d0d121e","clientId":"7c6bf22a-ae8f-4e1f-8939-eef602385517"}}},"id":"/subscriptions/00000000-0000-0000-0000-000000000000/resourceGroups/clitest.rg000001/providers/Microsoft.ContainerRegistry/registries/testreg000004","name":"testreg000004","location":"westus","tags":{},"properties":{"loginServer":"testreg000004.azurecr.io","creationDate":"2020-07-17T02:19:47.7577162Z","provisioningState":"Succeeded","adminUserEnabled":false,"networkRuleSet":{"defaultAction":"Allow","virtualNetworkRules":[],"ipRules":[]},"policies":{"quarantinePolicy":{"status":"disabled"},"trustPolicy":{"type":"Notary","status":"disabled"},"retentionPolicy":{"days":7,"lastUpdatedTime":"2020-07-17T02:22:54.4681077+00:00","status":"disabled"}},"encryption":{"status":"disabled"},"dataEndpointEnabled":false,"dataEndpointHostNames":[],"privateEndpointConnections":[],"publicNetworkAccess":"Enabled"}}'
    headers:
      cache-control:
      - no-cache
      content-length:
      - '1857'
      content-type:
      - application/json; charset=utf-8
      date:
      - Fri, 17 Jul 2020 02:23:07 GMT
      expires:
      - '-1'
      pragma:
      - no-cache
      strict-transport-security:
      - max-age=31536000; includeSubDomains
      vary:
      - Accept-Encoding
      x-content-type-options:
      - nosniff
    status:
      code: 200
      message: OK
- request:
    body: null
    headers:
      Accept:
      - application/json
      Accept-Encoding:
      - gzip, deflate
      CommandName:
      - acr identity show
      Connection:
      - keep-alive
      ParameterSetName:
      - --name
      User-Agent:
      - python/3.8.0 (Windows-10-10.0.19041-SP0) msrest/0.6.9 msrest_azure/0.6.3 azure-mgmt-resource/10.1.0
        Azure-SDK-For-Python AZURECLI/2.9.0
      accept-language:
      - en-US
    method: GET
    uri: https://management.azure.com/subscriptions/00000000-0000-0000-0000-000000000000/resources?$filter=resourceType%20eq%20%27Microsoft.ContainerRegistry%2Fregistries%27&api-version=2020-06-01
  response:
    body:
      string: '{"value":[{"id":"/subscriptions/00000000-0000-0000-0000-000000000000/resourceGroups/clitest.rgics53ppnkuqsfgx76fuke2gilxv26fowhl2peept2r635qjkcghnsavqbs7rgnckf/providers/Microsoft.ContainerRegistry/registries/clireg34yjyxsubdj4ap","name":"clireg34yjyxsubdj4ap","type":"Microsoft.ContainerRegistry/registries","sku":{"name":"Premium","tier":"Premium"},"location":"eastus","tags":{}},{"id":"/subscriptions/00000000-0000-0000-0000-000000000000/resourceGroups/clitest.rg000001/providers/Microsoft.ContainerRegistry/registries/testreg000004","name":"testreg000004","type":"Microsoft.ContainerRegistry/registries","sku":{"name":"Premium","tier":"Premium"},"location":"westus","identity":{"principalId":"41e2e0ec-112c-4581-b07c-997be279a038","tenantId":"54826b22-38d6-4fb2-bad9-b7b93a3e9c5a","type":"SystemAssigned,
        UserAssigned","userAssignedIdentities":{"/subscriptions/00000000-0000-0000-0000-000000000000/resourcegroups/clitest.rg000001/providers/Microsoft.ManagedIdentity/userAssignedIdentities/testidentity000002":{"principalId":"18ebe36e-4e7d-4f79-8017-8f2b9b026725","clientId":"b453173e-c115-4246-bcee-51116a26d52d"}}},"tags":{}},{"id":"/subscriptions/00000000-0000-0000-0000-000000000000/resourceGroups/zhoxing-test/providers/Microsoft.ContainerRegistry/registries/zhoxingtest","name":"zhoxingtest","type":"Microsoft.ContainerRegistry/registries","sku":{"name":"Standard","tier":"Standard"},"location":"westus","tags":{}}]}'
    headers:
      cache-control:
      - no-cache
      content-length:
      - '1579'
      content-type:
      - application/json; charset=utf-8
      date:
      - Fri, 17 Jul 2020 02:23:08 GMT
      expires:
      - '-1'
      pragma:
      - no-cache
      server:
      - Microsoft-HTTPAPI/2.0
      strict-transport-security:
      - max-age=31536000; includeSubDomains
      transfer-encoding:
      - chunked
      vary:
      - Accept-Encoding
      x-content-type-options:
      - nosniff
    status:
      code: 200
      message: OK
- request:
    body: null
    headers:
      Accept:
      - application/json
      Accept-Encoding:
      - gzip, deflate
      CommandName:
      - acr identity remove
      Connection:
      - keep-alive
      ParameterSetName:
      - --name --identities
      User-Agent:
      - python/3.8.0 (Windows-10-10.0.19041-SP0) msrest/0.6.9 msrest_azure/0.6.3 azure-mgmt-containerregistry/3.0.0rc14
        Azure-SDK-For-Python AZURECLI/2.9.0
      accept-language:
      - en-US
    method: GET
    uri: https://management.azure.com/subscriptions/00000000-0000-0000-0000-000000000000/resources?$filter=resourceType%20eq%20%27Microsoft.ContainerRegistry%2Fregistries%27&api-version=2020-06-01
  response:
    body:
      string: '{"sku":{"name":"Premium","tier":"Premium"},"type":"Microsoft.ContainerRegistry/registries","identity":{"principalId":"41e2e0ec-112c-4581-b07c-997be279a038","tenantId":"54826b22-38d6-4fb2-bad9-b7b93a3e9c5a","type":"systemAssigned,
        userAssigned","userAssignedIdentities":{"/subscriptions/00000000-0000-0000-0000-000000000000/resourcegroups/clitest.rg000001/providers/Microsoft.ManagedIdentity/userAssignedIdentities/testidentity000002":{"principalId":"18ebe36e-4e7d-4f79-8017-8f2b9b026725","clientId":"b453173e-c115-4246-bcee-51116a26d52d"},"/subscriptions/00000000-0000-0000-0000-000000000000/resourcegroups/clitest.rg000001/providers/Microsoft.ManagedIdentity/userAssignedIdentities/testidentity2000003":{"principalId":"4ff6a62e-894d-41cc-a86b-12305d0d121e","clientId":"7c6bf22a-ae8f-4e1f-8939-eef602385517"}}},"id":"/subscriptions/00000000-0000-0000-0000-000000000000/resourceGroups/clitest.rg000001/providers/Microsoft.ContainerRegistry/registries/testreg000004","name":"testreg000004","location":"westus","tags":{},"properties":{"loginServer":"testreg000004.azurecr.io","creationDate":"2020-07-17T02:19:47.7577162Z","provisioningState":"Succeeded","adminUserEnabled":false,"networkRuleSet":{"defaultAction":"Allow","virtualNetworkRules":[],"ipRules":[]},"policies":{"quarantinePolicy":{"status":"disabled"},"trustPolicy":{"type":"Notary","status":"disabled"},"retentionPolicy":{"days":7,"lastUpdatedTime":"2020-07-17T02:22:54.4681077+00:00","status":"disabled"}},"encryption":{"status":"disabled"},"dataEndpointEnabled":false,"dataEndpointHostNames":[],"privateEndpointConnections":[],"publicNetworkAccess":"Enabled"}}'
    headers:
      cache-control:
      - no-cache
      content-length:
      - '1857'
      content-type:
      - application/json; charset=utf-8
      date:
      - Fri, 17 Jul 2020 02:23:10 GMT
      expires:
      - '-1'
      pragma:
      - no-cache
      strict-transport-security:
      - max-age=31536000; includeSubDomains
      vary:
      - Accept-Encoding
      x-content-type-options:
      - nosniff
    status:
      code: 200
      message: OK
- request:
    body: 'b''{"location": "westus", "tags": {}, "sku": {"name": "Premium"}, "identity":
      {"principalId": "41e2e0ec-112c-4581-b07c-997be279a038", "tenantId": "54826b22-38d6-4fb2-bad9-b7b93a3e9c5a",
      "type": "SystemAssigned, UserAssigned", "userAssignedIdentities": {"/subscriptions/00000000-0000-0000-0000-000000000000/resourcegroups/clitest.rg000001/providers/Microsoft.ManagedIdentity/userAssignedIdentities/testidentity000002":
      {"principalId": "18ebe36e-4e7d-4f79-8017-8f2b9b026725", "clientId": "b453173e-c115-4246-bcee-51116a26d52d"}}},
      "properties": {"adminUserEnabled": false, "networkRuleSet": {"defaultAction":
      "Allow", "virtualNetworkRules": [], "ipRules": []}, "policies": {"quarantinePolicy":
      {"status": "disabled"}, "trustPolicy": {"type": "Notary", "status": "disabled"},
      "retentionPolicy": {"days": 7, "status": "disabled"}}, "encryption": {"status":
      "disabled"}, "dataEndpointEnabled": false, "publicNetworkAccess": "Enabled"}}'''
    headers:
      Accept:
      - application/json
      Accept-Encoding:
      - gzip, deflate
      CommandName:
      - acr identity remove
      Connection:
      - keep-alive
      Content-Length:
      - '998'
      Content-Type:
      - application/json; charset=utf-8
      ParameterSetName:
      - --name --identities
      User-Agent:
      - python/3.8.0 (Windows-10-10.0.19041-SP0) msrest/0.6.9 msrest_azure/0.6.3 azure-mgmt-containerregistry/3.0.0rc14
        Azure-SDK-For-Python AZURECLI/2.9.0
      accept-language:
      - en-US
    method: GET
    uri: https://management.azure.com/subscriptions/00000000-0000-0000-0000-000000000000/resourceGroups/clitest.rg000001/providers/Microsoft.ContainerRegistry/registries/testreg000004?api-version=2019-12-01-preview
  response:
    body:
      string: '{"sku":{"name":"Premium","tier":"Premium"},"type":"Microsoft.ContainerRegistry/registries","identity":{"principalId":"41e2e0ec-112c-4581-b07c-997be279a038","tenantId":"54826b22-38d6-4fb2-bad9-b7b93a3e9c5a","type":"systemAssigned,
        userAssigned","userAssignedIdentities":{"/subscriptions/00000000-0000-0000-0000-000000000000/resourcegroups/clitest.rg000001/providers/Microsoft.ManagedIdentity/userAssignedIdentities/testidentity000002":{"principalId":"18ebe36e-4e7d-4f79-8017-8f2b9b026725","clientId":"b453173e-c115-4246-bcee-51116a26d52d"},"/subscriptions/00000000-0000-0000-0000-000000000000/resourcegroups/clitest.rg000001/providers/Microsoft.ManagedIdentity/userAssignedIdentities/testidentity2000003":{"principalId":"4ff6a62e-894d-41cc-a86b-12305d0d121e","clientId":"7c6bf22a-ae8f-4e1f-8939-eef602385517"}}},"id":"/subscriptions/00000000-0000-0000-0000-000000000000/resourceGroups/clitest.rg000001/providers/Microsoft.ContainerRegistry/registries/testreg000004","name":"testreg000004","location":"westus","tags":{},"properties":{"loginServer":"testreg000004.azurecr.io","creationDate":"2020-07-17T02:19:47.7577162Z","provisioningState":"Updating","adminUserEnabled":false,"networkRuleSet":{"defaultAction":"Allow","virtualNetworkRules":[],"ipRules":[]},"policies":{"quarantinePolicy":{"status":"disabled"},"trustPolicy":{"type":"Notary","status":"disabled"},"retentionPolicy":{"days":7,"lastUpdatedTime":"2020-07-17T02:23:15.0746053+00:00","status":"disabled"}},"encryption":{"status":"disabled"},"dataEndpointEnabled":false,"dataEndpointHostNames":[],"privateEndpointConnections":[],"publicNetworkAccess":"Enabled"}}'
    headers:
      azure-asyncoperation:
      - https://management.azure.com/subscriptions/00000000-0000-0000-0000-000000000000/resourceGroups/clitest.rg000001/providers/Microsoft.ContainerRegistry/registries/testreg000004/operationStatuses/registries-744939ba-c7d4-11ea-a670-84a93e84f251?api-version=2019-12-01-preview
      cache-control:
      - no-cache
      content-length:
      - '1856'
      content-type:
      - application/json; charset=utf-8
      date:
      - Fri, 17 Jul 2020 02:23:18 GMT
      expires:
      - '-1'
      pragma:
      - no-cache
      server:
      - Microsoft-HTTPAPI/2.0
      strict-transport-security:
      - max-age=31536000; includeSubDomains
      x-content-type-options:
      - nosniff
      x-ms-ratelimit-remaining-subscription-writes:
      - '1199'
    status:
      code: 201
      message: Created
- request:
    body: null
    headers:
      Accept:
      - application/json
      Accept-Encoding:
      - gzip, deflate
      CommandName:
      - acr identity remove
      Connection:
      - keep-alive
      ParameterSetName:
      - --name --identities
      User-Agent:
      - python/3.8.0 (Windows-10-10.0.19041-SP0) msrest/0.6.9 msrest_azure/0.6.3 azure-mgmt-containerregistry/3.0.0rc14
        Azure-SDK-For-Python AZURECLI/2.9.0
    method: GET
    uri: https://management.azure.com/subscriptions/00000000-0000-0000-0000-000000000000/resourceGroups/clitest.rg000001/providers/Microsoft.ContainerRegistry/registries/testreg000004/operationStatuses/registries-744939ba-c7d4-11ea-a670-84a93e84f251?api-version=2019-12-01-preview
  response:
    body:
      string: '{"status":"Succeeded"}'
    headers:
      azure-asyncoperation:
      - https://management.azure.com/subscriptions/00000000-0000-0000-0000-000000000000/resourceGroups/clitest.rg000001/providers/Microsoft.ContainerRegistry/registries/testreg000004/operationStatuses/registries-744939ba-c7d4-11ea-a670-84a93e84f251?api-version=2019-12-01-preview
      cache-control:
      - no-cache
      content-length:
      - '22'
      content-type:
      - application/json; charset=utf-8
      date:
      - Fri, 17 Jul 2020 02:23:29 GMT
      expires:
      - '-1'
      pragma:
      - no-cache
      server:
      - Microsoft-HTTPAPI/2.0
      strict-transport-security:
      - max-age=31536000; includeSubDomains
      transfer-encoding:
      - chunked
      vary:
      - Accept-Encoding
      x-content-type-options:
      - nosniff
    status:
      code: 200
      message: OK
- request:
    body: null
    headers:
      Accept:
      - application/json
      Accept-Encoding:
      - gzip, deflate
      CommandName:
      - acr identity remove
      Connection:
      - keep-alive
      ParameterSetName:
      - --name --identities
      User-Agent:
      - python/3.8.0 (Windows-10-10.0.19041-SP0) msrest/0.6.9 msrest_azure/0.6.3 azure-mgmt-containerregistry/3.0.0rc14
        Azure-SDK-For-Python AZURECLI/2.9.0
    method: GET
    uri: https://management.azure.com/subscriptions/00000000-0000-0000-0000-000000000000/resourceGroups/clitest.rg000001/providers/Microsoft.ContainerRegistry/registries/testreg000004?api-version=2019-12-01-preview
  response:
    body:
      string: '{"sku":{"name":"Premium","tier":"Premium"},"type":"Microsoft.ContainerRegistry/registries","identity":{"principalId":"41e2e0ec-112c-4581-b07c-997be279a038","tenantId":"54826b22-38d6-4fb2-bad9-b7b93a3e9c5a","type":"systemAssigned,
        userAssigned","userAssignedIdentities":{"/subscriptions/00000000-0000-0000-0000-000000000000/resourcegroups/clitest.rg000001/providers/Microsoft.ManagedIdentity/userAssignedIdentities/testidentity000002":{"principalId":"18ebe36e-4e7d-4f79-8017-8f2b9b026725","clientId":"b453173e-c115-4246-bcee-51116a26d52d"}}},"id":"/subscriptions/00000000-0000-0000-0000-000000000000/resourceGroups/clitest.rg000001/providers/Microsoft.ContainerRegistry/registries/testreg000004","name":"testreg000004","location":"westus","tags":{},"properties":{"loginServer":"testreg000004.azurecr.io","creationDate":"2020-07-17T02:19:47.7577162Z","provisioningState":"Succeeded","adminUserEnabled":false,"networkRuleSet":{"defaultAction":"Allow","virtualNetworkRules":[],"ipRules":[]},"policies":{"quarantinePolicy":{"status":"disabled"},"trustPolicy":{"type":"Notary","status":"disabled"},"retentionPolicy":{"days":7,"lastUpdatedTime":"2020-07-17T02:23:15.0746053+00:00","status":"disabled"}},"encryption":{"status":"disabled"},"dataEndpointEnabled":false,"dataEndpointHostNames":[],"privateEndpointConnections":[],"publicNetworkAccess":"Enabled"}}'
    headers:
      cache-control:
      - no-cache
      content-length:
      - '1517'
      content-type:
      - application/json; charset=utf-8
      date:
      - Fri, 17 Jul 2020 02:23:29 GMT
      expires:
      - '-1'
      pragma:
      - no-cache
      server:
      - Microsoft-HTTPAPI/2.0
      strict-transport-security:
      - max-age=31536000; includeSubDomains
      transfer-encoding:
      - chunked
      vary:
      - Accept-Encoding
      x-content-type-options:
      - nosniff
    status:
      code: 200
      message: OK
- request:
    body: '{"location": "westus", "tags": {}, "sku": {"name": "Premium"}, "identity":
      {"principalId": "cd27c347-9500-4a61-b834-8aa74cb31452", "tenantId": "72f988bf-86f1-41af-91ab-2d7cd011db47",
      "type": "None"}, "properties": {"adminUserEnabled": false, "networkRuleSet":
      {"defaultAction": "Allow", "virtualNetworkRules": [], "ipRules": []}, "policies":
      {"quarantinePolicy": {"status": "disabled"}, "trustPolicy": {"type": "Notary",
      "status": "disabled"}, "retentionPolicy": {"days": 7, "status": "disabled"}},
      "encryption": {"status": "disabled"}, "dataEndpointEnabled": false, "publicNetworkAccess":
      "Enabled"}}'
    headers:
      Accept:
      - application/json
      Accept-Encoding:
      - gzip, deflate
      CommandName:
      - acr identity remove
      Connection:
      - keep-alive
      Content-Length:
      - '601'
      Content-Type:
      - application/json; charset=utf-8
      ParameterSetName:
      - --name --identities
      User-Agent:
      - python/3.8.0 (Windows-10-10.0.19041-SP0) msrest/0.6.9 msrest_azure/0.6.3 azure-mgmt-resource/10.1.0
        Azure-SDK-For-Python AZURECLI/2.9.0
      accept-language:
      - en-US
    method: GET
    uri: https://management.azure.com/subscriptions/00000000-0000-0000-0000-000000000000/resources?$filter=resourceType%20eq%20%27Microsoft.ContainerRegistry%2Fregistries%27&api-version=2020-06-01
  response:
    body:
      string: '{"value":[{"id":"/subscriptions/00000000-0000-0000-0000-000000000000/resourceGroups/clitest.rgics53ppnkuqsfgx76fuke2gilxv26fowhl2peept2r635qjkcghnsavqbs7rgnckf/providers/Microsoft.ContainerRegistry/registries/clireg34yjyxsubdj4ap","name":"clireg34yjyxsubdj4ap","type":"Microsoft.ContainerRegistry/registries","sku":{"name":"Premium","tier":"Premium"},"location":"eastus","tags":{}},{"id":"/subscriptions/00000000-0000-0000-0000-000000000000/resourceGroups/clitest.rg000001/providers/Microsoft.ContainerRegistry/registries/testreg000004","name":"testreg000004","type":"Microsoft.ContainerRegistry/registries","sku":{"name":"Premium","tier":"Premium"},"location":"westus","identity":{"principalId":"41e2e0ec-112c-4581-b07c-997be279a038","tenantId":"54826b22-38d6-4fb2-bad9-b7b93a3e9c5a","type":"SystemAssigned,
        UserAssigned","userAssignedIdentities":{"/subscriptions/00000000-0000-0000-0000-000000000000/resourcegroups/clitest.rg000001/providers/Microsoft.ManagedIdentity/userAssignedIdentities/testidentity000002":{"principalId":"18ebe36e-4e7d-4f79-8017-8f2b9b026725","clientId":"b453173e-c115-4246-bcee-51116a26d52d"},"/subscriptions/00000000-0000-0000-0000-000000000000/resourcegroups/clitest.rg000001/providers/Microsoft.ManagedIdentity/userAssignedIdentities/testidentity2000003":{"principalId":"4ff6a62e-894d-41cc-a86b-12305d0d121e","clientId":"7c6bf22a-ae8f-4e1f-8939-eef602385517"}}},"tags":{}},{"id":"/subscriptions/00000000-0000-0000-0000-000000000000/resourceGroups/zhoxing-test/providers/Microsoft.ContainerRegistry/registries/zhoxingtest","name":"zhoxingtest","type":"Microsoft.ContainerRegistry/registries","sku":{"name":"Standard","tier":"Standard"},"location":"westus","tags":{}}]}'
    headers:
      azure-asyncoperation:
      - https://management.azure.com/subscriptions/00000000-0000-0000-0000-000000000000/resourceGroups/clitest.rg000001/providers/Microsoft.ContainerRegistry/registries/testreg000004/operationStatuses/registries-28ccedce-bf20-11ea-b7f5-c03eba45757e?api-version=2019-12-01-preview
      cache-control:
      - no-cache
      content-length:
      - '1919'
      content-type:
      - application/json; charset=utf-8
      date:
      - Fri, 17 Jul 2020 02:23:30 GMT
      expires:
      - '-1'
      pragma:
      - no-cache
      server:
      - Microsoft-HTTPAPI/2.0
      strict-transport-security:
      - max-age=31536000; includeSubDomains
      x-content-type-options:
      - nosniff
      x-ms-ratelimit-remaining-subscription-writes:
      - '1199'
    status:
      code: 201
      message: Created
- request:
    body: null
    headers:
      Accept:
      - application/json
      Accept-Encoding:
      - gzip, deflate
      CommandName:
      - acr identity remove
      Connection:
      - keep-alive
      ParameterSetName:
      - --name --identities
      User-Agent:
      - python/3.8.0 (Windows-10-10.0.19041-SP0) msrest/0.6.9 msrest_azure/0.6.3 azure-mgmt-containerregistry/3.0.0rc14
        Azure-SDK-For-Python AZURECLI/2.9.0
      accept-language:
      - en-US
    method: GET
    uri: https://management.azure.com/subscriptions/00000000-0000-0000-0000-000000000000/resourceGroups/clitest.rg000001/providers/Microsoft.ContainerRegistry/registries/testreg000004/operationStatuses/registries-28ccedce-bf20-11ea-b7f5-c03eba45757e?api-version=2019-12-01-preview
  response:
    body:
      string: '{"sku":{"name":"Premium","tier":"Premium"},"type":"Microsoft.ContainerRegistry/registries","identity":{"principalId":"41e2e0ec-112c-4581-b07c-997be279a038","tenantId":"54826b22-38d6-4fb2-bad9-b7b93a3e9c5a","type":"systemAssigned,
        userAssigned","userAssignedIdentities":{"/subscriptions/00000000-0000-0000-0000-000000000000/resourcegroups/clitest.rg000001/providers/Microsoft.ManagedIdentity/userAssignedIdentities/testidentity000002":{"principalId":"18ebe36e-4e7d-4f79-8017-8f2b9b026725","clientId":"b453173e-c115-4246-bcee-51116a26d52d"}}},"id":"/subscriptions/00000000-0000-0000-0000-000000000000/resourceGroups/clitest.rg000001/providers/Microsoft.ContainerRegistry/registries/testreg000004","name":"testreg000004","location":"westus","tags":{},"properties":{"loginServer":"testreg000004.azurecr.io","creationDate":"2020-07-17T02:19:47.7577162Z","provisioningState":"Succeeded","adminUserEnabled":false,"networkRuleSet":{"defaultAction":"Allow","virtualNetworkRules":[],"ipRules":[]},"policies":{"quarantinePolicy":{"status":"disabled"},"trustPolicy":{"type":"Notary","status":"disabled"},"retentionPolicy":{"days":7,"lastUpdatedTime":"2020-07-17T02:23:15.0746053+00:00","status":"disabled"}},"encryption":{"status":"disabled"},"dataEndpointEnabled":false,"dataEndpointHostNames":[],"privateEndpointConnections":[],"publicNetworkAccess":"Enabled"}}'
    headers:
      azure-asyncoperation:
      - https://management.azure.com/subscriptions/00000000-0000-0000-0000-000000000000/resourceGroups/clitest.rg000001/providers/Microsoft.ContainerRegistry/registries/testreg000004/operationStatuses/registries-28ccedce-bf20-11ea-b7f5-c03eba45757e?api-version=2019-12-01-preview
      cache-control:
      - no-cache
      content-length:
      - '1517'
      content-type:
      - application/json; charset=utf-8
      date:
      - Fri, 17 Jul 2020 02:23:32 GMT
      expires:
      - '-1'
      pragma:
      - no-cache
      server:
      - Microsoft-HTTPAPI/2.0
      strict-transport-security:
      - max-age=31536000; includeSubDomains
      transfer-encoding:
      - chunked
      vary:
      - Accept-Encoding
      x-content-type-options:
      - nosniff
    status:
      code: 200
      message: OK
- request:
    body: '{"location": "westus", "tags": {}, "sku": {"name": "Premium"}, "identity":
      {"principalId": "41e2e0ec-112c-4581-b07c-997be279a038", "tenantId": "54826b22-38d6-4fb2-bad9-b7b93a3e9c5a",
      "type": "SystemAssigned"}, "properties": {"adminUserEnabled": false, "networkRuleSet":
      {"defaultAction": "Allow", "virtualNetworkRules": [], "ipRules": []}, "policies":
      {"quarantinePolicy": {"status": "disabled"}, "trustPolicy": {"type": "Notary",
      "status": "disabled"}, "retentionPolicy": {"days": 7, "status": "disabled"}},
      "encryption": {"status": "disabled"}, "dataEndpointEnabled": false, "publicNetworkAccess":
      "Enabled"}}'
    headers:
      Accept:
      - application/json
      Accept-Encoding:
      - gzip, deflate
      CommandName:
      - acr identity remove
      Connection:
      - keep-alive
      Content-Length:
      - '611'
      Content-Type:
      - application/json; charset=utf-8
      ParameterSetName:
      - --name --identities
      User-Agent:
      - python/3.8.0 (Windows-10-10.0.19041-SP0) msrest/0.6.9 msrest_azure/0.6.3 azure-mgmt-containerregistry/3.0.0rc14
        Azure-SDK-For-Python AZURECLI/2.9.0
      accept-language:
      - en-US
    method: PUT
    uri: https://management.azure.com/subscriptions/00000000-0000-0000-0000-000000000000/resourceGroups/clitest.rg000001/providers/Microsoft.ContainerRegistry/registries/testreg000004?api-version=2019-12-01-preview
  response:
    body:
      string: '{"sku":{"name":"Premium","tier":"Premium"},"type":"Microsoft.ContainerRegistry/registries","identity":{"principalId":"41e2e0ec-112c-4581-b07c-997be279a038","tenantId":"54826b22-38d6-4fb2-bad9-b7b93a3e9c5a","type":"systemAssigned,
        userAssigned","userAssignedIdentities":{"/subscriptions/00000000-0000-0000-0000-000000000000/resourcegroups/clitest.rg000001/providers/Microsoft.ManagedIdentity/userAssignedIdentities/testidentity000002":{"principalId":"18ebe36e-4e7d-4f79-8017-8f2b9b026725","clientId":"b453173e-c115-4246-bcee-51116a26d52d"}}},"id":"/subscriptions/00000000-0000-0000-0000-000000000000/resourceGroups/clitest.rg000001/providers/Microsoft.ContainerRegistry/registries/testreg000004","name":"testreg000004","location":"westus","tags":{},"properties":{"loginServer":"testreg000004.azurecr.io","creationDate":"2020-07-17T02:19:47.7577162Z","provisioningState":"Updating","adminUserEnabled":false,"networkRuleSet":{"defaultAction":"Allow","virtualNetworkRules":[],"ipRules":[]},"policies":{"quarantinePolicy":{"status":"disabled"},"trustPolicy":{"type":"Notary","status":"disabled"},"retentionPolicy":{"days":7,"lastUpdatedTime":"2020-07-17T02:23:36.6385406+00:00","status":"disabled"}},"encryption":{"status":"disabled"},"dataEndpointEnabled":false,"dataEndpointHostNames":[],"privateEndpointConnections":[],"publicNetworkAccess":"Enabled"}}'
    headers:
      azure-asyncoperation:
      - https://management.azure.com/subscriptions/00000000-0000-0000-0000-000000000000/resourceGroups/clitest.rg000001/providers/Microsoft.ContainerRegistry/registries/testreg000004/operationStatuses/registries-81a7172f-c7d4-11ea-baf7-84a93e84f251?api-version=2019-12-01-preview
      cache-control:
      - no-cache
      content-length:
      - '1516'
      content-type:
      - application/json; charset=utf-8
      date:
      - Fri, 17 Jul 2020 02:23:40 GMT
      expires:
      - '-1'
      pragma:
      - no-cache
      server:
      - Microsoft-HTTPAPI/2.0
      strict-transport-security:
      - max-age=31536000; includeSubDomains
      x-content-type-options:
      - nosniff
      x-ms-ratelimit-remaining-subscription-writes:
      - '1198'
    status:
      code: 201
      message: Created
- request:
    body: null
    headers:
      Accept:
      - application/json
      Accept-Encoding:
      - gzip, deflate
      CommandName:
      - acr identity remove
      Connection:
      - keep-alive
      ParameterSetName:
      - --name --identities
      User-Agent:
      - python/3.8.0 (Windows-10-10.0.19041-SP0) msrest/0.6.9 msrest_azure/0.6.3 azure-mgmt-containerregistry/3.0.0rc14
        Azure-SDK-For-Python AZURECLI/2.9.0
    method: GET
    uri: https://management.azure.com/subscriptions/00000000-0000-0000-0000-000000000000/resourceGroups/clitest.rg000001/providers/Microsoft.ContainerRegistry/registries/testreg000004/operationStatuses/registries-81a7172f-c7d4-11ea-baf7-84a93e84f251?api-version=2019-12-01-preview
  response:
    body:
      string: '{"status":"Succeeded"}'
    headers:
      azure-asyncoperation:
      - https://management.azure.com/subscriptions/00000000-0000-0000-0000-000000000000/resourceGroups/clitest.rg000001/providers/Microsoft.ContainerRegistry/registries/testreg000004/operationStatuses/registries-81a7172f-c7d4-11ea-baf7-84a93e84f251?api-version=2019-12-01-preview
      cache-control:
      - no-cache
      content-length:
      - '22'
      content-type:
      - application/json; charset=utf-8
      date:
      - Fri, 17 Jul 2020 02:23:52 GMT
      expires:
      - '-1'
      pragma:
      - no-cache
      server:
      - Microsoft-HTTPAPI/2.0
      strict-transport-security:
      - max-age=31536000; includeSubDomains
      transfer-encoding:
      - chunked
      vary:
      - Accept-Encoding
      x-content-type-options:
      - nosniff
    status:
      code: 200
      message: OK
- request:
    body: null
    headers:
      Accept:
      - application/json
      Accept-Encoding:
      - gzip, deflate
      CommandName:
      - acr identity remove
      Connection:
      - keep-alive
      ParameterSetName:
      - --name --identities
      User-Agent:
      - python/3.8.0 (Windows-10-10.0.19041-SP0) msrest/0.6.9 msrest_azure/0.6.3 azure-mgmt-containerregistry/3.0.0rc14
        Azure-SDK-For-Python AZURECLI/2.9.0
    method: GET
    uri: https://management.azure.com/subscriptions/00000000-0000-0000-0000-000000000000/resourceGroups/clitest.rg000001/providers/Microsoft.ContainerRegistry/registries/testreg000004?api-version=2019-12-01-preview
  response:
    body:
      string: '{"sku":{"name":"Premium","tier":"Premium"},"type":"Microsoft.ContainerRegistry/registries","identity":{"principalId":"41e2e0ec-112c-4581-b07c-997be279a038","tenantId":"54826b22-38d6-4fb2-bad9-b7b93a3e9c5a","type":"systemAssigned"},"id":"/subscriptions/00000000-0000-0000-0000-000000000000/resourceGroups/clitest.rg000001/providers/Microsoft.ContainerRegistry/registries/testreg000004","name":"testreg000004","location":"westus","tags":{},"properties":{"loginServer":"testreg000004.azurecr.io","creationDate":"2020-07-17T02:19:47.7577162Z","provisioningState":"Succeeded","adminUserEnabled":false,"networkRuleSet":{"defaultAction":"Allow","virtualNetworkRules":[],"ipRules":[]},"policies":{"quarantinePolicy":{"status":"disabled"},"trustPolicy":{"type":"Notary","status":"disabled"},"retentionPolicy":{"days":7,"lastUpdatedTime":"2020-07-17T02:23:36.6385406+00:00","status":"disabled"}},"encryption":{"status":"disabled"},"dataEndpointEnabled":false,"dataEndpointHostNames":[],"privateEndpointConnections":[],"publicNetworkAccess":"Enabled"}}'
    headers:
      cache-control:
      - no-cache
      content-length:
      - '1136'
      content-type:
      - application/json; charset=utf-8
      date:
      - Fri, 17 Jul 2020 02:23:52 GMT
      expires:
      - '-1'
      pragma:
      - no-cache
      server:
      - Microsoft-HTTPAPI/2.0
      strict-transport-security:
      - max-age=31536000; includeSubDomains
      transfer-encoding:
      - chunked
      vary:
      - Accept-Encoding
      x-content-type-options:
      - nosniff
    status:
      code: 200
      message: OK
- request:
    body: null
    headers:
      Accept:
      - application/json
      Accept-Encoding:
      - gzip, deflate
      CommandName:
      - acr identity assign
      Connection:
      - keep-alive
      ParameterSetName:
      - --name --identities
      User-Agent:
      - python/3.8.0 (Windows-10-10.0.19041-SP0) msrest/0.6.9 msrest_azure/0.6.3 azure-mgmt-resource/10.1.0
        Azure-SDK-For-Python AZURECLI/2.9.0
      accept-language:
      - en-US
    method: GET
    uri: https://management.azure.com/subscriptions/00000000-0000-0000-0000-000000000000/resources?$filter=resourceType%20eq%20%27Microsoft.ContainerRegistry%2Fregistries%27&api-version=2020-06-01
  response:
    body:
      string: '{"value":[{"id":"/subscriptions/00000000-0000-0000-0000-000000000000/resourceGroups/clitest.rgics53ppnkuqsfgx76fuke2gilxv26fowhl2peept2r635qjkcghnsavqbs7rgnckf/providers/Microsoft.ContainerRegistry/registries/clireg34yjyxsubdj4ap","name":"clireg34yjyxsubdj4ap","type":"Microsoft.ContainerRegistry/registries","sku":{"name":"Premium","tier":"Premium"},"location":"eastus","tags":{}},{"id":"/subscriptions/00000000-0000-0000-0000-000000000000/resourceGroups/clitest.rg000001/providers/Microsoft.ContainerRegistry/registries/testreg000004","name":"testreg000004","type":"Microsoft.ContainerRegistry/registries","sku":{"name":"Premium","tier":"Premium"},"location":"westus","identity":{"principalId":"41e2e0ec-112c-4581-b07c-997be279a038","tenantId":"54826b22-38d6-4fb2-bad9-b7b93a3e9c5a","type":"SystemAssigned,
        UserAssigned","userAssignedIdentities":{"/subscriptions/00000000-0000-0000-0000-000000000000/resourcegroups/clitest.rg000001/providers/Microsoft.ManagedIdentity/userAssignedIdentities/testidentity000002":{"principalId":"18ebe36e-4e7d-4f79-8017-8f2b9b026725","clientId":"b453173e-c115-4246-bcee-51116a26d52d"}}},"tags":{}},{"id":"/subscriptions/00000000-0000-0000-0000-000000000000/resourceGroups/zhoxing-test/providers/Microsoft.ContainerRegistry/registries/zhoxingtest","name":"zhoxingtest","type":"Microsoft.ContainerRegistry/registries","sku":{"name":"Standard","tier":"Standard"},"location":"westus","tags":{}}]}'
    headers:
      cache-control:
      - no-cache
      content-length:
      - '1579'
      content-type:
      - application/json; charset=utf-8
      date:
      - Fri, 17 Jul 2020 02:23:53 GMT
      expires:
      - '-1'
      pragma:
      - no-cache
      strict-transport-security:
      - max-age=31536000; includeSubDomains
      vary:
      - Accept-Encoding
      x-content-type-options:
      - nosniff
    status:
      code: 200
      message: OK
- request:
    body: null
    headers:
      Accept:
      - application/json
      Accept-Encoding:
      - gzip, deflate
      CommandName:
      - acr identity assign
      Connection:
      - keep-alive
      ParameterSetName:
      - --name --identities
      User-Agent:
      - python/3.8.0 (Windows-10-10.0.19041-SP0) msrest/0.6.9 msrest_azure/0.6.3 azure-mgmt-containerregistry/3.0.0rc14
        Azure-SDK-For-Python AZURECLI/2.9.0
      accept-language:
      - en-US
    method: GET
    uri: https://management.azure.com/subscriptions/00000000-0000-0000-0000-000000000000/resourceGroups/clitest.rg000001/providers/Microsoft.ContainerRegistry/registries/testreg000004?api-version=2019-12-01-preview
  response:
    body:
      string: '{"sku":{"name":"Premium","tier":"Premium"},"type":"Microsoft.ContainerRegistry/registries","identity":{"principalId":"41e2e0ec-112c-4581-b07c-997be279a038","tenantId":"54826b22-38d6-4fb2-bad9-b7b93a3e9c5a","type":"systemAssigned"},"id":"/subscriptions/00000000-0000-0000-0000-000000000000/resourceGroups/clitest.rg000001/providers/Microsoft.ContainerRegistry/registries/testreg000004","name":"testreg000004","location":"westus","tags":{},"properties":{"loginServer":"testreg000004.azurecr.io","creationDate":"2020-07-17T02:19:47.7577162Z","provisioningState":"Succeeded","adminUserEnabled":false,"networkRuleSet":{"defaultAction":"Allow","virtualNetworkRules":[],"ipRules":[]},"policies":{"quarantinePolicy":{"status":"disabled"},"trustPolicy":{"type":"Notary","status":"disabled"},"retentionPolicy":{"days":7,"lastUpdatedTime":"2020-07-17T02:23:36.6385406+00:00","status":"disabled"}},"encryption":{"status":"disabled"},"dataEndpointEnabled":false,"dataEndpointHostNames":[],"privateEndpointConnections":[],"publicNetworkAccess":"Enabled"}}'
    headers:
      cache-control:
      - no-cache
      content-length:
      - '1136'
      content-type:
      - application/json; charset=utf-8
      date:
      - Fri, 17 Jul 2020 02:23:53 GMT
      expires:
      - '-1'
      pragma:
      - no-cache
      server:
      - Microsoft-HTTPAPI/2.0
      strict-transport-security:
      - max-age=31536000; includeSubDomains
      transfer-encoding:
      - chunked
      vary:
      - Accept-Encoding
      x-content-type-options:
      - nosniff
    status:
      code: 200
      message: OK
- request:
    body: '{"location": "westus", "tags": {}, "sku": {"name": "Premium"}, "identity":
      {"principalId": "41e2e0ec-112c-4581-b07c-997be279a038", "tenantId": "54826b22-38d6-4fb2-bad9-b7b93a3e9c5a",
      "type": "None"}, "properties": {"adminUserEnabled": false, "networkRuleSet":
      {"defaultAction": "Allow", "virtualNetworkRules": [], "ipRules": []}, "policies":
      {"quarantinePolicy": {"status": "disabled"}, "trustPolicy": {"type": "Notary",
      "status": "disabled"}, "retentionPolicy": {"days": 7, "status": "disabled"}},
      "encryption": {"status": "disabled"}, "dataEndpointEnabled": false, "publicNetworkAccess":
      "Enabled"}}'
    headers:
      Accept:
      - application/json
      Accept-Encoding:
      - gzip, deflate
      CommandName:
      - acr identity assign
      Connection:
      - keep-alive
      Content-Length:
      - '601'
      Content-Type:
      - application/json; charset=utf-8
      ParameterSetName:
      - --name --identities
      User-Agent:
      - python/3.8.0 (Windows-10-10.0.19041-SP0) msrest/0.6.9 msrest_azure/0.6.3 azure-mgmt-containerregistry/3.0.0rc14
        Azure-SDK-For-Python AZURECLI/2.9.0
      accept-language:
      - en-US
    method: PATCH
    uri: https://management.azure.com/subscriptions/00000000-0000-0000-0000-000000000000/resourceGroups/clitest.rg000001/providers/Microsoft.ContainerRegistry/registries/testreg000004?api-version=2019-12-01-preview
  response:
    body:
      string: '{"sku":{"name":"Premium","tier":"Premium"},"type":"Microsoft.ContainerRegistry/registries","identity":{"principalId":"41e2e0ec-112c-4581-b07c-997be279a038","tenantId":"54826b22-38d6-4fb2-bad9-b7b93a3e9c5a","type":"systemAssigned"},"id":"/subscriptions/00000000-0000-0000-0000-000000000000/resourceGroups/clitest.rg000001/providers/Microsoft.ContainerRegistry/registries/testreg000004","name":"testreg000004","location":"westus","tags":{},"properties":{"loginServer":"testreg000004.azurecr.io","creationDate":"2020-07-17T02:19:47.7577162Z","provisioningState":"Updating","adminUserEnabled":false,"networkRuleSet":{"defaultAction":"Allow","virtualNetworkRules":[],"ipRules":[]},"policies":{"quarantinePolicy":{"status":"disabled"},"trustPolicy":{"type":"Notary","status":"disabled"},"retentionPolicy":{"days":7,"lastUpdatedTime":"2020-07-17T02:23:56.6863765+00:00","status":"disabled"}},"encryption":{"status":"disabled"},"dataEndpointEnabled":false,"dataEndpointHostNames":[],"privateEndpointConnections":[],"publicNetworkAccess":"Enabled"}}'
    headers:
      azure-asyncoperation:
      - https://management.azure.com/subscriptions/00000000-0000-0000-0000-000000000000/resourceGroups/clitest.rg000001/providers/Microsoft.ContainerRegistry/registries/testreg000004/operationStatuses/registries-8ecb8df1-c7d4-11ea-9499-84a93e84f251?api-version=2019-12-01-preview
      cache-control:
      - no-cache
      content-length:
      - '1135'
      content-type:
      - application/json; charset=utf-8
      date:
      - Fri, 17 Jul 2020 02:23:57 GMT
      expires:
      - '-1'
      pragma:
      - no-cache
      server:
      - Microsoft-HTTPAPI/2.0
      strict-transport-security:
      - max-age=31536000; includeSubDomains
      x-content-type-options:
      - nosniff
      x-ms-ratelimit-remaining-subscription-writes:
      - '1197'
    status:
      code: 201
      message: Created
- request:
    body: null
    headers:
      Accept:
      - application/json
      Accept-Encoding:
      - gzip, deflate
      CommandName:
      - acr identity remove
      Connection:
      - keep-alive
      ParameterSetName:
      - --name --identities
      User-Agent:
      - python/3.8.0 (Windows-10-10.0.19041-SP0) msrest/0.6.9 msrest_azure/0.6.3 azure-mgmt-containerregistry/3.0.0rc14
        Azure-SDK-For-Python AZURECLI/2.9.0
    method: GET
    uri: https://management.azure.com/subscriptions/00000000-0000-0000-0000-000000000000/resourceGroups/clitest.rg000001/providers/Microsoft.ContainerRegistry/registries/testreg000004/operationStatuses/registries-8ecb8df1-c7d4-11ea-9499-84a93e84f251?api-version=2019-12-01-preview
  response:
    body:
      string: '{"status":"Succeeded"}'
    headers:
      azure-asyncoperation:
      - https://management.azure.com/subscriptions/00000000-0000-0000-0000-000000000000/resourceGroups/clitest.rg000001/providers/Microsoft.ContainerRegistry/registries/testreg000004/operationStatuses/registries-8ecb8df1-c7d4-11ea-9499-84a93e84f251?api-version=2019-12-01-preview
      cache-control:
      - no-cache
      content-length:
      - '22'
      content-type:
      - application/json; charset=utf-8
      date:
      - Fri, 17 Jul 2020 02:24:09 GMT
      expires:
      - '-1'
      pragma:
      - no-cache
      server:
      - Microsoft-HTTPAPI/2.0
      strict-transport-security:
      - max-age=31536000; includeSubDomains
      transfer-encoding:
      - chunked
      vary:
      - Accept-Encoding
      x-content-type-options:
      - nosniff
    status:
      code: 200
      message: OK
- request:
    body: null
    headers:
      Accept:
      - application/json
      Accept-Encoding:
      - gzip, deflate
      CommandName:
      - acr identity remove
      Connection:
      - keep-alive
      ParameterSetName:
      - --name --identities
      User-Agent:
      - python/3.8.0 (Windows-10-10.0.19041-SP0) msrest/0.6.9 msrest_azure/0.6.3 azure-mgmt-containerregistry/3.0.0rc14
        Azure-SDK-For-Python AZURECLI/2.9.0
    method: GET
    uri: https://management.azure.com/subscriptions/00000000-0000-0000-0000-000000000000/resourceGroups/clitest.rg000001/providers/Microsoft.ContainerRegistry/registries/testreg000004?api-version=2019-12-01-preview
  response:
    body:
      string: '{"sku":{"name":"Premium","tier":"Premium"},"type":"Microsoft.ContainerRegistry/registries","id":"/subscriptions/00000000-0000-0000-0000-000000000000/resourceGroups/clitest.rg000001/providers/Microsoft.ContainerRegistry/registries/testreg000004","name":"testreg000004","location":"westus","tags":{},"properties":{"loginServer":"testreg000004.azurecr.io","creationDate":"2020-07-17T02:19:47.7577162Z","provisioningState":"Succeeded","adminUserEnabled":false,"networkRuleSet":{"defaultAction":"Allow","virtualNetworkRules":[],"ipRules":[]},"policies":{"quarantinePolicy":{"status":"disabled"},"trustPolicy":{"type":"Notary","status":"disabled"},"retentionPolicy":{"days":7,"lastUpdatedTime":"2020-07-17T02:23:56.6863765+00:00","status":"disabled"}},"encryption":{"status":"disabled"},"dataEndpointEnabled":false,"dataEndpointHostNames":[],"privateEndpointConnections":[],"publicNetworkAccess":"Enabled"}}'
    headers:
      azure-asyncoperation:
      - https://management.azure.com/subscriptions/00000000-0000-0000-0000-000000000000/resourceGroups/clitest.rg000001/providers/Microsoft.ContainerRegistry/registries/testreg000004/operationStatuses/registries-32468bf9-bf20-11ea-bdd7-c03eba45757e?api-version=2019-12-01-preview
      cache-control:
      - no-cache
      content-length:
      - '996'
      content-type:
      - application/json; charset=utf-8
      date:
      - Fri, 17 Jul 2020 02:24:09 GMT
>>>>>>> 3c2ff2b5
      expires:
      - '-1'
      pragma:
      - no-cache
      server:
      - Microsoft-HTTPAPI/2.0
      strict-transport-security:
      - max-age=31536000; includeSubDomains
      transfer-encoding:
      - chunked
      vary:
      - Accept-Encoding
      x-content-type-options:
      - nosniff
    status:
      code: 200
      message: OK
version: 1<|MERGE_RESOLUTION|>--- conflicted
+++ resolved
@@ -13,24 +13,15 @@
       ParameterSetName:
       - --name --resource-group --sku
       User-Agent:
-<<<<<<< HEAD
-      - python/3.8.3 (Windows-10-10.0.19041-SP0) msrest/0.6.9 msrest_azure/0.6.3 azure-mgmt-resource/10.0.0
-        Azure-SDK-For-Python AZURECLI/2.8.0
-=======
       - python/3.8.0 (Windows-10-10.0.19041-SP0) msrest/0.6.9 msrest_azure/0.6.3 azure-mgmt-resource/10.1.0
         Azure-SDK-For-Python AZURECLI/2.9.0
->>>>>>> 3c2ff2b5
       accept-language:
       - en-US
     method: GET
     uri: https://management.azure.com/subscriptions/00000000-0000-0000-0000-000000000000/resourcegroups/clitest.rg000001?api-version=2020-06-01
   response:
     body:
-<<<<<<< HEAD
-      string: '{"id":"/subscriptions/00000000-0000-0000-0000-000000000000/resourceGroups/clitest.rg000001","name":"clitest.rg000001","type":"Microsoft.Resources/resourceGroups","location":"westus","tags":{"product":"azurecli","cause":"automation","date":"2020-07-06T00:30:28Z"},"properties":{"provisioningState":"Succeeded"}}'
-=======
       string: '{"id":"/subscriptions/00000000-0000-0000-0000-000000000000/resourceGroups/clitest.rg000001","name":"clitest.rg000001","type":"Microsoft.Resources/resourceGroups","location":"westus","tags":{"product":"azurecli","cause":"automation","date":"2020-07-17T02:19:39Z"},"properties":{"provisioningState":"Succeeded"}}'
->>>>>>> 3c2ff2b5
     headers:
       cache-control:
       - no-cache
@@ -39,11 +30,7 @@
       content-type:
       - application/json; charset=utf-8
       date:
-<<<<<<< HEAD
-      - Mon, 06 Jul 2020 00:30:31 GMT
-=======
       - Fri, 17 Jul 2020 02:19:41 GMT
->>>>>>> 3c2ff2b5
       expires:
       - '-1'
       pragma:
@@ -76,60 +63,28 @@
       ParameterSetName:
       - --name --resource-group --sku
       User-Agent:
-<<<<<<< HEAD
-      - python/3.8.3 (Windows-10-10.0.19041-SP0) msrest/0.6.9 msrest_azure/0.6.3 azure-mgmt-containerregistry/3.0.0rc14
-        Azure-SDK-For-Python AZURECLI/2.8.0
-=======
-      - python/3.8.0 (Windows-10-10.0.19041-SP0) msrest/0.6.9 msrest_azure/0.6.3 azure-mgmt-containerregistry/3.0.0rc14
-        Azure-SDK-For-Python AZURECLI/2.9.0
->>>>>>> 3c2ff2b5
+      - python/3.8.0 (Windows-10-10.0.19041-SP0) msrest/0.6.9 msrest_azure/0.6.3 azure-mgmt-containerregistry/3.0.0rc14
+        Azure-SDK-For-Python AZURECLI/2.9.0
       accept-language:
       - en-US
     method: PUT
     uri: https://management.azure.com/subscriptions/00000000-0000-0000-0000-000000000000/resourceGroups/clitest.rg000001/providers/Microsoft.ContainerRegistry/registries/testreg000004?api-version=2019-12-01-preview
   response:
     body:
-<<<<<<< HEAD
-      string: '{"error":{"code":"MissingSubscriptionRegistration","message":"The subscription
-        is not registered to use namespace ''Microsoft.ContainerRegistry''. See https://aka.ms/rps-not-found
-        for how to register subscriptions.","details":[{"code":"MissingSubscriptionRegistration","target":"Microsoft.ContainerRegistry","message":"The
-        subscription is not registered to use namespace ''Microsoft.ContainerRegistry''.
-        See https://aka.ms/rps-not-found for how to register subscriptions."}]}}'
-=======
       string: '{"sku":{"name":"Premium","tier":"Premium"},"type":"Microsoft.ContainerRegistry/registries","id":"/subscriptions/00000000-0000-0000-0000-000000000000/resourceGroups/clitest.rg000001/providers/Microsoft.ContainerRegistry/registries/testreg000004","name":"testreg000004","location":"westus","tags":{},"properties":{"loginServer":"testreg000004.azurecr.io","creationDate":"2020-07-17T02:19:47.7577162Z","provisioningState":"Succeeded","adminUserEnabled":false,"networkRuleSet":{"defaultAction":"Allow","virtualNetworkRules":[],"ipRules":[]},"policies":{"quarantinePolicy":{"status":"disabled"},"trustPolicy":{"type":"Notary","status":"disabled"},"retentionPolicy":{"days":7,"lastUpdatedTime":"2020-07-17T02:19:48.552469+00:00","status":"disabled"}},"encryption":{"status":"disabled"},"dataEndpointEnabled":false,"dataEndpointHostNames":[],"privateEndpointConnections":[],"publicNetworkAccess":"Enabled"}}'
->>>>>>> 3c2ff2b5
-    headers:
-      cache-control:
-      - no-cache
-      content-length:
-<<<<<<< HEAD
-      - '472'
-      content-type:
-      - application/json; charset=utf-8
-      date:
-      - Mon, 06 Jul 2020 00:30:32 GMT
-=======
+    headers:
+      cache-control:
+      - no-cache
+      content-length:
       - '995'
       content-type:
       - application/json; charset=utf-8
       date:
       - Fri, 17 Jul 2020 02:19:49 GMT
->>>>>>> 3c2ff2b5
-      expires:
-      - '-1'
-      pragma:
-      - no-cache
-<<<<<<< HEAD
-      strict-transport-security:
-      - max-age=31536000; includeSubDomains
-      x-content-type-options:
-      - nosniff
-      x-ms-failure-cause:
-      - gateway
-    status:
-      code: 409
-      message: Conflict
-=======
+      expires:
+      - '-1'
+      pragma:
+      - no-cache
       server:
       - Microsoft-HTTPAPI/2.0
       strict-transport-security:
@@ -492,327 +447,13 @@
     status:
       code: 201
       message: Created
->>>>>>> 3c2ff2b5
-- request:
-    body: null
-    headers:
-      Accept:
-      - '*/*'
-      Accept-Encoding:
-      - gzip, deflate
-<<<<<<< HEAD
-      Connection:
-      - keep-alive
-      Content-Length:
-      - '0'
-      User-Agent:
-      - python-requests/2.22.0
-    method: POST
-    uri: https://management.azure.com/subscriptions/00000000-0000-0000-0000-000000000000/providers/Microsoft.ContainerRegistry/register?api-version=2016-02-01
-  response:
-    body:
-      string: '{"id":"/subscriptions/00000000-0000-0000-0000-000000000000/providers/Microsoft.ContainerRegistry","namespace":"Microsoft.ContainerRegistry","authorizations":[{"applicationId":"6a0ec4d3-30cb-4a83-91c0-ae56bc0e3d26","roleDefinitionId":"78e18383-93eb-418a-9887-bc9271046576"},{"applicationId":"737d58c1-397a-46e7-9d12-7d8c830883c2","roleDefinitionId":"716bb53a-0390-4428-bf41-b1bedde7d751"},{"applicationId":"918d0db8-4a38-4938-93c1-9313bdfe0272","roleDefinitionId":"dcd2d2c9-3f80-4d72-95a8-2593111b4b12"},{"applicationId":"d2fa1650-4805-4a83-bcb9-cf41fe63539c","roleDefinitionId":"c15f8dab-b103-4f8d-9afb-fbe4b8e98de2"},{"applicationId":"a4c95b9e-3994-40cc-8953-5dc66d48348d","roleDefinitionId":"dc88c655-90fa-48d9-8d51-003cc8738508"},{"applicationId":"62c559cd-db0c-4da0-bab2-972528c65d42","roleDefinitionId":"437b639a-6d74-491d-959f-d172e8c5c1fc"}],"resourceTypes":[{"resourceType":"registries","locations":["West
-        US","East US","South Central US","West Europe","North Europe","UK South","UK
-        West","Australia East","Australia Southeast","Central India","Korea Central","France
-        Central","South Africa North","UAE North","East Asia","Japan East","Japan
-        West","Southeast Asia","South India","Brazil South","Canada East","Canada
-        Central","Central US","East US 2","North Central US","West Central US","West
-        US 2","Switzerland North","East US 2 EUAP","Central US EUAP"],"apiVersions":["2019-12-01-preview","2019-05-01","2017-10-01","2017-03-01"],"capabilities":"CrossResourceGroupResourceMove,
-        CrossSubscriptionResourceMove, SystemAssignedResourceIdentity"},{"resourceType":"registries/scopeMaps","locations":["West
-        US","East US","South Central US","West Europe","North Europe","UK South","UK
-        West","Australia East","Australia Southeast","Central India","East Asia","Japan
-        East","Japan West","Southeast Asia","South India","Brazil South","Canada East","Canada
-        Central","Central US","East US 2","North Central US","West Central US","West
-        US 2","Korea Central","France Central","South Africa North","UAE North","Switzerland
-        North","Central US EUAP","East US 2 EUAP"],"apiVersions":["2019-05-01-preview"]},{"resourceType":"registries/tokens","locations":["West
-        US","East US","South Central US","West Europe","North Europe","UK South","UK
-        West","Australia East","Australia Southeast","Central India","East Asia","Japan
-        East","Japan West","Southeast Asia","South India","Brazil South","Canada East","Canada
-        Central","Central US","East US 2","North Central US","West Central US","West
-        US 2","Korea Central","France Central","South Africa North","UAE North","Switzerland
-        North","Central US EUAP","East US 2 EUAP"],"apiVersions":["2019-05-01-preview"]},{"resourceType":"registries/generateCredentials","locations":["West
-        US","East US","South Central US","West Europe","North Europe","UK South","UK
-        West","Australia East","Australia Southeast","Central India","East Asia","Japan
-        East","Japan West","Southeast Asia","South India","Brazil South","Canada East","Canada
-        Central","Central US","East US 2","North Central US","West Central US","West
-        US 2","Korea Central","France Central","South Africa North","UAE North","Switzerland
-        North","Central US EUAP","East US 2 EUAP"],"apiVersions":["2019-05-01-preview"]},{"resourceType":"registries/privateEndpointConnections","locations":["West
-        US","East US","South Central US","West Europe","Switzerland North","North
-        Europe","UK South","UK West","Australia East","Australia Southeast","Central
-        India","East Asia","Japan East","Japan West","Southeast Asia","South India","Brazil
-        South","Canada East","Canada Central","Central US","East US 2","North Central
-        US","West Central US","West US 2","Korea Central","France Central","South
-        Africa North","UAE North","Central US EUAP","East US 2 EUAP"],"apiVersions":["2019-12-01-preview"]},{"resourceType":"registries/privateEndpointConnectionProxies","locations":["West
-        US","East US","South Central US","West Europe","Switzerland North","North
-        Europe","UK South","UK West","Australia East","Australia Southeast","Central
-        India","East Asia","Japan East","Japan West","Southeast Asia","South India","Brazil
-        South","Canada East","Canada Central","Central US","East US 2","North Central
-        US","West Central US","West US 2","Korea Central","France Central","South
-        Africa North","UAE North","Central US EUAP","East US 2 EUAP"],"apiVersions":["2019-12-01-preview"]},{"resourceType":"registries/privateEndpointConnectionProxies/validate","locations":["West
-        US","East US","South Central US","West Europe","Switzerland North","North
-        Europe","UK South","UK West","Australia East","Australia Southeast","Central
-        India","East Asia","Japan East","Japan West","Southeast Asia","South India","Brazil
-        South","Canada East","Canada Central","Central US","East US 2","North Central
-        US","West Central US","West US 2","Korea Central","France Central","South
-        Africa North","UAE North","Central US EUAP","East US 2 EUAP"],"apiVersions":["2019-12-01-preview"]},{"resourceType":"registries/privateLinkResources","locations":["West
-        US","East US","South Central US","West Europe","Switzerland North","North
-        Europe","UK South","UK West","Australia East","Australia Southeast","Central
-        India","East Asia","Japan East","Japan West","Southeast Asia","South India","Brazil
-        South","Canada East","Canada Central","Central US","East US 2","North Central
-        US","West Central US","West US 2","Korea Central","France Central","South
-        Africa North","UAE North","Central US EUAP","East US 2 EUAP"],"apiVersions":["2019-12-01-preview"]},{"resourceType":"registries/importImage","locations":["South
-        Central US","West Central US","East US","West Europe","West US","Japan East","North
-        Europe","Southeast Asia","North Central US","East US 2","West US 2","Brazil
-        South","Australia East","Central India","Korea Central","France Central","South
-        Africa North","UAE North","Central US","Canada East","Canada Central","UK
-        South","UK West","Australia Southeast","East Asia","Japan West","South India","Switzerland
-        North","Central US EUAP","East US 2 EUAP"],"apiVersions":["2019-12-01-preview","2019-05-01","2017-10-01"]},{"resourceType":"registries/exportPipelines","locations":["West
-        US","East US","South Central US","West Europe","Switzerland North","North
-        Europe","UK South","UK West","Australia East","Australia Southeast","Central
-        India","East Asia","Japan East","Japan West","Southeast Asia","South India","Brazil
-        South","Canada East","Canada Central","Central US","East US 2","North Central
-        US","West Central US","West US 2","Korea Central","France Central","South
-        Africa North","UAE North","Central US EUAP","East US 2 EUAP"],"apiVersions":["2019-12-01-preview"],"capabilities":"SystemAssignedResourceIdentity"},{"resourceType":"registries/importPipelines","locations":["West
-        US","East US","South Central US","West Europe","Switzerland North","North
-        Europe","UK South","UK West","Australia East","Australia Southeast","Central
-        India","East Asia","Japan East","Japan West","Southeast Asia","South India","Brazil
-        South","Canada East","Canada Central","Central US","East US 2","North Central
-        US","West Central US","West US 2","Korea Central","France Central","South
-        Africa North","UAE North","Central US EUAP","East US 2 EUAP"],"apiVersions":["2019-12-01-preview"],"capabilities":"SystemAssignedResourceIdentity"},{"resourceType":"registries/pipelineRuns","locations":["West
-        US","East US","South Central US","West Europe","Switzerland North","North
-        Europe","UK South","UK West","Australia East","Australia Southeast","Central
-        India","East Asia","Japan East","Japan West","Southeast Asia","South India","Brazil
-        South","Canada East","Canada Central","Central US","East US 2","North Central
-        US","West Central US","West US 2","Korea Central","France Central","South
-        Africa North","UAE North","Central US EUAP","East US 2 EUAP"],"apiVersions":["2019-12-01-preview"]},{"resourceType":"registries/listBuildSourceUploadUrl","locations":["East
-        US","West Europe","West US 2","South Central US","Australia East","Australia
-        Southeast","Brazil South","Canada Central","Canada East","Central India","Central
-        US","East Asia","East US 2","Japan East","Japan West","North Central US","North
-        Europe","Southeast Asia","South India","UK South","UK West","West US","West
-        Central US","France Central","Korea Central","South Africa North","UAE North","Switzerland
-        North","East US 2 EUAP"],"apiVersions":["2019-06-01-preview","2019-04-01","2018-09-01"]},{"resourceType":"registries/scheduleRun","locations":["East
-        US","West Europe","West US 2","South Central US","Australia East","Australia
-        Southeast","Brazil South","Canada Central","Canada East","Central India","Central
-        US","East Asia","East US 2","Japan East","Japan West","North Central US","North
-        Europe","Southeast Asia","South India","UK South","UK West","West US","West
-        Central US","France Central","Korea Central","South Africa North","UAE North","Switzerland
-        North","East US 2 EUAP"],"apiVersions":["2019-06-01-preview","2019-04-01","2018-09-01"]},{"resourceType":"registries/runs","locations":["East
-        US","West Europe","West US 2","South Central US","Australia East","Australia
-        Southeast","Brazil South","Canada Central","Canada East","Central India","Central
-        US","East Asia","East US 2","Japan East","Japan West","North Central US","North
-        Europe","Southeast Asia","South India","UK South","UK West","West US","West
-        Central US","France Central","Korea Central","South Africa North","UAE North","Switzerland
-        North","East US 2 EUAP"],"apiVersions":["2019-06-01-preview","2019-04-01","2018-09-01"]},{"resourceType":"registries/taskRuns","locations":["East
-        US","West Europe","West US 2","South Central US","Australia East","Australia
-        Southeast","Brazil South","Canada Central","Canada East","Central India","Central
-        US","East Asia","East US 2","Japan East","Japan West","North Central US","North
-        Europe","Southeast Asia","South India","UK South","UK West","West US","West
-        Central US","France Central","Korea Central","South Africa North","UAE North","Switzerland
-        North","East US 2 EUAP"],"apiVersions":["2019-06-01-preview"]},{"resourceType":"registries/taskRuns/listDetails","locations":["East
-        US","West Europe","West US 2","South Central US","Australia East","Australia
-        Southeast","Brazil South","Canada Central","Canada East","Central India","Central
-        US","East Asia","East US 2","Japan East","Japan West","North Central US","North
-        Europe","Southeast Asia","South India","UK South","UK West","West US","West
-        Central US","France Central","Korea Central","South Africa North","UAE North","Switzerland
-        North","East US 2 EUAP"],"apiVersions":["2019-06-01-preview"]},{"resourceType":"registries/agentPools","locations":["East
-        US","West US 2","South Central US","East US 2","East US 2 EUAP"],"apiVersions":["2019-06-01-preview"],"capabilities":"CrossResourceGroupResourceMove,
-        CrossSubscriptionResourceMove"},{"resourceType":"registries/agentPools/listQueueStatus","locations":["East
-        US","West US 2","South Central US","East US 2","East US 2 EUAP"],"apiVersions":["2019-06-01-preview"]},{"resourceType":"registries/runs/listLogSasUrl","locations":["East
-        US","West Europe","West US 2","South Central US","Australia East","Australia
-        Southeast","Brazil South","Canada Central","Canada East","Central India","Central
-        US","East Asia","East US 2","Japan East","Japan West","North Central US","North
-        Europe","Southeast Asia","South India","UK South","UK West","West US","West
-        Central US","France Central","Korea Central","South Africa North","UAE North","Switzerland
-        North","East US 2 EUAP"],"apiVersions":["2019-06-01-preview","2019-04-01","2018-09-01"]},{"resourceType":"registries/runs/cancel","locations":["East
-        US","West Europe","West US 2","South Central US","Australia East","Australia
-        Southeast","Brazil South","Canada Central","Canada East","Central India","Central
-        US","East Asia","East US 2","Japan East","Japan West","North Central US","North
-        Europe","Southeast Asia","South India","UK South","UK West","West US","West
-        Central US","France Central","Korea Central","South Africa North","UAE North","Switzerland
-        North","East US 2 EUAP"],"apiVersions":["2019-06-01-preview","2019-04-01","2018-09-01"]},{"resourceType":"registries/tasks","locations":["East
-        US","West Europe","West US 2","South Central US","Australia East","Australia
-        Southeast","Brazil South","Canada Central","Canada East","Central India","Central
-        US","East Asia","East US 2","Japan East","Japan West","North Central US","North
-        Europe","Southeast Asia","South India","UK South","UK West","West US","West
-        Central US","France Central","Korea Central","South Africa North","UAE North","Switzerland
-        North","East US 2 EUAP"],"apiVersions":["2019-06-01-preview","2019-04-01","2018-09-01"],"capabilities":"CrossResourceGroupResourceMove,
-        CrossSubscriptionResourceMove, SystemAssignedResourceIdentity"},{"resourceType":"registries/tasks/listDetails","locations":["East
-        US","West Europe","West US 2","South Central US","Australia East","Australia
-        Southeast","Brazil South","Canada Central","Canada East","Central India","Central
-        US","East Asia","East US 2","Japan East","Japan West","North Central US","North
-        Europe","Southeast Asia","South India","UK South","UK West","West US","West
-        Central US","France Central","Korea Central","South Africa North","UAE North","Switzerland
-        North","East US 2 EUAP"],"apiVersions":["2019-06-01-preview","2019-04-01","2018-09-01"]},{"resourceType":"registries/getBuildSourceUploadUrl","locations":["East
-        US","West Europe","West US 2","South Central US","Australia East","Australia
-        Southeast","Brazil South","Canada Central","Canada East","Central India","Central
-        US","East Asia","East US 2","Japan East","Japan West","North Central US","North
-        Europe","Southeast Asia","South India","UK South","UK West","West US","West
-        Central US","France Central","Korea Central","South Africa North","UAE North","Switzerland
-        North","East US 2 EUAP"],"apiVersions":["2018-02-01-preview"]},{"resourceType":"registries/queueBuild","locations":["East
-        US","West Europe","West US 2","South Central US","Australia East","Australia
-        Southeast","Brazil South","Canada Central","Canada East","Central India","Central
-        US","East Asia","East US 2","Japan East","Japan West","North Central US","North
-        Europe","Southeast Asia","South India","UK South","UK West","West US","West
-        Central US","France Central","Korea Central","South Africa North","UAE North","Switzerland
-        North","East US 2 EUAP"],"apiVersions":["2018-02-01-preview"]},{"resourceType":"registries/builds","locations":["East
-        US","West Europe","West US 2","South Central US","Australia East","Australia
-        Southeast","Brazil South","Canada Central","Canada East","Central India","Central
-        US","East Asia","East US 2","Japan East","Japan West","North Central US","North
-        Europe","Southeast Asia","South India","UK South","UK West","West US","West
-        Central US","France Central","Korea Central","South Africa North","UAE North","Switzerland
-        North","East US 2 EUAP"],"apiVersions":["2018-02-01-preview"]},{"resourceType":"registries/builds/getLogLink","locations":["East
-        US","West Europe","West US 2","South Central US","Australia East","Australia
-        Southeast","Brazil South","Canada Central","Canada East","Central India","Central
-        US","East Asia","East US 2","Japan East","Japan West","North Central US","North
-        Europe","Southeast Asia","South India","UK South","UK West","West US","West
-        Central US","France Central","Korea Central","South Africa North","UAE North","Switzerland
-        North","East US 2 EUAP"],"apiVersions":["2018-02-01-preview"]},{"resourceType":"registries/builds/cancel","locations":["East
-        US","West Europe","West US 2","South Central US","Australia East","Australia
-        Southeast","Brazil South","Canada Central","Canada East","Central India","Central
-        US","East Asia","East US 2","Japan East","Japan West","North Central US","North
-        Europe","Southeast Asia","South India","UK South","UK West","West US","West
-        Central US","France Central","Korea Central","South Africa North","UAE North","Switzerland
-        North","East US 2 EUAP"],"apiVersions":["2018-02-01-preview"]},{"resourceType":"registries/buildTasks","locations":["East
-        US","West Europe","West US 2","South Central US","Australia East","Australia
-        Southeast","Brazil South","Canada Central","Canada East","Central India","Central
-        US","East Asia","East US 2","Japan East","Japan West","North Central US","North
-        Europe","Southeast Asia","South India","UK South","UK West","West US","West
-        Central US","France Central","Korea Central","South Africa North","UAE North","Switzerland
-        North","East US 2 EUAP"],"apiVersions":["2018-02-01-preview"],"capabilities":"CrossResourceGroupResourceMove,
-        CrossSubscriptionResourceMove"},{"resourceType":"registries/buildTasks/listSourceRepositoryProperties","locations":["East
-        US","West Europe","West US 2","South Central US","Australia East","Australia
-        Southeast","Brazil South","Canada Central","Canada East","Central India","Central
-        US","East Asia","East US 2","Japan East","Japan West","North Central US","North
-        Europe","Southeast Asia","South India","UK South","UK West","West US","West
-        Central US","France Central","Korea Central","South Africa North","UAE North","Switzerland
-        North","East US 2 EUAP"],"apiVersions":["2018-02-01-preview"]},{"resourceType":"registries/buildTasks/steps","locations":["East
-        US","West Europe","West US 2","South Central US","Australia East","Australia
-        Southeast","Brazil South","Canada Central","Canada East","Central India","Central
-        US","East Asia","East US 2","Japan East","Japan West","North Central US","North
-        Europe","Southeast Asia","South India","UK South","UK West","West US","West
-        Central US","France Central","Korea Central","South Africa North","UAE North","Switzerland
-        North","East US 2 EUAP"],"apiVersions":["2018-02-01-preview"]},{"resourceType":"registries/buildTasks/steps/listBuildArguments","locations":["East
-        US","West Europe","West US 2","South Central US","Australia East","Australia
-        Southeast","Brazil South","Canada Central","Canada East","Central India","Central
-        US","East Asia","East US 2","Japan East","Japan West","North Central US","North
-        Europe","Southeast Asia","South India","UK South","UK West","West US","West
-        Central US","France Central","Korea Central","South Africa North","UAE North","Switzerland
-        North","East US 2 EUAP"],"apiVersions":["2018-02-01-preview"]},{"resourceType":"registries/replications","locations":["South
-        Central US","West Central US","East US","West Europe","West US","Japan East","North
-        Europe","Southeast Asia","North Central US","East US 2","West US 2","Brazil
-        South","Australia East","Central India","Korea Central","South Africa North","UAE
-        North","France Central","Central US","Canada East","Canada Central","UK South","UK
-        West","Australia Southeast","East Asia","Japan West","South India","Switzerland
-        North","Central US EUAP","East US 2 EUAP"],"apiVersions":["2019-12-01-preview","2019-05-01","2017-10-01"],"capabilities":"CrossResourceGroupResourceMove,
-        CrossSubscriptionResourceMove"},{"resourceType":"registries/webhooks","locations":["West
-        Central US","East US","West Europe","South Central US","West US","Japan East","North
-        Europe","Southeast Asia","North Central US","East US 2","West US 2","Brazil
-        South","Australia East","Central India","Korea Central","South Africa North","UAE
-        North","France Central","Central US","Canada East","Canada Central","UK South","UK
-        West","Australia Southeast","East Asia","Japan West","South India","Switzerland
-        North","Central US EUAP","East US 2 EUAP"],"apiVersions":["2019-12-01-preview","2019-05-01","2017-10-01"],"capabilities":"CrossResourceGroupResourceMove,
-        CrossSubscriptionResourceMove"},{"resourceType":"registries/webhooks/ping","locations":["West
-        Central US","East US","West Europe","South Central US","West US","Japan East","North
-        Europe","Southeast Asia","North Central US","East US 2","West US 2","Brazil
-        South","Australia East","Central India","Korea Central","South Africa North","UAE
-        North","France Central","Central US","Canada East","Canada Central","UK South","UK
-        West","Australia Southeast","East Asia","Japan West","South India","Switzerland
-        North","Central US EUAP","East US 2 EUAP"],"apiVersions":["2019-12-01-preview","2019-05-01","2017-10-01"]},{"resourceType":"registries/webhooks/getCallbackConfig","locations":["West
-        Central US","East US","West Europe","South Central US","West US","Japan East","North
-        Europe","Southeast Asia","North Central US","East US 2","West US 2","Brazil
-        South","Australia East","Central India","Korea Central","South Africa North","UAE
-        North","France Central","Central US","Canada East","Canada Central","UK South","UK
-        West","Australia Southeast","East Asia","Japan West","South India","Switzerland
-        North","Central US EUAP","East US 2 EUAP"],"apiVersions":["2019-12-01-preview","2019-05-01","2017-10-01"]},{"resourceType":"registries/webhooks/listEvents","locations":["West
-        Central US","East US","West Europe","South Central US","West US","Japan East","North
-        Europe","Southeast Asia","North Central US","East US 2","West US 2","Brazil
-        South","Australia East","Central India","Korea Central","South Africa North","UAE
-        North","France Central","Central US","Canada East","Canada Central","UK South","UK
-        West","Australia Southeast","East Asia","Japan West","South India","Switzerland
-        North","Central US EUAP","East US 2 EUAP"],"apiVersions":["2019-12-01-preview","2019-05-01","2017-10-01"]},{"resourceType":"locations/setupAuth","locations":["East
-        US","West Europe","West US 2","South Central US","Australia East","Australia
-        Southeast","Brazil South","Canada Central","Canada East","Central India","Central
-        US","East Asia","East US 2","Japan East","Japan West","North Central US","North
-        Europe","Southeast Asia","South India","UK South","UK West","West US","West
-        Central US","France Central","Korea Central","South Africa North","UAE North","Switzerland
-        North","East US 2 EUAP"],"apiVersions":["2018-02-01-preview"]},{"resourceType":"locations/authorize","locations":["East
-        US","West Europe","West US 2","South Central US","Australia East","Australia
-        Southeast","Brazil South","Canada Central","Canada East","Central India","Central
-        US","East Asia","East US 2","Japan East","Japan West","North Central US","North
-        Europe","Southeast Asia","South India","UK South","UK West","West US","West
-        Central US","France Central","Korea Central","South Africa North","UAE North","Switzerland
-        North","East US 2 EUAP"],"apiVersions":["2018-02-01-preview"]},{"resourceType":"locations/operationResults","locations":["West
-        Central US","East US","West Europe","South Central US","West US","Japan East","North
-        Europe","Southeast Asia","North Central US","East US 2","West US 2","Brazil
-        South","Australia East","Central India","Korea Central","France Central","Central
-        US","South Africa North","UAE North","Canada East","Canada Central","UK South","UK
-        West","Australia Southeast","East Asia","Japan West","South India","Switzerland
-        North","Central US EUAP","East US 2 EUAP"],"apiVersions":["2019-12-01-preview","2019-05-01-preview","2019-05-01","2017-10-01"]},{"resourceType":"locations/deleteVirtualNetworkOrSubnets","locations":["West
-        Central US","East US","West Europe","South Central US","West US","Japan East","North
-        Europe","Southeast Asia","North Central US","East US 2","West US 2","Brazil
-        South","Australia East","Central India","Korea Central","South Africa North","UAE
-        North","France Central","Central US","Canada East","Canada Central","UK South","UK
-        West","Australia Southeast","East Asia","Japan West","South India","Switzerland
-        North","Central US EUAP","East US 2 EUAP"],"apiVersions":["2019-05-01","2017-10-01"]},{"resourceType":"registries/GetCredentials","locations":["West
-        US","East US","South Central US","West Europe","East US 2 EUAP","Central US
-        EUAP"],"apiVersions":["2016-06-27-preview"]},{"resourceType":"registries/listCredentials","locations":["South
-        Central US","East US","West US","West Europe","North Europe","UK South","UK
-        West","Australia East","Australia Southeast","Central India","Korea Central","South
-        Africa North","UAE North","France Central","East Asia","Japan East","Japan
-        West","Southeast Asia","South India","Brazil South","Canada East","Canada
-        Central","Central US","East US 2","North Central US","West Central US","West
-        US 2","Switzerland North","Central US EUAP","East US 2 EUAP"],"apiVersions":["2019-12-01-preview","2019-05-01","2017-10-01","2017-03-01"]},{"resourceType":"registries/regenerateCredential","locations":["South
-        Central US","West US","East US","West Europe","North Europe","UK South","UK
-        West","Australia East","Australia Southeast","Central India","Korea Central","South
-        Africa North","UAE North","France Central","East Asia","Japan East","Japan
-        West","Southeast Asia","South India","Brazil South","Canada East","Canada
-        Central","Central US","East US 2","North Central US","West Central US","West
-        US 2","Switzerland North","Central US EUAP","East US 2 EUAP"],"apiVersions":["2019-12-01-preview","2019-05-01","2017-10-01","2017-03-01"]},{"resourceType":"registries/listUsages","locations":["West
-        Central US","East US","West Europe","South Central US","West US","Japan East","North
-        Europe","Southeast Asia","North Central US","East US 2","West US 2","Brazil
-        South","Australia East","Central India","Korea Central","South Africa North","UAE
-        North","France Central","Central US","Canada East","Canada Central","UK South","UK
-        West","Australia Southeast","East Asia","Japan West","South India","Switzerland
-        North","Central US EUAP","East US 2 EUAP"],"apiVersions":["2019-12-01-preview","2019-05-01","2017-10-01"]},{"resourceType":"registries/listPolicies","locations":["West
-        US","East US","South Central US","West Europe","North Europe","UK South","UK
-        West","Australia East","Australia Southeast","Central India","Korea Central","South
-        Africa North","UAE North","France Central","East Asia","Japan East","Japan
-        West","Southeast Asia","South India","Brazil South","Canada East","Canada
-        Central","Central US","East US 2","North Central US","West Central US","West
-        US 2","Switzerland North","East US 2 EUAP","Central US EUAP"],"apiVersions":["2017-10-01"]},{"resourceType":"registries/updatePolicies","locations":["West
-        US","East US","South Central US","West Europe","North Europe","UK South","UK
-        West","Australia East","Australia Southeast","Central India","Korea Central","South
-        Africa North","UAE North","France Central","East Asia","Japan East","Japan
-        West","Southeast Asia","South India","Brazil South","Canada East","Canada
-        Central","Central US","East US 2","North Central US","West Central US","West
-        US 2","Switzerland North","East US 2 EUAP","Central US EUAP"],"apiVersions":["2017-10-01"]},{"resourceType":"registries/regenerateCredentials","locations":["West
-        US","East US","South Central US","West Europe","East US 2 EUAP","Central US
-        EUAP"],"apiVersions":["2016-06-27-preview"]},{"resourceType":"registries/eventGridFilters","locations":["South
-        Central US","West Central US","East US","West Europe","West US","Japan East","North
-        Europe","Southeast Asia","North Central US","East US 2","West US 2","Brazil
-        South","Australia East","Central India","Korea Central","South Africa North","UAE
-        North","France Central","Central US","Canada East","Canada Central","UK South","UK
-        West","Australia Southeast","East Asia","Japan West","South India","Switzerland
-        North","Central US EUAP","East US 2 EUAP"],"apiVersions":["2019-05-01","2017-10-01"]},{"resourceType":"checkNameAvailability","locations":["South
-        Central US","East US","West US","Central US","East US 2","North Central US","West
-        Central US","West US 2","Brazil South","Canada East","Canada Central","West
-        Europe","North Europe","UK South","UK West","Australia East","Australia Southeast","Central
-        India","East Asia","Japan East","Japan West","Southeast Asia","South India","Korea
-        Central","France Central","South Africa North","UAE North","Switzerland North","East
-        US 2 EUAP","Central US EUAP"],"apiVersions":["2019-12-01-preview","2019-05-01","2017-10-01","2017-06-01-preview","2017-03-01","2016-06-27-preview"]},{"resourceType":"operations","locations":["South
-        Central US","East US","West US","Central US","East US 2","North Central US","West
-        Central US","West US 2","Brazil South","Canada East","Canada Central","West
-        Europe","North Europe","UK South","UK West","Australia East","Australia Southeast","Central
-        India","East Asia","Japan East","Japan West","Southeast Asia","South India","Korea
-        Central","France Central","South Africa North","UAE North","Switzerland North","Central
-        US EUAP","East US 2 EUAP"],"apiVersions":["2019-12-01-preview","2019-05-01","2017-10-01","2017-06-01-preview","2017-03-01"]},{"resourceType":"locations","locations":["South
-        Central US","East US","West US","Central US","East US 2","North Central US","West
-        Central US","West US 2","Brazil South","Canada East","Canada Central","West
-        Europe","North Europe","UK South","UK West","Australia East","Australia Southeast","Central
-        India","East Asia","Japan East","Japan West","Southeast Asia","South India","Korea
-        Central","France Central","South Africa North","UAE North","Switzerland North","Central
-        US EUAP","East US 2 EUAP"],"apiVersions":["2019-12-01-preview","2019-05-01-preview","2019-05-01","2017-10-01","2017-06-01-preview"]}],"registrationState":"Registering"}'
-=======
+- request:
+    body: null
+    headers:
+      Accept:
+      - application/json
+      Accept-Encoding:
+      - gzip, deflate
       CommandName:
       - acr identity assign
       Connection:
@@ -827,30 +468,23 @@
   response:
     body:
       string: '{"status":"Succeeded"}'
->>>>>>> 3c2ff2b5
     headers:
       azure-asyncoperation:
       - https://management.azure.com/subscriptions/00000000-0000-0000-0000-000000000000/resourceGroups/clitest.rg000001/providers/Microsoft.ContainerRegistry/registries/testreg000004/operationStatuses/registries-098f043e-c7d4-11ea-a171-84a93e84f251?api-version=2019-12-01-preview
       cache-control:
       - no-cache
       content-length:
-<<<<<<< HEAD
-      - '29074'
-      content-type:
-      - application/json; charset=utf-8
-      date:
-      - Mon, 06 Jul 2020 00:30:33 GMT
-=======
       - '22'
       content-type:
       - application/json; charset=utf-8
       date:
       - Fri, 17 Jul 2020 02:20:32 GMT
->>>>>>> 3c2ff2b5
-      expires:
-      - '-1'
-      pragma:
-      - no-cache
+      expires:
+      - '-1'
+      pragma:
+      - no-cache
+      server:
+      - Microsoft-HTTPAPI/2.0
       strict-transport-security:
       - max-age=31536000; includeSubDomains
       transfer-encoding:
@@ -859,16 +493,59 @@
       - Accept-Encoding
       x-content-type-options:
       - nosniff
-<<<<<<< HEAD
+      x-ms-failure-cause:
+      - gateway
+    status:
+      code: 409
+      message: Conflict
+- request:
+    body: null
+    headers:
+      Accept:
+      - '*/*'
+      Accept-Encoding:
+      - gzip, deflate
+      CommandName:
+      - acr identity assign
+      Connection:
+      - keep-alive
+      ParameterSetName:
+      - --name --identities
+      User-Agent:
+      - python/3.8.0 (Windows-10-10.0.19041-SP0) msrest/0.6.9 msrest_azure/0.6.3 azure-mgmt-containerregistry/3.0.0rc14
+        Azure-SDK-For-Python AZURECLI/2.9.0
+    method: GET
+    uri: https://management.azure.com/subscriptions/00000000-0000-0000-0000-000000000000/resourceGroups/clitest.rg000001/providers/Microsoft.ContainerRegistry/registries/testreg000004?api-version=2019-12-01-preview
+  response:
+    body:
+      string: '{"sku":{"name":"Premium","tier":"Premium"},"type":"Microsoft.ContainerRegistry/registries","identity":{"principalId":"be31df2b-5924-4b6d-885f-2788d1e2ee5d","tenantId":"54826b22-38d6-4fb2-bad9-b7b93a3e9c5a","type":"systemAssigned,
+        userAssigned","userAssignedIdentities":{"/subscriptions/00000000-0000-0000-0000-000000000000/resourcegroups/clitest.rg000001/providers/Microsoft.ManagedIdentity/userAssignedIdentities/testidentity000002":{"principalId":"18ebe36e-4e7d-4f79-8017-8f2b9b026725","clientId":"b453173e-c115-4246-bcee-51116a26d52d"}}},"id":"/subscriptions/00000000-0000-0000-0000-000000000000/resourceGroups/clitest.rg000001/providers/Microsoft.ContainerRegistry/registries/testreg000004","name":"testreg000004","location":"westus","tags":{},"properties":{"loginServer":"testreg000004.azurecr.io","creationDate":"2020-07-17T02:19:47.7577162Z","provisioningState":"Succeeded","adminUserEnabled":false,"networkRuleSet":{"defaultAction":"Allow","virtualNetworkRules":[],"ipRules":[]},"policies":{"quarantinePolicy":{"status":"disabled"},"trustPolicy":{"type":"Notary","status":"disabled"},"retentionPolicy":{"days":7,"lastUpdatedTime":"2020-07-17T02:20:17.5966024+00:00","status":"disabled"}},"encryption":{"status":"disabled"},"dataEndpointEnabled":false,"dataEndpointHostNames":[],"privateEndpointConnections":[],"publicNetworkAccess":"Enabled"}}'
+    headers:
+      cache-control:
+      - no-cache
+      content-length:
+      - '1517'
+      content-type:
+      - application/json; charset=utf-8
+      date:
+      - Fri, 17 Jul 2020 02:20:33 GMT
+      expires:
+      - '-1'
+      pragma:
+      - no-cache
+      strict-transport-security:
+      - max-age=31536000; includeSubDomains
+      transfer-encoding:
+      - chunked
+      vary:
+      - Accept-Encoding
+      x-content-type-options:
+      - nosniff
       x-ms-ratelimit-remaining-subscription-writes:
       - '1199'
-=======
-      x-ms-failure-cause:
-      - gateway
->>>>>>> 3c2ff2b5
-    status:
-      code: 409
-      message: Conflict
+    status:
+      code: 200
+      message: OK
 - request:
     body: null
     headers:
@@ -876,352 +553,83 @@
       - '*/*'
       Accept-Encoding:
       - gzip, deflate
-<<<<<<< HEAD
-=======
-      CommandName:
-      - acr identity assign
->>>>>>> 3c2ff2b5
-      Connection:
-      - keep-alive
-      User-Agent:
-<<<<<<< HEAD
-      - python-requests/2.22.0
-    method: GET
-    uri: https://management.azure.com/subscriptions/00000000-0000-0000-0000-000000000000/providers/Microsoft.ContainerRegistry?api-version=2016-02-01
-  response:
-    body:
-      string: '{"id":"/subscriptions/00000000-0000-0000-0000-000000000000/providers/Microsoft.ContainerRegistry","namespace":"Microsoft.ContainerRegistry","authorizations":[{"applicationId":"6a0ec4d3-30cb-4a83-91c0-ae56bc0e3d26","roleDefinitionId":"78e18383-93eb-418a-9887-bc9271046576"},{"applicationId":"737d58c1-397a-46e7-9d12-7d8c830883c2","roleDefinitionId":"716bb53a-0390-4428-bf41-b1bedde7d751"},{"applicationId":"918d0db8-4a38-4938-93c1-9313bdfe0272","roleDefinitionId":"dcd2d2c9-3f80-4d72-95a8-2593111b4b12"},{"applicationId":"d2fa1650-4805-4a83-bcb9-cf41fe63539c","roleDefinitionId":"c15f8dab-b103-4f8d-9afb-fbe4b8e98de2"},{"applicationId":"a4c95b9e-3994-40cc-8953-5dc66d48348d","roleDefinitionId":"dc88c655-90fa-48d9-8d51-003cc8738508"},{"applicationId":"62c559cd-db0c-4da0-bab2-972528c65d42","roleDefinitionId":"437b639a-6d74-491d-959f-d172e8c5c1fc"}],"resourceTypes":[{"resourceType":"registries","locations":["West
-        US","East US","South Central US","West Europe","North Europe","UK South","UK
-        West","Australia East","Australia Southeast","Central India","Korea Central","France
-        Central","South Africa North","UAE North","East Asia","Japan East","Japan
-        West","Southeast Asia","South India","Brazil South","Canada East","Canada
-        Central","Central US","East US 2","North Central US","West Central US","West
-        US 2","Switzerland North","East US 2 EUAP","Central US EUAP"],"apiVersions":["2019-12-01-preview","2019-05-01","2017-10-01","2017-03-01"],"capabilities":"CrossResourceGroupResourceMove,
-        CrossSubscriptionResourceMove, SystemAssignedResourceIdentity"},{"resourceType":"registries/scopeMaps","locations":["West
-        US","East US","South Central US","West Europe","North Europe","UK South","UK
-        West","Australia East","Australia Southeast","Central India","East Asia","Japan
-        East","Japan West","Southeast Asia","South India","Brazil South","Canada East","Canada
-        Central","Central US","East US 2","North Central US","West Central US","West
-        US 2","Korea Central","France Central","South Africa North","UAE North","Switzerland
-        North","Central US EUAP","East US 2 EUAP"],"apiVersions":["2019-05-01-preview"]},{"resourceType":"registries/tokens","locations":["West
-        US","East US","South Central US","West Europe","North Europe","UK South","UK
-        West","Australia East","Australia Southeast","Central India","East Asia","Japan
-        East","Japan West","Southeast Asia","South India","Brazil South","Canada East","Canada
-        Central","Central US","East US 2","North Central US","West Central US","West
-        US 2","Korea Central","France Central","South Africa North","UAE North","Switzerland
-        North","Central US EUAP","East US 2 EUAP"],"apiVersions":["2019-05-01-preview"]},{"resourceType":"registries/generateCredentials","locations":["West
-        US","East US","South Central US","West Europe","North Europe","UK South","UK
-        West","Australia East","Australia Southeast","Central India","East Asia","Japan
-        East","Japan West","Southeast Asia","South India","Brazil South","Canada East","Canada
-        Central","Central US","East US 2","North Central US","West Central US","West
-        US 2","Korea Central","France Central","South Africa North","UAE North","Switzerland
-        North","Central US EUAP","East US 2 EUAP"],"apiVersions":["2019-05-01-preview"]},{"resourceType":"registries/privateEndpointConnections","locations":["West
-        US","East US","South Central US","West Europe","Switzerland North","North
-        Europe","UK South","UK West","Australia East","Australia Southeast","Central
-        India","East Asia","Japan East","Japan West","Southeast Asia","South India","Brazil
-        South","Canada East","Canada Central","Central US","East US 2","North Central
-        US","West Central US","West US 2","Korea Central","France Central","South
-        Africa North","UAE North","Central US EUAP","East US 2 EUAP"],"apiVersions":["2019-12-01-preview"]},{"resourceType":"registries/privateEndpointConnectionProxies","locations":["West
-        US","East US","South Central US","West Europe","Switzerland North","North
-        Europe","UK South","UK West","Australia East","Australia Southeast","Central
-        India","East Asia","Japan East","Japan West","Southeast Asia","South India","Brazil
-        South","Canada East","Canada Central","Central US","East US 2","North Central
-        US","West Central US","West US 2","Korea Central","France Central","South
-        Africa North","UAE North","Central US EUAP","East US 2 EUAP"],"apiVersions":["2019-12-01-preview"]},{"resourceType":"registries/privateEndpointConnectionProxies/validate","locations":["West
-        US","East US","South Central US","West Europe","Switzerland North","North
-        Europe","UK South","UK West","Australia East","Australia Southeast","Central
-        India","East Asia","Japan East","Japan West","Southeast Asia","South India","Brazil
-        South","Canada East","Canada Central","Central US","East US 2","North Central
-        US","West Central US","West US 2","Korea Central","France Central","South
-        Africa North","UAE North","Central US EUAP","East US 2 EUAP"],"apiVersions":["2019-12-01-preview"]},{"resourceType":"registries/privateLinkResources","locations":["West
-        US","East US","South Central US","West Europe","Switzerland North","North
-        Europe","UK South","UK West","Australia East","Australia Southeast","Central
-        India","East Asia","Japan East","Japan West","Southeast Asia","South India","Brazil
-        South","Canada East","Canada Central","Central US","East US 2","North Central
-        US","West Central US","West US 2","Korea Central","France Central","South
-        Africa North","UAE North","Central US EUAP","East US 2 EUAP"],"apiVersions":["2019-12-01-preview"]},{"resourceType":"registries/importImage","locations":["South
-        Central US","West Central US","East US","West Europe","West US","Japan East","North
-        Europe","Southeast Asia","North Central US","East US 2","West US 2","Brazil
-        South","Australia East","Central India","Korea Central","France Central","South
-        Africa North","UAE North","Central US","Canada East","Canada Central","UK
-        South","UK West","Australia Southeast","East Asia","Japan West","South India","Switzerland
-        North","Central US EUAP","East US 2 EUAP"],"apiVersions":["2019-12-01-preview","2019-05-01","2017-10-01"]},{"resourceType":"registries/exportPipelines","locations":["West
-        US","East US","South Central US","West Europe","Switzerland North","North
-        Europe","UK South","UK West","Australia East","Australia Southeast","Central
-        India","East Asia","Japan East","Japan West","Southeast Asia","South India","Brazil
-        South","Canada East","Canada Central","Central US","East US 2","North Central
-        US","West Central US","West US 2","Korea Central","France Central","South
-        Africa North","UAE North","Central US EUAP","East US 2 EUAP"],"apiVersions":["2019-12-01-preview"],"capabilities":"SystemAssignedResourceIdentity"},{"resourceType":"registries/importPipelines","locations":["West
-        US","East US","South Central US","West Europe","Switzerland North","North
-        Europe","UK South","UK West","Australia East","Australia Southeast","Central
-        India","East Asia","Japan East","Japan West","Southeast Asia","South India","Brazil
-        South","Canada East","Canada Central","Central US","East US 2","North Central
-        US","West Central US","West US 2","Korea Central","France Central","South
-        Africa North","UAE North","Central US EUAP","East US 2 EUAP"],"apiVersions":["2019-12-01-preview"],"capabilities":"SystemAssignedResourceIdentity"},{"resourceType":"registries/pipelineRuns","locations":["West
-        US","East US","South Central US","West Europe","Switzerland North","North
-        Europe","UK South","UK West","Australia East","Australia Southeast","Central
-        India","East Asia","Japan East","Japan West","Southeast Asia","South India","Brazil
-        South","Canada East","Canada Central","Central US","East US 2","North Central
-        US","West Central US","West US 2","Korea Central","France Central","South
-        Africa North","UAE North","Central US EUAP","East US 2 EUAP"],"apiVersions":["2019-12-01-preview"]},{"resourceType":"registries/listBuildSourceUploadUrl","locations":["East
-        US","West Europe","West US 2","South Central US","Australia East","Australia
-        Southeast","Brazil South","Canada Central","Canada East","Central India","Central
-        US","East Asia","East US 2","Japan East","Japan West","North Central US","North
-        Europe","Southeast Asia","South India","UK South","UK West","West US","West
-        Central US","France Central","Korea Central","South Africa North","UAE North","Switzerland
-        North","East US 2 EUAP"],"apiVersions":["2019-06-01-preview","2019-04-01","2018-09-01"]},{"resourceType":"registries/scheduleRun","locations":["East
-        US","West Europe","West US 2","South Central US","Australia East","Australia
-        Southeast","Brazil South","Canada Central","Canada East","Central India","Central
-        US","East Asia","East US 2","Japan East","Japan West","North Central US","North
-        Europe","Southeast Asia","South India","UK South","UK West","West US","West
-        Central US","France Central","Korea Central","South Africa North","UAE North","Switzerland
-        North","East US 2 EUAP"],"apiVersions":["2019-06-01-preview","2019-04-01","2018-09-01"]},{"resourceType":"registries/runs","locations":["East
-        US","West Europe","West US 2","South Central US","Australia East","Australia
-        Southeast","Brazil South","Canada Central","Canada East","Central India","Central
-        US","East Asia","East US 2","Japan East","Japan West","North Central US","North
-        Europe","Southeast Asia","South India","UK South","UK West","West US","West
-        Central US","France Central","Korea Central","South Africa North","UAE North","Switzerland
-        North","East US 2 EUAP"],"apiVersions":["2019-06-01-preview","2019-04-01","2018-09-01"]},{"resourceType":"registries/taskRuns","locations":["East
-        US","West Europe","West US 2","South Central US","Australia East","Australia
-        Southeast","Brazil South","Canada Central","Canada East","Central India","Central
-        US","East Asia","East US 2","Japan East","Japan West","North Central US","North
-        Europe","Southeast Asia","South India","UK South","UK West","West US","West
-        Central US","France Central","Korea Central","South Africa North","UAE North","Switzerland
-        North","East US 2 EUAP"],"apiVersions":["2019-06-01-preview"]},{"resourceType":"registries/taskRuns/listDetails","locations":["East
-        US","West Europe","West US 2","South Central US","Australia East","Australia
-        Southeast","Brazil South","Canada Central","Canada East","Central India","Central
-        US","East Asia","East US 2","Japan East","Japan West","North Central US","North
-        Europe","Southeast Asia","South India","UK South","UK West","West US","West
-        Central US","France Central","Korea Central","South Africa North","UAE North","Switzerland
-        North","East US 2 EUAP"],"apiVersions":["2019-06-01-preview"]},{"resourceType":"registries/agentPools","locations":["East
-        US","West US 2","South Central US","East US 2","East US 2 EUAP"],"apiVersions":["2019-06-01-preview"],"capabilities":"CrossResourceGroupResourceMove,
-        CrossSubscriptionResourceMove"},{"resourceType":"registries/agentPools/listQueueStatus","locations":["East
-        US","West US 2","South Central US","East US 2","East US 2 EUAP"],"apiVersions":["2019-06-01-preview"]},{"resourceType":"registries/runs/listLogSasUrl","locations":["East
-        US","West Europe","West US 2","South Central US","Australia East","Australia
-        Southeast","Brazil South","Canada Central","Canada East","Central India","Central
-        US","East Asia","East US 2","Japan East","Japan West","North Central US","North
-        Europe","Southeast Asia","South India","UK South","UK West","West US","West
-        Central US","France Central","Korea Central","South Africa North","UAE North","Switzerland
-        North","East US 2 EUAP"],"apiVersions":["2019-06-01-preview","2019-04-01","2018-09-01"]},{"resourceType":"registries/runs/cancel","locations":["East
-        US","West Europe","West US 2","South Central US","Australia East","Australia
-        Southeast","Brazil South","Canada Central","Canada East","Central India","Central
-        US","East Asia","East US 2","Japan East","Japan West","North Central US","North
-        Europe","Southeast Asia","South India","UK South","UK West","West US","West
-        Central US","France Central","Korea Central","South Africa North","UAE North","Switzerland
-        North","East US 2 EUAP"],"apiVersions":["2019-06-01-preview","2019-04-01","2018-09-01"]},{"resourceType":"registries/tasks","locations":["East
-        US","West Europe","West US 2","South Central US","Australia East","Australia
-        Southeast","Brazil South","Canada Central","Canada East","Central India","Central
-        US","East Asia","East US 2","Japan East","Japan West","North Central US","North
-        Europe","Southeast Asia","South India","UK South","UK West","West US","West
-        Central US","France Central","Korea Central","South Africa North","UAE North","Switzerland
-        North","East US 2 EUAP"],"apiVersions":["2019-06-01-preview","2019-04-01","2018-09-01"],"capabilities":"CrossResourceGroupResourceMove,
-        CrossSubscriptionResourceMove, SystemAssignedResourceIdentity"},{"resourceType":"registries/tasks/listDetails","locations":["East
-        US","West Europe","West US 2","South Central US","Australia East","Australia
-        Southeast","Brazil South","Canada Central","Canada East","Central India","Central
-        US","East Asia","East US 2","Japan East","Japan West","North Central US","North
-        Europe","Southeast Asia","South India","UK South","UK West","West US","West
-        Central US","France Central","Korea Central","South Africa North","UAE North","Switzerland
-        North","East US 2 EUAP"],"apiVersions":["2019-06-01-preview","2019-04-01","2018-09-01"]},{"resourceType":"registries/getBuildSourceUploadUrl","locations":["East
-        US","West Europe","West US 2","South Central US","Australia East","Australia
-        Southeast","Brazil South","Canada Central","Canada East","Central India","Central
-        US","East Asia","East US 2","Japan East","Japan West","North Central US","North
-        Europe","Southeast Asia","South India","UK South","UK West","West US","West
-        Central US","France Central","Korea Central","South Africa North","UAE North","Switzerland
-        North","East US 2 EUAP"],"apiVersions":["2018-02-01-preview"]},{"resourceType":"registries/queueBuild","locations":["East
-        US","West Europe","West US 2","South Central US","Australia East","Australia
-        Southeast","Brazil South","Canada Central","Canada East","Central India","Central
-        US","East Asia","East US 2","Japan East","Japan West","North Central US","North
-        Europe","Southeast Asia","South India","UK South","UK West","West US","West
-        Central US","France Central","Korea Central","South Africa North","UAE North","Switzerland
-        North","East US 2 EUAP"],"apiVersions":["2018-02-01-preview"]},{"resourceType":"registries/builds","locations":["East
-        US","West Europe","West US 2","South Central US","Australia East","Australia
-        Southeast","Brazil South","Canada Central","Canada East","Central India","Central
-        US","East Asia","East US 2","Japan East","Japan West","North Central US","North
-        Europe","Southeast Asia","South India","UK South","UK West","West US","West
-        Central US","France Central","Korea Central","South Africa North","UAE North","Switzerland
-        North","East US 2 EUAP"],"apiVersions":["2018-02-01-preview"]},{"resourceType":"registries/builds/getLogLink","locations":["East
-        US","West Europe","West US 2","South Central US","Australia East","Australia
-        Southeast","Brazil South","Canada Central","Canada East","Central India","Central
-        US","East Asia","East US 2","Japan East","Japan West","North Central US","North
-        Europe","Southeast Asia","South India","UK South","UK West","West US","West
-        Central US","France Central","Korea Central","South Africa North","UAE North","Switzerland
-        North","East US 2 EUAP"],"apiVersions":["2018-02-01-preview"]},{"resourceType":"registries/builds/cancel","locations":["East
-        US","West Europe","West US 2","South Central US","Australia East","Australia
-        Southeast","Brazil South","Canada Central","Canada East","Central India","Central
-        US","East Asia","East US 2","Japan East","Japan West","North Central US","North
-        Europe","Southeast Asia","South India","UK South","UK West","West US","West
-        Central US","France Central","Korea Central","South Africa North","UAE North","Switzerland
-        North","East US 2 EUAP"],"apiVersions":["2018-02-01-preview"]},{"resourceType":"registries/buildTasks","locations":["East
-        US","West Europe","West US 2","South Central US","Australia East","Australia
-        Southeast","Brazil South","Canada Central","Canada East","Central India","Central
-        US","East Asia","East US 2","Japan East","Japan West","North Central US","North
-        Europe","Southeast Asia","South India","UK South","UK West","West US","West
-        Central US","France Central","Korea Central","South Africa North","UAE North","Switzerland
-        North","East US 2 EUAP"],"apiVersions":["2018-02-01-preview"],"capabilities":"CrossResourceGroupResourceMove,
-        CrossSubscriptionResourceMove"},{"resourceType":"registries/buildTasks/listSourceRepositoryProperties","locations":["East
-        US","West Europe","West US 2","South Central US","Australia East","Australia
-        Southeast","Brazil South","Canada Central","Canada East","Central India","Central
-        US","East Asia","East US 2","Japan East","Japan West","North Central US","North
-        Europe","Southeast Asia","South India","UK South","UK West","West US","West
-        Central US","France Central","Korea Central","South Africa North","UAE North","Switzerland
-        North","East US 2 EUAP"],"apiVersions":["2018-02-01-preview"]},{"resourceType":"registries/buildTasks/steps","locations":["East
-        US","West Europe","West US 2","South Central US","Australia East","Australia
-        Southeast","Brazil South","Canada Central","Canada East","Central India","Central
-        US","East Asia","East US 2","Japan East","Japan West","North Central US","North
-        Europe","Southeast Asia","South India","UK South","UK West","West US","West
-        Central US","France Central","Korea Central","South Africa North","UAE North","Switzerland
-        North","East US 2 EUAP"],"apiVersions":["2018-02-01-preview"]},{"resourceType":"registries/buildTasks/steps/listBuildArguments","locations":["East
-        US","West Europe","West US 2","South Central US","Australia East","Australia
-        Southeast","Brazil South","Canada Central","Canada East","Central India","Central
-        US","East Asia","East US 2","Japan East","Japan West","North Central US","North
-        Europe","Southeast Asia","South India","UK South","UK West","West US","West
-        Central US","France Central","Korea Central","South Africa North","UAE North","Switzerland
-        North","East US 2 EUAP"],"apiVersions":["2018-02-01-preview"]},{"resourceType":"registries/replications","locations":["South
-        Central US","West Central US","East US","West Europe","West US","Japan East","North
-        Europe","Southeast Asia","North Central US","East US 2","West US 2","Brazil
-        South","Australia East","Central India","Korea Central","South Africa North","UAE
-        North","France Central","Central US","Canada East","Canada Central","UK South","UK
-        West","Australia Southeast","East Asia","Japan West","South India","Switzerland
-        North","Central US EUAP","East US 2 EUAP"],"apiVersions":["2019-12-01-preview","2019-05-01","2017-10-01"],"capabilities":"CrossResourceGroupResourceMove,
-        CrossSubscriptionResourceMove"},{"resourceType":"registries/webhooks","locations":["West
-        Central US","East US","West Europe","South Central US","West US","Japan East","North
-        Europe","Southeast Asia","North Central US","East US 2","West US 2","Brazil
-        South","Australia East","Central India","Korea Central","South Africa North","UAE
-        North","France Central","Central US","Canada East","Canada Central","UK South","UK
-        West","Australia Southeast","East Asia","Japan West","South India","Switzerland
-        North","Central US EUAP","East US 2 EUAP"],"apiVersions":["2019-12-01-preview","2019-05-01","2017-10-01"],"capabilities":"CrossResourceGroupResourceMove,
-        CrossSubscriptionResourceMove"},{"resourceType":"registries/webhooks/ping","locations":["West
-        Central US","East US","West Europe","South Central US","West US","Japan East","North
-        Europe","Southeast Asia","North Central US","East US 2","West US 2","Brazil
-        South","Australia East","Central India","Korea Central","South Africa North","UAE
-        North","France Central","Central US","Canada East","Canada Central","UK South","UK
-        West","Australia Southeast","East Asia","Japan West","South India","Switzerland
-        North","Central US EUAP","East US 2 EUAP"],"apiVersions":["2019-12-01-preview","2019-05-01","2017-10-01"]},{"resourceType":"registries/webhooks/getCallbackConfig","locations":["West
-        Central US","East US","West Europe","South Central US","West US","Japan East","North
-        Europe","Southeast Asia","North Central US","East US 2","West US 2","Brazil
-        South","Australia East","Central India","Korea Central","South Africa North","UAE
-        North","France Central","Central US","Canada East","Canada Central","UK South","UK
-        West","Australia Southeast","East Asia","Japan West","South India","Switzerland
-        North","Central US EUAP","East US 2 EUAP"],"apiVersions":["2019-12-01-preview","2019-05-01","2017-10-01"]},{"resourceType":"registries/webhooks/listEvents","locations":["West
-        Central US","East US","West Europe","South Central US","West US","Japan East","North
-        Europe","Southeast Asia","North Central US","East US 2","West US 2","Brazil
-        South","Australia East","Central India","Korea Central","South Africa North","UAE
-        North","France Central","Central US","Canada East","Canada Central","UK South","UK
-        West","Australia Southeast","East Asia","Japan West","South India","Switzerland
-        North","Central US EUAP","East US 2 EUAP"],"apiVersions":["2019-12-01-preview","2019-05-01","2017-10-01"]},{"resourceType":"locations/setupAuth","locations":["East
-        US","West Europe","West US 2","South Central US","Australia East","Australia
-        Southeast","Brazil South","Canada Central","Canada East","Central India","Central
-        US","East Asia","East US 2","Japan East","Japan West","North Central US","North
-        Europe","Southeast Asia","South India","UK South","UK West","West US","West
-        Central US","France Central","Korea Central","South Africa North","UAE North","Switzerland
-        North","East US 2 EUAP"],"apiVersions":["2018-02-01-preview"]},{"resourceType":"locations/authorize","locations":["East
-        US","West Europe","West US 2","South Central US","Australia East","Australia
-        Southeast","Brazil South","Canada Central","Canada East","Central India","Central
-        US","East Asia","East US 2","Japan East","Japan West","North Central US","North
-        Europe","Southeast Asia","South India","UK South","UK West","West US","West
-        Central US","France Central","Korea Central","South Africa North","UAE North","Switzerland
-        North","East US 2 EUAP"],"apiVersions":["2018-02-01-preview"]},{"resourceType":"locations/operationResults","locations":["West
-        Central US","East US","West Europe","South Central US","West US","Japan East","North
-        Europe","Southeast Asia","North Central US","East US 2","West US 2","Brazil
-        South","Australia East","Central India","Korea Central","France Central","Central
-        US","South Africa North","UAE North","Canada East","Canada Central","UK South","UK
-        West","Australia Southeast","East Asia","Japan West","South India","Switzerland
-        North","Central US EUAP","East US 2 EUAP"],"apiVersions":["2019-12-01-preview","2019-05-01-preview","2019-05-01","2017-10-01"]},{"resourceType":"locations/deleteVirtualNetworkOrSubnets","locations":["West
-        Central US","East US","West Europe","South Central US","West US","Japan East","North
-        Europe","Southeast Asia","North Central US","East US 2","West US 2","Brazil
-        South","Australia East","Central India","Korea Central","South Africa North","UAE
-        North","France Central","Central US","Canada East","Canada Central","UK South","UK
-        West","Australia Southeast","East Asia","Japan West","South India","Switzerland
-        North","Central US EUAP","East US 2 EUAP"],"apiVersions":["2019-05-01","2017-10-01"]},{"resourceType":"registries/GetCredentials","locations":["West
-        US","East US","South Central US","West Europe","East US 2 EUAP","Central US
-        EUAP"],"apiVersions":["2016-06-27-preview"]},{"resourceType":"registries/listCredentials","locations":["South
-        Central US","East US","West US","West Europe","North Europe","UK South","UK
-        West","Australia East","Australia Southeast","Central India","Korea Central","South
-        Africa North","UAE North","France Central","East Asia","Japan East","Japan
-        West","Southeast Asia","South India","Brazil South","Canada East","Canada
-        Central","Central US","East US 2","North Central US","West Central US","West
-        US 2","Switzerland North","Central US EUAP","East US 2 EUAP"],"apiVersions":["2019-12-01-preview","2019-05-01","2017-10-01","2017-03-01"]},{"resourceType":"registries/regenerateCredential","locations":["South
-        Central US","West US","East US","West Europe","North Europe","UK South","UK
-        West","Australia East","Australia Southeast","Central India","Korea Central","South
-        Africa North","UAE North","France Central","East Asia","Japan East","Japan
-        West","Southeast Asia","South India","Brazil South","Canada East","Canada
-        Central","Central US","East US 2","North Central US","West Central US","West
-        US 2","Switzerland North","Central US EUAP","East US 2 EUAP"],"apiVersions":["2019-12-01-preview","2019-05-01","2017-10-01","2017-03-01"]},{"resourceType":"registries/listUsages","locations":["West
-        Central US","East US","West Europe","South Central US","West US","Japan East","North
-        Europe","Southeast Asia","North Central US","East US 2","West US 2","Brazil
-        South","Australia East","Central India","Korea Central","South Africa North","UAE
-        North","France Central","Central US","Canada East","Canada Central","UK South","UK
-        West","Australia Southeast","East Asia","Japan West","South India","Switzerland
-        North","Central US EUAP","East US 2 EUAP"],"apiVersions":["2019-12-01-preview","2019-05-01","2017-10-01"]},{"resourceType":"registries/listPolicies","locations":["West
-        US","East US","South Central US","West Europe","North Europe","UK South","UK
-        West","Australia East","Australia Southeast","Central India","Korea Central","South
-        Africa North","UAE North","France Central","East Asia","Japan East","Japan
-        West","Southeast Asia","South India","Brazil South","Canada East","Canada
-        Central","Central US","East US 2","North Central US","West Central US","West
-        US 2","Switzerland North","East US 2 EUAP","Central US EUAP"],"apiVersions":["2017-10-01"]},{"resourceType":"registries/updatePolicies","locations":["West
-        US","East US","South Central US","West Europe","North Europe","UK South","UK
-        West","Australia East","Australia Southeast","Central India","Korea Central","South
-        Africa North","UAE North","France Central","East Asia","Japan East","Japan
-        West","Southeast Asia","South India","Brazil South","Canada East","Canada
-        Central","Central US","East US 2","North Central US","West Central US","West
-        US 2","Switzerland North","East US 2 EUAP","Central US EUAP"],"apiVersions":["2017-10-01"]},{"resourceType":"registries/regenerateCredentials","locations":["West
-        US","East US","South Central US","West Europe","East US 2 EUAP","Central US
-        EUAP"],"apiVersions":["2016-06-27-preview"]},{"resourceType":"registries/eventGridFilters","locations":["South
-        Central US","West Central US","East US","West Europe","West US","Japan East","North
-        Europe","Southeast Asia","North Central US","East US 2","West US 2","Brazil
-        South","Australia East","Central India","Korea Central","South Africa North","UAE
-        North","France Central","Central US","Canada East","Canada Central","UK South","UK
-        West","Australia Southeast","East Asia","Japan West","South India","Switzerland
-        North","Central US EUAP","East US 2 EUAP"],"apiVersions":["2019-05-01","2017-10-01"]},{"resourceType":"checkNameAvailability","locations":["South
-        Central US","East US","West US","Central US","East US 2","North Central US","West
-        Central US","West US 2","Brazil South","Canada East","Canada Central","West
-        Europe","North Europe","UK South","UK West","Australia East","Australia Southeast","Central
-        India","East Asia","Japan East","Japan West","Southeast Asia","South India","Korea
-        Central","France Central","South Africa North","UAE North","Switzerland North","East
-        US 2 EUAP","Central US EUAP"],"apiVersions":["2019-12-01-preview","2019-05-01","2017-10-01","2017-06-01-preview","2017-03-01","2016-06-27-preview"]},{"resourceType":"operations","locations":["South
-        Central US","East US","West US","Central US","East US 2","North Central US","West
-        Central US","West US 2","Brazil South","Canada East","Canada Central","West
-        Europe","North Europe","UK South","UK West","Australia East","Australia Southeast","Central
-        India","East Asia","Japan East","Japan West","Southeast Asia","South India","Korea
-        Central","France Central","South Africa North","UAE North","Switzerland North","Central
-        US EUAP","East US 2 EUAP"],"apiVersions":["2019-12-01-preview","2019-05-01","2017-10-01","2017-06-01-preview","2017-03-01"]},{"resourceType":"locations","locations":["South
-        Central US","East US","West US","Central US","East US 2","North Central US","West
-        Central US","West US 2","Brazil South","Canada East","Canada Central","West
-        Europe","North Europe","UK South","UK West","Australia East","Australia Southeast","Central
-        India","East Asia","Japan East","Japan West","Southeast Asia","South India","Korea
-        Central","France Central","South Africa North","UAE North","Switzerland North","Central
-        US EUAP","East US 2 EUAP"],"apiVersions":["2019-12-01-preview","2019-05-01-preview","2019-05-01","2017-10-01","2017-06-01-preview"]}],"registrationState":"Registering"}'
-=======
-      - python/3.8.0 (Windows-10-10.0.19041-SP0) msrest/0.6.9 msrest_azure/0.6.3 azure-mgmt-containerregistry/3.0.0rc14
-        Azure-SDK-For-Python AZURECLI/2.9.0
+      CommandName:
+      - acr identity show
+      Connection:
+      - keep-alive
+      ParameterSetName:
+      - --name
+      User-Agent:
+      - python/3.8.0 (Windows-10-10.0.19041-SP0) msrest/0.6.9 msrest_azure/0.6.3 azure-mgmt-resource/10.1.0
+        Azure-SDK-For-Python AZURECLI/2.9.0
+      accept-language:
+      - en-US
+    method: GET
+    uri: https://management.azure.com/subscriptions/00000000-0000-0000-0000-000000000000/resources?$filter=resourceType%20eq%20%27Microsoft.ContainerRegistry%2Fregistries%27&api-version=2020-06-01
+  response:
+    body:
+      string: '{"value":[{"id":"/subscriptions/00000000-0000-0000-0000-000000000000/resourceGroups/clitest.rgics53ppnkuqsfgx76fuke2gilxv26fowhl2peept2r635qjkcghnsavqbs7rgnckf/providers/Microsoft.ContainerRegistry/registries/clireg34yjyxsubdj4ap","name":"clireg34yjyxsubdj4ap","type":"Microsoft.ContainerRegistry/registries","sku":{"name":"Premium","tier":"Premium"},"location":"eastus","tags":{}},{"id":"/subscriptions/00000000-0000-0000-0000-000000000000/resourceGroups/clitest.rg000001/providers/Microsoft.ContainerRegistry/registries/testreg000004","name":"testreg000004","type":"Microsoft.ContainerRegistry/registries","sku":{"name":"Premium","tier":"Premium"},"location":"westus","tags":{}},{"id":"/subscriptions/00000000-0000-0000-0000-000000000000/resourceGroups/zhoxing-test/providers/Microsoft.ContainerRegistry/registries/zhoxingtest","name":"zhoxingtest","type":"Microsoft.ContainerRegistry/registries","sku":{"name":"Standard","tier":"Standard"},"location":"westus","tags":{}}]}'
+    headers:
+      cache-control:
+      - no-cache
+      content-length:
+      - '1058'
+      content-type:
+      - application/json; charset=utf-8
+      date:
+      - Fri, 17 Jul 2020 02:20:33 GMT
+      expires:
+      - '-1'
+      pragma:
+      - no-cache
+      strict-transport-security:
+      - max-age=31536000; includeSubDomains
+      vary:
+      - Accept-Encoding
+      x-content-type-options:
+      - nosniff
+    status:
+      code: 200
+      message: OK
+- request:
+    body: null
+    headers:
+      Accept:
+      - '*/*'
+      Accept-Encoding:
+      - gzip, deflate
+      CommandName:
+      - acr identity show
+      Connection:
+      - keep-alive
+      ParameterSetName:
+      - --name
+      User-Agent:
+      - python/3.8.0 (Windows-10-10.0.19041-SP0) msrest/0.6.9 msrest_azure/0.6.3 azure-mgmt-containerregistry/3.0.0rc14
+        Azure-SDK-For-Python AZURECLI/2.9.0
+      accept-language:
+      - en-US
     method: GET
     uri: https://management.azure.com/subscriptions/00000000-0000-0000-0000-000000000000/resourceGroups/clitest.rg000001/providers/Microsoft.ContainerRegistry/registries/testreg000004?api-version=2019-12-01-preview
   response:
     body:
       string: '{"sku":{"name":"Premium","tier":"Premium"},"type":"Microsoft.ContainerRegistry/registries","identity":{"principalId":"be31df2b-5924-4b6d-885f-2788d1e2ee5d","tenantId":"54826b22-38d6-4fb2-bad9-b7b93a3e9c5a","type":"systemAssigned,
         userAssigned","userAssignedIdentities":{"/subscriptions/00000000-0000-0000-0000-000000000000/resourcegroups/clitest.rg000001/providers/Microsoft.ManagedIdentity/userAssignedIdentities/testidentity000002":{"principalId":"18ebe36e-4e7d-4f79-8017-8f2b9b026725","clientId":"b453173e-c115-4246-bcee-51116a26d52d"}}},"id":"/subscriptions/00000000-0000-0000-0000-000000000000/resourceGroups/clitest.rg000001/providers/Microsoft.ContainerRegistry/registries/testreg000004","name":"testreg000004","location":"westus","tags":{},"properties":{"loginServer":"testreg000004.azurecr.io","creationDate":"2020-07-17T02:19:47.7577162Z","provisioningState":"Succeeded","adminUserEnabled":false,"networkRuleSet":{"defaultAction":"Allow","virtualNetworkRules":[],"ipRules":[]},"policies":{"quarantinePolicy":{"status":"disabled"},"trustPolicy":{"type":"Notary","status":"disabled"},"retentionPolicy":{"days":7,"lastUpdatedTime":"2020-07-17T02:20:17.5966024+00:00","status":"disabled"}},"encryption":{"status":"disabled"},"dataEndpointEnabled":false,"dataEndpointHostNames":[],"privateEndpointConnections":[],"publicNetworkAccess":"Enabled"}}'
->>>>>>> 3c2ff2b5
-    headers:
-      cache-control:
-      - no-cache
-      content-length:
-<<<<<<< HEAD
-      - '29074'
-      content-type:
-      - application/json; charset=utf-8
-      date:
-      - Mon, 06 Jul 2020 00:30:43 GMT
-=======
+    headers:
+      cache-control:
+      - no-cache
+      content-length:
       - '1517'
       content-type:
       - application/json; charset=utf-8
       date:
-      - Fri, 17 Jul 2020 02:20:33 GMT
->>>>>>> 3c2ff2b5
-      expires:
-      - '-1'
-      pragma:
-      - no-cache
+      - Fri, 17 Jul 2020 02:20:35 GMT
+      expires:
+      - '-1'
+      pragma:
+      - no-cache
+      server:
+      - Microsoft-HTTPAPI/2.0
       strict-transport-security:
       - max-age=31536000; includeSubDomains
       transfer-encoding:
@@ -1230,8 +638,51 @@
       - Accept-Encoding
       x-content-type-options:
       - nosniff
-      x-ms-ratelimit-remaining-subscription-writes:
-      - '1199'
+    status:
+      code: 200
+      message: OK
+- request:
+    body: null
+    headers:
+      Accept:
+      - application/json
+      Accept-Encoding:
+      - gzip, deflate
+      CommandName:
+      - acr identity remove
+      Connection:
+      - keep-alive
+      ParameterSetName:
+      - --name --identities
+      User-Agent:
+      - python/3.8.0 (Windows-10-10.0.19041-SP0) msrest/0.6.9 msrest_azure/0.6.3 azure-mgmt-resource/10.1.0
+        Azure-SDK-For-Python AZURECLI/2.9.0
+      accept-language:
+      - en-US
+    method: GET
+    uri: https://management.azure.com/subscriptions/00000000-0000-0000-0000-000000000000/resources?$filter=resourceType%20eq%20%27Microsoft.ContainerRegistry%2Fregistries%27&api-version=2020-06-01
+  response:
+    body:
+      string: '{"value":[{"id":"/subscriptions/00000000-0000-0000-0000-000000000000/resourceGroups/clitest.rgics53ppnkuqsfgx76fuke2gilxv26fowhl2peept2r635qjkcghnsavqbs7rgnckf/providers/Microsoft.ContainerRegistry/registries/clireg34yjyxsubdj4ap","name":"clireg34yjyxsubdj4ap","type":"Microsoft.ContainerRegistry/registries","sku":{"name":"Premium","tier":"Premium"},"location":"eastus","tags":{}},{"id":"/subscriptions/00000000-0000-0000-0000-000000000000/resourceGroups/clitest.rg000001/providers/Microsoft.ContainerRegistry/registries/testreg000004","name":"testreg000004","type":"Microsoft.ContainerRegistry/registries","sku":{"name":"Premium","tier":"Premium"},"location":"westus","tags":{}},{"id":"/subscriptions/00000000-0000-0000-0000-000000000000/resourceGroups/zhoxing-test/providers/Microsoft.ContainerRegistry/registries/zhoxingtest","name":"zhoxingtest","type":"Microsoft.ContainerRegistry/registries","sku":{"name":"Standard","tier":"Standard"},"location":"westus","tags":{}}]}'
+    headers:
+      cache-control:
+      - no-cache
+      content-length:
+      - '1058'
+      content-type:
+      - application/json; charset=utf-8
+      date:
+      - Fri, 17 Jul 2020 02:20:35 GMT
+      expires:
+      - '-1'
+      pragma:
+      - no-cache
+      strict-transport-security:
+      - max-age=31536000; includeSubDomains
+      vary:
+      - Accept-Encoding
+      x-content-type-options:
+      - nosniff
     status:
       code: 200
       message: OK
@@ -1242,1091 +693,6 @@
       - '*/*'
       Accept-Encoding:
       - gzip, deflate
-<<<<<<< HEAD
-      Connection:
-      - keep-alive
-      User-Agent:
-      - python-requests/2.22.0
-    method: GET
-    uri: https://management.azure.com/subscriptions/00000000-0000-0000-0000-000000000000/providers/Microsoft.ContainerRegistry?api-version=2016-02-01
-  response:
-    body:
-      string: '{"id":"/subscriptions/00000000-0000-0000-0000-000000000000/providers/Microsoft.ContainerRegistry","namespace":"Microsoft.ContainerRegistry","authorizations":[{"applicationId":"6a0ec4d3-30cb-4a83-91c0-ae56bc0e3d26","roleDefinitionId":"78e18383-93eb-418a-9887-bc9271046576"},{"applicationId":"737d58c1-397a-46e7-9d12-7d8c830883c2","roleDefinitionId":"716bb53a-0390-4428-bf41-b1bedde7d751"},{"applicationId":"918d0db8-4a38-4938-93c1-9313bdfe0272","roleDefinitionId":"dcd2d2c9-3f80-4d72-95a8-2593111b4b12"},{"applicationId":"d2fa1650-4805-4a83-bcb9-cf41fe63539c","roleDefinitionId":"c15f8dab-b103-4f8d-9afb-fbe4b8e98de2"},{"applicationId":"a4c95b9e-3994-40cc-8953-5dc66d48348d","roleDefinitionId":"dc88c655-90fa-48d9-8d51-003cc8738508"},{"applicationId":"62c559cd-db0c-4da0-bab2-972528c65d42","roleDefinitionId":"437b639a-6d74-491d-959f-d172e8c5c1fc"}],"resourceTypes":[{"resourceType":"registries","locations":["West
-        US","East US","South Central US","West Europe","North Europe","UK South","UK
-        West","Australia East","Australia Southeast","Central India","Korea Central","France
-        Central","South Africa North","UAE North","East Asia","Japan East","Japan
-        West","Southeast Asia","South India","Brazil South","Canada East","Canada
-        Central","Central US","East US 2","North Central US","West Central US","West
-        US 2","Switzerland North","East US 2 EUAP","Central US EUAP"],"apiVersions":["2019-12-01-preview","2019-05-01","2017-10-01","2017-03-01"],"capabilities":"CrossResourceGroupResourceMove,
-        CrossSubscriptionResourceMove, SystemAssignedResourceIdentity"},{"resourceType":"registries/scopeMaps","locations":["West
-        US","East US","South Central US","West Europe","North Europe","UK South","UK
-        West","Australia East","Australia Southeast","Central India","East Asia","Japan
-        East","Japan West","Southeast Asia","South India","Brazil South","Canada East","Canada
-        Central","Central US","East US 2","North Central US","West Central US","West
-        US 2","Korea Central","France Central","South Africa North","UAE North","Switzerland
-        North","Central US EUAP","East US 2 EUAP"],"apiVersions":["2019-05-01-preview"]},{"resourceType":"registries/tokens","locations":["West
-        US","East US","South Central US","West Europe","North Europe","UK South","UK
-        West","Australia East","Australia Southeast","Central India","East Asia","Japan
-        East","Japan West","Southeast Asia","South India","Brazil South","Canada East","Canada
-        Central","Central US","East US 2","North Central US","West Central US","West
-        US 2","Korea Central","France Central","South Africa North","UAE North","Switzerland
-        North","Central US EUAP","East US 2 EUAP"],"apiVersions":["2019-05-01-preview"]},{"resourceType":"registries/generateCredentials","locations":["West
-        US","East US","South Central US","West Europe","North Europe","UK South","UK
-        West","Australia East","Australia Southeast","Central India","East Asia","Japan
-        East","Japan West","Southeast Asia","South India","Brazil South","Canada East","Canada
-        Central","Central US","East US 2","North Central US","West Central US","West
-        US 2","Korea Central","France Central","South Africa North","UAE North","Switzerland
-        North","Central US EUAP","East US 2 EUAP"],"apiVersions":["2019-05-01-preview"]},{"resourceType":"registries/privateEndpointConnections","locations":["West
-        US","East US","South Central US","West Europe","Switzerland North","North
-        Europe","UK South","UK West","Australia East","Australia Southeast","Central
-        India","East Asia","Japan East","Japan West","Southeast Asia","South India","Brazil
-        South","Canada East","Canada Central","Central US","East US 2","North Central
-        US","West Central US","West US 2","Korea Central","France Central","South
-        Africa North","UAE North","Central US EUAP","East US 2 EUAP"],"apiVersions":["2019-12-01-preview"]},{"resourceType":"registries/privateEndpointConnectionProxies","locations":["West
-        US","East US","South Central US","West Europe","Switzerland North","North
-        Europe","UK South","UK West","Australia East","Australia Southeast","Central
-        India","East Asia","Japan East","Japan West","Southeast Asia","South India","Brazil
-        South","Canada East","Canada Central","Central US","East US 2","North Central
-        US","West Central US","West US 2","Korea Central","France Central","South
-        Africa North","UAE North","Central US EUAP","East US 2 EUAP"],"apiVersions":["2019-12-01-preview"]},{"resourceType":"registries/privateEndpointConnectionProxies/validate","locations":["West
-        US","East US","South Central US","West Europe","Switzerland North","North
-        Europe","UK South","UK West","Australia East","Australia Southeast","Central
-        India","East Asia","Japan East","Japan West","Southeast Asia","South India","Brazil
-        South","Canada East","Canada Central","Central US","East US 2","North Central
-        US","West Central US","West US 2","Korea Central","France Central","South
-        Africa North","UAE North","Central US EUAP","East US 2 EUAP"],"apiVersions":["2019-12-01-preview"]},{"resourceType":"registries/privateLinkResources","locations":["West
-        US","East US","South Central US","West Europe","Switzerland North","North
-        Europe","UK South","UK West","Australia East","Australia Southeast","Central
-        India","East Asia","Japan East","Japan West","Southeast Asia","South India","Brazil
-        South","Canada East","Canada Central","Central US","East US 2","North Central
-        US","West Central US","West US 2","Korea Central","France Central","South
-        Africa North","UAE North","Central US EUAP","East US 2 EUAP"],"apiVersions":["2019-12-01-preview"]},{"resourceType":"registries/importImage","locations":["South
-        Central US","West Central US","East US","West Europe","West US","Japan East","North
-        Europe","Southeast Asia","North Central US","East US 2","West US 2","Brazil
-        South","Australia East","Central India","Korea Central","France Central","South
-        Africa North","UAE North","Central US","Canada East","Canada Central","UK
-        South","UK West","Australia Southeast","East Asia","Japan West","South India","Switzerland
-        North","Central US EUAP","East US 2 EUAP"],"apiVersions":["2019-12-01-preview","2019-05-01","2017-10-01"]},{"resourceType":"registries/exportPipelines","locations":["West
-        US","East US","South Central US","West Europe","Switzerland North","North
-        Europe","UK South","UK West","Australia East","Australia Southeast","Central
-        India","East Asia","Japan East","Japan West","Southeast Asia","South India","Brazil
-        South","Canada East","Canada Central","Central US","East US 2","North Central
-        US","West Central US","West US 2","Korea Central","France Central","South
-        Africa North","UAE North","Central US EUAP","East US 2 EUAP"],"apiVersions":["2019-12-01-preview"],"capabilities":"SystemAssignedResourceIdentity"},{"resourceType":"registries/importPipelines","locations":["West
-        US","East US","South Central US","West Europe","Switzerland North","North
-        Europe","UK South","UK West","Australia East","Australia Southeast","Central
-        India","East Asia","Japan East","Japan West","Southeast Asia","South India","Brazil
-        South","Canada East","Canada Central","Central US","East US 2","North Central
-        US","West Central US","West US 2","Korea Central","France Central","South
-        Africa North","UAE North","Central US EUAP","East US 2 EUAP"],"apiVersions":["2019-12-01-preview"],"capabilities":"SystemAssignedResourceIdentity"},{"resourceType":"registries/pipelineRuns","locations":["West
-        US","East US","South Central US","West Europe","Switzerland North","North
-        Europe","UK South","UK West","Australia East","Australia Southeast","Central
-        India","East Asia","Japan East","Japan West","Southeast Asia","South India","Brazil
-        South","Canada East","Canada Central","Central US","East US 2","North Central
-        US","West Central US","West US 2","Korea Central","France Central","South
-        Africa North","UAE North","Central US EUAP","East US 2 EUAP"],"apiVersions":["2019-12-01-preview"]},{"resourceType":"registries/listBuildSourceUploadUrl","locations":["East
-        US","West Europe","West US 2","South Central US","Australia East","Australia
-        Southeast","Brazil South","Canada Central","Canada East","Central India","Central
-        US","East Asia","East US 2","Japan East","Japan West","North Central US","North
-        Europe","Southeast Asia","South India","UK South","UK West","West US","West
-        Central US","France Central","Korea Central","South Africa North","UAE North","Switzerland
-        North","East US 2 EUAP"],"apiVersions":["2019-06-01-preview","2019-04-01","2018-09-01"]},{"resourceType":"registries/scheduleRun","locations":["East
-        US","West Europe","West US 2","South Central US","Australia East","Australia
-        Southeast","Brazil South","Canada Central","Canada East","Central India","Central
-        US","East Asia","East US 2","Japan East","Japan West","North Central US","North
-        Europe","Southeast Asia","South India","UK South","UK West","West US","West
-        Central US","France Central","Korea Central","South Africa North","UAE North","Switzerland
-        North","East US 2 EUAP"],"apiVersions":["2019-06-01-preview","2019-04-01","2018-09-01"]},{"resourceType":"registries/runs","locations":["East
-        US","West Europe","West US 2","South Central US","Australia East","Australia
-        Southeast","Brazil South","Canada Central","Canada East","Central India","Central
-        US","East Asia","East US 2","Japan East","Japan West","North Central US","North
-        Europe","Southeast Asia","South India","UK South","UK West","West US","West
-        Central US","France Central","Korea Central","South Africa North","UAE North","Switzerland
-        North","East US 2 EUAP"],"apiVersions":["2019-06-01-preview","2019-04-01","2018-09-01"]},{"resourceType":"registries/taskRuns","locations":["East
-        US","West Europe","West US 2","South Central US","Australia East","Australia
-        Southeast","Brazil South","Canada Central","Canada East","Central India","Central
-        US","East Asia","East US 2","Japan East","Japan West","North Central US","North
-        Europe","Southeast Asia","South India","UK South","UK West","West US","West
-        Central US","France Central","Korea Central","South Africa North","UAE North","Switzerland
-        North","East US 2 EUAP"],"apiVersions":["2019-06-01-preview"]},{"resourceType":"registries/taskRuns/listDetails","locations":["East
-        US","West Europe","West US 2","South Central US","Australia East","Australia
-        Southeast","Brazil South","Canada Central","Canada East","Central India","Central
-        US","East Asia","East US 2","Japan East","Japan West","North Central US","North
-        Europe","Southeast Asia","South India","UK South","UK West","West US","West
-        Central US","France Central","Korea Central","South Africa North","UAE North","Switzerland
-        North","East US 2 EUAP"],"apiVersions":["2019-06-01-preview"]},{"resourceType":"registries/agentPools","locations":["East
-        US","West US 2","South Central US","East US 2","East US 2 EUAP"],"apiVersions":["2019-06-01-preview"],"capabilities":"CrossResourceGroupResourceMove,
-        CrossSubscriptionResourceMove"},{"resourceType":"registries/agentPools/listQueueStatus","locations":["East
-        US","West US 2","South Central US","East US 2","East US 2 EUAP"],"apiVersions":["2019-06-01-preview"]},{"resourceType":"registries/runs/listLogSasUrl","locations":["East
-        US","West Europe","West US 2","South Central US","Australia East","Australia
-        Southeast","Brazil South","Canada Central","Canada East","Central India","Central
-        US","East Asia","East US 2","Japan East","Japan West","North Central US","North
-        Europe","Southeast Asia","South India","UK South","UK West","West US","West
-        Central US","France Central","Korea Central","South Africa North","UAE North","Switzerland
-        North","East US 2 EUAP"],"apiVersions":["2019-06-01-preview","2019-04-01","2018-09-01"]},{"resourceType":"registries/runs/cancel","locations":["East
-        US","West Europe","West US 2","South Central US","Australia East","Australia
-        Southeast","Brazil South","Canada Central","Canada East","Central India","Central
-        US","East Asia","East US 2","Japan East","Japan West","North Central US","North
-        Europe","Southeast Asia","South India","UK South","UK West","West US","West
-        Central US","France Central","Korea Central","South Africa North","UAE North","Switzerland
-        North","East US 2 EUAP"],"apiVersions":["2019-06-01-preview","2019-04-01","2018-09-01"]},{"resourceType":"registries/tasks","locations":["East
-        US","West Europe","West US 2","South Central US","Australia East","Australia
-        Southeast","Brazil South","Canada Central","Canada East","Central India","Central
-        US","East Asia","East US 2","Japan East","Japan West","North Central US","North
-        Europe","Southeast Asia","South India","UK South","UK West","West US","West
-        Central US","France Central","Korea Central","South Africa North","UAE North","Switzerland
-        North","East US 2 EUAP"],"apiVersions":["2019-06-01-preview","2019-04-01","2018-09-01"],"capabilities":"CrossResourceGroupResourceMove,
-        CrossSubscriptionResourceMove, SystemAssignedResourceIdentity"},{"resourceType":"registries/tasks/listDetails","locations":["East
-        US","West Europe","West US 2","South Central US","Australia East","Australia
-        Southeast","Brazil South","Canada Central","Canada East","Central India","Central
-        US","East Asia","East US 2","Japan East","Japan West","North Central US","North
-        Europe","Southeast Asia","South India","UK South","UK West","West US","West
-        Central US","France Central","Korea Central","South Africa North","UAE North","Switzerland
-        North","East US 2 EUAP"],"apiVersions":["2019-06-01-preview","2019-04-01","2018-09-01"]},{"resourceType":"registries/getBuildSourceUploadUrl","locations":["East
-        US","West Europe","West US 2","South Central US","Australia East","Australia
-        Southeast","Brazil South","Canada Central","Canada East","Central India","Central
-        US","East Asia","East US 2","Japan East","Japan West","North Central US","North
-        Europe","Southeast Asia","South India","UK South","UK West","West US","West
-        Central US","France Central","Korea Central","South Africa North","UAE North","Switzerland
-        North","East US 2 EUAP"],"apiVersions":["2018-02-01-preview"]},{"resourceType":"registries/queueBuild","locations":["East
-        US","West Europe","West US 2","South Central US","Australia East","Australia
-        Southeast","Brazil South","Canada Central","Canada East","Central India","Central
-        US","East Asia","East US 2","Japan East","Japan West","North Central US","North
-        Europe","Southeast Asia","South India","UK South","UK West","West US","West
-        Central US","France Central","Korea Central","South Africa North","UAE North","Switzerland
-        North","East US 2 EUAP"],"apiVersions":["2018-02-01-preview"]},{"resourceType":"registries/builds","locations":["East
-        US","West Europe","West US 2","South Central US","Australia East","Australia
-        Southeast","Brazil South","Canada Central","Canada East","Central India","Central
-        US","East Asia","East US 2","Japan East","Japan West","North Central US","North
-        Europe","Southeast Asia","South India","UK South","UK West","West US","West
-        Central US","France Central","Korea Central","South Africa North","UAE North","Switzerland
-        North","East US 2 EUAP"],"apiVersions":["2018-02-01-preview"]},{"resourceType":"registries/builds/getLogLink","locations":["East
-        US","West Europe","West US 2","South Central US","Australia East","Australia
-        Southeast","Brazil South","Canada Central","Canada East","Central India","Central
-        US","East Asia","East US 2","Japan East","Japan West","North Central US","North
-        Europe","Southeast Asia","South India","UK South","UK West","West US","West
-        Central US","France Central","Korea Central","South Africa North","UAE North","Switzerland
-        North","East US 2 EUAP"],"apiVersions":["2018-02-01-preview"]},{"resourceType":"registries/builds/cancel","locations":["East
-        US","West Europe","West US 2","South Central US","Australia East","Australia
-        Southeast","Brazil South","Canada Central","Canada East","Central India","Central
-        US","East Asia","East US 2","Japan East","Japan West","North Central US","North
-        Europe","Southeast Asia","South India","UK South","UK West","West US","West
-        Central US","France Central","Korea Central","South Africa North","UAE North","Switzerland
-        North","East US 2 EUAP"],"apiVersions":["2018-02-01-preview"]},{"resourceType":"registries/buildTasks","locations":["East
-        US","West Europe","West US 2","South Central US","Australia East","Australia
-        Southeast","Brazil South","Canada Central","Canada East","Central India","Central
-        US","East Asia","East US 2","Japan East","Japan West","North Central US","North
-        Europe","Southeast Asia","South India","UK South","UK West","West US","West
-        Central US","France Central","Korea Central","South Africa North","UAE North","Switzerland
-        North","East US 2 EUAP"],"apiVersions":["2018-02-01-preview"],"capabilities":"CrossResourceGroupResourceMove,
-        CrossSubscriptionResourceMove"},{"resourceType":"registries/buildTasks/listSourceRepositoryProperties","locations":["East
-        US","West Europe","West US 2","South Central US","Australia East","Australia
-        Southeast","Brazil South","Canada Central","Canada East","Central India","Central
-        US","East Asia","East US 2","Japan East","Japan West","North Central US","North
-        Europe","Southeast Asia","South India","UK South","UK West","West US","West
-        Central US","France Central","Korea Central","South Africa North","UAE North","Switzerland
-        North","East US 2 EUAP"],"apiVersions":["2018-02-01-preview"]},{"resourceType":"registries/buildTasks/steps","locations":["East
-        US","West Europe","West US 2","South Central US","Australia East","Australia
-        Southeast","Brazil South","Canada Central","Canada East","Central India","Central
-        US","East Asia","East US 2","Japan East","Japan West","North Central US","North
-        Europe","Southeast Asia","South India","UK South","UK West","West US","West
-        Central US","France Central","Korea Central","South Africa North","UAE North","Switzerland
-        North","East US 2 EUAP"],"apiVersions":["2018-02-01-preview"]},{"resourceType":"registries/buildTasks/steps/listBuildArguments","locations":["East
-        US","West Europe","West US 2","South Central US","Australia East","Australia
-        Southeast","Brazil South","Canada Central","Canada East","Central India","Central
-        US","East Asia","East US 2","Japan East","Japan West","North Central US","North
-        Europe","Southeast Asia","South India","UK South","UK West","West US","West
-        Central US","France Central","Korea Central","South Africa North","UAE North","Switzerland
-        North","East US 2 EUAP"],"apiVersions":["2018-02-01-preview"]},{"resourceType":"registries/replications","locations":["South
-        Central US","West Central US","East US","West Europe","West US","Japan East","North
-        Europe","Southeast Asia","North Central US","East US 2","West US 2","Brazil
-        South","Australia East","Central India","Korea Central","South Africa North","UAE
-        North","France Central","Central US","Canada East","Canada Central","UK South","UK
-        West","Australia Southeast","East Asia","Japan West","South India","Switzerland
-        North","Central US EUAP","East US 2 EUAP"],"apiVersions":["2019-12-01-preview","2019-05-01","2017-10-01"],"capabilities":"CrossResourceGroupResourceMove,
-        CrossSubscriptionResourceMove"},{"resourceType":"registries/webhooks","locations":["West
-        Central US","East US","West Europe","South Central US","West US","Japan East","North
-        Europe","Southeast Asia","North Central US","East US 2","West US 2","Brazil
-        South","Australia East","Central India","Korea Central","South Africa North","UAE
-        North","France Central","Central US","Canada East","Canada Central","UK South","UK
-        West","Australia Southeast","East Asia","Japan West","South India","Switzerland
-        North","Central US EUAP","East US 2 EUAP"],"apiVersions":["2019-12-01-preview","2019-05-01","2017-10-01"],"capabilities":"CrossResourceGroupResourceMove,
-        CrossSubscriptionResourceMove"},{"resourceType":"registries/webhooks/ping","locations":["West
-        Central US","East US","West Europe","South Central US","West US","Japan East","North
-        Europe","Southeast Asia","North Central US","East US 2","West US 2","Brazil
-        South","Australia East","Central India","Korea Central","South Africa North","UAE
-        North","France Central","Central US","Canada East","Canada Central","UK South","UK
-        West","Australia Southeast","East Asia","Japan West","South India","Switzerland
-        North","Central US EUAP","East US 2 EUAP"],"apiVersions":["2019-12-01-preview","2019-05-01","2017-10-01"]},{"resourceType":"registries/webhooks/getCallbackConfig","locations":["West
-        Central US","East US","West Europe","South Central US","West US","Japan East","North
-        Europe","Southeast Asia","North Central US","East US 2","West US 2","Brazil
-        South","Australia East","Central India","Korea Central","South Africa North","UAE
-        North","France Central","Central US","Canada East","Canada Central","UK South","UK
-        West","Australia Southeast","East Asia","Japan West","South India","Switzerland
-        North","Central US EUAP","East US 2 EUAP"],"apiVersions":["2019-12-01-preview","2019-05-01","2017-10-01"]},{"resourceType":"registries/webhooks/listEvents","locations":["West
-        Central US","East US","West Europe","South Central US","West US","Japan East","North
-        Europe","Southeast Asia","North Central US","East US 2","West US 2","Brazil
-        South","Australia East","Central India","Korea Central","South Africa North","UAE
-        North","France Central","Central US","Canada East","Canada Central","UK South","UK
-        West","Australia Southeast","East Asia","Japan West","South India","Switzerland
-        North","Central US EUAP","East US 2 EUAP"],"apiVersions":["2019-12-01-preview","2019-05-01","2017-10-01"]},{"resourceType":"locations/setupAuth","locations":["East
-        US","West Europe","West US 2","South Central US","Australia East","Australia
-        Southeast","Brazil South","Canada Central","Canada East","Central India","Central
-        US","East Asia","East US 2","Japan East","Japan West","North Central US","North
-        Europe","Southeast Asia","South India","UK South","UK West","West US","West
-        Central US","France Central","Korea Central","South Africa North","UAE North","Switzerland
-        North","East US 2 EUAP"],"apiVersions":["2018-02-01-preview"]},{"resourceType":"locations/authorize","locations":["East
-        US","West Europe","West US 2","South Central US","Australia East","Australia
-        Southeast","Brazil South","Canada Central","Canada East","Central India","Central
-        US","East Asia","East US 2","Japan East","Japan West","North Central US","North
-        Europe","Southeast Asia","South India","UK South","UK West","West US","West
-        Central US","France Central","Korea Central","South Africa North","UAE North","Switzerland
-        North","East US 2 EUAP"],"apiVersions":["2018-02-01-preview"]},{"resourceType":"locations/operationResults","locations":["West
-        Central US","East US","West Europe","South Central US","West US","Japan East","North
-        Europe","Southeast Asia","North Central US","East US 2","West US 2","Brazil
-        South","Australia East","Central India","Korea Central","France Central","Central
-        US","South Africa North","UAE North","Canada East","Canada Central","UK South","UK
-        West","Australia Southeast","East Asia","Japan West","South India","Switzerland
-        North","Central US EUAP","East US 2 EUAP"],"apiVersions":["2019-12-01-preview","2019-05-01-preview","2019-05-01","2017-10-01"]},{"resourceType":"locations/deleteVirtualNetworkOrSubnets","locations":["West
-        Central US","East US","West Europe","South Central US","West US","Japan East","North
-        Europe","Southeast Asia","North Central US","East US 2","West US 2","Brazil
-        South","Australia East","Central India","Korea Central","South Africa North","UAE
-        North","France Central","Central US","Canada East","Canada Central","UK South","UK
-        West","Australia Southeast","East Asia","Japan West","South India","Switzerland
-        North","Central US EUAP","East US 2 EUAP"],"apiVersions":["2019-05-01","2017-10-01"]},{"resourceType":"registries/GetCredentials","locations":["West
-        US","East US","South Central US","West Europe","East US 2 EUAP","Central US
-        EUAP"],"apiVersions":["2016-06-27-preview"]},{"resourceType":"registries/listCredentials","locations":["South
-        Central US","East US","West US","West Europe","North Europe","UK South","UK
-        West","Australia East","Australia Southeast","Central India","Korea Central","South
-        Africa North","UAE North","France Central","East Asia","Japan East","Japan
-        West","Southeast Asia","South India","Brazil South","Canada East","Canada
-        Central","Central US","East US 2","North Central US","West Central US","West
-        US 2","Switzerland North","Central US EUAP","East US 2 EUAP"],"apiVersions":["2019-12-01-preview","2019-05-01","2017-10-01","2017-03-01"]},{"resourceType":"registries/regenerateCredential","locations":["South
-        Central US","West US","East US","West Europe","North Europe","UK South","UK
-        West","Australia East","Australia Southeast","Central India","Korea Central","South
-        Africa North","UAE North","France Central","East Asia","Japan East","Japan
-        West","Southeast Asia","South India","Brazil South","Canada East","Canada
-        Central","Central US","East US 2","North Central US","West Central US","West
-        US 2","Switzerland North","Central US EUAP","East US 2 EUAP"],"apiVersions":["2019-12-01-preview","2019-05-01","2017-10-01","2017-03-01"]},{"resourceType":"registries/listUsages","locations":["West
-        Central US","East US","West Europe","South Central US","West US","Japan East","North
-        Europe","Southeast Asia","North Central US","East US 2","West US 2","Brazil
-        South","Australia East","Central India","Korea Central","South Africa North","UAE
-        North","France Central","Central US","Canada East","Canada Central","UK South","UK
-        West","Australia Southeast","East Asia","Japan West","South India","Switzerland
-        North","Central US EUAP","East US 2 EUAP"],"apiVersions":["2019-12-01-preview","2019-05-01","2017-10-01"]},{"resourceType":"registries/listPolicies","locations":["West
-        US","East US","South Central US","West Europe","North Europe","UK South","UK
-        West","Australia East","Australia Southeast","Central India","Korea Central","South
-        Africa North","UAE North","France Central","East Asia","Japan East","Japan
-        West","Southeast Asia","South India","Brazil South","Canada East","Canada
-        Central","Central US","East US 2","North Central US","West Central US","West
-        US 2","Switzerland North","East US 2 EUAP","Central US EUAP"],"apiVersions":["2017-10-01"]},{"resourceType":"registries/updatePolicies","locations":["West
-        US","East US","South Central US","West Europe","North Europe","UK South","UK
-        West","Australia East","Australia Southeast","Central India","Korea Central","South
-        Africa North","UAE North","France Central","East Asia","Japan East","Japan
-        West","Southeast Asia","South India","Brazil South","Canada East","Canada
-        Central","Central US","East US 2","North Central US","West Central US","West
-        US 2","Switzerland North","East US 2 EUAP","Central US EUAP"],"apiVersions":["2017-10-01"]},{"resourceType":"registries/regenerateCredentials","locations":["West
-        US","East US","South Central US","West Europe","East US 2 EUAP","Central US
-        EUAP"],"apiVersions":["2016-06-27-preview"]},{"resourceType":"registries/eventGridFilters","locations":["South
-        Central US","West Central US","East US","West Europe","West US","Japan East","North
-        Europe","Southeast Asia","North Central US","East US 2","West US 2","Brazil
-        South","Australia East","Central India","Korea Central","South Africa North","UAE
-        North","France Central","Central US","Canada East","Canada Central","UK South","UK
-        West","Australia Southeast","East Asia","Japan West","South India","Switzerland
-        North","Central US EUAP","East US 2 EUAP"],"apiVersions":["2019-05-01","2017-10-01"]},{"resourceType":"checkNameAvailability","locations":["South
-        Central US","East US","West US","Central US","East US 2","North Central US","West
-        Central US","West US 2","Brazil South","Canada East","Canada Central","West
-        Europe","North Europe","UK South","UK West","Australia East","Australia Southeast","Central
-        India","East Asia","Japan East","Japan West","Southeast Asia","South India","Korea
-        Central","France Central","South Africa North","UAE North","Switzerland North","East
-        US 2 EUAP","Central US EUAP"],"apiVersions":["2019-12-01-preview","2019-05-01","2017-10-01","2017-06-01-preview","2017-03-01","2016-06-27-preview"]},{"resourceType":"operations","locations":["South
-        Central US","East US","West US","Central US","East US 2","North Central US","West
-        Central US","West US 2","Brazil South","Canada East","Canada Central","West
-        Europe","North Europe","UK South","UK West","Australia East","Australia Southeast","Central
-        India","East Asia","Japan East","Japan West","Southeast Asia","South India","Korea
-        Central","France Central","South Africa North","UAE North","Switzerland North","Central
-        US EUAP","East US 2 EUAP"],"apiVersions":["2019-12-01-preview","2019-05-01","2017-10-01","2017-06-01-preview","2017-03-01"]},{"resourceType":"locations","locations":["South
-        Central US","East US","West US","Central US","East US 2","North Central US","West
-        Central US","West US 2","Brazil South","Canada East","Canada Central","West
-        Europe","North Europe","UK South","UK West","Australia East","Australia Southeast","Central
-        India","East Asia","Japan East","Japan West","Southeast Asia","South India","Korea
-        Central","France Central","South Africa North","UAE North","Switzerland North","Central
-        US EUAP","East US 2 EUAP"],"apiVersions":["2019-12-01-preview","2019-05-01-preview","2019-05-01","2017-10-01","2017-06-01-preview"]}],"registrationState":"Registering"}'
-=======
-      CommandName:
-      - acr identity show
-      Connection:
-      - keep-alive
-      ParameterSetName:
-      - --name
-      User-Agent:
-      - python/3.8.0 (Windows-10-10.0.19041-SP0) msrest/0.6.9 msrest_azure/0.6.3 azure-mgmt-resource/10.1.0
-        Azure-SDK-For-Python AZURECLI/2.9.0
-      accept-language:
-      - en-US
-    method: GET
-    uri: https://management.azure.com/subscriptions/00000000-0000-0000-0000-000000000000/resources?$filter=resourceType%20eq%20%27Microsoft.ContainerRegistry%2Fregistries%27&api-version=2020-06-01
-  response:
-    body:
-      string: '{"value":[{"id":"/subscriptions/00000000-0000-0000-0000-000000000000/resourceGroups/clitest.rgics53ppnkuqsfgx76fuke2gilxv26fowhl2peept2r635qjkcghnsavqbs7rgnckf/providers/Microsoft.ContainerRegistry/registries/clireg34yjyxsubdj4ap","name":"clireg34yjyxsubdj4ap","type":"Microsoft.ContainerRegistry/registries","sku":{"name":"Premium","tier":"Premium"},"location":"eastus","tags":{}},{"id":"/subscriptions/00000000-0000-0000-0000-000000000000/resourceGroups/clitest.rg000001/providers/Microsoft.ContainerRegistry/registries/testreg000004","name":"testreg000004","type":"Microsoft.ContainerRegistry/registries","sku":{"name":"Premium","tier":"Premium"},"location":"westus","tags":{}},{"id":"/subscriptions/00000000-0000-0000-0000-000000000000/resourceGroups/zhoxing-test/providers/Microsoft.ContainerRegistry/registries/zhoxingtest","name":"zhoxingtest","type":"Microsoft.ContainerRegistry/registries","sku":{"name":"Standard","tier":"Standard"},"location":"westus","tags":{}}]}'
-    headers:
-      cache-control:
-      - no-cache
-      content-length:
-      - '1058'
-      content-type:
-      - application/json; charset=utf-8
-      date:
-      - Fri, 17 Jul 2020 02:20:33 GMT
-      expires:
-      - '-1'
-      pragma:
-      - no-cache
-      strict-transport-security:
-      - max-age=31536000; includeSubDomains
-      vary:
-      - Accept-Encoding
-      x-content-type-options:
-      - nosniff
-    status:
-      code: 200
-      message: OK
-- request:
-    body: null
-    headers:
-      Accept:
-      - '*/*'
-      Accept-Encoding:
-      - gzip, deflate
-      CommandName:
-      - acr identity show
-      Connection:
-      - keep-alive
-      ParameterSetName:
-      - --name
-      User-Agent:
-      - python/3.8.0 (Windows-10-10.0.19041-SP0) msrest/0.6.9 msrest_azure/0.6.3 azure-mgmt-containerregistry/3.0.0rc14
-        Azure-SDK-For-Python AZURECLI/2.9.0
-      accept-language:
-      - en-US
-    method: GET
-    uri: https://management.azure.com/subscriptions/00000000-0000-0000-0000-000000000000/resourceGroups/clitest.rg000001/providers/Microsoft.ContainerRegistry/registries/testreg000004?api-version=2019-12-01-preview
-  response:
-    body:
-      string: '{"sku":{"name":"Premium","tier":"Premium"},"type":"Microsoft.ContainerRegistry/registries","identity":{"principalId":"be31df2b-5924-4b6d-885f-2788d1e2ee5d","tenantId":"54826b22-38d6-4fb2-bad9-b7b93a3e9c5a","type":"systemAssigned,
-        userAssigned","userAssignedIdentities":{"/subscriptions/00000000-0000-0000-0000-000000000000/resourcegroups/clitest.rg000001/providers/Microsoft.ManagedIdentity/userAssignedIdentities/testidentity000002":{"principalId":"18ebe36e-4e7d-4f79-8017-8f2b9b026725","clientId":"b453173e-c115-4246-bcee-51116a26d52d"}}},"id":"/subscriptions/00000000-0000-0000-0000-000000000000/resourceGroups/clitest.rg000001/providers/Microsoft.ContainerRegistry/registries/testreg000004","name":"testreg000004","location":"westus","tags":{},"properties":{"loginServer":"testreg000004.azurecr.io","creationDate":"2020-07-17T02:19:47.7577162Z","provisioningState":"Succeeded","adminUserEnabled":false,"networkRuleSet":{"defaultAction":"Allow","virtualNetworkRules":[],"ipRules":[]},"policies":{"quarantinePolicy":{"status":"disabled"},"trustPolicy":{"type":"Notary","status":"disabled"},"retentionPolicy":{"days":7,"lastUpdatedTime":"2020-07-17T02:20:17.5966024+00:00","status":"disabled"}},"encryption":{"status":"disabled"},"dataEndpointEnabled":false,"dataEndpointHostNames":[],"privateEndpointConnections":[],"publicNetworkAccess":"Enabled"}}'
->>>>>>> 3c2ff2b5
-    headers:
-      cache-control:
-      - no-cache
-      content-length:
-<<<<<<< HEAD
-      - '29074'
-      content-type:
-      - application/json; charset=utf-8
-      date:
-      - Mon, 06 Jul 2020 00:30:53 GMT
-=======
-      - '1517'
-      content-type:
-      - application/json; charset=utf-8
-      date:
-      - Fri, 17 Jul 2020 02:20:35 GMT
->>>>>>> 3c2ff2b5
-      expires:
-      - '-1'
-      pragma:
-      - no-cache
-      strict-transport-security:
-      - max-age=31536000; includeSubDomains
-      vary:
-      - Accept-Encoding
-      x-content-type-options:
-      - nosniff
-    status:
-      code: 200
-      message: OK
-- request:
-    body: null
-    headers:
-      Accept:
-      - '*/*'
-      Accept-Encoding:
-      - gzip, deflate
-<<<<<<< HEAD
-=======
-      CommandName:
-      - acr identity remove
->>>>>>> 3c2ff2b5
-      Connection:
-      - keep-alive
-      User-Agent:
-<<<<<<< HEAD
-      - python-requests/2.22.0
-    method: GET
-    uri: https://management.azure.com/subscriptions/00000000-0000-0000-0000-000000000000/providers/Microsoft.ContainerRegistry?api-version=2016-02-01
-  response:
-    body:
-      string: '{"id":"/subscriptions/00000000-0000-0000-0000-000000000000/providers/Microsoft.ContainerRegistry","namespace":"Microsoft.ContainerRegistry","authorizations":[{"applicationId":"6a0ec4d3-30cb-4a83-91c0-ae56bc0e3d26","roleDefinitionId":"78e18383-93eb-418a-9887-bc9271046576"},{"applicationId":"737d58c1-397a-46e7-9d12-7d8c830883c2","roleDefinitionId":"716bb53a-0390-4428-bf41-b1bedde7d751"},{"applicationId":"918d0db8-4a38-4938-93c1-9313bdfe0272","roleDefinitionId":"dcd2d2c9-3f80-4d72-95a8-2593111b4b12"},{"applicationId":"d2fa1650-4805-4a83-bcb9-cf41fe63539c","roleDefinitionId":"c15f8dab-b103-4f8d-9afb-fbe4b8e98de2"},{"applicationId":"a4c95b9e-3994-40cc-8953-5dc66d48348d","roleDefinitionId":"dc88c655-90fa-48d9-8d51-003cc8738508"},{"applicationId":"62c559cd-db0c-4da0-bab2-972528c65d42","roleDefinitionId":"437b639a-6d74-491d-959f-d172e8c5c1fc"}],"resourceTypes":[{"resourceType":"registries","locations":["West
-        US","East US","South Central US","West Europe","North Europe","UK South","UK
-        West","Australia East","Australia Southeast","Central India","Korea Central","France
-        Central","South Africa North","UAE North","East Asia","Japan East","Japan
-        West","Southeast Asia","South India","Brazil South","Canada East","Canada
-        Central","Central US","East US 2","North Central US","West Central US","West
-        US 2","Switzerland North","East US 2 EUAP","Central US EUAP"],"apiVersions":["2019-12-01-preview","2019-05-01","2017-10-01","2017-03-01"],"capabilities":"CrossResourceGroupResourceMove,
-        CrossSubscriptionResourceMove, SystemAssignedResourceIdentity"},{"resourceType":"registries/scopeMaps","locations":["West
-        US","East US","South Central US","West Europe","North Europe","UK South","UK
-        West","Australia East","Australia Southeast","Central India","East Asia","Japan
-        East","Japan West","Southeast Asia","South India","Brazil South","Canada East","Canada
-        Central","Central US","East US 2","North Central US","West Central US","West
-        US 2","Korea Central","France Central","South Africa North","UAE North","Switzerland
-        North","Central US EUAP","East US 2 EUAP"],"apiVersions":["2019-05-01-preview"]},{"resourceType":"registries/tokens","locations":["West
-        US","East US","South Central US","West Europe","North Europe","UK South","UK
-        West","Australia East","Australia Southeast","Central India","East Asia","Japan
-        East","Japan West","Southeast Asia","South India","Brazil South","Canada East","Canada
-        Central","Central US","East US 2","North Central US","West Central US","West
-        US 2","Korea Central","France Central","South Africa North","UAE North","Switzerland
-        North","Central US EUAP","East US 2 EUAP"],"apiVersions":["2019-05-01-preview"]},{"resourceType":"registries/generateCredentials","locations":["West
-        US","East US","South Central US","West Europe","North Europe","UK South","UK
-        West","Australia East","Australia Southeast","Central India","East Asia","Japan
-        East","Japan West","Southeast Asia","South India","Brazil South","Canada East","Canada
-        Central","Central US","East US 2","North Central US","West Central US","West
-        US 2","Korea Central","France Central","South Africa North","UAE North","Switzerland
-        North","Central US EUAP","East US 2 EUAP"],"apiVersions":["2019-05-01-preview"]},{"resourceType":"registries/privateEndpointConnections","locations":["West
-        US","East US","South Central US","West Europe","Switzerland North","North
-        Europe","UK South","UK West","Australia East","Australia Southeast","Central
-        India","East Asia","Japan East","Japan West","Southeast Asia","South India","Brazil
-        South","Canada East","Canada Central","Central US","East US 2","North Central
-        US","West Central US","West US 2","Korea Central","France Central","South
-        Africa North","UAE North","Central US EUAP","East US 2 EUAP"],"apiVersions":["2019-12-01-preview"]},{"resourceType":"registries/privateEndpointConnectionProxies","locations":["West
-        US","East US","South Central US","West Europe","Switzerland North","North
-        Europe","UK South","UK West","Australia East","Australia Southeast","Central
-        India","East Asia","Japan East","Japan West","Southeast Asia","South India","Brazil
-        South","Canada East","Canada Central","Central US","East US 2","North Central
-        US","West Central US","West US 2","Korea Central","France Central","South
-        Africa North","UAE North","Central US EUAP","East US 2 EUAP"],"apiVersions":["2019-12-01-preview"]},{"resourceType":"registries/privateEndpointConnectionProxies/validate","locations":["West
-        US","East US","South Central US","West Europe","Switzerland North","North
-        Europe","UK South","UK West","Australia East","Australia Southeast","Central
-        India","East Asia","Japan East","Japan West","Southeast Asia","South India","Brazil
-        South","Canada East","Canada Central","Central US","East US 2","North Central
-        US","West Central US","West US 2","Korea Central","France Central","South
-        Africa North","UAE North","Central US EUAP","East US 2 EUAP"],"apiVersions":["2019-12-01-preview"]},{"resourceType":"registries/privateLinkResources","locations":["West
-        US","East US","South Central US","West Europe","Switzerland North","North
-        Europe","UK South","UK West","Australia East","Australia Southeast","Central
-        India","East Asia","Japan East","Japan West","Southeast Asia","South India","Brazil
-        South","Canada East","Canada Central","Central US","East US 2","North Central
-        US","West Central US","West US 2","Korea Central","France Central","South
-        Africa North","UAE North","Central US EUAP","East US 2 EUAP"],"apiVersions":["2019-12-01-preview"]},{"resourceType":"registries/importImage","locations":["South
-        Central US","West Central US","East US","West Europe","West US","Japan East","North
-        Europe","Southeast Asia","North Central US","East US 2","West US 2","Brazil
-        South","Australia East","Central India","Korea Central","France Central","South
-        Africa North","UAE North","Central US","Canada East","Canada Central","UK
-        South","UK West","Australia Southeast","East Asia","Japan West","South India","Switzerland
-        North","Central US EUAP","East US 2 EUAP"],"apiVersions":["2019-12-01-preview","2019-05-01","2017-10-01"]},{"resourceType":"registries/exportPipelines","locations":["West
-        US","East US","South Central US","West Europe","Switzerland North","North
-        Europe","UK South","UK West","Australia East","Australia Southeast","Central
-        India","East Asia","Japan East","Japan West","Southeast Asia","South India","Brazil
-        South","Canada East","Canada Central","Central US","East US 2","North Central
-        US","West Central US","West US 2","Korea Central","France Central","South
-        Africa North","UAE North","Central US EUAP","East US 2 EUAP"],"apiVersions":["2019-12-01-preview"],"capabilities":"SystemAssignedResourceIdentity"},{"resourceType":"registries/importPipelines","locations":["West
-        US","East US","South Central US","West Europe","Switzerland North","North
-        Europe","UK South","UK West","Australia East","Australia Southeast","Central
-        India","East Asia","Japan East","Japan West","Southeast Asia","South India","Brazil
-        South","Canada East","Canada Central","Central US","East US 2","North Central
-        US","West Central US","West US 2","Korea Central","France Central","South
-        Africa North","UAE North","Central US EUAP","East US 2 EUAP"],"apiVersions":["2019-12-01-preview"],"capabilities":"SystemAssignedResourceIdentity"},{"resourceType":"registries/pipelineRuns","locations":["West
-        US","East US","South Central US","West Europe","Switzerland North","North
-        Europe","UK South","UK West","Australia East","Australia Southeast","Central
-        India","East Asia","Japan East","Japan West","Southeast Asia","South India","Brazil
-        South","Canada East","Canada Central","Central US","East US 2","North Central
-        US","West Central US","West US 2","Korea Central","France Central","South
-        Africa North","UAE North","Central US EUAP","East US 2 EUAP"],"apiVersions":["2019-12-01-preview"]},{"resourceType":"registries/listBuildSourceUploadUrl","locations":["East
-        US","West Europe","West US 2","South Central US","Australia East","Australia
-        Southeast","Brazil South","Canada Central","Canada East","Central India","Central
-        US","East Asia","East US 2","Japan East","Japan West","North Central US","North
-        Europe","Southeast Asia","South India","UK South","UK West","West US","West
-        Central US","France Central","Korea Central","South Africa North","UAE North","Switzerland
-        North","East US 2 EUAP"],"apiVersions":["2019-06-01-preview","2019-04-01","2018-09-01"]},{"resourceType":"registries/scheduleRun","locations":["East
-        US","West Europe","West US 2","South Central US","Australia East","Australia
-        Southeast","Brazil South","Canada Central","Canada East","Central India","Central
-        US","East Asia","East US 2","Japan East","Japan West","North Central US","North
-        Europe","Southeast Asia","South India","UK South","UK West","West US","West
-        Central US","France Central","Korea Central","South Africa North","UAE North","Switzerland
-        North","East US 2 EUAP"],"apiVersions":["2019-06-01-preview","2019-04-01","2018-09-01"]},{"resourceType":"registries/runs","locations":["East
-        US","West Europe","West US 2","South Central US","Australia East","Australia
-        Southeast","Brazil South","Canada Central","Canada East","Central India","Central
-        US","East Asia","East US 2","Japan East","Japan West","North Central US","North
-        Europe","Southeast Asia","South India","UK South","UK West","West US","West
-        Central US","France Central","Korea Central","South Africa North","UAE North","Switzerland
-        North","East US 2 EUAP"],"apiVersions":["2019-06-01-preview","2019-04-01","2018-09-01"]},{"resourceType":"registries/taskRuns","locations":["East
-        US","West Europe","West US 2","South Central US","Australia East","Australia
-        Southeast","Brazil South","Canada Central","Canada East","Central India","Central
-        US","East Asia","East US 2","Japan East","Japan West","North Central US","North
-        Europe","Southeast Asia","South India","UK South","UK West","West US","West
-        Central US","France Central","Korea Central","South Africa North","UAE North","Switzerland
-        North","East US 2 EUAP"],"apiVersions":["2019-06-01-preview"]},{"resourceType":"registries/taskRuns/listDetails","locations":["East
-        US","West Europe","West US 2","South Central US","Australia East","Australia
-        Southeast","Brazil South","Canada Central","Canada East","Central India","Central
-        US","East Asia","East US 2","Japan East","Japan West","North Central US","North
-        Europe","Southeast Asia","South India","UK South","UK West","West US","West
-        Central US","France Central","Korea Central","South Africa North","UAE North","Switzerland
-        North","East US 2 EUAP"],"apiVersions":["2019-06-01-preview"]},{"resourceType":"registries/agentPools","locations":["East
-        US","West US 2","South Central US","East US 2","East US 2 EUAP"],"apiVersions":["2019-06-01-preview"],"capabilities":"CrossResourceGroupResourceMove,
-        CrossSubscriptionResourceMove"},{"resourceType":"registries/agentPools/listQueueStatus","locations":["East
-        US","West US 2","South Central US","East US 2","East US 2 EUAP"],"apiVersions":["2019-06-01-preview"]},{"resourceType":"registries/runs/listLogSasUrl","locations":["East
-        US","West Europe","West US 2","South Central US","Australia East","Australia
-        Southeast","Brazil South","Canada Central","Canada East","Central India","Central
-        US","East Asia","East US 2","Japan East","Japan West","North Central US","North
-        Europe","Southeast Asia","South India","UK South","UK West","West US","West
-        Central US","France Central","Korea Central","South Africa North","UAE North","Switzerland
-        North","East US 2 EUAP"],"apiVersions":["2019-06-01-preview","2019-04-01","2018-09-01"]},{"resourceType":"registries/runs/cancel","locations":["East
-        US","West Europe","West US 2","South Central US","Australia East","Australia
-        Southeast","Brazil South","Canada Central","Canada East","Central India","Central
-        US","East Asia","East US 2","Japan East","Japan West","North Central US","North
-        Europe","Southeast Asia","South India","UK South","UK West","West US","West
-        Central US","France Central","Korea Central","South Africa North","UAE North","Switzerland
-        North","East US 2 EUAP"],"apiVersions":["2019-06-01-preview","2019-04-01","2018-09-01"]},{"resourceType":"registries/tasks","locations":["East
-        US","West Europe","West US 2","South Central US","Australia East","Australia
-        Southeast","Brazil South","Canada Central","Canada East","Central India","Central
-        US","East Asia","East US 2","Japan East","Japan West","North Central US","North
-        Europe","Southeast Asia","South India","UK South","UK West","West US","West
-        Central US","France Central","Korea Central","South Africa North","UAE North","Switzerland
-        North","East US 2 EUAP"],"apiVersions":["2019-06-01-preview","2019-04-01","2018-09-01"],"capabilities":"CrossResourceGroupResourceMove,
-        CrossSubscriptionResourceMove, SystemAssignedResourceIdentity"},{"resourceType":"registries/tasks/listDetails","locations":["East
-        US","West Europe","West US 2","South Central US","Australia East","Australia
-        Southeast","Brazil South","Canada Central","Canada East","Central India","Central
-        US","East Asia","East US 2","Japan East","Japan West","North Central US","North
-        Europe","Southeast Asia","South India","UK South","UK West","West US","West
-        Central US","France Central","Korea Central","South Africa North","UAE North","Switzerland
-        North","East US 2 EUAP"],"apiVersions":["2019-06-01-preview","2019-04-01","2018-09-01"]},{"resourceType":"registries/getBuildSourceUploadUrl","locations":["East
-        US","West Europe","West US 2","South Central US","Australia East","Australia
-        Southeast","Brazil South","Canada Central","Canada East","Central India","Central
-        US","East Asia","East US 2","Japan East","Japan West","North Central US","North
-        Europe","Southeast Asia","South India","UK South","UK West","West US","West
-        Central US","France Central","Korea Central","South Africa North","UAE North","Switzerland
-        North","East US 2 EUAP"],"apiVersions":["2018-02-01-preview"]},{"resourceType":"registries/queueBuild","locations":["East
-        US","West Europe","West US 2","South Central US","Australia East","Australia
-        Southeast","Brazil South","Canada Central","Canada East","Central India","Central
-        US","East Asia","East US 2","Japan East","Japan West","North Central US","North
-        Europe","Southeast Asia","South India","UK South","UK West","West US","West
-        Central US","France Central","Korea Central","South Africa North","UAE North","Switzerland
-        North","East US 2 EUAP"],"apiVersions":["2018-02-01-preview"]},{"resourceType":"registries/builds","locations":["East
-        US","West Europe","West US 2","South Central US","Australia East","Australia
-        Southeast","Brazil South","Canada Central","Canada East","Central India","Central
-        US","East Asia","East US 2","Japan East","Japan West","North Central US","North
-        Europe","Southeast Asia","South India","UK South","UK West","West US","West
-        Central US","France Central","Korea Central","South Africa North","UAE North","Switzerland
-        North","East US 2 EUAP"],"apiVersions":["2018-02-01-preview"]},{"resourceType":"registries/builds/getLogLink","locations":["East
-        US","West Europe","West US 2","South Central US","Australia East","Australia
-        Southeast","Brazil South","Canada Central","Canada East","Central India","Central
-        US","East Asia","East US 2","Japan East","Japan West","North Central US","North
-        Europe","Southeast Asia","South India","UK South","UK West","West US","West
-        Central US","France Central","Korea Central","South Africa North","UAE North","Switzerland
-        North","East US 2 EUAP"],"apiVersions":["2018-02-01-preview"]},{"resourceType":"registries/builds/cancel","locations":["East
-        US","West Europe","West US 2","South Central US","Australia East","Australia
-        Southeast","Brazil South","Canada Central","Canada East","Central India","Central
-        US","East Asia","East US 2","Japan East","Japan West","North Central US","North
-        Europe","Southeast Asia","South India","UK South","UK West","West US","West
-        Central US","France Central","Korea Central","South Africa North","UAE North","Switzerland
-        North","East US 2 EUAP"],"apiVersions":["2018-02-01-preview"]},{"resourceType":"registries/buildTasks","locations":["East
-        US","West Europe","West US 2","South Central US","Australia East","Australia
-        Southeast","Brazil South","Canada Central","Canada East","Central India","Central
-        US","East Asia","East US 2","Japan East","Japan West","North Central US","North
-        Europe","Southeast Asia","South India","UK South","UK West","West US","West
-        Central US","France Central","Korea Central","South Africa North","UAE North","Switzerland
-        North","East US 2 EUAP"],"apiVersions":["2018-02-01-preview"],"capabilities":"CrossResourceGroupResourceMove,
-        CrossSubscriptionResourceMove"},{"resourceType":"registries/buildTasks/listSourceRepositoryProperties","locations":["East
-        US","West Europe","West US 2","South Central US","Australia East","Australia
-        Southeast","Brazil South","Canada Central","Canada East","Central India","Central
-        US","East Asia","East US 2","Japan East","Japan West","North Central US","North
-        Europe","Southeast Asia","South India","UK South","UK West","West US","West
-        Central US","France Central","Korea Central","South Africa North","UAE North","Switzerland
-        North","East US 2 EUAP"],"apiVersions":["2018-02-01-preview"]},{"resourceType":"registries/buildTasks/steps","locations":["East
-        US","West Europe","West US 2","South Central US","Australia East","Australia
-        Southeast","Brazil South","Canada Central","Canada East","Central India","Central
-        US","East Asia","East US 2","Japan East","Japan West","North Central US","North
-        Europe","Southeast Asia","South India","UK South","UK West","West US","West
-        Central US","France Central","Korea Central","South Africa North","UAE North","Switzerland
-        North","East US 2 EUAP"],"apiVersions":["2018-02-01-preview"]},{"resourceType":"registries/buildTasks/steps/listBuildArguments","locations":["East
-        US","West Europe","West US 2","South Central US","Australia East","Australia
-        Southeast","Brazil South","Canada Central","Canada East","Central India","Central
-        US","East Asia","East US 2","Japan East","Japan West","North Central US","North
-        Europe","Southeast Asia","South India","UK South","UK West","West US","West
-        Central US","France Central","Korea Central","South Africa North","UAE North","Switzerland
-        North","East US 2 EUAP"],"apiVersions":["2018-02-01-preview"]},{"resourceType":"registries/replications","locations":["South
-        Central US","West Central US","East US","West Europe","West US","Japan East","North
-        Europe","Southeast Asia","North Central US","East US 2","West US 2","Brazil
-        South","Australia East","Central India","Korea Central","South Africa North","UAE
-        North","France Central","Central US","Canada East","Canada Central","UK South","UK
-        West","Australia Southeast","East Asia","Japan West","South India","Switzerland
-        North","Central US EUAP","East US 2 EUAP"],"apiVersions":["2019-12-01-preview","2019-05-01","2017-10-01"],"capabilities":"CrossResourceGroupResourceMove,
-        CrossSubscriptionResourceMove"},{"resourceType":"registries/webhooks","locations":["West
-        Central US","East US","West Europe","South Central US","West US","Japan East","North
-        Europe","Southeast Asia","North Central US","East US 2","West US 2","Brazil
-        South","Australia East","Central India","Korea Central","South Africa North","UAE
-        North","France Central","Central US","Canada East","Canada Central","UK South","UK
-        West","Australia Southeast","East Asia","Japan West","South India","Switzerland
-        North","Central US EUAP","East US 2 EUAP"],"apiVersions":["2019-12-01-preview","2019-05-01","2017-10-01"],"capabilities":"CrossResourceGroupResourceMove,
-        CrossSubscriptionResourceMove"},{"resourceType":"registries/webhooks/ping","locations":["West
-        Central US","East US","West Europe","South Central US","West US","Japan East","North
-        Europe","Southeast Asia","North Central US","East US 2","West US 2","Brazil
-        South","Australia East","Central India","Korea Central","South Africa North","UAE
-        North","France Central","Central US","Canada East","Canada Central","UK South","UK
-        West","Australia Southeast","East Asia","Japan West","South India","Switzerland
-        North","Central US EUAP","East US 2 EUAP"],"apiVersions":["2019-12-01-preview","2019-05-01","2017-10-01"]},{"resourceType":"registries/webhooks/getCallbackConfig","locations":["West
-        Central US","East US","West Europe","South Central US","West US","Japan East","North
-        Europe","Southeast Asia","North Central US","East US 2","West US 2","Brazil
-        South","Australia East","Central India","Korea Central","South Africa North","UAE
-        North","France Central","Central US","Canada East","Canada Central","UK South","UK
-        West","Australia Southeast","East Asia","Japan West","South India","Switzerland
-        North","Central US EUAP","East US 2 EUAP"],"apiVersions":["2019-12-01-preview","2019-05-01","2017-10-01"]},{"resourceType":"registries/webhooks/listEvents","locations":["West
-        Central US","East US","West Europe","South Central US","West US","Japan East","North
-        Europe","Southeast Asia","North Central US","East US 2","West US 2","Brazil
-        South","Australia East","Central India","Korea Central","South Africa North","UAE
-        North","France Central","Central US","Canada East","Canada Central","UK South","UK
-        West","Australia Southeast","East Asia","Japan West","South India","Switzerland
-        North","Central US EUAP","East US 2 EUAP"],"apiVersions":["2019-12-01-preview","2019-05-01","2017-10-01"]},{"resourceType":"locations/setupAuth","locations":["East
-        US","West Europe","West US 2","South Central US","Australia East","Australia
-        Southeast","Brazil South","Canada Central","Canada East","Central India","Central
-        US","East Asia","East US 2","Japan East","Japan West","North Central US","North
-        Europe","Southeast Asia","South India","UK South","UK West","West US","West
-        Central US","France Central","Korea Central","South Africa North","UAE North","Switzerland
-        North","East US 2 EUAP"],"apiVersions":["2018-02-01-preview"]},{"resourceType":"locations/authorize","locations":["East
-        US","West Europe","West US 2","South Central US","Australia East","Australia
-        Southeast","Brazil South","Canada Central","Canada East","Central India","Central
-        US","East Asia","East US 2","Japan East","Japan West","North Central US","North
-        Europe","Southeast Asia","South India","UK South","UK West","West US","West
-        Central US","France Central","Korea Central","South Africa North","UAE North","Switzerland
-        North","East US 2 EUAP"],"apiVersions":["2018-02-01-preview"]},{"resourceType":"locations/operationResults","locations":["West
-        Central US","East US","West Europe","South Central US","West US","Japan East","North
-        Europe","Southeast Asia","North Central US","East US 2","West US 2","Brazil
-        South","Australia East","Central India","Korea Central","France Central","Central
-        US","South Africa North","UAE North","Canada East","Canada Central","UK South","UK
-        West","Australia Southeast","East Asia","Japan West","South India","Switzerland
-        North","Central US EUAP","East US 2 EUAP"],"apiVersions":["2019-12-01-preview","2019-05-01-preview","2019-05-01","2017-10-01"]},{"resourceType":"locations/deleteVirtualNetworkOrSubnets","locations":["West
-        Central US","East US","West Europe","South Central US","West US","Japan East","North
-        Europe","Southeast Asia","North Central US","East US 2","West US 2","Brazil
-        South","Australia East","Central India","Korea Central","South Africa North","UAE
-        North","France Central","Central US","Canada East","Canada Central","UK South","UK
-        West","Australia Southeast","East Asia","Japan West","South India","Switzerland
-        North","Central US EUAP","East US 2 EUAP"],"apiVersions":["2019-05-01","2017-10-01"]},{"resourceType":"registries/GetCredentials","locations":["West
-        US","East US","South Central US","West Europe","East US 2 EUAP","Central US
-        EUAP"],"apiVersions":["2016-06-27-preview"]},{"resourceType":"registries/listCredentials","locations":["South
-        Central US","East US","West US","West Europe","North Europe","UK South","UK
-        West","Australia East","Australia Southeast","Central India","Korea Central","South
-        Africa North","UAE North","France Central","East Asia","Japan East","Japan
-        West","Southeast Asia","South India","Brazil South","Canada East","Canada
-        Central","Central US","East US 2","North Central US","West Central US","West
-        US 2","Switzerland North","Central US EUAP","East US 2 EUAP"],"apiVersions":["2019-12-01-preview","2019-05-01","2017-10-01","2017-03-01"]},{"resourceType":"registries/regenerateCredential","locations":["South
-        Central US","West US","East US","West Europe","North Europe","UK South","UK
-        West","Australia East","Australia Southeast","Central India","Korea Central","South
-        Africa North","UAE North","France Central","East Asia","Japan East","Japan
-        West","Southeast Asia","South India","Brazil South","Canada East","Canada
-        Central","Central US","East US 2","North Central US","West Central US","West
-        US 2","Switzerland North","Central US EUAP","East US 2 EUAP"],"apiVersions":["2019-12-01-preview","2019-05-01","2017-10-01","2017-03-01"]},{"resourceType":"registries/listUsages","locations":["West
-        Central US","East US","West Europe","South Central US","West US","Japan East","North
-        Europe","Southeast Asia","North Central US","East US 2","West US 2","Brazil
-        South","Australia East","Central India","Korea Central","South Africa North","UAE
-        North","France Central","Central US","Canada East","Canada Central","UK South","UK
-        West","Australia Southeast","East Asia","Japan West","South India","Switzerland
-        North","Central US EUAP","East US 2 EUAP"],"apiVersions":["2019-12-01-preview","2019-05-01","2017-10-01"]},{"resourceType":"registries/listPolicies","locations":["West
-        US","East US","South Central US","West Europe","North Europe","UK South","UK
-        West","Australia East","Australia Southeast","Central India","Korea Central","South
-        Africa North","UAE North","France Central","East Asia","Japan East","Japan
-        West","Southeast Asia","South India","Brazil South","Canada East","Canada
-        Central","Central US","East US 2","North Central US","West Central US","West
-        US 2","Switzerland North","East US 2 EUAP","Central US EUAP"],"apiVersions":["2017-10-01"]},{"resourceType":"registries/updatePolicies","locations":["West
-        US","East US","South Central US","West Europe","North Europe","UK South","UK
-        West","Australia East","Australia Southeast","Central India","Korea Central","South
-        Africa North","UAE North","France Central","East Asia","Japan East","Japan
-        West","Southeast Asia","South India","Brazil South","Canada East","Canada
-        Central","Central US","East US 2","North Central US","West Central US","West
-        US 2","Switzerland North","East US 2 EUAP","Central US EUAP"],"apiVersions":["2017-10-01"]},{"resourceType":"registries/regenerateCredentials","locations":["West
-        US","East US","South Central US","West Europe","East US 2 EUAP","Central US
-        EUAP"],"apiVersions":["2016-06-27-preview"]},{"resourceType":"registries/eventGridFilters","locations":["South
-        Central US","West Central US","East US","West Europe","West US","Japan East","North
-        Europe","Southeast Asia","North Central US","East US 2","West US 2","Brazil
-        South","Australia East","Central India","Korea Central","South Africa North","UAE
-        North","France Central","Central US","Canada East","Canada Central","UK South","UK
-        West","Australia Southeast","East Asia","Japan West","South India","Switzerland
-        North","Central US EUAP","East US 2 EUAP"],"apiVersions":["2019-05-01","2017-10-01"]},{"resourceType":"checkNameAvailability","locations":["South
-        Central US","East US","West US","Central US","East US 2","North Central US","West
-        Central US","West US 2","Brazil South","Canada East","Canada Central","West
-        Europe","North Europe","UK South","UK West","Australia East","Australia Southeast","Central
-        India","East Asia","Japan East","Japan West","Southeast Asia","South India","Korea
-        Central","France Central","South Africa North","UAE North","Switzerland North","East
-        US 2 EUAP","Central US EUAP"],"apiVersions":["2019-12-01-preview","2019-05-01","2017-10-01","2017-06-01-preview","2017-03-01","2016-06-27-preview"]},{"resourceType":"operations","locations":["South
-        Central US","East US","West US","Central US","East US 2","North Central US","West
-        Central US","West US 2","Brazil South","Canada East","Canada Central","West
-        Europe","North Europe","UK South","UK West","Australia East","Australia Southeast","Central
-        India","East Asia","Japan East","Japan West","Southeast Asia","South India","Korea
-        Central","France Central","South Africa North","UAE North","Switzerland North","Central
-        US EUAP","East US 2 EUAP"],"apiVersions":["2019-12-01-preview","2019-05-01","2017-10-01","2017-06-01-preview","2017-03-01"]},{"resourceType":"locations","locations":["South
-        Central US","East US","West US","Central US","East US 2","North Central US","West
-        Central US","West US 2","Brazil South","Canada East","Canada Central","West
-        Europe","North Europe","UK South","UK West","Australia East","Australia Southeast","Central
-        India","East Asia","Japan East","Japan West","Southeast Asia","South India","Korea
-        Central","France Central","South Africa North","UAE North","Switzerland North","Central
-        US EUAP","East US 2 EUAP"],"apiVersions":["2019-12-01-preview","2019-05-01-preview","2019-05-01","2017-10-01","2017-06-01-preview"]}],"registrationState":"Registering"}'
-=======
-      - python/3.8.0 (Windows-10-10.0.19041-SP0) msrest/0.6.9 msrest_azure/0.6.3 azure-mgmt-resource/10.1.0
-        Azure-SDK-For-Python AZURECLI/2.9.0
-      accept-language:
-      - en-US
-    method: GET
-    uri: https://management.azure.com/subscriptions/00000000-0000-0000-0000-000000000000/resources?$filter=resourceType%20eq%20%27Microsoft.ContainerRegistry%2Fregistries%27&api-version=2020-06-01
-  response:
-    body:
-      string: '{"value":[{"id":"/subscriptions/00000000-0000-0000-0000-000000000000/resourceGroups/clitest.rgics53ppnkuqsfgx76fuke2gilxv26fowhl2peept2r635qjkcghnsavqbs7rgnckf/providers/Microsoft.ContainerRegistry/registries/clireg34yjyxsubdj4ap","name":"clireg34yjyxsubdj4ap","type":"Microsoft.ContainerRegistry/registries","sku":{"name":"Premium","tier":"Premium"},"location":"eastus","tags":{}},{"id":"/subscriptions/00000000-0000-0000-0000-000000000000/resourceGroups/clitest.rg000001/providers/Microsoft.ContainerRegistry/registries/testreg000004","name":"testreg000004","type":"Microsoft.ContainerRegistry/registries","sku":{"name":"Premium","tier":"Premium"},"location":"westus","tags":{}},{"id":"/subscriptions/00000000-0000-0000-0000-000000000000/resourceGroups/zhoxing-test/providers/Microsoft.ContainerRegistry/registries/zhoxingtest","name":"zhoxingtest","type":"Microsoft.ContainerRegistry/registries","sku":{"name":"Standard","tier":"Standard"},"location":"westus","tags":{}}]}'
->>>>>>> 3c2ff2b5
-    headers:
-      cache-control:
-      - no-cache
-      content-length:
-<<<<<<< HEAD
-      - '29074'
-      content-type:
-      - application/json; charset=utf-8
-      date:
-      - Mon, 06 Jul 2020 00:31:03 GMT
-=======
-      - '1058'
-      content-type:
-      - application/json; charset=utf-8
-      date:
-      - Fri, 17 Jul 2020 02:20:35 GMT
->>>>>>> 3c2ff2b5
-      expires:
-      - '-1'
-      pragma:
-      - no-cache
-      strict-transport-security:
-      - max-age=31536000; includeSubDomains
-      vary:
-      - Accept-Encoding
-      x-content-type-options:
-      - nosniff
-    status:
-      code: 200
-      message: OK
-- request:
-    body: null
-    headers:
-      Accept:
-      - '*/*'
-      Accept-Encoding:
-      - gzip, deflate
-<<<<<<< HEAD
-      Connection:
-      - keep-alive
-      User-Agent:
-      - python-requests/2.22.0
-    method: GET
-    uri: https://management.azure.com/subscriptions/00000000-0000-0000-0000-000000000000/providers/Microsoft.ContainerRegistry?api-version=2016-02-01
-  response:
-    body:
-      string: '{"id":"/subscriptions/00000000-0000-0000-0000-000000000000/providers/Microsoft.ContainerRegistry","namespace":"Microsoft.ContainerRegistry","authorizations":[{"applicationId":"6a0ec4d3-30cb-4a83-91c0-ae56bc0e3d26","roleDefinitionId":"78e18383-93eb-418a-9887-bc9271046576"},{"applicationId":"737d58c1-397a-46e7-9d12-7d8c830883c2","roleDefinitionId":"716bb53a-0390-4428-bf41-b1bedde7d751"},{"applicationId":"918d0db8-4a38-4938-93c1-9313bdfe0272","roleDefinitionId":"dcd2d2c9-3f80-4d72-95a8-2593111b4b12"},{"applicationId":"d2fa1650-4805-4a83-bcb9-cf41fe63539c","roleDefinitionId":"c15f8dab-b103-4f8d-9afb-fbe4b8e98de2"},{"applicationId":"a4c95b9e-3994-40cc-8953-5dc66d48348d","roleDefinitionId":"dc88c655-90fa-48d9-8d51-003cc8738508"},{"applicationId":"62c559cd-db0c-4da0-bab2-972528c65d42","roleDefinitionId":"437b639a-6d74-491d-959f-d172e8c5c1fc"}],"resourceTypes":[{"resourceType":"registries","locations":["West
-        US","East US","South Central US","West Europe","North Europe","UK South","UK
-        West","Australia East","Australia Southeast","Central India","Korea Central","France
-        Central","South Africa North","UAE North","East Asia","Japan East","Japan
-        West","Southeast Asia","South India","Brazil South","Canada East","Canada
-        Central","Central US","East US 2","North Central US","West Central US","West
-        US 2","Switzerland North","East US 2 EUAP","Central US EUAP"],"apiVersions":["2019-12-01-preview","2019-05-01","2017-10-01","2017-03-01"],"capabilities":"CrossResourceGroupResourceMove,
-        CrossSubscriptionResourceMove, SystemAssignedResourceIdentity"},{"resourceType":"registries/scopeMaps","locations":["West
-        US","East US","South Central US","West Europe","North Europe","UK South","UK
-        West","Australia East","Australia Southeast","Central India","East Asia","Japan
-        East","Japan West","Southeast Asia","South India","Brazil South","Canada East","Canada
-        Central","Central US","East US 2","North Central US","West Central US","West
-        US 2","Korea Central","France Central","South Africa North","UAE North","Switzerland
-        North","Central US EUAP","East US 2 EUAP"],"apiVersions":["2019-05-01-preview"]},{"resourceType":"registries/tokens","locations":["West
-        US","East US","South Central US","West Europe","North Europe","UK South","UK
-        West","Australia East","Australia Southeast","Central India","East Asia","Japan
-        East","Japan West","Southeast Asia","South India","Brazil South","Canada East","Canada
-        Central","Central US","East US 2","North Central US","West Central US","West
-        US 2","Korea Central","France Central","South Africa North","UAE North","Switzerland
-        North","Central US EUAP","East US 2 EUAP"],"apiVersions":["2019-05-01-preview"]},{"resourceType":"registries/generateCredentials","locations":["West
-        US","East US","South Central US","West Europe","North Europe","UK South","UK
-        West","Australia East","Australia Southeast","Central India","East Asia","Japan
-        East","Japan West","Southeast Asia","South India","Brazil South","Canada East","Canada
-        Central","Central US","East US 2","North Central US","West Central US","West
-        US 2","Korea Central","France Central","South Africa North","UAE North","Switzerland
-        North","Central US EUAP","East US 2 EUAP"],"apiVersions":["2019-05-01-preview"]},{"resourceType":"registries/privateEndpointConnections","locations":["West
-        US","East US","South Central US","West Europe","Switzerland North","North
-        Europe","UK South","UK West","Australia East","Australia Southeast","Central
-        India","East Asia","Japan East","Japan West","Southeast Asia","South India","Brazil
-        South","Canada East","Canada Central","Central US","East US 2","North Central
-        US","West Central US","West US 2","Korea Central","France Central","South
-        Africa North","UAE North","Central US EUAP","East US 2 EUAP"],"apiVersions":["2019-12-01-preview"]},{"resourceType":"registries/privateEndpointConnectionProxies","locations":["West
-        US","East US","South Central US","West Europe","Switzerland North","North
-        Europe","UK South","UK West","Australia East","Australia Southeast","Central
-        India","East Asia","Japan East","Japan West","Southeast Asia","South India","Brazil
-        South","Canada East","Canada Central","Central US","East US 2","North Central
-        US","West Central US","West US 2","Korea Central","France Central","South
-        Africa North","UAE North","Central US EUAP","East US 2 EUAP"],"apiVersions":["2019-12-01-preview"]},{"resourceType":"registries/privateEndpointConnectionProxies/validate","locations":["West
-        US","East US","South Central US","West Europe","Switzerland North","North
-        Europe","UK South","UK West","Australia East","Australia Southeast","Central
-        India","East Asia","Japan East","Japan West","Southeast Asia","South India","Brazil
-        South","Canada East","Canada Central","Central US","East US 2","North Central
-        US","West Central US","West US 2","Korea Central","France Central","South
-        Africa North","UAE North","Central US EUAP","East US 2 EUAP"],"apiVersions":["2019-12-01-preview"]},{"resourceType":"registries/privateLinkResources","locations":["West
-        US","East US","South Central US","West Europe","Switzerland North","North
-        Europe","UK South","UK West","Australia East","Australia Southeast","Central
-        India","East Asia","Japan East","Japan West","Southeast Asia","South India","Brazil
-        South","Canada East","Canada Central","Central US","East US 2","North Central
-        US","West Central US","West US 2","Korea Central","France Central","South
-        Africa North","UAE North","Central US EUAP","East US 2 EUAP"],"apiVersions":["2019-12-01-preview"]},{"resourceType":"registries/importImage","locations":["South
-        Central US","West Central US","East US","West Europe","West US","Japan East","North
-        Europe","Southeast Asia","North Central US","East US 2","West US 2","Brazil
-        South","Australia East","Central India","Korea Central","France Central","South
-        Africa North","UAE North","Central US","Canada East","Canada Central","UK
-        South","UK West","Australia Southeast","East Asia","Japan West","South India","Switzerland
-        North","Central US EUAP","East US 2 EUAP"],"apiVersions":["2019-12-01-preview","2019-05-01","2017-10-01"]},{"resourceType":"registries/exportPipelines","locations":["West
-        US","East US","South Central US","West Europe","Switzerland North","North
-        Europe","UK South","UK West","Australia East","Australia Southeast","Central
-        India","East Asia","Japan East","Japan West","Southeast Asia","South India","Brazil
-        South","Canada East","Canada Central","Central US","East US 2","North Central
-        US","West Central US","West US 2","Korea Central","France Central","South
-        Africa North","UAE North","Central US EUAP","East US 2 EUAP"],"apiVersions":["2019-12-01-preview"],"capabilities":"SystemAssignedResourceIdentity"},{"resourceType":"registries/importPipelines","locations":["West
-        US","East US","South Central US","West Europe","Switzerland North","North
-        Europe","UK South","UK West","Australia East","Australia Southeast","Central
-        India","East Asia","Japan East","Japan West","Southeast Asia","South India","Brazil
-        South","Canada East","Canada Central","Central US","East US 2","North Central
-        US","West Central US","West US 2","Korea Central","France Central","South
-        Africa North","UAE North","Central US EUAP","East US 2 EUAP"],"apiVersions":["2019-12-01-preview"],"capabilities":"SystemAssignedResourceIdentity"},{"resourceType":"registries/pipelineRuns","locations":["West
-        US","East US","South Central US","West Europe","Switzerland North","North
-        Europe","UK South","UK West","Australia East","Australia Southeast","Central
-        India","East Asia","Japan East","Japan West","Southeast Asia","South India","Brazil
-        South","Canada East","Canada Central","Central US","East US 2","North Central
-        US","West Central US","West US 2","Korea Central","France Central","South
-        Africa North","UAE North","Central US EUAP","East US 2 EUAP"],"apiVersions":["2019-12-01-preview"]},{"resourceType":"registries/listBuildSourceUploadUrl","locations":["East
-        US","West Europe","West US 2","South Central US","Australia East","Australia
-        Southeast","Brazil South","Canada Central","Canada East","Central India","Central
-        US","East Asia","East US 2","Japan East","Japan West","North Central US","North
-        Europe","Southeast Asia","South India","UK South","UK West","West US","West
-        Central US","France Central","Korea Central","South Africa North","UAE North","Switzerland
-        North","East US 2 EUAP"],"apiVersions":["2019-06-01-preview","2019-04-01","2018-09-01"]},{"resourceType":"registries/scheduleRun","locations":["East
-        US","West Europe","West US 2","South Central US","Australia East","Australia
-        Southeast","Brazil South","Canada Central","Canada East","Central India","Central
-        US","East Asia","East US 2","Japan East","Japan West","North Central US","North
-        Europe","Southeast Asia","South India","UK South","UK West","West US","West
-        Central US","France Central","Korea Central","South Africa North","UAE North","Switzerland
-        North","East US 2 EUAP"],"apiVersions":["2019-06-01-preview","2019-04-01","2018-09-01"]},{"resourceType":"registries/runs","locations":["East
-        US","West Europe","West US 2","South Central US","Australia East","Australia
-        Southeast","Brazil South","Canada Central","Canada East","Central India","Central
-        US","East Asia","East US 2","Japan East","Japan West","North Central US","North
-        Europe","Southeast Asia","South India","UK South","UK West","West US","West
-        Central US","France Central","Korea Central","South Africa North","UAE North","Switzerland
-        North","East US 2 EUAP"],"apiVersions":["2019-06-01-preview","2019-04-01","2018-09-01"]},{"resourceType":"registries/taskRuns","locations":["East
-        US","West Europe","West US 2","South Central US","Australia East","Australia
-        Southeast","Brazil South","Canada Central","Canada East","Central India","Central
-        US","East Asia","East US 2","Japan East","Japan West","North Central US","North
-        Europe","Southeast Asia","South India","UK South","UK West","West US","West
-        Central US","France Central","Korea Central","South Africa North","UAE North","Switzerland
-        North","East US 2 EUAP"],"apiVersions":["2019-06-01-preview"]},{"resourceType":"registries/taskRuns/listDetails","locations":["East
-        US","West Europe","West US 2","South Central US","Australia East","Australia
-        Southeast","Brazil South","Canada Central","Canada East","Central India","Central
-        US","East Asia","East US 2","Japan East","Japan West","North Central US","North
-        Europe","Southeast Asia","South India","UK South","UK West","West US","West
-        Central US","France Central","Korea Central","South Africa North","UAE North","Switzerland
-        North","East US 2 EUAP"],"apiVersions":["2019-06-01-preview"]},{"resourceType":"registries/agentPools","locations":["East
-        US","West US 2","South Central US","East US 2","East US 2 EUAP"],"apiVersions":["2019-06-01-preview"],"capabilities":"CrossResourceGroupResourceMove,
-        CrossSubscriptionResourceMove"},{"resourceType":"registries/agentPools/listQueueStatus","locations":["East
-        US","West US 2","South Central US","East US 2","East US 2 EUAP"],"apiVersions":["2019-06-01-preview"]},{"resourceType":"registries/runs/listLogSasUrl","locations":["East
-        US","West Europe","West US 2","South Central US","Australia East","Australia
-        Southeast","Brazil South","Canada Central","Canada East","Central India","Central
-        US","East Asia","East US 2","Japan East","Japan West","North Central US","North
-        Europe","Southeast Asia","South India","UK South","UK West","West US","West
-        Central US","France Central","Korea Central","South Africa North","UAE North","Switzerland
-        North","East US 2 EUAP"],"apiVersions":["2019-06-01-preview","2019-04-01","2018-09-01"]},{"resourceType":"registries/runs/cancel","locations":["East
-        US","West Europe","West US 2","South Central US","Australia East","Australia
-        Southeast","Brazil South","Canada Central","Canada East","Central India","Central
-        US","East Asia","East US 2","Japan East","Japan West","North Central US","North
-        Europe","Southeast Asia","South India","UK South","UK West","West US","West
-        Central US","France Central","Korea Central","South Africa North","UAE North","Switzerland
-        North","East US 2 EUAP"],"apiVersions":["2019-06-01-preview","2019-04-01","2018-09-01"]},{"resourceType":"registries/tasks","locations":["East
-        US","West Europe","West US 2","South Central US","Australia East","Australia
-        Southeast","Brazil South","Canada Central","Canada East","Central India","Central
-        US","East Asia","East US 2","Japan East","Japan West","North Central US","North
-        Europe","Southeast Asia","South India","UK South","UK West","West US","West
-        Central US","France Central","Korea Central","South Africa North","UAE North","Switzerland
-        North","East US 2 EUAP"],"apiVersions":["2019-06-01-preview","2019-04-01","2018-09-01"],"capabilities":"CrossResourceGroupResourceMove,
-        CrossSubscriptionResourceMove, SystemAssignedResourceIdentity"},{"resourceType":"registries/tasks/listDetails","locations":["East
-        US","West Europe","West US 2","South Central US","Australia East","Australia
-        Southeast","Brazil South","Canada Central","Canada East","Central India","Central
-        US","East Asia","East US 2","Japan East","Japan West","North Central US","North
-        Europe","Southeast Asia","South India","UK South","UK West","West US","West
-        Central US","France Central","Korea Central","South Africa North","UAE North","Switzerland
-        North","East US 2 EUAP"],"apiVersions":["2019-06-01-preview","2019-04-01","2018-09-01"]},{"resourceType":"registries/getBuildSourceUploadUrl","locations":["East
-        US","West Europe","West US 2","South Central US","Australia East","Australia
-        Southeast","Brazil South","Canada Central","Canada East","Central India","Central
-        US","East Asia","East US 2","Japan East","Japan West","North Central US","North
-        Europe","Southeast Asia","South India","UK South","UK West","West US","West
-        Central US","France Central","Korea Central","South Africa North","UAE North","Switzerland
-        North","East US 2 EUAP"],"apiVersions":["2018-02-01-preview"]},{"resourceType":"registries/queueBuild","locations":["East
-        US","West Europe","West US 2","South Central US","Australia East","Australia
-        Southeast","Brazil South","Canada Central","Canada East","Central India","Central
-        US","East Asia","East US 2","Japan East","Japan West","North Central US","North
-        Europe","Southeast Asia","South India","UK South","UK West","West US","West
-        Central US","France Central","Korea Central","South Africa North","UAE North","Switzerland
-        North","East US 2 EUAP"],"apiVersions":["2018-02-01-preview"]},{"resourceType":"registries/builds","locations":["East
-        US","West Europe","West US 2","South Central US","Australia East","Australia
-        Southeast","Brazil South","Canada Central","Canada East","Central India","Central
-        US","East Asia","East US 2","Japan East","Japan West","North Central US","North
-        Europe","Southeast Asia","South India","UK South","UK West","West US","West
-        Central US","France Central","Korea Central","South Africa North","UAE North","Switzerland
-        North","East US 2 EUAP"],"apiVersions":["2018-02-01-preview"]},{"resourceType":"registries/builds/getLogLink","locations":["East
-        US","West Europe","West US 2","South Central US","Australia East","Australia
-        Southeast","Brazil South","Canada Central","Canada East","Central India","Central
-        US","East Asia","East US 2","Japan East","Japan West","North Central US","North
-        Europe","Southeast Asia","South India","UK South","UK West","West US","West
-        Central US","France Central","Korea Central","South Africa North","UAE North","Switzerland
-        North","East US 2 EUAP"],"apiVersions":["2018-02-01-preview"]},{"resourceType":"registries/builds/cancel","locations":["East
-        US","West Europe","West US 2","South Central US","Australia East","Australia
-        Southeast","Brazil South","Canada Central","Canada East","Central India","Central
-        US","East Asia","East US 2","Japan East","Japan West","North Central US","North
-        Europe","Southeast Asia","South India","UK South","UK West","West US","West
-        Central US","France Central","Korea Central","South Africa North","UAE North","Switzerland
-        North","East US 2 EUAP"],"apiVersions":["2018-02-01-preview"]},{"resourceType":"registries/buildTasks","locations":["East
-        US","West Europe","West US 2","South Central US","Australia East","Australia
-        Southeast","Brazil South","Canada Central","Canada East","Central India","Central
-        US","East Asia","East US 2","Japan East","Japan West","North Central US","North
-        Europe","Southeast Asia","South India","UK South","UK West","West US","West
-        Central US","France Central","Korea Central","South Africa North","UAE North","Switzerland
-        North","East US 2 EUAP"],"apiVersions":["2018-02-01-preview"],"capabilities":"CrossResourceGroupResourceMove,
-        CrossSubscriptionResourceMove"},{"resourceType":"registries/buildTasks/listSourceRepositoryProperties","locations":["East
-        US","West Europe","West US 2","South Central US","Australia East","Australia
-        Southeast","Brazil South","Canada Central","Canada East","Central India","Central
-        US","East Asia","East US 2","Japan East","Japan West","North Central US","North
-        Europe","Southeast Asia","South India","UK South","UK West","West US","West
-        Central US","France Central","Korea Central","South Africa North","UAE North","Switzerland
-        North","East US 2 EUAP"],"apiVersions":["2018-02-01-preview"]},{"resourceType":"registries/buildTasks/steps","locations":["East
-        US","West Europe","West US 2","South Central US","Australia East","Australia
-        Southeast","Brazil South","Canada Central","Canada East","Central India","Central
-        US","East Asia","East US 2","Japan East","Japan West","North Central US","North
-        Europe","Southeast Asia","South India","UK South","UK West","West US","West
-        Central US","France Central","Korea Central","South Africa North","UAE North","Switzerland
-        North","East US 2 EUAP"],"apiVersions":["2018-02-01-preview"]},{"resourceType":"registries/buildTasks/steps/listBuildArguments","locations":["East
-        US","West Europe","West US 2","South Central US","Australia East","Australia
-        Southeast","Brazil South","Canada Central","Canada East","Central India","Central
-        US","East Asia","East US 2","Japan East","Japan West","North Central US","North
-        Europe","Southeast Asia","South India","UK South","UK West","West US","West
-        Central US","France Central","Korea Central","South Africa North","UAE North","Switzerland
-        North","East US 2 EUAP"],"apiVersions":["2018-02-01-preview"]},{"resourceType":"registries/replications","locations":["South
-        Central US","West Central US","East US","West Europe","West US","Japan East","North
-        Europe","Southeast Asia","North Central US","East US 2","West US 2","Brazil
-        South","Australia East","Central India","Korea Central","South Africa North","UAE
-        North","France Central","Central US","Canada East","Canada Central","UK South","UK
-        West","Australia Southeast","East Asia","Japan West","South India","Switzerland
-        North","Central US EUAP","East US 2 EUAP"],"apiVersions":["2019-12-01-preview","2019-05-01","2017-10-01"],"capabilities":"CrossResourceGroupResourceMove,
-        CrossSubscriptionResourceMove"},{"resourceType":"registries/webhooks","locations":["West
-        Central US","East US","West Europe","South Central US","West US","Japan East","North
-        Europe","Southeast Asia","North Central US","East US 2","West US 2","Brazil
-        South","Australia East","Central India","Korea Central","South Africa North","UAE
-        North","France Central","Central US","Canada East","Canada Central","UK South","UK
-        West","Australia Southeast","East Asia","Japan West","South India","Switzerland
-        North","Central US EUAP","East US 2 EUAP"],"apiVersions":["2019-12-01-preview","2019-05-01","2017-10-01"],"capabilities":"CrossResourceGroupResourceMove,
-        CrossSubscriptionResourceMove"},{"resourceType":"registries/webhooks/ping","locations":["West
-        Central US","East US","West Europe","South Central US","West US","Japan East","North
-        Europe","Southeast Asia","North Central US","East US 2","West US 2","Brazil
-        South","Australia East","Central India","Korea Central","South Africa North","UAE
-        North","France Central","Central US","Canada East","Canada Central","UK South","UK
-        West","Australia Southeast","East Asia","Japan West","South India","Switzerland
-        North","Central US EUAP","East US 2 EUAP"],"apiVersions":["2019-12-01-preview","2019-05-01","2017-10-01"]},{"resourceType":"registries/webhooks/getCallbackConfig","locations":["West
-        Central US","East US","West Europe","South Central US","West US","Japan East","North
-        Europe","Southeast Asia","North Central US","East US 2","West US 2","Brazil
-        South","Australia East","Central India","Korea Central","South Africa North","UAE
-        North","France Central","Central US","Canada East","Canada Central","UK South","UK
-        West","Australia Southeast","East Asia","Japan West","South India","Switzerland
-        North","Central US EUAP","East US 2 EUAP"],"apiVersions":["2019-12-01-preview","2019-05-01","2017-10-01"]},{"resourceType":"registries/webhooks/listEvents","locations":["West
-        Central US","East US","West Europe","South Central US","West US","Japan East","North
-        Europe","Southeast Asia","North Central US","East US 2","West US 2","Brazil
-        South","Australia East","Central India","Korea Central","South Africa North","UAE
-        North","France Central","Central US","Canada East","Canada Central","UK South","UK
-        West","Australia Southeast","East Asia","Japan West","South India","Switzerland
-        North","Central US EUAP","East US 2 EUAP"],"apiVersions":["2019-12-01-preview","2019-05-01","2017-10-01"]},{"resourceType":"locations/setupAuth","locations":["East
-        US","West Europe","West US 2","South Central US","Australia East","Australia
-        Southeast","Brazil South","Canada Central","Canada East","Central India","Central
-        US","East Asia","East US 2","Japan East","Japan West","North Central US","North
-        Europe","Southeast Asia","South India","UK South","UK West","West US","West
-        Central US","France Central","Korea Central","South Africa North","UAE North","Switzerland
-        North","East US 2 EUAP"],"apiVersions":["2018-02-01-preview"]},{"resourceType":"locations/authorize","locations":["East
-        US","West Europe","West US 2","South Central US","Australia East","Australia
-        Southeast","Brazil South","Canada Central","Canada East","Central India","Central
-        US","East Asia","East US 2","Japan East","Japan West","North Central US","North
-        Europe","Southeast Asia","South India","UK South","UK West","West US","West
-        Central US","France Central","Korea Central","South Africa North","UAE North","Switzerland
-        North","East US 2 EUAP"],"apiVersions":["2018-02-01-preview"]},{"resourceType":"locations/operationResults","locations":["West
-        Central US","East US","West Europe","South Central US","West US","Japan East","North
-        Europe","Southeast Asia","North Central US","East US 2","West US 2","Brazil
-        South","Australia East","Central India","Korea Central","France Central","Central
-        US","South Africa North","UAE North","Canada East","Canada Central","UK South","UK
-        West","Australia Southeast","East Asia","Japan West","South India","Switzerland
-        North","Central US EUAP","East US 2 EUAP"],"apiVersions":["2019-12-01-preview","2019-05-01-preview","2019-05-01","2017-10-01"]},{"resourceType":"locations/deleteVirtualNetworkOrSubnets","locations":["West
-        Central US","East US","West Europe","South Central US","West US","Japan East","North
-        Europe","Southeast Asia","North Central US","East US 2","West US 2","Brazil
-        South","Australia East","Central India","Korea Central","South Africa North","UAE
-        North","France Central","Central US","Canada East","Canada Central","UK South","UK
-        West","Australia Southeast","East Asia","Japan West","South India","Switzerland
-        North","Central US EUAP","East US 2 EUAP"],"apiVersions":["2019-05-01","2017-10-01"]},{"resourceType":"registries/GetCredentials","locations":["West
-        US","East US","South Central US","West Europe","East US 2 EUAP","Central US
-        EUAP"],"apiVersions":["2016-06-27-preview"]},{"resourceType":"registries/listCredentials","locations":["South
-        Central US","East US","West US","West Europe","North Europe","UK South","UK
-        West","Australia East","Australia Southeast","Central India","Korea Central","South
-        Africa North","UAE North","France Central","East Asia","Japan East","Japan
-        West","Southeast Asia","South India","Brazil South","Canada East","Canada
-        Central","Central US","East US 2","North Central US","West Central US","West
-        US 2","Switzerland North","Central US EUAP","East US 2 EUAP"],"apiVersions":["2019-12-01-preview","2019-05-01","2017-10-01","2017-03-01"]},{"resourceType":"registries/regenerateCredential","locations":["South
-        Central US","West US","East US","West Europe","North Europe","UK South","UK
-        West","Australia East","Australia Southeast","Central India","Korea Central","South
-        Africa North","UAE North","France Central","East Asia","Japan East","Japan
-        West","Southeast Asia","South India","Brazil South","Canada East","Canada
-        Central","Central US","East US 2","North Central US","West Central US","West
-        US 2","Switzerland North","Central US EUAP","East US 2 EUAP"],"apiVersions":["2019-12-01-preview","2019-05-01","2017-10-01","2017-03-01"]},{"resourceType":"registries/listUsages","locations":["West
-        Central US","East US","West Europe","South Central US","West US","Japan East","North
-        Europe","Southeast Asia","North Central US","East US 2","West US 2","Brazil
-        South","Australia East","Central India","Korea Central","South Africa North","UAE
-        North","France Central","Central US","Canada East","Canada Central","UK South","UK
-        West","Australia Southeast","East Asia","Japan West","South India","Switzerland
-        North","Central US EUAP","East US 2 EUAP"],"apiVersions":["2019-12-01-preview","2019-05-01","2017-10-01"]},{"resourceType":"registries/listPolicies","locations":["West
-        US","East US","South Central US","West Europe","North Europe","UK South","UK
-        West","Australia East","Australia Southeast","Central India","Korea Central","South
-        Africa North","UAE North","France Central","East Asia","Japan East","Japan
-        West","Southeast Asia","South India","Brazil South","Canada East","Canada
-        Central","Central US","East US 2","North Central US","West Central US","West
-        US 2","Switzerland North","East US 2 EUAP","Central US EUAP"],"apiVersions":["2017-10-01"]},{"resourceType":"registries/updatePolicies","locations":["West
-        US","East US","South Central US","West Europe","North Europe","UK South","UK
-        West","Australia East","Australia Southeast","Central India","Korea Central","South
-        Africa North","UAE North","France Central","East Asia","Japan East","Japan
-        West","Southeast Asia","South India","Brazil South","Canada East","Canada
-        Central","Central US","East US 2","North Central US","West Central US","West
-        US 2","Switzerland North","East US 2 EUAP","Central US EUAP"],"apiVersions":["2017-10-01"]},{"resourceType":"registries/regenerateCredentials","locations":["West
-        US","East US","South Central US","West Europe","East US 2 EUAP","Central US
-        EUAP"],"apiVersions":["2016-06-27-preview"]},{"resourceType":"registries/eventGridFilters","locations":["South
-        Central US","West Central US","East US","West Europe","West US","Japan East","North
-        Europe","Southeast Asia","North Central US","East US 2","West US 2","Brazil
-        South","Australia East","Central India","Korea Central","South Africa North","UAE
-        North","France Central","Central US","Canada East","Canada Central","UK South","UK
-        West","Australia Southeast","East Asia","Japan West","South India","Switzerland
-        North","Central US EUAP","East US 2 EUAP"],"apiVersions":["2019-05-01","2017-10-01"]},{"resourceType":"checkNameAvailability","locations":["South
-        Central US","East US","West US","Central US","East US 2","North Central US","West
-        Central US","West US 2","Brazil South","Canada East","Canada Central","West
-        Europe","North Europe","UK South","UK West","Australia East","Australia Southeast","Central
-        India","East Asia","Japan East","Japan West","Southeast Asia","South India","Korea
-        Central","France Central","South Africa North","UAE North","Switzerland North","East
-        US 2 EUAP","Central US EUAP"],"apiVersions":["2019-12-01-preview","2019-05-01","2017-10-01","2017-06-01-preview","2017-03-01","2016-06-27-preview"]},{"resourceType":"operations","locations":["South
-        Central US","East US","West US","Central US","East US 2","North Central US","West
-        Central US","West US 2","Brazil South","Canada East","Canada Central","West
-        Europe","North Europe","UK South","UK West","Australia East","Australia Southeast","Central
-        India","East Asia","Japan East","Japan West","Southeast Asia","South India","Korea
-        Central","France Central","South Africa North","UAE North","Switzerland North","Central
-        US EUAP","East US 2 EUAP"],"apiVersions":["2019-12-01-preview","2019-05-01","2017-10-01","2017-06-01-preview","2017-03-01"]},{"resourceType":"locations","locations":["South
-        Central US","East US","West US","Central US","East US 2","North Central US","West
-        Central US","West US 2","Brazil South","Canada East","Canada Central","West
-        Europe","North Europe","UK South","UK West","Australia East","Australia Southeast","Central
-        India","East Asia","Japan East","Japan West","Southeast Asia","South India","Korea
-        Central","France Central","South Africa North","UAE North","Switzerland North","Central
-        US EUAP","East US 2 EUAP"],"apiVersions":["2019-12-01-preview","2019-05-01-preview","2019-05-01","2017-10-01","2017-06-01-preview"]}],"registrationState":"Registering"}'
-=======
       CommandName:
       - acr identity remove
       Connection:
@@ -2403,39 +769,29 @@
     body:
       string: '{"sku":{"name":"Premium","tier":"Premium"},"type":"Microsoft.ContainerRegistry/registries","identity":{"principalId":"be31df2b-5924-4b6d-885f-2788d1e2ee5d","tenantId":"54826b22-38d6-4fb2-bad9-b7b93a3e9c5a","type":"systemAssigned,
         userAssigned","userAssignedIdentities":{"/subscriptions/00000000-0000-0000-0000-000000000000/resourcegroups/clitest.rg000001/providers/Microsoft.ManagedIdentity/userAssignedIdentities/testidentity000002":{"principalId":"18ebe36e-4e7d-4f79-8017-8f2b9b026725","clientId":"b453173e-c115-4246-bcee-51116a26d52d"}}},"id":"/subscriptions/00000000-0000-0000-0000-000000000000/resourceGroups/clitest.rg000001/providers/Microsoft.ContainerRegistry/registries/testreg000004","name":"testreg000004","location":"westus","tags":{},"properties":{"loginServer":"testreg000004.azurecr.io","creationDate":"2020-07-17T02:19:47.7577162Z","provisioningState":"Updating","adminUserEnabled":false,"networkRuleSet":{"defaultAction":"Allow","virtualNetworkRules":[],"ipRules":[]},"policies":{"quarantinePolicy":{"status":"disabled"},"trustPolicy":{"type":"Notary","status":"disabled"},"retentionPolicy":{"days":7,"lastUpdatedTime":"2020-07-17T02:20:42.2813849+00:00","status":"disabled"}},"encryption":{"status":"disabled"},"dataEndpointEnabled":false,"dataEndpointHostNames":[],"privateEndpointConnections":[],"publicNetworkAccess":"Enabled"}}'
->>>>>>> 3c2ff2b5
     headers:
       azure-asyncoperation:
       - https://management.azure.com/subscriptions/00000000-0000-0000-0000-000000000000/resourceGroups/clitest.rg000001/providers/Microsoft.ContainerRegistry/registries/testreg000004/operationStatuses/registries-192cc9ae-c7d4-11ea-8b12-84a93e84f251?api-version=2019-12-01-preview
       cache-control:
       - no-cache
       content-length:
-<<<<<<< HEAD
-      - '29074'
-      content-type:
-      - application/json; charset=utf-8
-      date:
-      - Mon, 06 Jul 2020 00:31:13 GMT
-=======
       - '1516'
       content-type:
       - application/json; charset=utf-8
       date:
       - Fri, 17 Jul 2020 02:20:45 GMT
->>>>>>> 3c2ff2b5
-      expires:
-      - '-1'
-      pragma:
-      - no-cache
-      strict-transport-security:
-      - max-age=31536000; includeSubDomains
-<<<<<<< HEAD
-      vary:
-      - Accept-Encoding
-=======
->>>>>>> 3c2ff2b5
-      x-content-type-options:
-      - nosniff
+      expires:
+      - '-1'
+      pragma:
+      - no-cache
+      server:
+      - Microsoft-HTTPAPI/2.0
+      strict-transport-security:
+      - max-age=31536000; includeSubDomains
+      x-content-type-options:
+      - nosniff
+      x-ms-ratelimit-remaining-subscription-writes:
+      - '1197'
     status:
       code: 201
       message: Created
@@ -2443,320 +799,16 @@
     body: null
     headers:
       Accept:
-      - '*/*'
-      Accept-Encoding:
-      - gzip, deflate
-      Connection:
-      - keep-alive
-      User-Agent:
-<<<<<<< HEAD
-      - python-requests/2.22.0
-    method: GET
-    uri: https://management.azure.com/subscriptions/00000000-0000-0000-0000-000000000000/providers/Microsoft.ContainerRegistry?api-version=2016-02-01
-  response:
-    body:
-      string: '{"id":"/subscriptions/00000000-0000-0000-0000-000000000000/providers/Microsoft.ContainerRegistry","namespace":"Microsoft.ContainerRegistry","authorizations":[{"applicationId":"6a0ec4d3-30cb-4a83-91c0-ae56bc0e3d26","roleDefinitionId":"78e18383-93eb-418a-9887-bc9271046576"},{"applicationId":"737d58c1-397a-46e7-9d12-7d8c830883c2","roleDefinitionId":"716bb53a-0390-4428-bf41-b1bedde7d751"},{"applicationId":"918d0db8-4a38-4938-93c1-9313bdfe0272","roleDefinitionId":"dcd2d2c9-3f80-4d72-95a8-2593111b4b12"},{"applicationId":"d2fa1650-4805-4a83-bcb9-cf41fe63539c","roleDefinitionId":"c15f8dab-b103-4f8d-9afb-fbe4b8e98de2"},{"applicationId":"a4c95b9e-3994-40cc-8953-5dc66d48348d","roleDefinitionId":"dc88c655-90fa-48d9-8d51-003cc8738508"},{"applicationId":"62c559cd-db0c-4da0-bab2-972528c65d42","roleDefinitionId":"437b639a-6d74-491d-959f-d172e8c5c1fc"}],"resourceTypes":[{"resourceType":"registries","locations":["West
-        US","East US","South Central US","West Europe","North Europe","UK South","UK
-        West","Australia East","Australia Southeast","Central India","Korea Central","France
-        Central","South Africa North","UAE North","East Asia","Japan East","Japan
-        West","Southeast Asia","South India","Brazil South","Canada East","Canada
-        Central","Central US","East US 2","North Central US","West Central US","West
-        US 2","Switzerland North","East US 2 EUAP","Central US EUAP"],"apiVersions":["2019-12-01-preview","2019-05-01","2017-10-01","2017-03-01"],"capabilities":"CrossResourceGroupResourceMove,
-        CrossSubscriptionResourceMove, SystemAssignedResourceIdentity"},{"resourceType":"registries/scopeMaps","locations":["West
-        US","East US","South Central US","West Europe","North Europe","UK South","UK
-        West","Australia East","Australia Southeast","Central India","East Asia","Japan
-        East","Japan West","Southeast Asia","South India","Brazil South","Canada East","Canada
-        Central","Central US","East US 2","North Central US","West Central US","West
-        US 2","Korea Central","France Central","South Africa North","UAE North","Switzerland
-        North","Central US EUAP","East US 2 EUAP"],"apiVersions":["2019-05-01-preview"]},{"resourceType":"registries/tokens","locations":["West
-        US","East US","South Central US","West Europe","North Europe","UK South","UK
-        West","Australia East","Australia Southeast","Central India","East Asia","Japan
-        East","Japan West","Southeast Asia","South India","Brazil South","Canada East","Canada
-        Central","Central US","East US 2","North Central US","West Central US","West
-        US 2","Korea Central","France Central","South Africa North","UAE North","Switzerland
-        North","Central US EUAP","East US 2 EUAP"],"apiVersions":["2019-05-01-preview"]},{"resourceType":"registries/generateCredentials","locations":["West
-        US","East US","South Central US","West Europe","North Europe","UK South","UK
-        West","Australia East","Australia Southeast","Central India","East Asia","Japan
-        East","Japan West","Southeast Asia","South India","Brazil South","Canada East","Canada
-        Central","Central US","East US 2","North Central US","West Central US","West
-        US 2","Korea Central","France Central","South Africa North","UAE North","Switzerland
-        North","Central US EUAP","East US 2 EUAP"],"apiVersions":["2019-05-01-preview"]},{"resourceType":"registries/privateEndpointConnections","locations":["West
-        US","East US","South Central US","West Europe","Switzerland North","North
-        Europe","UK South","UK West","Australia East","Australia Southeast","Central
-        India","East Asia","Japan East","Japan West","Southeast Asia","South India","Brazil
-        South","Canada East","Canada Central","Central US","East US 2","North Central
-        US","West Central US","West US 2","Korea Central","France Central","South
-        Africa North","UAE North","Central US EUAP","East US 2 EUAP"],"apiVersions":["2019-12-01-preview"]},{"resourceType":"registries/privateEndpointConnectionProxies","locations":["West
-        US","East US","South Central US","West Europe","Switzerland North","North
-        Europe","UK South","UK West","Australia East","Australia Southeast","Central
-        India","East Asia","Japan East","Japan West","Southeast Asia","South India","Brazil
-        South","Canada East","Canada Central","Central US","East US 2","North Central
-        US","West Central US","West US 2","Korea Central","France Central","South
-        Africa North","UAE North","Central US EUAP","East US 2 EUAP"],"apiVersions":["2019-12-01-preview"]},{"resourceType":"registries/privateEndpointConnectionProxies/validate","locations":["West
-        US","East US","South Central US","West Europe","Switzerland North","North
-        Europe","UK South","UK West","Australia East","Australia Southeast","Central
-        India","East Asia","Japan East","Japan West","Southeast Asia","South India","Brazil
-        South","Canada East","Canada Central","Central US","East US 2","North Central
-        US","West Central US","West US 2","Korea Central","France Central","South
-        Africa North","UAE North","Central US EUAP","East US 2 EUAP"],"apiVersions":["2019-12-01-preview"]},{"resourceType":"registries/privateLinkResources","locations":["West
-        US","East US","South Central US","West Europe","Switzerland North","North
-        Europe","UK South","UK West","Australia East","Australia Southeast","Central
-        India","East Asia","Japan East","Japan West","Southeast Asia","South India","Brazil
-        South","Canada East","Canada Central","Central US","East US 2","North Central
-        US","West Central US","West US 2","Korea Central","France Central","South
-        Africa North","UAE North","Central US EUAP","East US 2 EUAP"],"apiVersions":["2019-12-01-preview"]},{"resourceType":"registries/importImage","locations":["South
-        Central US","West Central US","East US","West Europe","West US","Japan East","North
-        Europe","Southeast Asia","North Central US","East US 2","West US 2","Brazil
-        South","Australia East","Central India","Korea Central","France Central","South
-        Africa North","UAE North","Central US","Canada East","Canada Central","UK
-        South","UK West","Australia Southeast","East Asia","Japan West","South India","Switzerland
-        North","Central US EUAP","East US 2 EUAP"],"apiVersions":["2019-12-01-preview","2019-05-01","2017-10-01"]},{"resourceType":"registries/exportPipelines","locations":["West
-        US","East US","South Central US","West Europe","Switzerland North","North
-        Europe","UK South","UK West","Australia East","Australia Southeast","Central
-        India","East Asia","Japan East","Japan West","Southeast Asia","South India","Brazil
-        South","Canada East","Canada Central","Central US","East US 2","North Central
-        US","West Central US","West US 2","Korea Central","France Central","South
-        Africa North","UAE North","Central US EUAP","East US 2 EUAP"],"apiVersions":["2019-12-01-preview"],"capabilities":"SystemAssignedResourceIdentity"},{"resourceType":"registries/importPipelines","locations":["West
-        US","East US","South Central US","West Europe","Switzerland North","North
-        Europe","UK South","UK West","Australia East","Australia Southeast","Central
-        India","East Asia","Japan East","Japan West","Southeast Asia","South India","Brazil
-        South","Canada East","Canada Central","Central US","East US 2","North Central
-        US","West Central US","West US 2","Korea Central","France Central","South
-        Africa North","UAE North","Central US EUAP","East US 2 EUAP"],"apiVersions":["2019-12-01-preview"],"capabilities":"SystemAssignedResourceIdentity"},{"resourceType":"registries/pipelineRuns","locations":["West
-        US","East US","South Central US","West Europe","Switzerland North","North
-        Europe","UK South","UK West","Australia East","Australia Southeast","Central
-        India","East Asia","Japan East","Japan West","Southeast Asia","South India","Brazil
-        South","Canada East","Canada Central","Central US","East US 2","North Central
-        US","West Central US","West US 2","Korea Central","France Central","South
-        Africa North","UAE North","Central US EUAP","East US 2 EUAP"],"apiVersions":["2019-12-01-preview"]},{"resourceType":"registries/listBuildSourceUploadUrl","locations":["East
-        US","West Europe","West US 2","South Central US","Australia East","Australia
-        Southeast","Brazil South","Canada Central","Canada East","Central India","Central
-        US","East Asia","East US 2","Japan East","Japan West","North Central US","North
-        Europe","Southeast Asia","South India","UK South","UK West","West US","West
-        Central US","France Central","Korea Central","South Africa North","UAE North","Switzerland
-        North","East US 2 EUAP"],"apiVersions":["2019-06-01-preview","2019-04-01","2018-09-01"]},{"resourceType":"registries/scheduleRun","locations":["East
-        US","West Europe","West US 2","South Central US","Australia East","Australia
-        Southeast","Brazil South","Canada Central","Canada East","Central India","Central
-        US","East Asia","East US 2","Japan East","Japan West","North Central US","North
-        Europe","Southeast Asia","South India","UK South","UK West","West US","West
-        Central US","France Central","Korea Central","South Africa North","UAE North","Switzerland
-        North","East US 2 EUAP"],"apiVersions":["2019-06-01-preview","2019-04-01","2018-09-01"]},{"resourceType":"registries/runs","locations":["East
-        US","West Europe","West US 2","South Central US","Australia East","Australia
-        Southeast","Brazil South","Canada Central","Canada East","Central India","Central
-        US","East Asia","East US 2","Japan East","Japan West","North Central US","North
-        Europe","Southeast Asia","South India","UK South","UK West","West US","West
-        Central US","France Central","Korea Central","South Africa North","UAE North","Switzerland
-        North","East US 2 EUAP"],"apiVersions":["2019-06-01-preview","2019-04-01","2018-09-01"]},{"resourceType":"registries/taskRuns","locations":["East
-        US","West Europe","West US 2","South Central US","Australia East","Australia
-        Southeast","Brazil South","Canada Central","Canada East","Central India","Central
-        US","East Asia","East US 2","Japan East","Japan West","North Central US","North
-        Europe","Southeast Asia","South India","UK South","UK West","West US","West
-        Central US","France Central","Korea Central","South Africa North","UAE North","Switzerland
-        North","East US 2 EUAP"],"apiVersions":["2019-06-01-preview"]},{"resourceType":"registries/taskRuns/listDetails","locations":["East
-        US","West Europe","West US 2","South Central US","Australia East","Australia
-        Southeast","Brazil South","Canada Central","Canada East","Central India","Central
-        US","East Asia","East US 2","Japan East","Japan West","North Central US","North
-        Europe","Southeast Asia","South India","UK South","UK West","West US","West
-        Central US","France Central","Korea Central","South Africa North","UAE North","Switzerland
-        North","East US 2 EUAP"],"apiVersions":["2019-06-01-preview"]},{"resourceType":"registries/agentPools","locations":["East
-        US","West US 2","South Central US","East US 2","East US 2 EUAP"],"apiVersions":["2019-06-01-preview"],"capabilities":"CrossResourceGroupResourceMove,
-        CrossSubscriptionResourceMove"},{"resourceType":"registries/agentPools/listQueueStatus","locations":["East
-        US","West US 2","South Central US","East US 2","East US 2 EUAP"],"apiVersions":["2019-06-01-preview"]},{"resourceType":"registries/runs/listLogSasUrl","locations":["East
-        US","West Europe","West US 2","South Central US","Australia East","Australia
-        Southeast","Brazil South","Canada Central","Canada East","Central India","Central
-        US","East Asia","East US 2","Japan East","Japan West","North Central US","North
-        Europe","Southeast Asia","South India","UK South","UK West","West US","West
-        Central US","France Central","Korea Central","South Africa North","UAE North","Switzerland
-        North","East US 2 EUAP"],"apiVersions":["2019-06-01-preview","2019-04-01","2018-09-01"]},{"resourceType":"registries/runs/cancel","locations":["East
-        US","West Europe","West US 2","South Central US","Australia East","Australia
-        Southeast","Brazil South","Canada Central","Canada East","Central India","Central
-        US","East Asia","East US 2","Japan East","Japan West","North Central US","North
-        Europe","Southeast Asia","South India","UK South","UK West","West US","West
-        Central US","France Central","Korea Central","South Africa North","UAE North","Switzerland
-        North","East US 2 EUAP"],"apiVersions":["2019-06-01-preview","2019-04-01","2018-09-01"]},{"resourceType":"registries/tasks","locations":["East
-        US","West Europe","West US 2","South Central US","Australia East","Australia
-        Southeast","Brazil South","Canada Central","Canada East","Central India","Central
-        US","East Asia","East US 2","Japan East","Japan West","North Central US","North
-        Europe","Southeast Asia","South India","UK South","UK West","West US","West
-        Central US","France Central","Korea Central","South Africa North","UAE North","Switzerland
-        North","East US 2 EUAP"],"apiVersions":["2019-06-01-preview","2019-04-01","2018-09-01"],"capabilities":"CrossResourceGroupResourceMove,
-        CrossSubscriptionResourceMove, SystemAssignedResourceIdentity"},{"resourceType":"registries/tasks/listDetails","locations":["East
-        US","West Europe","West US 2","South Central US","Australia East","Australia
-        Southeast","Brazil South","Canada Central","Canada East","Central India","Central
-        US","East Asia","East US 2","Japan East","Japan West","North Central US","North
-        Europe","Southeast Asia","South India","UK South","UK West","West US","West
-        Central US","France Central","Korea Central","South Africa North","UAE North","Switzerland
-        North","East US 2 EUAP"],"apiVersions":["2019-06-01-preview","2019-04-01","2018-09-01"]},{"resourceType":"registries/getBuildSourceUploadUrl","locations":["East
-        US","West Europe","West US 2","South Central US","Australia East","Australia
-        Southeast","Brazil South","Canada Central","Canada East","Central India","Central
-        US","East Asia","East US 2","Japan East","Japan West","North Central US","North
-        Europe","Southeast Asia","South India","UK South","UK West","West US","West
-        Central US","France Central","Korea Central","South Africa North","UAE North","Switzerland
-        North","East US 2 EUAP"],"apiVersions":["2018-02-01-preview"]},{"resourceType":"registries/queueBuild","locations":["East
-        US","West Europe","West US 2","South Central US","Australia East","Australia
-        Southeast","Brazil South","Canada Central","Canada East","Central India","Central
-        US","East Asia","East US 2","Japan East","Japan West","North Central US","North
-        Europe","Southeast Asia","South India","UK South","UK West","West US","West
-        Central US","France Central","Korea Central","South Africa North","UAE North","Switzerland
-        North","East US 2 EUAP"],"apiVersions":["2018-02-01-preview"]},{"resourceType":"registries/builds","locations":["East
-        US","West Europe","West US 2","South Central US","Australia East","Australia
-        Southeast","Brazil South","Canada Central","Canada East","Central India","Central
-        US","East Asia","East US 2","Japan East","Japan West","North Central US","North
-        Europe","Southeast Asia","South India","UK South","UK West","West US","West
-        Central US","France Central","Korea Central","South Africa North","UAE North","Switzerland
-        North","East US 2 EUAP"],"apiVersions":["2018-02-01-preview"]},{"resourceType":"registries/builds/getLogLink","locations":["East
-        US","West Europe","West US 2","South Central US","Australia East","Australia
-        Southeast","Brazil South","Canada Central","Canada East","Central India","Central
-        US","East Asia","East US 2","Japan East","Japan West","North Central US","North
-        Europe","Southeast Asia","South India","UK South","UK West","West US","West
-        Central US","France Central","Korea Central","South Africa North","UAE North","Switzerland
-        North","East US 2 EUAP"],"apiVersions":["2018-02-01-preview"]},{"resourceType":"registries/builds/cancel","locations":["East
-        US","West Europe","West US 2","South Central US","Australia East","Australia
-        Southeast","Brazil South","Canada Central","Canada East","Central India","Central
-        US","East Asia","East US 2","Japan East","Japan West","North Central US","North
-        Europe","Southeast Asia","South India","UK South","UK West","West US","West
-        Central US","France Central","Korea Central","South Africa North","UAE North","Switzerland
-        North","East US 2 EUAP"],"apiVersions":["2018-02-01-preview"]},{"resourceType":"registries/buildTasks","locations":["East
-        US","West Europe","West US 2","South Central US","Australia East","Australia
-        Southeast","Brazil South","Canada Central","Canada East","Central India","Central
-        US","East Asia","East US 2","Japan East","Japan West","North Central US","North
-        Europe","Southeast Asia","South India","UK South","UK West","West US","West
-        Central US","France Central","Korea Central","South Africa North","UAE North","Switzerland
-        North","East US 2 EUAP"],"apiVersions":["2018-02-01-preview"],"capabilities":"CrossResourceGroupResourceMove,
-        CrossSubscriptionResourceMove"},{"resourceType":"registries/buildTasks/listSourceRepositoryProperties","locations":["East
-        US","West Europe","West US 2","South Central US","Australia East","Australia
-        Southeast","Brazil South","Canada Central","Canada East","Central India","Central
-        US","East Asia","East US 2","Japan East","Japan West","North Central US","North
-        Europe","Southeast Asia","South India","UK South","UK West","West US","West
-        Central US","France Central","Korea Central","South Africa North","UAE North","Switzerland
-        North","East US 2 EUAP"],"apiVersions":["2018-02-01-preview"]},{"resourceType":"registries/buildTasks/steps","locations":["East
-        US","West Europe","West US 2","South Central US","Australia East","Australia
-        Southeast","Brazil South","Canada Central","Canada East","Central India","Central
-        US","East Asia","East US 2","Japan East","Japan West","North Central US","North
-        Europe","Southeast Asia","South India","UK South","UK West","West US","West
-        Central US","France Central","Korea Central","South Africa North","UAE North","Switzerland
-        North","East US 2 EUAP"],"apiVersions":["2018-02-01-preview"]},{"resourceType":"registries/buildTasks/steps/listBuildArguments","locations":["East
-        US","West Europe","West US 2","South Central US","Australia East","Australia
-        Southeast","Brazil South","Canada Central","Canada East","Central India","Central
-        US","East Asia","East US 2","Japan East","Japan West","North Central US","North
-        Europe","Southeast Asia","South India","UK South","UK West","West US","West
-        Central US","France Central","Korea Central","South Africa North","UAE North","Switzerland
-        North","East US 2 EUAP"],"apiVersions":["2018-02-01-preview"]},{"resourceType":"registries/replications","locations":["South
-        Central US","West Central US","East US","West Europe","West US","Japan East","North
-        Europe","Southeast Asia","North Central US","East US 2","West US 2","Brazil
-        South","Australia East","Central India","Korea Central","South Africa North","UAE
-        North","France Central","Central US","Canada East","Canada Central","UK South","UK
-        West","Australia Southeast","East Asia","Japan West","South India","Switzerland
-        North","Central US EUAP","East US 2 EUAP"],"apiVersions":["2019-12-01-preview","2019-05-01","2017-10-01"],"capabilities":"CrossResourceGroupResourceMove,
-        CrossSubscriptionResourceMove"},{"resourceType":"registries/webhooks","locations":["West
-        Central US","East US","West Europe","South Central US","West US","Japan East","North
-        Europe","Southeast Asia","North Central US","East US 2","West US 2","Brazil
-        South","Australia East","Central India","Korea Central","South Africa North","UAE
-        North","France Central","Central US","Canada East","Canada Central","UK South","UK
-        West","Australia Southeast","East Asia","Japan West","South India","Switzerland
-        North","Central US EUAP","East US 2 EUAP"],"apiVersions":["2019-12-01-preview","2019-05-01","2017-10-01"],"capabilities":"CrossResourceGroupResourceMove,
-        CrossSubscriptionResourceMove"},{"resourceType":"registries/webhooks/ping","locations":["West
-        Central US","East US","West Europe","South Central US","West US","Japan East","North
-        Europe","Southeast Asia","North Central US","East US 2","West US 2","Brazil
-        South","Australia East","Central India","Korea Central","South Africa North","UAE
-        North","France Central","Central US","Canada East","Canada Central","UK South","UK
-        West","Australia Southeast","East Asia","Japan West","South India","Switzerland
-        North","Central US EUAP","East US 2 EUAP"],"apiVersions":["2019-12-01-preview","2019-05-01","2017-10-01"]},{"resourceType":"registries/webhooks/getCallbackConfig","locations":["West
-        Central US","East US","West Europe","South Central US","West US","Japan East","North
-        Europe","Southeast Asia","North Central US","East US 2","West US 2","Brazil
-        South","Australia East","Central India","Korea Central","South Africa North","UAE
-        North","France Central","Central US","Canada East","Canada Central","UK South","UK
-        West","Australia Southeast","East Asia","Japan West","South India","Switzerland
-        North","Central US EUAP","East US 2 EUAP"],"apiVersions":["2019-12-01-preview","2019-05-01","2017-10-01"]},{"resourceType":"registries/webhooks/listEvents","locations":["West
-        Central US","East US","West Europe","South Central US","West US","Japan East","North
-        Europe","Southeast Asia","North Central US","East US 2","West US 2","Brazil
-        South","Australia East","Central India","Korea Central","South Africa North","UAE
-        North","France Central","Central US","Canada East","Canada Central","UK South","UK
-        West","Australia Southeast","East Asia","Japan West","South India","Switzerland
-        North","Central US EUAP","East US 2 EUAP"],"apiVersions":["2019-12-01-preview","2019-05-01","2017-10-01"]},{"resourceType":"locations/setupAuth","locations":["East
-        US","West Europe","West US 2","South Central US","Australia East","Australia
-        Southeast","Brazil South","Canada Central","Canada East","Central India","Central
-        US","East Asia","East US 2","Japan East","Japan West","North Central US","North
-        Europe","Southeast Asia","South India","UK South","UK West","West US","West
-        Central US","France Central","Korea Central","South Africa North","UAE North","Switzerland
-        North","East US 2 EUAP"],"apiVersions":["2018-02-01-preview"]},{"resourceType":"locations/authorize","locations":["East
-        US","West Europe","West US 2","South Central US","Australia East","Australia
-        Southeast","Brazil South","Canada Central","Canada East","Central India","Central
-        US","East Asia","East US 2","Japan East","Japan West","North Central US","North
-        Europe","Southeast Asia","South India","UK South","UK West","West US","West
-        Central US","France Central","Korea Central","South Africa North","UAE North","Switzerland
-        North","East US 2 EUAP"],"apiVersions":["2018-02-01-preview"]},{"resourceType":"locations/operationResults","locations":["West
-        Central US","East US","West Europe","South Central US","West US","Japan East","North
-        Europe","Southeast Asia","North Central US","East US 2","West US 2","Brazil
-        South","Australia East","Central India","Korea Central","France Central","Central
-        US","South Africa North","UAE North","Canada East","Canada Central","UK South","UK
-        West","Australia Southeast","East Asia","Japan West","South India","Switzerland
-        North","Central US EUAP","East US 2 EUAP"],"apiVersions":["2019-12-01-preview","2019-05-01-preview","2019-05-01","2017-10-01"]},{"resourceType":"locations/deleteVirtualNetworkOrSubnets","locations":["West
-        Central US","East US","West Europe","South Central US","West US","Japan East","North
-        Europe","Southeast Asia","North Central US","East US 2","West US 2","Brazil
-        South","Australia East","Central India","Korea Central","South Africa North","UAE
-        North","France Central","Central US","Canada East","Canada Central","UK South","UK
-        West","Australia Southeast","East Asia","Japan West","South India","Switzerland
-        North","Central US EUAP","East US 2 EUAP"],"apiVersions":["2019-05-01","2017-10-01"]},{"resourceType":"registries/GetCredentials","locations":["West
-        US","East US","South Central US","West Europe","East US 2 EUAP","Central US
-        EUAP"],"apiVersions":["2016-06-27-preview"]},{"resourceType":"registries/listCredentials","locations":["South
-        Central US","East US","West US","West Europe","North Europe","UK South","UK
-        West","Australia East","Australia Southeast","Central India","Korea Central","South
-        Africa North","UAE North","France Central","East Asia","Japan East","Japan
-        West","Southeast Asia","South India","Brazil South","Canada East","Canada
-        Central","Central US","East US 2","North Central US","West Central US","West
-        US 2","Switzerland North","Central US EUAP","East US 2 EUAP"],"apiVersions":["2019-12-01-preview","2019-05-01","2017-10-01","2017-03-01"]},{"resourceType":"registries/regenerateCredential","locations":["South
-        Central US","West US","East US","West Europe","North Europe","UK South","UK
-        West","Australia East","Australia Southeast","Central India","Korea Central","South
-        Africa North","UAE North","France Central","East Asia","Japan East","Japan
-        West","Southeast Asia","South India","Brazil South","Canada East","Canada
-        Central","Central US","East US 2","North Central US","West Central US","West
-        US 2","Switzerland North","Central US EUAP","East US 2 EUAP"],"apiVersions":["2019-12-01-preview","2019-05-01","2017-10-01","2017-03-01"]},{"resourceType":"registries/listUsages","locations":["West
-        Central US","East US","West Europe","South Central US","West US","Japan East","North
-        Europe","Southeast Asia","North Central US","East US 2","West US 2","Brazil
-        South","Australia East","Central India","Korea Central","South Africa North","UAE
-        North","France Central","Central US","Canada East","Canada Central","UK South","UK
-        West","Australia Southeast","East Asia","Japan West","South India","Switzerland
-        North","Central US EUAP","East US 2 EUAP"],"apiVersions":["2019-12-01-preview","2019-05-01","2017-10-01"]},{"resourceType":"registries/listPolicies","locations":["West
-        US","East US","South Central US","West Europe","North Europe","UK South","UK
-        West","Australia East","Australia Southeast","Central India","Korea Central","South
-        Africa North","UAE North","France Central","East Asia","Japan East","Japan
-        West","Southeast Asia","South India","Brazil South","Canada East","Canada
-        Central","Central US","East US 2","North Central US","West Central US","West
-        US 2","Switzerland North","East US 2 EUAP","Central US EUAP"],"apiVersions":["2017-10-01"]},{"resourceType":"registries/updatePolicies","locations":["West
-        US","East US","South Central US","West Europe","North Europe","UK South","UK
-        West","Australia East","Australia Southeast","Central India","Korea Central","South
-        Africa North","UAE North","France Central","East Asia","Japan East","Japan
-        West","Southeast Asia","South India","Brazil South","Canada East","Canada
-        Central","Central US","East US 2","North Central US","West Central US","West
-        US 2","Switzerland North","East US 2 EUAP","Central US EUAP"],"apiVersions":["2017-10-01"]},{"resourceType":"registries/regenerateCredentials","locations":["West
-        US","East US","South Central US","West Europe","East US 2 EUAP","Central US
-        EUAP"],"apiVersions":["2016-06-27-preview"]},{"resourceType":"registries/eventGridFilters","locations":["South
-        Central US","West Central US","East US","West Europe","West US","Japan East","North
-        Europe","Southeast Asia","North Central US","East US 2","West US 2","Brazil
-        South","Australia East","Central India","Korea Central","South Africa North","UAE
-        North","France Central","Central US","Canada East","Canada Central","UK South","UK
-        West","Australia Southeast","East Asia","Japan West","South India","Switzerland
-        North","Central US EUAP","East US 2 EUAP"],"apiVersions":["2019-05-01","2017-10-01"]},{"resourceType":"checkNameAvailability","locations":["South
-        Central US","East US","West US","Central US","East US 2","North Central US","West
-        Central US","West US 2","Brazil South","Canada East","Canada Central","West
-        Europe","North Europe","UK South","UK West","Australia East","Australia Southeast","Central
-        India","East Asia","Japan East","Japan West","Southeast Asia","South India","Korea
-        Central","France Central","South Africa North","UAE North","Switzerland North","East
-        US 2 EUAP","Central US EUAP"],"apiVersions":["2019-12-01-preview","2019-05-01","2017-10-01","2017-06-01-preview","2017-03-01","2016-06-27-preview"]},{"resourceType":"operations","locations":["South
-        Central US","East US","West US","Central US","East US 2","North Central US","West
-        Central US","West US 2","Brazil South","Canada East","Canada Central","West
-        Europe","North Europe","UK South","UK West","Australia East","Australia Southeast","Central
-        India","East Asia","Japan East","Japan West","Southeast Asia","South India","Korea
-        Central","France Central","South Africa North","UAE North","Switzerland North","Central
-        US EUAP","East US 2 EUAP"],"apiVersions":["2019-12-01-preview","2019-05-01","2017-10-01","2017-06-01-preview","2017-03-01"]},{"resourceType":"locations","locations":["South
-        Central US","East US","West US","Central US","East US 2","North Central US","West
-        Central US","West US 2","Brazil South","Canada East","Canada Central","West
-        Europe","North Europe","UK South","UK West","Australia East","Australia Southeast","Central
-        India","East Asia","Japan East","Japan West","Southeast Asia","South India","Korea
-        Central","France Central","South Africa North","UAE North","Switzerland North","Central
-        US EUAP","East US 2 EUAP"],"apiVersions":["2019-12-01-preview","2019-05-01-preview","2019-05-01","2017-10-01","2017-06-01-preview"]}],"registrationState":"Registering"}'
-=======
+      - application/json
+      Accept-Encoding:
+      - gzip, deflate
+      CommandName:
+      - acr identity remove
+      Connection:
+      - keep-alive
+      ParameterSetName:
+      - --name --identities
+      User-Agent:
       - python/3.8.0 (Windows-10-10.0.19041-SP0) msrest/0.6.9 msrest_azure/0.6.3 azure-mgmt-containerregistry/3.0.0rc14
         Azure-SDK-For-Python AZURECLI/2.9.0
     method: GET
@@ -2764,26 +816,17 @@
   response:
     body:
       string: '{"status":"Succeeded"}'
->>>>>>> 3c2ff2b5
     headers:
       azure-asyncoperation:
       - https://management.azure.com/subscriptions/00000000-0000-0000-0000-000000000000/resourceGroups/clitest.rg000001/providers/Microsoft.ContainerRegistry/registries/testreg000004/operationStatuses/registries-192cc9ae-c7d4-11ea-8b12-84a93e84f251?api-version=2019-12-01-preview
       cache-control:
       - no-cache
       content-length:
-<<<<<<< HEAD
-      - '29074'
-      content-type:
-      - application/json; charset=utf-8
-      date:
-      - Mon, 06 Jul 2020 00:31:23 GMT
-=======
       - '22'
       content-type:
       - application/json; charset=utf-8
       date:
       - Fri, 17 Jul 2020 02:20:56 GMT
->>>>>>> 3c2ff2b5
       expires:
       - '-1'
       pragma:
@@ -2807,344 +850,32 @@
       Connection:
       - keep-alive
       User-Agent:
-<<<<<<< HEAD
-      - python-requests/2.22.0
-=======
-      - python/3.8.0 (Windows-10-10.0.19041-SP0) msrest/0.6.9 msrest_azure/0.6.3 azure-mgmt-containerregistry/3.0.0rc14
-        Azure-SDK-For-Python AZURECLI/2.9.0
->>>>>>> 3c2ff2b5
-    method: GET
-    uri: https://management.azure.com/subscriptions/00000000-0000-0000-0000-000000000000/providers/Microsoft.ContainerRegistry?api-version=2016-02-01
-  response:
-    body:
-<<<<<<< HEAD
-      string: '{"id":"/subscriptions/00000000-0000-0000-0000-000000000000/providers/Microsoft.ContainerRegistry","namespace":"Microsoft.ContainerRegistry","authorizations":[{"applicationId":"6a0ec4d3-30cb-4a83-91c0-ae56bc0e3d26","roleDefinitionId":"78e18383-93eb-418a-9887-bc9271046576"},{"applicationId":"737d58c1-397a-46e7-9d12-7d8c830883c2","roleDefinitionId":"716bb53a-0390-4428-bf41-b1bedde7d751"},{"applicationId":"918d0db8-4a38-4938-93c1-9313bdfe0272","roleDefinitionId":"dcd2d2c9-3f80-4d72-95a8-2593111b4b12"},{"applicationId":"d2fa1650-4805-4a83-bcb9-cf41fe63539c","roleDefinitionId":"c15f8dab-b103-4f8d-9afb-fbe4b8e98de2"},{"applicationId":"a4c95b9e-3994-40cc-8953-5dc66d48348d","roleDefinitionId":"dc88c655-90fa-48d9-8d51-003cc8738508"},{"applicationId":"62c559cd-db0c-4da0-bab2-972528c65d42","roleDefinitionId":"437b639a-6d74-491d-959f-d172e8c5c1fc"}],"resourceTypes":[{"resourceType":"registries","locations":["West
-        US","East US","South Central US","West Europe","North Europe","UK South","UK
-        West","Australia East","Australia Southeast","Central India","Korea Central","France
-        Central","South Africa North","UAE North","East Asia","Japan East","Japan
-        West","Southeast Asia","South India","Brazil South","Canada East","Canada
-        Central","Central US","East US 2","North Central US","West Central US","West
-        US 2","Switzerland North","East US 2 EUAP","Central US EUAP"],"apiVersions":["2019-12-01-preview","2019-05-01","2017-10-01","2017-03-01"],"capabilities":"CrossResourceGroupResourceMove,
-        CrossSubscriptionResourceMove, SystemAssignedResourceIdentity"},{"resourceType":"registries/scopeMaps","locations":["West
-        US","East US","South Central US","West Europe","North Europe","UK South","UK
-        West","Australia East","Australia Southeast","Central India","East Asia","Japan
-        East","Japan West","Southeast Asia","South India","Brazil South","Canada East","Canada
-        Central","Central US","East US 2","North Central US","West Central US","West
-        US 2","Korea Central","France Central","South Africa North","UAE North","Switzerland
-        North","Central US EUAP","East US 2 EUAP"],"apiVersions":["2019-05-01-preview"]},{"resourceType":"registries/tokens","locations":["West
-        US","East US","South Central US","West Europe","North Europe","UK South","UK
-        West","Australia East","Australia Southeast","Central India","East Asia","Japan
-        East","Japan West","Southeast Asia","South India","Brazil South","Canada East","Canada
-        Central","Central US","East US 2","North Central US","West Central US","West
-        US 2","Korea Central","France Central","South Africa North","UAE North","Switzerland
-        North","Central US EUAP","East US 2 EUAP"],"apiVersions":["2019-05-01-preview"]},{"resourceType":"registries/generateCredentials","locations":["West
-        US","East US","South Central US","West Europe","North Europe","UK South","UK
-        West","Australia East","Australia Southeast","Central India","East Asia","Japan
-        East","Japan West","Southeast Asia","South India","Brazil South","Canada East","Canada
-        Central","Central US","East US 2","North Central US","West Central US","West
-        US 2","Korea Central","France Central","South Africa North","UAE North","Switzerland
-        North","Central US EUAP","East US 2 EUAP"],"apiVersions":["2019-05-01-preview"]},{"resourceType":"registries/privateEndpointConnections","locations":["West
-        US","East US","South Central US","West Europe","Switzerland North","North
-        Europe","UK South","UK West","Australia East","Australia Southeast","Central
-        India","East Asia","Japan East","Japan West","Southeast Asia","South India","Brazil
-        South","Canada East","Canada Central","Central US","East US 2","North Central
-        US","West Central US","West US 2","Korea Central","France Central","South
-        Africa North","UAE North","Central US EUAP","East US 2 EUAP"],"apiVersions":["2019-12-01-preview"]},{"resourceType":"registries/privateEndpointConnectionProxies","locations":["West
-        US","East US","South Central US","West Europe","Switzerland North","North
-        Europe","UK South","UK West","Australia East","Australia Southeast","Central
-        India","East Asia","Japan East","Japan West","Southeast Asia","South India","Brazil
-        South","Canada East","Canada Central","Central US","East US 2","North Central
-        US","West Central US","West US 2","Korea Central","France Central","South
-        Africa North","UAE North","Central US EUAP","East US 2 EUAP"],"apiVersions":["2019-12-01-preview"]},{"resourceType":"registries/privateEndpointConnectionProxies/validate","locations":["West
-        US","East US","South Central US","West Europe","Switzerland North","North
-        Europe","UK South","UK West","Australia East","Australia Southeast","Central
-        India","East Asia","Japan East","Japan West","Southeast Asia","South India","Brazil
-        South","Canada East","Canada Central","Central US","East US 2","North Central
-        US","West Central US","West US 2","Korea Central","France Central","South
-        Africa North","UAE North","Central US EUAP","East US 2 EUAP"],"apiVersions":["2019-12-01-preview"]},{"resourceType":"registries/privateLinkResources","locations":["West
-        US","East US","South Central US","West Europe","Switzerland North","North
-        Europe","UK South","UK West","Australia East","Australia Southeast","Central
-        India","East Asia","Japan East","Japan West","Southeast Asia","South India","Brazil
-        South","Canada East","Canada Central","Central US","East US 2","North Central
-        US","West Central US","West US 2","Korea Central","France Central","South
-        Africa North","UAE North","Central US EUAP","East US 2 EUAP"],"apiVersions":["2019-12-01-preview"]},{"resourceType":"registries/importImage","locations":["South
-        Central US","West Central US","East US","West Europe","West US","Japan East","North
-        Europe","Southeast Asia","North Central US","East US 2","West US 2","Brazil
-        South","Australia East","Central India","Korea Central","France Central","South
-        Africa North","UAE North","Central US","Canada East","Canada Central","UK
-        South","UK West","Australia Southeast","East Asia","Japan West","South India","Switzerland
-        North","Central US EUAP","East US 2 EUAP"],"apiVersions":["2019-12-01-preview","2019-05-01","2017-10-01"]},{"resourceType":"registries/exportPipelines","locations":["West
-        US","East US","South Central US","West Europe","Switzerland North","North
-        Europe","UK South","UK West","Australia East","Australia Southeast","Central
-        India","East Asia","Japan East","Japan West","Southeast Asia","South India","Brazil
-        South","Canada East","Canada Central","Central US","East US 2","North Central
-        US","West Central US","West US 2","Korea Central","France Central","South
-        Africa North","UAE North","Central US EUAP","East US 2 EUAP"],"apiVersions":["2019-12-01-preview"],"capabilities":"SystemAssignedResourceIdentity"},{"resourceType":"registries/importPipelines","locations":["West
-        US","East US","South Central US","West Europe","Switzerland North","North
-        Europe","UK South","UK West","Australia East","Australia Southeast","Central
-        India","East Asia","Japan East","Japan West","Southeast Asia","South India","Brazil
-        South","Canada East","Canada Central","Central US","East US 2","North Central
-        US","West Central US","West US 2","Korea Central","France Central","South
-        Africa North","UAE North","Central US EUAP","East US 2 EUAP"],"apiVersions":["2019-12-01-preview"],"capabilities":"SystemAssignedResourceIdentity"},{"resourceType":"registries/pipelineRuns","locations":["West
-        US","East US","South Central US","West Europe","Switzerland North","North
-        Europe","UK South","UK West","Australia East","Australia Southeast","Central
-        India","East Asia","Japan East","Japan West","Southeast Asia","South India","Brazil
-        South","Canada East","Canada Central","Central US","East US 2","North Central
-        US","West Central US","West US 2","Korea Central","France Central","South
-        Africa North","UAE North","Central US EUAP","East US 2 EUAP"],"apiVersions":["2019-12-01-preview"]},{"resourceType":"registries/listBuildSourceUploadUrl","locations":["East
-        US","West Europe","West US 2","South Central US","Australia East","Australia
-        Southeast","Brazil South","Canada Central","Canada East","Central India","Central
-        US","East Asia","East US 2","Japan East","Japan West","North Central US","North
-        Europe","Southeast Asia","South India","UK South","UK West","West US","West
-        Central US","France Central","Korea Central","South Africa North","UAE North","Switzerland
-        North","East US 2 EUAP"],"apiVersions":["2019-06-01-preview","2019-04-01","2018-09-01"]},{"resourceType":"registries/scheduleRun","locations":["East
-        US","West Europe","West US 2","South Central US","Australia East","Australia
-        Southeast","Brazil South","Canada Central","Canada East","Central India","Central
-        US","East Asia","East US 2","Japan East","Japan West","North Central US","North
-        Europe","Southeast Asia","South India","UK South","UK West","West US","West
-        Central US","France Central","Korea Central","South Africa North","UAE North","Switzerland
-        North","East US 2 EUAP"],"apiVersions":["2019-06-01-preview","2019-04-01","2018-09-01"]},{"resourceType":"registries/runs","locations":["East
-        US","West Europe","West US 2","South Central US","Australia East","Australia
-        Southeast","Brazil South","Canada Central","Canada East","Central India","Central
-        US","East Asia","East US 2","Japan East","Japan West","North Central US","North
-        Europe","Southeast Asia","South India","UK South","UK West","West US","West
-        Central US","France Central","Korea Central","South Africa North","UAE North","Switzerland
-        North","East US 2 EUAP"],"apiVersions":["2019-06-01-preview","2019-04-01","2018-09-01"]},{"resourceType":"registries/taskRuns","locations":["East
-        US","West Europe","West US 2","South Central US","Australia East","Australia
-        Southeast","Brazil South","Canada Central","Canada East","Central India","Central
-        US","East Asia","East US 2","Japan East","Japan West","North Central US","North
-        Europe","Southeast Asia","South India","UK South","UK West","West US","West
-        Central US","France Central","Korea Central","South Africa North","UAE North","Switzerland
-        North","East US 2 EUAP"],"apiVersions":["2019-06-01-preview"]},{"resourceType":"registries/taskRuns/listDetails","locations":["East
-        US","West Europe","West US 2","South Central US","Australia East","Australia
-        Southeast","Brazil South","Canada Central","Canada East","Central India","Central
-        US","East Asia","East US 2","Japan East","Japan West","North Central US","North
-        Europe","Southeast Asia","South India","UK South","UK West","West US","West
-        Central US","France Central","Korea Central","South Africa North","UAE North","Switzerland
-        North","East US 2 EUAP"],"apiVersions":["2019-06-01-preview"]},{"resourceType":"registries/agentPools","locations":["East
-        US","West US 2","South Central US","East US 2","East US 2 EUAP"],"apiVersions":["2019-06-01-preview"],"capabilities":"CrossResourceGroupResourceMove,
-        CrossSubscriptionResourceMove"},{"resourceType":"registries/agentPools/listQueueStatus","locations":["East
-        US","West US 2","South Central US","East US 2","East US 2 EUAP"],"apiVersions":["2019-06-01-preview"]},{"resourceType":"registries/runs/listLogSasUrl","locations":["East
-        US","West Europe","West US 2","South Central US","Australia East","Australia
-        Southeast","Brazil South","Canada Central","Canada East","Central India","Central
-        US","East Asia","East US 2","Japan East","Japan West","North Central US","North
-        Europe","Southeast Asia","South India","UK South","UK West","West US","West
-        Central US","France Central","Korea Central","South Africa North","UAE North","Switzerland
-        North","East US 2 EUAP"],"apiVersions":["2019-06-01-preview","2019-04-01","2018-09-01"]},{"resourceType":"registries/runs/cancel","locations":["East
-        US","West Europe","West US 2","South Central US","Australia East","Australia
-        Southeast","Brazil South","Canada Central","Canada East","Central India","Central
-        US","East Asia","East US 2","Japan East","Japan West","North Central US","North
-        Europe","Southeast Asia","South India","UK South","UK West","West US","West
-        Central US","France Central","Korea Central","South Africa North","UAE North","Switzerland
-        North","East US 2 EUAP"],"apiVersions":["2019-06-01-preview","2019-04-01","2018-09-01"]},{"resourceType":"registries/tasks","locations":["East
-        US","West Europe","West US 2","South Central US","Australia East","Australia
-        Southeast","Brazil South","Canada Central","Canada East","Central India","Central
-        US","East Asia","East US 2","Japan East","Japan West","North Central US","North
-        Europe","Southeast Asia","South India","UK South","UK West","West US","West
-        Central US","France Central","Korea Central","South Africa North","UAE North","Switzerland
-        North","East US 2 EUAP"],"apiVersions":["2019-06-01-preview","2019-04-01","2018-09-01"],"capabilities":"CrossResourceGroupResourceMove,
-        CrossSubscriptionResourceMove, SystemAssignedResourceIdentity"},{"resourceType":"registries/tasks/listDetails","locations":["East
-        US","West Europe","West US 2","South Central US","Australia East","Australia
-        Southeast","Brazil South","Canada Central","Canada East","Central India","Central
-        US","East Asia","East US 2","Japan East","Japan West","North Central US","North
-        Europe","Southeast Asia","South India","UK South","UK West","West US","West
-        Central US","France Central","Korea Central","South Africa North","UAE North","Switzerland
-        North","East US 2 EUAP"],"apiVersions":["2019-06-01-preview","2019-04-01","2018-09-01"]},{"resourceType":"registries/getBuildSourceUploadUrl","locations":["East
-        US","West Europe","West US 2","South Central US","Australia East","Australia
-        Southeast","Brazil South","Canada Central","Canada East","Central India","Central
-        US","East Asia","East US 2","Japan East","Japan West","North Central US","North
-        Europe","Southeast Asia","South India","UK South","UK West","West US","West
-        Central US","France Central","Korea Central","South Africa North","UAE North","Switzerland
-        North","East US 2 EUAP"],"apiVersions":["2018-02-01-preview"]},{"resourceType":"registries/queueBuild","locations":["East
-        US","West Europe","West US 2","South Central US","Australia East","Australia
-        Southeast","Brazil South","Canada Central","Canada East","Central India","Central
-        US","East Asia","East US 2","Japan East","Japan West","North Central US","North
-        Europe","Southeast Asia","South India","UK South","UK West","West US","West
-        Central US","France Central","Korea Central","South Africa North","UAE North","Switzerland
-        North","East US 2 EUAP"],"apiVersions":["2018-02-01-preview"]},{"resourceType":"registries/builds","locations":["East
-        US","West Europe","West US 2","South Central US","Australia East","Australia
-        Southeast","Brazil South","Canada Central","Canada East","Central India","Central
-        US","East Asia","East US 2","Japan East","Japan West","North Central US","North
-        Europe","Southeast Asia","South India","UK South","UK West","West US","West
-        Central US","France Central","Korea Central","South Africa North","UAE North","Switzerland
-        North","East US 2 EUAP"],"apiVersions":["2018-02-01-preview"]},{"resourceType":"registries/builds/getLogLink","locations":["East
-        US","West Europe","West US 2","South Central US","Australia East","Australia
-        Southeast","Brazil South","Canada Central","Canada East","Central India","Central
-        US","East Asia","East US 2","Japan East","Japan West","North Central US","North
-        Europe","Southeast Asia","South India","UK South","UK West","West US","West
-        Central US","France Central","Korea Central","South Africa North","UAE North","Switzerland
-        North","East US 2 EUAP"],"apiVersions":["2018-02-01-preview"]},{"resourceType":"registries/builds/cancel","locations":["East
-        US","West Europe","West US 2","South Central US","Australia East","Australia
-        Southeast","Brazil South","Canada Central","Canada East","Central India","Central
-        US","East Asia","East US 2","Japan East","Japan West","North Central US","North
-        Europe","Southeast Asia","South India","UK South","UK West","West US","West
-        Central US","France Central","Korea Central","South Africa North","UAE North","Switzerland
-        North","East US 2 EUAP"],"apiVersions":["2018-02-01-preview"]},{"resourceType":"registries/buildTasks","locations":["East
-        US","West Europe","West US 2","South Central US","Australia East","Australia
-        Southeast","Brazil South","Canada Central","Canada East","Central India","Central
-        US","East Asia","East US 2","Japan East","Japan West","North Central US","North
-        Europe","Southeast Asia","South India","UK South","UK West","West US","West
-        Central US","France Central","Korea Central","South Africa North","UAE North","Switzerland
-        North","East US 2 EUAP"],"apiVersions":["2018-02-01-preview"],"capabilities":"CrossResourceGroupResourceMove,
-        CrossSubscriptionResourceMove"},{"resourceType":"registries/buildTasks/listSourceRepositoryProperties","locations":["East
-        US","West Europe","West US 2","South Central US","Australia East","Australia
-        Southeast","Brazil South","Canada Central","Canada East","Central India","Central
-        US","East Asia","East US 2","Japan East","Japan West","North Central US","North
-        Europe","Southeast Asia","South India","UK South","UK West","West US","West
-        Central US","France Central","Korea Central","South Africa North","UAE North","Switzerland
-        North","East US 2 EUAP"],"apiVersions":["2018-02-01-preview"]},{"resourceType":"registries/buildTasks/steps","locations":["East
-        US","West Europe","West US 2","South Central US","Australia East","Australia
-        Southeast","Brazil South","Canada Central","Canada East","Central India","Central
-        US","East Asia","East US 2","Japan East","Japan West","North Central US","North
-        Europe","Southeast Asia","South India","UK South","UK West","West US","West
-        Central US","France Central","Korea Central","South Africa North","UAE North","Switzerland
-        North","East US 2 EUAP"],"apiVersions":["2018-02-01-preview"]},{"resourceType":"registries/buildTasks/steps/listBuildArguments","locations":["East
-        US","West Europe","West US 2","South Central US","Australia East","Australia
-        Southeast","Brazil South","Canada Central","Canada East","Central India","Central
-        US","East Asia","East US 2","Japan East","Japan West","North Central US","North
-        Europe","Southeast Asia","South India","UK South","UK West","West US","West
-        Central US","France Central","Korea Central","South Africa North","UAE North","Switzerland
-        North","East US 2 EUAP"],"apiVersions":["2018-02-01-preview"]},{"resourceType":"registries/replications","locations":["South
-        Central US","West Central US","East US","West Europe","West US","Japan East","North
-        Europe","Southeast Asia","North Central US","East US 2","West US 2","Brazil
-        South","Australia East","Central India","Korea Central","South Africa North","UAE
-        North","France Central","Central US","Canada East","Canada Central","UK South","UK
-        West","Australia Southeast","East Asia","Japan West","South India","Switzerland
-        North","Central US EUAP","East US 2 EUAP"],"apiVersions":["2019-12-01-preview","2019-05-01","2017-10-01"],"capabilities":"CrossResourceGroupResourceMove,
-        CrossSubscriptionResourceMove"},{"resourceType":"registries/webhooks","locations":["West
-        Central US","East US","West Europe","South Central US","West US","Japan East","North
-        Europe","Southeast Asia","North Central US","East US 2","West US 2","Brazil
-        South","Australia East","Central India","Korea Central","South Africa North","UAE
-        North","France Central","Central US","Canada East","Canada Central","UK South","UK
-        West","Australia Southeast","East Asia","Japan West","South India","Switzerland
-        North","Central US EUAP","East US 2 EUAP"],"apiVersions":["2019-12-01-preview","2019-05-01","2017-10-01"],"capabilities":"CrossResourceGroupResourceMove,
-        CrossSubscriptionResourceMove"},{"resourceType":"registries/webhooks/ping","locations":["West
-        Central US","East US","West Europe","South Central US","West US","Japan East","North
-        Europe","Southeast Asia","North Central US","East US 2","West US 2","Brazil
-        South","Australia East","Central India","Korea Central","South Africa North","UAE
-        North","France Central","Central US","Canada East","Canada Central","UK South","UK
-        West","Australia Southeast","East Asia","Japan West","South India","Switzerland
-        North","Central US EUAP","East US 2 EUAP"],"apiVersions":["2019-12-01-preview","2019-05-01","2017-10-01"]},{"resourceType":"registries/webhooks/getCallbackConfig","locations":["West
-        Central US","East US","West Europe","South Central US","West US","Japan East","North
-        Europe","Southeast Asia","North Central US","East US 2","West US 2","Brazil
-        South","Australia East","Central India","Korea Central","South Africa North","UAE
-        North","France Central","Central US","Canada East","Canada Central","UK South","UK
-        West","Australia Southeast","East Asia","Japan West","South India","Switzerland
-        North","Central US EUAP","East US 2 EUAP"],"apiVersions":["2019-12-01-preview","2019-05-01","2017-10-01"]},{"resourceType":"registries/webhooks/listEvents","locations":["West
-        Central US","East US","West Europe","South Central US","West US","Japan East","North
-        Europe","Southeast Asia","North Central US","East US 2","West US 2","Brazil
-        South","Australia East","Central India","Korea Central","South Africa North","UAE
-        North","France Central","Central US","Canada East","Canada Central","UK South","UK
-        West","Australia Southeast","East Asia","Japan West","South India","Switzerland
-        North","Central US EUAP","East US 2 EUAP"],"apiVersions":["2019-12-01-preview","2019-05-01","2017-10-01"]},{"resourceType":"locations/setupAuth","locations":["East
-        US","West Europe","West US 2","South Central US","Australia East","Australia
-        Southeast","Brazil South","Canada Central","Canada East","Central India","Central
-        US","East Asia","East US 2","Japan East","Japan West","North Central US","North
-        Europe","Southeast Asia","South India","UK South","UK West","West US","West
-        Central US","France Central","Korea Central","South Africa North","UAE North","Switzerland
-        North","East US 2 EUAP"],"apiVersions":["2018-02-01-preview"]},{"resourceType":"locations/authorize","locations":["East
-        US","West Europe","West US 2","South Central US","Australia East","Australia
-        Southeast","Brazil South","Canada Central","Canada East","Central India","Central
-        US","East Asia","East US 2","Japan East","Japan West","North Central US","North
-        Europe","Southeast Asia","South India","UK South","UK West","West US","West
-        Central US","France Central","Korea Central","South Africa North","UAE North","Switzerland
-        North","East US 2 EUAP"],"apiVersions":["2018-02-01-preview"]},{"resourceType":"locations/operationResults","locations":["West
-        Central US","East US","West Europe","South Central US","West US","Japan East","North
-        Europe","Southeast Asia","North Central US","East US 2","West US 2","Brazil
-        South","Australia East","Central India","Korea Central","France Central","Central
-        US","South Africa North","UAE North","Canada East","Canada Central","UK South","UK
-        West","Australia Southeast","East Asia","Japan West","South India","Switzerland
-        North","Central US EUAP","East US 2 EUAP"],"apiVersions":["2019-12-01-preview","2019-05-01-preview","2019-05-01","2017-10-01"]},{"resourceType":"locations/deleteVirtualNetworkOrSubnets","locations":["West
-        Central US","East US","West Europe","South Central US","West US","Japan East","North
-        Europe","Southeast Asia","North Central US","East US 2","West US 2","Brazil
-        South","Australia East","Central India","Korea Central","South Africa North","UAE
-        North","France Central","Central US","Canada East","Canada Central","UK South","UK
-        West","Australia Southeast","East Asia","Japan West","South India","Switzerland
-        North","Central US EUAP","East US 2 EUAP"],"apiVersions":["2019-05-01","2017-10-01"]},{"resourceType":"registries/GetCredentials","locations":["West
-        US","East US","South Central US","West Europe","East US 2 EUAP","Central US
-        EUAP"],"apiVersions":["2016-06-27-preview"]},{"resourceType":"registries/listCredentials","locations":["South
-        Central US","East US","West US","West Europe","North Europe","UK South","UK
-        West","Australia East","Australia Southeast","Central India","Korea Central","South
-        Africa North","UAE North","France Central","East Asia","Japan East","Japan
-        West","Southeast Asia","South India","Brazil South","Canada East","Canada
-        Central","Central US","East US 2","North Central US","West Central US","West
-        US 2","Switzerland North","Central US EUAP","East US 2 EUAP"],"apiVersions":["2019-12-01-preview","2019-05-01","2017-10-01","2017-03-01"]},{"resourceType":"registries/regenerateCredential","locations":["South
-        Central US","West US","East US","West Europe","North Europe","UK South","UK
-        West","Australia East","Australia Southeast","Central India","Korea Central","South
-        Africa North","UAE North","France Central","East Asia","Japan East","Japan
-        West","Southeast Asia","South India","Brazil South","Canada East","Canada
-        Central","Central US","East US 2","North Central US","West Central US","West
-        US 2","Switzerland North","Central US EUAP","East US 2 EUAP"],"apiVersions":["2019-12-01-preview","2019-05-01","2017-10-01","2017-03-01"]},{"resourceType":"registries/listUsages","locations":["West
-        Central US","East US","West Europe","South Central US","West US","Japan East","North
-        Europe","Southeast Asia","North Central US","East US 2","West US 2","Brazil
-        South","Australia East","Central India","Korea Central","South Africa North","UAE
-        North","France Central","Central US","Canada East","Canada Central","UK South","UK
-        West","Australia Southeast","East Asia","Japan West","South India","Switzerland
-        North","Central US EUAP","East US 2 EUAP"],"apiVersions":["2019-12-01-preview","2019-05-01","2017-10-01"]},{"resourceType":"registries/listPolicies","locations":["West
-        US","East US","South Central US","West Europe","North Europe","UK South","UK
-        West","Australia East","Australia Southeast","Central India","Korea Central","South
-        Africa North","UAE North","France Central","East Asia","Japan East","Japan
-        West","Southeast Asia","South India","Brazil South","Canada East","Canada
-        Central","Central US","East US 2","North Central US","West Central US","West
-        US 2","Switzerland North","East US 2 EUAP","Central US EUAP"],"apiVersions":["2017-10-01"]},{"resourceType":"registries/updatePolicies","locations":["West
-        US","East US","South Central US","West Europe","North Europe","UK South","UK
-        West","Australia East","Australia Southeast","Central India","Korea Central","South
-        Africa North","UAE North","France Central","East Asia","Japan East","Japan
-        West","Southeast Asia","South India","Brazil South","Canada East","Canada
-        Central","Central US","East US 2","North Central US","West Central US","West
-        US 2","Switzerland North","East US 2 EUAP","Central US EUAP"],"apiVersions":["2017-10-01"]},{"resourceType":"registries/regenerateCredentials","locations":["West
-        US","East US","South Central US","West Europe","East US 2 EUAP","Central US
-        EUAP"],"apiVersions":["2016-06-27-preview"]},{"resourceType":"registries/eventGridFilters","locations":["South
-        Central US","West Central US","East US","West Europe","West US","Japan East","North
-        Europe","Southeast Asia","North Central US","East US 2","West US 2","Brazil
-        South","Australia East","Central India","Korea Central","South Africa North","UAE
-        North","France Central","Central US","Canada East","Canada Central","UK South","UK
-        West","Australia Southeast","East Asia","Japan West","South India","Switzerland
-        North","Central US EUAP","East US 2 EUAP"],"apiVersions":["2019-05-01","2017-10-01"]},{"resourceType":"checkNameAvailability","locations":["South
-        Central US","East US","West US","Central US","East US 2","North Central US","West
-        Central US","West US 2","Brazil South","Canada East","Canada Central","West
-        Europe","North Europe","UK South","UK West","Australia East","Australia Southeast","Central
-        India","East Asia","Japan East","Japan West","Southeast Asia","South India","Korea
-        Central","France Central","South Africa North","UAE North","Switzerland North","East
-        US 2 EUAP","Central US EUAP"],"apiVersions":["2019-12-01-preview","2019-05-01","2017-10-01","2017-06-01-preview","2017-03-01","2016-06-27-preview"]},{"resourceType":"operations","locations":["South
-        Central US","East US","West US","Central US","East US 2","North Central US","West
-        Central US","West US 2","Brazil South","Canada East","Canada Central","West
-        Europe","North Europe","UK South","UK West","Australia East","Australia Southeast","Central
-        India","East Asia","Japan East","Japan West","Southeast Asia","South India","Korea
-        Central","France Central","South Africa North","UAE North","Switzerland North","Central
-        US EUAP","East US 2 EUAP"],"apiVersions":["2019-12-01-preview","2019-05-01","2017-10-01","2017-06-01-preview","2017-03-01"]},{"resourceType":"locations","locations":["South
-        Central US","East US","West US","Central US","East US 2","North Central US","West
-        Central US","West US 2","Brazil South","Canada East","Canada Central","West
-        Europe","North Europe","UK South","UK West","Australia East","Australia Southeast","Central
-        India","East Asia","Japan East","Japan West","Southeast Asia","South India","Korea
-        Central","France Central","South Africa North","UAE North","Switzerland North","Central
-        US EUAP","East US 2 EUAP"],"apiVersions":["2019-12-01-preview","2019-05-01-preview","2019-05-01","2017-10-01","2017-06-01-preview"]}],"registrationState":"Registering"}'
-=======
+      - python/3.8.0 (Windows-10-10.0.19041-SP0) msrest/0.6.9 msrest_azure/0.6.3 azure-mgmt-containerregistry/3.0.0rc14
+        Azure-SDK-For-Python AZURECLI/2.9.0
+    method: GET
+    uri: https://management.azure.com/subscriptions/00000000-0000-0000-0000-000000000000/resourceGroups/clitest.rg000001/providers/Microsoft.ContainerRegistry/registries/testreg000004?api-version=2019-12-01-preview
+  response:
+    body:
       string: '{"sku":{"name":"Premium","tier":"Premium"},"type":"Microsoft.ContainerRegistry/registries","id":"/subscriptions/00000000-0000-0000-0000-000000000000/resourceGroups/clitest.rg000001/providers/Microsoft.ContainerRegistry/registries/testreg000004","name":"testreg000004","location":"westus","tags":{},"properties":{"loginServer":"testreg000004.azurecr.io","creationDate":"2020-07-17T02:19:47.7577162Z","provisioningState":"Succeeded","adminUserEnabled":false,"networkRuleSet":{"defaultAction":"Allow","virtualNetworkRules":[],"ipRules":[]},"policies":{"quarantinePolicy":{"status":"disabled"},"trustPolicy":{"type":"Notary","status":"disabled"},"retentionPolicy":{"days":7,"lastUpdatedTime":"2020-07-17T02:20:42.2813849+00:00","status":"disabled"}},"encryption":{"status":"disabled"},"dataEndpointEnabled":false,"dataEndpointHostNames":[],"privateEndpointConnections":[],"publicNetworkAccess":"Enabled"}}'
->>>>>>> 3c2ff2b5
-    headers:
-      cache-control:
-      - no-cache
-      content-length:
-<<<<<<< HEAD
-      - '29074'
-      content-type:
-      - application/json; charset=utf-8
-      date:
-      - Mon, 06 Jul 2020 00:31:33 GMT
-=======
+    headers:
+      cache-control:
+      - no-cache
+      content-length:
       - '996'
       content-type:
       - application/json; charset=utf-8
       date:
       - Fri, 17 Jul 2020 02:20:57 GMT
->>>>>>> 3c2ff2b5
-      expires:
-      - '-1'
-      pragma:
-      - no-cache
-      strict-transport-security:
-      - max-age=31536000; includeSubDomains
+      expires:
+      - '-1'
+      pragma:
+      - no-cache
+      server:
+      - Microsoft-HTTPAPI/2.0
+      strict-transport-security:
+      - max-age=31536000; includeSubDomains
+      transfer-encoding:
+      - chunked
       vary:
       - Accept-Encoding
       x-content-type-options:
@@ -3159,317 +890,6 @@
       - '*/*'
       Accept-Encoding:
       - gzip, deflate
-<<<<<<< HEAD
-      Connection:
-      - keep-alive
-      User-Agent:
-      - python-requests/2.22.0
-    method: GET
-    uri: https://management.azure.com/subscriptions/00000000-0000-0000-0000-000000000000/providers/Microsoft.ContainerRegistry?api-version=2016-02-01
-  response:
-    body:
-      string: '{"id":"/subscriptions/00000000-0000-0000-0000-000000000000/providers/Microsoft.ContainerRegistry","namespace":"Microsoft.ContainerRegistry","authorizations":[{"applicationId":"6a0ec4d3-30cb-4a83-91c0-ae56bc0e3d26","roleDefinitionId":"78e18383-93eb-418a-9887-bc9271046576"},{"applicationId":"737d58c1-397a-46e7-9d12-7d8c830883c2","roleDefinitionId":"716bb53a-0390-4428-bf41-b1bedde7d751"},{"applicationId":"918d0db8-4a38-4938-93c1-9313bdfe0272","roleDefinitionId":"dcd2d2c9-3f80-4d72-95a8-2593111b4b12"},{"applicationId":"d2fa1650-4805-4a83-bcb9-cf41fe63539c","roleDefinitionId":"c15f8dab-b103-4f8d-9afb-fbe4b8e98de2"},{"applicationId":"a4c95b9e-3994-40cc-8953-5dc66d48348d","roleDefinitionId":"dc88c655-90fa-48d9-8d51-003cc8738508"},{"applicationId":"62c559cd-db0c-4da0-bab2-972528c65d42","roleDefinitionId":"437b639a-6d74-491d-959f-d172e8c5c1fc"}],"resourceTypes":[{"resourceType":"registries","locations":["West
-        US","East US","South Central US","West Europe","North Europe","UK South","UK
-        West","Australia East","Australia Southeast","Central India","Korea Central","France
-        Central","South Africa North","UAE North","East Asia","Japan East","Japan
-        West","Southeast Asia","South India","Brazil South","Canada East","Canada
-        Central","Central US","East US 2","North Central US","West Central US","West
-        US 2","Switzerland North","East US 2 EUAP","Central US EUAP"],"apiVersions":["2019-12-01-preview","2019-05-01","2017-10-01","2017-03-01"],"capabilities":"CrossResourceGroupResourceMove,
-        CrossSubscriptionResourceMove, SystemAssignedResourceIdentity"},{"resourceType":"registries/scopeMaps","locations":["West
-        US","East US","South Central US","West Europe","North Europe","UK South","UK
-        West","Australia East","Australia Southeast","Central India","East Asia","Japan
-        East","Japan West","Southeast Asia","South India","Brazil South","Canada East","Canada
-        Central","Central US","East US 2","North Central US","West Central US","West
-        US 2","Korea Central","France Central","South Africa North","UAE North","Switzerland
-        North","Central US EUAP","East US 2 EUAP"],"apiVersions":["2019-05-01-preview"]},{"resourceType":"registries/tokens","locations":["West
-        US","East US","South Central US","West Europe","North Europe","UK South","UK
-        West","Australia East","Australia Southeast","Central India","East Asia","Japan
-        East","Japan West","Southeast Asia","South India","Brazil South","Canada East","Canada
-        Central","Central US","East US 2","North Central US","West Central US","West
-        US 2","Korea Central","France Central","South Africa North","UAE North","Switzerland
-        North","Central US EUAP","East US 2 EUAP"],"apiVersions":["2019-05-01-preview"]},{"resourceType":"registries/generateCredentials","locations":["West
-        US","East US","South Central US","West Europe","North Europe","UK South","UK
-        West","Australia East","Australia Southeast","Central India","East Asia","Japan
-        East","Japan West","Southeast Asia","South India","Brazil South","Canada East","Canada
-        Central","Central US","East US 2","North Central US","West Central US","West
-        US 2","Korea Central","France Central","South Africa North","UAE North","Switzerland
-        North","Central US EUAP","East US 2 EUAP"],"apiVersions":["2019-05-01-preview"]},{"resourceType":"registries/privateEndpointConnections","locations":["West
-        US","East US","South Central US","West Europe","Switzerland North","North
-        Europe","UK South","UK West","Australia East","Australia Southeast","Central
-        India","East Asia","Japan East","Japan West","Southeast Asia","South India","Brazil
-        South","Canada East","Canada Central","Central US","East US 2","North Central
-        US","West Central US","West US 2","Korea Central","France Central","South
-        Africa North","UAE North","Central US EUAP","East US 2 EUAP"],"apiVersions":["2019-12-01-preview"]},{"resourceType":"registries/privateEndpointConnectionProxies","locations":["West
-        US","East US","South Central US","West Europe","Switzerland North","North
-        Europe","UK South","UK West","Australia East","Australia Southeast","Central
-        India","East Asia","Japan East","Japan West","Southeast Asia","South India","Brazil
-        South","Canada East","Canada Central","Central US","East US 2","North Central
-        US","West Central US","West US 2","Korea Central","France Central","South
-        Africa North","UAE North","Central US EUAP","East US 2 EUAP"],"apiVersions":["2019-12-01-preview"]},{"resourceType":"registries/privateEndpointConnectionProxies/validate","locations":["West
-        US","East US","South Central US","West Europe","Switzerland North","North
-        Europe","UK South","UK West","Australia East","Australia Southeast","Central
-        India","East Asia","Japan East","Japan West","Southeast Asia","South India","Brazil
-        South","Canada East","Canada Central","Central US","East US 2","North Central
-        US","West Central US","West US 2","Korea Central","France Central","South
-        Africa North","UAE North","Central US EUAP","East US 2 EUAP"],"apiVersions":["2019-12-01-preview"]},{"resourceType":"registries/privateLinkResources","locations":["West
-        US","East US","South Central US","West Europe","Switzerland North","North
-        Europe","UK South","UK West","Australia East","Australia Southeast","Central
-        India","East Asia","Japan East","Japan West","Southeast Asia","South India","Brazil
-        South","Canada East","Canada Central","Central US","East US 2","North Central
-        US","West Central US","West US 2","Korea Central","France Central","South
-        Africa North","UAE North","Central US EUAP","East US 2 EUAP"],"apiVersions":["2019-12-01-preview"]},{"resourceType":"registries/importImage","locations":["South
-        Central US","West Central US","East US","West Europe","West US","Japan East","North
-        Europe","Southeast Asia","North Central US","East US 2","West US 2","Brazil
-        South","Australia East","Central India","Korea Central","France Central","South
-        Africa North","UAE North","Central US","Canada East","Canada Central","UK
-        South","UK West","Australia Southeast","East Asia","Japan West","South India","Switzerland
-        North","Central US EUAP","East US 2 EUAP"],"apiVersions":["2019-12-01-preview","2019-05-01","2017-10-01"]},{"resourceType":"registries/exportPipelines","locations":["West
-        US","East US","South Central US","West Europe","Switzerland North","North
-        Europe","UK South","UK West","Australia East","Australia Southeast","Central
-        India","East Asia","Japan East","Japan West","Southeast Asia","South India","Brazil
-        South","Canada East","Canada Central","Central US","East US 2","North Central
-        US","West Central US","West US 2","Korea Central","France Central","South
-        Africa North","UAE North","Central US EUAP","East US 2 EUAP"],"apiVersions":["2019-12-01-preview"],"capabilities":"SystemAssignedResourceIdentity"},{"resourceType":"registries/importPipelines","locations":["West
-        US","East US","South Central US","West Europe","Switzerland North","North
-        Europe","UK South","UK West","Australia East","Australia Southeast","Central
-        India","East Asia","Japan East","Japan West","Southeast Asia","South India","Brazil
-        South","Canada East","Canada Central","Central US","East US 2","North Central
-        US","West Central US","West US 2","Korea Central","France Central","South
-        Africa North","UAE North","Central US EUAP","East US 2 EUAP"],"apiVersions":["2019-12-01-preview"],"capabilities":"SystemAssignedResourceIdentity"},{"resourceType":"registries/pipelineRuns","locations":["West
-        US","East US","South Central US","West Europe","Switzerland North","North
-        Europe","UK South","UK West","Australia East","Australia Southeast","Central
-        India","East Asia","Japan East","Japan West","Southeast Asia","South India","Brazil
-        South","Canada East","Canada Central","Central US","East US 2","North Central
-        US","West Central US","West US 2","Korea Central","France Central","South
-        Africa North","UAE North","Central US EUAP","East US 2 EUAP"],"apiVersions":["2019-12-01-preview"]},{"resourceType":"registries/listBuildSourceUploadUrl","locations":["East
-        US","West Europe","West US 2","South Central US","Australia East","Australia
-        Southeast","Brazil South","Canada Central","Canada East","Central India","Central
-        US","East Asia","East US 2","Japan East","Japan West","North Central US","North
-        Europe","Southeast Asia","South India","UK South","UK West","West US","West
-        Central US","France Central","Korea Central","South Africa North","UAE North","Switzerland
-        North","East US 2 EUAP"],"apiVersions":["2019-06-01-preview","2019-04-01","2018-09-01"]},{"resourceType":"registries/scheduleRun","locations":["East
-        US","West Europe","West US 2","South Central US","Australia East","Australia
-        Southeast","Brazil South","Canada Central","Canada East","Central India","Central
-        US","East Asia","East US 2","Japan East","Japan West","North Central US","North
-        Europe","Southeast Asia","South India","UK South","UK West","West US","West
-        Central US","France Central","Korea Central","South Africa North","UAE North","Switzerland
-        North","East US 2 EUAP"],"apiVersions":["2019-06-01-preview","2019-04-01","2018-09-01"]},{"resourceType":"registries/runs","locations":["East
-        US","West Europe","West US 2","South Central US","Australia East","Australia
-        Southeast","Brazil South","Canada Central","Canada East","Central India","Central
-        US","East Asia","East US 2","Japan East","Japan West","North Central US","North
-        Europe","Southeast Asia","South India","UK South","UK West","West US","West
-        Central US","France Central","Korea Central","South Africa North","UAE North","Switzerland
-        North","East US 2 EUAP"],"apiVersions":["2019-06-01-preview","2019-04-01","2018-09-01"]},{"resourceType":"registries/taskRuns","locations":["East
-        US","West Europe","West US 2","South Central US","Australia East","Australia
-        Southeast","Brazil South","Canada Central","Canada East","Central India","Central
-        US","East Asia","East US 2","Japan East","Japan West","North Central US","North
-        Europe","Southeast Asia","South India","UK South","UK West","West US","West
-        Central US","France Central","Korea Central","South Africa North","UAE North","Switzerland
-        North","East US 2 EUAP"],"apiVersions":["2019-06-01-preview"]},{"resourceType":"registries/taskRuns/listDetails","locations":["East
-        US","West Europe","West US 2","South Central US","Australia East","Australia
-        Southeast","Brazil South","Canada Central","Canada East","Central India","Central
-        US","East Asia","East US 2","Japan East","Japan West","North Central US","North
-        Europe","Southeast Asia","South India","UK South","UK West","West US","West
-        Central US","France Central","Korea Central","South Africa North","UAE North","Switzerland
-        North","East US 2 EUAP"],"apiVersions":["2019-06-01-preview"]},{"resourceType":"registries/agentPools","locations":["East
-        US","West US 2","South Central US","East US 2","East US 2 EUAP"],"apiVersions":["2019-06-01-preview"],"capabilities":"CrossResourceGroupResourceMove,
-        CrossSubscriptionResourceMove"},{"resourceType":"registries/agentPools/listQueueStatus","locations":["East
-        US","West US 2","South Central US","East US 2","East US 2 EUAP"],"apiVersions":["2019-06-01-preview"]},{"resourceType":"registries/runs/listLogSasUrl","locations":["East
-        US","West Europe","West US 2","South Central US","Australia East","Australia
-        Southeast","Brazil South","Canada Central","Canada East","Central India","Central
-        US","East Asia","East US 2","Japan East","Japan West","North Central US","North
-        Europe","Southeast Asia","South India","UK South","UK West","West US","West
-        Central US","France Central","Korea Central","South Africa North","UAE North","Switzerland
-        North","East US 2 EUAP"],"apiVersions":["2019-06-01-preview","2019-04-01","2018-09-01"]},{"resourceType":"registries/runs/cancel","locations":["East
-        US","West Europe","West US 2","South Central US","Australia East","Australia
-        Southeast","Brazil South","Canada Central","Canada East","Central India","Central
-        US","East Asia","East US 2","Japan East","Japan West","North Central US","North
-        Europe","Southeast Asia","South India","UK South","UK West","West US","West
-        Central US","France Central","Korea Central","South Africa North","UAE North","Switzerland
-        North","East US 2 EUAP"],"apiVersions":["2019-06-01-preview","2019-04-01","2018-09-01"]},{"resourceType":"registries/tasks","locations":["East
-        US","West Europe","West US 2","South Central US","Australia East","Australia
-        Southeast","Brazil South","Canada Central","Canada East","Central India","Central
-        US","East Asia","East US 2","Japan East","Japan West","North Central US","North
-        Europe","Southeast Asia","South India","UK South","UK West","West US","West
-        Central US","France Central","Korea Central","South Africa North","UAE North","Switzerland
-        North","East US 2 EUAP"],"apiVersions":["2019-06-01-preview","2019-04-01","2018-09-01"],"capabilities":"CrossResourceGroupResourceMove,
-        CrossSubscriptionResourceMove, SystemAssignedResourceIdentity"},{"resourceType":"registries/tasks/listDetails","locations":["East
-        US","West Europe","West US 2","South Central US","Australia East","Australia
-        Southeast","Brazil South","Canada Central","Canada East","Central India","Central
-        US","East Asia","East US 2","Japan East","Japan West","North Central US","North
-        Europe","Southeast Asia","South India","UK South","UK West","West US","West
-        Central US","France Central","Korea Central","South Africa North","UAE North","Switzerland
-        North","East US 2 EUAP"],"apiVersions":["2019-06-01-preview","2019-04-01","2018-09-01"]},{"resourceType":"registries/getBuildSourceUploadUrl","locations":["East
-        US","West Europe","West US 2","South Central US","Australia East","Australia
-        Southeast","Brazil South","Canada Central","Canada East","Central India","Central
-        US","East Asia","East US 2","Japan East","Japan West","North Central US","North
-        Europe","Southeast Asia","South India","UK South","UK West","West US","West
-        Central US","France Central","Korea Central","South Africa North","UAE North","Switzerland
-        North","East US 2 EUAP"],"apiVersions":["2018-02-01-preview"]},{"resourceType":"registries/queueBuild","locations":["East
-        US","West Europe","West US 2","South Central US","Australia East","Australia
-        Southeast","Brazil South","Canada Central","Canada East","Central India","Central
-        US","East Asia","East US 2","Japan East","Japan West","North Central US","North
-        Europe","Southeast Asia","South India","UK South","UK West","West US","West
-        Central US","France Central","Korea Central","South Africa North","UAE North","Switzerland
-        North","East US 2 EUAP"],"apiVersions":["2018-02-01-preview"]},{"resourceType":"registries/builds","locations":["East
-        US","West Europe","West US 2","South Central US","Australia East","Australia
-        Southeast","Brazil South","Canada Central","Canada East","Central India","Central
-        US","East Asia","East US 2","Japan East","Japan West","North Central US","North
-        Europe","Southeast Asia","South India","UK South","UK West","West US","West
-        Central US","France Central","Korea Central","South Africa North","UAE North","Switzerland
-        North","East US 2 EUAP"],"apiVersions":["2018-02-01-preview"]},{"resourceType":"registries/builds/getLogLink","locations":["East
-        US","West Europe","West US 2","South Central US","Australia East","Australia
-        Southeast","Brazil South","Canada Central","Canada East","Central India","Central
-        US","East Asia","East US 2","Japan East","Japan West","North Central US","North
-        Europe","Southeast Asia","South India","UK South","UK West","West US","West
-        Central US","France Central","Korea Central","South Africa North","UAE North","Switzerland
-        North","East US 2 EUAP"],"apiVersions":["2018-02-01-preview"]},{"resourceType":"registries/builds/cancel","locations":["East
-        US","West Europe","West US 2","South Central US","Australia East","Australia
-        Southeast","Brazil South","Canada Central","Canada East","Central India","Central
-        US","East Asia","East US 2","Japan East","Japan West","North Central US","North
-        Europe","Southeast Asia","South India","UK South","UK West","West US","West
-        Central US","France Central","Korea Central","South Africa North","UAE North","Switzerland
-        North","East US 2 EUAP"],"apiVersions":["2018-02-01-preview"]},{"resourceType":"registries/buildTasks","locations":["East
-        US","West Europe","West US 2","South Central US","Australia East","Australia
-        Southeast","Brazil South","Canada Central","Canada East","Central India","Central
-        US","East Asia","East US 2","Japan East","Japan West","North Central US","North
-        Europe","Southeast Asia","South India","UK South","UK West","West US","West
-        Central US","France Central","Korea Central","South Africa North","UAE North","Switzerland
-        North","East US 2 EUAP"],"apiVersions":["2018-02-01-preview"],"capabilities":"CrossResourceGroupResourceMove,
-        CrossSubscriptionResourceMove"},{"resourceType":"registries/buildTasks/listSourceRepositoryProperties","locations":["East
-        US","West Europe","West US 2","South Central US","Australia East","Australia
-        Southeast","Brazil South","Canada Central","Canada East","Central India","Central
-        US","East Asia","East US 2","Japan East","Japan West","North Central US","North
-        Europe","Southeast Asia","South India","UK South","UK West","West US","West
-        Central US","France Central","Korea Central","South Africa North","UAE North","Switzerland
-        North","East US 2 EUAP"],"apiVersions":["2018-02-01-preview"]},{"resourceType":"registries/buildTasks/steps","locations":["East
-        US","West Europe","West US 2","South Central US","Australia East","Australia
-        Southeast","Brazil South","Canada Central","Canada East","Central India","Central
-        US","East Asia","East US 2","Japan East","Japan West","North Central US","North
-        Europe","Southeast Asia","South India","UK South","UK West","West US","West
-        Central US","France Central","Korea Central","South Africa North","UAE North","Switzerland
-        North","East US 2 EUAP"],"apiVersions":["2018-02-01-preview"]},{"resourceType":"registries/buildTasks/steps/listBuildArguments","locations":["East
-        US","West Europe","West US 2","South Central US","Australia East","Australia
-        Southeast","Brazil South","Canada Central","Canada East","Central India","Central
-        US","East Asia","East US 2","Japan East","Japan West","North Central US","North
-        Europe","Southeast Asia","South India","UK South","UK West","West US","West
-        Central US","France Central","Korea Central","South Africa North","UAE North","Switzerland
-        North","East US 2 EUAP"],"apiVersions":["2018-02-01-preview"]},{"resourceType":"registries/replications","locations":["South
-        Central US","West Central US","East US","West Europe","West US","Japan East","North
-        Europe","Southeast Asia","North Central US","East US 2","West US 2","Brazil
-        South","Australia East","Central India","Korea Central","South Africa North","UAE
-        North","France Central","Central US","Canada East","Canada Central","UK South","UK
-        West","Australia Southeast","East Asia","Japan West","South India","Switzerland
-        North","Central US EUAP","East US 2 EUAP"],"apiVersions":["2019-12-01-preview","2019-05-01","2017-10-01"],"capabilities":"CrossResourceGroupResourceMove,
-        CrossSubscriptionResourceMove"},{"resourceType":"registries/webhooks","locations":["West
-        Central US","East US","West Europe","South Central US","West US","Japan East","North
-        Europe","Southeast Asia","North Central US","East US 2","West US 2","Brazil
-        South","Australia East","Central India","Korea Central","South Africa North","UAE
-        North","France Central","Central US","Canada East","Canada Central","UK South","UK
-        West","Australia Southeast","East Asia","Japan West","South India","Switzerland
-        North","Central US EUAP","East US 2 EUAP"],"apiVersions":["2019-12-01-preview","2019-05-01","2017-10-01"],"capabilities":"CrossResourceGroupResourceMove,
-        CrossSubscriptionResourceMove"},{"resourceType":"registries/webhooks/ping","locations":["West
-        Central US","East US","West Europe","South Central US","West US","Japan East","North
-        Europe","Southeast Asia","North Central US","East US 2","West US 2","Brazil
-        South","Australia East","Central India","Korea Central","South Africa North","UAE
-        North","France Central","Central US","Canada East","Canada Central","UK South","UK
-        West","Australia Southeast","East Asia","Japan West","South India","Switzerland
-        North","Central US EUAP","East US 2 EUAP"],"apiVersions":["2019-12-01-preview","2019-05-01","2017-10-01"]},{"resourceType":"registries/webhooks/getCallbackConfig","locations":["West
-        Central US","East US","West Europe","South Central US","West US","Japan East","North
-        Europe","Southeast Asia","North Central US","East US 2","West US 2","Brazil
-        South","Australia East","Central India","Korea Central","South Africa North","UAE
-        North","France Central","Central US","Canada East","Canada Central","UK South","UK
-        West","Australia Southeast","East Asia","Japan West","South India","Switzerland
-        North","Central US EUAP","East US 2 EUAP"],"apiVersions":["2019-12-01-preview","2019-05-01","2017-10-01"]},{"resourceType":"registries/webhooks/listEvents","locations":["West
-        Central US","East US","West Europe","South Central US","West US","Japan East","North
-        Europe","Southeast Asia","North Central US","East US 2","West US 2","Brazil
-        South","Australia East","Central India","Korea Central","South Africa North","UAE
-        North","France Central","Central US","Canada East","Canada Central","UK South","UK
-        West","Australia Southeast","East Asia","Japan West","South India","Switzerland
-        North","Central US EUAP","East US 2 EUAP"],"apiVersions":["2019-12-01-preview","2019-05-01","2017-10-01"]},{"resourceType":"locations/setupAuth","locations":["East
-        US","West Europe","West US 2","South Central US","Australia East","Australia
-        Southeast","Brazil South","Canada Central","Canada East","Central India","Central
-        US","East Asia","East US 2","Japan East","Japan West","North Central US","North
-        Europe","Southeast Asia","South India","UK South","UK West","West US","West
-        Central US","France Central","Korea Central","South Africa North","UAE North","Switzerland
-        North","East US 2 EUAP"],"apiVersions":["2018-02-01-preview"]},{"resourceType":"locations/authorize","locations":["East
-        US","West Europe","West US 2","South Central US","Australia East","Australia
-        Southeast","Brazil South","Canada Central","Canada East","Central India","Central
-        US","East Asia","East US 2","Japan East","Japan West","North Central US","North
-        Europe","Southeast Asia","South India","UK South","UK West","West US","West
-        Central US","France Central","Korea Central","South Africa North","UAE North","Switzerland
-        North","East US 2 EUAP"],"apiVersions":["2018-02-01-preview"]},{"resourceType":"locations/operationResults","locations":["West
-        Central US","East US","West Europe","South Central US","West US","Japan East","North
-        Europe","Southeast Asia","North Central US","East US 2","West US 2","Brazil
-        South","Australia East","Central India","Korea Central","France Central","Central
-        US","South Africa North","UAE North","Canada East","Canada Central","UK South","UK
-        West","Australia Southeast","East Asia","Japan West","South India","Switzerland
-        North","Central US EUAP","East US 2 EUAP"],"apiVersions":["2019-12-01-preview","2019-05-01-preview","2019-05-01","2017-10-01"]},{"resourceType":"locations/deleteVirtualNetworkOrSubnets","locations":["West
-        Central US","East US","West Europe","South Central US","West US","Japan East","North
-        Europe","Southeast Asia","North Central US","East US 2","West US 2","Brazil
-        South","Australia East","Central India","Korea Central","South Africa North","UAE
-        North","France Central","Central US","Canada East","Canada Central","UK South","UK
-        West","Australia Southeast","East Asia","Japan West","South India","Switzerland
-        North","Central US EUAP","East US 2 EUAP"],"apiVersions":["2019-05-01","2017-10-01"]},{"resourceType":"registries/GetCredentials","locations":["West
-        US","East US","South Central US","West Europe","East US 2 EUAP","Central US
-        EUAP"],"apiVersions":["2016-06-27-preview"]},{"resourceType":"registries/listCredentials","locations":["South
-        Central US","East US","West US","West Europe","North Europe","UK South","UK
-        West","Australia East","Australia Southeast","Central India","Korea Central","South
-        Africa North","UAE North","France Central","East Asia","Japan East","Japan
-        West","Southeast Asia","South India","Brazil South","Canada East","Canada
-        Central","Central US","East US 2","North Central US","West Central US","West
-        US 2","Switzerland North","Central US EUAP","East US 2 EUAP"],"apiVersions":["2019-12-01-preview","2019-05-01","2017-10-01","2017-03-01"]},{"resourceType":"registries/regenerateCredential","locations":["South
-        Central US","West US","East US","West Europe","North Europe","UK South","UK
-        West","Australia East","Australia Southeast","Central India","Korea Central","South
-        Africa North","UAE North","France Central","East Asia","Japan East","Japan
-        West","Southeast Asia","South India","Brazil South","Canada East","Canada
-        Central","Central US","East US 2","North Central US","West Central US","West
-        US 2","Switzerland North","Central US EUAP","East US 2 EUAP"],"apiVersions":["2019-12-01-preview","2019-05-01","2017-10-01","2017-03-01"]},{"resourceType":"registries/listUsages","locations":["West
-        Central US","East US","West Europe","South Central US","West US","Japan East","North
-        Europe","Southeast Asia","North Central US","East US 2","West US 2","Brazil
-        South","Australia East","Central India","Korea Central","South Africa North","UAE
-        North","France Central","Central US","Canada East","Canada Central","UK South","UK
-        West","Australia Southeast","East Asia","Japan West","South India","Switzerland
-        North","Central US EUAP","East US 2 EUAP"],"apiVersions":["2019-12-01-preview","2019-05-01","2017-10-01"]},{"resourceType":"registries/listPolicies","locations":["West
-        US","East US","South Central US","West Europe","North Europe","UK South","UK
-        West","Australia East","Australia Southeast","Central India","Korea Central","South
-        Africa North","UAE North","France Central","East Asia","Japan East","Japan
-        West","Southeast Asia","South India","Brazil South","Canada East","Canada
-        Central","Central US","East US 2","North Central US","West Central US","West
-        US 2","Switzerland North","East US 2 EUAP","Central US EUAP"],"apiVersions":["2017-10-01"]},{"resourceType":"registries/updatePolicies","locations":["West
-        US","East US","South Central US","West Europe","North Europe","UK South","UK
-        West","Australia East","Australia Southeast","Central India","Korea Central","South
-        Africa North","UAE North","France Central","East Asia","Japan East","Japan
-        West","Southeast Asia","South India","Brazil South","Canada East","Canada
-        Central","Central US","East US 2","North Central US","West Central US","West
-        US 2","Switzerland North","East US 2 EUAP","Central US EUAP"],"apiVersions":["2017-10-01"]},{"resourceType":"registries/regenerateCredentials","locations":["West
-        US","East US","South Central US","West Europe","East US 2 EUAP","Central US
-        EUAP"],"apiVersions":["2016-06-27-preview"]},{"resourceType":"registries/eventGridFilters","locations":["South
-        Central US","West Central US","East US","West Europe","West US","Japan East","North
-        Europe","Southeast Asia","North Central US","East US 2","West US 2","Brazil
-        South","Australia East","Central India","Korea Central","South Africa North","UAE
-        North","France Central","Central US","Canada East","Canada Central","UK South","UK
-        West","Australia Southeast","East Asia","Japan West","South India","Switzerland
-        North","Central US EUAP","East US 2 EUAP"],"apiVersions":["2019-05-01","2017-10-01"]},{"resourceType":"checkNameAvailability","locations":["South
-        Central US","East US","West US","Central US","East US 2","North Central US","West
-        Central US","West US 2","Brazil South","Canada East","Canada Central","West
-        Europe","North Europe","UK South","UK West","Australia East","Australia Southeast","Central
-        India","East Asia","Japan East","Japan West","Southeast Asia","South India","Korea
-        Central","France Central","South Africa North","UAE North","Switzerland North","East
-        US 2 EUAP","Central US EUAP"],"apiVersions":["2019-12-01-preview","2019-05-01","2017-10-01","2017-06-01-preview","2017-03-01","2016-06-27-preview"]},{"resourceType":"operations","locations":["South
-        Central US","East US","West US","Central US","East US 2","North Central US","West
-        Central US","West US 2","Brazil South","Canada East","Canada Central","West
-        Europe","North Europe","UK South","UK West","Australia East","Australia Southeast","Central
-        India","East Asia","Japan East","Japan West","Southeast Asia","South India","Korea
-        Central","France Central","South Africa North","UAE North","Switzerland North","Central
-        US EUAP","East US 2 EUAP"],"apiVersions":["2019-12-01-preview","2019-05-01","2017-10-01","2017-06-01-preview","2017-03-01"]},{"resourceType":"locations","locations":["South
-        Central US","East US","West US","Central US","East US 2","North Central US","West
-        Central US","West US 2","Brazil South","Canada East","Canada Central","West
-        Europe","North Europe","UK South","UK West","Australia East","Australia Southeast","Central
-        India","East Asia","Japan East","Japan West","Southeast Asia","South India","Korea
-        Central","France Central","South Africa North","UAE North","Switzerland North","Central
-        US EUAP","East US 2 EUAP"],"apiVersions":["2019-12-01-preview","2019-05-01-preview","2019-05-01","2017-10-01","2017-06-01-preview"]}],"registrationState":"Registering"}'
-=======
       CommandName:
       - acr identity assign
       Connection:
@@ -3485,24 +905,15 @@
     body:
       string: '{"value":[{"id":"/subscriptions/00000000-0000-0000-0000-000000000000/resourceGroups/clitest.rgics53ppnkuqsfgx76fuke2gilxv26fowhl2peept2r635qjkcghnsavqbs7rgnckf/providers/Microsoft.ContainerRegistry/registries/clireg34yjyxsubdj4ap","name":"clireg34yjyxsubdj4ap","type":"Microsoft.ContainerRegistry/registries","sku":{"name":"Premium","tier":"Premium"},"location":"eastus","tags":{}},{"id":"/subscriptions/00000000-0000-0000-0000-000000000000/resourceGroups/clitest.rg000001/providers/Microsoft.ContainerRegistry/registries/testreg000004","name":"testreg000004","type":"Microsoft.ContainerRegistry/registries","sku":{"name":"Premium","tier":"Premium"},"location":"westus","identity":{"principalId":"be31df2b-5924-4b6d-885f-2788d1e2ee5d","tenantId":"54826b22-38d6-4fb2-bad9-b7b93a3e9c5a","type":"SystemAssigned,
         UserAssigned","userAssignedIdentities":{"/subscriptions/00000000-0000-0000-0000-000000000000/resourcegroups/clitest.rg000001/providers/Microsoft.ManagedIdentity/userAssignedIdentities/testidentity000002":{"principalId":"18ebe36e-4e7d-4f79-8017-8f2b9b026725","clientId":"b453173e-c115-4246-bcee-51116a26d52d"}}},"tags":{}},{"id":"/subscriptions/00000000-0000-0000-0000-000000000000/resourceGroups/zhoxing-test/providers/Microsoft.ContainerRegistry/registries/zhoxingtest","name":"zhoxingtest","type":"Microsoft.ContainerRegistry/registries","sku":{"name":"Standard","tier":"Standard"},"location":"westus","tags":{}}]}'
->>>>>>> 3c2ff2b5
-    headers:
-      cache-control:
-      - no-cache
-      content-length:
-<<<<<<< HEAD
-      - '29074'
-      content-type:
-      - application/json; charset=utf-8
-      date:
-      - Mon, 06 Jul 2020 00:31:44 GMT
-=======
+    headers:
+      cache-control:
+      - no-cache
+      content-length:
       - '1579'
       content-type:
       - application/json; charset=utf-8
       date:
       - Fri, 17 Jul 2020 02:20:58 GMT
->>>>>>> 3c2ff2b5
       expires:
       - '-1'
       pragma:
@@ -3523,317 +934,13 @@
       - '*/*'
       Accept-Encoding:
       - gzip, deflate
-      Connection:
-      - keep-alive
-      User-Agent:
-<<<<<<< HEAD
-      - python-requests/2.22.0
-    method: GET
-    uri: https://management.azure.com/subscriptions/00000000-0000-0000-0000-000000000000/providers/Microsoft.ContainerRegistry?api-version=2016-02-01
-  response:
-    body:
-      string: '{"id":"/subscriptions/00000000-0000-0000-0000-000000000000/providers/Microsoft.ContainerRegistry","namespace":"Microsoft.ContainerRegistry","authorizations":[{"applicationId":"6a0ec4d3-30cb-4a83-91c0-ae56bc0e3d26","roleDefinitionId":"78e18383-93eb-418a-9887-bc9271046576"},{"applicationId":"737d58c1-397a-46e7-9d12-7d8c830883c2","roleDefinitionId":"716bb53a-0390-4428-bf41-b1bedde7d751"},{"applicationId":"918d0db8-4a38-4938-93c1-9313bdfe0272","roleDefinitionId":"dcd2d2c9-3f80-4d72-95a8-2593111b4b12"},{"applicationId":"d2fa1650-4805-4a83-bcb9-cf41fe63539c","roleDefinitionId":"c15f8dab-b103-4f8d-9afb-fbe4b8e98de2"},{"applicationId":"a4c95b9e-3994-40cc-8953-5dc66d48348d","roleDefinitionId":"dc88c655-90fa-48d9-8d51-003cc8738508"},{"applicationId":"62c559cd-db0c-4da0-bab2-972528c65d42","roleDefinitionId":"437b639a-6d74-491d-959f-d172e8c5c1fc"}],"resourceTypes":[{"resourceType":"registries","locations":["West
-        US","East US","South Central US","West Europe","North Europe","UK South","UK
-        West","Australia East","Australia Southeast","Central India","Korea Central","France
-        Central","South Africa North","UAE North","East Asia","Japan East","Japan
-        West","Southeast Asia","South India","Brazil South","Canada East","Canada
-        Central","Central US","East US 2","North Central US","West Central US","West
-        US 2","Switzerland North","East US 2 EUAP","Central US EUAP"],"apiVersions":["2019-12-01-preview","2019-05-01","2017-10-01","2017-03-01"],"capabilities":"CrossResourceGroupResourceMove,
-        CrossSubscriptionResourceMove, SystemAssignedResourceIdentity"},{"resourceType":"registries/scopeMaps","locations":["West
-        US","East US","South Central US","West Europe","North Europe","UK South","UK
-        West","Australia East","Australia Southeast","Central India","East Asia","Japan
-        East","Japan West","Southeast Asia","South India","Brazil South","Canada East","Canada
-        Central","Central US","East US 2","North Central US","West Central US","West
-        US 2","Korea Central","France Central","South Africa North","UAE North","Switzerland
-        North","Central US EUAP","East US 2 EUAP"],"apiVersions":["2019-05-01-preview"]},{"resourceType":"registries/tokens","locations":["West
-        US","East US","South Central US","West Europe","North Europe","UK South","UK
-        West","Australia East","Australia Southeast","Central India","East Asia","Japan
-        East","Japan West","Southeast Asia","South India","Brazil South","Canada East","Canada
-        Central","Central US","East US 2","North Central US","West Central US","West
-        US 2","Korea Central","France Central","South Africa North","UAE North","Switzerland
-        North","Central US EUAP","East US 2 EUAP"],"apiVersions":["2019-05-01-preview"]},{"resourceType":"registries/generateCredentials","locations":["West
-        US","East US","South Central US","West Europe","North Europe","UK South","UK
-        West","Australia East","Australia Southeast","Central India","East Asia","Japan
-        East","Japan West","Southeast Asia","South India","Brazil South","Canada East","Canada
-        Central","Central US","East US 2","North Central US","West Central US","West
-        US 2","Korea Central","France Central","South Africa North","UAE North","Switzerland
-        North","Central US EUAP","East US 2 EUAP"],"apiVersions":["2019-05-01-preview"]},{"resourceType":"registries/privateEndpointConnections","locations":["West
-        US","East US","South Central US","West Europe","Switzerland North","North
-        Europe","UK South","UK West","Australia East","Australia Southeast","Central
-        India","East Asia","Japan East","Japan West","Southeast Asia","South India","Brazil
-        South","Canada East","Canada Central","Central US","East US 2","North Central
-        US","West Central US","West US 2","Korea Central","France Central","South
-        Africa North","UAE North","Central US EUAP","East US 2 EUAP"],"apiVersions":["2019-12-01-preview"]},{"resourceType":"registries/privateEndpointConnectionProxies","locations":["West
-        US","East US","South Central US","West Europe","Switzerland North","North
-        Europe","UK South","UK West","Australia East","Australia Southeast","Central
-        India","East Asia","Japan East","Japan West","Southeast Asia","South India","Brazil
-        South","Canada East","Canada Central","Central US","East US 2","North Central
-        US","West Central US","West US 2","Korea Central","France Central","South
-        Africa North","UAE North","Central US EUAP","East US 2 EUAP"],"apiVersions":["2019-12-01-preview"]},{"resourceType":"registries/privateEndpointConnectionProxies/validate","locations":["West
-        US","East US","South Central US","West Europe","Switzerland North","North
-        Europe","UK South","UK West","Australia East","Australia Southeast","Central
-        India","East Asia","Japan East","Japan West","Southeast Asia","South India","Brazil
-        South","Canada East","Canada Central","Central US","East US 2","North Central
-        US","West Central US","West US 2","Korea Central","France Central","South
-        Africa North","UAE North","Central US EUAP","East US 2 EUAP"],"apiVersions":["2019-12-01-preview"]},{"resourceType":"registries/privateLinkResources","locations":["West
-        US","East US","South Central US","West Europe","Switzerland North","North
-        Europe","UK South","UK West","Australia East","Australia Southeast","Central
-        India","East Asia","Japan East","Japan West","Southeast Asia","South India","Brazil
-        South","Canada East","Canada Central","Central US","East US 2","North Central
-        US","West Central US","West US 2","Korea Central","France Central","South
-        Africa North","UAE North","Central US EUAP","East US 2 EUAP"],"apiVersions":["2019-12-01-preview"]},{"resourceType":"registries/importImage","locations":["South
-        Central US","West Central US","East US","West Europe","West US","Japan East","North
-        Europe","Southeast Asia","North Central US","East US 2","West US 2","Brazil
-        South","Australia East","Central India","Korea Central","France Central","South
-        Africa North","UAE North","Central US","Canada East","Canada Central","UK
-        South","UK West","Australia Southeast","East Asia","Japan West","South India","Switzerland
-        North","Central US EUAP","East US 2 EUAP"],"apiVersions":["2019-12-01-preview","2019-05-01","2017-10-01"]},{"resourceType":"registries/exportPipelines","locations":["West
-        US","East US","South Central US","West Europe","Switzerland North","North
-        Europe","UK South","UK West","Australia East","Australia Southeast","Central
-        India","East Asia","Japan East","Japan West","Southeast Asia","South India","Brazil
-        South","Canada East","Canada Central","Central US","East US 2","North Central
-        US","West Central US","West US 2","Korea Central","France Central","South
-        Africa North","UAE North","Central US EUAP","East US 2 EUAP"],"apiVersions":["2019-12-01-preview"],"capabilities":"SystemAssignedResourceIdentity"},{"resourceType":"registries/importPipelines","locations":["West
-        US","East US","South Central US","West Europe","Switzerland North","North
-        Europe","UK South","UK West","Australia East","Australia Southeast","Central
-        India","East Asia","Japan East","Japan West","Southeast Asia","South India","Brazil
-        South","Canada East","Canada Central","Central US","East US 2","North Central
-        US","West Central US","West US 2","Korea Central","France Central","South
-        Africa North","UAE North","Central US EUAP","East US 2 EUAP"],"apiVersions":["2019-12-01-preview"],"capabilities":"SystemAssignedResourceIdentity"},{"resourceType":"registries/pipelineRuns","locations":["West
-        US","East US","South Central US","West Europe","Switzerland North","North
-        Europe","UK South","UK West","Australia East","Australia Southeast","Central
-        India","East Asia","Japan East","Japan West","Southeast Asia","South India","Brazil
-        South","Canada East","Canada Central","Central US","East US 2","North Central
-        US","West Central US","West US 2","Korea Central","France Central","South
-        Africa North","UAE North","Central US EUAP","East US 2 EUAP"],"apiVersions":["2019-12-01-preview"]},{"resourceType":"registries/listBuildSourceUploadUrl","locations":["East
-        US","West Europe","West US 2","South Central US","Australia East","Australia
-        Southeast","Brazil South","Canada Central","Canada East","Central India","Central
-        US","East Asia","East US 2","Japan East","Japan West","North Central US","North
-        Europe","Southeast Asia","South India","UK South","UK West","West US","West
-        Central US","France Central","Korea Central","South Africa North","UAE North","Switzerland
-        North","East US 2 EUAP"],"apiVersions":["2019-06-01-preview","2019-04-01","2018-09-01"]},{"resourceType":"registries/scheduleRun","locations":["East
-        US","West Europe","West US 2","South Central US","Australia East","Australia
-        Southeast","Brazil South","Canada Central","Canada East","Central India","Central
-        US","East Asia","East US 2","Japan East","Japan West","North Central US","North
-        Europe","Southeast Asia","South India","UK South","UK West","West US","West
-        Central US","France Central","Korea Central","South Africa North","UAE North","Switzerland
-        North","East US 2 EUAP"],"apiVersions":["2019-06-01-preview","2019-04-01","2018-09-01"]},{"resourceType":"registries/runs","locations":["East
-        US","West Europe","West US 2","South Central US","Australia East","Australia
-        Southeast","Brazil South","Canada Central","Canada East","Central India","Central
-        US","East Asia","East US 2","Japan East","Japan West","North Central US","North
-        Europe","Southeast Asia","South India","UK South","UK West","West US","West
-        Central US","France Central","Korea Central","South Africa North","UAE North","Switzerland
-        North","East US 2 EUAP"],"apiVersions":["2019-06-01-preview","2019-04-01","2018-09-01"]},{"resourceType":"registries/taskRuns","locations":["East
-        US","West Europe","West US 2","South Central US","Australia East","Australia
-        Southeast","Brazil South","Canada Central","Canada East","Central India","Central
-        US","East Asia","East US 2","Japan East","Japan West","North Central US","North
-        Europe","Southeast Asia","South India","UK South","UK West","West US","West
-        Central US","France Central","Korea Central","South Africa North","UAE North","Switzerland
-        North","East US 2 EUAP"],"apiVersions":["2019-06-01-preview"]},{"resourceType":"registries/taskRuns/listDetails","locations":["East
-        US","West Europe","West US 2","South Central US","Australia East","Australia
-        Southeast","Brazil South","Canada Central","Canada East","Central India","Central
-        US","East Asia","East US 2","Japan East","Japan West","North Central US","North
-        Europe","Southeast Asia","South India","UK South","UK West","West US","West
-        Central US","France Central","Korea Central","South Africa North","UAE North","Switzerland
-        North","East US 2 EUAP"],"apiVersions":["2019-06-01-preview"]},{"resourceType":"registries/agentPools","locations":["East
-        US","West US 2","South Central US","East US 2","East US 2 EUAP"],"apiVersions":["2019-06-01-preview"],"capabilities":"CrossResourceGroupResourceMove,
-        CrossSubscriptionResourceMove"},{"resourceType":"registries/agentPools/listQueueStatus","locations":["East
-        US","West US 2","South Central US","East US 2","East US 2 EUAP"],"apiVersions":["2019-06-01-preview"]},{"resourceType":"registries/runs/listLogSasUrl","locations":["East
-        US","West Europe","West US 2","South Central US","Australia East","Australia
-        Southeast","Brazil South","Canada Central","Canada East","Central India","Central
-        US","East Asia","East US 2","Japan East","Japan West","North Central US","North
-        Europe","Southeast Asia","South India","UK South","UK West","West US","West
-        Central US","France Central","Korea Central","South Africa North","UAE North","Switzerland
-        North","East US 2 EUAP"],"apiVersions":["2019-06-01-preview","2019-04-01","2018-09-01"]},{"resourceType":"registries/runs/cancel","locations":["East
-        US","West Europe","West US 2","South Central US","Australia East","Australia
-        Southeast","Brazil South","Canada Central","Canada East","Central India","Central
-        US","East Asia","East US 2","Japan East","Japan West","North Central US","North
-        Europe","Southeast Asia","South India","UK South","UK West","West US","West
-        Central US","France Central","Korea Central","South Africa North","UAE North","Switzerland
-        North","East US 2 EUAP"],"apiVersions":["2019-06-01-preview","2019-04-01","2018-09-01"]},{"resourceType":"registries/tasks","locations":["East
-        US","West Europe","West US 2","South Central US","Australia East","Australia
-        Southeast","Brazil South","Canada Central","Canada East","Central India","Central
-        US","East Asia","East US 2","Japan East","Japan West","North Central US","North
-        Europe","Southeast Asia","South India","UK South","UK West","West US","West
-        Central US","France Central","Korea Central","South Africa North","UAE North","Switzerland
-        North","East US 2 EUAP"],"apiVersions":["2019-06-01-preview","2019-04-01","2018-09-01"],"capabilities":"CrossResourceGroupResourceMove,
-        CrossSubscriptionResourceMove, SystemAssignedResourceIdentity"},{"resourceType":"registries/tasks/listDetails","locations":["East
-        US","West Europe","West US 2","South Central US","Australia East","Australia
-        Southeast","Brazil South","Canada Central","Canada East","Central India","Central
-        US","East Asia","East US 2","Japan East","Japan West","North Central US","North
-        Europe","Southeast Asia","South India","UK South","UK West","West US","West
-        Central US","France Central","Korea Central","South Africa North","UAE North","Switzerland
-        North","East US 2 EUAP"],"apiVersions":["2019-06-01-preview","2019-04-01","2018-09-01"]},{"resourceType":"registries/getBuildSourceUploadUrl","locations":["East
-        US","West Europe","West US 2","South Central US","Australia East","Australia
-        Southeast","Brazil South","Canada Central","Canada East","Central India","Central
-        US","East Asia","East US 2","Japan East","Japan West","North Central US","North
-        Europe","Southeast Asia","South India","UK South","UK West","West US","West
-        Central US","France Central","Korea Central","South Africa North","UAE North","Switzerland
-        North","East US 2 EUAP"],"apiVersions":["2018-02-01-preview"]},{"resourceType":"registries/queueBuild","locations":["East
-        US","West Europe","West US 2","South Central US","Australia East","Australia
-        Southeast","Brazil South","Canada Central","Canada East","Central India","Central
-        US","East Asia","East US 2","Japan East","Japan West","North Central US","North
-        Europe","Southeast Asia","South India","UK South","UK West","West US","West
-        Central US","France Central","Korea Central","South Africa North","UAE North","Switzerland
-        North","East US 2 EUAP"],"apiVersions":["2018-02-01-preview"]},{"resourceType":"registries/builds","locations":["East
-        US","West Europe","West US 2","South Central US","Australia East","Australia
-        Southeast","Brazil South","Canada Central","Canada East","Central India","Central
-        US","East Asia","East US 2","Japan East","Japan West","North Central US","North
-        Europe","Southeast Asia","South India","UK South","UK West","West US","West
-        Central US","France Central","Korea Central","South Africa North","UAE North","Switzerland
-        North","East US 2 EUAP"],"apiVersions":["2018-02-01-preview"]},{"resourceType":"registries/builds/getLogLink","locations":["East
-        US","West Europe","West US 2","South Central US","Australia East","Australia
-        Southeast","Brazil South","Canada Central","Canada East","Central India","Central
-        US","East Asia","East US 2","Japan East","Japan West","North Central US","North
-        Europe","Southeast Asia","South India","UK South","UK West","West US","West
-        Central US","France Central","Korea Central","South Africa North","UAE North","Switzerland
-        North","East US 2 EUAP"],"apiVersions":["2018-02-01-preview"]},{"resourceType":"registries/builds/cancel","locations":["East
-        US","West Europe","West US 2","South Central US","Australia East","Australia
-        Southeast","Brazil South","Canada Central","Canada East","Central India","Central
-        US","East Asia","East US 2","Japan East","Japan West","North Central US","North
-        Europe","Southeast Asia","South India","UK South","UK West","West US","West
-        Central US","France Central","Korea Central","South Africa North","UAE North","Switzerland
-        North","East US 2 EUAP"],"apiVersions":["2018-02-01-preview"]},{"resourceType":"registries/buildTasks","locations":["East
-        US","West Europe","West US 2","South Central US","Australia East","Australia
-        Southeast","Brazil South","Canada Central","Canada East","Central India","Central
-        US","East Asia","East US 2","Japan East","Japan West","North Central US","North
-        Europe","Southeast Asia","South India","UK South","UK West","West US","West
-        Central US","France Central","Korea Central","South Africa North","UAE North","Switzerland
-        North","East US 2 EUAP"],"apiVersions":["2018-02-01-preview"],"capabilities":"CrossResourceGroupResourceMove,
-        CrossSubscriptionResourceMove"},{"resourceType":"registries/buildTasks/listSourceRepositoryProperties","locations":["East
-        US","West Europe","West US 2","South Central US","Australia East","Australia
-        Southeast","Brazil South","Canada Central","Canada East","Central India","Central
-        US","East Asia","East US 2","Japan East","Japan West","North Central US","North
-        Europe","Southeast Asia","South India","UK South","UK West","West US","West
-        Central US","France Central","Korea Central","South Africa North","UAE North","Switzerland
-        North","East US 2 EUAP"],"apiVersions":["2018-02-01-preview"]},{"resourceType":"registries/buildTasks/steps","locations":["East
-        US","West Europe","West US 2","South Central US","Australia East","Australia
-        Southeast","Brazil South","Canada Central","Canada East","Central India","Central
-        US","East Asia","East US 2","Japan East","Japan West","North Central US","North
-        Europe","Southeast Asia","South India","UK South","UK West","West US","West
-        Central US","France Central","Korea Central","South Africa North","UAE North","Switzerland
-        North","East US 2 EUAP"],"apiVersions":["2018-02-01-preview"]},{"resourceType":"registries/buildTasks/steps/listBuildArguments","locations":["East
-        US","West Europe","West US 2","South Central US","Australia East","Australia
-        Southeast","Brazil South","Canada Central","Canada East","Central India","Central
-        US","East Asia","East US 2","Japan East","Japan West","North Central US","North
-        Europe","Southeast Asia","South India","UK South","UK West","West US","West
-        Central US","France Central","Korea Central","South Africa North","UAE North","Switzerland
-        North","East US 2 EUAP"],"apiVersions":["2018-02-01-preview"]},{"resourceType":"registries/replications","locations":["South
-        Central US","West Central US","East US","West Europe","West US","Japan East","North
-        Europe","Southeast Asia","North Central US","East US 2","West US 2","Brazil
-        South","Australia East","Central India","Korea Central","South Africa North","UAE
-        North","France Central","Central US","Canada East","Canada Central","UK South","UK
-        West","Australia Southeast","East Asia","Japan West","South India","Switzerland
-        North","Central US EUAP","East US 2 EUAP"],"apiVersions":["2019-12-01-preview","2019-05-01","2017-10-01"],"capabilities":"CrossResourceGroupResourceMove,
-        CrossSubscriptionResourceMove"},{"resourceType":"registries/webhooks","locations":["West
-        Central US","East US","West Europe","South Central US","West US","Japan East","North
-        Europe","Southeast Asia","North Central US","East US 2","West US 2","Brazil
-        South","Australia East","Central India","Korea Central","South Africa North","UAE
-        North","France Central","Central US","Canada East","Canada Central","UK South","UK
-        West","Australia Southeast","East Asia","Japan West","South India","Switzerland
-        North","Central US EUAP","East US 2 EUAP"],"apiVersions":["2019-12-01-preview","2019-05-01","2017-10-01"],"capabilities":"CrossResourceGroupResourceMove,
-        CrossSubscriptionResourceMove"},{"resourceType":"registries/webhooks/ping","locations":["West
-        Central US","East US","West Europe","South Central US","West US","Japan East","North
-        Europe","Southeast Asia","North Central US","East US 2","West US 2","Brazil
-        South","Australia East","Central India","Korea Central","South Africa North","UAE
-        North","France Central","Central US","Canada East","Canada Central","UK South","UK
-        West","Australia Southeast","East Asia","Japan West","South India","Switzerland
-        North","Central US EUAP","East US 2 EUAP"],"apiVersions":["2019-12-01-preview","2019-05-01","2017-10-01"]},{"resourceType":"registries/webhooks/getCallbackConfig","locations":["West
-        Central US","East US","West Europe","South Central US","West US","Japan East","North
-        Europe","Southeast Asia","North Central US","East US 2","West US 2","Brazil
-        South","Australia East","Central India","Korea Central","South Africa North","UAE
-        North","France Central","Central US","Canada East","Canada Central","UK South","UK
-        West","Australia Southeast","East Asia","Japan West","South India","Switzerland
-        North","Central US EUAP","East US 2 EUAP"],"apiVersions":["2019-12-01-preview","2019-05-01","2017-10-01"]},{"resourceType":"registries/webhooks/listEvents","locations":["West
-        Central US","East US","West Europe","South Central US","West US","Japan East","North
-        Europe","Southeast Asia","North Central US","East US 2","West US 2","Brazil
-        South","Australia East","Central India","Korea Central","South Africa North","UAE
-        North","France Central","Central US","Canada East","Canada Central","UK South","UK
-        West","Australia Southeast","East Asia","Japan West","South India","Switzerland
-        North","Central US EUAP","East US 2 EUAP"],"apiVersions":["2019-12-01-preview","2019-05-01","2017-10-01"]},{"resourceType":"locations/setupAuth","locations":["East
-        US","West Europe","West US 2","South Central US","Australia East","Australia
-        Southeast","Brazil South","Canada Central","Canada East","Central India","Central
-        US","East Asia","East US 2","Japan East","Japan West","North Central US","North
-        Europe","Southeast Asia","South India","UK South","UK West","West US","West
-        Central US","France Central","Korea Central","South Africa North","UAE North","Switzerland
-        North","East US 2 EUAP"],"apiVersions":["2018-02-01-preview"]},{"resourceType":"locations/authorize","locations":["East
-        US","West Europe","West US 2","South Central US","Australia East","Australia
-        Southeast","Brazil South","Canada Central","Canada East","Central India","Central
-        US","East Asia","East US 2","Japan East","Japan West","North Central US","North
-        Europe","Southeast Asia","South India","UK South","UK West","West US","West
-        Central US","France Central","Korea Central","South Africa North","UAE North","Switzerland
-        North","East US 2 EUAP"],"apiVersions":["2018-02-01-preview"]},{"resourceType":"locations/operationResults","locations":["West
-        Central US","East US","West Europe","South Central US","West US","Japan East","North
-        Europe","Southeast Asia","North Central US","East US 2","West US 2","Brazil
-        South","Australia East","Central India","Korea Central","France Central","Central
-        US","South Africa North","UAE North","Canada East","Canada Central","UK South","UK
-        West","Australia Southeast","East Asia","Japan West","South India","Switzerland
-        North","Central US EUAP","East US 2 EUAP"],"apiVersions":["2019-12-01-preview","2019-05-01-preview","2019-05-01","2017-10-01"]},{"resourceType":"locations/deleteVirtualNetworkOrSubnets","locations":["West
-        Central US","East US","West Europe","South Central US","West US","Japan East","North
-        Europe","Southeast Asia","North Central US","East US 2","West US 2","Brazil
-        South","Australia East","Central India","Korea Central","South Africa North","UAE
-        North","France Central","Central US","Canada East","Canada Central","UK South","UK
-        West","Australia Southeast","East Asia","Japan West","South India","Switzerland
-        North","Central US EUAP","East US 2 EUAP"],"apiVersions":["2019-05-01","2017-10-01"]},{"resourceType":"registries/GetCredentials","locations":["West
-        US","East US","South Central US","West Europe","East US 2 EUAP","Central US
-        EUAP"],"apiVersions":["2016-06-27-preview"]},{"resourceType":"registries/listCredentials","locations":["South
-        Central US","East US","West US","West Europe","North Europe","UK South","UK
-        West","Australia East","Australia Southeast","Central India","Korea Central","South
-        Africa North","UAE North","France Central","East Asia","Japan East","Japan
-        West","Southeast Asia","South India","Brazil South","Canada East","Canada
-        Central","Central US","East US 2","North Central US","West Central US","West
-        US 2","Switzerland North","Central US EUAP","East US 2 EUAP"],"apiVersions":["2019-12-01-preview","2019-05-01","2017-10-01","2017-03-01"]},{"resourceType":"registries/regenerateCredential","locations":["South
-        Central US","West US","East US","West Europe","North Europe","UK South","UK
-        West","Australia East","Australia Southeast","Central India","Korea Central","South
-        Africa North","UAE North","France Central","East Asia","Japan East","Japan
-        West","Southeast Asia","South India","Brazil South","Canada East","Canada
-        Central","Central US","East US 2","North Central US","West Central US","West
-        US 2","Switzerland North","Central US EUAP","East US 2 EUAP"],"apiVersions":["2019-12-01-preview","2019-05-01","2017-10-01","2017-03-01"]},{"resourceType":"registries/listUsages","locations":["West
-        Central US","East US","West Europe","South Central US","West US","Japan East","North
-        Europe","Southeast Asia","North Central US","East US 2","West US 2","Brazil
-        South","Australia East","Central India","Korea Central","South Africa North","UAE
-        North","France Central","Central US","Canada East","Canada Central","UK South","UK
-        West","Australia Southeast","East Asia","Japan West","South India","Switzerland
-        North","Central US EUAP","East US 2 EUAP"],"apiVersions":["2019-12-01-preview","2019-05-01","2017-10-01"]},{"resourceType":"registries/listPolicies","locations":["West
-        US","East US","South Central US","West Europe","North Europe","UK South","UK
-        West","Australia East","Australia Southeast","Central India","Korea Central","South
-        Africa North","UAE North","France Central","East Asia","Japan East","Japan
-        West","Southeast Asia","South India","Brazil South","Canada East","Canada
-        Central","Central US","East US 2","North Central US","West Central US","West
-        US 2","Switzerland North","East US 2 EUAP","Central US EUAP"],"apiVersions":["2017-10-01"]},{"resourceType":"registries/updatePolicies","locations":["West
-        US","East US","South Central US","West Europe","North Europe","UK South","UK
-        West","Australia East","Australia Southeast","Central India","Korea Central","South
-        Africa North","UAE North","France Central","East Asia","Japan East","Japan
-        West","Southeast Asia","South India","Brazil South","Canada East","Canada
-        Central","Central US","East US 2","North Central US","West Central US","West
-        US 2","Switzerland North","East US 2 EUAP","Central US EUAP"],"apiVersions":["2017-10-01"]},{"resourceType":"registries/regenerateCredentials","locations":["West
-        US","East US","South Central US","West Europe","East US 2 EUAP","Central US
-        EUAP"],"apiVersions":["2016-06-27-preview"]},{"resourceType":"registries/eventGridFilters","locations":["South
-        Central US","West Central US","East US","West Europe","West US","Japan East","North
-        Europe","Southeast Asia","North Central US","East US 2","West US 2","Brazil
-        South","Australia East","Central India","Korea Central","South Africa North","UAE
-        North","France Central","Central US","Canada East","Canada Central","UK South","UK
-        West","Australia Southeast","East Asia","Japan West","South India","Switzerland
-        North","Central US EUAP","East US 2 EUAP"],"apiVersions":["2019-05-01","2017-10-01"]},{"resourceType":"checkNameAvailability","locations":["South
-        Central US","East US","West US","Central US","East US 2","North Central US","West
-        Central US","West US 2","Brazil South","Canada East","Canada Central","West
-        Europe","North Europe","UK South","UK West","Australia East","Australia Southeast","Central
-        India","East Asia","Japan East","Japan West","Southeast Asia","South India","Korea
-        Central","France Central","South Africa North","UAE North","Switzerland North","East
-        US 2 EUAP","Central US EUAP"],"apiVersions":["2019-12-01-preview","2019-05-01","2017-10-01","2017-06-01-preview","2017-03-01","2016-06-27-preview"]},{"resourceType":"operations","locations":["South
-        Central US","East US","West US","Central US","East US 2","North Central US","West
-        Central US","West US 2","Brazil South","Canada East","Canada Central","West
-        Europe","North Europe","UK South","UK West","Australia East","Australia Southeast","Central
-        India","East Asia","Japan East","Japan West","Southeast Asia","South India","Korea
-        Central","France Central","South Africa North","UAE North","Switzerland North","Central
-        US EUAP","East US 2 EUAP"],"apiVersions":["2019-12-01-preview","2019-05-01","2017-10-01","2017-06-01-preview","2017-03-01"]},{"resourceType":"locations","locations":["South
-        Central US","East US","West US","Central US","East US 2","North Central US","West
-        Central US","West US 2","Brazil South","Canada East","Canada Central","West
-        Europe","North Europe","UK South","UK West","Australia East","Australia Southeast","Central
-        India","East Asia","Japan East","Japan West","Southeast Asia","South India","Korea
-        Central","France Central","South Africa North","UAE North","Switzerland North","Central
-        US EUAP","East US 2 EUAP"],"apiVersions":["2019-12-01-preview","2019-05-01-preview","2019-05-01","2017-10-01","2017-06-01-preview"]}],"registrationState":"Registered"}'
-=======
+      CommandName:
+      - acr identity assign
+      Connection:
+      - keep-alive
+      ParameterSetName:
+      - --name --identities
+      User-Agent:
       - python/3.8.0 (Windows-10-10.0.19041-SP0) msrest/0.6.9 msrest_azure/0.6.3 azure-mgmt-containerregistry/3.0.0rc14
         Azure-SDK-For-Python AZURECLI/2.9.0
       accept-language:
@@ -3843,42 +950,29 @@
   response:
     body:
       string: '{"sku":{"name":"Premium","tier":"Premium"},"type":"Microsoft.ContainerRegistry/registries","id":"/subscriptions/00000000-0000-0000-0000-000000000000/resourceGroups/clitest.rg000001/providers/Microsoft.ContainerRegistry/registries/testreg000004","name":"testreg000004","location":"westus","tags":{},"properties":{"loginServer":"testreg000004.azurecr.io","creationDate":"2020-07-17T02:19:47.7577162Z","provisioningState":"Succeeded","adminUserEnabled":false,"networkRuleSet":{"defaultAction":"Allow","virtualNetworkRules":[],"ipRules":[]},"policies":{"quarantinePolicy":{"status":"disabled"},"trustPolicy":{"type":"Notary","status":"disabled"},"retentionPolicy":{"days":7,"lastUpdatedTime":"2020-07-17T02:20:42.2813849+00:00","status":"disabled"}},"encryption":{"status":"disabled"},"dataEndpointEnabled":false,"dataEndpointHostNames":[],"privateEndpointConnections":[],"publicNetworkAccess":"Enabled"}}'
->>>>>>> 3c2ff2b5
-    headers:
-      cache-control:
-      - no-cache
-      content-length:
-<<<<<<< HEAD
-      - '29073'
-      content-type:
-      - application/json; charset=utf-8
-      date:
-      - Mon, 06 Jul 2020 00:31:54 GMT
-=======
+    headers:
+      cache-control:
+      - no-cache
+      content-length:
       - '996'
       content-type:
       - application/json; charset=utf-8
       date:
       - Fri, 17 Jul 2020 02:20:58 GMT
->>>>>>> 3c2ff2b5
-      expires:
-      - '-1'
-      pragma:
-      - no-cache
-      strict-transport-security:
-      - max-age=31536000; includeSubDomains
-      vary:
-      - Accept-Encoding
-      x-content-type-options:
-      - nosniff
-    status:
-      code: 200
-      message: OK
-- request:
-<<<<<<< HEAD
-    body: '{"location": "westus", "sku": {"name": "Premium"}, "properties": {"adminUserEnabled":
-      false, "publicNetworkAccess": "Enabled"}}'
-=======
+      expires:
+      - '-1'
+      pragma:
+      - no-cache
+      strict-transport-security:
+      - max-age=31536000; includeSubDomains
+      vary:
+      - Accept-Encoding
+      x-content-type-options:
+      - nosniff
+    status:
+      code: 200
+      message: OK
+- request:
     body: '{"location": "westus", "tags": {}, "sku": {"name": "Premium"}, "identity":
       {"type": "SystemAssigned"}, "properties": {"adminUserEnabled": false, "networkRuleSet":
       {"defaultAction": "Allow", "virtualNetworkRules": [], "ipRules": []}, "policies":
@@ -3886,41 +980,20 @@
       "status": "disabled"}, "retentionPolicy": {"days": 7, "status": "disabled"}},
       "encryption": {"status": "disabled"}, "dataEndpointEnabled": false, "publicNetworkAccess":
       "Enabled"}}'
->>>>>>> 3c2ff2b5
     headers:
       Accept:
       - '*/*'
       Accept-Encoding:
       - gzip, deflate
-<<<<<<< HEAD
-      CommandName:
-      - acr create
-      Connection:
-      - keep-alive
-      Content-Length:
-      - '127'
-=======
       Connection:
       - keep-alive
       Content-Length:
       - '504'
->>>>>>> 3c2ff2b5
       Content-Type:
       - application/json; charset=utf-8
       ParameterSetName:
-      - --name --resource-group --sku
-      User-Agent:
-<<<<<<< HEAD
-      - python/3.8.3 (Windows-10-10.0.19041-SP0) msrest/0.6.9 msrest_azure/0.6.3 azure-mgmt-containerregistry/3.0.0rc14
-        Azure-SDK-For-Python AZURECLI/2.8.0
-      accept-language:
-      - en-US
-    method: PUT
-    uri: https://management.azure.com/subscriptions/00000000-0000-0000-0000-000000000000/resourceGroups/clitest.rg000001/providers/Microsoft.ContainerRegistry/registries/testreg000004?api-version=2019-12-01-preview
-  response:
-    body:
-      string: '{"sku":{"name":"Premium","tier":"Premium"},"type":"Microsoft.ContainerRegistry/registries","id":"/subscriptions/00000000-0000-0000-0000-000000000000/resourceGroups/clitest.rg000001/providers/Microsoft.ContainerRegistry/registries/testreg000004","name":"testreg000004","location":"westus","tags":{},"properties":{"loginServer":"testreg000004.azurecr.io","creationDate":"2020-07-06T00:31:56.9508947Z","provisioningState":"Succeeded","adminUserEnabled":false,"networkRuleSet":{"defaultAction":"Allow","virtualNetworkRules":[],"ipRules":[]},"policies":{"quarantinePolicy":{"status":"disabled"},"trustPolicy":{"type":"Notary","status":"disabled"},"retentionPolicy":{"days":7,"lastUpdatedTime":"2020-07-06T00:31:57.6932182+00:00","status":"disabled"}},"encryption":{"status":"disabled"},"dataEndpointEnabled":false,"dataEndpointHostNames":[],"privateEndpointConnections":[],"publicNetworkAccess":"Enabled"}}'
-=======
+      - --name --identities
+      User-Agent:
       - python/3.8.0 (Windows-10-10.0.19041-SP0) msrest/0.6.9 msrest_azure/0.6.3 azure-mgmt-containerregistry/3.0.0rc14
         Azure-SDK-For-Python AZURECLI/2.9.0
       accept-language:
@@ -3930,26 +1003,17 @@
   response:
     body:
       string: '{"sku":{"name":"Premium","tier":"Premium"},"type":"Microsoft.ContainerRegistry/registries","id":"/subscriptions/00000000-0000-0000-0000-000000000000/resourceGroups/clitest.rg000001/providers/Microsoft.ContainerRegistry/registries/testreg000004","name":"testreg000004","location":"westus","tags":{},"properties":{"loginServer":"testreg000004.azurecr.io","creationDate":"2020-07-17T02:19:47.7577162Z","provisioningState":"Updating","adminUserEnabled":false,"networkRuleSet":{"defaultAction":"Allow","virtualNetworkRules":[],"ipRules":[]},"policies":{"quarantinePolicy":{"status":"disabled"},"trustPolicy":{"type":"Notary","status":"disabled"},"retentionPolicy":{"days":7,"lastUpdatedTime":"2020-07-17T02:21:05.5439085+00:00","status":"disabled"}},"encryption":{"status":"disabled"},"dataEndpointEnabled":false,"dataEndpointHostNames":[],"privateEndpointConnections":[],"publicNetworkAccess":"Enabled"}}'
->>>>>>> 3c2ff2b5
     headers:
       azure-asyncoperation:
       - https://management.azure.com/subscriptions/00000000-0000-0000-0000-000000000000/resourceGroups/clitest.rg000001/providers/Microsoft.ContainerRegistry/registries/testreg000004/operationStatuses/registries-266757eb-c7d4-11ea-8bcf-84a93e84f251?api-version=2019-12-01-preview
       cache-control:
       - no-cache
       content-length:
-<<<<<<< HEAD
-      - '996'
-      content-type:
-      - application/json; charset=utf-8
-      date:
-      - Mon, 06 Jul 2020 00:31:57 GMT
-=======
       - '995'
       content-type:
       - application/json; charset=utf-8
       date:
       - Fri, 17 Jul 2020 02:21:08 GMT
->>>>>>> 3c2ff2b5
       expires:
       - '-1'
       pragma:
@@ -3961,44 +1025,19 @@
       x-content-type-options:
       - nosniff
       x-ms-ratelimit-remaining-subscription-writes:
-<<<<<<< HEAD
-      - '1197'
-=======
       - '1199'
->>>>>>> 3c2ff2b5
     status:
       code: 201
       message: Created
 - request:
-<<<<<<< HEAD
-    body: null
-=======
     body: '{"location": "westus", "sku": {"name": "Premium"}, "properties": {"adminUserEnabled":
       false, "publicNetworkAccess": "Enabled"}}'
->>>>>>> 3c2ff2b5
-    headers:
-      Accept:
-      - application/json
-      Accept-Encoding:
-      - gzip, deflate
-      CommandName:
-<<<<<<< HEAD
-      - identity create
-      Connection:
-      - keep-alive
-      ParameterSetName:
-      - --name -g
-      User-Agent:
-      - python/3.8.3 (Windows-10-10.0.19041-SP0) msrest/0.6.9 msrest_azure/0.6.3 azure-mgmt-resource/10.0.0
-        Azure-SDK-For-Python AZURECLI/2.8.0
-      accept-language:
-      - en-US
-    method: GET
-    uri: https://management.azure.com/subscriptions/00000000-0000-0000-0000-000000000000/resourcegroups/clitest.rg000001?api-version=2020-06-01
-  response:
-    body:
-      string: '{"id":"/subscriptions/00000000-0000-0000-0000-000000000000/resourceGroups/clitest.rg000001","name":"clitest.rg000001","type":"Microsoft.Resources/resourceGroups","location":"westus","tags":{"product":"azurecli","cause":"automation","date":"2020-07-06T00:30:28Z"},"properties":{"provisioningState":"Succeeded"}}'
-=======
+    headers:
+      Accept:
+      - application/json
+      Accept-Encoding:
+      - gzip, deflate
+      CommandName:
       - acr create
       Connection:
       - keep-alive
@@ -4016,41 +1055,76 @@
   response:
     body:
       string: '{"status":"Succeeded"}'
->>>>>>> 3c2ff2b5
     headers:
       azure-asyncoperation:
       - https://management.azure.com/subscriptions/00000000-0000-0000-0000-000000000000/resourceGroups/clitest.rg000001/providers/Microsoft.ContainerRegistry/registries/testreg000004/operationStatuses/registries-266757eb-c7d4-11ea-8bcf-84a93e84f251?api-version=2019-12-01-preview
       cache-control:
       - no-cache
       content-length:
-<<<<<<< HEAD
-      - '428'
-      content-type:
-      - application/json; charset=utf-8
-      date:
-      - Mon, 06 Jul 2020 00:31:58 GMT
-=======
       - '22'
       content-type:
       - application/json; charset=utf-8
       date:
       - Fri, 17 Jul 2020 02:21:20 GMT
->>>>>>> 3c2ff2b5
-      expires:
-      - '-1'
-      pragma:
-      - no-cache
-      strict-transport-security:
-      - max-age=31536000; includeSubDomains
-      vary:
-      - Accept-Encoding
-      x-content-type-options:
-      - nosniff
-<<<<<<< HEAD
-=======
+      expires:
+      - '-1'
+      pragma:
+      - no-cache
+      server:
+      - Microsoft-HTTPAPI/2.0
+      strict-transport-security:
+      - max-age=31536000; includeSubDomains
+      transfer-encoding:
+      - chunked
+      vary:
+      - Accept-Encoding
+      x-content-type-options:
+      - nosniff
       x-ms-ratelimit-remaining-subscription-writes:
       - '1197'
->>>>>>> 3c2ff2b5
+    status:
+      code: 200
+      message: OK
+- request:
+    body: null
+    headers:
+      Accept:
+      - application/json
+      Accept-Encoding:
+      - gzip, deflate
+      CommandName:
+      - identity create
+      Connection:
+      - keep-alive
+      ParameterSetName:
+      - --name -g
+      User-Agent:
+      - python/3.8.0 (Windows-10-10.0.19041-SP0) msrest/0.6.9 msrest_azure/0.6.3 azure-mgmt-containerregistry/3.0.0rc14
+        Azure-SDK-For-Python AZURECLI/2.9.0
+    method: GET
+    uri: https://management.azure.com/subscriptions/00000000-0000-0000-0000-000000000000/resourceGroups/clitest.rg000001/providers/Microsoft.ContainerRegistry/registries/testreg000004?api-version=2019-12-01-preview
+  response:
+    body:
+      string: '{"sku":{"name":"Premium","tier":"Premium"},"type":"Microsoft.ContainerRegistry/registries","identity":{"principalId":"2182f8d4-a4fd-4b70-9ce3-34ff2148c826","tenantId":"54826b22-38d6-4fb2-bad9-b7b93a3e9c5a","type":"systemAssigned"},"id":"/subscriptions/00000000-0000-0000-0000-000000000000/resourceGroups/clitest.rg000001/providers/Microsoft.ContainerRegistry/registries/testreg000004","name":"testreg000004","location":"westus","tags":{},"properties":{"loginServer":"testreg000004.azurecr.io","creationDate":"2020-07-17T02:19:47.7577162Z","provisioningState":"Succeeded","adminUserEnabled":false,"networkRuleSet":{"defaultAction":"Allow","virtualNetworkRules":[],"ipRules":[]},"policies":{"quarantinePolicy":{"status":"disabled"},"trustPolicy":{"type":"Notary","status":"disabled"},"retentionPolicy":{"days":7,"lastUpdatedTime":"2020-07-17T02:21:05.5439085+00:00","status":"disabled"}},"encryption":{"status":"disabled"},"dataEndpointEnabled":false,"dataEndpointHostNames":[],"privateEndpointConnections":[],"publicNetworkAccess":"Enabled"}}'
+    headers:
+      cache-control:
+      - no-cache
+      content-length:
+      - '1136'
+      content-type:
+      - application/json; charset=utf-8
+      date:
+      - Fri, 17 Jul 2020 02:21:21 GMT
+      expires:
+      - '-1'
+      pragma:
+      - no-cache
+      strict-transport-security:
+      - max-age=31536000; includeSubDomains
+      vary:
+      - Accept-Encoding
+      x-content-type-options:
+      - nosniff
     status:
       code: 200
       message: OK
@@ -4072,42 +1146,24 @@
       ParameterSetName:
       - --name -g
       User-Agent:
-<<<<<<< HEAD
-      - python/3.8.3 (Windows-10-10.0.19041-SP0) msrest/0.6.9 msrest_azure/0.6.3 azure-mgmt-msi/0.2.0
-        Azure-SDK-For-Python AZURECLI/2.8.0
-      accept-language:
-      - en-US
-    method: PUT
-    uri: https://management.azure.com/subscriptions/00000000-0000-0000-0000-000000000000/resourceGroups/clitest.rg000001/providers/Microsoft.ManagedIdentity/userAssignedIdentities/testidentity000002?api-version=2015-08-31-preview
-  response:
-    body:
-      string: '{"id":"/subscriptions/00000000-0000-0000-0000-000000000000/resourcegroups/clitest.rg000001/providers/Microsoft.ManagedIdentity/userAssignedIdentities/testidentity000002","name":"testidentity000002","type":"Microsoft.ManagedIdentity/userAssignedIdentities","location":"westus","tags":{},"properties":{"tenantId":"72f988bf-86f1-41af-91ab-2d7cd011db47","principalId":"de57201c-2313-4ad9-b717-8d47b1e9392b","clientId":"45bf290b-11e8-4573-b148-c29d79340424","clientSecretUrl":"https://control-westus.identity.azure.net/subscriptions/00000000-0000-0000-0000-000000000000/resourcegroups/clitest.rg000001/providers/Microsoft.ManagedIdentity/userAssignedIdentities/testidentity000002/credentials?tid=72f988bf-86f1-41af-91ab-2d7cd011db47&oid=de57201c-2313-4ad9-b717-8d47b1e9392b&aid=45bf290b-11e8-4573-b148-c29d79340424"}}'
-=======
-      - python/3.8.0 (Windows-10-10.0.19041-SP0) msrest/0.6.9 msrest_azure/0.6.3 azure-mgmt-containerregistry/3.0.0rc14
-        Azure-SDK-For-Python AZURECLI/2.9.0
-    method: GET
-    uri: https://management.azure.com/subscriptions/00000000-0000-0000-0000-000000000000/resourceGroups/clitest.rg000001/providers/Microsoft.ContainerRegistry/registries/testreg000004?api-version=2019-12-01-preview
-  response:
-    body:
-      string: '{"sku":{"name":"Premium","tier":"Premium"},"type":"Microsoft.ContainerRegistry/registries","identity":{"principalId":"2182f8d4-a4fd-4b70-9ce3-34ff2148c826","tenantId":"54826b22-38d6-4fb2-bad9-b7b93a3e9c5a","type":"systemAssigned"},"id":"/subscriptions/00000000-0000-0000-0000-000000000000/resourceGroups/clitest.rg000001/providers/Microsoft.ContainerRegistry/registries/testreg000004","name":"testreg000004","location":"westus","tags":{},"properties":{"loginServer":"testreg000004.azurecr.io","creationDate":"2020-07-17T02:19:47.7577162Z","provisioningState":"Succeeded","adminUserEnabled":false,"networkRuleSet":{"defaultAction":"Allow","virtualNetworkRules":[],"ipRules":[]},"policies":{"quarantinePolicy":{"status":"disabled"},"trustPolicy":{"type":"Notary","status":"disabled"},"retentionPolicy":{"days":7,"lastUpdatedTime":"2020-07-17T02:21:05.5439085+00:00","status":"disabled"}},"encryption":{"status":"disabled"},"dataEndpointEnabled":false,"dataEndpointHostNames":[],"privateEndpointConnections":[],"publicNetworkAccess":"Enabled"}}'
->>>>>>> 3c2ff2b5
-    headers:
-      cache-control:
-      - no-cache
-      content-length:
-<<<<<<< HEAD
-      - '966'
-      content-type:
-      - application/json; charset=utf-8
-      date:
-      - Mon, 06 Jul 2020 00:32:01 GMT
-=======
-      - '1136'
+      - python/3.8.0 (Windows-10-10.0.19041-SP0) msrest/0.6.9 msrest_azure/0.6.3 azure-mgmt-resource/10.1.0
+        Azure-SDK-For-Python AZURECLI/2.9.0
+      accept-language:
+      - en-US
+    method: GET
+    uri: https://management.azure.com/subscriptions/00000000-0000-0000-0000-000000000000/resources?$filter=resourceType%20eq%20%27Microsoft.ContainerRegistry%2Fregistries%27&api-version=2020-06-01
+  response:
+    body:
+      string: '{"value":[{"id":"/subscriptions/00000000-0000-0000-0000-000000000000/resourceGroups/clitest.rgics53ppnkuqsfgx76fuke2gilxv26fowhl2peept2r635qjkcghnsavqbs7rgnckf/providers/Microsoft.ContainerRegistry/registries/clireg34yjyxsubdj4ap","name":"clireg34yjyxsubdj4ap","type":"Microsoft.ContainerRegistry/registries","sku":{"name":"Premium","tier":"Premium"},"location":"eastus","tags":{}},{"id":"/subscriptions/00000000-0000-0000-0000-000000000000/resourceGroups/clitest.rg000001/providers/Microsoft.ContainerRegistry/registries/testreg000004","name":"testreg000004","type":"Microsoft.ContainerRegistry/registries","sku":{"name":"Premium","tier":"Premium"},"location":"westus","tags":{}},{"id":"/subscriptions/00000000-0000-0000-0000-000000000000/resourceGroups/zhoxing-test/providers/Microsoft.ContainerRegistry/registries/zhoxingtest","name":"zhoxingtest","type":"Microsoft.ContainerRegistry/registries","sku":{"name":"Standard","tier":"Standard"},"location":"westus","tags":{}}]}'
+    headers:
+      cache-control:
+      - no-cache
+      content-length:
+      - '1058'
       content-type:
       - application/json; charset=utf-8
       date:
       - Fri, 17 Jul 2020 02:21:21 GMT
->>>>>>> 3c2ff2b5
       expires:
       - '-1'
       location:
@@ -4126,7 +1182,7 @@
       code: 201
       message: Created
 - request:
-    body: '{"location": "westus"}'
+    body: null
     headers:
       Accept:
       - application/json
@@ -4136,156 +1192,40 @@
       - identity create
       Connection:
       - keep-alive
-      Content-Length:
-      - '22'
-      Content-Type:
-      - application/json; charset=utf-8
       ParameterSetName:
       - --name -g
       User-Agent:
-<<<<<<< HEAD
-      - python/3.8.3 (Windows-10-10.0.19041-SP0) msrest/0.6.9 msrest_azure/0.6.3 azure-mgmt-resource/10.0.0
-        Azure-SDK-For-Python AZURECLI/2.8.0
+      - python/3.8.0 (Windows-10-10.0.19041-SP0) msrest/0.6.9 msrest_azure/0.6.3 azure-mgmt-containerregistry/3.0.0rc14
+        Azure-SDK-For-Python AZURECLI/2.9.0
       accept-language:
       - en-US
     method: GET
     uri: https://management.azure.com/subscriptions/00000000-0000-0000-0000-000000000000/resourcegroups/clitest.rg000001?api-version=2020-06-01
   response:
     body:
-      string: '{"id":"/subscriptions/00000000-0000-0000-0000-000000000000/resourceGroups/clitest.rg000001","name":"clitest.rg000001","type":"Microsoft.Resources/resourceGroups","location":"westus","tags":{"product":"azurecli","cause":"automation","date":"2020-07-06T00:30:28Z"},"properties":{"provisioningState":"Succeeded"}}'
-=======
-      - python/3.8.0 (Windows-10-10.0.19041-SP0) msrest/0.6.9 msrest_azure/0.6.3 azure-mgmt-resource/10.1.0
-        Azure-SDK-For-Python AZURECLI/2.9.0
-      accept-language:
-      - en-US
-    method: GET
-    uri: https://management.azure.com/subscriptions/00000000-0000-0000-0000-000000000000/resources?$filter=resourceType%20eq%20%27Microsoft.ContainerRegistry%2Fregistries%27&api-version=2020-06-01
-  response:
-    body:
-      string: '{"value":[{"id":"/subscriptions/00000000-0000-0000-0000-000000000000/resourceGroups/clitest.rgics53ppnkuqsfgx76fuke2gilxv26fowhl2peept2r635qjkcghnsavqbs7rgnckf/providers/Microsoft.ContainerRegistry/registries/clireg34yjyxsubdj4ap","name":"clireg34yjyxsubdj4ap","type":"Microsoft.ContainerRegistry/registries","sku":{"name":"Premium","tier":"Premium"},"location":"eastus","tags":{}},{"id":"/subscriptions/00000000-0000-0000-0000-000000000000/resourceGroups/clitest.rg000001/providers/Microsoft.ContainerRegistry/registries/testreg000004","name":"testreg000004","type":"Microsoft.ContainerRegistry/registries","sku":{"name":"Premium","tier":"Premium"},"location":"westus","tags":{}},{"id":"/subscriptions/00000000-0000-0000-0000-000000000000/resourceGroups/zhoxing-test/providers/Microsoft.ContainerRegistry/registries/zhoxingtest","name":"zhoxingtest","type":"Microsoft.ContainerRegistry/registries","sku":{"name":"Standard","tier":"Standard"},"location":"westus","tags":{}}]}'
->>>>>>> 3c2ff2b5
-    headers:
-      cache-control:
-      - no-cache
-      content-length:
-<<<<<<< HEAD
-      - '428'
-      content-type:
-      - application/json; charset=utf-8
-      date:
-      - Mon, 06 Jul 2020 00:32:01 GMT
-=======
-      - '1058'
+      string: '{"sku":{"name":"Premium","tier":"Premium"},"type":"Microsoft.ContainerRegistry/registries","identity":{"principalId":"2182f8d4-a4fd-4b70-9ce3-34ff2148c826","tenantId":"54826b22-38d6-4fb2-bad9-b7b93a3e9c5a","type":"systemAssigned"},"id":"/subscriptions/00000000-0000-0000-0000-000000000000/resourceGroups/clitest.rg000001/providers/Microsoft.ContainerRegistry/registries/testreg000004","name":"testreg000004","location":"westus","tags":{},"properties":{"loginServer":"testreg000004.azurecr.io","creationDate":"2020-07-17T02:19:47.7577162Z","provisioningState":"Succeeded","adminUserEnabled":false,"networkRuleSet":{"defaultAction":"Allow","virtualNetworkRules":[],"ipRules":[]},"policies":{"quarantinePolicy":{"status":"disabled"},"trustPolicy":{"type":"Notary","status":"disabled"},"retentionPolicy":{"days":7,"lastUpdatedTime":"2020-07-17T02:21:05.5439085+00:00","status":"disabled"}},"encryption":{"status":"disabled"},"dataEndpointEnabled":false,"dataEndpointHostNames":[],"privateEndpointConnections":[],"publicNetworkAccess":"Enabled"}}'
+    headers:
+      cache-control:
+      - no-cache
+      content-length:
+      - '1136'
       content-type:
       - application/json; charset=utf-8
       date:
       - Fri, 17 Jul 2020 02:21:21 GMT
->>>>>>> 3c2ff2b5
-      expires:
-      - '-1'
-      location:
-      - /subscriptions/00000000-0000-0000-0000-000000000000/resourcegroups/clitest.rg000001/providers/Microsoft.ManagedIdentity/userAssignedIdentities/testidentity000002
-      pragma:
-      - no-cache
-      strict-transport-security:
-      - max-age=31536000; includeSubDomains
-<<<<<<< HEAD
-      vary:
-      - Accept-Encoding
-=======
->>>>>>> 3c2ff2b5
-      x-content-type-options:
-      - nosniff
-      x-ms-ratelimit-remaining-subscription-writes:
-      - '1199'
-    status:
-      code: 201
-      message: Created
-- request:
-<<<<<<< HEAD
-    body: '{"location": "westus"}'
-=======
-    body: null
->>>>>>> 3c2ff2b5
-    headers:
-      Accept:
-      - application/json
-      Accept-Encoding:
-      - gzip, deflate
-      CommandName:
-      - identity create
-      Connection:
-      - keep-alive
-<<<<<<< HEAD
-      Content-Length:
-      - '22'
-      Content-Type:
-      - application/json; charset=utf-8
-      ParameterSetName:
-      - --name -g
-      User-Agent:
-      - python/3.8.3 (Windows-10-10.0.19041-SP0) msrest/0.6.9 msrest_azure/0.6.3 azure-mgmt-msi/0.2.0
-        Azure-SDK-For-Python AZURECLI/2.8.0
-      accept-language:
-      - en-US
-    method: PUT
-    uri: https://management.azure.com/subscriptions/00000000-0000-0000-0000-000000000000/resourceGroups/clitest.rg000001/providers/Microsoft.ManagedIdentity/userAssignedIdentities/testidentity2000003?api-version=2015-08-31-preview
-  response:
-    body:
-      string: '{"id":"/subscriptions/00000000-0000-0000-0000-000000000000/resourcegroups/clitest.rg000001/providers/Microsoft.ManagedIdentity/userAssignedIdentities/testidentity2000003","name":"testidentity2000003","type":"Microsoft.ManagedIdentity/userAssignedIdentities","location":"westus","tags":{},"properties":{"tenantId":"72f988bf-86f1-41af-91ab-2d7cd011db47","principalId":"e288236c-f1a1-469a-9c94-f42bc07b6fb9","clientId":"f8bc761d-4482-460d-98dc-2bc9e19d5cd8","clientSecretUrl":"https://control-westus.identity.azure.net/subscriptions/00000000-0000-0000-0000-000000000000/resourcegroups/clitest.rg000001/providers/Microsoft.ManagedIdentity/userAssignedIdentities/testidentity2000003/credentials?tid=72f988bf-86f1-41af-91ab-2d7cd011db47&oid=e288236c-f1a1-469a-9c94-f42bc07b6fb9&aid=f8bc761d-4482-460d-98dc-2bc9e19d5cd8"}}'
-=======
-      ParameterSetName:
-      - --name -g
-      User-Agent:
-      - python/3.8.0 (Windows-10-10.0.19041-SP0) msrest/0.6.9 msrest_azure/0.6.3 azure-mgmt-containerregistry/3.0.0rc14
-        Azure-SDK-For-Python AZURECLI/2.9.0
-      accept-language:
-      - en-US
-    method: GET
-    uri: https://management.azure.com/subscriptions/00000000-0000-0000-0000-000000000000/resourcegroups/clitest.rg000001?api-version=2020-06-01
-  response:
-    body:
-      string: '{"sku":{"name":"Premium","tier":"Premium"},"type":"Microsoft.ContainerRegistry/registries","identity":{"principalId":"2182f8d4-a4fd-4b70-9ce3-34ff2148c826","tenantId":"54826b22-38d6-4fb2-bad9-b7b93a3e9c5a","type":"systemAssigned"},"id":"/subscriptions/00000000-0000-0000-0000-000000000000/resourceGroups/clitest.rg000001/providers/Microsoft.ContainerRegistry/registries/testreg000004","name":"testreg000004","location":"westus","tags":{},"properties":{"loginServer":"testreg000004.azurecr.io","creationDate":"2020-07-17T02:19:47.7577162Z","provisioningState":"Succeeded","adminUserEnabled":false,"networkRuleSet":{"defaultAction":"Allow","virtualNetworkRules":[],"ipRules":[]},"policies":{"quarantinePolicy":{"status":"disabled"},"trustPolicy":{"type":"Notary","status":"disabled"},"retentionPolicy":{"days":7,"lastUpdatedTime":"2020-07-17T02:21:05.5439085+00:00","status":"disabled"}},"encryption":{"status":"disabled"},"dataEndpointEnabled":false,"dataEndpointHostNames":[],"privateEndpointConnections":[],"publicNetworkAccess":"Enabled"}}'
->>>>>>> 3c2ff2b5
-    headers:
-      cache-control:
-      - no-cache
-      content-length:
-<<<<<<< HEAD
-      - '966'
-      content-type:
-      - application/json; charset=utf-8
-      date:
-      - Mon, 06 Jul 2020 00:32:06 GMT
-=======
-      - '1136'
-      content-type:
-      - application/json; charset=utf-8
-      date:
-      - Fri, 17 Jul 2020 02:21:21 GMT
->>>>>>> 3c2ff2b5
-      expires:
-      - '-1'
-      location:
-      - /subscriptions/00000000-0000-0000-0000-000000000000/resourcegroups/clitest.rg000001/providers/Microsoft.ManagedIdentity/userAssignedIdentities/testidentity2000003
-      pragma:
-      - no-cache
-      strict-transport-security:
-      - max-age=31536000; includeSubDomains
-<<<<<<< HEAD
-      x-content-type-options:
-      - nosniff
-      x-ms-ratelimit-remaining-subscription-writes:
-      - '1199'
-=======
-      vary:
-      - Accept-Encoding
-      x-content-type-options:
-      - nosniff
->>>>>>> 3c2ff2b5
-    status:
-      code: 201
-      message: Created
+      expires:
+      - '-1'
+      pragma:
+      - no-cache
+      strict-transport-security:
+      - max-age=31536000; includeSubDomains
+      vary:
+      - Accept-Encoding
+      x-content-type-options:
+      - nosniff
+    status:
+      code: 200
+      message: OK
 - request:
     body: '{"location": "westus", "tags": {}, "sku": {"name": "Premium"}, "identity":
       {"principalId": "2182f8d4-a4fd-4b70-9ce3-34ff2148c826", "tenantId": "54826b22-38d6-4fb2-bad9-b7b93a3e9c5a",
@@ -4311,17 +1251,6 @@
       ParameterSetName:
       - --name -g
       User-Agent:
-<<<<<<< HEAD
-      - python/3.8.3 (Windows-10-10.0.19041-SP0) msrest/0.6.9 msrest_azure/0.6.3 azure-mgmt-resource/10.0.0
-        Azure-SDK-For-Python AZURECLI/2.8.0
-      accept-language:
-      - en-US
-    method: GET
-    uri: https://management.azure.com/subscriptions/00000000-0000-0000-0000-000000000000/resources?$filter=resourceType%20eq%20%27Microsoft.ContainerRegistry%2Fregistries%27&api-version=2020-06-01
-  response:
-    body:
-      string: '{"value":[{"id":"/subscriptions/00000000-0000-0000-0000-000000000000/resourceGroups/clitest.rg000001/providers/Microsoft.ContainerRegistry/registries/testreg000004","name":"testreg000004","type":"Microsoft.ContainerRegistry/registries","sku":{"name":"Premium","tier":"Premium"},"location":"westus","tags":{}},{"id":"/subscriptions/00000000-0000-0000-0000-000000000000/resourceGroups/clitest.rgev2x5zprzuvml5viri7jfudw73ay72zgh3kyjkd5qriueqckdel75iupucjlqxdfr/providers/Microsoft.ContainerRegistry/registries/clireguqtzn4b5iqn4p7","name":"clireguqtzn4b5iqn4p7","type":"Microsoft.ContainerRegistry/registries","sku":{"name":"Standard","tier":"Standard"},"location":"westus","tags":{}},{"id":"/subscriptions/00000000-0000-0000-0000-000000000000/resourceGroups/clitest.rgfoerydaclghapb2cuzvl44wqwlo2nrknpmlnmihvdxdjgxp7n2md5tuemwdpr333b/providers/Microsoft.ContainerRegistry/registries/clireg6qmym6oxe4f3ub","name":"clireg6qmym6oxe4f3ub","type":"Microsoft.ContainerRegistry/registries","sku":{"name":"Premium","tier":"Premium"},"location":"westus","tags":{}},{"id":"/subscriptions/00000000-0000-0000-0000-000000000000/resourceGroups/clitest.rgmrjx4tmvr23izdjp6nrdg4f46yywlb4uxak5bz6w7qantnfzljll7b2heywqmuio6/providers/Microsoft.ContainerRegistry/registries/cliregse2svftuc4p5br","name":"cliregse2svftuc4p5br","type":"Microsoft.ContainerRegistry/registries","sku":{"name":"Standard","tier":"Standard"},"location":"westus","tags":{}},{"id":"/subscriptions/00000000-0000-0000-0000-000000000000/resourceGroups/clitest.rgmu7bij6en5x76udraonmuaf65a4chheucjil7yvl2ayqmu4vzqyth5zxreyifxeja/providers/Microsoft.ContainerRegistry/registries/testregxdeqstc3c2n73","name":"testregxdeqstc3c2n73","type":"Microsoft.ContainerRegistry/registries","sku":{"name":"Premium","tier":"Premium"},"location":"westus","identity":{"type":"UserAssigned","userAssignedIdentities":{"/subscriptions/00000000-0000-0000-0000-000000000000/resourcegroups/clitest.rgmu7bij6en5x76udraonmuaf65a4chheucjil7yvl2ayqmu4vzqyth5zxreyifxeja/providers/Microsoft.ManagedIdentity/userAssignedIdentities/testidentitydh74wl36":{"principalId":"71cc48dd-abe9-41cb-bfcf-2ae46d10eb19","clientId":"841116a8-41e7-4c85-9b90-97178c74dd3a"}}},"tags":{}},{"id":"/subscriptions/00000000-0000-0000-0000-000000000000/resourceGroups/clitest.rgpkbvzhpbnqkubyssbmtmjub7ls3uwordc55g5ukj3o6ugj5gibje3ie43mlgrblqh/providers/Microsoft.ContainerRegistry/registries/cliregg6ltd2bpz3grwe","name":"cliregg6ltd2bpz3grwe","type":"Microsoft.ContainerRegistry/registries","sku":{"name":"Premium","tier":"Premium"},"location":"westus","tags":{"foo":"bar","cat":""}},{"id":"/subscriptions/00000000-0000-0000-0000-000000000000/resourceGroups/clitest.rgpv2twb2qljovunvk5hkwfsuhfkenrav4axarricud5pidpoqc5c2uks7cbibb7v2q/providers/Microsoft.ContainerRegistry/registries/cliregfyffrkjpowrlpy","name":"cliregfyffrkjpowrlpy","type":"Microsoft.ContainerRegistry/registries","sku":{"name":"Premium","tier":"Premium"},"location":"eastus","tags":{}},{"id":"/subscriptions/00000000-0000-0000-0000-000000000000/resourceGroups/clitest.rgvlfue3bt2nm332gntv5s7xgo5wewwasjmnc5o6youfv2vcuij67x5uiroif7us2yd/providers/Microsoft.ContainerRegistry/registries/cliregkoev4gwlh66apd","name":"cliregkoev4gwlh66apd","type":"Microsoft.ContainerRegistry/registries","sku":{"name":"Basic","tier":"Basic"},"location":"westus","tags":{}}]}'
-=======
       - python/3.8.0 (Windows-10-10.0.19041-SP0) msrest/0.6.9 msrest_azure/0.6.3 azure-mgmt-containerregistry/3.0.0rc14
         Azure-SDK-For-Python AZURECLI/2.9.0
       accept-language:
@@ -4331,26 +1260,17 @@
   response:
     body:
       string: '{"sku":{"name":"Premium","tier":"Premium"},"type":"Microsoft.ContainerRegistry/registries","identity":{"principalId":"2182f8d4-a4fd-4b70-9ce3-34ff2148c826","tenantId":"54826b22-38d6-4fb2-bad9-b7b93a3e9c5a","type":"systemAssigned"},"id":"/subscriptions/00000000-0000-0000-0000-000000000000/resourceGroups/clitest.rg000001/providers/Microsoft.ContainerRegistry/registries/testreg000004","name":"testreg000004","location":"westus","tags":{},"properties":{"loginServer":"testreg000004.azurecr.io","creationDate":"2020-07-17T02:19:47.7577162Z","provisioningState":"Updating","adminUserEnabled":false,"networkRuleSet":{"defaultAction":"Allow","virtualNetworkRules":[],"ipRules":[]},"policies":{"quarantinePolicy":{"status":"disabled"},"trustPolicy":{"type":"Notary","status":"disabled"},"retentionPolicy":{"days":7,"lastUpdatedTime":"2020-07-17T02:21:27.0596741+00:00","status":"disabled"}},"encryption":{"status":"disabled"},"dataEndpointEnabled":false,"dataEndpointHostNames":[],"privateEndpointConnections":[],"publicNetworkAccess":"Enabled"}}'
->>>>>>> 3c2ff2b5
     headers:
       azure-asyncoperation:
       - https://management.azure.com/subscriptions/00000000-0000-0000-0000-000000000000/resourceGroups/clitest.rg000001/providers/Microsoft.ContainerRegistry/registries/testreg000004/operationStatuses/registries-349124bb-c7d4-11ea-8a87-84a93e84f251?api-version=2019-12-01-preview
       cache-control:
       - no-cache
       content-length:
-<<<<<<< HEAD
-      - '3409'
-      content-type:
-      - application/json; charset=utf-8
-      date:
-      - Mon, 06 Jul 2020 00:32:06 GMT
-=======
       - '1135'
       content-type:
       - application/json; charset=utf-8
       date:
       - Fri, 17 Jul 2020 02:21:31 GMT
->>>>>>> 3c2ff2b5
       expires:
       - '-1'
       location:
@@ -4382,43 +1302,24 @@
       ParameterSetName:
       - --name --identities
       User-Agent:
-<<<<<<< HEAD
-      - python/3.8.3 (Windows-10-10.0.19041-SP0) msrest/0.6.9 msrest_azure/0.6.3 azure-mgmt-containerregistry/3.0.0rc14
-        Azure-SDK-For-Python AZURECLI/2.8.0
-      accept-language:
-      - en-US
-=======
-      - python/3.8.0 (Windows-10-10.0.19041-SP0) msrest/0.6.9 msrest_azure/0.6.3 azure-mgmt-containerregistry/3.0.0rc14
-        Azure-SDK-For-Python AZURECLI/2.9.0
->>>>>>> 3c2ff2b5
+      - python/3.8.0 (Windows-10-10.0.19041-SP0) msrest/0.6.9 msrest_azure/0.6.3 azure-mgmt-containerregistry/3.0.0rc14
+        Azure-SDK-For-Python AZURECLI/2.9.0
     method: GET
     uri: https://management.azure.com/subscriptions/00000000-0000-0000-0000-000000000000/resourceGroups/clitest.rg000001/providers/Microsoft.ContainerRegistry/registries/testreg000004/operationStatuses/registries-349124bb-c7d4-11ea-8a87-84a93e84f251?api-version=2019-12-01-preview
   response:
     body:
-<<<<<<< HEAD
-      string: '{"sku":{"name":"Premium","tier":"Premium"},"type":"Microsoft.ContainerRegistry/registries","id":"/subscriptions/00000000-0000-0000-0000-000000000000/resourceGroups/clitest.rg000001/providers/Microsoft.ContainerRegistry/registries/testreg000004","name":"testreg000004","location":"westus","tags":{},"properties":{"loginServer":"testreg000004.azurecr.io","creationDate":"2020-07-06T00:31:56.9508947Z","provisioningState":"Succeeded","adminUserEnabled":false,"networkRuleSet":{"defaultAction":"Allow","virtualNetworkRules":[],"ipRules":[]},"policies":{"quarantinePolicy":{"status":"disabled"},"trustPolicy":{"type":"Notary","status":"disabled"},"retentionPolicy":{"days":7,"lastUpdatedTime":"2020-07-06T00:31:57.6932182+00:00","status":"disabled"}},"encryption":{"status":"disabled"},"dataEndpointEnabled":false,"dataEndpointHostNames":[],"privateEndpointConnections":[],"publicNetworkAccess":"Enabled"}}'
-=======
       string: '{"status":"Succeeded"}'
->>>>>>> 3c2ff2b5
     headers:
       azure-asyncoperation:
       - https://management.azure.com/subscriptions/00000000-0000-0000-0000-000000000000/resourceGroups/clitest.rg000001/providers/Microsoft.ContainerRegistry/registries/testreg000004/operationStatuses/registries-349124bb-c7d4-11ea-8a87-84a93e84f251?api-version=2019-12-01-preview
       cache-control:
       - no-cache
       content-length:
-<<<<<<< HEAD
-      - '996'
-      content-type:
-      - application/json; charset=utf-8
-      date:
-      - Mon, 06 Jul 2020 00:32:07 GMT
-=======
       - '22'
       content-type:
       - application/json; charset=utf-8
       date:
       - Fri, 17 Jul 2020 02:21:41 GMT
->>>>>>> 3c2ff2b5
       expires:
       - '-1'
       pragma:
@@ -4437,7 +1338,649 @@
       code: 200
       message: OK
 - request:
-<<<<<<< HEAD
+    body: null
+    headers:
+      Accept:
+      - application/json
+      Accept-Encoding:
+      - gzip, deflate
+      CommandName:
+      - acr identity remove
+      Connection:
+      - keep-alive
+      ParameterSetName:
+      - --name --identities
+      User-Agent:
+      - python/3.8.0 (Windows-10-10.0.19041-SP0) msrest/0.6.9 msrest_azure/0.6.3 azure-mgmt-containerregistry/3.0.0rc14
+        Azure-SDK-For-Python AZURECLI/2.9.0
+    method: GET
+    uri: https://management.azure.com/subscriptions/00000000-0000-0000-0000-000000000000/resourceGroups/clitest.rg000001/providers/Microsoft.ContainerRegistry/registries/testreg000004?api-version=2019-12-01-preview
+  response:
+    body:
+      string: '{"sku":{"name":"Premium","tier":"Premium"},"type":"Microsoft.ContainerRegistry/registries","id":"/subscriptions/00000000-0000-0000-0000-000000000000/resourceGroups/clitest.rg000001/providers/Microsoft.ContainerRegistry/registries/testreg000004","name":"testreg000004","location":"westus","tags":{},"properties":{"loginServer":"testreg000004.azurecr.io","creationDate":"2020-07-17T02:19:47.7577162Z","provisioningState":"Succeeded","adminUserEnabled":false,"networkRuleSet":{"defaultAction":"Allow","virtualNetworkRules":[],"ipRules":[]},"policies":{"quarantinePolicy":{"status":"disabled"},"trustPolicy":{"type":"Notary","status":"disabled"},"retentionPolicy":{"days":7,"lastUpdatedTime":"2020-07-17T02:21:27.0596741+00:00","status":"disabled"}},"encryption":{"status":"disabled"},"dataEndpointEnabled":false,"dataEndpointHostNames":[],"privateEndpointConnections":[],"publicNetworkAccess":"Enabled"}}'
+    headers:
+      cache-control:
+      - no-cache
+      content-length:
+      - '996'
+      content-type:
+      - application/json; charset=utf-8
+      date:
+      - Fri, 17 Jul 2020 02:21:42 GMT
+      expires:
+      - '-1'
+      pragma:
+      - no-cache
+      server:
+      - Microsoft-HTTPAPI/2.0
+      strict-transport-security:
+      - max-age=31536000; includeSubDomains
+      transfer-encoding:
+      - chunked
+      vary:
+      - Accept-Encoding
+      x-content-type-options:
+      - nosniff
+    status:
+      code: 200
+      message: OK
+- request:
+    body: null
+    headers:
+      Accept:
+      - application/json
+      Accept-Encoding:
+      - gzip, deflate
+      CommandName:
+      - acr identity assign
+      Connection:
+      - keep-alive
+      ParameterSetName:
+      - --name --identities
+      User-Agent:
+      - python/3.8.0 (Windows-10-10.0.19041-SP0) msrest/0.6.9 msrest_azure/0.6.3 azure-mgmt-resource/10.1.0
+        Azure-SDK-For-Python AZURECLI/2.9.0
+      accept-language:
+      - en-US
+    method: GET
+    uri: https://management.azure.com/subscriptions/00000000-0000-0000-0000-000000000000/resources?$filter=resourceType%20eq%20%27Microsoft.ContainerRegistry%2Fregistries%27&api-version=2020-06-01
+  response:
+    body:
+      string: '{"value":[{"id":"/subscriptions/00000000-0000-0000-0000-000000000000/resourceGroups/clitest.rgics53ppnkuqsfgx76fuke2gilxv26fowhl2peept2r635qjkcghnsavqbs7rgnckf/providers/Microsoft.ContainerRegistry/registries/clireg34yjyxsubdj4ap","name":"clireg34yjyxsubdj4ap","type":"Microsoft.ContainerRegistry/registries","sku":{"name":"Premium","tier":"Premium"},"location":"eastus","tags":{}},{"id":"/subscriptions/00000000-0000-0000-0000-000000000000/resourceGroups/clitest.rg000001/providers/Microsoft.ContainerRegistry/registries/testreg000004","name":"testreg000004","type":"Microsoft.ContainerRegistry/registries","sku":{"name":"Premium","tier":"Premium"},"location":"westus","identity":{"principalId":"2182f8d4-a4fd-4b70-9ce3-34ff2148c826","tenantId":"54826b22-38d6-4fb2-bad9-b7b93a3e9c5a","type":"SystemAssigned"},"tags":{}},{"id":"/subscriptions/00000000-0000-0000-0000-000000000000/resourceGroups/zhoxing-test/providers/Microsoft.ContainerRegistry/registries/zhoxingtest","name":"zhoxingtest","type":"Microsoft.ContainerRegistry/registries","sku":{"name":"Standard","tier":"Standard"},"location":"westus","tags":{}}]}'
+    headers:
+      azure-asyncoperation:
+      - https://management.azure.com/subscriptions/00000000-0000-0000-0000-000000000000/resourceGroups/clitest.rg000001/providers/Microsoft.ContainerRegistry/registries/testreg000004/operationStatuses/registries-1de5e8fa-bf20-11ea-8b36-c03eba45757e?api-version=2019-12-01-preview
+      cache-control:
+      - no-cache
+      content-length:
+      - '1198'
+      content-type:
+      - application/json; charset=utf-8
+      date:
+      - Fri, 17 Jul 2020 02:21:43 GMT
+      expires:
+      - '-1'
+      pragma:
+      - no-cache
+      strict-transport-security:
+      - max-age=31536000; includeSubDomains
+      vary:
+      - Accept-Encoding
+      x-content-type-options:
+      - nosniff
+    status:
+      code: 201
+      message: Created
+- request:
+    body: null
+    headers:
+      Accept:
+      - application/json
+      Accept-Encoding:
+      - gzip, deflate
+      CommandName:
+      - acr identity assign
+      Connection:
+      - keep-alive
+      ParameterSetName:
+      - --name --identities
+      User-Agent:
+      - python/3.8.0 (Windows-10-10.0.19041-SP0) msrest/0.6.9 msrest_azure/0.6.3 azure-mgmt-containerregistry/3.0.0rc14
+        Azure-SDK-For-Python AZURECLI/2.9.0
+      accept-language:
+      - en-US
+    method: GET
+    uri: https://management.azure.com/subscriptions/00000000-0000-0000-0000-000000000000/resourceGroups/clitest.rg000001/providers/Microsoft.ContainerRegistry/registries/testreg000004?api-version=2019-12-01-preview
+  response:
+    body:
+      string: '{"sku":{"name":"Premium","tier":"Premium"},"type":"Microsoft.ContainerRegistry/registries","id":"/subscriptions/00000000-0000-0000-0000-000000000000/resourceGroups/clitest.rg000001/providers/Microsoft.ContainerRegistry/registries/testreg000004","name":"testreg000004","location":"westus","tags":{},"properties":{"loginServer":"testreg000004.azurecr.io","creationDate":"2020-07-17T02:19:47.7577162Z","provisioningState":"Succeeded","adminUserEnabled":false,"networkRuleSet":{"defaultAction":"Allow","virtualNetworkRules":[],"ipRules":[]},"policies":{"quarantinePolicy":{"status":"disabled"},"trustPolicy":{"type":"Notary","status":"disabled"},"retentionPolicy":{"days":7,"lastUpdatedTime":"2020-07-17T02:21:27.0596741+00:00","status":"disabled"}},"encryption":{"status":"disabled"},"dataEndpointEnabled":false,"dataEndpointHostNames":[],"privateEndpointConnections":[],"publicNetworkAccess":"Enabled"}}'
+    headers:
+      azure-asyncoperation:
+      - https://management.azure.com/subscriptions/00000000-0000-0000-0000-000000000000/resourceGroups/clitest.rg000001/providers/Microsoft.ContainerRegistry/registries/testreg000004/operationStatuses/registries-1de5e8fa-bf20-11ea-8b36-c03eba45757e?api-version=2019-12-01-preview
+      cache-control:
+      - no-cache
+      content-length:
+      - '996'
+      content-type:
+      - application/json; charset=utf-8
+      date:
+      - Fri, 17 Jul 2020 02:21:45 GMT
+      expires:
+      - '-1'
+      pragma:
+      - no-cache
+      server:
+      - Microsoft-HTTPAPI/2.0
+      strict-transport-security:
+      - max-age=31536000; includeSubDomains
+      transfer-encoding:
+      - chunked
+      vary:
+      - Accept-Encoding
+      x-content-type-options:
+      - nosniff
+    status:
+      code: 200
+      message: OK
+- request:
+    body: 'b''{"location": "westus", "tags": {}, "sku": {"name": "Premium"}, "identity":
+      {"type": "UserAssigned", "userAssignedIdentities": {"/subscriptions/00000000-0000-0000-0000-000000000000/resourcegroups/clitest.rg000001/providers/Microsoft.ManagedIdentity/userAssignedIdentities/testidentity000002":
+      {}}}, "properties": {"adminUserEnabled": false, "networkRuleSet": {"defaultAction":
+      "Allow", "virtualNetworkRules": [], "ipRules": []}, "policies": {"quarantinePolicy":
+      {"status": "disabled"}, "trustPolicy": {"type": "Notary", "status": "disabled"},
+      "retentionPolicy": {"days": 7, "status": "disabled"}}, "encryption": {"status":
+      "disabled"}, "dataEndpointEnabled": false, "publicNetworkAccess": "Enabled"}}'''
+    headers:
+      Accept:
+      - application/json
+      Accept-Encoding:
+      - gzip, deflate
+      CommandName:
+      - acr identity assign
+      Connection:
+      - keep-alive
+      Content-Length:
+      - '770'
+      Content-Type:
+      - application/json; charset=utf-8
+      ParameterSetName:
+      - --name --identities
+      User-Agent:
+      - python/3.8.0 (Windows-10-10.0.19041-SP0) msrest/0.6.9 msrest_azure/0.6.3 azure-mgmt-containerregistry/3.0.0rc14
+        Azure-SDK-For-Python AZURECLI/2.9.0
+      accept-language:
+      - en-US
+    method: PATCH
+    uri: https://management.azure.com/subscriptions/00000000-0000-0000-0000-000000000000/resourceGroups/clitest.rg000001/providers/Microsoft.ContainerRegistry/registries/testreg000004?api-version=2019-12-01-preview
+  response:
+    body:
+      string: '{"sku":{"name":"Premium","tier":"Premium"},"type":"Microsoft.ContainerRegistry/registries","id":"/subscriptions/00000000-0000-0000-0000-000000000000/resourceGroups/clitest.rg000001/providers/Microsoft.ContainerRegistry/registries/testreg000004","name":"testreg000004","location":"westus","tags":{},"properties":{"loginServer":"testreg000004.azurecr.io","creationDate":"2020-07-17T02:19:47.7577162Z","provisioningState":"Updating","adminUserEnabled":false,"networkRuleSet":{"defaultAction":"Allow","virtualNetworkRules":[],"ipRules":[]},"policies":{"quarantinePolicy":{"status":"disabled"},"trustPolicy":{"type":"Notary","status":"disabled"},"retentionPolicy":{"days":7,"lastUpdatedTime":"2020-07-17T02:21:49.8715483+00:00","status":"disabled"}},"encryption":{"status":"disabled"},"dataEndpointEnabled":false,"dataEndpointHostNames":[],"privateEndpointConnections":[],"publicNetworkAccess":"Enabled"}}'
+    headers:
+      azure-asyncoperation:
+      - https://management.azure.com/subscriptions/00000000-0000-0000-0000-000000000000/resourceGroups/clitest.rg000001/providers/Microsoft.ContainerRegistry/registries/testreg000004/operationStatuses/registries-418d7e49-c7d4-11ea-83a6-84a93e84f251?api-version=2019-12-01-preview
+      cache-control:
+      - no-cache
+      content-length:
+      - '995'
+      content-type:
+      - application/json; charset=utf-8
+      date:
+      - Fri, 17 Jul 2020 02:21:53 GMT
+      expires:
+      - '-1'
+      pragma:
+      - no-cache
+      server:
+      - Microsoft-HTTPAPI/2.0
+      strict-transport-security:
+      - max-age=31536000; includeSubDomains
+      x-content-type-options:
+      - nosniff
+      x-ms-ratelimit-remaining-subscription-writes:
+      - '1196'
+    status:
+      code: 201
+      message: Created
+- request:
+    body: null
+    headers:
+      Accept:
+      - application/json
+      Accept-Encoding:
+      - gzip, deflate
+      CommandName:
+      - acr identity assign
+      Connection:
+      - keep-alive
+      ParameterSetName:
+      - --name --identities
+      User-Agent:
+      - python/3.8.0 (Windows-10-10.0.19041-SP0) msrest/0.6.9 msrest_azure/0.6.3 azure-mgmt-containerregistry/3.0.0rc14
+        Azure-SDK-For-Python AZURECLI/2.9.0
+    method: GET
+    uri: https://management.azure.com/subscriptions/00000000-0000-0000-0000-000000000000/resourceGroups/clitest.rg000001/providers/Microsoft.ContainerRegistry/registries/testreg000004/operationStatuses/registries-418d7e49-c7d4-11ea-83a6-84a93e84f251?api-version=2019-12-01-preview
+  response:
+    body:
+      string: '{"status":"Succeeded"}'
+    headers:
+      azure-asyncoperation:
+      - https://management.azure.com/subscriptions/00000000-0000-0000-0000-000000000000/resourceGroups/clitest.rg000001/providers/Microsoft.ContainerRegistry/registries/testreg000004/operationStatuses/registries-418d7e49-c7d4-11ea-83a6-84a93e84f251?api-version=2019-12-01-preview
+      cache-control:
+      - no-cache
+      content-length:
+      - '22'
+      content-type:
+      - application/json; charset=utf-8
+      date:
+      - Fri, 17 Jul 2020 02:22:04 GMT
+      expires:
+      - '-1'
+      pragma:
+      - no-cache
+      server:
+      - Microsoft-HTTPAPI/2.0
+      strict-transport-security:
+      - max-age=31536000; includeSubDomains
+      transfer-encoding:
+      - chunked
+      vary:
+      - Accept-Encoding
+      x-content-type-options:
+      - nosniff
+    status:
+      code: 200
+      message: OK
+- request:
+    body: null
+    headers:
+      Accept:
+      - application/json
+      Accept-Encoding:
+      - gzip, deflate
+      CommandName:
+      - acr identity assign
+      Connection:
+      - keep-alive
+      ParameterSetName:
+      - --name --identities
+      User-Agent:
+      - python/3.8.0 (Windows-10-10.0.19041-SP0) msrest/0.6.9 msrest_azure/0.6.3 azure-mgmt-containerregistry/3.0.0rc14
+        Azure-SDK-For-Python AZURECLI/2.9.0
+    method: GET
+    uri: https://management.azure.com/subscriptions/00000000-0000-0000-0000-000000000000/resourceGroups/clitest.rg000001/providers/Microsoft.ContainerRegistry/registries/testreg000004?api-version=2019-12-01-preview
+  response:
+    body:
+      string: '{"sku":{"name":"Premium","tier":"Premium"},"type":"Microsoft.ContainerRegistry/registries","identity":{"type":"userAssigned","userAssignedIdentities":{"/subscriptions/00000000-0000-0000-0000-000000000000/resourcegroups/clitest.rg000001/providers/Microsoft.ManagedIdentity/userAssignedIdentities/testidentity000002":{"principalId":"18ebe36e-4e7d-4f79-8017-8f2b9b026725","clientId":"b453173e-c115-4246-bcee-51116a26d52d"}}},"id":"/subscriptions/00000000-0000-0000-0000-000000000000/resourceGroups/clitest.rg000001/providers/Microsoft.ContainerRegistry/registries/testreg000004","name":"testreg000004","location":"westus","tags":{},"properties":{"loginServer":"testreg000004.azurecr.io","creationDate":"2020-07-17T02:19:47.7577162Z","provisioningState":"Succeeded","adminUserEnabled":false,"networkRuleSet":{"defaultAction":"Allow","virtualNetworkRules":[],"ipRules":[]},"policies":{"quarantinePolicy":{"status":"disabled"},"trustPolicy":{"type":"Notary","status":"disabled"},"retentionPolicy":{"days":7,"lastUpdatedTime":"2020-07-17T02:21:49.8715483+00:00","status":"disabled"}},"encryption":{"status":"disabled"},"dataEndpointEnabled":false,"dataEndpointHostNames":[],"privateEndpointConnections":[],"publicNetworkAccess":"Enabled"}}'
+    headers:
+      cache-control:
+      - no-cache
+      content-length:
+      - '1398'
+      content-type:
+      - application/json; charset=utf-8
+      date:
+      - Fri, 17 Jul 2020 02:22:04 GMT
+      expires:
+      - '-1'
+      pragma:
+      - no-cache
+      server:
+      - Microsoft-HTTPAPI/2.0
+      strict-transport-security:
+      - max-age=31536000; includeSubDomains
+      transfer-encoding:
+      - chunked
+      vary:
+      - Accept-Encoding
+      x-content-type-options:
+      - nosniff
+    status:
+      code: 200
+      message: OK
+- request:
+    body: null
+    headers:
+      Accept:
+      - application/json
+      Accept-Encoding:
+      - gzip, deflate
+      CommandName:
+      - acr identity remove
+      Connection:
+      - keep-alive
+      ParameterSetName:
+      - --name --identities
+      User-Agent:
+      - python/3.8.0 (Windows-10-10.0.19041-SP0) msrest/0.6.9 msrest_azure/0.6.3 azure-mgmt-resource/10.1.0
+        Azure-SDK-For-Python AZURECLI/2.9.0
+      accept-language:
+      - en-US
+    method: GET
+    uri: https://management.azure.com/subscriptions/00000000-0000-0000-0000-000000000000/resources?$filter=resourceType%20eq%20%27Microsoft.ContainerRegistry%2Fregistries%27&api-version=2020-06-01
+  response:
+    body:
+      string: '{"value":[{"id":"/subscriptions/00000000-0000-0000-0000-000000000000/resourceGroups/clitest.rgics53ppnkuqsfgx76fuke2gilxv26fowhl2peept2r635qjkcghnsavqbs7rgnckf/providers/Microsoft.ContainerRegistry/registries/clireg34yjyxsubdj4ap","name":"clireg34yjyxsubdj4ap","type":"Microsoft.ContainerRegistry/registries","sku":{"name":"Premium","tier":"Premium"},"location":"eastus","tags":{}},{"id":"/subscriptions/00000000-0000-0000-0000-000000000000/resourceGroups/clitest.rg000001/providers/Microsoft.ContainerRegistry/registries/testreg000004","name":"testreg000004","type":"Microsoft.ContainerRegistry/registries","sku":{"name":"Premium","tier":"Premium"},"location":"westus","tags":{}},{"id":"/subscriptions/00000000-0000-0000-0000-000000000000/resourceGroups/zhoxing-test/providers/Microsoft.ContainerRegistry/registries/zhoxingtest","name":"zhoxingtest","type":"Microsoft.ContainerRegistry/registries","sku":{"name":"Standard","tier":"Standard"},"location":"westus","tags":{}}]}'
+    headers:
+      cache-control:
+      - no-cache
+      content-length:
+      - '1058'
+      content-type:
+      - application/json; charset=utf-8
+      date:
+      - Fri, 17 Jul 2020 02:22:04 GMT
+      expires:
+      - '-1'
+      pragma:
+      - no-cache
+      strict-transport-security:
+      - max-age=31536000; includeSubDomains
+      vary:
+      - Accept-Encoding
+      x-content-type-options:
+      - nosniff
+    status:
+      code: 200
+      message: OK
+- request:
+    body: null
+    headers:
+      Accept:
+      - application/json
+      Accept-Encoding:
+      - gzip, deflate
+      CommandName:
+      - acr identity remove
+      Connection:
+      - keep-alive
+      ParameterSetName:
+      - --name --identities
+      User-Agent:
+      - python/3.8.0 (Windows-10-10.0.19041-SP0) msrest/0.6.9 msrest_azure/0.6.3 azure-mgmt-containerregistry/3.0.0rc14
+        Azure-SDK-For-Python AZURECLI/2.9.0
+      accept-language:
+      - en-US
+    method: GET
+    uri: https://management.azure.com/subscriptions/00000000-0000-0000-0000-000000000000/resourceGroups/clitest.rg000001/providers/Microsoft.ContainerRegistry/registries/testreg000004?api-version=2019-12-01-preview
+  response:
+    body:
+      string: '{"sku":{"name":"Premium","tier":"Premium"},"type":"Microsoft.ContainerRegistry/registries","identity":{"type":"userAssigned","userAssignedIdentities":{"/subscriptions/00000000-0000-0000-0000-000000000000/resourcegroups/clitest.rg000001/providers/Microsoft.ManagedIdentity/userAssignedIdentities/testidentity000002":{"principalId":"18ebe36e-4e7d-4f79-8017-8f2b9b026725","clientId":"b453173e-c115-4246-bcee-51116a26d52d"}}},"id":"/subscriptions/00000000-0000-0000-0000-000000000000/resourceGroups/clitest.rg000001/providers/Microsoft.ContainerRegistry/registries/testreg000004","name":"testreg000004","location":"westus","tags":{},"properties":{"loginServer":"testreg000004.azurecr.io","creationDate":"2020-07-17T02:19:47.7577162Z","provisioningState":"Succeeded","adminUserEnabled":false,"networkRuleSet":{"defaultAction":"Allow","virtualNetworkRules":[],"ipRules":[]},"policies":{"quarantinePolicy":{"status":"disabled"},"trustPolicy":{"type":"Notary","status":"disabled"},"retentionPolicy":{"days":7,"lastUpdatedTime":"2020-07-17T02:21:49.8715483+00:00","status":"disabled"}},"encryption":{"status":"disabled"},"dataEndpointEnabled":false,"dataEndpointHostNames":[],"privateEndpointConnections":[],"publicNetworkAccess":"Enabled"}}'
+    headers:
+      cache-control:
+      - no-cache
+      content-length:
+      - '1398'
+      content-type:
+      - application/json; charset=utf-8
+      date:
+      - Fri, 17 Jul 2020 02:22:06 GMT
+      expires:
+      - '-1'
+      pragma:
+      - no-cache
+      server:
+      - Microsoft-HTTPAPI/2.0
+      strict-transport-security:
+      - max-age=31536000; includeSubDomains
+      transfer-encoding:
+      - chunked
+      vary:
+      - Accept-Encoding
+      x-content-type-options:
+      - nosniff
+    status:
+      code: 200
+      message: OK
+- request:
+    body: '{"location": "westus", "tags": {}, "sku": {"name": "Premium"}, "identity":
+      {"type": "None"}, "properties": {"adminUserEnabled": false, "networkRuleSet":
+      {"defaultAction": "Allow", "virtualNetworkRules": [], "ipRules": []}, "policies":
+      {"quarantinePolicy": {"status": "disabled"}, "trustPolicy": {"type": "Notary",
+      "status": "disabled"}, "retentionPolicy": {"days": 7, "status": "disabled"}},
+      "encryption": {"status": "disabled"}, "dataEndpointEnabled": false, "publicNetworkAccess":
+      "Enabled"}}'
+    headers:
+      Accept:
+      - application/json
+      Accept-Encoding:
+      - gzip, deflate
+      CommandName:
+      - acr identity remove
+      Connection:
+      - keep-alive
+      Content-Length:
+      - '494'
+      Content-Type:
+      - application/json; charset=utf-8
+      ParameterSetName:
+      - --name --identities
+      User-Agent:
+      - python/3.8.0 (Windows-10-10.0.19041-SP0) msrest/0.6.9 msrest_azure/0.6.3 azure-mgmt-containerregistry/3.0.0rc14
+        Azure-SDK-For-Python AZURECLI/2.9.0
+      accept-language:
+      - en-US
+    method: PUT
+    uri: https://management.azure.com/subscriptions/00000000-0000-0000-0000-000000000000/resourceGroups/clitest.rg000001/providers/Microsoft.ContainerRegistry/registries/testreg000004?api-version=2019-12-01-preview
+  response:
+    body:
+      string: '{"sku":{"name":"Premium","tier":"Premium"},"type":"Microsoft.ContainerRegistry/registries","identity":{"type":"userAssigned","userAssignedIdentities":{"/subscriptions/00000000-0000-0000-0000-000000000000/resourcegroups/clitest.rg000001/providers/Microsoft.ManagedIdentity/userAssignedIdentities/testidentity000002":{"principalId":"18ebe36e-4e7d-4f79-8017-8f2b9b026725","clientId":"b453173e-c115-4246-bcee-51116a26d52d"}}},"id":"/subscriptions/00000000-0000-0000-0000-000000000000/resourceGroups/clitest.rg000001/providers/Microsoft.ContainerRegistry/registries/testreg000004","name":"testreg000004","location":"westus","tags":{},"properties":{"loginServer":"testreg000004.azurecr.io","creationDate":"2020-07-17T02:19:47.7577162Z","provisioningState":"Updating","adminUserEnabled":false,"networkRuleSet":{"defaultAction":"Allow","virtualNetworkRules":[],"ipRules":[]},"policies":{"quarantinePolicy":{"status":"disabled"},"trustPolicy":{"type":"Notary","status":"disabled"},"retentionPolicy":{"days":7,"lastUpdatedTime":"2020-07-17T02:22:10.8673162+00:00","status":"disabled"}},"encryption":{"status":"disabled"},"dataEndpointEnabled":false,"dataEndpointHostNames":[],"privateEndpointConnections":[],"publicNetworkAccess":"Enabled"}}'
+    headers:
+      azure-asyncoperation:
+      - https://management.azure.com/subscriptions/00000000-0000-0000-0000-000000000000/resourceGroups/clitest.rg000001/providers/Microsoft.ContainerRegistry/registries/testreg000004/operationStatuses/registries-4e60726f-c7d4-11ea-8c7d-84a93e84f251?api-version=2019-12-01-preview
+      cache-control:
+      - no-cache
+      content-length:
+      - '1397'
+      content-type:
+      - application/json; charset=utf-8
+      date:
+      - Fri, 17 Jul 2020 02:22:13 GMT
+      expires:
+      - '-1'
+      pragma:
+      - no-cache
+      server:
+      - Microsoft-HTTPAPI/2.0
+      strict-transport-security:
+      - max-age=31536000; includeSubDomains
+      x-content-type-options:
+      - nosniff
+      x-ms-ratelimit-remaining-subscription-writes:
+      - '1198'
+    status:
+      code: 201
+      message: Created
+- request:
+    body: null
+    headers:
+      Accept:
+      - application/json
+      Accept-Encoding:
+      - gzip, deflate
+      CommandName:
+      - acr identity remove
+      Connection:
+      - keep-alive
+      ParameterSetName:
+      - --name --identities
+      User-Agent:
+      - python/3.8.0 (Windows-10-10.0.19041-SP0) msrest/0.6.9 msrest_azure/0.6.3 azure-mgmt-containerregistry/3.0.0rc14
+        Azure-SDK-For-Python AZURECLI/2.9.0
+    method: GET
+    uri: https://management.azure.com/subscriptions/00000000-0000-0000-0000-000000000000/resourceGroups/clitest.rg000001/providers/Microsoft.ContainerRegistry/registries/testreg000004/operationStatuses/registries-4e60726f-c7d4-11ea-8c7d-84a93e84f251?api-version=2019-12-01-preview
+  response:
+    body:
+      string: '{"status":"Succeeded"}'
+    headers:
+      azure-asyncoperation:
+      - https://management.azure.com/subscriptions/00000000-0000-0000-0000-000000000000/resourceGroups/clitest.rg000001/providers/Microsoft.ContainerRegistry/registries/testreg000004/operationStatuses/registries-4e60726f-c7d4-11ea-8c7d-84a93e84f251?api-version=2019-12-01-preview
+      cache-control:
+      - no-cache
+      content-length:
+      - '22'
+      content-type:
+      - application/json; charset=utf-8
+      date:
+      - Fri, 17 Jul 2020 02:22:24 GMT
+      expires:
+      - '-1'
+      pragma:
+      - no-cache
+      server:
+      - Microsoft-HTTPAPI/2.0
+      strict-transport-security:
+      - max-age=31536000; includeSubDomains
+      transfer-encoding:
+      - chunked
+      vary:
+      - Accept-Encoding
+      x-content-type-options:
+      - nosniff
+    status:
+      code: 200
+      message: OK
+- request:
+    body: null
+    headers:
+      Accept:
+      - application/json
+      Accept-Encoding:
+      - gzip, deflate
+      CommandName:
+      - acr identity remove
+      Connection:
+      - keep-alive
+      ParameterSetName:
+      - --name --identities
+      User-Agent:
+      - python/3.8.0 (Windows-10-10.0.19041-SP0) msrest/0.6.9 msrest_azure/0.6.3 azure-mgmt-containerregistry/3.0.0rc14
+        Azure-SDK-For-Python AZURECLI/2.9.0
+    method: GET
+    uri: https://management.azure.com/subscriptions/00000000-0000-0000-0000-000000000000/resourceGroups/clitest.rg000001/providers/Microsoft.ContainerRegistry/registries/testreg000004?api-version=2019-12-01-preview
+  response:
+    body:
+      string: '{"sku":{"name":"Premium","tier":"Premium"},"type":"Microsoft.ContainerRegistry/registries","id":"/subscriptions/00000000-0000-0000-0000-000000000000/resourceGroups/clitest.rg000001/providers/Microsoft.ContainerRegistry/registries/testreg000004","name":"testreg000004","location":"westus","tags":{},"properties":{"loginServer":"testreg000004.azurecr.io","creationDate":"2020-07-17T02:19:47.7577162Z","provisioningState":"Succeeded","adminUserEnabled":false,"networkRuleSet":{"defaultAction":"Allow","virtualNetworkRules":[],"ipRules":[]},"policies":{"quarantinePolicy":{"status":"disabled"},"trustPolicy":{"type":"Notary","status":"disabled"},"retentionPolicy":{"days":7,"lastUpdatedTime":"2020-07-17T02:22:10.8673162+00:00","status":"disabled"}},"encryption":{"status":"disabled"},"dataEndpointEnabled":false,"dataEndpointHostNames":[],"privateEndpointConnections":[],"publicNetworkAccess":"Enabled"}}'
+    headers:
+      cache-control:
+      - no-cache
+      content-length:
+      - '996'
+      content-type:
+      - application/json; charset=utf-8
+      date:
+      - Fri, 17 Jul 2020 02:22:25 GMT
+      expires:
+      - '-1'
+      pragma:
+      - no-cache
+      server:
+      - Microsoft-HTTPAPI/2.0
+      strict-transport-security:
+      - max-age=31536000; includeSubDomains
+      transfer-encoding:
+      - chunked
+      vary:
+      - Accept-Encoding
+      x-content-type-options:
+      - nosniff
+    status:
+      code: 200
+      message: OK
+- request:
+    body: null
+    headers:
+      Accept:
+      - application/json
+      Accept-Encoding:
+      - gzip, deflate
+      CommandName:
+      - acr identity assign
+      Connection:
+      - keep-alive
+      ParameterSetName:
+      - --name --identities
+      User-Agent:
+      - python/3.8.0 (Windows-10-10.0.19041-SP0) msrest/0.6.9 msrest_azure/0.6.3 azure-mgmt-resource/10.1.0
+        Azure-SDK-For-Python AZURECLI/2.9.0
+      accept-language:
+      - en-US
+    method: GET
+    uri: https://management.azure.com/subscriptions/00000000-0000-0000-0000-000000000000/resources?$filter=resourceType%20eq%20%27Microsoft.ContainerRegistry%2Fregistries%27&api-version=2020-06-01
+  response:
+    body:
+      string: '{"value":[{"id":"/subscriptions/00000000-0000-0000-0000-000000000000/resourceGroups/clitest.rgics53ppnkuqsfgx76fuke2gilxv26fowhl2peept2r635qjkcghnsavqbs7rgnckf/providers/Microsoft.ContainerRegistry/registries/clireg34yjyxsubdj4ap","name":"clireg34yjyxsubdj4ap","type":"Microsoft.ContainerRegistry/registries","sku":{"name":"Premium","tier":"Premium"},"location":"eastus","tags":{}},{"id":"/subscriptions/00000000-0000-0000-0000-000000000000/resourceGroups/clitest.rg000001/providers/Microsoft.ContainerRegistry/registries/testreg000004","name":"testreg000004","type":"Microsoft.ContainerRegistry/registries","sku":{"name":"Premium","tier":"Premium"},"location":"westus","identity":{"type":"UserAssigned","userAssignedIdentities":{"/subscriptions/00000000-0000-0000-0000-000000000000/resourcegroups/clitest.rg000001/providers/Microsoft.ManagedIdentity/userAssignedIdentities/testidentity000002":{"principalId":"18ebe36e-4e7d-4f79-8017-8f2b9b026725","clientId":"b453173e-c115-4246-bcee-51116a26d52d"}}},"tags":{}},{"id":"/subscriptions/00000000-0000-0000-0000-000000000000/resourceGroups/zhoxing-test/providers/Microsoft.ContainerRegistry/registries/zhoxingtest","name":"zhoxingtest","type":"Microsoft.ContainerRegistry/registries","sku":{"name":"Standard","tier":"Standard"},"location":"westus","tags":{}}]}'
+    headers:
+      cache-control:
+      - no-cache
+      content-length:
+      - '1460'
+      content-type:
+      - application/json; charset=utf-8
+      date:
+      - Fri, 17 Jul 2020 02:22:26 GMT
+      expires:
+      - '-1'
+      pragma:
+      - no-cache
+      strict-transport-security:
+      - max-age=31536000; includeSubDomains
+      vary:
+      - Accept-Encoding
+      x-content-type-options:
+      - nosniff
+    status:
+      code: 200
+      message: OK
+- request:
+    body: null
+    headers:
+      Accept:
+      - application/json
+      Accept-Encoding:
+      - gzip, deflate
+      CommandName:
+      - acr identity assign
+      Connection:
+      - keep-alive
+      ParameterSetName:
+      - --name --identities
+      User-Agent:
+      - python/3.8.0 (Windows-10-10.0.19041-SP0) msrest/0.6.9 msrest_azure/0.6.3 azure-mgmt-containerregistry/3.0.0rc14
+        Azure-SDK-For-Python AZURECLI/2.9.0
+      accept-language:
+      - en-US
+    method: GET
+    uri: https://management.azure.com/subscriptions/00000000-0000-0000-0000-000000000000/resourceGroups/clitest.rg000001/providers/Microsoft.ContainerRegistry/registries/testreg000004?api-version=2019-12-01-preview
+  response:
+    body:
+      string: '{"sku":{"name":"Premium","tier":"Premium"},"type":"Microsoft.ContainerRegistry/registries","id":"/subscriptions/00000000-0000-0000-0000-000000000000/resourceGroups/clitest.rg000001/providers/Microsoft.ContainerRegistry/registries/testreg000004","name":"testreg000004","location":"westus","tags":{},"properties":{"loginServer":"testreg000004.azurecr.io","creationDate":"2020-07-17T02:19:47.7577162Z","provisioningState":"Succeeded","adminUserEnabled":false,"networkRuleSet":{"defaultAction":"Allow","virtualNetworkRules":[],"ipRules":[]},"policies":{"quarantinePolicy":{"status":"disabled"},"trustPolicy":{"type":"Notary","status":"disabled"},"retentionPolicy":{"days":7,"lastUpdatedTime":"2020-07-17T02:22:10.8673162+00:00","status":"disabled"}},"encryption":{"status":"disabled"},"dataEndpointEnabled":false,"dataEndpointHostNames":[],"privateEndpointConnections":[],"publicNetworkAccess":"Enabled"}}'
+    headers:
+      cache-control:
+      - no-cache
+      content-length:
+      - '996'
+      content-type:
+      - application/json; charset=utf-8
+      date:
+      - Fri, 17 Jul 2020 02:22:28 GMT
+      expires:
+      - '-1'
+      pragma:
+      - no-cache
+      server:
+      - Microsoft-HTTPAPI/2.0
+      strict-transport-security:
+      - max-age=31536000; includeSubDomains
+      transfer-encoding:
+      - chunked
+      vary:
+      - Accept-Encoding
+      x-content-type-options:
+      - nosniff
+    status:
+      code: 200
+      message: OK
+- request:
     body: 'b''{"location": "westus", "tags": {}, "sku": {"name": "Premium"}, "identity":
       {"type": "SystemAssigned, UserAssigned", "userAssignedIdentities": {"/subscriptions/00000000-0000-0000-0000-000000000000/resourcegroups/clitest.rg000001/providers/Microsoft.ManagedIdentity/userAssignedIdentities/testidentity000002":
       {}}}, "properties": {"adminUserEnabled": false, "networkRuleSet": {"defaultAction":
@@ -4445,19 +1988,15 @@
       {"status": "disabled"}, "trustPolicy": {"type": "Notary", "status": "disabled"},
       "retentionPolicy": {"days": 7, "status": "disabled"}}, "encryption": {"status":
       "disabled"}, "dataEndpointEnabled": false, "publicNetworkAccess": "Enabled"}}'''
-=======
-    body: null
->>>>>>> 3c2ff2b5
-    headers:
-      Accept:
-      - application/json
-      Accept-Encoding:
-      - gzip, deflate
-      CommandName:
-      - acr identity remove
-      Connection:
-      - keep-alive
-<<<<<<< HEAD
+    headers:
+      Accept:
+      - application/json
+      Accept-Encoding:
+      - gzip, deflate
+      CommandName:
+      - acr identity assign
+      Connection:
+      - keep-alive
       Content-Length:
       - '786'
       Content-Type:
@@ -4465,56 +2004,38 @@
       ParameterSetName:
       - --name --identities
       User-Agent:
-      - python/3.8.3 (Windows-10-10.0.19041-SP0) msrest/0.6.9 msrest_azure/0.6.3 azure-mgmt-containerregistry/3.0.0rc14
-        Azure-SDK-For-Python AZURECLI/2.8.0
+      - python/3.8.0 (Windows-10-10.0.19041-SP0) msrest/0.6.9 msrest_azure/0.6.3 azure-mgmt-containerregistry/3.0.0rc14
+        Azure-SDK-For-Python AZURECLI/2.9.0
       accept-language:
       - en-US
     method: PATCH
     uri: https://management.azure.com/subscriptions/00000000-0000-0000-0000-000000000000/resourceGroups/clitest.rg000001/providers/Microsoft.ContainerRegistry/registries/testreg000004?api-version=2019-12-01-preview
   response:
     body:
-      string: '{"sku":{"name":"Premium","tier":"Premium"},"type":"Microsoft.ContainerRegistry/registries","id":"/subscriptions/00000000-0000-0000-0000-000000000000/resourceGroups/clitest.rg000001/providers/Microsoft.ContainerRegistry/registries/testreg000004","name":"testreg000004","location":"westus","tags":{},"properties":{"loginServer":"testreg000004.azurecr.io","creationDate":"2020-07-06T00:31:56.9508947Z","provisioningState":"Updating","adminUserEnabled":false,"networkRuleSet":{"defaultAction":"Allow","virtualNetworkRules":[],"ipRules":[]},"policies":{"quarantinePolicy":{"status":"disabled"},"trustPolicy":{"type":"Notary","status":"disabled"},"retentionPolicy":{"days":7,"lastUpdatedTime":"2020-07-06T00:32:11.5910534+00:00","status":"disabled"}},"encryption":{"status":"disabled"},"dataEndpointEnabled":false,"dataEndpointHostNames":[],"privateEndpointConnections":[],"publicNetworkAccess":"Enabled"}}'
-=======
-      ParameterSetName:
-      - --name --identities
-      User-Agent:
-      - python/3.8.0 (Windows-10-10.0.19041-SP0) msrest/0.6.9 msrest_azure/0.6.3 azure-mgmt-containerregistry/3.0.0rc14
-        Azure-SDK-For-Python AZURECLI/2.9.0
-    method: GET
-    uri: https://management.azure.com/subscriptions/00000000-0000-0000-0000-000000000000/resourceGroups/clitest.rg000001/providers/Microsoft.ContainerRegistry/registries/testreg000004?api-version=2019-12-01-preview
-  response:
-    body:
-      string: '{"sku":{"name":"Premium","tier":"Premium"},"type":"Microsoft.ContainerRegistry/registries","id":"/subscriptions/00000000-0000-0000-0000-000000000000/resourceGroups/clitest.rg000001/providers/Microsoft.ContainerRegistry/registries/testreg000004","name":"testreg000004","location":"westus","tags":{},"properties":{"loginServer":"testreg000004.azurecr.io","creationDate":"2020-07-17T02:19:47.7577162Z","provisioningState":"Succeeded","adminUserEnabled":false,"networkRuleSet":{"defaultAction":"Allow","virtualNetworkRules":[],"ipRules":[]},"policies":{"quarantinePolicy":{"status":"disabled"},"trustPolicy":{"type":"Notary","status":"disabled"},"retentionPolicy":{"days":7,"lastUpdatedTime":"2020-07-17T02:21:27.0596741+00:00","status":"disabled"}},"encryption":{"status":"disabled"},"dataEndpointEnabled":false,"dataEndpointHostNames":[],"privateEndpointConnections":[],"publicNetworkAccess":"Enabled"}}'
->>>>>>> 3c2ff2b5
+      string: '{"sku":{"name":"Premium","tier":"Premium"},"type":"Microsoft.ContainerRegistry/registries","id":"/subscriptions/00000000-0000-0000-0000-000000000000/resourceGroups/clitest.rg000001/providers/Microsoft.ContainerRegistry/registries/testreg000004","name":"testreg000004","location":"westus","tags":{},"properties":{"loginServer":"testreg000004.azurecr.io","creationDate":"2020-07-17T02:19:47.7577162Z","provisioningState":"Updating","adminUserEnabled":false,"networkRuleSet":{"defaultAction":"Allow","virtualNetworkRules":[],"ipRules":[]},"policies":{"quarantinePolicy":{"status":"disabled"},"trustPolicy":{"type":"Notary","status":"disabled"},"retentionPolicy":{"days":7,"lastUpdatedTime":"2020-07-17T02:22:33.5177108+00:00","status":"disabled"}},"encryption":{"status":"disabled"},"dataEndpointEnabled":false,"dataEndpointHostNames":[],"privateEndpointConnections":[],"publicNetworkAccess":"Enabled"}}'
     headers:
       azure-asyncoperation:
-      - https://management.azure.com/subscriptions/00000000-0000-0000-0000-000000000000/resourceGroups/clitest.rg000001/providers/Microsoft.ContainerRegistry/registries/testreg000004/operationStatuses/registries-1de5e8fa-bf20-11ea-8b36-c03eba45757e?api-version=2019-12-01-preview
-      cache-control:
-      - no-cache
-      content-length:
-<<<<<<< HEAD
+      - https://management.azure.com/subscriptions/00000000-0000-0000-0000-000000000000/resourceGroups/clitest.rg000001/providers/Microsoft.ContainerRegistry/registries/testreg000004/operationStatuses/registries-5b69a699-c7d4-11ea-8b0a-84a93e84f251?api-version=2019-12-01-preview
+      cache-control:
+      - no-cache
+      content-length:
       - '995'
       content-type:
       - application/json; charset=utf-8
       date:
-      - Mon, 06 Jul 2020 00:32:12 GMT
-=======
-      - '996'
-      content-type:
-      - application/json; charset=utf-8
-      date:
-      - Fri, 17 Jul 2020 02:21:42 GMT
->>>>>>> 3c2ff2b5
-      expires:
-      - '-1'
-      pragma:
-      - no-cache
-      server:
-      - Microsoft-HTTPAPI/2.0
-      strict-transport-security:
-      - max-age=31536000; includeSubDomains
-      x-content-type-options:
-      - nosniff
+      - Fri, 17 Jul 2020 02:22:37 GMT
+      expires:
+      - '-1'
+      pragma:
+      - no-cache
+      server:
+      - Microsoft-HTTPAPI/2.0
+      strict-transport-security:
+      - max-age=31536000; includeSubDomains
+      x-content-type-options:
+      - nosniff
+      x-ms-ratelimit-remaining-subscription-writes:
+      - '1197'
     status:
       code: 201
       message: Created
@@ -4532,927 +2053,6 @@
       ParameterSetName:
       - --name --identities
       User-Agent:
-<<<<<<< HEAD
-      - python/3.8.3 (Windows-10-10.0.19041-SP0) msrest/0.6.9 msrest_azure/0.6.3 azure-mgmt-containerregistry/3.0.0rc14
-        Azure-SDK-For-Python AZURECLI/2.8.0
-    method: GET
-    uri: https://management.azure.com/subscriptions/00000000-0000-0000-0000-000000000000/resourceGroups/clitest.rg000001/providers/Microsoft.ContainerRegistry/registries/testreg000004/operationStatuses/registries-1de5e8fa-bf20-11ea-8b36-c03eba45757e?api-version=2019-12-01-preview
-  response:
-    body:
-      string: '{"status":"Succeeded"}'
-=======
-      - python/3.8.0 (Windows-10-10.0.19041-SP0) msrest/0.6.9 msrest_azure/0.6.3 azure-mgmt-resource/10.1.0
-        Azure-SDK-For-Python AZURECLI/2.9.0
-      accept-language:
-      - en-US
-    method: GET
-    uri: https://management.azure.com/subscriptions/00000000-0000-0000-0000-000000000000/resources?$filter=resourceType%20eq%20%27Microsoft.ContainerRegistry%2Fregistries%27&api-version=2020-06-01
-  response:
-    body:
-      string: '{"value":[{"id":"/subscriptions/00000000-0000-0000-0000-000000000000/resourceGroups/clitest.rgics53ppnkuqsfgx76fuke2gilxv26fowhl2peept2r635qjkcghnsavqbs7rgnckf/providers/Microsoft.ContainerRegistry/registries/clireg34yjyxsubdj4ap","name":"clireg34yjyxsubdj4ap","type":"Microsoft.ContainerRegistry/registries","sku":{"name":"Premium","tier":"Premium"},"location":"eastus","tags":{}},{"id":"/subscriptions/00000000-0000-0000-0000-000000000000/resourceGroups/clitest.rg000001/providers/Microsoft.ContainerRegistry/registries/testreg000004","name":"testreg000004","type":"Microsoft.ContainerRegistry/registries","sku":{"name":"Premium","tier":"Premium"},"location":"westus","identity":{"principalId":"2182f8d4-a4fd-4b70-9ce3-34ff2148c826","tenantId":"54826b22-38d6-4fb2-bad9-b7b93a3e9c5a","type":"SystemAssigned"},"tags":{}},{"id":"/subscriptions/00000000-0000-0000-0000-000000000000/resourceGroups/zhoxing-test/providers/Microsoft.ContainerRegistry/registries/zhoxingtest","name":"zhoxingtest","type":"Microsoft.ContainerRegistry/registries","sku":{"name":"Standard","tier":"Standard"},"location":"westus","tags":{}}]}'
->>>>>>> 3c2ff2b5
-    headers:
-      azure-asyncoperation:
-      - https://management.azure.com/subscriptions/00000000-0000-0000-0000-000000000000/resourceGroups/clitest.rg000001/providers/Microsoft.ContainerRegistry/registries/testreg000004/operationStatuses/registries-1de5e8fa-bf20-11ea-8b36-c03eba45757e?api-version=2019-12-01-preview
-      cache-control:
-      - no-cache
-      content-length:
-<<<<<<< HEAD
-      - '22'
-      content-type:
-      - application/json; charset=utf-8
-      date:
-      - Mon, 06 Jul 2020 00:32:22 GMT
-=======
-      - '1198'
-      content-type:
-      - application/json; charset=utf-8
-      date:
-      - Fri, 17 Jul 2020 02:21:43 GMT
->>>>>>> 3c2ff2b5
-      expires:
-      - '-1'
-      pragma:
-      - no-cache
-      server:
-      - Microsoft-HTTPAPI/2.0
-      strict-transport-security:
-      - max-age=31536000; includeSubDomains
-      transfer-encoding:
-      - chunked
-      vary:
-      - Accept-Encoding
-      x-content-type-options:
-      - nosniff
-    status:
-      code: 201
-      message: Created
-- request:
-    body: null
-    headers:
-      Accept:
-      - application/json
-      Accept-Encoding:
-      - gzip, deflate
-      CommandName:
-      - acr identity assign
-      Connection:
-      - keep-alive
-      ParameterSetName:
-      - --name --identities
-      User-Agent:
-<<<<<<< HEAD
-      - python/3.8.3 (Windows-10-10.0.19041-SP0) msrest/0.6.9 msrest_azure/0.6.3 azure-mgmt-containerregistry/3.0.0rc14
-        Azure-SDK-For-Python AZURECLI/2.8.0
-=======
-      - python/3.8.0 (Windows-10-10.0.19041-SP0) msrest/0.6.9 msrest_azure/0.6.3 azure-mgmt-containerregistry/3.0.0rc14
-        Azure-SDK-For-Python AZURECLI/2.9.0
-      accept-language:
-      - en-US
->>>>>>> 3c2ff2b5
-    method: GET
-    uri: https://management.azure.com/subscriptions/00000000-0000-0000-0000-000000000000/resourceGroups/clitest.rg000001/providers/Microsoft.ContainerRegistry/registries/testreg000004?api-version=2019-12-01-preview
-  response:
-    body:
-<<<<<<< HEAD
-      string: '{"sku":{"name":"Premium","tier":"Premium"},"type":"Microsoft.ContainerRegistry/registries","identity":{"principalId":"cd27c347-9500-4a61-b834-8aa74cb31452","tenantId":"72f988bf-86f1-41af-91ab-2d7cd011db47","type":"systemAssigned,
-        userAssigned","userAssignedIdentities":{"/subscriptions/00000000-0000-0000-0000-000000000000/resourcegroups/clitest.rg000001/providers/Microsoft.ManagedIdentity/userAssignedIdentities/testidentity000002":{"principalId":"de57201c-2313-4ad9-b717-8d47b1e9392b","clientId":"45bf290b-11e8-4573-b148-c29d79340424"}}},"id":"/subscriptions/00000000-0000-0000-0000-000000000000/resourceGroups/clitest.rg000001/providers/Microsoft.ContainerRegistry/registries/testreg000004","name":"testreg000004","location":"westus","tags":{},"properties":{"loginServer":"testreg000004.azurecr.io","creationDate":"2020-07-06T00:31:56.9508947Z","provisioningState":"Succeeded","adminUserEnabled":false,"networkRuleSet":{"defaultAction":"Allow","virtualNetworkRules":[],"ipRules":[]},"policies":{"quarantinePolicy":{"status":"disabled"},"trustPolicy":{"type":"Notary","status":"disabled"},"retentionPolicy":{"days":7,"lastUpdatedTime":"2020-07-06T00:32:11.5910534+00:00","status":"disabled"}},"encryption":{"status":"disabled"},"dataEndpointEnabled":false,"dataEndpointHostNames":[],"privateEndpointConnections":[],"publicNetworkAccess":"Enabled"}}'
-=======
-      string: '{"sku":{"name":"Premium","tier":"Premium"},"type":"Microsoft.ContainerRegistry/registries","id":"/subscriptions/00000000-0000-0000-0000-000000000000/resourceGroups/clitest.rg000001/providers/Microsoft.ContainerRegistry/registries/testreg000004","name":"testreg000004","location":"westus","tags":{},"properties":{"loginServer":"testreg000004.azurecr.io","creationDate":"2020-07-17T02:19:47.7577162Z","provisioningState":"Succeeded","adminUserEnabled":false,"networkRuleSet":{"defaultAction":"Allow","virtualNetworkRules":[],"ipRules":[]},"policies":{"quarantinePolicy":{"status":"disabled"},"trustPolicy":{"type":"Notary","status":"disabled"},"retentionPolicy":{"days":7,"lastUpdatedTime":"2020-07-17T02:21:27.0596741+00:00","status":"disabled"}},"encryption":{"status":"disabled"},"dataEndpointEnabled":false,"dataEndpointHostNames":[],"privateEndpointConnections":[],"publicNetworkAccess":"Enabled"}}'
->>>>>>> 3c2ff2b5
-    headers:
-      azure-asyncoperation:
-      - https://management.azure.com/subscriptions/00000000-0000-0000-0000-000000000000/resourceGroups/clitest.rg000001/providers/Microsoft.ContainerRegistry/registries/testreg000004/operationStatuses/registries-1de5e8fa-bf20-11ea-8b36-c03eba45757e?api-version=2019-12-01-preview
-      cache-control:
-      - no-cache
-      content-length:
-<<<<<<< HEAD
-      - '1517'
-      content-type:
-      - application/json; charset=utf-8
-      date:
-      - Mon, 06 Jul 2020 00:32:23 GMT
-=======
-      - '996'
-      content-type:
-      - application/json; charset=utf-8
-      date:
-      - Fri, 17 Jul 2020 02:21:45 GMT
->>>>>>> 3c2ff2b5
-      expires:
-      - '-1'
-      pragma:
-      - no-cache
-      server:
-      - Microsoft-HTTPAPI/2.0
-      strict-transport-security:
-      - max-age=31536000; includeSubDomains
-      transfer-encoding:
-      - chunked
-      vary:
-      - Accept-Encoding
-      x-content-type-options:
-      - nosniff
-    status:
-      code: 200
-      message: OK
-- request:
-<<<<<<< HEAD
-    body: null
-=======
-    body: 'b''{"location": "westus", "tags": {}, "sku": {"name": "Premium"}, "identity":
-      {"type": "UserAssigned", "userAssignedIdentities": {"/subscriptions/00000000-0000-0000-0000-000000000000/resourcegroups/clitest.rg000001/providers/Microsoft.ManagedIdentity/userAssignedIdentities/testidentity000002":
-      {}}}, "properties": {"adminUserEnabled": false, "networkRuleSet": {"defaultAction":
-      "Allow", "virtualNetworkRules": [], "ipRules": []}, "policies": {"quarantinePolicy":
-      {"status": "disabled"}, "trustPolicy": {"type": "Notary", "status": "disabled"},
-      "retentionPolicy": {"days": 7, "status": "disabled"}}, "encryption": {"status":
-      "disabled"}, "dataEndpointEnabled": false, "publicNetworkAccess": "Enabled"}}'''
->>>>>>> 3c2ff2b5
-    headers:
-      Accept:
-      - application/json
-      Accept-Encoding:
-      - gzip, deflate
-      CommandName:
-      - acr identity show
-      Connection:
-      - keep-alive
-<<<<<<< HEAD
-=======
-      Content-Length:
-      - '770'
-      Content-Type:
-      - application/json; charset=utf-8
->>>>>>> 3c2ff2b5
-      ParameterSetName:
-      - --name
-      User-Agent:
-<<<<<<< HEAD
-      - python/3.8.3 (Windows-10-10.0.19041-SP0) msrest/0.6.9 msrest_azure/0.6.3 azure-mgmt-resource/10.0.0
-        Azure-SDK-For-Python AZURECLI/2.8.0
-=======
-      - python/3.8.0 (Windows-10-10.0.19041-SP0) msrest/0.6.9 msrest_azure/0.6.3 azure-mgmt-containerregistry/3.0.0rc14
-        Azure-SDK-For-Python AZURECLI/2.9.0
->>>>>>> 3c2ff2b5
-      accept-language:
-      - en-US
-    method: GET
-    uri: https://management.azure.com/subscriptions/00000000-0000-0000-0000-000000000000/resources?$filter=resourceType%20eq%20%27Microsoft.ContainerRegistry%2Fregistries%27&api-version=2020-06-01
-  response:
-    body:
-<<<<<<< HEAD
-      string: '{"value":[{"id":"/subscriptions/00000000-0000-0000-0000-000000000000/resourceGroups/clitest.rg000001/providers/Microsoft.ContainerRegistry/registries/testreg000004","name":"testreg000004","type":"Microsoft.ContainerRegistry/registries","sku":{"name":"Premium","tier":"Premium"},"location":"westus","tags":{}},{"id":"/subscriptions/00000000-0000-0000-0000-000000000000/resourceGroups/clitest.rgev2x5zprzuvml5viri7jfudw73ay72zgh3kyjkd5qriueqckdel75iupucjlqxdfr/providers/Microsoft.ContainerRegistry/registries/clireguqtzn4b5iqn4p7","name":"clireguqtzn4b5iqn4p7","type":"Microsoft.ContainerRegistry/registries","sku":{"name":"Standard","tier":"Standard"},"location":"westus","tags":{}},{"id":"/subscriptions/00000000-0000-0000-0000-000000000000/resourceGroups/clitest.rgfoerydaclghapb2cuzvl44wqwlo2nrknpmlnmihvdxdjgxp7n2md5tuemwdpr333b/providers/Microsoft.ContainerRegistry/registries/clireg6qmym6oxe4f3ub","name":"clireg6qmym6oxe4f3ub","type":"Microsoft.ContainerRegistry/registries","sku":{"name":"Premium","tier":"Premium"},"location":"westus","tags":{}},{"id":"/subscriptions/00000000-0000-0000-0000-000000000000/resourceGroups/clitest.rgmu7bij6en5x76udraonmuaf65a4chheucjil7yvl2ayqmu4vzqyth5zxreyifxeja/providers/Microsoft.ContainerRegistry/registries/testregxdeqstc3c2n73","name":"testregxdeqstc3c2n73","type":"Microsoft.ContainerRegistry/registries","sku":{"name":"Premium","tier":"Premium"},"location":"westus","identity":{"type":"UserAssigned","userAssignedIdentities":{"/subscriptions/00000000-0000-0000-0000-000000000000/resourcegroups/clitest.rgmu7bij6en5x76udraonmuaf65a4chheucjil7yvl2ayqmu4vzqyth5zxreyifxeja/providers/Microsoft.ManagedIdentity/userAssignedIdentities/testidentitydh74wl36":{"principalId":"71cc48dd-abe9-41cb-bfcf-2ae46d10eb19","clientId":"841116a8-41e7-4c85-9b90-97178c74dd3a"}}},"tags":{}},{"id":"/subscriptions/00000000-0000-0000-0000-000000000000/resourceGroups/clitest.rgpv2twb2qljovunvk5hkwfsuhfkenrav4axarricud5pidpoqc5c2uks7cbibb7v2q/providers/Microsoft.ContainerRegistry/registries/cliregfyffrkjpowrlpy","name":"cliregfyffrkjpowrlpy","type":"Microsoft.ContainerRegistry/registries","sku":{"name":"Premium","tier":"Premium"},"location":"eastus","tags":{}}]}'
-=======
-      string: '{"sku":{"name":"Premium","tier":"Premium"},"type":"Microsoft.ContainerRegistry/registries","id":"/subscriptions/00000000-0000-0000-0000-000000000000/resourceGroups/clitest.rg000001/providers/Microsoft.ContainerRegistry/registries/testreg000004","name":"testreg000004","location":"westus","tags":{},"properties":{"loginServer":"testreg000004.azurecr.io","creationDate":"2020-07-17T02:19:47.7577162Z","provisioningState":"Updating","adminUserEnabled":false,"networkRuleSet":{"defaultAction":"Allow","virtualNetworkRules":[],"ipRules":[]},"policies":{"quarantinePolicy":{"status":"disabled"},"trustPolicy":{"type":"Notary","status":"disabled"},"retentionPolicy":{"days":7,"lastUpdatedTime":"2020-07-17T02:21:49.8715483+00:00","status":"disabled"}},"encryption":{"status":"disabled"},"dataEndpointEnabled":false,"dataEndpointHostNames":[],"privateEndpointConnections":[],"publicNetworkAccess":"Enabled"}}'
-    headers:
-      azure-asyncoperation:
-      - https://management.azure.com/subscriptions/00000000-0000-0000-0000-000000000000/resourceGroups/clitest.rg000001/providers/Microsoft.ContainerRegistry/registries/testreg000004/operationStatuses/registries-418d7e49-c7d4-11ea-83a6-84a93e84f251?api-version=2019-12-01-preview
-      cache-control:
-      - no-cache
-      content-length:
-      - '995'
-      content-type:
-      - application/json; charset=utf-8
-      date:
-      - Fri, 17 Jul 2020 02:21:53 GMT
-      expires:
-      - '-1'
-      pragma:
-      - no-cache
-      server:
-      - Microsoft-HTTPAPI/2.0
-      strict-transport-security:
-      - max-age=31536000; includeSubDomains
-      x-content-type-options:
-      - nosniff
-      x-ms-ratelimit-remaining-subscription-writes:
-      - '1196'
-    status:
-      code: 201
-      message: Created
-- request:
-    body: null
-    headers:
-      Accept:
-      - application/json
-      Accept-Encoding:
-      - gzip, deflate
-      CommandName:
-      - acr identity assign
-      Connection:
-      - keep-alive
-      ParameterSetName:
-      - --name --identities
-      User-Agent:
-      - python/3.8.0 (Windows-10-10.0.19041-SP0) msrest/0.6.9 msrest_azure/0.6.3 azure-mgmt-containerregistry/3.0.0rc14
-        Azure-SDK-For-Python AZURECLI/2.9.0
-    method: GET
-    uri: https://management.azure.com/subscriptions/00000000-0000-0000-0000-000000000000/resourceGroups/clitest.rg000001/providers/Microsoft.ContainerRegistry/registries/testreg000004/operationStatuses/registries-418d7e49-c7d4-11ea-83a6-84a93e84f251?api-version=2019-12-01-preview
-  response:
-    body:
-      string: '{"status":"Succeeded"}'
->>>>>>> 3c2ff2b5
-    headers:
-      azure-asyncoperation:
-      - https://management.azure.com/subscriptions/00000000-0000-0000-0000-000000000000/resourceGroups/clitest.rg000001/providers/Microsoft.ContainerRegistry/registries/testreg000004/operationStatuses/registries-418d7e49-c7d4-11ea-83a6-84a93e84f251?api-version=2019-12-01-preview
-      cache-control:
-      - no-cache
-      content-length:
-<<<<<<< HEAD
-      - '2275'
-      content-type:
-      - application/json; charset=utf-8
-      date:
-      - Mon, 06 Jul 2020 00:32:24 GMT
-=======
-      - '22'
-      content-type:
-      - application/json; charset=utf-8
-      date:
-      - Fri, 17 Jul 2020 02:22:04 GMT
->>>>>>> 3c2ff2b5
-      expires:
-      - '-1'
-      pragma:
-      - no-cache
-      strict-transport-security:
-      - max-age=31536000; includeSubDomains
-      vary:
-      - Accept-Encoding
-      x-content-type-options:
-      - nosniff
-    status:
-      code: 200
-      message: OK
-- request:
-    body: null
-    headers:
-      Accept:
-      - application/json
-      Accept-Encoding:
-      - gzip, deflate
-      CommandName:
-<<<<<<< HEAD
-      - acr identity show
-=======
-      - acr identity assign
->>>>>>> 3c2ff2b5
-      Connection:
-      - keep-alive
-      ParameterSetName:
-      - --name
-      User-Agent:
-<<<<<<< HEAD
-      - python/3.8.3 (Windows-10-10.0.19041-SP0) msrest/0.6.9 msrest_azure/0.6.3 azure-mgmt-containerregistry/3.0.0rc14
-        Azure-SDK-For-Python AZURECLI/2.8.0
-      accept-language:
-      - en-US
-=======
-      - python/3.8.0 (Windows-10-10.0.19041-SP0) msrest/0.6.9 msrest_azure/0.6.3 azure-mgmt-containerregistry/3.0.0rc14
-        Azure-SDK-For-Python AZURECLI/2.9.0
->>>>>>> 3c2ff2b5
-    method: GET
-    uri: https://management.azure.com/subscriptions/00000000-0000-0000-0000-000000000000/resourceGroups/clitest.rg000001/providers/Microsoft.ContainerRegistry/registries/testreg000004?api-version=2019-12-01-preview
-  response:
-    body:
-<<<<<<< HEAD
-      string: '{"sku":{"name":"Premium","tier":"Premium"},"type":"Microsoft.ContainerRegistry/registries","identity":{"principalId":"cd27c347-9500-4a61-b834-8aa74cb31452","tenantId":"72f988bf-86f1-41af-91ab-2d7cd011db47","type":"systemAssigned,
-        userAssigned","userAssignedIdentities":{"/subscriptions/00000000-0000-0000-0000-000000000000/resourcegroups/clitest.rg000001/providers/Microsoft.ManagedIdentity/userAssignedIdentities/testidentity000002":{"principalId":"de57201c-2313-4ad9-b717-8d47b1e9392b","clientId":"45bf290b-11e8-4573-b148-c29d79340424"}}},"id":"/subscriptions/00000000-0000-0000-0000-000000000000/resourceGroups/clitest.rg000001/providers/Microsoft.ContainerRegistry/registries/testreg000004","name":"testreg000004","location":"westus","tags":{},"properties":{"loginServer":"testreg000004.azurecr.io","creationDate":"2020-07-06T00:31:56.9508947Z","provisioningState":"Succeeded","adminUserEnabled":false,"networkRuleSet":{"defaultAction":"Allow","virtualNetworkRules":[],"ipRules":[]},"policies":{"quarantinePolicy":{"status":"disabled"},"trustPolicy":{"type":"Notary","status":"disabled"},"retentionPolicy":{"days":7,"lastUpdatedTime":"2020-07-06T00:32:11.5910534+00:00","status":"disabled"}},"encryption":{"status":"disabled"},"dataEndpointEnabled":false,"dataEndpointHostNames":[],"privateEndpointConnections":[],"publicNetworkAccess":"Enabled"}}'
-=======
-      string: '{"sku":{"name":"Premium","tier":"Premium"},"type":"Microsoft.ContainerRegistry/registries","identity":{"type":"userAssigned","userAssignedIdentities":{"/subscriptions/00000000-0000-0000-0000-000000000000/resourcegroups/clitest.rg000001/providers/Microsoft.ManagedIdentity/userAssignedIdentities/testidentity000002":{"principalId":"18ebe36e-4e7d-4f79-8017-8f2b9b026725","clientId":"b453173e-c115-4246-bcee-51116a26d52d"}}},"id":"/subscriptions/00000000-0000-0000-0000-000000000000/resourceGroups/clitest.rg000001/providers/Microsoft.ContainerRegistry/registries/testreg000004","name":"testreg000004","location":"westus","tags":{},"properties":{"loginServer":"testreg000004.azurecr.io","creationDate":"2020-07-17T02:19:47.7577162Z","provisioningState":"Succeeded","adminUserEnabled":false,"networkRuleSet":{"defaultAction":"Allow","virtualNetworkRules":[],"ipRules":[]},"policies":{"quarantinePolicy":{"status":"disabled"},"trustPolicy":{"type":"Notary","status":"disabled"},"retentionPolicy":{"days":7,"lastUpdatedTime":"2020-07-17T02:21:49.8715483+00:00","status":"disabled"}},"encryption":{"status":"disabled"},"dataEndpointEnabled":false,"dataEndpointHostNames":[],"privateEndpointConnections":[],"publicNetworkAccess":"Enabled"}}'
->>>>>>> 3c2ff2b5
-    headers:
-      cache-control:
-      - no-cache
-      content-length:
-<<<<<<< HEAD
-      - '1517'
-      content-type:
-      - application/json; charset=utf-8
-      date:
-      - Mon, 06 Jul 2020 00:32:24 GMT
-=======
-      - '1398'
-      content-type:
-      - application/json; charset=utf-8
-      date:
-      - Fri, 17 Jul 2020 02:22:04 GMT
->>>>>>> 3c2ff2b5
-      expires:
-      - '-1'
-      pragma:
-      - no-cache
-      server:
-      - Microsoft-HTTPAPI/2.0
-      strict-transport-security:
-      - max-age=31536000; includeSubDomains
-      transfer-encoding:
-      - chunked
-      vary:
-      - Accept-Encoding
-      x-content-type-options:
-      - nosniff
-    status:
-      code: 200
-      message: OK
-- request:
-    body: null
-    headers:
-      Accept:
-      - application/json
-      Accept-Encoding:
-      - gzip, deflate
-      CommandName:
-      - acr identity remove
-      Connection:
-      - keep-alive
-      ParameterSetName:
-      - --name --identities
-      User-Agent:
-<<<<<<< HEAD
-      - python/3.8.3 (Windows-10-10.0.19041-SP0) msrest/0.6.9 msrest_azure/0.6.3 azure-mgmt-resource/10.0.0
-        Azure-SDK-For-Python AZURECLI/2.8.0
-=======
-      - python/3.8.0 (Windows-10-10.0.19041-SP0) msrest/0.6.9 msrest_azure/0.6.3 azure-mgmt-resource/10.1.0
-        Azure-SDK-For-Python AZURECLI/2.9.0
->>>>>>> 3c2ff2b5
-      accept-language:
-      - en-US
-    method: GET
-    uri: https://management.azure.com/subscriptions/00000000-0000-0000-0000-000000000000/resources?$filter=resourceType%20eq%20%27Microsoft.ContainerRegistry%2Fregistries%27&api-version=2020-06-01
-  response:
-    body:
-<<<<<<< HEAD
-      string: '{"value":[{"id":"/subscriptions/00000000-0000-0000-0000-000000000000/resourceGroups/clitest.rg000001/providers/Microsoft.ContainerRegistry/registries/testreg000004","name":"testreg000004","type":"Microsoft.ContainerRegistry/registries","sku":{"name":"Premium","tier":"Premium"},"location":"westus","identity":{"principalId":"cd27c347-9500-4a61-b834-8aa74cb31452","tenantId":"72f988bf-86f1-41af-91ab-2d7cd011db47","type":"SystemAssigned,
-        UserAssigned","userAssignedIdentities":{"/subscriptions/00000000-0000-0000-0000-000000000000/resourcegroups/clitest.rg000001/providers/Microsoft.ManagedIdentity/userAssignedIdentities/testidentity000002":{"principalId":"de57201c-2313-4ad9-b717-8d47b1e9392b","clientId":"45bf290b-11e8-4573-b148-c29d79340424"}}},"tags":{}},{"id":"/subscriptions/00000000-0000-0000-0000-000000000000/resourceGroups/clitest.rgev2x5zprzuvml5viri7jfudw73ay72zgh3kyjkd5qriueqckdel75iupucjlqxdfr/providers/Microsoft.ContainerRegistry/registries/clireguqtzn4b5iqn4p7","name":"clireguqtzn4b5iqn4p7","type":"Microsoft.ContainerRegistry/registries","sku":{"name":"Standard","tier":"Standard"},"location":"westus","tags":{}},{"id":"/subscriptions/00000000-0000-0000-0000-000000000000/resourceGroups/clitest.rgfoerydaclghapb2cuzvl44wqwlo2nrknpmlnmihvdxdjgxp7n2md5tuemwdpr333b/providers/Microsoft.ContainerRegistry/registries/clireg6qmym6oxe4f3ub","name":"clireg6qmym6oxe4f3ub","type":"Microsoft.ContainerRegistry/registries","sku":{"name":"Premium","tier":"Premium"},"location":"westus","tags":{}},{"id":"/subscriptions/00000000-0000-0000-0000-000000000000/resourceGroups/clitest.rgmu7bij6en5x76udraonmuaf65a4chheucjil7yvl2ayqmu4vzqyth5zxreyifxeja/providers/Microsoft.ContainerRegistry/registries/testregxdeqstc3c2n73","name":"testregxdeqstc3c2n73","type":"Microsoft.ContainerRegistry/registries","sku":{"name":"Premium","tier":"Premium"},"location":"westus","identity":{"type":"UserAssigned","userAssignedIdentities":{"/subscriptions/00000000-0000-0000-0000-000000000000/resourcegroups/clitest.rgmu7bij6en5x76udraonmuaf65a4chheucjil7yvl2ayqmu4vzqyth5zxreyifxeja/providers/Microsoft.ManagedIdentity/userAssignedIdentities/testidentitydh74wl36":{"principalId":"71cc48dd-abe9-41cb-bfcf-2ae46d10eb19","clientId":"841116a8-41e7-4c85-9b90-97178c74dd3a"}}},"tags":{}},{"id":"/subscriptions/00000000-0000-0000-0000-000000000000/resourceGroups/clitest.rgpv2twb2qljovunvk5hkwfsuhfkenrav4axarricud5pidpoqc5c2uks7cbibb7v2q/providers/Microsoft.ContainerRegistry/registries/cliregfyffrkjpowrlpy","name":"cliregfyffrkjpowrlpy","type":"Microsoft.ContainerRegistry/registries","sku":{"name":"Premium","tier":"Premium"},"location":"eastus","tags":{}}]}'
-=======
-      string: '{"value":[{"id":"/subscriptions/00000000-0000-0000-0000-000000000000/resourceGroups/clitest.rgics53ppnkuqsfgx76fuke2gilxv26fowhl2peept2r635qjkcghnsavqbs7rgnckf/providers/Microsoft.ContainerRegistry/registries/clireg34yjyxsubdj4ap","name":"clireg34yjyxsubdj4ap","type":"Microsoft.ContainerRegistry/registries","sku":{"name":"Premium","tier":"Premium"},"location":"eastus","tags":{}},{"id":"/subscriptions/00000000-0000-0000-0000-000000000000/resourceGroups/clitest.rg000001/providers/Microsoft.ContainerRegistry/registries/testreg000004","name":"testreg000004","type":"Microsoft.ContainerRegistry/registries","sku":{"name":"Premium","tier":"Premium"},"location":"westus","tags":{}},{"id":"/subscriptions/00000000-0000-0000-0000-000000000000/resourceGroups/zhoxing-test/providers/Microsoft.ContainerRegistry/registries/zhoxingtest","name":"zhoxingtest","type":"Microsoft.ContainerRegistry/registries","sku":{"name":"Standard","tier":"Standard"},"location":"westus","tags":{}}]}'
->>>>>>> 3c2ff2b5
-    headers:
-      cache-control:
-      - no-cache
-      content-length:
-<<<<<<< HEAD
-      - '2796'
-      content-type:
-      - application/json; charset=utf-8
-      date:
-      - Mon, 06 Jul 2020 00:32:25 GMT
-=======
-      - '1058'
-      content-type:
-      - application/json; charset=utf-8
-      date:
-      - Fri, 17 Jul 2020 02:22:04 GMT
->>>>>>> 3c2ff2b5
-      expires:
-      - '-1'
-      pragma:
-      - no-cache
-      strict-transport-security:
-      - max-age=31536000; includeSubDomains
-      vary:
-      - Accept-Encoding
-      x-content-type-options:
-      - nosniff
-    status:
-      code: 200
-      message: OK
-- request:
-    body: null
-    headers:
-      Accept:
-      - application/json
-      Accept-Encoding:
-      - gzip, deflate
-      CommandName:
-      - acr identity remove
-      Connection:
-      - keep-alive
-      ParameterSetName:
-      - --name --identities
-      User-Agent:
-<<<<<<< HEAD
-      - python/3.8.3 (Windows-10-10.0.19041-SP0) msrest/0.6.9 msrest_azure/0.6.3 azure-mgmt-containerregistry/3.0.0rc14
-        Azure-SDK-For-Python AZURECLI/2.8.0
-=======
-      - python/3.8.0 (Windows-10-10.0.19041-SP0) msrest/0.6.9 msrest_azure/0.6.3 azure-mgmt-containerregistry/3.0.0rc14
-        Azure-SDK-For-Python AZURECLI/2.9.0
->>>>>>> 3c2ff2b5
-      accept-language:
-      - en-US
-    method: GET
-    uri: https://management.azure.com/subscriptions/00000000-0000-0000-0000-000000000000/resourceGroups/clitest.rg000001/providers/Microsoft.ContainerRegistry/registries/testreg000004?api-version=2019-12-01-preview
-  response:
-    body:
-<<<<<<< HEAD
-      string: '{"sku":{"name":"Premium","tier":"Premium"},"type":"Microsoft.ContainerRegistry/registries","identity":{"principalId":"cd27c347-9500-4a61-b834-8aa74cb31452","tenantId":"72f988bf-86f1-41af-91ab-2d7cd011db47","type":"systemAssigned,
-        userAssigned","userAssignedIdentities":{"/subscriptions/00000000-0000-0000-0000-000000000000/resourcegroups/clitest.rg000001/providers/Microsoft.ManagedIdentity/userAssignedIdentities/testidentity000002":{"principalId":"de57201c-2313-4ad9-b717-8d47b1e9392b","clientId":"45bf290b-11e8-4573-b148-c29d79340424"}}},"id":"/subscriptions/00000000-0000-0000-0000-000000000000/resourceGroups/clitest.rg000001/providers/Microsoft.ContainerRegistry/registries/testreg000004","name":"testreg000004","location":"westus","tags":{},"properties":{"loginServer":"testreg000004.azurecr.io","creationDate":"2020-07-06T00:31:56.9508947Z","provisioningState":"Succeeded","adminUserEnabled":false,"networkRuleSet":{"defaultAction":"Allow","virtualNetworkRules":[],"ipRules":[]},"policies":{"quarantinePolicy":{"status":"disabled"},"trustPolicy":{"type":"Notary","status":"disabled"},"retentionPolicy":{"days":7,"lastUpdatedTime":"2020-07-06T00:32:11.5910534+00:00","status":"disabled"}},"encryption":{"status":"disabled"},"dataEndpointEnabled":false,"dataEndpointHostNames":[],"privateEndpointConnections":[],"publicNetworkAccess":"Enabled"}}'
-=======
-      string: '{"sku":{"name":"Premium","tier":"Premium"},"type":"Microsoft.ContainerRegistry/registries","identity":{"type":"userAssigned","userAssignedIdentities":{"/subscriptions/00000000-0000-0000-0000-000000000000/resourcegroups/clitest.rg000001/providers/Microsoft.ManagedIdentity/userAssignedIdentities/testidentity000002":{"principalId":"18ebe36e-4e7d-4f79-8017-8f2b9b026725","clientId":"b453173e-c115-4246-bcee-51116a26d52d"}}},"id":"/subscriptions/00000000-0000-0000-0000-000000000000/resourceGroups/clitest.rg000001/providers/Microsoft.ContainerRegistry/registries/testreg000004","name":"testreg000004","location":"westus","tags":{},"properties":{"loginServer":"testreg000004.azurecr.io","creationDate":"2020-07-17T02:19:47.7577162Z","provisioningState":"Succeeded","adminUserEnabled":false,"networkRuleSet":{"defaultAction":"Allow","virtualNetworkRules":[],"ipRules":[]},"policies":{"quarantinePolicy":{"status":"disabled"},"trustPolicy":{"type":"Notary","status":"disabled"},"retentionPolicy":{"days":7,"lastUpdatedTime":"2020-07-17T02:21:49.8715483+00:00","status":"disabled"}},"encryption":{"status":"disabled"},"dataEndpointEnabled":false,"dataEndpointHostNames":[],"privateEndpointConnections":[],"publicNetworkAccess":"Enabled"}}'
->>>>>>> 3c2ff2b5
-    headers:
-      cache-control:
-      - no-cache
-      content-length:
-<<<<<<< HEAD
-      - '1517'
-      content-type:
-      - application/json; charset=utf-8
-      date:
-      - Mon, 06 Jul 2020 00:32:26 GMT
-=======
-      - '1398'
-      content-type:
-      - application/json; charset=utf-8
-      date:
-      - Fri, 17 Jul 2020 02:22:06 GMT
->>>>>>> 3c2ff2b5
-      expires:
-      - '-1'
-      pragma:
-      - no-cache
-      server:
-      - Microsoft-HTTPAPI/2.0
-      strict-transport-security:
-      - max-age=31536000; includeSubDomains
-      transfer-encoding:
-      - chunked
-      vary:
-      - Accept-Encoding
-      x-content-type-options:
-      - nosniff
-    status:
-      code: 200
-      message: OK
-- request:
-    body: '{"location": "westus", "tags": {}, "sku": {"name": "Premium"}, "identity":
-<<<<<<< HEAD
-      {"principalId": "cd27c347-9500-4a61-b834-8aa74cb31452", "tenantId": "72f988bf-86f1-41af-91ab-2d7cd011db47",
-      "type": "None"}, "properties": {"adminUserEnabled": false, "networkRuleSet":
-=======
-      {"type": "None"}, "properties": {"adminUserEnabled": false, "networkRuleSet":
->>>>>>> 3c2ff2b5
-      {"defaultAction": "Allow", "virtualNetworkRules": [], "ipRules": []}, "policies":
-      {"quarantinePolicy": {"status": "disabled"}, "trustPolicy": {"type": "Notary",
-      "status": "disabled"}, "retentionPolicy": {"days": 7, "status": "disabled"}},
-      "encryption": {"status": "disabled"}, "dataEndpointEnabled": false, "publicNetworkAccess":
-      "Enabled"}}'
-    headers:
-      Accept:
-      - application/json
-      Accept-Encoding:
-      - gzip, deflate
-      CommandName:
-      - acr identity remove
-      Connection:
-      - keep-alive
-      Content-Length:
-<<<<<<< HEAD
-      - '601'
-=======
-      - '494'
->>>>>>> 3c2ff2b5
-      Content-Type:
-      - application/json; charset=utf-8
-      ParameterSetName:
-      - --name --identities
-      User-Agent:
-<<<<<<< HEAD
-      - python/3.8.3 (Windows-10-10.0.19041-SP0) msrest/0.6.9 msrest_azure/0.6.3 azure-mgmt-containerregistry/3.0.0rc14
-        Azure-SDK-For-Python AZURECLI/2.8.0
-=======
-      - python/3.8.0 (Windows-10-10.0.19041-SP0) msrest/0.6.9 msrest_azure/0.6.3 azure-mgmt-containerregistry/3.0.0rc14
-        Azure-SDK-For-Python AZURECLI/2.9.0
->>>>>>> 3c2ff2b5
-      accept-language:
-      - en-US
-    method: PUT
-    uri: https://management.azure.com/subscriptions/00000000-0000-0000-0000-000000000000/resourceGroups/clitest.rg000001/providers/Microsoft.ContainerRegistry/registries/testreg000004?api-version=2019-12-01-preview
-  response:
-    body:
-<<<<<<< HEAD
-      string: '{"sku":{"name":"Premium","tier":"Premium"},"type":"Microsoft.ContainerRegistry/registries","identity":{"principalId":"cd27c347-9500-4a61-b834-8aa74cb31452","tenantId":"72f988bf-86f1-41af-91ab-2d7cd011db47","type":"systemAssigned,
-        userAssigned","userAssignedIdentities":{"/subscriptions/00000000-0000-0000-0000-000000000000/resourcegroups/clitest.rg000001/providers/Microsoft.ManagedIdentity/userAssignedIdentities/testidentity000002":{"principalId":"de57201c-2313-4ad9-b717-8d47b1e9392b","clientId":"45bf290b-11e8-4573-b148-c29d79340424"}}},"id":"/subscriptions/00000000-0000-0000-0000-000000000000/resourceGroups/clitest.rg000001/providers/Microsoft.ContainerRegistry/registries/testreg000004","name":"testreg000004","location":"westus","tags":{},"properties":{"loginServer":"testreg000004.azurecr.io","creationDate":"2020-07-06T00:31:56.9508947Z","provisioningState":"Updating","adminUserEnabled":false,"networkRuleSet":{"defaultAction":"Allow","virtualNetworkRules":[],"ipRules":[]},"policies":{"quarantinePolicy":{"status":"disabled"},"trustPolicy":{"type":"Notary","status":"disabled"},"retentionPolicy":{"days":7,"lastUpdatedTime":"2020-07-06T00:32:28.7006863+00:00","status":"disabled"}},"encryption":{"status":"disabled"},"dataEndpointEnabled":false,"dataEndpointHostNames":[],"privateEndpointConnections":[],"publicNetworkAccess":"Enabled"}}'
-    headers:
-      azure-asyncoperation:
-      - https://management.azure.com/subscriptions/00000000-0000-0000-0000-000000000000/resourceGroups/clitest.rg000001/providers/Microsoft.ContainerRegistry/registries/testreg000004/operationStatuses/registries-28ccedce-bf20-11ea-b7f5-c03eba45757e?api-version=2019-12-01-preview
-      cache-control:
-      - no-cache
-      content-length:
-      - '1516'
-      content-type:
-      - application/json; charset=utf-8
-      date:
-      - Mon, 06 Jul 2020 00:32:29 GMT
-=======
-      string: '{"sku":{"name":"Premium","tier":"Premium"},"type":"Microsoft.ContainerRegistry/registries","identity":{"type":"userAssigned","userAssignedIdentities":{"/subscriptions/00000000-0000-0000-0000-000000000000/resourcegroups/clitest.rg000001/providers/Microsoft.ManagedIdentity/userAssignedIdentities/testidentity000002":{"principalId":"18ebe36e-4e7d-4f79-8017-8f2b9b026725","clientId":"b453173e-c115-4246-bcee-51116a26d52d"}}},"id":"/subscriptions/00000000-0000-0000-0000-000000000000/resourceGroups/clitest.rg000001/providers/Microsoft.ContainerRegistry/registries/testreg000004","name":"testreg000004","location":"westus","tags":{},"properties":{"loginServer":"testreg000004.azurecr.io","creationDate":"2020-07-17T02:19:47.7577162Z","provisioningState":"Updating","adminUserEnabled":false,"networkRuleSet":{"defaultAction":"Allow","virtualNetworkRules":[],"ipRules":[]},"policies":{"quarantinePolicy":{"status":"disabled"},"trustPolicy":{"type":"Notary","status":"disabled"},"retentionPolicy":{"days":7,"lastUpdatedTime":"2020-07-17T02:22:10.8673162+00:00","status":"disabled"}},"encryption":{"status":"disabled"},"dataEndpointEnabled":false,"dataEndpointHostNames":[],"privateEndpointConnections":[],"publicNetworkAccess":"Enabled"}}'
-    headers:
-      azure-asyncoperation:
-      - https://management.azure.com/subscriptions/00000000-0000-0000-0000-000000000000/resourceGroups/clitest.rg000001/providers/Microsoft.ContainerRegistry/registries/testreg000004/operationStatuses/registries-4e60726f-c7d4-11ea-8c7d-84a93e84f251?api-version=2019-12-01-preview
-      cache-control:
-      - no-cache
-      content-length:
-      - '1397'
-      content-type:
-      - application/json; charset=utf-8
-      date:
-      - Fri, 17 Jul 2020 02:22:13 GMT
->>>>>>> 3c2ff2b5
-      expires:
-      - '-1'
-      pragma:
-      - no-cache
-      server:
-      - Microsoft-HTTPAPI/2.0
-      strict-transport-security:
-      - max-age=31536000; includeSubDomains
-      x-content-type-options:
-      - nosniff
-      x-ms-ratelimit-remaining-subscription-writes:
-<<<<<<< HEAD
-      - '1199'
-=======
-      - '1198'
->>>>>>> 3c2ff2b5
-    status:
-      code: 201
-      message: Created
-- request:
-    body: null
-    headers:
-      Accept:
-      - application/json
-      Accept-Encoding:
-      - gzip, deflate
-      CommandName:
-      - acr identity remove
-      Connection:
-      - keep-alive
-      ParameterSetName:
-      - --name --identities
-      User-Agent:
-<<<<<<< HEAD
-      - python/3.8.3 (Windows-10-10.0.19041-SP0) msrest/0.6.9 msrest_azure/0.6.3 azure-mgmt-containerregistry/3.0.0rc14
-        Azure-SDK-For-Python AZURECLI/2.8.0
-    method: GET
-    uri: https://management.azure.com/subscriptions/00000000-0000-0000-0000-000000000000/resourceGroups/clitest.rg000001/providers/Microsoft.ContainerRegistry/registries/testreg000004/operationStatuses/registries-28ccedce-bf20-11ea-b7f5-c03eba45757e?api-version=2019-12-01-preview
-=======
-      - python/3.8.0 (Windows-10-10.0.19041-SP0) msrest/0.6.9 msrest_azure/0.6.3 azure-mgmt-containerregistry/3.0.0rc14
-        Azure-SDK-For-Python AZURECLI/2.9.0
-    method: GET
-    uri: https://management.azure.com/subscriptions/00000000-0000-0000-0000-000000000000/resourceGroups/clitest.rg000001/providers/Microsoft.ContainerRegistry/registries/testreg000004/operationStatuses/registries-4e60726f-c7d4-11ea-8c7d-84a93e84f251?api-version=2019-12-01-preview
->>>>>>> 3c2ff2b5
-  response:
-    body:
-      string: '{"status":"Succeeded"}'
-    headers:
-      azure-asyncoperation:
-<<<<<<< HEAD
-      - https://management.azure.com/subscriptions/00000000-0000-0000-0000-000000000000/resourceGroups/clitest.rg000001/providers/Microsoft.ContainerRegistry/registries/testreg000004/operationStatuses/registries-28ccedce-bf20-11ea-b7f5-c03eba45757e?api-version=2019-12-01-preview
-=======
-      - https://management.azure.com/subscriptions/00000000-0000-0000-0000-000000000000/resourceGroups/clitest.rg000001/providers/Microsoft.ContainerRegistry/registries/testreg000004/operationStatuses/registries-4e60726f-c7d4-11ea-8c7d-84a93e84f251?api-version=2019-12-01-preview
->>>>>>> 3c2ff2b5
-      cache-control:
-      - no-cache
-      content-length:
-      - '22'
-      content-type:
-      - application/json; charset=utf-8
-      date:
-<<<<<<< HEAD
-      - Mon, 06 Jul 2020 00:32:39 GMT
-=======
-      - Fri, 17 Jul 2020 02:22:24 GMT
->>>>>>> 3c2ff2b5
-      expires:
-      - '-1'
-      pragma:
-      - no-cache
-      server:
-      - Microsoft-HTTPAPI/2.0
-      strict-transport-security:
-      - max-age=31536000; includeSubDomains
-      transfer-encoding:
-      - chunked
-      vary:
-      - Accept-Encoding
-      x-content-type-options:
-      - nosniff
-    status:
-      code: 200
-      message: OK
-- request:
-    body: null
-    headers:
-      Accept:
-      - application/json
-      Accept-Encoding:
-      - gzip, deflate
-      CommandName:
-      - acr identity remove
-      Connection:
-      - keep-alive
-      ParameterSetName:
-      - --name --identities
-      User-Agent:
-<<<<<<< HEAD
-      - python/3.8.3 (Windows-10-10.0.19041-SP0) msrest/0.6.9 msrest_azure/0.6.3 azure-mgmt-containerregistry/3.0.0rc14
-        Azure-SDK-For-Python AZURECLI/2.8.0
-=======
-      - python/3.8.0 (Windows-10-10.0.19041-SP0) msrest/0.6.9 msrest_azure/0.6.3 azure-mgmt-containerregistry/3.0.0rc14
-        Azure-SDK-For-Python AZURECLI/2.9.0
->>>>>>> 3c2ff2b5
-    method: GET
-    uri: https://management.azure.com/subscriptions/00000000-0000-0000-0000-000000000000/resourceGroups/clitest.rg000001/providers/Microsoft.ContainerRegistry/registries/testreg000004?api-version=2019-12-01-preview
-  response:
-    body:
-<<<<<<< HEAD
-      string: '{"sku":{"name":"Premium","tier":"Premium"},"type":"Microsoft.ContainerRegistry/registries","id":"/subscriptions/00000000-0000-0000-0000-000000000000/resourceGroups/clitest.rg000001/providers/Microsoft.ContainerRegistry/registries/testreg000004","name":"testreg000004","location":"westus","tags":{},"properties":{"loginServer":"testreg000004.azurecr.io","creationDate":"2020-07-06T00:31:56.9508947Z","provisioningState":"Succeeded","adminUserEnabled":false,"networkRuleSet":{"defaultAction":"Allow","virtualNetworkRules":[],"ipRules":[]},"policies":{"quarantinePolicy":{"status":"disabled"},"trustPolicy":{"type":"Notary","status":"disabled"},"retentionPolicy":{"days":7,"lastUpdatedTime":"2020-07-06T00:32:28.7006863+00:00","status":"disabled"}},"encryption":{"status":"disabled"},"dataEndpointEnabled":false,"dataEndpointHostNames":[],"privateEndpointConnections":[],"publicNetworkAccess":"Enabled"}}'
-=======
-      string: '{"sku":{"name":"Premium","tier":"Premium"},"type":"Microsoft.ContainerRegistry/registries","id":"/subscriptions/00000000-0000-0000-0000-000000000000/resourceGroups/clitest.rg000001/providers/Microsoft.ContainerRegistry/registries/testreg000004","name":"testreg000004","location":"westus","tags":{},"properties":{"loginServer":"testreg000004.azurecr.io","creationDate":"2020-07-17T02:19:47.7577162Z","provisioningState":"Succeeded","adminUserEnabled":false,"networkRuleSet":{"defaultAction":"Allow","virtualNetworkRules":[],"ipRules":[]},"policies":{"quarantinePolicy":{"status":"disabled"},"trustPolicy":{"type":"Notary","status":"disabled"},"retentionPolicy":{"days":7,"lastUpdatedTime":"2020-07-17T02:22:10.8673162+00:00","status":"disabled"}},"encryption":{"status":"disabled"},"dataEndpointEnabled":false,"dataEndpointHostNames":[],"privateEndpointConnections":[],"publicNetworkAccess":"Enabled"}}'
->>>>>>> 3c2ff2b5
-    headers:
-      cache-control:
-      - no-cache
-      content-length:
-      - '996'
-      content-type:
-      - application/json; charset=utf-8
-      date:
-<<<<<<< HEAD
-      - Mon, 06 Jul 2020 00:32:40 GMT
-=======
-      - Fri, 17 Jul 2020 02:22:25 GMT
->>>>>>> 3c2ff2b5
-      expires:
-      - '-1'
-      pragma:
-      - no-cache
-      server:
-      - Microsoft-HTTPAPI/2.0
-      strict-transport-security:
-      - max-age=31536000; includeSubDomains
-      transfer-encoding:
-      - chunked
-      vary:
-      - Accept-Encoding
-      x-content-type-options:
-      - nosniff
-    status:
-      code: 200
-      message: OK
-- request:
-    body: null
-    headers:
-      Accept:
-      - application/json
-      Accept-Encoding:
-      - gzip, deflate
-      CommandName:
-      - acr identity assign
-      Connection:
-      - keep-alive
-      ParameterSetName:
-      - --name --identities
-      User-Agent:
-<<<<<<< HEAD
-      - python/3.8.3 (Windows-10-10.0.19041-SP0) msrest/0.6.9 msrest_azure/0.6.3 azure-mgmt-resource/10.0.0
-        Azure-SDK-For-Python AZURECLI/2.8.0
-=======
-      - python/3.8.0 (Windows-10-10.0.19041-SP0) msrest/0.6.9 msrest_azure/0.6.3 azure-mgmt-resource/10.1.0
-        Azure-SDK-For-Python AZURECLI/2.9.0
->>>>>>> 3c2ff2b5
-      accept-language:
-      - en-US
-    method: GET
-    uri: https://management.azure.com/subscriptions/00000000-0000-0000-0000-000000000000/resources?$filter=resourceType%20eq%20%27Microsoft.ContainerRegistry%2Fregistries%27&api-version=2020-06-01
-  response:
-    body:
-<<<<<<< HEAD
-      string: '{"value":[{"id":"/subscriptions/00000000-0000-0000-0000-000000000000/resourceGroups/clitest.rg000001/providers/Microsoft.ContainerRegistry/registries/testreg000004","name":"testreg000004","type":"Microsoft.ContainerRegistry/registries","sku":{"name":"Premium","tier":"Premium"},"location":"westus","tags":{}},{"id":"/subscriptions/00000000-0000-0000-0000-000000000000/resourceGroups/clitest.rgev2x5zprzuvml5viri7jfudw73ay72zgh3kyjkd5qriueqckdel75iupucjlqxdfr/providers/Microsoft.ContainerRegistry/registries/clireguqtzn4b5iqn4p7","name":"clireguqtzn4b5iqn4p7","type":"Microsoft.ContainerRegistry/registries","sku":{"name":"Standard","tier":"Standard"},"location":"westus","tags":{}},{"id":"/subscriptions/00000000-0000-0000-0000-000000000000/resourceGroups/clitest.rgf7dbnqiijlhsmedjnutsyf5llfyutb23lvukrhmdr5fotmaaui4tnltwmkctw2uks/providers/Microsoft.ContainerRegistry/registries/testreguj5ocrbnx7yar","name":"testreguj5ocrbnx7yar","type":"Microsoft.ContainerRegistry/registries","sku":{"name":"Premium","tier":"Premium"},"location":"westus","tags":{}},{"id":"/subscriptions/00000000-0000-0000-0000-000000000000/resourceGroups/clitest.rgfoerydaclghapb2cuzvl44wqwlo2nrknpmlnmihvdxdjgxp7n2md5tuemwdpr333b/providers/Microsoft.ContainerRegistry/registries/clireg6qmym6oxe4f3ub","name":"clireg6qmym6oxe4f3ub","type":"Microsoft.ContainerRegistry/registries","sku":{"name":"Premium","tier":"Premium"},"location":"westus","tags":{}},{"id":"/subscriptions/00000000-0000-0000-0000-000000000000/resourceGroups/clitest.rgmu7bij6en5x76udraonmuaf65a4chheucjil7yvl2ayqmu4vzqyth5zxreyifxeja/providers/Microsoft.ContainerRegistry/registries/testregxdeqstc3c2n73","name":"testregxdeqstc3c2n73","type":"Microsoft.ContainerRegistry/registries","sku":{"name":"Premium","tier":"Premium"},"location":"westus","identity":{"type":"UserAssigned","userAssignedIdentities":{"/subscriptions/00000000-0000-0000-0000-000000000000/resourcegroups/clitest.rgmu7bij6en5x76udraonmuaf65a4chheucjil7yvl2ayqmu4vzqyth5zxreyifxeja/providers/Microsoft.ManagedIdentity/userAssignedIdentities/testidentitydh74wl36":{"principalId":"71cc48dd-abe9-41cb-bfcf-2ae46d10eb19","clientId":"841116a8-41e7-4c85-9b90-97178c74dd3a"}}},"tags":{}},{"id":"/subscriptions/00000000-0000-0000-0000-000000000000/resourceGroups/clitest.rgpv2twb2qljovunvk5hkwfsuhfkenrav4axarricud5pidpoqc5c2uks7cbibb7v2q/providers/Microsoft.ContainerRegistry/registries/cliregfyffrkjpowrlpy","name":"cliregfyffrkjpowrlpy","type":"Microsoft.ContainerRegistry/registries","sku":{"name":"Premium","tier":"Premium"},"location":"eastus","tags":{}}]}'
-=======
-      string: '{"value":[{"id":"/subscriptions/00000000-0000-0000-0000-000000000000/resourceGroups/clitest.rgics53ppnkuqsfgx76fuke2gilxv26fowhl2peept2r635qjkcghnsavqbs7rgnckf/providers/Microsoft.ContainerRegistry/registries/clireg34yjyxsubdj4ap","name":"clireg34yjyxsubdj4ap","type":"Microsoft.ContainerRegistry/registries","sku":{"name":"Premium","tier":"Premium"},"location":"eastus","tags":{}},{"id":"/subscriptions/00000000-0000-0000-0000-000000000000/resourceGroups/clitest.rg000001/providers/Microsoft.ContainerRegistry/registries/testreg000004","name":"testreg000004","type":"Microsoft.ContainerRegistry/registries","sku":{"name":"Premium","tier":"Premium"},"location":"westus","identity":{"type":"UserAssigned","userAssignedIdentities":{"/subscriptions/00000000-0000-0000-0000-000000000000/resourcegroups/clitest.rg000001/providers/Microsoft.ManagedIdentity/userAssignedIdentities/testidentity000002":{"principalId":"18ebe36e-4e7d-4f79-8017-8f2b9b026725","clientId":"b453173e-c115-4246-bcee-51116a26d52d"}}},"tags":{}},{"id":"/subscriptions/00000000-0000-0000-0000-000000000000/resourceGroups/zhoxing-test/providers/Microsoft.ContainerRegistry/registries/zhoxingtest","name":"zhoxingtest","type":"Microsoft.ContainerRegistry/registries","sku":{"name":"Standard","tier":"Standard"},"location":"westus","tags":{}}]}'
->>>>>>> 3c2ff2b5
-    headers:
-      cache-control:
-      - no-cache
-      content-length:
-<<<<<<< HEAD
-      - '2647'
-      content-type:
-      - application/json; charset=utf-8
-      date:
-      - Mon, 06 Jul 2020 00:32:40 GMT
-=======
-      - '1460'
-      content-type:
-      - application/json; charset=utf-8
-      date:
-      - Fri, 17 Jul 2020 02:22:26 GMT
->>>>>>> 3c2ff2b5
-      expires:
-      - '-1'
-      pragma:
-      - no-cache
-      strict-transport-security:
-      - max-age=31536000; includeSubDomains
-      vary:
-      - Accept-Encoding
-      x-content-type-options:
-      - nosniff
-    status:
-      code: 200
-      message: OK
-- request:
-    body: null
-    headers:
-      Accept:
-      - application/json
-      Accept-Encoding:
-      - gzip, deflate
-      CommandName:
-      - acr identity assign
-      Connection:
-      - keep-alive
-      ParameterSetName:
-      - --name --identities
-      User-Agent:
-<<<<<<< HEAD
-      - python/3.8.3 (Windows-10-10.0.19041-SP0) msrest/0.6.9 msrest_azure/0.6.3 azure-mgmt-containerregistry/3.0.0rc14
-        Azure-SDK-For-Python AZURECLI/2.8.0
-=======
-      - python/3.8.0 (Windows-10-10.0.19041-SP0) msrest/0.6.9 msrest_azure/0.6.3 azure-mgmt-containerregistry/3.0.0rc14
-        Azure-SDK-For-Python AZURECLI/2.9.0
->>>>>>> 3c2ff2b5
-      accept-language:
-      - en-US
-    method: GET
-    uri: https://management.azure.com/subscriptions/00000000-0000-0000-0000-000000000000/resourceGroups/clitest.rg000001/providers/Microsoft.ContainerRegistry/registries/testreg000004?api-version=2019-12-01-preview
-  response:
-    body:
-<<<<<<< HEAD
-      string: '{"sku":{"name":"Premium","tier":"Premium"},"type":"Microsoft.ContainerRegistry/registries","id":"/subscriptions/00000000-0000-0000-0000-000000000000/resourceGroups/clitest.rg000001/providers/Microsoft.ContainerRegistry/registries/testreg000004","name":"testreg000004","location":"westus","tags":{},"properties":{"loginServer":"testreg000004.azurecr.io","creationDate":"2020-07-06T00:31:56.9508947Z","provisioningState":"Succeeded","adminUserEnabled":false,"networkRuleSet":{"defaultAction":"Allow","virtualNetworkRules":[],"ipRules":[]},"policies":{"quarantinePolicy":{"status":"disabled"},"trustPolicy":{"type":"Notary","status":"disabled"},"retentionPolicy":{"days":7,"lastUpdatedTime":"2020-07-06T00:32:28.7006863+00:00","status":"disabled"}},"encryption":{"status":"disabled"},"dataEndpointEnabled":false,"dataEndpointHostNames":[],"privateEndpointConnections":[],"publicNetworkAccess":"Enabled"}}'
-=======
-      string: '{"sku":{"name":"Premium","tier":"Premium"},"type":"Microsoft.ContainerRegistry/registries","id":"/subscriptions/00000000-0000-0000-0000-000000000000/resourceGroups/clitest.rg000001/providers/Microsoft.ContainerRegistry/registries/testreg000004","name":"testreg000004","location":"westus","tags":{},"properties":{"loginServer":"testreg000004.azurecr.io","creationDate":"2020-07-17T02:19:47.7577162Z","provisioningState":"Succeeded","adminUserEnabled":false,"networkRuleSet":{"defaultAction":"Allow","virtualNetworkRules":[],"ipRules":[]},"policies":{"quarantinePolicy":{"status":"disabled"},"trustPolicy":{"type":"Notary","status":"disabled"},"retentionPolicy":{"days":7,"lastUpdatedTime":"2020-07-17T02:22:10.8673162+00:00","status":"disabled"}},"encryption":{"status":"disabled"},"dataEndpointEnabled":false,"dataEndpointHostNames":[],"privateEndpointConnections":[],"publicNetworkAccess":"Enabled"}}'
->>>>>>> 3c2ff2b5
-    headers:
-      cache-control:
-      - no-cache
-      content-length:
-      - '996'
-      content-type:
-      - application/json; charset=utf-8
-      date:
-<<<<<<< HEAD
-      - Mon, 06 Jul 2020 00:32:41 GMT
-=======
-      - Fri, 17 Jul 2020 02:22:28 GMT
->>>>>>> 3c2ff2b5
-      expires:
-      - '-1'
-      pragma:
-      - no-cache
-      server:
-      - Microsoft-HTTPAPI/2.0
-      strict-transport-security:
-      - max-age=31536000; includeSubDomains
-      transfer-encoding:
-      - chunked
-      vary:
-      - Accept-Encoding
-      x-content-type-options:
-      - nosniff
-    status:
-      code: 200
-      message: OK
-- request:
-<<<<<<< HEAD
-    body: '{"location": "westus", "tags": {}, "sku": {"name": "Premium"}, "identity":
-      {"type": "SystemAssigned"}, "properties": {"adminUserEnabled": false, "networkRuleSet":
-      {"defaultAction": "Allow", "virtualNetworkRules": [], "ipRules": []}, "policies":
-      {"quarantinePolicy": {"status": "disabled"}, "trustPolicy": {"type": "Notary",
-      "status": "disabled"}, "retentionPolicy": {"days": 7, "status": "disabled"}},
-      "encryption": {"status": "disabled"}, "dataEndpointEnabled": false, "publicNetworkAccess":
-      "Enabled"}}'
-=======
-    body: 'b''{"location": "westus", "tags": {}, "sku": {"name": "Premium"}, "identity":
-      {"type": "SystemAssigned, UserAssigned", "userAssignedIdentities": {"/subscriptions/00000000-0000-0000-0000-000000000000/resourcegroups/clitest.rg000001/providers/Microsoft.ManagedIdentity/userAssignedIdentities/testidentity000002":
-      {}}}, "properties": {"adminUserEnabled": false, "networkRuleSet": {"defaultAction":
-      "Allow", "virtualNetworkRules": [], "ipRules": []}, "policies": {"quarantinePolicy":
-      {"status": "disabled"}, "trustPolicy": {"type": "Notary", "status": "disabled"},
-      "retentionPolicy": {"days": 7, "status": "disabled"}}, "encryption": {"status":
-      "disabled"}, "dataEndpointEnabled": false, "publicNetworkAccess": "Enabled"}}'''
->>>>>>> 3c2ff2b5
-    headers:
-      Accept:
-      - application/json
-      Accept-Encoding:
-      - gzip, deflate
-      CommandName:
-      - acr identity assign
-      Connection:
-      - keep-alive
-      Content-Length:
-<<<<<<< HEAD
-      - '504'
-=======
-      - '786'
->>>>>>> 3c2ff2b5
-      Content-Type:
-      - application/json; charset=utf-8
-      ParameterSetName:
-      - --name --identities
-      User-Agent:
-<<<<<<< HEAD
-      - python/3.8.3 (Windows-10-10.0.19041-SP0) msrest/0.6.9 msrest_azure/0.6.3 azure-mgmt-containerregistry/3.0.0rc14
-        Azure-SDK-For-Python AZURECLI/2.8.0
-=======
-      - python/3.8.0 (Windows-10-10.0.19041-SP0) msrest/0.6.9 msrest_azure/0.6.3 azure-mgmt-containerregistry/3.0.0rc14
-        Azure-SDK-For-Python AZURECLI/2.9.0
->>>>>>> 3c2ff2b5
-      accept-language:
-      - en-US
-    method: PATCH
-    uri: https://management.azure.com/subscriptions/00000000-0000-0000-0000-000000000000/resourceGroups/clitest.rg000001/providers/Microsoft.ContainerRegistry/registries/testreg000004?api-version=2019-12-01-preview
-  response:
-    body:
-<<<<<<< HEAD
-      string: '{"sku":{"name":"Premium","tier":"Premium"},"type":"Microsoft.ContainerRegistry/registries","id":"/subscriptions/00000000-0000-0000-0000-000000000000/resourceGroups/clitest.rg000001/providers/Microsoft.ContainerRegistry/registries/testreg000004","name":"testreg000004","location":"westus","tags":{},"properties":{"loginServer":"testreg000004.azurecr.io","creationDate":"2020-07-06T00:31:56.9508947Z","provisioningState":"Updating","adminUserEnabled":false,"networkRuleSet":{"defaultAction":"Allow","virtualNetworkRules":[],"ipRules":[]},"policies":{"quarantinePolicy":{"status":"disabled"},"trustPolicy":{"type":"Notary","status":"disabled"},"retentionPolicy":{"days":7,"lastUpdatedTime":"2020-07-06T00:32:45.1533172+00:00","status":"disabled"}},"encryption":{"status":"disabled"},"dataEndpointEnabled":false,"dataEndpointHostNames":[],"privateEndpointConnections":[],"publicNetworkAccess":"Enabled"}}'
-    headers:
-      azure-asyncoperation:
-      - https://management.azure.com/subscriptions/00000000-0000-0000-0000-000000000000/resourceGroups/clitest.rg000001/providers/Microsoft.ContainerRegistry/registries/testreg000004/operationStatuses/registries-32468bf9-bf20-11ea-bdd7-c03eba45757e?api-version=2019-12-01-preview
-=======
-      string: '{"sku":{"name":"Premium","tier":"Premium"},"type":"Microsoft.ContainerRegistry/registries","id":"/subscriptions/00000000-0000-0000-0000-000000000000/resourceGroups/clitest.rg000001/providers/Microsoft.ContainerRegistry/registries/testreg000004","name":"testreg000004","location":"westus","tags":{},"properties":{"loginServer":"testreg000004.azurecr.io","creationDate":"2020-07-17T02:19:47.7577162Z","provisioningState":"Updating","adminUserEnabled":false,"networkRuleSet":{"defaultAction":"Allow","virtualNetworkRules":[],"ipRules":[]},"policies":{"quarantinePolicy":{"status":"disabled"},"trustPolicy":{"type":"Notary","status":"disabled"},"retentionPolicy":{"days":7,"lastUpdatedTime":"2020-07-17T02:22:33.5177108+00:00","status":"disabled"}},"encryption":{"status":"disabled"},"dataEndpointEnabled":false,"dataEndpointHostNames":[],"privateEndpointConnections":[],"publicNetworkAccess":"Enabled"}}'
-    headers:
-      azure-asyncoperation:
-      - https://management.azure.com/subscriptions/00000000-0000-0000-0000-000000000000/resourceGroups/clitest.rg000001/providers/Microsoft.ContainerRegistry/registries/testreg000004/operationStatuses/registries-5b69a699-c7d4-11ea-8b0a-84a93e84f251?api-version=2019-12-01-preview
->>>>>>> 3c2ff2b5
-      cache-control:
-      - no-cache
-      content-length:
-      - '995'
-      content-type:
-      - application/json; charset=utf-8
-      date:
-<<<<<<< HEAD
-      - Mon, 06 Jul 2020 00:32:46 GMT
-=======
-      - Fri, 17 Jul 2020 02:22:37 GMT
->>>>>>> 3c2ff2b5
-      expires:
-      - '-1'
-      pragma:
-      - no-cache
-      server:
-      - Microsoft-HTTPAPI/2.0
-      strict-transport-security:
-      - max-age=31536000; includeSubDomains
-      x-content-type-options:
-      - nosniff
-      x-ms-ratelimit-remaining-subscription-writes:
-<<<<<<< HEAD
-      - '1199'
-=======
-      - '1197'
->>>>>>> 3c2ff2b5
-    status:
-      code: 201
-      message: Created
-- request:
-    body: null
-    headers:
-      Accept:
-      - application/json
-      Accept-Encoding:
-      - gzip, deflate
-      CommandName:
-      - acr identity assign
-      Connection:
-      - keep-alive
-      ParameterSetName:
-      - --name --identities
-      User-Agent:
-<<<<<<< HEAD
-      - python/3.8.3 (Windows-10-10.0.19041-SP0) msrest/0.6.9 msrest_azure/0.6.3 azure-mgmt-containerregistry/3.0.0rc14
-        Azure-SDK-For-Python AZURECLI/2.8.0
-    method: GET
-    uri: https://management.azure.com/subscriptions/00000000-0000-0000-0000-000000000000/resourceGroups/clitest.rg000001/providers/Microsoft.ContainerRegistry/registries/testreg000004/operationStatuses/registries-32468bf9-bf20-11ea-bdd7-c03eba45757e?api-version=2019-12-01-preview
-  response:
-    body:
-      string: '{"status":"Updating"}'
-    headers:
-      azure-asyncoperation:
-      - https://management.azure.com/subscriptions/00000000-0000-0000-0000-000000000000/resourceGroups/clitest.rg000001/providers/Microsoft.ContainerRegistry/registries/testreg000004/operationStatuses/registries-32468bf9-bf20-11ea-bdd7-c03eba45757e?api-version=2019-12-01-preview
-      cache-control:
-      - no-cache
-      content-length:
-      - '21'
-      content-type:
-      - application/json; charset=utf-8
-      date:
-      - Mon, 06 Jul 2020 00:32:56 GMT
-=======
       - python/3.8.0 (Windows-10-10.0.19041-SP0) msrest/0.6.9 msrest_azure/0.6.3 azure-mgmt-containerregistry/3.0.0rc14
         Azure-SDK-For-Python AZURECLI/2.9.0
     method: GET
@@ -6548,7 +3148,6 @@
       - application/json; charset=utf-8
       date:
       - Fri, 17 Jul 2020 02:24:09 GMT
->>>>>>> 3c2ff2b5
       expires:
       - '-1'
       pragma:
