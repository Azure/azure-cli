#!/usr/bin/env python

# --------------------------------------------------------------------------------------------
# Copyright (c) Microsoft Corporation. All rights reserved.
# Licensed under the MIT License. See License.txt in the project root for license information.
# --------------------------------------------------------------------------------------------

from codecs import open
from setuptools import setup
try:
    from azure_bdist_wheel import cmdclass
except ImportError:
    from distutils import log as logger
    logger.warn("Wheel is not available, disabling bdist_wheel hook")
    cmdclass = {}

VERSION = "2.2.1"
CLASSIFIERS = [
    'Development Status :: 5 - Production/Stable',
    'Intended Audience :: Developers',
    'Intended Audience :: System Administrators',
    'Programming Language :: Python',
    'Programming Language :: Python :: 2',
    'Programming Language :: Python :: 2.7',
    'Programming Language :: Python :: 3',
    'Programming Language :: Python :: 3.4',
    'Programming Language :: Python :: 3.5',
    'Programming Language :: Python :: 3.6',
    'License :: OSI Approved :: MIT License',
]

DEPENDENCIES = [
    'azure-mgmt-network==2.0.0rc3',
    'azure-mgmt-trafficmanager==0.40.0',
<<<<<<< HEAD
    'azure-mgmt-dns==2.0.0rc2',
    'azure-mgmt-resource==2.0.0rc2',
=======
    'azure-mgmt-dns==2.0.0rc1',
    'azure-mgmt-resource==2.0.0',
>>>>>>> bd3e48d5
    'azure-cli-core',
    'mock'
]

with open('README.rst', 'r', encoding='utf-8') as f:
    README = f.read()
with open('HISTORY.rst', 'r', encoding='utf-8') as f:
    HISTORY = f.read()

setup(
    name='azure-cli-network',
    version=VERSION,
    description='Microsoft Azure Command-Line Tools Network Command Module',
    long_description=README + '\n\n' + HISTORY,
    license='MIT',
    author='Microsoft Corporation',
    author_email='azpycli@microsoft.com',
    url='https://github.com/Azure/azure-cli',
    classifiers=CLASSIFIERS,
    packages=[
        'azure',
        'azure.cli',
        'azure.cli.command_modules',
        'azure.cli.command_modules.network',
        'azure.cli.command_modules.network.zone_file'
    ],
    install_requires=DEPENDENCIES,
    cmdclass=cmdclass
)<|MERGE_RESOLUTION|>--- conflicted
+++ resolved
@@ -32,13 +32,8 @@
 DEPENDENCIES = [
     'azure-mgmt-network==2.0.0rc3',
     'azure-mgmt-trafficmanager==0.40.0',
-<<<<<<< HEAD
     'azure-mgmt-dns==2.0.0rc2',
-    'azure-mgmt-resource==2.0.0rc2',
-=======
-    'azure-mgmt-dns==2.0.0rc1',
     'azure-mgmt-resource==2.0.0',
->>>>>>> bd3e48d5
     'azure-cli-core',
     'mock'
 ]
