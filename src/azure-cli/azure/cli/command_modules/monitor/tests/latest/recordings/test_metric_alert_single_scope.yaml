--- conflicted
+++ resolved
@@ -13,21 +13,13 @@
       ParameterSetName:
       - -n -g --image --admin-username --admin-password --tags --nsg-rule
       User-Agent:
-<<<<<<< HEAD
-      - AZURECLI/2.40.0 azsdk-python-azure-mgmt-resource/21.1.0b1 Python/3.10.7 (Linux-5.15.0-1020-azure-x86_64-with-glibc2.31)
-=======
       - AZURECLI/2.40.0 azsdk-python-azure-mgmt-resource/21.1.0b1 Python/3.10.6 (Linux-5.15.0-1019-azure-x86_64-with-glibc2.31)
->>>>>>> 9cc4f108
         VSTS_0fb41ef4-5012-48a9-bf39-4ee3de03ee35_build_4949_0
     method: GET
     uri: https://management.azure.com/subscriptions/00000000-0000-0000-0000-000000000000/resourcegroups/cli_test_metric_alert_v1000001?api-version=2021-04-01
   response:
     body:
-<<<<<<< HEAD
-      string: '{"id":"/subscriptions/00000000-0000-0000-0000-000000000000/resourceGroups/cli_test_metric_alert_v1000001","name":"cli_test_metric_alert_v1000001","type":"Microsoft.Resources/resourceGroups","location":"westus","tags":{"product":"azurecli","cause":"automation","date":"2022-09-28T08:57:10Z"},"properties":{"provisioningState":"Succeeded"}}'
-=======
       string: '{"id":"/subscriptions/00000000-0000-0000-0000-000000000000/resourceGroups/cli_test_metric_alert_v1000001","name":"cli_test_metric_alert_v1000001","type":"Microsoft.Resources/resourceGroups","location":"westus","tags":{"product":"azurecli","cause":"automation","date":"2022-09-23T12:23:58Z"},"properties":{"provisioningState":"Succeeded"}}'
->>>>>>> 9cc4f108
     headers:
       cache-control:
       - no-cache
@@ -36,11 +28,7 @@
       content-type:
       - application/json; charset=utf-8
       date:
-<<<<<<< HEAD
-      - Wed, 28 Sep 2022 08:57:12 GMT
-=======
       - Fri, 23 Sep 2022 12:23:59 GMT
->>>>>>> 9cc4f108
       expires:
       - '-1'
       pragma:
@@ -131,15 +119,6 @@
       content-type:
       - text/plain; charset=utf-8
       date:
-<<<<<<< HEAD
-      - Wed, 28 Sep 2022 08:57:12 GMT
-      etag:
-      - W/"41b202f4dc5098d126019dc00721a4c5e30df0c5196794514fadc3710ee2a5cb"
-      expires:
-      - Wed, 28 Sep 2022 09:02:12 GMT
-      source-age:
-      - '177'
-=======
       - Fri, 23 Sep 2022 12:24:00 GMT
       etag:
       - W/"41b202f4dc5098d126019dc00721a4c5e30df0c5196794514fadc3710ee2a5cb"
@@ -147,7 +126,6 @@
       - Fri, 23 Sep 2022 12:29:00 GMT
       source-age:
       - '144'
->>>>>>> 9cc4f108
       strict-transport-security:
       - max-age=31536000
       vary:
@@ -157,21 +135,6 @@
       x-cache:
       - HIT
       x-cache-hits:
-<<<<<<< HEAD
-      - '3'
-      x-content-type-options:
-      - nosniff
-      x-fastly-request-id:
-      - 312fea11f50d093d13093b5d7f88f907c27fd7c6
-      x-frame-options:
-      - deny
-      x-github-request-id:
-      - 0803:2F03:187245:2083B2:633284BC
-      x-served-by:
-      - cache-iad-kiad7000021-IAD
-      x-timer:
-      - S1664355433.655571,VS0,VE0
-=======
       - '5'
       x-content-type-options:
       - nosniff
@@ -185,7 +148,6 @@
       - cache-dfw-kdfw8210041-DFW
       x-timer:
       - S1663935840.133811,VS0,VE0
->>>>>>> 9cc4f108
       x-xss-protection:
       - 1; mode=block
     status:
@@ -205,11 +167,7 @@
       ParameterSetName:
       - -n -g --image --admin-username --admin-password --tags --nsg-rule
       User-Agent:
-<<<<<<< HEAD
-      - AZURECLI/2.40.0 azsdk-python-azure-mgmt-compute/28.0.0 Python/3.10.7 (Linux-5.15.0-1020-azure-x86_64-with-glibc2.31)
-=======
       - AZURECLI/2.40.0 azsdk-python-azure-mgmt-compute/28.0.0 Python/3.10.6 (Linux-5.15.0-1019-azure-x86_64-with-glibc2.31)
->>>>>>> 9cc4f108
         VSTS_0fb41ef4-5012-48a9-bf39-4ee3de03ee35_build_4949_0
     method: GET
     uri: https://management.azure.com/subscriptions/00000000-0000-0000-0000-000000000000/providers/Microsoft.Compute/locations/westus/publishers/MicrosoftWindowsServer/artifacttypes/vmimage/offers/WindowsServer/skus/2012-R2-Datacenter/versions?$top=1&$orderby=name%20desc&api-version=2022-08-01
@@ -226,11 +184,7 @@
       content-type:
       - application/json; charset=utf-8
       date:
-<<<<<<< HEAD
-      - Wed, 28 Sep 2022 08:57:12 GMT
-=======
       - Fri, 23 Sep 2022 12:24:00 GMT
->>>>>>> 9cc4f108
       expires:
       - '-1'
       pragma:
@@ -247,33 +201,25 @@
       x-content-type-options:
       - nosniff
       x-ms-ratelimit-remaining-resource:
-<<<<<<< HEAD
-      - Microsoft.Compute/ListVMImagesVersionsFromLocation3Min;15994,Microsoft.Compute/ListVMImagesVersionsFromLocation30Min;43977
-=======
       - Microsoft.Compute/ListVMImagesVersionsFromLocation3Min;15991,Microsoft.Compute/ListVMImagesVersionsFromLocation30Min;43978
->>>>>>> 9cc4f108
-    status:
-      code: 200
-      message: OK
-- request:
-    body: null
-    headers:
-      Accept:
-      - application/json
-      Accept-Encoding:
-      - gzip, deflate
-      CommandName:
-      - vm create
-      Connection:
-      - keep-alive
-      ParameterSetName:
-      - -n -g --image --admin-username --admin-password --tags --nsg-rule
-      User-Agent:
-<<<<<<< HEAD
-      - AZURECLI/2.40.0 azsdk-python-azure-mgmt-compute/28.0.0 Python/3.10.7 (Linux-5.15.0-1020-azure-x86_64-with-glibc2.31)
-=======
+    status:
+      code: 200
+      message: OK
+- request:
+    body: null
+    headers:
+      Accept:
+      - application/json
+      Accept-Encoding:
+      - gzip, deflate
+      CommandName:
+      - vm create
+      Connection:
+      - keep-alive
+      ParameterSetName:
+      - -n -g --image --admin-username --admin-password --tags --nsg-rule
+      User-Agent:
       - AZURECLI/2.40.0 azsdk-python-azure-mgmt-compute/28.0.0 Python/3.10.6 (Linux-5.15.0-1019-azure-x86_64-with-glibc2.31)
->>>>>>> 9cc4f108
         VSTS_0fb41ef4-5012-48a9-bf39-4ee3de03ee35_build_4949_0
     method: GET
     uri: https://management.azure.com/subscriptions/00000000-0000-0000-0000-000000000000/providers/Microsoft.Compute/locations/westus/publishers/MicrosoftWindowsServer/artifacttypes/vmimage/offers/WindowsServer/skus/2012-R2-Datacenter/versions/9600.20571.220908?api-version=2022-08-01
@@ -300,11 +246,7 @@
       content-type:
       - application/json; charset=utf-8
       date:
-<<<<<<< HEAD
-      - Wed, 28 Sep 2022 08:57:12 GMT
-=======
       - Fri, 23 Sep 2022 12:24:00 GMT
->>>>>>> 9cc4f108
       expires:
       - '-1'
       pragma:
@@ -321,33 +263,25 @@
       x-content-type-options:
       - nosniff
       x-ms-ratelimit-remaining-resource:
-<<<<<<< HEAD
-      - Microsoft.Compute/GetVMImageFromLocation3Min;12995,Microsoft.Compute/GetVMImageFromLocation30Min;73985
-=======
       - Microsoft.Compute/GetVMImageFromLocation3Min;12994,Microsoft.Compute/GetVMImageFromLocation30Min;73987
->>>>>>> 9cc4f108
-    status:
-      code: 200
-      message: OK
-- request:
-    body: null
-    headers:
-      Accept:
-      - application/json
-      Accept-Encoding:
-      - gzip, deflate
-      CommandName:
-      - vm create
-      Connection:
-      - keep-alive
-      ParameterSetName:
-      - -n -g --image --admin-username --admin-password --tags --nsg-rule
-      User-Agent:
-<<<<<<< HEAD
-      - AZURECLI/2.40.0 azsdk-python-azure-mgmt-network/21.0.1 Python/3.10.7 (Linux-5.15.0-1020-azure-x86_64-with-glibc2.31)
-=======
+    status:
+      code: 200
+      message: OK
+- request:
+    body: null
+    headers:
+      Accept:
+      - application/json
+      Accept-Encoding:
+      - gzip, deflate
+      CommandName:
+      - vm create
+      Connection:
+      - keep-alive
+      ParameterSetName:
+      - -n -g --image --admin-username --admin-password --tags --nsg-rule
+      User-Agent:
       - AZURECLI/2.40.0 azsdk-python-azure-mgmt-network/21.0.1 Python/3.10.6 (Linux-5.15.0-1019-azure-x86_64-with-glibc2.31)
->>>>>>> 9cc4f108
         VSTS_0fb41ef4-5012-48a9-bf39-4ee3de03ee35_build_4949_0
     method: GET
     uri: https://management.azure.com/subscriptions/00000000-0000-0000-0000-000000000000/resourceGroups/cli_test_metric_alert_v1000001/providers/Microsoft.Network/virtualNetworks?api-version=2022-01-01
@@ -362,11 +296,7 @@
       content-type:
       - application/json; charset=utf-8
       date:
-<<<<<<< HEAD
-      - Wed, 28 Sep 2022 08:57:13 GMT
-=======
       - Fri, 23 Sep 2022 12:24:01 GMT
->>>>>>> 9cc4f108
       expires:
       - '-1'
       pragma:
@@ -434,30 +364,12 @@
       ParameterSetName:
       - -n -g --image --admin-username --admin-password --tags --nsg-rule
       User-Agent:
-<<<<<<< HEAD
-      - AZURECLI/2.40.0 azsdk-python-azure-mgmt-resource/21.1.0b1 Python/3.10.7 (Linux-5.15.0-1020-azure-x86_64-with-glibc2.31)
-=======
       - AZURECLI/2.40.0 azsdk-python-azure-mgmt-resource/21.1.0b1 Python/3.10.6 (Linux-5.15.0-1019-azure-x86_64-with-glibc2.31)
->>>>>>> 9cc4f108
         VSTS_0fb41ef4-5012-48a9-bf39-4ee3de03ee35_build_4949_0
     method: PUT
     uri: https://management.azure.com/subscriptions/00000000-0000-0000-0000-000000000000/resourcegroups/cli_test_metric_alert_v1000001/providers/Microsoft.Resources/deployments/mock-deployment?api-version=2021-04-01
   response:
     body:
-<<<<<<< HEAD
-      string: '{"id":"/subscriptions/00000000-0000-0000-0000-000000000000/resourceGroups/cli_test_metric_alert_v1000001/providers/Microsoft.Resources/deployments/vm_deploy_ChG6m1izdUialSIECmNgUh5jVRhyhDvP","name":"vm_deploy_ChG6m1izdUialSIECmNgUh5jVRhyhDvP","type":"Microsoft.Resources/deployments","properties":{"templateHash":"2509515253771459953","parameters":{"adminPassword":{"type":"SecureString"}},"mode":"Incremental","provisioningState":"Accepted","timestamp":"2022-09-28T08:57:16.1046019Z","duration":"PT0.0001068S","correlationId":"5a0763ef-14cd-4a19-8fbe-429da4228bdf","providers":[{"namespace":"Microsoft.Network","resourceTypes":[{"resourceType":"virtualNetworks","locations":["westus"]},{"resourceType":"networkSecurityGroups","locations":["westus"]},{"resourceType":"publicIPAddresses","locations":["westus"]},{"resourceType":"networkInterfaces","locations":["westus"]}]},{"namespace":"Microsoft.Compute","resourceTypes":[{"resourceType":"virtualMachines","locations":["westus"]}]}],"dependencies":[{"dependsOn":[{"id":"/subscriptions/00000000-0000-0000-0000-000000000000/resourceGroups/cli_test_metric_alert_v1000001/providers/Microsoft.Network/virtualNetworks/clitest-vm000002VNET","resourceType":"Microsoft.Network/virtualNetworks","resourceName":"clitest-vm000002VNET"},{"id":"/subscriptions/00000000-0000-0000-0000-000000000000/resourceGroups/cli_test_metric_alert_v1000001/providers/Microsoft.Network/networkSecurityGroups/clitest-vm000002NSG","resourceType":"Microsoft.Network/networkSecurityGroups","resourceName":"clitest-vm000002NSG"},{"id":"/subscriptions/00000000-0000-0000-0000-000000000000/resourceGroups/cli_test_metric_alert_v1000001/providers/Microsoft.Network/publicIPAddresses/clitest-vm000002PublicIP","resourceType":"Microsoft.Network/publicIPAddresses","resourceName":"clitest-vm000002PublicIP"}],"id":"/subscriptions/00000000-0000-0000-0000-000000000000/resourceGroups/cli_test_metric_alert_v1000001/providers/Microsoft.Network/networkInterfaces/clitest-vm000002VMNic","resourceType":"Microsoft.Network/networkInterfaces","resourceName":"clitest-vm000002VMNic"},{"dependsOn":[{"id":"/subscriptions/00000000-0000-0000-0000-000000000000/resourceGroups/cli_test_metric_alert_v1000001/providers/Microsoft.Network/networkInterfaces/clitest-vm000002VMNic","resourceType":"Microsoft.Network/networkInterfaces","resourceName":"clitest-vm000002VMNic"}],"id":"/subscriptions/00000000-0000-0000-0000-000000000000/resourceGroups/cli_test_metric_alert_v1000001/providers/Microsoft.Compute/virtualMachines/clitest-vm000002","resourceType":"Microsoft.Compute/virtualMachines","resourceName":"clitest-vm000002"}]}}'
-    headers:
-      azure-asyncoperation:
-      - https://management.azure.com/subscriptions/00000000-0000-0000-0000-000000000000/resourcegroups/cli_test_metric_alert_v1000001/providers/Microsoft.Resources/deployments/vm_deploy_ChG6m1izdUialSIECmNgUh5jVRhyhDvP/operationStatuses/08585372514506106995?api-version=2021-04-01
-      cache-control:
-      - no-cache
-      content-length:
-      - '2622'
-      content-type:
-      - application/json; charset=utf-8
-      date:
-      - Wed, 28 Sep 2022 08:57:16 GMT
-=======
       string: '{"id":"/subscriptions/00000000-0000-0000-0000-000000000000/resourceGroups/cli_test_metric_alert_v1000001/providers/Microsoft.Resources/deployments/vm_deploy_dm7AlPJzMxd2dGsC5n4Fl2CaeWKh32Cm","name":"vm_deploy_dm7AlPJzMxd2dGsC5n4Fl2CaeWKh32Cm","type":"Microsoft.Resources/deployments","properties":{"templateHash":"5245876863973570469","parameters":{"adminPassword":{"type":"SecureString"}},"mode":"Incremental","provisioningState":"Accepted","timestamp":"2022-09-23T12:24:02.932628Z","duration":"PT0.000686S","correlationId":"be600431-194f-43e0-9145-688341fe7299","providers":[{"namespace":"Microsoft.Network","resourceTypes":[{"resourceType":"virtualNetworks","locations":["westus"]},{"resourceType":"networkSecurityGroups","locations":["westus"]},{"resourceType":"publicIPAddresses","locations":["westus"]},{"resourceType":"networkInterfaces","locations":["westus"]}]},{"namespace":"Microsoft.Compute","resourceTypes":[{"resourceType":"virtualMachines","locations":["westus"]}]}],"dependencies":[{"dependsOn":[{"id":"/subscriptions/00000000-0000-0000-0000-000000000000/resourceGroups/cli_test_metric_alert_v1000001/providers/Microsoft.Network/virtualNetworks/clitest-vm000002VNET","resourceType":"Microsoft.Network/virtualNetworks","resourceName":"clitest-vm000002VNET"},{"id":"/subscriptions/00000000-0000-0000-0000-000000000000/resourceGroups/cli_test_metric_alert_v1000001/providers/Microsoft.Network/networkSecurityGroups/clitest-vm000002NSG","resourceType":"Microsoft.Network/networkSecurityGroups","resourceName":"clitest-vm000002NSG"},{"id":"/subscriptions/00000000-0000-0000-0000-000000000000/resourceGroups/cli_test_metric_alert_v1000001/providers/Microsoft.Network/publicIPAddresses/clitest-vm000002PublicIP","resourceType":"Microsoft.Network/publicIPAddresses","resourceName":"clitest-vm000002PublicIP"}],"id":"/subscriptions/00000000-0000-0000-0000-000000000000/resourceGroups/cli_test_metric_alert_v1000001/providers/Microsoft.Network/networkInterfaces/clitest-vm000002VMNic","resourceType":"Microsoft.Network/networkInterfaces","resourceName":"clitest-vm000002VMNic"},{"dependsOn":[{"id":"/subscriptions/00000000-0000-0000-0000-000000000000/resourceGroups/cli_test_metric_alert_v1000001/providers/Microsoft.Network/networkInterfaces/clitest-vm000002VMNic","resourceType":"Microsoft.Network/networkInterfaces","resourceName":"clitest-vm000002VMNic"}],"id":"/subscriptions/00000000-0000-0000-0000-000000000000/resourceGroups/cli_test_metric_alert_v1000001/providers/Microsoft.Compute/virtualMachines/clitest-vm000002","resourceType":"Microsoft.Compute/virtualMachines","resourceName":"clitest-vm000002"}]}}'
     headers:
       azure-asyncoperation:
@@ -470,7 +382,6 @@
       - application/json; charset=utf-8
       date:
       - Fri, 23 Sep 2022 12:24:03 GMT
->>>>>>> 9cc4f108
       expires:
       - '-1'
       pragma:
@@ -498,17 +409,10 @@
       ParameterSetName:
       - -n -g --image --admin-username --admin-password --tags --nsg-rule
       User-Agent:
-<<<<<<< HEAD
-      - AZURECLI/2.40.0 azsdk-python-azure-mgmt-resource/21.1.0b1 Python/3.10.7 (Linux-5.15.0-1020-azure-x86_64-with-glibc2.31)
-        VSTS_0fb41ef4-5012-48a9-bf39-4ee3de03ee35_build_4949_0
-    method: GET
-    uri: https://management.azure.com/subscriptions/00000000-0000-0000-0000-000000000000/resourcegroups/cli_test_metric_alert_v1000001/providers/Microsoft.Resources/deployments/mock-deployment/operationStatuses/08585372514506106995?api-version=2021-04-01
-=======
       - AZURECLI/2.40.0 azsdk-python-azure-mgmt-resource/21.1.0b1 Python/3.10.6 (Linux-5.15.0-1019-azure-x86_64-with-glibc2.31)
         VSTS_0fb41ef4-5012-48a9-bf39-4ee3de03ee35_build_4949_0
     method: GET
     uri: https://management.azure.com/subscriptions/00000000-0000-0000-0000-000000000000/resourcegroups/cli_test_metric_alert_v1000001/providers/Microsoft.Resources/deployments/mock-deployment/operationStatuses/08585376710434231963?api-version=2021-04-01
->>>>>>> 9cc4f108
   response:
     body:
       string: '{"status":"Running"}'
@@ -520,11 +424,7 @@
       content-type:
       - application/json; charset=utf-8
       date:
-<<<<<<< HEAD
-      - Wed, 28 Sep 2022 08:57:46 GMT
-=======
       - Fri, 23 Sep 2022 12:24:32 GMT
->>>>>>> 9cc4f108
       expires:
       - '-1'
       pragma:
@@ -552,17 +452,10 @@
       ParameterSetName:
       - -n -g --image --admin-username --admin-password --tags --nsg-rule
       User-Agent:
-<<<<<<< HEAD
-      - AZURECLI/2.40.0 azsdk-python-azure-mgmt-resource/21.1.0b1 Python/3.10.7 (Linux-5.15.0-1020-azure-x86_64-with-glibc2.31)
-        VSTS_0fb41ef4-5012-48a9-bf39-4ee3de03ee35_build_4949_0
-    method: GET
-    uri: https://management.azure.com/subscriptions/00000000-0000-0000-0000-000000000000/resourcegroups/cli_test_metric_alert_v1000001/providers/Microsoft.Resources/deployments/mock-deployment/operationStatuses/08585372514506106995?api-version=2021-04-01
-=======
       - AZURECLI/2.40.0 azsdk-python-azure-mgmt-resource/21.1.0b1 Python/3.10.6 (Linux-5.15.0-1019-azure-x86_64-with-glibc2.31)
         VSTS_0fb41ef4-5012-48a9-bf39-4ee3de03ee35_build_4949_0
     method: GET
     uri: https://management.azure.com/subscriptions/00000000-0000-0000-0000-000000000000/resourcegroups/cli_test_metric_alert_v1000001/providers/Microsoft.Resources/deployments/mock-deployment/operationStatuses/08585376710434231963?api-version=2021-04-01
->>>>>>> 9cc4f108
   response:
     body:
       string: '{"status":"Succeeded"}'
@@ -574,11 +467,7 @@
       content-type:
       - application/json; charset=utf-8
       date:
-<<<<<<< HEAD
-      - Wed, 28 Sep 2022 08:58:16 GMT
-=======
       - Fri, 23 Sep 2022 12:25:03 GMT
->>>>>>> 9cc4f108
       expires:
       - '-1'
       pragma:
@@ -606,21 +495,13 @@
       ParameterSetName:
       - -n -g --image --admin-username --admin-password --tags --nsg-rule
       User-Agent:
-<<<<<<< HEAD
-      - AZURECLI/2.40.0 azsdk-python-azure-mgmt-resource/21.1.0b1 Python/3.10.7 (Linux-5.15.0-1020-azure-x86_64-with-glibc2.31)
-=======
       - AZURECLI/2.40.0 azsdk-python-azure-mgmt-resource/21.1.0b1 Python/3.10.6 (Linux-5.15.0-1019-azure-x86_64-with-glibc2.31)
->>>>>>> 9cc4f108
         VSTS_0fb41ef4-5012-48a9-bf39-4ee3de03ee35_build_4949_0
     method: GET
     uri: https://management.azure.com/subscriptions/00000000-0000-0000-0000-000000000000/resourcegroups/cli_test_metric_alert_v1000001/providers/Microsoft.Resources/deployments/mock-deployment?api-version=2021-04-01
   response:
     body:
-<<<<<<< HEAD
-      string: '{"id":"/subscriptions/00000000-0000-0000-0000-000000000000/resourceGroups/cli_test_metric_alert_v1000001/providers/Microsoft.Resources/deployments/vm_deploy_ChG6m1izdUialSIECmNgUh5jVRhyhDvP","name":"vm_deploy_ChG6m1izdUialSIECmNgUh5jVRhyhDvP","type":"Microsoft.Resources/deployments","properties":{"templateHash":"2509515253771459953","parameters":{"adminPassword":{"type":"SecureString"}},"mode":"Incremental","provisioningState":"Succeeded","timestamp":"2022-09-28T08:58:11.4008526Z","duration":"PT55.2963575S","correlationId":"5a0763ef-14cd-4a19-8fbe-429da4228bdf","providers":[{"namespace":"Microsoft.Network","resourceTypes":[{"resourceType":"virtualNetworks","locations":["westus"]},{"resourceType":"networkSecurityGroups","locations":["westus"]},{"resourceType":"publicIPAddresses","locations":["westus"]},{"resourceType":"networkInterfaces","locations":["westus"]}]},{"namespace":"Microsoft.Compute","resourceTypes":[{"resourceType":"virtualMachines","locations":["westus"]}]}],"dependencies":[{"dependsOn":[{"id":"/subscriptions/00000000-0000-0000-0000-000000000000/resourceGroups/cli_test_metric_alert_v1000001/providers/Microsoft.Network/virtualNetworks/clitest-vm000002VNET","resourceType":"Microsoft.Network/virtualNetworks","resourceName":"clitest-vm000002VNET"},{"id":"/subscriptions/00000000-0000-0000-0000-000000000000/resourceGroups/cli_test_metric_alert_v1000001/providers/Microsoft.Network/networkSecurityGroups/clitest-vm000002NSG","resourceType":"Microsoft.Network/networkSecurityGroups","resourceName":"clitest-vm000002NSG"},{"id":"/subscriptions/00000000-0000-0000-0000-000000000000/resourceGroups/cli_test_metric_alert_v1000001/providers/Microsoft.Network/publicIPAddresses/clitest-vm000002PublicIP","resourceType":"Microsoft.Network/publicIPAddresses","resourceName":"clitest-vm000002PublicIP"}],"id":"/subscriptions/00000000-0000-0000-0000-000000000000/resourceGroups/cli_test_metric_alert_v1000001/providers/Microsoft.Network/networkInterfaces/clitest-vm000002VMNic","resourceType":"Microsoft.Network/networkInterfaces","resourceName":"clitest-vm000002VMNic"},{"dependsOn":[{"id":"/subscriptions/00000000-0000-0000-0000-000000000000/resourceGroups/cli_test_metric_alert_v1000001/providers/Microsoft.Network/networkInterfaces/clitest-vm000002VMNic","resourceType":"Microsoft.Network/networkInterfaces","resourceName":"clitest-vm000002VMNic"}],"id":"/subscriptions/00000000-0000-0000-0000-000000000000/resourceGroups/cli_test_metric_alert_v1000001/providers/Microsoft.Compute/virtualMachines/clitest-vm000002","resourceType":"Microsoft.Compute/virtualMachines","resourceName":"clitest-vm000002"}],"outputs":{},"outputResources":[{"id":"/subscriptions/00000000-0000-0000-0000-000000000000/resourceGroups/cli_test_metric_alert_v1000001/providers/Microsoft.Compute/virtualMachines/clitest-vm000002"},{"id":"/subscriptions/00000000-0000-0000-0000-000000000000/resourceGroups/cli_test_metric_alert_v1000001/providers/Microsoft.Network/networkInterfaces/clitest-vm000002VMNic"},{"id":"/subscriptions/00000000-0000-0000-0000-000000000000/resourceGroups/cli_test_metric_alert_v1000001/providers/Microsoft.Network/networkSecurityGroups/clitest-vm000002NSG"},{"id":"/subscriptions/00000000-0000-0000-0000-000000000000/resourceGroups/cli_test_metric_alert_v1000001/providers/Microsoft.Network/publicIPAddresses/clitest-vm000002PublicIP"},{"id":"/subscriptions/00000000-0000-0000-0000-000000000000/resourceGroups/cli_test_metric_alert_v1000001/providers/Microsoft.Network/virtualNetworks/clitest-vm000002VNET"}]}}'
-=======
       string: '{"id":"/subscriptions/00000000-0000-0000-0000-000000000000/resourceGroups/cli_test_metric_alert_v1000001/providers/Microsoft.Resources/deployments/vm_deploy_dm7AlPJzMxd2dGsC5n4Fl2CaeWKh32Cm","name":"vm_deploy_dm7AlPJzMxd2dGsC5n4Fl2CaeWKh32Cm","type":"Microsoft.Resources/deployments","properties":{"templateHash":"5245876863973570469","parameters":{"adminPassword":{"type":"SecureString"}},"mode":"Incremental","provisioningState":"Succeeded","timestamp":"2022-09-23T12:24:34.3730758Z","duration":"PT31.4411338S","correlationId":"be600431-194f-43e0-9145-688341fe7299","providers":[{"namespace":"Microsoft.Network","resourceTypes":[{"resourceType":"virtualNetworks","locations":["westus"]},{"resourceType":"networkSecurityGroups","locations":["westus"]},{"resourceType":"publicIPAddresses","locations":["westus"]},{"resourceType":"networkInterfaces","locations":["westus"]}]},{"namespace":"Microsoft.Compute","resourceTypes":[{"resourceType":"virtualMachines","locations":["westus"]}]}],"dependencies":[{"dependsOn":[{"id":"/subscriptions/00000000-0000-0000-0000-000000000000/resourceGroups/cli_test_metric_alert_v1000001/providers/Microsoft.Network/virtualNetworks/clitest-vm000002VNET","resourceType":"Microsoft.Network/virtualNetworks","resourceName":"clitest-vm000002VNET"},{"id":"/subscriptions/00000000-0000-0000-0000-000000000000/resourceGroups/cli_test_metric_alert_v1000001/providers/Microsoft.Network/networkSecurityGroups/clitest-vm000002NSG","resourceType":"Microsoft.Network/networkSecurityGroups","resourceName":"clitest-vm000002NSG"},{"id":"/subscriptions/00000000-0000-0000-0000-000000000000/resourceGroups/cli_test_metric_alert_v1000001/providers/Microsoft.Network/publicIPAddresses/clitest-vm000002PublicIP","resourceType":"Microsoft.Network/publicIPAddresses","resourceName":"clitest-vm000002PublicIP"}],"id":"/subscriptions/00000000-0000-0000-0000-000000000000/resourceGroups/cli_test_metric_alert_v1000001/providers/Microsoft.Network/networkInterfaces/clitest-vm000002VMNic","resourceType":"Microsoft.Network/networkInterfaces","resourceName":"clitest-vm000002VMNic"},{"dependsOn":[{"id":"/subscriptions/00000000-0000-0000-0000-000000000000/resourceGroups/cli_test_metric_alert_v1000001/providers/Microsoft.Network/networkInterfaces/clitest-vm000002VMNic","resourceType":"Microsoft.Network/networkInterfaces","resourceName":"clitest-vm000002VMNic"}],"id":"/subscriptions/00000000-0000-0000-0000-000000000000/resourceGroups/cli_test_metric_alert_v1000001/providers/Microsoft.Compute/virtualMachines/clitest-vm000002","resourceType":"Microsoft.Compute/virtualMachines","resourceName":"clitest-vm000002"}],"outputs":{},"outputResources":[{"id":"/subscriptions/00000000-0000-0000-0000-000000000000/resourceGroups/cli_test_metric_alert_v1000001/providers/Microsoft.Compute/virtualMachines/clitest-vm000002"},{"id":"/subscriptions/00000000-0000-0000-0000-000000000000/resourceGroups/cli_test_metric_alert_v1000001/providers/Microsoft.Network/networkInterfaces/clitest-vm000002VMNic"},{"id":"/subscriptions/00000000-0000-0000-0000-000000000000/resourceGroups/cli_test_metric_alert_v1000001/providers/Microsoft.Network/networkSecurityGroups/clitest-vm000002NSG"},{"id":"/subscriptions/00000000-0000-0000-0000-000000000000/resourceGroups/cli_test_metric_alert_v1000001/providers/Microsoft.Network/publicIPAddresses/clitest-vm000002PublicIP"},{"id":"/subscriptions/00000000-0000-0000-0000-000000000000/resourceGroups/cli_test_metric_alert_v1000001/providers/Microsoft.Network/virtualNetworks/clitest-vm000002VNET"}]}}'
->>>>>>> 9cc4f108
     headers:
       cache-control:
       - no-cache
@@ -629,43 +510,35 @@
       content-type:
       - application/json; charset=utf-8
       date:
-<<<<<<< HEAD
-      - Wed, 28 Sep 2022 08:58:16 GMT
-=======
       - Fri, 23 Sep 2022 12:25:03 GMT
->>>>>>> 9cc4f108
-      expires:
-      - '-1'
-      pragma:
-      - no-cache
-      strict-transport-security:
-      - max-age=31536000; includeSubDomains
-      vary:
-      - Accept-Encoding
-      x-content-type-options:
-      - nosniff
-    status:
-      code: 200
-      message: OK
-- request:
-    body: null
-    headers:
-      Accept:
-      - application/json
-      Accept-Encoding:
-      - gzip, deflate
-      CommandName:
-      - vm create
-      Connection:
-      - keep-alive
-      ParameterSetName:
-      - -n -g --image --admin-username --admin-password --tags --nsg-rule
-      User-Agent:
-<<<<<<< HEAD
-      - AZURECLI/2.40.0 azsdk-python-azure-mgmt-compute/28.0.0 Python/3.10.7 (Linux-5.15.0-1020-azure-x86_64-with-glibc2.31)
-=======
+      expires:
+      - '-1'
+      pragma:
+      - no-cache
+      strict-transport-security:
+      - max-age=31536000; includeSubDomains
+      vary:
+      - Accept-Encoding
+      x-content-type-options:
+      - nosniff
+    status:
+      code: 200
+      message: OK
+- request:
+    body: null
+    headers:
+      Accept:
+      - application/json
+      Accept-Encoding:
+      - gzip, deflate
+      CommandName:
+      - vm create
+      Connection:
+      - keep-alive
+      ParameterSetName:
+      - -n -g --image --admin-username --admin-password --tags --nsg-rule
+      User-Agent:
       - AZURECLI/2.40.0 azsdk-python-azure-mgmt-compute/28.0.0 Python/3.10.6 (Linux-5.15.0-1019-azure-x86_64-with-glibc2.31)
->>>>>>> 9cc4f108
         VSTS_0fb41ef4-5012-48a9-bf39-4ee3de03ee35_build_4949_0
     method: GET
     uri: https://management.azure.com/subscriptions/00000000-0000-0000-0000-000000000000/resourceGroups/cli_test_metric_alert_v1000001/providers/Microsoft.Compute/virtualMachines/clitest-vm000002?$expand=instanceView&api-version=2022-08-01
@@ -675,27 +548,16 @@
         \ \"type\": \"Microsoft.Compute/virtualMachines\",\r\n  \"location\": \"westus\",\r\n
         \ \"tags\": {\r\n    \"MabUsed\": \"Yes\",\r\n    \"Owner\": \"sisi\",\r\n
         \   \"Purpose\": \"CLITest\",\r\n    \"DeleteBy\": \"12-2099\",\r\n    \"AutoShutdown\":
-<<<<<<< HEAD
-        \"No\"\r\n  },\r\n  \"properties\": {\r\n    \"vmId\": \"76601043-7b87-40a5-940d-be6f28022ad2\",\r\n
-=======
         \"No\"\r\n  },\r\n  \"properties\": {\r\n    \"vmId\": \"ddebc4c5-eedf-4e12-a76d-1cc3ebcb0bce\",\r\n
->>>>>>> 9cc4f108
         \   \"hardwareProfile\": {\r\n      \"vmSize\": \"Standard_DS1_v2\"\r\n    },\r\n
         \   \"storageProfile\": {\r\n      \"imageReference\": {\r\n        \"publisher\":
         \"MicrosoftWindowsServer\",\r\n        \"offer\": \"WindowsServer\",\r\n        \"sku\":
         \"2012-R2-Datacenter\",\r\n        \"version\": \"latest\",\r\n        \"exactVersion\":
         \"9600.20571.220908\"\r\n      },\r\n      \"osDisk\": {\r\n        \"osType\":
-<<<<<<< HEAD
-        \"Windows\",\r\n        \"name\": \"clitest-vm000002_OsDisk_1_6fc1803732904db1a9f83099fc9ea189\",\r\n
-        \       \"createOption\": \"FromImage\",\r\n        \"caching\": \"ReadWrite\",\r\n
-        \       \"managedDisk\": {\r\n          \"storageAccountType\": \"Premium_LRS\",\r\n
-        \         \"id\": \"/subscriptions/00000000-0000-0000-0000-000000000000/resourceGroups/cli_test_metric_alert_v1000001/providers/Microsoft.Compute/disks/clitest-vm000002_OsDisk_1_6fc1803732904db1a9f83099fc9ea189\"\r\n
-=======
         \"Windows\",\r\n        \"name\": \"clitest-vm000002_disk1_6c422b1b0b1e4dc2a46de9288cc61d57\",\r\n
         \       \"createOption\": \"FromImage\",\r\n        \"caching\": \"ReadWrite\",\r\n
         \       \"managedDisk\": {\r\n          \"storageAccountType\": \"Premium_LRS\",\r\n
         \         \"id\": \"/subscriptions/00000000-0000-0000-0000-000000000000/resourceGroups/cli_test_metric_alert_v1000001/providers/Microsoft.Compute/disks/clitest-vm000002_disk1_6c422b1b0b1e4dc2a46de9288cc61d57\"\r\n
->>>>>>> 9cc4f108
         \       },\r\n        \"deleteOption\": \"Detach\",\r\n        \"diskSizeGB\":
         127\r\n      },\r\n      \"dataDisks\": []\r\n    },\r\n    \"osProfile\":
         {\r\n      \"computerName\": \"clitest-vm000002\",\r\n      \"adminUsername\":
@@ -711,21 +573,6 @@
         \         {\r\n            \"code\": \"ProvisioningState/Unavailable\",\r\n
         \           \"level\": \"Warning\",\r\n            \"displayStatus\": \"Not
         Ready\",\r\n            \"message\": \"VM status blob is found but not yet
-<<<<<<< HEAD
-        populated.\",\r\n            \"time\": \"2022-09-28T08:58:17+00:00\"\r\n          }\r\n
-        \       ]\r\n      },\r\n      \"disks\": [\r\n        {\r\n          \"name\":
-        \"clitest-vm000002_OsDisk_1_6fc1803732904db1a9f83099fc9ea189\",\r\n          \"statuses\":
-        [\r\n            {\r\n              \"code\": \"ProvisioningState/succeeded\",\r\n
-        \             \"level\": \"Info\",\r\n              \"displayStatus\": \"Provisioning
-        succeeded\",\r\n              \"time\": \"2022-09-28T08:57:26.5848081+00:00\"\r\n
-        \           }\r\n          ]\r\n        }\r\n      ],\r\n      \"hyperVGeneration\":
-        \"V1\",\r\n      \"statuses\": [\r\n        {\r\n          \"code\": \"ProvisioningState/succeeded\",\r\n
-        \         \"level\": \"Info\",\r\n          \"displayStatus\": \"Provisioning
-        succeeded\",\r\n          \"time\": \"2022-09-28T08:58:10.5694763+00:00\"\r\n
-        \       },\r\n        {\r\n          \"code\": \"PowerState/running\",\r\n
-        \         \"level\": \"Info\",\r\n          \"displayStatus\": \"VM running\"\r\n
-        \       }\r\n      ]\r\n    },\r\n    \"timeCreated\": \"2022-09-28T08:57:25.397304+00:00\"\r\n
-=======
         populated.\",\r\n            \"time\": \"2022-09-23T12:25:03+00:00\"\r\n          }\r\n
         \       ]\r\n      },\r\n      \"disks\": [\r\n        {\r\n          \"name\":
         \"clitest-vm000002_disk1_6c422b1b0b1e4dc2a46de9288cc61d57\",\r\n          \"statuses\":
@@ -739,25 +586,16 @@
         \       },\r\n        {\r\n          \"code\": \"PowerState/running\",\r\n
         \         \"level\": \"Info\",\r\n          \"displayStatus\": \"VM running\"\r\n
         \       }\r\n      ]\r\n    },\r\n    \"timeCreated\": \"2022-09-23T12:24:17.4760838+00:00\"\r\n
->>>>>>> 9cc4f108
         \ }\r\n}"
     headers:
       cache-control:
       - no-cache
       content-length:
-<<<<<<< HEAD
-      - '3474'
-      content-type:
-      - application/json; charset=utf-8
-      date:
-      - Wed, 28 Sep 2022 08:58:17 GMT
-=======
       - '3464'
       content-type:
       - application/json; charset=utf-8
       date:
       - Fri, 23 Sep 2022 12:25:03 GMT
->>>>>>> 9cc4f108
       expires:
       - '-1'
       pragma:
@@ -774,49 +612,31 @@
       x-content-type-options:
       - nosniff
       x-ms-ratelimit-remaining-resource:
-<<<<<<< HEAD
-      - Microsoft.Compute/LowCostGet3Min;3933,Microsoft.Compute/LowCostGet30Min;31708
-=======
       - Microsoft.Compute/LowCostGet3Min;3963,Microsoft.Compute/LowCostGet30Min;31880
->>>>>>> 9cc4f108
-    status:
-      code: 200
-      message: OK
-- request:
-    body: null
-    headers:
-      Accept:
-      - application/json
-      Accept-Encoding:
-      - gzip, deflate
-      CommandName:
-      - vm create
-      Connection:
-      - keep-alive
-      ParameterSetName:
-      - -n -g --image --admin-username --admin-password --tags --nsg-rule
-      User-Agent:
-<<<<<<< HEAD
-      - AZURECLI/2.40.0 azsdk-python-azure-mgmt-network/21.0.1 Python/3.10.7 (Linux-5.15.0-1020-azure-x86_64-with-glibc2.31)
-=======
+    status:
+      code: 200
+      message: OK
+- request:
+    body: null
+    headers:
+      Accept:
+      - application/json
+      Accept-Encoding:
+      - gzip, deflate
+      CommandName:
+      - vm create
+      Connection:
+      - keep-alive
+      ParameterSetName:
+      - -n -g --image --admin-username --admin-password --tags --nsg-rule
+      User-Agent:
       - AZURECLI/2.40.0 azsdk-python-azure-mgmt-network/21.0.1 Python/3.10.6 (Linux-5.15.0-1019-azure-x86_64-with-glibc2.31)
->>>>>>> 9cc4f108
         VSTS_0fb41ef4-5012-48a9-bf39-4ee3de03ee35_build_4949_0
     method: GET
     uri: https://management.azure.com/subscriptions/00000000-0000-0000-0000-000000000000/resourceGroups/cli_test_metric_alert_v1000001/providers/Microsoft.Network/networkInterfaces/clitest-vm000002VMNic?api-version=2022-01-01
   response:
     body:
       string: "{\r\n  \"name\": \"clitest-vm000002VMNic\",\r\n  \"id\": \"/subscriptions/00000000-0000-0000-0000-000000000000/resourceGroups/cli_test_metric_alert_v1000001/providers/Microsoft.Network/networkInterfaces/clitest-vm000002VMNic\",\r\n
-<<<<<<< HEAD
-        \ \"etag\": \"W/\\\"12aa052c-c136-4875-91f9-c6290644eb16\\\"\",\r\n  \"tags\":
-        {\r\n    \"MabUsed\": \"Yes\",\r\n    \"Owner\": \"sisi\",\r\n    \"Purpose\":
-        \"CLITest\",\r\n    \"DeleteBy\": \"12-2099\",\r\n    \"AutoShutdown\": \"No\"\r\n
-        \ },\r\n  \"properties\": {\r\n    \"provisioningState\": \"Succeeded\",\r\n
-        \   \"resourceGuid\": \"5025b53e-38e1-4fa4-b140-3788da08cee0\",\r\n    \"ipConfigurations\":
-        [\r\n      {\r\n        \"name\": \"ipconfigclitest-vm000002\",\r\n        \"id\":
-        \"/subscriptions/00000000-0000-0000-0000-000000000000/resourceGroups/cli_test_metric_alert_v1000001/providers/Microsoft.Network/networkInterfaces/clitest-vm000002VMNic/ipConfigurations/ipconfigclitest-vm000002\",\r\n
-        \       \"etag\": \"W/\\\"12aa052c-c136-4875-91f9-c6290644eb16\\\"\",\r\n
-=======
         \ \"etag\": \"W/\\\"f1e1a49f-3f33-4d28-82c7-4dcd675a633c\\\"\",\r\n  \"tags\":
         {\r\n    \"MabUsed\": \"Yes\",\r\n    \"Owner\": \"sisi\",\r\n    \"Purpose\":
         \"CLITest\",\r\n    \"DeleteBy\": \"12-2099\",\r\n    \"AutoShutdown\": \"No\"\r\n
@@ -825,7 +645,6 @@
         [\r\n      {\r\n        \"name\": \"ipconfigclitest-vm000002\",\r\n        \"id\":
         \"/subscriptions/00000000-0000-0000-0000-000000000000/resourceGroups/cli_test_metric_alert_v1000001/providers/Microsoft.Network/networkInterfaces/clitest-vm000002VMNic/ipConfigurations/ipconfigclitest-vm000002\",\r\n
         \       \"etag\": \"W/\\\"f1e1a49f-3f33-4d28-82c7-4dcd675a633c\\\"\",\r\n
->>>>>>> 9cc4f108
         \       \"type\": \"Microsoft.Network/networkInterfaces/ipConfigurations\",\r\n
         \       \"properties\": {\r\n          \"provisioningState\": \"Succeeded\",\r\n
         \         \"privateIPAddress\": \"10.0.0.4\",\r\n          \"privateIPAllocationMethod\":
@@ -834,13 +653,8 @@
         \         },\r\n          \"primary\": true,\r\n          \"privateIPAddressVersion\":
         \"IPv4\"\r\n        }\r\n      }\r\n    ],\r\n    \"dnsSettings\": {\r\n      \"dnsServers\":
         [],\r\n      \"appliedDnsServers\": [],\r\n      \"internalDomainNameSuffix\":
-<<<<<<< HEAD
-        \"2djof0orrwdutm2pqjzqcspybd.dx.internal.cloudapp.net\"\r\n    },\r\n    \"macAddress\":
-        \"00-0D-3A-32-AB-18\",\r\n    \"vnetEncryptionSupported\": false,\r\n    \"enableIPForwarding\":
-=======
         \"wpy34q5i5lqu3kjxfhdlbj4smh.dx.internal.cloudapp.net\"\r\n    },\r\n    \"macAddress\":
         \"00-22-48-06-E1-DE\",\r\n    \"vnetEncryptionSupported\": false,\r\n    \"enableIPForwarding\":
->>>>>>> 9cc4f108
         false,\r\n    \"networkSecurityGroup\": {\r\n      \"id\": \"/subscriptions/00000000-0000-0000-0000-000000000000/resourceGroups/cli_test_metric_alert_v1000001/providers/Microsoft.Network/networkSecurityGroups/clitest-vm000002NSG\"\r\n
         \   },\r\n    \"primary\": true,\r\n    \"virtualMachine\": {\r\n      \"id\":
         \"/subscriptions/00000000-0000-0000-0000-000000000000/resourceGroups/cli_test_metric_alert_v1000001/providers/Microsoft.Compute/virtualMachines/clitest-vm000002\"\r\n
@@ -856,15 +670,9 @@
       content-type:
       - application/json; charset=utf-8
       date:
-<<<<<<< HEAD
-      - Wed, 28 Sep 2022 08:58:17 GMT
-      etag:
-      - W/"12aa052c-c136-4875-91f9-c6290644eb16"
-=======
       - Fri, 23 Sep 2022 12:25:03 GMT
       etag:
       - W/"f1e1a49f-3f33-4d28-82c7-4dcd675a633c"
->>>>>>> 9cc4f108
       expires:
       - '-1'
       pragma:
@@ -881,48 +689,31 @@
       x-content-type-options:
       - nosniff
       x-ms-arm-service-request-id:
-<<<<<<< HEAD
-      - cc6f990d-d58b-4be7-8fbc-0f7823ceb4b5
-=======
       - 0708c9d4-af64-4b88-be11-2da9a713e0b1
->>>>>>> 9cc4f108
-    status:
-      code: 200
-      message: OK
-- request:
-    body: null
-    headers:
-      Accept:
-      - application/json
-      Accept-Encoding:
-      - gzip, deflate
-      CommandName:
-      - vm create
-      Connection:
-      - keep-alive
-      ParameterSetName:
-      - -n -g --image --admin-username --admin-password --tags --nsg-rule
-      User-Agent:
-<<<<<<< HEAD
-      - AZURECLI/2.40.0 azsdk-python-azure-mgmt-network/21.0.1 Python/3.10.7 (Linux-5.15.0-1020-azure-x86_64-with-glibc2.31)
-=======
+    status:
+      code: 200
+      message: OK
+- request:
+    body: null
+    headers:
+      Accept:
+      - application/json
+      Accept-Encoding:
+      - gzip, deflate
+      CommandName:
+      - vm create
+      Connection:
+      - keep-alive
+      ParameterSetName:
+      - -n -g --image --admin-username --admin-password --tags --nsg-rule
+      User-Agent:
       - AZURECLI/2.40.0 azsdk-python-azure-mgmt-network/21.0.1 Python/3.10.6 (Linux-5.15.0-1019-azure-x86_64-with-glibc2.31)
->>>>>>> 9cc4f108
         VSTS_0fb41ef4-5012-48a9-bf39-4ee3de03ee35_build_4949_0
     method: GET
     uri: https://management.azure.com/subscriptions/00000000-0000-0000-0000-000000000000/resourceGroups/cli_test_metric_alert_v1000001/providers/Microsoft.Network/publicIPAddresses/clitest-vm000002PublicIP?api-version=2022-01-01
   response:
     body:
       string: "{\r\n  \"name\": \"clitest-vm000002PublicIP\",\r\n  \"id\": \"/subscriptions/00000000-0000-0000-0000-000000000000/resourceGroups/cli_test_metric_alert_v1000001/providers/Microsoft.Network/publicIPAddresses/clitest-vm000002PublicIP\",\r\n
-<<<<<<< HEAD
-        \ \"etag\": \"W/\\\"dbfbcdde-46cf-467b-a535-5380f9f0936e\\\"\",\r\n  \"location\":
-        \"westus\",\r\n  \"tags\": {\r\n    \"MabUsed\": \"Yes\",\r\n    \"Owner\":
-        \"sisi\",\r\n    \"Purpose\": \"CLITest\",\r\n    \"DeleteBy\": \"12-2099\",\r\n
-        \   \"AutoShutdown\": \"No\"\r\n  },\r\n  \"properties\": {\r\n    \"provisioningState\":
-        \"Succeeded\",\r\n    \"resourceGuid\": \"50c5ba90-0363-45b2-a0d4-89a17359fd44\",\r\n
-        \   \"ipAddress\": \"20.245.173.213\",\r\n    \"publicIPAddressVersion\":
-        \"IPv4\",\r\n    \"publicIPAllocationMethod\": \"Dynamic\",\r\n    \"idleTimeoutInMinutes\":
-=======
         \ \"etag\": \"W/\\\"8a54d5be-5b60-4c5c-b9d1-c00e34e0a9f5\\\"\",\r\n  \"location\":
         \"westus\",\r\n  \"tags\": {\r\n    \"MabUsed\": \"Yes\",\r\n    \"Owner\":
         \"sisi\",\r\n    \"Purpose\": \"CLITest\",\r\n    \"DeleteBy\": \"12-2099\",\r\n
@@ -930,7 +721,6 @@
         \"Succeeded\",\r\n    \"resourceGuid\": \"815d089e-14f2-4f75-bcde-2544de5beb95\",\r\n
         \   \"ipAddress\": \"20.253.221.63\",\r\n    \"publicIPAddressVersion\": \"IPv4\",\r\n
         \   \"publicIPAllocationMethod\": \"Dynamic\",\r\n    \"idleTimeoutInMinutes\":
->>>>>>> 9cc4f108
         4,\r\n    \"ipTags\": [],\r\n    \"ipConfiguration\": {\r\n      \"id\": \"/subscriptions/00000000-0000-0000-0000-000000000000/resourceGroups/cli_test_metric_alert_v1000001/providers/Microsoft.Network/networkInterfaces/clitest-vm000002VMNic/ipConfigurations/ipconfigclitest-vm000002\"\r\n
         \   }\r\n  },\r\n  \"type\": \"Microsoft.Network/publicIPAddresses\",\r\n
         \ \"sku\": {\r\n    \"name\": \"Basic\",\r\n    \"tier\": \"Regional\"\r\n
@@ -939,15 +729,6 @@
       cache-control:
       - no-cache
       content-length:
-<<<<<<< HEAD
-      - '1115'
-      content-type:
-      - application/json; charset=utf-8
-      date:
-      - Wed, 28 Sep 2022 08:58:17 GMT
-      etag:
-      - W/"dbfbcdde-46cf-467b-a535-5380f9f0936e"
-=======
       - '1114'
       content-type:
       - application/json; charset=utf-8
@@ -955,7 +736,6 @@
       - Fri, 23 Sep 2022 12:25:03 GMT
       etag:
       - W/"8a54d5be-5b60-4c5c-b9d1-c00e34e0a9f5"
->>>>>>> 9cc4f108
       expires:
       - '-1'
       pragma:
@@ -972,11 +752,7 @@
       x-content-type-options:
       - nosniff
       x-ms-arm-service-request-id:
-<<<<<<< HEAD
-      - ac2d8414-a35d-4220-aed2-18e3bdf42614
-=======
       - 3bb51e08-e7ca-4acc-bfcc-04ce6fac76f0
->>>>>>> 9cc4f108
     status:
       code: 200
       message: OK
@@ -1002,11 +778,7 @@
       ParameterSetName:
       - -g -n
       User-Agent:
-<<<<<<< HEAD
-      - AZURECLI/2.40.0 azsdk-python-azure-mgmt-monitor/4.0.1 Python/3.10.7 (Linux-5.15.0-1020-azure-x86_64-with-glibc2.31)
-=======
       - AZURECLI/2.40.0 azsdk-python-azure-mgmt-monitor/4.0.1 Python/3.10.6 (Linux-5.15.0-1019-azure-x86_64-with-glibc2.31)
->>>>>>> 9cc4f108
         VSTS_0fb41ef4-5012-48a9-bf39-4ee3de03ee35_build_4949_0
     method: PUT
     uri: https://management.azure.com/subscriptions/00000000-0000-0000-0000-000000000000/resourceGroups/cli_test_metric_alert_v1000001/providers/Microsoft.Insights/actionGroups/ag1?api-version=2022-06-01
@@ -1021,11 +793,7 @@
       content-type:
       - application/json; charset=utf-8
       date:
-<<<<<<< HEAD
-      - Wed, 28 Sep 2022 08:58:18 GMT
-=======
       - Fri, 23 Sep 2022 12:25:05 GMT
->>>>>>> 9cc4f108
       expires:
       - '-1'
       pragma:
@@ -1037,7 +805,7 @@
       x-content-type-options:
       - nosniff
       x-ms-ratelimit-remaining-subscription-resource-requests:
-      - '24'
+      - '23'
     status:
       code: 201
       message: Created
@@ -1065,11 +833,7 @@
       ParameterSetName:
       - -g -n --scopes --region --action --condition --description
       User-Agent:
-<<<<<<< HEAD
-      - AZURECLI/2.40.0 azsdk-python-azure-mgmt-monitor/4.0.1 Python/3.10.7 (Linux-5.15.0-1020-azure-x86_64-with-glibc2.31)
-=======
       - AZURECLI/2.40.0 azsdk-python-azure-mgmt-monitor/4.0.1 Python/3.10.6 (Linux-5.15.0-1019-azure-x86_64-with-glibc2.31)
->>>>>>> 9cc4f108
         VSTS_0fb41ef4-5012-48a9-bf39-4ee3de03ee35_build_4949_0
     method: PUT
     uri: https://management.azure.com/subscriptions/00000000-0000-0000-0000-000000000000/resourceGroups/cli_test_metric_alert_v1000001/providers/Microsoft.Insights/metricAlerts/alert1?api-version=2018-03-01
@@ -1101,11 +865,7 @@
       content-type:
       - application/json; charset=utf-8
       date:
-<<<<<<< HEAD
-      - Wed, 28 Sep 2022 08:58:25 GMT
-=======
       - Fri, 23 Sep 2022 12:25:11 GMT
->>>>>>> 9cc4f108
       expires:
       - '-1'
       pragma:
