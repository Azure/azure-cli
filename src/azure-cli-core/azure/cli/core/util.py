# --------------------------------------------------------------------------------------------
# Copyright (c) Microsoft Corporation. All rights reserved.
# Licensed under the MIT License. See License.txt in the project root for license information.
# --------------------------------------------------------------------------------------------
# pylint: disable=too-many-lines

from __future__ import print_function
import sys
import json
import getpass
import base64
import binascii
import platform
import ssl
import re
import logging

import six
from six.moves.urllib.request import urlopen  # pylint: disable=import-error
from knack.log import get_logger
from knack.util import CLIError, to_snake_case

logger = get_logger(__name__)

CLI_PACKAGE_NAME = 'azure-cli'
COMPONENT_PREFIX = 'azure-cli-'

SSLERROR_TEMPLATE = ('Certificate verification failed. This typically happens when using Azure CLI behind a proxy '
                     'that intercepts traffic with a self-signed certificate. '
                     # pylint: disable=line-too-long
                     'Please add this certificate to the trusted CA bundle. More info: https://docs.microsoft.com/en-us/cli/azure/use-cli-effectively#work-behind-a-proxy.')

QUERY_REFERENCE = ("To learn more about --query, please visit: "
                   "'https://docs.microsoft.com/cli/azure/query-azure-cli?view=azure-cli-latest'")


_PROXYID_RE = re.compile(
    '(?i)/subscriptions/(?P<subscription>[^/]*)(/resourceGroups/(?P<resource_group>[^/]*))?'
    '(/providers/(?P<namespace>[^/]*)/(?P<type>[^/]*)/(?P<name>[^/]*)(?P<children>.*))?')

_CHILDREN_RE = re.compile('(?i)/(?P<child_type>[^/]*)/(?P<child_name>[^/]*)')

_VERSION_CHECK_TIME = 'check_time'
_VERSION_UPDATE_TIME = 'update_time'

# A list of reserved names that cannot be used as admin username of VM
DISALLOWED_USER_NAMES = [
    "administrator", "admin", "user", "user1", "test", "user2",
    "test1", "user3", "admin1", "1", "123", "a", "actuser", "adm",
    "admin2", "aspnet", "backup", "console", "guest",
    "owner", "root", "server", "sql", "support", "support_388945a0",
    "sys", "test2", "test3", "user4", "user5"
]


def handle_exception(ex):  # pylint: disable=too-many-locals, too-many-statements, too-many-branches
    # For error code, follow guidelines at https://docs.python.org/2/library/sys.html#sys.exit,
    from jmespath.exceptions import JMESPathTypeError
    from msrestazure.azure_exceptions import CloudError
    from msrest.exceptions import HttpOperationError, ValidationError, ClientRequestError
    from azure.cli.core.azlogging import CommandLoggerContext
    from azure.common import AzureException
    from azure.core.exceptions import AzureError
    from requests.exceptions import SSLError, HTTPError
    import azure.cli.core.azclierror as azclierror
    import traceback

    logger.debug("azure.cli.core.util.handle_exception is called with an exception:")
    # Print the traceback and exception message
    logger.debug(traceback.format_exc())

    with CommandLoggerContext(logger):
        error_msg = getattr(ex, 'message', str(ex))
        exit_code = 1

        if isinstance(ex, azclierror.AzCLIError):
            az_error = ex

        elif isinstance(ex, JMESPathTypeError):
            error_msg = "Invalid jmespath query supplied for `--query`: {}".format(error_msg)
            az_error = azclierror.InvalidArgumentValueError(error_msg)
            az_error.set_recommendation(QUERY_REFERENCE)

        elif isinstance(ex, SSLError):
            az_error = azclierror.AzureConnectionError(error_msg)
            az_error.set_recommendation(SSLERROR_TEMPLATE)

        elif isinstance(ex, CloudError):
            if extract_common_error_message(ex):
                error_msg = extract_common_error_message(ex)
            status_code = str(getattr(ex, 'status_code', 'Unknown Code'))
            AzCLIErrorType = get_error_type_by_status_code(status_code)
            az_error = AzCLIErrorType(error_msg)

        elif isinstance(ex, ValidationError):
            az_error = azclierror.ValidationError(error_msg)

        elif isinstance(ex, CLIError):
            # TODO: Fine-grained analysis here for Unknown error
            az_error = azclierror.UnknownError(error_msg)

        elif isinstance(ex, AzureError):
            if extract_common_error_message(ex):
                error_msg = extract_common_error_message(ex)
            AzCLIErrorType = get_error_type_by_azure_error(ex)
            az_error = AzCLIErrorType(error_msg)

        elif isinstance(ex, AzureException):
            if is_azure_connection_error(error_msg):
                az_error = azclierror.AzureConnectionError(error_msg)
            else:
                # TODO: Fine-grained analysis here for Unknown error
                az_error = azclierror.UnknownError(error_msg)

        elif isinstance(ex, ClientRequestError):
            if is_azure_connection_error(error_msg):
                az_error = azclierror.AzureConnectionError(error_msg)
            else:
                az_error = azclierror.ClientRequestError(error_msg)

        elif isinstance(ex, HttpOperationError):
            message, status_code = extract_http_operation_error(ex)
            if message:
                error_msg = message
            AzCLIErrorType = get_error_type_by_status_code(status_code)
            az_error = AzCLIErrorType(error_msg)

        elif isinstance(ex, HTTPError):
            status_code = str(getattr(ex.response, 'status_code', 'Unknown Code'))
            AzCLIErrorType = get_error_type_by_status_code(status_code)
            az_error = AzCLIErrorType(error_msg)

        elif isinstance(ex, KeyboardInterrupt):
            error_msg = 'Keyboard interrupt is captured.'
            az_error = azclierror.ManualInterrupt(error_msg)

        else:
            error_msg = "The command failed with an unexpected error. Here is the traceback:"
            az_error = azclierror.CLIInternalError(error_msg)
            az_error.set_exception_trace(ex)
            az_error.set_recommendation("To open an issue, please run: 'az feedback'")

        if isinstance(az_error, azclierror.ResourceNotFoundError):
            exit_code = 3

        az_error.print_error()
        az_error.send_telemetry()

        return exit_code


def extract_common_error_message(ex):
    error_msg = None
    try:
        error_msg = ex.args[0]
        for detail in ex.args[0].error.details:
            error_msg += ('\n' + detail)
    except Exception:  # pylint: disable=broad-except
        pass
    return error_msg


def extract_http_operation_error(ex):
    error_msg = None
    status_code = 'Unknown Code'
    try:
        response = json.loads(ex.response.text)
        if isinstance(response, str):
            error = response
        else:
            error = response['error']
        # ARM should use ODATA v4. So should try this first.
        # http://docs.oasis-open.org/odata/odata-json-format/v4.0/os/odata-json-format-v4.0-os.html#_Toc372793091
        if isinstance(error, dict):
            status_code = error.get('code', 'Unknown Code')
            code_str = "{} - ".format(status_code)
            message = error.get('message', ex)
            error_msg = "code: {}, {}".format(code_str, message)
        else:
            error_msg = error
    except (ValueError, KeyError):
        pass
    return error_msg, status_code


def get_error_type_by_azure_error(ex):
    import azure.core.exceptions as exceptions
    import azure.cli.core.azclierror as azclierror

    if isinstance(ex, exceptions.HttpResponseError):
        status_code = str(ex.status_code)
        return get_error_type_by_status_code(status_code)
    if isinstance(ex, exceptions.ResourceNotFoundError):
        return azclierror.ResourceNotFoundError
    if isinstance(ex, exceptions.ServiceRequestError):
        return azclierror.ClientRequestError
    if isinstance(ex, exceptions.ServiceRequestTimeoutError):
        return azclierror.AzureConnectionError
    if isinstance(ex, (exceptions.ServiceResponseError, exceptions.ServiceResponseTimeoutError)):
        return azclierror.AzureResponseError

    return azclierror.UnknownError


def get_error_type_by_status_code(status_code):
    import azure.cli.core.azclierror as azclierror

    if status_code == '400':
        return azclierror.BadRequestError
    if status_code == '401':
        return azclierror.UnauthorizedError
    if status_code == '403':
        return azclierror.ForbiddenError
    if status_code == '404':
        return azclierror.ResourceNotFoundError
    if status_code.startswith('5'):
        return azclierror.AzureInternalError

    return azclierror.UnknownError


def is_azure_connection_error(error_msg):
    error_msg = error_msg.lower()
    if 'connection error' in error_msg \
            or 'connection broken' in error_msg \
            or 'connection aborted' in error_msg:
        return True
    return False


# pylint: disable=inconsistent-return-statements
def empty_on_404(ex):
    from msrestazure.azure_exceptions import CloudError
    if isinstance(ex, CloudError) and ex.status_code == 404:
        return None
    raise ex


def truncate_text(str_to_shorten, width=70, placeholder=' [...]'):
    if width <= 0:
        raise ValueError('width must be greater than 0.')
    s_len = width - len(placeholder)
    return str_to_shorten[:s_len] + (str_to_shorten[s_len:] and placeholder)


def get_installed_cli_distributions():
    # Stop importing pkg_resources, because importing it is slow (~200ms).
    # from pkg_resources import working_set
    # return [d for d in list(working_set) if d.key == CLI_PACKAGE_NAME or d.key.startswith(COMPONENT_PREFIX)]

    # Use the hard-coded version instead of querying all modules under site-packages.
    from azure.cli.core import __version__ as azure_cli_core_version
    from azure.cli.telemetry import __version__ as azure_cli_telemetry_version

    class VersionItem:  # pylint: disable=too-few-public-methods
        """A mock of pkg_resources.EggInfoDistribution to maintain backward compatibility."""
        def __init__(self, key, version):
            self.key = key
            self.version = version

    return [
        VersionItem('azure-cli', azure_cli_core_version),
        VersionItem('azure-cli-core', azure_cli_core_version),
        VersionItem('azure-cli-telemetry', azure_cli_telemetry_version)
    ]


def get_latest_from_github(package_path='azure-cli'):
    try:
        import requests
        git_url = "https://raw.githubusercontent.com/Azure/azure-cli/master/src/{}/setup.py".format(package_path)
        response = requests.get(git_url, timeout=10)
        if response.status_code != 200:
            logger.info("Failed to fetch the latest version from '%s' with status code '%s' and reason '%s'",
                        git_url, response.status_code, response.reason)
            return None
        for line in response.iter_lines():
            txt = line.decode('utf-8', errors='ignore')
            if txt.startswith('VERSION'):
                match = re.search(r'VERSION = \"(.*)\"$', txt)
                if match:
                    return match.group(1)
    except Exception as ex:  # pylint: disable=broad-except
        logger.info("Failed to get the latest version from '%s'. %s", git_url, str(ex))
        return None


def _update_latest_from_github(versions):
    if not check_connectivity(max_retries=0):
        return versions, False
    success = True
    for pkg in ['azure-cli-core', 'azure-cli-telemetry']:
        version = get_latest_from_github(pkg)
        if not version:
            success = False
        else:
            versions[pkg.replace(COMPONENT_PREFIX, '')]['pypi'] = version
    try:
        versions[CLI_PACKAGE_NAME]['pypi'] = versions['core']['pypi']
    except KeyError:
        pass
    return versions, success


def get_cached_latest_versions(versions=None):
    """ Get the latest versions from a cached file"""
    import datetime
    from azure.cli.core._session import VERSIONS

    if not versions:
        versions = _get_local_versions()

    if VERSIONS[_VERSION_UPDATE_TIME]:
        version_update_time = datetime.datetime.strptime(VERSIONS[_VERSION_UPDATE_TIME], '%Y-%m-%d %H:%M:%S.%f')
        if datetime.datetime.now() < version_update_time + datetime.timedelta(days=1):
            cache_versions = VERSIONS['versions']
            if cache_versions and cache_versions['azure-cli']['local'] == versions['azure-cli']['local']:
                return cache_versions.copy(), True

    versions, success = _update_latest_from_github(versions)
    VERSIONS['versions'] = versions
    VERSIONS[_VERSION_UPDATE_TIME] = str(datetime.datetime.now())
    return versions.copy(), success


def _get_local_versions():
    # get locally installed versions
    versions = {}
    for dist in get_installed_cli_distributions():
        if dist.key == CLI_PACKAGE_NAME:
            versions[CLI_PACKAGE_NAME] = {'local': dist.version}
        elif dist.key.startswith(COMPONENT_PREFIX):
            comp_name = dist.key.replace(COMPONENT_PREFIX, '')
            versions[comp_name] = {'local': dist.version}
    return versions


def get_az_version_string(use_cache=False):  # pylint: disable=too-many-statements
    from azure.cli.core.extension import get_extensions, EXTENSIONS_DIR, DEV_EXTENSION_SOURCES, EXTENSIONS_SYS_DIR

    output = six.StringIO()
    versions = _get_local_versions()

    # get the versions from pypi
    versions, success = get_cached_latest_versions(versions) if use_cache else _update_latest_from_github(versions)
    updates_available_components = []

    def _print(val=''):
        print(val, file=output)

    def _get_version_string(name, version_dict):
        from distutils.version import LooseVersion  # pylint: disable=import-error,no-name-in-module
        local = version_dict['local']
        pypi = version_dict.get('pypi', None)
        if pypi and LooseVersion(pypi) > LooseVersion(local):
            return name.ljust(25) + local.rjust(15) + ' *'
        return name.ljust(25) + local.rjust(15)

    ver_string = _get_version_string(CLI_PACKAGE_NAME, versions.pop(CLI_PACKAGE_NAME))
    if '*' in ver_string:
        updates_available_components.append(CLI_PACKAGE_NAME)
    _print(ver_string)
    _print()
    for name in sorted(versions.keys()):
        ver_string = _get_version_string(name, versions.pop(name))
        if '*' in ver_string:
            updates_available_components.append(name)
        _print(ver_string)
    _print()
    extensions = get_extensions()
    if extensions:
        _print('Extensions:')
        for ext in extensions:
            if ext.ext_type == 'dev':
                _print(ext.name.ljust(20) + (ext.version or 'Unknown').rjust(20) + ' (dev) ' + ext.path)
            else:
                _print(ext.name.ljust(20) + (ext.version or 'Unknown').rjust(20))
        _print()
    _print("Python location '{}'".format(sys.executable))
    _print("Extensions directory '{}'".format(EXTENSIONS_DIR))
    import os
    if os.path.isdir(EXTENSIONS_SYS_DIR) and os.listdir(EXTENSIONS_SYS_DIR):
        _print("Extensions system directory '{}'".format(EXTENSIONS_SYS_DIR))
    if DEV_EXTENSION_SOURCES:
        _print("Development extension sources:")
        for source in DEV_EXTENSION_SOURCES:
            _print('    {}'.format(source))
    _print()
    _print('Python ({}) {}'.format(platform.system(), sys.version))
    _print()
    _print('Legal docs and information: aka.ms/AzureCliLegal')
    _print()
    version_string = output.getvalue()

    # if unable to query PyPI, use sentinel value to flag that
    # we couldn't check for updates
    if not success:
        updates_available_components = None
    return version_string, updates_available_components


def get_az_version_json():
    from azure.cli.core.extension import get_extensions
    versions = {'extensions': {}}

    for dist in get_installed_cli_distributions():
        versions[dist.key] = dist.version
    extensions = get_extensions()
    if extensions:
        for ext in extensions:
            versions['extensions'][ext.name] = ext.version or 'Unknown'
    return versions


def show_updates_available(new_line_before=False, new_line_after=False):
    from azure.cli.core._session import VERSIONS
    import datetime

    if VERSIONS[_VERSION_CHECK_TIME]:
        version_check_time = datetime.datetime.strptime(VERSIONS[_VERSION_CHECK_TIME], '%Y-%m-%d %H:%M:%S.%f')
        if datetime.datetime.now() < version_check_time + datetime.timedelta(days=7):
            return

    _, updates_available_components = get_az_version_string(use_cache=True)
    if updates_available_components:
        if new_line_before:
            logger.warning("")
        show_updates(updates_available_components)
        if new_line_after:
            logger.warning("")
    VERSIONS[_VERSION_CHECK_TIME] = str(datetime.datetime.now())


def show_updates(updates_available_components):
    if updates_available_components is None:
        logger.warning('Unable to check if your CLI is up-to-date. Check your internet connection.')
    elif updates_available_components:  # pylint: disable=too-many-nested-blocks
        if in_cloud_console():
            warning_msg = 'You have %i updates available. They will be updated with the next build of Cloud Shell.'
        else:
            warning_msg = "You have %i updates available."
            if CLI_PACKAGE_NAME in updates_available_components:
                warning_msg = "{} Consider updating your CLI installation with 'az upgrade'".format(warning_msg)
        logger.warning(warning_msg, len(updates_available_components))
    else:
        print('Your CLI is up-to-date.')


def get_json_object(json_string):
    """ Loads a JSON string as an object and converts all keys to snake case """

    def _convert_to_snake_case(item):
        if isinstance(item, dict):
            new_item = {}
            for key, val in item.items():
                new_item[to_snake_case(key)] = _convert_to_snake_case(val)
            return new_item
        if isinstance(item, list):
            return [_convert_to_snake_case(x) for x in item]
        return item

    return _convert_to_snake_case(shell_safe_json_parse(json_string))


def get_file_json(file_path, throw_on_empty=True, preserve_order=False):
    content = read_file_content(file_path)
    if not content and not throw_on_empty:
        return None
    try:
        return shell_safe_json_parse(content, preserve_order)
    except CLIError as ex:
        raise CLIError("Failed to parse {} with exception:\n    {}".format(file_path, ex))


def read_file_content(file_path, allow_binary=False):
    from codecs import open as codecs_open
    # Note, always put 'utf-8-sig' first, so that BOM in WinOS won't cause trouble.
    for encoding in ['utf-8-sig', 'utf-8', 'utf-16', 'utf-16le', 'utf-16be']:
        try:
            with codecs_open(file_path, encoding=encoding) as f:
                logger.debug("attempting to read file %s as %s", file_path, encoding)
                return f.read()
        except (UnicodeError, UnicodeDecodeError):
            pass

    if allow_binary:
        try:
            with open(file_path, 'rb') as input_file:
                logger.debug("attempting to read file %s as binary", file_path)
                return base64.b64encode(input_file.read()).decode("utf-8")
        except Exception:  # pylint: disable=broad-except
            pass
    raise CLIError('Failed to decode file {} - unknown decoding'.format(file_path))


def shell_safe_json_parse(json_or_dict_string, preserve_order=False):
    """ Allows the passing of JSON or Python dictionary strings. This is needed because certain
    JSON strings in CMD shell are not received in main's argv. This allows the user to specify
    the alternative notation, which does not have this problem (but is technically not JSON). """
    try:
        if not preserve_order:
            return json.loads(json_or_dict_string)
        from collections import OrderedDict
        return json.loads(json_or_dict_string, object_pairs_hook=OrderedDict)
    except ValueError as json_ex:
        try:
            import ast
            return ast.literal_eval(json_or_dict_string)
        except SyntaxError:
            raise CLIError(json_ex)
        except ValueError as ex:
            logger.debug(ex)  # log the exception which could be a python dict parsing error.
            raise CLIError(json_ex)  # raise json_ex error which is more readable and likely.


def b64encode(s):
    """
    Encodes a string to base64 on 2.x and 3.x
    :param str s: latin_1 encoded string
    :return: base64 encoded string
    :rtype: str
    """
    encoded = base64.b64encode(six.b(s))
    return encoded if encoded is str else encoded.decode('latin-1')


def b64_to_hex(s):
    """
    Decodes a string to base64 on 2.x and 3.x
    :param str s: base64 encoded string
    :return: uppercase hex string
    :rtype: str
    """
    decoded = base64.b64decode(s)
    hex_data = binascii.hexlify(decoded).upper()
    if isinstance(hex_data, bytes):
        return str(hex_data.decode("utf-8"))
    return hex_data


def random_string(length=16, force_lower=False, digits_only=False):
    from string import ascii_letters, digits, ascii_lowercase
    from random import choice
    choice_set = digits
    if not digits_only:
        choice_set += ascii_lowercase if force_lower else ascii_letters
    return ''.join([choice(choice_set) for _ in range(length)])


def hash_string(value, length=16, force_lower=False):
    """ Generate a deterministic hashed string."""
    import hashlib
    m = hashlib.sha256()
    try:
        m.update(value)
    except TypeError:
        m.update(value.encode())
    digest = m.hexdigest()
    digest = digest.lower() if force_lower else digest
    while len(digest) < length:
        digest = digest + digest
    return digest[:length]


def in_cloud_console():
    import os
    return os.environ.get('ACC_CLOUD', None)


def get_arg_list(op):
    import inspect

    try:
        # only supported in python3 - falling back to argspec if not available
        sig = inspect.signature(op)
        return sig.parameters
    except AttributeError:
        sig = inspect.getargspec(op)  # pylint: disable=deprecated-method
        return sig.args


def is_track2(client_class):
    """ IS this client a autorestv3/track2 one?.
    Could be refined later if necessary.
    """
    from inspect import getfullargspec as get_arg_spec
    args = get_arg_spec(client_class.__init__).args
    return "credential" in args


DISABLE_VERIFY_VARIABLE_NAME = "AZURE_CLI_DISABLE_CONNECTION_VERIFICATION"


def should_disable_connection_verify():
    import os
    return bool(os.environ.get(DISABLE_VERIFY_VARIABLE_NAME))


def poller_classes():
    from msrestazure.azure_operation import AzureOperationPoller
    from msrest.polling.poller import LROPoller
    from azure.core.polling import LROPoller as AzureCoreLROPoller
    return (AzureOperationPoller, LROPoller, AzureCoreLROPoller)


def augment_no_wait_handler_args(no_wait_enabled, handler, handler_args):
    """ Populates handler_args with the appropriate args for no wait """
    h_args = get_arg_list(handler)
    if 'no_wait' in h_args:
        handler_args['no_wait'] = no_wait_enabled
    if 'raw' in h_args and no_wait_enabled:
        # support autorest 2
        handler_args['raw'] = True
    if 'polling' in h_args and no_wait_enabled:
        # support autorest 3
        handler_args['polling'] = False


def sdk_no_wait(no_wait, func, *args, **kwargs):
    if no_wait:
        kwargs.update({'polling': False})
    return func(*args, **kwargs)


def open_page_in_browser(url):
    import subprocess
    import webbrowser
    platform_name, _ = _get_platform_info()

    if is_wsl():   # windows 10 linux subsystem
        try:
            # https://docs.microsoft.com/en-us/powershell/module/microsoft.powershell.core/about/about_powershell_exe
            # Ampersand (&) should be quoted
            return subprocess.call(['powershell.exe', '-Command', 'Start-Process "{}"'.format(url)])
        except OSError:  # WSL might be too old  # FileNotFoundError introduced in Python 3
            pass
    elif platform_name == 'darwin':
        # handle 2 things:
        # a. On OSX sierra, 'python -m webbrowser -t <url>' emits out "execution error: <url> doesn't
        #    understand the "open location" message"
        # b. Python 2.x can't sniff out the default browser
        return subprocess.Popen(['open', url])
    try:
        return webbrowser.open(url, new=2)  # 2 means: open in a new tab, if possible
    except TypeError:  # See https://bugs.python.org/msg322439
        return webbrowser.open(url, new=2)


def _get_platform_info():
    uname = platform.uname()
    # python 2, `platform.uname()` returns: tuple(system, node, release, version, machine, processor)
    platform_name = getattr(uname, 'system', None) or uname[0]
    release = getattr(uname, 'release', None) or uname[2]
    return platform_name.lower(), release.lower()


def is_wsl():
    platform_name, release = _get_platform_info()
    return platform_name == 'linux' and release.split('-')[-1] == 'microsoft'


def is_windows():
    platform_name, _ = _get_platform_info()
    return platform_name == 'windows'


def can_launch_browser():
    import os
    import webbrowser
    platform_name, _ = _get_platform_info()
    if is_wsl() or platform_name != 'linux':
        return True
    # per https://unix.stackexchange.com/questions/46305/is-there-a-way-to-retrieve-the-name-of-the-desktop-environment
    # and https://unix.stackexchange.com/questions/193827/what-is-display-0
    # we can check a few env vars
    gui_env_vars = ['DESKTOP_SESSION', 'XDG_CURRENT_DESKTOP', 'DISPLAY']
    result = True
    if platform_name == 'linux':
        if any(os.getenv(v) for v in gui_env_vars):
            try:
                default_browser = webbrowser.get()
                if getattr(default_browser, 'name', None) == 'www-browser':  # text browser won't work
                    result = False
            except webbrowser.Error:
                result = False
        else:
            result = False

    return result


def get_command_type_kwarg(custom_command=False):
    return 'custom_command_type' if custom_command else 'command_type'


def reload_module(module):
    # reloading the imported module to update
    try:
        from importlib import reload
    except ImportError:
        pass  # for python 2
    reload(sys.modules[module])


def get_default_admin_username():
    try:
        username = getpass.getuser()
    except KeyError:
        username = None
    if username is None or username.lower() in DISALLOWED_USER_NAMES:
        logger.warning('Default username %s is a reserved username. Use azureuser instead.', username)
        username = 'azureuser'
    return username


def _find_child(parent, *args, **kwargs):
    # tuple structure (path, key, dest)
    path = kwargs.get('path', None)
    key_path = kwargs.get('key_path', None)
    comps = zip(path.split('.'), key_path.split('.'), args)
    current = parent
    for path, key, val in comps:
        current = getattr(current, path, None)
        if current is None:
            raise CLIError("collection '{}' not found".format(path))
        match = next((x for x in current if getattr(x, key).lower() == val.lower()), None)
        if match is None:
            raise CLIError("item '{}' not found in {}".format(val, path))
        current = match
    return current


def find_child_item(parent, *args, **kwargs):
    path = kwargs.get('path', '')
    key_path = kwargs.get('key_path', '')
    if len(args) != len(path.split('.')) != len(key_path.split('.')):
        raise CLIError('command authoring error: args, path and key_path must have equal number of components.')
    return _find_child(parent, *args, path=path, key_path=key_path)


def find_child_collection(parent, *args, **kwargs):
    path = kwargs.get('path', '')
    key_path = kwargs.get('key_path', '')
    arg_len = len(args)
    key_len = len(key_path.split('.'))
    path_len = len(path.split('.'))
    if arg_len != key_len and path_len != arg_len + 1:
        raise CLIError('command authoring error: args and key_path must have equal number of components, and '
                       'path must have one extra component (the path to the collection of interest.')
    parent = _find_child(parent, *args, path=path, key_path=key_path)
    collection_path = path.split('.')[-1]
    collection = getattr(parent, collection_path, None)
    if collection is None:
        raise CLIError("collection '{}' not found".format(collection_path))
    return collection


def check_connectivity(url='https://example.org', max_retries=5, timeout=1):
    import requests
    import timeit
    start = timeit.default_timer()
    success = None
    try:
        s = requests.Session()
        s.mount(url, requests.adapters.HTTPAdapter(max_retries=max_retries))
        s.head(url, timeout=timeout)
        success = True
    except (requests.exceptions.ConnectionError, requests.exceptions.Timeout) as ex:
        logger.info('Connectivity problem detected.')
        logger.debug(ex)
        success = False
    stop = timeit.default_timer()
    logger.debug('Connectivity check: %s sec', stop - start)
    return success


def send_raw_request(cli_ctx, method, url, headers=None, uri_parameters=None,  # pylint: disable=too-many-locals,too-many-branches,too-many-statements
                     body=None, skip_authorization_header=False, resource=None, output_file=None,
                     generated_client_request_id_name='x-ms-client-request-id'):
    import uuid
    from requests import Session, Request
    from requests.structures import CaseInsensitiveDict

    result = CaseInsensitiveDict()
    for s in headers or []:
        try:
            temp = shell_safe_json_parse(s)
            result.update(temp)
        except CLIError:
            key, value = s.split('=', 1)
            result[key] = value
    headers = result

    # If Authorization header is already provided, don't bother with the token
    if 'Authorization' in headers:
        skip_authorization_header = True

    # Handle User-Agent
    agents = [get_az_rest_user_agent()]

    # Borrow AZURE_HTTP_USER_AGENT from msrest
    # https://github.com/Azure/msrest-for-python/blob/4cc8bc84e96036f03b34716466230fb257e27b36/msrest/pipeline/universal.py#L70
    _ENV_ADDITIONAL_USER_AGENT = 'AZURE_HTTP_USER_AGENT'
    import os
    if _ENV_ADDITIONAL_USER_AGENT in os.environ:
        agents.append(os.environ[_ENV_ADDITIONAL_USER_AGENT])

    # Custom User-Agent provided as command argument
    if 'User-Agent' in headers:
        agents.append(headers['User-Agent'])
    headers['User-Agent'] = ' '.join(agents)

    if generated_client_request_id_name:
        headers[generated_client_request_id_name] = str(uuid.uuid4())

    # try to figure out the correct content type
    if body:
        try:
            _ = shell_safe_json_parse(body)
            if 'Content-Type' not in headers:
                headers['Content-Type'] = 'application/json'
        except Exception:  # pylint: disable=broad-except
            pass

    # add telemetry
    headers['CommandName'] = cli_ctx.data['command']
    if cli_ctx.data.get('safe_params'):
        headers['ParameterSetName'] = ' '.join(cli_ctx.data['safe_params'])

    result = {}
    for s in uri_parameters or []:
        try:
            temp = shell_safe_json_parse(s)
            result.update(temp)
        except CLIError:
            key, value = s.split('=', 1)
            result[key] = value
    uri_parameters = result or None

    endpoints = cli_ctx.cloud.endpoints
    # If url is an ARM resource ID, like /subscriptions/xxx/resourcegroups/xxx?api-version=2019-07-01,
    # default to Azure Resource Manager.
    # https://management.azure.com + /subscriptions/xxx/resourcegroups/xxx?api-version=2019-07-01
    if '://' not in url:
        url = endpoints.resource_manager.rstrip('/') + url

    # Replace common tokens with real values. It is for smooth experience if users copy and paste the url from
    # Azure Rest API doc
    from azure.cli.core._profile import Profile
    profile = Profile(cli_ctx=cli_ctx)
    if '{subscriptionId}' in url:
        url = url.replace('{subscriptionId}', cli_ctx.data['subscription_id'] or profile.get_subscription_id())

    # Prepare the Bearer token for `Authorization` header
    if not skip_authorization_header and url.lower().startswith('https://'):
        # Prepare `resource` for `get_raw_token`
        if not resource:
            # If url starts with ARM endpoint, like `https://management.azure.com/`,
            # use `active_directory_resource_id` for resource, like `https://management.core.windows.net/`.
            # This follows the same behavior as `azure.cli.core.commands.client_factory._get_mgmt_service_client`
            if url.lower().startswith(endpoints.resource_manager.rstrip('/')):
                resource = endpoints.active_directory_resource_id
            else:
                from azure.cli.core.cloud import CloudEndpointNotSetException
                for p in [x for x in dir(endpoints) if not x.startswith('_')]:
                    try:
                        value = getattr(endpoints, p)
                    except CloudEndpointNotSetException:
                        continue
                    if isinstance(value, six.string_types) and url.lower().startswith(value.lower()):
                        resource = value
                        break
        if resource:
            # Prepare `subscription` for `get_raw_token`
            # If this is an ARM request, try to extract subscription ID from the URL.
            # But there are APIs which don't require subscription ID, like /subscriptions, /tenants
            # TODO: In the future when multi-tenant subscription is supported, we won't be able to uniquely identify
            #   the token from subscription anymore.
            token_subscription = None
            if url.lower().startswith(endpoints.resource_manager.rstrip('/')):
                token_subscription = _extract_subscription_id(url)
            if token_subscription:
                logger.debug('Retrieving token for resource %s, subscription %s', resource, token_subscription)
                token_info, _, _ = profile.get_raw_token(resource, subscription=token_subscription)
            else:
                logger.debug('Retrieving token for resource %s', resource)
                token_info, _, _ = profile.get_raw_token(resource)
            token_type, token, _ = token_info
            headers = headers or {}
            headers['Authorization'] = '{} {}'.format(token_type, token)
        else:
            logger.warning("Can't derive appropriate Azure AD resource from --url to acquire an access token. "
                           "If access token is required, use --resource to specify the resource")

    # https://requests.readthedocs.io/en/latest/user/advanced/#prepared-requests
    s = Session()
    req = Request(method=method, url=url, headers=headers, params=uri_parameters, data=body)
    prepped = s.prepare_request(req)

    # Merge environment settings into session
    settings = s.merge_environment_settings(prepped.url, {}, None, not should_disable_connection_verify(), None)
    _log_request(prepped)
    r = s.send(prepped, **settings)
    _log_response(r)

    if not r.ok:
        reason = r.reason
        if r.text:
            reason += '({})'.format(r.text)
        raise CLIError(reason)
    if output_file:
        with open(output_file, 'wb') as fd:
            for chunk in r.iter_content(chunk_size=128):
                fd.write(chunk)
    return r


def _extract_subscription_id(url):
    """Extract the subscription ID from an ARM request URL."""
    subscription_regex = '/subscriptions/([0-9a-f]{8}-[0-9a-f]{4}-[0-9a-f]{4}-[0-9a-f]{4}-[0-9a-f]{12})'
    match = re.search(subscription_regex, url, re.IGNORECASE)
    if match:
        subscription_id = match.groups()[0]
        logger.debug('Found subscription ID %s in the URL %s', subscription_id, url)
        return subscription_id
    logger.debug('No subscription ID specified in the URL %s', url)
    return None


def _log_request(request):
    """Log a client request. Copied from msrest
    https://github.com/Azure/msrest-for-python/blob/3653d29fc44da408898b07c710290a83d196b777/msrest/http_logger.py#L39
    """
    if not logger.isEnabledFor(logging.DEBUG):
        return

    try:
        logger.info("Request URL: %r", request.url)
        logger.info("Request method: %r", request.method)
        logger.info("Request headers:")
        for header, value in request.headers.items():
            if header.lower() == 'authorization':
                # Trim at least half of the token but keep at most 20 characters
                preserve_length = min(int(len(value) * 0.5), 20)
                value = value[:preserve_length] + '...'
            logger.info("    %r: %r", header, value)
        logger.info("Request body:")

        # We don't want to log the binary data of a file upload.
        import types
        if isinstance(request.body, types.GeneratorType):
            logger.info("File upload")
        else:
            logger.info(str(request.body))
    except Exception as err:  # pylint: disable=broad-except
        logger.info("Failed to log request: %r", err)


def _log_response(response, **kwargs):
    """Log a server response. Copied from msrest
    https://github.com/Azure/msrest-for-python/blob/3653d29fc44da408898b07c710290a83d196b777/msrest/http_logger.py#L68
    """
    if not logger.isEnabledFor(logging.DEBUG):
        return None

    try:
        logger.info("Response status: %r", response.status_code)
        logger.info("Response headers:")
        for res_header, value in response.headers.items():
            logger.info("    %r: %r", res_header, value)

        # We don't want to log binary data if the response is a file.
        logger.info("Response content:")
        pattern = re.compile(r'attachment; ?filename=["\w.]+', re.IGNORECASE)
        header = response.headers.get('content-disposition')

        if header and pattern.match(header):
            filename = header.partition('=')[2]
            logger.info("File attachments: %s", filename)
        elif response.headers.get("content-type", "").endswith("octet-stream"):
            logger.info("Body contains binary data.")
        elif response.headers.get("content-type", "").startswith("image"):
            logger.info("Body contains image data.")
        else:
            if kwargs.get('stream', False):
                logger.info("Body is streamable")
            else:
                logger.info(response.content.decode("utf-8-sig"))
        return response
    except Exception as err:  # pylint: disable=broad-except
        logger.info("Failed to log response: %s", repr(err))
        return response


class ScopedConfig:

    def __init__(self, cli_config, use_local_config=None):
        self.use_local_config = use_local_config
        if self.use_local_config is None:
            self.use_local_config = False
        self.cli_config = cli_config
        # here we use getattr/setattr to prepare the situation that "use_local_config" might not be available
        self.original_use_local_config = getattr(cli_config, 'use_local_config', None)

    def __enter__(self):
        self.cli_config.use_local_config = self.use_local_config

    def __exit__(self, exc_type, exc_val, exc_tb):
        setattr(self.cli_config, 'use_local_config', self.original_use_local_config)


ConfiguredDefaultSetter = ScopedConfig


def _ssl_context():
    if sys.version_info < (3, 4) or (in_cloud_console() and platform.system() == 'Windows'):
        try:
            return ssl.SSLContext(ssl.PROTOCOL_TLS)  # added in python 2.7.13 and 3.6
        except AttributeError:
            return ssl.SSLContext(ssl.PROTOCOL_TLSv1)

    return ssl.create_default_context()


def urlretrieve(url):
    req = urlopen(url, context=_ssl_context())
    return req.read()


def parse_proxy_resource_id(rid):
    """Parses a resource_id into its various parts.

    Return an empty dictionary, if invalid resource id.

    :param rid: The resource id being parsed
    :type rid: str
    :returns: A dictionary with with following key/value pairs (if found):

        - subscription:            Subscription id
        - resource_group:          Name of resource group
        - namespace:               Namespace for the resource provider (i.e. Microsoft.Compute)
        - type:                    Type of the root resource (i.e. virtualMachines)
        - name:                    Name of the root resource
        - child_type_{level}:      Type of the child resource of that level
        - child_name_{level}:      Name of the child resource of that level
        - last_child_num:          Level of the last child

    :rtype: dict[str,str]
    """
    if not rid:
        return {}
    match = _PROXYID_RE.match(rid)
    if match:
        result = match.groupdict()
        children = _CHILDREN_RE.finditer(result['children'] or '')
        count = None
        for count, child in enumerate(children):
            result.update({
                key + '_%d' % (count + 1): group for key, group in child.groupdict().items()})
        result['last_child_num'] = count + 1 if isinstance(count, int) else None
        result.pop('children', None)
        return {key: value for key, value in result.items() if value is not None}
    return None


def get_az_user_agent():
    # Dynamically load the core version
    from azure.cli.core import __version__ as core_version

    agents = ["AZURECLI/{}".format(core_version)]

    import os
    from azure.cli.core._environment import _ENV_AZ_INSTALLER
    if _ENV_AZ_INSTALLER in os.environ:
        agents.append('({})'.format(os.environ[_ENV_AZ_INSTALLER]))

    # msrest already has this
    # https://github.com/Azure/msrest-for-python/blob/4cc8bc84e96036f03b34716466230fb257e27b36/msrest/pipeline/universal.py#L70
    # if ENV_ADDITIONAL_USER_AGENT in os.environ:
    #     agents.append(os.environ[ENV_ADDITIONAL_USER_AGENT])

    return ' '.join(agents)


def get_az_rest_user_agent():
    """Get User-Agent for az rest calls"""

    agents = ['python/{}'.format(platform.python_version()),
              '({})'.format(platform.platform()),
              get_az_user_agent()
              ]

    return ' '.join(agents)


def user_confirmation(message, yes=False):
    if yes:
        return
    from knack.prompting import prompt_y_n, NoTTYException
    try:
        if not prompt_y_n(message):
            raise CLIError('Operation cancelled.')
    except NoTTYException:
        raise CLIError(
            'Unable to prompt for confirmation as no tty available. Use --yes.')


def get_linux_distro():
    if platform.system() != 'Linux':
        return None, None

    try:
        with open('/etc/os-release') as lines:
            tokens = [line.strip() for line in lines]
    except Exception:  # pylint: disable=broad-except
        return None, None

    release_info = {}
    for token in tokens:
        if '=' in token:
            k, v = token.split('=', 1)
            release_info[k.lower()] = v.strip('"')

    return release_info.get('name', None), release_info.get('version_id', None)


def roughly_parse_command(args):
    # Roughly parse the command part: <az vm create> --name vm1
    # Similar to knack.invocation.CommandInvoker._rudimentary_get_command, but we don't need to bother with
    # positional args
    nouns = []
    for arg in args:
        if arg and arg[0] != '-':
            nouns.append(arg)
        else:
            break
    return ' '.join(nouns).lower()


def is_guid(guid):
    import uuid
    try:
        uuid.UUID(guid)
        return True
    except ValueError:
        return False


def handle_version_update():
    """Clean up information in local files that may be invalidated
    because of a version update of Azure CLI
    """
    try:
        from azure.cli.core._session import VERSIONS
        from distutils.version import LooseVersion  # pylint: disable=import-error,no-name-in-module
        from azure.cli.core import __version__
        if not VERSIONS['versions']:
            get_cached_latest_versions()
        elif LooseVersion(VERSIONS['versions']['core']['local']) != LooseVersion(__version__):
            logger.debug("Azure CLI has been updated.")
            logger.debug("Clean up versions and refresh cloud endpoints information in local files.")
            VERSIONS['versions'] = {}
            VERSIONS['update_time'] = ''
            from azure.cli.core.cloud import refresh_known_clouds
            refresh_known_clouds()
    except Exception as ex:  # pylint: disable=broad-except
        logger.warning(ex)


def resource_to_scopes(resource):
    """Convert the ADAL resource ID to MSAL scopes by appending the /.default suffix and return a list.
<<<<<<< HEAD
    For example: 'https://management.core.windows.net/' -> ['https://management.core.windows.net/.default']
    :param resource: The ADAL resource ID
    :return: A list of scopes
    """
    if 'datalake' in resource or 'batch' in resource or 'database' in resource:
        # For datalake, batch and database, the slash must be doubled due to service issue, like
        #   https://datalake.azure.net//.default
        # TODO: This should be fixed on the service side.
        scope = resource + '/.default'
    else:
        scope = resource.rstrip('/') + '/.default'
=======
    For example:
       'https://management.core.windows.net/' -> ['https://management.core.windows.net//.default']
       'https://managedhsm.azure.com' -> ['https://managedhsm.azure.com/.default']

    :param resource: The ADAL resource ID
    :return: A list of scopes
    """
    # https://docs.microsoft.com/en-us/azure/active-directory/develop/v2-permissions-and-consent#trailing-slash-and-default
    # We should not trim the trailing slash, like in https://management.azure.com/
    # In other word, the trailing slash should be preserved and scope should be https://management.azure.com//.default
    scope = resource + '/.default'
>>>>>>> a54b61df
    return [scope]


def scopes_to_resource(scopes):
    """Convert MSAL scopes to ADAL resource by stripping the /.default suffix and return a str.
<<<<<<< HEAD
    For example: ['https://management.core.windows.net/.default'] -> 'https://management.core.windows.net'
=======
    For example:
       ['https://management.core.windows.net//.default'] -> 'https://management.core.windows.net/'
       ['https://managedhsm.azure.com/.default'] -> 'https://managedhsm.azure.com'

>>>>>>> a54b61df
    :param scopes: The MSAL scopes. It can be a list or tuple of string
    :return: The ADAL resource
    :rtype: str
    """
    scope = scopes[0]
<<<<<<< HEAD
    if scope.endswith(".default"):
        scope = scope[:-len(".default")]

    # Trim extra ending slashes. https://datalake.azure.net// -> https://datalake.azure.net/
    scope = scope.rstrip('/') + '/'
=======
    if scope.endswith("/.default"):
        scope = scope[:-len("/.default")]

>>>>>>> a54b61df
    return scope<|MERGE_RESOLUTION|>--- conflicted
+++ resolved
@@ -1169,19 +1169,6 @@
 
 def resource_to_scopes(resource):
     """Convert the ADAL resource ID to MSAL scopes by appending the /.default suffix and return a list.
-<<<<<<< HEAD
-    For example: 'https://management.core.windows.net/' -> ['https://management.core.windows.net/.default']
-    :param resource: The ADAL resource ID
-    :return: A list of scopes
-    """
-    if 'datalake' in resource or 'batch' in resource or 'database' in resource:
-        # For datalake, batch and database, the slash must be doubled due to service issue, like
-        #   https://datalake.azure.net//.default
-        # TODO: This should be fixed on the service side.
-        scope = resource + '/.default'
-    else:
-        scope = resource.rstrip('/') + '/.default'
-=======
     For example:
        'https://management.core.windows.net/' -> ['https://management.core.windows.net//.default']
        'https://managedhsm.azure.com' -> ['https://managedhsm.azure.com/.default']
@@ -1193,34 +1180,21 @@
     # We should not trim the trailing slash, like in https://management.azure.com/
     # In other word, the trailing slash should be preserved and scope should be https://management.azure.com//.default
     scope = resource + '/.default'
->>>>>>> a54b61df
     return [scope]
 
 
 def scopes_to_resource(scopes):
     """Convert MSAL scopes to ADAL resource by stripping the /.default suffix and return a str.
-<<<<<<< HEAD
-    For example: ['https://management.core.windows.net/.default'] -> 'https://management.core.windows.net'
-=======
     For example:
        ['https://management.core.windows.net//.default'] -> 'https://management.core.windows.net/'
        ['https://managedhsm.azure.com/.default'] -> 'https://managedhsm.azure.com'
 
->>>>>>> a54b61df
     :param scopes: The MSAL scopes. It can be a list or tuple of string
     :return: The ADAL resource
     :rtype: str
     """
     scope = scopes[0]
-<<<<<<< HEAD
-    if scope.endswith(".default"):
-        scope = scope[:-len(".default")]
-
-    # Trim extra ending slashes. https://datalake.azure.net// -> https://datalake.azure.net/
-    scope = scope.rstrip('/') + '/'
-=======
     if scope.endswith("/.default"):
         scope = scope[:-len("/.default")]
 
->>>>>>> a54b61df
     return scope