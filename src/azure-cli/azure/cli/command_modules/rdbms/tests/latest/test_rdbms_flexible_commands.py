--- conflicted
+++ resolved
@@ -203,9 +203,6 @@
         self.cmd('{} flexible-server list-skus -l {}'.format(database_engine, location),
                  checks=[JMESPathCheck('type(@)', 'array')])
 
-<<<<<<< HEAD
-        self.cmd('{} flexible-server delete -g {} -n {} --yes'.format(database_engine, resource_group, server_name), checks=NoneCheck())
-
     def _test_flexible_server_iops_mgmt(self, database_engine, resource_group):
 
         if self.cli_ctx.local_context.is_on:
@@ -259,8 +256,6 @@
                  .format(database_engine, resource_group, server_name_3),
                  checks=[JMESPathCheck('storageProfile.storageIops', 640)])
 
-=======
->>>>>>> 36bcdaea
 
 class FlexibleServerProxyResourceMgmtScenarioTest(ScenarioTest):
 
