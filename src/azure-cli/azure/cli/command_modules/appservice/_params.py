--- conflicted
+++ resolved
@@ -745,7 +745,6 @@
         c.argument('registry_username', options_list=['--registry-username', '-d', c.deprecate(target='--docker-registry-server-user', redirect='--registry-username')], help='The container registry server username.')
         c.argument('registry_password', options_list=['--registry-password', '-w', c.deprecate(target='--docker-registry-server-password', redirect='--registry-password')],
                    help='The container registry server password. Required for private registries.')
-<<<<<<< HEAD
         c.argument('min_replicas', type=int, help="The minimum number of replicas when create function app on container app", is_preview=True)
         c.argument('max_replicas', type=int, help="The maximum number of replicas when create function app on container app", is_preview=True)
         c.argument('enable_dapr', options_list=['--enable-dapr'], help="Enable/Disable Dapr for a function app on an Azure Container App environment", arg_type=get_three_state_flag(return_label=True))
@@ -755,11 +754,7 @@
         c.argument('dapr_http_read_buffer_size', type=int, options_list=['--dapr-http-read-buffer-size', '--dhrbs'], help="Max size of http header read buffer in KB to handle when sending multi-KB headers.")
         c.argument('dapr_log_level', options_list=['--dapr-log-level'], help="The log level for the Dapr sidecar", arg_type=get_enum_type(DAPR_LOG_LEVELS))
         c.argument('dapr_enable_api_logging', options_list=['--dapr-enable-api-logging', '--dal'], help="Enable/Disable API logging for the Dapr sidecar.", arg_type=get_three_state_flag(return_label=True))
-=======
-        c.argument('min_replicas', type=int, help="The minimum number of replicas when create funtion app on container app", is_preview=True)
-        c.argument('max_replicas', type=int, help="The maximum number of replicas when create funtion app on container app", is_preview=True)
         c.argument('workspace', help="Name of an existing log analytics workspace to be used for the application insights component")
->>>>>>> 5584f52f
 
     with self.argument_context('functionapp cors credentials') as c:
         c.argument('enable', help='enable/disable access-control-allow-credentials', arg_type=get_three_state_flag())
