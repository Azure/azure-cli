--- conflicted
+++ resolved
@@ -245,15 +245,9 @@
         self.command_table["disk grant-access"] = DiskGrantAccess(loader=self)
         self.command_table["disk update"] = DiskUpdate(loader=self)
 
-<<<<<<< HEAD
-        _Disk = import_aaz_by_profile(self.cli_ctx.cloud.profile, "disk")
-        self.command_table['disk list'] = _Disk.List(loader=self, table_transformer='[].' + transform_disk_show_table_output)
-        self.command_table['disk show'] = _Disk.Show(loader=self, table_transformer=transform_disk_show_table_output)
-=======
         from .aaz.latest.disk import List as DiskList, Show as DiskShow
         self.command_table['disk list'] = DiskList(loader=self, table_transformer='[].' + transform_disk_show_table_output)
         self.command_table['disk show'] = DiskShow(loader=self, table_transformer=transform_disk_show_table_output)
->>>>>>> 9ef9f306
 
     with self.command_group('disk-encryption-set', compute_disk_encryption_set_sdk, operation_group='disk_encryption_sets', client_factory=cf_disk_encryption_set, min_api='2019-07-01') as g:
         g.custom_command('create', 'create_disk_encryption_set', supports_no_wait=True)
@@ -466,19 +460,9 @@
         g.wait_command('wait', getter_name='get_vmss', getter_type=compute_custom)
         g.custom_command('set-orchestration-service-state', 'set_orchestration_service_state', supports_no_wait=True)
 
-<<<<<<< HEAD
-        VMSS = import_aaz_by_profile(self.cli_ctx.cloud.profile, "vmss")
-        if self.supported_api_version(min_api='2017-03-30'):
-            self.command_table['vmss list'] = VMSS.List(loader=self,
-                                                        table_transformer=transform_vmss_list_with_zones_table_output)
-        else:
-            self.command_table['vmss list'] = VMSS.List(loader=self,
-                                                        table_transformer=transform_vmss_list_without_zones_table_output)
-=======
         from .aaz.latest.vmss import List as VMSSList
         self.command_table['vmss list'] = VMSSList(loader=self,
                                                    table_transformer=transform_vmss_list_with_zones_table_output)
->>>>>>> 9ef9f306
 
         from .operations.vmss import VMSSListInstances
         self.command_table['vmss list-instances'] = VMSSListInstances(loader=self)
