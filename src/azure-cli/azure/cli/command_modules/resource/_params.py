--- conflicted
+++ resolved
@@ -96,7 +96,6 @@
     ui_form_definition_file_type = CLIArgumentType(options_list=['--ui-form-definition'], completer=FilesCompleter(), type=file_type,
                                                    help="A path to a uiFormDefinition file in the file system")
 
-<<<<<<< HEAD
     stacks_name_type = CLIArgumentType(options_list=['--name', '-n'], help='The name of the deployment stack.')
     stacks_description_type = CLIArgumentType(options_list=['--description'], help='The description of deployment stack.')
     stacks_update_behavior_type = CLIArgumentType(options_list=['--update-behavior'], help='The update behavior of deployment stacks: either detachResources or purgeResources.')
@@ -109,11 +108,9 @@
 
 
 
-=======
     bicep_target_platform_type = CLIArgumentType(options_list=['--target-platform', '-t'],
                                                  arg_type=get_enum_type(["win-x64", "linux-musl-x64", "linux-x64", "osx-x64"]),
                                                  help="The platform the Bicep CLI will be running on. Set this to skip automatic platform detection if it does not work properly.")
->>>>>>> e2693e29
 
     _PROVIDER_HELP_TEXT = 'the resource namespace, aka \'provider\''
 
