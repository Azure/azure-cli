interactions:
- request:
    body: null
    headers:
      Accept:
      - application/json
      Accept-Encoding:
      - gzip, deflate
      CommandName:
      - cosmosdb create
      Connection:
      - keep-alive
      ParameterSetName:
      - -n -g --locations
      User-Agent:
<<<<<<< HEAD
      - AZURECLI/2.46.0 azsdk-python-azure-mgmt-resource/22.0.0 Python/3.10.10 (Linux-5.15.0-1033-azure-x86_64-with-glibc2.31)
        VSTS_7b238909-6802-4b65-b90d-184bca47f458_build_220_0
=======
      - AZURECLI/2.49.0 azsdk-python-azure-mgmt-resource/22.0.0 Python/3.10.11 (Windows-10-10.0.22621-SP0)
>>>>>>> 5307e359
    method: GET
    uri: https://management.azure.com/subscriptions/00000000-0000-0000-0000-000000000000/resourcegroups/cli_test_cosmosdb_service000001?api-version=2022-09-01
  response:
    body:
<<<<<<< HEAD
      string: '{"id":"/subscriptions/00000000-0000-0000-0000-000000000000/resourceGroups/cli_test_cosmosdb_service000001","name":"cli_test_cosmosdb_service000001","type":"Microsoft.Resources/resourceGroups","location":"eastus2","tags":{"product":"azurecli","cause":"automation","date":"2023-03-13T15:13:17Z"},"properties":{"provisioningState":"Succeeded"}}'
=======
      string: '{"id":"/subscriptions/00000000-0000-0000-0000-000000000000/resourceGroups/cli_test_cosmosdb_service000001","name":"cli_test_cosmosdb_service000001","type":"Microsoft.Resources/resourceGroups","location":"eastus2","tags":{"product":"azurecli","cause":"automation","test":"test_cosmosdb_service","date":"2023-06-08T16:59:35Z","module":"cosmosdb"},"properties":{"provisioningState":"Succeeded"}}'
>>>>>>> 5307e359
    headers:
      cache-control:
      - no-cache
      content-length:
<<<<<<< HEAD
      - '341'
      content-type:
      - application/json; charset=utf-8
      date:
      - Mon, 13 Mar 2023 15:13:17 GMT
=======
      - '392'
      content-type:
      - application/json; charset=utf-8
      date:
      - Thu, 08 Jun 2023 16:59:38 GMT
>>>>>>> 5307e359
      expires:
      - '-1'
      pragma:
      - no-cache
      strict-transport-security:
      - max-age=31536000; includeSubDomains
      vary:
      - Accept-Encoding
      x-content-type-options:
      - nosniff
    status:
      code: 200
      message: OK
- request:
    body: '{"location": "eastus2", "kind": "GlobalDocumentDB", "properties": {"locations":
      [{"locationName": "eastus2", "failoverPriority": 0, "isZoneRedundant": false}],
      "databaseAccountOfferType": "Standard", "apiProperties": {}, "createMode": "Default"}}'
    headers:
      Accept:
      - application/json
      Accept-Encoding:
      - gzip, deflate
      CommandName:
      - cosmosdb create
      Connection:
      - keep-alive
      Content-Length:
      - '246'
      Content-Type:
      - application/json
      ParameterSetName:
      - -n -g --locations
      User-Agent:
<<<<<<< HEAD
      - AZURECLI/2.46.0 azsdk-python-mgmt-cosmosdb/9.0.0 Python/3.10.10 (Linux-5.15.0-1033-azure-x86_64-with-glibc2.31)
        VSTS_7b238909-6802-4b65-b90d-184bca47f458_build_220_0
=======
      - AZURECLI/2.49.0 azsdk-python-mgmt-cosmosdb/9.2.0 Python/3.10.11 (Windows-10-10.0.22621-SP0)
>>>>>>> 5307e359
    method: PUT
    uri: https://management.azure.com/subscriptions/00000000-0000-0000-0000-000000000000/resourceGroups/cli_test_cosmosdb_service000001/providers/Microsoft.DocumentDB/databaseAccounts/cli000002?api-version=2022-11-15
  response:
    body:
      string: '{"id":"/subscriptions/00000000-0000-0000-0000-000000000000/resourceGroups/cli_test_cosmosdb_service000001/providers/Microsoft.DocumentDB/databaseAccounts/cli000002","name":"cli000002","location":"East
<<<<<<< HEAD
        US 2","type":"Microsoft.DocumentDB/databaseAccounts","kind":"GlobalDocumentDB","tags":{},"systemData":{"createdAt":"2023-03-13T15:13:21.7114009Z"},"properties":{"provisioningState":"Creating","publicNetworkAccess":"Enabled","enableAutomaticFailover":false,"enableMultipleWriteLocations":false,"enablePartitionKeyMonitor":false,"isVirtualNetworkFilterEnabled":false,"virtualNetworkRules":[],"EnabledApiTypes":"Sql","disableKeyBasedMetadataWriteAccess":false,"enableFreeTier":false,"enableAnalyticalStorage":false,"analyticalStorageConfiguration":{"schemaType":"WellDefined"},"instanceId":"89972fb0-5bc9-4630-a2c3-1df0d3a27c7d","databaseAccountOfferType":"Standard","defaultIdentity":"","networkAclBypass":"None","disableLocalAuth":false,"enablePartitionMerge":false,"minimalTlsVersion":"Tls","consistencyPolicy":{"defaultConsistencyLevel":"Session","maxIntervalInSeconds":5,"maxStalenessPrefix":100},"configurationOverrides":{},"writeLocations":[{"id":"cli000002-eastus2","locationName":"East
        US 2","provisioningState":"Creating","failoverPriority":0,"isZoneRedundant":false}],"readLocations":[{"id":"cli000002-eastus2","locationName":"East
        US 2","provisioningState":"Creating","failoverPriority":0,"isZoneRedundant":false}],"locations":[{"id":"cli000002-eastus2","locationName":"East
        US 2","provisioningState":"Creating","failoverPriority":0,"isZoneRedundant":false}],"failoverPolicies":[{"id":"cli000002-eastus2","locationName":"East
        US 2","failoverPriority":0}],"cors":[],"capabilities":[],"ipRules":[],"backupPolicy":{"type":"Periodic","periodicModeProperties":{"backupIntervalInMinutes":240,"backupRetentionIntervalInHours":8,"backupStorageRedundancy":"Invalid"}},"networkAclBypassResourceIds":[],"keysMetadata":{"primaryMasterKey":{"generationTime":"2023-03-13T15:13:21.7114009Z"},"secondaryMasterKey":{"generationTime":"2023-03-13T15:13:21.7114009Z"},"primaryReadonlyMasterKey":{"generationTime":"2023-03-13T15:13:21.7114009Z"},"secondaryReadonlyMasterKey":{"generationTime":"2023-03-13T15:13:21.7114009Z"}}},"identity":{"type":"None"}}'
    headers:
      azure-asyncoperation:
      - https://management.azure.com/subscriptions/00000000-0000-0000-0000-000000000000/providers/Microsoft.DocumentDB/locations/eastus2/operationsStatus/3be5d4ea-489d-41c3-bd35-f32e6a6770dc?api-version=2022-11-15
=======
        US 2","type":"Microsoft.DocumentDB/databaseAccounts","kind":"GlobalDocumentDB","tags":{},"systemData":{"createdAt":"2023-06-08T16:59:42.3808682Z"},"properties":{"provisioningState":"Creating","publicNetworkAccess":"Enabled","enableAutomaticFailover":false,"enableMultipleWriteLocations":false,"enablePartitionKeyMonitor":false,"isVirtualNetworkFilterEnabled":false,"virtualNetworkRules":[],"EnabledApiTypes":"Sql","disableKeyBasedMetadataWriteAccess":false,"enableFreeTier":false,"enableAnalyticalStorage":false,"analyticalStorageConfiguration":{"schemaType":"WellDefined"},"instanceId":"5cf0b31c-1e3a-4d62-b19c-fc490101fb40","databaseAccountOfferType":"Standard","defaultIdentity":"","networkAclBypass":"None","disableLocalAuth":false,"enablePartitionMerge":false,"minimalTlsVersion":"Tls","consistencyPolicy":{"defaultConsistencyLevel":"Session","maxIntervalInSeconds":5,"maxStalenessPrefix":100},"configurationOverrides":{},"writeLocations":[{"id":"cli000002-eastus2","locationName":"East
        US 2","provisioningState":"Creating","failoverPriority":0,"isZoneRedundant":false}],"readLocations":[{"id":"cli000002-eastus2","locationName":"East
        US 2","provisioningState":"Creating","failoverPriority":0,"isZoneRedundant":false}],"locations":[{"id":"cli000002-eastus2","locationName":"East
        US 2","provisioningState":"Creating","failoverPriority":0,"isZoneRedundant":false}],"failoverPolicies":[{"id":"cli000002-eastus2","locationName":"East
        US 2","failoverPriority":0}],"cors":[],"capabilities":[],"ipRules":[],"backupPolicy":{"type":"Periodic","periodicModeProperties":{"backupIntervalInMinutes":240,"backupRetentionIntervalInHours":8,"backupStorageRedundancy":"Invalid"}},"networkAclBypassResourceIds":[],"keysMetadata":{"primaryMasterKey":{"generationTime":"2023-06-08T16:59:42.3808682Z"},"secondaryMasterKey":{"generationTime":"2023-06-08T16:59:42.3808682Z"},"primaryReadonlyMasterKey":{"generationTime":"2023-06-08T16:59:42.3808682Z"},"secondaryReadonlyMasterKey":{"generationTime":"2023-06-08T16:59:42.3808682Z"}}},"identity":{"type":"None"}}'
    headers:
      azure-asyncoperation:
      - https://management.azure.com/subscriptions/00000000-0000-0000-0000-000000000000/providers/Microsoft.DocumentDB/locations/eastus2/operationsStatus/8742303f-fa5e-40ab-a638-d64af3e256ea?api-version=2023-04-15
>>>>>>> 5307e359
      cache-control:
      - no-store, no-cache
      content-length:
      - '2243'
      content-type:
      - application/json
      date:
<<<<<<< HEAD
      - Mon, 13 Mar 2023 15:13:22 GMT
      location:
      - https://management.azure.com/subscriptions/00000000-0000-0000-0000-000000000000/resourceGroups/cli_test_cosmosdb_service000001/providers/Microsoft.DocumentDB/databaseAccounts/cli000002/operationResults/3be5d4ea-489d-41c3-bd35-f32e6a6770dc?api-version=2022-11-15
=======
      - Thu, 08 Jun 2023 16:59:43 GMT
      location:
      - https://management.azure.com/subscriptions/00000000-0000-0000-0000-000000000000/resourceGroups/cli_test_cosmosdb_service000001/providers/Microsoft.DocumentDB/databaseAccounts/cli000002/operationResults/8742303f-fa5e-40ab-a638-d64af3e256ea?api-version=2023-04-15
>>>>>>> 5307e359
      pragma:
      - no-cache
      server:
      - Microsoft-HTTPAPI/2.0
      strict-transport-security:
      - max-age=31536000; includeSubDomains
      x-content-type-options:
      - nosniff
      x-ms-gatewayversion:
      - version=2.14.0
      x-ms-ratelimit-remaining-subscription-writes:
      - '1198'
    status:
      code: 200
      message: Ok
- request:
    body: null
    headers:
      Accept:
      - '*/*'
      Accept-Encoding:
      - gzip, deflate
      CommandName:
      - cosmosdb create
      Connection:
      - keep-alive
      ParameterSetName:
      - -n -g --locations
      User-Agent:
<<<<<<< HEAD
      - AZURECLI/2.46.0 azsdk-python-mgmt-cosmosdb/9.0.0 Python/3.10.10 (Linux-5.15.0-1033-azure-x86_64-with-glibc2.31)
        VSTS_7b238909-6802-4b65-b90d-184bca47f458_build_220_0
    method: GET
    uri: https://management.azure.com/subscriptions/00000000-0000-0000-0000-000000000000/providers/Microsoft.DocumentDB/locations/eastus2/operationsStatus/3be5d4ea-489d-41c3-bd35-f32e6a6770dc?api-version=2022-11-15
=======
      - AZURECLI/2.49.0 azsdk-python-mgmt-cosmosdb/9.2.0 Python/3.10.11 (Windows-10-10.0.22621-SP0)
    method: GET
    uri: https://management.azure.com/subscriptions/00000000-0000-0000-0000-000000000000/providers/Microsoft.DocumentDB/locations/eastus2/operationsStatus/8742303f-fa5e-40ab-a638-d64af3e256ea?api-version=2023-04-15
  response:
    body:
      string: '{"status":"Enqueued"}'
    headers:
      cache-control:
      - no-store, no-cache
      content-length:
      - '21'
      content-type:
      - application/json
      date:
      - Thu, 08 Jun 2023 16:59:43 GMT
      pragma:
      - no-cache
      server:
      - Microsoft-HTTPAPI/2.0
      strict-transport-security:
      - max-age=31536000; includeSubDomains
      transfer-encoding:
      - chunked
      vary:
      - Accept-Encoding
      x-content-type-options:
      - nosniff
      x-ms-gatewayversion:
      - version=2.14.0
    status:
      code: 200
      message: Ok
- request:
    body: null
    headers:
      Accept:
      - '*/*'
      Accept-Encoding:
      - gzip, deflate
      CommandName:
      - cosmosdb create
      Connection:
      - keep-alive
      ParameterSetName:
      - -n -g --locations
      User-Agent:
      - AZURECLI/2.49.0 azsdk-python-mgmt-cosmosdb/9.2.0 Python/3.10.11 (Windows-10-10.0.22621-SP0)
    method: GET
    uri: https://management.azure.com/subscriptions/00000000-0000-0000-0000-000000000000/providers/Microsoft.DocumentDB/locations/eastus2/operationsStatus/8742303f-fa5e-40ab-a638-d64af3e256ea?api-version=2023-04-15
>>>>>>> 5307e359
  response:
    body:
      string: '{"status":"Dequeued"}'
    headers:
      cache-control:
      - no-store, no-cache
      content-length:
      - '21'
      content-type:
      - application/json
      date:
<<<<<<< HEAD
      - Mon, 13 Mar 2023 15:13:53 GMT
=======
      - Thu, 08 Jun 2023 17:00:13 GMT
>>>>>>> 5307e359
      pragma:
      - no-cache
      server:
      - Microsoft-HTTPAPI/2.0
      strict-transport-security:
      - max-age=31536000; includeSubDomains
      x-content-type-options:
      - nosniff
      x-ms-gatewayversion:
      - version=2.14.0
    status:
      code: 200
      message: Ok
- request:
    body: null
    headers:
      Accept:
      - '*/*'
      Accept-Encoding:
      - gzip, deflate
      CommandName:
      - cosmosdb create
      Connection:
      - keep-alive
      ParameterSetName:
      - -n -g --locations
      User-Agent:
<<<<<<< HEAD
      - AZURECLI/2.46.0 azsdk-python-mgmt-cosmosdb/9.0.0 Python/3.10.10 (Linux-5.15.0-1033-azure-x86_64-with-glibc2.31)
        VSTS_7b238909-6802-4b65-b90d-184bca47f458_build_220_0
    method: GET
    uri: https://management.azure.com/subscriptions/00000000-0000-0000-0000-000000000000/providers/Microsoft.DocumentDB/locations/eastus2/operationsStatus/3be5d4ea-489d-41c3-bd35-f32e6a6770dc?api-version=2022-11-15
=======
      - AZURECLI/2.49.0 azsdk-python-mgmt-cosmosdb/9.2.0 Python/3.10.11 (Windows-10-10.0.22621-SP0)
    method: GET
    uri: https://management.azure.com/subscriptions/00000000-0000-0000-0000-000000000000/providers/Microsoft.DocumentDB/locations/eastus2/operationsStatus/8742303f-fa5e-40ab-a638-d64af3e256ea?api-version=2023-04-15
>>>>>>> 5307e359
  response:
    body:
      string: '{"status":"Dequeued"}'
    headers:
      cache-control:
      - no-store, no-cache
      content-length:
      - '21'
      content-type:
      - application/json
      date:
<<<<<<< HEAD
      - Mon, 13 Mar 2023 15:14:23 GMT
=======
      - Thu, 08 Jun 2023 17:00:44 GMT
>>>>>>> 5307e359
      pragma:
      - no-cache
      server:
      - Microsoft-HTTPAPI/2.0
      strict-transport-security:
      - max-age=31536000; includeSubDomains
<<<<<<< HEAD
=======
      transfer-encoding:
      - chunked
      vary:
      - Accept-Encoding
      x-content-type-options:
      - nosniff
      x-ms-gatewayversion:
      - version=2.14.0
    status:
      code: 200
      message: Ok
- request:
    body: null
    headers:
      Accept:
      - '*/*'
      Accept-Encoding:
      - gzip, deflate
      CommandName:
      - cosmosdb create
      Connection:
      - keep-alive
      ParameterSetName:
      - -n -g --locations
      User-Agent:
      - AZURECLI/2.49.0 azsdk-python-mgmt-cosmosdb/9.2.0 Python/3.10.11 (Windows-10-10.0.22621-SP0)
    method: GET
    uri: https://management.azure.com/subscriptions/00000000-0000-0000-0000-000000000000/providers/Microsoft.DocumentDB/locations/eastus2/operationsStatus/8742303f-fa5e-40ab-a638-d64af3e256ea?api-version=2023-04-15
  response:
    body:
      string: '{"status":"Dequeued"}'
    headers:
      cache-control:
      - no-store, no-cache
      content-length:
      - '21'
      content-type:
      - application/json
      date:
      - Thu, 08 Jun 2023 17:01:14 GMT
      pragma:
      - no-cache
      server:
      - Microsoft-HTTPAPI/2.0
      strict-transport-security:
      - max-age=31536000; includeSubDomains
      transfer-encoding:
      - chunked
      vary:
      - Accept-Encoding
>>>>>>> 5307e359
      x-content-type-options:
      - nosniff
      x-ms-gatewayversion:
      - version=2.14.0
    status:
      code: 200
      message: Ok
- request:
    body: null
    headers:
      Accept:
      - '*/*'
      Accept-Encoding:
      - gzip, deflate
      CommandName:
      - cosmosdb create
      Connection:
      - keep-alive
      ParameterSetName:
      - -n -g --locations
      User-Agent:
<<<<<<< HEAD
      - AZURECLI/2.46.0 azsdk-python-mgmt-cosmosdb/9.0.0 Python/3.10.10 (Linux-5.15.0-1033-azure-x86_64-with-glibc2.31)
        VSTS_7b238909-6802-4b65-b90d-184bca47f458_build_220_0
    method: GET
    uri: https://management.azure.com/subscriptions/00000000-0000-0000-0000-000000000000/providers/Microsoft.DocumentDB/locations/eastus2/operationsStatus/3be5d4ea-489d-41c3-bd35-f32e6a6770dc?api-version=2022-11-15
=======
      - AZURECLI/2.49.0 azsdk-python-mgmt-cosmosdb/9.2.0 Python/3.10.11 (Windows-10-10.0.22621-SP0)
    method: GET
    uri: https://management.azure.com/subscriptions/00000000-0000-0000-0000-000000000000/providers/Microsoft.DocumentDB/locations/eastus2/operationsStatus/8742303f-fa5e-40ab-a638-d64af3e256ea?api-version=2023-04-15
>>>>>>> 5307e359
  response:
    body:
      string: '{"status":"Dequeued"}'
    headers:
      cache-control:
      - no-store, no-cache
      content-length:
      - '21'
      content-type:
      - application/json
      date:
<<<<<<< HEAD
      - Mon, 13 Mar 2023 15:14:53 GMT
=======
      - Thu, 08 Jun 2023 17:01:44 GMT
>>>>>>> 5307e359
      pragma:
      - no-cache
      server:
      - Microsoft-HTTPAPI/2.0
      strict-transport-security:
      - max-age=31536000; includeSubDomains
      x-content-type-options:
      - nosniff
      x-ms-gatewayversion:
      - version=2.14.0
    status:
      code: 200
      message: Ok
- request:
    body: null
    headers:
      Accept:
      - '*/*'
      Accept-Encoding:
      - gzip, deflate
      CommandName:
      - cosmosdb create
      Connection:
      - keep-alive
      ParameterSetName:
      - -n -g --locations
      User-Agent:
<<<<<<< HEAD
      - AZURECLI/2.46.0 azsdk-python-mgmt-cosmosdb/9.0.0 Python/3.10.10 (Linux-5.15.0-1033-azure-x86_64-with-glibc2.31)
        VSTS_7b238909-6802-4b65-b90d-184bca47f458_build_220_0
    method: GET
    uri: https://management.azure.com/subscriptions/00000000-0000-0000-0000-000000000000/providers/Microsoft.DocumentDB/locations/eastus2/operationsStatus/3be5d4ea-489d-41c3-bd35-f32e6a6770dc?api-version=2022-11-15
=======
      - AZURECLI/2.49.0 azsdk-python-mgmt-cosmosdb/9.2.0 Python/3.10.11 (Windows-10-10.0.22621-SP0)
    method: GET
    uri: https://management.azure.com/subscriptions/00000000-0000-0000-0000-000000000000/providers/Microsoft.DocumentDB/locations/eastus2/operationsStatus/8742303f-fa5e-40ab-a638-d64af3e256ea?api-version=2023-04-15
>>>>>>> 5307e359
  response:
    body:
      string: '{"status":"Succeeded"}'
    headers:
      cache-control:
      - no-store, no-cache
      content-length:
      - '22'
      content-type:
      - application/json
      date:
<<<<<<< HEAD
      - Mon, 13 Mar 2023 15:15:23 GMT
=======
      - Thu, 08 Jun 2023 17:02:14 GMT
>>>>>>> 5307e359
      pragma:
      - no-cache
      server:
      - Microsoft-HTTPAPI/2.0
      strict-transport-security:
      - max-age=31536000; includeSubDomains
      x-content-type-options:
      - nosniff
      x-ms-gatewayversion:
      - version=2.14.0
    status:
      code: 200
      message: Ok
- request:
    body: null
    headers:
      Accept:
      - '*/*'
      Accept-Encoding:
      - gzip, deflate
      CommandName:
      - cosmosdb create
      Connection:
      - keep-alive
      ParameterSetName:
      - -n -g --locations
      User-Agent:
<<<<<<< HEAD
      - AZURECLI/2.46.0 azsdk-python-mgmt-cosmosdb/9.0.0 Python/3.10.10 (Linux-5.15.0-1033-azure-x86_64-with-glibc2.31)
        VSTS_7b238909-6802-4b65-b90d-184bca47f458_build_220_0
=======
      - AZURECLI/2.49.0 azsdk-python-mgmt-cosmosdb/9.2.0 Python/3.10.11 (Windows-10-10.0.22621-SP0)
>>>>>>> 5307e359
    method: GET
    uri: https://management.azure.com/subscriptions/00000000-0000-0000-0000-000000000000/resourceGroups/cli_test_cosmosdb_service000001/providers/Microsoft.DocumentDB/databaseAccounts/cli000002?api-version=2022-11-15
  response:
    body:
      string: '{"id":"/subscriptions/00000000-0000-0000-0000-000000000000/resourceGroups/cli_test_cosmosdb_service000001/providers/Microsoft.DocumentDB/databaseAccounts/cli000002","name":"cli000002","location":"East
<<<<<<< HEAD
        US 2","type":"Microsoft.DocumentDB/databaseAccounts","kind":"GlobalDocumentDB","tags":{},"systemData":{"createdAt":"2023-03-13T15:14:51.0061565Z"},"properties":{"provisioningState":"Succeeded","documentEndpoint":"https://cli000002.documents.azure.com:443/","sqlEndpoint":"https://cli000002.documents.azure.com:443/","publicNetworkAccess":"Enabled","enableAutomaticFailover":false,"enableMultipleWriteLocations":false,"enablePartitionKeyMonitor":false,"isVirtualNetworkFilterEnabled":false,"virtualNetworkRules":[],"EnabledApiTypes":"Sql","disableKeyBasedMetadataWriteAccess":false,"enableFreeTier":false,"enableAnalyticalStorage":false,"analyticalStorageConfiguration":{"schemaType":"WellDefined"},"instanceId":"89972fb0-5bc9-4630-a2c3-1df0d3a27c7d","databaseAccountOfferType":"Standard","defaultIdentity":"FirstPartyIdentity","networkAclBypass":"None","disableLocalAuth":false,"enablePartitionMerge":false,"minimalTlsVersion":"Tls","consistencyPolicy":{"defaultConsistencyLevel":"Session","maxIntervalInSeconds":5,"maxStalenessPrefix":100},"configurationOverrides":{},"writeLocations":[{"id":"cli000002-eastus2","locationName":"East
        US 2","documentEndpoint":"https://cli000002-eastus2.documents.azure.com:443/","provisioningState":"Succeeded","failoverPriority":0,"isZoneRedundant":false}],"readLocations":[{"id":"cli000002-eastus2","locationName":"East
        US 2","documentEndpoint":"https://cli000002-eastus2.documents.azure.com:443/","provisioningState":"Succeeded","failoverPriority":0,"isZoneRedundant":false}],"locations":[{"id":"cli000002-eastus2","locationName":"East
        US 2","documentEndpoint":"https://cli000002-eastus2.documents.azure.com:443/","provisioningState":"Succeeded","failoverPriority":0,"isZoneRedundant":false}],"failoverPolicies":[{"id":"cli000002-eastus2","locationName":"East
        US 2","failoverPriority":0}],"cors":[],"capabilities":[],"ipRules":[],"backupPolicy":{"type":"Periodic","periodicModeProperties":{"backupIntervalInMinutes":240,"backupRetentionIntervalInHours":8,"backupStorageRedundancy":"Geo"}},"networkAclBypassResourceIds":[],"keysMetadata":{"primaryMasterKey":{"generationTime":"2023-03-13T15:14:51.0061565Z"},"secondaryMasterKey":{"generationTime":"2023-03-13T15:14:51.0061565Z"},"primaryReadonlyMasterKey":{"generationTime":"2023-03-13T15:14:51.0061565Z"},"secondaryReadonlyMasterKey":{"generationTime":"2023-03-13T15:14:51.0061565Z"}}},"identity":{"type":"None"}}'
=======
        US 2","type":"Microsoft.DocumentDB/databaseAccounts","kind":"GlobalDocumentDB","tags":{},"systemData":{"createdAt":"2023-06-08T17:01:20.6479759Z"},"properties":{"provisioningState":"Succeeded","documentEndpoint":"https://cli000002.documents.azure.com:443/","sqlEndpoint":"https://cli000002.documents.azure.com:443/","publicNetworkAccess":"Enabled","enableAutomaticFailover":false,"enableMultipleWriteLocations":false,"enablePartitionKeyMonitor":false,"isVirtualNetworkFilterEnabled":false,"virtualNetworkRules":[],"EnabledApiTypes":"Sql","disableKeyBasedMetadataWriteAccess":false,"enableFreeTier":false,"enableAnalyticalStorage":false,"analyticalStorageConfiguration":{"schemaType":"WellDefined"},"instanceId":"5cf0b31c-1e3a-4d62-b19c-fc490101fb40","databaseAccountOfferType":"Standard","defaultIdentity":"FirstPartyIdentity","networkAclBypass":"None","disableLocalAuth":false,"enablePartitionMerge":false,"minimalTlsVersion":"Tls","consistencyPolicy":{"defaultConsistencyLevel":"Session","maxIntervalInSeconds":5,"maxStalenessPrefix":100},"configurationOverrides":{},"writeLocations":[{"id":"cli000002-eastus2","locationName":"East
        US 2","documentEndpoint":"https://cli000002-eastus2.documents.azure.com:443/","provisioningState":"Succeeded","failoverPriority":0,"isZoneRedundant":false}],"readLocations":[{"id":"cli000002-eastus2","locationName":"East
        US 2","documentEndpoint":"https://cli000002-eastus2.documents.azure.com:443/","provisioningState":"Succeeded","failoverPriority":0,"isZoneRedundant":false}],"locations":[{"id":"cli000002-eastus2","locationName":"East
        US 2","documentEndpoint":"https://cli000002-eastus2.documents.azure.com:443/","provisioningState":"Succeeded","failoverPriority":0,"isZoneRedundant":false}],"failoverPolicies":[{"id":"cli000002-eastus2","locationName":"East
        US 2","failoverPriority":0}],"cors":[],"capabilities":[],"ipRules":[],"backupPolicy":{"type":"Periodic","periodicModeProperties":{"backupIntervalInMinutes":240,"backupRetentionIntervalInHours":8,"backupStorageRedundancy":"Geo"}},"networkAclBypassResourceIds":[],"keysMetadata":{"primaryMasterKey":{"generationTime":"2023-06-08T17:01:20.6479759Z"},"secondaryMasterKey":{"generationTime":"2023-06-08T17:01:20.6479759Z"},"primaryReadonlyMasterKey":{"generationTime":"2023-06-08T17:01:20.6479759Z"},"secondaryReadonlyMasterKey":{"generationTime":"2023-06-08T17:01:20.6479759Z"}}},"identity":{"type":"None"}}'
>>>>>>> 5307e359
    headers:
      cache-control:
      - no-store, no-cache
      content-length:
      - '2600'
      content-type:
      - application/json
      date:
<<<<<<< HEAD
      - Mon, 13 Mar 2023 15:15:23 GMT
=======
      - Thu, 08 Jun 2023 17:02:15 GMT
>>>>>>> 5307e359
      pragma:
      - no-cache
      server:
      - Microsoft-HTTPAPI/2.0
      strict-transport-security:
      - max-age=31536000; includeSubDomains
      x-content-type-options:
      - nosniff
      x-ms-gatewayversion:
      - version=2.14.0
    status:
      code: 200
      message: Ok
- request:
    body: null
    headers:
      Accept:
      - application/json
      Accept-Encoding:
      - gzip, deflate
      CommandName:
      - cosmosdb create
      Connection:
      - keep-alive
      ParameterSetName:
      - -n -g --locations
      User-Agent:
<<<<<<< HEAD
      - AZURECLI/2.46.0 azsdk-python-mgmt-cosmosdb/9.0.0 Python/3.10.10 (Linux-5.15.0-1033-azure-x86_64-with-glibc2.31)
        VSTS_7b238909-6802-4b65-b90d-184bca47f458_build_220_0
=======
      - AZURECLI/2.49.0 azsdk-python-mgmt-cosmosdb/9.2.0 Python/3.10.11 (Windows-10-10.0.22621-SP0)
>>>>>>> 5307e359
    method: GET
    uri: https://management.azure.com/subscriptions/00000000-0000-0000-0000-000000000000/resourceGroups/cli_test_cosmosdb_service000001/providers/Microsoft.DocumentDB/databaseAccounts/cli000002?api-version=2022-11-15
  response:
    body:
      string: '{"id":"/subscriptions/00000000-0000-0000-0000-000000000000/resourceGroups/cli_test_cosmosdb_service000001/providers/Microsoft.DocumentDB/databaseAccounts/cli000002","name":"cli000002","location":"East
<<<<<<< HEAD
        US 2","type":"Microsoft.DocumentDB/databaseAccounts","kind":"GlobalDocumentDB","tags":{},"systemData":{"createdAt":"2023-03-13T15:14:51.0061565Z"},"properties":{"provisioningState":"Succeeded","documentEndpoint":"https://cli000002.documents.azure.com:443/","sqlEndpoint":"https://cli000002.documents.azure.com:443/","publicNetworkAccess":"Enabled","enableAutomaticFailover":false,"enableMultipleWriteLocations":false,"enablePartitionKeyMonitor":false,"isVirtualNetworkFilterEnabled":false,"virtualNetworkRules":[],"EnabledApiTypes":"Sql","disableKeyBasedMetadataWriteAccess":false,"enableFreeTier":false,"enableAnalyticalStorage":false,"analyticalStorageConfiguration":{"schemaType":"WellDefined"},"instanceId":"89972fb0-5bc9-4630-a2c3-1df0d3a27c7d","databaseAccountOfferType":"Standard","defaultIdentity":"FirstPartyIdentity","networkAclBypass":"None","disableLocalAuth":false,"enablePartitionMerge":false,"minimalTlsVersion":"Tls","consistencyPolicy":{"defaultConsistencyLevel":"Session","maxIntervalInSeconds":5,"maxStalenessPrefix":100},"configurationOverrides":{},"writeLocations":[{"id":"cli000002-eastus2","locationName":"East
        US 2","documentEndpoint":"https://cli000002-eastus2.documents.azure.com:443/","provisioningState":"Succeeded","failoverPriority":0,"isZoneRedundant":false}],"readLocations":[{"id":"cli000002-eastus2","locationName":"East
        US 2","documentEndpoint":"https://cli000002-eastus2.documents.azure.com:443/","provisioningState":"Succeeded","failoverPriority":0,"isZoneRedundant":false}],"locations":[{"id":"cli000002-eastus2","locationName":"East
        US 2","documentEndpoint":"https://cli000002-eastus2.documents.azure.com:443/","provisioningState":"Succeeded","failoverPriority":0,"isZoneRedundant":false}],"failoverPolicies":[{"id":"cli000002-eastus2","locationName":"East
        US 2","failoverPriority":0}],"cors":[],"capabilities":[],"ipRules":[],"backupPolicy":{"type":"Periodic","periodicModeProperties":{"backupIntervalInMinutes":240,"backupRetentionIntervalInHours":8,"backupStorageRedundancy":"Geo"}},"networkAclBypassResourceIds":[],"keysMetadata":{"primaryMasterKey":{"generationTime":"2023-03-13T15:14:51.0061565Z"},"secondaryMasterKey":{"generationTime":"2023-03-13T15:14:51.0061565Z"},"primaryReadonlyMasterKey":{"generationTime":"2023-03-13T15:14:51.0061565Z"},"secondaryReadonlyMasterKey":{"generationTime":"2023-03-13T15:14:51.0061565Z"}}},"identity":{"type":"None"}}'
=======
        US 2","type":"Microsoft.DocumentDB/databaseAccounts","kind":"GlobalDocumentDB","tags":{},"systemData":{"createdAt":"2023-06-08T17:01:20.6479759Z"},"properties":{"provisioningState":"Succeeded","documentEndpoint":"https://cli000002.documents.azure.com:443/","sqlEndpoint":"https://cli000002.documents.azure.com:443/","publicNetworkAccess":"Enabled","enableAutomaticFailover":false,"enableMultipleWriteLocations":false,"enablePartitionKeyMonitor":false,"isVirtualNetworkFilterEnabled":false,"virtualNetworkRules":[],"EnabledApiTypes":"Sql","disableKeyBasedMetadataWriteAccess":false,"enableFreeTier":false,"enableAnalyticalStorage":false,"analyticalStorageConfiguration":{"schemaType":"WellDefined"},"instanceId":"5cf0b31c-1e3a-4d62-b19c-fc490101fb40","databaseAccountOfferType":"Standard","defaultIdentity":"FirstPartyIdentity","networkAclBypass":"None","disableLocalAuth":false,"enablePartitionMerge":false,"minimalTlsVersion":"Tls","consistencyPolicy":{"defaultConsistencyLevel":"Session","maxIntervalInSeconds":5,"maxStalenessPrefix":100},"configurationOverrides":{},"writeLocations":[{"id":"cli000002-eastus2","locationName":"East
        US 2","documentEndpoint":"https://cli000002-eastus2.documents.azure.com:443/","provisioningState":"Succeeded","failoverPriority":0,"isZoneRedundant":false}],"readLocations":[{"id":"cli000002-eastus2","locationName":"East
        US 2","documentEndpoint":"https://cli000002-eastus2.documents.azure.com:443/","provisioningState":"Succeeded","failoverPriority":0,"isZoneRedundant":false}],"locations":[{"id":"cli000002-eastus2","locationName":"East
        US 2","documentEndpoint":"https://cli000002-eastus2.documents.azure.com:443/","provisioningState":"Succeeded","failoverPriority":0,"isZoneRedundant":false}],"failoverPolicies":[{"id":"cli000002-eastus2","locationName":"East
        US 2","failoverPriority":0}],"cors":[],"capabilities":[],"ipRules":[],"backupPolicy":{"type":"Periodic","periodicModeProperties":{"backupIntervalInMinutes":240,"backupRetentionIntervalInHours":8,"backupStorageRedundancy":"Geo"}},"networkAclBypassResourceIds":[],"keysMetadata":{"primaryMasterKey":{"generationTime":"2023-06-08T17:01:20.6479759Z"},"secondaryMasterKey":{"generationTime":"2023-06-08T17:01:20.6479759Z"},"primaryReadonlyMasterKey":{"generationTime":"2023-06-08T17:01:20.6479759Z"},"secondaryReadonlyMasterKey":{"generationTime":"2023-06-08T17:01:20.6479759Z"}}},"identity":{"type":"None"}}'
>>>>>>> 5307e359
    headers:
      cache-control:
      - no-store, no-cache
      content-length:
      - '2600'
      content-type:
      - application/json
      date:
<<<<<<< HEAD
      - Mon, 13 Mar 2023 15:15:23 GMT
=======
      - Thu, 08 Jun 2023 17:02:15 GMT
>>>>>>> 5307e359
      pragma:
      - no-cache
      server:
      - Microsoft-HTTPAPI/2.0
      strict-transport-security:
      - max-age=31536000; includeSubDomains
      x-content-type-options:
      - nosniff
      x-ms-gatewayversion:
      - version=2.14.0
    status:
      code: 200
      message: Ok
- request:
    body: '{"properties": {"instanceSize": "Cosmos.D4s", "instanceCount": 1, "serviceType":
      "SqlDedicatedGateway"}}'
    headers:
      Accept:
      - application/json
      Accept-Encoding:
      - gzip, deflate
      CommandName:
      - cosmosdb service create
      Connection:
      - keep-alive
      Content-Length:
      - '104'
      Content-Type:
      - application/json
      ParameterSetName:
      - -a -g --name --count --size
      User-Agent:
<<<<<<< HEAD
      - AZURECLI/2.46.0 azsdk-python-mgmt-cosmosdb/9.0.0 Python/3.10.10 (Linux-5.15.0-1033-azure-x86_64-with-glibc2.31)
        VSTS_7b238909-6802-4b65-b90d-184bca47f458_build_220_0
=======
      - AZURECLI/2.49.0 azsdk-python-mgmt-cosmosdb/9.2.0 Python/3.10.11 (Windows-10-10.0.22621-SP0)
>>>>>>> 5307e359
    method: PUT
    uri: https://management.azure.com/subscriptions/00000000-0000-0000-0000-000000000000/resourceGroups/cli_test_cosmosdb_service000001/providers/Microsoft.DocumentDB/databaseAccounts/cli000002/services/sqlDedicatedGateway?api-version=2022-11-15
  response:
    body:
      string: '{"status":"Enqueued"}'
    headers:
      azure-asyncoperation:
<<<<<<< HEAD
      - https://management.azure.com/subscriptions/00000000-0000-0000-0000-000000000000/providers/Microsoft.DocumentDB/locations/eastus2/operationsStatus/5f0da50d-194e-4d84-83a8-58930f7abd8d?api-version=2022-11-15
=======
      - https://management.azure.com/subscriptions/00000000-0000-0000-0000-000000000000/providers/Microsoft.DocumentDB/locations/eastus2/operationsStatus/6ae19659-7cdf-41d9-9c23-14d0015f7ce0?api-version=2023-04-15
>>>>>>> 5307e359
      cache-control:
      - no-store, no-cache
      content-length:
      - '21'
      content-type:
      - application/json
      date:
<<<<<<< HEAD
      - Mon, 13 Mar 2023 15:15:24 GMT
      location:
      - https://management.azure.com/subscriptions/00000000-0000-0000-0000-000000000000/resourceGroups/cli_test_cosmosdb_service000001/providers/Microsoft.DocumentDB/databaseAccounts/cli000002/services/sqlDedicatedGateway/operationResults/5f0da50d-194e-4d84-83a8-58930f7abd8d?api-version=2022-11-15
=======
      - Thu, 08 Jun 2023 17:02:16 GMT
      location:
      - https://management.azure.com/subscriptions/00000000-0000-0000-0000-000000000000/resourceGroups/cli_test_cosmosdb_service000001/providers/Microsoft.DocumentDB/databaseAccounts/cli000002/services/sqlDedicatedGateway/operationResults/6ae19659-7cdf-41d9-9c23-14d0015f7ce0?api-version=2023-04-15
>>>>>>> 5307e359
      pragma:
      - no-cache
      server:
      - Microsoft-HTTPAPI/2.0
      strict-transport-security:
      - max-age=31536000; includeSubDomains
      x-content-type-options:
      - nosniff
      x-ms-gatewayversion:
      - version=2.14.0
      x-ms-ratelimit-remaining-subscription-writes:
<<<<<<< HEAD
      - '1197'
=======
      - '1198'
>>>>>>> 5307e359
    status:
      code: 202
      message: Accepted
- request:
    body: null
    headers:
      Accept:
      - '*/*'
      Accept-Encoding:
      - gzip, deflate
      CommandName:
      - cosmosdb service create
      Connection:
      - keep-alive
      ParameterSetName:
      - -a -g --name --count --size
      User-Agent:
<<<<<<< HEAD
      - AZURECLI/2.46.0 azsdk-python-mgmt-cosmosdb/9.0.0 Python/3.10.10 (Linux-5.15.0-1033-azure-x86_64-with-glibc2.31)
        VSTS_7b238909-6802-4b65-b90d-184bca47f458_build_220_0
    method: GET
    uri: https://management.azure.com/subscriptions/00000000-0000-0000-0000-000000000000/providers/Microsoft.DocumentDB/locations/eastus2/operationsStatus/5f0da50d-194e-4d84-83a8-58930f7abd8d?api-version=2022-11-15
=======
      - AZURECLI/2.49.0 azsdk-python-mgmt-cosmosdb/9.2.0 Python/3.10.11 (Windows-10-10.0.22621-SP0)
    method: GET
    uri: https://management.azure.com/subscriptions/00000000-0000-0000-0000-000000000000/providers/Microsoft.DocumentDB/locations/eastus2/operationsStatus/6ae19659-7cdf-41d9-9c23-14d0015f7ce0?api-version=2023-04-15
>>>>>>> 5307e359
  response:
    body:
      string: '{"status":"Dequeued"}'
    headers:
      cache-control:
      - no-store, no-cache
      content-length:
      - '21'
      content-type:
      - application/json
      date:
<<<<<<< HEAD
      - Mon, 13 Mar 2023 15:15:54 GMT
=======
      - Thu, 08 Jun 2023 17:02:16 GMT
>>>>>>> 5307e359
      pragma:
      - no-cache
      server:
      - Microsoft-HTTPAPI/2.0
      strict-transport-security:
      - max-age=31536000; includeSubDomains
      transfer-encoding:
      - chunked
      vary:
      - Accept-Encoding
      x-content-type-options:
      - nosniff
      x-ms-gatewayversion:
      - version=2.14.0
    status:
      code: 200
      message: Ok
- request:
    body: null
    headers:
      Accept:
      - '*/*'
      Accept-Encoding:
      - gzip, deflate
      CommandName:
      - cosmosdb service create
      Connection:
      - keep-alive
      ParameterSetName:
      - -a -g --name --count --size
      User-Agent:
<<<<<<< HEAD
      - AZURECLI/2.46.0 azsdk-python-mgmt-cosmosdb/9.0.0 Python/3.10.10 (Linux-5.15.0-1033-azure-x86_64-with-glibc2.31)
        VSTS_7b238909-6802-4b65-b90d-184bca47f458_build_220_0
    method: GET
    uri: https://management.azure.com/subscriptions/00000000-0000-0000-0000-000000000000/providers/Microsoft.DocumentDB/locations/eastus2/operationsStatus/5f0da50d-194e-4d84-83a8-58930f7abd8d?api-version=2022-11-15
=======
      - AZURECLI/2.49.0 azsdk-python-mgmt-cosmosdb/9.2.0 Python/3.10.11 (Windows-10-10.0.22621-SP0)
    method: GET
    uri: https://management.azure.com/subscriptions/00000000-0000-0000-0000-000000000000/providers/Microsoft.DocumentDB/locations/eastus2/operationsStatus/6ae19659-7cdf-41d9-9c23-14d0015f7ce0?api-version=2023-04-15
>>>>>>> 5307e359
  response:
    body:
      string: '{"status":"Dequeued"}'
    headers:
      cache-control:
      - no-store, no-cache
      content-length:
      - '21'
      content-type:
      - application/json
      date:
<<<<<<< HEAD
      - Mon, 13 Mar 2023 15:16:24 GMT
=======
      - Thu, 08 Jun 2023 17:02:46 GMT
>>>>>>> 5307e359
      pragma:
      - no-cache
      server:
      - Microsoft-HTTPAPI/2.0
      strict-transport-security:
      - max-age=31536000; includeSubDomains
      transfer-encoding:
      - chunked
      vary:
      - Accept-Encoding
      x-content-type-options:
      - nosniff
      x-ms-gatewayversion:
      - version=2.14.0
    status:
      code: 200
      message: Ok
- request:
    body: null
    headers:
      Accept:
      - '*/*'
      Accept-Encoding:
      - gzip, deflate
      CommandName:
      - cosmosdb service create
      Connection:
      - keep-alive
      ParameterSetName:
      - -a -g --name --count --size
      User-Agent:
<<<<<<< HEAD
      - AZURECLI/2.46.0 azsdk-python-mgmt-cosmosdb/9.0.0 Python/3.10.10 (Linux-5.15.0-1033-azure-x86_64-with-glibc2.31)
        VSTS_7b238909-6802-4b65-b90d-184bca47f458_build_220_0
    method: GET
    uri: https://management.azure.com/subscriptions/00000000-0000-0000-0000-000000000000/providers/Microsoft.DocumentDB/locations/eastus2/operationsStatus/5f0da50d-194e-4d84-83a8-58930f7abd8d?api-version=2022-11-15
=======
      - AZURECLI/2.49.0 azsdk-python-mgmt-cosmosdb/9.2.0 Python/3.10.11 (Windows-10-10.0.22621-SP0)
    method: GET
    uri: https://management.azure.com/subscriptions/00000000-0000-0000-0000-000000000000/providers/Microsoft.DocumentDB/locations/eastus2/operationsStatus/6ae19659-7cdf-41d9-9c23-14d0015f7ce0?api-version=2023-04-15
>>>>>>> 5307e359
  response:
    body:
      string: '{"status":"Dequeued"}'
    headers:
      cache-control:
      - no-store, no-cache
      content-length:
      - '21'
      content-type:
      - application/json
      date:
<<<<<<< HEAD
      - Mon, 13 Mar 2023 15:16:55 GMT
=======
      - Thu, 08 Jun 2023 17:03:16 GMT
>>>>>>> 5307e359
      pragma:
      - no-cache
      server:
      - Microsoft-HTTPAPI/2.0
      strict-transport-security:
      - max-age=31536000; includeSubDomains
      transfer-encoding:
      - chunked
      vary:
      - Accept-Encoding
      x-content-type-options:
      - nosniff
      x-ms-gatewayversion:
      - version=2.14.0
    status:
      code: 200
      message: Ok
- request:
    body: null
    headers:
      Accept:
      - '*/*'
      Accept-Encoding:
      - gzip, deflate
      CommandName:
      - cosmosdb service create
      Connection:
      - keep-alive
      ParameterSetName:
      - -a -g --name --count --size
      User-Agent:
<<<<<<< HEAD
      - AZURECLI/2.46.0 azsdk-python-mgmt-cosmosdb/9.0.0 Python/3.10.10 (Linux-5.15.0-1033-azure-x86_64-with-glibc2.31)
        VSTS_7b238909-6802-4b65-b90d-184bca47f458_build_220_0
    method: GET
    uri: https://management.azure.com/subscriptions/00000000-0000-0000-0000-000000000000/providers/Microsoft.DocumentDB/locations/eastus2/operationsStatus/5f0da50d-194e-4d84-83a8-58930f7abd8d?api-version=2022-11-15
=======
      - AZURECLI/2.49.0 azsdk-python-mgmt-cosmosdb/9.2.0 Python/3.10.11 (Windows-10-10.0.22621-SP0)
    method: GET
    uri: https://management.azure.com/subscriptions/00000000-0000-0000-0000-000000000000/providers/Microsoft.DocumentDB/locations/eastus2/operationsStatus/6ae19659-7cdf-41d9-9c23-14d0015f7ce0?api-version=2023-04-15
>>>>>>> 5307e359
  response:
    body:
      string: '{"status":"Dequeued"}'
    headers:
      cache-control:
      - no-store, no-cache
      content-length:
      - '21'
      content-type:
      - application/json
      date:
<<<<<<< HEAD
      - Mon, 13 Mar 2023 15:17:24 GMT
=======
      - Thu, 08 Jun 2023 17:03:46 GMT
>>>>>>> 5307e359
      pragma:
      - no-cache
      server:
      - Microsoft-HTTPAPI/2.0
      strict-transport-security:
      - max-age=31536000; includeSubDomains
      transfer-encoding:
      - chunked
      vary:
      - Accept-Encoding
      x-content-type-options:
      - nosniff
      x-ms-gatewayversion:
      - version=2.14.0
    status:
      code: 200
      message: Ok
- request:
    body: null
    headers:
      Accept:
      - '*/*'
      Accept-Encoding:
      - gzip, deflate
      CommandName:
      - cosmosdb service create
      Connection:
      - keep-alive
      ParameterSetName:
      - -a -g --name --count --size
      User-Agent:
<<<<<<< HEAD
      - AZURECLI/2.46.0 azsdk-python-mgmt-cosmosdb/9.0.0 Python/3.10.10 (Linux-5.15.0-1033-azure-x86_64-with-glibc2.31)
        VSTS_7b238909-6802-4b65-b90d-184bca47f458_build_220_0
    method: GET
    uri: https://management.azure.com/subscriptions/00000000-0000-0000-0000-000000000000/providers/Microsoft.DocumentDB/locations/eastus2/operationsStatus/5f0da50d-194e-4d84-83a8-58930f7abd8d?api-version=2022-11-15
=======
      - AZURECLI/2.49.0 azsdk-python-mgmt-cosmosdb/9.2.0 Python/3.10.11 (Windows-10-10.0.22621-SP0)
    method: GET
    uri: https://management.azure.com/subscriptions/00000000-0000-0000-0000-000000000000/providers/Microsoft.DocumentDB/locations/eastus2/operationsStatus/6ae19659-7cdf-41d9-9c23-14d0015f7ce0?api-version=2023-04-15
>>>>>>> 5307e359
  response:
    body:
      string: '{"status":"Dequeued"}'
    headers:
      cache-control:
      - no-store, no-cache
      content-length:
      - '21'
      content-type:
      - application/json
      date:
<<<<<<< HEAD
      - Mon, 13 Mar 2023 15:17:54 GMT
=======
      - Thu, 08 Jun 2023 17:04:17 GMT
>>>>>>> 5307e359
      pragma:
      - no-cache
      server:
      - Microsoft-HTTPAPI/2.0
      strict-transport-security:
      - max-age=31536000; includeSubDomains
      transfer-encoding:
      - chunked
      vary:
      - Accept-Encoding
      x-content-type-options:
      - nosniff
      x-ms-gatewayversion:
      - version=2.14.0
    status:
      code: 200
      message: Ok
- request:
    body: null
    headers:
      Accept:
      - '*/*'
      Accept-Encoding:
      - gzip, deflate
      CommandName:
      - cosmosdb service create
      Connection:
      - keep-alive
      ParameterSetName:
      - -a -g --name --count --size
      User-Agent:
<<<<<<< HEAD
      - AZURECLI/2.46.0 azsdk-python-mgmt-cosmosdb/9.0.0 Python/3.10.10 (Linux-5.15.0-1033-azure-x86_64-with-glibc2.31)
        VSTS_7b238909-6802-4b65-b90d-184bca47f458_build_220_0
    method: GET
    uri: https://management.azure.com/subscriptions/00000000-0000-0000-0000-000000000000/providers/Microsoft.DocumentDB/locations/eastus2/operationsStatus/5f0da50d-194e-4d84-83a8-58930f7abd8d?api-version=2022-11-15
=======
      - AZURECLI/2.49.0 azsdk-python-mgmt-cosmosdb/9.2.0 Python/3.10.11 (Windows-10-10.0.22621-SP0)
    method: GET
    uri: https://management.azure.com/subscriptions/00000000-0000-0000-0000-000000000000/providers/Microsoft.DocumentDB/locations/eastus2/operationsStatus/6ae19659-7cdf-41d9-9c23-14d0015f7ce0?api-version=2023-04-15
>>>>>>> 5307e359
  response:
    body:
      string: '{"status":"Dequeued"}'
    headers:
      cache-control:
      - no-store, no-cache
      content-length:
      - '21'
      content-type:
      - application/json
      date:
<<<<<<< HEAD
      - Mon, 13 Mar 2023 15:18:25 GMT
=======
      - Thu, 08 Jun 2023 17:04:46 GMT
>>>>>>> 5307e359
      pragma:
      - no-cache
      server:
      - Microsoft-HTTPAPI/2.0
      strict-transport-security:
      - max-age=31536000; includeSubDomains
      transfer-encoding:
      - chunked
      vary:
      - Accept-Encoding
      x-content-type-options:
      - nosniff
      x-ms-gatewayversion:
      - version=2.14.0
    status:
      code: 200
      message: Ok
- request:
    body: null
    headers:
      Accept:
      - '*/*'
      Accept-Encoding:
      - gzip, deflate
      CommandName:
      - cosmosdb service create
      Connection:
      - keep-alive
      ParameterSetName:
      - -a -g --name --count --size
      User-Agent:
<<<<<<< HEAD
      - AZURECLI/2.46.0 azsdk-python-mgmt-cosmosdb/9.0.0 Python/3.10.10 (Linux-5.15.0-1033-azure-x86_64-with-glibc2.31)
        VSTS_7b238909-6802-4b65-b90d-184bca47f458_build_220_0
    method: GET
    uri: https://management.azure.com/subscriptions/00000000-0000-0000-0000-000000000000/providers/Microsoft.DocumentDB/locations/eastus2/operationsStatus/5f0da50d-194e-4d84-83a8-58930f7abd8d?api-version=2022-11-15
=======
      - AZURECLI/2.49.0 azsdk-python-mgmt-cosmosdb/9.2.0 Python/3.10.11 (Windows-10-10.0.22621-SP0)
    method: GET
    uri: https://management.azure.com/subscriptions/00000000-0000-0000-0000-000000000000/providers/Microsoft.DocumentDB/locations/eastus2/operationsStatus/6ae19659-7cdf-41d9-9c23-14d0015f7ce0?api-version=2023-04-15
>>>>>>> 5307e359
  response:
    body:
      string: '{"status":"Dequeued"}'
    headers:
      cache-control:
      - no-store, no-cache
      content-length:
      - '21'
      content-type:
      - application/json
      date:
<<<<<<< HEAD
      - Mon, 13 Mar 2023 15:18:55 GMT
=======
      - Thu, 08 Jun 2023 17:05:17 GMT
>>>>>>> 5307e359
      pragma:
      - no-cache
      server:
      - Microsoft-HTTPAPI/2.0
      strict-transport-security:
      - max-age=31536000; includeSubDomains
      transfer-encoding:
      - chunked
      vary:
      - Accept-Encoding
      x-content-type-options:
      - nosniff
      x-ms-gatewayversion:
      - version=2.14.0
    status:
      code: 200
      message: Ok
- request:
    body: null
    headers:
      Accept:
      - '*/*'
      Accept-Encoding:
      - gzip, deflate
      CommandName:
      - cosmosdb service create
      Connection:
      - keep-alive
      ParameterSetName:
      - -a -g --name --count --size
      User-Agent:
<<<<<<< HEAD
      - AZURECLI/2.46.0 azsdk-python-mgmt-cosmosdb/9.0.0 Python/3.10.10 (Linux-5.15.0-1033-azure-x86_64-with-glibc2.31)
        VSTS_7b238909-6802-4b65-b90d-184bca47f458_build_220_0
    method: GET
    uri: https://management.azure.com/subscriptions/00000000-0000-0000-0000-000000000000/providers/Microsoft.DocumentDB/locations/eastus2/operationsStatus/5f0da50d-194e-4d84-83a8-58930f7abd8d?api-version=2022-11-15
=======
      - AZURECLI/2.49.0 azsdk-python-mgmt-cosmosdb/9.2.0 Python/3.10.11 (Windows-10-10.0.22621-SP0)
    method: GET
    uri: https://management.azure.com/subscriptions/00000000-0000-0000-0000-000000000000/providers/Microsoft.DocumentDB/locations/eastus2/operationsStatus/6ae19659-7cdf-41d9-9c23-14d0015f7ce0?api-version=2023-04-15
>>>>>>> 5307e359
  response:
    body:
      string: '{"status":"Dequeued"}'
    headers:
      cache-control:
      - no-store, no-cache
      content-length:
      - '21'
      content-type:
      - application/json
      date:
<<<<<<< HEAD
      - Mon, 13 Mar 2023 15:19:25 GMT
=======
      - Thu, 08 Jun 2023 17:05:47 GMT
>>>>>>> 5307e359
      pragma:
      - no-cache
      server:
      - Microsoft-HTTPAPI/2.0
      strict-transport-security:
      - max-age=31536000; includeSubDomains
      transfer-encoding:
      - chunked
      vary:
      - Accept-Encoding
      x-content-type-options:
      - nosniff
      x-ms-gatewayversion:
      - version=2.14.0
    status:
      code: 200
      message: Ok
- request:
    body: null
    headers:
      Accept:
      - '*/*'
      Accept-Encoding:
      - gzip, deflate
      CommandName:
      - cosmosdb service create
      Connection:
      - keep-alive
      ParameterSetName:
      - -a -g --name --count --size
      User-Agent:
<<<<<<< HEAD
      - AZURECLI/2.46.0 azsdk-python-mgmt-cosmosdb/9.0.0 Python/3.10.10 (Linux-5.15.0-1033-azure-x86_64-with-glibc2.31)
        VSTS_7b238909-6802-4b65-b90d-184bca47f458_build_220_0
    method: GET
    uri: https://management.azure.com/subscriptions/00000000-0000-0000-0000-000000000000/providers/Microsoft.DocumentDB/locations/eastus2/operationsStatus/5f0da50d-194e-4d84-83a8-58930f7abd8d?api-version=2022-11-15
=======
      - AZURECLI/2.49.0 azsdk-python-mgmt-cosmosdb/9.2.0 Python/3.10.11 (Windows-10-10.0.22621-SP0)
    method: GET
    uri: https://management.azure.com/subscriptions/00000000-0000-0000-0000-000000000000/providers/Microsoft.DocumentDB/locations/eastus2/operationsStatus/6ae19659-7cdf-41d9-9c23-14d0015f7ce0?api-version=2023-04-15
>>>>>>> 5307e359
  response:
    body:
      string: '{"status":"Dequeued"}'
    headers:
      cache-control:
      - no-store, no-cache
      content-length:
      - '21'
      content-type:
      - application/json
      date:
<<<<<<< HEAD
      - Mon, 13 Mar 2023 15:19:55 GMT
=======
      - Thu, 08 Jun 2023 17:06:17 GMT
>>>>>>> 5307e359
      pragma:
      - no-cache
      server:
      - Microsoft-HTTPAPI/2.0
      strict-transport-security:
      - max-age=31536000; includeSubDomains
      transfer-encoding:
      - chunked
      vary:
      - Accept-Encoding
      x-content-type-options:
      - nosniff
      x-ms-gatewayversion:
      - version=2.14.0
    status:
      code: 200
      message: Ok
- request:
    body: null
    headers:
      Accept:
      - '*/*'
      Accept-Encoding:
      - gzip, deflate
      CommandName:
      - cosmosdb service create
      Connection:
      - keep-alive
      ParameterSetName:
      - -a -g --name --count --size
      User-Agent:
<<<<<<< HEAD
      - AZURECLI/2.46.0 azsdk-python-mgmt-cosmosdb/9.0.0 Python/3.10.10 (Linux-5.15.0-1033-azure-x86_64-with-glibc2.31)
        VSTS_7b238909-6802-4b65-b90d-184bca47f458_build_220_0
    method: GET
    uri: https://management.azure.com/subscriptions/00000000-0000-0000-0000-000000000000/providers/Microsoft.DocumentDB/locations/eastus2/operationsStatus/5f0da50d-194e-4d84-83a8-58930f7abd8d?api-version=2022-11-15
=======
      - AZURECLI/2.49.0 azsdk-python-mgmt-cosmosdb/9.2.0 Python/3.10.11 (Windows-10-10.0.22621-SP0)
    method: GET
    uri: https://management.azure.com/subscriptions/00000000-0000-0000-0000-000000000000/providers/Microsoft.DocumentDB/locations/eastus2/operationsStatus/6ae19659-7cdf-41d9-9c23-14d0015f7ce0?api-version=2023-04-15
>>>>>>> 5307e359
  response:
    body:
      string: '{"status":"Dequeued"}'
    headers:
      cache-control:
      - no-store, no-cache
      content-length:
      - '21'
      content-type:
      - application/json
      date:
<<<<<<< HEAD
      - Mon, 13 Mar 2023 15:20:25 GMT
=======
      - Thu, 08 Jun 2023 17:06:47 GMT
>>>>>>> 5307e359
      pragma:
      - no-cache
      server:
      - Microsoft-HTTPAPI/2.0
      strict-transport-security:
      - max-age=31536000; includeSubDomains
      transfer-encoding:
      - chunked
      vary:
      - Accept-Encoding
      x-content-type-options:
      - nosniff
      x-ms-gatewayversion:
      - version=2.14.0
    status:
      code: 200
      message: Ok
- request:
    body: null
    headers:
      Accept:
      - '*/*'
      Accept-Encoding:
      - gzip, deflate
      CommandName:
      - cosmosdb service create
      Connection:
      - keep-alive
      ParameterSetName:
      - -a -g --name --count --size
      User-Agent:
<<<<<<< HEAD
      - AZURECLI/2.46.0 azsdk-python-mgmt-cosmosdb/9.0.0 Python/3.10.10 (Linux-5.15.0-1033-azure-x86_64-with-glibc2.31)
        VSTS_7b238909-6802-4b65-b90d-184bca47f458_build_220_0
    method: GET
    uri: https://management.azure.com/subscriptions/00000000-0000-0000-0000-000000000000/providers/Microsoft.DocumentDB/locations/eastus2/operationsStatus/5f0da50d-194e-4d84-83a8-58930f7abd8d?api-version=2022-11-15
  response:
    body:
      string: '{"status":"Dequeued"}'
    headers:
      cache-control:
      - no-store, no-cache
      content-length:
      - '21'
      content-type:
      - application/json
      date:
      - Mon, 13 Mar 2023 15:20:55 GMT
      pragma:
      - no-cache
      server:
      - Microsoft-HTTPAPI/2.0
      strict-transport-security:
      - max-age=31536000; includeSubDomains
      transfer-encoding:
      - chunked
      vary:
      - Accept-Encoding
      x-content-type-options:
      - nosniff
      x-ms-gatewayversion:
      - version=2.14.0
    status:
      code: 200
      message: Ok
- request:
    body: null
    headers:
      Accept:
      - '*/*'
      Accept-Encoding:
      - gzip, deflate
      CommandName:
      - cosmosdb service create
      Connection:
      - keep-alive
      ParameterSetName:
      - -a -g --name --count --size
      User-Agent:
      - AZURECLI/2.46.0 azsdk-python-mgmt-cosmosdb/9.0.0 Python/3.10.10 (Linux-5.15.0-1033-azure-x86_64-with-glibc2.31)
        VSTS_7b238909-6802-4b65-b90d-184bca47f458_build_220_0
    method: GET
    uri: https://management.azure.com/subscriptions/00000000-0000-0000-0000-000000000000/providers/Microsoft.DocumentDB/locations/eastus2/operationsStatus/5f0da50d-194e-4d84-83a8-58930f7abd8d?api-version=2022-11-15
  response:
    body:
      string: '{"status":"Dequeued"}'
    headers:
      cache-control:
      - no-store, no-cache
      content-length:
      - '21'
      content-type:
      - application/json
      date:
      - Mon, 13 Mar 2023 15:21:26 GMT
      pragma:
      - no-cache
      server:
      - Microsoft-HTTPAPI/2.0
      strict-transport-security:
      - max-age=31536000; includeSubDomains
      transfer-encoding:
      - chunked
      vary:
      - Accept-Encoding
      x-content-type-options:
      - nosniff
      x-ms-gatewayversion:
      - version=2.14.0
    status:
      code: 200
      message: Ok
- request:
    body: null
    headers:
      Accept:
      - '*/*'
      Accept-Encoding:
      - gzip, deflate
      CommandName:
      - cosmosdb service create
      Connection:
      - keep-alive
      ParameterSetName:
      - -a -g --name --count --size
      User-Agent:
      - AZURECLI/2.46.0 azsdk-python-mgmt-cosmosdb/9.0.0 Python/3.10.10 (Linux-5.15.0-1033-azure-x86_64-with-glibc2.31)
        VSTS_7b238909-6802-4b65-b90d-184bca47f458_build_220_0
    method: GET
    uri: https://management.azure.com/subscriptions/00000000-0000-0000-0000-000000000000/providers/Microsoft.DocumentDB/locations/eastus2/operationsStatus/5f0da50d-194e-4d84-83a8-58930f7abd8d?api-version=2022-11-15
  response:
    body:
      string: '{"status":"Dequeued"}'
    headers:
      cache-control:
      - no-store, no-cache
      content-length:
      - '21'
      content-type:
      - application/json
      date:
      - Mon, 13 Mar 2023 15:21:55 GMT
      pragma:
      - no-cache
      server:
      - Microsoft-HTTPAPI/2.0
      strict-transport-security:
      - max-age=31536000; includeSubDomains
      transfer-encoding:
      - chunked
      vary:
      - Accept-Encoding
      x-content-type-options:
      - nosniff
      x-ms-gatewayversion:
      - version=2.14.0
    status:
      code: 200
      message: Ok
- request:
    body: null
    headers:
      Accept:
      - '*/*'
      Accept-Encoding:
      - gzip, deflate
      CommandName:
      - cosmosdb service create
      Connection:
      - keep-alive
      ParameterSetName:
      - -a -g --name --count --size
      User-Agent:
      - AZURECLI/2.46.0 azsdk-python-mgmt-cosmosdb/9.0.0 Python/3.10.10 (Linux-5.15.0-1033-azure-x86_64-with-glibc2.31)
        VSTS_7b238909-6802-4b65-b90d-184bca47f458_build_220_0
    method: GET
    uri: https://management.azure.com/subscriptions/00000000-0000-0000-0000-000000000000/providers/Microsoft.DocumentDB/locations/eastus2/operationsStatus/5f0da50d-194e-4d84-83a8-58930f7abd8d?api-version=2022-11-15
=======
      - AZURECLI/2.49.0 azsdk-python-mgmt-cosmosdb/9.2.0 Python/3.10.11 (Windows-10-10.0.22621-SP0)
    method: GET
    uri: https://management.azure.com/subscriptions/00000000-0000-0000-0000-000000000000/providers/Microsoft.DocumentDB/locations/eastus2/operationsStatus/6ae19659-7cdf-41d9-9c23-14d0015f7ce0?api-version=2023-04-15
>>>>>>> 5307e359
  response:
    body:
      string: '{"status":"Succeeded"}'
    headers:
      cache-control:
      - no-store, no-cache
      content-length:
      - '22'
      content-type:
      - application/json
      date:
<<<<<<< HEAD
      - Mon, 13 Mar 2023 15:22:25 GMT
=======
      - Thu, 08 Jun 2023 17:07:18 GMT
>>>>>>> 5307e359
      pragma:
      - no-cache
      server:
      - Microsoft-HTTPAPI/2.0
      strict-transport-security:
      - max-age=31536000; includeSubDomains
      transfer-encoding:
      - chunked
      vary:
      - Accept-Encoding
      x-content-type-options:
      - nosniff
      x-ms-gatewayversion:
      - version=2.14.0
    status:
      code: 200
      message: Ok
- request:
    body: null
    headers:
      Accept:
      - '*/*'
      Accept-Encoding:
      - gzip, deflate
      CommandName:
      - cosmosdb service create
      Connection:
      - keep-alive
      ParameterSetName:
      - -a -g --name --count --size
      User-Agent:
<<<<<<< HEAD
      - AZURECLI/2.46.0 azsdk-python-mgmt-cosmosdb/9.0.0 Python/3.10.10 (Linux-5.15.0-1033-azure-x86_64-with-glibc2.31)
        VSTS_7b238909-6802-4b65-b90d-184bca47f458_build_220_0
=======
      - AZURECLI/2.49.0 azsdk-python-mgmt-cosmosdb/9.2.0 Python/3.10.11 (Windows-10-10.0.22621-SP0)
>>>>>>> 5307e359
    method: GET
    uri: https://management.azure.com/subscriptions/00000000-0000-0000-0000-000000000000/resourceGroups/cli_test_cosmosdb_service000001/providers/Microsoft.DocumentDB/databaseAccounts/cli000002/services/sqlDedicatedGateway?api-version=2022-11-15
  response:
    body:
<<<<<<< HEAD
      string: '{"id":"/subscriptions/00000000-0000-0000-0000-000000000000/resourceGroups/cli_test_cosmosdb_service000001/providers/Microsoft.DocumentDB/databaseAccounts/cli000002/services/sqlDedicatedGateway","type":"Microsoft.DocumentDB/databaseAccounts/services","name":"sqlDedicatedGateway","properties":{"status":"Running","creationTime":"2023-03-13T15:15:24.5433107Z","instanceSize":"Cosmos.D4s","instanceCount":1,"sqlDedicatedGatewayEndpoint":"https://cli000002.sqlx.cosmos.azure.com/","serviceType":"SqlDedicatedGateway","locations":[{"name":"sqlDedicatedGateway-eastus2","location":"East
=======
      string: '{"id":"/subscriptions/00000000-0000-0000-0000-000000000000/resourceGroups/cli_test_cosmosdb_service000001/providers/Microsoft.DocumentDB/databaseAccounts/cli000002/services/sqlDedicatedGateway","type":"Microsoft.DocumentDB/databaseAccounts/services","name":"sqlDedicatedGateway","properties":{"status":"Running","creationTime":"2023-06-08T17:02:16.2486655Z","instanceSize":"Cosmos.D4s","instanceCount":1,"sqlDedicatedGatewayEndpoint":"https://cli000002.sqlx.cosmos.azure.com/","serviceType":"SqlDedicatedGateway","locations":[{"name":"sqlDedicatedGateway-eastus2","location":"East
>>>>>>> 5307e359
        US 2","status":"Running","sqlDedicatedGatewayEndpoint":"https://cli000002-eastus2.sqlx.cosmos.azure.com/"}]}}'
    headers:
      cache-control:
      - no-store, no-cache
      content-length:
      - '690'
      content-type:
      - application/json
      date:
<<<<<<< HEAD
      - Mon, 13 Mar 2023 15:22:25 GMT
=======
      - Thu, 08 Jun 2023 17:07:18 GMT
>>>>>>> 5307e359
      pragma:
      - no-cache
      server:
      - Microsoft-HTTPAPI/2.0
      strict-transport-security:
      - max-age=31536000; includeSubDomains
      transfer-encoding:
      - chunked
      vary:
      - Accept-Encoding
      x-content-type-options:
      - nosniff
      x-ms-gatewayversion:
      - version=2.14.0
    status:
      code: 200
      message: Ok
- request:
    body: '{"properties": {"instanceSize": "Cosmos.D4s", "instanceCount": 2, "serviceType":
      "SqlDedicatedGateway"}}'
    headers:
      Accept:
      - application/json
      Accept-Encoding:
      - gzip, deflate
      CommandName:
      - cosmosdb service update
      Connection:
      - keep-alive
      Content-Length:
      - '104'
      Content-Type:
      - application/json
      ParameterSetName:
      - -a -g --name --count --size
      User-Agent:
<<<<<<< HEAD
      - AZURECLI/2.46.0 azsdk-python-mgmt-cosmosdb/9.0.0 Python/3.10.10 (Linux-5.15.0-1033-azure-x86_64-with-glibc2.31)
        VSTS_7b238909-6802-4b65-b90d-184bca47f458_build_220_0
=======
      - AZURECLI/2.49.0 azsdk-python-mgmt-cosmosdb/9.2.0 Python/3.10.11 (Windows-10-10.0.22621-SP0)
>>>>>>> 5307e359
    method: PUT
    uri: https://management.azure.com/subscriptions/00000000-0000-0000-0000-000000000000/resourceGroups/cli_test_cosmosdb_service000001/providers/Microsoft.DocumentDB/databaseAccounts/cli000002/services/sqlDedicatedGateway?api-version=2022-11-15
  response:
    body:
      string: '{"status":"Enqueued"}'
    headers:
      azure-asyncoperation:
<<<<<<< HEAD
      - https://management.azure.com/subscriptions/00000000-0000-0000-0000-000000000000/providers/Microsoft.DocumentDB/locations/eastus2/operationsStatus/9a7fba6a-7546-4ec9-a654-b86c0094a53a?api-version=2022-11-15
=======
      - https://management.azure.com/subscriptions/00000000-0000-0000-0000-000000000000/providers/Microsoft.DocumentDB/locations/eastus2/operationsStatus/18b895cd-ae51-4fce-96bd-975904cdc817?api-version=2023-04-15
>>>>>>> 5307e359
      cache-control:
      - no-store, no-cache
      content-length:
      - '21'
      content-type:
      - application/json
      date:
<<<<<<< HEAD
      - Mon, 13 Mar 2023 15:22:27 GMT
      location:
      - https://management.azure.com/subscriptions/00000000-0000-0000-0000-000000000000/resourceGroups/cli_test_cosmosdb_service000001/providers/Microsoft.DocumentDB/databaseAccounts/cli000002/services/sqlDedicatedGateway/operationResults/9a7fba6a-7546-4ec9-a654-b86c0094a53a?api-version=2022-11-15
=======
      - Thu, 08 Jun 2023 17:07:19 GMT
      location:
      - https://management.azure.com/subscriptions/00000000-0000-0000-0000-000000000000/resourceGroups/cli_test_cosmosdb_service000001/providers/Microsoft.DocumentDB/databaseAccounts/cli000002/services/sqlDedicatedGateway/operationResults/18b895cd-ae51-4fce-96bd-975904cdc817?api-version=2023-04-15
>>>>>>> 5307e359
      pragma:
      - no-cache
      server:
      - Microsoft-HTTPAPI/2.0
      strict-transport-security:
      - max-age=31536000; includeSubDomains
      x-content-type-options:
      - nosniff
      x-ms-gatewayversion:
      - version=2.14.0
      x-ms-ratelimit-remaining-subscription-writes:
<<<<<<< HEAD
      - '1198'
=======
      - '1196'
>>>>>>> 5307e359
    status:
      code: 202
      message: Accepted
- request:
    body: null
    headers:
      Accept:
      - '*/*'
      Accept-Encoding:
      - gzip, deflate
      CommandName:
      - cosmosdb service update
      Connection:
      - keep-alive
      ParameterSetName:
      - -a -g --name --count --size
      User-Agent:
<<<<<<< HEAD
      - AZURECLI/2.46.0 azsdk-python-mgmt-cosmosdb/9.0.0 Python/3.10.10 (Linux-5.15.0-1033-azure-x86_64-with-glibc2.31)
        VSTS_7b238909-6802-4b65-b90d-184bca47f458_build_220_0
    method: GET
    uri: https://management.azure.com/subscriptions/00000000-0000-0000-0000-000000000000/providers/Microsoft.DocumentDB/locations/eastus2/operationsStatus/9a7fba6a-7546-4ec9-a654-b86c0094a53a?api-version=2022-11-15
=======
      - AZURECLI/2.49.0 azsdk-python-mgmt-cosmosdb/9.2.0 Python/3.10.11 (Windows-10-10.0.22621-SP0)
    method: GET
    uri: https://management.azure.com/subscriptions/00000000-0000-0000-0000-000000000000/providers/Microsoft.DocumentDB/locations/eastus2/operationsStatus/18b895cd-ae51-4fce-96bd-975904cdc817?api-version=2023-04-15
>>>>>>> 5307e359
  response:
    body:
      string: '{"status":"Dequeued"}'
    headers:
      cache-control:
      - no-store, no-cache
      content-length:
      - '21'
      content-type:
      - application/json
      date:
<<<<<<< HEAD
      - Mon, 13 Mar 2023 15:22:57 GMT
=======
      - Thu, 08 Jun 2023 17:07:20 GMT
>>>>>>> 5307e359
      pragma:
      - no-cache
      server:
      - Microsoft-HTTPAPI/2.0
      strict-transport-security:
      - max-age=31536000; includeSubDomains
      x-content-type-options:
      - nosniff
      x-ms-gatewayversion:
      - version=2.14.0
    status:
      code: 200
      message: Ok
- request:
    body: null
    headers:
      Accept:
      - '*/*'
      Accept-Encoding:
      - gzip, deflate
      CommandName:
      - cosmosdb service update
      Connection:
      - keep-alive
      ParameterSetName:
      - -a -g --name --count --size
      User-Agent:
<<<<<<< HEAD
      - AZURECLI/2.46.0 azsdk-python-mgmt-cosmosdb/9.0.0 Python/3.10.10 (Linux-5.15.0-1033-azure-x86_64-with-glibc2.31)
        VSTS_7b238909-6802-4b65-b90d-184bca47f458_build_220_0
    method: GET
    uri: https://management.azure.com/subscriptions/00000000-0000-0000-0000-000000000000/providers/Microsoft.DocumentDB/locations/eastus2/operationsStatus/9a7fba6a-7546-4ec9-a654-b86c0094a53a?api-version=2022-11-15
=======
      - AZURECLI/2.49.0 azsdk-python-mgmt-cosmosdb/9.2.0 Python/3.10.11 (Windows-10-10.0.22621-SP0)
    method: GET
    uri: https://management.azure.com/subscriptions/00000000-0000-0000-0000-000000000000/providers/Microsoft.DocumentDB/locations/eastus2/operationsStatus/18b895cd-ae51-4fce-96bd-975904cdc817?api-version=2023-04-15
>>>>>>> 5307e359
  response:
    body:
      string: '{"status":"Dequeued"}'
    headers:
      cache-control:
      - no-store, no-cache
      content-length:
      - '21'
      content-type:
      - application/json
      date:
<<<<<<< HEAD
      - Mon, 13 Mar 2023 15:23:27 GMT
=======
      - Thu, 08 Jun 2023 17:07:49 GMT
>>>>>>> 5307e359
      pragma:
      - no-cache
      server:
      - Microsoft-HTTPAPI/2.0
      strict-transport-security:
      - max-age=31536000; includeSubDomains
      x-content-type-options:
      - nosniff
      x-ms-gatewayversion:
      - version=2.14.0
    status:
      code: 200
      message: Ok
- request:
    body: null
    headers:
      Accept:
      - '*/*'
      Accept-Encoding:
      - gzip, deflate
      CommandName:
      - cosmosdb service update
      Connection:
      - keep-alive
      ParameterSetName:
      - -a -g --name --count --size
      User-Agent:
<<<<<<< HEAD
      - AZURECLI/2.46.0 azsdk-python-mgmt-cosmosdb/9.0.0 Python/3.10.10 (Linux-5.15.0-1033-azure-x86_64-with-glibc2.31)
        VSTS_7b238909-6802-4b65-b90d-184bca47f458_build_220_0
    method: GET
    uri: https://management.azure.com/subscriptions/00000000-0000-0000-0000-000000000000/providers/Microsoft.DocumentDB/locations/eastus2/operationsStatus/9a7fba6a-7546-4ec9-a654-b86c0094a53a?api-version=2022-11-15
=======
      - AZURECLI/2.49.0 azsdk-python-mgmt-cosmosdb/9.2.0 Python/3.10.11 (Windows-10-10.0.22621-SP0)
    method: GET
    uri: https://management.azure.com/subscriptions/00000000-0000-0000-0000-000000000000/providers/Microsoft.DocumentDB/locations/eastus2/operationsStatus/18b895cd-ae51-4fce-96bd-975904cdc817?api-version=2023-04-15
>>>>>>> 5307e359
  response:
    body:
      string: '{"status":"Dequeued"}'
    headers:
      cache-control:
      - no-store, no-cache
      content-length:
      - '21'
      content-type:
      - application/json
      date:
<<<<<<< HEAD
      - Mon, 13 Mar 2023 15:23:57 GMT
=======
      - Thu, 08 Jun 2023 17:08:19 GMT
>>>>>>> 5307e359
      pragma:
      - no-cache
      server:
      - Microsoft-HTTPAPI/2.0
      strict-transport-security:
      - max-age=31536000; includeSubDomains
      x-content-type-options:
      - nosniff
      x-ms-gatewayversion:
      - version=2.14.0
    status:
      code: 200
      message: Ok
- request:
    body: null
    headers:
      Accept:
      - '*/*'
      Accept-Encoding:
      - gzip, deflate
      CommandName:
      - cosmosdb service update
      Connection:
      - keep-alive
      ParameterSetName:
      - -a -g --name --count --size
      User-Agent:
<<<<<<< HEAD
      - AZURECLI/2.46.0 azsdk-python-mgmt-cosmosdb/9.0.0 Python/3.10.10 (Linux-5.15.0-1033-azure-x86_64-with-glibc2.31)
        VSTS_7b238909-6802-4b65-b90d-184bca47f458_build_220_0
    method: GET
    uri: https://management.azure.com/subscriptions/00000000-0000-0000-0000-000000000000/providers/Microsoft.DocumentDB/locations/eastus2/operationsStatus/9a7fba6a-7546-4ec9-a654-b86c0094a53a?api-version=2022-11-15
=======
      - AZURECLI/2.49.0 azsdk-python-mgmt-cosmosdb/9.2.0 Python/3.10.11 (Windows-10-10.0.22621-SP0)
    method: GET
    uri: https://management.azure.com/subscriptions/00000000-0000-0000-0000-000000000000/providers/Microsoft.DocumentDB/locations/eastus2/operationsStatus/18b895cd-ae51-4fce-96bd-975904cdc817?api-version=2023-04-15
>>>>>>> 5307e359
  response:
    body:
      string: '{"status":"Dequeued"}'
    headers:
      cache-control:
      - no-store, no-cache
      content-length:
      - '21'
      content-type:
      - application/json
      date:
<<<<<<< HEAD
      - Mon, 13 Mar 2023 15:24:27 GMT
=======
      - Thu, 08 Jun 2023 17:08:50 GMT
>>>>>>> 5307e359
      pragma:
      - no-cache
      server:
      - Microsoft-HTTPAPI/2.0
      strict-transport-security:
      - max-age=31536000; includeSubDomains
      x-content-type-options:
      - nosniff
      x-ms-gatewayversion:
      - version=2.14.0
    status:
      code: 200
      message: Ok
- request:
    body: null
    headers:
      Accept:
      - '*/*'
      Accept-Encoding:
      - gzip, deflate
      CommandName:
      - cosmosdb service update
      Connection:
      - keep-alive
      ParameterSetName:
      - -a -g --name --count --size
      User-Agent:
<<<<<<< HEAD
      - AZURECLI/2.46.0 azsdk-python-mgmt-cosmosdb/9.0.0 Python/3.10.10 (Linux-5.15.0-1033-azure-x86_64-with-glibc2.31)
        VSTS_7b238909-6802-4b65-b90d-184bca47f458_build_220_0
    method: GET
    uri: https://management.azure.com/subscriptions/00000000-0000-0000-0000-000000000000/providers/Microsoft.DocumentDB/locations/eastus2/operationsStatus/9a7fba6a-7546-4ec9-a654-b86c0094a53a?api-version=2022-11-15
=======
      - AZURECLI/2.49.0 azsdk-python-mgmt-cosmosdb/9.2.0 Python/3.10.11 (Windows-10-10.0.22621-SP0)
    method: GET
    uri: https://management.azure.com/subscriptions/00000000-0000-0000-0000-000000000000/providers/Microsoft.DocumentDB/locations/eastus2/operationsStatus/18b895cd-ae51-4fce-96bd-975904cdc817?api-version=2023-04-15
>>>>>>> 5307e359
  response:
    body:
      string: '{"status":"Dequeued"}'
    headers:
      cache-control:
      - no-store, no-cache
      content-length:
      - '21'
      content-type:
      - application/json
      date:
<<<<<<< HEAD
      - Mon, 13 Mar 2023 15:24:57 GMT
=======
      - Thu, 08 Jun 2023 17:09:20 GMT
>>>>>>> 5307e359
      pragma:
      - no-cache
      server:
      - Microsoft-HTTPAPI/2.0
      strict-transport-security:
      - max-age=31536000; includeSubDomains
      x-content-type-options:
      - nosniff
      x-ms-gatewayversion:
      - version=2.14.0
    status:
      code: 200
      message: Ok
- request:
    body: null
    headers:
      Accept:
      - '*/*'
      Accept-Encoding:
      - gzip, deflate
      CommandName:
      - cosmosdb service update
      Connection:
      - keep-alive
      ParameterSetName:
      - -a -g --name --count --size
      User-Agent:
<<<<<<< HEAD
      - AZURECLI/2.46.0 azsdk-python-mgmt-cosmosdb/9.0.0 Python/3.10.10 (Linux-5.15.0-1033-azure-x86_64-with-glibc2.31)
        VSTS_7b238909-6802-4b65-b90d-184bca47f458_build_220_0
=======
      - AZURECLI/2.49.0 azsdk-python-mgmt-cosmosdb/9.2.0 Python/3.10.11 (Windows-10-10.0.22621-SP0)
>>>>>>> 5307e359
    method: GET
    uri: https://management.azure.com/subscriptions/00000000-0000-0000-0000-000000000000/providers/Microsoft.DocumentDB/locations/eastus2/operationsStatus/9a7fba6a-7546-4ec9-a654-b86c0094a53a?api-version=2022-11-15
  response:
    body:
<<<<<<< HEAD
      string: '{"status":"Succeeded"}'
=======
      string: '{"id":"/subscriptions/00000000-0000-0000-0000-000000000000/resourceGroups/cli_test_cosmosdb_service000001/providers/Microsoft.DocumentDB/databaseAccounts/cli000002/services/sqlDedicatedGateway","type":"Microsoft.DocumentDB/databaseAccounts/services","name":"sqlDedicatedGateway","properties":{"status":"Running","creationTime":"2023-06-08T17:02:16.2486655Z","instanceSize":"Cosmos.D4s","instanceCount":2,"sqlDedicatedGatewayEndpoint":"https://cli000002.sqlx.cosmos.azure.com/","serviceType":"SqlDedicatedGateway","locations":[{"name":"sqlDedicatedGateway-eastus2","location":"East
        US 2","status":"Running","sqlDedicatedGatewayEndpoint":"https://cli000002-eastus2.sqlx.cosmos.azure.com/"}]}}'
>>>>>>> 5307e359
    headers:
      cache-control:
      - no-store, no-cache
      content-length:
      - '22'
      content-type:
      - application/json
      date:
<<<<<<< HEAD
      - Mon, 13 Mar 2023 15:25:31 GMT
=======
      - Thu, 08 Jun 2023 17:09:20 GMT
>>>>>>> 5307e359
      pragma:
      - no-cache
      server:
      - Microsoft-HTTPAPI/2.0
      strict-transport-security:
      - max-age=31536000; includeSubDomains
      x-content-type-options:
      - nosniff
      x-ms-gatewayversion:
      - version=2.14.0
    status:
      code: 200
      message: Ok
- request:
    body: null
    headers:
      Accept:
      - '*/*'
      Accept-Encoding:
      - gzip, deflate
      CommandName:
      - cosmosdb service update
      Connection:
      - keep-alive
      ParameterSetName:
      - -a -g --name --count --size
      User-Agent:
<<<<<<< HEAD
      - AZURECLI/2.46.0 azsdk-python-mgmt-cosmosdb/9.0.0 Python/3.10.10 (Linux-5.15.0-1033-azure-x86_64-with-glibc2.31)
        VSTS_7b238909-6802-4b65-b90d-184bca47f458_build_220_0
=======
      - AZURECLI/2.49.0 azsdk-python-mgmt-cosmosdb/9.2.0 Python/3.10.11 (Windows-10-10.0.22621-SP0)
>>>>>>> 5307e359
    method: GET
    uri: https://management.azure.com/subscriptions/00000000-0000-0000-0000-000000000000/resourceGroups/cli_test_cosmosdb_service000001/providers/Microsoft.DocumentDB/databaseAccounts/cli000002/services/sqlDedicatedGateway?api-version=2022-11-15
  response:
    body:
<<<<<<< HEAD
      string: '{"id":"/subscriptions/00000000-0000-0000-0000-000000000000/resourceGroups/cli_test_cosmosdb_service000001/providers/Microsoft.DocumentDB/databaseAccounts/cli000002/services/sqlDedicatedGateway","type":"Microsoft.DocumentDB/databaseAccounts/services","name":"sqlDedicatedGateway","properties":{"status":"Running","creationTime":"2023-03-13T15:15:24.5433107Z","instanceSize":"Cosmos.D4s","instanceCount":2,"sqlDedicatedGatewayEndpoint":"https://cli000002.sqlx.cosmos.azure.com/","serviceType":"SqlDedicatedGateway","locations":[{"name":"sqlDedicatedGateway-eastus2","location":"East
=======
      string: '{"id":"/subscriptions/00000000-0000-0000-0000-000000000000/resourceGroups/cli_test_cosmosdb_service000001/providers/Microsoft.DocumentDB/databaseAccounts/cli000002/services/sqlDedicatedGateway","type":"Microsoft.DocumentDB/databaseAccounts/services","name":"sqlDedicatedGateway","properties":{"status":"Running","creationTime":"2023-06-08T17:02:16.2486655Z","instanceSize":"Cosmos.D4s","instanceCount":2,"sqlDedicatedGatewayEndpoint":"https://cli000002.sqlx.cosmos.azure.com/","serviceType":"SqlDedicatedGateway","locations":[{"name":"sqlDedicatedGateway-eastus2","location":"East
>>>>>>> 5307e359
        US 2","status":"Running","sqlDedicatedGatewayEndpoint":"https://cli000002-eastus2.sqlx.cosmos.azure.com/"}]}}'
    headers:
      cache-control:
      - no-store, no-cache
      content-length:
      - '690'
      content-type:
      - application/json
      date:
<<<<<<< HEAD
      - Mon, 13 Mar 2023 15:25:36 GMT
=======
      - Thu, 08 Jun 2023 17:09:21 GMT
>>>>>>> 5307e359
      pragma:
      - no-cache
      server:
      - Microsoft-HTTPAPI/2.0
      strict-transport-security:
      - max-age=31536000; includeSubDomains
      x-content-type-options:
      - nosniff
      x-ms-gatewayversion:
      - version=2.14.0
    status:
      code: 200
      message: Ok
- request:
    body: null
    headers:
      Accept:
      - application/json
      Accept-Encoding:
      - gzip, deflate
      CommandName:
      - cosmosdb service show
      Connection:
      - keep-alive
      ParameterSetName:
      - -a -g --name
      User-Agent:
<<<<<<< HEAD
      - AZURECLI/2.46.0 azsdk-python-mgmt-cosmosdb/9.0.0 Python/3.10.10 (Linux-5.15.0-1033-azure-x86_64-with-glibc2.31)
        VSTS_7b238909-6802-4b65-b90d-184bca47f458_build_220_0
=======
      - AZURECLI/2.49.0 azsdk-python-mgmt-cosmosdb/9.2.0 Python/3.10.11 (Windows-10-10.0.22621-SP0)
>>>>>>> 5307e359
    method: GET
    uri: https://management.azure.com/subscriptions/00000000-0000-0000-0000-000000000000/resourceGroups/cli_test_cosmosdb_service000001/providers/Microsoft.DocumentDB/databaseAccounts/cli000002/services/sqlDedicatedGateway?api-version=2022-11-15
  response:
    body:
<<<<<<< HEAD
      string: '{"id":"/subscriptions/00000000-0000-0000-0000-000000000000/resourceGroups/cli_test_cosmosdb_service000001/providers/Microsoft.DocumentDB/databaseAccounts/cli000002/services/sqlDedicatedGateway","type":"Microsoft.DocumentDB/databaseAccounts/services","name":"sqlDedicatedGateway","properties":{"status":"Running","creationTime":"2023-03-13T15:15:24.5433107Z","instanceSize":"Cosmos.D4s","instanceCount":2,"sqlDedicatedGatewayEndpoint":"https://cli000002.sqlx.cosmos.azure.com/","serviceType":"SqlDedicatedGateway","locations":[{"name":"sqlDedicatedGateway-eastus2","location":"East
        US 2","status":"Running","sqlDedicatedGatewayEndpoint":"https://cli000002-eastus2.sqlx.cosmos.azure.com/"}]}}'
=======
      string: '{"value":[{"id":"/subscriptions/00000000-0000-0000-0000-000000000000/resourceGroups/cli_test_cosmosdb_service000001/providers/Microsoft.DocumentDB/databaseAccounts/cli000002/services/sqlDedicatedGateway","type":"Microsoft.DocumentDB/databaseAccounts/services","name":"sqlDedicatedGateway","properties":{"status":"Running","creationTime":"2023-06-08T17:02:16.2486655Z","instanceSize":"Cosmos.D4s","instanceCount":2,"sqlDedicatedGatewayEndpoint":"https://cli000002.sqlx.cosmos.azure.com/","serviceType":"SqlDedicatedGateway","locations":[{"name":"sqlDedicatedGateway-eastus2","location":"East
        US 2","status":"Running","sqlDedicatedGatewayEndpoint":"https://cli000002-eastus2.sqlx.cosmos.azure.com/"}]}}]}'
>>>>>>> 5307e359
    headers:
      cache-control:
      - no-store, no-cache
      content-length:
      - '690'
      content-type:
      - application/json
      date:
<<<<<<< HEAD
      - Mon, 13 Mar 2023 15:25:37 GMT
=======
      - Thu, 08 Jun 2023 17:09:21 GMT
>>>>>>> 5307e359
      pragma:
      - no-cache
      server:
      - Microsoft-HTTPAPI/2.0
      strict-transport-security:
      - max-age=31536000; includeSubDomains
      transfer-encoding:
      - chunked
      vary:
      - Accept-Encoding
      x-content-type-options:
      - nosniff
      x-ms-gatewayversion:
      - version=2.14.0
    status:
      code: 200
      message: Ok
- request:
    body: null
    headers:
      Accept:
      - application/json
      Accept-Encoding:
      - gzip, deflate
      CommandName:
      - cosmosdb service list
      Connection:
      - keep-alive
      ParameterSetName:
      - -a -g
      User-Agent:
<<<<<<< HEAD
      - AZURECLI/2.46.0 azsdk-python-mgmt-cosmosdb/9.0.0 Python/3.10.10 (Linux-5.15.0-1033-azure-x86_64-with-glibc2.31)
        VSTS_7b238909-6802-4b65-b90d-184bca47f458_build_220_0
    method: GET
    uri: https://management.azure.com/subscriptions/00000000-0000-0000-0000-000000000000/resourceGroups/cli_test_cosmosdb_service000001/providers/Microsoft.DocumentDB/databaseAccounts/cli000002/services?api-version=2022-11-15
=======
      - AZURECLI/2.49.0 azsdk-python-mgmt-cosmosdb/9.2.0 Python/3.10.11 (Windows-10-10.0.22621-SP0)
    method: DELETE
    uri: https://management.azure.com/subscriptions/00000000-0000-0000-0000-000000000000/resourceGroups/cli_test_cosmosdb_service000001/providers/Microsoft.DocumentDB/databaseAccounts/cli000002/services/sqlDedicatedGateway?api-version=2023-04-15
>>>>>>> 5307e359
  response:
    body:
      string: '{"value":[{"id":"/subscriptions/00000000-0000-0000-0000-000000000000/resourceGroups/cli_test_cosmosdb_service000001/providers/Microsoft.DocumentDB/databaseAccounts/cli000002/services/sqlDedicatedGateway","type":"Microsoft.DocumentDB/databaseAccounts/services","name":"sqlDedicatedGateway","properties":{"status":"Running","creationTime":"2023-03-13T15:15:24.5433107Z","instanceSize":"Cosmos.D4s","instanceCount":2,"sqlDedicatedGatewayEndpoint":"https://cli000002.sqlx.cosmos.azure.com/","serviceType":"SqlDedicatedGateway","locations":[{"name":"sqlDedicatedGateway-eastus2","location":"East
        US 2","status":"Running","sqlDedicatedGatewayEndpoint":"https://cli000002-eastus2.sqlx.cosmos.azure.com/"}]}}]}'
    headers:
<<<<<<< HEAD
=======
      azure-asyncoperation:
      - https://management.azure.com/subscriptions/00000000-0000-0000-0000-000000000000/providers/Microsoft.DocumentDB/locations/eastus2/operationsStatus/3c92a38d-5073-4237-9692-dc51865d5ca8?api-version=2023-04-15
>>>>>>> 5307e359
      cache-control:
      - no-store, no-cache
      content-length:
      - '702'
      content-type:
      - application/json
      date:
<<<<<<< HEAD
      - Mon, 13 Mar 2023 15:25:37 GMT
=======
      - Thu, 08 Jun 2023 17:09:23 GMT
      location:
      - https://management.azure.com/subscriptions/00000000-0000-0000-0000-000000000000/resourceGroups/cli_test_cosmosdb_service000001/providers/Microsoft.DocumentDB/databaseAccounts/cli000002/services/sqlDedicatedGateway/operationResults/3c92a38d-5073-4237-9692-dc51865d5ca8?api-version=2023-04-15
>>>>>>> 5307e359
      pragma:
      - no-cache
      server:
      - Microsoft-HTTPAPI/2.0
      strict-transport-security:
      - max-age=31536000; includeSubDomains
      transfer-encoding:
      - chunked
      vary:
      - Accept-Encoding
      x-content-type-options:
      - nosniff
      x-ms-gatewayversion:
      - version=2.14.0
<<<<<<< HEAD
=======
      x-ms-ratelimit-remaining-subscription-deletes:
      - '14999'
>>>>>>> 5307e359
    status:
      code: 200
      message: Ok
- request:
    body: null
    headers:
      Accept:
      - application/json
      Accept-Encoding:
      - gzip, deflate
      CommandName:
      - cosmosdb service delete
      Connection:
      - keep-alive
      Content-Length:
      - '0'
      ParameterSetName:
      - -a -g --name --yes
      User-Agent:
<<<<<<< HEAD
      - AZURECLI/2.46.0 azsdk-python-mgmt-cosmosdb/9.0.0 Python/3.10.10 (Linux-5.15.0-1033-azure-x86_64-with-glibc2.31)
        VSTS_7b238909-6802-4b65-b90d-184bca47f458_build_220_0
    method: DELETE
    uri: https://management.azure.com/subscriptions/00000000-0000-0000-0000-000000000000/resourceGroups/cli_test_cosmosdb_service000001/providers/Microsoft.DocumentDB/databaseAccounts/cli000002/services/sqlDedicatedGateway?api-version=2022-11-15
=======
      - AZURECLI/2.49.0 azsdk-python-mgmt-cosmosdb/9.2.0 Python/3.10.11 (Windows-10-10.0.22621-SP0)
    method: GET
    uri: https://management.azure.com/subscriptions/00000000-0000-0000-0000-000000000000/providers/Microsoft.DocumentDB/locations/eastus2/operationsStatus/3c92a38d-5073-4237-9692-dc51865d5ca8?api-version=2023-04-15
>>>>>>> 5307e359
  response:
    body:
      string: '{"status":"Enqueued"}'
    headers:
      azure-asyncoperation:
      - https://management.azure.com/subscriptions/00000000-0000-0000-0000-000000000000/providers/Microsoft.DocumentDB/locations/eastus2/operationsStatus/13997715-be93-4675-9319-f27741479482?api-version=2022-11-15
      cache-control:
      - no-store, no-cache
      content-length:
      - '21'
      content-type:
      - application/json
      date:
<<<<<<< HEAD
      - Mon, 13 Mar 2023 15:25:38 GMT
      location:
      - https://management.azure.com/subscriptions/00000000-0000-0000-0000-000000000000/resourceGroups/cli_test_cosmosdb_service000001/providers/Microsoft.DocumentDB/databaseAccounts/cli000002/services/sqlDedicatedGateway/operationResults/13997715-be93-4675-9319-f27741479482?api-version=2022-11-15
=======
      - Thu, 08 Jun 2023 17:09:23 GMT
>>>>>>> 5307e359
      pragma:
      - no-cache
      server:
      - Microsoft-HTTPAPI/2.0
      strict-transport-security:
      - max-age=31536000; includeSubDomains
      x-content-type-options:
      - nosniff
      x-ms-gatewayversion:
      - version=2.14.0
      x-ms-ratelimit-remaining-subscription-deletes:
      - '14999'
    status:
      code: 202
      message: Accepted
- request:
    body: null
    headers:
      Accept:
      - '*/*'
      Accept-Encoding:
      - gzip, deflate
      CommandName:
      - cosmosdb service delete
      Connection:
      - keep-alive
      ParameterSetName:
      - -a -g --name --yes
      User-Agent:
<<<<<<< HEAD
      - AZURECLI/2.46.0 azsdk-python-mgmt-cosmosdb/9.0.0 Python/3.10.10 (Linux-5.15.0-1033-azure-x86_64-with-glibc2.31)
        VSTS_7b238909-6802-4b65-b90d-184bca47f458_build_220_0
    method: GET
    uri: https://management.azure.com/subscriptions/00000000-0000-0000-0000-000000000000/providers/Microsoft.DocumentDB/locations/eastus2/operationsStatus/13997715-be93-4675-9319-f27741479482?api-version=2022-11-15
=======
      - AZURECLI/2.49.0 azsdk-python-mgmt-cosmosdb/9.2.0 Python/3.10.11 (Windows-10-10.0.22621-SP0)
    method: GET
    uri: https://management.azure.com/subscriptions/00000000-0000-0000-0000-000000000000/providers/Microsoft.DocumentDB/locations/eastus2/operationsStatus/3c92a38d-5073-4237-9692-dc51865d5ca8?api-version=2023-04-15
>>>>>>> 5307e359
  response:
    body:
      string: '{"status":"Dequeued"}'
    headers:
      cache-control:
      - no-store, no-cache
      content-length:
      - '21'
      content-type:
      - application/json
      date:
<<<<<<< HEAD
      - Mon, 13 Mar 2023 15:26:08 GMT
=======
      - Thu, 08 Jun 2023 17:09:52 GMT
>>>>>>> 5307e359
      pragma:
      - no-cache
      server:
      - Microsoft-HTTPAPI/2.0
      strict-transport-security:
      - max-age=31536000; includeSubDomains
      transfer-encoding:
      - chunked
      vary:
      - Accept-Encoding
      x-content-type-options:
      - nosniff
      x-ms-gatewayversion:
      - version=2.14.0
    status:
      code: 200
      message: Ok
- request:
    body: null
    headers:
      Accept:
      - '*/*'
      Accept-Encoding:
      - gzip, deflate
      CommandName:
      - cosmosdb service delete
      Connection:
      - keep-alive
      ParameterSetName:
      - -a -g --name --yes
      User-Agent:
<<<<<<< HEAD
      - AZURECLI/2.46.0 azsdk-python-mgmt-cosmosdb/9.0.0 Python/3.10.10 (Linux-5.15.0-1033-azure-x86_64-with-glibc2.31)
        VSTS_7b238909-6802-4b65-b90d-184bca47f458_build_220_0
    method: GET
    uri: https://management.azure.com/subscriptions/00000000-0000-0000-0000-000000000000/providers/Microsoft.DocumentDB/locations/eastus2/operationsStatus/13997715-be93-4675-9319-f27741479482?api-version=2022-11-15
=======
      - AZURECLI/2.49.0 azsdk-python-mgmt-cosmosdb/9.2.0 Python/3.10.11 (Windows-10-10.0.22621-SP0)
    method: GET
    uri: https://management.azure.com/subscriptions/00000000-0000-0000-0000-000000000000/providers/Microsoft.DocumentDB/locations/eastus2/operationsStatus/3c92a38d-5073-4237-9692-dc51865d5ca8?api-version=2023-04-15
>>>>>>> 5307e359
  response:
    body:
      string: '{"status":"Dequeued"}'
    headers:
      cache-control:
      - no-store, no-cache
      content-length:
      - '21'
      content-type:
      - application/json
      date:
<<<<<<< HEAD
      - Mon, 13 Mar 2023 15:26:38 GMT
=======
      - Thu, 08 Jun 2023 17:10:23 GMT
>>>>>>> 5307e359
      pragma:
      - no-cache
      server:
      - Microsoft-HTTPAPI/2.0
      strict-transport-security:
      - max-age=31536000; includeSubDomains
      transfer-encoding:
      - chunked
      vary:
      - Accept-Encoding
      x-content-type-options:
      - nosniff
      x-ms-gatewayversion:
      - version=2.14.0
    status:
      code: 200
      message: Ok
- request:
    body: null
    headers:
      Accept:
      - '*/*'
      Accept-Encoding:
      - gzip, deflate
      CommandName:
      - cosmosdb service delete
      Connection:
      - keep-alive
      ParameterSetName:
      - -a -g --name --yes
      User-Agent:
<<<<<<< HEAD
      - AZURECLI/2.46.0 azsdk-python-mgmt-cosmosdb/9.0.0 Python/3.10.10 (Linux-5.15.0-1033-azure-x86_64-with-glibc2.31)
        VSTS_7b238909-6802-4b65-b90d-184bca47f458_build_220_0
    method: GET
    uri: https://management.azure.com/subscriptions/00000000-0000-0000-0000-000000000000/providers/Microsoft.DocumentDB/locations/eastus2/operationsStatus/13997715-be93-4675-9319-f27741479482?api-version=2022-11-15
=======
      - AZURECLI/2.49.0 azsdk-python-mgmt-cosmosdb/9.2.0 Python/3.10.11 (Windows-10-10.0.22621-SP0)
    method: GET
    uri: https://management.azure.com/subscriptions/00000000-0000-0000-0000-000000000000/providers/Microsoft.DocumentDB/locations/eastus2/operationsStatus/3c92a38d-5073-4237-9692-dc51865d5ca8?api-version=2023-04-15
>>>>>>> 5307e359
  response:
    body:
      string: '{"status":"Dequeued"}'
    headers:
      cache-control:
      - no-store, no-cache
      content-length:
      - '21'
      content-type:
      - application/json
      date:
<<<<<<< HEAD
      - Mon, 13 Mar 2023 15:27:08 GMT
=======
      - Thu, 08 Jun 2023 17:10:54 GMT
>>>>>>> 5307e359
      pragma:
      - no-cache
      server:
      - Microsoft-HTTPAPI/2.0
      strict-transport-security:
      - max-age=31536000; includeSubDomains
      transfer-encoding:
      - chunked
      vary:
      - Accept-Encoding
      x-content-type-options:
      - nosniff
      x-ms-gatewayversion:
      - version=2.14.0
    status:
      code: 200
      message: Ok
- request:
    body: null
    headers:
      Accept:
      - '*/*'
      Accept-Encoding:
      - gzip, deflate
      CommandName:
      - cosmosdb service delete
      Connection:
      - keep-alive
      ParameterSetName:
      - -a -g --name --yes
      User-Agent:
<<<<<<< HEAD
      - AZURECLI/2.46.0 azsdk-python-mgmt-cosmosdb/9.0.0 Python/3.10.10 (Linux-5.15.0-1033-azure-x86_64-with-glibc2.31)
        VSTS_7b238909-6802-4b65-b90d-184bca47f458_build_220_0
    method: GET
    uri: https://management.azure.com/subscriptions/00000000-0000-0000-0000-000000000000/providers/Microsoft.DocumentDB/locations/eastus2/operationsStatus/13997715-be93-4675-9319-f27741479482?api-version=2022-11-15
=======
      - AZURECLI/2.49.0 azsdk-python-mgmt-cosmosdb/9.2.0 Python/3.10.11 (Windows-10-10.0.22621-SP0)
    method: GET
    uri: https://management.azure.com/subscriptions/00000000-0000-0000-0000-000000000000/providers/Microsoft.DocumentDB/locations/eastus2/operationsStatus/3c92a38d-5073-4237-9692-dc51865d5ca8?api-version=2023-04-15
>>>>>>> 5307e359
  response:
    body:
      string: '{"status":"Dequeued"}'
    headers:
      cache-control:
      - no-store, no-cache
      content-length:
      - '21'
      content-type:
      - application/json
      date:
<<<<<<< HEAD
      - Mon, 13 Mar 2023 15:27:38 GMT
=======
      - Thu, 08 Jun 2023 17:11:23 GMT
>>>>>>> 5307e359
      pragma:
      - no-cache
      server:
      - Microsoft-HTTPAPI/2.0
      strict-transport-security:
      - max-age=31536000; includeSubDomains
      transfer-encoding:
      - chunked
      vary:
      - Accept-Encoding
      x-content-type-options:
      - nosniff
      x-ms-gatewayversion:
      - version=2.14.0
    status:
      code: 200
      message: Ok
- request:
    body: null
    headers:
      Accept:
      - '*/*'
      Accept-Encoding:
      - gzip, deflate
      CommandName:
      - cosmosdb service delete
      Connection:
      - keep-alive
      ParameterSetName:
      - -a -g --name --yes
      User-Agent:
<<<<<<< HEAD
      - AZURECLI/2.46.0 azsdk-python-mgmt-cosmosdb/9.0.0 Python/3.10.10 (Linux-5.15.0-1033-azure-x86_64-with-glibc2.31)
        VSTS_7b238909-6802-4b65-b90d-184bca47f458_build_220_0
    method: GET
    uri: https://management.azure.com/subscriptions/00000000-0000-0000-0000-000000000000/providers/Microsoft.DocumentDB/locations/eastus2/operationsStatus/13997715-be93-4675-9319-f27741479482?api-version=2022-11-15
=======
      - AZURECLI/2.49.0 azsdk-python-mgmt-cosmosdb/9.2.0 Python/3.10.11 (Windows-10-10.0.22621-SP0)
    method: GET
    uri: https://management.azure.com/subscriptions/00000000-0000-0000-0000-000000000000/providers/Microsoft.DocumentDB/locations/eastus2/operationsStatus/3c92a38d-5073-4237-9692-dc51865d5ca8?api-version=2023-04-15
>>>>>>> 5307e359
  response:
    body:
      string: '{"status":"Dequeued"}'
    headers:
      cache-control:
      - no-store, no-cache
      content-length:
      - '21'
      content-type:
      - application/json
      date:
<<<<<<< HEAD
      - Mon, 13 Mar 2023 15:28:08 GMT
=======
      - Thu, 08 Jun 2023 17:11:54 GMT
>>>>>>> 5307e359
      pragma:
      - no-cache
      server:
      - Microsoft-HTTPAPI/2.0
      strict-transport-security:
      - max-age=31536000; includeSubDomains
      transfer-encoding:
      - chunked
      vary:
      - Accept-Encoding
      x-content-type-options:
      - nosniff
      x-ms-gatewayversion:
      - version=2.14.0
    status:
      code: 200
      message: Ok
- request:
    body: null
    headers:
      Accept:
      - '*/*'
      Accept-Encoding:
      - gzip, deflate
      CommandName:
      - cosmosdb service delete
      Connection:
      - keep-alive
      ParameterSetName:
      - -a -g --name --yes
      User-Agent:
<<<<<<< HEAD
      - AZURECLI/2.46.0 azsdk-python-mgmt-cosmosdb/9.0.0 Python/3.10.10 (Linux-5.15.0-1033-azure-x86_64-with-glibc2.31)
        VSTS_7b238909-6802-4b65-b90d-184bca47f458_build_220_0
    method: GET
    uri: https://management.azure.com/subscriptions/00000000-0000-0000-0000-000000000000/providers/Microsoft.DocumentDB/locations/eastus2/operationsStatus/13997715-be93-4675-9319-f27741479482?api-version=2022-11-15
=======
      - AZURECLI/2.49.0 azsdk-python-mgmt-cosmosdb/9.2.0 Python/3.10.11 (Windows-10-10.0.22621-SP0)
    method: GET
    uri: https://management.azure.com/subscriptions/00000000-0000-0000-0000-000000000000/providers/Microsoft.DocumentDB/locations/eastus2/operationsStatus/3c92a38d-5073-4237-9692-dc51865d5ca8?api-version=2023-04-15
>>>>>>> 5307e359
  response:
    body:
      string: '{"status":"Succeeded"}'
    headers:
      cache-control:
      - no-store, no-cache
      content-length:
      - '22'
      content-type:
      - application/json
      date:
<<<<<<< HEAD
      - Mon, 13 Mar 2023 15:28:38 GMT
=======
      - Thu, 08 Jun 2023 17:12:23 GMT
>>>>>>> 5307e359
      pragma:
      - no-cache
      server:
      - Microsoft-HTTPAPI/2.0
      strict-transport-security:
      - max-age=31536000; includeSubDomains
      transfer-encoding:
      - chunked
      vary:
      - Accept-Encoding
      x-content-type-options:
      - nosniff
      x-ms-gatewayversion:
      - version=2.14.0
    status:
      code: 200
      message: Ok
version: 1<|MERGE_RESOLUTION|>--- conflicted
+++ resolved
@@ -13,38 +13,21 @@
       ParameterSetName:
       - -n -g --locations
       User-Agent:
-<<<<<<< HEAD
-      - AZURECLI/2.46.0 azsdk-python-azure-mgmt-resource/22.0.0 Python/3.10.10 (Linux-5.15.0-1033-azure-x86_64-with-glibc2.31)
-        VSTS_7b238909-6802-4b65-b90d-184bca47f458_build_220_0
-=======
       - AZURECLI/2.49.0 azsdk-python-azure-mgmt-resource/22.0.0 Python/3.10.11 (Windows-10-10.0.22621-SP0)
->>>>>>> 5307e359
     method: GET
     uri: https://management.azure.com/subscriptions/00000000-0000-0000-0000-000000000000/resourcegroups/cli_test_cosmosdb_service000001?api-version=2022-09-01
   response:
     body:
-<<<<<<< HEAD
-      string: '{"id":"/subscriptions/00000000-0000-0000-0000-000000000000/resourceGroups/cli_test_cosmosdb_service000001","name":"cli_test_cosmosdb_service000001","type":"Microsoft.Resources/resourceGroups","location":"eastus2","tags":{"product":"azurecli","cause":"automation","date":"2023-03-13T15:13:17Z"},"properties":{"provisioningState":"Succeeded"}}'
-=======
       string: '{"id":"/subscriptions/00000000-0000-0000-0000-000000000000/resourceGroups/cli_test_cosmosdb_service000001","name":"cli_test_cosmosdb_service000001","type":"Microsoft.Resources/resourceGroups","location":"eastus2","tags":{"product":"azurecli","cause":"automation","test":"test_cosmosdb_service","date":"2023-06-08T16:59:35Z","module":"cosmosdb"},"properties":{"provisioningState":"Succeeded"}}'
->>>>>>> 5307e359
-    headers:
-      cache-control:
-      - no-cache
-      content-length:
-<<<<<<< HEAD
-      - '341'
+    headers:
+      cache-control:
+      - no-cache
+      content-length:
+      - '392'
       content-type:
       - application/json; charset=utf-8
       date:
-      - Mon, 13 Mar 2023 15:13:17 GMT
-=======
-      - '392'
-      content-type:
-      - application/json; charset=utf-8
-      date:
       - Thu, 08 Jun 2023 16:59:38 GMT
->>>>>>> 5307e359
       expires:
       - '-1'
       pragma:
@@ -78,27 +61,12 @@
       ParameterSetName:
       - -n -g --locations
       User-Agent:
-<<<<<<< HEAD
-      - AZURECLI/2.46.0 azsdk-python-mgmt-cosmosdb/9.0.0 Python/3.10.10 (Linux-5.15.0-1033-azure-x86_64-with-glibc2.31)
-        VSTS_7b238909-6802-4b65-b90d-184bca47f458_build_220_0
-=======
-      - AZURECLI/2.49.0 azsdk-python-mgmt-cosmosdb/9.2.0 Python/3.10.11 (Windows-10-10.0.22621-SP0)
->>>>>>> 5307e359
+      - AZURECLI/2.49.0 azsdk-python-mgmt-cosmosdb/9.2.0 Python/3.10.11 (Windows-10-10.0.22621-SP0)
     method: PUT
-    uri: https://management.azure.com/subscriptions/00000000-0000-0000-0000-000000000000/resourceGroups/cli_test_cosmosdb_service000001/providers/Microsoft.DocumentDB/databaseAccounts/cli000002?api-version=2022-11-15
+    uri: https://management.azure.com/subscriptions/00000000-0000-0000-0000-000000000000/resourceGroups/cli_test_cosmosdb_service000001/providers/Microsoft.DocumentDB/databaseAccounts/cli000002?api-version=2023-04-15
   response:
     body:
       string: '{"id":"/subscriptions/00000000-0000-0000-0000-000000000000/resourceGroups/cli_test_cosmosdb_service000001/providers/Microsoft.DocumentDB/databaseAccounts/cli000002","name":"cli000002","location":"East
-<<<<<<< HEAD
-        US 2","type":"Microsoft.DocumentDB/databaseAccounts","kind":"GlobalDocumentDB","tags":{},"systemData":{"createdAt":"2023-03-13T15:13:21.7114009Z"},"properties":{"provisioningState":"Creating","publicNetworkAccess":"Enabled","enableAutomaticFailover":false,"enableMultipleWriteLocations":false,"enablePartitionKeyMonitor":false,"isVirtualNetworkFilterEnabled":false,"virtualNetworkRules":[],"EnabledApiTypes":"Sql","disableKeyBasedMetadataWriteAccess":false,"enableFreeTier":false,"enableAnalyticalStorage":false,"analyticalStorageConfiguration":{"schemaType":"WellDefined"},"instanceId":"89972fb0-5bc9-4630-a2c3-1df0d3a27c7d","databaseAccountOfferType":"Standard","defaultIdentity":"","networkAclBypass":"None","disableLocalAuth":false,"enablePartitionMerge":false,"minimalTlsVersion":"Tls","consistencyPolicy":{"defaultConsistencyLevel":"Session","maxIntervalInSeconds":5,"maxStalenessPrefix":100},"configurationOverrides":{},"writeLocations":[{"id":"cli000002-eastus2","locationName":"East
-        US 2","provisioningState":"Creating","failoverPriority":0,"isZoneRedundant":false}],"readLocations":[{"id":"cli000002-eastus2","locationName":"East
-        US 2","provisioningState":"Creating","failoverPriority":0,"isZoneRedundant":false}],"locations":[{"id":"cli000002-eastus2","locationName":"East
-        US 2","provisioningState":"Creating","failoverPriority":0,"isZoneRedundant":false}],"failoverPolicies":[{"id":"cli000002-eastus2","locationName":"East
-        US 2","failoverPriority":0}],"cors":[],"capabilities":[],"ipRules":[],"backupPolicy":{"type":"Periodic","periodicModeProperties":{"backupIntervalInMinutes":240,"backupRetentionIntervalInHours":8,"backupStorageRedundancy":"Invalid"}},"networkAclBypassResourceIds":[],"keysMetadata":{"primaryMasterKey":{"generationTime":"2023-03-13T15:13:21.7114009Z"},"secondaryMasterKey":{"generationTime":"2023-03-13T15:13:21.7114009Z"},"primaryReadonlyMasterKey":{"generationTime":"2023-03-13T15:13:21.7114009Z"},"secondaryReadonlyMasterKey":{"generationTime":"2023-03-13T15:13:21.7114009Z"}}},"identity":{"type":"None"}}'
-    headers:
-      azure-asyncoperation:
-      - https://management.azure.com/subscriptions/00000000-0000-0000-0000-000000000000/providers/Microsoft.DocumentDB/locations/eastus2/operationsStatus/3be5d4ea-489d-41c3-bd35-f32e6a6770dc?api-version=2022-11-15
-=======
         US 2","type":"Microsoft.DocumentDB/databaseAccounts","kind":"GlobalDocumentDB","tags":{},"systemData":{"createdAt":"2023-06-08T16:59:42.3808682Z"},"properties":{"provisioningState":"Creating","publicNetworkAccess":"Enabled","enableAutomaticFailover":false,"enableMultipleWriteLocations":false,"enablePartitionKeyMonitor":false,"isVirtualNetworkFilterEnabled":false,"virtualNetworkRules":[],"EnabledApiTypes":"Sql","disableKeyBasedMetadataWriteAccess":false,"enableFreeTier":false,"enableAnalyticalStorage":false,"analyticalStorageConfiguration":{"schemaType":"WellDefined"},"instanceId":"5cf0b31c-1e3a-4d62-b19c-fc490101fb40","databaseAccountOfferType":"Standard","defaultIdentity":"","networkAclBypass":"None","disableLocalAuth":false,"enablePartitionMerge":false,"minimalTlsVersion":"Tls","consistencyPolicy":{"defaultConsistencyLevel":"Session","maxIntervalInSeconds":5,"maxStalenessPrefix":100},"configurationOverrides":{},"writeLocations":[{"id":"cli000002-eastus2","locationName":"East
         US 2","provisioningState":"Creating","failoverPriority":0,"isZoneRedundant":false}],"readLocations":[{"id":"cli000002-eastus2","locationName":"East
         US 2","provisioningState":"Creating","failoverPriority":0,"isZoneRedundant":false}],"locations":[{"id":"cli000002-eastus2","locationName":"East
@@ -107,7 +75,6 @@
     headers:
       azure-asyncoperation:
       - https://management.azure.com/subscriptions/00000000-0000-0000-0000-000000000000/providers/Microsoft.DocumentDB/locations/eastus2/operationsStatus/8742303f-fa5e-40ab-a638-d64af3e256ea?api-version=2023-04-15
->>>>>>> 5307e359
       cache-control:
       - no-store, no-cache
       content-length:
@@ -115,21 +82,19 @@
       content-type:
       - application/json
       date:
-<<<<<<< HEAD
-      - Mon, 13 Mar 2023 15:13:22 GMT
-      location:
-      - https://management.azure.com/subscriptions/00000000-0000-0000-0000-000000000000/resourceGroups/cli_test_cosmosdb_service000001/providers/Microsoft.DocumentDB/databaseAccounts/cli000002/operationResults/3be5d4ea-489d-41c3-bd35-f32e6a6770dc?api-version=2022-11-15
-=======
       - Thu, 08 Jun 2023 16:59:43 GMT
       location:
       - https://management.azure.com/subscriptions/00000000-0000-0000-0000-000000000000/resourceGroups/cli_test_cosmosdb_service000001/providers/Microsoft.DocumentDB/databaseAccounts/cli000002/operationResults/8742303f-fa5e-40ab-a638-d64af3e256ea?api-version=2023-04-15
->>>>>>> 5307e359
-      pragma:
-      - no-cache
-      server:
-      - Microsoft-HTTPAPI/2.0
-      strict-transport-security:
-      - max-age=31536000; includeSubDomains
+      pragma:
+      - no-cache
+      server:
+      - Microsoft-HTTPAPI/2.0
+      strict-transport-security:
+      - max-age=31536000; includeSubDomains
+      transfer-encoding:
+      - chunked
+      vary:
+      - Accept-Encoding
       x-content-type-options:
       - nosniff
       x-ms-gatewayversion:
@@ -153,12 +118,6 @@
       ParameterSetName:
       - -n -g --locations
       User-Agent:
-<<<<<<< HEAD
-      - AZURECLI/2.46.0 azsdk-python-mgmt-cosmosdb/9.0.0 Python/3.10.10 (Linux-5.15.0-1033-azure-x86_64-with-glibc2.31)
-        VSTS_7b238909-6802-4b65-b90d-184bca47f458_build_220_0
-    method: GET
-    uri: https://management.azure.com/subscriptions/00000000-0000-0000-0000-000000000000/providers/Microsoft.DocumentDB/locations/eastus2/operationsStatus/3be5d4ea-489d-41c3-bd35-f32e6a6770dc?api-version=2022-11-15
-=======
       - AZURECLI/2.49.0 azsdk-python-mgmt-cosmosdb/9.2.0 Python/3.10.11 (Windows-10-10.0.22621-SP0)
     method: GET
     uri: https://management.azure.com/subscriptions/00000000-0000-0000-0000-000000000000/providers/Microsoft.DocumentDB/locations/eastus2/operationsStatus/8742303f-fa5e-40ab-a638-d64af3e256ea?api-version=2023-04-15
@@ -208,29 +167,28 @@
       - AZURECLI/2.49.0 azsdk-python-mgmt-cosmosdb/9.2.0 Python/3.10.11 (Windows-10-10.0.22621-SP0)
     method: GET
     uri: https://management.azure.com/subscriptions/00000000-0000-0000-0000-000000000000/providers/Microsoft.DocumentDB/locations/eastus2/operationsStatus/8742303f-fa5e-40ab-a638-d64af3e256ea?api-version=2023-04-15
->>>>>>> 5307e359
-  response:
-    body:
-      string: '{"status":"Dequeued"}'
-    headers:
-      cache-control:
-      - no-store, no-cache
-      content-length:
-      - '21'
-      content-type:
-      - application/json
-      date:
-<<<<<<< HEAD
-      - Mon, 13 Mar 2023 15:13:53 GMT
-=======
+  response:
+    body:
+      string: '{"status":"Dequeued"}'
+    headers:
+      cache-control:
+      - no-store, no-cache
+      content-length:
+      - '21'
+      content-type:
+      - application/json
+      date:
       - Thu, 08 Jun 2023 17:00:13 GMT
->>>>>>> 5307e359
-      pragma:
-      - no-cache
-      server:
-      - Microsoft-HTTPAPI/2.0
-      strict-transport-security:
-      - max-age=31536000; includeSubDomains
+      pragma:
+      - no-cache
+      server:
+      - Microsoft-HTTPAPI/2.0
+      strict-transport-security:
+      - max-age=31536000; includeSubDomains
+      transfer-encoding:
+      - chunked
+      vary:
+      - Accept-Encoding
       x-content-type-options:
       - nosniff
       x-ms-gatewayversion:
@@ -252,40 +210,27 @@
       ParameterSetName:
       - -n -g --locations
       User-Agent:
-<<<<<<< HEAD
-      - AZURECLI/2.46.0 azsdk-python-mgmt-cosmosdb/9.0.0 Python/3.10.10 (Linux-5.15.0-1033-azure-x86_64-with-glibc2.31)
-        VSTS_7b238909-6802-4b65-b90d-184bca47f458_build_220_0
-    method: GET
-    uri: https://management.azure.com/subscriptions/00000000-0000-0000-0000-000000000000/providers/Microsoft.DocumentDB/locations/eastus2/operationsStatus/3be5d4ea-489d-41c3-bd35-f32e6a6770dc?api-version=2022-11-15
-=======
       - AZURECLI/2.49.0 azsdk-python-mgmt-cosmosdb/9.2.0 Python/3.10.11 (Windows-10-10.0.22621-SP0)
     method: GET
     uri: https://management.azure.com/subscriptions/00000000-0000-0000-0000-000000000000/providers/Microsoft.DocumentDB/locations/eastus2/operationsStatus/8742303f-fa5e-40ab-a638-d64af3e256ea?api-version=2023-04-15
->>>>>>> 5307e359
-  response:
-    body:
-      string: '{"status":"Dequeued"}'
-    headers:
-      cache-control:
-      - no-store, no-cache
-      content-length:
-      - '21'
-      content-type:
-      - application/json
-      date:
-<<<<<<< HEAD
-      - Mon, 13 Mar 2023 15:14:23 GMT
-=======
+  response:
+    body:
+      string: '{"status":"Dequeued"}'
+    headers:
+      cache-control:
+      - no-store, no-cache
+      content-length:
+      - '21'
+      content-type:
+      - application/json
+      date:
       - Thu, 08 Jun 2023 17:00:44 GMT
->>>>>>> 5307e359
-      pragma:
-      - no-cache
-      server:
-      - Microsoft-HTTPAPI/2.0
-      strict-transport-security:
-      - max-age=31536000; includeSubDomains
-<<<<<<< HEAD
-=======
+      pragma:
+      - no-cache
+      server:
+      - Microsoft-HTTPAPI/2.0
+      strict-transport-security:
+      - max-age=31536000; includeSubDomains
       transfer-encoding:
       - chunked
       vary:
@@ -336,7 +281,6 @@
       - chunked
       vary:
       - Accept-Encoding
->>>>>>> 5307e359
       x-content-type-options:
       - nosniff
       x-ms-gatewayversion:
@@ -358,38 +302,31 @@
       ParameterSetName:
       - -n -g --locations
       User-Agent:
-<<<<<<< HEAD
-      - AZURECLI/2.46.0 azsdk-python-mgmt-cosmosdb/9.0.0 Python/3.10.10 (Linux-5.15.0-1033-azure-x86_64-with-glibc2.31)
-        VSTS_7b238909-6802-4b65-b90d-184bca47f458_build_220_0
-    method: GET
-    uri: https://management.azure.com/subscriptions/00000000-0000-0000-0000-000000000000/providers/Microsoft.DocumentDB/locations/eastus2/operationsStatus/3be5d4ea-489d-41c3-bd35-f32e6a6770dc?api-version=2022-11-15
-=======
       - AZURECLI/2.49.0 azsdk-python-mgmt-cosmosdb/9.2.0 Python/3.10.11 (Windows-10-10.0.22621-SP0)
     method: GET
     uri: https://management.azure.com/subscriptions/00000000-0000-0000-0000-000000000000/providers/Microsoft.DocumentDB/locations/eastus2/operationsStatus/8742303f-fa5e-40ab-a638-d64af3e256ea?api-version=2023-04-15
->>>>>>> 5307e359
-  response:
-    body:
-      string: '{"status":"Dequeued"}'
-    headers:
-      cache-control:
-      - no-store, no-cache
-      content-length:
-      - '21'
-      content-type:
-      - application/json
-      date:
-<<<<<<< HEAD
-      - Mon, 13 Mar 2023 15:14:53 GMT
-=======
+  response:
+    body:
+      string: '{"status":"Dequeued"}'
+    headers:
+      cache-control:
+      - no-store, no-cache
+      content-length:
+      - '21'
+      content-type:
+      - application/json
+      date:
       - Thu, 08 Jun 2023 17:01:44 GMT
->>>>>>> 5307e359
-      pragma:
-      - no-cache
-      server:
-      - Microsoft-HTTPAPI/2.0
-      strict-transport-security:
-      - max-age=31536000; includeSubDomains
+      pragma:
+      - no-cache
+      server:
+      - Microsoft-HTTPAPI/2.0
+      strict-transport-security:
+      - max-age=31536000; includeSubDomains
+      transfer-encoding:
+      - chunked
+      vary:
+      - Accept-Encoding
       x-content-type-options:
       - nosniff
       x-ms-gatewayversion:
@@ -411,16 +348,9 @@
       ParameterSetName:
       - -n -g --locations
       User-Agent:
-<<<<<<< HEAD
-      - AZURECLI/2.46.0 azsdk-python-mgmt-cosmosdb/9.0.0 Python/3.10.10 (Linux-5.15.0-1033-azure-x86_64-with-glibc2.31)
-        VSTS_7b238909-6802-4b65-b90d-184bca47f458_build_220_0
-    method: GET
-    uri: https://management.azure.com/subscriptions/00000000-0000-0000-0000-000000000000/providers/Microsoft.DocumentDB/locations/eastus2/operationsStatus/3be5d4ea-489d-41c3-bd35-f32e6a6770dc?api-version=2022-11-15
-=======
       - AZURECLI/2.49.0 azsdk-python-mgmt-cosmosdb/9.2.0 Python/3.10.11 (Windows-10-10.0.22621-SP0)
     method: GET
     uri: https://management.azure.com/subscriptions/00000000-0000-0000-0000-000000000000/providers/Microsoft.DocumentDB/locations/eastus2/operationsStatus/8742303f-fa5e-40ab-a638-d64af3e256ea?api-version=2023-04-15
->>>>>>> 5307e359
   response:
     body:
       string: '{"status":"Succeeded"}'
@@ -432,17 +362,17 @@
       content-type:
       - application/json
       date:
-<<<<<<< HEAD
-      - Mon, 13 Mar 2023 15:15:23 GMT
-=======
       - Thu, 08 Jun 2023 17:02:14 GMT
->>>>>>> 5307e359
-      pragma:
-      - no-cache
-      server:
-      - Microsoft-HTTPAPI/2.0
-      strict-transport-security:
-      - max-age=31536000; includeSubDomains
+      pragma:
+      - no-cache
+      server:
+      - Microsoft-HTTPAPI/2.0
+      strict-transport-security:
+      - max-age=31536000; includeSubDomains
+      transfer-encoding:
+      - chunked
+      vary:
+      - Accept-Encoding
       x-content-type-options:
       - nosniff
       x-ms-gatewayversion:
@@ -464,30 +394,17 @@
       ParameterSetName:
       - -n -g --locations
       User-Agent:
-<<<<<<< HEAD
-      - AZURECLI/2.46.0 azsdk-python-mgmt-cosmosdb/9.0.0 Python/3.10.10 (Linux-5.15.0-1033-azure-x86_64-with-glibc2.31)
-        VSTS_7b238909-6802-4b65-b90d-184bca47f458_build_220_0
-=======
-      - AZURECLI/2.49.0 azsdk-python-mgmt-cosmosdb/9.2.0 Python/3.10.11 (Windows-10-10.0.22621-SP0)
->>>>>>> 5307e359
-    method: GET
-    uri: https://management.azure.com/subscriptions/00000000-0000-0000-0000-000000000000/resourceGroups/cli_test_cosmosdb_service000001/providers/Microsoft.DocumentDB/databaseAccounts/cli000002?api-version=2022-11-15
+      - AZURECLI/2.49.0 azsdk-python-mgmt-cosmosdb/9.2.0 Python/3.10.11 (Windows-10-10.0.22621-SP0)
+    method: GET
+    uri: https://management.azure.com/subscriptions/00000000-0000-0000-0000-000000000000/resourceGroups/cli_test_cosmosdb_service000001/providers/Microsoft.DocumentDB/databaseAccounts/cli000002?api-version=2023-04-15
   response:
     body:
       string: '{"id":"/subscriptions/00000000-0000-0000-0000-000000000000/resourceGroups/cli_test_cosmosdb_service000001/providers/Microsoft.DocumentDB/databaseAccounts/cli000002","name":"cli000002","location":"East
-<<<<<<< HEAD
-        US 2","type":"Microsoft.DocumentDB/databaseAccounts","kind":"GlobalDocumentDB","tags":{},"systemData":{"createdAt":"2023-03-13T15:14:51.0061565Z"},"properties":{"provisioningState":"Succeeded","documentEndpoint":"https://cli000002.documents.azure.com:443/","sqlEndpoint":"https://cli000002.documents.azure.com:443/","publicNetworkAccess":"Enabled","enableAutomaticFailover":false,"enableMultipleWriteLocations":false,"enablePartitionKeyMonitor":false,"isVirtualNetworkFilterEnabled":false,"virtualNetworkRules":[],"EnabledApiTypes":"Sql","disableKeyBasedMetadataWriteAccess":false,"enableFreeTier":false,"enableAnalyticalStorage":false,"analyticalStorageConfiguration":{"schemaType":"WellDefined"},"instanceId":"89972fb0-5bc9-4630-a2c3-1df0d3a27c7d","databaseAccountOfferType":"Standard","defaultIdentity":"FirstPartyIdentity","networkAclBypass":"None","disableLocalAuth":false,"enablePartitionMerge":false,"minimalTlsVersion":"Tls","consistencyPolicy":{"defaultConsistencyLevel":"Session","maxIntervalInSeconds":5,"maxStalenessPrefix":100},"configurationOverrides":{},"writeLocations":[{"id":"cli000002-eastus2","locationName":"East
-        US 2","documentEndpoint":"https://cli000002-eastus2.documents.azure.com:443/","provisioningState":"Succeeded","failoverPriority":0,"isZoneRedundant":false}],"readLocations":[{"id":"cli000002-eastus2","locationName":"East
-        US 2","documentEndpoint":"https://cli000002-eastus2.documents.azure.com:443/","provisioningState":"Succeeded","failoverPriority":0,"isZoneRedundant":false}],"locations":[{"id":"cli000002-eastus2","locationName":"East
-        US 2","documentEndpoint":"https://cli000002-eastus2.documents.azure.com:443/","provisioningState":"Succeeded","failoverPriority":0,"isZoneRedundant":false}],"failoverPolicies":[{"id":"cli000002-eastus2","locationName":"East
-        US 2","failoverPriority":0}],"cors":[],"capabilities":[],"ipRules":[],"backupPolicy":{"type":"Periodic","periodicModeProperties":{"backupIntervalInMinutes":240,"backupRetentionIntervalInHours":8,"backupStorageRedundancy":"Geo"}},"networkAclBypassResourceIds":[],"keysMetadata":{"primaryMasterKey":{"generationTime":"2023-03-13T15:14:51.0061565Z"},"secondaryMasterKey":{"generationTime":"2023-03-13T15:14:51.0061565Z"},"primaryReadonlyMasterKey":{"generationTime":"2023-03-13T15:14:51.0061565Z"},"secondaryReadonlyMasterKey":{"generationTime":"2023-03-13T15:14:51.0061565Z"}}},"identity":{"type":"None"}}'
-=======
         US 2","type":"Microsoft.DocumentDB/databaseAccounts","kind":"GlobalDocumentDB","tags":{},"systemData":{"createdAt":"2023-06-08T17:01:20.6479759Z"},"properties":{"provisioningState":"Succeeded","documentEndpoint":"https://cli000002.documents.azure.com:443/","sqlEndpoint":"https://cli000002.documents.azure.com:443/","publicNetworkAccess":"Enabled","enableAutomaticFailover":false,"enableMultipleWriteLocations":false,"enablePartitionKeyMonitor":false,"isVirtualNetworkFilterEnabled":false,"virtualNetworkRules":[],"EnabledApiTypes":"Sql","disableKeyBasedMetadataWriteAccess":false,"enableFreeTier":false,"enableAnalyticalStorage":false,"analyticalStorageConfiguration":{"schemaType":"WellDefined"},"instanceId":"5cf0b31c-1e3a-4d62-b19c-fc490101fb40","databaseAccountOfferType":"Standard","defaultIdentity":"FirstPartyIdentity","networkAclBypass":"None","disableLocalAuth":false,"enablePartitionMerge":false,"minimalTlsVersion":"Tls","consistencyPolicy":{"defaultConsistencyLevel":"Session","maxIntervalInSeconds":5,"maxStalenessPrefix":100},"configurationOverrides":{},"writeLocations":[{"id":"cli000002-eastus2","locationName":"East
         US 2","documentEndpoint":"https://cli000002-eastus2.documents.azure.com:443/","provisioningState":"Succeeded","failoverPriority":0,"isZoneRedundant":false}],"readLocations":[{"id":"cli000002-eastus2","locationName":"East
         US 2","documentEndpoint":"https://cli000002-eastus2.documents.azure.com:443/","provisioningState":"Succeeded","failoverPriority":0,"isZoneRedundant":false}],"locations":[{"id":"cli000002-eastus2","locationName":"East
         US 2","documentEndpoint":"https://cli000002-eastus2.documents.azure.com:443/","provisioningState":"Succeeded","failoverPriority":0,"isZoneRedundant":false}],"failoverPolicies":[{"id":"cli000002-eastus2","locationName":"East
         US 2","failoverPriority":0}],"cors":[],"capabilities":[],"ipRules":[],"backupPolicy":{"type":"Periodic","periodicModeProperties":{"backupIntervalInMinutes":240,"backupRetentionIntervalInHours":8,"backupStorageRedundancy":"Geo"}},"networkAclBypassResourceIds":[],"keysMetadata":{"primaryMasterKey":{"generationTime":"2023-06-08T17:01:20.6479759Z"},"secondaryMasterKey":{"generationTime":"2023-06-08T17:01:20.6479759Z"},"primaryReadonlyMasterKey":{"generationTime":"2023-06-08T17:01:20.6479759Z"},"secondaryReadonlyMasterKey":{"generationTime":"2023-06-08T17:01:20.6479759Z"}}},"identity":{"type":"None"}}'
->>>>>>> 5307e359
     headers:
       cache-control:
       - no-store, no-cache
@@ -496,17 +413,17 @@
       content-type:
       - application/json
       date:
-<<<<<<< HEAD
-      - Mon, 13 Mar 2023 15:15:23 GMT
-=======
       - Thu, 08 Jun 2023 17:02:15 GMT
->>>>>>> 5307e359
-      pragma:
-      - no-cache
-      server:
-      - Microsoft-HTTPAPI/2.0
-      strict-transport-security:
-      - max-age=31536000; includeSubDomains
+      pragma:
+      - no-cache
+      server:
+      - Microsoft-HTTPAPI/2.0
+      strict-transport-security:
+      - max-age=31536000; includeSubDomains
+      transfer-encoding:
+      - chunked
+      vary:
+      - Accept-Encoding
       x-content-type-options:
       - nosniff
       x-ms-gatewayversion:
@@ -528,30 +445,17 @@
       ParameterSetName:
       - -n -g --locations
       User-Agent:
-<<<<<<< HEAD
-      - AZURECLI/2.46.0 azsdk-python-mgmt-cosmosdb/9.0.0 Python/3.10.10 (Linux-5.15.0-1033-azure-x86_64-with-glibc2.31)
-        VSTS_7b238909-6802-4b65-b90d-184bca47f458_build_220_0
-=======
-      - AZURECLI/2.49.0 azsdk-python-mgmt-cosmosdb/9.2.0 Python/3.10.11 (Windows-10-10.0.22621-SP0)
->>>>>>> 5307e359
-    method: GET
-    uri: https://management.azure.com/subscriptions/00000000-0000-0000-0000-000000000000/resourceGroups/cli_test_cosmosdb_service000001/providers/Microsoft.DocumentDB/databaseAccounts/cli000002?api-version=2022-11-15
+      - AZURECLI/2.49.0 azsdk-python-mgmt-cosmosdb/9.2.0 Python/3.10.11 (Windows-10-10.0.22621-SP0)
+    method: GET
+    uri: https://management.azure.com/subscriptions/00000000-0000-0000-0000-000000000000/resourceGroups/cli_test_cosmosdb_service000001/providers/Microsoft.DocumentDB/databaseAccounts/cli000002?api-version=2023-04-15
   response:
     body:
       string: '{"id":"/subscriptions/00000000-0000-0000-0000-000000000000/resourceGroups/cli_test_cosmosdb_service000001/providers/Microsoft.DocumentDB/databaseAccounts/cli000002","name":"cli000002","location":"East
-<<<<<<< HEAD
-        US 2","type":"Microsoft.DocumentDB/databaseAccounts","kind":"GlobalDocumentDB","tags":{},"systemData":{"createdAt":"2023-03-13T15:14:51.0061565Z"},"properties":{"provisioningState":"Succeeded","documentEndpoint":"https://cli000002.documents.azure.com:443/","sqlEndpoint":"https://cli000002.documents.azure.com:443/","publicNetworkAccess":"Enabled","enableAutomaticFailover":false,"enableMultipleWriteLocations":false,"enablePartitionKeyMonitor":false,"isVirtualNetworkFilterEnabled":false,"virtualNetworkRules":[],"EnabledApiTypes":"Sql","disableKeyBasedMetadataWriteAccess":false,"enableFreeTier":false,"enableAnalyticalStorage":false,"analyticalStorageConfiguration":{"schemaType":"WellDefined"},"instanceId":"89972fb0-5bc9-4630-a2c3-1df0d3a27c7d","databaseAccountOfferType":"Standard","defaultIdentity":"FirstPartyIdentity","networkAclBypass":"None","disableLocalAuth":false,"enablePartitionMerge":false,"minimalTlsVersion":"Tls","consistencyPolicy":{"defaultConsistencyLevel":"Session","maxIntervalInSeconds":5,"maxStalenessPrefix":100},"configurationOverrides":{},"writeLocations":[{"id":"cli000002-eastus2","locationName":"East
-        US 2","documentEndpoint":"https://cli000002-eastus2.documents.azure.com:443/","provisioningState":"Succeeded","failoverPriority":0,"isZoneRedundant":false}],"readLocations":[{"id":"cli000002-eastus2","locationName":"East
-        US 2","documentEndpoint":"https://cli000002-eastus2.documents.azure.com:443/","provisioningState":"Succeeded","failoverPriority":0,"isZoneRedundant":false}],"locations":[{"id":"cli000002-eastus2","locationName":"East
-        US 2","documentEndpoint":"https://cli000002-eastus2.documents.azure.com:443/","provisioningState":"Succeeded","failoverPriority":0,"isZoneRedundant":false}],"failoverPolicies":[{"id":"cli000002-eastus2","locationName":"East
-        US 2","failoverPriority":0}],"cors":[],"capabilities":[],"ipRules":[],"backupPolicy":{"type":"Periodic","periodicModeProperties":{"backupIntervalInMinutes":240,"backupRetentionIntervalInHours":8,"backupStorageRedundancy":"Geo"}},"networkAclBypassResourceIds":[],"keysMetadata":{"primaryMasterKey":{"generationTime":"2023-03-13T15:14:51.0061565Z"},"secondaryMasterKey":{"generationTime":"2023-03-13T15:14:51.0061565Z"},"primaryReadonlyMasterKey":{"generationTime":"2023-03-13T15:14:51.0061565Z"},"secondaryReadonlyMasterKey":{"generationTime":"2023-03-13T15:14:51.0061565Z"}}},"identity":{"type":"None"}}'
-=======
         US 2","type":"Microsoft.DocumentDB/databaseAccounts","kind":"GlobalDocumentDB","tags":{},"systemData":{"createdAt":"2023-06-08T17:01:20.6479759Z"},"properties":{"provisioningState":"Succeeded","documentEndpoint":"https://cli000002.documents.azure.com:443/","sqlEndpoint":"https://cli000002.documents.azure.com:443/","publicNetworkAccess":"Enabled","enableAutomaticFailover":false,"enableMultipleWriteLocations":false,"enablePartitionKeyMonitor":false,"isVirtualNetworkFilterEnabled":false,"virtualNetworkRules":[],"EnabledApiTypes":"Sql","disableKeyBasedMetadataWriteAccess":false,"enableFreeTier":false,"enableAnalyticalStorage":false,"analyticalStorageConfiguration":{"schemaType":"WellDefined"},"instanceId":"5cf0b31c-1e3a-4d62-b19c-fc490101fb40","databaseAccountOfferType":"Standard","defaultIdentity":"FirstPartyIdentity","networkAclBypass":"None","disableLocalAuth":false,"enablePartitionMerge":false,"minimalTlsVersion":"Tls","consistencyPolicy":{"defaultConsistencyLevel":"Session","maxIntervalInSeconds":5,"maxStalenessPrefix":100},"configurationOverrides":{},"writeLocations":[{"id":"cli000002-eastus2","locationName":"East
         US 2","documentEndpoint":"https://cli000002-eastus2.documents.azure.com:443/","provisioningState":"Succeeded","failoverPriority":0,"isZoneRedundant":false}],"readLocations":[{"id":"cli000002-eastus2","locationName":"East
         US 2","documentEndpoint":"https://cli000002-eastus2.documents.azure.com:443/","provisioningState":"Succeeded","failoverPriority":0,"isZoneRedundant":false}],"locations":[{"id":"cli000002-eastus2","locationName":"East
         US 2","documentEndpoint":"https://cli000002-eastus2.documents.azure.com:443/","provisioningState":"Succeeded","failoverPriority":0,"isZoneRedundant":false}],"failoverPolicies":[{"id":"cli000002-eastus2","locationName":"East
         US 2","failoverPriority":0}],"cors":[],"capabilities":[],"ipRules":[],"backupPolicy":{"type":"Periodic","periodicModeProperties":{"backupIntervalInMinutes":240,"backupRetentionIntervalInHours":8,"backupStorageRedundancy":"Geo"}},"networkAclBypassResourceIds":[],"keysMetadata":{"primaryMasterKey":{"generationTime":"2023-06-08T17:01:20.6479759Z"},"secondaryMasterKey":{"generationTime":"2023-06-08T17:01:20.6479759Z"},"primaryReadonlyMasterKey":{"generationTime":"2023-06-08T17:01:20.6479759Z"},"secondaryReadonlyMasterKey":{"generationTime":"2023-06-08T17:01:20.6479759Z"}}},"identity":{"type":"None"}}'
->>>>>>> 5307e359
     headers:
       cache-control:
       - no-store, no-cache
@@ -560,17 +464,17 @@
       content-type:
       - application/json
       date:
-<<<<<<< HEAD
-      - Mon, 13 Mar 2023 15:15:23 GMT
-=======
       - Thu, 08 Jun 2023 17:02:15 GMT
->>>>>>> 5307e359
-      pragma:
-      - no-cache
-      server:
-      - Microsoft-HTTPAPI/2.0
-      strict-transport-security:
-      - max-age=31536000; includeSubDomains
+      pragma:
+      - no-cache
+      server:
+      - Microsoft-HTTPAPI/2.0
+      strict-transport-security:
+      - max-age=31536000; includeSubDomains
+      transfer-encoding:
+      - chunked
+      vary:
+      - Accept-Encoding
       x-content-type-options:
       - nosniff
       x-ms-gatewayversion:
@@ -597,40 +501,25 @@
       ParameterSetName:
       - -a -g --name --count --size
       User-Agent:
-<<<<<<< HEAD
-      - AZURECLI/2.46.0 azsdk-python-mgmt-cosmosdb/9.0.0 Python/3.10.10 (Linux-5.15.0-1033-azure-x86_64-with-glibc2.31)
-        VSTS_7b238909-6802-4b65-b90d-184bca47f458_build_220_0
-=======
-      - AZURECLI/2.49.0 azsdk-python-mgmt-cosmosdb/9.2.0 Python/3.10.11 (Windows-10-10.0.22621-SP0)
->>>>>>> 5307e359
+      - AZURECLI/2.49.0 azsdk-python-mgmt-cosmosdb/9.2.0 Python/3.10.11 (Windows-10-10.0.22621-SP0)
     method: PUT
-    uri: https://management.azure.com/subscriptions/00000000-0000-0000-0000-000000000000/resourceGroups/cli_test_cosmosdb_service000001/providers/Microsoft.DocumentDB/databaseAccounts/cli000002/services/sqlDedicatedGateway?api-version=2022-11-15
+    uri: https://management.azure.com/subscriptions/00000000-0000-0000-0000-000000000000/resourceGroups/cli_test_cosmosdb_service000001/providers/Microsoft.DocumentDB/databaseAccounts/cli000002/services/sqlDedicatedGateway?api-version=2023-04-15
   response:
     body:
       string: '{"status":"Enqueued"}'
     headers:
       azure-asyncoperation:
-<<<<<<< HEAD
-      - https://management.azure.com/subscriptions/00000000-0000-0000-0000-000000000000/providers/Microsoft.DocumentDB/locations/eastus2/operationsStatus/5f0da50d-194e-4d84-83a8-58930f7abd8d?api-version=2022-11-15
-=======
       - https://management.azure.com/subscriptions/00000000-0000-0000-0000-000000000000/providers/Microsoft.DocumentDB/locations/eastus2/operationsStatus/6ae19659-7cdf-41d9-9c23-14d0015f7ce0?api-version=2023-04-15
->>>>>>> 5307e359
-      cache-control:
-      - no-store, no-cache
-      content-length:
-      - '21'
-      content-type:
-      - application/json
-      date:
-<<<<<<< HEAD
-      - Mon, 13 Mar 2023 15:15:24 GMT
-      location:
-      - https://management.azure.com/subscriptions/00000000-0000-0000-0000-000000000000/resourceGroups/cli_test_cosmosdb_service000001/providers/Microsoft.DocumentDB/databaseAccounts/cli000002/services/sqlDedicatedGateway/operationResults/5f0da50d-194e-4d84-83a8-58930f7abd8d?api-version=2022-11-15
-=======
+      cache-control:
+      - no-store, no-cache
+      content-length:
+      - '21'
+      content-type:
+      - application/json
+      date:
       - Thu, 08 Jun 2023 17:02:16 GMT
       location:
       - https://management.azure.com/subscriptions/00000000-0000-0000-0000-000000000000/resourceGroups/cli_test_cosmosdb_service000001/providers/Microsoft.DocumentDB/databaseAccounts/cli000002/services/sqlDedicatedGateway/operationResults/6ae19659-7cdf-41d9-9c23-14d0015f7ce0?api-version=2023-04-15
->>>>>>> 5307e359
       pragma:
       - no-cache
       server:
@@ -642,11 +531,7 @@
       x-ms-gatewayversion:
       - version=2.14.0
       x-ms-ratelimit-remaining-subscription-writes:
-<<<<<<< HEAD
-      - '1197'
-=======
       - '1198'
->>>>>>> 5307e359
     status:
       code: 202
       message: Accepted
@@ -664,32 +549,21 @@
       ParameterSetName:
       - -a -g --name --count --size
       User-Agent:
-<<<<<<< HEAD
-      - AZURECLI/2.46.0 azsdk-python-mgmt-cosmosdb/9.0.0 Python/3.10.10 (Linux-5.15.0-1033-azure-x86_64-with-glibc2.31)
-        VSTS_7b238909-6802-4b65-b90d-184bca47f458_build_220_0
-    method: GET
-    uri: https://management.azure.com/subscriptions/00000000-0000-0000-0000-000000000000/providers/Microsoft.DocumentDB/locations/eastus2/operationsStatus/5f0da50d-194e-4d84-83a8-58930f7abd8d?api-version=2022-11-15
-=======
       - AZURECLI/2.49.0 azsdk-python-mgmt-cosmosdb/9.2.0 Python/3.10.11 (Windows-10-10.0.22621-SP0)
     method: GET
     uri: https://management.azure.com/subscriptions/00000000-0000-0000-0000-000000000000/providers/Microsoft.DocumentDB/locations/eastus2/operationsStatus/6ae19659-7cdf-41d9-9c23-14d0015f7ce0?api-version=2023-04-15
->>>>>>> 5307e359
-  response:
-    body:
-      string: '{"status":"Dequeued"}'
-    headers:
-      cache-control:
-      - no-store, no-cache
-      content-length:
-      - '21'
-      content-type:
-      - application/json
-      date:
-<<<<<<< HEAD
-      - Mon, 13 Mar 2023 15:15:54 GMT
-=======
+  response:
+    body:
+      string: '{"status":"Enqueued"}'
+    headers:
+      cache-control:
+      - no-store, no-cache
+      content-length:
+      - '21'
+      content-type:
+      - application/json
+      date:
       - Thu, 08 Jun 2023 17:02:16 GMT
->>>>>>> 5307e359
       pragma:
       - no-cache
       server:
@@ -721,32 +595,21 @@
       ParameterSetName:
       - -a -g --name --count --size
       User-Agent:
-<<<<<<< HEAD
-      - AZURECLI/2.46.0 azsdk-python-mgmt-cosmosdb/9.0.0 Python/3.10.10 (Linux-5.15.0-1033-azure-x86_64-with-glibc2.31)
-        VSTS_7b238909-6802-4b65-b90d-184bca47f458_build_220_0
-    method: GET
-    uri: https://management.azure.com/subscriptions/00000000-0000-0000-0000-000000000000/providers/Microsoft.DocumentDB/locations/eastus2/operationsStatus/5f0da50d-194e-4d84-83a8-58930f7abd8d?api-version=2022-11-15
-=======
       - AZURECLI/2.49.0 azsdk-python-mgmt-cosmosdb/9.2.0 Python/3.10.11 (Windows-10-10.0.22621-SP0)
     method: GET
     uri: https://management.azure.com/subscriptions/00000000-0000-0000-0000-000000000000/providers/Microsoft.DocumentDB/locations/eastus2/operationsStatus/6ae19659-7cdf-41d9-9c23-14d0015f7ce0?api-version=2023-04-15
->>>>>>> 5307e359
-  response:
-    body:
-      string: '{"status":"Dequeued"}'
-    headers:
-      cache-control:
-      - no-store, no-cache
-      content-length:
-      - '21'
-      content-type:
-      - application/json
-      date:
-<<<<<<< HEAD
-      - Mon, 13 Mar 2023 15:16:24 GMT
-=======
+  response:
+    body:
+      string: '{"status":"Dequeued"}'
+    headers:
+      cache-control:
+      - no-store, no-cache
+      content-length:
+      - '21'
+      content-type:
+      - application/json
+      date:
       - Thu, 08 Jun 2023 17:02:46 GMT
->>>>>>> 5307e359
       pragma:
       - no-cache
       server:
@@ -778,32 +641,21 @@
       ParameterSetName:
       - -a -g --name --count --size
       User-Agent:
-<<<<<<< HEAD
-      - AZURECLI/2.46.0 azsdk-python-mgmt-cosmosdb/9.0.0 Python/3.10.10 (Linux-5.15.0-1033-azure-x86_64-with-glibc2.31)
-        VSTS_7b238909-6802-4b65-b90d-184bca47f458_build_220_0
-    method: GET
-    uri: https://management.azure.com/subscriptions/00000000-0000-0000-0000-000000000000/providers/Microsoft.DocumentDB/locations/eastus2/operationsStatus/5f0da50d-194e-4d84-83a8-58930f7abd8d?api-version=2022-11-15
-=======
       - AZURECLI/2.49.0 azsdk-python-mgmt-cosmosdb/9.2.0 Python/3.10.11 (Windows-10-10.0.22621-SP0)
     method: GET
     uri: https://management.azure.com/subscriptions/00000000-0000-0000-0000-000000000000/providers/Microsoft.DocumentDB/locations/eastus2/operationsStatus/6ae19659-7cdf-41d9-9c23-14d0015f7ce0?api-version=2023-04-15
->>>>>>> 5307e359
-  response:
-    body:
-      string: '{"status":"Dequeued"}'
-    headers:
-      cache-control:
-      - no-store, no-cache
-      content-length:
-      - '21'
-      content-type:
-      - application/json
-      date:
-<<<<<<< HEAD
-      - Mon, 13 Mar 2023 15:16:55 GMT
-=======
+  response:
+    body:
+      string: '{"status":"Dequeued"}'
+    headers:
+      cache-control:
+      - no-store, no-cache
+      content-length:
+      - '21'
+      content-type:
+      - application/json
+      date:
       - Thu, 08 Jun 2023 17:03:16 GMT
->>>>>>> 5307e359
       pragma:
       - no-cache
       server:
@@ -835,32 +687,21 @@
       ParameterSetName:
       - -a -g --name --count --size
       User-Agent:
-<<<<<<< HEAD
-      - AZURECLI/2.46.0 azsdk-python-mgmt-cosmosdb/9.0.0 Python/3.10.10 (Linux-5.15.0-1033-azure-x86_64-with-glibc2.31)
-        VSTS_7b238909-6802-4b65-b90d-184bca47f458_build_220_0
-    method: GET
-    uri: https://management.azure.com/subscriptions/00000000-0000-0000-0000-000000000000/providers/Microsoft.DocumentDB/locations/eastus2/operationsStatus/5f0da50d-194e-4d84-83a8-58930f7abd8d?api-version=2022-11-15
-=======
       - AZURECLI/2.49.0 azsdk-python-mgmt-cosmosdb/9.2.0 Python/3.10.11 (Windows-10-10.0.22621-SP0)
     method: GET
     uri: https://management.azure.com/subscriptions/00000000-0000-0000-0000-000000000000/providers/Microsoft.DocumentDB/locations/eastus2/operationsStatus/6ae19659-7cdf-41d9-9c23-14d0015f7ce0?api-version=2023-04-15
->>>>>>> 5307e359
-  response:
-    body:
-      string: '{"status":"Dequeued"}'
-    headers:
-      cache-control:
-      - no-store, no-cache
-      content-length:
-      - '21'
-      content-type:
-      - application/json
-      date:
-<<<<<<< HEAD
-      - Mon, 13 Mar 2023 15:17:24 GMT
-=======
+  response:
+    body:
+      string: '{"status":"Dequeued"}'
+    headers:
+      cache-control:
+      - no-store, no-cache
+      content-length:
+      - '21'
+      content-type:
+      - application/json
+      date:
       - Thu, 08 Jun 2023 17:03:46 GMT
->>>>>>> 5307e359
       pragma:
       - no-cache
       server:
@@ -892,32 +733,21 @@
       ParameterSetName:
       - -a -g --name --count --size
       User-Agent:
-<<<<<<< HEAD
-      - AZURECLI/2.46.0 azsdk-python-mgmt-cosmosdb/9.0.0 Python/3.10.10 (Linux-5.15.0-1033-azure-x86_64-with-glibc2.31)
-        VSTS_7b238909-6802-4b65-b90d-184bca47f458_build_220_0
-    method: GET
-    uri: https://management.azure.com/subscriptions/00000000-0000-0000-0000-000000000000/providers/Microsoft.DocumentDB/locations/eastus2/operationsStatus/5f0da50d-194e-4d84-83a8-58930f7abd8d?api-version=2022-11-15
-=======
       - AZURECLI/2.49.0 azsdk-python-mgmt-cosmosdb/9.2.0 Python/3.10.11 (Windows-10-10.0.22621-SP0)
     method: GET
     uri: https://management.azure.com/subscriptions/00000000-0000-0000-0000-000000000000/providers/Microsoft.DocumentDB/locations/eastus2/operationsStatus/6ae19659-7cdf-41d9-9c23-14d0015f7ce0?api-version=2023-04-15
->>>>>>> 5307e359
-  response:
-    body:
-      string: '{"status":"Dequeued"}'
-    headers:
-      cache-control:
-      - no-store, no-cache
-      content-length:
-      - '21'
-      content-type:
-      - application/json
-      date:
-<<<<<<< HEAD
-      - Mon, 13 Mar 2023 15:17:54 GMT
-=======
+  response:
+    body:
+      string: '{"status":"Dequeued"}'
+    headers:
+      cache-control:
+      - no-store, no-cache
+      content-length:
+      - '21'
+      content-type:
+      - application/json
+      date:
       - Thu, 08 Jun 2023 17:04:17 GMT
->>>>>>> 5307e359
       pragma:
       - no-cache
       server:
@@ -949,32 +779,21 @@
       ParameterSetName:
       - -a -g --name --count --size
       User-Agent:
-<<<<<<< HEAD
-      - AZURECLI/2.46.0 azsdk-python-mgmt-cosmosdb/9.0.0 Python/3.10.10 (Linux-5.15.0-1033-azure-x86_64-with-glibc2.31)
-        VSTS_7b238909-6802-4b65-b90d-184bca47f458_build_220_0
-    method: GET
-    uri: https://management.azure.com/subscriptions/00000000-0000-0000-0000-000000000000/providers/Microsoft.DocumentDB/locations/eastus2/operationsStatus/5f0da50d-194e-4d84-83a8-58930f7abd8d?api-version=2022-11-15
-=======
       - AZURECLI/2.49.0 azsdk-python-mgmt-cosmosdb/9.2.0 Python/3.10.11 (Windows-10-10.0.22621-SP0)
     method: GET
     uri: https://management.azure.com/subscriptions/00000000-0000-0000-0000-000000000000/providers/Microsoft.DocumentDB/locations/eastus2/operationsStatus/6ae19659-7cdf-41d9-9c23-14d0015f7ce0?api-version=2023-04-15
->>>>>>> 5307e359
-  response:
-    body:
-      string: '{"status":"Dequeued"}'
-    headers:
-      cache-control:
-      - no-store, no-cache
-      content-length:
-      - '21'
-      content-type:
-      - application/json
-      date:
-<<<<<<< HEAD
-      - Mon, 13 Mar 2023 15:18:25 GMT
-=======
+  response:
+    body:
+      string: '{"status":"Dequeued"}'
+    headers:
+      cache-control:
+      - no-store, no-cache
+      content-length:
+      - '21'
+      content-type:
+      - application/json
+      date:
       - Thu, 08 Jun 2023 17:04:46 GMT
->>>>>>> 5307e359
       pragma:
       - no-cache
       server:
@@ -1006,32 +825,21 @@
       ParameterSetName:
       - -a -g --name --count --size
       User-Agent:
-<<<<<<< HEAD
-      - AZURECLI/2.46.0 azsdk-python-mgmt-cosmosdb/9.0.0 Python/3.10.10 (Linux-5.15.0-1033-azure-x86_64-with-glibc2.31)
-        VSTS_7b238909-6802-4b65-b90d-184bca47f458_build_220_0
-    method: GET
-    uri: https://management.azure.com/subscriptions/00000000-0000-0000-0000-000000000000/providers/Microsoft.DocumentDB/locations/eastus2/operationsStatus/5f0da50d-194e-4d84-83a8-58930f7abd8d?api-version=2022-11-15
-=======
       - AZURECLI/2.49.0 azsdk-python-mgmt-cosmosdb/9.2.0 Python/3.10.11 (Windows-10-10.0.22621-SP0)
     method: GET
     uri: https://management.azure.com/subscriptions/00000000-0000-0000-0000-000000000000/providers/Microsoft.DocumentDB/locations/eastus2/operationsStatus/6ae19659-7cdf-41d9-9c23-14d0015f7ce0?api-version=2023-04-15
->>>>>>> 5307e359
-  response:
-    body:
-      string: '{"status":"Dequeued"}'
-    headers:
-      cache-control:
-      - no-store, no-cache
-      content-length:
-      - '21'
-      content-type:
-      - application/json
-      date:
-<<<<<<< HEAD
-      - Mon, 13 Mar 2023 15:18:55 GMT
-=======
+  response:
+    body:
+      string: '{"status":"Dequeued"}'
+    headers:
+      cache-control:
+      - no-store, no-cache
+      content-length:
+      - '21'
+      content-type:
+      - application/json
+      date:
       - Thu, 08 Jun 2023 17:05:17 GMT
->>>>>>> 5307e359
       pragma:
       - no-cache
       server:
@@ -1063,32 +871,21 @@
       ParameterSetName:
       - -a -g --name --count --size
       User-Agent:
-<<<<<<< HEAD
-      - AZURECLI/2.46.0 azsdk-python-mgmt-cosmosdb/9.0.0 Python/3.10.10 (Linux-5.15.0-1033-azure-x86_64-with-glibc2.31)
-        VSTS_7b238909-6802-4b65-b90d-184bca47f458_build_220_0
-    method: GET
-    uri: https://management.azure.com/subscriptions/00000000-0000-0000-0000-000000000000/providers/Microsoft.DocumentDB/locations/eastus2/operationsStatus/5f0da50d-194e-4d84-83a8-58930f7abd8d?api-version=2022-11-15
-=======
       - AZURECLI/2.49.0 azsdk-python-mgmt-cosmosdb/9.2.0 Python/3.10.11 (Windows-10-10.0.22621-SP0)
     method: GET
     uri: https://management.azure.com/subscriptions/00000000-0000-0000-0000-000000000000/providers/Microsoft.DocumentDB/locations/eastus2/operationsStatus/6ae19659-7cdf-41d9-9c23-14d0015f7ce0?api-version=2023-04-15
->>>>>>> 5307e359
-  response:
-    body:
-      string: '{"status":"Dequeued"}'
-    headers:
-      cache-control:
-      - no-store, no-cache
-      content-length:
-      - '21'
-      content-type:
-      - application/json
-      date:
-<<<<<<< HEAD
-      - Mon, 13 Mar 2023 15:19:25 GMT
-=======
+  response:
+    body:
+      string: '{"status":"Dequeued"}'
+    headers:
+      cache-control:
+      - no-store, no-cache
+      content-length:
+      - '21'
+      content-type:
+      - application/json
+      date:
       - Thu, 08 Jun 2023 17:05:47 GMT
->>>>>>> 5307e359
       pragma:
       - no-cache
       server:
@@ -1120,32 +917,21 @@
       ParameterSetName:
       - -a -g --name --count --size
       User-Agent:
-<<<<<<< HEAD
-      - AZURECLI/2.46.0 azsdk-python-mgmt-cosmosdb/9.0.0 Python/3.10.10 (Linux-5.15.0-1033-azure-x86_64-with-glibc2.31)
-        VSTS_7b238909-6802-4b65-b90d-184bca47f458_build_220_0
-    method: GET
-    uri: https://management.azure.com/subscriptions/00000000-0000-0000-0000-000000000000/providers/Microsoft.DocumentDB/locations/eastus2/operationsStatus/5f0da50d-194e-4d84-83a8-58930f7abd8d?api-version=2022-11-15
-=======
       - AZURECLI/2.49.0 azsdk-python-mgmt-cosmosdb/9.2.0 Python/3.10.11 (Windows-10-10.0.22621-SP0)
     method: GET
     uri: https://management.azure.com/subscriptions/00000000-0000-0000-0000-000000000000/providers/Microsoft.DocumentDB/locations/eastus2/operationsStatus/6ae19659-7cdf-41d9-9c23-14d0015f7ce0?api-version=2023-04-15
->>>>>>> 5307e359
-  response:
-    body:
-      string: '{"status":"Dequeued"}'
-    headers:
-      cache-control:
-      - no-store, no-cache
-      content-length:
-      - '21'
-      content-type:
-      - application/json
-      date:
-<<<<<<< HEAD
-      - Mon, 13 Mar 2023 15:19:55 GMT
-=======
+  response:
+    body:
+      string: '{"status":"Dequeued"}'
+    headers:
+      cache-control:
+      - no-store, no-cache
+      content-length:
+      - '21'
+      content-type:
+      - application/json
+      date:
       - Thu, 08 Jun 2023 17:06:17 GMT
->>>>>>> 5307e359
       pragma:
       - no-cache
       server:
@@ -1177,32 +963,21 @@
       ParameterSetName:
       - -a -g --name --count --size
       User-Agent:
-<<<<<<< HEAD
-      - AZURECLI/2.46.0 azsdk-python-mgmt-cosmosdb/9.0.0 Python/3.10.10 (Linux-5.15.0-1033-azure-x86_64-with-glibc2.31)
-        VSTS_7b238909-6802-4b65-b90d-184bca47f458_build_220_0
-    method: GET
-    uri: https://management.azure.com/subscriptions/00000000-0000-0000-0000-000000000000/providers/Microsoft.DocumentDB/locations/eastus2/operationsStatus/5f0da50d-194e-4d84-83a8-58930f7abd8d?api-version=2022-11-15
-=======
       - AZURECLI/2.49.0 azsdk-python-mgmt-cosmosdb/9.2.0 Python/3.10.11 (Windows-10-10.0.22621-SP0)
     method: GET
     uri: https://management.azure.com/subscriptions/00000000-0000-0000-0000-000000000000/providers/Microsoft.DocumentDB/locations/eastus2/operationsStatus/6ae19659-7cdf-41d9-9c23-14d0015f7ce0?api-version=2023-04-15
->>>>>>> 5307e359
-  response:
-    body:
-      string: '{"status":"Dequeued"}'
-    headers:
-      cache-control:
-      - no-store, no-cache
-      content-length:
-      - '21'
-      content-type:
-      - application/json
-      date:
-<<<<<<< HEAD
-      - Mon, 13 Mar 2023 15:20:25 GMT
-=======
+  response:
+    body:
+      string: '{"status":"Dequeued"}'
+    headers:
+      cache-control:
+      - no-store, no-cache
+      content-length:
+      - '21'
+      content-type:
+      - application/json
+      date:
       - Thu, 08 Jun 2023 17:06:47 GMT
->>>>>>> 5307e359
       pragma:
       - no-cache
       server:
@@ -1234,23 +1009,21 @@
       ParameterSetName:
       - -a -g --name --count --size
       User-Agent:
-<<<<<<< HEAD
-      - AZURECLI/2.46.0 azsdk-python-mgmt-cosmosdb/9.0.0 Python/3.10.10 (Linux-5.15.0-1033-azure-x86_64-with-glibc2.31)
-        VSTS_7b238909-6802-4b65-b90d-184bca47f458_build_220_0
-    method: GET
-    uri: https://management.azure.com/subscriptions/00000000-0000-0000-0000-000000000000/providers/Microsoft.DocumentDB/locations/eastus2/operationsStatus/5f0da50d-194e-4d84-83a8-58930f7abd8d?api-version=2022-11-15
-  response:
-    body:
-      string: '{"status":"Dequeued"}'
-    headers:
-      cache-control:
-      - no-store, no-cache
-      content-length:
-      - '21'
-      content-type:
-      - application/json
-      date:
-      - Mon, 13 Mar 2023 15:20:55 GMT
+      - AZURECLI/2.49.0 azsdk-python-mgmt-cosmosdb/9.2.0 Python/3.10.11 (Windows-10-10.0.22621-SP0)
+    method: GET
+    uri: https://management.azure.com/subscriptions/00000000-0000-0000-0000-000000000000/providers/Microsoft.DocumentDB/locations/eastus2/operationsStatus/6ae19659-7cdf-41d9-9c23-14d0015f7ce0?api-version=2023-04-15
+  response:
+    body:
+      string: '{"status":"Succeeded"}'
+    headers:
+      cache-control:
+      - no-store, no-cache
+      content-length:
+      - '22'
+      content-type:
+      - application/json
+      date:
+      - Thu, 08 Jun 2023 17:07:18 GMT
       pragma:
       - no-cache
       server:
@@ -1282,185 +1055,22 @@
       ParameterSetName:
       - -a -g --name --count --size
       User-Agent:
-      - AZURECLI/2.46.0 azsdk-python-mgmt-cosmosdb/9.0.0 Python/3.10.10 (Linux-5.15.0-1033-azure-x86_64-with-glibc2.31)
-        VSTS_7b238909-6802-4b65-b90d-184bca47f458_build_220_0
-    method: GET
-    uri: https://management.azure.com/subscriptions/00000000-0000-0000-0000-000000000000/providers/Microsoft.DocumentDB/locations/eastus2/operationsStatus/5f0da50d-194e-4d84-83a8-58930f7abd8d?api-version=2022-11-15
-  response:
-    body:
-      string: '{"status":"Dequeued"}'
-    headers:
-      cache-control:
-      - no-store, no-cache
-      content-length:
-      - '21'
-      content-type:
-      - application/json
-      date:
-      - Mon, 13 Mar 2023 15:21:26 GMT
-      pragma:
-      - no-cache
-      server:
-      - Microsoft-HTTPAPI/2.0
-      strict-transport-security:
-      - max-age=31536000; includeSubDomains
-      transfer-encoding:
-      - chunked
-      vary:
-      - Accept-Encoding
-      x-content-type-options:
-      - nosniff
-      x-ms-gatewayversion:
-      - version=2.14.0
-    status:
-      code: 200
-      message: Ok
-- request:
-    body: null
-    headers:
-      Accept:
-      - '*/*'
-      Accept-Encoding:
-      - gzip, deflate
-      CommandName:
-      - cosmosdb service create
-      Connection:
-      - keep-alive
-      ParameterSetName:
-      - -a -g --name --count --size
-      User-Agent:
-      - AZURECLI/2.46.0 azsdk-python-mgmt-cosmosdb/9.0.0 Python/3.10.10 (Linux-5.15.0-1033-azure-x86_64-with-glibc2.31)
-        VSTS_7b238909-6802-4b65-b90d-184bca47f458_build_220_0
-    method: GET
-    uri: https://management.azure.com/subscriptions/00000000-0000-0000-0000-000000000000/providers/Microsoft.DocumentDB/locations/eastus2/operationsStatus/5f0da50d-194e-4d84-83a8-58930f7abd8d?api-version=2022-11-15
-  response:
-    body:
-      string: '{"status":"Dequeued"}'
-    headers:
-      cache-control:
-      - no-store, no-cache
-      content-length:
-      - '21'
-      content-type:
-      - application/json
-      date:
-      - Mon, 13 Mar 2023 15:21:55 GMT
-      pragma:
-      - no-cache
-      server:
-      - Microsoft-HTTPAPI/2.0
-      strict-transport-security:
-      - max-age=31536000; includeSubDomains
-      transfer-encoding:
-      - chunked
-      vary:
-      - Accept-Encoding
-      x-content-type-options:
-      - nosniff
-      x-ms-gatewayversion:
-      - version=2.14.0
-    status:
-      code: 200
-      message: Ok
-- request:
-    body: null
-    headers:
-      Accept:
-      - '*/*'
-      Accept-Encoding:
-      - gzip, deflate
-      CommandName:
-      - cosmosdb service create
-      Connection:
-      - keep-alive
-      ParameterSetName:
-      - -a -g --name --count --size
-      User-Agent:
-      - AZURECLI/2.46.0 azsdk-python-mgmt-cosmosdb/9.0.0 Python/3.10.10 (Linux-5.15.0-1033-azure-x86_64-with-glibc2.31)
-        VSTS_7b238909-6802-4b65-b90d-184bca47f458_build_220_0
-    method: GET
-    uri: https://management.azure.com/subscriptions/00000000-0000-0000-0000-000000000000/providers/Microsoft.DocumentDB/locations/eastus2/operationsStatus/5f0da50d-194e-4d84-83a8-58930f7abd8d?api-version=2022-11-15
-=======
-      - AZURECLI/2.49.0 azsdk-python-mgmt-cosmosdb/9.2.0 Python/3.10.11 (Windows-10-10.0.22621-SP0)
-    method: GET
-    uri: https://management.azure.com/subscriptions/00000000-0000-0000-0000-000000000000/providers/Microsoft.DocumentDB/locations/eastus2/operationsStatus/6ae19659-7cdf-41d9-9c23-14d0015f7ce0?api-version=2023-04-15
->>>>>>> 5307e359
-  response:
-    body:
-      string: '{"status":"Succeeded"}'
-    headers:
-      cache-control:
-      - no-store, no-cache
-      content-length:
-      - '22'
-      content-type:
-      - application/json
-      date:
-<<<<<<< HEAD
-      - Mon, 13 Mar 2023 15:22:25 GMT
-=======
+      - AZURECLI/2.49.0 azsdk-python-mgmt-cosmosdb/9.2.0 Python/3.10.11 (Windows-10-10.0.22621-SP0)
+    method: GET
+    uri: https://management.azure.com/subscriptions/00000000-0000-0000-0000-000000000000/resourceGroups/cli_test_cosmosdb_service000001/providers/Microsoft.DocumentDB/databaseAccounts/cli000002/services/sqlDedicatedGateway?api-version=2023-04-15
+  response:
+    body:
+      string: '{"id":"/subscriptions/00000000-0000-0000-0000-000000000000/resourceGroups/cli_test_cosmosdb_service000001/providers/Microsoft.DocumentDB/databaseAccounts/cli000002/services/sqlDedicatedGateway","type":"Microsoft.DocumentDB/databaseAccounts/services","name":"sqlDedicatedGateway","properties":{"status":"Running","creationTime":"2023-06-08T17:02:16.2486655Z","instanceSize":"Cosmos.D4s","instanceCount":1,"sqlDedicatedGatewayEndpoint":"https://cli000002.sqlx.cosmos.azure.com/","serviceType":"SqlDedicatedGateway","locations":[{"name":"sqlDedicatedGateway-eastus2","location":"East
+        US 2","status":"Running","sqlDedicatedGatewayEndpoint":"https://cli000002-eastus2.sqlx.cosmos.azure.com/"}]}}'
+    headers:
+      cache-control:
+      - no-store, no-cache
+      content-length:
+      - '690'
+      content-type:
+      - application/json
+      date:
       - Thu, 08 Jun 2023 17:07:18 GMT
->>>>>>> 5307e359
-      pragma:
-      - no-cache
-      server:
-      - Microsoft-HTTPAPI/2.0
-      strict-transport-security:
-      - max-age=31536000; includeSubDomains
-      transfer-encoding:
-      - chunked
-      vary:
-      - Accept-Encoding
-      x-content-type-options:
-      - nosniff
-      x-ms-gatewayversion:
-      - version=2.14.0
-    status:
-      code: 200
-      message: Ok
-- request:
-    body: null
-    headers:
-      Accept:
-      - '*/*'
-      Accept-Encoding:
-      - gzip, deflate
-      CommandName:
-      - cosmosdb service create
-      Connection:
-      - keep-alive
-      ParameterSetName:
-      - -a -g --name --count --size
-      User-Agent:
-<<<<<<< HEAD
-      - AZURECLI/2.46.0 azsdk-python-mgmt-cosmosdb/9.0.0 Python/3.10.10 (Linux-5.15.0-1033-azure-x86_64-with-glibc2.31)
-        VSTS_7b238909-6802-4b65-b90d-184bca47f458_build_220_0
-=======
-      - AZURECLI/2.49.0 azsdk-python-mgmt-cosmosdb/9.2.0 Python/3.10.11 (Windows-10-10.0.22621-SP0)
->>>>>>> 5307e359
-    method: GET
-    uri: https://management.azure.com/subscriptions/00000000-0000-0000-0000-000000000000/resourceGroups/cli_test_cosmosdb_service000001/providers/Microsoft.DocumentDB/databaseAccounts/cli000002/services/sqlDedicatedGateway?api-version=2022-11-15
-  response:
-    body:
-<<<<<<< HEAD
-      string: '{"id":"/subscriptions/00000000-0000-0000-0000-000000000000/resourceGroups/cli_test_cosmosdb_service000001/providers/Microsoft.DocumentDB/databaseAccounts/cli000002/services/sqlDedicatedGateway","type":"Microsoft.DocumentDB/databaseAccounts/services","name":"sqlDedicatedGateway","properties":{"status":"Running","creationTime":"2023-03-13T15:15:24.5433107Z","instanceSize":"Cosmos.D4s","instanceCount":1,"sqlDedicatedGatewayEndpoint":"https://cli000002.sqlx.cosmos.azure.com/","serviceType":"SqlDedicatedGateway","locations":[{"name":"sqlDedicatedGateway-eastus2","location":"East
-=======
-      string: '{"id":"/subscriptions/00000000-0000-0000-0000-000000000000/resourceGroups/cli_test_cosmosdb_service000001/providers/Microsoft.DocumentDB/databaseAccounts/cli000002/services/sqlDedicatedGateway","type":"Microsoft.DocumentDB/databaseAccounts/services","name":"sqlDedicatedGateway","properties":{"status":"Running","creationTime":"2023-06-08T17:02:16.2486655Z","instanceSize":"Cosmos.D4s","instanceCount":1,"sqlDedicatedGatewayEndpoint":"https://cli000002.sqlx.cosmos.azure.com/","serviceType":"SqlDedicatedGateway","locations":[{"name":"sqlDedicatedGateway-eastus2","location":"East
->>>>>>> 5307e359
-        US 2","status":"Running","sqlDedicatedGatewayEndpoint":"https://cli000002-eastus2.sqlx.cosmos.azure.com/"}]}}'
-    headers:
-      cache-control:
-      - no-store, no-cache
-      content-length:
-      - '690'
-      content-type:
-      - application/json
-      date:
-<<<<<<< HEAD
-      - Mon, 13 Mar 2023 15:22:25 GMT
-=======
-      - Thu, 08 Jun 2023 17:07:18 GMT
->>>>>>> 5307e359
       pragma:
       - no-cache
       server:
@@ -1497,40 +1107,25 @@
       ParameterSetName:
       - -a -g --name --count --size
       User-Agent:
-<<<<<<< HEAD
-      - AZURECLI/2.46.0 azsdk-python-mgmt-cosmosdb/9.0.0 Python/3.10.10 (Linux-5.15.0-1033-azure-x86_64-with-glibc2.31)
-        VSTS_7b238909-6802-4b65-b90d-184bca47f458_build_220_0
-=======
-      - AZURECLI/2.49.0 azsdk-python-mgmt-cosmosdb/9.2.0 Python/3.10.11 (Windows-10-10.0.22621-SP0)
->>>>>>> 5307e359
+      - AZURECLI/2.49.0 azsdk-python-mgmt-cosmosdb/9.2.0 Python/3.10.11 (Windows-10-10.0.22621-SP0)
     method: PUT
-    uri: https://management.azure.com/subscriptions/00000000-0000-0000-0000-000000000000/resourceGroups/cli_test_cosmosdb_service000001/providers/Microsoft.DocumentDB/databaseAccounts/cli000002/services/sqlDedicatedGateway?api-version=2022-11-15
+    uri: https://management.azure.com/subscriptions/00000000-0000-0000-0000-000000000000/resourceGroups/cli_test_cosmosdb_service000001/providers/Microsoft.DocumentDB/databaseAccounts/cli000002/services/sqlDedicatedGateway?api-version=2023-04-15
   response:
     body:
       string: '{"status":"Enqueued"}'
     headers:
       azure-asyncoperation:
-<<<<<<< HEAD
-      - https://management.azure.com/subscriptions/00000000-0000-0000-0000-000000000000/providers/Microsoft.DocumentDB/locations/eastus2/operationsStatus/9a7fba6a-7546-4ec9-a654-b86c0094a53a?api-version=2022-11-15
-=======
       - https://management.azure.com/subscriptions/00000000-0000-0000-0000-000000000000/providers/Microsoft.DocumentDB/locations/eastus2/operationsStatus/18b895cd-ae51-4fce-96bd-975904cdc817?api-version=2023-04-15
->>>>>>> 5307e359
-      cache-control:
-      - no-store, no-cache
-      content-length:
-      - '21'
-      content-type:
-      - application/json
-      date:
-<<<<<<< HEAD
-      - Mon, 13 Mar 2023 15:22:27 GMT
-      location:
-      - https://management.azure.com/subscriptions/00000000-0000-0000-0000-000000000000/resourceGroups/cli_test_cosmosdb_service000001/providers/Microsoft.DocumentDB/databaseAccounts/cli000002/services/sqlDedicatedGateway/operationResults/9a7fba6a-7546-4ec9-a654-b86c0094a53a?api-version=2022-11-15
-=======
+      cache-control:
+      - no-store, no-cache
+      content-length:
+      - '21'
+      content-type:
+      - application/json
+      date:
       - Thu, 08 Jun 2023 17:07:19 GMT
       location:
       - https://management.azure.com/subscriptions/00000000-0000-0000-0000-000000000000/resourceGroups/cli_test_cosmosdb_service000001/providers/Microsoft.DocumentDB/databaseAccounts/cli000002/services/sqlDedicatedGateway/operationResults/18b895cd-ae51-4fce-96bd-975904cdc817?api-version=2023-04-15
->>>>>>> 5307e359
       pragma:
       - no-cache
       server:
@@ -1542,11 +1137,7 @@
       x-ms-gatewayversion:
       - version=2.14.0
       x-ms-ratelimit-remaining-subscription-writes:
-<<<<<<< HEAD
-      - '1198'
-=======
       - '1196'
->>>>>>> 5307e359
     status:
       code: 202
       message: Accepted
@@ -1564,38 +1155,31 @@
       ParameterSetName:
       - -a -g --name --count --size
       User-Agent:
-<<<<<<< HEAD
-      - AZURECLI/2.46.0 azsdk-python-mgmt-cosmosdb/9.0.0 Python/3.10.10 (Linux-5.15.0-1033-azure-x86_64-with-glibc2.31)
-        VSTS_7b238909-6802-4b65-b90d-184bca47f458_build_220_0
-    method: GET
-    uri: https://management.azure.com/subscriptions/00000000-0000-0000-0000-000000000000/providers/Microsoft.DocumentDB/locations/eastus2/operationsStatus/9a7fba6a-7546-4ec9-a654-b86c0094a53a?api-version=2022-11-15
-=======
       - AZURECLI/2.49.0 azsdk-python-mgmt-cosmosdb/9.2.0 Python/3.10.11 (Windows-10-10.0.22621-SP0)
     method: GET
     uri: https://management.azure.com/subscriptions/00000000-0000-0000-0000-000000000000/providers/Microsoft.DocumentDB/locations/eastus2/operationsStatus/18b895cd-ae51-4fce-96bd-975904cdc817?api-version=2023-04-15
->>>>>>> 5307e359
-  response:
-    body:
-      string: '{"status":"Dequeued"}'
-    headers:
-      cache-control:
-      - no-store, no-cache
-      content-length:
-      - '21'
-      content-type:
-      - application/json
-      date:
-<<<<<<< HEAD
-      - Mon, 13 Mar 2023 15:22:57 GMT
-=======
+  response:
+    body:
+      string: '{"status":"Enqueued"}'
+    headers:
+      cache-control:
+      - no-store, no-cache
+      content-length:
+      - '21'
+      content-type:
+      - application/json
+      date:
       - Thu, 08 Jun 2023 17:07:20 GMT
->>>>>>> 5307e359
-      pragma:
-      - no-cache
-      server:
-      - Microsoft-HTTPAPI/2.0
-      strict-transport-security:
-      - max-age=31536000; includeSubDomains
+      pragma:
+      - no-cache
+      server:
+      - Microsoft-HTTPAPI/2.0
+      strict-transport-security:
+      - max-age=31536000; includeSubDomains
+      transfer-encoding:
+      - chunked
+      vary:
+      - Accept-Encoding
       x-content-type-options:
       - nosniff
       x-ms-gatewayversion:
@@ -1617,38 +1201,31 @@
       ParameterSetName:
       - -a -g --name --count --size
       User-Agent:
-<<<<<<< HEAD
-      - AZURECLI/2.46.0 azsdk-python-mgmt-cosmosdb/9.0.0 Python/3.10.10 (Linux-5.15.0-1033-azure-x86_64-with-glibc2.31)
-        VSTS_7b238909-6802-4b65-b90d-184bca47f458_build_220_0
-    method: GET
-    uri: https://management.azure.com/subscriptions/00000000-0000-0000-0000-000000000000/providers/Microsoft.DocumentDB/locations/eastus2/operationsStatus/9a7fba6a-7546-4ec9-a654-b86c0094a53a?api-version=2022-11-15
-=======
       - AZURECLI/2.49.0 azsdk-python-mgmt-cosmosdb/9.2.0 Python/3.10.11 (Windows-10-10.0.22621-SP0)
     method: GET
     uri: https://management.azure.com/subscriptions/00000000-0000-0000-0000-000000000000/providers/Microsoft.DocumentDB/locations/eastus2/operationsStatus/18b895cd-ae51-4fce-96bd-975904cdc817?api-version=2023-04-15
->>>>>>> 5307e359
-  response:
-    body:
-      string: '{"status":"Dequeued"}'
-    headers:
-      cache-control:
-      - no-store, no-cache
-      content-length:
-      - '21'
-      content-type:
-      - application/json
-      date:
-<<<<<<< HEAD
-      - Mon, 13 Mar 2023 15:23:27 GMT
-=======
+  response:
+    body:
+      string: '{"status":"Dequeued"}'
+    headers:
+      cache-control:
+      - no-store, no-cache
+      content-length:
+      - '21'
+      content-type:
+      - application/json
+      date:
       - Thu, 08 Jun 2023 17:07:49 GMT
->>>>>>> 5307e359
-      pragma:
-      - no-cache
-      server:
-      - Microsoft-HTTPAPI/2.0
-      strict-transport-security:
-      - max-age=31536000; includeSubDomains
+      pragma:
+      - no-cache
+      server:
+      - Microsoft-HTTPAPI/2.0
+      strict-transport-security:
+      - max-age=31536000; includeSubDomains
+      transfer-encoding:
+      - chunked
+      vary:
+      - Accept-Encoding
       x-content-type-options:
       - nosniff
       x-ms-gatewayversion:
@@ -1670,38 +1247,31 @@
       ParameterSetName:
       - -a -g --name --count --size
       User-Agent:
-<<<<<<< HEAD
-      - AZURECLI/2.46.0 azsdk-python-mgmt-cosmosdb/9.0.0 Python/3.10.10 (Linux-5.15.0-1033-azure-x86_64-with-glibc2.31)
-        VSTS_7b238909-6802-4b65-b90d-184bca47f458_build_220_0
-    method: GET
-    uri: https://management.azure.com/subscriptions/00000000-0000-0000-0000-000000000000/providers/Microsoft.DocumentDB/locations/eastus2/operationsStatus/9a7fba6a-7546-4ec9-a654-b86c0094a53a?api-version=2022-11-15
-=======
       - AZURECLI/2.49.0 azsdk-python-mgmt-cosmosdb/9.2.0 Python/3.10.11 (Windows-10-10.0.22621-SP0)
     method: GET
     uri: https://management.azure.com/subscriptions/00000000-0000-0000-0000-000000000000/providers/Microsoft.DocumentDB/locations/eastus2/operationsStatus/18b895cd-ae51-4fce-96bd-975904cdc817?api-version=2023-04-15
->>>>>>> 5307e359
-  response:
-    body:
-      string: '{"status":"Dequeued"}'
-    headers:
-      cache-control:
-      - no-store, no-cache
-      content-length:
-      - '21'
-      content-type:
-      - application/json
-      date:
-<<<<<<< HEAD
-      - Mon, 13 Mar 2023 15:23:57 GMT
-=======
+  response:
+    body:
+      string: '{"status":"Dequeued"}'
+    headers:
+      cache-control:
+      - no-store, no-cache
+      content-length:
+      - '21'
+      content-type:
+      - application/json
+      date:
       - Thu, 08 Jun 2023 17:08:19 GMT
->>>>>>> 5307e359
-      pragma:
-      - no-cache
-      server:
-      - Microsoft-HTTPAPI/2.0
-      strict-transport-security:
-      - max-age=31536000; includeSubDomains
+      pragma:
+      - no-cache
+      server:
+      - Microsoft-HTTPAPI/2.0
+      strict-transport-security:
+      - max-age=31536000; includeSubDomains
+      transfer-encoding:
+      - chunked
+      vary:
+      - Accept-Encoding
       x-content-type-options:
       - nosniff
       x-ms-gatewayversion:
@@ -1723,38 +1293,31 @@
       ParameterSetName:
       - -a -g --name --count --size
       User-Agent:
-<<<<<<< HEAD
-      - AZURECLI/2.46.0 azsdk-python-mgmt-cosmosdb/9.0.0 Python/3.10.10 (Linux-5.15.0-1033-azure-x86_64-with-glibc2.31)
-        VSTS_7b238909-6802-4b65-b90d-184bca47f458_build_220_0
-    method: GET
-    uri: https://management.azure.com/subscriptions/00000000-0000-0000-0000-000000000000/providers/Microsoft.DocumentDB/locations/eastus2/operationsStatus/9a7fba6a-7546-4ec9-a654-b86c0094a53a?api-version=2022-11-15
-=======
       - AZURECLI/2.49.0 azsdk-python-mgmt-cosmosdb/9.2.0 Python/3.10.11 (Windows-10-10.0.22621-SP0)
     method: GET
     uri: https://management.azure.com/subscriptions/00000000-0000-0000-0000-000000000000/providers/Microsoft.DocumentDB/locations/eastus2/operationsStatus/18b895cd-ae51-4fce-96bd-975904cdc817?api-version=2023-04-15
->>>>>>> 5307e359
-  response:
-    body:
-      string: '{"status":"Dequeued"}'
-    headers:
-      cache-control:
-      - no-store, no-cache
-      content-length:
-      - '21'
-      content-type:
-      - application/json
-      date:
-<<<<<<< HEAD
-      - Mon, 13 Mar 2023 15:24:27 GMT
-=======
+  response:
+    body:
+      string: '{"status":"Dequeued"}'
+    headers:
+      cache-control:
+      - no-store, no-cache
+      content-length:
+      - '21'
+      content-type:
+      - application/json
+      date:
       - Thu, 08 Jun 2023 17:08:50 GMT
->>>>>>> 5307e359
-      pragma:
-      - no-cache
-      server:
-      - Microsoft-HTTPAPI/2.0
-      strict-transport-security:
-      - max-age=31536000; includeSubDomains
+      pragma:
+      - no-cache
+      server:
+      - Microsoft-HTTPAPI/2.0
+      strict-transport-security:
+      - max-age=31536000; includeSubDomains
+      transfer-encoding:
+      - chunked
+      vary:
+      - Accept-Encoding
       x-content-type-options:
       - nosniff
       x-ms-gatewayversion:
@@ -1776,38 +1339,31 @@
       ParameterSetName:
       - -a -g --name --count --size
       User-Agent:
-<<<<<<< HEAD
-      - AZURECLI/2.46.0 azsdk-python-mgmt-cosmosdb/9.0.0 Python/3.10.10 (Linux-5.15.0-1033-azure-x86_64-with-glibc2.31)
-        VSTS_7b238909-6802-4b65-b90d-184bca47f458_build_220_0
-    method: GET
-    uri: https://management.azure.com/subscriptions/00000000-0000-0000-0000-000000000000/providers/Microsoft.DocumentDB/locations/eastus2/operationsStatus/9a7fba6a-7546-4ec9-a654-b86c0094a53a?api-version=2022-11-15
-=======
       - AZURECLI/2.49.0 azsdk-python-mgmt-cosmosdb/9.2.0 Python/3.10.11 (Windows-10-10.0.22621-SP0)
     method: GET
     uri: https://management.azure.com/subscriptions/00000000-0000-0000-0000-000000000000/providers/Microsoft.DocumentDB/locations/eastus2/operationsStatus/18b895cd-ae51-4fce-96bd-975904cdc817?api-version=2023-04-15
->>>>>>> 5307e359
-  response:
-    body:
-      string: '{"status":"Dequeued"}'
-    headers:
-      cache-control:
-      - no-store, no-cache
-      content-length:
-      - '21'
-      content-type:
-      - application/json
-      date:
-<<<<<<< HEAD
-      - Mon, 13 Mar 2023 15:24:57 GMT
-=======
+  response:
+    body:
+      string: '{"status":"Succeeded"}'
+    headers:
+      cache-control:
+      - no-store, no-cache
+      content-length:
+      - '22'
+      content-type:
+      - application/json
+      date:
       - Thu, 08 Jun 2023 17:09:20 GMT
->>>>>>> 5307e359
-      pragma:
-      - no-cache
-      server:
-      - Microsoft-HTTPAPI/2.0
-      strict-transport-security:
-      - max-age=31536000; includeSubDomains
+      pragma:
+      - no-cache
+      server:
+      - Microsoft-HTTPAPI/2.0
+      strict-transport-security:
+      - max-age=31536000; includeSubDomains
+      transfer-encoding:
+      - chunked
+      vary:
+      - Accept-Encoding
       x-content-type-options:
       - nosniff
       x-ms-gatewayversion:
@@ -1829,77 +1385,59 @@
       ParameterSetName:
       - -a -g --name --count --size
       User-Agent:
-<<<<<<< HEAD
-      - AZURECLI/2.46.0 azsdk-python-mgmt-cosmosdb/9.0.0 Python/3.10.10 (Linux-5.15.0-1033-azure-x86_64-with-glibc2.31)
-        VSTS_7b238909-6802-4b65-b90d-184bca47f458_build_220_0
-=======
-      - AZURECLI/2.49.0 azsdk-python-mgmt-cosmosdb/9.2.0 Python/3.10.11 (Windows-10-10.0.22621-SP0)
->>>>>>> 5307e359
-    method: GET
-    uri: https://management.azure.com/subscriptions/00000000-0000-0000-0000-000000000000/providers/Microsoft.DocumentDB/locations/eastus2/operationsStatus/9a7fba6a-7546-4ec9-a654-b86c0094a53a?api-version=2022-11-15
-  response:
-    body:
-<<<<<<< HEAD
-      string: '{"status":"Succeeded"}'
-=======
+      - AZURECLI/2.49.0 azsdk-python-mgmt-cosmosdb/9.2.0 Python/3.10.11 (Windows-10-10.0.22621-SP0)
+    method: GET
+    uri: https://management.azure.com/subscriptions/00000000-0000-0000-0000-000000000000/resourceGroups/cli_test_cosmosdb_service000001/providers/Microsoft.DocumentDB/databaseAccounts/cli000002/services/sqlDedicatedGateway?api-version=2023-04-15
+  response:
+    body:
       string: '{"id":"/subscriptions/00000000-0000-0000-0000-000000000000/resourceGroups/cli_test_cosmosdb_service000001/providers/Microsoft.DocumentDB/databaseAccounts/cli000002/services/sqlDedicatedGateway","type":"Microsoft.DocumentDB/databaseAccounts/services","name":"sqlDedicatedGateway","properties":{"status":"Running","creationTime":"2023-06-08T17:02:16.2486655Z","instanceSize":"Cosmos.D4s","instanceCount":2,"sqlDedicatedGatewayEndpoint":"https://cli000002.sqlx.cosmos.azure.com/","serviceType":"SqlDedicatedGateway","locations":[{"name":"sqlDedicatedGateway-eastus2","location":"East
         US 2","status":"Running","sqlDedicatedGatewayEndpoint":"https://cli000002-eastus2.sqlx.cosmos.azure.com/"}]}}'
->>>>>>> 5307e359
-    headers:
-      cache-control:
-      - no-store, no-cache
-      content-length:
-      - '22'
-      content-type:
-      - application/json
-      date:
-<<<<<<< HEAD
-      - Mon, 13 Mar 2023 15:25:31 GMT
-=======
+    headers:
+      cache-control:
+      - no-store, no-cache
+      content-length:
+      - '690'
+      content-type:
+      - application/json
+      date:
       - Thu, 08 Jun 2023 17:09:20 GMT
->>>>>>> 5307e359
-      pragma:
-      - no-cache
-      server:
-      - Microsoft-HTTPAPI/2.0
-      strict-transport-security:
-      - max-age=31536000; includeSubDomains
-      x-content-type-options:
-      - nosniff
-      x-ms-gatewayversion:
-      - version=2.14.0
-    status:
-      code: 200
-      message: Ok
-- request:
-    body: null
-    headers:
-      Accept:
-      - '*/*'
-      Accept-Encoding:
-      - gzip, deflate
-      CommandName:
-      - cosmosdb service update
-      Connection:
-      - keep-alive
-      ParameterSetName:
-      - -a -g --name --count --size
-      User-Agent:
-<<<<<<< HEAD
-      - AZURECLI/2.46.0 azsdk-python-mgmt-cosmosdb/9.0.0 Python/3.10.10 (Linux-5.15.0-1033-azure-x86_64-with-glibc2.31)
-        VSTS_7b238909-6802-4b65-b90d-184bca47f458_build_220_0
-=======
-      - AZURECLI/2.49.0 azsdk-python-mgmt-cosmosdb/9.2.0 Python/3.10.11 (Windows-10-10.0.22621-SP0)
->>>>>>> 5307e359
-    method: GET
-    uri: https://management.azure.com/subscriptions/00000000-0000-0000-0000-000000000000/resourceGroups/cli_test_cosmosdb_service000001/providers/Microsoft.DocumentDB/databaseAccounts/cli000002/services/sqlDedicatedGateway?api-version=2022-11-15
-  response:
-    body:
-<<<<<<< HEAD
-      string: '{"id":"/subscriptions/00000000-0000-0000-0000-000000000000/resourceGroups/cli_test_cosmosdb_service000001/providers/Microsoft.DocumentDB/databaseAccounts/cli000002/services/sqlDedicatedGateway","type":"Microsoft.DocumentDB/databaseAccounts/services","name":"sqlDedicatedGateway","properties":{"status":"Running","creationTime":"2023-03-13T15:15:24.5433107Z","instanceSize":"Cosmos.D4s","instanceCount":2,"sqlDedicatedGatewayEndpoint":"https://cli000002.sqlx.cosmos.azure.com/","serviceType":"SqlDedicatedGateway","locations":[{"name":"sqlDedicatedGateway-eastus2","location":"East
-=======
+      pragma:
+      - no-cache
+      server:
+      - Microsoft-HTTPAPI/2.0
+      strict-transport-security:
+      - max-age=31536000; includeSubDomains
+      transfer-encoding:
+      - chunked
+      vary:
+      - Accept-Encoding
+      x-content-type-options:
+      - nosniff
+      x-ms-gatewayversion:
+      - version=2.14.0
+    status:
+      code: 200
+      message: Ok
+- request:
+    body: null
+    headers:
+      Accept:
+      - application/json
+      Accept-Encoding:
+      - gzip, deflate
+      CommandName:
+      - cosmosdb service show
+      Connection:
+      - keep-alive
+      ParameterSetName:
+      - -a -g --name
+      User-Agent:
+      - AZURECLI/2.49.0 azsdk-python-mgmt-cosmosdb/9.2.0 Python/3.10.11 (Windows-10-10.0.22621-SP0)
+    method: GET
+    uri: https://management.azure.com/subscriptions/00000000-0000-0000-0000-000000000000/resourceGroups/cli_test_cosmosdb_service000001/providers/Microsoft.DocumentDB/databaseAccounts/cli000002/services/sqlDedicatedGateway?api-version=2023-04-15
+  response:
+    body:
       string: '{"id":"/subscriptions/00000000-0000-0000-0000-000000000000/resourceGroups/cli_test_cosmosdb_service000001/providers/Microsoft.DocumentDB/databaseAccounts/cli000002/services/sqlDedicatedGateway","type":"Microsoft.DocumentDB/databaseAccounts/services","name":"sqlDedicatedGateway","properties":{"status":"Running","creationTime":"2023-06-08T17:02:16.2486655Z","instanceSize":"Cosmos.D4s","instanceCount":2,"sqlDedicatedGatewayEndpoint":"https://cli000002.sqlx.cosmos.azure.com/","serviceType":"SqlDedicatedGateway","locations":[{"name":"sqlDedicatedGateway-eastus2","location":"East
->>>>>>> 5307e359
         US 2","status":"Running","sqlDedicatedGatewayEndpoint":"https://cli000002-eastus2.sqlx.cosmos.azure.com/"}]}}'
     headers:
       cache-control:
@@ -1909,213 +1447,118 @@
       content-type:
       - application/json
       date:
-<<<<<<< HEAD
-      - Mon, 13 Mar 2023 15:25:36 GMT
-=======
       - Thu, 08 Jun 2023 17:09:21 GMT
->>>>>>> 5307e359
-      pragma:
-      - no-cache
-      server:
-      - Microsoft-HTTPAPI/2.0
-      strict-transport-security:
-      - max-age=31536000; includeSubDomains
-      x-content-type-options:
-      - nosniff
-      x-ms-gatewayversion:
-      - version=2.14.0
-    status:
-      code: 200
-      message: Ok
-- request:
-    body: null
-    headers:
-      Accept:
-      - application/json
-      Accept-Encoding:
-      - gzip, deflate
-      CommandName:
-      - cosmosdb service show
-      Connection:
-      - keep-alive
-      ParameterSetName:
-      - -a -g --name
-      User-Agent:
-<<<<<<< HEAD
-      - AZURECLI/2.46.0 azsdk-python-mgmt-cosmosdb/9.0.0 Python/3.10.10 (Linux-5.15.0-1033-azure-x86_64-with-glibc2.31)
-        VSTS_7b238909-6802-4b65-b90d-184bca47f458_build_220_0
-=======
-      - AZURECLI/2.49.0 azsdk-python-mgmt-cosmosdb/9.2.0 Python/3.10.11 (Windows-10-10.0.22621-SP0)
->>>>>>> 5307e359
-    method: GET
-    uri: https://management.azure.com/subscriptions/00000000-0000-0000-0000-000000000000/resourceGroups/cli_test_cosmosdb_service000001/providers/Microsoft.DocumentDB/databaseAccounts/cli000002/services/sqlDedicatedGateway?api-version=2022-11-15
-  response:
-    body:
-<<<<<<< HEAD
-      string: '{"id":"/subscriptions/00000000-0000-0000-0000-000000000000/resourceGroups/cli_test_cosmosdb_service000001/providers/Microsoft.DocumentDB/databaseAccounts/cli000002/services/sqlDedicatedGateway","type":"Microsoft.DocumentDB/databaseAccounts/services","name":"sqlDedicatedGateway","properties":{"status":"Running","creationTime":"2023-03-13T15:15:24.5433107Z","instanceSize":"Cosmos.D4s","instanceCount":2,"sqlDedicatedGatewayEndpoint":"https://cli000002.sqlx.cosmos.azure.com/","serviceType":"SqlDedicatedGateway","locations":[{"name":"sqlDedicatedGateway-eastus2","location":"East
-        US 2","status":"Running","sqlDedicatedGatewayEndpoint":"https://cli000002-eastus2.sqlx.cosmos.azure.com/"}]}}'
-=======
+      pragma:
+      - no-cache
+      server:
+      - Microsoft-HTTPAPI/2.0
+      strict-transport-security:
+      - max-age=31536000; includeSubDomains
+      transfer-encoding:
+      - chunked
+      vary:
+      - Accept-Encoding
+      x-content-type-options:
+      - nosniff
+      x-ms-gatewayversion:
+      - version=2.14.0
+    status:
+      code: 200
+      message: Ok
+- request:
+    body: null
+    headers:
+      Accept:
+      - application/json
+      Accept-Encoding:
+      - gzip, deflate
+      CommandName:
+      - cosmosdb service list
+      Connection:
+      - keep-alive
+      ParameterSetName:
+      - -a -g
+      User-Agent:
+      - AZURECLI/2.49.0 azsdk-python-mgmt-cosmosdb/9.2.0 Python/3.10.11 (Windows-10-10.0.22621-SP0)
+    method: GET
+    uri: https://management.azure.com/subscriptions/00000000-0000-0000-0000-000000000000/resourceGroups/cli_test_cosmosdb_service000001/providers/Microsoft.DocumentDB/databaseAccounts/cli000002/services?api-version=2023-04-15
+  response:
+    body:
       string: '{"value":[{"id":"/subscriptions/00000000-0000-0000-0000-000000000000/resourceGroups/cli_test_cosmosdb_service000001/providers/Microsoft.DocumentDB/databaseAccounts/cli000002/services/sqlDedicatedGateway","type":"Microsoft.DocumentDB/databaseAccounts/services","name":"sqlDedicatedGateway","properties":{"status":"Running","creationTime":"2023-06-08T17:02:16.2486655Z","instanceSize":"Cosmos.D4s","instanceCount":2,"sqlDedicatedGatewayEndpoint":"https://cli000002.sqlx.cosmos.azure.com/","serviceType":"SqlDedicatedGateway","locations":[{"name":"sqlDedicatedGateway-eastus2","location":"East
         US 2","status":"Running","sqlDedicatedGatewayEndpoint":"https://cli000002-eastus2.sqlx.cosmos.azure.com/"}]}}]}'
->>>>>>> 5307e359
-    headers:
-      cache-control:
-      - no-store, no-cache
-      content-length:
-      - '690'
-      content-type:
-      - application/json
-      date:
-<<<<<<< HEAD
-      - Mon, 13 Mar 2023 15:25:37 GMT
-=======
+    headers:
+      cache-control:
+      - no-store, no-cache
+      content-length:
+      - '702'
+      content-type:
+      - application/json
+      date:
       - Thu, 08 Jun 2023 17:09:21 GMT
->>>>>>> 5307e359
-      pragma:
-      - no-cache
-      server:
-      - Microsoft-HTTPAPI/2.0
-      strict-transport-security:
-      - max-age=31536000; includeSubDomains
-      transfer-encoding:
-      - chunked
-      vary:
-      - Accept-Encoding
-      x-content-type-options:
-      - nosniff
-      x-ms-gatewayversion:
-      - version=2.14.0
-    status:
-      code: 200
-      message: Ok
-- request:
-    body: null
-    headers:
-      Accept:
-      - application/json
-      Accept-Encoding:
-      - gzip, deflate
-      CommandName:
-      - cosmosdb service list
-      Connection:
-      - keep-alive
-      ParameterSetName:
-      - -a -g
-      User-Agent:
-<<<<<<< HEAD
-      - AZURECLI/2.46.0 azsdk-python-mgmt-cosmosdb/9.0.0 Python/3.10.10 (Linux-5.15.0-1033-azure-x86_64-with-glibc2.31)
-        VSTS_7b238909-6802-4b65-b90d-184bca47f458_build_220_0
-    method: GET
-    uri: https://management.azure.com/subscriptions/00000000-0000-0000-0000-000000000000/resourceGroups/cli_test_cosmosdb_service000001/providers/Microsoft.DocumentDB/databaseAccounts/cli000002/services?api-version=2022-11-15
-=======
+      pragma:
+      - no-cache
+      server:
+      - Microsoft-HTTPAPI/2.0
+      strict-transport-security:
+      - max-age=31536000; includeSubDomains
+      transfer-encoding:
+      - chunked
+      vary:
+      - Accept-Encoding
+      x-content-type-options:
+      - nosniff
+      x-ms-gatewayversion:
+      - version=2.14.0
+    status:
+      code: 200
+      message: Ok
+- request:
+    body: null
+    headers:
+      Accept:
+      - application/json
+      Accept-Encoding:
+      - gzip, deflate
+      CommandName:
+      - cosmosdb service delete
+      Connection:
+      - keep-alive
+      Content-Length:
+      - '0'
+      ParameterSetName:
+      - -a -g --name --yes
+      User-Agent:
       - AZURECLI/2.49.0 azsdk-python-mgmt-cosmosdb/9.2.0 Python/3.10.11 (Windows-10-10.0.22621-SP0)
     method: DELETE
     uri: https://management.azure.com/subscriptions/00000000-0000-0000-0000-000000000000/resourceGroups/cli_test_cosmosdb_service000001/providers/Microsoft.DocumentDB/databaseAccounts/cli000002/services/sqlDedicatedGateway?api-version=2023-04-15
->>>>>>> 5307e359
-  response:
-    body:
-      string: '{"value":[{"id":"/subscriptions/00000000-0000-0000-0000-000000000000/resourceGroups/cli_test_cosmosdb_service000001/providers/Microsoft.DocumentDB/databaseAccounts/cli000002/services/sqlDedicatedGateway","type":"Microsoft.DocumentDB/databaseAccounts/services","name":"sqlDedicatedGateway","properties":{"status":"Running","creationTime":"2023-03-13T15:15:24.5433107Z","instanceSize":"Cosmos.D4s","instanceCount":2,"sqlDedicatedGatewayEndpoint":"https://cli000002.sqlx.cosmos.azure.com/","serviceType":"SqlDedicatedGateway","locations":[{"name":"sqlDedicatedGateway-eastus2","location":"East
-        US 2","status":"Running","sqlDedicatedGatewayEndpoint":"https://cli000002-eastus2.sqlx.cosmos.azure.com/"}]}}]}'
-    headers:
-<<<<<<< HEAD
-=======
+  response:
+    body:
+      string: '{"status":"Enqueued"}'
+    headers:
       azure-asyncoperation:
       - https://management.azure.com/subscriptions/00000000-0000-0000-0000-000000000000/providers/Microsoft.DocumentDB/locations/eastus2/operationsStatus/3c92a38d-5073-4237-9692-dc51865d5ca8?api-version=2023-04-15
->>>>>>> 5307e359
-      cache-control:
-      - no-store, no-cache
-      content-length:
-      - '702'
-      content-type:
-      - application/json
-      date:
-<<<<<<< HEAD
-      - Mon, 13 Mar 2023 15:25:37 GMT
-=======
+      cache-control:
+      - no-store, no-cache
+      content-length:
+      - '21'
+      content-type:
+      - application/json
+      date:
       - Thu, 08 Jun 2023 17:09:23 GMT
       location:
       - https://management.azure.com/subscriptions/00000000-0000-0000-0000-000000000000/resourceGroups/cli_test_cosmosdb_service000001/providers/Microsoft.DocumentDB/databaseAccounts/cli000002/services/sqlDedicatedGateway/operationResults/3c92a38d-5073-4237-9692-dc51865d5ca8?api-version=2023-04-15
->>>>>>> 5307e359
-      pragma:
-      - no-cache
-      server:
-      - Microsoft-HTTPAPI/2.0
-      strict-transport-security:
-      - max-age=31536000; includeSubDomains
-      transfer-encoding:
-      - chunked
-      vary:
-      - Accept-Encoding
-      x-content-type-options:
-      - nosniff
-      x-ms-gatewayversion:
-      - version=2.14.0
-<<<<<<< HEAD
-=======
+      pragma:
+      - no-cache
+      server:
+      - Microsoft-HTTPAPI/2.0
+      strict-transport-security:
+      - max-age=31536000; includeSubDomains
+      x-content-type-options:
+      - nosniff
+      x-ms-gatewayversion:
+      - version=2.14.0
       x-ms-ratelimit-remaining-subscription-deletes:
       - '14999'
->>>>>>> 5307e359
-    status:
-      code: 200
-      message: Ok
-- request:
-    body: null
-    headers:
-      Accept:
-      - application/json
-      Accept-Encoding:
-      - gzip, deflate
-      CommandName:
-      - cosmosdb service delete
-      Connection:
-      - keep-alive
-      Content-Length:
-      - '0'
-      ParameterSetName:
-      - -a -g --name --yes
-      User-Agent:
-<<<<<<< HEAD
-      - AZURECLI/2.46.0 azsdk-python-mgmt-cosmosdb/9.0.0 Python/3.10.10 (Linux-5.15.0-1033-azure-x86_64-with-glibc2.31)
-        VSTS_7b238909-6802-4b65-b90d-184bca47f458_build_220_0
-    method: DELETE
-    uri: https://management.azure.com/subscriptions/00000000-0000-0000-0000-000000000000/resourceGroups/cli_test_cosmosdb_service000001/providers/Microsoft.DocumentDB/databaseAccounts/cli000002/services/sqlDedicatedGateway?api-version=2022-11-15
-=======
-      - AZURECLI/2.49.0 azsdk-python-mgmt-cosmosdb/9.2.0 Python/3.10.11 (Windows-10-10.0.22621-SP0)
-    method: GET
-    uri: https://management.azure.com/subscriptions/00000000-0000-0000-0000-000000000000/providers/Microsoft.DocumentDB/locations/eastus2/operationsStatus/3c92a38d-5073-4237-9692-dc51865d5ca8?api-version=2023-04-15
->>>>>>> 5307e359
-  response:
-    body:
-      string: '{"status":"Enqueued"}'
-    headers:
-      azure-asyncoperation:
-      - https://management.azure.com/subscriptions/00000000-0000-0000-0000-000000000000/providers/Microsoft.DocumentDB/locations/eastus2/operationsStatus/13997715-be93-4675-9319-f27741479482?api-version=2022-11-15
-      cache-control:
-      - no-store, no-cache
-      content-length:
-      - '21'
-      content-type:
-      - application/json
-      date:
-<<<<<<< HEAD
-      - Mon, 13 Mar 2023 15:25:38 GMT
-      location:
-      - https://management.azure.com/subscriptions/00000000-0000-0000-0000-000000000000/resourceGroups/cli_test_cosmosdb_service000001/providers/Microsoft.DocumentDB/databaseAccounts/cli000002/services/sqlDedicatedGateway/operationResults/13997715-be93-4675-9319-f27741479482?api-version=2022-11-15
-=======
-      - Thu, 08 Jun 2023 17:09:23 GMT
->>>>>>> 5307e359
-      pragma:
-      - no-cache
-      server:
-      - Microsoft-HTTPAPI/2.0
-      strict-transport-security:
-      - max-age=31536000; includeSubDomains
-      x-content-type-options:
-      - nosniff
-      x-ms-gatewayversion:
-      - version=2.14.0
-      x-ms-ratelimit-remaining-subscription-deletes:
-      - '14999'
     status:
       code: 202
       message: Accepted
@@ -2133,32 +1576,67 @@
       ParameterSetName:
       - -a -g --name --yes
       User-Agent:
-<<<<<<< HEAD
-      - AZURECLI/2.46.0 azsdk-python-mgmt-cosmosdb/9.0.0 Python/3.10.10 (Linux-5.15.0-1033-azure-x86_64-with-glibc2.31)
-        VSTS_7b238909-6802-4b65-b90d-184bca47f458_build_220_0
-    method: GET
-    uri: https://management.azure.com/subscriptions/00000000-0000-0000-0000-000000000000/providers/Microsoft.DocumentDB/locations/eastus2/operationsStatus/13997715-be93-4675-9319-f27741479482?api-version=2022-11-15
-=======
       - AZURECLI/2.49.0 azsdk-python-mgmt-cosmosdb/9.2.0 Python/3.10.11 (Windows-10-10.0.22621-SP0)
     method: GET
     uri: https://management.azure.com/subscriptions/00000000-0000-0000-0000-000000000000/providers/Microsoft.DocumentDB/locations/eastus2/operationsStatus/3c92a38d-5073-4237-9692-dc51865d5ca8?api-version=2023-04-15
->>>>>>> 5307e359
-  response:
-    body:
-      string: '{"status":"Dequeued"}'
-    headers:
-      cache-control:
-      - no-store, no-cache
-      content-length:
-      - '21'
-      content-type:
-      - application/json
-      date:
-<<<<<<< HEAD
-      - Mon, 13 Mar 2023 15:26:08 GMT
-=======
+  response:
+    body:
+      string: '{"status":"Enqueued"}'
+    headers:
+      cache-control:
+      - no-store, no-cache
+      content-length:
+      - '21'
+      content-type:
+      - application/json
+      date:
+      - Thu, 08 Jun 2023 17:09:23 GMT
+      pragma:
+      - no-cache
+      server:
+      - Microsoft-HTTPAPI/2.0
+      strict-transport-security:
+      - max-age=31536000; includeSubDomains
+      transfer-encoding:
+      - chunked
+      vary:
+      - Accept-Encoding
+      x-content-type-options:
+      - nosniff
+      x-ms-gatewayversion:
+      - version=2.14.0
+    status:
+      code: 200
+      message: Ok
+- request:
+    body: null
+    headers:
+      Accept:
+      - '*/*'
+      Accept-Encoding:
+      - gzip, deflate
+      CommandName:
+      - cosmosdb service delete
+      Connection:
+      - keep-alive
+      ParameterSetName:
+      - -a -g --name --yes
+      User-Agent:
+      - AZURECLI/2.49.0 azsdk-python-mgmt-cosmosdb/9.2.0 Python/3.10.11 (Windows-10-10.0.22621-SP0)
+    method: GET
+    uri: https://management.azure.com/subscriptions/00000000-0000-0000-0000-000000000000/providers/Microsoft.DocumentDB/locations/eastus2/operationsStatus/3c92a38d-5073-4237-9692-dc51865d5ca8?api-version=2023-04-15
+  response:
+    body:
+      string: '{"status":"Dequeued"}'
+    headers:
+      cache-control:
+      - no-store, no-cache
+      content-length:
+      - '21'
+      content-type:
+      - application/json
+      date:
       - Thu, 08 Jun 2023 17:09:52 GMT
->>>>>>> 5307e359
       pragma:
       - no-cache
       server:
@@ -2190,32 +1668,21 @@
       ParameterSetName:
       - -a -g --name --yes
       User-Agent:
-<<<<<<< HEAD
-      - AZURECLI/2.46.0 azsdk-python-mgmt-cosmosdb/9.0.0 Python/3.10.10 (Linux-5.15.0-1033-azure-x86_64-with-glibc2.31)
-        VSTS_7b238909-6802-4b65-b90d-184bca47f458_build_220_0
-    method: GET
-    uri: https://management.azure.com/subscriptions/00000000-0000-0000-0000-000000000000/providers/Microsoft.DocumentDB/locations/eastus2/operationsStatus/13997715-be93-4675-9319-f27741479482?api-version=2022-11-15
-=======
       - AZURECLI/2.49.0 azsdk-python-mgmt-cosmosdb/9.2.0 Python/3.10.11 (Windows-10-10.0.22621-SP0)
     method: GET
     uri: https://management.azure.com/subscriptions/00000000-0000-0000-0000-000000000000/providers/Microsoft.DocumentDB/locations/eastus2/operationsStatus/3c92a38d-5073-4237-9692-dc51865d5ca8?api-version=2023-04-15
->>>>>>> 5307e359
-  response:
-    body:
-      string: '{"status":"Dequeued"}'
-    headers:
-      cache-control:
-      - no-store, no-cache
-      content-length:
-      - '21'
-      content-type:
-      - application/json
-      date:
-<<<<<<< HEAD
-      - Mon, 13 Mar 2023 15:26:38 GMT
-=======
+  response:
+    body:
+      string: '{"status":"Dequeued"}'
+    headers:
+      cache-control:
+      - no-store, no-cache
+      content-length:
+      - '21'
+      content-type:
+      - application/json
+      date:
       - Thu, 08 Jun 2023 17:10:23 GMT
->>>>>>> 5307e359
       pragma:
       - no-cache
       server:
@@ -2247,32 +1714,21 @@
       ParameterSetName:
       - -a -g --name --yes
       User-Agent:
-<<<<<<< HEAD
-      - AZURECLI/2.46.0 azsdk-python-mgmt-cosmosdb/9.0.0 Python/3.10.10 (Linux-5.15.0-1033-azure-x86_64-with-glibc2.31)
-        VSTS_7b238909-6802-4b65-b90d-184bca47f458_build_220_0
-    method: GET
-    uri: https://management.azure.com/subscriptions/00000000-0000-0000-0000-000000000000/providers/Microsoft.DocumentDB/locations/eastus2/operationsStatus/13997715-be93-4675-9319-f27741479482?api-version=2022-11-15
-=======
       - AZURECLI/2.49.0 azsdk-python-mgmt-cosmosdb/9.2.0 Python/3.10.11 (Windows-10-10.0.22621-SP0)
     method: GET
     uri: https://management.azure.com/subscriptions/00000000-0000-0000-0000-000000000000/providers/Microsoft.DocumentDB/locations/eastus2/operationsStatus/3c92a38d-5073-4237-9692-dc51865d5ca8?api-version=2023-04-15
->>>>>>> 5307e359
-  response:
-    body:
-      string: '{"status":"Dequeued"}'
-    headers:
-      cache-control:
-      - no-store, no-cache
-      content-length:
-      - '21'
-      content-type:
-      - application/json
-      date:
-<<<<<<< HEAD
-      - Mon, 13 Mar 2023 15:27:08 GMT
-=======
+  response:
+    body:
+      string: '{"status":"Dequeued"}'
+    headers:
+      cache-control:
+      - no-store, no-cache
+      content-length:
+      - '21'
+      content-type:
+      - application/json
+      date:
       - Thu, 08 Jun 2023 17:10:54 GMT
->>>>>>> 5307e359
       pragma:
       - no-cache
       server:
@@ -2304,32 +1760,21 @@
       ParameterSetName:
       - -a -g --name --yes
       User-Agent:
-<<<<<<< HEAD
-      - AZURECLI/2.46.0 azsdk-python-mgmt-cosmosdb/9.0.0 Python/3.10.10 (Linux-5.15.0-1033-azure-x86_64-with-glibc2.31)
-        VSTS_7b238909-6802-4b65-b90d-184bca47f458_build_220_0
-    method: GET
-    uri: https://management.azure.com/subscriptions/00000000-0000-0000-0000-000000000000/providers/Microsoft.DocumentDB/locations/eastus2/operationsStatus/13997715-be93-4675-9319-f27741479482?api-version=2022-11-15
-=======
       - AZURECLI/2.49.0 azsdk-python-mgmt-cosmosdb/9.2.0 Python/3.10.11 (Windows-10-10.0.22621-SP0)
     method: GET
     uri: https://management.azure.com/subscriptions/00000000-0000-0000-0000-000000000000/providers/Microsoft.DocumentDB/locations/eastus2/operationsStatus/3c92a38d-5073-4237-9692-dc51865d5ca8?api-version=2023-04-15
->>>>>>> 5307e359
-  response:
-    body:
-      string: '{"status":"Dequeued"}'
-    headers:
-      cache-control:
-      - no-store, no-cache
-      content-length:
-      - '21'
-      content-type:
-      - application/json
-      date:
-<<<<<<< HEAD
-      - Mon, 13 Mar 2023 15:27:38 GMT
-=======
+  response:
+    body:
+      string: '{"status":"Dequeued"}'
+    headers:
+      cache-control:
+      - no-store, no-cache
+      content-length:
+      - '21'
+      content-type:
+      - application/json
+      date:
       - Thu, 08 Jun 2023 17:11:23 GMT
->>>>>>> 5307e359
       pragma:
       - no-cache
       server:
@@ -2361,32 +1806,21 @@
       ParameterSetName:
       - -a -g --name --yes
       User-Agent:
-<<<<<<< HEAD
-      - AZURECLI/2.46.0 azsdk-python-mgmt-cosmosdb/9.0.0 Python/3.10.10 (Linux-5.15.0-1033-azure-x86_64-with-glibc2.31)
-        VSTS_7b238909-6802-4b65-b90d-184bca47f458_build_220_0
-    method: GET
-    uri: https://management.azure.com/subscriptions/00000000-0000-0000-0000-000000000000/providers/Microsoft.DocumentDB/locations/eastus2/operationsStatus/13997715-be93-4675-9319-f27741479482?api-version=2022-11-15
-=======
       - AZURECLI/2.49.0 azsdk-python-mgmt-cosmosdb/9.2.0 Python/3.10.11 (Windows-10-10.0.22621-SP0)
     method: GET
     uri: https://management.azure.com/subscriptions/00000000-0000-0000-0000-000000000000/providers/Microsoft.DocumentDB/locations/eastus2/operationsStatus/3c92a38d-5073-4237-9692-dc51865d5ca8?api-version=2023-04-15
->>>>>>> 5307e359
-  response:
-    body:
-      string: '{"status":"Dequeued"}'
-    headers:
-      cache-control:
-      - no-store, no-cache
-      content-length:
-      - '21'
-      content-type:
-      - application/json
-      date:
-<<<<<<< HEAD
-      - Mon, 13 Mar 2023 15:28:08 GMT
-=======
+  response:
+    body:
+      string: '{"status":"Dequeued"}'
+    headers:
+      cache-control:
+      - no-store, no-cache
+      content-length:
+      - '21'
+      content-type:
+      - application/json
+      date:
       - Thu, 08 Jun 2023 17:11:54 GMT
->>>>>>> 5307e359
       pragma:
       - no-cache
       server:
@@ -2418,16 +1852,9 @@
       ParameterSetName:
       - -a -g --name --yes
       User-Agent:
-<<<<<<< HEAD
-      - AZURECLI/2.46.0 azsdk-python-mgmt-cosmosdb/9.0.0 Python/3.10.10 (Linux-5.15.0-1033-azure-x86_64-with-glibc2.31)
-        VSTS_7b238909-6802-4b65-b90d-184bca47f458_build_220_0
-    method: GET
-    uri: https://management.azure.com/subscriptions/00000000-0000-0000-0000-000000000000/providers/Microsoft.DocumentDB/locations/eastus2/operationsStatus/13997715-be93-4675-9319-f27741479482?api-version=2022-11-15
-=======
       - AZURECLI/2.49.0 azsdk-python-mgmt-cosmosdb/9.2.0 Python/3.10.11 (Windows-10-10.0.22621-SP0)
     method: GET
     uri: https://management.azure.com/subscriptions/00000000-0000-0000-0000-000000000000/providers/Microsoft.DocumentDB/locations/eastus2/operationsStatus/3c92a38d-5073-4237-9692-dc51865d5ca8?api-version=2023-04-15
->>>>>>> 5307e359
   response:
     body:
       string: '{"status":"Succeeded"}'
@@ -2439,11 +1866,7 @@
       content-type:
       - application/json
       date:
-<<<<<<< HEAD
-      - Mon, 13 Mar 2023 15:28:38 GMT
-=======
       - Thu, 08 Jun 2023 17:12:23 GMT
->>>>>>> 5307e359
       pragma:
       - no-cache
       server:
