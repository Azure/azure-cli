# --------------------------------------------------------------------------------------------
# Copyright (c) Microsoft Corporation. All rights reserved.
# Licensed under the MIT License. See License.txt in the project root for license information.
# --------------------------------------------------------------------------------------------
# pylint: disable=line-too-long

from __future__ import print_function

<<<<<<< HEAD
__version__ = "2.9.1"
=======
__version__ = "2.10.1"
>>>>>>> 00c2d331

import os
import sys
import timeit

import six

from knack.cli import CLI
from knack.commands import CLICommandsLoader
from knack.completion import ARGCOMPLETE_ENV_NAME
from knack.introspection import extract_args_from_signature, extract_full_summary_from_signature
from knack.log import get_logger
from knack.preview import PreviewItem
from knack.experimental import ExperimentalItem
from knack.util import CLIError
from knack.arguments import ArgumentsContext, CaseInsensitiveList  # pylint: disable=unused-import
from .local_context import AzCLILocalContext, LocalContextAction

logger = get_logger(__name__)

EXCLUDED_PARAMS = ['self', 'raw', 'polling', 'custom_headers', 'operation_config',
                   'content_version', 'kwargs', 'client', 'no_wait']
EVENT_FAILED_EXTENSION_LOAD = 'MainLoader.OnFailedExtensionLoad'

# [Reserved, in case of future usage]
# Modules that will always be loaded. They don't expose commands but hook into CLI core.
ALWAYS_LOADED_MODULES = []
# Extensions that will always be loaded if installed. They don't expose commands but hook into CLI core.
ALWAYS_LOADED_EXTENSIONS = ['azext_ai_examples', 'azext_ai_did_you_mean_this']


class AzCli(CLI):

    def __init__(self, **kwargs):
        super(AzCli, self).__init__(**kwargs)

        from azure.cli.core.commands import register_cache_arguments
        from azure.cli.core.commands.arm import (
            register_ids_argument, register_global_subscription_argument)
        from azure.cli.core.cloud import get_active_cloud
        from azure.cli.core.commands.transform import register_global_transforms
        from azure.cli.core._session import ACCOUNT, CONFIG, SESSION, INDEX

        from knack.util import ensure_dir

        self.data['headers'] = {}
        self.data['command'] = 'unknown'
        self.data['command_extension_name'] = None
        self.data['completer_active'] = ARGCOMPLETE_ENV_NAME in os.environ
        self.data['query_active'] = False

        azure_folder = self.config.config_dir
        ensure_dir(azure_folder)
        ACCOUNT.load(os.path.join(azure_folder, 'azureProfile.json'))
        CONFIG.load(os.path.join(azure_folder, 'az.json'))
        SESSION.load(os.path.join(azure_folder, 'az.sess'), max_age=3600)
        INDEX.load(os.path.join(azure_folder, 'commandIndex.json'))

        self.cloud = get_active_cloud(self)
        logger.debug('Current cloud config:\n%s', str(self.cloud.name))
        self.local_context = AzCLILocalContext(self)
        register_global_transforms(self)
        register_global_subscription_argument(self)
        register_ids_argument(self)  # global subscription must be registered first!
        register_cache_arguments(self)

        self.progress_controller = None

    def refresh_request_id(self):
        """Assign a new random GUID as x-ms-client-request-id

        The method must be invoked before each command execution in order to ensure
        unique client-side request ID is generated.
        """
        import uuid
        self.data['headers']['x-ms-client-request-id'] = str(uuid.uuid1())

    def get_progress_controller(self, det=False):
        import azure.cli.core.commands.progress as progress
        if not self.progress_controller:
            self.progress_controller = progress.ProgressHook()

        self.progress_controller.init_progress(progress.get_progress_view(det))
        return self.progress_controller

    def get_cli_version(self):
        return __version__

    def show_version(self):
        from azure.cli.core.util import get_az_version_string, show_updates
        from azure.cli.core.commands.constants import (SURVEY_PROMPT, SURVEY_PROMPT_COLOR,
                                                       UX_SURVEY_PROMPT, UX_SURVEY_PROMPT_COLOR)

        ver_string, updates_available = get_az_version_string()
        print(ver_string)
        show_updates(updates_available)

        show_link = self.config.getboolean('output', 'show_survey_link', True)
        if show_link:
            print('\n' + (SURVEY_PROMPT_COLOR if self.enable_color else SURVEY_PROMPT))
            print(UX_SURVEY_PROMPT_COLOR if self.enable_color else UX_SURVEY_PROMPT)

    def exception_handler(self, ex):  # pylint: disable=no-self-use
        from azure.cli.core.util import handle_exception
        return handle_exception(ex)

    def save_local_context(self, parsed_args, argument_definitions, specified_arguments):
        """ Local Context Attribute arguments

        Save argument value to local context if it is defined as SET and user specify a value for it.

        :param parsed_args: Parsed args which return by AzCliCommandParser parse_args
        :type parsed_args: Namespace
        :param argument_definitions: All available argument definitions
        :type argument_definitions: dict
        :param specified_arguments: Arguments which user specify in this command
        :type specified_arguments: list
        """
        local_context_args = []
        for argument_name in specified_arguments:
            # make sure SET is defined
            if argument_name not in argument_definitions:
                continue
            argtype = argument_definitions[argument_name].type
            lca = argtype.settings.get('local_context_attribute', None)
            if not lca or not lca.actions or LocalContextAction.SET not in lca.actions:
                continue
            # get the specified value
            value = getattr(parsed_args, argument_name)
            # save when name and scopes have value
            if lca.name and lca.scopes:
                self.local_context.set(lca.scopes, lca.name, value)
            options = argtype.settings.get('options_list', None)
            if options:
                local_context_args.append((options[0], value))

        # print warning if there are values saved to local context
        if local_context_args:
            logger.warning('Local context is turned on. Its information is saved in working directory %s. You can '
                           'run `az local-context off` to turn it off.',
                           self.local_context.effective_working_directory())
            args_str = []
            for name, value in local_context_args:
                args_str.append('{}: {}'.format(name, value))
            logger.warning('Your preference of %s now saved to local context. To learn more, type in `az '
                           'local-context --help`', ', '.join(args_str) + ' is' if len(args_str) == 1 else ' are')


class MainCommandsLoader(CLICommandsLoader):

    # Format string for pretty-print the command module table
    header_mod = "%-20s %10s %9s %9s" % ("Name", "Load Time", "Groups", "Commands")
    item_format_string = "%-20s %10.3f %9d %9d"
    header_ext = header_mod + "  Directory"
    item_ext_format_string = item_format_string + "  %s"

    def __init__(self, cli_ctx=None):
        super(MainCommandsLoader, self).__init__(cli_ctx)
        self.cmd_to_loader_map = {}
        self.loaders = []

    def _update_command_definitions(self):
        for cmd_name in self.command_table:
            loaders = self.cmd_to_loader_map[cmd_name]
            for loader in loaders:
                loader.command_table = self.command_table
                loader._update_command_definitions()  # pylint: disable=protected-access

    # pylint: disable=too-many-statements, too-many-locals
    def load_command_table(self, args):
        from importlib import import_module
        import pkgutil
        import traceback
        from azure.cli.core.commands import (
            _load_module_command_loader, _load_extension_command_loader, BLOCKED_MODS, ExtensionCommandSource)
        from azure.cli.core.extension import (
            get_extensions, get_extension_path, get_extension_modname)

        def _update_command_table_from_modules(args, command_modules=None):
            """Loads command tables from modules and merge into the main command table.

            :param args: Arguments of the command.
            :param list command_modules: Command modules to load, in the format like ['resource', 'profile'].
             If None, will do module discovery and load all modules.
             If [], only ALWAYS_LOADED_MODULES will be loaded.
             Otherwise, the list will be extended using ALWAYS_LOADED_MODULES.
            """

            # As command modules are built-in, the existence of modules in ALWAYS_LOADED_MODULES is NOT checked
            if command_modules is not None:
                command_modules.extend(ALWAYS_LOADED_MODULES)
            else:
                # Perform module discovery
                command_modules = []
                try:
                    mods_ns_pkg = import_module('azure.cli.command_modules')
                    command_modules = [modname for _, modname, _ in
                                       pkgutil.iter_modules(mods_ns_pkg.__path__)]
                    logger.debug('Discovered command modules: %s', command_modules)
                except ImportError as e:
                    logger.warning(e)

            count = 0
            cumulative_elapsed_time = 0
            cumulative_group_count = 0
            cumulative_command_count = 0
            logger.debug("Loading command modules:")
            logger.debug(self.header_mod)

            for mod in [m for m in command_modules if m not in BLOCKED_MODS]:
                try:
                    start_time = timeit.default_timer()
                    module_command_table, module_group_table = _load_module_command_loader(self, args, mod)
                    for cmd in module_command_table.values():
                        cmd.command_source = mod
                    self.command_table.update(module_command_table)
                    self.command_group_table.update(module_group_table)

                    elapsed_time = timeit.default_timer() - start_time
                    logger.debug(self.item_format_string, mod, elapsed_time,
                                 len(module_group_table), len(module_command_table))
                    count += 1
                    cumulative_elapsed_time += elapsed_time
                    cumulative_group_count += len(module_group_table)
                    cumulative_command_count += len(module_command_table)
                except Exception as ex:  # pylint: disable=broad-except
                    # Changing this error message requires updating CI script that checks for failed
                    # module loading.
                    import azure.cli.core.telemetry as telemetry
                    logger.error("Error loading command module '%s': %s", mod, ex)
                    telemetry.set_exception(exception=ex, fault_type='module-load-error-' + mod,
                                            summary='Error loading module: {}'.format(mod))
                    logger.debug(traceback.format_exc())
            # Summary line
            logger.debug(self.item_format_string,
                         "Total ({})".format(count), cumulative_elapsed_time,
                         cumulative_group_count, cumulative_command_count)

        def _update_command_table_from_extensions(ext_suppressions, extension_modname=None):
            """Loads command tables from extensions and merge into the main command table.

            :param ext_suppressions: Extension suppression information.
            :param extension_modname: Command modules to load, in the format like ['azext_timeseriesinsights'].
             If None, will do extension discovery and load all extensions.
             If [], only ALWAYS_LOADED_EXTENSIONS will be loaded.
             Otherwise, the list will be extended using ALWAYS_LOADED_EXTENSIONS.
             If the extensions in the list are not installed, it will be skipped.
            """
            def _handle_extension_suppressions(extensions):
                filtered_extensions = []
                for ext in extensions:
                    should_include = True
                    for suppression in ext_suppressions:
                        if should_include and suppression.handle_suppress(ext):
                            should_include = False
                    if should_include:
                        filtered_extensions.append(ext)
                return filtered_extensions

            def _filter_modname(extensions):
                # Extension's name may not be the same as its modname. eg. name: virtual-wan, modname: azext_vwan
                filtered_extensions = []
                for ext in extensions:
                    ext_mod = get_extension_modname(ext.name, ext.path)
                    # Filter the extensions according to the index
                    if ext_mod in extension_modname:
                        filtered_extensions.append(ext)
                        extension_modname.remove(ext_mod)
                if extension_modname:
                    logger.debug("These extensions are not installed and will be skipped: %s", extension_modname)
                return filtered_extensions

            extensions = get_extensions()
            if extensions:
                if extension_modname is not None:
                    extension_modname.extend(ALWAYS_LOADED_EXTENSIONS)
                    extensions = _filter_modname(extensions)
                allowed_extensions = _handle_extension_suppressions(extensions)
                module_commands = set(self.command_table.keys())

                count = 0
                cumulative_elapsed_time = 0
                cumulative_group_count = 0
                cumulative_command_count = 0
                logger.debug("Loading extensions:")
                logger.debug(self.header_ext)

                for ext in allowed_extensions:
                    try:
                        # Import in the `for` loop because `allowed_extensions` can be []. In such case we
                        # don't need to import `check_version_compatibility` at all.
                        from azure.cli.core.extension.operations import check_version_compatibility
                        check_version_compatibility(ext.get_metadata())
                    except CLIError as ex:
                        # issue warning and skip loading extensions that aren't compatible with the CLI core
                        logger.warning(ex)
                        continue
                    ext_name = ext.name
                    ext_dir = ext.path or get_extension_path(ext_name)
                    sys.path.append(ext_dir)
                    try:
                        ext_mod = get_extension_modname(ext_name, ext_dir=ext_dir)
                        # Add to the map. This needs to happen before we load commands as registering a command
                        # from an extension requires this map to be up-to-date.
                        # self._mod_to_ext_map[ext_mod] = ext_name
                        start_time = timeit.default_timer()
                        extension_command_table, extension_group_table = \
                            _load_extension_command_loader(self, args, ext_mod)

                        for cmd_name, cmd in extension_command_table.items():
                            cmd.command_source = ExtensionCommandSource(
                                extension_name=ext_name,
                                overrides_command=cmd_name in module_commands,
                                preview=ext.preview,
                                experimental=ext.experimental)

                        self.command_table.update(extension_command_table)
                        self.command_group_table.update(extension_group_table)

                        elapsed_time = timeit.default_timer() - start_time
                        logger.debug(self.item_ext_format_string, ext_name, elapsed_time,
                                     len(extension_group_table), len(extension_command_table),
                                     ext_dir)
                        count += 1
                        cumulative_elapsed_time += elapsed_time
                        cumulative_group_count += len(extension_group_table)
                        cumulative_command_count += len(extension_command_table)
                    except Exception as ex:  # pylint: disable=broad-except
                        self.cli_ctx.raise_event(EVENT_FAILED_EXTENSION_LOAD, extension_name=ext_name)
                        logger.warning("Unable to load extension '%s: %s'. Use --debug for more information.",
                                       ext_name, ex)
                        logger.debug(traceback.format_exc())
                # Summary line
                logger.debug(self.item_ext_format_string,
                             "Total ({})".format(count), cumulative_elapsed_time,
                             cumulative_group_count, cumulative_command_count, "")

        def _wrap_suppress_extension_func(func, ext):
            """ Wrapper method to handle centralization of log messages for extension filters """
            res = func(ext)
            should_suppress = res
            reason = "Use --debug for more information."
            if isinstance(res, tuple):
                should_suppress, reason = res
            suppress_types = (bool, type(None))
            if not isinstance(should_suppress, suppress_types):
                raise ValueError("Command module authoring error: "
                                 "Valid extension suppression values are {} in {}".format(suppress_types, func))
            if should_suppress:
                logger.warning("Extension %s (%s) has been suppressed. %s",
                               ext.name, ext.version, reason)
                logger.debug("Extension %s (%s) suppressed from being loaded due "
                             "to %s", ext.name, ext.version, func)
            return should_suppress

        def _get_extension_suppressions(mod_loaders):
            res = []
            for m in mod_loaders:
                suppressions = getattr(m, 'suppress_extension', None)
                if suppressions:
                    suppressions = suppressions if isinstance(suppressions, list) else [suppressions]
                    for sup in suppressions:
                        if isinstance(sup, ModExtensionSuppress):
                            res.append(sup)
            return res

        # Clear the tables to make this method idempotent
        self.command_group_table.clear()
        self.command_table.clear()

        command_index = None
        # Set fallback=False to turn off command index in case of regression
        use_command_index = self.cli_ctx.config.getboolean('core', 'use_command_index', fallback=True)
        if use_command_index:
            command_index = CommandIndex(self.cli_ctx)
            index_result = command_index.get(args)
            if index_result:
                index_modules, index_extensions = index_result
                # Always load modules and extensions, because some of them (like those in
                # ALWAYS_LOADED_EXTENSIONS) don't expose a command, but hooks into handlers in CLI core
                _update_command_table_from_modules(args, index_modules)
                # The index won't contain suppressed extensions
                _update_command_table_from_extensions([], index_extensions)

                logger.debug("Loaded %d groups, %d commands.", len(self.command_group_table), len(self.command_table))
                from azure.cli.core.util import roughly_parse_command
                # The index may be outdated. Make sure the command appears in the loaded command table
                raw_cmd = roughly_parse_command(args)
                for cmd in self.command_table:
                    if raw_cmd.startswith(cmd):
                        # For commands with positional arguments, the raw command won't match the one in the
                        # command table. For example, `az find vm create` won't exist in the command table, but the
                        # corresponding command should be `az find`.
                        # raw command  : az find vm create
                        # command table: az find
                        # remaining    :         vm create
                        logger.debug("Found a match in the command table.")
                        logger.debug("Raw command  : %s", raw_cmd)
                        logger.debug("Command table: %s", cmd)
                        remaining = raw_cmd[len(cmd) + 1:]
                        if remaining:
                            logger.debug("remaining    : %s %s", ' ' * len(cmd), remaining)
                        return self.command_table
                # For command group, it must be an exact match, as no positional argument is supported by
                # command group operations.
                if raw_cmd in self.command_group_table:
                    logger.debug("Found a match in the command group table for '%s'.", raw_cmd)
                    return self.command_table

                logger.debug("Could not find a match in the command or command group table for '%s'. "
                             "The index may be outdated.", raw_cmd)
            else:
                logger.debug("No module found from index for '%s'", args)

        # No module found from the index. Load all command modules and extensions
        logger.debug("Loading all modules and extensions")
        _update_command_table_from_modules(args)

        ext_suppressions = _get_extension_suppressions(self.loaders)
        # We always load extensions even if the appropriate module has been loaded
        # as an extension could override the commands already loaded.
        _update_command_table_from_extensions(ext_suppressions)
        logger.debug("Loaded %d groups, %d commands.", len(self.command_group_table), len(self.command_table))

        if use_command_index:
            command_index.update(self.command_table)

        return self.command_table

    def load_arguments(self, command=None):
        from azure.cli.core.commands.parameters import (
            resource_group_name_type, get_location_type, deployment_name_type, vnet_name_type, subnet_name_type)
        from knack.arguments import ignore_type

        # omit specific command to load everything
        if command is None:
            command_loaders = set()
            for loaders in self.cmd_to_loader_map.values():
                command_loaders = command_loaders.union(set(loaders))
            logger.info('Applying %s command loaders...', len(command_loaders))
        else:
            command_loaders = self.cmd_to_loader_map.get(command, None)

        if command_loaders:
            for loader in command_loaders:

                # register global args
                with loader.argument_context('') as c:
                    c.argument('resource_group_name', resource_group_name_type)
                    c.argument('location', get_location_type(self.cli_ctx))
                    c.argument('vnet_name', vnet_name_type)
                    c.argument('subnet', subnet_name_type)
                    c.argument('deployment_name', deployment_name_type)
                    c.argument('cmd', ignore_type)

                if command is None:
                    # load all arguments via reflection
                    for cmd in loader.command_table.values():
                        cmd.load_arguments()  # this loads the arguments via reflection
                    loader.skip_applicability = True
                    loader.load_arguments('')  # this adds entries to the argument registries
                else:
                    loader.command_name = command
                    self.command_table[command].load_arguments()  # this loads the arguments via reflection
                    loader.load_arguments(command)  # this adds entries to the argument registries
                self.argument_registry.arguments.update(loader.argument_registry.arguments)
                self.extra_argument_registry.update(loader.extra_argument_registry)
                loader._update_command_definitions()  # pylint: disable=protected-access


class CommandIndex:

    _COMMAND_INDEX = 'commandIndex'
    _COMMAND_INDEX_VERSION = 'version'
    _COMMAND_INDEX_CLOUD_PROFILE = 'cloudProfile'

    def __init__(self, cli_ctx=None):
        """Class to manage command index.

        :param cli_ctx: Only needed when `get` or `update` is called.
        """
        from azure.cli.core._session import INDEX
        self.INDEX = INDEX
        if cli_ctx:
            self.version = __version__
            self.cloud_profile = cli_ctx.cloud.profile

    def get(self, args):
        """Get the corresponding module and extension list of a command.

        :param args: command arguments, like ['network', 'vnet', 'create', '-h']
        :return: a tuple containing a list of modules and a list of extensions.
        """
        # If the command index version or cloud profile doesn't match those of the current command,
        # invalidate the command index.
        index_version = self.INDEX[self._COMMAND_INDEX_VERSION]
        cloud_profile = self.INDEX[self._COMMAND_INDEX_CLOUD_PROFILE]
        if not (index_version and index_version == self.version and
                cloud_profile and cloud_profile == self.cloud_profile):
            logger.debug("Command index version or cloud profile is invalid or doesn't match the current command.")
            self.invalidate()
            return None

        # Make sure the top-level command is provided, like `az version`.
        # Skip command index for `az` or `az --help`.
        if not args or args[0].startswith('-'):
            return None

        # Get the top-level command, like `network` in `network vnet create -h`
        top_command = args[0]
        index = self.INDEX[self._COMMAND_INDEX]
        # Check the command index for (command: [module]) mapping, like
        # "network": ["azure.cli.command_modules.natgateway", "azure.cli.command_modules.network", "azext_firewall"]
        index_modules_extensions = index.get(top_command)

        if index_modules_extensions:
            # This list contains both built-in modules and extensions
            index_builtin_modules = []
            index_extensions = []
            # Found modules from index
            logger.debug("Modules found from index for '%s': %s", top_command, index_modules_extensions)
            command_module_prefix = 'azure.cli.command_modules.'
            for m in index_modules_extensions:
                if m.startswith(command_module_prefix):
                    # The top-level command is from a command module
                    index_builtin_modules.append(m[len(command_module_prefix):])
                elif m.startswith('azext_'):
                    # The top-level command is from an extension
                    index_extensions.append(m)
                else:
                    logger.warning("Unrecognized module: %s", m)
            return index_builtin_modules, index_extensions

        return None

    def update(self, command_table):
        """Update the command index according to the given command table.

        :param command_table: The command table built by azure.cli.core.MainCommandsLoader.load_command_table
        """
        start_time = timeit.default_timer()
        self.INDEX[self._COMMAND_INDEX_VERSION] = __version__
        self.INDEX[self._COMMAND_INDEX_CLOUD_PROFILE] = self.cloud_profile
        from collections import defaultdict
        index = defaultdict(list)

        # self.cli_ctx.invocation.commands_loader.command_table doesn't exist in DummyCli due to the lack of invocation
        for command_name, command in command_table.items():
            # Get the top-level name: <vm> create
            top_command = command_name.split()[0]
            # Get module name, like azure.cli.command_modules.vm, azext_webapp
            module_name = command.loader.__module__
            if module_name not in index[top_command]:
                index[top_command].append(module_name)
        elapsed_time = timeit.default_timer() - start_time
        self.INDEX[self._COMMAND_INDEX] = index
        logger.debug("Updated command index in %.3f seconds.", elapsed_time)

    def invalidate(self):
        """Invalidate the command index.

        This function MUST be called when installing or updating extensions. Otherwise, when an extension
            1. overrides a built-in command, or
            2. extends an existing command group,
        the command or command group will only be loaded from the command modules as per the stale command index,
        making the newly installed extension be ignored.

        This function can be called when removing extensions.
        """
        self.INDEX[self._COMMAND_INDEX_VERSION] = ""
        self.INDEX[self._COMMAND_INDEX_CLOUD_PROFILE] = ""
        self.INDEX[self._COMMAND_INDEX] = {}
        logger.debug("Command index has been invalidated.")


class ModExtensionSuppress:  # pylint: disable=too-few-public-methods

    def __init__(self, mod_name, suppress_extension_name, suppress_up_to_version, reason=None, recommend_remove=False,
                 recommend_update=False):
        self.mod_name = mod_name
        self.suppress_extension_name = suppress_extension_name
        self.suppress_up_to_version = suppress_up_to_version
        self.reason = reason
        self.recommend_remove = recommend_remove
        self.recommend_update = recommend_update

    def handle_suppress(self, ext):
        from pkg_resources import parse_version
        should_suppress = ext.name == self.suppress_extension_name and ext.version and \
            parse_version(ext.version) <= parse_version(self.suppress_up_to_version)
        if should_suppress:
            reason = self.reason or "Use --debug for more information."
            logger.warning("Extension %s (%s) has been suppressed. %s",
                           ext.name, ext.version, reason)
            logger.debug("Extension %s (%s) suppressed from being loaded due "
                         "to %s", ext.name, ext.version, self.mod_name)
            if self.recommend_remove:
                logger.warning("Remove this extension with 'az extension remove --name %s'", ext.name)
            if self.recommend_update:
                logger.warning("Update this extension with 'az extension update --name %s'", ext.name)
        return should_suppress


class AzCommandsLoader(CLICommandsLoader):  # pylint: disable=too-many-instance-attributes

    def __init__(self, cli_ctx=None, command_group_cls=None, argument_context_cls=None,
                 suppress_extension=None, **kwargs):
        from azure.cli.core.commands import AzCliCommand, AzCommandGroup, AzArgumentContext

        super(AzCommandsLoader, self).__init__(cli_ctx=cli_ctx,
                                               command_cls=AzCliCommand,
                                               excluded_command_handler_args=EXCLUDED_PARAMS)
        self.suppress_extension = suppress_extension
        self.module_kwargs = kwargs
        self.command_name = None
        self.skip_applicability = False
        self._command_group_cls = command_group_cls or AzCommandGroup
        self._argument_context_cls = argument_context_cls or AzArgumentContext

    def _update_command_definitions(self):
        master_arg_registry = self.cli_ctx.invocation.commands_loader.argument_registry
        master_extra_arg_registry = self.cli_ctx.invocation.commands_loader.extra_argument_registry

        for command_name, command in self.command_table.items():
            # Add any arguments explicitly registered for this command
            for argument_name, argument_definition in master_extra_arg_registry[command_name].items():
                command.arguments[argument_name] = argument_definition

            for argument_name in command.arguments:
                overrides = master_arg_registry.get_cli_argument(command_name, argument_name)
                command.update_argument(argument_name, overrides)

    def _apply_doc_string(self, dest, command_kwargs):
        from azure.cli.core.profiles._shared import APIVersionException
        doc_string_source = command_kwargs.get('doc_string_source', None)
        if not doc_string_source:
            return
        if not isinstance(doc_string_source, str):
            raise CLIError("command authoring error: applying doc_string_source '{}' directly will cause slowdown. "
                           'Import by string name instead.'.format(doc_string_source.__name__))

        model = doc_string_source
        try:
            model = self.get_models(doc_string_source)
        except APIVersionException:
            model = None
        if not model:
            from importlib import import_module
            (path, model_name) = doc_string_source.split('#', 1)
            method_name = None
            if '.' in model_name:
                (model_name, method_name) = model_name.split('.', 1)
            module = import_module(path)
            model = getattr(module, model_name)
            if method_name:
                model = getattr(model, method_name, None)
        if not model:
            raise CLIError("command authoring error: source '{}' not found.".format(doc_string_source))
        dest.__doc__ = model.__doc__

    def _get_resource_type(self):
        resource_type = self.module_kwargs.get('resource_type', None)
        if not resource_type:
            command_type = self.module_kwargs.get('command_type', None)
            resource_type = command_type.settings.get('resource_type', None) if command_type else None
        return resource_type

    def get_api_version(self, resource_type=None, operation_group=None):
        from azure.cli.core.profiles import get_api_version
        resource_type = resource_type or self._get_resource_type()
        version = get_api_version(self.cli_ctx, resource_type)
        if isinstance(version, str):
            return version
        version = getattr(version, operation_group, None)
        if version:
            return version
        from azure.cli.core.profiles._shared import APIVersionException
        raise APIVersionException(operation_group, self.cli_ctx.cloud.profile)

    def supported_api_version(self, resource_type=None, min_api=None, max_api=None, operation_group=None):
        from azure.cli.core.profiles import supported_api_version
        if not min_api and not max_api:
            # optimistically assume that fully supported if no api restriction listed
            return True
        api_support = supported_api_version(
            cli_ctx=self.cli_ctx,
            resource_type=resource_type or self._get_resource_type(),
            min_api=min_api,
            max_api=max_api,
            operation_group=operation_group)
        if isinstance(api_support, bool):
            return api_support
        if operation_group:
            return getattr(api_support, operation_group)
        return api_support

    def supported_resource_type(self, resource_type=None):
        from azure.cli.core.profiles import supported_resource_type
        return supported_resource_type(
            cli_ctx=self.cli_ctx,
            resource_type=resource_type or self._get_resource_type())

    def get_sdk(self, *attr_args, **kwargs):
        from azure.cli.core.profiles import get_sdk
        return get_sdk(self.cli_ctx, kwargs.pop('resource_type', self._get_resource_type()),
                       *attr_args, **kwargs)

    def get_models(self, *attr_args, **kwargs):
        from azure.cli.core.profiles import get_sdk
        resource_type = kwargs.get('resource_type', self._get_resource_type())
        operation_group = kwargs.get('operation_group', self.module_kwargs.get('operation_group', None))
        return get_sdk(self.cli_ctx, resource_type, *attr_args, mod='models', operation_group=operation_group)

    def command_group(self, group_name, command_type=None, **kwargs):
        if command_type:
            kwargs['command_type'] = command_type
        if 'deprecate_info' in kwargs:
            kwargs['deprecate_info'].target = group_name
        if kwargs.get('is_preview', False):
            kwargs['preview_info'] = PreviewItem(
                cli_ctx=self.cli_ctx,
                target=group_name,
                object_type='command group'
            )
        if kwargs.get('is_experimental', False):
            kwargs['experimental_info'] = ExperimentalItem(
                cli_ctx=self.cli_ctx,
                target=group_name,
                object_type='command group'
            )
        return self._command_group_cls(self, group_name, **kwargs)

    def argument_context(self, scope, **kwargs):
        return self._argument_context_cls(self, scope, **kwargs)

    def _cli_command(self, name, operation=None, handler=None, argument_loader=None, description_loader=None, **kwargs):

        from knack.deprecation import Deprecated

        kwargs['deprecate_info'] = Deprecated.ensure_new_style_deprecation(self.cli_ctx, kwargs, 'command')

        if operation and not isinstance(operation, six.string_types):
            raise TypeError("Operation must be a string. Got '{}'".format(operation))
        if handler and not callable(handler):
            raise TypeError("Handler must be a callable. Got '{}'".format(operation))
        if bool(operation) == bool(handler):
            raise TypeError("Must specify exactly one of either 'operation' or 'handler'")

        name = ' '.join(name.split())

        client_factory = kwargs.get('client_factory', None)

        def default_command_handler(command_args):
            from azure.cli.core.util import get_arg_list, augment_no_wait_handler_args
            from azure.cli.core.commands.client_factory import resolve_client_arg_name

            op = handler or self.get_op_handler(operation, operation_group=kwargs.get('operation_group'))
            op_args = get_arg_list(op)
            cmd = command_args.get('cmd') if 'cmd' in op_args else command_args.pop('cmd')

            client = client_factory(cmd.cli_ctx, command_args) if client_factory else None
            supports_no_wait = kwargs.get('supports_no_wait', None)
            if supports_no_wait:
                no_wait_enabled = command_args.pop('no_wait', False)
                augment_no_wait_handler_args(no_wait_enabled, op, command_args)
            if client:
                client_arg_name = resolve_client_arg_name(operation, kwargs)
                if client_arg_name in op_args:
                    command_args[client_arg_name] = client
            return op(**command_args)

        def default_arguments_loader():
            op = handler or self.get_op_handler(operation, operation_group=kwargs.get('operation_group'))
            self._apply_doc_string(op, kwargs)
            cmd_args = list(extract_args_from_signature(op, excluded_params=self.excluded_command_handler_args))
            return cmd_args

        def default_description_loader():
            op = handler or self.get_op_handler(operation, operation_group=kwargs.get('operation_group'))
            self._apply_doc_string(op, kwargs)
            return extract_full_summary_from_signature(op)

        kwargs['arguments_loader'] = argument_loader or default_arguments_loader
        kwargs['description_loader'] = description_loader or default_description_loader

        if self.supported_api_version(resource_type=kwargs.get('resource_type'),
                                      min_api=kwargs.get('min_api'),
                                      max_api=kwargs.get('max_api'),
                                      operation_group=kwargs.get('operation_group')):
            self._populate_command_group_table_with_subgroups(' '.join(name.split()[:-1]))
            self.command_table[name] = self.command_cls(self, name,
                                                        handler or default_command_handler,
                                                        **kwargs)

    def get_op_handler(self, operation, operation_group=None):
        """ Import and load the operation handler """
        # Patch the unversioned sdk path to include the appropriate API version for the
        # resource type in question.
        from importlib import import_module
        import types

        from azure.cli.core.profiles import AZURE_API_PROFILES
        from azure.cli.core.profiles._shared import get_versioned_sdk_path

        for rt in AZURE_API_PROFILES[self.cli_ctx.cloud.profile]:
            if operation.startswith(rt.import_prefix + '.'):
                operation = operation.replace(rt.import_prefix,
                                              get_versioned_sdk_path(self.cli_ctx.cloud.profile, rt,
                                                                     operation_group=operation_group))

        try:
            mod_to_import, attr_path = operation.split('#')
            op = import_module(mod_to_import)
            for part in attr_path.split('.'):
                op = getattr(op, part)
            if isinstance(op, types.FunctionType):
                return op
            return six.get_method_function(op)
        except (ValueError, AttributeError):
            raise ValueError("The operation '{}' is invalid.".format(operation))


def get_default_cli():
    from azure.cli.core.azlogging import AzCliLogging
    from azure.cli.core.commands import AzCliCommandInvoker
    from azure.cli.core.parser import AzCliCommandParser
    from azure.cli.core._config import GLOBAL_CONFIG_DIR, ENV_VAR_PREFIX
    from azure.cli.core._help import AzCliHelp
    from azure.cli.core._output import AzOutputProducer

    return AzCli(cli_name='az',
                 config_dir=GLOBAL_CONFIG_DIR,
                 config_env_var_prefix=ENV_VAR_PREFIX,
                 commands_loader_cls=MainCommandsLoader,
                 invocation_cls=AzCliCommandInvoker,
                 parser_cls=AzCliCommandParser,
                 logging_cls=AzCliLogging,
                 output_cls=AzOutputProducer,
                 help_cls=AzCliHelp)<|MERGE_RESOLUTION|>--- conflicted
+++ resolved
@@ -6,11 +6,7 @@
 
 from __future__ import print_function
 
-<<<<<<< HEAD
-__version__ = "2.9.1"
-=======
 __version__ = "2.10.1"
->>>>>>> 00c2d331
 
 import os
 import sys
