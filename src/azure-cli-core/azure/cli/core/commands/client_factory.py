--- conflicted
+++ resolved
@@ -206,16 +206,11 @@
         client_kwargs.update(kwargs)
 
     if is_track2(client_type):
-<<<<<<< HEAD
-        client_kwargs.update(configure_common_settings_track2(cli_ctx))
-        # Track 2 SDK maintains `scopes` and passes `scopes` to get_token. Specify `scopes` in client's
-        # __init__ method.
+        client_kwargs.update(_prepare_client_kwargs_track2(cli_ctx))
+        # Track 2 SDK maintains `scopes` and passes `scopes` to get_token. Specify `scopes` via `credential_scopes`
+        # in client's __init__ method.
         client_kwargs['credential_scopes'] = credential_scopes or \
             resource_to_scopes(cli_ctx.cloud.endpoints.active_directory_resource_id)
-=======
-        client_kwargs.update(_prepare_client_kwargs_track2(cli_ctx))
-        client_kwargs['credential_scopes'] = resource_to_scopes(resource)
->>>>>>> 4a478e84
 
     if subscription_bound:
         client = client_type(cred, subscription_id, **client_kwargs)
