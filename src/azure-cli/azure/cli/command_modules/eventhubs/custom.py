--- conflicted
+++ resolved
@@ -12,8 +12,6 @@
 from knack.log import get_logger
 
 logger = get_logger(__name__)
-
-logger.warning('.')
 
 
 # Namespace Region
@@ -122,74 +120,6 @@
 def cli_namespace_exists(client, name):
 
     return client.check_name_availability(parameters={'name': name})
-
-
-<<<<<<< HEAD
-# Cluster region
-def cli_cluster_create(cmd, client, resource_group_name, cluster_name, location=None, tags=None, capacity=None, supports_scaling=None):
-    Cluster = cmd.get_models('Cluster', resource_type=ResourceType.MGMT_EVENTHUB)
-    ClusterSku = cmd.get_models('ClusterSku', resource_type=ResourceType.MGMT_EVENTHUB)
-
-    if cmd.supported_api_version(resource_type=ResourceType.MGMT_EVENTHUB, min_api='2016-06-01-preview'):
-        ehparam = Cluster()
-        ehparam.sku = ClusterSku(name='Dedicated')
-        ehparam.location = location
-
-        if capacity:
-            ehparam.sku.capacity = capacity
-        else:
-            ehparam.sku.capacity = 1
-
-        if supports_scaling is not None:
-            ehparam.supports_scaling = supports_scaling
-
-        ehparam.tags = tags
-
-        cluster_result = client.begin_create_or_update(
-            resource_group_name=resource_group_name,
-            cluster_name=cluster_name,
-            parameters=ehparam).result()
-
-    return cluster_result
-
-
-def cli_cluster_update(cmd, instance, tags=None, capacity=None):
-    if cmd.supported_api_version(resource_type=ResourceType.MGMT_EVENTHUB, min_api='2016-06-01-preview'):
-
-        if tags:
-            instance.tags = tags
-
-        if capacity:
-            instance.sku.capacity = capacity
-
-    return instance
-=======
-# Namespace Authorization rule:
-def cli_namespaceautho_create(client, resource_group_name, namespace_name, name, rights=None):
-    from azure.cli.command_modules.eventhubs._utils import accessrights_converter
-    return client.create_or_update_authorization_rule(
-        resource_group_name=resource_group_name,
-        namespace_name=namespace_name,
-        authorization_rule_name=name,
-        parameters={'rights': accessrights_converter(rights)}
-    )
-
-
-def cli_autho_update(cmd, instance, rights):
-    if cmd.supported_api_version(resource_type=ResourceType.MGMT_EVENTHUB, min_api='2021-06-01-preview'):
-        from azure.cli.command_modules.eventhubs._utils import accessrights_converter
-        instance.rights = accessrights_converter(rights)
-    return instance
-
-
-def cli_keys_renew(client, resource_group_name, namespace_name, name, key_type, key=None):
-    return client.regenerate_keys(
-        resource_group_name=resource_group_name,
-        namespace_name=namespace_name,
-        authorization_rule_name=name,
-        parameters={'key_type': key_type, 'key': key}
-    )
->>>>>>> fc8e5c24
 
 
 # Eventhub Region
